name: Make

on:
  push:
    branches: [ master ]
  pull_request:
    branches: [ master ]

jobs:
  build:
    strategy:
      fail-fast: false
      matrix:
        config:
        - name: Linux SDL1 Release
          os: ubuntu-latest
          dependencies: libsdl1.2-dev libsdl-image1.2-dev libsdl-mixer1.2-dev gettext
          env: { FHEROES2_SDL1: ON, WITH_TOOLS: ON, FHEROES2_STRICT_COMPILATION: ON }
          package_name: fheroes2_ubuntu_sdl1.zip
<<<<<<< HEAD
          package_files: fheroes2 LICENSE fheroes2.key script/linux/install_sdl_1.sh demo_unix.sh changelog.txt README.txt data
=======
          package_files: fheroes2 LICENSE fheroes2.key script/linux/install_sdl_1.sh demo_unix.sh changelog.txt README.txt files/lang/*.mo
>>>>>>> 1b35acf1
          release_name: Ubuntu (Linux) build with SDL 1.2 support (latest commit)
          release_tag: fheroes2-linux-sdl1_dev
        - name: Linux SDL1 Debug
          os: ubuntu-latest
          dependencies: libsdl1.2-dev libsdl-image1.2-dev libsdl-mixer1.2-dev gettext
          env: { FHEROES2_SDL1: ON, WITH_TOOLS: ON, FHEROES2_STRICT_COMPILATION: ON, DEBUG: ON }
        - name: Linux SDL2 Release
          os: ubuntu-latest
          dependencies: libsdl2-dev libsdl2-mixer-dev libsdl2-image-dev gettext
          env: { WITH_TOOLS: ON, FHEROES2_STRICT_COMPILATION: ON }
          package_name: fheroes2_ubuntu_sdl2.zip
<<<<<<< HEAD
          package_files: fheroes2 LICENSE fheroes2.key script/linux/install_sdl_2.sh demo_unix.sh changelog.txt README.txt data
=======
          package_files: fheroes2 LICENSE fheroes2.key script/linux/install_sdl_2.sh demo_unix.sh changelog.txt README.txt files/lang/*.mo
>>>>>>> 1b35acf1
          release_name: Ubuntu (Linux) build with SDL 2.0 support (latest commit)
          release_tag: fheroes2-linux-sdl2_dev
        - name: Linux SDL2 Debug
          os: ubuntu-latest
          dependencies: libsdl2-dev libsdl2-mixer-dev libsdl2-image-dev gettext
          env: { WITH_TOOLS: ON, FHEROES2_STRICT_COMPILATION: ON, DEBUG: ON }
        - name: macOS SDL1
          os: macos-10.15
          dependencies: sdl sdl_mixer sdl_image
          env: { FHEROES2_SDL1: ON, WITH_TOOLS: ON, FHEROES2_STRICT_COMPILATION: ON }
          package_name: fheroes2_macos10_15_sdl1.zip
<<<<<<< HEAD
          package_files: fheroes2 LICENSE fheroes2.key script/macos/install_sdl_1.sh demo_unix.sh changelog.txt README.txt data
=======
          package_files: fheroes2 LICENSE fheroes2.key script/macos/install_sdl_1.sh demo_unix.sh changelog.txt README.txt files/lang/*.mo
>>>>>>> 1b35acf1
          release_name: MacOS build with SDL 1 support (latest commit)
          release_tag: fheroes2-osx-sdl1_dev
        - name: macOS SDL2
          os: macos-10.15
          dependencies: sdl2 sdl2_mixer sdl2_image
          env: { WITH_TOOLS: ON, FHEROES2_STRICT_COMPILATION: ON }
          package_name: fheroes2_macos10_15_sdl2.zip
<<<<<<< HEAD
          package_files: fheroes2 LICENSE fheroes2.key script/macos/install_sdl_2.sh demo_unix.sh changelog.txt README.txt data
=======
          package_files: fheroes2 LICENSE fheroes2.key script/macos/install_sdl_2.sh demo_unix.sh changelog.txt README.txt files/lang/*.mo
>>>>>>> 1b35acf1
          release_name: MacOS build with SDL 2 support (latest commit)
          release_tag: fheroes2-osx-sdl2_dev
    name: Make (${{ matrix.config.name }})
    runs-on: ${{ matrix.config.os }}
    steps:
    - uses: actions/checkout@v2
      with:
        fetch-depth: 50
    - name: Install dependencies (Linux)
      if: ${{ matrix.config.os == 'ubuntu-latest' }}
      run: |
        sudo apt-get update
        sudo apt-get install -y ${{ matrix.config.dependencies }}
    - name: Install dependencies (macOS)
      if: ${{ matrix.config.os == 'macos-10.15' }}
      run: |
        brew install ${{ matrix.config.dependencies }}
    - name: Build
      run: |
        make -j 2
        cd files/lang
        make -j 2
      env: ${{ matrix.config.env }}
    - name: Create package
      if: ${{ github.event_name == 'push' && matrix.config.package_name != '' && matrix.config.package_files != '' }}
      run: |
        cp docs/README.txt script/demo/demo_unix.sh .
        zip ${{ matrix.config.package_name }} ${{ matrix.config.package_files }}
    - uses: ncipollo/release-action@v1
      if: ${{ github.event_name == 'push' && matrix.config.package_name != '' && matrix.config.release_name != '' && matrix.config.release_tag != '' }}
      with:
        artifacts: ${{ matrix.config.package_name }}
        body: ${{ github.event.commits[0].message }}
        token: ${{ secrets.GITHUB_TOKEN }}
        name: ${{ matrix.config.release_name }}
        tag: ${{ matrix.config.release_tag }}
        allowUpdates: true
        prerelease: true
        replacesArtifacts: true
  build-psv:
    name: Make (PS Vita)
    runs-on: ubuntu-latest
    steps:
    - uses: actions/checkout@v2
      with:
        fetch-depth: 50
    - name: Install dependencies
      run: |
        sudo apt-get update
        sudo apt-get install -y libgcc1 gettext
    - name: Prepare Vita SDK cache
      uses: actions/cache@v2
      with:
        path: ~/.vitasdk-cache
        key: build-psv-${{ github.sha }}
        restore-keys: |
          build-psv-
    - name: Setup Vita SDK
      continue-on-error: true
      run: |
        git clone https://github.com/vitasdk/vdpm
        cd vdpm
        export PATH=$VITASDK/bin:$PATH
        ./bootstrap-vitasdk.sh
        ./install-all.sh
        rm -rf ~/.vitasdk-cache
      env:
        VITASDK: /usr/local/vitasdk
    - name: Restore Vita SDK from cache
      run: |
        if [[ -d ~/.vitasdk-cache ]]; then
            sudo rm -rf /usr/local/vitasdk
            sudo mv ~/.vitasdk-cache /usr/local/vitasdk
        fi
    - name: Build
      run: |
        export PATH=$VITASDK/bin:$PATH
        make -f Makefile.vita -j 2
        cd files/lang
        make -j 2
      env:
        FHEROES2_STRICT_COMPILATION: ON
        VITASDK: /usr/local/vitasdk
    - name: Update Vita SDK cache
      run: |
        if [[ -d /usr/local/vitasdk ]]; then
            rm -rf ~/.vitasdk-cache
            sudo mv /usr/local/vitasdk ~/.vitasdk-cache
        fi
    - name: Create package
      if: ${{ github.event_name == 'push' }}
      run: |
<<<<<<< HEAD
        cp docs/README.txt .
        cp docs/README_PSV.md .
        zip fheroes2_psv_sdl2.zip fheroes2.vpk LICENSE fheroes2.key changelog.txt README.txt README_PSV.md data
=======
        cp docs/README.txt docs/README_PSV.md .
        zip fheroes2_psv_sdl2.zip fheroes2.vpk LICENSE fheroes2.key changelog.txt README.txt README_PSV.md files/lang/*.mo
>>>>>>> 1b35acf1
    - uses: ncipollo/release-action@v1
      if: ${{ github.event_name == 'push' }}
      with:
        artifacts: fheroes2_psv_sdl2.zip
        body: ${{ github.event.commits[0].message }}
        token: ${{ secrets.GITHUB_TOKEN }}
        name: PS Vita build with SDL 2.0 support (latest commit)
        tag: fheroes2-psv-sdl2_dev
        allowUpdates: true
        prerelease: true
        replacesArtifacts: true
  build-switch:
    name: Make (Nintendo Switch)
    runs-on: ubuntu-latest
    container: devkitpro/devkita64:latest
    steps:
    - uses: actions/checkout@v2
      with:
        fetch-depth: 50
    - name: Install dependencies
      run: |
        sudo apt-get update
        sudo apt-get install -y gettext
    - name: Build
      run: |
        export PATH=$DEVKITPRO/tools/bin:$DEVKITPRO/portlibs/switch/bin:$DEVKITPRO/devkitA64/bin:$PATH
        make -f Makefile.switch -j 2
        cd files/lang
        make -j 2
      env:
        FHEROES2_STRICT_COMPILATION: ON
        DEVKITPRO: /opt/devkitpro
    - name: Create package
      if: ${{ github.event_name == 'push' }}
      run: |
        cp docs/README.txt docs/README_switch.md .
        zip fheroes2_switch_sdl2.zip fheroes2.nro LICENSE fheroes2.key changelog.txt README.txt README_switch.md files/lang/*.mo
    - uses: ncipollo/release-action@v1
      if: ${{ github.event_name == 'push' }}
      with:
        artifacts: fheroes2_switch_sdl2.zip
        body: ${{ github.event.commits[0].message }}
        token: ${{ secrets.GITHUB_TOKEN }}
        name: Nintendo Switch build with SDL 2.0 support (latest commit)
        tag: fheroes2-switch-sdl2_dev
        allowUpdates: true
        prerelease: true
        replacesArtifacts: true<|MERGE_RESOLUTION|>--- conflicted
+++ resolved
@@ -17,11 +17,7 @@
           dependencies: libsdl1.2-dev libsdl-image1.2-dev libsdl-mixer1.2-dev gettext
           env: { FHEROES2_SDL1: ON, WITH_TOOLS: ON, FHEROES2_STRICT_COMPILATION: ON }
           package_name: fheroes2_ubuntu_sdl1.zip
-<<<<<<< HEAD
-          package_files: fheroes2 LICENSE fheroes2.key script/linux/install_sdl_1.sh demo_unix.sh changelog.txt README.txt data
-=======
-          package_files: fheroes2 LICENSE fheroes2.key script/linux/install_sdl_1.sh demo_unix.sh changelog.txt README.txt files/lang/*.mo
->>>>>>> 1b35acf1
+          package_files: fheroes2 LICENSE fheroes2.key script/linux/install_sdl_1.sh demo_unix.sh changelog.txt README.txt files/lang/*.mo data
           release_name: Ubuntu (Linux) build with SDL 1.2 support (latest commit)
           release_tag: fheroes2-linux-sdl1_dev
         - name: Linux SDL1 Debug
@@ -33,11 +29,7 @@
           dependencies: libsdl2-dev libsdl2-mixer-dev libsdl2-image-dev gettext
           env: { WITH_TOOLS: ON, FHEROES2_STRICT_COMPILATION: ON }
           package_name: fheroes2_ubuntu_sdl2.zip
-<<<<<<< HEAD
-          package_files: fheroes2 LICENSE fheroes2.key script/linux/install_sdl_2.sh demo_unix.sh changelog.txt README.txt data
-=======
-          package_files: fheroes2 LICENSE fheroes2.key script/linux/install_sdl_2.sh demo_unix.sh changelog.txt README.txt files/lang/*.mo
->>>>>>> 1b35acf1
+          package_files: fheroes2 LICENSE fheroes2.key script/linux/install_sdl_2.sh demo_unix.sh changelog.txt README.txt files/lang/*.mo data
           release_name: Ubuntu (Linux) build with SDL 2.0 support (latest commit)
           release_tag: fheroes2-linux-sdl2_dev
         - name: Linux SDL2 Debug
@@ -49,11 +41,7 @@
           dependencies: sdl sdl_mixer sdl_image
           env: { FHEROES2_SDL1: ON, WITH_TOOLS: ON, FHEROES2_STRICT_COMPILATION: ON }
           package_name: fheroes2_macos10_15_sdl1.zip
-<<<<<<< HEAD
-          package_files: fheroes2 LICENSE fheroes2.key script/macos/install_sdl_1.sh demo_unix.sh changelog.txt README.txt data
-=======
-          package_files: fheroes2 LICENSE fheroes2.key script/macos/install_sdl_1.sh demo_unix.sh changelog.txt README.txt files/lang/*.mo
->>>>>>> 1b35acf1
+          package_files: fheroes2 LICENSE fheroes2.key script/macos/install_sdl_1.sh demo_unix.sh changelog.txt README.txt files/lang/*.mo data
           release_name: MacOS build with SDL 1 support (latest commit)
           release_tag: fheroes2-osx-sdl1_dev
         - name: macOS SDL2
@@ -61,11 +49,7 @@
           dependencies: sdl2 sdl2_mixer sdl2_image
           env: { WITH_TOOLS: ON, FHEROES2_STRICT_COMPILATION: ON }
           package_name: fheroes2_macos10_15_sdl2.zip
-<<<<<<< HEAD
-          package_files: fheroes2 LICENSE fheroes2.key script/macos/install_sdl_2.sh demo_unix.sh changelog.txt README.txt data
-=======
-          package_files: fheroes2 LICENSE fheroes2.key script/macos/install_sdl_2.sh demo_unix.sh changelog.txt README.txt files/lang/*.mo
->>>>>>> 1b35acf1
+          package_files: fheroes2 LICENSE fheroes2.key script/macos/install_sdl_2.sh demo_unix.sh changelog.txt README.txt files/lang/*.mo data
           release_name: MacOS build with SDL 2 support (latest commit)
           release_tag: fheroes2-osx-sdl2_dev
     name: Make (${{ matrix.config.name }})
@@ -158,14 +142,8 @@
     - name: Create package
       if: ${{ github.event_name == 'push' }}
       run: |
-<<<<<<< HEAD
-        cp docs/README.txt .
-        cp docs/README_PSV.md .
-        zip fheroes2_psv_sdl2.zip fheroes2.vpk LICENSE fheroes2.key changelog.txt README.txt README_PSV.md data
-=======
         cp docs/README.txt docs/README_PSV.md .
-        zip fheroes2_psv_sdl2.zip fheroes2.vpk LICENSE fheroes2.key changelog.txt README.txt README_PSV.md files/lang/*.mo
->>>>>>> 1b35acf1
+        zip fheroes2_psv_sdl2.zip fheroes2.vpk LICENSE fheroes2.key changelog.txt README.txt README_PSV.md files/lang/*.mo data
     - uses: ncipollo/release-action@v1
       if: ${{ github.event_name == 'push' }}
       with:
@@ -202,7 +180,7 @@
       if: ${{ github.event_name == 'push' }}
       run: |
         cp docs/README.txt docs/README_switch.md .
-        zip fheroes2_switch_sdl2.zip fheroes2.nro LICENSE fheroes2.key changelog.txt README.txt README_switch.md files/lang/*.mo
+        zip fheroes2_switch_sdl2.zip fheroes2.nro LICENSE fheroes2.key changelog.txt README.txt README_switch.md files/lang/*.mo data
     - uses: ncipollo/release-action@v1
       if: ${{ github.event_name == 'push' }}
       with:
