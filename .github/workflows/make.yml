name: Make

on:
  workflow_call:

jobs:
  make:
    strategy:
      matrix:
        config:
        - name: Linux x86-64 SDL1 Release
          os: ubuntu-20.04
          dependencies: libsdl1.2-dev libsdl-mixer1.2-dev gettext
          env:
            FHEROES2_STRICT_COMPILATION: ON
            FHEROES2_WITH_TOOLS: ON
            FHEROES2_WITH_SDL1: ON
          package_name: fheroes2_ubuntu_x86-64_SDL1.zip
          package_files: >-
            LICENSE
            changelog.txt
            fheroes2
            ./docs/README.txt
            files/data/*.h2d
            files/lang/*.mo
            ./script/demo/download_demo_version.sh
            ./script/homm2/extract_homm2_resources.sh
            script/linux/install_sdl_1.sh
          release_name: Ubuntu x86-64 (Linux) build with SDL1 (latest commit)
          release_tag: fheroes2-linux-sdl1_dev
        - name: Linux x86-64 SDL1 Debug
          os: ubuntu-20.04
          dependencies: libsdl1.2-dev libsdl-mixer1.2-dev gettext
          env:
            FHEROES2_STRICT_COMPILATION: ON
            FHEROES2_WITH_TOOLS: ON
            FHEROES2_WITH_SDL1: ON
            FHEROES2_WITH_DEBUG: ON
            FHEROES2_WITH_ASAN: ON
        - name: Linux x86-64 SDL2 Release
          os: ubuntu-20.04
          dependencies: libsdl2-dev libsdl2-mixer-dev libsdl2-image-dev gettext
          env:
            FHEROES2_STRICT_COMPILATION: ON
            FHEROES2_WITH_TOOLS: ON
            FHEROES2_WITH_IMAGE: ON
          package_name: fheroes2_ubuntu_x86-64_SDL2.zip
          package_files: >-
            LICENSE
            changelog.txt
            fheroes2
            ./docs/README.txt
            files/data/*.h2d
            files/lang/*.mo
            ./script/demo/download_demo_version.sh
            ./script/homm2/extract_homm2_resources.sh
            script/linux/install_sdl_2.sh
          tools_package_name: fheroes2_tools_ubuntu_x86-64_SDL2.zip
          tools_package_files: >-
            LICENSE
            ./script/agg/extract_agg.sh
            ./src/tools/extractor
            ./src/tools/icn2img
<<<<<<< HEAD
            ./docs/GRAPHICAL_ARTISTS.md
=======
            ./src/tools/pal2img
>>>>>>> 0ddfd8f1
          release_name: Ubuntu x86-64 (Linux) build with SDL2 (latest commit)
          release_tag: fheroes2-linux-sdl2_dev
        - name: Linux x86-64 SDL2 Debug
          os: ubuntu-20.04
          dependencies: libsdl2-dev libsdl2-mixer-dev libsdl2-image-dev gettext
          env:
            FHEROES2_STRICT_COMPILATION: ON
            FHEROES2_WITH_TOOLS: ON
            FHEROES2_WITH_IMAGE: ON
            FHEROES2_WITH_DEBUG: ON
            FHEROES2_WITH_TSAN: ON
        - name: Linux ARM64 SDL1 Release
          os: ubuntu-22.04
          dependencies: gcc-aarch64-linux-gnu g++-aarch64-linux-gnu libsdl1.2-dev:arm64 libsdl-mixer1.2-dev:arm64 gettext
          env:
            FHEROES2_STRICT_COMPILATION: ON
            FHEROES2_WITH_TOOLS: ON
            FHEROES2_WITH_SDL1: ON
            CC: aarch64-linux-gnu-gcc
            CXX: aarch64-linux-gnu-g++
            AR: aarch64-linux-gnu-ar
          package_name: fheroes2_ubuntu_arm64_SDL1.zip
          package_files: >-
            LICENSE
            changelog.txt
            fheroes2
            ./docs/README.txt
            files/data/*.h2d
            files/lang/*.mo
            ./script/demo/download_demo_version.sh
            ./script/homm2/extract_homm2_resources.sh
            script/linux/install_sdl_1.sh
          release_name: Ubuntu ARM64 (Linux) build with SDL1 (latest commit)
          release_tag: fheroes2-linux-arm-sdl1_dev
        - name: Linux ARM64 SDL1 Debug
          os: ubuntu-22.04
          dependencies: gcc-aarch64-linux-gnu g++-aarch64-linux-gnu libsdl1.2-dev:arm64 libsdl-mixer1.2-dev:arm64 gettext
          env:
            FHEROES2_STRICT_COMPILATION: ON
            FHEROES2_WITH_TOOLS: ON
            FHEROES2_WITH_SDL1: ON
            FHEROES2_WITH_DEBUG: ON
            FHEROES2_WITH_ASAN: ON
            CC: aarch64-linux-gnu-gcc
            CXX: aarch64-linux-gnu-g++
            AR: aarch64-linux-gnu-ar
        - name: Linux ARM64 SDL2 Release
          os: ubuntu-22.04
          dependencies: gcc-aarch64-linux-gnu g++-aarch64-linux-gnu libsdl2-dev:arm64 libsdl2-mixer-dev:arm64 libsdl2-image-dev:arm64 libpng-dev:arm64 gettext
          env:
            FHEROES2_STRICT_COMPILATION: ON
            FHEROES2_WITH_TOOLS: ON
            FHEROES2_WITH_IMAGE: ON
            CC: aarch64-linux-gnu-gcc
            CXX: aarch64-linux-gnu-g++
            AR: aarch64-linux-gnu-ar
          package_name: fheroes2_ubuntu_arm64_SDL2.zip
          package_files: >-
            LICENSE
            changelog.txt
            fheroes2
            ./docs/README.txt
            files/data/*.h2d
            files/lang/*.mo
            ./script/demo/download_demo_version.sh
            ./script/homm2/extract_homm2_resources.sh
            script/linux/install_sdl_2.sh
          tools_package_name: fheroes2_tools_ubuntu_arm64_SDL2.zip
          tools_package_files: >-
            LICENSE
            ./script/agg/extract_agg.sh
            ./src/tools/extractor
            ./src/tools/icn2img
<<<<<<< HEAD
            ./docs/GRAPHICAL_ARTISTS.md
=======
            ./src/tools/pal2img
>>>>>>> 0ddfd8f1
          release_name: Ubuntu ARM64 (Linux) build with SDL2 (latest commit)
          release_tag: fheroes2-linux-arm-sdl2_dev
        - name: Linux ARM64 SDL2 Debug
          os: ubuntu-22.04
          dependencies: gcc-aarch64-linux-gnu g++-aarch64-linux-gnu libsdl2-dev:arm64 libsdl2-mixer-dev:arm64 libsdl2-image-dev:arm64 libpng-dev:arm64 gettext
          env:
            FHEROES2_STRICT_COMPILATION: ON
            FHEROES2_WITH_TOOLS: ON
            FHEROES2_WITH_IMAGE: ON
            FHEROES2_WITH_DEBUG: ON
            FHEROES2_WITH_TSAN: ON
            CC: aarch64-linux-gnu-gcc
            CXX: aarch64-linux-gnu-g++
            AR: aarch64-linux-gnu-ar
        - name: macOS SDL1
          os: macos-11
          dependencies: sdl sdl_mixer
          env:
            FHEROES2_STRICT_COMPILATION: ON
            FHEROES2_WITH_TOOLS: ON
            FHEROES2_WITH_SDL1: ON
          package_name: fheroes2_macos_x86-64_SDL1.zip
          package_files: >-
            LICENSE
            changelog.txt
            fheroes2
            ./docs/README.txt
            files/data/*.h2d
            files/lang/*.mo
            ./script/demo/download_demo_version.sh
            ./script/homm2/extract_homm2_resources.sh
            script/macos/install_sdl_1.sh
          release_name: macOS x86-64 build with SDL1 (latest commit)
          release_tag: fheroes2-osx-sdl1_dev
        - name: macOS SDL1 App Bundle
          os: macos-11
          dependencies: sdl sdl_mixer dylibbundler
          env:
            FHEROES2_STRICT_COMPILATION: ON
            FHEROES2_WITH_TOOLS: ON
            FHEROES2_WITH_SDL1: ON
            FHEROES2_MACOS_APP_BUNDLE: ON
        - name: macOS SDL2
          os: macos-11
          dependencies: sdl2 sdl2_mixer sdl2_image
          env:
            FHEROES2_STRICT_COMPILATION: ON
            FHEROES2_WITH_TOOLS: ON
            FHEROES2_WITH_IMAGE: ON
          package_name: fheroes2_macos_x86-64_SDL2.zip
          package_files: >-
            LICENSE
            changelog.txt
            fheroes2
            ./docs/README.txt
            files/data/*.h2d
            files/lang/*.mo
            ./script/demo/download_demo_version.sh
            ./script/homm2/extract_homm2_resources.sh
            script/macos/install_sdl_2.sh
          tools_package_name: fheroes2_tools_macos_x86-64_SDL2.zip
          tools_package_files: >-
            LICENSE
            ./script/agg/extract_agg.sh
            ./src/tools/extractor
            ./src/tools/icn2img
<<<<<<< HEAD
            ./docs/GRAPHICAL_ARTISTS.md
=======
            ./src/tools/pal2img
>>>>>>> 0ddfd8f1
          release_name: macOS x86-64 build with SDL2 (latest commit)
          release_tag: fheroes2-osx-sdl2_dev
        - name: macOS SDL2 App Bundle
          os: macos-11
          dependencies: sdl2 sdl2_mixer dylibbundler
          env:
            FHEROES2_STRICT_COMPILATION: ON
            FHEROES2_WITH_TOOLS: ON
            FHEROES2_MACOS_APP_BUNDLE: ON
    name: Make (${{ matrix.config.name }})
    runs-on: ${{ matrix.config.os }}
    timeout-minutes: 30
    defaults:
      run:
        shell: bash
    steps:
    - uses: actions/checkout@v3
    - name: Install dependencies (Linux)
      if: ${{ startsWith( matrix.config.os, 'ubuntu-' ) }}
      run: |
        if [[ "${{ matrix.config.name }}" == *ARM64* ]]
        then
          sudo sed -i -e 's/^deb /deb [arch=amd64] /' /etc/apt/sources.list
          sudo dpkg --add-architecture arm64
          sudo sh -c '. /etc/os-release;
          echo "deb [arch=arm64] http://ports.ubuntu.com/ubuntu-ports ${VERSION_CODENAME} main restricted universe multiverse" > /etc/apt/sources.list.d/arm64.list;
          echo "deb [arch=arm64] http://ports.ubuntu.com/ubuntu-ports ${VERSION_CODENAME}-updates main restricted universe multiverse" >> /etc/apt/sources.list.d/arm64.list;
          echo "deb [arch=arm64] http://ports.ubuntu.com/ubuntu-ports ${VERSION_CODENAME}-security main restricted universe multiverse" >> /etc/apt/sources.list.d/arm64.list;
          echo "deb [arch=arm64] http://ports.ubuntu.com/ubuntu-ports ${VERSION_CODENAME}-backports main restricted universe multiverse" >> /etc/apt/sources.list.d/arm64.list;'
        fi
        sudo apt-get -y update
        sudo apt-get -y install ${{ matrix.config.dependencies }}
    - name: Install dependencies (macOS)
      if: ${{ startsWith( matrix.config.os, 'macos-' ) }}
      run: |
        brew update
        brew install ${{ matrix.config.dependencies }}
    - name: Build
      run: |
        make -j 2
      env: ${{ matrix.config.env }}
    - name: Create app bundle
      if: ${{ startsWith( matrix.config.os, 'macos-' ) }}
      run: |
        make -j 2 bundle
      env: ${{ matrix.config.env }}
    - name: Create package
      if: ${{ matrix.config.package_name != '' && matrix.config.package_files != '' }}
      run: |
        7z a -bb1 -tzip -- ${{ matrix.config.package_name }} ${{ matrix.config.package_files }}
    - name: Create tools package
      if: ${{ matrix.config.tools_package_name != '' && matrix.config.tools_package_files != '' }}
      run: |
        7z a -bb1 -tzip -- ${{ matrix.config.tools_package_name }} ${{ matrix.config.tools_package_files }}
    - uses: actions/upload-artifact@v3
      if: ${{ github.event_name == 'pull_request' && matrix.config.package_name != '' }}
      with:
        name: ${{ matrix.config.package_name }}
        path: ${{ matrix.config.package_name }}
        if-no-files-found: error
    - uses: actions/upload-artifact@v3
      if: ${{ github.event_name == 'pull_request' && matrix.config.tools_package_name != '' }}
      with:
        name: ${{ matrix.config.tools_package_name }}
        path: ${{ matrix.config.tools_package_name }}
        if-no-files-found: error
    - uses: ncipollo/release-action@v1
      if: ${{ github.event_name == 'push' && matrix.config.package_name != '' && matrix.config.tools_package_name == '' && matrix.config.release_name != '' && matrix.config.release_tag != '' }}
      with:
        artifacts: ${{ matrix.config.package_name }}
        body: ${{ github.event.head_commit.message }}
        token: ${{ secrets.GITHUB_TOKEN }}
        name: ${{ matrix.config.release_name }}
        tag: ${{ matrix.config.release_tag }}
        allowUpdates: true
        artifactErrorsFailBuild: true
        prerelease: true
        replacesArtifacts: true
    - uses: ncipollo/release-action@v1
      if: ${{ github.event_name == 'push' && matrix.config.package_name != '' && matrix.config.tools_package_name != '' && matrix.config.release_name != '' && matrix.config.release_tag != '' }}
      with:
        artifacts: ${{ matrix.config.package_name }}, ${{ matrix.config.tools_package_name }}
        body: ${{ github.event.head_commit.message }}
        token: ${{ secrets.GITHUB_TOKEN }}
        name: ${{ matrix.config.release_name }}
        tag: ${{ matrix.config.release_tag }}
        allowUpdates: true
        artifactErrorsFailBuild: true
        prerelease: true
        replacesArtifacts: true
  make-psv:
    name: Make (PS Vita)
    runs-on: ubuntu-latest
    timeout-minutes: 30
    defaults:
      run:
        shell: bash
    steps:
    - uses: actions/checkout@v3
    - name: Install dependencies
      run: |
        sudo apt-get -y update
        sudo apt-get -y install libgcc1 gettext
    - name: Prepare Vita SDK cache
      uses: actions/cache@v3
      with:
        path: ~/.vitasdk-cache
        key: make-vitasdk-cache-${{ github.sha }}
        restore-keys: |
          make-vitasdk-cache-
    - name: Setup Vita SDK
      continue-on-error: true
      run: |
        git clone --depth 1 https://github.com/vitasdk/vdpm
        cd vdpm
        export PATH="$VITASDK/bin:$PATH"
        ./bootstrap-vitasdk.sh
        ./install-all.sh
        rm -rf ~/.vitasdk-cache
      env:
        VITASDK: /usr/local/vitasdk
    - name: Restore Vita SDK from cache
      run: |
        if [[ -d ~/.vitasdk-cache ]]; then
            sudo rm -rf /usr/local/vitasdk
            sudo mv ~/.vitasdk-cache /usr/local/vitasdk
        fi
    - name: Build
      run: |
        export PATH="$VITASDK/bin:$PATH"
        make -f Makefile.vita -j 2
      env:
        FHEROES2_STRICT_COMPILATION: ON
        VITASDK: /usr/local/vitasdk
    - name: Update Vita SDK cache
      run: |
        if [[ -d /usr/local/vitasdk ]]; then
            rm -rf ~/.vitasdk-cache
            sudo mv /usr/local/vitasdk ~/.vitasdk-cache
        fi
    - name: Create package
      run: |
        # Translations and H2D files are already included in fheroes2.vpk
        7z a -bb1 -tzip -- fheroes2_psv.zip LICENSE changelog.txt fheroes2.vpk ./docs/README.txt ./docs/README_PSV.md
    - uses: actions/upload-artifact@v3
      if: ${{ github.event_name == 'pull_request' }}
      with:
        name: fheroes2_psv.zip
        path: fheroes2_psv.zip
        if-no-files-found: error
    - uses: ncipollo/release-action@v1
      if: ${{ github.event_name == 'push' }}
      with:
        artifacts: fheroes2_psv.zip
        body: ${{ github.event.head_commit.message }}
        token: ${{ secrets.GITHUB_TOKEN }}
        name: PS Vita build (latest commit)
        tag: fheroes2-psv-sdl2_dev
        allowUpdates: true
        artifactErrorsFailBuild: true
        prerelease: true
        replacesArtifacts: true
  make-switch:
    name: Make (Nintendo Switch)
    runs-on: ubuntu-latest
    container: devkitpro/devkita64:latest
    timeout-minutes: 30
    defaults:
      run:
        shell: bash
    steps:
    - uses: actions/checkout@v3
    - name: Install dependencies
      run: |
        sudo apt-get -y update
        sudo apt-get -y install gettext p7zip-full
    - name: Build
      run: |
        export PATH="$DEVKITPRO/tools/bin:$DEVKITPRO/portlibs/switch/bin:$DEVKITPRO/devkitA64/bin:$PATH"
        make -f Makefile.switch -j 2
      env:
        FHEROES2_STRICT_COMPILATION: ON
        DEVKITPRO: /opt/devkitpro
    - name: Generate translations
      run: |
        make -C files/lang -j 2
    - name: Create package
      run: |
        7z a -bb1 -tzip -- fheroes2_switch.zip LICENSE changelog.txt fheroes2.nro ./docs/README.txt ./docs/README_switch.md files/data/*.h2d files/lang/*.mo
    - uses: actions/upload-artifact@v3
      if: ${{ github.event_name == 'pull_request' }}
      with:
        name: fheroes2_switch.zip
        path: fheroes2_switch.zip
        if-no-files-found: error
    - uses: ncipollo/release-action@v1
      if: ${{ github.event_name == 'push' }}
      with:
        artifacts: fheroes2_switch.zip
        body: ${{ github.event.head_commit.message }}
        token: ${{ secrets.GITHUB_TOKEN }}
        name: Nintendo Switch build (latest commit)
        tag: fheroes2-switch-sdl2_dev
        allowUpdates: true
        artifactErrorsFailBuild: true
        prerelease: true
        replacesArtifacts: true<|MERGE_RESOLUTION|>--- conflicted
+++ resolved
@@ -61,11 +61,8 @@
             ./script/agg/extract_agg.sh
             ./src/tools/extractor
             ./src/tools/icn2img
-<<<<<<< HEAD
             ./docs/GRAPHICAL_ARTISTS.md
-=======
             ./src/tools/pal2img
->>>>>>> 0ddfd8f1
           release_name: Ubuntu x86-64 (Linux) build with SDL2 (latest commit)
           release_tag: fheroes2-linux-sdl2_dev
         - name: Linux x86-64 SDL2 Debug
@@ -139,11 +136,8 @@
             ./script/agg/extract_agg.sh
             ./src/tools/extractor
             ./src/tools/icn2img
-<<<<<<< HEAD
             ./docs/GRAPHICAL_ARTISTS.md
-=======
             ./src/tools/pal2img
->>>>>>> 0ddfd8f1
           release_name: Ubuntu ARM64 (Linux) build with SDL2 (latest commit)
           release_tag: fheroes2-linux-arm-sdl2_dev
         - name: Linux ARM64 SDL2 Debug
@@ -210,11 +204,8 @@
             ./script/agg/extract_agg.sh
             ./src/tools/extractor
             ./src/tools/icn2img
-<<<<<<< HEAD
             ./docs/GRAPHICAL_ARTISTS.md
-=======
             ./src/tools/pal2img
->>>>>>> 0ddfd8f1
           release_name: macOS x86-64 build with SDL2 (latest commit)
           release_tag: fheroes2-osx-sdl2_dev
         - name: macOS SDL2 App Bundle
