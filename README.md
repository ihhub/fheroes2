--- conflicted
+++ resolved
@@ -22,11 +22,7 @@
 
 MacOS and Linux
 --------------------------
-<<<<<<< HEAD
-Unix OSes need an explicit installation of SDL. Please go to `script/macos` or `script/linux` directory depending on your OS package and run **install_sdl_1.sh** or **install_sdl_2.sh** file. For Arch based Linux distributions use the command `sudo pacman -S sdl sdl_mixer` instead. RPM based distributions like Fedora/Red Hat use the commands `sudo yum/dnf install SDL*`. openSUSE supports the One-Click-Install via `SDL_mixer.ymp` file in `script/linux`. For MacOS we highly recommend to use SDL 2 as latest versions of MacOS does not support SDL 1 fully.
-=======
-Unix OSes need an explicit installation of SDL. Please go to `script/macos` or `script/linux` directory depending on your OS package and run **install_sdl_1.sh** or **install_sdl_2.sh** file. For Arch based Linux distributions use the command `sudo pacman -S sdl sdl_mixer` instead. For MacOS we highly recommend to use SDL 2 as latest versions of MacOS do not fully support SDL 1.
->>>>>>> 4dc9ad0d
+Unix OSes need an explicit installation of SDL. Please go to `script/macos` or `script/linux` directory depending on your OS package and run **install_sdl_1.sh** or **install_sdl_2.sh** file. For Arch based Linux distributions use the command `sudo pacman -S sdl sdl_mixer` instead. RPM based distributions like Fedora/Red Hat use the commands `sudo yum/dnf install SDL*`. openSUSE supports the One-Click-Install via `SDL_mixer.ymp` file in `script/linux`. For MacOS we highly recommend to use SDL 2 as latest versions of MacOS do not support SDL 1 fully.
 
 
 Compilation
