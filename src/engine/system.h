/***************************************************************************
 *   Copyright (C) 2013 by Andrey Afletdinov <fheroes2@gmail.com>          *
 *                                                                         *
 *   Part of the Free Heroes2 Engine:                                      *
 *   http://sourceforge.net/projects/fheroes2                              *
 *                                                                         *
 *   This program is free software; you can redistribute it and/or modify  *
 *   it under the terms of the GNU General Public License as published by  *
 *   the Free Software Foundation; either version 2 of the License, or     *
 *   (at your option) any later version.                                   *
 *                                                                         *
 *   This program is distributed in the hope that it will be useful,       *
 *   but WITHOUT ANY WARRANTY; without even the implied warranty of        *
 *   MERCHANTABILITY or FITNESS FOR A PARTICULAR PURPOSE.  See the         *
 *   GNU General Public License for more details.                          *
 *                                                                         *
 *   You should have received a copy of the GNU General Public License     *
 *   along with this program; if not, write to the                         *
 *   Free Software Foundation, Inc.,                                       *
 *   59 Temple Place - Suite 330, Boston, MA  02111-1307, USA.             *
 ***************************************************************************/

#ifndef H2SYSTEM_H
#define H2SYSTEM_H

#include "dir.h"


<<<<<<< HEAD
#if defined( ANDROID )
#include <android/log.h>
namespace std
{
    static const char * android_endl = "\n";
}
#define endl android_endl
#define COUT( x )                                                                                                                                                        \
    {                                                                                                                                                                    \
        std::ostringstream osss;                                                                                                                                         \
        osss << x;                                                                                                                                                       \
        __android_log_print( ANDROID_LOG_INFO, "SDLHeroes2", "%s", osss.str().c_str() );                                                                                 \
    }
#elif defined( FHEROES2_VITA )
#include <psp2/kernel/clib.h>
#define COUT( x )                                                                                                                                                        \
    {                                                                                                                                                                    \
        std::ostringstream osss;                                                                                                                                         \
        osss << x << std::endl;                                                                                                                                          \
        sceClibPrintf( osss.str().c_str() );                                                                                                                             \
    }
#else
#define COUT( x )                                                                                                                                                        \
    {                                                                                                                                                                    \
        std::cerr << x << std::endl;                                                                                                                                     \
    }
#endif

#define VERBOSE( x )                                                                                                                                                     \
    {                                                                                                                                                                    \
        COUT( System::GetTime() << ": [VERBOSE]\t" << __FUNCTION__ << ":  " << x );                                                                                      \
    }
#define ERROR( x )                                                                                                                                                       \
    {                                                                                                                                                                    \
        COUT( System::GetTime() << ": [ERROR]\t" << __FUNCTION__ << ":  " << x );                                                                                        \
    }
=======
>>>>>>> b33224dd

namespace System
{
    int SetEnvironment( const char * name, const char * value );
    const char * GetEnvironment( const char * name );

    int MakeDirectory( const std::string & );
    std::string ConcatePath( const std::string &, const std::string & );
    ListDirs GetDataDirectories( const std::string & );
    ListFiles GetListFiles( const std::string &, const std::string &, const std::string & );
    std::string GetHomeDirectory( const std::string & );

    std::string GetDirname( const std::string & );
    std::string GetBasename( const std::string & );

    void SetLocale( int, const char * );
    std::string GetMessageLocale( int /* 3: en_us.utf-8, 2: en_us, 1: en */ );
    size_t GetMemoryUsage( void );

    int GetCommandOptions( int argc, char * const argv[], const char * optstring );
    char * GetOptionsArgument( void );

    bool IsFile( const std::string & name, bool writable = false );
    bool IsDirectory( const std::string & name, bool writable = false );
    int Unlink( const std::string & );

    bool isEmbededDevice( void );

    bool GetCaseInsensitivePath( const std::string & path, std::string & correctedPath );
}

#endif<|MERGE_RESOLUTION|>--- conflicted
+++ resolved
@@ -26,45 +26,6 @@
 #include "dir.h"
 
 
-<<<<<<< HEAD
-#if defined( ANDROID )
-#include <android/log.h>
-namespace std
-{
-    static const char * android_endl = "\n";
-}
-#define endl android_endl
-#define COUT( x )                                                                                                                                                        \
-    {                                                                                                                                                                    \
-        std::ostringstream osss;                                                                                                                                         \
-        osss << x;                                                                                                                                                       \
-        __android_log_print( ANDROID_LOG_INFO, "SDLHeroes2", "%s", osss.str().c_str() );                                                                                 \
-    }
-#elif defined( FHEROES2_VITA )
-#include <psp2/kernel/clib.h>
-#define COUT( x )                                                                                                                                                        \
-    {                                                                                                                                                                    \
-        std::ostringstream osss;                                                                                                                                         \
-        osss << x << std::endl;                                                                                                                                          \
-        sceClibPrintf( osss.str().c_str() );                                                                                                                             \
-    }
-#else
-#define COUT( x )                                                                                                                                                        \
-    {                                                                                                                                                                    \
-        std::cerr << x << std::endl;                                                                                                                                     \
-    }
-#endif
-
-#define VERBOSE( x )                                                                                                                                                     \
-    {                                                                                                                                                                    \
-        COUT( System::GetTime() << ": [VERBOSE]\t" << __FUNCTION__ << ":  " << x );                                                                                      \
-    }
-#define ERROR( x )                                                                                                                                                       \
-    {                                                                                                                                                                    \
-        COUT( System::GetTime() << ": [ERROR]\t" << __FUNCTION__ << ":  " << x );                                                                                        \
-    }
-=======
->>>>>>> b33224dd
 
 namespace System
 {
