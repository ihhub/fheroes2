--- conflicted
+++ resolved
@@ -66,12 +66,8 @@
 protected:
     friend class Texture;
 
-<<<<<<< HEAD
-    bool isDisplay( void ) const;
     bool aspectRatio;
-
-=======
->>>>>>> 1f12716c
+    
     Display();
 
 #if SDL_VERSION_ATLEAST( 2, 0, 0 )
