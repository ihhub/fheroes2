--- conflicted
+++ resolved
@@ -52,29 +52,19 @@
 
         virtual void setIcon( const Image & ) {}
 
-<<<<<<< HEAD
+        virtual fheroes2::Rect getActiveWindowROI() const
+        {
+            return fheroes2::Rect();
+        }
+
+        virtual fheroes2::Size getCurrentScreenResolution() const
+        {
+            return fheroes2::Size();
+        }
+
 #ifdef VITA
         virtual void SetVitaKeepAspectRatio( bool ) {}
 #endif
-
-        virtual fheroes2::Rect GetWindowDestRect() const
-=======
-        virtual fheroes2::Rect getActiveWindowROI() const
->>>>>>> 8cbe0a6f
-        {
-            return fheroes2::Rect();
-        }
-
-<<<<<<< HEAD
-        virtual std::pair<int, int> GetScreenResolution() const
-        {
-            return std::pair<int, int>();
-=======
-        virtual fheroes2::Size getCurrentScreenResolution() const
-        {
-            return fheroes2::Size();
->>>>>>> 8cbe0a6f
-        }
 
     protected:
         BaseRenderEngine()
