--- conflicted
+++ resolved
@@ -51,10 +51,7 @@
 #if SDL_VERSION_ATLEAST( 2, 0, 0 )
     if ( SDL_INIT_GAMECONTROLLER & system ) {
         LocalEvent::Get().OpenController();
-<<<<<<< HEAD
-=======
     }
->>>>>>> 8cbe0a6f
     LocalEvent::Get().OpenTouchpad();
 #endif
 #ifdef WITH_AUDIOCD
