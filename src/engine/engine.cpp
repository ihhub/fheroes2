/***************************************************************************
 *   Copyright (C) 2008 by Andrey Afletdinov <fheroes2@gmail.com>          *
 *                                                                         *
 *   Part of the Free Heroes2 Engine:                                      *
 *   http://sourceforge.net/projects/fheroes2                              *
 *                                                                         *
 *   This program is free software; you can redistribute it and/or modify  *
 *   it under the terms of the GNU General Public License as published by  *
 *   the Free Software Foundation; either version 2 of the License, or     *
 *   (at your option) any later version.                                   *
 *                                                                         *
 *   This program is distributed in the hope that it will be useful,       *
 *   but WITHOUT ANY WARRANTY; without even the implied warranty of        *
 *   MERCHANTABILITY or FITNESS FOR A PARTICULAR PURPOSE.  See the         *
 *   GNU General Public License for more details.                          *
 *                                                                         *
 *   You should have received a copy of the GNU General Public License     *
 *   along with this program; if not, write to the                         *
 *   Free Software Foundation, Inc.,                                       *
 *   59 Temple Place - Suite 330, Boston, MA  02111-1307, USA.             *
 ***************************************************************************/

#include "engine.h"
#include "sdlnet.h"
#include "system.h"

namespace Mixer
{
    void Init( void );
    void Quit( void );
}

#ifdef WITH_AUDIOCD
namespace Cdrom
{
    void Open( void );
    void Close( void );
}
#endif

bool SDL::Init( const u32 system )
{
    if ( 0 > SDL_Init( system ) ) {
        ERROR( SDL_GetError() );
        return false;
    }

    if ( SDL_INIT_AUDIO & system )
        Mixer::Init();
#if SDL_VERSION_ATLEAST( 2, 0, 0 )
    if ( SDL_INIT_GAMECONTROLLER & system )
        LocalEvent::Get().OpenController();
#endif
#ifdef WITH_AUDIOCD
    if ( SDL_INIT_CDROM & system )
        Cdrom::Open();
#endif
#ifdef WITH_GAMEPAD
    if ( SDL_INIT_GAMECONTROLLER & system )
        LocalEvent::Get().OpenGamepad();
#endif
#ifdef WITH_TTF
    FontTTF::Init();
#endif
#ifdef WITH_NET
    Network::Init();
#endif

#if SDL_VERSION_ATLEAST( 2, 0, 0 )
#else
    SDL_EnableKeyRepeat( SDL_DEFAULT_REPEAT_DELAY, SDL_DEFAULT_REPEAT_INTERVAL );
#endif

#ifdef WITH_TOUCHPAD
    SDL_SetHint( SDL_HINT_TOUCH_MOUSE_EVENTS, "0" );
#endif

    return true;
}

void SDL::Quit( void )
{
#ifdef WITH_NET
    Network::Quit();
#endif
#ifdef WITH_TTF
    FontTTF::Quit();
#endif
#ifdef WITH_AUDIOCD
    if ( SubSystem( SDL_INIT_CDROM ) )
        Cdrom::Close();
#endif
<<<<<<< HEAD
#ifdef WITH_GAMEPAD
    if ( SubSystem( SDL_INIT_GAMECONTROLLER ) )
        LocalEvent::Get().CloseGamepad();
=======
#if SDL_VERSION_ATLEAST( 2, 0, 0 )
    if ( SubSystem( SDL_INIT_GAMECONTROLLER ) )
        LocalEvent::Get().CloseController();
>>>>>>> 313f9090
#endif
    if ( SubSystem( SDL_INIT_AUDIO ) )
        Mixer::Quit();

    SDL_Quit();
}

bool SDL::SubSystem( const u32 system )
{
    return system & SDL_WasInit( system );
}<|MERGE_RESOLUTION|>--- conflicted
+++ resolved
@@ -55,10 +55,6 @@
     if ( SDL_INIT_CDROM & system )
         Cdrom::Open();
 #endif
-#ifdef WITH_GAMEPAD
-    if ( SDL_INIT_GAMECONTROLLER & system )
-        LocalEvent::Get().OpenGamepad();
-#endif
 #ifdef WITH_TTF
     FontTTF::Init();
 #endif
@@ -90,15 +86,9 @@
     if ( SubSystem( SDL_INIT_CDROM ) )
         Cdrom::Close();
 #endif
-<<<<<<< HEAD
-#ifdef WITH_GAMEPAD
-    if ( SubSystem( SDL_INIT_GAMECONTROLLER ) )
-        LocalEvent::Get().CloseGamepad();
-=======
 #if SDL_VERSION_ATLEAST( 2, 0, 0 )
     if ( SubSystem( SDL_INIT_GAMECONTROLLER ) )
         LocalEvent::Get().CloseController();
->>>>>>> 313f9090
 #endif
     if ( SubSystem( SDL_INIT_AUDIO ) )
         Mixer::Quit();
