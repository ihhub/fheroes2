/***************************************************************************
 *   Free Heroes of Might and Magic II: https://github.com/ihhub/fheroes2  *
 *   Copyright (C) 2020                                                    *
 *                                                                         *
 *   This program is free software; you can redistribute it and/or modify  *
 *   it under the terms of the GNU General Public License as published by  *
 *   the Free Software Foundation; either version 2 of the License, or     *
 *   (at your option) any later version.                                   *
 *                                                                         *
 *   This program is distributed in the hope that it will be useful,       *
 *   but WITHOUT ANY WARRANTY; without even the implied warranty of        *
 *   MERCHANTABILITY or FITNESS FOR A PARTICULAR PURPOSE.  See the         *
 *   GNU General Public License for more details.                          *
 *                                                                         *
 *   You should have received a copy of the GNU General Public License     *
 *   along with this program; if not, write to the                         *
 *   Free Software Foundation, Inc.,                                       *
 *   59 Temple Place - Suite 330, Boston, MA  02111-1307, USA.             *
 ***************************************************************************/

#include "smk_decoder.h"
#include "serialize.h"
#include "smacker.h"

SMKVideoSequence::SMKVideoSequence( const std::string & filePath )
    : _width( 0 )
    , _height( 0 )
    , _fps( 0 )
{
    _load( filePath );
}

bool SMKVideoSequence::_load( const std::string & filePath )
{
    smk videoFile = smk_open_file( filePath.c_str(), SMK_MODE_MEMORY );
    if ( videoFile == NULL )
        return false;

    unsigned long frameCount = 0;
    double usf = 0;

    uint8_t trackMask = 0;
    uint8_t channel[7] = {0};
    uint8_t audioBitDepth[7] = {0};
    unsigned long audioRate[7] = {0};
    std::vector<std::vector<uint8_t> > soundBuffer( 7 );

    smk_info_all( videoFile, NULL, &frameCount, &usf );
    smk_info_video( videoFile, &_width, &_height, NULL );
    smk_info_audio( videoFile, &trackMask, channel, audioBitDepth, audioRate );
    smk_enable_video( videoFile, 1 );

    if ( usf > 0 )
        _fps = 1000000.0 / usf;
    else
        _fps = 15; // let's use as a default

    for ( int i = 0; i < 7; ++i ) {
        if ( trackMask & ( 1 << i ) ) {
            smk_enable_audio( videoFile, i, 1 );
        }
    }

    smk_first( videoFile );
    unsigned long currentFrame = 0;
    smk_info_all( videoFile, &currentFrame, NULL, NULL );

    for ( size_t i = 0; i < soundBuffer.size(); ++i ) {
        if ( trackMask & ( 1 << i ) ) {
            const unsigned long length = smk_get_audio_size( videoFile, i );
            const uint8_t * data = smk_get_audio( videoFile, i );
            soundBuffer[i].reserve( soundBuffer[i].size() + length );
            soundBuffer[i].insert( soundBuffer[i].end(), data, data + length );
        }
    }

    _addNewFrame( smk_get_video( videoFile ), smk_get_palette( videoFile ) );

    for ( currentFrame = 1; currentFrame < frameCount; ++currentFrame ) {
        smk_next( videoFile );

        _addNewFrame( smk_get_video( videoFile ), smk_get_palette( videoFile ) );

        for ( size_t i = 0; i < soundBuffer.size(); ++i ) {
            if ( trackMask & ( 1 << i ) ) {
                const unsigned long length = smk_get_audio_size( videoFile, i );
                const uint8_t * data = smk_get_audio( videoFile, i );
                soundBuffer[i].reserve( soundBuffer[i].size() + length );
                soundBuffer[i].insert( soundBuffer[i].end(), data, data + length );
            }
        }
    }
    
    size_t channelCount = 0;
    for ( size_t i = 0; i < soundBuffer.size(); ++i ) {
        if ( !soundBuffer[i].empty() ) {
            ++channelCount;
        }
    }
    _audioChannel.resize( channelCount );

    channelCount = 0;
    // compose sound track
    for ( size_t i = 0; i < soundBuffer.size(); ++i ) {
        if ( !soundBuffer[i].empty() ) {
<<<<<<< HEAD
            std::vector<uint8_t> & wavData = _audioChannel[channelCount++];
=======
            std::vector<uint8_t> wavData;
>>>>>>> 7c7984a4

            // set up WAV header
            StreamBuf wavHeader( 44 );
            wavHeader.putLE32( 0x46464952 ); // RIFF
            wavHeader.putLE32( soundBuffer[i].size() + 0x24 ); // size
            wavHeader.putLE32( 0x45564157 ); // WAVE
            wavHeader.putLE32( 0x20746D66 ); // FMT
            wavHeader.putLE32( 0x10 ); // 16 == PCM
            wavHeader.putLE16( 0x01 ); // format
            wavHeader.putLE16( 0x01 ); // channels
            wavHeader.putLE32( audioRate[i] ); // samples
            wavHeader.putLE32( audioRate[i] * audioBitDepth[i] / 8 ); // byteper
            wavHeader.putLE16( 0x01 ); // align
            wavHeader.putLE16( audioBitDepth[i] ); // bitsper
            wavHeader.putLE32( 0x61746164 ); // DATA
            wavHeader.putLE32( soundBuffer[i].size() ); // size

            wavData.resize( soundBuffer[i].size() + 44 );
            wavData.assign( wavHeader.data(), wavHeader.data() + 44 );
            wavData.insert( wavData.begin() + 44, soundBuffer[i].begin(), soundBuffer[i].end() );
        }
    }

    smk_close( videoFile );
    return true;
}

unsigned long SMKVideoSequence::width() const
{
    return _width;
}

unsigned long SMKVideoSequence::height() const
{
    return _height;
}

double SMKVideoSequence::fps() const
{
    return _fps;
}

void SMKVideoSequence::_addNewFrame( const uint8_t * data, const uint8_t * palette )
{
    if ( data == NULL || palette == NULL )
        return;

    Surface surface( data, _width, _height, 1, false, false );

    std::vector<SDL_Color> colors( 256 );
    for ( size_t i = 0; i < colors.size(); ++i ) {
        colors[i].r = *palette++;
        colors[i].g = *palette++;
        colors[i].b = *palette++;
    }

    surface.SetPalette( colors );

    _frames.push_back( surface );
}

const std::vector<Surface> & SMKVideoSequence::getFrames() const
{
    return _frames;
}

const std::vector<std::vector<uint8_t> > & SMKVideoSequence::getAudioChannels() const
{
    return _audioChannel;
}<|MERGE_RESOLUTION|>--- conflicted
+++ resolved
@@ -103,11 +103,7 @@
     // compose sound track
     for ( size_t i = 0; i < soundBuffer.size(); ++i ) {
         if ( !soundBuffer[i].empty() ) {
-<<<<<<< HEAD
             std::vector<uint8_t> & wavData = _audioChannel[channelCount++];
-=======
-            std::vector<uint8_t> wavData;
->>>>>>> 7c7984a4
 
             // set up WAV header
             StreamBuf wavHeader( 44 );
