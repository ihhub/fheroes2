--- conflicted
+++ resolved
@@ -21,11 +21,8 @@
 #include "image.h"
 
 #include <algorithm>
-<<<<<<< HEAD
-=======
 #include <cassert>
 #include <cmath>
->>>>>>> 6348a4ff
 #include <cstddef>
 #include <cstdlib>
 #include <cstring>
