--- conflicted
+++ resolved
@@ -448,12 +448,8 @@
     }
 
     Image::Image( Image && image_ ) noexcept
-<<<<<<< HEAD
         : _imageData( std::move( image_._imageData ) )
         , _transformData( std::move( image_._transformData ) )
-=======
-        : _data( std::move( image_._data ) )
->>>>>>> a55b300b
     {
         std::swap( _singleLayer, image_._singleLayer );
         std::swap( _width, image_._width );
@@ -474,12 +470,8 @@
         if ( this != &image_ ) {
             std::swap( _width, image_._width );
             std::swap( _height, image_._height );
-<<<<<<< HEAD
             std::swap( _imageData, image_._imageData );
             std::swap( _transformData, image_._transformData );
-=======
-            std::swap( _data, image_._data );
->>>>>>> a55b300b
             std::swap( _singleLayer, image_._singleLayer );
         }
 
@@ -498,18 +490,13 @@
     void Image::fill( const uint8_t value )
     {
         if ( !empty() ) {
-            const size_t totalSize = static_cast<size_t>( _width ) * _height;
-<<<<<<< HEAD
-            std::fill( image(), image() + totalSize, value );
-
-            if ( !_singleLayer ) {
+            const size_t totalSize = static_cast<size_t>(_width) * _height;
+            memset(image(), value, totalSize);
+
+            if (!_singleLayer) {
                 // Set the transform layer not to skip all data.
-                std::fill( transform(), transform() + totalSize, static_cast<uint8_t>( 0 ) );
-            }
-=======
-            memset( image(), value, totalSize );
-            memset( transform(), static_cast<uint8_t>( 0 ), totalSize );
->>>>>>> a55b300b
+                memset(transform(), static_cast<uint8_t>(0), totalSize);
+            }
         }
     }
 
@@ -525,12 +512,8 @@
             return;
         }
 
-<<<<<<< HEAD
         size_t size = static_cast<size_t>( width_ ) * height_;
         _imageData.reset( new uint8_t[size] );
-=======
-        const size_t size = static_cast<size_t>( width_ ) * height_;
->>>>>>> a55b300b
 
         if ( !_singleLayer ) {
             // For double-layer images we also allocate memory for the second (transform) layer.
@@ -554,39 +537,25 @@
     void Image::reset()
     {
         if ( !empty() ) {
-            const size_t totalSize = static_cast<size_t>( _width ) * _height;
-<<<<<<< HEAD
-            std::fill( image(), image() + totalSize, static_cast<uint8_t>( 0 ) );
-
-            if ( !_singleLayer ) {
+            const size_t totalSize = static_cast<size_t>(_width) * _height;
+            memset(image(), static_cast<uint8_t>(0), totalSize);
+
+            if (!_singleLayer) {
                 // Set the transform layer to skip all data.
-                std::fill( transform(), transform() + totalSize, static_cast<uint8_t>( 1 ) );
-            }
-=======
-            memset( image(), static_cast<uint8_t>( 0 ), totalSize );
-            // Set the transform layer to skip all data.
-            memset( transform(), static_cast<uint8_t>( 1 ), totalSize );
->>>>>>> a55b300b
+                memset(transform(), static_cast<uint8_t>(1), totalSize);
+            }
         }
     }
 
     void Image::copy( const Image & image )
     {
-<<<<<<< HEAD
         if ( !image._imageData ) {
-=======
-        if ( !image._data ) {
->>>>>>> a55b300b
             clear();
 
             return;
         }
 
-<<<<<<< HEAD
-        size_t size = static_cast<size_t>( image._width ) * image._height;
-=======
         const size_t size = static_cast<size_t>( image._width ) * image._height;
->>>>>>> a55b300b
 
         if ( image._width != _width || image._height != _height ) {
             _imageData.reset( new uint8_t[size] );
@@ -606,7 +575,6 @@
         else if ( _singleLayer != image._singleLayer ) {
             _singleLayer = image._singleLayer;
 
-<<<<<<< HEAD
             if ( _singleLayer ) {
                 _transformData.reset( new uint8_t[size] );
             }
@@ -620,11 +588,6 @@
         if ( !_singleLayer ) {
             memcpy( _transformData.get(), image._transformData.get(), size );
         }
-=======
-        _singleLayer = image._singleLayer;
-
-        memcpy( _data.get(), image._data.get(), size * 2 );
->>>>>>> a55b300b
     }
 
     Sprite::Sprite( const int32_t width_, const int32_t height_, const int32_t x_ /* = 0 */, const int32_t y_ /* = 0 */ )
@@ -687,11 +650,7 @@
     {
         _updateRoi();
 
-<<<<<<< HEAD
-        if ( image.singleLayer() ) {
-=======
         if ( _image.singleLayer() ) {
->>>>>>> a55b300b
             // The restorer is used to restore the image without the transform layer so we make a single-layer copy.
             _copy._disableTransformLayer();
         }
@@ -710,11 +669,7 @@
     {
         _updateRoi();
 
-<<<<<<< HEAD
-        if ( image.singleLayer() ) {
-=======
         if ( _image.singleLayer() ) {
->>>>>>> a55b300b
             // The restorer is used to restore the image without the transform layer so we make a single-layer copy.
             _copy._disableTransformLayer();
         }
@@ -991,13 +946,8 @@
                     const uint8_t * imageOutXEnd = imageOutX + width;
 
                     for ( ; imageOutX != imageOutXEnd; --imageInX, ++imageOutX ) {
-<<<<<<< HEAD
-                        const uint8_t * inPAL = gamePalette + ( *imageInX ) * 3;
-                        const uint8_t * outPAL = gamePalette + ( *imageOutX ) * 3;
-=======
                         const uint8_t * inPAL = gamePalette + static_cast<ptrdiff_t>( *imageInX ) * 3;
                         const uint8_t * outPAL = gamePalette + static_cast<ptrdiff_t>( *imageOutX ) * 3;
->>>>>>> a55b300b
 
                         const uint32_t red = static_cast<uint32_t>( *inPAL ) * alphaValue + static_cast<uint32_t>( *outPAL ) * behindValue;
                         const uint32_t green = static_cast<uint32_t>( *( inPAL + 1 ) ) * alphaValue + static_cast<uint32_t>( *( outPAL + 1 ) ) * behindValue;
@@ -1008,7 +958,6 @@
             }
             else {
                 const uint8_t * transformInY = in.transform() + offsetInY;
-<<<<<<< HEAD
 
                 for ( ; imageOutY != imageOutYEnd; imageInY += widthIn, transformInY += widthIn, imageOutY += widthOut ) {
                     const uint8_t * imageInX = imageInY;
@@ -1023,34 +972,12 @@
 
                         uint8_t inValue = *imageInX;
                         if ( *transformInX > 1 ) {
-                            inValue = *( transformTable + ( *transformInX ) * 256 + *imageOutX );
-                        }
-
-                        const uint8_t * inPAL = gamePalette + inValue * 3;
-                        const uint8_t * outPAL = gamePalette + ( *imageOutX ) * 3;
-
-=======
-
-                for ( ; imageOutY != imageOutYEnd; imageInY += widthIn, transformInY += widthIn, imageOutY += widthOut ) {
-                    const uint8_t * imageInX = imageInY;
-                    const uint8_t * transformInX = transformInY;
-                    uint8_t * imageOutX = imageOutY;
-                    const uint8_t * imageOutXEnd = imageOutX + width;
-
-                    for ( ; imageOutX != imageOutXEnd; --imageInX, --transformInX, ++imageOutX ) {
-                        if ( *transformInX == 1 ) { // skip pixel
-                            continue;
-                        }
-
-                        uint8_t inValue = *imageInX;
-                        if ( *transformInX > 1 ) {
                             inValue = *( transformTable + static_cast<ptrdiff_t>( *transformInX ) * 256 + *imageOutX );
                         }
 
                         const uint8_t * inPAL = gamePalette + static_cast<ptrdiff_t>( inValue ) * 3;
                         const uint8_t * outPAL = gamePalette + static_cast<ptrdiff_t>( *imageOutX ) * 3;
 
->>>>>>> a55b300b
                         const uint32_t red = static_cast<uint32_t>( *inPAL ) * alphaValue + static_cast<uint32_t>( *outPAL ) * behindValue;
                         const uint32_t green = static_cast<uint32_t>( *( inPAL + 1 ) ) * alphaValue + static_cast<uint32_t>( *( outPAL + 1 ) ) * behindValue;
                         const uint32_t blue = static_cast<uint32_t>( *( inPAL + 2 ) ) * alphaValue + static_cast<uint32_t>( *( outPAL + 2 ) ) * behindValue;
@@ -1073,13 +1000,8 @@
                     const uint8_t * imageInXEnd = imageInX + width;
 
                     for ( ; imageInX != imageInXEnd; ++imageInX, ++imageOutX ) {
-<<<<<<< HEAD
-                        const uint8_t * inPAL = gamePalette + ( *imageInX ) * 3;
-                        const uint8_t * outPAL = gamePalette + ( *imageOutX ) * 3;
-=======
                         const uint8_t * inPAL = gamePalette + static_cast<ptrdiff_t>( *imageInX ) * 3;
                         const uint8_t * outPAL = gamePalette + static_cast<ptrdiff_t>( *imageOutX ) * 3;
->>>>>>> a55b300b
 
                         const uint32_t red = static_cast<uint32_t>( *inPAL ) * alphaValue + static_cast<uint32_t>( *outPAL ) * behindValue;
                         const uint32_t green = static_cast<uint32_t>( *( inPAL + 1 ) ) * alphaValue + static_cast<uint32_t>( *( outPAL + 1 ) ) * behindValue;
@@ -1090,7 +1012,6 @@
             }
             else {
                 const uint8_t * transformInY = in.transform() + offsetInY;
-<<<<<<< HEAD
 
                 for ( ; imageInY != imageInYEnd; imageInY += widthIn, transformInY += widthIn, imageOutY += widthOut ) {
                     const uint8_t * imageInX = imageInY;
@@ -1105,34 +1026,12 @@
 
                         uint8_t inValue = *imageInX;
                         if ( *transformInX > 1 ) {
-                            inValue = *( transformTable + ( *transformInX ) * 256 + *imageOutX );
-                        }
-
-                        const uint8_t * inPAL = gamePalette + inValue * 3;
-                        const uint8_t * outPAL = gamePalette + ( *imageOutX ) * 3;
-
-=======
-
-                for ( ; imageInY != imageInYEnd; imageInY += widthIn, transformInY += widthIn, imageOutY += widthOut ) {
-                    const uint8_t * imageInX = imageInY;
-                    const uint8_t * transformInX = transformInY;
-                    uint8_t * imageOutX = imageOutY;
-                    const uint8_t * imageInXEnd = imageInX + width;
-
-                    for ( ; imageInX != imageInXEnd; ++imageInX, ++transformInX, ++imageOutX ) {
-                        if ( *transformInX == 1 ) { // skip pixel
-                            continue;
-                        }
-
-                        uint8_t inValue = *imageInX;
-                        if ( *transformInX > 1 ) {
                             inValue = *( transformTable + static_cast<ptrdiff_t>( *transformInX ) * 256 + *imageOutX );
                         }
 
                         const uint8_t * inPAL = gamePalette + static_cast<ptrdiff_t>( inValue ) * 3;
                         const uint8_t * outPAL = gamePalette + static_cast<ptrdiff_t>( *imageOutX ) * 3;
 
->>>>>>> a55b300b
                         const uint32_t red = static_cast<uint32_t>( *inPAL ) * alphaValue + static_cast<uint32_t>( *outPAL ) * behindValue;
                         const uint32_t green = static_cast<uint32_t>( *( inPAL + 1 ) ) * alphaValue + static_cast<uint32_t>( *( outPAL + 1 ) ) * behindValue;
                         const uint32_t blue = static_cast<uint32_t>( *( inPAL + 2 ) ) * alphaValue + static_cast<uint32_t>( *( outPAL + 2 ) ) * behindValue;
@@ -2153,17 +2052,10 @@
         if ( input.front()->empty() ) {
             return {};
         }
-<<<<<<< HEAD
 
         const int32_t inputFrontWidth = input.front()->width();
         const int32_t inputFrontHeight = input.front()->height();
 
-=======
-
-        const int32_t inputFrontWidth = input.front()->width();
-        const int32_t inputFrontHeight = input.front()->height();
-
->>>>>>> a55b300b
         for ( const Image * image : input ) {
             assert( image != nullptr );
             if ( image->width() != inputFrontWidth || image->height() != inputFrontHeight ) {
@@ -2234,23 +2126,14 @@
 
         if ( image.singleLayer() ) {
             for ( ; imageY != imageYEnd; imageY += imageWidth ) {
-<<<<<<< HEAD
-                std::fill( imageY, imageY + width, colorId );
-=======
                 memset( imageY, colorId, width );
->>>>>>> a55b300b
             }
         }
         else {
             uint8_t * transformY = image.transform() + static_cast<ptrdiff_t>( y ) * imageWidth + x;
             for ( ; imageY != imageYEnd; imageY += imageWidth, transformY += imageWidth ) {
-<<<<<<< HEAD
-                std::fill( imageY, imageY + width, colorId );
-                std::fill( transformY, transformY + width, static_cast<uint8_t>( 0 ) );
-=======
                 memset( imageY, colorId, width );
                 memset( transformY, static_cast<uint8_t>( 0 ), width );
->>>>>>> a55b300b
             }
         }
     }
@@ -2309,7 +2192,6 @@
         else {
             const uint8_t * transformInY = input.transform();
             uint8_t * transformOutY = output.transform();
-<<<<<<< HEAD
 
             for ( int32_t y = 0; y < height; ++y ) {
                 const uint8_t * transformInX = transformInY;
@@ -2327,25 +2209,6 @@
                 imageInY += width;
                 transformInY += width;
 
-=======
-
-            for ( int32_t y = 0; y < height; ++y ) {
-                const uint8_t * transformInX = transformInY;
-
-                for ( int32_t x = 0; x < width; ++x ) {
-                    if ( *transformInX == 0 && ( x == 0 || x == width - 1 || *( transformInX - 1 ) == 0 || *( transformInX + 1 ) == 0 )
-                         && ( y == 0 || y == height - 1 || *( transformInX - width ) == 0 || *( transformInX + width ) == 0 ) ) {
-                        *( transformOutY + x ) = 0;
-                        *( imageOutY + x ) = *( imageInY + x );
-                    }
-
-                    ++transformInX;
-                }
-
-                imageInY += width;
-                transformInY += width;
-
->>>>>>> a55b300b
                 imageOutY += width;
                 transformOutY += width;
             }
@@ -2425,7 +2288,6 @@
                     uint8_t * imageOutX = imageOutY;
                     const uint8_t * imageOutXEnd = imageOutX + width;
                     const uint8_t * imageInX = imageInY;
-<<<<<<< HEAD
 
                     if ( isOutSingleLayer ) {
                         for ( ; imageOutX != imageOutXEnd; ++imageOutX, --imageInX ) {
@@ -2439,23 +2301,7 @@
                         }
 
                         // Set 'in' image transform data not to skip image data.
-                        std::fill( transformOutY, transformOutY + width, static_cast<uint8_t>( 0 ) );
-=======
-
-                    if ( isOutSingleLayer ) {
-                        for ( ; imageOutX != imageOutXEnd; ++imageOutX, --imageInX ) {
-                            *imageOutX = *imageInX;
-                        }
-                    }
-                    else {
-                        // 'in' image is single-layer, 'out' image is double-layer (with the  transform layer).
-                        for ( ; imageOutX != imageOutXEnd; ++imageOutX, --imageInX ) {
-                            *imageOutX = *imageInX;
-                        }
-
-                        // Set 'in' image transform data not to skip image data.
                         memset( transformOutY, static_cast<uint8_t>( 0 ), width );
->>>>>>> a55b300b
 
                         transformOutY += widthOut;
                     }
@@ -2505,11 +2351,7 @@
                         memcpy( imageOutY, imageInY, static_cast<size_t>( width ) );
 
                         // Set 'in' image transform data not to skip image data.
-<<<<<<< HEAD
-                        std::fill( transformOutY, transformOutY + width, static_cast<uint8_t>( 0 ) );
-=======
                         memset( transformOutY, static_cast<uint8_t>( 0 ), width );
->>>>>>> a55b300b
                     }
                 }
             }
@@ -2549,7 +2391,6 @@
                     uint8_t * imageOutX = imageOutY;
                     const uint8_t * imageOutXEnd = imageOutX + width;
                     const uint8_t * imageInX = imageInY;
-<<<<<<< HEAD
 
                     if ( isOutSingleLayer ) {
                         for ( ; imageOutX != imageOutXEnd; ++imageOutX, --imageInX ) {
@@ -2563,23 +2404,7 @@
                         }
 
                         // Set 'in' image transform data not to skip image data.
-                        std::fill( transformOutY, transformOutY + width, static_cast<uint8_t>( 0 ) );
-=======
-
-                    if ( isOutSingleLayer ) {
-                        for ( ; imageOutX != imageOutXEnd; ++imageOutX, --imageInX ) {
-                            *imageOutX = *imageInX;
-                        }
-                    }
-                    else {
-                        // 'in' image is single-layer, 'out' image is double-layer (with the  transform layer).
-                        for ( ; imageOutX != imageOutXEnd; ++imageOutX, --imageInX ) {
-                            *imageOutX = *imageInX;
-                        }
-
-                        // Set 'in' image transform data not to skip image data.
                         memset( transformOutY, static_cast<uint8_t>( 0 ), width );
->>>>>>> a55b300b
                     }
                 }
             }
