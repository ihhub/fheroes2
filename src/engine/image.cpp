/***************************************************************************
 *   fheroes2: https://github.com/ihhub/fheroes2                           *
 *   Copyright (C) 2020 - 2024                                             *
 *                                                                         *
 *   This program is free software; you can redistribute it and/or modify  *
 *   it under the terms of the GNU General Public License as published by  *
 *   the Free Software Foundation; either version 2 of the License, or     *
 *   (at your option) any later version.                                   *
 *                                                                         *
 *   This program is distributed in the hope that it will be useful,       *
 *   but WITHOUT ANY WARRANTY; without even the implied warranty of        *
 *   MERCHANTABILITY or FITNESS FOR A PARTICULAR PURPOSE.  See the         *
 *   GNU General Public License for more details.                          *
 *                                                                         *
 *   You should have received a copy of the GNU General Public License     *
 *   along with this program; if not, write to the                         *
 *   Free Software Foundation, Inc.,                                       *
 *   59 Temple Place - Suite 330, Boston, MA  02111-1307, USA.             *
 ***************************************************************************/

#include "image.h"

#include <algorithm>
#include <cmath>
#include <cstddef>
#include <cstdlib>
#include <cstring>
#include <type_traits>

#include "image_palette.h"

namespace
{
    // 0 in shadow part means no shadow, 1 means skip any drawings so to don't waste extra CPU cycles for ( tableId - 2 ) command we just add extra fake tables
    // Mirror palette was modified as it was containing 238, 238, 239, 240 values instead of 238, 239, 240, 241
    const uint8_t transformTable[256 * 16] = {
        0,   0,   0,   0,   0,   0,   0,   0,   0,   0,   0,   0,   0,   0,   0,   0,   0,   0,   0,   0,   0,   0,   0,   0,   0,   0,   0,   0,   0,
        0,   0,   0,   0,   0,   0,   0,   0,   0,   0,   0,   0,   0,   0,   0,   0,   0,   0,   0,   0,   0,   0,   0,   0,   0,   0,   0,   0,   0,
        0,   0,   0,   0,   0,   0,   0,   0,   0,   0,   0,   0,   0,   0,   0,   0,   0,   0,   0,   0,   0,   0,   0,   0,   0,   0,   0,   0,   0,
        0,   0,   0,   0,   0,   0,   0,   0,   0,   0,   0,   0,   0,   0,   0,   0,   0,   0,   0,   0,   0,   0,   0,   0,   0,   0,   0,   0,   0,
        0,   0,   0,   0,   0,   0,   0,   0,   0,   0,   0,   0,   0,   0,   0,   0,   0,   0,   0,   0,   0,   0,   0,   0,   0,   0,   0,   0,   0,
        0,   0,   0,   0,   0,   0,   0,   0,   0,   0,   0,   0,   0,   0,   0,   0,   0,   0,   0,   0,   0,   0,   0,   0,   0,   0,   0,   0,   0,
        0,   0,   0,   0,   0,   0,   0,   0,   0,   0,   0,   0,   0,   0,   0,   0,   0,   0,   0,   0,   0,   0,   0,   0,   0,   0,   0,   0,   0,
        0,   0,   0,   0,   0,   0,   0,   0,   0,   0,   0,   0,   0,   0,   0,   0,   0,   0,   0,   0,   0,   0,   0,   0,   0,   0,   0,   0,   0,
        0,   0,   0,   0,   0,   0,   0,   0,   0,   0,   0,   0,   0,   0,   0,   0,   0,   0,   0,   0,   0,   0,   0,   0,

        0,   0,   0,   0,   0,   0,   0,   0,   0,   0,   0,   0,   0,   0,   0,   0,   0,   0,   0,   0,   0,   0,   0,   0,   0,   0,   0,   0,   0,
        0,   0,   0,   0,   0,   0,   0,   0,   0,   0,   0,   0,   0,   0,   0,   0,   0,   0,   0,   0,   0,   0,   0,   0,   0,   0,   0,   0,   0,
        0,   0,   0,   0,   0,   0,   0,   0,   0,   0,   0,   0,   0,   0,   0,   0,   0,   0,   0,   0,   0,   0,   0,   0,   0,   0,   0,   0,   0,
        0,   0,   0,   0,   0,   0,   0,   0,   0,   0,   0,   0,   0,   0,   0,   0,   0,   0,   0,   0,   0,   0,   0,   0,   0,   0,   0,   0,   0,
        0,   0,   0,   0,   0,   0,   0,   0,   0,   0,   0,   0,   0,   0,   0,   0,   0,   0,   0,   0,   0,   0,   0,   0,   0,   0,   0,   0,   0,
        0,   0,   0,   0,   0,   0,   0,   0,   0,   0,   0,   0,   0,   0,   0,   0,   0,   0,   0,   0,   0,   0,   0,   0,   0,   0,   0,   0,   0,
        0,   0,   0,   0,   0,   0,   0,   0,   0,   0,   0,   0,   0,   0,   0,   0,   0,   0,   0,   0,   0,   0,   0,   0,   0,   0,   0,   0,   0,
        0,   0,   0,   0,   0,   0,   0,   0,   0,   0,   0,   0,   0,   0,   0,   0,   0,   0,   0,   0,   0,   0,   0,   0,   0,   0,   0,   0,   0,
        0,   0,   0,   0,   0,   0,   0,   0,   0,   0,   0,   0,   0,   0,   0,   0,   0,   0,   0,   0,   0,   0,   0,   0,

        0,   0,   0,   0,   0,   0,   0,   0,   0,   0,   16,  17,  18,  19,  20,  21,  22,  23,  24,  25,  26,  27,  28,  29,  30,  31,  32,  33,  34,
        35,  36,  36,  36,  36,  36,  36,  36,  43,  44,  45,  46,  47,  48,  49,  50,  51,  52,  53,  54,  55,  56,  57,  58,  59,  60,  61,  62,  62,
        62,  62,  62,  62,  62,  68,  69,  70,  71,  72,  73,  74,  75,  76,  77,  78,  79,  80,  81,  82,  83,  84,  84,  84,  84,  84,  84,  91,  92,
        93,  94,  95,  96,  97,  98,  99,  100, 101, 102, 103, 104, 105, 106, 107, 107, 107, 107, 107, 107, 107, 114, 115, 116, 117, 118, 119, 120, 121,
        122, 123, 124, 125, 126, 127, 128, 129, 130, 130, 130, 130, 130, 130, 130, 136, 137, 138, 139, 140, 141, 142, 143, 144, 145, 146, 147, 148, 149,
        150, 151, 151, 151, 151, 151, 151, 158, 159, 160, 161, 162, 163, 164, 165, 166, 167, 168, 169, 170, 171, 172, 173, 174, 174, 174, 174, 174, 174,
        174, 180, 181, 182, 183, 184, 185, 186, 187, 188, 189, 190, 191, 192, 193, 194, 195, 196, 197, 197, 197, 197, 197, 197, 202, 203, 204, 205, 206,
        207, 208, 209, 210, 211, 212, 213, 213, 213, 213, 213, 214, 215, 216, 217, 218, 219, 220, 221, 225, 226, 227, 228, 229, 230, 230, 230, 230, 73,
        75,  77,  79,  81,  76,  78,  74,  76,  78,  80,  244, 245, 245, 245, 0,   0,   0,   0,   0,   0,   0,   0,   0,   0, // First

        0,   0,   0,   0,   0,   0,   0,   0,   0,   0,   14,  15,  16,  17,  18,  19,  20,  21,  22,  23,  24,  25,  26,  27,  28,  29,  30,  31,  32,
        33,  34,  35,  36,  36,  36,  36,  36,  41,  42,  43,  44,  45,  46,  47,  48,  49,  50,  51,  52,  53,  54,  55,  56,  57,  58,  59,  60,  61,
        62,  62,  62,  62,  62,  66,  67,  68,  69,  70,  71,  72,  73,  74,  75,  76,  77,  78,  79,  80,  81,  82,  83,  84,  84,  84,  84,  89,  90,
        91,  92,  93,  94,  95,  96,  97,  98,  99,  100, 101, 102, 103, 104, 105, 106, 107, 107, 107, 107, 107, 112, 113, 114, 115, 116, 117, 118, 119,
        120, 121, 122, 123, 124, 125, 126, 127, 128, 129, 130, 130, 130, 130, 130, 134, 135, 136, 137, 138, 139, 140, 141, 142, 143, 144, 145, 146, 147,
        148, 149, 150, 151, 151, 151, 151, 156, 157, 158, 159, 160, 161, 162, 163, 164, 165, 166, 167, 168, 169, 170, 171, 172, 173, 174, 174, 174, 174,
        174, 178, 179, 180, 181, 182, 183, 184, 185, 186, 187, 188, 189, 190, 191, 192, 193, 194, 195, 196, 197, 197, 197, 197, 201, 202, 203, 204, 205,
        206, 207, 208, 209, 210, 211, 212, 213, 213, 213, 213, 214, 215, 216, 217, 218, 219, 220, 221, 224, 225, 226, 227, 228, 229, 230, 230, 230, 76,
        76,  76,  76,  76,  76,  76,  76,  76,  76,  78,  244, 245, 245, 245, 0,   0,   0,   0,   0,   0,   0,   0,   0,   0, // Second

        0,   0,   0,   0,   0,   0,   0,   0,   0,   0,   12,  13,  14,  15,  16,  17,  18,  19,  20,  21,  22,  23,  24,  25,  26,  27,  28,  29,  30,
        31,  32,  33,  34,  35,  36,  36,  36,  39,  40,  41,  42,  43,  44,  45,  46,  47,  48,  49,  50,  51,  52,  53,  54,  55,  56,  57,  58,  59,
        60,  61,  62,  62,  62,  65,  66,  67,  68,  69,  70,  71,  72,  73,  74,  75,  76,  77,  78,  79,  80,  81,  82,  83,  84,  84,  84,  87,  88,
        89,  90,  91,  92,  93,  94,  95,  96,  97,  98,  99,  100, 101, 102, 103, 104, 105, 106, 107, 107, 107, 110, 111, 112, 113, 114, 115, 116, 117,
        118, 119, 120, 121, 122, 123, 124, 125, 126, 127, 128, 129, 130, 130, 130, 133, 134, 135, 136, 137, 138, 139, 140, 141, 142, 143, 144, 145, 146,
        147, 148, 149, 150, 151, 151, 151, 154, 155, 156, 157, 158, 159, 160, 161, 162, 163, 164, 165, 166, 167, 168, 169, 170, 171, 172, 173, 174, 174,
        174, 177, 178, 179, 180, 181, 182, 183, 184, 185, 186, 187, 188, 189, 190, 191, 192, 193, 194, 195, 196, 197, 197, 197, 200, 201, 202, 203, 204,
        205, 206, 207, 208, 209, 210, 211, 212, 213, 213, 213, 214, 215, 216, 217, 218, 219, 220, 221, 223, 224, 225, 226, 227, 228, 229, 230, 230, 76,
        76,  76,  76,  76,  76,  76,  76,  76,  76,  76,  243, 244, 245, 245, 0,   0,   0,   0,   0,   0,   0,   0,   0,   0, // Third

        0,   0,   0,   0,   0,   0,   0,   0,   0,   0,   11,  12,  13,  14,  15,  16,  17,  18,  19,  20,  21,  22,  23,  24,  25,  26,  27,  28,  29,
        30,  31,  32,  33,  34,  35,  36,  36,  38,  39,  40,  41,  42,  43,  44,  45,  46,  47,  48,  49,  50,  51,  52,  53,  54,  55,  56,  57,  58,
        59,  60,  61,  62,  62,  64,  65,  66,  67,  68,  69,  70,  71,  72,  73,  74,  75,  76,  77,  78,  79,  80,  81,  82,  83,  84,  84,  86,  87,
        88,  89,  90,  91,  92,  93,  94,  95,  96,  97,  98,  99,  100, 101, 102, 103, 104, 105, 106, 107, 107, 109, 110, 111, 112, 113, 114, 115, 116,
        117, 118, 119, 120, 121, 122, 123, 124, 125, 126, 127, 128, 129, 130, 130, 132, 133, 134, 135, 136, 137, 138, 139, 140, 141, 142, 143, 144, 145,
        146, 147, 148, 149, 150, 151, 151, 153, 154, 155, 156, 157, 158, 159, 160, 161, 162, 163, 164, 165, 166, 167, 168, 169, 170, 171, 172, 173, 174,
        174, 176, 177, 178, 179, 180, 181, 182, 183, 184, 185, 186, 187, 188, 189, 190, 191, 192, 193, 194, 195, 196, 197, 197, 199, 200, 201, 202, 203,
        204, 205, 206, 207, 208, 209, 210, 211, 212, 213, 213, 214, 215, 216, 217, 218, 219, 220, 221, 223, 224, 225, 226, 227, 228, 229, 230, 230, 75,
        75,  75,  75,  75,  75,  75,  75,  75,  75,  75,  243, 244, 245, 245, 0,   0,   0,   0,   0,   0,   0,   0,   0,   0, // Fourth

        0,   0,   0,   0,   0,   0,   0,   0,   0,   0,   10,  10,  11,  11,  11,  12,  13,  13,  13,  14,  14,  15,  15,  15,  16,  17,  17,  17,  18,
        18,  19,  19,  20,  20,  20,  21,  21,  11,  37,  37,  37,  38,  38,  39,  39,  39,  40,  40,  41,  41,  41,  41,  42,  42,  19,  42,  20,  20,
        20,  20,  20,  20,  21,  12,  131, 63,  63,  63,  64,  64,  64,  65,  65,  65,  65,  65,  242, 242, 242, 242, 242, 242, 242, 242, 242, 13,  14,
        15,  15,  16,  85,  17,  85,  85,  85,  85,  19,  86,  20,  20,  20,  21,  21,  21,  21,  21,  21,  21,  10,  108, 108, 109, 109, 109, 110, 110,
        110, 110, 199, 40,  41,  41,  41,  41,  41,  42,  42,  42,  42,  20,  20,  11,  11,  131, 131, 132, 132, 132, 133, 133, 134, 134, 134, 135, 135,
        18,  136, 19,  19,  20,  20,  20,  10,  11,  11,  11,  12,  12,  13,  13,  13,  14,  15,  15,  15,  16,  17,  17,  17,  18,  18,  19,  19,  20,
        20,  11,  175, 175, 176, 176, 38,  177, 177, 178, 178, 178, 179, 179, 179, 179, 180, 180, 180, 180, 180, 180, 21,  21,  108, 108, 38,  109, 38,
        109, 39,  40,  40,  41,  41,  41,  42,  42,  42,  20,  199, 179, 180, 180, 110, 110, 40,  42,  110, 110, 86,  86,  86,  86,  18,  18,  19,  65,
        65,  65,  66,  65,  66,  65,  152, 155, 65,  242, 15,  16,  17,  19,  0,   0,   0,   0,   0,   0,   0,   0,   0,   0, // Fifth

        0,   0,   0,   0,   0,   0,   0,   0,   0,   0,   10,  11,  11,  12,  12,  13,  13,  14,  15,  15,  16,  16,  17,  17,  18,  19,  20,  20,  21,
        21,  22,  22,  23,  24,  24,  25,  25,  37,  37,  38,  38,  39,  39,  40,  41,  41,  41,  42,  42,  43,  43,  44,  44,  45,  45,  46,  46,  23,
        24,  24,  24,  24,  24,  131, 63,  63,  64,  64,  65,  65,  66,  66,  242, 67,  67,  68,  68,  243, 243, 243, 243, 243, 243, 243, 243, 15,  15,
        85,  85,  85,  85,  86,  86,  87,  87,  88,  88,  88,  88,  89,  24,  90,  25,  25,  25,  25,  25,  25,  37,  108, 109, 109, 110, 110, 111, 111,
        200, 200, 201, 201, 42,  43,  43,  44,  44,  44,  45,  45,  46,  46,  46,  11,  131, 132, 132, 132, 133, 133, 134, 135, 135, 136, 242, 137, 137,
        138, 243, 243, 243, 243, 243, 24,  152, 152, 153, 153, 154, 154, 155, 156, 156, 157, 158, 158, 159, 18,  19,  19,  20,  20,  21,  22,  22,  23,
        24,  37,  175, 176, 176, 177, 177, 178, 179, 179, 180, 180, 180, 181, 181, 181, 182, 182, 182, 46,  47,  47,  48,  25,  108, 109, 109, 109, 198,
        199, 199, 201, 201, 42,  43,  43,  44,  45,  46,  46,  201, 181, 182, 183, 111, 111, 202, 45,  111, 111, 87,  88,  88,  88,  88,  21,  22,  66,
        66,  68,  68,  67,  68,  68,  152, 157, 66,  69,  16,  18,  20,  21,  0,   0,   0,   0,   0,   0,   0,   0,   0,   0, // Sixth

        0,   0,   0,   0,   0,   0,   0,   0,   0,   0,   10,  11,  11,  12,  13,  14,  14,  15,  16,  17,  17,  18,  19,  20,  20,  21,  22,  23,  24,
        24,  25,  26,  26,  27,  28,  29,  29,  37,  37,  38,  39,  40,  40,  41,  42,  42,  43,  44,  44,  45,  46,  46,  47,  47,  48,  48,  49,  50,
        50,  27,  28,  28,  28,  63,  63,  64,  65,  65,  66,  67,  67,  68,  69,  69,  69,  70,  70,  70,  244, 71,  244, 244, 244, 244, 245, 16,  85,
        85,  86,  87,  87,  88,  88,  89,  90,  90,  91,  91,  91,  92,  93,  93,  93,  29,  29,  29,  29,  29,  37,  109, 109, 110, 111, 111, 112, 113,
        112, 112, 203, 203, 203, 44,  45,  46,  47,  47,  47,  48,  48,  49,  50,  131, 131, 132, 133, 133, 134, 135, 136, 136, 137, 137, 139, 139, 139,
        141, 141, 141, 143, 143, 245, 245, 152, 152, 153, 154, 155, 155, 156, 157, 158, 158, 159, 160, 161, 162, 163, 163, 164, 165, 165, 166, 26,  26,
        27,  175, 13,  176, 177, 178, 178, 179, 180, 181, 181, 182, 182, 183, 183, 183, 184, 184, 185, 185, 50,  50,  52,  52,  109, 109, 198, 199, 200,
        201, 201, 202, 202, 44,  45,  46,  47,  48,  48,  49,  204, 205, 185, 185, 112, 112, 204, 47,  112, 113, 88,  89,  91,  92,  93,  93,  25,  66,
        68,  69,  69,  68,  69,  69,  153, 159, 68,  71,  18,  242, 243, 24,  0,   0,   0,   0,   0,   0,   0,   0,   0,   0, // Seventh

        0,   0,   0,   0,   0,   0,   0,   0,   0,   0,   10,  11,  12,  13,  13,  14,  15,  16,  17,  17,  19,  19,  20,  21,  22,  23,  24,  24,  26,
        26,  27,  28,  28,  30,  30,  31,  32,  37,  38,  39,  39,  40,  41,  42,  43,  43,  44,  45,  46,  46,  47,  48,  49,  50,  50,  51,  52,  52,
        53,  54,  54,  30,  31,  63,  64,  64,  65,  66,  67,  68,  69,  69,  70,  71,  71,  71,  72,  72,  72,  73,  73,  73,  168, 168, 168, 85,  85,
        86,  87,  88,  88,  89,  90,  91,  91,  92,  93,  93,  94,  95,  95,  96,  96,  96,  31,  32,  32,  32,  108, 109, 198, 110, 111, 112, 113, 113,
        113, 116, 117, 118, 119, 120, 121, 47,  48,  50,  50,  51,  51,  52,  52,  131, 132, 132, 133, 134, 135, 136, 137, 137, 138, 139, 140, 141, 141,
        143, 143, 144, 145, 146, 147, 30,  152, 153, 153, 154, 155, 156, 157, 158, 158, 159, 160, 161, 162, 163, 164, 165, 165, 166, 167, 168, 169, 28,
        29,  175, 176, 177, 177, 178, 179, 180, 181, 182, 182, 183, 184, 185, 185, 185, 186, 186, 187, 50,  52,  52,  54,  55,  109, 198, 199, 200, 201,
        202, 202, 204, 204, 205, 207, 47,  49,  50,  51,  52,  206, 206, 187, 188, 113, 113, 118, 49,  222, 222, 223, 224, 225, 226, 95,  227, 228, 67,
        68,  70,  71,  69,  71,  70,  153, 65,  69,  73,  242, 22,  243, 244, 0,   0,   0,   0,   0,   0,   0,   0,   0,
        0, // Eighth

        0,   0,   0,   0,   0,   0,   0,   0,   0,   0,   10,  11,  11,  12,  12,  13,  14,  14,  15,  16,  16,  17,  18,  18,  19,  20,  242, 242, 22,
        22,  23,  243, 243, 25,  244, 244, 244, 11,  37,  38,  38,  39,  40,  40,  41,  178, 18,  19,  20,  20,  21,  21,  22,  22,  22,  22,  22,  23,
        23,  23,  23,  24,  244, 63,  63,  64,  64,  65,  65,  66,  66,  67,  67,  68,  68,  68,  69,  69,  69,  69,  69,  69,  70,  70,  70,  15,  15,
        16,  85,  86,  18,  19,  19,  20,  159, 21,  21,  161, 22,  163, 163, 163, 23,  23,  165, 165, 244, 244, 37,  108, 38,  109, 109, 110, 199, 200,
        199, 40,  41,  42,  42,  42,  43,  43,  44,  22,  22,  23,  23,  23,  23,  131, 131, 132, 132, 133, 133, 134, 134, 135, 135, 136, 136, 137, 137,
        138, 138, 139, 139, 140, 141, 244, 152, 152, 153, 153, 154, 154, 155, 155, 156, 156, 157, 158, 158, 159, 242, 159, 161, 161, 243, 243, 243, 243,
        164, 11,  175, 176, 176, 177, 177, 178, 179, 179, 180, 180, 181, 181, 182, 182, 182, 182, 183, 22,  23,  23,  23,  23,  108, 38,  38,  39,  39,
        40,  40,  41,  178, 180, 42,  44,  45,  23,  23,  23,  180, 181, 181, 183, 110, 200, 42,  45,  85,  86,  87,  87,  87,  21,  22,  22,  23,  66,
        66,  67,  68,  67,  68,  68,  153, 158, 67,  70,  64,  65,  242, 243, 159, 159, 159, 159, 159, 159, 159, 159, 159, 10, // Ninth

        0,   0,   0,   0,   0,   0,   0,   0,   0,   0,   10,  11,  11,  12,  13,  14,  14,  15,  16,  16,  17,  18,  19,  19,  20,  242, 22,  22,  243,
        243, 243, 244, 244, 244, 244, 245, 245, 37,  37,  38,  176, 39,  177, 41,  41,  42,  179, 20,  180, 45,  22,  23,  23,  24,  24,  24,  24,  25,
        25,  25,  25,  26,  26,  63,  63,  64,  64,  65,  66,  67,  67,  68,  68,  69,  69,  70,  70,  70,  70,  70,  71,  71,  71,  71,  71,  15,  85,
        85,  86,  86,  87,  20,  88,  89,  22,  161, 162, 163, 163, 164, 164, 165, 165, 166, 166, 167, 167, 167, 37,  108, 109, 109, 110, 199, 111, 111,
        200, 201, 41,  43,  43,  43,  44,  44,  46,  46,  24,  24,  25,  25,  25,  131, 131, 132, 132, 133, 134, 135, 135, 136, 136, 137, 138, 138, 139,
        139, 140, 140, 141, 141, 142, 143, 152, 152, 153, 153, 154, 155, 155, 156, 156, 157, 158, 158, 159, 159, 161, 161, 162, 162, 163, 164, 244, 244,
        244, 175, 175, 176, 177, 177, 178, 179, 179, 180, 181, 181, 182, 182, 183, 183, 183, 184, 184, 184, 25,  25,  25,  25,  108, 109, 109, 39,  40,
        41,  41,  42,  42,  43,  43,  45,  46,  47,  25,  25,  181, 182, 183, 185, 111, 111, 42,  46,  111, 87,  88,  88,  88,  22,  23,  24,  25,  66,
        67,  68,  69,  68,  69,  69,  153, 0,   68,  71,  65,  242, 242, 243, 0,   0,   0,   0,   0,   0,   0,   0,   0,   10, // Tenth

        0,   0,   0,   0,   0,   0,   0,   0,   0,   0,   10,  11,  11,  13,  13,  14,  15,  16,  16,  17,  18,  19,  20,  21,  21,  22,  23,  243, 25,
        244, 244, 244, 28,  245, 245, 245, 31,  37,  38,  38,  39,  40,  41,  41,  42,  42,  180, 45,  46,  46,  47,  47,  25,  26,  26,  26,  26,  27,
        27,  27,  27,  27,  245, 63,  63,  64,  65,  66,  66,  67,  68,  69,  69,  70,  70,  71,  71,  72,  72,  72,  72,  72,  73,  73,  73,  16,  85,
        85,  86,  87,  88,  88,  90,  90,  91,  91,  163, 164, 164, 165, 166, 166, 167, 167, 168, 169, 169, 170, 37,  108, 109, 198, 199, 111, 112, 112,
        201, 202, 202, 43,  44,  45,  45,  46,  46,  47,  48,  26,  27,  27,  27,  131, 131, 132, 133, 134, 135, 135, 136, 137, 137, 138, 139, 139, 140,
        141, 141, 142, 143, 143, 144, 145, 152, 152, 153, 154, 155, 155, 156, 156, 158, 158, 159, 160, 160, 161, 162, 163, 164, 164, 165, 166, 166, 167,
        167, 175, 176, 176, 177, 178, 178, 179, 180, 181, 182, 182, 183, 184, 184, 184, 185, 186, 186, 50,  51,  27,  27,  27,  109, 109, 109, 40,  40,
        41,  42,  43,  43,  44,  45,  46,  47,  49,  27,  27,  182, 183, 184, 187, 112, 112, 43,  47,  112, 87,  89,  90,  91,  91,  24,  26,  26,  67,
        68,  69,  70,  69,  70,  70,  153, 0,   0,   73,  65,  242, 243, 244, 0,   0,   0,   0,   0,   0,   0,   0,   0,
        10, // Eleventh

        0,   0,   0,   0,   0,   0,   0,   0,   0,   0,   10,  11,  12,  13,  13,  14,  15,  16,  17,  18,  19,  20,  21,  21,  23,  243, 24,  25,  244,
        244, 27,  245, 245, 31,  170, 149, 149, 37,  38,  38,  39,  40,  41,  42,  42,  44,  45,  46,  46,  47,  48,  49,  50,  51,  28,  28,  28,  29,
        29,  29,  29,  29,  30,  63,  64,  65,  65,  66,  67,  68,  69,  70,  70,  71,  72,  72,  73,  73,  74,  74,  75,  75,  76,  76,  76,  85,  85,
        86,  87,  88,  89,  90,  91,  91,  92,  93,  93,  166, 166, 96,  168, 168, 169, 170, 170, 171, 171, 171, 37,  109, 109, 110, 200, 111, 112, 113,
        202, 202, 203, 44,  45,  46,  46,  47,  48,  49,  50,  51,  52,  29,  29,  131, 132, 133, 133, 134, 135, 136, 137, 138, 139, 139, 140, 141, 142,
        142, 144, 144, 145, 145, 146, 147, 152, 153, 153, 154, 155, 156, 157, 158, 159, 159, 160, 161, 162, 163, 164, 164, 165, 166, 167, 168, 168, 168,
        169, 175, 176, 177, 177, 178, 179, 180, 181, 182, 182, 183, 184, 185, 186, 186, 187, 187, 189, 189, 193, 193, 146, 146, 109, 109, 198, 199, 201,
        201, 201, 44,  205, 45,  46,  47,  48,  50,  52,  29,  183, 185, 186, 189, 112, 112, 205, 49,  222, 88,  89,  91,  92,  93,  26,  27,  28,  67,
        68,  70,  71,  69,  71,  71,  154, 0,   0,   75,  242, 242, 243, 244, 0,   0,   0,   0,   0,   0,   0,   0,   0,   10, // Twelfth

        0,   1,   2,   3,   4,   5,   6,   7,   8,   9,   10,  10,  10,  10,  10,  11,  12,  13,  14,  15,  16,  17,  18,  19,  20,  21,  22,  23,  24,
        25,  26,  27,  28,  29,  30,  31,  32,  37,  37,  37,  37,  37,  38,  39,  40,  41,  42,  43,  44,  45,  46,  47,  48,  49,  50,  51,  52,  53,
        54,  55,  56,  57,  58,  63,  63,  63,  63,  63,  64,  65,  66,  67,  68,  69,  70,  71,  72,  73,  74,  75,  76,  77,  78,  79,  80,  85,  85,
        85,  85,  85,  86,  87,  88,  89,  90,  91,  92,  93,  94,  95,  96,  97,  98,  99,  100, 101, 102, 103, 108, 108, 108, 108, 108, 109, 110, 111,
        112, 113, 114, 115, 116, 117, 118, 119, 120, 121, 122, 123, 124, 125, 126, 131, 131, 131, 131, 131, 132, 133, 134, 135, 136, 137, 138, 139, 140,
        141, 142, 143, 144, 145, 146, 147, 152, 152, 152, 152, 152, 153, 154, 155, 156, 157, 158, 159, 160, 161, 162, 163, 164, 165, 166, 167, 168, 169,
        170, 175, 175, 175, 175, 175, 176, 177, 178, 179, 180, 181, 182, 183, 184, 185, 186, 187, 188, 189, 190, 191, 192, 193, 198, 198, 198, 198, 198,
        199, 200, 201, 202, 203, 204, 205, 206, 207, 208, 209, 214, 215, 216, 217, 218, 219, 220, 221, 222, 222, 223, 224, 225, 226, 227, 228, 229, 231,
        232, 233, 234, 235, 236, 237, 238, 239, 240, 241, 242, 242, 243, 244, 246, 247, 248, 249, 250, 251, 252, 253, 254, 255, // Mirror

        0,   1,   2,   3,   4,   5,   6,   7,   8,   9,   10,  11,  12,  13,  14,  15,  16,  17,  18,  19,  20,  21,  22,  23,  24,  25,  26,  27,  28,
        29,  30,  31,  32,  33,  34,  35,  36,  37,  38,  39,  40,  41,  42,  43,  44,  45,  46,  47,  48,  49,  50,  51,  52,  53,  54,  55,  56,  57,
        58,  59,  60,  61,  62,  63,  64,  65,  66,  67,  68,  69,  70,  71,  72,  73,  74,  75,  76,  77,  78,  79,  80,  81,  82,  83,  84,  85,  86,
        87,  88,  89,  90,  91,  92,  93,  94,  95,  96,  97,  98,  99,  100, 101, 102, 103, 104, 105, 106, 107, 108, 109, 110, 111, 112, 113, 114, 115,
        116, 117, 118, 119, 120, 121, 122, 123, 124, 125, 126, 127, 128, 129, 130, 131, 132, 133, 134, 135, 136, 137, 138, 139, 140, 141, 142, 143, 144,
        145, 146, 147, 148, 149, 150, 151, 152, 153, 154, 155, 156, 157, 158, 159, 160, 161, 162, 163, 164, 165, 166, 167, 168, 169, 170, 171, 172, 173,
        174, 175, 176, 177, 178, 179, 180, 181, 182, 183, 184, 185, 186, 187, 188, 189, 190, 191, 192, 193, 194, 195, 196, 197, 198, 199, 200, 201, 202,
        203, 204, 205, 206, 207, 208, 209, 210, 211, 212, 213, 188, 188, 188, 188, 118, 118, 118, 118, 222, 223, 224, 225, 226, 227, 228, 229, 230, 69,
        69,  69,  69,  69,  69,  69,  69,  69,  69,  69,  242, 243, 244, 245, 246, 247, 248, 249, 250, 251, 252, 253, 254, 255 // No cycle
    };

    bool Validate( const fheroes2::Image & image, const int32_t x, const int32_t y, const int32_t width, const int32_t height )
    {
        if ( image.empty() || width <= 0 || height <= 0 ) {
            // What's the reason to work with empty images?
            return false;
        }

        if ( x < 0 || y < 0 || x + width > image.width() || y + height > image.height() ) {
            return false;
        }

        return true;
    }

    bool Verify( const fheroes2::Image & image, int32_t & x, int32_t & y, int32_t & width, int32_t & height )
    {
        if ( image.empty() || width <= 0 || height <= 0 ) {
            // What's the reason to work with empty images?
            return false;
        }

        const int32_t widthOut = image.width();
        const int32_t heightOut = image.height();

        if ( x < 0 ) {
            const int32_t offsetX = -x;
            if ( offsetX >= width ) {
                return false;
            }

            x = 0;
            width -= offsetX;
        }

        if ( y < 0 ) {
            const int32_t offsetY = -y;
            if ( offsetY >= height ) {
                return false;
            }

            y = 0;
            height -= offsetY;
        }

        if ( x > widthOut || y > heightOut ) {
            return false;
        }

        if ( x + width > widthOut ) {
            const int32_t offsetX = x + width - widthOut;
            if ( offsetX >= width ) {
                return false;
            }
            width -= offsetX;
        }

        if ( y + height > heightOut ) {
            const int32_t offsetY = y + height - heightOut;
            if ( offsetY >= height ) {
                return false;
            }
            height -= offsetY;
        }

        return true;
    }

    bool Verify( int32_t & inX, int32_t & inY, int32_t & outX, int32_t & outY, int32_t & width, int32_t & height, const int32_t widthIn, const int32_t heightIn,
                 const int32_t widthOut, const int32_t heightOut )
    {
        if ( widthIn <= 0 || heightIn <= 0 || widthOut <= 0 || heightOut <= 0 || width <= 0 || height <= 0 ) {
            // What's the reason to work with empty images?
            return false;
        }

        if ( inX < 0 || inY < 0 || inX > widthIn || inY > heightIn ) {
            return false;
        }

        if ( outX < 0 ) {
            const int32_t offsetX = -outX;
            if ( offsetX >= width ) {
                return false;
            }

            inX += offsetX;
            outX = 0;
            width -= offsetX;
        }

        if ( outY < 0 ) {
            const int32_t offsetY = -outY;
            if ( offsetY >= height ) {
                return false;
            }

            inY += offsetY;
            outY = 0;
            height -= offsetY;
        }

        if ( outX > widthOut || outY > heightOut ) {
            return false;
        }

        if ( inX + width > widthIn ) {
            const int32_t offsetX = inX + width - widthIn;
            if ( offsetX >= width ) {
                return false;
            }
            width -= offsetX;
        }

        if ( inY + height > heightIn ) {
            const int32_t offsetY = inY + height - heightIn;
            if ( offsetY >= height ) {
                return false;
            }
            height -= offsetY;
        }

        if ( outX + width > widthOut ) {
            const int32_t offsetX = outX + width - widthOut;
            if ( offsetX >= width ) {
                return false;
            }
            width -= offsetX;
        }

        if ( outY + height > heightOut ) {
            const int32_t offsetY = outY + height - heightOut;
            if ( offsetY >= height ) {
                return false;
            }
            height -= offsetY;
        }

        return true;
    }

    bool Verify( const fheroes2::Image & in, int32_t & inX, int32_t & inY, const fheroes2::Image & out, int32_t & outX, int32_t & outY, int32_t & width,
                 int32_t & height )
    {
        return Verify( inX, inY, outX, outY, width, height, in.width(), in.height(), out.width(), out.height() );
    }

    uint8_t GetPALColorId( const uint8_t red, const uint8_t green, const uint8_t blue )
    {
        static uint8_t rgbToId[64 * 64 * 64];
        static bool isInitialized = false;
        if ( !isInitialized ) {
            isInitialized = true;
            const uint32_t size = 64 * 64 * 64;

            int32_t r = 0;
            int32_t g = 0;
            int32_t b = 0;

            const uint8_t * gamePalette = fheroes2::getGamePalette();

            for ( uint32_t id = 0; id < size; ++id ) {
                r = static_cast<int32_t>( id % 64 );
                g = static_cast<int32_t>( id >> 6 ) % 64;
                b = static_cast<int32_t>( id >> 12 );
                int32_t minDistance = INT32_MAX;
                uint32_t bestPos = 0;

                // Use the "No cycle" palette.
                const uint8_t * correctorX = transformTable + 256 * 15;

                for ( uint32_t i = 0; i < 256; ++i, ++correctorX ) {
                    const uint8_t * palette = gamePalette + static_cast<ptrdiff_t>( *correctorX ) * 3;

                    const int32_t sumRed = static_cast<int32_t>( *palette ) + r;
                    const int32_t offsetRed = static_cast<int32_t>( *palette ) - r;
                    ++palette;
                    const int32_t offsetGreen = static_cast<int32_t>( *palette ) - g;
                    ++palette;
                    const int32_t offsetBlue = static_cast<int32_t>( *palette ) - b;
                    ++palette;
                    // Based on "Redmean" color distance calculation (https://www.compuphase.com/cmetric.htm).
                    const int32_t distance = ( 2 * 2 * 256 + sumRed ) * offsetRed * offsetRed + 4 * 2 * 256 * offsetGreen * offsetGreen
                                             + ( 2 * ( 2 * 256 + 255 ) - sumRed ) * offsetBlue * offsetBlue;
                    if ( minDistance > distance ) {
                        minDistance = distance;
                        bestPos = *correctorX;
                    }
                }

                rgbToId[id] = static_cast<uint8_t>( bestPos ); // it's safe to cast
            }
        }

        return rgbToId[red + green * 64 + blue * 64 * 64];
    }

    void ApplyRawPalette( const fheroes2::Image & in, int32_t inX, int32_t inY, fheroes2::Image & out, int32_t outX, int32_t outY, int32_t width, int32_t height,
                          const uint8_t * palette )
    {
        if ( !Verify( in, inX, inY, out, outX, outY, width, height ) ) {
            return;
        }

        const int32_t widthIn = in.width();
        const int32_t widthOut = out.width();

        const uint8_t * imageInY = in.image() + static_cast<ptrdiff_t>( inY ) * widthIn + inX;
        uint8_t * imageOutY = out.image() + static_cast<ptrdiff_t>( outY ) * widthOut + outX;
        const uint8_t * imageInYEnd = imageInY + static_cast<ptrdiff_t>( height ) * widthIn;

        if ( in.singleLayer() ) {
            // All pixels in a single-layer image do not have any transform values so there is no need to check for them.
            for ( ; imageInY != imageInYEnd; imageInY += widthIn, imageOutY += widthOut ) {
                const uint8_t * imageInX = imageInY;
                uint8_t * imageOutX = imageOutY;
                const uint8_t * imageInXEnd = imageInX + width;

                for ( ; imageInX != imageInXEnd; ++imageInX, ++imageOutX ) {
                    *imageOutX = palette[*imageInX];
                }
            }
        }
        else {
            const uint8_t * transformInY = in.transform() + static_cast<ptrdiff_t>( inY ) * widthIn + inX;

            for ( ; imageInY != imageInYEnd; imageInY += widthIn, transformInY += widthIn, imageOutY += widthOut ) {
                const uint8_t * imageInX = imageInY;
                const uint8_t * transformInX = transformInY;
                uint8_t * imageOutX = imageOutY;
                const uint8_t * imageInXEnd = imageInX + width;

                for ( ; imageInX != imageInXEnd; ++imageInX, ++imageOutX, ++transformInX ) {
                    if ( *transformInX == 0 ) { // only modify pixels with data
                        *imageOutX = palette[*imageInX];
                    }
                }
            }
        }
    }
}

namespace fheroes2
{
    Image::Image( const int32_t width_, const int32_t height_ )
    {
        Image::resize( width_, height_ );
    }

    Image::Image( const Image & image_ )
    {
        copy( image_ );
    }

    Image::Image( Image && image_ ) noexcept
        : _data( std::move( image_._data ) )
    {
        std::swap( _singleLayer, image_._singleLayer );
        std::swap( _width, image_._width );
        std::swap( _height, image_._height );
    }

    Image & Image::operator=( const Image & image_ )
    {
        if ( this != &image_ ) {
            copy( image_ );
        }

        return *this;
    }

    Image & Image::operator=( Image && image_ ) noexcept
    {
        if ( this != &image_ ) {
            std::swap( _width, image_._width );
            std::swap( _height, image_._height );
            std::swap( _data, image_._data );
            std::swap( _singleLayer, image_._singleLayer );
        }

        return *this;
    }

    uint8_t * Image::image()
    {
        return _data.get();
    }

    const uint8_t * Image::image() const
    {
        return _data.get();
    }

    void Image::clear()
    {
        _data.reset();

        _width = 0;
        _height = 0;
    }

    void Image::fill( const uint8_t value )
    {
        if ( !empty() ) {
            const size_t totalSize = static_cast<size_t>( _width ) * _height;
            memset( image(), value, totalSize );

            if ( !_singleLayer ) {
                memset( transform(), static_cast<uint8_t>( 0 ), totalSize );
            }
        }
    }

    void Image::resize( const int32_t width_, const int32_t height_ )
    {
        if ( width_ == _width && height_ == _height ) {
            return;
        }

        if ( width_ <= 0 || height_ <= 0 ) {
            clear();

            return;
        }

        const size_t size = static_cast<size_t>( width_ ) * height_ * 2;

        _data.reset( new uint8_t[size] );

        _width = width_;
        _height = height_;
    }

    void Image::reset()
    {
        if ( !empty() ) {
            const size_t totalSize = static_cast<size_t>( _width ) * _height;
            memset( image(), static_cast<uint8_t>( 0 ), totalSize );

            if ( !_singleLayer ) {
                // Set the transform layer to skip all data.
                memset( transform(), static_cast<uint8_t>( 1 ), totalSize );
            }
        }
    }

    void Image::copy( const Image & image )
    {
        if ( !image._data ) {
            clear();

            return;
        }

        const size_t size = static_cast<size_t>( image._width ) * image._height * 2;

        _singleLayer = image._singleLayer;

        if ( image._width != _width || image._height != _height ) {
            _data.reset( new uint8_t[size] );

            _width = image._width;
            _height = image._height;
        }

<<<<<<< HEAD
        _singleLayer = image._singleLayer;

        memcpy( _data.get(), image._data.get(), _singleLayer ? size : size * 2 );
=======
        memcpy( _data.get(), image._data.get(), size );
>>>>>>> 9e2b242d
    }

    Sprite::Sprite( const int32_t width_, const int32_t height_, const int32_t x_ /* = 0 */, const int32_t y_ /* = 0 */ )
        : Image( width_, height_ )
        , _x( x_ )
        , _y( y_ )
    {
        // Do nothing.
    }

    Sprite::Sprite( const Image & image, const int32_t x_ /* = 0 */, const int32_t y_ /* = 0 */ )
        : Image( image )
        , _x( x_ )
        , _y( y_ )
    {
        // Do nothing.
    }

    Sprite::Sprite( Sprite && sprite ) noexcept
        : Image( std::move( sprite ) )
    {
        std::swap( _x, sprite._x );
        std::swap( _y, sprite._y );
    }

    Sprite & Sprite::operator=( const Sprite & sprite )
    {
        if ( this != &sprite ) {
            Image::operator=( sprite );

            _x = sprite._x;
            _y = sprite._y;
        }

        return *this;
    }

    Sprite & Sprite::operator=( Sprite && sprite ) noexcept
    {
        if ( this != &sprite ) {
            std::swap( _x, sprite._x );
            std::swap( _y, sprite._y );

            Image::operator=( std::move( sprite ) );
        }

        return *this;
    }

    void Sprite::setPosition( const int32_t x_, const int32_t y_ )
    {
        _x = x_;
        _y = y_;
    }

    ImageRestorer::ImageRestorer( Image & image )
        : _image( image )
        , _width( image.width() )
        , _height( image.height() )
    {
        _updateRoi();

        if ( _image.singleLayer() ) {
            // The restorer is used to restore the image without the transform layer so we make a single-layer copy.
            _copy._disableTransformLayer();
        }

        _copy.resize( _width, _height );

        Copy( _image, 0, 0, _copy, 0, 0, _width, _height );
    }

    ImageRestorer::ImageRestorer( Image & image, const int32_t x_, const int32_t y_, const int32_t width, const int32_t height )
        : _image( image )
        , _x( x_ )
        , _y( y_ )
        , _width( width )
        , _height( height )
    {
        _updateRoi();

        if ( _image.singleLayer() ) {
            // The restorer is used to restore the image without the transform layer so we make a single-layer copy.
            _copy._disableTransformLayer();
        }

        _copy.resize( _width, _height );

        Copy( _image, _x, _y, _copy, 0, 0, _width, _height );
    }

    ImageRestorer::~ImageRestorer()
    {
        if ( !_isRestored ) {
            restore();
        }
    }

    void ImageRestorer::update( const int32_t x_, const int32_t y_, const int32_t width, const int32_t height )
    {
        _isRestored = false;
        _x = x_;
        _y = y_;
        _width = width;
        _height = height;
        _updateRoi();

        _copy.resize( _width, _height );
        Copy( _image, _x, _y, _copy, 0, 0, _width, _height );
    }

    void ImageRestorer::restore()
    {
        _isRestored = true;
        Copy( _copy, 0, 0, _image, _x, _y, _width, _height );
    }

    void ImageRestorer::_updateRoi()
    {
        if ( _width < 0 ) {
            _width = 0;
        }

        if ( _height < 0 ) {
            _height = 0;
        }

        if ( _x < 0 ) {
            const int32_t offset = -_x;
            _x = 0;
            _width = _width < offset ? 0 : _width - offset;
        }

        if ( _y < 0 ) {
            const int32_t offset = -_y;
            _y = 0;
            _height = _height < offset ? 0 : _height - offset;
        }

        if ( _x >= _image.width() || _y >= _image.height() ) {
            _x = 0;
            _y = 0;
            _width = 0;
            _height = 0;
            return;
        }

        if ( _x + _width > _image.width() ) {
            const int32_t offsetX = _x + _width - _image.width();
            if ( offsetX >= _width ) {
                _x = 0;
                _y = 0;
                _width = 0;
                _height = 0;
                return;
            }
            _width -= offsetX;
        }

        if ( _y + _height > _image.height() ) {
            const int32_t offsetY = _y + _height - _image.height();
            if ( offsetY >= _height ) {
                _x = 0;
                _y = 0;
                _width = 0;
                _height = 0;
                return;
            }
            _height -= offsetY;
        }
    }

    void addGradientShadow( const Sprite & in, Image & out, const Point & outPos, const Point & shadowOffset )
    {
        if ( in.empty() || out.empty() || ( shadowOffset.x == 0 && shadowOffset.y == 0 ) || ( outPos.x < 0 ) || ( outPos.y < 0 ) ) {
            return;
        }

        const int32_t outWidth = out.width();
        const int32_t inWidth = in.width();
        const int32_t inHeight = in.height();
        const int32_t shadowOffsetX = std::min( shadowOffset.x, 0 );
        const int32_t shadowOffsetY = std::min( shadowOffset.y, 0 );
        const int32_t outStartOffset = outPos.x + shadowOffsetX + in.x() + ( outPos.y + shadowOffsetY + in.y() ) * outWidth;

        // The shadow should not be outside of 'out' image.
        assert( outStartOffset >= 0 && outWidth >= ( inWidth + outPos.x + std::max( shadowOffset.x, 0 ) )
                && out.height() >= ( inHeight + outPos.y + std::max( shadowOffset.y, 0 ) ) );

        const int32_t absOffsetX = std::abs( shadowOffset.x );
        const int32_t absOffsetY = std::abs( shadowOffset.y );

        std::vector<Point> shadowLine;
        shadowLine.reserve( std::max( absOffsetX, absOffsetY ) + 1 );

        // Calculate shadow line from the object.
        if ( shadowOffset.x == 0 ) {
            const int32_t maxY = absOffsetY + shadowOffsetY;
            for ( int32_t y = shadowOffsetY; y <= maxY; ++y ) {
                shadowLine.emplace_back( 0, y );
            }
        }
        else {
            const double slopeFactor = static_cast<double>( shadowOffset.y ) / shadowOffset.x;

            if ( absOffsetX >= absOffsetY ) {
                const int32_t maxX = absOffsetX + shadowOffsetX;
                for ( int32_t x = shadowOffsetX; x <= maxX; ++x ) {
                    shadowLine.emplace_back( x, static_cast<int32_t>( std::round( x * slopeFactor ) ) );
                }
            }
            else {
                const int32_t maxY = absOffsetY + shadowOffsetY;
                for ( int32_t y = shadowOffsetY; y <= maxY; ++y ) {
                    shadowLine.emplace_back( static_cast<int32_t>( std::round( y / slopeFactor ) ), y );
                }
            }
        }

        const int32_t maxX = inWidth + absOffsetX;
        const int32_t maxY = inHeight + absOffsetY;

        // If image is single-layer then pointer to its transform layer is 'nullptr'
        const uint8_t * transformIn = in.singleLayer() ? nullptr : in.transform();
        uint8_t * transformOut = out.singleLayer() ? nullptr : ( out.transform() + outStartOffset );

        uint8_t * imageOut = out.image() + outStartOffset;

        const auto isTransparent = [inWidth, inHeight, transformIn]( const int32_t offsetX, const int32_t offsetY ) {
            if ( ( offsetX < 0 ) || ( offsetY < 0 ) || ( offsetX >= inWidth ) || ( offsetY >= inHeight ) ) {
                // The space out of image boundaries is considered as transparent.
                return true;
            }

            if ( transformIn == nullptr ) {
                // Single-layer images are non-transparent.
                return false;
            }

            // Image is transparent when its transform layer data is equal to 1.
            return ( *( transformIn + offsetX + static_cast<ptrdiff_t>( offsetY ) * inWidth ) == 1 );
        };

        for ( int32_t y = 0; y < maxY; ++y ) {
            const int32_t offsetY = y + shadowOffsetY;
            for ( int32_t x = 0; x < maxX; ++x ) {
                const int32_t offsetX = x + shadowOffsetX;

                if ( !isTransparent( offsetX, offsetY ) ) {
                    // We add shadow only to visible parts of the background image.
                    continue;
                }

                // There are 4 shadow tables: 2, 3, 4, 5. The strongest shadow is in table ID 2.
                uint8_t transformTableId = 6;
                for ( const Point & shadowLineOffset : shadowLine ) {
                    const int32_t shadowLineOffsetX = offsetX - shadowLineOffset.x;
                    const int32_t shadowLineOffsetY = offsetY - shadowLineOffset.y;

                    if ( !isTransparent( shadowLineOffsetX, shadowLineOffsetY ) ) {
                        // Increase the strength of shadow by reducing the table ID.
                        --transformTableId;

                        if ( transformTableId == 2 ) {
                            // We reached the strongest shadow table ID.
                            break;
                        }
                    }
                }

                if ( transformTableId == 6 ) {
                    continue;
                }

                // The transformTableId is less than 6 so the shadow has to be applied.
                const int32_t outOffset = x + y * outWidth;

                if ( transformOut != nullptr ) {
                    // 'out' is double-layer image because transformOut pointer is not `nullptr`.

                    uint8_t * transformOutX = transformOut + outOffset;

                    if ( *transformOutX == 0 ) {
                        // Apply shadow transform to the out image.
                        uint8_t * imageOutX = imageOut + outOffset;
                        *imageOutX = *( transformTable + transformTableId * ptrdiff_t{ 256 } + *imageOutX );
                    }
                    else if ( *transformOutX > 1 && *transformOutX < 6 ) {
                        // Out image transform layer already has shadow data. We add the shadow strength by subtract the 'transformTableId', limited to 2.
                        *transformOutX = ( *transformOutX < 2 + transformTableId ) ? 2 : ( *transformOutX - transformTableId );
                    }
                    else {
                        *transformOutX = transformTableId;
                    }
                }
                else {
                    // For single-layer 'out' image apply shadow transform to the image data.
                    uint8_t * imageOutX = imageOut + outOffset;
                    *imageOutX = *( transformTable + transformTableId * ptrdiff_t{ 256 } + *imageOutX );
                }
            }
        }
    }

    Sprite addShadow( const Sprite & in, const Point & shadowOffset, const uint8_t transformId )
    {
        if ( in.empty() || shadowOffset.x > 0 || shadowOffset.y < 0 ) {
            return in;
        }

        Sprite out = makeShadow( in, shadowOffset, transformId );
        Blit( in, out, -shadowOffset.x, 0 );

        return out;
    }

    void AddTransparency( Image & image, const uint8_t valueToReplace )
    {
        ReplaceColorIdByTransformId( image, valueToReplace, 1 );
    }

    void AlphaBlit( const Image & in, Image & out, const uint8_t alphaValue, const bool flip /* = false */ )
    {
        AlphaBlit( in, 0, 0, out, 0, 0, in.width(), in.height(), alphaValue, flip );
    }

    void AlphaBlit( const Image & in, Image & out, int32_t outX, int32_t outY, const uint8_t alphaValue, const bool flip /* = false */ )
    {
        AlphaBlit( in, 0, 0, out, outX, outY, in.width(), in.height(), alphaValue, flip );
    }

    void AlphaBlit( const Image & in, int32_t inX, int32_t inY, Image & out, int32_t outX, int32_t outY, int32_t width, int32_t height, const uint8_t alphaValue,
                    const bool flip /* = false */ )
    {
        if ( alphaValue == 0 ) {
            // There is nothing we need to do.
            return;
        }

        if ( alphaValue == 255 ) {
            Blit( in, inX, inY, out, outX, outY, width, height, flip );
            return;
        }

        if ( !Verify( in, inX, inY, out, outX, outY, width, height ) ) {
            return;
        }

        const int32_t widthIn = in.width();
        const int32_t widthOut = out.width();

        const uint8_t behindValue = 255 - alphaValue;

        const uint8_t * gamePalette = getGamePalette();

        if ( flip ) {
            const int32_t offsetInY = inY * widthIn + widthIn - 1 - inX;
            const uint8_t * imageInY = in.image() + offsetInY;

            const int32_t offsetOutY = outY * widthOut + outX;
            uint8_t * imageOutY = out.image() + offsetOutY;
            const uint8_t * imageOutYEnd = imageOutY + static_cast<ptrdiff_t>( height ) * widthOut;

            if ( in.singleLayer() ) {
                for ( ; imageOutY != imageOutYEnd; imageInY += widthIn, imageOutY += widthOut ) {
                    const uint8_t * imageInX = imageInY;
                    uint8_t * imageOutX = imageOutY;
                    const uint8_t * imageOutXEnd = imageOutX + width;

                    for ( ; imageOutX != imageOutXEnd; --imageInX, ++imageOutX ) {
                        const uint8_t * inPAL = gamePalette + static_cast<ptrdiff_t>( *imageInX ) * 3;
                        const uint8_t * outPAL = gamePalette + static_cast<ptrdiff_t>( *imageOutX ) * 3;

                        const uint32_t red = static_cast<uint32_t>( *inPAL ) * alphaValue + static_cast<uint32_t>( *outPAL ) * behindValue;
                        const uint32_t green = static_cast<uint32_t>( *( inPAL + 1 ) ) * alphaValue + static_cast<uint32_t>( *( outPAL + 1 ) ) * behindValue;
                        const uint32_t blue = static_cast<uint32_t>( *( inPAL + 2 ) ) * alphaValue + static_cast<uint32_t>( *( outPAL + 2 ) ) * behindValue;
                        *imageOutX = GetPALColorId( static_cast<uint8_t>( red / 255 ), static_cast<uint8_t>( green / 255 ), static_cast<uint8_t>( blue / 255 ) );
                    }
                }
            }
            else {
                const uint8_t * transformInY = in.transform() + offsetInY;

                for ( ; imageOutY != imageOutYEnd; imageInY += widthIn, transformInY += widthIn, imageOutY += widthOut ) {
                    const uint8_t * imageInX = imageInY;
                    const uint8_t * transformInX = transformInY;
                    uint8_t * imageOutX = imageOutY;
                    const uint8_t * imageOutXEnd = imageOutX + width;

                    for ( ; imageOutX != imageOutXEnd; --imageInX, --transformInX, ++imageOutX ) {
                        if ( *transformInX == 1 ) { // skip pixel
                            continue;
                        }

                        uint8_t inValue = *imageInX;
                        if ( *transformInX > 1 ) {
                            inValue = *( transformTable + static_cast<ptrdiff_t>( *transformInX ) * 256 + *imageOutX );
                        }

                        const uint8_t * inPAL = gamePalette + static_cast<ptrdiff_t>( inValue ) * 3;
                        const uint8_t * outPAL = gamePalette + static_cast<ptrdiff_t>( *imageOutX ) * 3;

                        const uint32_t red = static_cast<uint32_t>( *inPAL ) * alphaValue + static_cast<uint32_t>( *outPAL ) * behindValue;
                        const uint32_t green = static_cast<uint32_t>( *( inPAL + 1 ) ) * alphaValue + static_cast<uint32_t>( *( outPAL + 1 ) ) * behindValue;
                        const uint32_t blue = static_cast<uint32_t>( *( inPAL + 2 ) ) * alphaValue + static_cast<uint32_t>( *( outPAL + 2 ) ) * behindValue;
                        *imageOutX = GetPALColorId( static_cast<uint8_t>( red / 255 ), static_cast<uint8_t>( green / 255 ), static_cast<uint8_t>( blue / 255 ) );
                    }
                }
            }
        }
        else {
            const int32_t offsetInY = inY * widthIn + inX;
            const uint8_t * imageInY = in.image() + offsetInY;

            uint8_t * imageOutY = out.image() + static_cast<ptrdiff_t>( outY ) * widthOut + outX;
            const uint8_t * imageInYEnd = imageInY + static_cast<ptrdiff_t>( height ) * widthIn;

            if ( in.singleLayer() ) {
                for ( ; imageInY != imageInYEnd; imageInY += widthIn, imageOutY += widthOut ) {
                    const uint8_t * imageInX = imageInY;
                    uint8_t * imageOutX = imageOutY;
                    const uint8_t * imageInXEnd = imageInX + width;

                    for ( ; imageInX != imageInXEnd; ++imageInX, ++imageOutX ) {
                        const uint8_t * inPAL = gamePalette + static_cast<ptrdiff_t>( *imageInX ) * 3;
                        const uint8_t * outPAL = gamePalette + static_cast<ptrdiff_t>( *imageOutX ) * 3;

                        const uint32_t red = static_cast<uint32_t>( *inPAL ) * alphaValue + static_cast<uint32_t>( *outPAL ) * behindValue;
                        const uint32_t green = static_cast<uint32_t>( *( inPAL + 1 ) ) * alphaValue + static_cast<uint32_t>( *( outPAL + 1 ) ) * behindValue;
                        const uint32_t blue = static_cast<uint32_t>( *( inPAL + 2 ) ) * alphaValue + static_cast<uint32_t>( *( outPAL + 2 ) ) * behindValue;
                        *imageOutX = GetPALColorId( static_cast<uint8_t>( red / 255 ), static_cast<uint8_t>( green / 255 ), static_cast<uint8_t>( blue / 255 ) );
                    }
                }
            }
            else {
                const uint8_t * transformInY = in.transform() + offsetInY;

                for ( ; imageInY != imageInYEnd; imageInY += widthIn, transformInY += widthIn, imageOutY += widthOut ) {
                    const uint8_t * imageInX = imageInY;
                    const uint8_t * transformInX = transformInY;
                    uint8_t * imageOutX = imageOutY;
                    const uint8_t * imageInXEnd = imageInX + width;

                    for ( ; imageInX != imageInXEnd; ++imageInX, ++transformInX, ++imageOutX ) {
                        if ( *transformInX == 1 ) { // skip pixel
                            continue;
                        }

                        uint8_t inValue = *imageInX;
                        if ( *transformInX > 1 ) {
                            inValue = *( transformTable + static_cast<ptrdiff_t>( *transformInX ) * 256 + *imageOutX );
                        }

                        const uint8_t * inPAL = gamePalette + static_cast<ptrdiff_t>( inValue ) * 3;
                        const uint8_t * outPAL = gamePalette + static_cast<ptrdiff_t>( *imageOutX ) * 3;

                        const uint32_t red = static_cast<uint32_t>( *inPAL ) * alphaValue + static_cast<uint32_t>( *outPAL ) * behindValue;
                        const uint32_t green = static_cast<uint32_t>( *( inPAL + 1 ) ) * alphaValue + static_cast<uint32_t>( *( outPAL + 1 ) ) * behindValue;
                        const uint32_t blue = static_cast<uint32_t>( *( inPAL + 2 ) ) * alphaValue + static_cast<uint32_t>( *( outPAL + 2 ) ) * behindValue;
                        *imageOutX = GetPALColorId( static_cast<uint8_t>( red / 255 ), static_cast<uint8_t>( green / 255 ), static_cast<uint8_t>( blue / 255 ) );
                    }
                }
            }
        }
    }

    void ApplyPalette( Image & image, const std::vector<uint8_t> & palette )
    {
        ApplyPalette( image, image, palette );
    }

    void ApplyPalette( const Image & in, Image & out, const std::vector<uint8_t> & palette )
    {
        if ( palette.size() != 256 ) {
            return;
        }

        ApplyRawPalette( in, 0, 0, out, 0, 0, in.width(), in.height(), palette.data() );
    }

    void ApplyPalette( Image & image, const uint8_t paletteId )
    {
        ApplyPalette( image, image, paletteId );
    }

    void ApplyPalette( const Image & in, Image & out, const uint8_t paletteId )
    {
        if ( paletteId > 15 ) {
            return;
        }

        ApplyRawPalette( in, 0, 0, out, 0, 0, in.width(), in.height(), transformTable + paletteId * 256 );
    }

    void ApplyPalette( const Image & in, int32_t inX, int32_t inY, Image & out, int32_t outX, int32_t outY, int32_t width, int32_t height, uint8_t paletteId )
    {
        if ( paletteId > 15 ) {
            return;
        }

        ApplyRawPalette( in, inX, inY, out, outX, outY, width, height, transformTable + paletteId * 256 );
    }

    void ApplyPalette( const Image & in, int32_t inX, int32_t inY, Image & out, int32_t outX, int32_t outY, int32_t width, int32_t height,
                       const std::vector<uint8_t> & palette )
    {
        if ( palette.size() != 256 ) {
            return;
        }

        ApplyRawPalette( in, inX, inY, out, outX, outY, width, height, palette.data() );
    }

    void ApplyAlpha( const Image & in, Image & out, const uint8_t alpha )
    {
        ApplyAlpha( in, 0, 0, out, 0, 0, in.width(), in.height(), alpha );
    }

    void ApplyAlpha( const Image & in, int32_t inX, int32_t inY, Image & out, int32_t outX, int32_t outY, int32_t width, int32_t height, const uint8_t alpha )
    {
        std::vector<uint8_t> palette( 256 );

        const uint8_t * value = getGamePalette();

        for ( uint32_t i = 0; i < 256; ++i ) {
            const uint32_t red = static_cast<uint32_t>( *value ) * alpha / 255;
            ++value;
            const uint32_t green = static_cast<uint32_t>( *value ) * alpha / 255;
            ++value;
            const uint32_t blue = static_cast<uint32_t>( *value ) * alpha / 255;
            ++value;
            palette[i] = GetPALColorId( static_cast<uint8_t>( red ), static_cast<uint8_t>( green ), static_cast<uint8_t>( blue ) );
        }

        ApplyPalette( in, inX, inY, out, outX, outY, width, height, palette );
    }

    void ApplyTransform( Image & image, int32_t x, int32_t y, int32_t width, int32_t height, const uint8_t transformId )
    {
        if ( !Verify( image, x, y, width, height ) ) {
            return;
        }

        const int32_t imageWidth = image.width();

        uint8_t * imageY = image.image() + y * imageWidth + x;
        const uint8_t * imageYEnd = imageY + height * imageWidth;

        if ( image.singleLayer() ) {
            for ( ; imageY != imageYEnd; imageY += imageWidth ) {
                uint8_t * imageX = imageY;
                const uint8_t * imageXEnd = imageX + width;

                for ( ; imageX != imageXEnd; ++imageX ) {
                    *imageX = *( transformTable + transformId * 256 + *imageX );
                }
            }
        }
        else {
            const uint8_t * transformY = image.transform() + y * imageWidth + x;

            for ( ; imageY != imageYEnd; imageY += imageWidth, transformY += imageWidth ) {
                uint8_t * imageX = imageY;
                const uint8_t * transformX = transformY;
                const uint8_t * imageXEnd = imageX + width;

                for ( ; imageX != imageXEnd; ++imageX, ++transformX ) {
                    if ( *transformX == 0 ) {
                        *imageX = *( transformTable + transformId * 256 + *imageX );
                    }
                }
            }
        }
    }

    void Blit( const Image & in, Image & out, const bool flip /* = false */ )
    {
        Blit( in, 0, 0, out, 0, 0, in.width(), in.height(), flip );
    }

    void Blit( const Image & in, Image & out, int32_t outX, int32_t outY, const bool flip /* = false */ )
    {
        Blit( in, 0, 0, out, outX, outY, in.width(), in.height(), flip );
    }

    void Blit( const Image & in, int32_t inX, int32_t inY, Image & out, int32_t outX, int32_t outY, int32_t width, int32_t height, const bool flip /* = false */ )
    {
        if ( in.singleLayer() && !flip ) {
            Copy( in, inX, inY, out, outX, outY, width, height );
            return;
        }

        if ( !Verify( in, inX, inY, out, outX, outY, width, height ) ) {
            return;
        }

        const int32_t widthIn = in.width();
        const int32_t widthOut = out.width();

        if ( flip ) {
            const int32_t offsetInY = inY * widthIn + widthIn - 1 - inX;
            const uint8_t * imageInY = in.image() + offsetInY;
            const uint8_t * transformInY = in.transform() + offsetInY;

            const int32_t offsetOutY = outY * widthOut + outX;
            uint8_t * imageOutY = out.image() + offsetOutY;
            const uint8_t * imageOutYEnd = imageOutY + height * widthOut;

            if ( out.singleLayer() ) {
                assert( !in.singleLayer() );
                for ( ; imageOutY != imageOutYEnd; imageInY += widthIn, transformInY += widthIn, imageOutY += widthOut ) {
                    const uint8_t * imageInX = imageInY;
                    const uint8_t * transformInX = transformInY;
                    uint8_t * imageOutX = imageOutY;
                    const uint8_t * imageOutXEnd = imageOutX + width;

                    for ( ; imageOutX != imageOutXEnd; --imageInX, --transformInX, ++imageOutX ) {
                        if ( *transformInX > 0 ) { // apply a transformation
                            if ( *transformInX != 1 ) { // skip pixel
                                *imageOutX = *( transformTable + ( *transformInX ) * 256 + *imageOutX );
                            }
                        }
                        else { // copy a pixel
                            *imageOutX = *imageInX;
                        }
                    }
                }
            }
            else {
                uint8_t * transformOutY = out.transform() + offsetOutY;

                for ( ; imageOutY != imageOutYEnd; imageInY += widthIn, transformInY += widthIn, imageOutY += widthOut, transformOutY += widthOut ) {
                    const uint8_t * imageInX = imageInY;
                    const uint8_t * transformInX = transformInY;
                    uint8_t * imageOutX = imageOutY;
                    uint8_t * transformOutX = transformOutY;
                    const uint8_t * imageOutXEnd = imageOutX + width;

                    for ( ; imageOutX != imageOutXEnd; --imageInX, --transformInX, ++imageOutX, ++transformOutX ) {
                        if ( *transformInX == 1 ) { // skip pixel
                            continue;
                        }

                        if ( *transformInX > 0 && *transformOutX == 0 ) { // apply a transformation
                            *imageOutX = *( transformTable + ( *transformInX ) * 256 + *imageOutX );
                        }
                        else { // copy a pixel
                            *transformOutX = *transformInX;
                            *imageOutX = *imageInX;
                        }
                    }
                }
            }
        }
        else {
            const int32_t offsetInY = inY * widthIn + inX;
            const uint8_t * imageInY = in.image() + offsetInY;
            const uint8_t * transformInY = in.transform() + offsetInY;

            const int32_t offsetOutY = outY * widthOut + outX;
            uint8_t * imageOutY = out.image() + offsetOutY;
            const uint8_t * imageInYEnd = imageInY + height * widthIn;

            if ( out.singleLayer() ) {
                assert( !in.singleLayer() );
                for ( ; imageInY != imageInYEnd; imageInY += widthIn, transformInY += widthIn, imageOutY += widthOut ) {
                    const uint8_t * imageInX = imageInY;
                    const uint8_t * transformInX = transformInY;
                    uint8_t * imageOutX = imageOutY;
                    const uint8_t * imageInXEnd = imageInX + width;

                    for ( ; imageInX != imageInXEnd; ++imageInX, ++transformInX, ++imageOutX ) {
                        if ( *transformInX > 0 ) { // apply a transformation
                            if ( *transformInX != 1 ) { // skip pixel
                                *imageOutX = *( transformTable + ( *transformInX ) * 256 + *imageOutX );
                            }
                        }
                        else { // copy a pixel
                            *imageOutX = *imageInX;
                        }
                    }
                }
            }
            else {
                uint8_t * transformOutY = out.transform() + offsetOutY;

                for ( ; imageInY != imageInYEnd; imageInY += widthIn, transformInY += widthIn, imageOutY += widthOut, transformOutY += widthOut ) {
                    const uint8_t * imageInX = imageInY;
                    const uint8_t * transformInX = transformInY;
                    uint8_t * imageOutX = imageOutY;
                    uint8_t * transformOutX = transformOutY;
                    const uint8_t * imageInXEnd = imageInX + width;

                    for ( ; imageInX != imageInXEnd; ++imageInX, ++transformInX, ++imageOutX, ++transformOutX ) {
                        if ( *transformInX == 1 ) { // skip pixel
                            continue;
                        }

                        if ( *transformInX > 0 && *transformOutX == 0 ) { // apply a transformation
                            *imageOutX = *( transformTable + ( *transformInX ) * 256 + *imageOutX );
                        }
                        else { // copy a pixel
                            *transformOutX = *transformInX;
                            *imageOutX = *imageInX;
                        }
                    }
                }
            }
        }
    }

    void Blit( const Image & in, const Point & inPos, Image & out, const Point & outPos, const Size & size, const bool flip /* = false */ )
    {
        if ( inPos.x < 0 || inPos.y < 0 ) {
            return;
        }

        Blit( in, inPos.x, inPos.y, out, outPos.x, outPos.y, size.width, size.height, flip );
    }

    void Copy( const Image & in, Image & out )
    {
        out.resize( in.width(), in.height() );
        Copy( in, 0, 0, out, 0, 0, in.width(), in.height() );
    }

    void Copy( const Image & in, int32_t inX, int32_t inY, Image & out, const Rect & outRoi )
    {
        Copy( in, inX, inY, out, outRoi.x, outRoi.y, outRoi.width, outRoi.height );
    }

    void Copy( const Image & in, int32_t inX, int32_t inY, Image & out, int32_t outX, int32_t outY, int32_t width, int32_t height )
    {
        if ( !Verify( in, inX, inY, out, outX, outY, width, height ) ) {
            return;
        }

        const int32_t widthIn = in.width();
        const int32_t widthOut = out.width();

        const int32_t offsetInY = inY * widthIn + inX;
        const uint8_t * imageInY = in.image() + offsetInY;

        const int32_t offsetOutY = outY * widthOut + outX;
        uint8_t * imageOutY = out.image() + offsetOutY;
        const uint8_t * imageOutYEnd = imageOutY + height * widthOut;

        if ( out.singleLayer() ) {
            for ( ; imageOutY != imageOutYEnd; imageInY += widthIn, imageOutY += widthOut ) {
                memcpy( imageOutY, imageInY, static_cast<size_t>( width ) );
            }
        }
        else if ( in.singleLayer() ) {
            uint8_t * transformOutY = out.transform() + offsetOutY;

            for ( ; imageOutY != imageOutYEnd; imageInY += widthIn, imageOutY += widthOut, transformOutY += widthOut ) {
                memcpy( imageOutY, imageInY, static_cast<size_t>( width ) );
                memset( transformOutY, static_cast<uint8_t>( 0 ), width );
            }
        }
        else {
            const uint8_t * transformInY = in.transform() + offsetInY;
            uint8_t * transformOutY = out.transform() + offsetOutY;

            for ( ; imageOutY != imageOutYEnd; imageInY += widthIn, transformInY += widthIn, imageOutY += widthOut, transformOutY += widthOut ) {
                memcpy( imageOutY, imageInY, static_cast<size_t>( width ) );
                memcpy( transformOutY, transformInY, static_cast<size_t>( width ) );
            }
        }
    }

    void CopyTransformLayer( const Image & in, Image & out )
    {
        if ( in.empty() || out.empty() || in.singleLayer() || in.width() != out.width() || in.height() != out.height() ) {
            assert( 0 );
            return;
        }

        if ( out.singleLayer() ) {
            // Add the transform layer.
            Image temp;
            Copy( out, temp );
            out = std::move( temp );
        }

        memcpy( out.transform(), in.transform(), in.width() * in.height() );
    }

    Sprite CreateContour( const Image & image, const uint8_t value )
    {
        if ( image.empty() || image.singleLayer() ) {
            // A contour can be created only for non-empty images with the transform layer.
            assert( 0 );
            return {};
        }

        const int32_t width = image.width();
        const int32_t height = image.height();

        Sprite contour( width, height );
        contour.reset();
        if ( width < 2 || height < 2 ) {
            return contour;
        }

        // This assertion is needed to convince SonarQube that we will not dereference the null pointer to 'contour' image data.
        assert( !contour.empty() );

        const uint8_t * inY = image.transform();
        uint8_t * outImageY = contour.image();
        uint8_t * outTransformY = contour.transform();

        const int32_t reducedWidth = width - 1;
        const int32_t reducedHeight = height - 1;

        for ( int32_t y = 0; y < height; ++y, inY += width, outImageY += width, outTransformY += width ) {
            const uint8_t * inX = inY;

            const bool isNotTopRow = ( y > 0 );
            const bool isNotBottomRow = ( y < reducedHeight );

            for ( int32_t x = 0; x < width; ++x, ++inX ) {
                // Draw contour only on transparent pixel ( 1 ) or shadow ( 2 - 5 )
                if ( *inX > 0 && *inX < 6
                     && ( ( x > 0 && *( inX - 1 ) == 0 ) || ( x < reducedWidth && *( inX + 1 ) == 0 ) || ( isNotTopRow && *( inX - width ) == 0 )
                          || ( isNotBottomRow && *( inX + width ) == 0 ) ) ) {
                    outImageY[x] = value;
                    outTransformY[x] = 0;
                }
            }
        }

        return contour;
    }

    void CreateDitheringTransition( const Image & in, int32_t inX, int32_t inY, Image & out, int32_t outX, int32_t outY, int32_t width, int32_t height,
                                    const bool isVertical, const bool isReverse )
    {
        if ( !Verify( in, inX, inY, out, outX, outY, width, height ) ) {
            return;
        }

        const int32_t widthIn = in.width();
        const int32_t offsetIn = inY * widthIn + inX;
        const uint8_t * imageIn = in.image() + offsetIn;
        const uint8_t * transformIn = in.singleLayer() ? nullptr : in.transform() + offsetIn;

        const int32_t widthOut = out.width();
        const int32_t offsetOut = outY * widthOut + outX;
        uint8_t * imageOut = out.image() + offsetOut;
        uint8_t * transformOut = out.singleLayer() ? nullptr : out.transform() + offsetOut;

        if ( isVertical ) {
            // We also go in a loop from the right part of the image to its center.
            const uint8_t * imageInRightPoint = imageIn + width - 1;
            uint8_t * imageOutRightPoint = imageOut + width - 1;

            // If image is single-layer then pointer to its transform layer is 'nullptr'
            const uint8_t * transformInRightPoint = ( transformIn == nullptr ) ? nullptr : transformIn + width - 1;
            uint8_t * transformOutRightPoint = ( transformOut == nullptr ) ? nullptr : transformOut + width - 1;

            const int32_t halfWidth = width / 2;

            // We make a symmetric transition and if width is odd we shift one line right.
            if ( ( width % 2 ) == 1 ) {
                if ( isReverse ) {
                    --imageOutRightPoint;
                    --imageInRightPoint;

                    if ( transformOutRightPoint != nullptr ) {
                        --transformOutRightPoint;
                    }
                    if ( transformInRightPoint != nullptr ) {
                        --transformInRightPoint;
                    }
                }
                else {
                    ++imageOut;
                    ++imageIn;

                    if ( transformOut != nullptr ) {
                        ++transformOut;
                    }
                    if ( transformIn != nullptr ) {
                        ++transformIn;
                    }
                }
            }

            for ( int32_t x = 0; x < halfWidth; ++x ) {
                // The step is 2 to the power, which decreases by 1 every second line and is 1 in the center.
                // We limit the step power to 30 to not overflow the 32 bit 'stepY'.
                const int32_t stepPower = std::min( 30, ( halfWidth - x ) / 2 + 1 );
                const int32_t stepY = 1 << stepPower;

                // The point position in dithered pattern.
                const int32_t patternPoint = stepY / 2 * ( ( x + halfWidth ) % 2 );

                for ( int32_t y = 0; y < height; ++y ) {
                    const int32_t offsetOutX = y * widthOut;
                    const int32_t offsetInX = y * widthIn;
                    const int32_t offsetY = y % stepY;

                    if ( isReverse == ( patternPoint != offsetY ) ) {
                        if ( transformIn != nullptr && transformOut == nullptr && ( *( transformIn + offsetInX ) == 1 ) ) {
                            // Skip pixel.
                            continue;
                        }

                        // First part of transition: we copy single pixels.
                        *( imageOut + offsetOutX ) = *( imageIn + offsetInX );

                        if ( transformOut == nullptr ) {
                            continue;
                        }
                        if ( transformIn == nullptr ) {
                            // Set the copied pixel visible.
                            *( transformOut + offsetOutX ) = 0;
                        }
                        else {
                            // 'in' and 'out' images have the transform layer.
                            *( transformOut + offsetOutX ) = *( transformIn + offsetInX );
                        }
                    }
                    else {
                        if ( transformInRightPoint != nullptr && transformOutRightPoint == nullptr && ( *( transformInRightPoint + offsetInX ) == 1 ) ) {
                            // Skip pixel.
                            continue;
                        }

                        // Second part of transition: we copy image excluding single pixels.
                        *( imageOutRightPoint + offsetOutX ) = *( imageInRightPoint + offsetInX );

                        if ( transformOutRightPoint == nullptr ) {
                            continue;
                        }

                        if ( transformInRightPoint == nullptr ) {
                            // Set the copied pixel visible.
                            *( transformOutRightPoint + offsetOutX ) = 0;
                        }
                        else {
                            // 'in' and 'out' images have the transform layer.
                            *( transformOutRightPoint + offsetOutX ) = *( transformInRightPoint + offsetInX );
                        }
                    }
                }

                ++imageOut;
                --imageOutRightPoint;
                ++imageIn;
                --imageInRightPoint;

                if ( transformOut != nullptr ) {
                    ++transformOut;
                    --transformOutRightPoint;
                }

                if ( transformIn != nullptr ) {
                    ++transformIn;
                    --transformInRightPoint;
                }
            }
        }
        else {
            // We also go in a loop from the bottom part of the image to its center.
            const int32_t offsetInBottomOffset = ( height - 1 ) * widthIn;
            const int32_t offsetOutYBottomOffset = ( height - 1 ) * widthOut;
            const uint8_t * imageInBottomPoint = imageIn + offsetInBottomOffset;
            uint8_t * imageOutBottomPoint = imageOut + offsetOutYBottomOffset;

            // If image is single-layer then pointer to its transform layer is 'nullptr'.
            const uint8_t * transformInBottomPoint = ( transformIn == nullptr ) ? nullptr : transformIn + offsetInBottomOffset;
            uint8_t * transformOutBottomPoint = ( transformOut == nullptr ) ? nullptr : transformOut + offsetOutYBottomOffset;

            const int32_t halfHeight = height / 2;

            // We make a symmetric transition and if width is odd we shift one line down.
            if ( ( height % 2 ) == 1 ) {
                if ( isReverse ) {
                    imageOutBottomPoint -= widthOut;
                    imageInBottomPoint -= widthIn;

                    if ( transformOutBottomPoint != nullptr ) {
                        transformOutBottomPoint -= widthOut;
                    }
                    if ( transformInBottomPoint != nullptr ) {
                        transformInBottomPoint -= widthIn;
                    }
                }
                else {
                    imageOut += widthOut;
                    imageIn += widthIn;

                    if ( transformOut != nullptr ) {
                        transformOut += widthOut;
                    }
                    if ( transformIn != nullptr ) {
                        transformIn += widthIn;
                    }
                }
            }

            for ( int32_t y = 0; y < halfHeight; ++y ) {
                // The step is 2 to the power, which decreases by 1 every second line and is 1 in the center.
                // We limit the step power to 30 to not overflow the 32 bit 'stepX'.
                const int32_t stepPower = std::min( 30, ( halfHeight - y ) / 2 + 1 );
                const int32_t stepX = 1 << stepPower;

                // The point position in dithered pattern.
                const int32_t patternPoint = stepX / 2 * ( ( y + halfHeight ) % 2 );

                for ( int32_t x = 0; x < width; ++x ) {
                    const int32_t offsetX = x % stepX;

                    if ( isReverse == ( patternPoint != offsetX ) ) {
                        if ( transformIn != nullptr && transformOut == nullptr && ( *( transformIn + x ) == 1 ) ) {
                            // Skip pixel.
                            continue;
                        }

                        // First part of transition: we copy single pixels.
                        *( imageOut + x ) = *( imageIn + x );

                        if ( transformOut == nullptr ) {
                            continue;
                        }
                        if ( transformIn == nullptr ) {
                            // Set the copied pixel visible.
                            *( transformOut + x ) = 0;
                        }
                        else {
                            // 'in' and 'out' images have the transform layer.
                            *( transformOut + x ) = *( transformIn + x );
                        }
                    }
                    else {
                        if ( transformInBottomPoint != nullptr && transformOutBottomPoint == nullptr && ( *( transformInBottomPoint + x ) == 1 ) ) {
                            // Skip pixel.
                            continue;
                        }

                        // Second part of transition: we copy image excluding single pixels.
                        *( imageOutBottomPoint + x ) = *( imageInBottomPoint + x );

                        if ( transformOutBottomPoint == nullptr ) {
                            continue;
                        }
                        if ( transformInBottomPoint == nullptr ) {
                            // Set the copied pixel visible.
                            *( transformOutBottomPoint + x ) = 0;
                        }
                        else {
                            // 'in' and 'out' images have the transform layer.
                            *( transformOutBottomPoint + x ) = *( transformInBottomPoint + x );
                        }
                    }
                }

                imageOut += widthOut;
                imageOutBottomPoint -= widthOut;
                imageIn += widthIn;
                imageInBottomPoint -= widthIn;

                if ( transformOut != nullptr ) {
                    transformOut += widthOut;
                    transformOutBottomPoint -= widthOut;
                }

                if ( transformIn != nullptr ) {
                    transformIn += widthIn;
                    transformInBottomPoint -= widthIn;
                }
            }
        }
    }

    Sprite Crop( const Image & image, int32_t x, int32_t y, int32_t width, int32_t height )
    {
        if ( image.empty() || width <= 0 || height <= 0 ) {
            return {};
        }

        if ( x < 0 ) {
            const int32_t offsetX = -x;
            if ( offsetX >= width ) {
                return {};
            }

            x = 0;
            width -= offsetX;
        }

        if ( y < 0 ) {
            const int32_t offsetY = -y;
            if ( offsetY >= height ) {
                return {};
            }

            y = 0;
            height -= offsetY;
        }

        if ( x > image.width() || y > image.height() ) {
            return {};
        }

        if ( x + width > image.width() ) {
            const int32_t offsetX = x + width - image.width();
            width -= offsetX;
        }

        if ( y + height > image.height() ) {
            const int32_t offsetY = y + height - image.height();
            height -= offsetY;
        }

        Sprite out;
        if ( image.singleLayer() ) {
            // The result of Crop should have the same layers as the input image.
            out._disableTransformLayer();
        }
        out.resize( width, height );

        Copy( image, x, y, out, 0, 0, width, height );
        out.setPosition( x, y );
        return out;
    }

    void DrawBorder( Image & image, const uint8_t value, const uint32_t skipFactor /* =0 */ )
    {
        if ( image.empty() || image.width() < 2 || image.height() < 2 ) {
            return;
        }

        const int32_t width = image.width();
        const int32_t height = image.height();

        uint8_t * dataPointer = image.image();
        // If image is single-layer then pointer to its transform layer is 'nullptr'.
        uint8_t * transformPointer = image.singleLayer() ? nullptr : image.transform();

        if ( skipFactor < 2 ) {
            // top side
            uint8_t * data = dataPointer;
            const uint8_t * dataEnd = data + width;
            if ( transformPointer == nullptr ) {
                for ( ; data != dataEnd; ++data ) {
                    *data = value;
                }
            }
            else {
                uint8_t * transform = transformPointer;
                for ( ; data != dataEnd; ++data, ++transform ) {
                    *data = value;
                    *transform = 0;
                }
            }

            // bottom side
            data = dataPointer + width * static_cast<ptrdiff_t>( height - 1 );
            dataEnd = data + width;
            if ( transformPointer == nullptr ) {
                for ( ; data != dataEnd; ++data ) {
                    *data = value;
                }
            }
            else {
                uint8_t * transform = transformPointer + width * static_cast<ptrdiff_t>( height - 1 );
                for ( ; data != dataEnd; ++data, ++transform ) {
                    *data = value;
                    *transform = 0;
                }
            }

            // left side
            data = dataPointer + width;
            dataEnd = data + width * ( height - 2 );
            if ( transformPointer == nullptr ) {
                for ( ; data != dataEnd; data += width ) {
                    *data = value;
                }
            }
            else {
                uint8_t * transform = transformPointer + width;
                for ( ; data != dataEnd; data += width, transform += width ) {
                    *data = value;
                    *transform = 0;
                }
            }

            // right side
            data = dataPointer + width + width - 1;
            dataEnd = data + width * ( height - 2 );
            if ( transformPointer == nullptr ) {
                for ( ; data != dataEnd; data += width ) {
                    *data = value;
                }
            }
            else {
                uint8_t * transform = transformPointer + width + width - 1;
                for ( ; data != dataEnd; data += width, transform += width ) {
                    *data = value;
                    *transform = 0;
                }
            }
        }
        else {
            uint32_t counter = 1;

            // top side
            uint8_t * data = dataPointer;

            const uint8_t * dataEnd = data + width;
            if ( transformPointer == nullptr ) {
                for ( ; data != dataEnd; ++data ) {
                    if ( counter % skipFactor != 0 ) {
                        *data = value;
                    }
                    ++counter;
                }
            }
            else {
                uint8_t * transform = transformPointer;
                for ( ; data != dataEnd; ++data, ++transform ) {
                    if ( counter % skipFactor != 0 ) {
                        *data = value;
                        *transform = 0;
                    }
                    ++counter;
                }
            }

            // right side
            data = dataPointer + width + width - 1;
            dataEnd = data + width * ( height - 2 );
            if ( transformPointer == nullptr ) {
                for ( ; data != dataEnd; data += width ) {
                    if ( counter % skipFactor != 0 ) {
                        *data = value;
                    }
                    ++counter;
                }
            }
            else {
                uint8_t * transform = transformPointer + width + width - 1;
                for ( ; data != dataEnd; data += width, transform += width ) {
                    if ( counter % skipFactor != 0 ) {
                        *data = value;
                        *transform = 0;
                    }
                    ++counter;
                }
            }

            // bottom side
            data = dataPointer + width * static_cast<ptrdiff_t>( height - 1 ) + width - 1;
            dataEnd = data - width;
            if ( transformPointer == nullptr ) {
                for ( ; data != dataEnd; --data ) {
                    if ( counter % skipFactor != 0 ) {
                        *data = value;
                    }
                    ++counter;
                }
            }
            else {
                uint8_t * transform = transformPointer + width * static_cast<ptrdiff_t>( height - 1 ) + width - 1;
                for ( ; data != dataEnd; --data, --transform ) {
                    if ( counter % skipFactor != 0 ) {
                        *data = value;
                        *transform = 0;
                    }
                    ++counter;
                }
            }

            // left side
            data = dataPointer + width * static_cast<ptrdiff_t>( height - 2 );
            dataEnd = dataPointer;
            if ( transformPointer == nullptr ) {
                for ( ; data != dataEnd; data -= width ) {
                    if ( counter % skipFactor != 0 ) {
                        *data = value;
                    }
                    ++counter;
                }
            }
            else {
                uint8_t * transform = transformPointer + width * static_cast<ptrdiff_t>( height - 2 );
                for ( ; data != dataEnd; data -= width, transform -= width ) {
                    if ( counter % skipFactor != 0 ) {
                        *data = value;
                        *transform = 0;
                    }
                    ++counter;
                }
            }
        }
    }

    void DrawLine( Image & image, const Point & start, const Point & end, const uint8_t value, const Rect & roi /* = Rect() */ )
    {
        if ( image.empty() ) {
            return;
        }

        const int32_t width = image.width();
        const int32_t height = image.height();

        int32_t x1 = start.x;
        int32_t y1 = start.y;
        const int32_t x2 = end.x;
        const int32_t y2 = end.y;

        const int32_t dx = std::abs( x2 - x1 );
        const int32_t dy = std::abs( y2 - y1 );

        const bool isValidRoi = roi.width > 0 && roi.height > 0;

        const int32_t minX = isValidRoi ? std::max( roi.x, 0 ) : 0;
        const int32_t minY = isValidRoi ? std::max( roi.y, 0 ) : 0;
        int32_t maxX = isValidRoi ? roi.x + roi.width : width;
        int32_t maxY = isValidRoi ? roi.y + roi.height : height;

        if ( minX >= width || minY >= height ) {
            return;
        }

        if ( maxX >= width ) {
            maxX = width;
        }

        if ( maxY >= height ) {
            maxY = height;
        }

        uint8_t * data = image.image();

        if ( image.singleLayer() ) {
            if ( dx >= dy ) {
                int32_t ns = dx / 2;

                for ( int32_t i = 0; i <= dx; ++i ) {
                    if ( x1 >= minX && x1 < maxX && y1 >= minY && y1 < maxY ) {
                        const int32_t offset = x1 + y1 * width;
                        *( data + offset ) = value;
                    }
                    x1 < x2 ? ++x1 : --x1;
                    ns -= dy;
                    if ( ns < 0 ) {
                        y1 < y2 ? ++y1 : --y1;
                        ns += dx;
                    }
                }
            }
            else {
                int32_t ns = dy / 2;

                for ( int32_t i = 0; i <= dy; ++i ) {
                    if ( x1 >= minX && x1 < maxX && y1 >= minY && y1 < maxY ) {
                        const int32_t offset = x1 + y1 * width;
                        *( data + offset ) = value;
                    }
                    y1 < y2 ? ++y1 : --y1;
                    ns -= dx;
                    if ( ns < 0 ) {
                        x1 < x2 ? ++x1 : --x1;
                        ns += dy;
                    }
                }
            }
        }
        else {
            uint8_t * transform = image.transform();

            if ( dx >= dy ) {
                int32_t ns = dx / 2;

                for ( int32_t i = 0; i <= dx; ++i ) {
                    if ( x1 >= minX && x1 < maxX && y1 >= minY && y1 < maxY ) {
                        const int32_t offset = x1 + y1 * width;
                        *( data + offset ) = value;
                        *( transform + offset ) = 0;
                    }
                    x1 < x2 ? ++x1 : --x1;
                    ns -= dy;
                    if ( ns < 0 ) {
                        y1 < y2 ? ++y1 : --y1;
                        ns += dx;
                    }
                }
            }
            else {
                int32_t ns = dy / 2;

                for ( int32_t i = 0; i <= dy; ++i ) {
                    if ( x1 >= minX && x1 < maxX && y1 >= minY && y1 < maxY ) {
                        const int32_t offset = x1 + y1 * width;
                        *( data + offset ) = value;
                        *( transform + offset ) = 0;
                    }
                    y1 < y2 ? ++y1 : --y1;
                    ns -= dx;
                    if ( ns < 0 ) {
                        x1 < x2 ? ++x1 : --x1;
                        ns += dy;
                    }
                }
            }
        }
    }

    void DrawRect( Image & image, const Rect & roi, const uint8_t value )
    {
        if ( image.empty() || roi.width < 1 || roi.height < 1 ) {
            return;
        }

        DrawLine( image, { roi.x, roi.y }, { roi.x + roi.width, roi.y }, value, roi );
        DrawLine( image, { roi.x, roi.y }, { roi.x, roi.y + roi.height }, value, roi );
        DrawLine( image, { roi.x + roi.width - 1, roi.y }, { roi.x + roi.width - 1, roi.y + roi.height }, value, roi );
        DrawLine( image, { roi.x, roi.y + roi.height - 1 }, { roi.x + roi.width, roi.y + roi.height - 1 }, value, roi );
    }

    void DivideImageBySquares( const Point & spriteOffset, const Image & original, const int32_t squareSize, std::vector<Point> & outputSquareId,
                               std::vector<std::pair<Point, Rect>> & outputImageInfo )
    {
        if ( original.empty() ) {
            return;
        }

        if ( squareSize <= 0 ) {
            assert( 0 );
            return;
        }

        Point offset{ spriteOffset.x / squareSize, spriteOffset.y / squareSize };

        // The start of a square must be before image offset so in case of negative offset we need to decrease the ID of the start square.
        if ( ( spriteOffset.x < 0 ) && ( offset.x * squareSize != spriteOffset.x ) ) {
            --offset.x;
        }

        if ( ( spriteOffset.y < 0 ) && ( offset.y * squareSize != spriteOffset.y ) ) {
            --offset.y;
        }

        const Point spriteRelativeOffset{ spriteOffset.x - offset.x * squareSize, spriteOffset.y - offset.y * squareSize };
        const Point stepPerDirection{ ( original.width() + spriteRelativeOffset.x + squareSize - 1 ) / squareSize,
                                      ( original.height() + spriteRelativeOffset.y + squareSize - 1 ) / squareSize };
        assert( stepPerDirection.x > 0 && stepPerDirection.y > 0 );

        const Rect relativeROI( spriteRelativeOffset.x, spriteRelativeOffset.y, original.width(), original.height() );

        for ( int32_t y = 0; y < stepPerDirection.y; ++y ) {
            for ( int32_t x = 0; x < stepPerDirection.x; ++x ) {
                const Rect roi( x * squareSize, y * squareSize, squareSize, squareSize );
                const Rect intersection = relativeROI ^ roi;
                assert( intersection.width > 0 && intersection.height > 0 );

                outputSquareId.emplace_back( offset + Point( x, y ) );

                outputImageInfo.emplace_back( fheroes2::Point( intersection.x - roi.x, intersection.y - roi.y ),
                                              fheroes2::Rect( intersection.x - spriteRelativeOffset.x, intersection.y - spriteRelativeOffset.y, intersection.width,
                                                              intersection.height ) );
            }
        }
    }

    Image ExtractCommonPattern( const std::vector<const Image *> & input )
    {
        if ( input.empty() ) {
            return {};
        }

        assert( input.front() != nullptr );

        if ( input.size() == 1 ) {
            return *input.front();
        }

        if ( input.front()->empty() ) {
            return {};
        }

        const int32_t inputFrontWidth = input.front()->width();
        const int32_t inputFrontHeight = input.front()->height();

        for ( const Image * image : input ) {
            assert( image != nullptr );
            if ( image->width() != inputFrontWidth || image->height() != inputFrontHeight ) {
                return {};
            }
        }

        std::vector<const uint8_t *> imageIn( input.size() );
        std::vector<const uint8_t *> transformIn( input.size() );

        for ( size_t i = 0; i < input.size(); ++i ) {
            imageIn[i] = input[i]->image();

            transformIn[i] = input[i]->singleLayer() ? nullptr : input[i]->transform();
        }

        Image out( inputFrontWidth, inputFrontHeight );
        out.reset();

        uint8_t * imageOut = out.image();
        uint8_t * transformOut = out.transform();
        const uint8_t * imageOutEnd = imageOut + out.width() * out.height();

        bool isEqual = false;

        for ( ; imageOut != imageOutEnd; ++imageOut, ++transformOut ) {
            isEqual = true;

            for ( size_t i = 1; i < input.size(); ++i ) {
                if ( *imageIn[0] != *imageIn[i] || ( transformIn[0] != nullptr && transformIn[i] != nullptr && ( *transformIn[0] != *transformIn[i] ) ) ) {
                    isEqual = false;
                    break;
                }
            }

            if ( isEqual ) {
                *imageOut = *imageIn[0];
                *transformOut = ( transformIn[0] == nullptr ) ? 0 : *transformIn[0];
            }

            for ( size_t i = 0; i < input.size(); ++i ) {
                ++imageIn[i];
                if ( transformIn[i] != nullptr ) {
                    ++transformIn[i];
                }
            }
        }

        return out;
    }

    void Fill( Image & image, int32_t x, int32_t y, int32_t width, int32_t height, const uint8_t colorId )
    {
        if ( !Verify( image, x, y, width, height ) ) {
            return;
        }

        if ( image.width() == width && image.height() == height ) {
            // We fill the whole image.
            image.fill( colorId );
            return;
        }

        const int32_t imageWidth = image.width();

        uint8_t * imageY = image.image() + y * imageWidth + x;
        const uint8_t * imageYEnd = imageY + height * imageWidth;

        if ( image.singleLayer() ) {
            for ( ; imageY != imageYEnd; imageY += imageWidth ) {
                memset( imageY, colorId, width );
            }
        }
        else {
            uint8_t * transformY = image.transform() + static_cast<ptrdiff_t>( y ) * imageWidth + x;
            for ( ; imageY != imageYEnd; imageY += imageWidth, transformY += imageWidth ) {
                memset( imageY, colorId, width );
                memset( transformY, static_cast<uint8_t>( 0 ), width );
            }
        }
    }

    void FillTransform( Image & image, int32_t x, int32_t y, int32_t width, int32_t height, const uint8_t transformId )
    {
        if ( !Verify( image, x, y, width, height ) || image.singleLayer() ) {
            return;
        }

        const int32_t imageWidth = image.width();

        uint8_t * imageY = image.image() + y * imageWidth + x;
        uint8_t * transformY = image.transform() + y * imageWidth + x;
        const uint8_t * imageYEnd = imageY + height * imageWidth;

        for ( ; imageY != imageYEnd; imageY += imageWidth, transformY += imageWidth ) {
            memset( imageY, static_cast<uint8_t>( 0 ), width );
            memset( transformY, transformId, width );
        }
    }

    Image FilterOnePixelNoise( const Image & input )
    {
        if ( input.width() < 3 || input.height() < 3 ) {
            return input;
        }

        const int32_t width = input.width();
        const int32_t height = input.height();
        const bool isSingleLayer = input.singleLayer();

        Image output;
        if ( isSingleLayer ) {
            output._disableTransformLayer();
        }
        output.resize( width, height );
        output.reset();

        const uint8_t * imageInY = input.image();
        uint8_t * imageOutY = output.image();

        if ( isSingleLayer ) {
            for ( int32_t y = 0; y < height; ++y ) {
                for ( int32_t x = 0; x < width; ++x ) {
                    if ( ( x == 0 || x == width - 1 ) && ( y == 0 || y == height - 1 ) ) {
                        *( imageOutY + x ) = *( imageInY + x );
                    }
                }

                imageInY += width;

                imageOutY += width;
            }
        }
        else {
            const uint8_t * transformInY = input.transform();
            uint8_t * transformOutY = output.transform();

            for ( int32_t y = 0; y < height; ++y ) {
                const uint8_t * transformInX = transformInY;

                for ( int32_t x = 0; x < width; ++x ) {
                    if ( *transformInX == 0 && ( x == 0 || x == width - 1 || *( transformInX - 1 ) == 0 || *( transformInX + 1 ) == 0 )
                         && ( y == 0 || y == height - 1 || *( transformInX - width ) == 0 || *( transformInX + width ) == 0 ) ) {
                        *( transformOutY + x ) = 0;
                        *( imageOutY + x ) = *( imageInY + x );
                    }

                    ++transformInX;
                }

                imageInY += width;
                transformInY += width;

                imageOutY += width;
                transformOutY += width;
            }
        }

        return output;
    }

    bool FitToRoi( const Image & in, Point & inPos, const Image & out, Point & outPos, Size & outputSize, const Rect & outputRoi )
    {
        if ( !Validate( out, outputRoi.x, outputRoi.y, outputRoi.width, outputRoi.height ) ) {
            return false;
        }

        outPos.x -= outputRoi.x;
        outPos.y -= outputRoi.y;

        if ( !Verify( inPos.x, inPos.y, outPos.x, outPos.y, outputSize.width, outputSize.height, in.width(), in.height(), outputRoi.width, outputRoi.height ) ) {
            return false;
        }

        outPos.x += outputRoi.x;
        outPos.y += outputRoi.y;

        return true;
    }

    Image Flip( const Image & in, const bool horizontally, const bool vertically )
    {
        if ( in.empty() ) {
            return {};
        }

        const int32_t width = in.width();
        const int32_t height = in.height();

        Image out;

        if ( in.singleLayer() ) {
            // Make the result of Flip to have the same layers as the input image.
            out._disableTransformLayer();
        }

        out.resize( width, height );

        if ( !horizontally && !vertically ) {
            Copy( in, out );
            return out;
        }

        Flip( in, 0, 0, out, 0, 0, width, height, horizontally, vertically );
        return out;
    }

    void Flip( const Image & in, int32_t inX, int32_t inY, Image & out, int32_t outX, int32_t outY, int32_t width, int32_t height, const bool horizontally,
               const bool vertically )
    {
        if ( !Verify( in, inX, inY, out, outX, outY, width, height ) ) {
            return;
        }

        if ( !horizontally && !vertically ) {
            // No flip is required.
            Copy( in, inX, inY, out, outX, outY, width, height );
            return;
        }

        // This assertion is needed to convince SonarQube that we will not dereference the null pointer to 'in' and 'out' images data.
        assert( !in.empty() && !out.empty() );

        const int32_t widthIn = in.width();
        const int32_t widthOut = out.width();

        const int32_t offsetOut = outY * widthOut + outX;
        const int32_t offsetIn = inY * widthIn + inX;

        uint8_t * imageOutY = out.image() + offsetOut;
        const uint8_t * imageOutYEnd = imageOutY + static_cast<ptrdiff_t>( widthOut ) * height;

        // If image is single-layer then pointer to its transform layer is 'nullptr'.
        uint8_t * transformOutY = out.singleLayer() ? nullptr : out.transform() + offsetOut;

        if ( horizontally && !vertically ) {
            const uint8_t * imageInY = in.image() + offsetIn + width - 1;

            if ( in.singleLayer() ) {
                for ( ; imageOutY != imageOutYEnd; imageOutY += widthOut, imageInY += widthIn ) {
                    uint8_t * imageOutX = imageOutY;
                    const uint8_t * imageOutXEnd = imageOutX + width;
                    const uint8_t * imageInX = imageInY;

                    for ( ; imageOutX != imageOutXEnd; ++imageOutX, --imageInX ) {
                        *imageOutX = *imageInX;
                    }

                    if ( transformOutY != nullptr ) {
                        // Set 'out' image transform data not to skip image data.
                        memset( transformOutY, static_cast<uint8_t>( 0 ), width );

                        transformOutY += widthOut;
                    }
                }
            }
            else {
                const uint8_t * transformInY = in.transform() + offsetIn + width - 1;

                for ( ; imageOutY != imageOutYEnd; imageOutY += widthOut, imageInY += widthIn, transformInY += widthIn ) {
                    uint8_t * imageOutX = imageOutY;
                    const uint8_t * imageOutXEnd = imageOutX + width;
                    const uint8_t * imageInX = imageInY;
                    const uint8_t * transformInX = transformInY;

                    if ( transformOutY == nullptr ) {
                        for ( ; imageOutX != imageOutXEnd; ++imageOutX, --imageInX, --transformInX ) {
                            // Copy image data only for non-transparent pixels.
                            if ( *transformInX == 0 ) {
                                *imageOutX = *imageInX;
                            }
                        }
                    }
                    else {
                        // 'in' and 'out' images are with transform layer.
                        uint8_t * transformOutX = transformOutY;

                        for ( ; imageOutX != imageOutXEnd; ++imageOutX, ++transformOutX, --imageInX, --transformInX ) {
                            *imageOutX = *imageInX;
                            *transformOutX = *transformInX;
                        }

                        transformOutY += widthOut;
                    }
                }
            }
        }
        else if ( !horizontally && vertically ) {
            const uint8_t * imageInY = in.image() + offsetIn + static_cast<ptrdiff_t>( height - 1 ) * widthIn;

            if ( in.singleLayer() ) {
                for ( ; imageOutY != imageOutYEnd; imageOutY += widthOut, imageInY -= widthIn ) {
                    memcpy( imageOutY, imageInY, static_cast<size_t>( width ) );

                    if ( transformOutY != nullptr ) {
                        // Set 'out' image transform data not to skip image data.
                        memset( transformOutY, static_cast<uint8_t>( 0 ), width );

                        transformOutY += widthOut;
                    }
                }
            }
            else {
                const uint8_t * transformInY = in.transform() + offsetIn + static_cast<ptrdiff_t>( height - 1 ) * widthIn;

                if ( transformOutY == nullptr ) {
                    for ( ; imageOutY != imageOutYEnd; imageOutY += widthOut, imageInY -= widthIn, transformInY -= widthIn ) {
                        uint8_t * imageOutX = imageOutY;
                        const uint8_t * imageOutXEnd = imageOutX + width;
                        const uint8_t * imageInX = imageInY;
                        const uint8_t * transformInX = transformInY;

                        for ( ; imageOutX != imageOutXEnd; ++imageOutX, ++imageInX, ++transformInX ) {
                            // Copy image data only for non-transparent pixels.
                            if ( *transformInX == 0 ) {
                                *imageOutX = *imageInX;
                            }
                        }
                    }
                }
                else {
                    // 'in' and 'out' images are with transform layer.
                    for ( ; imageOutY != imageOutYEnd; imageOutY += widthOut, transformOutY += widthOut, imageInY -= widthIn, transformInY -= widthIn ) {
                        memcpy( imageOutY, imageInY, static_cast<size_t>( width ) );
                        memcpy( transformOutY, transformInY, static_cast<size_t>( width ) );
                    }
                }
            }
        }
        else {
            // Flip horizontally and vertically.
            if ( in.singleLayer() ) {
                const uint8_t * imageInY = in.image() + offsetIn + static_cast<ptrdiff_t>( height - 1 ) * widthIn + widthIn - 1;

                for ( ; imageOutY != imageOutYEnd; imageOutY += widthOut, imageInY -= widthIn ) {
                    uint8_t * imageOutX = imageOutY;
                    const uint8_t * imageOutXEnd = imageOutX + width;
                    const uint8_t * imageInX = imageInY;

                    for ( ; imageOutX != imageOutXEnd; ++imageOutX, --imageInX ) {
                        *imageOutX = *imageInX;
                    }

                    if ( transformOutY != nullptr ) {
                        // 'in' image is double-layer: set transform data not to skip image data.
                        memset( transformOutY, static_cast<uint8_t>( 0 ), width );

                        transformOutY += widthOut;
                    }
                }
            }
            else {
                const uint8_t * imageInY = in.image() + offsetIn + static_cast<ptrdiff_t>( height - 1 ) * widthIn + widthIn - 1;
                const uint8_t * transformInY = in.transform() + offsetIn + static_cast<ptrdiff_t>( height - 1 ) * widthIn + widthIn - 1;

                for ( ; imageOutY != imageOutYEnd; imageOutY += widthOut, imageInY -= widthIn, transformInY -= widthIn ) {
                    uint8_t * imageOutX = imageOutY;
                    const uint8_t * imageOutXEnd = imageOutX + width;
                    const uint8_t * imageInX = imageInY;
                    const uint8_t * transformInX = transformInY;

                    if ( transformOutY == nullptr ) {
                        for ( ; imageOutX != imageOutXEnd; ++imageOutX, --imageInX, --transformInX ) {
                            // Copy image data only for non-transparent pixels.
                            if ( *transformInX == 0 ) {
                                *imageOutX = *imageInX;
                            }
                        }
                    }
                    else {
                        // 'in' and 'out' images are with transform layer.
                        for ( uint8_t * transformOutX = transformOutY; imageOutX != imageOutXEnd; ++imageOutX, ++transformOutX, --imageInX, --transformInX ) {
                            *imageOutX = *imageInX;
                            *transformOutX = *transformInX;
                        }

                        transformOutY += widthOut;
                    }
                }
            }
        }
    }

    Rect GetActiveROI( const Image & image, const uint8_t minTransformValue )
    {
        if ( image.empty() || image.singleLayer() ) {
            return {};
        }

        const int32_t width = image.width();
        const int32_t height = image.height();

        Rect area( -1, -1, -1, -1 );

        // Top border
        const uint8_t * inY = image.transform();
        for ( int32_t y = 0; y < height; ++y, inY += width ) {
            const uint8_t * inX = inY;

            for ( int32_t x = 0; x < width; ++x, ++inX ) {
                if ( *inX == 0 || *inX >= minTransformValue ) {
                    area.y = y;
                    break;
                }
            }

            if ( area.y >= 0 ) {
                break;
            }
        }

        if ( area.y < 0 ) {
            return {};
        }

        // Bottom border
        inY = image.transform() + width * ( height - 1 );
        for ( int32_t y = height - 1; y > area.y; --y, inY -= width ) {
            const uint8_t * inX = inY;

            for ( int32_t x = 0; x < width; ++x, ++inX ) {
                if ( *inX == 0 || *inX >= minTransformValue ) {
                    area.height = y - area.y + 1;
                    break;
                }
            }

            if ( area.height >= 0 ) {
                break;
            }
        }

        // Left border
        const uint8_t * inX = image.transform() + width * area.y;
        for ( int32_t x = 0; x < width; ++x, ++inX ) {
            inY = inX;

            for ( int32_t y = 0; y < area.height; ++y, inY += width ) {
                if ( *inY == 0 || *inY >= minTransformValue ) {
                    area.x = x;
                    break;
                }
            }

            if ( area.x >= 0 ) {
                break;
            }
        }

        // Right border
        inX = image.transform() + width * area.y + width - 1;
        for ( int32_t x = width - 1; x >= area.x; --x, --inX ) {
            inY = inX;

            for ( int32_t y = 0; y < area.height; ++y, inY += width ) {
                if ( *inY == 0 || *inY >= minTransformValue ) {
                    area.width = x - area.x + 1;
                    break;
                }
            }

            if ( area.width >= 0 ) {
                break;
            }
        }

        return area;
    }

    uint8_t GetColorId( const uint8_t red, const uint8_t green, const uint8_t blue )
    {
        return GetPALColorId( red / 4, green / 4, blue / 4 );
    }

    std::vector<uint8_t> getTransformTable( const Image & in, const Image & out, int32_t x, int32_t y, int32_t width, int32_t height )
    {
        std::vector<uint8_t> table( 256 );
        for ( size_t i = 0; i < table.size(); ++i ) {
            table[i] = static_cast<uint8_t>( i );
        }

        if ( !Verify( in, x, y, width, height ) || in.singleLayer() || out.singleLayer() ) {
            return table;
        }

        if ( in.width() != out.width() || in.height() != out.height() ) {
            return table;
        }

        const int32_t imageWidth = in.width();

        const int32_t offset = y * imageWidth + x;

        const uint8_t * imageInY = in.image() + offset;
        const uint8_t * imageInYEnd = imageInY + height * imageWidth;
        const uint8_t * imageOutY = out.image() + offset;
        const uint8_t * transformInY = in.transform() + offset;
        const uint8_t * transformOutY = out.transform() + offset;

        for ( ; imageInY != imageInYEnd; imageInY += imageWidth, transformInY += imageWidth, imageOutY += imageWidth, transformOutY += imageWidth ) {
            const uint8_t * imageInX = imageInY;
            const uint8_t * transformInX = transformInY;
            const uint8_t * imageOutX = imageOutY;
            const uint8_t * transformOutX = transformOutY;
            const uint8_t * imageInXEnd = imageInX + width;

            for ( ; imageInX != imageInXEnd; ++imageInX, ++transformInX, ++imageOutX, ++transformOutX ) {
                if ( *transformInX != *transformOutX ) {
                    continue;
                }

                if ( *transformInX != 0 ) {
                    continue;
                }

                table[*imageInX] = *imageOutX;
            }
        }

        return table;
    }

    Sprite makeShadow( const Sprite & in, const Point & shadowOffset, const uint8_t transformId )
    {
        if ( in.empty() || shadowOffset.x > 0 || shadowOffset.y < 0 ) {
            return {};
        }

        const int32_t width = in.width();
        const int32_t height = in.height();

        // Shadow has (-x, +y) offset.
        Sprite out( width - shadowOffset.x, height + shadowOffset.y, in.x() + shadowOffset.x, in.y() );
        out.reset();

        assert( !out.empty() );

        if ( in.singleLayer() ) {
            // In this case we add a shadow of the fully non-transparent rectangular 'in' image.
            FillTransform( out, 0, shadowOffset.y, width, height, transformId );

            return out;
        }

        const int32_t widthOut = out.width();

        const uint8_t * transformInY = in.transform();
        const uint8_t * transformInYEnd = transformInY + width * height;
        uint8_t * transformOutY = out.transform() + shadowOffset.y * widthOut;

        for ( ; transformInY != transformInYEnd; transformInY += width, transformOutY += widthOut ) {
            const uint8_t * transformInX = transformInY;
            uint8_t * transformOutX = transformOutY;
            const uint8_t * transformInXEnd = transformInX + width;

            for ( ; transformInX != transformInXEnd; ++transformInX, ++transformOutX ) {
                if ( *transformInX == 0 ) {
                    *transformOutX = transformId;
                }
            }
        }

        return out;
    }

    void MaskTransformLayer( const Image & mask, int32_t maskX, int32_t maskY, Image & out, int32_t outX, int32_t outY, int32_t width, int32_t height )
    {
        if ( !Verify( mask, maskX, maskY, out, outX, outY, width, height ) || mask.singleLayer() || out.singleLayer() ) {
            return;
        }

        const int32_t widthMask = mask.width();
        const int32_t widthOut = out.width();

        const uint8_t * imageMaskY = mask.transform() + maskY * widthMask + maskX;
        uint8_t * imageOutY = out.transform() + outY * widthOut + outX;
        const uint8_t * imageMaskYEnd = imageMaskY + height * widthMask;

        for ( ; imageMaskY != imageMaskYEnd; imageMaskY += widthMask, imageOutY += widthOut ) {
            const uint8_t * imageMaskX = imageMaskY;
            uint8_t * imageOutX = imageOutY;
            const uint8_t * imageMaskXEnd = imageMaskX + width;

            for ( ; imageMaskX != imageMaskXEnd; ++imageMaskX, ++imageOutX ) {
                if ( *imageMaskX == 0 ) {
                    *imageOutX = 1;
                }
            }
        }
    }

    void ReplaceColorId( Image & image, const uint8_t oldColorId, const uint8_t newColorId )
    {
        if ( image.empty() ) {
            return;
        }

        uint8_t * data = image.image();
        const uint8_t * dataEnd = data + image.width() * image.height();

        for ( ; data != dataEnd; ++data ) {
            if ( *data == oldColorId ) {
                *data = newColorId;
            }
        }
    }

    void ReplaceColorIdByTransformId( Image & image, const uint8_t colorId, const uint8_t transformId )
    {
        if ( transformId > 15 || image.singleLayer() ) {
            return;
        }

        const int32_t width = image.width();
        const int32_t height = image.height();

        const uint8_t * imageIn = image.image();
        uint8_t * transformIn = image.transform();
        const uint8_t * imageInEnd = imageIn + height * width;
        for ( ; imageIn != imageInEnd; ++imageIn, ++transformIn ) {
            if ( *transformIn == 0 && *imageIn == colorId ) { // modify pixels with transform value 0
                *transformIn = transformId;
            }
        }
    }

    void ReplaceTransformIdByColorId( Image & image, const uint8_t transformId, const uint8_t colorId )
    {
        if ( image.empty() || image.singleLayer() ) {
            return;
        }

        const int32_t size = image.width() * image.height();

        uint8_t * imageIn = image.image();
        uint8_t * transformIn = image.transform();
        const uint8_t * imageInEnd = imageIn + size;
        for ( ; imageIn != imageInEnd; ++imageIn, ++transformIn ) {
            if ( *transformIn == transformId ) {
                *transformIn = 0U;
                *imageIn = colorId;
            }
        }
    }

    void Resize( const Image & in, Image & out )
    {
        if ( in.empty() || out.empty() ) {
            return;
        }

        Resize( in, 0, 0, in.width(), in.height(), out, 0, 0, out.width(), out.height() );
    }

    void Resize( const Image & in, const int32_t inX, const int32_t inY, const int32_t widthRoiIn, const int32_t heightRoiIn, Image & out, const int32_t outX,
                 const int32_t outY, const int32_t widthRoiOut, const int32_t heightRoiOut )
    {
        if ( !Validate( in, inX, inY, widthRoiIn, heightRoiIn ) || !Validate( out, outX, outY, widthRoiOut, heightRoiOut ) ) {
            return;
        }

        if ( widthRoiIn == widthRoiOut && heightRoiIn == heightRoiOut ) {
            Copy( in, inX, inY, out, outX, outY, widthRoiIn, heightRoiIn );
            return;
        }

        const int32_t widthIn = in.width();
        const int32_t widthOut = out.width();

        const int32_t offsetInY = inY * widthIn + inX;
        const int32_t offsetOutY = outY * widthOut + outX;

        const uint8_t * imageInY = in.image() + offsetInY;
        uint8_t * imageOutY = out.image() + offsetOutY;

        const uint8_t * imageOutYEnd = imageOutY + static_cast<ptrdiff_t>( widthOut ) * heightRoiOut;
        int32_t idY = 0;

<<<<<<< HEAD
            const uint8_t * gamePalette = getGamePalette();

            if ( in.singleLayer() ) {
                if ( !out.singleLayer() ) {
                    // In this case we make the output image fully non-transparent in the given output area.

                    uint8_t * transformY = out.transform() + outY * widthOut + outX;
                    const uint8_t * transformYEnd = transformY + heightRoiOut * widthOut;

                    for ( ; transformY != transformYEnd; transformY += widthOut ) {
                        memset( transformY, static_cast<uint8_t>( 0 ), widthRoiOut );
                    }
                }

                for ( int32_t y = 0; y < heightRoiOut; ++y, imageOutY += widthOut ) {
                    const double posY = static_cast<double>( y * heightRoiIn ) / heightRoiOut;
                    const int32_t startY = static_cast<int32_t>( posY );
                    const double coeffY = posY - startY;

                    uint8_t * imageOutX = imageOutY;

                    for ( int32_t x = 0; x < widthRoiOut; ++x, ++imageOutX ) {
                        const double posX = positionX[x];
                        const int32_t startX = static_cast<int32_t>( posX );
                        const int32_t offsetIn = startY * widthIn + startX;

                        const uint8_t * imageInX = imageInY + offsetIn;

                        if ( posX < widthRoiIn - 1 && posY < heightRoiIn - 1 ) {
                            const double coeffX = posX - startX;
                            const double coeff1 = ( 1 - coeffX ) * ( 1 - coeffY );
                            const double coeff2 = coeffX * ( 1 - coeffY );
                            const double coeff3 = ( 1 - coeffX ) * coeffY;
                            const double coeff4 = coeffX * coeffY;
=======
        // Pre-calculation of X position
        std::vector<int32_t> positionX( widthRoiOut );
        for ( int32_t x = 0; x < widthRoiOut; ++x ) {
            positionX[x] = ( x * widthRoiIn ) / widthRoiOut;
        }
>>>>>>> 9e2b242d

        if ( in.singleLayer() ) {
            if ( !out.singleLayer() ) {
                // In this case we make the output image fully non-transparent in the given output area.

                uint8_t * transformY = out.transform() + static_cast<ptrdiff_t>( outY ) * widthOut + outX;
                const uint8_t * transformYEnd = transformY + static_cast<ptrdiff_t>( heightRoiOut ) * widthOut;

                for ( ; transformY != transformYEnd; transformY += widthOut ) {
                    memset( transformY, static_cast<uint8_t>( 0 ), widthRoiOut );
                }
            }
<<<<<<< HEAD
            else {
                const uint8_t * transformInY = in.transform() + offsetInY;
                const bool isOutNotSingleLayer = !out.singleLayer();
                uint8_t * transformOutY = isOutNotSingleLayer ? ( out.transform() + offsetOutY ) : nullptr;

                for ( int32_t y = 0; y < heightRoiOut; ++y, imageOutY += widthOut ) {
                    const double posY = static_cast<double>( y * heightRoiIn ) / heightRoiOut;
                    const int32_t startY = static_cast<int32_t>( posY );
                    const double coeffY = posY - startY;

                    uint8_t * imageOutX = imageOutY;
                    uint8_t * transformOutX = transformOutY;

                    for ( int32_t x = 0; x < widthRoiOut; ++x, ++imageOutX ) {
                        const double posX = positionX[x];
                        const int32_t startX = static_cast<int32_t>( posX );
                        const int32_t offsetIn = startY * widthIn + startX;

                        const uint8_t * imageInX = imageInY + offsetIn;
                        const uint8_t * transformInX = transformInY + offsetIn;

                        if ( posX < widthIn - 1 && posY < heightRoiIn - 1 && *transformInX == 0 && *( transformInX + 1 ) == 0 && *( transformInX + widthRoiIn ) == 0
                             && *( transformInX + widthRoiIn + 1 ) == 0 ) {
                            const double coeffX = posX - startX;
                            const double coeff1 = ( 1 - coeffX ) * ( 1 - coeffY );
                            const double coeff2 = coeffX * ( 1 - coeffY );
                            const double coeff3 = ( 1 - coeffX ) * coeffY;
                            const double coeff4 = coeffX * coeffY;

                            const uint8_t * id1 = gamePalette + static_cast<uint32_t>( *imageInX ) * 3;
                            const uint8_t * id2 = gamePalette + static_cast<uint32_t>( *( imageInX + 1 ) ) * 3;
                            const uint8_t * id3 = gamePalette + static_cast<uint32_t>( *( imageInX + widthIn ) ) * 3;
                            const uint8_t * id4 = gamePalette + static_cast<uint32_t>( *( imageInX + widthIn + 1 ) ) * 3;

                            const double red = *id1 * coeff1 + *id2 * coeff2 + *id3 * coeff3 + *id4 * coeff4 + 0.5;
                            const double green = *( id1 + 1 ) * coeff1 + *( id2 + 1 ) * coeff2 + *( id3 + 1 ) * coeff3 + *( id4 + 1 ) * coeff4 + 0.5;
                            const double blue = *( id1 + 2 ) * coeff1 + *( id2 + 2 ) * coeff2 + *( id3 + 2 ) * coeff3 + *( id4 + 2 ) * coeff4 + 0.5;

                            *imageOutX = GetPALColorId( static_cast<uint8_t>( red ), static_cast<uint8_t>( green ), static_cast<uint8_t>( blue ) );
                        }
                        else {
                            if ( isOutNotSingleLayer || *transformInX == 0 ) {
                                // Output image is double-layer or single-layer with non-transparent current pixel.
                                *imageOutX = *imageInX;
                            }
                            else if ( *transformInX != 1 ) {
                                // Apply a transformation.
                                *imageOutX = *( transformTable + ( *transformInX ) * 256 + *imageOutX );
                            }
                        }

                        if ( isOutNotSingleLayer ) {
                            *transformOutX = *transformInX;
                            ++transformOutX;
                        }
                    }

                    if ( !isOutNotSingleLayer ) {
                        transformOutY += widthOut;
                    }
=======

            for ( ; imageOutY != imageOutYEnd; imageOutY += widthOut, ++idY ) {
                uint8_t * imageOutX = imageOutY;

                const int32_t offset = ( ( idY * heightRoiIn ) / heightRoiOut ) * widthIn;
                const uint8_t * imageInX = imageInY + offset;

                for ( const int32_t posX : positionX ) {
                    *imageOutX = *( imageInX + posX );
                    ++imageOutX;
>>>>>>> 9e2b242d
                }
            }
        }
        else if ( out.singleLayer() ) {
            const uint8_t * transformInY = in.transform() + offsetInY;

<<<<<<< HEAD
            if ( in.singleLayer() ) {
                if ( !out.singleLayer() ) {
                    // In this case we make the output image fully non-transparent in the given output area.

                    uint8_t * transformY = out.transform() + outY * widthOut + outX;
                    const uint8_t * transformYEnd = transformY + heightRoiOut * widthOut;

                    for ( ; transformY != transformYEnd; transformY += widthOut ) {
                        memset( transformY, static_cast<uint8_t>( 0 ), widthRoiOut );
                    }
                }

                for ( ; imageOutY != imageOutYEnd; imageOutY += widthOut, ++idY ) {
                    uint8_t * imageOutX = imageOutY;
=======
            for ( ; imageOutY != imageOutYEnd; imageOutY += widthOut, ++idY ) {
                uint8_t * imageOutX = imageOutY;
>>>>>>> 9e2b242d

                const int32_t offset = ( ( idY * heightRoiIn ) / heightRoiOut ) * widthIn;
                const uint8_t * imageInX = imageInY + offset;
                const uint8_t * transformInX = transformInY + offset;

                for ( const int32_t posX : positionX ) {
                    const uint8_t * transformIn = transformInX + posX;
                    if ( *transformIn > 0 ) {
                        if ( *transformIn != 1 ) {
                            // Apply a transformation.
                            *imageOutX = *( transformTable + static_cast<ptrdiff_t>( *transformIn ) * 256 + *imageOutX );
                        }
                    }
                    else {
                        *imageOutX = *( imageInX + posX );
                    }

                    ++imageOutX;
                }
            }
<<<<<<< HEAD
            else if ( out.singleLayer() ) {
                const uint8_t * transformInY = in.transform() + offsetInY;

                for ( ; imageOutY != imageOutYEnd; imageOutY += widthOut, ++idY ) {
                    uint8_t * imageOutX = imageOutY;

                    const int32_t offset = ( ( idY * heightRoiIn ) / heightRoiOut ) * widthIn;
                    const uint8_t * imageInX = imageInY + offset;
                    const uint8_t * transformInX = transformInY + offset;

                    for ( const int32_t posX : positionX ) {
                        const uint8_t * transformIn = transformInX + posX;
                        if ( *transformIn > 0 ) {
                            if ( *transformIn != 1 ) {
                                // Apply a transformation.
                                *imageOutX = *( transformTable + ( *transformIn ) * 256 + *imageOutX );
                            }
                        }
                        else {
                            *imageOutX = *( imageInX + posX );
                        }

                        ++imageOutX;
                    }
                }
            }
            else {
                // Both 'in' and 'out' are double-layer.
                const uint8_t * transformInY = in.transform() + offsetInY;
                uint8_t * transformOutY = out.transform() + offsetOutY;
=======
        }
        else {
            // Both 'in' and 'out' are double-layer.
            const uint8_t * transformInY = in.transform() + offsetInY;
            uint8_t * transformOutY = out.transform() + offsetOutY;
>>>>>>> 9e2b242d

            for ( ; imageOutY != imageOutYEnd; imageOutY += widthOut, transformOutY += widthOut, ++idY ) {
                uint8_t * imageOutX = imageOutY;
                uint8_t * transformOutX = transformOutY;

                const int32_t offset = ( ( idY * heightRoiIn ) / heightRoiOut ) * widthIn;
                const uint8_t * imageInX = imageInY + offset;
                const uint8_t * transformInX = transformInY + offset;

                for ( const int32_t posX : positionX ) {
                    *imageOutX = *( imageInX + posX );
                    *transformOutX = *( transformInX + posX );
                    ++imageOutX;
                    ++transformOutX;
                }
            }
        }
    }

    void SetPixel( Image & image, const int32_t x, const int32_t y, const uint8_t value )
    {
        if ( image.empty() || x >= image.width() || y >= image.height() || x < 0 || y < 0 ) {
            return;
        }

        const int32_t offset = y * image.width() + x;
        *( image.image() + offset ) = value;
        if ( !image.singleLayer() ) {
            *( image.transform() + offset ) = 0;
        }
    }

    void SetPixel( Image & image, const std::vector<Point> & points, const uint8_t value )
    {
        if ( image.empty() ) {
            return;
        }

        const int32_t width = image.width();
        const int32_t height = image.height();
        const bool isDoubleLayer = !image.singleLayer();

        for ( const Point & point : points ) {
            if ( point.x >= width || point.y >= height || point.x < 0 || point.y < 0 ) {
                continue;
            }

            const int32_t offset = point.y * width + point.x;
            *( image.image() + offset ) = value;
            if ( isDoubleLayer ) {
                *( image.transform() + offset ) = 0;
            }
        }
    }

    void SetTransformPixel( Image & image, const int32_t x, const int32_t y, const uint8_t value )
    {
        if ( image.empty() || image.singleLayer() || x >= image.width() || y >= image.height() || x < 0 || y < 0 ) {
            return;
        }

        const int32_t offset = y * image.width() + x;
        *( image.image() + offset ) = 0;
        *( image.transform() + offset ) = value;
    }

    Image Stretch( const Image & in, int32_t inX, int32_t inY, int32_t widthIn, int32_t heightIn, const int32_t widthOut, const int32_t heightOut )
    {
        if ( !Validate( in, inX, inY, widthIn, heightIn ) || widthOut <= 0 || heightOut <= 0 ) {
            return {};
        }

        Image out;
        if ( in.singleLayer() ) {
            out._disableTransformLayer();
        }
        out.resize( widthOut, heightOut );

        const int32_t minWidth = widthIn < widthOut ? widthIn : widthOut;
        const int32_t minHeight = heightIn < heightOut ? heightIn : heightOut;

        const int32_t cornerWidth = minWidth / 3;
        const int32_t cornerHeight = minHeight / 3;
        const int32_t cornerX = inX + ( widthIn - cornerWidth ) / 2;
        const int32_t cornerY = inY + ( heightIn - cornerHeight ) / 2;
        const int32_t bodyWidth = minWidth - 2 * cornerWidth;
        const int32_t bodyHeight = minHeight - 2 * cornerHeight;

        const int32_t outX = ( widthOut - ( widthOut / bodyWidth ) * bodyWidth ) / 2;
        const int32_t outY = ( heightOut - ( heightOut / bodyHeight ) * bodyHeight ) / 2;

        // Create internal area
        if ( bodyWidth < widthOut && bodyHeight < heightOut ) {
            for ( int32_t y = 0; y < ( heightOut / bodyHeight ); ++y ) {
                for ( int32_t x = 0; x < ( widthOut / bodyWidth ); ++x ) {
                    Copy( in, cornerX, cornerY, out, outX + x * bodyWidth, outY + y * bodyHeight, bodyWidth, bodyHeight );
                }
            }
        }

        // Create sides
        // top and bottom side
        for ( int32_t x = 0; x < ( widthOut / bodyWidth ); ++x ) {
            const int32_t offsetX = outX + x * bodyWidth;
            Copy( in, cornerX, inY, out, offsetX, 0, bodyWidth, cornerHeight );
            Copy( in, cornerX, inY + heightIn - cornerHeight, out, offsetX, heightOut - cornerHeight, bodyWidth, cornerHeight );
        }

        // left and right sides
        for ( int32_t y = 0; y < ( heightOut / bodyHeight ); ++y ) {
            const int32_t offsetY = outY + y * bodyHeight;
            Copy( in, inX, cornerY, out, 0, offsetY, cornerWidth, bodyHeight );
            Copy( in, inX + widthIn - cornerWidth, cornerY, out, widthOut - cornerWidth, offsetY, cornerWidth, bodyHeight );
        }

        // Create corners
        // top-left corner
        Copy( in, inX, inY, out, 0, 0, cornerWidth, cornerHeight );

        // top-right corner
        Copy( in, inX + widthIn - cornerWidth, inY, out, widthOut - cornerWidth, 0, cornerWidth, cornerHeight );

        // bottom-left corner
        Copy( in, inX, inY + heightIn - cornerHeight, out, 0, heightOut - cornerHeight, cornerWidth, cornerHeight );

        // bottom-right corner
        Copy( in, inX + widthIn - cornerWidth, inY + heightIn - cornerHeight, out, widthOut - cornerWidth, heightOut - cornerHeight, cornerWidth, cornerHeight );

        return out;
    }

    void SubpixelResize( const Image & in, Image & out )
    {
        if ( in.empty() || out.empty() ) {
            return;
        }

        SubpixelResize( in, 0, 0, in.width(), in.height(), out, 0, 0, out.width(), out.height() );
    }

    void SubpixelResize( const Image & in, const int32_t inX, const int32_t inY, const int32_t widthRoiIn, const int32_t heightRoiIn, Image & out, const int32_t outX,
                         const int32_t outY, const int32_t widthRoiOut, const int32_t heightRoiOut )
    {
        if ( !Validate( in, inX, inY, widthRoiIn, heightRoiIn ) || !Validate( out, outX, outY, widthRoiOut, heightRoiOut ) ) {
            return;
        }

        if ( widthRoiIn == widthRoiOut && heightRoiIn == heightRoiOut ) {
            Copy( in, inX, inY, out, outX, outY, widthRoiIn, heightRoiIn );
            return;
        }

        const int32_t widthIn = in.width();
        const int32_t widthOut = out.width();

        const int32_t offsetInY = inY * widthIn + inX;
        const int32_t offsetOutY = outY * widthOut + outX;

        const uint8_t * imageInY = in.image() + offsetInY;
        uint8_t * imageOutY = out.image() + offsetOutY;

        std::vector<double> positionX( widthRoiOut );
        for ( int32_t x = 0; x < widthRoiOut; ++x ) {
            positionX[x] = static_cast<double>( x * widthRoiIn ) / widthRoiOut;
        }

        const uint8_t * gamePalette = getGamePalette();

        if ( in.singleLayer() ) {
            if ( !out.singleLayer() ) {
                // In this case we make the output image fully non-transparent in the given output area.

                uint8_t * transformY = out.transform() + static_cast<ptrdiff_t>( outY ) * widthOut + outX;
                const uint8_t * transformYEnd = transformY + static_cast<ptrdiff_t>( heightRoiOut ) * widthOut;

                for ( ; transformY != transformYEnd; transformY += widthOut ) {
                    memset( transformY, static_cast<uint8_t>( 0 ), widthRoiOut );
                }
            }

            for ( int32_t y = 0; y < heightRoiOut; ++y, imageOutY += widthOut ) {
                const double posY = static_cast<double>( y * heightRoiIn ) / heightRoiOut;
                const int32_t startY = static_cast<int32_t>( posY ) * widthIn;
                const double coeffY = posY - static_cast<int32_t>( posY );

                uint8_t * imageOutX = imageOutY;

                for ( int32_t x = 0; x < widthRoiOut; ++x, ++imageOutX ) {
                    const double posX = positionX[x];
                    const int32_t startX = static_cast<int32_t>( posX );
                    const int32_t offsetIn = startY + startX;

                    const uint8_t * imageInX = imageInY + offsetIn;

                    if ( posX < widthRoiIn - 1 && posY < heightRoiIn - 1 ) {
                        const double coeffX = posX - startX;
                        const double coeff1 = ( 1 - coeffX ) * ( 1 - coeffY );
                        const double coeff2 = coeffX * ( 1 - coeffY );
                        const double coeff3 = ( 1 - coeffX ) * coeffY;
                        const double coeff4 = coeffX * coeffY;

                        const uint8_t * id1 = gamePalette + static_cast<size_t>( *imageInX ) * 3;
                        const uint8_t * id2 = gamePalette + static_cast<size_t>( *( imageInX + 1 ) ) * 3;
                        const uint8_t * id3 = gamePalette + static_cast<size_t>( *( imageInX + widthIn ) ) * 3;
                        const uint8_t * id4 = gamePalette + static_cast<size_t>( *( imageInX + widthIn + 1 ) ) * 3;

                        const double red = *id1 * coeff1 + *id2 * coeff2 + *id3 * coeff3 + *id4 * coeff4 + 0.5;
                        const double green = *( id1 + 1 ) * coeff1 + *( id2 + 1 ) * coeff2 + *( id3 + 1 ) * coeff3 + *( id4 + 1 ) * coeff4 + 0.5;
                        const double blue = *( id1 + 2 ) * coeff1 + *( id2 + 2 ) * coeff2 + *( id3 + 2 ) * coeff3 + *( id4 + 2 ) * coeff4 + 0.5;

                        *imageOutX = GetPALColorId( static_cast<uint8_t>( red ), static_cast<uint8_t>( green ), static_cast<uint8_t>( blue ) );
                    }
                    else {
                        *imageOutX = *imageInX;
                    }
                }
            }
        }
        else {
            const uint8_t * transformInY = in.transform() + offsetInY;
            const bool isOutNotSingleLayer = !out.singleLayer();
            uint8_t * transformOutY = isOutNotSingleLayer ? ( out.transform() + offsetOutY ) : nullptr;

            for ( int32_t y = 0; y < heightRoiOut; ++y, imageOutY += widthOut ) {
                const double posY = static_cast<double>( y * heightRoiIn ) / heightRoiOut;
                const int32_t startY = static_cast<int32_t>( posY ) * widthIn;
                const double coeffY = posY - static_cast<int32_t>( posY );

                uint8_t * imageOutX = imageOutY;
                uint8_t * transformOutX = transformOutY;

                for ( int32_t x = 0; x < widthRoiOut; ++x, ++imageOutX ) {
                    const double posX = positionX[x];
                    const int32_t startX = static_cast<int32_t>( posX );
                    const int32_t offsetIn = startY + startX;

                    const uint8_t * imageInX = imageInY + offsetIn;
                    const uint8_t * transformInX = transformInY + offsetIn;

                    if ( posX < widthIn - 1 && posY < heightRoiIn - 1 && *transformInX == 0 && *( transformInX + 1 ) == 0 && *( transformInX + widthRoiIn ) == 0
                         && *( transformInX + widthRoiIn + 1 ) == 0 ) {
                        const double coeffX = posX - startX;
                        const double coeff1 = ( 1 - coeffX ) * ( 1 - coeffY );
                        const double coeff2 = coeffX * ( 1 - coeffY );
                        const double coeff3 = ( 1 - coeffX ) * coeffY;
                        const double coeff4 = coeffX * coeffY;

                        const uint8_t * id1 = gamePalette + static_cast<size_t>( *imageInX ) * 3;
                        const uint8_t * id2 = gamePalette + static_cast<size_t>( *( imageInX + 1 ) ) * 3;
                        const uint8_t * id3 = gamePalette + static_cast<size_t>( *( imageInX + widthIn ) ) * 3;
                        const uint8_t * id4 = gamePalette + static_cast<size_t>( *( imageInX + widthIn + 1 ) ) * 3;

                        const double red = *id1 * coeff1 + *id2 * coeff2 + *id3 * coeff3 + *id4 * coeff4 + 0.5;
                        const double green = *( id1 + 1 ) * coeff1 + *( id2 + 1 ) * coeff2 + *( id3 + 1 ) * coeff3 + *( id4 + 1 ) * coeff4 + 0.5;
                        const double blue = *( id1 + 2 ) * coeff1 + *( id2 + 2 ) * coeff2 + *( id3 + 2 ) * coeff3 + *( id4 + 2 ) * coeff4 + 0.5;

                        *imageOutX = GetPALColorId( static_cast<uint8_t>( red ), static_cast<uint8_t>( green ), static_cast<uint8_t>( blue ) );
                    }
                    else {
                        if ( isOutNotSingleLayer || *transformInX == 0 ) {
                            // Output image is double-layer or single-layer with non-transparent current pixel.
                            *imageOutX = *imageInX;
                        }
                        else if ( *transformInX != 1 ) {
                            // Apply a transformation.
                            *imageOutX = *( transformTable + static_cast<ptrdiff_t>( *transformInX ) * 256 + *imageOutX );
                        }
                    }

                    if ( isOutNotSingleLayer ) {
                        *transformOutX = *transformInX;
                        ++transformOutX;
                    }
                }

                if ( isOutNotSingleLayer ) {
                    transformOutY += widthOut;
                }
            }
        }
    }

    void Transpose( const Image & in, Image & out )
    {
        assert( !out.empty() );

        if ( in.empty() || in.width() != out.height() || in.height() != out.width() ) {
            out.reset();
            return;
        }
        const int32_t width = in.width();
        const int32_t height = in.height();

        const uint8_t * imageInY = in.image();
        const uint8_t * imageInYEnd = imageInY + width * height;
        uint8_t * imageOutX = out.image();

        if ( in.singleLayer() ) {
            if ( out.singleLayer() ) {
                for ( ; imageInY != imageInYEnd; imageInY += width, ++imageOutX ) {
                    const uint8_t * imageInX = imageInY;
                    const uint8_t * imageInXEnd = imageInX + width;
                    uint8_t * imageOutY = imageOutX;

                    for ( ; imageInX != imageInXEnd; ++imageInX, imageOutY += height ) {
                        *imageOutY = *imageInX;
                    }
                }
            }
            else {
                uint8_t * transformOutX = out.transform();

                for ( ; imageInY != imageInYEnd; imageInY += width, ++imageOutX, ++transformOutX ) {
                    const uint8_t * imageInX = imageInY;
                    const uint8_t * imageInXEnd = imageInX + width;
                    uint8_t * imageOutY = imageOutX;

                    uint8_t * transformOutY = transformOutX;
                    for ( ; imageInX != imageInXEnd; ++imageInX, imageOutY += height, transformOutY += height ) {
                        *imageOutY = *imageInX;
                        *transformOutY = 0;
                    }
                }
            }
        }
        else {
            const uint8_t * transformInY = in.transform();

            if ( out.singleLayer() ) {
                for ( ; imageInY != imageInYEnd; imageInY += width, transformInY += width, ++imageOutX ) {
                    const uint8_t * imageInX = imageInY;
                    const uint8_t * imageInXEnd = imageInX + width;
                    uint8_t * imageOutY = imageOutX;

                    const uint8_t * transformInX = transformInY;
                    for ( ; imageInX != imageInXEnd; ++imageInX, ++transformInX, imageOutY += height ) {
                        // Copy image data only for non-transparent pixels.
                        if ( *transformInX == 0 ) {
                            *imageOutY = *imageInX;
                        }
                    }
                }
            }
            else {
                uint8_t * transformOutX = out.transform();

                for ( ; imageInY != imageInYEnd; imageInY += width, transformInY += width, ++imageOutX, ++transformOutX ) {
                    const uint8_t * imageInX = imageInY;
                    const uint8_t * imageInXEnd = imageInX + width;
                    uint8_t * imageOutY = imageOutX;

                    const uint8_t * transformInX = transformInY;
                    uint8_t * transformOutY = transformOutX;
                    for ( ; imageInX != imageInXEnd; ++imageInX, ++transformInX, imageOutY += height, transformOutY += height ) {
                        *imageOutY = *imageInX;
                        *transformOutY = *transformInX;
                    }
                }
            }
        }
    }

    void updateShadow( Image & image, const Point & shadowOffset, const uint8_t transformId, const bool connectCorners )
    {
        const int32_t imageWidth = image.width();
        const int32_t imageHeight = image.height();

        if ( image.empty() || image.singleLayer() || ( std::abs( shadowOffset.x ) >= imageWidth ) || ( std::abs( shadowOffset.y ) >= imageHeight )
             || shadowOffset == Point() ) {
            return;
        }

        const int32_t width = imageWidth - std::abs( shadowOffset.x );
        const int32_t height = imageHeight - std::abs( shadowOffset.y );

        const uint8_t * transformInY = image.transform();
        uint8_t * transformOutY = image.transform();

        int32_t cornerOffsetX;
        int32_t cornerOffsetY;

        if ( shadowOffset.x > 0 ) {
            transformOutY += shadowOffset.x;
            cornerOffsetX = 1;
        }
        else {
            transformInY -= shadowOffset.x;
            cornerOffsetX = -1;
        }

        if ( shadowOffset.y > 0 ) {
            transformOutY += imageWidth * shadowOffset.y;
            cornerOffsetY = imageWidth;
        }
        else {
            transformInY -= imageWidth * shadowOffset.y;
            cornerOffsetY = -imageWidth;
        }

        const uint8_t * transformOutYEnd = transformOutY + imageWidth * height;

        for ( ; transformOutY != transformOutYEnd; transformInY += imageWidth, transformOutY += imageWidth ) {
            const uint8_t * transformInX = transformInY;
            uint8_t * transformOutX = transformOutY;
            const uint8_t * transformOutXEnd = transformOutX + width;

            for ( ; transformOutX != transformOutXEnd; ++transformInX, ++transformOutX ) {
                if ( *transformOutX == 1
                     && ( *transformInX == 0 || ( connectCorners && *( transformInX + cornerOffsetX ) == 0 && *( transformInX + cornerOffsetY ) == 0 ) ) ) {
                    // If 'connectCorners' is 'true' and when there are two pixels adjacent diagonally,
                    // we also create a "shadow" pixel in the corner that is closer to the image.
                    // Doing so there will be no "empty" pixels between the image and its shadow (for 1 pixel offset case).
                    *transformOutX = transformId;
                }
            }
        }
    }
}<|MERGE_RESOLUTION|>--- conflicted
+++ resolved
@@ -550,24 +550,18 @@
             return;
         }
 
-        const size_t size = static_cast<size_t>( image._width ) * image._height * 2;
+        const size_t imageSize = static_cast<size_t>( image._width ) * image._height;
 
         _singleLayer = image._singleLayer;
 
         if ( image._width != _width || image._height != _height ) {
-            _data.reset( new uint8_t[size] );
+            _data.reset( new uint8_t[imageSize * 2] );
 
             _width = image._width;
             _height = image._height;
         }
 
-<<<<<<< HEAD
-        _singleLayer = image._singleLayer;
-
-        memcpy( _data.get(), image._data.get(), _singleLayer ? size : size * 2 );
-=======
-        memcpy( _data.get(), image._data.get(), size );
->>>>>>> 9e2b242d
+        memcpy( _data.get(), image._data.get(), _singleLayer ? imageSize : imageSize * 2 );
     }
 
     Sprite::Sprite( const int32_t width_, const int32_t height_, const int32_t x_ /* = 0 */, const int32_t y_ /* = 0 */ )
@@ -2735,48 +2729,11 @@
         const uint8_t * imageOutYEnd = imageOutY + static_cast<ptrdiff_t>( widthOut ) * heightRoiOut;
         int32_t idY = 0;
 
-<<<<<<< HEAD
-            const uint8_t * gamePalette = getGamePalette();
-
-            if ( in.singleLayer() ) {
-                if ( !out.singleLayer() ) {
-                    // In this case we make the output image fully non-transparent in the given output area.
-
-                    uint8_t * transformY = out.transform() + outY * widthOut + outX;
-                    const uint8_t * transformYEnd = transformY + heightRoiOut * widthOut;
-
-                    for ( ; transformY != transformYEnd; transformY += widthOut ) {
-                        memset( transformY, static_cast<uint8_t>( 0 ), widthRoiOut );
-                    }
-                }
-
-                for ( int32_t y = 0; y < heightRoiOut; ++y, imageOutY += widthOut ) {
-                    const double posY = static_cast<double>( y * heightRoiIn ) / heightRoiOut;
-                    const int32_t startY = static_cast<int32_t>( posY );
-                    const double coeffY = posY - startY;
-
-                    uint8_t * imageOutX = imageOutY;
-
-                    for ( int32_t x = 0; x < widthRoiOut; ++x, ++imageOutX ) {
-                        const double posX = positionX[x];
-                        const int32_t startX = static_cast<int32_t>( posX );
-                        const int32_t offsetIn = startY * widthIn + startX;
-
-                        const uint8_t * imageInX = imageInY + offsetIn;
-
-                        if ( posX < widthRoiIn - 1 && posY < heightRoiIn - 1 ) {
-                            const double coeffX = posX - startX;
-                            const double coeff1 = ( 1 - coeffX ) * ( 1 - coeffY );
-                            const double coeff2 = coeffX * ( 1 - coeffY );
-                            const double coeff3 = ( 1 - coeffX ) * coeffY;
-                            const double coeff4 = coeffX * coeffY;
-=======
         // Pre-calculation of X position
         std::vector<int32_t> positionX( widthRoiOut );
         for ( int32_t x = 0; x < widthRoiOut; ++x ) {
             positionX[x] = ( x * widthRoiIn ) / widthRoiOut;
         }
->>>>>>> 9e2b242d
 
         if ( in.singleLayer() ) {
             if ( !out.singleLayer() ) {
@@ -2789,68 +2746,6 @@
                     memset( transformY, static_cast<uint8_t>( 0 ), widthRoiOut );
                 }
             }
-<<<<<<< HEAD
-            else {
-                const uint8_t * transformInY = in.transform() + offsetInY;
-                const bool isOutNotSingleLayer = !out.singleLayer();
-                uint8_t * transformOutY = isOutNotSingleLayer ? ( out.transform() + offsetOutY ) : nullptr;
-
-                for ( int32_t y = 0; y < heightRoiOut; ++y, imageOutY += widthOut ) {
-                    const double posY = static_cast<double>( y * heightRoiIn ) / heightRoiOut;
-                    const int32_t startY = static_cast<int32_t>( posY );
-                    const double coeffY = posY - startY;
-
-                    uint8_t * imageOutX = imageOutY;
-                    uint8_t * transformOutX = transformOutY;
-
-                    for ( int32_t x = 0; x < widthRoiOut; ++x, ++imageOutX ) {
-                        const double posX = positionX[x];
-                        const int32_t startX = static_cast<int32_t>( posX );
-                        const int32_t offsetIn = startY * widthIn + startX;
-
-                        const uint8_t * imageInX = imageInY + offsetIn;
-                        const uint8_t * transformInX = transformInY + offsetIn;
-
-                        if ( posX < widthIn - 1 && posY < heightRoiIn - 1 && *transformInX == 0 && *( transformInX + 1 ) == 0 && *( transformInX + widthRoiIn ) == 0
-                             && *( transformInX + widthRoiIn + 1 ) == 0 ) {
-                            const double coeffX = posX - startX;
-                            const double coeff1 = ( 1 - coeffX ) * ( 1 - coeffY );
-                            const double coeff2 = coeffX * ( 1 - coeffY );
-                            const double coeff3 = ( 1 - coeffX ) * coeffY;
-                            const double coeff4 = coeffX * coeffY;
-
-                            const uint8_t * id1 = gamePalette + static_cast<uint32_t>( *imageInX ) * 3;
-                            const uint8_t * id2 = gamePalette + static_cast<uint32_t>( *( imageInX + 1 ) ) * 3;
-                            const uint8_t * id3 = gamePalette + static_cast<uint32_t>( *( imageInX + widthIn ) ) * 3;
-                            const uint8_t * id4 = gamePalette + static_cast<uint32_t>( *( imageInX + widthIn + 1 ) ) * 3;
-
-                            const double red = *id1 * coeff1 + *id2 * coeff2 + *id3 * coeff3 + *id4 * coeff4 + 0.5;
-                            const double green = *( id1 + 1 ) * coeff1 + *( id2 + 1 ) * coeff2 + *( id3 + 1 ) * coeff3 + *( id4 + 1 ) * coeff4 + 0.5;
-                            const double blue = *( id1 + 2 ) * coeff1 + *( id2 + 2 ) * coeff2 + *( id3 + 2 ) * coeff3 + *( id4 + 2 ) * coeff4 + 0.5;
-
-                            *imageOutX = GetPALColorId( static_cast<uint8_t>( red ), static_cast<uint8_t>( green ), static_cast<uint8_t>( blue ) );
-                        }
-                        else {
-                            if ( isOutNotSingleLayer || *transformInX == 0 ) {
-                                // Output image is double-layer or single-layer with non-transparent current pixel.
-                                *imageOutX = *imageInX;
-                            }
-                            else if ( *transformInX != 1 ) {
-                                // Apply a transformation.
-                                *imageOutX = *( transformTable + ( *transformInX ) * 256 + *imageOutX );
-                            }
-                        }
-
-                        if ( isOutNotSingleLayer ) {
-                            *transformOutX = *transformInX;
-                            ++transformOutX;
-                        }
-                    }
-
-                    if ( !isOutNotSingleLayer ) {
-                        transformOutY += widthOut;
-                    }
-=======
 
             for ( ; imageOutY != imageOutYEnd; imageOutY += widthOut, ++idY ) {
                 uint8_t * imageOutX = imageOutY;
@@ -2861,32 +2756,14 @@
                 for ( const int32_t posX : positionX ) {
                     *imageOutX = *( imageInX + posX );
                     ++imageOutX;
->>>>>>> 9e2b242d
                 }
             }
         }
         else if ( out.singleLayer() ) {
             const uint8_t * transformInY = in.transform() + offsetInY;
 
-<<<<<<< HEAD
-            if ( in.singleLayer() ) {
-                if ( !out.singleLayer() ) {
-                    // In this case we make the output image fully non-transparent in the given output area.
-
-                    uint8_t * transformY = out.transform() + outY * widthOut + outX;
-                    const uint8_t * transformYEnd = transformY + heightRoiOut * widthOut;
-
-                    for ( ; transformY != transformYEnd; transformY += widthOut ) {
-                        memset( transformY, static_cast<uint8_t>( 0 ), widthRoiOut );
-                    }
-                }
-
-                for ( ; imageOutY != imageOutYEnd; imageOutY += widthOut, ++idY ) {
-                    uint8_t * imageOutX = imageOutY;
-=======
             for ( ; imageOutY != imageOutYEnd; imageOutY += widthOut, ++idY ) {
                 uint8_t * imageOutX = imageOutY;
->>>>>>> 9e2b242d
 
                 const int32_t offset = ( ( idY * heightRoiIn ) / heightRoiOut ) * widthIn;
                 const uint8_t * imageInX = imageInY + offset;
@@ -2907,44 +2784,11 @@
                     ++imageOutX;
                 }
             }
-<<<<<<< HEAD
-            else if ( out.singleLayer() ) {
-                const uint8_t * transformInY = in.transform() + offsetInY;
-
-                for ( ; imageOutY != imageOutYEnd; imageOutY += widthOut, ++idY ) {
-                    uint8_t * imageOutX = imageOutY;
-
-                    const int32_t offset = ( ( idY * heightRoiIn ) / heightRoiOut ) * widthIn;
-                    const uint8_t * imageInX = imageInY + offset;
-                    const uint8_t * transformInX = transformInY + offset;
-
-                    for ( const int32_t posX : positionX ) {
-                        const uint8_t * transformIn = transformInX + posX;
-                        if ( *transformIn > 0 ) {
-                            if ( *transformIn != 1 ) {
-                                // Apply a transformation.
-                                *imageOutX = *( transformTable + ( *transformIn ) * 256 + *imageOutX );
-                            }
-                        }
-                        else {
-                            *imageOutX = *( imageInX + posX );
-                        }
-
-                        ++imageOutX;
-                    }
-                }
-            }
-            else {
-                // Both 'in' and 'out' are double-layer.
-                const uint8_t * transformInY = in.transform() + offsetInY;
-                uint8_t * transformOutY = out.transform() + offsetOutY;
-=======
         }
         else {
             // Both 'in' and 'out' are double-layer.
             const uint8_t * transformInY = in.transform() + offsetInY;
             uint8_t * transformOutY = out.transform() + offsetOutY;
->>>>>>> 9e2b242d
 
             for ( ; imageOutY != imageOutYEnd; imageOutY += widthOut, transformOutY += widthOut, ++idY ) {
                 uint8_t * imageOutX = imageOutY;
