/***************************************************************************
 *   Free Heroes of Might and Magic II: https://github.com/ihhub/fheroes2  *
 *   Copyright (C) 2020                                                    *
 *                                                                         *
 *   This program is free software; you can redistribute it and/or modify  *
 *   it under the terms of the GNU General Public License as published by  *
 *   the Free Software Foundation; either version 2 of the License, or     *
 *   (at your option) any later version.                                   *
 *                                                                         *
 *   This program is distributed in the hope that it will be useful,       *
 *   but WITHOUT ANY WARRANTY; without even the implied warranty of        *
 *   MERCHANTABILITY or FITNESS FOR A PARTICULAR PURPOSE.  See the         *
 *   GNU General Public License for more details.                          *
 *                                                                         *
 *   You should have received a copy of the GNU General Public License     *
 *   along with this program; if not, write to the                         *
 *   Free Software Foundation, Inc.,                                       *
 *   59 Temple Place - Suite 330, Boston, MA  02111-1307, USA.             *
 ***************************************************************************/

#include "image.h"
#include "../../tools/palette_h2.h"

#include <cmath>
#include <cstring>

namespace
{
    // 0 in shadow part means no shadow, 1 means skip any drawings so to don't waste extra CPU cycles for ( tableId - 2 ) command we just add extra fake tables
    const uint8_t transformTable[256 * 14] = {
        0,   0,   0,   0,   0,   0,   0,   0,   0,   0,   0,   0,   0,   0,   0,   0,   0,   0,   0,   0,   0,   0,   0,   0,   0,   0,   0,   0,   0,
        0,   0,   0,   0,   0,   0,   0,   0,   0,   0,   0,   0,   0,   0,   0,   0,   0,   0,   0,   0,   0,   0,   0,   0,   0,   0,   0,   0,   0,
        0,   0,   0,   0,   0,   0,   0,   0,   0,   0,   0,   0,   0,   0,   0,   0,   0,   0,   0,   0,   0,   0,   0,   0,   0,   0,   0,   0,   0,
        0,   0,   0,   0,   0,   0,   0,   0,   0,   0,   0,   0,   0,   0,   0,   0,   0,   0,   0,   0,   0,   0,   0,   0,   0,   0,   0,   0,   0,
        0,   0,   0,   0,   0,   0,   0,   0,   0,   0,   0,   0,   0,   0,   0,   0,   0,   0,   0,   0,   0,   0,   0,   0,   0,   0,   0,   0,   0,
        0,   0,   0,   0,   0,   0,   0,   0,   0,   0,   0,   0,   0,   0,   0,   0,   0,   0,   0,   0,   0,   0,   0,   0,   0,   0,   0,   0,   0,
        0,   0,   0,   0,   0,   0,   0,   0,   0,   0,   0,   0,   0,   0,   0,   0,   0,   0,   0,   0,   0,   0,   0,   0,   0,   0,   0,   0,   0,
        0,   0,   0,   0,   0,   0,   0,   0,   0,   0,   0,   0,   0,   0,   0,   0,   0,   0,   0,   0,   0,   0,   0,   0,   0,   0,   0,   0,   0,
        0,   0,   0,   0,   0,   0,   0,   0,   0,   0,   0,   0,   0,   0,   0,   0,   0,   0,   0,   0,   0,   0,   0,   0,

        0,   0,   0,   0,   0,   0,   0,   0,   0,   0,   0,   0,   0,   0,   0,   0,   0,   0,   0,   0,   0,   0,   0,   0,   0,   0,   0,   0,   0,
        0,   0,   0,   0,   0,   0,   0,   0,   0,   0,   0,   0,   0,   0,   0,   0,   0,   0,   0,   0,   0,   0,   0,   0,   0,   0,   0,   0,   0,
        0,   0,   0,   0,   0,   0,   0,   0,   0,   0,   0,   0,   0,   0,   0,   0,   0,   0,   0,   0,   0,   0,   0,   0,   0,   0,   0,   0,   0,
        0,   0,   0,   0,   0,   0,   0,   0,   0,   0,   0,   0,   0,   0,   0,   0,   0,   0,   0,   0,   0,   0,   0,   0,   0,   0,   0,   0,   0,
        0,   0,   0,   0,   0,   0,   0,   0,   0,   0,   0,   0,   0,   0,   0,   0,   0,   0,   0,   0,   0,   0,   0,   0,   0,   0,   0,   0,   0,
        0,   0,   0,   0,   0,   0,   0,   0,   0,   0,   0,   0,   0,   0,   0,   0,   0,   0,   0,   0,   0,   0,   0,   0,   0,   0,   0,   0,   0,
        0,   0,   0,   0,   0,   0,   0,   0,   0,   0,   0,   0,   0,   0,   0,   0,   0,   0,   0,   0,   0,   0,   0,   0,   0,   0,   0,   0,   0,
        0,   0,   0,   0,   0,   0,   0,   0,   0,   0,   0,   0,   0,   0,   0,   0,   0,   0,   0,   0,   0,   0,   0,   0,   0,   0,   0,   0,   0,
        0,   0,   0,   0,   0,   0,   0,   0,   0,   0,   0,   0,   0,   0,   0,   0,   0,   0,   0,   0,   0,   0,   0,   0,

        0,   0,   0,   0,   0,   0,   0,   0,   0,   0,   16,  17,  18,  19,  20,  21,  22,  23,  24,  25,  26,  27,  28,  29,  30,  31,  32,  33,  34,
        35,  36,  36,  36,  36,  36,  36,  36,  43,  44,  45,  46,  47,  48,  49,  50,  51,  52,  53,  54,  55,  56,  57,  58,  59,  60,  61,  62,  62,
        62,  62,  62,  62,  62,  68,  69,  70,  71,  72,  73,  74,  75,  76,  77,  78,  79,  80,  81,  82,  83,  84,  84,  84,  84,  84,  84,  91,  92,
        93,  94,  95,  96,  97,  98,  99,  100, 101, 102, 103, 104, 105, 106, 107, 107, 107, 107, 107, 107, 107, 114, 115, 116, 117, 118, 119, 120, 121,
        122, 123, 124, 125, 126, 127, 128, 129, 130, 130, 130, 130, 130, 130, 130, 136, 137, 138, 139, 140, 141, 142, 143, 144, 145, 146, 147, 148, 149,
        150, 151, 151, 151, 151, 151, 151, 158, 159, 160, 161, 162, 163, 164, 165, 166, 167, 168, 169, 170, 171, 172, 173, 174, 174, 174, 174, 174, 174,
        174, 180, 181, 182, 183, 184, 185, 186, 187, 188, 189, 190, 191, 192, 193, 194, 195, 196, 197, 197, 197, 197, 197, 197, 202, 203, 204, 205, 206,
        207, 208, 209, 210, 211, 212, 213, 213, 213, 213, 213, 214, 215, 216, 217, 218, 219, 220, 221, 225, 226, 227, 228, 229, 230, 230, 230, 230, 73,
        75,  77,  79,  81,  76,  78,  74,  76,  78,  80,  244, 245, 245, 245, 0,   0,   0,   0,   0,   0,   0,   0,   0,   0, // First

        0,   0,   0,   0,   0,   0,   0,   0,   0,   0,   14,  15,  16,  17,  18,  19,  20,  21,  22,  23,  24,  25,  26,  27,  28,  29,  30,  31,  32,
        33,  34,  35,  36,  36,  36,  36,  36,  41,  42,  43,  44,  45,  46,  47,  48,  49,  50,  51,  52,  53,  54,  55,  56,  57,  58,  59,  60,  61,
        62,  62,  62,  62,  62,  66,  67,  68,  69,  70,  71,  72,  73,  74,  75,  76,  77,  78,  79,  80,  81,  82,  83,  84,  84,  84,  84,  89,  90,
        91,  92,  93,  94,  95,  96,  97,  98,  99,  100, 101, 102, 103, 104, 105, 106, 107, 107, 107, 107, 107, 112, 113, 114, 115, 116, 117, 118, 119,
        120, 121, 122, 123, 124, 125, 126, 127, 128, 129, 130, 130, 130, 130, 130, 134, 135, 136, 137, 138, 139, 140, 141, 142, 143, 144, 145, 146, 147,
        148, 149, 150, 151, 151, 151, 151, 156, 157, 158, 159, 160, 161, 162, 163, 164, 165, 166, 167, 168, 169, 170, 171, 172, 173, 174, 174, 174, 174,
        174, 178, 179, 180, 181, 182, 183, 184, 185, 186, 187, 188, 189, 190, 191, 192, 193, 194, 195, 196, 197, 197, 197, 197, 201, 202, 203, 204, 205,
        206, 207, 208, 209, 210, 211, 212, 213, 213, 213, 213, 214, 215, 216, 217, 218, 219, 220, 221, 224, 225, 226, 227, 228, 229, 230, 230, 230, 76,
        76,  76,  76,  76,  76,  76,  76,  76,  76,  78,  244, 245, 245, 245, 0,   0,   0,   0,   0,   0,   0,   0,   0,   0, // Second

        0,   0,   0,   0,   0,   0,   0,   0,   0,   0,   12,  13,  14,  15,  16,  17,  18,  19,  20,  21,  22,  23,  24,  25,  26,  27,  28,  29,  30,
        31,  32,  33,  34,  35,  36,  36,  36,  39,  40,  41,  42,  43,  44,  45,  46,  47,  48,  49,  50,  51,  52,  53,  54,  55,  56,  57,  58,  59,
        60,  61,  62,  62,  62,  65,  66,  67,  68,  69,  70,  71,  72,  73,  74,  75,  76,  77,  78,  79,  80,  81,  82,  83,  84,  84,  84,  87,  88,
        89,  90,  91,  92,  93,  94,  95,  96,  97,  98,  99,  100, 101, 102, 103, 104, 105, 106, 107, 107, 107, 110, 111, 112, 113, 114, 115, 116, 117,
        118, 119, 120, 121, 122, 123, 124, 125, 126, 127, 128, 129, 130, 130, 130, 133, 134, 135, 136, 137, 138, 139, 140, 141, 142, 143, 144, 145, 146,
        147, 148, 149, 150, 151, 151, 151, 154, 155, 156, 157, 158, 159, 160, 161, 162, 163, 164, 165, 166, 167, 168, 169, 170, 171, 172, 173, 174, 174,
        174, 177, 178, 179, 180, 181, 182, 183, 184, 185, 186, 187, 188, 189, 190, 191, 192, 193, 194, 195, 196, 197, 197, 197, 200, 201, 202, 203, 204,
        205, 206, 207, 208, 209, 210, 211, 212, 213, 213, 213, 214, 215, 216, 217, 218, 219, 220, 221, 223, 224, 225, 226, 227, 228, 229, 230, 230, 76,
        76,  76,  76,  76,  76,  76,  76,  76,  76,  76,  243, 244, 245, 245, 0,   0,   0,   0,   0,   0,   0,   0,   0,   0, // Third

        0,   0,   0,   0,   0,   0,   0,   0,   0,   0,   11,  12,  13,  14,  15,  16,  17,  18,  19,  20,  21,  22,  23,  24,  25,  26,  27,  28,  29,
        30,  31,  32,  33,  34,  35,  36,  36,  38,  39,  40,  41,  42,  43,  44,  45,  46,  47,  48,  49,  50,  51,  52,  53,  54,  55,  56,  57,  58,
        59,  60,  61,  62,  62,  64,  65,  66,  67,  68,  69,  70,  71,  72,  73,  74,  75,  76,  77,  78,  79,  80,  81,  82,  83,  84,  84,  86,  87,
        88,  89,  90,  91,  92,  93,  94,  95,  96,  97,  98,  99,  100, 101, 102, 103, 104, 105, 106, 107, 107, 109, 110, 111, 112, 113, 114, 115, 116,
        117, 118, 119, 120, 121, 122, 123, 124, 125, 126, 127, 128, 129, 130, 130, 132, 133, 134, 135, 136, 137, 138, 139, 140, 141, 142, 143, 144, 145,
        146, 147, 148, 149, 150, 151, 151, 153, 154, 155, 156, 157, 158, 159, 160, 161, 162, 163, 164, 165, 166, 167, 168, 169, 170, 171, 172, 173, 174,
        174, 176, 177, 178, 179, 180, 181, 182, 183, 184, 185, 186, 187, 188, 189, 190, 191, 192, 193, 194, 195, 196, 197, 197, 199, 200, 201, 202, 203,
        204, 205, 206, 207, 208, 209, 210, 211, 212, 213, 213, 214, 215, 216, 217, 218, 219, 220, 221, 223, 224, 225, 226, 227, 228, 229, 230, 230, 75,
        75,  75,  75,  75,  75,  75,  75,  75,  75,  75,  243, 244, 245, 245, 0,   0,   0,   0,   0,   0,   0,   0,   0,   0, // Fourth

        0,   0,   0,   0,   0,   0,   0,   0,   0,   0,   10,  10,  11,  11,  11,  12,  13,  13,  13,  14,  14,  15,  15,  15,  16,  17,  17,  17,  18,
        18,  19,  19,  20,  20,  20,  21,  21,  11,  37,  37,  37,  38,  38,  39,  39,  39,  40,  40,  41,  41,  41,  41,  42,  42,  19,  42,  20,  20,
        20,  20,  20,  20,  21,  12,  131, 63,  63,  63,  64,  64,  64,  65,  65,  65,  65,  65,  242, 242, 242, 242, 242, 242, 242, 242, 242, 13,  14,
        15,  15,  16,  85,  17,  85,  85,  85,  85,  19,  86,  20,  20,  20,  21,  21,  21,  21,  21,  21,  21,  10,  108, 108, 109, 109, 109, 110, 110,
        110, 110, 199, 40,  41,  41,  41,  41,  41,  42,  42,  42,  42,  20,  20,  11,  11,  131, 131, 132, 132, 132, 133, 133, 134, 134, 134, 135, 135,
        18,  136, 19,  19,  20,  20,  20,  10,  11,  11,  11,  12,  12,  13,  13,  13,  14,  15,  15,  15,  16,  17,  17,  17,  18,  18,  19,  19,  20,
        20,  11,  175, 175, 176, 176, 38,  177, 177, 178, 178, 178, 179, 179, 179, 179, 180, 180, 180, 180, 180, 180, 21,  21,  108, 108, 38,  109, 38,
        109, 39,  40,  40,  41,  41,  41,  42,  42,  42,  20,  199, 179, 180, 180, 110, 110, 40,  42,  110, 110, 86,  86,  86,  86,  18,  18,  19,  65,
        65,  65,  66,  65,  66,  65,  152, 155, 65,  242, 15,  16,  17,  19,  0,   0,   0,   0,   0,   0,   0,   0,   0,   0, // Fifth

        0,   0,   0,   0,   0,   0,   0,   0,   0,   0,   10,  11,  11,  12,  12,  13,  13,  14,  15,  15,  16,  16,  17,  17,  18,  19,  20,  20,  21,
        21,  22,  22,  23,  24,  24,  25,  25,  37,  37,  38,  38,  39,  39,  40,  41,  41,  41,  42,  42,  43,  43,  44,  44,  45,  45,  46,  46,  23,
        24,  24,  24,  24,  24,  131, 63,  63,  64,  64,  65,  65,  66,  66,  242, 67,  67,  68,  68,  243, 243, 243, 243, 243, 243, 243, 243, 15,  15,
        85,  85,  85,  85,  86,  86,  87,  87,  88,  88,  88,  88,  89,  24,  90,  25,  25,  25,  25,  25,  25,  37,  108, 109, 109, 110, 110, 111, 111,
        200, 200, 201, 201, 42,  43,  43,  44,  44,  44,  45,  45,  46,  46,  46,  11,  131, 132, 132, 132, 133, 133, 134, 135, 135, 136, 242, 137, 137,
        138, 243, 243, 243, 243, 243, 24,  152, 152, 153, 153, 154, 154, 155, 156, 156, 157, 158, 158, 159, 18,  19,  19,  20,  20,  21,  22,  22,  23,
        24,  37,  175, 176, 176, 177, 177, 178, 179, 179, 180, 180, 180, 181, 181, 181, 182, 182, 182, 46,  47,  47,  48,  25,  108, 109, 109, 109, 198,
        199, 199, 201, 201, 42,  43,  43,  44,  45,  46,  46,  201, 181, 182, 183, 111, 111, 202, 45,  111, 111, 87,  88,  88,  88,  88,  21,  22,  66,
        66,  68,  68,  67,  68,  68,  152, 157, 66,  69,  16,  18,  20,  21,  0,   0,   0,   0,   0,   0,   0,   0,   0,   0, // Sixth

        0,   0,   0,   0,   0,   0,   0,   0,   0,   0,   10,  11,  11,  12,  13,  14,  14,  15,  16,  17,  17,  18,  19,  20,  20,  21,  22,  23,  24,
        24,  25,  26,  26,  27,  28,  29,  29,  37,  37,  38,  39,  40,  40,  41,  42,  42,  43,  44,  44,  45,  46,  46,  47,  47,  48,  48,  49,  50,
        50,  27,  28,  28,  28,  63,  63,  64,  65,  65,  66,  67,  67,  68,  69,  69,  69,  70,  70,  70,  244, 71,  244, 244, 244, 244, 245, 16,  85,
        85,  86,  87,  87,  88,  88,  89,  90,  90,  91,  91,  91,  92,  93,  93,  93,  29,  29,  29,  29,  29,  37,  109, 109, 110, 111, 111, 112, 113,
        112, 112, 203, 203, 203, 44,  45,  46,  47,  47,  47,  48,  48,  49,  50,  131, 131, 132, 133, 133, 134, 135, 136, 136, 137, 137, 139, 139, 139,
        141, 141, 141, 143, 143, 245, 245, 152, 152, 153, 154, 155, 155, 156, 157, 158, 158, 159, 160, 161, 162, 163, 163, 164, 165, 165, 166, 26,  26,
        27,  175, 13,  176, 177, 178, 178, 179, 180, 181, 181, 182, 182, 183, 183, 183, 184, 184, 185, 185, 50,  50,  52,  52,  109, 109, 198, 199, 200,
        201, 201, 202, 202, 44,  45,  46,  47,  48,  48,  49,  204, 205, 185, 185, 112, 112, 204, 47,  112, 113, 88,  89,  91,  92,  93,  93,  25,  66,
        68,  69,  69,  68,  69,  69,  153, 159, 68,  71,  18,  242, 243, 24,  0,   0,   0,   0,   0,   0,   0,   0,   0,   0, // Seventh

        0,   0,   0,   0,   0,   0,   0,   0,   0,   0,   10,  11,  12,  13,  13,  14,  15,  16,  17,  17,  19,  19,  20,  21,  22,  23,  24,  24,  26,
        26,  27,  28,  28,  30,  30,  31,  32,  37,  38,  39,  39,  40,  41,  42,  43,  43,  44,  45,  46,  46,  47,  48,  49,  50,  50,  51,  52,  52,
        53,  54,  54,  30,  31,  63,  64,  64,  65,  66,  67,  68,  69,  69,  70,  71,  71,  71,  72,  72,  72,  73,  73,  73,  168, 168, 168, 85,  85,
        86,  87,  88,  88,  89,  90,  91,  91,  92,  93,  93,  94,  95,  95,  96,  96,  96,  31,  32,  32,  32,  108, 109, 198, 110, 111, 112, 113, 113,
        113, 116, 117, 118, 119, 120, 121, 47,  48,  50,  50,  51,  51,  52,  52,  131, 132, 132, 133, 134, 135, 136, 137, 137, 138, 139, 140, 141, 141,
        143, 143, 144, 145, 146, 147, 30,  152, 153, 153, 154, 155, 156, 157, 158, 158, 159, 160, 161, 162, 163, 164, 165, 165, 166, 167, 168, 169, 28,
        29,  175, 176, 177, 177, 178, 179, 180, 181, 182, 182, 183, 184, 185, 185, 185, 186, 186, 187, 50,  52,  52,  54,  55,  109, 198, 199, 200, 201,
        202, 202, 204, 204, 205, 207, 47,  49,  50,  51,  52,  206, 206, 187, 188, 113, 113, 118, 49,  222, 222, 223, 224, 225, 226, 95,  227, 228, 67,
        68,  70,  71,  69,  71,  70,  153, 65,  69,  73,  242, 22,  243, 244, 0,   0,   0,   0,   0,   0,   0,   0,   0,
        0, // Eighth

        0,   0,   0,   0,   0,   0,   0,   0,   0,   0,   10,  11,  11,  12,  12,  13,  14,  14,  15,  16,  16,  17,  18,  18,  19,  20,  242, 242, 22,
        22,  23,  243, 243, 25,  244, 244, 244, 11,  37,  38,  38,  39,  40,  40,  41,  178, 18,  19,  20,  20,  21,  21,  22,  22,  22,  22,  22,  23,
        23,  23,  23,  24,  244, 63,  63,  64,  64,  65,  65,  66,  66,  67,  67,  68,  68,  68,  69,  69,  69,  69,  69,  69,  70,  70,  70,  15,  15,
        16,  85,  86,  18,  19,  19,  20,  159, 21,  21,  161, 22,  163, 163, 163, 23,  23,  165, 165, 244, 244, 37,  108, 38,  109, 109, 110, 199, 200,
        199, 40,  41,  42,  42,  42,  43,  43,  44,  22,  22,  23,  23,  23,  23,  131, 131, 132, 132, 133, 133, 134, 134, 135, 135, 136, 136, 137, 137,
        138, 138, 139, 139, 140, 141, 244, 152, 152, 153, 153, 154, 154, 155, 155, 156, 156, 157, 158, 158, 159, 242, 159, 161, 161, 243, 243, 243, 243,
        164, 11,  175, 176, 176, 177, 177, 178, 179, 179, 180, 180, 181, 181, 182, 182, 182, 182, 183, 22,  23,  23,  23,  23,  108, 38,  38,  39,  39,
        40,  40,  41,  178, 180, 42,  44,  45,  23,  23,  23,  180, 181, 181, 183, 110, 200, 42,  45,  85,  86,  87,  87,  87,  21,  22,  22,  23,  66,
        66,  67,  68,  67,  68,  68,  153, 158, 67,  70,  64,  65,  242, 243, 159, 159, 159, 159, 159, 159, 159, 159, 159, 10, // Nineth

        0,   0,   0,   0,   0,   0,   0,   0,   0,   0,   10,  11,  11,  12,  13,  14,  14,  15,  16,  16,  17,  18,  19,  19,  20,  242, 22,  22,  243,
        243, 243, 244, 244, 244, 244, 245, 245, 37,  37,  38,  176, 39,  177, 41,  41,  42,  179, 20,  180, 45,  22,  23,  23,  24,  24,  24,  24,  25,
        25,  25,  25,  26,  26,  63,  63,  64,  64,  65,  66,  67,  67,  68,  68,  69,  69,  70,  70,  70,  70,  70,  71,  71,  71,  71,  71,  15,  85,
        85,  86,  86,  87,  20,  88,  89,  22,  161, 162, 163, 163, 164, 164, 165, 165, 166, 166, 167, 167, 167, 37,  108, 109, 109, 110, 199, 111, 111,
        200, 201, 41,  43,  43,  43,  44,  44,  46,  46,  24,  24,  25,  25,  25,  131, 131, 132, 132, 133, 134, 135, 135, 136, 136, 137, 138, 138, 139,
        139, 140, 140, 141, 141, 142, 143, 152, 152, 153, 153, 154, 155, 155, 156, 156, 157, 158, 158, 159, 159, 161, 161, 162, 162, 163, 164, 244, 244,
        244, 175, 175, 176, 177, 177, 178, 179, 179, 180, 181, 181, 182, 182, 183, 183, 183, 184, 184, 184, 25,  25,  25,  25,  108, 109, 109, 39,  40,
        41,  41,  42,  42,  43,  43,  45,  46,  47,  25,  25,  181, 182, 183, 185, 111, 111, 42,  46,  111, 87,  88,  88,  88,  22,  23,  24,  25,  66,
        67,  68,  69,  68,  69,  69,  153, 0,   68,  71,  65,  242, 242, 243, 0,   0,   0,   0,   0,   0,   0,   0,   0,   10, // Tenth

        0,   0,   0,   0,   0,   0,   0,   0,   0,   0,   10,  11,  11,  13,  13,  14,  15,  16,  16,  17,  18,  19,  20,  21,  21,  22,  23,  243, 25,
        244, 244, 244, 28,  245, 245, 245, 31,  37,  38,  38,  39,  40,  41,  41,  42,  42,  180, 45,  46,  46,  47,  47,  25,  26,  26,  26,  26,  27,
        27,  27,  27,  27,  245, 63,  63,  64,  65,  66,  66,  67,  68,  69,  69,  70,  70,  71,  71,  72,  72,  72,  72,  72,  73,  73,  73,  16,  85,
        85,  86,  87,  88,  88,  90,  90,  91,  91,  163, 164, 164, 165, 166, 166, 167, 167, 168, 169, 169, 170, 37,  108, 109, 198, 199, 111, 112, 112,
        201, 202, 202, 43,  44,  45,  45,  46,  46,  47,  48,  26,  27,  27,  27,  131, 131, 132, 133, 134, 135, 135, 136, 137, 137, 138, 139, 139, 140,
        141, 141, 142, 143, 143, 144, 145, 152, 152, 153, 154, 155, 155, 156, 156, 158, 158, 159, 160, 160, 161, 162, 163, 164, 164, 165, 166, 166, 167,
        167, 175, 176, 176, 177, 178, 178, 179, 180, 181, 182, 182, 183, 184, 184, 184, 185, 186, 186, 50,  51,  27,  27,  27,  109, 109, 109, 40,  40,
        41,  42,  43,  43,  44,  45,  46,  47,  49,  27,  27,  182, 183, 184, 187, 112, 112, 43,  47,  112, 87,  89,  90,  91,  91,  24,  26,  26,  67,
        68,  69,  70,  69,  70,  70,  153, 0,   0,   73,  65,  242, 243, 244, 0,   0,   0,   0,   0,   0,   0,   0,   0,
        10, // Eleventh

        0,   0,   0,   0,   0,   0,   0,   0,   0,   0,   10,  11,  12,  13,  13,  14,  15,  16,  17,  18,  19,  20,  21,  21,  23,  243, 24,  25,  244,
        244, 27,  245, 245, 31,  170, 149, 149, 37,  38,  38,  39,  40,  41,  42,  42,  44,  45,  46,  46,  47,  48,  49,  50,  51,  28,  28,  28,  29,
        29,  29,  29,  29,  30,  63,  64,  65,  65,  66,  67,  68,  69,  70,  70,  71,  72,  72,  73,  73,  74,  74,  75,  75,  76,  76,  76,  85,  85,
        86,  87,  88,  89,  90,  91,  91,  92,  93,  93,  166, 166, 96,  168, 168, 169, 170, 170, 171, 171, 171, 37,  109, 109, 110, 200, 111, 112, 113,
        202, 202, 203, 44,  45,  46,  46,  47,  48,  49,  50,  51,  52,  29,  29,  131, 132, 133, 133, 134, 135, 136, 137, 138, 139, 139, 140, 141, 142,
        142, 144, 144, 145, 145, 146, 147, 152, 153, 153, 154, 155, 156, 157, 158, 159, 159, 160, 161, 162, 163, 164, 164, 165, 166, 167, 168, 168, 168,
        169, 175, 176, 177, 177, 178, 179, 180, 181, 182, 182, 183, 184, 185, 186, 186, 187, 187, 189, 189, 193, 193, 146, 146, 109, 109, 198, 199, 201,
        201, 201, 44,  205, 45,  46,  47,  48,  50,  52,  29,  183, 185, 186, 189, 112, 112, 205, 49,  222, 88,  89,  91,  92,  93,  26,  27,  28,  67,
        68,  70,  71,  69,  71,  71,  154, 0,   0,   75,  242, 242, 243, 244, 0,   0,   0,   0,   0,   0,   0,   0,   0,   10 // Twelfth
    };

    bool IsEqual( const fheroes2::Image & one, const fheroes2::Image & two )
    {
        return one.width() == two.width() && one.height() == two.height();
    }

    bool Validate( const fheroes2::Image & image, int32_t x, int32_t y, int32_t width, int32_t height )
    {
        if ( image.empty() || width <= 0 || height <= 0 ) // what's the reason to work with empty images?
            return false;

        if ( x < 0 || y < 0 || x > image.width() || y > image.height() )
            return false;

        return true;
    }

    bool Validate( const fheroes2::Image & in, int32_t inX, int32_t inY, const fheroes2::Image & out, int32_t outX, int32_t outY, int32_t width, int32_t height )
    {
        if ( in.empty() || out.empty() || width <= 0 || height <= 0 ) // what's the reason to work with empty images?
            return false;

        if ( inX < 0 || inY < 0 || outX < 0 || outY < 0 || inX > in.width() || inY > in.height() || outX > out.width() || outY > out.height() )
            return false;

        if ( ( inX + width > in.width() ) || ( inY + height > in.height() ) || ( outX + width > out.width() ) || ( outY + height > out.height() ) )
            return false;

        return true;
    }

    bool Verify( const fheroes2::Image & in, int32_t & inX, int32_t & inY, const fheroes2::Image & out, int32_t & outX, int32_t & outY, int32_t & width,
                 int32_t & height )
    {
        if ( in.empty() || out.empty() || width <= 0 || height <= 0 ) // what's the reason to work with empty images?
            return false;

        if ( inX < 0 || inY < 0 || inX > in.width() || inY > in.height() )
            return false;

        if ( outX < 0 ) {
            const int32_t offsetX = -outX;
            if ( offsetX >= width )
                return false;

            inX += offsetX;
            outX = 0;
            width -= offsetX;
        }

        if ( outY < 0 ) {
            const int32_t offsetY = -outY;
            if ( offsetY >= height )
                return false;

            inY += offsetY;
            outY = 0;
            height -= offsetY;
        }

        if ( outX < 0 || outY < 0 || outX > out.width() || outY > out.height() )
            return false;

        if ( inX + width > in.width() ) {
            const int32_t offsetX = inX + width - in.width();
            if ( offsetX >= width )
                return false;
            width -= offsetX;
        }

        if ( inY + height > in.height() ) {
            const int32_t offsetY = inY + height - in.height();
            if ( offsetY >= height )
                return false;
            height -= offsetY;
        }

        if ( outX + width > out.width() ) {
            const int32_t offsetX = outX + width - out.width();
            if ( offsetX >= width )
                return false;
            width -= offsetX;
        }

        if ( outY + height > out.height() ) {
            const int32_t offsetY = outY + height - out.height();
            if ( offsetY >= height )
                return false;
            height -= offsetY;
        }

        return true;
    }

    uint8_t GetPALColorId( uint8_t red, uint8_t green, uint8_t blue )
    {
        static std::vector<uint8_t> rgbToId;
        if ( rgbToId.empty() ) {
            const uint32_t size = 64 * 64 * 64;
            rgbToId.resize( size );

            uint32_t r = 0;
            uint32_t g = 0;
            uint32_t b = 0;

            for ( uint32_t id = 0; id < size; ++id ) {
                r = ( id % 64 );
                g = ( id >> 6 ) % 64;
                b = ( id >> 12 );
                int32_t minDistance = 3 * 255 * 255;
                uint32_t bestPos = 0;

                const uint8_t * palette = kb_pal;

                for ( uint32_t i = 0; i < 256; ++i ) {
                    const int32_t offsetRed = static_cast<int32_t>( *( palette++ ) ) - static_cast<int32_t>( r );
                    const int32_t offsetGreen = static_cast<int32_t>( *( palette++ ) ) - static_cast<int32_t>( g );
                    const int32_t offsetBlue = static_cast<int32_t>( *( palette++ ) ) - static_cast<int32_t>( b );
                    const int32_t distance = offsetRed * offsetRed + offsetGreen * offsetGreen + offsetBlue * offsetBlue;
                    if ( minDistance > distance ) {
                        minDistance = distance;
                        bestPos = i;
                    }
                }

                rgbToId[id] = static_cast<uint8_t>( bestPos ); // it's safe to cast
            }
        }

        return rgbToId[red + green * 64 + blue * 64 * 64];
    }
}

namespace fheroes2
{
    Image::Image( int32_t width_, int32_t height_ )
        : _width( 0 )
        , _height( 0 )
    {
        resize( width_, height_ );
    }

    Image::Image( const Image & image )
        : _width( image.width() )
        , _height( image.height() )
    {
        _image = image._image;
        _transform = image._transform;
    }

    Image::Image( Image && image )
        : _width( 0 )
        , _height( 0 )
    {
        swap( image );
    }

    Image::~Image()
    {
        clear();
    }

    Image & Image::operator=( const Image & image )
    {
        _width = image.width();
        _height = image.height();
        _image = image._image;
        _transform = image._transform;
        return *this;
    }

    Image & Image::operator=( Image && image )
    {
        swap( image );
        return *this;
    }

    int32_t Image::width() const
    {
        return _width;
    }

    int32_t Image::height() const
    {
        return _height;
    }

    uint8_t * Image::image()
    {
        return _image.data();
    }

    const uint8_t * Image::image() const
    {
        return _image.data();
    }

    uint8_t * Image::transform()
    {
        return _transform.data();
    }

    const uint8_t * Image::transform() const
    {
        return _transform.data();
    }

    void Image::clear()
    {
        _image.clear();
        _transform.clear();

        _width = 0;
        _height = 0;
    }

    void Image::fill( uint8_t value )
    {
        if ( !empty() ) {
            uint8_t * imageData = image(); // this method could be overloaded
            std::fill( imageData, imageData + _width * _height, value );
            std::fill( _transform.begin(), _transform.end(), 0 );
        }
    }

    bool Image::empty() const
    {
        return _image.empty();
    }

    void Image::resize( int32_t width_, int32_t height_ )
    {
        if ( width_ <= 0 || height_ <= 0 || ( width_ == _width && height_ == _height ) ) // nothing to resize
            return;

        clear();

        _width = width_;
        _height = height_;

        _image.resize( _width * _height );
        _transform.resize( _width * _height );
    }

    void Image::reset()
    {
        if ( !empty() ) {
            std::fill( _image.begin(), _image.end(), 0 );
            std::fill( _transform.begin(), _transform.end(), 1 ); // skip all data
        }
    }

    void Image::swap( Image & image )
    {
        std::swap( _width, image._width );
        std::swap( _height, image._height );

        std::swap( _image, image._image );
        std::swap( _transform, image._transform );
    }

    Sprite::Sprite( int32_t width_, int32_t height_, int32_t x_, int32_t y_ )
        : Image( width_, height_ )
        , _x( x_ )
        , _y( y_ )
    {}

    Sprite::Sprite( const Image & image, int32_t x_, int32_t y_ )
        : Image( image )
        , _x( x_ )
        , _y( y_ )
    {}

    Sprite::Sprite( const Sprite & image )
        : Image( image )
        , _x( image._x )
        , _y( image._y )
    {}

    Sprite::Sprite( Sprite && image )
    {
        swap( image );
    }

    Sprite::~Sprite() {}

    Sprite & Sprite::operator=( const Sprite & image )
    {
        Image::operator=( image );
        _x = image._x;
        _y = image._y;
        return *this;
    }

    Sprite & Sprite::operator=( Sprite && image )
    {
        swap( image );
        return *this;
    }

    int32_t Sprite::x() const
    {
        return _x;
    }

    int32_t Sprite::y() const
    {
        return _y;
    }

    void Sprite::setPosition( int32_t x_, int32_t y_ )
    {
        _x = x_;
        _y = y_;
    }

    void Sprite::swap( Sprite & image )
    {
        Image::swap( image );
        std::swap( _x, image._x );
        std::swap( _y, image._y );
    }

    ImageRestorer::ImageRestorer( Image & image )
        : _image( image )
        , _x( 0 )
        , _y( 0 )
        , _width( image.width() )
        , _height( image.height() )
        , _isRestored( false )
    {
        _updateRoi();
        _copy.resize( _width, _height );
        Copy( _image, _x, _y, _copy, 0, 0, _width, _height );
    }

    ImageRestorer::ImageRestorer( Image & image, int32_t x_, int32_t y_, int32_t width, int32_t height )
        : _image( image )
        , _x( x_ )
        , _y( y_ )
        , _width( width )
        , _height( height )
        , _isRestored( false )
    {
        _updateRoi();
        _copy.resize( _width, _height );
        Copy( _image, _x, _y, _copy, 0, 0, _width, _height );
    }

    ImageRestorer::~ImageRestorer()
    {
        if ( !_isRestored ) {
            restore();
        }
    }

    void ImageRestorer::update( int32_t x_, int32_t y_, int32_t width, int32_t height )
    {
        _isRestored = false;
        _x = x_;
        _y = y_;
        _width = width;
        _height = height;
        _updateRoi();

        _copy.resize( _width, _height );
        Copy( _image, _x, _y, _copy, 0, 0, _width, _height );
    }

    int32_t ImageRestorer::x() const
    {
        return _x;
    }

    int32_t ImageRestorer::y() const
    {
        return _y;
    }

    int32_t ImageRestorer::width() const
    {
        return _width;
    }

    int32_t ImageRestorer::height() const
    {
        return _height;
    }

    void ImageRestorer::restore()
    {
<<<<<<< HEAD
        _isRestored = true;
        Copy( _copy, 0, 0, _image, static_cast<uint32_t>( _x ), static_cast<uint32_t>( _y ), _width, _height );
=======
        if ( !_isRestored ) {
            _isRestored = true;
            Copy( _copy, 0, 0, _image, _x, _y, _width, _height );
        }
>>>>>>> 6c5fd6c6
    }

    void ImageRestorer::_updateRoi()
    {
        if ( _width < 0 )
            _width = 0;

        if ( _height < 0 )
            _height = 0;

        if ( _x < 0 ) {
            const int32_t offset = -_x;
            _x = 0;
            _width = _width < offset ? 0 : _width - offset;
        }

        if ( _y < 0 ) {
            const int32_t offset = -_y;
            _y = 0;
            _height = _height < offset ? 0 : _height - offset;
        }

        if ( _x >= _image.width() || _y >= _image.height() ) {
            _x = 0;
            _y = 0;
            _width = 0;
            _height = 0;
            return;
        }

        if ( _x + _width > _image.width() ) {
            const int32_t offsetX = _x + _width - _image.width();
            if ( offsetX >= _width ) {
                _x = 0;
                _y = 0;
                _width = 0;
                _height = 0;
                return;
            }
            _width -= offsetX;
        }

        if ( _y + _height > _image.height() ) {
            const int32_t offsetY = _y + _height - _image.height();
            if ( offsetY >= _height ) {
                _x = 0;
                _y = 0;
                _width = 0;
                _height = 0;
                return;
            }
            _height -= offsetY;
        }
    }

    void AddTransparency( Image & image, uint8_t valueToReplace )
    {
        const int32_t width = image.width();
        const int32_t height = image.height();

        const uint8_t * imageIn = image.image();
        uint8_t * transformIn = image.transform();
        const uint8_t * imageInEnd = imageIn + height * width;
        for ( ; imageIn != imageInEnd; ++imageIn, ++transformIn ) {
            if ( *transformIn == 0 && *imageIn == valueToReplace ) { // only modify pixels with 0 value
                *transformIn = 1;
            }
        }
    }

    void AlphaBlit( const Image & in, Image & out, uint8_t alphaValue, bool flip )
    {
        AlphaBlit( in, 0, 0, out, 0, 0, in.width(), in.height(), alphaValue, flip );
    }

    void AlphaBlit( const Image & in, Image & out, int32_t outX, int32_t outY, uint8_t alphaValue, bool flip )
    {
        AlphaBlit( in, 0, 0, out, outX, outY, in.width(), in.height(), alphaValue, flip );
    }

    void AlphaBlit( const Image & in, int32_t inX, int32_t inY, Image & out, int32_t outX, int32_t outY, int32_t width, int32_t height, uint8_t alphaValue, bool flip )
    {
        if ( !Verify( in, inX, inY, out, outX, outY, width, height ) ) {
            return;
        }

        if ( alphaValue == 255 ) {
            Blit( in, inX, inY, out, outX, outY, width, height, flip );
            return;
        }

        // Blitting one image onto another can be done only for image layer so we don't consider transform part of the output image
        const int32_t widthIn = in.width();
        const int32_t widthOut = out.width();

        const uint8_t behindValue = 255 - alphaValue;

        if ( flip ) {
            const uint8_t * imageInY = in.image() + inY * widthIn + inX + width - 1;
            const uint8_t * transformY = in.transform() + inY * widthIn + inX + width - 1;
            uint8_t * imageOutY = out.image() + outY * out.width() + outX;
            const uint8_t * imageOutYEnd = imageOutY + height * widthOut;

            for ( ; imageOutY != imageOutYEnd; imageInY += widthIn, transformY += widthIn, imageOutY += widthOut ) {
                const uint8_t * imageInX = imageInY;
                const uint8_t * transformX = transformY;
                uint8_t * imageOutX = imageOutY;
                const uint8_t * imageOutXEnd = imageOutX + width;

                for ( ; imageOutX != imageOutXEnd; --imageInX, --transformX, ++imageOutX ) {
                    if ( *transformX == 1 ) {
                        continue;
                    }

                    uint8_t inValue = *imageInX;
                    if ( *transformX > 1 ) {
                        inValue = *( transformTable + ( *transformX ) * 256 + *imageOutX );
                    }

                    const uint8_t * inPAL = kb_pal + inValue * 3;
                    const uint8_t * outPAL = kb_pal + ( *imageOutX ) * 3;

                    const uint32_t red = static_cast<uint32_t>( *inPAL ) * alphaValue + static_cast<uint32_t>( *outPAL ) * behindValue;
                    const uint32_t green = static_cast<uint32_t>( *( inPAL + 1 ) ) * alphaValue + static_cast<uint32_t>( *( outPAL + 1 ) ) * behindValue;
                    const uint32_t blue = static_cast<uint32_t>( *( inPAL + 2 ) ) * alphaValue + static_cast<uint32_t>( *( outPAL + 2 ) ) * behindValue;
                    *imageOutX = GetPALColorId( static_cast<uint8_t>( red / 255 ), static_cast<uint8_t>( green / 255 ), static_cast<uint8_t>( blue / 255 ) );
                }
            }
        }
        else {
            const uint8_t * imageInY = in.image() + inY * widthIn + inX;
            const uint8_t * transformY = in.transform() + inY * widthIn + inX;
            uint8_t * imageOutY = out.image() + outY * out.width() + outX;
            const uint8_t * imageInYEnd = imageInY + height * widthIn;

            for ( ; imageInY != imageInYEnd; imageInY += widthIn, transformY += widthIn, imageOutY += widthOut ) {
                const uint8_t * imageInX = imageInY;
                const uint8_t * transformX = transformY;
                uint8_t * imageOutX = imageOutY;
                const uint8_t * imageInXEnd = imageInX + width;

                for ( ; imageInX != imageInXEnd; ++imageInX, ++transformX, ++imageOutX ) {
                    if ( *transformX == 1 ) {
                        continue;
                    }

                    uint8_t inValue = *imageInX;
                    if ( *transformX > 1 ) {
                        inValue = *( transformTable + ( *transformX ) * 256 + *imageOutX );
                    }

                    const uint8_t * inPAL = kb_pal + inValue * 3;
                    const uint8_t * outPAL = kb_pal + ( *imageOutX ) * 3;

                    const uint32_t red = static_cast<uint32_t>( *inPAL ) * alphaValue + static_cast<uint32_t>( *outPAL ) * behindValue;
                    const uint32_t green = static_cast<uint32_t>( *( inPAL + 1 ) ) * alphaValue + static_cast<uint32_t>( *( outPAL + 1 ) ) * behindValue;
                    const uint32_t blue = static_cast<uint32_t>( *( inPAL + 2 ) ) * alphaValue + static_cast<uint32_t>( *( outPAL + 2 ) ) * behindValue;
                    *imageOutX = GetPALColorId( static_cast<uint8_t>( red / 255 ), static_cast<uint8_t>( green / 255 ), static_cast<uint8_t>( blue / 255 ) );
                }
            }
        }
    }

    void AlphaBlit( const Image & in, const Point & inPos, Image & out, const Point & outPos, const Size & size, bool flip )
    {
        if ( inPos.x < 0 || inPos.y < 0 )
            return;

        AlphaBlit( in, inPos.x, inPos.y, out, outPos.x, outPos.y, static_cast<int32_t>( size.width ), static_cast<int32_t>( size.height ), flip );
    }

    void ApplyPalette( Image & image, const std::vector<uint8_t> & palette )
    {
        ApplyPalette( image, image, palette );
    }

    void ApplyPalette( const Image & in, Image & out, const std::vector<uint8_t> & palette )
    {
        if ( !IsEqual( in, out ) || palette.size() != 256 ) {
            return;
        }

        const int32_t width = in.width();
        const int32_t height = in.height();

        const uint8_t * imageIn = in.image();
        const uint8_t * transformIn = in.transform();
        uint8_t * imageOut = out.image();
        const uint8_t * imageInEnd = imageIn + height * width;
        for ( ; imageIn != imageInEnd; ++imageIn, ++imageOut, ++transformIn ) {
            if ( *transformIn == 0 ) { // only modify pixels with data
                *imageOut = palette[*imageIn];
            }
        }
    }

    void Blit( const Image & in, Image & out, bool flip )
    {
        Blit( in, 0, 0, out, 0, 0, in.width(), in.height(), flip );
    }

    void Blit( const Image & in, Image & out, int32_t outX, int32_t outY, bool flip )
    {
        Blit( in, 0, 0, out, outX, outY, in.width(), in.height(), flip );
    }

    void Blit( const Image & in, int32_t inX, int32_t inY, Image & out, int32_t outX, int32_t outY, int32_t width, int32_t height, bool flip )
    {
        if ( !Verify( in, inX, inY, out, outX, outY, width, height ) ) {
            return;
        }

        const int32_t widthIn = in.width();
        const int32_t widthOut = out.width();

        if ( flip ) {
            const uint8_t * imageInY = in.image() + inY * widthIn + inX + width - 1;
            const uint8_t * transformInY = in.transform() + inY * widthIn + inX + width - 1;
            uint8_t * imageOutY = out.image() + outY * out.width() + outX;
            uint8_t * transformOutY = out.transform() + outY * out.width() + outX;
            const uint8_t * imageOutYEnd = imageOutY + height * widthOut;

            for ( ; imageOutY != imageOutYEnd; imageInY += widthIn, transformInY += widthIn, imageOutY += widthOut, transformOutY += widthOut ) {
                const uint8_t * imageInX = imageInY;
                const uint8_t * transformInX = transformInY;
                uint8_t * imageOutX = imageOutY;
                uint8_t * transformOutX = transformOutY;
                const uint8_t * imageOutXEnd = imageOutX + width;

                for ( ; imageOutX != imageOutXEnd; --imageInX, --transformInX, ++imageOutX, ++transformOutX ) {
                    if ( *transformOutX == 1 ) { // copy value
                        *transformOutX = *transformInX;
                        *imageOutX = *imageInX;
                    }
                    else if ( *transformInX > 0 ) { // apply a transformation
                        if ( *transformInX > 1 ) { // 1 is to skip data
                            *imageOutX = *( transformTable + ( *transformInX ) * 256 + *imageOutX );
                        }
                    }
                    else { // copy a pixel
                        *imageOutX = *imageInX;
                    }
                }
            }
        }
        else {
            const uint8_t * imageInY = in.image() + inY * widthIn + inX;
            const uint8_t * transformInY = in.transform() + inY * widthIn + inX;
            uint8_t * imageOutY = out.image() + outY * out.width() + outX;
            uint8_t * transformOutY = out.transform() + outY * out.width() + outX;
            const uint8_t * imageInYEnd = imageInY + height * widthIn;

            for ( ; imageInY != imageInYEnd; imageInY += widthIn, transformInY += widthIn, imageOutY += widthOut, transformOutY += widthOut ) {
                const uint8_t * imageInX = imageInY;
                const uint8_t * transformInX = transformInY;
                uint8_t * imageOutX = imageOutY;
                uint8_t * transformOutX = transformOutY;
                const uint8_t * imageInXEnd = imageInX + width;

                for ( ; imageInX != imageInXEnd; ++imageInX, ++transformInX, ++imageOutX, ++transformOutX ) {
                    if ( *transformOutX == 1 ) { // copy value
                        *transformOutX = *transformInX;
                        *imageOutX = *imageInX;
                    }
                    else if ( *transformInX > 0 ) { // apply a transformation
                        if ( *transformInX > 1 ) { // 1 is to skip data
                            *imageOutX = *( transformTable + ( *transformInX ) * 256 + *imageOutX );
                        }
                    }
                    else { // copy a pixel
                        *imageOutX = *imageInX;
                    }
                }
            }
        }
    }

    void Blit( const Image & in, const Point & inPos, Image & out, const Point & outPos, const Size & size, bool flip )
    {
        if ( inPos.x < 0 || inPos.y < 0 )
            return;

        Blit( in, inPos.x, inPos.y, out, outPos.x, outPos.y, static_cast<int32_t>( size.width ), static_cast<int32_t>( size.height ), flip );
    }

    void Copy( const Image & in, Image & out )
    {
        out.resize( in.width(), in.height() );
        Copy( in, 0, 0, out, 0, 0, in.width(), in.height() );
    }

    void Copy( const Image & in, int32_t inX, int32_t inY, Image & out, int32_t outX, int32_t outY, int32_t width, int32_t height )
    {
        if ( !Validate( in, inX, inY, out, outX, outY, width, height ) ) {
            return;
        }

        const int32_t widthIn = in.width();
        const int32_t widthOut = out.width();

        const uint8_t * imageInY = in.image() + inY * widthIn + inX;
        const uint8_t * transformInY = in.transform() + inY * widthIn + inX;
        uint8_t * imageOutY = out.image() + outY * widthOut + outX;
        uint8_t * transformOutY = out.transform() + outY * widthOut + outX;
        const uint8_t * imageInYEnd = imageInY + height * widthIn;

        for ( ; imageInY != imageInYEnd; imageInY += widthIn, transformInY += widthIn, imageOutY += widthOut, transformOutY += widthOut ) {
            memcpy( imageOutY, imageInY, width );
            memcpy( transformOutY, transformInY, width );
        }
    }

    Image CreateContour( const Image & image, uint8_t value )
    {
        const int32_t width = image.width();
        const int32_t height = image.height();

        Image contour( width, height );
        contour.reset();
        if ( image.empty() || width < 2 || height < 2 ) {
            return contour;
        }

        const uint8_t * inY = image.transform();
        uint8_t * outY = contour.transform();

        const int32_t reducedWidth = width - 1;
        const int32_t reducedHeight = height - 1;

        for ( int32_t y = 0; y < height; ++y, inY += width, outY += width ) {
            const uint8_t * inX = inY;

            const bool isTopRow = ( y == 0 );
            const bool isBottomRow = ( y == reducedHeight );

            for ( int32_t x = 0; x < width; ++x, ++inX ) {
                if ( *inX > 0 ) { // empty or shadow
                    if ( ( x > 0 && *( inX - 1 ) == 0 ) || ( x < reducedWidth && *( inX + 1 ) == 0 ) || ( !isTopRow && *( inX - width ) == 0 )
                         || ( !isBottomRow && *( inX + width ) == 0 ) ) {
                        outY[x] = value;
                    }
                }
            }
        }

        return contour;
    }

    Sprite Crop( const Image & image, int32_t x, int32_t y, int32_t width, int32_t height )
    {
        if ( image.empty() || width <= 0 || height <= 0 )
            return Sprite();

        if ( x < 0 ) {
            const int32_t offsetX = -x;
            if ( offsetX >= width )
                return Sprite();

            x = 0;
            width -= offsetX;
        }

        if ( y < 0 ) {
            const int32_t offsetY = -y;
            if ( offsetY >= height )
                return Sprite();

            y = 0;
            height -= offsetY;
        }

        if ( x > image.width() || y > image.height() )
            return Sprite();

        if ( x + width > image.width() ) {
            const int32_t offsetX = x + width - image.width();
            width -= offsetX;
        }

        if ( y + height > image.height() ) {
            const int32_t offsetY = y + height - image.height();
            height -= offsetY;
        }

        Sprite out( width, height );
        Copy( image, x, y, out, 0, 0, width, height );
        out.setPosition( x, y );
        return out;
    }

    void DrawBorder( Image & image, uint8_t value )
    {
        if ( image.empty() || image.width() < 2 || image.height() < 2 ) {
            return;
        }

        const int32_t width = image.width();
        const int32_t height = image.height();

        // top side
        uint8_t * data = image.image();
        uint8_t * transform = image.transform();
        const uint8_t * dataEnd = data + width;
        for ( ; data != dataEnd; ++data, ++transform ) {
            *data = value;
            *transform = 0;
        }

        // bottom side
        data = image.image() + width * ( height - 1 );
        transform = image.transform() + width * ( height - 1 );
        dataEnd = data + width;
        for ( ; data != dataEnd; ++data, ++transform ) {
            *data = value;
            *transform = 0;
        }

        // left side
        data = image.image() + width;
        transform = image.transform() + width;
        dataEnd = data + width * ( height - 2 );
        for ( ; data != dataEnd; data += width, transform += width ) {
            *data = value;
            *transform = 0;
        }

        // right side
        data = image.image() + width + width - 1;
        transform = image.transform() + width + width - 1;
        dataEnd = data + width * ( height - 2 );
        for ( ; data != dataEnd; data += width, transform += width ) {
            *data = value;
            *transform = 0;
        }
    }

    void DrawLine( Image & image, const Point & start, const Point & end, uint8_t value, const Rect & roi )
    {
        if ( image.empty() )
            return;

        const int32_t width = image.width();
        const int32_t height = image.height();

        int32_t x1 = start.x;
        int32_t y1 = start.y;
        int32_t x2 = end.x;
        int32_t y2 = end.y;

        const int32_t dx = std::abs( x2 - x1 );
        const int32_t dy = std::abs( y2 - y1 );

        const bool isValidRoi = roi.width > 0 && roi.height > 0;

        int32_t minX = isValidRoi ? roi.x : 0;
        int32_t minY = isValidRoi ? roi.y : 0;
        int32_t maxX = isValidRoi ? roi.x + static_cast<int32_t>( roi.width ) : width;
        int32_t maxY = isValidRoi ? roi.y + static_cast<int32_t>( roi.height ) : height;

        if ( minX >= width || minY >= height )
            return;

        if ( maxX >= width )
            maxX = width;

        if ( maxY >= height )
            maxY = height;

        uint8_t * data = image.image();
        uint8_t * transform = image.transform();

        if ( dx > dy ) {
            int32_t ns = std::div( dx, 2 ).quot;

            for ( int32_t i = 0; i <= dx; ++i ) {
                if ( x1 >= minX && x1 < maxX && y1 >= minY && y1 < maxY ) {
                    const int32_t offset = x1 + y1 * width;
                    *( data + offset ) = value;
                    *( transform + offset ) = 0;
                }
                x1 < x2 ? ++x1 : --x1;
                ns -= dy;
                if ( ns < 0 ) {
                    y1 < y2 ? ++y1 : --y1;
                    ns += dx;
                }
            }
        }
        else {
            int32_t ns = std::div( dy, 2 ).quot;

            for ( int32_t i = 0; i <= dy; ++i ) {
                if ( x1 >= minX && x1 < maxX && y1 >= minY && y1 < maxY ) {
                    const int32_t offset = x1 + y1 * width;
                    *( data + offset ) = value;
                    *( transform + offset ) = 0;
                }
                y1 < y2 ? ++y1 : --y1;
                ns -= dx;
                if ( ns < 0 ) {
                    x1 < x2 ? ++x1 : --x1;
                    ns += dy;
                }
            }
        }
    }

    void Fill( Image & image, int32_t x, int32_t y, int32_t width, int32_t height, uint8_t colorId )
    {
        if ( !Validate( image, x, y, width, height ) )
            return;

        if ( image.width() == width && image.height() == height ) { // we need to fill whole image
            image.fill( colorId );
            return;
        }

        const int32_t imageWidth = image.width();

        uint8_t * imageY = image.image() + y * imageWidth + x;
        uint8_t * transformY = image.transform() + y * imageWidth + x;
        const uint8_t * imageYEnd = imageY + height * imageWidth;

        for ( ; imageY != imageYEnd; imageY += imageWidth, transformY += imageWidth ) {
            std::fill( imageY, imageY + width, colorId );
            std::fill( transformY, transformY + width, 0 );
        }
    }

    Image Flip( const Image & in, bool horizontally, bool vertically )
    {
        if ( in.empty() ) {
            return Image();
        }

        const int32_t width = in.width();
        const int32_t height = in.height();

        Image out( width, height );
        if ( !horizontally && !vertically ) {
            Copy( in, out );
            return out;
        }

        uint8_t * imageOutY = out.image();
        uint8_t * transformOutY = out.transform();
        const uint8_t * imageOutYEnd = imageOutY + width * height;

        if ( horizontally && !vertically ) {
            const uint8_t * imageInY = in.image() + width - 1;
            const uint8_t * transformInY = out.transform() + width - 1;
            for ( ; imageOutY != imageOutYEnd; imageOutY += width, transformOutY += width, imageInY += width, transformInY += width ) {
                uint8_t * imageOutX = imageOutY;
                uint8_t * transformOutX = transformOutY;
                const uint8_t * imageOutXEnd = imageOutX + width;
                const uint8_t * imageInX = imageInY;
                const uint8_t * transformInX = transformInY;

                for ( ; imageOutX != imageOutXEnd; ++imageOutX, ++transformOutX, --imageInX, --transformInX ) {
                    *imageOutX = *imageInX;
                    *transformOutX = *transformInX;
                }
            }
        }
        else if ( !horizontally && vertically ) {
            const uint8_t * imageInY = in.image() + ( height - 1 ) * width;
            const uint8_t * transformInY = out.transform() + ( height - 1 ) * width;
            for ( ; imageOutY != imageOutYEnd; imageOutY += width, transformOutY += width, imageInY -= width, transformInY -= width ) {
                memcpy( imageOutY, imageInY, width );
                memcpy( transformOutY, transformInY, width );
            }
        }
        else {
            const uint8_t * imageInY = in.image() + ( height - 1 ) * width + width - 1;
            const uint8_t * transformInY = out.transform() + ( height - 1 ) * width + width - 1;
            for ( ; imageOutY != imageOutYEnd; imageOutY += width, transformOutY += width, imageInY -= width, transformInY -= width ) {
                uint8_t * imageOutX = imageOutY;
                uint8_t * transformOutX = transformOutY;
                const uint8_t * imageOutXEnd = imageOutX + width;
                const uint8_t * imageInX = imageInY;
                const uint8_t * transformInX = transformInY;

                for ( ; imageOutX != imageOutXEnd; ++imageOutX, ++transformOutX, --imageInX, --transformInX ) {
                    *imageOutX = *imageInX;
                    *transformOutX = *transformInX;
                }
            }
        }

        return out;
    }

    uint8_t GetColorId( uint8_t red, uint8_t green, uint8_t blue )
    {
        return GetPALColorId( red / 4, green / 4, blue / 4 );
    }

    void Resize( const Image & in, Image & out, bool isSubpixelAccuracy )
    {
        if ( in.empty() || out.empty() ) {
            return;
        }

        if ( IsEqual( in, out ) ) {
            Copy( in, out );
            return;
        }

        const int32_t widthIn = in.width();
        const int32_t heightIn = in.height();
        const int32_t widthOut = out.width();
        const int32_t heightOut = out.height();

        const uint8_t * inY = in.image();
        const uint8_t * transformInY = in.transform();
        uint8_t * outY = out.image();
        uint8_t * transformOutY = out.transform();

        if ( isSubpixelAccuracy ) {
            std::vector<double> positionX( widthOut );
            std::vector<double> positionY( heightOut );
            for ( int32_t x = 0; x < widthOut; ++x )
                positionX[x] = static_cast<double>( x * widthIn ) / widthOut;
            for ( int32_t y = 0; y < heightOut; ++y )
                positionY[y] = static_cast<double>( y * heightIn ) / heightOut;

            for ( int32_t y = 0; y < heightOut; ++y, outY += widthOut, transformOutY += widthOut ) {
                const double posY = positionY[y];
                const int32_t startY = static_cast<int32_t>( posY );
                const double coeffY = posY - startY;

                uint8_t * outX = outY;
                uint8_t * transformOutX = transformOutY;

                for ( int32_t x = 0; x < widthOut; ++x, ++outX, ++transformOutX ) {
                    const double posX = positionX[x];
                    const int32_t startX = static_cast<int32_t>( posX );
                    const int32_t offsetIn = startY * widthIn + startX;

                    const uint8_t * inX = inY + offsetIn;
                    const uint8_t * transformInX = transformInY + offsetIn;

                    if ( posX < widthIn - 1 && posY < heightIn - 1 ) {
                        if ( *( transformInX ) == 0 && *( transformInX + 1 ) == 0 && *( transformInX + widthIn ) == 0 && *( transformInX + widthIn + 1 ) == 0 ) {
                            const double coeffX = posX - startX;
                            const double coeff1 = ( 1 - coeffX ) * ( 1 - coeffY );
                            const double coeff2 = ( coeffX ) * ( 1 - coeffY );
                            const double coeff3 = ( 1 - coeffX ) * ( coeffY );
                            const double coeff4 = ( coeffX ) * ( coeffY );

                            const uint8_t * id1 = kb_pal + static_cast<uint32_t>( *( inX ) ) * 3;
                            const uint8_t * id2 = kb_pal + static_cast<uint32_t>( *( inX + 1 ) ) * 3;
                            const uint8_t * id3 = kb_pal + static_cast<uint32_t>( *( inX + widthIn ) ) * 3;
                            const uint8_t * id4 = kb_pal + static_cast<uint32_t>( *( inX + widthIn + 1 ) ) * 3;

                            const double red = *id1 * coeff1 + *id2 * coeff2 + *id3 * coeff3 + *id4 * coeff4 + 0.5;
                            const double green = *( id1 + 1 ) * coeff1 + *( id2 + 1 ) * coeff2 + *( id3 + 1 ) * coeff3 + *( id4 + 1 ) * coeff4 + 0.5;
                            const double blue = *( id1 + 2 ) * coeff1 + *( id2 + 2 ) * coeff2 + *( id3 + 2 ) * coeff3 + *( id4 + 2 ) * coeff4 + 0.5;

                            *outX = GetPALColorId( static_cast<uint8_t>( red ), static_cast<uint8_t>( green ), static_cast<uint8_t>( blue ) );
                        }
                        else {
                            *outX = *( inX );
                        }
                    }
                    else {
                        *outX = *( inX );
                    }

                    *transformOutX = *( transformInX );
                }
            }
        }
        else {
            const uint8_t * outYEnd = outY + widthOut * heightOut;
            int32_t idY = 0;

            // Precalculation of X position
            std::vector<int32_t> positionX( widthOut );
            for ( int32_t x = 0; x < widthOut; ++x )
                positionX[x] = ( x * widthIn ) / widthOut;

            for ( ; outY != outYEnd; outY += widthOut, transformOutY += widthOut, ++idY ) {
                uint8_t * outX = outY;
                uint8_t * transformOutX = transformOutY;
                const uint8_t * outXEnd = outX + widthOut;

                const int32_t offset = ( ( idY * heightIn ) / heightOut ) * widthIn;
                const uint8_t * inX = inY + offset;
                const uint8_t * transformInX = transformInY + offset;
                const int32_t * idX = positionX.data();

                for ( ; outX != outXEnd; ++outX, ++transformOutX, ++idX ) {
                    *outX = *( inX + ( *idX ) );
                    *transformOutX = *( transformInX + ( *idX ) );
                }
            }
        }
    }

    void SetPixel( Image & image, int32_t x, int32_t y, uint8_t value )
    {
        if ( image.empty() || x >= image.width() || y >= image.height() || x < 0 || y < 0 ) {
            return;
        }

        const int32_t offset = y * image.width() + x;
        *( image.image() + offset ) = value;
        *( image.transform() + offset ) = 0;
    }

    void SetTransformPixel( Image & image, int32_t x, int32_t y, uint8_t value )
    {
        if ( image.empty() || x >= image.width() || y >= image.height() || x < 0 || y < 0 ) {
            return;
        }

        const int32_t offset = y * image.width() + x;
        *( image.image() + offset ) = 0;
        *( image.transform() + offset ) = value;
    }

    Image Stretch( const Image & in, int32_t inX, int32_t inY, int32_t widthIn, int32_t heightIn, int32_t widthOut, int32_t heightOut )
    {
        if ( !Validate( in, inX, inY, widthIn, heightIn ) || widthOut <= 0 || heightOut <= 0 ) {
            return Image();
        }

        Image out( widthOut, heightOut );

        const int32_t minWidth = widthIn < widthOut ? widthIn : widthOut;
        const int32_t minHeight = heightIn < heightOut ? heightIn : heightOut;

        const int32_t cornerWidth = minWidth / 3;
        const int32_t cornerHeight = minHeight / 3;
        const int32_t cornerX = inX + ( widthIn - cornerWidth ) / 2;
        const int32_t cornerY = inY + ( heightIn - cornerHeight ) / 2;
        const int32_t bodyWidth = minWidth - 2 * cornerWidth;
        const int32_t bodyHeight = minHeight - 2 * cornerHeight;

        const int32_t outX = ( widthOut - ( widthOut / bodyWidth ) * bodyWidth ) / 2;
        const int32_t outY = ( heightOut - ( heightOut / bodyHeight ) * bodyHeight ) / 2;

        // Create internal area
        if ( bodyWidth < widthOut && bodyHeight < heightOut ) {
            for ( int32_t y = 0; y < ( heightOut / bodyHeight ); ++y ) {
                for ( int32_t x = 0; x < ( widthOut / bodyWidth ); ++x ) {
                    Copy( in, cornerX, cornerY, out, outX + x * bodyWidth, outY + y * bodyHeight, bodyWidth, bodyHeight );
                }
            }
        }

        // Create sides
        // top and bottom side
        for ( int32_t x = 0; x < ( widthOut / bodyWidth ); ++x ) {
            const int32_t offsetX = outX + x * bodyWidth;
            Copy( in, cornerX, inY, out, offsetX, 0, bodyWidth, cornerHeight );
            Copy( in, cornerX, inY + heightIn - cornerHeight, out, offsetX, heightOut - cornerHeight, bodyWidth, cornerHeight );
        }

        // left and right sides
        for ( int32_t y = 0; y < ( heightOut / bodyHeight ); ++y ) {
            const int32_t offsetY = outY + y * bodyHeight;
            Copy( in, inX, cornerY, out, 0, offsetY, cornerWidth, bodyHeight );
            Copy( in, inX + widthIn - cornerWidth, cornerY, out, widthOut - cornerWidth, offsetY, cornerWidth, bodyHeight );
        }

        // Create corners
        // top-left corner
        Copy( in, inX, inY, out, 0, 0, cornerWidth, cornerHeight );

        // top-right corner
        Copy( in, inX + widthIn - cornerWidth, inY, out, widthOut - cornerWidth, 0, cornerWidth, cornerHeight );

        // bottom-left corner
        Copy( in, inX, inY + heightIn - cornerHeight, out, 0, heightOut - cornerHeight, cornerWidth, cornerHeight );

        // bottom-right corner
        Copy( in, inX + widthIn - cornerWidth, inY + heightIn - cornerHeight, out, widthOut - cornerWidth, heightOut - cornerHeight, cornerWidth, cornerHeight );

        return out;
    }
}<|MERGE_RESOLUTION|>--- conflicted
+++ resolved
@@ -561,15 +561,8 @@
 
     void ImageRestorer::restore()
     {
-<<<<<<< HEAD
         _isRestored = true;
-        Copy( _copy, 0, 0, _image, static_cast<uint32_t>( _x ), static_cast<uint32_t>( _y ), _width, _height );
-=======
-        if ( !_isRestored ) {
-            _isRestored = true;
-            Copy( _copy, 0, 0, _image, _x, _y, _width, _height );
-        }
->>>>>>> 6c5fd6c6
+        Copy( _copy, 0, 0, _image, _x, _y, _width, _height );
     }
 
     void ImageRestorer::_updateRoi()
