/***************************************************************************
 *   Copyright (C) 2009 by Andrey Afletdinov <fheroes2@gmail.com>          *
 *                                                                         *
 *   Part of the Free Heroes2 Engine:                                      *
 *   http://sourceforge.net/projects/fheroes2                              *
 *                                                                         *
 *   This program is free software; you can redistribute it and/or modify  *
 *   it under the terms of the GNU General Public License as published by  *
 *   the Free Software Foundation; either version 2 of the License, or     *
 *   (at your option) any later version.                                   *
 *                                                                         *
 *   This program is distributed in the hope that it will be useful,       *
 *   but WITHOUT ANY WARRANTY; without even the implied warranty of        *
 *   MERCHANTABILITY or FITNESS FOR A PARTICULAR PURPOSE.  See the         *
 *   GNU General Public License for more details.                          *
 *                                                                         *
 *   You should have received a copy of the GNU General Public License     *
 *   along with this program; if not, write to the                         *
 *   Free Software Foundation, Inc.,                                       *
 *   59 Temple Place - Suite 330, Boston, MA  02111-1307, USA.             *
 ***************************************************************************/
#ifndef H2SURFACE_H
#define H2SURFACE_H

#include <map>
#include <string>

#include "rect.h"
#include "types.h"

struct Point;
struct Rect;
struct SDL_Surface;

class RGBA
{
public:
    RGBA();
    RGBA( int r, int g, int b, int a = 255 );

    SDL_Color operator()( void ) const
    {
        return color;
    }
    bool operator==( const RGBA & col ) const
    {
        return pack() == col.pack();
    }
    bool operator!=( const RGBA & col ) const
    {
        return pack() != col.pack();
    }

    bool operator<( const RGBA & col ) const
    {
        return pack() < col.pack();
    }

    int r( void ) const;
    int g( void ) const;
    int b( void ) const;
    int a( void ) const;

    int pack( void ) const;
    static RGBA unpack( int );

protected:
    SDL_Color color;
};

#define ColorBlack RGBA( 0, 0, 0, 255 )

struct SurfaceFormat
{
    u32 depth;
    u32 rmask;
    u32 gmask;
    u32 bmask;
    u32 amask;
    RGBA ckey;

    SurfaceFormat()
        : depth( 0 )
        , rmask( 0 )
        , gmask( 0 )
        , bmask( 0 )
        , amask( 0 )
    {}
};

class Surface
{
public:
    Surface();
    Surface( const Size &, bool amask );
    Surface( const Size & sz, u32 bpp, bool amask );
    Surface( const Size &, const SurfaceFormat & );
    Surface( const std::string & );
    Surface( const void * pixels, u32 width, u32 height, u32 bytes_per_pixel /* 1, 2, 3, 4 */, bool amask ); /* agg: create raw tile */
    Surface( const Surface & bs, bool useReference = true );
    Surface( SDL_Surface * );

    Surface & operator=( const Surface & );
    bool operator==( const Surface & ) const;
    SDL_Surface * operator()( void ) const
    {
        return surface;
    }

    virtual ~Surface();

    void Set( u32 sw, u32 sh, const SurfaceFormat & );
    void Set( u32 sw, u32 sh, bool amask );
    void Reset( void );

    bool Load( const std::string & );
    bool Save( const std::string & ) const;

    int w( void ) const;
    int h( void ) const;
    u32 depth( void ) const;
    u32 amask( void ) const;
    u32 alpha( void ) const;

    Size GetSize( void ) const;
    bool isRefCopy( void ) const;
    SurfaceFormat GetFormat( void ) const;

    bool isValid( void ) const;

    void SetColorKey( const RGBA & );
    u32 GetColorKey( void ) const;

    void Blit( Surface & ) const;
    void Blit( s32, s32, Surface & ) const;
    void Blit( const Point &, Surface & ) const;
    void Blit( const Rect & srt, s32, s32, Surface & ) const;
    void Blit( const Rect & srt, const Point &, Surface & ) const;

    void Fill( const RGBA & );
    void FillRect( const Rect &, const RGBA & );
    void DrawLine( const Point & p1, const Point & p2, const RGBA & color, const Rect & roi = Rect() );
    void DrawPoint( const Point &, const RGBA & );
    void DrawRect( const Rect &, const RGBA & );
    void DrawBorder( const RGBA &, bool solid = true );

    virtual u32 GetMemoryUsage( void ) const;
    std::string Info( void ) const;

    Surface RenderScale( const Size & ) const;
    Surface RenderReflect( int shape /* 0: none, 1 : vert, 2: horz, 3: both */ ) const;
    Surface RenderRotate( int parm /* 0: none, 1 : 90 CW, 2: 90 CCW, 3: 180 */ ) const;
    Surface RenderStencil( const RGBA & ) const;
    Surface RenderContour( const RGBA & ) const;
    Surface RenderGrayScale( void ) const;
    Surface RenderSepia( void ) const;
<<<<<<< HEAD
    Surface RenderBoxBlur( int blurRadius, int colorChange = 0, bool redTint = false ) const;
=======
    Surface RenderDeathWave( int position, int waveLength, int waveHeight ) const;
>>>>>>> 2ae34ed9
    Surface RenderRippleEffect( int frame, double scaleX = 0.05, double waveFrequency = 20.0 ) const;
    Surface RenderChangeColor( const RGBA &, const RGBA & ) const;
    Surface RenderChangeColor( const std::map<RGBA, RGBA> & colorPairs ) const;
    Surface RenderSurface( const Rect & srt, const Size & ) const;
    Surface RenderSurface( const Size & ) const;

    virtual Surface GetSurface( void ) const;
    virtual Surface GetSurface( const Rect & ) const;

    static void SetDefaultPalette( SDL_Color *, int );
    static void SetDefaultDepth( u32 );
    static void SetDefaultColorKey( int, int, int );
    static void Swap( Surface &, Surface & );

    // Be aware that this affects all surfaces which have copy if this one
    // Use makeCopy flag to create another surface within the call
    void SetAlphaMod( int level, bool makeCopy );

    bool SetColors( const std::vector<uint8_t> & indexes, const std::vector<uint32_t> & colors, bool reflect );

    bool GenerateContour( const std::vector<uint8_t> & indexes, uint32_t value, bool reflect );

    static Surface Blend( const Surface & first, const Surface & second, uint8_t ratio );

    // Gamma correction works by formula:
    // output = A * ((input / 255) ^ gamma) * 255, where A - multiplication, gamma - power base. Both values must be greater than 0
    // Usually people set A as 1
    bool GammaCorrection( double a, double gamma );

    // This is only for 8-bit images like TIL
    void ResetPalette();

protected:
    static void FreeSurface( Surface & );

    // Only for 32-bit images with alpha channel and SDL 1 support
    Surface ModifyAlphaChannel( uint32_t alpha ) const;

    bool isDisplay( void ) const;

    void Lock( void ) const;
    void Unlock( void ) const;

    // void SetColorMod(const RGBA &);
    // void SetBlendMode(int);

    u32 MapRGB( const RGBA & ) const;
    RGBA GetRGB( u32 pixel ) const;

    void Set( const Surface &, bool refcopy );
    void Set( u32 sw, u32 sh, u32 bpp /* bpp: 8, 16, 24, 32 */, bool amask );
    void Set( SDL_Surface * );
    void SetPalette( void );

    void SetPixel4( s32 x, s32 y, u32 color );
    void SetPixel3( s32 x, s32 y, u32 color );
    void SetPixel2( s32 x, s32 y, u32 color );
    void SetPixel1( s32 x, s32 y, u32 color );
    void SetPixel( int x, int y, u32 );
    void SetRawPixel( int position, uint32_t pixel );

    u32 GetPixel4( s32 x, s32 y ) const;
    u32 GetPixel3( s32 x, s32 y ) const;
    u32 GetPixel2( s32 x, s32 y ) const;
    u32 GetPixel1( s32 x, s32 y ) const;
    u32 GetPixel( int x, int y ) const;
    uint32_t GetRawPixelValue( int position ) const;

    SDL_Surface * surface;
    bool _isDisplay;
};

#endif<|MERGE_RESOLUTION|>--- conflicted
+++ resolved
@@ -154,11 +154,8 @@
     Surface RenderContour( const RGBA & ) const;
     Surface RenderGrayScale( void ) const;
     Surface RenderSepia( void ) const;
-<<<<<<< HEAD
     Surface RenderBoxBlur( int blurRadius, int colorChange = 0, bool redTint = false ) const;
-=======
     Surface RenderDeathWave( int position, int waveLength, int waveHeight ) const;
->>>>>>> 2ae34ed9
     Surface RenderRippleEffect( int frame, double scaleX = 0.05, double waveFrequency = 20.0 ) const;
     Surface RenderChangeColor( const RGBA &, const RGBA & ) const;
     Surface RenderChangeColor( const std::map<RGBA, RGBA> & colorPairs ) const;
