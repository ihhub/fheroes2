/***************************************************************************
 *   fheroes2: https://github.com/ihhub/fheroes2                           *
 *   Copyright (C) 2019 - 2024                                             *
 *                                                                         *
 *   Free Heroes2 Engine: http://sourceforge.net/projects/fheroes2         *
 *   Copyright (C) 2009 by Andrey Afletdinov <fheroes2@gmail.com>          *
 *                                                                         *
 *   This program is free software; you can redistribute it and/or modify  *
 *   it under the terms of the GNU General Public License as published by  *
 *   the Free Software Foundation; either version 2 of the License, or     *
 *   (at your option) any later version.                                   *
 *                                                                         *
 *   This program is distributed in the hope that it will be useful,       *
 *   but WITHOUT ANY WARRANTY; without even the implied warranty of        *
 *   MERCHANTABILITY or FITNESS FOR A PARTICULAR PURPOSE.  See the         *
 *   GNU General Public License for more details.                          *
 *                                                                         *
 *   You should have received a copy of the GNU General Public License     *
 *   along with this program; if not, write to the                         *
 *   Free Software Foundation, Inc.,                                       *
 *   59 Temple Place - Suite 330, Boston, MA  02111-1307, USA.             *
 ***************************************************************************/

#include "system.h"

#include <cassert>
#include <cstdlib>
#include <functional>
#include <map>
#include <memory>
#include <system_error>
#include <utility>

#if defined( _WIN32 )
#include <tuple>

#include "tools.h"

#define WIN32_LEAN_AND_MEAN
#include <windows.h>
#elif defined( TARGET_PS_VITA )
#include <algorithm>
#endif

#if !defined( _WIN32 ) && !defined( ANDROID ) && !defined( TARGET_PS_VITA )
#include <dirent.h>
#include <strings.h>
#endif

// Managing compiler warnings for SDL headers
#if defined( __GNUC__ )
#pragma GCC diagnostic push

#pragma GCC diagnostic ignored "-Wdouble-promotion"
#pragma GCC diagnostic ignored "-Wold-style-cast"
#pragma GCC diagnostic ignored "-Wswitch-default"
#endif

#include <SDL_version.h>

#if defined( ANDROID )
#include <SDL_error.h>
#include <SDL_system.h>
#endif

#if SDL_VERSION_ATLEAST( 2, 0, 1 ) && ( !defined( __linux__ ) || defined( ANDROID ) )
#include <SDL_filesystem.h>
#include <SDL_stdinc.h>
#endif

// Managing compiler warnings for SDL headers
#if defined( __GNUC__ )
#pragma GCC diagnostic pop
#endif

namespace
{
#if !defined( __linux__ ) || defined( ANDROID )
    std::string GetHomeDirectory( const std::string_view appName )
    {
#if defined( TARGET_PS_VITA )
        return System::concatPath( "ux0:data", appName );
#elif defined( TARGET_NINTENDO_SWITCH )
        return System::concatPath( "/switch", appName );
#elif defined( TARGET_MORPHOS )
        return { "PROGDIR:" };
#elif defined( ANDROID )
        (void)appName;

        if ( const char * storagePath = SDL_AndroidGetExternalStoragePath(); storagePath != nullptr ) {
            return storagePath;
        }

        return {};
#endif
        {
            const char * homeEnvPath = getenv( "HOME" );

#if defined( MACOS_APP_BUNDLE )
            if ( homeEnvPath != nullptr ) {
                return System::concatPath( System::concatPath( homeEnvPath, "Library/Preferences" ), appName );
            }

            return {};
#endif

            if ( homeEnvPath != nullptr ) {
                return System::concatPath( homeEnvPath, std::string( "." ).append( appName ) );
            }
        }

        if ( const char * dataEnvPath = getenv( "APPDATA" ); dataEnvPath != nullptr ) {
            return System::concatPath( dataEnvPath, appName );
        }

#if SDL_VERSION_ATLEAST( 2, 0, 1 )
        if ( const std::unique_ptr<char, void ( * )( void * )> path( SDL_GetPrefPath( "", System::encLocalToUTF8( std::string{ appName } ).c_str() ), SDL_free ); path ) {
            return System::encUTF8ToLocal( path.get() );
        }
#endif

        return {};
    }
#endif

    bool globMatch( const std::string_view string, const std::string_view wildcard )
    {
        size_t stringIdx = 0;
        size_t wildcardIdx = 0;

        size_t fallbackStringIdx = std::string_view::npos;
        size_t fallbackWildcardIdx = std::string_view::npos;

        while ( stringIdx < string.length() ) {
            const bool isWildcardNotEnded = ( wildcardIdx < wildcard.length() );

            if ( isWildcardNotEnded && wildcard[wildcardIdx] == '*' ) {
                ++wildcardIdx;

                fallbackStringIdx = stringIdx;
                fallbackWildcardIdx = wildcardIdx;
            }
            else if ( isWildcardNotEnded && ( wildcard[wildcardIdx] == '?' || wildcard[wildcardIdx] == string[stringIdx] ) ) {
                ++stringIdx;
                ++wildcardIdx;
            }
            else {
                if ( fallbackWildcardIdx == std::string_view::npos ) {
                    return false;
                }

                assert( fallbackStringIdx != std::string_view::npos );

                ++fallbackStringIdx;

                stringIdx = fallbackStringIdx;
                wildcardIdx = fallbackWildcardIdx;
            }
        }

        for ( ; wildcardIdx < wildcard.length(); ++wildcardIdx ) {
            if ( wildcard[wildcardIdx] != '*' ) {
                break;
            }
        }

        return wildcardIdx == wildcard.length();
    }

#if defined( _WIN32 )
    enum class EncodingConversionDirection
    {
        ACPToUTF8,
        UTF8ToACP
    };

    std::string convertBetweenACPAndUTF8( const std::string_view str, const EncodingConversionDirection dir )
    {
        if ( str.empty() ) {
            return {};
        }

        thread_local std::map<EncodingConversionDirection, std::map<std::string, std::string, std::less<>>> resultsCache;

        if ( const auto dirIter = resultsCache.find( dir ); dirIter != resultsCache.end() ) {
            const auto & strMap = dirIter->second;

            if ( const auto strIter = strMap.find( str ); strIter != strMap.end() ) {
                return strIter->second;
            }
        }

        // In case of any issues, the original string will be returned, so let's put it to the cache right away
        const auto [resultIter, inserted] = resultsCache[dir].try_emplace( std::string{ str }, str );
        if ( !inserted ) {
            assert( 0 );
        }

        const auto strLen = fheroes2::checkedCast<int>( str.size() );
        if ( !strLen ) {
            // The size of this string does not fit into an int, so this string cannot be safely converted
#ifdef WITH_DEBUG
            assert( 0 );
#endif
            return std::string{ str };
        }

        const auto [mbCodePage, mbFlags, wcCodePage, wcFlags] = [dir]() -> std::tuple<UINT, DWORD, UINT, DWORD> {
            switch ( dir ) {
            case EncodingConversionDirection::ACPToUTF8:
                return { CP_ACP, MB_ERR_INVALID_CHARS, CP_UTF8, WC_ERR_INVALID_CHARS };
            case EncodingConversionDirection::UTF8ToACP:
                return { CP_UTF8, MB_ERR_INVALID_CHARS, CP_ACP, WC_NO_BEST_FIT_CHARS };
            default:
                assert( 0 );
                break;
            }

            return { CP_ACP, MB_ERR_INVALID_CHARS, CP_ACP, WC_NO_BEST_FIT_CHARS };
        }();

        const int wcLen = MultiByteToWideChar( mbCodePage, mbFlags, str.data(), *strLen, nullptr, 0 );
        if ( wcLen <= 0 ) {
#ifdef WITH_DEBUG
            assert( 0 );
#endif
            return std::string{ str };
        }

        // The contents of this buffer will not be zero-terminated
        const std::unique_ptr<wchar_t[]> wcStr( new wchar_t[wcLen] );

        if ( MultiByteToWideChar( mbCodePage, mbFlags, str.data(), *strLen, wcStr.get(), wcLen ) != wcLen ) {
#ifdef WITH_DEBUG
            assert( 0 );
#endif
            return std::string{ str };
        }

        const int mbLen = WideCharToMultiByte( wcCodePage, wcFlags, wcStr.get(), wcLen, nullptr, 0, nullptr, nullptr );
        if ( mbLen <= 0 ) {
#ifdef WITH_DEBUG
            assert( 0 );
#endif
            return std::string{ str };
        }

        // The contents of this buffer will not be zero-terminated
        const std::unique_ptr<char[]> mbStr( new char[mbLen] );

        if ( WideCharToMultiByte( wcCodePage, wcFlags, wcStr.get(), wcLen, mbStr.get(), mbLen, nullptr, nullptr ) != mbLen ) {
#ifdef WITH_DEBUG
            assert( 0 );
#endif
            return std::string{ str };
        }

        // The contents of this buffer is not zero-terminated
        std::string result( mbStr.get(), mbLen );

        // Put the final result to the cache
        resultIter->second = result;

        return result;
    }
#endif
}

bool System::isHandheldDevice()
{
#if defined( ANDROID )
    return true;
#else
    return false;
#endif
}

bool System::isVirtualKeyboardSupported()
{
#if defined( ANDROID ) || defined( TARGET_PS_VITA ) || defined( TARGET_NINTENDO_SWITCH )
    return true;
#else
    return false;
#endif
}

bool System::isShellLevelGlobbingSupported()
{
#if defined( _WIN32 )
    return false;
#else
    return true;
#endif
}

bool System::MakeDirectory( const std::string_view path )
{
    std::error_code ec;

    // Using the non-throwing overload
    return std::filesystem::create_directories( path, ec );
}

bool System::Unlink( const std::string_view path )
{
    std::error_code ec;

    // Using the non-throwing overload
    return std::filesystem::remove( path, ec );
}

std::string System::concatPath( const std::string_view left, const std::string_view right )
{
    return fsPathToString( std::filesystem::path{ left }.append( right ) );
}

void System::appendOSSpecificDirectories( std::vector<std::string> & directories )
{
#if defined( TARGET_PS_VITA )
    const char * path = "ux0:app/FHOMM0002";
    if ( std::find( directories.begin(), directories.end(), path ) == directories.end() ) {
        directories.emplace_back( path );
    }
#else
    (void)directories;
#endif
}

std::string System::GetConfigDirectory( const std::string_view appName )
{
    // Location of the app config directory, in theory, should not change while the app is running and can be cached
    thread_local std::map<std::string, std::string, std::less<>> resultsCache;

    if ( const auto iter = resultsCache.find( appName ); iter != resultsCache.end() ) {
        return iter->second;
    }

    std::string result = [&appName]() -> std::string {
#if defined( __linux__ ) && !defined( ANDROID )
        if ( const char * configEnv = getenv( "XDG_CONFIG_HOME" ); configEnv != nullptr ) {
            return concatPath( configEnv, appName );
        }

        if ( const char * homeEnv = getenv( "HOME" ); homeEnv != nullptr ) {
            return concatPath( concatPath( homeEnv, ".config" ), appName );
        }

        return {};
#else
        return GetHomeDirectory( appName );
#endif
    }();

    if ( const auto [dummy, inserted] = resultsCache.try_emplace( std::string{ appName }, result ); !inserted ) {
        assert( 0 );
    }

    return result;
}

std::string System::GetDataDirectory( const std::string_view appName )
{
    // Location of the app data directory, in theory, should not change while the app is running and can be cached
    thread_local std::map<std::string, std::string, std::less<>> resultsCache;

    if ( const auto iter = resultsCache.find( appName ); iter != resultsCache.end() ) {
        return iter->second;
    }

    std::string result = [&appName]() -> std::string {
#if defined( __linux__ ) && !defined( ANDROID )
        if ( const char * dataEnv = getenv( "XDG_DATA_HOME" ); dataEnv != nullptr ) {
            return concatPath( dataEnv, appName );
        }

        if ( const char * homeEnv = getenv( "HOME" ); homeEnv != nullptr ) {
            return concatPath( concatPath( homeEnv, ".local/share" ), appName );
        }

        return {};
#elif defined( MACOS_APP_BUNDLE )
        if ( const char * homeEnv = getenv( "HOME" ); homeEnv != nullptr ) {
            return concatPath( concatPath( homeEnv, "Library/Application Support" ), appName );
        }

        return {};
#else
        return GetHomeDirectory( appName );
#endif
    }();

    if ( const auto [dummy, inserted] = resultsCache.try_emplace( std::string{ appName }, result ); !inserted ) {
        assert( 0 );
    }

    return result;
}

std::string System::GetParentDirectory( std::string_view path )
{
    return fsPathToString( std::filesystem::path{ path }.parent_path() );
}

std::string System::GetFileName( std::string_view path )
{
    return fsPathToString( std::filesystem::path{ path }.filename() );
}

std::string System::GetStem( const std::string_view path )
{
    return fsPathToString( std::filesystem::path{ path }.stem() );
}

bool System::IsFile( const std::string_view path )
{
    if ( path.empty() ) {
        // An empty path cannot be a file.
        return false;
    }

    std::string correctedPath;
    if ( !GetCaseInsensitivePath( path, correctedPath ) ) {
        return false;
    }

    std::error_code ec;

    // Using the non-throwing overload
    return std::filesystem::is_regular_file( correctedPath, ec );
}

bool System::IsDirectory( const std::string_view path )
{
    if ( path.empty() ) {
        // An empty path cannot be a directory.
        return false;
    }

    std::string correctedPath;
    if ( !GetCaseInsensitivePath( path, correctedPath ) ) {
        return false;
    }

    std::error_code ec;

    // Using the non-throwing overload
    return std::filesystem::is_directory( correctedPath, ec );
}

bool System::GetCaseInsensitivePath( const std::string_view path, std::string & correctedPath )
{
<<<<<<< HEAD
#if !defined( _WIN32 ) && !defined( ANDROID ) && !defined( TARGET_MORPHOS )
=======
#if !defined( _WIN32 ) && !defined( ANDROID ) && !defined( TARGET_PS_VITA )
>>>>>>> db8136f9
    // The following code is based on https://github.com/OneSadCookie/fcaseopen and assumes the use of POSIX IEEE Std 1003.1-2001 pathnames
    correctedPath.clear();

    if ( path.empty() ) {
        return false;
    }

    constexpr char dirSep{ '/' };

    std::unique_ptr<DIR, int ( * )( DIR * )> dir( path.front() == dirSep ? opendir( "/" ) : opendir( "." ), closedir );

    for ( const std::filesystem::path & pathItem : std::filesystem::path{ path } ) {
        if ( !dir ) {
            return false;
        }

        if ( !correctedPath.empty() && correctedPath.back() != dirSep ) {
            correctedPath += dirSep;
        }

        // Avoid directory traversal and try to probe directory name directly.
        // Speeds up file lookup when intermediate directories have a lot of
        // files. Example is NixOS where file layout is:
        //     /nix/store/...-fheroes2-${ver}/share/fheroes2/files/lang
        //     /nix/store/...-other-package-1/...
        //     /nix/store/...-other-package-2/...
        // It's not uncommon for /nix/store to have tens of thousands files.
        // GetCaseInsensitivePath() calls become very expensive on such systems.
        //
        // The idea is to try to open the current path item as a directory and
        // avoid directory traversal altogether. Otherwise fall back to linear
        // case-insensitive search.
        {
            std::string tmpPath = correctedPath + pathItem.string();

            if ( std::unique_ptr<DIR, int ( * )( DIR * )> tmpDir( opendir( tmpPath.c_str() ), closedir ); tmpDir ) {
                correctedPath = std::move( tmpPath );
                dir = std::move( tmpDir );

                continue;
            }
        }

        const struct dirent * entry = readdir( dir.get() );
        while ( entry != nullptr ) {
            if ( strcasecmp( pathItem.c_str(), entry->d_name ) == 0 ) {
                correctedPath += entry->d_name;

                dir.reset( opendir( correctedPath.c_str() ) );

                break;
            }

            entry = readdir( dir.get() );
        }

        if ( entry == nullptr ) {
            return false;
        }
    }
#else
    correctedPath = path;
#endif

    return !correctedPath.empty();
}

void System::globFiles( const std::string_view glob, std::vector<std::string> & fileNames )
{
    const std::filesystem::path globPath( glob );

    std::filesystem::path dirPath = globPath.parent_path();
    if ( dirPath.empty() ) {
        dirPath = std::filesystem::path{ "." };
    }

    std::error_code ec;

    // Using the non-throwing overload
    if ( !std::filesystem::is_directory( dirPath, ec ) ) {
        fileNames.emplace_back( glob );
        return;
    }

    const std::string pattern = globPath.filename().string();

    if ( pattern.find( '*' ) == std::string_view::npos && pattern.find( '?' ) == std::string_view::npos ) {
        fileNames.emplace_back( glob );
        return;
    }

    bool isNoMatches = true;

    // Using the non-throwing overload
    for ( const std::filesystem::directory_entry & entry : std::filesystem::directory_iterator( dirPath, ec ) ) {
        const std::filesystem::path & entryPath = entry.path();

        if ( !globMatch( fsPathToString( entryPath.filename() ), pattern ) ) {
            continue;
        }

        fileNames.emplace_back( fsPathToString( entryPath ) );

        isNoMatches = false;
    }

    if ( isNoMatches ) {
        fileNames.emplace_back( glob );
    }
}

std::string System::encLocalToUTF8( const std::string_view str )
{
#if defined( _WIN32 )
    return convertBetweenACPAndUTF8( str, EncodingConversionDirection::ACPToUTF8 );
#else
    return std::string{ str };
#endif
}

std::string System::encUTF8ToLocal( const std::string_view str )
{
#if defined( _WIN32 )
    return convertBetweenACPAndUTF8( str, EncodingConversionDirection::UTF8ToACP );
#else
    return std::string{ str };
#endif
}

std::string System::fsPathToString( const std::filesystem::path & path )
{
#if defined( _WIN32 )
    // On Windows, std::filesystem::path::string() can throw an exception if path contains UTF-16 characters that
    // are non-representable in CP_ACP. However, converting a well-formed UTF-16 string to UTF-8 is always safe,
    // so we perform this conversion first, and then convert the resulting UTF-8 to CP_ACP using our conversion
    // function, which can never throw an exception.
    return encUTF8ToLocal( path.u8string() );
#else
    return path.string();
#endif
}

tm System::GetTM( const time_t time )
{
    tm result = {};

#if defined( _WIN32 )
    errno_t res = localtime_s( &result, &time );

    if ( res != 0 ) {
        assert( 0 );
    }
#else
    const tm * res = localtime_r( &time, &result );

    if ( res == nullptr ) {
        assert( 0 );
    }
#endif

    return result;
}<|MERGE_RESOLUTION|>--- conflicted
+++ resolved
@@ -449,11 +449,7 @@
 
 bool System::GetCaseInsensitivePath( const std::string_view path, std::string & correctedPath )
 {
-<<<<<<< HEAD
-#if !defined( _WIN32 ) && !defined( ANDROID ) && !defined( TARGET_MORPHOS )
-=======
-#if !defined( _WIN32 ) && !defined( ANDROID ) && !defined( TARGET_PS_VITA )
->>>>>>> db8136f9
+#if !defined( _WIN32 ) && !defined( ANDROID ) && !defined( TARGET_PS_VITA ) && !defined( TARGET_MORPHOS )
     // The following code is based on https://github.com/OneSadCookie/fcaseopen and assumes the use of POSIX IEEE Std 1003.1-2001 pathnames
     correctedPath.clear();
 
