/***************************************************************************
 *   fheroes2: https://github.com/ihhub/fheroes2                           *
 *   Copyright (C) 2019 - 2024                                             *
 *                                                                         *
 *   Free Heroes2 Engine: http://sourceforge.net/projects/fheroes2         *
 *   Copyright (C) 2008 by Andrey Afletdinov <fheroes2@gmail.com>          *
 *                                                                         *
 *   This program is free software; you can redistribute it and/or modify  *
 *   it under the terms of the GNU General Public License as published by  *
 *   the Free Software Foundation; either version 2 of the License, or     *
 *   (at your option) any later version.                                   *
 *                                                                         *
 *   This program is distributed in the hope that it will be useful,       *
 *   but WITHOUT ANY WARRANTY; without even the implied warranty of        *
 *   MERCHANTABILITY or FITNESS FOR A PARTICULAR PURPOSE.  See the         *
 *   GNU General Public License for more details.                          *
 *                                                                         *
 *   You should have received a copy of the GNU General Public License     *
 *   along with this program; if not, write to the                         *
 *   Free Software Foundation, Inc.,                                       *
 *   59 Temple Place - Suite 330, Boston, MA  02111-1307, USA.             *
 ***************************************************************************/

#include "audio.h"

#include <algorithm>
#include <atomic>
#include <cassert>
#include <cmath>
#include <list>
#include <map>
#include <memory>
#include <mutex>
#include <ostream>
#include <utility>
#include <variant>

// Managing compiler warnings for SDL headers
#if defined( __GNUC__ )
#pragma GCC diagnostic push

#pragma GCC diagnostic ignored "-Wdouble-promotion"
#pragma GCC diagnostic ignored "-Wold-style-cast"
#pragma GCC diagnostic ignored "-Wswitch-default"
#endif

#include <SDL_audio.h>
#include <SDL_error.h>
#include <SDL_mixer.h>
#include <SDL_rwops.h>
#include <SDL_stdinc.h>

// Managing compiler warnings for SDL headers
#if defined( __GNUC__ )
#pragma GCC diagnostic pop
#endif

#include "core.h"
#include "dir.h"
#include "logging.h"
#include "system.h"
#include "thread.h"
#include "timing.h"

namespace
{
    struct AudioSpec
    {
#if defined( TARGET_PS_VITA )
        // Notice: The PS Vita sound resampler is CPU intensive if the value is not 22050.
        int frequency = 22050;
#else
        // Notice: Value 22050 causes music distortion on Windows.
        int frequency = 44100;
#endif
<<<<<<< HEAD
        uint16_t format = AUDIO_S16SYS;

=======
        // Signed 16-bit samples with platform-dependent byte order
        uint16_t format = AUDIO_S16SYS;
>>>>>>> b0d1dddb
        // Stereo audio support
        int channels = 2;
#if defined( ANDROID )
        // Value greater than 1024 causes audio distortion on Android
        int chunkSize = 1024;
#else
        int chunkSize = 2048;
#endif
    };

    std::atomic<bool> isInitialized{ false };

    std::atomic<int> mixerChannelCount{ 0 };

    bool isMuted{ false };
    int savedMixerVolume{ 0 };
    int savedMusicVolume{ 0 };

    int musicFadeInMs{ 0 };

    // This mutex protects all operations with audio. In order to avoid deadlocks, it shouldn't
    // be acquired in any callback functions that can be called by SDL_Mixer.
    std::recursive_mutex audioMutex;

    class SoundSampleManager
    {
    public:
        SoundSampleManager() = default;
        SoundSampleManager( const SoundSampleManager & ) = delete;

        ~SoundSampleManager()
        {
            // Make sure that all sound samples have been eventually freed
            assert( std::all_of( _channelSamples.begin(), _channelSamples.end(), []( const auto & item ) {
                static const decltype( item.second ) nullQueue{ nullptr, nullptr };

                return item.second == nullQueue;
            } ) );
        }

        SoundSampleManager & operator=( const SoundSampleManager & ) = delete;

        void channelStarted( const int channelId, Mix_Chunk * sample )
        {
            assert( channelId >= 0 && sample != nullptr );

            const auto iter = _channelSamples.find( channelId );

            if ( iter != _channelSamples.end() ) {
                auto & sampleQueue = iter->second;

                if ( sampleQueue.first == nullptr ) {
                    sampleQueue.first = sample;
                }
                else if ( sampleQueue.second == nullptr ) {
                    sampleQueue.second = sample;
                }
                else {
                    // The sample queue is already full, this shouldn't happen
                    assert( 0 );
                }

                return;
            }

            const auto res = _channelSamples.try_emplace( channelId, std::make_pair( sample, nullptr ) );
            if ( !res.second ) {
                assert( 0 );
            }
        }

        // This method can be called from the SDL_Mixer callback (without acquiring the audioMutex)
        void channelFinished( const int channelId )
        {
            assert( channelId >= 0 );

            const std::scoped_lock<std::mutex> lock( _channelsToCleanupMutex );

            _channelsToCleanup.push_back( channelId );
        }

        void clearFinishedSamples()
        {
            std::vector<int> channelsToCleanup;

            {
                const std::scoped_lock<std::mutex> lock( _channelsToCleanupMutex );

                std::swap( channelsToCleanup, _channelsToCleanup );
            }

            for ( const int channel : channelsToCleanup ) {
                const auto iter = _channelSamples.find( channel );
                assert( iter != _channelSamples.end() );

                auto & sampleQueue = iter->second;
                assert( sampleQueue.first != nullptr );

                Mix_FreeChunk( sampleQueue.first );

                // Shift the sample queue
                sampleQueue.first = sampleQueue.second;
                sampleQueue.second = nullptr;
            }
        }

    private:
        std::map<int, std::pair<Mix_Chunk *, Mix_Chunk *>> _channelSamples;

        std::vector<int> _channelsToCleanup;
        // This mutex protects operations with _channelsToCleanup
        std::mutex _channelsToCleanupMutex;
    };

    SoundSampleManager soundSampleManager;

    // This is the callback function set by Mix_ChannelFinished(). As a rule, it is called from
    // a SDL_Mixer internal thread. Calls of any SDL_Mixer functions are not allowed in callbacks.
    void SDLCALL channelFinished( const int channelId )
    {
        // This callback function should never be called if audio is not initialized
        assert( isInitialized );

        soundSampleManager.channelFinished( channelId );
    }

    class MusicInfo
    {
    public:
        explicit MusicInfo( std::vector<uint8_t> v )
            : _source( std::move( v ) )
        {
            // Do nothing
        }

        explicit MusicInfo( std::string file )
            : _source( std::move( file ) )
        {
            // Do nothing
        }

        MusicInfo( const MusicInfo & ) = delete;

        ~MusicInfo() = default;

        MusicInfo & operator=( const MusicInfo & ) = delete;

        // Mix_Music objects should never be cached because they store the state of the music decoder's backend,
        // and should be passed to functions like Mix_PlayMusic() only once, otherwise weird things can happen.
        std::unique_ptr<Mix_Music, void ( * )( Mix_Music * )> createMusic() const
        {
            if ( std::holds_alternative<std::vector<uint8_t>>( _source ) ) {
                const std::vector<uint8_t> & v = std::get<std::vector<uint8_t>>( _source );

                const std::unique_ptr<SDL_RWops, void ( * )( SDL_RWops * )> rwops( SDL_RWFromConstMem( v.data(), static_cast<int>( v.size() ) ), SDL_FreeRW );
                if ( !rwops ) {
                    ERROR_LOG( "Failed to create a music track from memory. The error: " << SDL_GetError() )

                    return { nullptr, Mix_FreeMusic };
                }

                std::unique_ptr<Mix_Music, void ( * )( Mix_Music * )> result( Mix_LoadMUS_RW( rwops.get(), 0 ), Mix_FreeMusic );
                if ( !result ) {
                    ERROR_LOG( "Failed to create a music track from memory. The error: " << Mix_GetError() )
                }

                return result;
            }

            if ( std::holds_alternative<std::string>( _source ) ) {
                const std::string & file = std::get<std::string>( _source );

                std::unique_ptr<Mix_Music, void ( * )( Mix_Music * )> result( Mix_LoadMUS( System::encLocalToUTF8( file ).c_str() ), Mix_FreeMusic );
                if ( !result ) {
                    ERROR_LOG( "Failed to create a music track from file " << file << ". The error: " << Mix_GetError() )
                }

                return result;
            }

            assert( 0 );

            return { nullptr, Mix_FreeMusic };
        }

        double getPosition() const
        {
            return _position;
        }

        void setPosition( const double pos )
        {
            _position = pos;
        }

    private:
        const std::variant<std::vector<uint8_t>, std::string> _source;
        double _position{ 0 };
    };

    class MusicTrackManager
    {
    public:
        MusicTrackManager() = default;
        MusicTrackManager( const MusicTrackManager & ) = delete;

        ~MusicTrackManager()
        {
            // Make sure that all music tracks have been eventually freed
            assert( _musicQueue == nullptr );
        }

        MusicTrackManager & operator=( const MusicTrackManager & ) = delete;

        bool isTrackInMusicDB( const uint64_t musicUID ) const
        {
            return ( _musicDB.find( musicUID ) != _musicDB.end() );
        }

        std::shared_ptr<MusicInfo> getTrackFromMusicDB( const uint64_t musicUID ) const
        {
            const auto iter = _musicDB.find( musicUID );
            assert( iter != _musicDB.end() );

            return iter->second;
        }

        void addTrackToMusicDB( const uint64_t musicUID, const std::shared_ptr<MusicInfo> & track )
        {
            const auto res = _musicDB.try_emplace( musicUID, track );
            if ( !res.second ) {
                assert( 0 );
            }
        }

        void clearMusicDB()
        {
            _musicDB.clear();
        }

        std::weak_ptr<MusicInfo> getCurrentTrack() const
        {
            return _currentTrack;
        }

        uint64_t getCurrentTrackUID() const
        {
            return _currentTrackUID;
        }

        Music::PlaybackMode getCurrentTrackPlaybackMode() const
        {
            return _currentTrackPlaybackMode;
        }

        // This method can be called from the SDL_Mixer callback (without acquiring the audioMutex)
        uint64_t getCurrentTrackChangeCounter() const
        {
            return _currentTrackChangeCounter;
        }

        double getCurrentTrackPosition() const
        {
            return _currentTrackTimer.getS();
        }

        void updateCurrentTrack( const uint64_t musicUID, const Music::PlaybackMode trackPlaybackMode )
        {
            _currentTrack = getTrackFromMusicDB( musicUID );

            _currentTrackUID = musicUID;
            _currentTrackPlaybackMode = trackPlaybackMode;

            ++_currentTrackChangeCounter;
        }

        void resetCurrentTrack()
        {
            _currentTrack = {};

            _currentTrackUID = 0;
            _currentTrackPlaybackMode = Music::PlaybackMode::PLAY_ONCE;

            ++_currentTrackChangeCounter;
        }

        void resetTimer()
        {
            _currentTrackTimer.reset();
        }

        void musicStarted( Mix_Music * mus )
        {
            // If the _musicQueue is not nullptr, then the music queue (consisting of only one music
            // track) is already full, this shouldn't happen
            assert( _musicQueue == nullptr );

            _musicQueue = mus;
        }

        void clearFinishedMusic()
        {
            // This queue consists of only one music track
            if ( _musicQueue == nullptr ) {
                return;
            }

            Mix_FreeMusic( _musicQueue );

            _musicQueue = nullptr;
        }

    private:
        std::map<uint64_t, std::shared_ptr<MusicInfo>> _musicDB;

        std::weak_ptr<MusicInfo> _currentTrack;

        uint64_t _currentTrackUID{ 0 };
        Music::PlaybackMode _currentTrackPlaybackMode{ Music::PlaybackMode::PLAY_ONCE };

        // This counter should be incremented every time the current track or its playback mode changes
        std::atomic<uint64_t> _currentTrackChangeCounter{ 0 };

        fheroes2::Time _currentTrackTimer;

        Mix_Music * _musicQueue{ nullptr };
    };

    MusicTrackManager musicTrackManager;

    void playMusic( const uint64_t musicUID, Music::PlaybackMode playbackMode );

    class MusicRestartManager final : public MultiThreading::AsyncManager
    {
    public:
        void restartCurrentMusicTrack()
        {
            const std::scoped_lock<std::mutex> lock( _mutex );

            _trackChangeCounter = musicTrackManager.getCurrentTrackChangeCounter();

            notifyWorker();
        }

    private:
        // This method is called by the worker thread and is protected by _mutex
        bool prepareTask() override
        {
            // Make a copy for the worker thread to ensure that this counter will
            // not be changed by another thread in the middle of executeTask()
            _taskTrackChangeCounter = _trackChangeCounter;

            return false;
        }

        // This method is called by the worker thread, but is not protected by _mutex
        void executeTask() override
        {
            const std::scoped_lock<std::recursive_mutex> lock( audioMutex );

            if ( !isInitialized ) {
                return;
            }

            // The current track managed to change during the start of this task
            if ( _taskTrackChangeCounter != musicTrackManager.getCurrentTrackChangeCounter() ) {
                return;
            }

            // REWIND_AND_PLAY_INFINITE should be handled by the SDL_Mixer itself
            if ( musicTrackManager.getCurrentTrackPlaybackMode() != Music::PlaybackMode::RESUME_AND_PLAY_INFINITE ) {
                return;
            }

            const std::shared_ptr<MusicInfo> currentTrack = musicTrackManager.getCurrentTrack().lock();
            assert( currentTrack );

            currentTrack->setPosition( 0 );

            playMusic( musicTrackManager.getCurrentTrackUID(), musicTrackManager.getCurrentTrackPlaybackMode() );
        }

        // This variable can be accessed by multiple threads and it is protected by _mutex
        uint64_t _trackChangeCounter{ 0 };
        // This variable can be accessed only by the worker thread
        uint64_t _taskTrackChangeCounter{ 0 };
    };

    MusicRestartManager musicRestartManager;

    // This is the callback function set by Mix_HookMusicFinished(). As a rule, it is called from
    // a SDL_Mixer internal thread. Calls of any SDL_Mixer functions are not allowed in callbacks.
    void SDLCALL musicFinished()
    {
        // This callback function should never be called if audio is not initialized
        assert( isInitialized );

        musicRestartManager.restartCurrentMusicTrack();
    }

    bool isMusicResumeSupported( const Mix_Music * mus )
    {
        assert( mus != nullptr );

        const Mix_MusicType musicType = Mix_GetMusicType( mus );

        return ( musicType == Mix_MusicType::MUS_OGG ) || ( musicType == Mix_MusicType::MUS_MP3 ) || ( musicType == Mix_MusicType::MUS_FLAC );
    }

    void playMusic( const uint64_t musicUID, Music::PlaybackMode playbackMode )
    {
        // This function should never be called if a music track is currently playing.
        // Thus we have a guarantee that the Mix_HookMusicFinished()'s callback will
        // not be called while we are modifying the current track information.
        assert( !Music::isPlaying() );

        musicTrackManager.clearFinishedMusic();

        const std::shared_ptr<MusicInfo> track = musicTrackManager.getTrackFromMusicDB( musicUID );
        assert( track );

        std::unique_ptr<Mix_Music, void ( * )( Mix_Music * )> mus = track->createMusic();
        if ( !mus ) {
            musicTrackManager.resetCurrentTrack();

            return;
        }

        bool resumePlayback = false;
        bool autoLoop = false;

        if ( playbackMode == Music::PlaybackMode::RESUME_AND_PLAY_INFINITE ) {
            if ( isMusicResumeSupported( mus.get() ) ) {
                resumePlayback = true;
            }
            else {
                // It is impossible to resume this track, let's reflect it by changing the playback mode
                playbackMode = Music::PlaybackMode::REWIND_AND_PLAY_INFINITE;
                autoLoop = true;
            }
        }
        else if ( playbackMode == Music::PlaybackMode::REWIND_AND_PLAY_INFINITE ) {
            autoLoop = true;
        }

        // Update the current track information while the music playback is not yet started, so the
        // Mix_HookMusicFinished()'s callback cannot be called
        musicTrackManager.updateCurrentTrack( musicUID, playbackMode );

        const int loopCount = autoLoop ? -1 : 0;

        int returnCode = -1;

        // Resume the music only if at least 1 second of the track has been played.
        if ( resumePlayback && track->getPosition() > 1 ) {
            returnCode = Mix_FadeInMusicPos( mus.get(), loopCount, musicFadeInMs, track->getPosition() );

            if ( returnCode != 0 ) {
                ERROR_LOG( "Failed to resume the music track. The error: " << Mix_GetError() )
            }
        }

        // Either there is no need to resume music playback, or the resumption failed. Let's try to
        // start the playback from the beginning.
        if ( returnCode != 0 ) {
            returnCode = Mix_FadeInMusic( mus.get(), loopCount, musicFadeInMs );

            if ( returnCode != 0 ) {
                ERROR_LOG( "Failed to play the music track. The error: " << Mix_GetError() )
            }
        }

        if ( returnCode != 0 ) {
            // Since the music playback failed, the Mix_HookMusicFinished()'s callback cannot be called
            // here, so we can safely reset the current track information
            musicTrackManager.resetCurrentTrack();

            return;
        }

        // For better accuracy reset the timer right after the actual playback starts
        musicTrackManager.resetTimer();

        // There can be no more than one element in the music queue - the current track, the previous
        // one should already be freed
        musicTrackManager.musicStarted( mus.release() );
    }

    // By the Weber-Fechner law, humans subjective sound sensation is proportional logarithm of sound intensity.
    // So for linear changing sound intensity we have to change the volume exponential.
    // There is a good explanation at https://www.dr-lex.be/info-stuff/volumecontrols.html.
    // This function maps sound volumes in percents to SDL units with values [0..MIX_MAX_VOLUME] by exponential law.
    int normalizeToSDLVolume( const int volumePercentage )
    {
        if ( volumePercentage < 0 ) {
            // Why are you passing a negative volume value?
            assert( 0 );
            return 0;
        }

        if ( volumePercentage >= 100 ) {
            // Reserve an extra 0.5 dB for possible sound overloads in SDL_mixer, multiplying max volume by 50/53.
            return MIX_MAX_VOLUME * 50 / 53;
        }

        // MIX_MAX_VOLUME is divided by 10.6, not 10 to reserve an extra 0.5 dB for possible sound overloads in SDL_mixer.
        return static_cast<int>( ( std::exp( std::log( 10 + 1 ) * volumePercentage / 100 ) - 1 ) / 10.6 * MIX_MAX_VOLUME );
    }

    // Synchronizes the volume settings of all active mixer channels
    void syncChannelsVolume()
    {
        if ( Mix_AllocateChannels( -1 ) < 2 ) {
            return;
        }

        Mix_Volume( -1, Mix_Volume( 0, -1 ) );
    }

#ifndef NDEBUG
    // Checks whether the volume settings of all active mixer channels are synchronized
    bool checkChannelsVolumeSync()
    {
        const int channelsCount = Mix_AllocateChannels( -1 );
        if ( channelsCount < 2 ) {
            return true;
        }

        const int vol = Mix_Volume( 0, -1 );

        for ( int i = 1; i < channelsCount; ++i ) {
            if ( Mix_Volume( i, -1 ) != vol ) {
                return false;
            }
        }

        return true;
    }
#endif
}

void Audio::Init()
{
    const std::scoped_lock<std::recursive_mutex> lock( audioMutex );

    if ( isInitialized ) {
        // If this assertion blows up you are trying to initialize an already initialized system.
        assert( 0 );
        return;
    }

    if ( !fheroes2::isComponentInitialized( fheroes2::SystemInitializationComponent::Audio ) ) {
        ERROR_LOG( "The audio subsystem was not initialized." )
        return;
    }

    const int initializationFlags = MIX_INIT_FLAC | MIX_INIT_MP3 | MIX_INIT_OGG | MIX_INIT_MID;
    const int initializedFlags = Mix_Init( initializationFlags );
    if ( ( initializedFlags & initializationFlags ) != initializationFlags ) {
        DEBUG_LOG( DBG_ENGINE, DBG_WARN,
                   "Expected music initialization flags as " << initializationFlags << " but received " << ( initializedFlags & initializationFlags ) )

        if ( ( initializedFlags & MIX_INIT_FLAC ) == 0 ) {
            DEBUG_LOG( DBG_ENGINE, DBG_WARN, "FLAC module failed to be initialized" )
        }

        if ( ( initializedFlags & MIX_INIT_MP3 ) == 0 ) {
            DEBUG_LOG( DBG_ENGINE, DBG_WARN, "MP3 module failed to be initialized" )
        }

        if ( ( initializedFlags & MIX_INIT_OGG ) == 0 ) {
            DEBUG_LOG( DBG_ENGINE, DBG_WARN, "OGG module failed to be initialized" )
        }

        if ( ( initializedFlags & MIX_INIT_MID ) == 0 ) {
            DEBUG_LOG( DBG_ENGINE, DBG_WARN, "MID module failed to be initialized" )
        }
    }

    const AudioSpec audioSpec;

    if ( Mix_OpenAudio( audioSpec.frequency, audioSpec.format, audioSpec.channels, audioSpec.chunkSize ) != 0 ) {
        ERROR_LOG( "Failed to initialize an audio device. The error: " << Mix_GetError() )
        return;
    }

    int frequency = 0;
    uint16_t format = 0;
    int channels = 0;

    const int deviceInitCount = Mix_QuerySpec( &frequency, &format, &channels );
    if ( deviceInitCount == 0 ) {
        ERROR_LOG( "Failed to query an audio device specs. The error: " << Mix_GetError() )
    }

    if ( deviceInitCount != 1 ) {
        // The device must be opened only once.
        assert( 0 );
        ERROR_LOG( "Trying to initialize an audio system that has been already initialized." )
    }

    if ( audioSpec.frequency != frequency ) {
        // At least on Windows the standard frequency is 48000 Hz. Sounds in the game are 22500 Hz frequency.
        // However, resampling is done inside SDL so this is not exactly an error.
        DEBUG_LOG( DBG_ENGINE, DBG_WARN, "Audio frequency is initialized as " << frequency << " instead of " << audioSpec.frequency )
    }

    if ( audioSpec.format != format ) {
        ERROR_LOG( "Audio format is initialized as " << format << " instead of " << audioSpec.format )
    }

    if ( audioSpec.channels != channels ) {
        ERROR_LOG( "Number of audio channels is initialized as " << channels << " instead of " << audioSpec.channels )
    }

    // Make sure that all mixer channels have the same volume settings.
    syncChannelsVolume();

    // By default this value should be MIX_CHANNELS.
    mixerChannelCount = Mix_AllocateChannels( -1 );

    isMuted = false;
    savedMixerVolume = 0;
    savedMusicVolume = 0;

    musicRestartManager.createWorker();

    Mix_ChannelFinished( channelFinished );
    Mix_HookMusicFinished( musicFinished );

    isInitialized = true;
}

void Audio::Quit()
{
    {
        const std::scoped_lock<std::recursive_mutex> lock( audioMutex );

        if ( !isInitialized ) {
            // Nothing to do.
            return;
        }

        if ( !fheroes2::isComponentInitialized( fheroes2::SystemInitializationComponent::Audio ) ) {
            // Something wrong with the logic! The component must be initialized.
            assert( 0 );
            return;
        }

        Music::Stop();
        Mixer::Stop();

        Mix_ChannelFinished( nullptr );
        Mix_HookMusicFinished( nullptr );

        soundSampleManager.clearFinishedSamples();

        musicTrackManager.clearFinishedMusic();
        musicTrackManager.clearMusicDB();

        Mix_CloseAudio();
        Mix_Quit();

        mixerChannelCount = 0;

        isInitialized = false;
    }

    // We can't hold the audioMutex here because if MusicRestartManager's working
    // thread is already waiting on it, then there will be a deadlock while waiting
    // for it to join. The Mix_HookMusicFinished()'s callback can no longer be called
    // at the moment because it has been already unregistered.
    musicRestartManager.stopWorker();
}

void Audio::Mute()
{
    const std::scoped_lock<std::recursive_mutex> lock( audioMutex );

    if ( isMuted || !isInitialized ) {
        return;
    }

    assert( Mix_AllocateChannels( -1 ) > 0 && checkChannelsVolumeSync() );

    isMuted = true;

    // Mix_Volume( -1, X ) returns the average of all channels' volumes, but since they all have to have the same volume (and we just checked that their volume settings
    // are in sync) it is safe to use its result here.
    savedMixerVolume = Mix_Volume( -1, 0 );
    savedMusicVolume = Mix_VolumeMusic( 0 );
}

void Audio::Unmute()
{
    const std::scoped_lock<std::recursive_mutex> lock( audioMutex );

    if ( !isMuted || !isInitialized ) {
        return;
    }

    assert( Mix_AllocateChannels( -1 ) > 0 && savedMixerVolume >= 0 && savedMusicVolume >= 0 );

    isMuted = false;

    Mix_Volume( -1, savedMixerVolume );
    Mix_VolumeMusic( savedMusicVolume );
}

bool Audio::isValid()
{
    return isInitialized;
}

void Mixer::SetChannels( const int num )
{
    if ( num <= 0 ) {
        // When trying to allocate zero channels, an attempt to call Mix_Volume( -1, X ) results in division by zero when calculating the average volume
        assert( 0 );
        return;
    }

    const std::scoped_lock<std::recursive_mutex> lock( audioMutex );

    if ( !isInitialized ) {
        return;
    }

    assert( checkChannelsVolumeSync() );

    mixerChannelCount = Mix_AllocateChannels( num );
    if ( num != mixerChannelCount ) {
        ERROR_LOG( "Failed to allocate the requested number of audio channels. The requested number of channels is " << num << ", the actual allocated number is "
                                                                                                                     << mixerChannelCount )
    }

    assert( mixerChannelCount > 0 );

    if ( isMuted ) {
        // Make sure that all mixer channels (including the ones that have just been allocated) are muted.
        Mix_Volume( -1, 0 );
    }
    else {
        // Make sure that all mixer channels (including the ones that have just been allocated) have the same volume settings.
        syncChannelsVolume();
    }
}

int Mixer::getChannelCount()
{
    return mixerChannelCount;
}

int Mixer::Play( const uint8_t * ptr, const uint32_t size, const bool loop, const std::optional<std::pair<int16_t, uint8_t>> position /* = {} */ )
{
    if ( ptr == nullptr || size == 0 ) {
        // You are trying to play an empty sound. Check your logic!
        assert( 0 );
        return -1;
    }

    const std::scoped_lock<std::recursive_mutex> lock( audioMutex );

    if ( !isInitialized ) {
        return -1;
    }

    soundSampleManager.clearFinishedSamples();

    const std::unique_ptr<SDL_RWops, void ( * )( SDL_RWops * )> rwops( SDL_RWFromConstMem( ptr, static_cast<int>( size ) ), SDL_FreeRW );
    if ( !rwops ) {
        ERROR_LOG( "Failed to create an audio chunk from memory. The error: " << SDL_GetError() )
        return -1;
    }

    std::unique_ptr<Mix_Chunk, void ( * )( Mix_Chunk * )> sample( Mix_LoadWAV_RW( rwops.get(), 0 ), Mix_FreeChunk );
    if ( !sample ) {
        ERROR_LOG( "Failed to create an audio chunk from memory. The error: " << Mix_GetError() )
        return -1;
    }

    // SDL itself maintains all internal channel bookkeeping, so when using the "first free channel"
    // for playback, it is not known in advance which channel will be used. If additional channel
    // setup is needed, then, to avoid arbitrary volume fluctuations, we will temporarily mute the
    // audio chunk itself until we can properly adjust the channel parameters.
    const int chunkVolume = position ? Mix_VolumeChunk( sample.get(), 0 ) : 0;
    if ( chunkVolume < 0 ) {
        ERROR_LOG( "Failed to mute the audio chunk. The error: " << Mix_GetError() )
        return -1;
    }

    const int channel = Mix_PlayChannel( -1, sample.get(), loop ? -1 : 0 );
    if ( channel < 0 ) {
        ERROR_LOG( "Failed to play the audio chunk. The error: " << Mix_GetError() )
        return channel;
    }

    if ( position ) {
        // Immediately pause the channel so as not to continue playing while it is being set up
        Mix_Pause( channel );

        setPosition( channel, position->first, position->second );

        // When restoring the volume of an audio chunk, the only correct result of the call is zero,
        // because this is exactly what the volume of the muted chunk should be
        if ( Mix_VolumeChunk( sample.get(), chunkVolume ) != 0 ) {
            ERROR_LOG( "Failed to restore the volume of the audio chunk for channel " << channel << ". The error: " << Mix_GetError() )
        }

        // Resume the channel as soon as all its parameters are settled
        Mix_Resume( channel );
    }

    // There can be a maximum of two items in the sample queue for a channel:
    // the previous sample (if it hasn't been freed yet) and the current one
    soundSampleManager.channelStarted( channel, sample.release() );

    return channel;
}

void Mixer::setPosition( const int channelId, const int16_t angle, const uint8_t distance )
{
    const std::scoped_lock<std::recursive_mutex> lock( audioMutex );

    if ( !isInitialized ) {
        return;
    }

    if ( Mix_SetPosition( channelId, angle, distance ) == 0 ) {
        ERROR_LOG( "Failed to set the position of channel " << channelId << ". The error: " << Mix_GetError() )
    }
}

void Mixer::setVolume( const int volumePercentage )
{
    const int volume = normalizeToSDLVolume( volumePercentage );

    const std::scoped_lock<std::recursive_mutex> lock( audioMutex );

    if ( !isInitialized ) {
        return;
    }

    assert( Mix_AllocateChannels( -1 ) > 0 && checkChannelsVolumeSync() );

    if ( isMuted ) {
        savedMixerVolume = volume;
        return;
    }

    Mix_Volume( -1, volume );
}

void Mixer::Stop( const int channelId /* = -1 */ )
{
    const std::scoped_lock<std::recursive_mutex> lock( audioMutex );

    if ( !isInitialized ) {
        return;
    }

    Mix_HaltChannel( channelId );
}

bool Mixer::isPlaying( const int channelId )
{
    const std::scoped_lock<std::recursive_mutex> lock( audioMutex );

    return isInitialized && Mix_Playing( channelId ) > 0;
}

bool Music::Play( const uint64_t musicUID, const PlaybackMode playbackMode )
{
    const std::scoped_lock<std::recursive_mutex> lock( audioMutex );

    if ( !isInitialized ) {
        return false;
    }

    if ( musicTrackManager.isTrackInMusicDB( musicUID ) ) {
        Stop();

        playMusic( musicUID, playbackMode );

        return true;
    }

    return false;
}

void Music::Play( const uint64_t musicUID, const std::vector<uint8_t> & v, const PlaybackMode playbackMode )
{
    if ( v.empty() ) {
        return;
    }

    const std::scoped_lock<std::recursive_mutex> lock( audioMutex );

    if ( !isInitialized ) {
        return;
    }

    musicTrackManager.addTrackToMusicDB( musicUID, std::make_shared<MusicInfo>( v ) );

    Stop();

    playMusic( musicUID, playbackMode );
}

void Music::Play( const uint64_t musicUID, const std::string & file, const PlaybackMode playbackMode )
{
    if ( file.empty() ) {
        // Nothing to play, the file name is empty.
        return;
    }

    const std::scoped_lock<std::recursive_mutex> lock( audioMutex );

    if ( !isInitialized ) {
        return;
    }

    musicTrackManager.addTrackToMusicDB( musicUID, std::make_shared<MusicInfo>( file ) );

    Stop();

    playMusic( musicUID, playbackMode );
}

void Music::SetFadeInMs( const int timeMs )
{
    if ( timeMs < 0 ) {
        // Why are you even setting a negative value?
        assert( 0 );
        return;
    }

    const std::scoped_lock<std::recursive_mutex> lock( audioMutex );

    musicFadeInMs = timeMs;
}

void Music::setVolume( const int volumePercentage )
{
    const int volume = normalizeToSDLVolume( volumePercentage );

    const std::scoped_lock<std::recursive_mutex> lock( audioMutex );

    if ( !isInitialized ) {
        return;
    }

    if ( isMuted ) {
        savedMusicVolume = volume;
        return;
    }

    Mix_VolumeMusic( volume );
}

void Music::Stop()
{
    const std::scoped_lock<std::recursive_mutex> lock( audioMutex );

    if ( !isInitialized ) {
        return;
    }

    if ( musicTrackManager.getCurrentTrack().expired() ) {
        // Nothing to do.
        return;
    }

    // Always returns 0. After this call we have a guarantee that the Mix_HookMusicFinished()'s
    // callback will not be called while we are modifying the current track information.
    Mix_HaltMusic();

    const std::shared_ptr<MusicInfo> currentTrack = musicTrackManager.getCurrentTrack().lock();
    assert( currentTrack );

    // We can and should reliably calculate the current playback position, let's remember it
    if ( musicTrackManager.getCurrentTrackPlaybackMode() == PlaybackMode::RESUME_AND_PLAY_INFINITE ) {
        currentTrack->setPosition( currentTrack->getPosition() + musicTrackManager.getCurrentTrackPosition() );
    }
    // We either shouldn't (PLAY_ONCE) or can't (REWIND_AND_PLAY_INFINITE) reliably calculate the
    // current playback position, let's reset it to zero
    else {
        currentTrack->setPosition( 0 );
    }

    musicTrackManager.resetCurrentTrack();
}

bool Music::isPlaying()
{
    const std::scoped_lock<std::recursive_mutex> lock( audioMutex );

    return !musicTrackManager.getCurrentTrack().expired() && Mix_PlayingMusic();
}

void Music::SetMidiSoundFonts( const ListFiles & files )
{
    const std::scoped_lock<std::recursive_mutex> lock( audioMutex );

    if ( !isInitialized ) {
        return;
    }

    std::string filePaths;

    for ( const std::string & file : files ) {
        filePaths.append( file );
        filePaths.push_back( ';' );
    }

    // Remove the last semicolon
    if ( !filePaths.empty() ) {
        assert( filePaths.back() == ';' );

        filePaths.pop_back();
    }

    if ( Mix_SetSoundFonts( System::encLocalToUTF8( filePaths ).c_str() ) == 0 ) {
        ERROR_LOG( "Failed to set MIDI SoundFonts using paths " << filePaths << ". The error: " << Mix_GetError() )
    }
}<|MERGE_RESOLUTION|>--- conflicted
+++ resolved
@@ -73,13 +73,8 @@
         // Notice: Value 22050 causes music distortion on Windows.
         int frequency = 44100;
 #endif
-<<<<<<< HEAD
-        uint16_t format = AUDIO_S16SYS;
-
-=======
         // Signed 16-bit samples with platform-dependent byte order
         uint16_t format = AUDIO_S16SYS;
->>>>>>> b0d1dddb
         // Stereo audio support
         int channels = 2;
 #if defined( ANDROID )
