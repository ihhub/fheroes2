/***************************************************************************
 *   fheroes2: https://github.com/ihhub/fheroes2                           *
 *   Copyright (C) 2020 - 2024                                             *
 *                                                                         *
 *   This program is free software; you can redistribute it and/or modify  *
 *   it under the terms of the GNU General Public License as published by  *
 *   the Free Software Foundation; either version 2 of the License, or     *
 *   (at your option) any later version.                                   *
 *                                                                         *
 *   This program is distributed in the hope that it will be useful,       *
 *   but WITHOUT ANY WARRANTY; without even the implied warranty of        *
 *   MERCHANTABILITY or FITNESS FOR A PARTICULAR PURPOSE.  See the         *
 *   GNU General Public License for more details.                          *
 *                                                                         *
 *   You should have received a copy of the GNU General Public License     *
 *   along with this program; if not, write to the                         *
 *   Free Software Foundation, Inc.,                                       *
 *   59 Temple Place - Suite 330, Boston, MA  02111-1307, USA.             *
 ***************************************************************************/
#pragma once

#include <cassert>
#include <cstdint>
#include <memory>
#include <utility>
#include <vector>

#include "math_base.h"

namespace fheroes2
{
    // Image always contains an image layer and if image is not a single-layer then also a transform layer.
    // - image layer contains visible pixels which are copy to a destination image
    // - transform layer is used to apply some transformation to an image on which we draw the current one. For example, shadowing
    class Image
    {
    public:
        Image() = default;
        Image( const int32_t width_, const int32_t height_ );
        Image( const Image & image_ );
        Image( Image && image_ ) noexcept;

        virtual ~Image() = default;

        Image & operator=( const Image & image_ );
        Image & operator=( Image && image_ ) noexcept;

        virtual void resize( const int32_t width_, const int32_t height_ );

        // It's safe to cast to uint32_t as width and height are always >= 0
        int32_t width() const
        {
            return _width;
        }

        int32_t height() const
        {
            return _height;
        }

        virtual uint8_t * image();

        virtual const uint8_t * image() const;

        uint8_t * transform()
        {
            // Why do you want to get transform layer from the single-layer image?
            assert( !_singleLayer );

            return _data.get() + width() * height();
        }

        const uint8_t * transform() const
        {
            // Why do you want to get transform layer from the single-layer image?
            assert( !_singleLayer );

            return _data.get() + width() * height();
        }

        bool empty() const
        {
            return !_data;
        }

<<<<<<< HEAD
        // Set all data in the image layer to 0 and make double-layer images fully transparent (transform layer is set to 1).
        void reset();

        // Make the image empty.
        void clear();
=======
        void reset(); // makes image fully transparent (transform layer is set to 1)

        void clear(); // makes the image empty
>>>>>>> 9e2b242d

        // Fill 'image' layer with given value, setting the double-layer images 'transform' layer to 0.
        void fill( const uint8_t value );

<<<<<<< HEAD
        // This is an indicator for image processing functions.
        // The single-layer image can not contain transform layer so this layer is never accessed for such images.
=======
        // This is an optional indicator for image processing functions.
        // The whole image still consists of 2 layers but transform layer might be ignored in computations
>>>>>>> 9e2b242d
        bool singleLayer() const
        {
            return _singleLayer;
        }

        // BE CAREFUL! This method disables transform layer usage. Use only for display / video related images which are for end rendering purposes!
        // The name of this method starts from _ on purpose to do not mix with other public methods.
        void _disableTransformLayer()
        {
            _singleLayer = true;
        }

    private:
        void copy( const Image & image );

        int32_t _width{ 0 };
        int32_t _height{ 0 };
        std::unique_ptr<uint8_t[]> _data; // holds 2 image layers

        // Only for images which are not used for any other operations except displaying on screen.
        bool _singleLayer{ false };
    };

    class Sprite : public Image
    {
    public:
        Sprite() = default;
        Sprite( const int32_t width_, const int32_t height_, const int32_t x_ = 0, const int32_t y_ = 0 );
        Sprite( const Image & image, const int32_t x_ = 0, const int32_t y_ = 0 );
        Sprite( const Sprite & sprite ) = default;
        Sprite( Sprite && sprite ) noexcept;

        ~Sprite() override = default;

        Sprite & operator=( const Sprite & sprite );
        Sprite & operator=( Sprite && sprite ) noexcept;

        int32_t x() const
        {
            return _x;
        }

        int32_t y() const
        {
            return _y;
        }

        virtual void setPosition( const int32_t x_, const int32_t y_ );

    private:
        int32_t _x{ 0 };
        int32_t _y{ 0 };
    };

    // This class is used in situations when we draw a window within another window
    class ImageRestorer
    {
    public:
        explicit ImageRestorer( Image & image );
        ImageRestorer( Image & image, const int32_t x_, const int32_t y_, const int32_t width, const int32_t height );

        ImageRestorer( const ImageRestorer & ) = delete;

        // Restores the original image if necessary, see the implementation for details
        ~ImageRestorer();

        void update( const int32_t x_, const int32_t y_, const int32_t width, const int32_t height );

        int32_t x() const
        {
            return _x;
        }

        int32_t y() const
        {
            return _y;
        }

        int32_t width() const
        {
            return _width;
        }

        int32_t height() const
        {
            return _height;
        }

        Rect rect() const
        {
            return { _x, _y, _width, _height };
        }

        void restore();

        void reset()
        {
            _isRestored = true;
        }

    private:
        Image & _image;
        Image _copy;

        int32_t _x{ 0 };
        int32_t _y{ 0 };
        int32_t _width{ 0 };
        int32_t _height{ 0 };

        void _updateRoi();

        bool _isRestored{ false };
    };

    // Apply shadow that gradually reduces strength using 'in' image shape. Shadow is applied to the 'out' image.
    void addGradientShadow( const Sprite & in, Image & out, const Point & outPos, const Point & shadowOffset );

    // Generates a new image with a shadow of the shape of existing image. Shadow must have only (-x, +y) offset.
    Sprite addShadow( const Sprite & in, const Point & shadowOffset, const uint8_t transformId );

    // Replace a particular pixel value by transparency value (transform layer value will be 1)
    void AddTransparency( Image & image, const uint8_t valueToReplace );

    // make sure that output image's transform layer doesn't have skipping values (transform == 1)
    void AlphaBlit( const Image & in, Image & out, const uint8_t alphaValue, const bool flip = false );
    void AlphaBlit( const Image & in, Image & out, int32_t outX, int32_t outY, const uint8_t alphaValue, const bool flip = false );
    void AlphaBlit( const Image & in, int32_t inX, int32_t inY, Image & out, int32_t outX, int32_t outY, int32_t width, int32_t height, const uint8_t alphaValue,
                    const bool flip = false );

    // apply palette only for image layer, it doesn't affect transform part
    void ApplyPalette( Image & image, const std::vector<uint8_t> & palette );
    void ApplyPalette( const Image & in, Image & out, const std::vector<uint8_t> & palette );
    void ApplyPalette( Image & image, const uint8_t paletteId );
    void ApplyPalette( const Image & in, Image & out, const uint8_t paletteId );
    void ApplyPalette( const Image & in, int32_t inX, int32_t inY, Image & out, int32_t outX, int32_t outY, int32_t width, int32_t height, uint8_t paletteId );
    void ApplyPalette( const Image & in, int32_t inX, int32_t inY, Image & out, int32_t outX, int32_t outY, int32_t width, int32_t height,
                       const std::vector<uint8_t> & palette );

    void ApplyAlpha( const Image & in, Image & out, const uint8_t alpha );
    void ApplyAlpha( const Image & in, int32_t inX, int32_t inY, Image & out, int32_t outX, int32_t outY, int32_t width, int32_t height, const uint8_t alpha );

    void ApplyTransform( Image & image, int32_t x, int32_t y, int32_t width, int32_t height, const uint8_t transformId );

    // draw one image onto another
    void Blit( const Image & in, Image & out, const bool flip = false );
    void Blit( const Image & in, Image & out, int32_t outX, int32_t outY, const bool flip = false );
    void Blit( const Image & in, int32_t inX, int32_t inY, Image & out, int32_t outX, int32_t outY, int32_t width, int32_t height, const bool flip = false );

    // inPos must contain non-negative values
    void Blit( const Image & in, const Point & inPos, Image & out, const Point & outPos, const Size & size, bool flip = false );

    void Copy( const Image & in, Image & out );
    void Copy( const Image & in, int32_t inX, int32_t inY, Image & out, const Rect & outRoi );
    void Copy( const Image & in, int32_t inX, int32_t inY, Image & out, int32_t outX, int32_t outY, int32_t width, int32_t height );

    // Copies transform the layer from in to out. Both images must be of the same size.
    void CopyTransformLayer( const Image & in, Image & out );

    Sprite CreateContour( const Image & image, const uint8_t value );

    // Make a transition to "in" image from left to right or vertically - from top to bottom using dithering (https://en.wikipedia.org/wiki/Dither).
    // The direction of transition can be reversed.
    void CreateDitheringTransition( const Image & in, int32_t inX, int32_t inY, Image & out, int32_t outX, int32_t outY, int32_t width, int32_t height,
                                    const bool isVertical, const bool isReverse );

    Sprite Crop( const Image & image, int32_t x, int32_t y, int32_t width, int32_t height );

    // skipFactor is responsible for non-solid line. You can interpret it as skip every N pixel
    void DrawBorder( Image & image, const uint8_t value, const uint32_t skipFactor = 0 );

    // roi is an optional parameter when you need to draw in a small than image area
    void DrawLine( Image & image, const Point & start, const Point & end, const uint8_t value, const Rect & roi = Rect() );

    void DrawRect( Image & image, const Rect & roi, const uint8_t value );

    void DivideImageBySquares( const Point & spriteOffset, const Image & original, const int32_t squareSize, std::vector<Point> & outputSquareId,
                               std::vector<std::pair<Point, Rect>> & outputImageInfo );

    // Every image in the array must be the same size. Make sure that pointers aren't nullptr!
    Image ExtractCommonPattern( const std::vector<const Image *> & input );

    // Please use GetColorId function if you want to use an RGB value
    void Fill( Image & image, int32_t x, int32_t y, int32_t width, int32_t height, const uint8_t colorId );

    void FillTransform( Image & image, int32_t x, int32_t y, int32_t width, int32_t height, const uint8_t transformId );

    Image FilterOnePixelNoise( const Image & input );

    bool FitToRoi( const Image & in, Point & inPos, const Image & out, Point & outPos, Size & outputSize, const Rect & outputRoi );

    Image Flip( const Image & in, const bool horizontally, const bool vertically );
    void Flip( const Image & in, int32_t inX, int32_t inY, Image & out, int32_t outX, int32_t outY, int32_t width, int32_t height, const bool horizontally,
               const bool vertically );

    // Return ROI with pixels which are not skipped and not used for shadow creation. 1 is to skip, 2 - 5 types of shadows
    Rect GetActiveROI( const Image & image, const uint8_t minTransformValue = 6 );

    // Returns a closest color ID from the original game's palette
    uint8_t GetColorId( const uint8_t red, const uint8_t green, const uint8_t blue );

    std::vector<uint8_t> getTransformTable( const Image & in, const Image & out, int32_t x, int32_t y, int32_t width, int32_t height );

    Sprite makeShadow( const Sprite & in, const Point & shadowOffset, const uint8_t transformId );

    void MaskTransformLayer( const Image & mask, int32_t maskX, int32_t maskY, Image & out, int32_t outX, int32_t outY, int32_t width, int32_t height );

    // This function does NOT check transform layer. If you intent to replace few colors at the same image please use ApplyPalette to be more efficient.
    void ReplaceColorId( Image & image, const uint8_t oldColorId, const uint8_t newColorId );

    // Use this function only when you need to convert pixel value into transform layer
    void ReplaceColorIdByTransformId( Image & image, const uint8_t colorId, const uint8_t transformId );

    // Use this function only when you need to convert transform value into non-transparent pixel with the given color.
    void ReplaceTransformIdByColorId( Image & image, const uint8_t transformId, const uint8_t colorId );

    void Resize( const Image & in, Image & out );

    void Resize( const Image & in, const int32_t inX, const int32_t inY, const int32_t widthRoiIn, const int32_t heightRoiIn, Image & out, const int32_t outX,
                 const int32_t outY, const int32_t widthRoiOut, const int32_t heightRoiOut );

    // Please use value from the main palette only
    void SetPixel( Image & image, const int32_t x, const int32_t y, const uint8_t value );

    void SetPixel( Image & image, const std::vector<Point> & points, const uint8_t value );

    // Please set value not bigger than 13!
    void SetTransformPixel( Image & image, const int32_t x, const int32_t y, const uint8_t value );

    Image Stretch( const Image & in, int32_t inX, int32_t inY, int32_t widthIn, int32_t heightIn, const int32_t widthOut, const int32_t heightOut );

    void SubpixelResize( const Image & in, Image & out );

    void SubpixelResize( const Image & in, const int32_t inX, const int32_t inY, const int32_t widthRoiIn, const int32_t heightRoiIn, Image & out, const int32_t outX,
                         const int32_t outY, const int32_t widthRoiOut, const int32_t heightRoiOut );

    void Transpose( const Image & in, Image & out );

    void updateShadow( Image & image, const Point & shadowOffset, const uint8_t transformId, const bool connectCorners );
}<|MERGE_RESOLUTION|>--- conflicted
+++ resolved
@@ -83,28 +83,17 @@
             return !_data;
         }
 
-<<<<<<< HEAD
         // Set all data in the image layer to 0 and make double-layer images fully transparent (transform layer is set to 1).
         void reset();
 
         // Make the image empty.
         void clear();
-=======
-        void reset(); // makes image fully transparent (transform layer is set to 1)
-
-        void clear(); // makes the image empty
->>>>>>> 9e2b242d
 
         // Fill 'image' layer with given value, setting the double-layer images 'transform' layer to 0.
         void fill( const uint8_t value );
 
-<<<<<<< HEAD
         // This is an indicator for image processing functions.
         // The single-layer image can not contain transform layer so this layer is never accessed for such images.
-=======
-        // This is an optional indicator for image processing functions.
-        // The whole image still consists of 2 layers but transform layer might be ignored in computations
->>>>>>> 9e2b242d
         bool singleLayer() const
         {
             return _singleLayer;
