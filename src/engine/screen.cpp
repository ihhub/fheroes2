/***************************************************************************
 *   fheroes2: https://github.com/ihhub/fheroes2                           *
 *   Copyright (C) 2020 - 2023                                             *
 *                                                                         *
 *   This program is free software; you can redistribute it and/or modify  *
 *   it under the terms of the GNU General Public License as published by  *
 *   the Free Software Foundation; either version 2 of the License, or     *
 *   (at your option) any later version.                                   *
 *                                                                         *
 *   This program is distributed in the hope that it will be useful,       *
 *   but WITHOUT ANY WARRANTY; without even the implied warranty of        *
 *   MERCHANTABILITY or FITNESS FOR A PARTICULAR PURPOSE.  See the         *
 *   GNU General Public License for more details.                          *
 *                                                                         *
 *   You should have received a copy of the GNU General Public License     *
 *   along with this program; if not, write to the                         *
 *   Free Software Foundation, Inc.,                                       *
 *   59 Temple Place - Suite 330, Boston, MA  02111-1307, USA.             *
 ***************************************************************************/

#include <algorithm>
#include <cassert>
#include <cmath>
#include <cstdint>
#include <cstring>
#include <iterator>
#include <ostream>
#include <set>
#include <utility>

#include <SDL_error.h>
#include <SDL_stdinc.h>
#include <SDL_version.h>
#include <SDL_video.h>

#if SDL_VERSION_ATLEAST( 2, 0, 0 )
#include <SDL_events.h>
#include <SDL_hints.h>
#include <SDL_mouse.h>
#include <SDL_pixels.h>
#include <SDL_rect.h>
#include <SDL_render.h>
#include <SDL_surface.h>
#else
#include <SDL_active.h>
#endif

#if defined( TARGET_PS_VITA )
#include <vita2d.h>
#endif

#include "image_palette.h"
#include "logging.h"
#include "screen.h"
#include "tools.h"

namespace
{
    // Returns nearest screen supported resolution
    fheroes2::ResolutionInfo GetNearestResolution( fheroes2::ResolutionInfo resolutionInfo, const std::vector<fheroes2::ResolutionInfo> & resolutions )
    {
        if ( resolutions.empty() ) {
            return resolutionInfo;
        }

        if ( resolutionInfo.width < 1 )
            resolutionInfo.width = 1;
        if ( resolutionInfo.height < 1 )
            resolutionInfo.height = 1;
        if ( resolutionInfo.scale < 1 )
            resolutionInfo.scale = 1;

        const double x = resolutionInfo.width;
        const double y = resolutionInfo.height;
        const double scale = resolutionInfo.scale;

        std::vector<double> similarity( resolutions.size(), 0 );
        for ( size_t i = 0; i < resolutions.size(); ++i ) {
            similarity[i] = std::fabs( resolutions[i].width - x ) / x + std::fabs( resolutions[i].height - y ) / y + std::fabs( resolutions[i].scale - scale ) / scale;
        }

        const std::vector<double>::difference_type id = std::distance( similarity.begin(), std::min_element( similarity.begin(), similarity.end() ) );

        return resolutions[id];
    }

    bool SortResolutions( const fheroes2::ResolutionInfo & first, const fheroes2::ResolutionInfo & second )
    {
        return std::tie( first.width, first.height, first.scale ) > std::tie( second.width, second.height, second.scale );
    }

    bool IsLowerThanDefaultRes( const fheroes2::ResolutionInfo & value )
    {
        return value.width < fheroes2::Display::DEFAULT_WIDTH || value.height < fheroes2::Display::DEFAULT_HEIGHT;
    }

    std::set<fheroes2::ResolutionInfo> FilterResolutions( const std::set<fheroes2::ResolutionInfo> & resolutionSet )
    {
        static_assert( fheroes2::Display::DEFAULT_WIDTH == 640 && fheroes2::Display::DEFAULT_HEIGHT == 480, "Default resolution must be 640 x 480" );

        if ( resolutionSet.empty() ) {
            return { { fheroes2::Display::DEFAULT_WIDTH, fheroes2::Display::DEFAULT_HEIGHT, 1 } };
        }

        std::vector<fheroes2::ResolutionInfo> resolutions( resolutionSet.begin(), resolutionSet.end() );
        std::sort( resolutions.begin(), resolutions.end(), SortResolutions );

        // Remove all resolutions lower than the original.
        resolutions.erase( std::remove_if( resolutions.begin(), resolutions.end(), IsLowerThanDefaultRes ), resolutions.end() );

        if ( resolutions.empty() ) {
            return { { fheroes2::Display::DEFAULT_WIDTH, fheroes2::Display::DEFAULT_HEIGHT, 1 } };
        }

        // Some operating systems do not work well with SDL so they return very limited number of high resolutions.
        // Populate missing resolutions into the list.
        const std::set<fheroes2::ResolutionInfo> possibleResolutions
            = { { 640, 480, 1 },   { 800, 600, 1 },  { 1024, 768, 1 },  { 1152, 864, 1 }, { 1280, 600, 1 }, { 1280, 720, 1 },  { 1280, 768, 1 }, { 1280, 960, 1 },
                { 1280, 1024, 1 }, { 1360, 768, 1 }, { 1400, 1050, 1 }, { 1440, 900, 1 }, { 1600, 900, 1 }, { 1680, 1050, 1 }, { 1920, 1080, 1 } };

        const fheroes2::ResolutionInfo lowestResolution = resolutions.back();
        for ( const fheroes2::ResolutionInfo & resolution : possibleResolutions ) {
            if ( lowestResolution.width < resolution.width || lowestResolution.height < resolution.height || resolution == lowestResolution ) {
                continue;
            }
            resolutions.emplace_back( resolution );
        }

#if SDL_VERSION_ATLEAST( 2, 0, 0 )
        // Scaling is available only on SDL 2.
        if ( resolutions.size() < 2 ) {
            return { resolutions.begin(), resolutions.end() };
        }

        std::sort( resolutions.begin(), resolutions.end(), SortResolutions );

        // Add resolutions with scale factor. No need to run through the newly added elements so we remember the size of the array.
        const size_t resolutionCountBefore = resolutions.size();

        // Since all resolutions are sorted then the first resolution (which is the highest) cannot have any scale factor.
        for ( size_t currentId = resolutionCountBefore - 1; currentId > 0; --currentId ) {
            assert( resolutions[currentId].width > 0 && resolutions[currentId].height > 0 );

            for ( size_t biggerId = currentId - 1;; ) {
                assert( resolutions[biggerId].width > 0 && resolutions[biggerId].height > 0 );

                if ( ( resolutions[biggerId].width % resolutions[currentId].width ) == 0 && ( resolutions[biggerId].height % resolutions[currentId].height ) == 0
                     && ( resolutions[biggerId].width / resolutions[currentId].width ) == ( resolutions[biggerId].height / resolutions[currentId].height ) ) {
                    resolutions.emplace_back( resolutions[currentId].width, resolutions[currentId].height, resolutions[biggerId].width / resolutions[currentId].width );
                }

                if ( biggerId == 0 ) {
                    break;
                }

                --biggerId;
            }
        }
#endif

        return { resolutions.begin(), resolutions.end() };
    }

    std::vector<uint8_t> StandardPaletteIndexes()
    {
        std::vector<uint8_t> indexes( 256 );
        for ( uint32_t i = 0; i < 256; ++i ) {
            indexes[i] = static_cast<uint8_t>( i );
        }
        return indexes;
    }

    const uint8_t * PALPalette( const bool forceDefaultPaletteUpdate = false )
    {
        static std::vector<uint8_t> palette;
        if ( palette.empty() || forceDefaultPaletteUpdate ) {
            const uint8_t * gamePalette = fheroes2::getGamePalette();

            palette.resize( 256 * 3 );
            for ( size_t i = 0; i < palette.size(); ++i ) {
                palette[i] = gamePalette[i] << 2;
            }
        }

        return palette.data();
    }

    bool getActiveArea( fheroes2::Rect & roi, const int32_t width, const int32_t height )
    {
        if ( roi.width <= 0 || roi.height <= 0 || roi.x >= width || roi.y >= height )
            return false;

        if ( roi.x < 0 ) {
            const int32_t offsetX = -roi.x;
            if ( offsetX >= roi.width )
                return false;

            roi.x = 0;
            roi.width -= offsetX;
        }

        if ( roi.y < 0 ) {
            const int32_t offsetY = -roi.y;
            if ( offsetY >= roi.height )
                return false;

            roi.y = 0;
            roi.height -= offsetY;
        }

        if ( roi.x + roi.width > width ) {
            const int32_t offsetX = roi.x + roi.width - width;
            if ( offsetX >= roi.width )
                return false;
            roi.width -= offsetX;
        }

        if ( roi.y + roi.height > height ) {
            const int32_t offsetY = roi.y + roi.height - height;
            if ( offsetY >= roi.height )
                return false;
            roi.height -= offsetY;
        }

        return true;
    }

    const uint8_t * currentPalette = PALPalette();

// If SDL library is used
#if !defined( TARGET_PS_VITA )
    class BaseSDLRenderer
    {
    protected:
        std::vector<uint32_t> _palette32Bit;
        std::vector<SDL_Color> _palette8Bit;

        void copyImageToSurface( const fheroes2::Image & image, SDL_Surface * surface, const fheroes2::Rect & roi )
        {
            assert( surface != nullptr && !image.empty() );

            if ( SDL_MUSTLOCK( surface ) ) {
                const int returnCode = SDL_LockSurface( surface );
                if ( returnCode < 0 ) {
                    ERROR_LOG( "Failed to lock surface. The error value: " << returnCode << ", description: " << SDL_GetError() )
                }
            }

            const int32_t imageWidth = image.width();
            const int32_t imageHeight = image.height();

            const bool fullFrame = ( roi.width == imageWidth ) && ( roi.height == imageHeight );

            const uint8_t * imageIn = image.image();

            if ( fullFrame ) {
                if ( surface->format->BitsPerPixel == 32 ) {
                    uint32_t * out = static_cast<uint32_t *>( surface->pixels );
                    const uint32_t * outEnd = out + imageWidth * imageHeight;
                    const uint8_t * in = imageIn;
                    const uint32_t * transform = _palette32Bit.data();

                    for ( ; out != outEnd; ++out, ++in )
                        *out = *( transform + *in );
                }
                else if ( surface->format->BitsPerPixel == 8 ) {
                    if ( surface->pixels != imageIn ) {
                        if ( imageWidth % 4 != 0 ) {
                            const int32_t screenWidth = ( imageWidth / 4 ) * 4 + 4;
                            for ( int32_t i = 0; i < imageHeight; ++i ) {
                                memcpy( static_cast<uint8_t *>( surface->pixels ) + screenWidth * i, imageIn + imageWidth * i, static_cast<size_t>( imageWidth ) );
                            }
                        }
                        else {
                            memcpy( surface->pixels, imageIn, static_cast<size_t>( imageWidth * imageHeight ) );
                        }
                    }
                }
            }
            else {
                if ( surface->format->BitsPerPixel == 32 ) {
                    uint32_t * outY = static_cast<uint32_t *>( surface->pixels );
                    const uint32_t * outYEnd = outY + imageWidth * roi.height;
                    const uint8_t * inY = imageIn + roi.x + roi.y * imageWidth;
                    const uint32_t * transform = _palette32Bit.data();

                    for ( ; outY != outYEnd; outY += imageWidth, inY += imageWidth ) {
                        uint32_t * outX = outY;
                        const uint32_t * outXEnd = outX + roi.width;
                        const uint8_t * inX = inY;

                        for ( ; outX != outXEnd; ++outX, ++inX )
                            *outX = *( transform + *inX );
                    }
                }
                else if ( surface->format->BitsPerPixel == 8 ) {
                    if ( surface->pixels != imageIn ) {
                        const int32_t screenWidth = ( imageWidth / 4 ) * 4 + 4;
                        const int32_t screenOffset = roi.x + roi.y * screenWidth;
                        const int32_t imageOffset = roi.x + roi.y * imageWidth;
                        for ( int32_t i = 0; i < roi.height; ++i ) {
                            memcpy( static_cast<uint8_t *>( surface->pixels ) + screenWidth * i + screenOffset, imageIn + imageOffset + imageWidth * i,
                                    static_cast<size_t>( roi.width ) );
                        }
                    }
                }
            }

            if ( SDL_MUSTLOCK( surface ) )
                SDL_UnlockSurface( surface );
        }

        void generatePalette( const std::vector<uint8_t> & colorIds, const SDL_Surface * surface )
        {
            assert( surface != nullptr );

            if ( surface->format->BitsPerPixel == 32 ) {
                _palette32Bit.resize( 256u );

                if ( surface->format->Amask > 0 ) {
                    for ( size_t i = 0; i < 256u; ++i ) {
                        const uint8_t * value = currentPalette + colorIds[i] * 3;
                        _palette32Bit[i] = SDL_MapRGBA( surface->format, *value, *( value + 1 ), *( value + 2 ), 255 );
                    }
                }
                else {
                    for ( size_t i = 0; i < 256u; ++i ) {
                        const uint8_t * value = currentPalette + colorIds[i] * 3;
                        _palette32Bit[i] = SDL_MapRGB( surface->format, *value, *( value + 1 ), *( value + 2 ) );
                    }
                }
            }
            else if ( surface->format->BitsPerPixel == 8 ) {
                _palette8Bit.resize( 256 );
                for ( uint32_t i = 0; i < 256; ++i ) {
                    const uint8_t * value = currentPalette + colorIds[i] * 3;
                    SDL_Color & col = _palette8Bit[i];

                    col.r = *value;
                    col.g = *( value + 1 );
                    col.b = *( value + 2 );
                }
            }
            else {
                // This is unsupported format. Please implement it.
                assert( 0 );
            }
        }

        SDL_Surface * generateIconSurface( const fheroes2::Image & icon )
        {
            SDL_Surface * surface = SDL_CreateRGBSurface( 0, icon.width(), icon.height(), 32, 0xFF, 0xFF00, 0xFF0000, 0xFF000000 );
            if ( surface == nullptr ) {
                ERROR_LOG( "Failed to create a surface of " << icon.width() << " x " << icon.height() << " size for cursor. The error: " << SDL_GetError() )
                return nullptr;
            }

            const uint32_t width = icon.width();
            const uint32_t height = icon.height();

            uint32_t * out = static_cast<uint32_t *>( surface->pixels );
            const uint32_t * outEnd = out + width * height;
            const uint8_t * in = icon.image();
            const uint8_t * transform = icon.transform();

            if ( surface->format->Amask > 0 ) {
                for ( ; out != outEnd; ++out, ++in, ++transform ) {
                    if ( *transform == 0 ) {
                        const uint8_t * value = currentPalette + *in * 3;
                        *out = SDL_MapRGBA( surface->format, *value, *( value + 1 ), *( value + 2 ), 255 );
                    }
                }
            }
            else {
                for ( ; out != outEnd; ++out, ++in, ++transform ) {
                    if ( *transform == 0 ) {
                        const uint8_t * value = currentPalette + *in * 3;
                        *out = SDL_MapRGB( surface->format, *value, *( value + 1 ), *( value + 2 ) );
                    }
                    else {
                        *out = SDL_MapRGB( surface->format, 0, 0, 0 );
                    }
                }
            }

            return surface;
        }
    };
#endif
}

namespace
{
#if SDL_VERSION_ATLEAST( 2, 0, 0 )
    class RenderCursor final : public fheroes2::Cursor
    {
    public:
        RenderCursor( const RenderCursor & ) = delete;

        ~RenderCursor() override
        {
            clear();
        }

        RenderCursor & operator=( const RenderCursor & ) = delete;

        void show( const bool enable ) override
        {
            fheroes2::Cursor::show( enable );

            if ( !_emulation ) {
                SDL_ShowCursor( _show ? SDL_ENABLE : SDL_DISABLE );
            }
        }

        bool isVisible() const override
        {
            if ( _emulation )
                return fheroes2::Cursor::isVisible();
            else
                return fheroes2::Cursor::isVisible() && ( SDL_ShowCursor( SDL_QUERY ) == SDL_ENABLE );
        }

        void update( const fheroes2::Image & image, int32_t offsetX, int32_t offsetY ) override
        {
            if ( image.empty() ) {
                // What are you trying to do? Set an invisible cursor? Use hide() method!
                assert( 0 );
                return;
            }

            if ( _emulation ) {
                fheroes2::Cursor::update( image, offsetX, offsetY );
                return;
            }

            SDL_Surface * surface = SDL_CreateRGBSurface( 0, image.width(), image.height(), 32, 0xFF, 0xFF00, 0xFF0000, 0xFF000000 );
            if ( surface == nullptr ) {
                ERROR_LOG( "Failed to create a surface of " << image.width() << " x " << image.height() << " size for cursor. The error: " << SDL_GetError() )
                return;
            }

            const uint32_t width = image.width();
            const uint32_t height = image.height();

            uint32_t * out = static_cast<uint32_t *>( surface->pixels );
            const uint32_t * outEnd = out + width * height;
            const uint8_t * in = image.image();
            const uint8_t * transform = image.transform();

            if ( surface->format->Amask > 0 ) {
                for ( ; out != outEnd; ++out, ++in, ++transform ) {
                    if ( *transform == 0 ) {
                        const uint8_t * value = currentPalette + *in * 3;
                        *out = SDL_MapRGBA( surface->format, *value, *( value + 1 ), *( value + 2 ), 255 );
                    }
                    else if ( *transform > 1 ) {
                        // SDL2 uses RGBA image on OS level separately from frame rendering.
                        // Here we are trying to simulate cursor's shadow as close as possible to the original game.
                        *out = SDL_MapRGBA( surface->format, 0, 0, 0, 64 );
                    }
                }
            }
            else {
                for ( ; out != outEnd; ++out, ++in, ++transform ) {
                    if ( *transform == 0 ) {
                        const uint8_t * value = currentPalette + *in * 3;
                        *out = SDL_MapRGB( surface->format, *value, *( value + 1 ), *( value + 2 ) );
                    }
                    else {
                        *out = SDL_MapRGB( surface->format, 0, 0, 0 );
                    }
                }
            }

            SDL_Cursor * tempCursor = SDL_CreateColorCursor( surface, offsetX, offsetY );
            if ( tempCursor == nullptr ) {
                ERROR_LOG( "Failed to create a cursor. The error description: " << SDL_GetError() )
            }
            else {
                SDL_SetCursor( tempCursor );
            }

            const int returnCode = SDL_ShowCursor( _show ? SDL_ENABLE : SDL_DISABLE );
            if ( returnCode < 0 ) {
                ERROR_LOG( "Failed to set cursor state. The error value: " << returnCode << ", description: " << SDL_GetError() )
            }
            SDL_FreeSurface( surface );

            if ( tempCursor != nullptr ) {
                clear();
                std::swap( _cursor, tempCursor );
            }
        }

        void enableSoftwareEmulation( const bool enable ) override
        {
            if ( enable == _emulation )
                return;

            if ( enable ) {
                clear();

                const int returnCode = SDL_ShowCursor( SDL_DISABLE );
                if ( returnCode < 0 ) {
                    ERROR_LOG( "Failed to disable cursor. The error value: " << returnCode << ", description: " << SDL_GetError() )
                }

                _emulation = true;
            }
            else {
                const int returnCode = SDL_ShowCursor( _show ? SDL_ENABLE : SDL_DISABLE );
                if ( returnCode < 0 ) {
                    ERROR_LOG( "Failed to set cursor state. The error value: " << returnCode << ", description: " << SDL_GetError() )
                }

                _emulation = false;
            }

            if ( _cursorUpdater != nullptr )
                _cursorUpdater();
        }

        static RenderCursor * create()
        {
            return new RenderCursor;
        }

    protected:
        RenderCursor()
            : _cursor( nullptr )
        {
            // SDL 2 handles mouse properly without any emulation.
            _emulation = false;

            const int returnCode = SDL_ShowCursor( _show ? SDL_ENABLE : SDL_DISABLE );
            if ( returnCode < 0 ) {
                ERROR_LOG( "Failed to set cursor state. The error value: " << returnCode << ", description: " << SDL_GetError() )
            }
        }

    private:
        SDL_Cursor * _cursor;

        void clear()
        {
            if ( _cursor != nullptr ) {
                SDL_FreeCursor( _cursor );
                _cursor = nullptr;
            }
        }
    };
#else
    // SDL 1 doesn't support hardware level cursor.
    class RenderCursor final : public fheroes2::Cursor
    {
    public:
        RenderCursor() = default;

        RenderCursor( const RenderCursor & ) = delete;

        RenderCursor & operator=( const RenderCursor & ) = delete;

        static RenderCursor * create()
        {
            return new RenderCursor;
        }
    };
#endif
}

namespace
{
#if defined( TARGET_PS_VITA )
    class RenderEngine final : public fheroes2::BaseRenderEngine
    {
    public:
        RenderEngine( const RenderEngine & ) = delete;

        ~RenderEngine() override
        {
            clear();
        }

        RenderEngine & operator=( const RenderEngine & ) = delete;

        void toggleFullScreen() override
        {
            BaseRenderEngine::toggleFullScreen();

            const fheroes2::Display & display = fheroes2::Display::instance();
            _calculateScreenScaling( display.width(), display.height(), isFullScreen() );
        }

        static RenderEngine * create()
        {
            return new RenderEngine;
        }

        fheroes2::Rect getActiveWindowROI() const override
        {
            return _destRect;
        }

        fheroes2::Size getCurrentScreenResolution() const override
        {
            return { VITA_FULLSCREEN_WIDTH, VITA_FULLSCREEN_HEIGHT };
        }

        std::vector<fheroes2::ResolutionInfo> getAvailableResolutions() const override
        {
            static std::vector<fheroes2::ResolutionInfo> filteredResolutions;

            if ( filteredResolutions.empty() ) {
                std::set<fheroes2::ResolutionInfo> resolutionSet;
                resolutionSet.emplace( fheroes2::Display::DEFAULT_WIDTH, fheroes2::Display::DEFAULT_HEIGHT, 1 );
                resolutionSet.emplace( VITA_ASPECT_CORRECTED_WIDTH, fheroes2::Display::DEFAULT_HEIGHT, 1 );
                resolutionSet.emplace( VITA_FULLSCREEN_WIDTH, VITA_FULLSCREEN_HEIGHT, 1 );
                resolutionSet = FilterResolutions( resolutionSet );

                filteredResolutions = { resolutionSet.rbegin(), resolutionSet.rend() };
            }

            return filteredResolutions;
        }

    protected:
        RenderEngine()
            : _window( nullptr )
            , _surface( nullptr )
            , _texBuffer( nullptr )
            , _palettedTexturePointer( nullptr )
        {
            // Do nothing.
        }

        enum : int32_t
        {
            VITA_FULLSCREEN_WIDTH = 960,
            VITA_FULLSCREEN_HEIGHT = 544,
            VITA_ASPECT_CORRECTED_WIDTH = 848
        };

        void clear() override
        {
            if ( _window != nullptr ) {
                SDL_DestroyWindow( _window );
                _window = nullptr;
            }

            if ( _surface != nullptr ) {
                SDL_FreeSurface( _surface );
                _surface = nullptr;
            }

            vita2d_fini();

            if ( _texBuffer != nullptr ) {
                vita2d_free_texture( _texBuffer );
                _texBuffer = nullptr;
            }
        }

        bool allocate( fheroes2::ResolutionInfo & resolutionInfo, bool isFullScreen ) override
        {
            clear();

            const std::vector<fheroes2::ResolutionInfo> resolutions = getAvailableResolutions();
            assert( !resolutions.empty() );
            if ( !resolutions.empty() ) {
                resolutionInfo = GetNearestResolution( resolutionInfo, resolutions );
            }

            vita2d_init();

            _window = SDL_CreateWindow( "", 0, 0, resolutionInfo.width, resolutionInfo.height, 0 );
            if ( _window == nullptr ) {
                clear();
                return false;
            }

            _surface = SDL_CreateRGBSurface( 0, 1, 1, 32, 0x000000ff, 0x0000ff00, 0x00ff0000, 0xff000000 );

            if ( _surface == nullptr || _surface->w <= 0 || _surface->h <= 0 ) {
                clear();
                return false;
            }

            vita2d_texture_set_alloc_memblock_type( SCE_KERNEL_MEMBLOCK_TYPE_USER_CDRAM_RW );
            _texBuffer = vita2d_create_empty_texture_format( resolutionInfo.width, resolutionInfo.height, SCE_GXM_TEXTURE_FORMAT_P8_ABGR );
            _palettedTexturePointer = static_cast<uint8_t *>( vita2d_texture_get_datap( _texBuffer ) );
            memset( _palettedTexturePointer, 0, resolutionInfo.width * resolutionInfo.height * sizeof( uint8_t ) );
            _createPalette();

<<<<<<< HEAD
            // screen scaling calculation
            _destRect.x = 0;
            _destRect.y = 0;
            _destRect.width = resolutionInfo.width;
            _destRect.height = resolutionInfo.height;

            if ( resolutionInfo.width != VITA_FULLSCREEN_WIDTH || resolutionInfo.height != VITA_FULLSCREEN_HEIGHT ) {
                if ( isFullScreen ) {
                    vita2d_texture_set_filters( _texBuffer, isNearestScaling() ? SCE_GXM_TEXTURE_FILTER_POINT : SCE_GXM_TEXTURE_FILTER_LINEAR,
                                                isNearestScaling() ? SCE_GXM_TEXTURE_FILTER_POINT : SCE_GXM_TEXTURE_FILTER_LINEAR );
                    if ( ( static_cast<float>( VITA_FULLSCREEN_WIDTH ) / VITA_FULLSCREEN_HEIGHT )
                         >= ( static_cast<float>( resolutionInfo.width ) / resolutionInfo.height ) ) {
                        const float scale = static_cast<float>( VITA_FULLSCREEN_HEIGHT ) / resolutionInfo.height;
                        _destRect.width = static_cast<int32_t>( static_cast<float>( resolutionInfo.width ) * scale );
                        _destRect.height = VITA_FULLSCREEN_HEIGHT;
                        _destRect.x = ( VITA_FULLSCREEN_WIDTH - _destRect.width ) / 2;
                    }
                    else {
                        const float scale = static_cast<float>( VITA_FULLSCREEN_WIDTH ) / resolutionInfo.width;
                        _destRect.width = VITA_FULLSCREEN_WIDTH;
                        _destRect.height = static_cast<int32_t>( static_cast<float>( resolutionInfo.height ) * scale );
                        _destRect.y = ( VITA_FULLSCREEN_HEIGHT - _destRect.height ) / 2;
                    }
                }
                else {
                    // center game area
                    _destRect.x = ( VITA_FULLSCREEN_WIDTH - resolutionInfo.width ) / 2;
                    _destRect.y = ( VITA_FULLSCREEN_HEIGHT - resolutionInfo.height ) / 2;
                }
            }
=======
            _calculateScreenScaling( width_, height_, isFullScreen );
>>>>>>> 120dd4e7

            return true;
        }

        void render( const fheroes2::Display & display, const fheroes2::Rect & roi ) override
        {
            (void)roi;

            if ( _texBuffer == nullptr )
                return;

            const int32_t width = display.width();
            const int32_t height = display.height();

            SDL_memcpy( _palettedTexturePointer, display.image(), width * height * sizeof( uint8_t ) );

            vita2d_start_drawing();
            vita2d_draw_rectangle( 0, 0, VITA_FULLSCREEN_WIDTH, VITA_FULLSCREEN_HEIGHT, 0xff000000 );
            vita2d_draw_texture_scale( _texBuffer, _destRect.x, _destRect.y, static_cast<float>( _destRect.width ) / width,
                                       static_cast<float>( _destRect.height ) / height );
            vita2d_end_drawing();
            vita2d_swap_buffers();
        }

        void updatePalette( const std::vector<uint8_t> & colorIds ) override
        {
            if ( _surface == nullptr || colorIds.size() != 256 || _texBuffer == nullptr )
                return;

            uint32_t palette32Bit[256u];

            for ( size_t i = 0; i < 256u; ++i ) {
                const uint8_t * value = currentPalette + colorIds[i] * 3;
                palette32Bit[i] = SDL_MapRGBA( _surface->format, *value, *( value + 1 ), *( value + 2 ), 255 );
            }

            memcpy( vita2d_texture_get_palette( _texBuffer ), palette32Bit, sizeof( uint32_t ) * 256 );
        }

        bool isMouseCursorActive() const override
        {
            return true;
        }

    private:
        SDL_Window * _window;
        SDL_Surface * _surface;
        vita2d_texture * _texBuffer;
        uint8_t * _palettedTexturePointer;
        fheroes2::Rect _destRect;

        void _createPalette()
        {
            updatePalette( StandardPaletteIndexes() );
        }

        void _calculateScreenScaling( const int32_t width_, const int32_t height_, const bool isFullScreen )
        {
            _destRect.x = 0;
            _destRect.y = 0;
            _destRect.width = width_;
            _destRect.height = height_;

            if ( width_ == VITA_FULLSCREEN_WIDTH && height_ == VITA_FULLSCREEN_HEIGHT ) {
                // Nothing to do more.
                return;
            }

            if ( !isFullScreen ) {
                // Center game area.
                _destRect.x = ( VITA_FULLSCREEN_WIDTH - width_ ) / 2;
                _destRect.y = ( VITA_FULLSCREEN_HEIGHT - height_ ) / 2;
                return;
            }

            const SceGxmTextureFilter textureFilter = isNearestScaling() ? SCE_GXM_TEXTURE_FILTER_POINT : SCE_GXM_TEXTURE_FILTER_LINEAR;

            vita2d_texture_set_filters( _texBuffer, textureFilter, textureFilter );
            if ( ( static_cast<float>( VITA_FULLSCREEN_WIDTH ) / VITA_FULLSCREEN_HEIGHT ) >= ( static_cast<float>( width_ ) / height_ ) ) {
                const float scale = static_cast<float>( VITA_FULLSCREEN_HEIGHT ) / height_;
                _destRect.width = static_cast<int32_t>( static_cast<float>( width_ ) * scale );
                _destRect.height = VITA_FULLSCREEN_HEIGHT;
                _destRect.x = ( VITA_FULLSCREEN_WIDTH - _destRect.width ) / 2;
            }
            else {
                const float scale = static_cast<float>( VITA_FULLSCREEN_WIDTH ) / width_;
                _destRect.width = VITA_FULLSCREEN_WIDTH;
                _destRect.height = static_cast<int32_t>( static_cast<float>( height_ ) * scale );
                _destRect.y = ( VITA_FULLSCREEN_HEIGHT - _destRect.height ) / 2;
            }
        }
    };
#elif SDL_VERSION_ATLEAST( 2, 0, 0 )
    class RenderEngine final : public fheroes2::BaseRenderEngine, public BaseSDLRenderer
    {
    public:
        RenderEngine( const RenderEngine & ) = delete;

        ~RenderEngine() override
        {
            clear();
        }

        RenderEngine & operator=( const RenderEngine & ) = delete;

        void toggleFullScreen() override
        {
            if ( _window == nullptr ) {
                BaseRenderEngine::toggleFullScreen();
                return;
            }

            uint32_t flags = SDL_GetWindowFlags( _window );
            if ( ( flags & SDL_WINDOW_FULLSCREEN ) == SDL_WINDOW_FULLSCREEN || ( flags & SDL_WINDOW_FULLSCREEN_DESKTOP ) == SDL_WINDOW_FULLSCREEN_DESKTOP ) {
                flags &= ~SDL_WINDOW_FULLSCREEN_DESKTOP;
                flags &= ~SDL_WINDOW_FULLSCREEN;
            }
            else {
#if defined( _WIN32 )
                if ( fheroes2::cursor().isSoftwareEmulation() ) {
                    flags |= SDL_WINDOW_FULLSCREEN_DESKTOP;
                }
                else {
                    flags |= SDL_WINDOW_FULLSCREEN;
                }
#else
                flags |= SDL_WINDOW_FULLSCREEN_DESKTOP;
#endif

                SDL_GetWindowSize( _window, &_windowedSize.width, &_windowedSize.height );

                const fheroes2::Display & display = fheroes2::Display::instance();
                if ( display.width() != 0 && display.height() != 0 ) {
                    SDL_SetWindowSize( _window, display.width(), display.height() );
                }
            }

            const int returnCode = SDL_SetWindowFullscreen( _window, flags );
            if ( returnCode < 0 ) {
                ERROR_LOG( "Failed to set fullscreen mode flags. The error value: " << returnCode << ", description: " << SDL_GetError() )
            }

            _syncFullScreen();

            if ( !isFullScreen() && _windowedSize.width != 0 && _windowedSize.height != 0 ) {
                SDL_SetWindowSize( _window, _windowedSize.width, _windowedSize.height );
            }

            _retrieveWindowInfo();

            _toggleMouseCaptureMode();
        }

        bool isFullScreen() const override
        {
            if ( _window == nullptr )
                return BaseRenderEngine::isFullScreen();

            const uint32_t flags = SDL_GetWindowFlags( _window );
            return ( flags & SDL_WINDOW_FULLSCREEN ) != 0 || ( flags & SDL_WINDOW_FULLSCREEN_DESKTOP ) != 0;
        }

        std::vector<fheroes2::ResolutionInfo> getAvailableResolutions() const override
        {
            static std::vector<fheroes2::ResolutionInfo> filteredResolutions;

            if ( filteredResolutions.empty() ) {
                std::set<fheroes2::ResolutionInfo> resolutionSet;

                const int displayCount = SDL_GetNumVideoDisplays();
                if ( displayCount > 0 ) {
                    const int displayModeCount = SDL_GetNumDisplayModes( 0 );
                    for ( int i = 0; i < displayModeCount; ++i ) {
                        SDL_DisplayMode videoMode;
                        const int returnCode = SDL_GetDisplayMode( 0, i, &videoMode );
                        if ( returnCode < 0 ) {
                            ERROR_LOG( "Failed to get display mode. The error value: " << returnCode << ", description: " << SDL_GetError() )
                        }
                        else {
                            resolutionSet.emplace( videoMode.w, videoMode.h, 1 );
                        }
                    }
                }

#if defined( TARGET_NINTENDO_SWITCH )
                // Nintendo Switch supports arbitrary resolutions via the HW scaler
                // 848x480 is the smallest resolution supported by fheroes2
                resolutionSet.emplace( 848, 480, 1 );
#endif
                resolutionSet = FilterResolutions( resolutionSet );

                filteredResolutions = { resolutionSet.rbegin(), resolutionSet.rend() };
            }

            return filteredResolutions;
        }

        void setTitle( const std::string & title ) override
        {
            if ( _window != nullptr )
                SDL_SetWindowTitle( _window, title.c_str() );
        }

        void setIcon( const fheroes2::Image & icon ) override
        {
            if ( _window == nullptr )
                return;

            SDL_Surface * surface = generateIconSurface( icon );
            if ( surface == nullptr )
                return;

            SDL_SetWindowIcon( _window, surface );

            SDL_FreeSurface( surface );
        }

        fheroes2::Rect getActiveWindowROI() const override
        {
            return _activeWindowROI;
        }

        fheroes2::Size getCurrentScreenResolution() const override
        {
            return _currentScreenResolution;
        }

        static RenderEngine * create()
        {
            return new RenderEngine;
        }

        void setVSync( const bool enable ) override
        {
            _isVSyncEnabled = enable;

            if ( _window != nullptr ) {
                // We do not need to rebuild window but renderer only.
                if ( _texture != nullptr ) {
                    SDL_DestroyTexture( _texture );
                    _texture = nullptr;
                }

                if ( _renderer != nullptr ) {
                    SDL_DestroyRenderer( _renderer );
                    _renderer = nullptr;
                }

                const fheroes2::Display & display = fheroes2::Display::instance();
                _createRenderer( display.width(), display.height() );
            }
        }

    protected:
        RenderEngine()
            : _window( nullptr )
            , _surface( nullptr )
            , _renderer( nullptr )
            , _texture( nullptr )
            , _driverIndex( -1 )
            , _prevWindowPos( SDL_WINDOWPOS_CENTERED, SDL_WINDOWPOS_CENTERED )
            , _isVSyncEnabled( false )
        {
            // Do nothing.
        }

        void clear() override
        {
            if ( _texture != nullptr ) {
                SDL_DestroyTexture( _texture );
                _texture = nullptr;
            }

            if ( _renderer != nullptr ) {
                SDL_DestroyRenderer( _renderer );
                _renderer = nullptr;
            }

            if ( _window != nullptr ) {
                // Let's collect needed info about previous setup
                if ( !isFullScreen() ) {
                    SDL_GetWindowPosition( _window, &_prevWindowPos.x, &_prevWindowPos.y );
                }
                _previousWindowTitle = SDL_GetWindowTitle( _window );

                SDL_DestroyWindow( _window );
                _window = nullptr;
            }

            if ( _surface != nullptr ) {
                SDL_FreeSurface( _surface );
                _surface = nullptr;
            }

            _windowedSize = fheroes2::Size();

            _driverIndex = -1;
        }

        void render( const fheroes2::Display & display, const fheroes2::Rect & roi ) override
        {
            if ( _surface == nullptr )
                return;

            if ( _texture == nullptr ) {
                if ( _renderer != nullptr )
                    SDL_DestroyRenderer( _renderer );

                // SDL_PIXELFORMAT_INDEX8 is not supported by SDL 2 even being available in the list of formats.
                _renderer = SDL_CreateRenderer( _window, _driverIndex, renderFlags() );
                if ( _renderer == nullptr ) {
                    ERROR_LOG( "Failed to create a window renderer. The error: " << SDL_GetError() )
                }

                return;
            }

            copyImageToSurface( display, _surface, roi );

            const bool fullFrame = ( roi.width == display.width() ) && ( roi.height == display.height() );
            if ( fullFrame ) {
                const int returnCode = SDL_UpdateTexture( _texture, nullptr, _surface->pixels, _surface->pitch );
                if ( returnCode < 0 ) {
                    ERROR_LOG( "Failed to update texture. The error value: " << returnCode << ", description: " << SDL_GetError() )
                }
            }
            else {
                SDL_Rect area;
                area.x = roi.x;
                area.y = roi.y;
                area.w = roi.width;
                area.h = roi.height;

                const int returnCode = SDL_UpdateTexture( _texture, &area, _surface->pixels, _surface->pitch );
                if ( returnCode < 0 ) {
                    ERROR_LOG( "Failed to update texture. The error value: " << returnCode << ", description: " << SDL_GetError() )
                }
            }

            int returnCode = SDL_RenderClear( _renderer );
            if ( returnCode < 0 ) {
                ERROR_LOG( "Failed to clear renderer. The error value: " << returnCode << ", description: " << SDL_GetError() )
                return;
            }

            returnCode = SDL_RenderCopy( _renderer, _texture, nullptr, nullptr );
            if ( returnCode < 0 ) {
                ERROR_LOG( "Failed to copy render.The error value: " << returnCode << ", description: " << SDL_GetError() )
                return;
            }

            SDL_RenderPresent( _renderer );
        }

        bool allocate( fheroes2::ResolutionInfo & resolutionInfo, bool isFullScreen ) override
        {
            clear();

            const std::vector<fheroes2::ResolutionInfo> resolutions = getAvailableResolutions();
            assert( !resolutions.empty() );
            if ( !resolutions.empty() ) {
                resolutionInfo = GetNearestResolution( resolutionInfo, resolutions );
            }

#if defined( ANDROID )
            // Same as ActivityInfo.SCREEN_ORIENTATION_SENSOR_LANDSCAPE
            if ( SDL_SetHint( SDL_HINT_ORIENTATIONS, "LandscapeLeft LandscapeRight" ) == SDL_FALSE ) {
                ERROR_LOG( "Failed to set a hint for screen orientation." )
            }
#endif

            uint32_t flags = SDL_WINDOW_SHOWN;
            if ( isFullScreen ) {
#if defined( _WIN32 )
                if ( fheroes2::cursor().isSoftwareEmulation() ) {
                    flags |= SDL_WINDOW_FULLSCREEN_DESKTOP;
                }
                else {
                    flags |= SDL_WINDOW_FULLSCREEN;
                }
#else
                flags |= SDL_WINDOW_FULLSCREEN_DESKTOP;
#endif
            }

            flags |= SDL_WINDOW_RESIZABLE;

            _window = SDL_CreateWindow( _previousWindowTitle.data(), _prevWindowPos.x, _prevWindowPos.y, resolutionInfo.width * resolutionInfo.scale,
                                        resolutionInfo.height * resolutionInfo.scale, flags );
            if ( _window == nullptr ) {
                ERROR_LOG( "Failed to create an application window of " << resolutionInfo.width << " x " << resolutionInfo.height
                                                                        << " size. The error: " << SDL_GetError() )
                clear();
                return false;
            }

            _syncFullScreen();

            bool isPaletteModeSupported = false;

            SDL_RendererInfo rendererInfo;
            _driverIndex = -1;

            const uint32_t renderingFlags = renderFlags();

            const int driverCount = SDL_GetNumRenderDrivers();
            for ( int driverId = 0; driverId < driverCount; ++driverId ) {
                int returnCode = SDL_GetRenderDriverInfo( driverId, &rendererInfo );
                if ( returnCode < 0 ) {
                    ERROR_LOG( "Failed to get renderer driver info. The error value: " << returnCode << ", description: " << SDL_GetError() )
                    continue;
                }

                if ( ( renderingFlags & rendererInfo.flags ) != renderingFlags ) {
                    continue;
                }

                for ( uint32_t i = 0; i < rendererInfo.num_texture_formats; ++i ) {
                    if ( rendererInfo.texture_formats[i] == SDL_PIXELFORMAT_INDEX8 ) {
                        // Bingo! This is the best driver and format.
                        isPaletteModeSupported = true;
                        _driverIndex = driverId;
                        break;
                    }
                }

                if ( isPaletteModeSupported ) {
                    break;
                }

                if ( _driverIndex < 0 ) {
                    _driverIndex = driverId;
                }
            }

            _surface = SDL_CreateRGBSurface( 0, resolutionInfo.width, resolutionInfo.height, isPaletteModeSupported ? 8 : 32, 0, 0, 0, 0 );
            if ( _surface == nullptr ) {
                ERROR_LOG( "Failed to create a surface of " << resolutionInfo.width << " x " << resolutionInfo.height << " size. The error: " << SDL_GetError() )
                clear();
                return false;
            }

            if ( _surface->w <= 0 || _surface->h <= 0 || _surface->w != resolutionInfo.width || _surface->h != resolutionInfo.height ) {
                clear();
                return false;
            }

            _createPalette();

            return _createRenderer( resolutionInfo.width, resolutionInfo.height );
        }

        void updatePalette( const std::vector<uint8_t> & colorIds ) override
        {
            if ( _surface == nullptr || colorIds.size() != 256 )
                return;

            generatePalette( colorIds, _surface );
            if ( _surface->format->BitsPerPixel == 8 ) {
                const int returnCode = SDL_SetPaletteColors( _surface->format->palette, _palette8Bit.data(), 0, 256 );
                if ( returnCode < 0 ) {
                    ERROR_LOG( "Failed to set palette color. The error value: " << returnCode << ", description: " << SDL_GetError() )
                }
            }
        }

        bool isMouseCursorActive() const override
        {
            return ( _window != nullptr ) && ( ( SDL_GetWindowFlags( _window ) & SDL_WINDOW_MOUSE_FOCUS ) == SDL_WINDOW_MOUSE_FOCUS );
        }

    private:
        SDL_Window * _window;
        SDL_Surface * _surface;
        SDL_Renderer * _renderer;
        SDL_Texture * _texture;
        int _driverIndex;

        std::string _previousWindowTitle;
        fheroes2::Point _prevWindowPos;
        fheroes2::Size _currentScreenResolution;
        fheroes2::Rect _activeWindowROI;

        fheroes2::Size _windowedSize;

        bool _isVSyncEnabled;

        uint32_t renderFlags() const
        {
            if ( _isVSyncEnabled ) {
                return ( SDL_RENDERER_ACCELERATED | SDL_RENDERER_PRESENTVSYNC );
            }

            return SDL_RENDERER_ACCELERATED;
        }

        void _createPalette()
        {
            if ( _surface == nullptr )
                return;

            updatePalette( StandardPaletteIndexes() );

            if ( _surface->format->BitsPerPixel == 8 ) {
                if ( !SDL_MUSTLOCK( _surface ) ) {
                    // copy the image from display buffer to SDL surface
                    const fheroes2::Display & display = fheroes2::Display::instance();
                    if ( _surface->w == display.width() && _surface->h == display.height() ) {
                        memcpy( _surface->pixels, display.image(), static_cast<size_t>( display.width() * display.height() ) );
                    }

                    // Display class doesn't have support for image pitch so we mustn't link display to surface if width is not divisible by 4.
                    if ( _surface->w % 4 == 0 ) {
                        linkRenderSurface( static_cast<uint8_t *>( _surface->pixels ) );
                    }
                }
            }
        }

        void _retrieveWindowInfo()
        {
            const int32_t displayIndex = SDL_GetWindowDisplayIndex( _window );
            SDL_DisplayMode displayMode;

            const int returnCode = SDL_GetCurrentDisplayMode( displayIndex, &displayMode );
            if ( returnCode < 0 ) {
                ERROR_LOG( "Failed to retrieve current display mode. The error value: " << returnCode << ", description: " << SDL_GetError() )
            }

            _currentScreenResolution.width = displayMode.w;
            _currentScreenResolution.height = displayMode.h;

#if defined( TARGET_NINTENDO_SWITCH )
            // On a Nintendo Switch the game is always fullscreen
            _activeWindowROI = { 0, 0, _currentScreenResolution.width, _currentScreenResolution.height };
#else
            SDL_GetWindowPosition( _window, &_activeWindowROI.x, &_activeWindowROI.y );
            SDL_GetWindowSize( _window, &_activeWindowROI.width, &_activeWindowROI.height );
#endif
        }

        void _toggleMouseCaptureMode()
        {
            // To properly support fullscreen mode on devices with multiple displays or devices with notch,
            // it is important to lock the mouse in the application window area.
            if ( isFullScreen() ) {
                SDL_SetWindowGrab( _window, SDL_TRUE );
            }
            else {
                SDL_SetWindowGrab( _window, SDL_FALSE );
            }
        }

        bool _createRenderer( const int32_t width_, const int32_t height_ )
        {
            const uint32_t renderingFlags = renderFlags();

            // SDL_PIXELFORMAT_INDEX8 is not supported by SDL 2 even being available in the list of formats.
            _renderer = SDL_CreateRenderer( _window, _driverIndex, renderingFlags );
            if ( _renderer == nullptr ) {
                ERROR_LOG( "Failed to create a window renderer of " << width_ << " x " << height_ << " size. The error: " << SDL_GetError() )
                clear();
                return false;
            }

            int returnCode = SDL_SetRenderDrawColor( _renderer, 0, 0, 0, SDL_ALPHA_OPAQUE );
            if ( returnCode < 0 ) {
                ERROR_LOG( "Failed to set default color for renderer. The error value: " << returnCode << ", description: " << SDL_GetError() )
            }

            returnCode = SDL_SetRenderTarget( _renderer, nullptr );
            if ( returnCode < 0 ) {
                ERROR_LOG( "Failed to set render target to window. The error value: " << returnCode << ", description: " << SDL_GetError() )
            }

            if ( SDL_SetHint( SDL_HINT_RENDER_SCALE_QUALITY, ( isNearestScaling() ? "nearest" : "linear" ) ) == SDL_FALSE ) {
                ERROR_LOG( "Failed to set a linear scale hint for rendering." )
            }

            // Setting this hint prevents the window to regain focus after losing it in fullscreen mode.
            // It also fixes issues when SDL_UpdateTexture() calls fail because of refocusing.
            if ( SDL_SetHint( SDL_HINT_VIDEO_MINIMIZE_ON_FOCUS_LOSS, "0" ) == SDL_FALSE ) {
                ERROR_LOG( "Failed to set a linear scale hint for rendering." )
            }

            returnCode = SDL_RenderSetLogicalSize( _renderer, width_, height_ );
            if ( returnCode < 0 ) {
                ERROR_LOG( "Failed to create logical size of " << width_ << " x " << height_ << " size. The error value: " << returnCode
                                                               << ", description: " << SDL_GetError() )
                clear();
                return false;
            }

            _texture = SDL_CreateTextureFromSurface( _renderer, _surface );
            if ( _texture == nullptr ) {
                ERROR_LOG( "Failed to create a texture from a surface of " << width_ << " x " << height_ << " size. The error: " << SDL_GetError() )
                clear();
                return false;
            }

            _retrieveWindowInfo();

            _toggleMouseCaptureMode();

            return true;
        }

        void _syncFullScreen()
        {
            if ( isFullScreen() != BaseRenderEngine::isFullScreen() ) {
                BaseRenderEngine::toggleFullScreen();

                assert( isFullScreen() == BaseRenderEngine::isFullScreen() );
            }
        }
    };
#else
    class RenderEngine final : public fheroes2::BaseRenderEngine, public BaseSDLRenderer
    {
    public:
        RenderEngine( const RenderEngine & ) = delete;

        ~RenderEngine() override
        {
            clear();
        }

        RenderEngine & operator=( const RenderEngine & ) = delete;

        void toggleFullScreen() override
        {
            if ( _surface == nullptr ) { // nothing to render
                BaseRenderEngine::toggleFullScreen();
                return;
            }

            fheroes2::Display & display = fheroes2::Display::instance();
            if ( _surface->format->BitsPerPixel == 8 && _surface->pixels == display.image() ) {
                if ( display.width() == _surface->w && display.height() == _surface->h ) {
                    linkRenderSurface( nullptr );
                    memcpy( display.image(), _surface->pixels, static_cast<size_t>( display.width() * display.height() ) );
                }
            }

            const uint32_t flags = _surface->flags;
            clear();

            _surface = SDL_SetVideoMode( 0, 0, _bitDepth, flags ^ SDL_FULLSCREEN );
            if ( _surface == nullptr ) {
                _surface = SDL_SetVideoMode( 0, 0, _bitDepth, flags );
            }

            _syncFullScreen();
            _createPalette();
        }

        bool isFullScreen() const override
        {
            if ( _surface == nullptr )
                return BaseRenderEngine::isFullScreen();

            return ( ( _surface->flags & SDL_FULLSCREEN ) != 0 );
        }

        std::vector<fheroes2::ResolutionInfo> getAvailableResolutions() const override
        {
            static std::vector<fheroes2::ResolutionInfo> filteredResolutions;

            if ( filteredResolutions.empty() ) {
                std::set<fheroes2::ResolutionInfo> resolutionSet;
                SDL_Rect ** modes = SDL_ListModes( nullptr, SDL_FULLSCREEN | SDL_HWSURFACE );
                if ( modes != nullptr && modes != reinterpret_cast<SDL_Rect **>( -1 ) ) {
                    for ( int i = 0; modes[i]; ++i ) {
                        resolutionSet.emplace( modes[i]->w, modes[i]->h, 1 );
                    }
                }

                resolutionSet = FilterResolutions( resolutionSet );

                filteredResolutions = { resolutionSet.rbegin(), resolutionSet.rend() };
            }

            return filteredResolutions;
        }

        void setTitle( const std::string & title ) override
        {
            SDL_WM_SetCaption( title.c_str(), nullptr );
        }

        void setIcon( const fheroes2::Image & icon ) override
        {
            SDL_Surface * surface = generateIconSurface( icon );
            if ( surface == nullptr )
                return;

            SDL_WM_SetIcon( surface, nullptr );

            SDL_FreeSurface( surface );
        }

        static RenderEngine * create()
        {
            return new RenderEngine;
        }

    protected:
        RenderEngine()
            : _surface( nullptr )
            , _bitDepth( 8 )
        {
            // Do nothing.
        }

        void render( const fheroes2::Display & display, const fheroes2::Rect & roi ) override
        {
            if ( _surface == nullptr ) // nothing to render on
                return;

            copyImageToSurface( display, _surface, roi );

            // Logically we should call SDL_UpdateRect but some systems have flickering effect with this function.
            SDL_Flip( _surface );
        }

        void clear() override
        {
            linkRenderSurface( nullptr );

            if ( _surface != nullptr ) {
                SDL_FreeSurface( _surface );
                _surface = nullptr;
            }

            _palette32Bit.clear();
            _palette8Bit.clear();
        }

        bool allocate( fheroes2::ResolutionInfo & resolutionInfo, bool isFullScreen ) override
        {
            clear();

            const std::vector<fheroes2::ResolutionInfo> resolutions = getAvailableResolutions();
            assert( !resolutions.empty() );
            if ( !resolutions.empty() ) {
                resolutionInfo = GetNearestResolution( resolutionInfo, resolutions );
            }

            uint32_t flags = renderFlags();
            if ( isFullScreen )
                flags |= SDL_FULLSCREEN;

            _surface = SDL_SetVideoMode( resolutionInfo.width, resolutionInfo.height, _bitDepth, flags );
            if ( _surface == nullptr ) {
                return false;
            }

            _syncFullScreen();

            if ( _surface->w <= 0 || _surface->h <= 0 || _surface->w != resolutionInfo.width || _surface->h != resolutionInfo.height ) {
                clear();
                return false;
            }

            _createPalette();

            return true;
        }

        void updatePalette( const std::vector<uint8_t> & colorIds ) override
        {
            if ( _surface == nullptr || colorIds.size() != 256 )
                return;

            generatePalette( colorIds, _surface );
            if ( _surface->format->BitsPerPixel == 8 ) {
                SDL_SetPalette( _surface, SDL_LOGPAL | SDL_PHYSPAL, _palette8Bit.data(), 0, 256 );
            }
        }

        bool isMouseCursorActive() const override
        {
            return ( SDL_GetAppState() & SDL_APPMOUSEFOCUS ) == SDL_APPMOUSEFOCUS;
        }

    private:
        SDL_Surface * _surface;
        int _bitDepth;

        uint32_t renderFlags() const
        {
#if defined( _WIN32 )
            return SDL_HWSURFACE | SDL_HWPALETTE;
#else
            return SDL_SWSURFACE;
#endif
        }

        void _createPalette()
        {
            if ( _surface == nullptr )
                return;

            updatePalette( StandardPaletteIndexes() );

            if ( _surface->format->BitsPerPixel == 8 ) {
                if ( !SDL_MUSTLOCK( _surface ) ) {
                    // Copy the image from display buffer to SDL surface in case of fullscreen toggling
                    fheroes2::Display & display = fheroes2::Display::instance();
                    if ( _surface->w == display.width() && _surface->h == display.height() ) {
                        memcpy( _surface->pixels, display.image(), static_cast<size_t>( display.width() * display.height() ) );
                    }

                    // Display class doesn't have support for image pitch so we mustn't link display to surface if width is not divisible by 4.
                    if ( _surface->w % 4 == 0 ) {
                        linkRenderSurface( static_cast<uint8_t *>( _surface->pixels ) );
                    }
                }
            }
        }

        void _syncFullScreen()
        {
            if ( isFullScreen() != BaseRenderEngine::isFullScreen() ) {
                BaseRenderEngine::toggleFullScreen();

                assert( isFullScreen() == BaseRenderEngine::isFullScreen() );
            }
        }
    };
#endif
}

namespace fheroes2
{
    void BaseRenderEngine::linkRenderSurface( uint8_t * surface ) const
    {
        Display::instance().linkRenderSurface( surface );
    }

    Display::Display()
        : _engine( RenderEngine::create() )
        , _cursor( RenderCursor::create() )
        , _preprocessing( nullptr )
        , _postprocessing( nullptr )
        , _renderSurface( nullptr )
        , _scale( 1 )
    {
        _disableTransformLayer();
    }

    void Display::resize( int32_t width_, int32_t height_ )
    {
        assert( width_ == width() && height_ == height() );
    }

    void Display::setResolution( ResolutionInfo info )
    {
        if ( width() > 0 && height() > 0 && info.width == width() && info.height == height() && info.scale == _scale ) // nothing to resize
            return;

        const bool isFullScreen = _engine->isFullScreen();

        // deallocate engine resources
        _engine->clear();

        _prevRoi = {};

        // allocate engine resources
        if ( !_engine->allocate( info, isFullScreen ) ) {
            clear();
        }

        Image::resize( info.width, info.height );
        _scale = info.scale;

        // To detect some UI artifacts by invalid code let's put all transform data into pixel skipping mode.
        std::fill( transform(), transform() + width() * height(), static_cast<uint8_t>( 1 ) );
    }

    Display & Display::instance()
    {
        static Display display;
        return display;
    }

    void Display::render( const Rect & roi )
    {
        Rect temp( roi );
        if ( !getActiveArea( temp, width(), height() ) )
            return;

        getActiveArea( _prevRoi, width(), height() );

        if ( _cursor->isVisible() && _cursor->isSoftwareEmulation() && !_cursor->_image.empty() ) {
            const Sprite & cursorImage = _cursor->_image;
            const Sprite backup = Crop( *this, cursorImage.x(), cursorImage.y(), cursorImage.width(), cursorImage.height() );
            Blit( cursorImage, *this, cursorImage.x(), cursorImage.y() );

            if ( !backup.empty() ) {
                // ROI must include cursor's area as well, otherwise cursor won't be rendered.
                Rect cursorROI( cursorImage.x(), cursorImage.y(), cursorImage.width(), cursorImage.height() );
                if ( getActiveArea( cursorROI, width(), height() ) ) {
                    temp = getBoundaryRect( temp, cursorROI );
                }
            }

            // Previous position of cursor must be updated as well to avoid ghost effect.
            _renderFrame( getBoundaryRect( temp, _prevRoi ) );

            if ( _postprocessing != nullptr ) {
                _postprocessing();
            }

            Copy( backup, 0, 0, *this, backup.x(), backup.y(), backup.width(), backup.height() );
        }
        else {
            _renderFrame( getBoundaryRect( temp, _prevRoi ) );

            if ( _postprocessing != nullptr ) {
                _postprocessing();
            }
        }

        _prevRoi = temp;
    }

    void Display::updateNextRenderRoi( const Rect & roi )
    {
        _prevRoi = getBoundaryRect( _prevRoi, roi );
    }

    void Display::_renderFrame( const Rect & roi ) const
    {
        bool updateImage = true;
        if ( _preprocessing != nullptr ) {
            std::vector<uint8_t> palette;
            if ( _preprocessing( palette ) ) {
                _engine->updatePalette( palette );
                // when we change a palette for 8-bit image we unwillingly call render so we don't need to re-render the same frame again
                updateImage = ( _renderSurface == nullptr );
                if ( updateImage ) {
                    // Pre-processing step is applied to the whole image so we forcefully render the full frame.
                    _engine->render( *this, { 0, 0, width(), height() } );
                    return;
                }
            }
        }

        if ( updateImage ) {
            _engine->render( *this, roi );
        }
    }

    uint8_t * Display::image()
    {
        return _renderSurface != nullptr ? _renderSurface : Image::image();
    }

    const uint8_t * Display::image() const
    {
        return _renderSurface != nullptr ? _renderSurface : Image::image();
    }

    void Display::release()
    {
        _engine->clear();
        _cursor.reset();
        clear();

        _prevRoi = {};
    }

    void Display::changePalette( const uint8_t * palette, const bool forceDefaultPaletteUpdate ) const
    {
        if ( currentPalette == palette || ( palette == nullptr && currentPalette == PALPalette() && !forceDefaultPaletteUpdate ) )
            return;

        currentPalette = ( palette == nullptr ) ? PALPalette( forceDefaultPaletteUpdate ) : palette;

        _engine->updatePalette( StandardPaletteIndexes() );
    }

    bool Cursor::isFocusActive() const
    {
        return engine().isMouseCursorActive();
    }

    BaseRenderEngine & engine()
    {
        return *( Display::instance()._engine );
    }

    Cursor & cursor()
    {
        return *( Display::instance()._cursor );
    }
}<|MERGE_RESOLUTION|>--- conflicted
+++ resolved
@@ -692,40 +692,7 @@
             memset( _palettedTexturePointer, 0, resolutionInfo.width * resolutionInfo.height * sizeof( uint8_t ) );
             _createPalette();
 
-<<<<<<< HEAD
-            // screen scaling calculation
-            _destRect.x = 0;
-            _destRect.y = 0;
-            _destRect.width = resolutionInfo.width;
-            _destRect.height = resolutionInfo.height;
-
-            if ( resolutionInfo.width != VITA_FULLSCREEN_WIDTH || resolutionInfo.height != VITA_FULLSCREEN_HEIGHT ) {
-                if ( isFullScreen ) {
-                    vita2d_texture_set_filters( _texBuffer, isNearestScaling() ? SCE_GXM_TEXTURE_FILTER_POINT : SCE_GXM_TEXTURE_FILTER_LINEAR,
-                                                isNearestScaling() ? SCE_GXM_TEXTURE_FILTER_POINT : SCE_GXM_TEXTURE_FILTER_LINEAR );
-                    if ( ( static_cast<float>( VITA_FULLSCREEN_WIDTH ) / VITA_FULLSCREEN_HEIGHT )
-                         >= ( static_cast<float>( resolutionInfo.width ) / resolutionInfo.height ) ) {
-                        const float scale = static_cast<float>( VITA_FULLSCREEN_HEIGHT ) / resolutionInfo.height;
-                        _destRect.width = static_cast<int32_t>( static_cast<float>( resolutionInfo.width ) * scale );
-                        _destRect.height = VITA_FULLSCREEN_HEIGHT;
-                        _destRect.x = ( VITA_FULLSCREEN_WIDTH - _destRect.width ) / 2;
-                    }
-                    else {
-                        const float scale = static_cast<float>( VITA_FULLSCREEN_WIDTH ) / resolutionInfo.width;
-                        _destRect.width = VITA_FULLSCREEN_WIDTH;
-                        _destRect.height = static_cast<int32_t>( static_cast<float>( resolutionInfo.height ) * scale );
-                        _destRect.y = ( VITA_FULLSCREEN_HEIGHT - _destRect.height ) / 2;
-                    }
-                }
-                else {
-                    // center game area
-                    _destRect.x = ( VITA_FULLSCREEN_WIDTH - resolutionInfo.width ) / 2;
-                    _destRect.y = ( VITA_FULLSCREEN_HEIGHT - resolutionInfo.height ) / 2;
-                }
-            }
-=======
-            _calculateScreenScaling( width_, height_, isFullScreen );
->>>>>>> 120dd4e7
+            _calculateScreenScaling( resolutionInfo.width, resolutionInfo.height, isFullScreen );
 
             return true;
         }
