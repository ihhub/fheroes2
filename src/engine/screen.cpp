--- conflicted
+++ resolved
@@ -353,25 +353,6 @@
             SDL_FreeSurface( surface );
         }
 
-<<<<<<< HEAD
-        virtual fheroes2::Rect GetWindowDestRect() const override
-        {
-            fheroes2::Rect rect;
-            SDL_GetWindowPosition( _window, &rect.x, &rect.y );
-            SDL_GetWindowSize( _window, &rect.width, &rect.height );
-            return rect;
-        }
-
-        virtual std::pair<int, int> GetScreenResolution() const override
-        {
-            std::pair<int, int> resolution;
-            int32_t displayIndex = SDL_GetWindowDisplayIndex( _window );
-            SDL_DisplayMode displayMode;
-            SDL_GetCurrentDisplayMode( displayIndex, &displayMode );
-            resolution.first = displayMode.w;
-            resolution.second = displayMode.h;
-            return resolution;
-=======
         virtual fheroes2::Rect getActiveWindowROI() const override
         {
             return _activeWindowROI;
@@ -380,7 +361,6 @@
         virtual fheroes2::Size getCurrentScreenResolution() const override
         {
             return _currentScreenResolution;
->>>>>>> 8cbe0a6f
         }
 
         static RenderEngine * create()
@@ -920,7 +900,7 @@
             return new VitaRenderEngine;
         }
 
-        fheroes2::Rect GetWindowDestRect() const override
+        fheroes2::Rect getActiveWindowROI() const override
         {
             fheroes2::Rect rect;
             rect.x = destRect.x;
@@ -930,11 +910,11 @@
             return rect;
         }
 
-        virtual std::pair<int, int> GetScreenResolution() const override
-        {
-            std::pair<int, int> resolution;
-            resolution.first = VITA_FULLSCREEN_WIDTH;
-            resolution.second = VITA_FULLSCREEN_HEIGHT;
+        virtual fheroes2::Size getCurrentScreenResolution() const override
+        {
+            fheroes2::Size resolution;
+            resolution.width = VITA_FULLSCREEN_WIDTH;
+            resolution.height = VITA_FULLSCREEN_HEIGHT;
             return resolution;
         }
 
