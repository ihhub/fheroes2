/***************************************************************************
 *   fheroes2: https://github.com/ihhub/fheroes2                           *
 *   Copyright (C) 2019 - 2024                                             *
 *                                                                         *
 *   Free Heroes2 Engine: http://sourceforge.net/projects/fheroes2         *
 *   Copyright (C) 2013 by Andrey Afletdinov <fheroes2@gmail.com>          *
 *                                                                         *
 *   This program is free software; you can redistribute it and/or modify  *
 *   it under the terms of the GNU General Public License as published by  *
 *   the Free Software Foundation; either version 2 of the License, or     *
 *   (at your option) any later version.                                   *
 *                                                                         *
 *   This program is distributed in the hope that it will be useful,       *
 *   but WITHOUT ANY WARRANTY; without even the implied warranty of        *
 *   MERCHANTABILITY or FITNESS FOR A PARTICULAR PURPOSE.  See the         *
 *   GNU General Public License for more details.                          *
 *                                                                         *
 *   You should have received a copy of the GNU General Public License     *
 *   along with this program; if not, write to the                         *
 *   Free Software Foundation, Inc.,                                       *
 *   59 Temple Place - Suite 330, Boston, MA  02111-1307, USA.             *
 ***************************************************************************/

#include <algorithm>
#include <array>
#include <cassert>
#include <cstddef>
#include <cstdint>
#include <fstream>
#include <map>
#include <numeric>
#include <string>
#include <utility>
#include <vector>

#include "audio.h" // IWYU pragma: associated
#include "logging.h"
#include "serialize.h"
#include "tools.h"

// The original MIDI files are stored in XMI format which is not readable by SDL.
// You can read about this format here: https://moddingwiki.shikadi.net/wiki/XMI_Format
//
// A conversion from XMI to MID files is required before playing files.
//
// MIDI format is described here: http://www.music.mcgill.ca/~ich/classes/mumt306/StandardMIDIfileformat.html
// and here: https://en.wikipedia.org/wiki/General_MIDI

namespace
{
#ifdef WITH_DEBUG
    const std::array<const char *, 128> instrumentDescription = {
        //
        // Piano ( 0 - 7 )
        //
        "Acoustic Grand Piano", "Bright Acoustic Piano", "Electric Grand Piano", "Honky-tonk Piano", "Electric Piano 1 (Rhodes Piano)",
        "Electric Piano 2 (Chorused Piano)", "Harpsichord", "Clavinet",
        //
        // Chromatic Percussion ( 8 - 15 )
        //
        "Celesta", "Glockenspiel", "Music Box", "Vibraphone", "Marimba", "Xylophone", "Tubular Bells", "Dulcimer (Santur)",
        //
        // Organ ( 16 - 23 )
        //
        "Drawbar Organ (Hammond)", "Percussive Organ", "Rock Organ", "Church Organ", "Reed Organ", "Accordion (French)", "Harmonica", "Tango Accordion (Band neon)",
        //
        // Guitar ( 24 - 31 )
        //
        "Acoustic Guitar (nylon)", "Acoustic Guitar (steel)", "Electric Guitar (jazz)", "Electric Guitar (clean)", "Electric Guitar (muted)", "Overdriven Guitar",
        "Distortion Guitar", "Guitar harmonics",
        //
        // Bass ( 32 - 39 )
        //
        "Acoustic Bass", "Electric Bass (fingered)", "Electric Bass (picked)", "Fretless Bass", "Slap Bass 1", "Slap Bass 2", "Synth Bass 1", "Synth Bass 2",
        //
        // Strings ( 40 - 47 )
        //
        "Violin", "Viola", "Cello", "Contrabass", "Tremolo Strings", "Pizzicato Strings", "Orchestral Harp", "Timpani",
        //
        // Strings ( 48 - 55 )
        //
        "String Ensemble 1 (strings)", "String Ensemble 2 (slow strings)", "SynthStrings 1", "SynthStrings 2", "Choir Aahs", "Voice Oohs", "Synth Voice", "Orchestra Hit",
        //
        // Brass ( 56 - 63 )
        //
        "Trumpet", "Trombone", "Tuba", "Muted Trumpet", "French Horn", "Brass Section", "SynthBrass 1", "SynthBrass 2",
        //
        // Reed ( 64 - 71 )
        //
        "Soprano Sax", "Alto Sax", "Tenor Sax", "Baritone Sax", "Oboe", "English Horn", "Bassoon", "Clarinet",
        //
        // Pipe ( 72 - 79 )
        //
        "Piccolo", "Flute", "Recorder", "Pan Flute", "Blown Bottle", "Shakuhachi", "Whistle", "Ocarina",
        //
        // Synth Lead ( 80 - 87 )
        //
        "Lead 1 (square wave)", "Lead 2 (sawtooth wave)", "Lead 3 (calliope)", "Lead 4 (chiffer)", "Lead 5 (charang)", "Lead 6 (voice solo)", "Lead 7 (fifths)",
        "Lead 8 (bass + lead)",
        //
        // Synth Pad ( 88 - 95 )
        //
        "Pad 1 (new age Fantasia)", "Pad 2 (warm)", "Pad 3 (polysynth)", "Pad 4 (choir space voice)", "Pad 5 (bowed glass)", "Pad 6 (metallic pro)", "Pad 7 (halo)",
        "Pad 8 (sweep)",
        //
        // Synth Effects ( 96 - 103 )
        //
        "FX 1 (rain)", "FX 2 (soundtrack)", "FX 3 (crystal)", "FX 4 (atmosphere)", "FX 5 (brightness)", "FX 6 (goblins)", "FX 7 (echoes, drops)",
        "FX 8 (sci-fi, star theme)",
        //
        // Ethnic ( 104 - 111 )
        //
        "Sitar", "Banjo", "Shamisen", "Koto", "Kalimba", "Bag pipe", "Fiddle", "Shanai",
        //
        // Percussive ( 112 - 119 )
        //
        "Tinkle Bell", "Agogo", "Steel Drums", "Woodblock", "Taiko Drum", "Melodic Tom", "Synth Drum", "Reverse Cymbal",
        //
        // Sound effects ( 120 - 127 )
        //
        "Guitar Fret Noise", "Breath Noise", "Seashore", "Bird Tweet", "Telephone Ring", "Helicopter", "Applause", "Gunshot" };

    // Some (but not all) commonly used MIDI drum kits are listed here: https://en.wikipedia.org/wiki/General_MIDI_Level_2#Drum_sounds
    const std::map<uint32_t, const char *> drumKitDescription
        = { { 0, "Standard Kit" }, { 8, "Room Kit" },   { 16, "Power Kit" },      { 24, "Electronic Kit" }, { 25, "TR-808 Kit" },
            { 32, "Jazz Kit" },    { 40, "Brush Kit" }, { 48, "Orchestral Kit" }, { 49, "Fix Room Kit" },   { 56, "Sound FX Kit" } };
#endif

    enum Tag : uint32_t
    {
        TAG_FORM = 0x464F524D,
        TAG_XDIR = 0x58444952,
        TAG_INFO = 0x494E464F,
        TAG_CAT0 = 0x43415420,
        TAG_XMID = 0x584D4944,
        TAG_TIMB = 0x54494D42,
        TAG_EVNT = 0x45564E54,
        TAG_RBRN = 0x5242524E,
        TAG_MTHD = 0x4D546864,
        TAG_MTRK = 0x4D54726B
    };

    // Some numbers in MIDI Files are represented in a form called VARIABLE-LENGTH QUANTITY.
    struct VariableLengthQuantity
    {
        uint32_t value{ 0 };
        uint32_t lengthInBytes{ 0 };
    };

    bool readVariableLengthQuantity( const std::vector<uint8_t>::const_iterator data, const std::vector<uint8_t>::const_iterator dataEnd,
                                     VariableLengthQuantity & quantity )
    {
        quantity = {};

        auto iter = data;

        while ( iter < dataEnd && ( *iter ) > 127 ) {
            if ( ( iter - data ) >= 4 ) {
                // The largest number to read is 4 bytes.
                ERROR_LOG( "XMI format: the field is bigger than 4 bytes." )
                return false;
            }

            quantity.value |= 0x0000007F & *iter;
            quantity.value <<= 7;
            ++iter;
        }

        if ( iter < dataEnd ) {
            quantity.value += *iter;
        }

        quantity.lengthInBytes = static_cast<uint32_t>( iter - data ) + 1; // it's safe to cast since p is always bigger or equal to data

        return true;
    }

    std::vector<uint8_t> packVariableLengthQuantity( const uint32_t delta )
    {
        const uint8_t c1 = static_cast<uint8_t>( delta & 0x0000007F );
        uint8_t c2 = static_cast<uint8_t>( ( delta & 0x00003F80 ) >> 7 );
        uint8_t c3 = static_cast<uint8_t>( ( delta & 0x001FC000 ) >> 14 );
        uint8_t c4 = static_cast<uint8_t>( ( delta & 0x0FE00000 ) >> 21 );

        if ( c4 ) {
            c4 |= 0x80;
            c3 |= 0x80;
            c2 |= 0x80;
            return { c4, c3, c2, c1 };
        }

        if ( c3 ) {
            c3 |= 0x80;
            c2 |= 0x80;
            return { c3, c2, c1 };
        }

        if ( c2 ) {
            c2 |= 0x80;
            return { c2, c1 };
        }

        return { c1 };
    }

    struct IFFChunkHeader
    {
        // 4 upper case ASCII chars, padded with 0x20 (space).
        uint32_t ID{ 0 };
        // Big-endian.
        uint32_t length{ 0 };

        IFFChunkHeader() = default;

        IFFChunkHeader( const uint32_t id, const uint32_t sz )
            : ID( id )
            , length( sz )
        {
            // Do nothing.
        }

        // Returns the size in bytes that this structure will occupy in serialized binary form inside an XMI or MIDI file
        size_t sizeInBytes() const
        {
            // This header contains of two 4-byte integers.
            return sizeof( ID ) + sizeof( length );
        }
    };

    IStreamBuf & operator>>( IStreamBuf & stream, IFFChunkHeader & st )
    {
        st.ID = stream.getBE32();
        st.length = stream.getBE32();

        return stream;
    }

    RWStreamBuf & operator<<( RWStreamBuf & stream, const IFFChunkHeader & st )
    {
        stream.putBE32( st.ID );
        stream.putBE32( st.length );

        return stream;
    }

    struct GroupChunkHeader
    {
        // 4 byte ASCII string, either 'FORM', 'CAT ' or 'LIST'.
        uint32_t ID{ 0 };
        // Big-endian.
        uint32_t length{ 0 };
        // 4 byte ASCII string.
        uint32_t type{ 0 };
    };

    IStreamBuf & operator>>( IStreamBuf & stream, GroupChunkHeader & st )
    {
        st.ID = stream.getBE32();
        st.length = stream.getBE32();
        st.type = stream.getBE32();

        return stream;
    }

    struct subVectorIters
    {
        std::vector<uint8_t>::const_iterator data;
        std::vector<uint8_t>::const_iterator dataEnd;
    };

    struct XMIData
    {
        subVectorIters trackEvents;

        bool isValid{ false };

        explicit XMIData( const std::vector<uint8_t> & buf )
        {
            // Please refer to https://moddingwiki.shikadi.net/wiki/XMI_Format#File_format
            ROStreamBuf sb( buf );

            GroupChunkHeader group;
            sb >> group;

            if ( group.ID != TAG_FORM || group.type != TAG_XDIR ) {
                ERROR_LOG( "XMI parsing: invalid IFF root chunk 1 (FORM:XDIR)" )
                return;
            }

            IFFChunkHeader iff;
            sb >> iff;
            if ( iff.ID != TAG_INFO || iff.length != 2 ) {
                ERROR_LOG( "XMI parsing: expected TAG_INFO of length 2" )
                return;
            }

            if ( const uint16_t numTracks = sb.getLE16(); numTracks != 1 ) {
                ERROR_LOG( "XMI parsing: the number of sequences should be 1 to be properly converted to MID format 0" )
                return;
            }

            // CAT XMID
            sb >> group;
            if ( group.ID != TAG_CAT0 || group.type != TAG_XMID ) {
                ERROR_LOG( "XMI parsing: invalid IFF root chunk 2 (CAT :XMID)" )
                return;
            }

            sb >> group;
            // FORM XMID
            if ( group.ID != TAG_FORM || group.type != TAG_XMID ) {
                ERROR_LOG( "XMI parsing: invalid form type (FORM:XMID)" )
                return;
            }

            sb >> iff;

            // TIMB chunk.
            if ( iff.ID == TAG_TIMB ) {
                // It is not used in MID files.
                sb.skip( iff.length );
                sb >> iff;
            }

            // [RBRN]
            if ( iff.ID == TAG_RBRN ) {
                sb.skip( iff.length );
                sb >> iff;
            }

            // Read EVNT chunk.
            if ( iff.ID != TAG_EVNT ) {
                ERROR_LOG( "XMI parse error: ID is not EVNT" )
                return;
            }

            // Mark the begin of EVNT data.
            trackEvents.data = buf.cbegin() + static_cast<ptrdiff_t>( sb.capacity() - sb.size() );
            trackEvents.dataEnd = buf.cend();

            // The single track XMI files does not have any data after the EVNT data.
            if ( trackEvents.dataEnd - trackEvents.data != static_cast<ptrdiff_t>( iff.length ) ) {
                trackEvents.data = buf.cend();
                ERROR_LOG( "XMI parse error: EVNT data is out of range" )
                return;
            }

            isValid = ( trackEvents.data != trackEvents.dataEnd );
        }
    };

    struct MidiChunk
    {
        uint32_t _time{ 0 };
        uint8_t _type{ 0 };

        // _binaryTime is calculated only after all chunks are pushed and sorted.
        std::vector<uint8_t> _binaryTime;
        std::vector<uint8_t> _data;

        MidiChunk( const uint32_t time, const uint8_t type, const uint8_t data1 )
            : _time( time )
            , _type( type )
            , _data( { data1 } )
        {
            // Do nothing.
        }

        MidiChunk( const uint32_t time, const uint8_t type, const uint8_t data1, const uint8_t data2 )
            : _time( time )
            , _type( type )
            , _data( { data1, data2 } )
        {
            // Do nothing.
        }

        MidiChunk( const uint32_t time, const uint8_t meta, const uint8_t subType, const std::vector<uint8_t>::const_iterator iter, const uint8_t metaLength )
            : _time( time )
            , _type( meta )
        {
            _data.reserve( static_cast<size_t>( 2 ) + metaLength );

            _data.push_back( subType );
            _data.push_back( metaLength );

            for ( uint8_t i = 0; i < metaLength; ++i ) {
                _data.push_back( *( iter + i ) );
            }
        }

        // Returns the size in bytes that this structure will occupy in serialized binary form inside a MIDI file
        size_t sizeInBytes() const
        {
            return _binaryTime.size() + sizeof( _type ) + _data.size();
        }
    };

    bool operator<( const MidiChunk & left, const MidiChunk & right )
    {
        return left._time < right._time;
    }

    RWStreamBuf & operator<<( RWStreamBuf & stream, const MidiChunk & event )
    {
        for ( const uint8_t binaryTimeByte : event._binaryTime ) {
            stream << binaryTimeByte;
        }

        stream << event._type;

        for ( const uint8_t dataByte : event._data ) {
            stream << dataByte;
        }

        return stream;
    }

    struct MidiEvents final : public std::vector<MidiChunk>
    {
        uint32_t trackTempo{ 0 };

        MidiEvents() = default;

        explicit MidiEvents( const subVectorIters & trackEvents )
        {
            assert( trackEvents.data != trackEvents.dataEnd );

            std::vector<uint8_t>::const_iterator iter = trackEvents.data;

            auto checkDataPresence = [this, &trackEvents, &iter]( const int32_t requiredLength ) {
                assert( requiredLength > 0 );
                if ( trackEvents.dataEnd - iter < requiredLength ) {
                    emplace_back( 0, static_cast<uint8_t>( 0xFF ), static_cast<uint8_t>( 0x2F ), static_cast<uint8_t>( 0x00 ) );
                    ERROR_LOG( "MIDI track: the data is truncated." )
                    return false;
                }

                return true;
            };

            uint32_t time = 0;

            while ( iter < trackEvents.dataEnd ) {
                // XMI delay is 7 bit values summed together
                if ( *iter < 128 ) {
                    time += *iter;
                    ++iter;
                    continue;
                }

                if ( *iter == 0xFF ) {
                    if ( !checkDataPresence( 3 ) ) {
                        break;
                    }

                    // Meta-Event, always starts from 0xFF. We skip it.
                    ++iter;

                    if ( *iter == 0x2F ) {
                        if ( *( ++iter ) != 0x00 ) {
                            ERROR_LOG( "MIDI track: End of Track sequence is incorrect." )
                        }

                        emplace_back( time, static_cast<uint8_t>( 0xFF ), static_cast<uint8_t>( 0x2F ), static_cast<uint8_t>( 0x00 ) );
                        break;
                    }

                    const uint8_t metaType = *( iter++ );
                    const uint8_t metaLength = *( iter++ );

                    if ( !checkDataPresence( metaLength ) ) {
                        break;
                    }

                    emplace_back( time, static_cast<uint8_t>( 0xFF ), metaType, iter, metaLength );
                    // Tempo switch
                    if ( metaType == 0x51 && metaLength == 3 ) {
                        // 24-bit big endian
                        trackTempo = ( ( ( *iter << 8 ) | *( iter + 1 ) ) << 8 ) | *( iter + 2 );
                    }

                    iter += metaLength;
                    continue;
                }

                switch ( *iter >> 4 ) {
                // Polyphonic Key Pressure (Aftertouch).
                case 0x0A:
                // Control Change.
                case 0x0B:
                // Pitch Wheel Change.
                case 0x0E:
                    if ( !checkDataPresence( 3 ) ) {
                        break;
                    }

                    emplace_back( time, *iter, *( iter + 1 ), *( iter + 2 ) );
                    iter += 3;
                    break;

                // XMI events do not have note off events.
                // Note On event.
                case 0x09: {
                    if ( !checkDataPresence( 4 ) ) {
                        break;
                    }

                    emplace_back( time, *iter, *( iter + 1 ), *( iter + 2 ) );

                    VariableLengthQuantity quantity;
                    if ( !readVariableLengthQuantity( iter + 3, trackEvents.dataEnd, quantity ) ) {
                        break;
                    }

                    // note off
                    emplace_back( time + quantity.value, static_cast<uint8_t>( *iter - 0x10 ), *( iter + 1 ), static_cast<uint8_t>( 0x7F ) );
                    iter += 3 + quantity.lengthInBytes;
                    break;
                }

                // Program Change: in other words which instrument is going to be played.
                case 0x0C: {
                    if ( !checkDataPresence( 2 ) ) {
                        break;
                    }

                    emplace_back( time, *iter, *( iter + 1 ) );

#ifdef WITH_DEBUG
                    const int32_t channelId = *iter - 0xC0;

                    // Drum sounds are only played in channel 9 if channel ID starts from 0, or 10 if channel ID starts from 1. In our case it starts from 0.
                    if ( channelId == 9 ) {
                        // It is a drum kit.
                        const uint32_t drumKitId = *( iter + 1 );
                        const auto drumKitIter = drumKitDescription.find( drumKitId );

                        if ( drumKitIter != drumKitDescription.end() ) {
                            DEBUG_LOG( DBG_ENGINE, DBG_TRACE, "MIDI channel " << channelId << ", drum kit ID " << drumKitId << ": " << drumKitIter->second )
                        }
                        else {
                            ERROR_LOG( "MIDI channel " << channelId << ": unknown drum kit ID " << drumKitId )
                        }
                    }
                    else {
                        const uint32_t instrumentId = *( iter + 1 );

                        if ( instrumentId < instrumentDescription.size() ) {
                            DEBUG_LOG( DBG_ENGINE, DBG_TRACE,
                                       "MIDI channel " << channelId << ", instrument ID " << instrumentId << ": " << instrumentDescription[instrumentId] )
                        }
                        else {
                            ERROR_LOG( "MIDI channel " << channelId << ": unknown instrument ID " << instrumentId )
                        }
                    }
#endif

                    iter += 2;
                    break;
                }

                // Channel Pressure (After-touch).
                case 0x0D:
                    if ( !checkDataPresence( 2 ) ) {
                        break;
                    }

                    emplace_back( time, *iter, *( iter + 1 ) );
                    iter += 2;
                    break;

                // Unknown command.
                default:
                    emplace_back( 0, static_cast<uint8_t>( 0xFF ), static_cast<uint8_t>( 0x2F ), static_cast<uint8_t>( 0x00 ) );
                    ERROR_LOG( "MIDI track: Unknown command: " << GetHexString( static_cast<int>( *iter ), 2 )
                                                               << ", byte: " << static_cast<int>( iter - trackEvents.data ) )
                    break;
                }
            }

            std::stable_sort( begin(), end() );

            // Set binary time according to the sorted chunks order.
            time = 0;
            for ( MidiChunk & chunk : *this ) {
                chunk._binaryTime = packVariableLengthQuantity( chunk._time - time );
                time = chunk._time;
            }
        }

        // Returns the size in bytes that this structure will occupy in serialized binary form inside a MIDI file
        size_t sizeInBytes() const
        {
            return std::accumulate( begin(), end(), static_cast<size_t>( 0 ), []( const size_t total, const MidiChunk & chunk ) { return total + chunk.sizeInBytes(); } );
        }
    };

    RWStreamBuf & operator<<( RWStreamBuf & stream, const MidiEvents & st )
    {
        for ( const MidiChunk & chunk : st ) {
            stream << chunk;
        }

        return stream;
    }

    struct MidTrack
    {
        MidiEvents events;
        IFFChunkHeader mtrk{ TAG_MTRK, 0 };

        explicit MidTrack( const subVectorIters & trackEvents )
            : events( trackEvents )
            , mtrk( TAG_MTRK, static_cast<uint32_t>( events.sizeInBytes() ) )
        {
            // Do nothing.
        }
    };

    RWStreamBuf & operator<<( RWStreamBuf & stream, const MidTrack & st )
    {
        stream << st.mtrk;
        stream << st.events;

        return stream;
    }

    struct MidData
    {
        IFFChunkHeader mthd{ TAG_MTHD, 6 };
        uint16_t format{ 0 };
        uint16_t ppqn{ 60 };
        // MIDI format 0 can contain only one track.
        MidTrack track;

        explicit MidData( const subVectorIters & trackEvents )
            : track( trackEvents )
        {
            // XMI files play MIDI at a fixed clock rate of 120 Hz
            if ( track.events.trackTempo > 0 ) {
                ppqn = static_cast<uint16_t>( track.events.trackTempo * 3 / 25000 );
            }
        }

        // Returns the size in bytes that this structure will occupy in serialized binary form inside a MIDI file
        size_t sizeInBytes() const
        {
<<<<<<< HEAD
            // The total MIDI data size is: MThd header and data length plus MTrk header and data length.
            return mthd.sizeInBytes() + mthd.length + track.mtrk.sizeInBytes() + track.mtrk.length;
=======
            return std::list<MidTrack>::size();
        }
    };

    RWStreamBuf & operator<<( RWStreamBuf & stream, const MidTracks & st )
    {
        for ( const MidTrack & track : st ) {
            stream << track;
        }

        return stream;
    }

    struct MidData
    {
        IFFChunkHeader mthd;
        int format{ 0 };
        int ppqn{ 60 };
        MidTracks tracks;

        explicit MidData( const XMITracks & t )
            : mthd( TAG_MTHD, 6 )
            , tracks( t )
        {
            // MIDI format 0 can contain only one track
            assert( tracks.count() == 1 );

            // XMI files play MIDI at a fixed clock rate of 120 Hz
            if ( !tracks.empty() && tracks.front().events.trackTempo > 0 ) {
                ppqn = ( tracks.front().events.trackTempo * 3 / 25000 );
            }
>>>>>>> ef382127
        }
    };

    RWStreamBuf & operator<<( RWStreamBuf & stream, const MidData & st )
    {
<<<<<<< HEAD
        sb << st.mthd;
        sb.putBE16( st.format );
        // Write that there is one track in midi file.
        sb.putBE16( static_cast<uint16_t>( 1 ) );
        sb.putBE16( st.ppqn );
        sb << st.track;
=======
        stream << st.mthd;
        stream.putBE16( static_cast<uint16_t>( st.format ) );
        stream.putBE16( static_cast<uint16_t>( st.tracks.count() ) );
        stream.putBE16( static_cast<uint16_t>( st.ppqn ) );
        stream << st.tracks;
>>>>>>> ef382127

        return stream;
    }
}

std::vector<uint8_t> Music::Xmi2Mid( const std::vector<uint8_t> & buf )
{
    const XMIData xmi( buf );
    if ( !xmi.isValid ) {
        return {};
    }

<<<<<<< HEAD
    const MidData mid( xmi.trackEvents );

    // Create a buffer for the midi data.
    StreamBuf sb( mid.sizeInBytes() );
=======
    RWStreamBuf sb( 16 * 4096 );
>>>>>>> ef382127

    sb << mid;

    return { sb.data(), sb.data() + sb.size() };
}<|MERGE_RESOLUTION|>--- conflicted
+++ resolved
@@ -227,7 +227,7 @@
         }
     };
 
-    IStreamBuf & operator>>( IStreamBuf & stream, IFFChunkHeader & st )
+    IStreamBase & operator>>( IStreamBase & stream, IFFChunkHeader & st )
     {
         st.ID = stream.getBE32();
         st.length = stream.getBE32();
@@ -235,7 +235,7 @@
         return stream;
     }
 
-    RWStreamBuf & operator<<( RWStreamBuf & stream, const IFFChunkHeader & st )
+    OStreamBase & operator<<( OStreamBase & stream, const IFFChunkHeader & st )
     {
         stream.putBE32( st.ID );
         stream.putBE32( st.length );
@@ -253,7 +253,7 @@
         uint32_t type{ 0 };
     };
 
-    IStreamBuf & operator>>( IStreamBuf & stream, GroupChunkHeader & st )
+    IStreamBase & operator>>( IStreamBase & stream, GroupChunkHeader & st )
     {
         st.ID = stream.getBE32();
         st.length = stream.getBE32();
@@ -400,7 +400,7 @@
         return left._time < right._time;
     }
 
-    RWStreamBuf & operator<<( RWStreamBuf & stream, const MidiChunk & event )
+    OStreamBase & operator<<( OStreamBase & stream, const MidiChunk & event )
     {
         for ( const uint8_t binaryTimeByte : event._binaryTime ) {
             stream << binaryTimeByte;
@@ -595,7 +595,7 @@
         }
     };
 
-    RWStreamBuf & operator<<( RWStreamBuf & stream, const MidiEvents & st )
+    OStreamBase & operator<<( OStreamBase & stream, const MidiEvents & st )
     {
         for ( const MidiChunk & chunk : st ) {
             stream << chunk;
@@ -617,7 +617,7 @@
         }
     };
 
-    RWStreamBuf & operator<<( RWStreamBuf & stream, const MidTrack & st )
+    OStreamBase & operator<<( OStreamBase & stream, const MidTrack & st )
     {
         stream << st.mtrk;
         stream << st.events;
@@ -645,61 +645,19 @@
         // Returns the size in bytes that this structure will occupy in serialized binary form inside a MIDI file
         size_t sizeInBytes() const
         {
-<<<<<<< HEAD
             // The total MIDI data size is: MThd header and data length plus MTrk header and data length.
             return mthd.sizeInBytes() + mthd.length + track.mtrk.sizeInBytes() + track.mtrk.length;
-=======
-            return std::list<MidTrack>::size();
-        }
-    };
-
-    RWStreamBuf & operator<<( RWStreamBuf & stream, const MidTracks & st )
-    {
-        for ( const MidTrack & track : st ) {
-            stream << track;
-        }
-
-        return stream;
-    }
-
-    struct MidData
-    {
-        IFFChunkHeader mthd;
-        int format{ 0 };
-        int ppqn{ 60 };
-        MidTracks tracks;
-
-        explicit MidData( const XMITracks & t )
-            : mthd( TAG_MTHD, 6 )
-            , tracks( t )
-        {
-            // MIDI format 0 can contain only one track
-            assert( tracks.count() == 1 );
-
-            // XMI files play MIDI at a fixed clock rate of 120 Hz
-            if ( !tracks.empty() && tracks.front().events.trackTempo > 0 ) {
-                ppqn = ( tracks.front().events.trackTempo * 3 / 25000 );
-            }
->>>>>>> ef382127
-        }
-    };
-
-    RWStreamBuf & operator<<( RWStreamBuf & stream, const MidData & st )
-    {
-<<<<<<< HEAD
-        sb << st.mthd;
-        sb.putBE16( st.format );
+        }
+    };
+
+    OStreamBase & operator<<( OStreamBase & stream, const MidData & st )
+    {
+        stream << st.mthd;
+        stream.putBE16( st.format );
         // Write that there is one track in midi file.
-        sb.putBE16( static_cast<uint16_t>( 1 ) );
-        sb.putBE16( st.ppqn );
-        sb << st.track;
-=======
-        stream << st.mthd;
-        stream.putBE16( static_cast<uint16_t>( st.format ) );
-        stream.putBE16( static_cast<uint16_t>( st.tracks.count() ) );
-        stream.putBE16( static_cast<uint16_t>( st.ppqn ) );
-        stream << st.tracks;
->>>>>>> ef382127
+        stream.putBE16( static_cast<uint16_t>( 1 ) );
+        stream.putBE16( st.ppqn );
+        stream << st.track;
 
         return stream;
     }
@@ -712,14 +670,10 @@
         return {};
     }
 
-<<<<<<< HEAD
     const MidData mid( xmi.trackEvents );
 
     // Create a buffer for the midi data.
-    StreamBuf sb( mid.sizeInBytes() );
-=======
-    RWStreamBuf sb( 16 * 4096 );
->>>>>>> ef382127
+    RWStreamBuf sb( mid.sizeInBytes() );
 
     sb << mid;
 
