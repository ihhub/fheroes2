/***************************************************************************
 *   Copyright (C) 2008 by Andrey Afletdinov <fheroes2@gmail.com>          *
 *                                                                         *
 *   Part of the Free Heroes2 Engine:                                      *
 *   http://sourceforge.net/projects/fheroes2                              *
 *                                                                         *
 *   This program is free software; you can redistribute it and/or modify  *
 *   it under the terms of the GNU General Public License as published by  *
 *   the Free Software Foundation; either version 2 of the License, or     *
 *   (at your option) any later version.                                   *
 *                                                                         *
 *   This program is distributed in the hope that it will be useful,       *
 *   but WITHOUT ANY WARRANTY; without even the implied warranty of        *
 *   MERCHANTABILITY or FITNESS FOR A PARTICULAR PURPOSE.  See the         *
 *   GNU General Public License for more details.                          *
 *                                                                         *
 *   You should have received a copy of the GNU General Public License     *
 *   along with this program; if not, write to the                         *
 *   Free Software Foundation, Inc.,                                       *
 *   59 Temple Place - Suite 330, Boston, MA  02111-1307, USA.             *
 ***************************************************************************/

#include <algorithm>
#include <cstdlib>

#include "localevent.h"
#include "audio_mixer.h"
#include "audio_music.h"
#include "pal.h"
#include "screen.h"

namespace
{
    enum KeyMod
    {
        MOD_NONE = KMOD_NONE,
        MOD_CTRL = KMOD_CTRL,
        MOD_SHIFT = KMOD_SHIFT,
        MOD_ALT = KMOD_ALT,
        MOD_CAPS = KMOD_CAPS,
        MOD_NUM = KMOD_NUM
    };

#if defined( FHEROES2_VITA )
    const int totalCharactersDPad = 38;
    bool dpadInputActive = false;
    bool currentUpper = false;
    int currentCharIndex = 0;

    const KeySym dPadKeys[totalCharactersDPad] = {
        // lowercase letters
        KEY_a, KEY_b, KEY_c, KEY_d, KEY_e, KEY_f, KEY_g, KEY_h, KEY_i, KEY_j, KEY_k, KEY_l, KEY_m, KEY_n, KEY_o, KEY_p, KEY_q, KEY_r, KEY_s, KEY_t, KEY_u, KEY_v, KEY_w,
        KEY_x, KEY_y, KEY_z,
        // space, underscore
        KEY_SPACE, KEY_UNDERSCORE,
        // nums
        KEY_0, KEY_1, KEY_2, KEY_3, KEY_4, KEY_5, KEY_6, KEY_7, KEY_8, KEY_9 };

    char GetCurrentDPadChar()
    {
        return CharFromKeySym( dPadKeys[currentCharIndex], currentUpper ? MOD_CAPS : MOD_NONE );
    }

    KeySym KeySymFromChar( char c )
    {
        switch ( c ) {
        case '!':
            return KEY_EXCLAIM;
        case '"':
            return KEY_QUOTEDBL;
        case '#':
            return KEY_HASH;
        case '$':
            return KEY_DOLLAR;
        case '&':
            return KEY_AMPERSAND;
        case '\'':
            return KEY_QUOTE;
        case '(':
            return KEY_LEFTPAREN;
        case ')':
            return KEY_RIGHTPAREN;
        case '*':
            return KEY_ASTERISK;
        case '+':
            return KEY_PLUS;
        case ',':
            return KEY_COMMA;
        case '-':
            return KEY_MINUS;
        case '.':
            return KEY_PERIOD;
        case '/':
            return KEY_SLASH;
        case ':':
            return KEY_COLON;
        case ';':
            return KEY_SEMICOLON;
        case '<':
            return KEY_LESS;
        case '=':
            return KEY_EQUALS;
        case '>':
            return KEY_GREATER;
        case '?':
            return KEY_QUESTION;
        case '@':
            return KEY_AT;
        case '[':
            return KEY_LEFTBRACKET;
        case '\\':
            return KEY_BACKSLASH;
        case ']':
            return KEY_RIGHTBRACKET;
        case '^':
            return KEY_CARET;
        case '_':
            return KEY_UNDERSCORE;
        case ' ':
            return KEY_SPACE;

        case 'a':
            return KEY_a;
        case 'b':
            return KEY_b;
        case 'c':
            return KEY_c;
        case 'd':
            return KEY_d;
        case 'e':
            return KEY_e;
        case 'f':
            return KEY_f;
        case 'g':
            return KEY_g;
        case 'h':
            return KEY_h;
        case 'i':
            return KEY_i;
        case 'j':
            return KEY_j;
        case 'k':
            return KEY_k;
        case 'l':
            return KEY_l;
        case 'm':
            return KEY_m;
        case 'n':
            return KEY_n;
        case 'o':
            return KEY_o;
        case 'p':
            return KEY_p;
        case 'q':
            return KEY_q;
        case 'r':
            return KEY_r;
        case 's':
            return KEY_s;
        case 't':
            return KEY_t;
        case 'u':
            return KEY_u;
        case 'v':
            return KEY_v;
        case 'w':
            return KEY_w;
        case 'x':
            return KEY_x;
        case 'y':
            return KEY_y;
        case 'z':
            return KEY_z;

        case '0':
            return KEY_0;
        case '1':
            return KEY_1;
        case '2':
            return KEY_2;
        case '3':
            return KEY_3;
        case '4':
            return KEY_4;
        case '5':
            return KEY_5;
        case '6':
            return KEY_6;
        case '7':
            return KEY_7;
        case '8':
            return KEY_8;
        case '9':
            return KEY_9;

        default:
            break;
        }
        return KEY_NONE;
    }

    void SetCurrentDPadCharIndex( char currentChar )
    {
        if ( currentChar >= 'A' && currentChar <= 'Z' ) {
            currentUpper = true;
            currentChar += 32;
        }

        const KeySym keySym = KeySymFromChar( currentChar );
        for ( int i = 0; i < totalCharactersDPad; ++i ) {
            if ( dPadKeys[i] == keySym ) {
                currentCharIndex = i;
                return;
            }
        }

        currentCharIndex = 0;
    }
#endif
}

LocalEvent::LocalEvent()
    : modes( 0 )
    , key_value( KEY_NONE )
    , mouse_button( 0 )
<<<<<<< HEAD
    , mouse_st( 0, 0 )
    , redraw_cursor_func( nullptr )
    , keyboard_filter_func( nullptr )
=======
    , redraw_cursor_func( NULL )
    , keyboard_filter_func( NULL )
>>>>>>> 8c339a93
    , loop_delay( 1 )
{}

#if SDL_VERSION_ATLEAST( 2, 0, 0 )
void LocalEvent::OpenController()
{
    for ( int i = 0; i < SDL_NumJoysticks(); ++i ) {
        if ( SDL_IsGameController( i ) ) {
            _gameController = SDL_GameControllerOpen( i );
            if ( _gameController != nullptr ) {
                fheroes2::cursor().enableSoftwareEmulation( true );
                break;
            }
        }
    }
}

void LocalEvent::CloseController()
{
    if ( SDL_GameControllerGetAttached( _gameController ) ) {
        SDL_GameControllerClose( _gameController );
        _gameController = nullptr;
    }
}

void LocalEvent::OpenTouchpad()
{
#if defined( FHEROES2_VITA ) || defined( __SWITCH__ )
    const int touchNumber = SDL_GetNumTouchDevices();
    if ( touchNumber > 0 ) {
        _touchpadAvailable = true;
        fheroes2::cursor().enableSoftwareEmulation( true );
#if SDL_VERSION_ATLEAST( 2, 0, 10 )
        SDL_SetHint( SDL_HINT_TOUCH_MOUSE_EVENTS, "0" );
#endif
    }
#endif
}
#endif

void LocalEvent::OpenVirtualKeyboard()
{
#if defined( FHEROES2_VITA )
    dpadInputActive = true;
#endif
}

void LocalEvent::CloseVirtualKeyboard()
{
#if defined( FHEROES2_VITA )
    dpadInputActive = false;
#endif
}

const fheroes2::Point & LocalEvent::GetMousePressLeft( void ) const
{
    return mouse_pl;
}

void LocalEvent::SetModes( flag_t f )
{
    modes |= f;
}

void LocalEvent::ResetModes( flag_t f )
{
    modes &= ~f;
}

const char * KeySymGetName( KeySym sym )
{
#if SDL_VERSION_ATLEAST( 2, 0, 0 )
    return SDL_GetKeyName( static_cast<SDL_Keycode>( sym ) );
#else
    return SDL_GetKeyName( static_cast<SDLKey>( sym ) );
#endif
}

KeySym GetKeySym( int key )
{
    switch ( key ) {
    default:
        break;

    case SDLK_RETURN:
        return KEY_RETURN;
    case SDLK_LEFT:
        return KEY_LEFT;
    case SDLK_RIGHT:
        return KEY_RIGHT;
    case SDLK_UP:
        return KEY_UP;
    case SDLK_DOWN:
        return KEY_DOWN;

    case SDLK_ESCAPE:
        return KEY_ESCAPE;
    case SDLK_BACKSPACE:
        return KEY_BACKSPACE;
    case SDLK_EXCLAIM:
        return KEY_EXCLAIM;
    case SDLK_QUOTEDBL:
        return KEY_QUOTEDBL;
    case SDLK_HASH:
        return KEY_HASH;
    case SDLK_DOLLAR:
        return KEY_DOLLAR;
    case SDLK_AMPERSAND:
        return KEY_AMPERSAND;
    case SDLK_QUOTE:
        return KEY_QUOTE;
    case SDLK_LEFTPAREN:
        return KEY_LEFTPAREN;
    case SDLK_RIGHTPAREN:
        return KEY_RIGHTPAREN;
    case SDLK_ASTERISK:
        return KEY_ASTERISK;
    case SDLK_PLUS:
        return KEY_PLUS;
    case SDLK_COMMA:
        return KEY_COMMA;
    case SDLK_MINUS:
        return KEY_MINUS;
    case SDLK_PERIOD:
        return KEY_PERIOD;
    case SDLK_SLASH:
        return KEY_SLASH;
    case SDLK_COLON:
        return KEY_COLON;
    case SDLK_SEMICOLON:
        return KEY_SEMICOLON;
    case SDLK_LESS:
        return KEY_LESS;
    case SDLK_EQUALS:
        return KEY_EQUALS;
    case SDLK_GREATER:
        return KEY_GREATER;
    case SDLK_QUESTION:
        return KEY_QUESTION;
    case SDLK_AT:
        return KEY_AT;
    case SDLK_LEFTBRACKET:
        return KEY_LEFTBRACKET;
    case SDLK_BACKSLASH:
        return KEY_BACKSLASH;
    case SDLK_RIGHTBRACKET:
        return KEY_RIGHTBRACKET;
    case SDLK_CARET:
        return KEY_CARET;
    case SDLK_UNDERSCORE:
        return KEY_UNDERSCORE;
    case SDLK_LALT:
        return KEY_ALT;
    case SDLK_RALT:
        return KEY_ALT;
    case SDLK_LCTRL:
        return KEY_CONTROL;
    case SDLK_RCTRL:
        return KEY_CONTROL;
    case SDLK_LSHIFT:
        return KEY_SHIFT;
    case SDLK_RSHIFT:
        return KEY_SHIFT;
    case SDLK_TAB:
        return KEY_TAB;
    case SDLK_SPACE:
        return KEY_SPACE;
    case SDLK_DELETE:
        return KEY_DELETE;
    case SDLK_PAGEUP:
        return KEY_PAGEUP;
    case SDLK_PAGEDOWN:
        return KEY_PAGEDOWN;
    case SDLK_F1:
        return KEY_F1;
    case SDLK_F2:
        return KEY_F2;
    case SDLK_F3:
        return KEY_F3;
    case SDLK_F4:
        return KEY_F4;
    case SDLK_F5:
        return KEY_F5;
    case SDLK_F6:
        return KEY_F6;
    case SDLK_F7:
        return KEY_F7;
    case SDLK_F8:
        return KEY_F8;
    case SDLK_F9:
        return KEY_F9;
    case SDLK_F10:
        return KEY_F10;
    case SDLK_F11:
        return KEY_F11;
    case SDLK_F12:
        return KEY_F12;
    case SDLK_0:
        return KEY_0;
    case SDLK_1:
        return KEY_1;
    case SDLK_2:
        return KEY_2;
    case SDLK_3:
        return KEY_3;
    case SDLK_4:
        return KEY_4;
    case SDLK_5:
        return KEY_5;
    case SDLK_6:
        return KEY_6;
    case SDLK_7:
        return KEY_7;
    case SDLK_8:
        return KEY_8;
    case SDLK_9:
        return KEY_9;
    case SDLK_a:
        return KEY_a;
    case SDLK_b:
        return KEY_b;
    case SDLK_c:
        return KEY_c;
    case SDLK_d:
        return KEY_d;
    case SDLK_e:
        return KEY_e;
    case SDLK_f:
        return KEY_f;
    case SDLK_g:
        return KEY_g;
    case SDLK_h:
        return KEY_h;
    case SDLK_i:
        return KEY_i;
    case SDLK_j:
        return KEY_j;
    case SDLK_k:
        return KEY_k;
    case SDLK_l:
        return KEY_l;
    case SDLK_m:
        return KEY_m;
    case SDLK_n:
        return KEY_n;
    case SDLK_o:
        return KEY_o;
    case SDLK_p:
        return KEY_p;
    case SDLK_q:
        return KEY_q;
    case SDLK_r:
        return KEY_r;
    case SDLK_s:
        return KEY_s;
    case SDLK_t:
        return KEY_t;
    case SDLK_u:
        return KEY_u;
    case SDLK_v:
        return KEY_v;
    case SDLK_w:
        return KEY_w;
    case SDLK_x:
        return KEY_x;
    case SDLK_y:
        return KEY_y;
    case SDLK_z:
        return KEY_z;

#if SDL_VERSION_ATLEAST( 2, 0, 0 )
    case SDLK_PRINTSCREEN:
        return KEY_PRINT;
    case SDLK_KP_0:
        return KEY_KP0;
    case SDLK_KP_1:
        return KEY_KP1;
    case SDLK_KP_2:
        return KEY_KP2;
    case SDLK_KP_3:
        return KEY_KP3;
    case SDLK_KP_4:
        return KEY_KP4;
    case SDLK_KP_5:
        return KEY_KP5;
    case SDLK_KP_6:
        return KEY_KP6;
    case SDLK_KP_7:
        return KEY_KP7;
    case SDLK_KP_8:
        return KEY_KP8;
    case SDLK_KP_9:
        return KEY_KP9;
#else
    case SDLK_PRINT:
        return KEY_PRINT;
    case SDLK_KP0:
        return KEY_KP0;
    case SDLK_KP1:
        return KEY_KP1;
    case SDLK_KP2:
        return KEY_KP2;
    case SDLK_KP3:
        return KEY_KP3;
    case SDLK_KP4:
        return KEY_KP4;
    case SDLK_KP5:
        return KEY_KP5;
    case SDLK_KP6:
        return KEY_KP6;
    case SDLK_KP7:
        return KEY_KP7;
    case SDLK_KP8:
        return KEY_KP8;
    case SDLK_KP9:
        return KEY_KP9;
#endif

    case SDLK_KP_PERIOD:
        return KEY_KP_PERIOD;
    case SDLK_KP_DIVIDE:
        return KEY_KP_DIVIDE;
    case SDLK_KP_MULTIPLY:
        return KEY_KP_MULTIPLY;
    case SDLK_KP_MINUS:
        return KEY_KP_MINUS;
    case SDLK_KP_PLUS:
        return KEY_KP_PLUS;
    case SDLK_KP_ENTER:
        return KEY_RETURN; // repath to the normal Enter
    case SDLK_KP_EQUALS:
        return KEY_KP_EQUALS;
    case SDLK_HOME:
        return KEY_HOME;
    case SDLK_END:
        return KEY_END;
    }

    return KEY_NONE;
}

bool PressIntKey( u32 max, u32 & result )
{
    const LocalEvent & le = LocalEvent::Get();

    if ( le.KeyPress( KEY_BACKSPACE ) ) {
        result /= 10;
        return true;
    }
    else if ( le.KeyPress() && KEY_0 <= le.KeyValue() && KEY_9 >= le.KeyValue() ) {
        if ( max > result ) {
            result *= 10;
            switch ( le.KeyValue() ) {
            case KEY_1:
                result += 1;
                break;
            case KEY_2:
                result += 2;
                break;
            case KEY_3:
                result += 3;
                break;
            case KEY_4:
                result += 4;
                break;
            case KEY_5:
                result += 5;
                break;
            case KEY_6:
                result += 6;
                break;
            case KEY_7:
                result += 7;
                break;
            case KEY_8:
                result += 8;
                break;
            case KEY_9:
                result += 9;
                break;

            case KEY_KP1:
                result += 1;
                break;
            case KEY_KP2:
                result += 2;
                break;
            case KEY_KP3:
                result += 3;
                break;
            case KEY_KP4:
                result += 4;
                break;
            case KEY_KP5:
                result += 5;
                break;
            case KEY_KP6:
                result += 6;
                break;
            case KEY_KP7:
                result += 7;
                break;
            case KEY_KP8:
                result += 8;
                break;
            case KEY_KP9:
                result += 9;
                break;

            default:
                break;
            }
            if ( result > max )
                result = max;
        }
        return true;
    }
    return false;
}

char CharFromKeySym( KeySym sym, u16 mod )
{
    switch ( sym ) {
    case KEY_1:
        return ( MOD_SHIFT & mod ? '!' : '1' );
    case KEY_2:
        return ( MOD_SHIFT & mod ? '@' : '2' );
    case KEY_3:
        return ( MOD_SHIFT & mod ? '#' : '3' );
    case KEY_4:
        return ( MOD_SHIFT & mod ? '$' : '4' );
    case KEY_5:
        return ( MOD_SHIFT & mod ? '%' : '5' );
    case KEY_6:
        return ( MOD_SHIFT & mod ? '^' : '6' );
    case KEY_7:
        return ( MOD_SHIFT & mod ? '&' : '7' );
    case KEY_8:
        return ( MOD_SHIFT & mod ? '*' : '8' );
    case KEY_9:
        return ( MOD_SHIFT & mod ? '(' : '9' );
    case KEY_0:
        return ( MOD_SHIFT & mod ? ')' : '0' );

    case KEY_KP0:
        if ( MOD_NUM & mod )
            return '0';
        break;
    case KEY_KP1:
        if ( MOD_NUM & mod )
            return '1';
        break;
    case KEY_KP2:
        if ( MOD_NUM & mod )
            return '2';
        break;
    case KEY_KP3:
        if ( MOD_NUM & mod )
            return '3';
        break;
    case KEY_KP4:
        if ( MOD_NUM & mod )
            return '4';
        break;
    case KEY_KP5:
        if ( MOD_NUM & mod )
            return '5';
        break;
    case KEY_KP6:
        if ( MOD_NUM & mod )
            return '6';
        break;
    case KEY_KP7:
        if ( MOD_NUM & mod )
            return '7';
        break;
    case KEY_KP8:
        if ( MOD_NUM & mod )
            return '8';
        break;
    case KEY_KP9:
        if ( MOD_NUM & mod )
            return '9';
        break;

    case KEY_MINUS:
        return ( MOD_SHIFT & mod ? '_' : '-' );
    case KEY_EQUALS:
        return ( MOD_SHIFT & mod ? '+' : '=' );
    case KEY_BACKSLASH:
        return ( MOD_SHIFT & mod ? '|' : '\\' );
    case KEY_LEFTBRACKET:
        return ( MOD_SHIFT & mod ? '{' : '[' );
    case KEY_RIGHTBRACKET:
        return ( MOD_SHIFT & mod ? '}' : ']' );
    case KEY_SEMICOLON:
        return ( MOD_SHIFT & mod ? ':' : ';' );
    case KEY_QUOTE:
        return ( MOD_SHIFT & mod ? '"' : '\'' );
    case KEY_COMMA:
        return ( MOD_SHIFT & mod ? '<' : ',' );
    case KEY_PERIOD:
        return ( MOD_SHIFT & mod ? '>' : '.' );
    case KEY_SLASH:
        return ( MOD_SHIFT & mod ? '?' : '/' );

    case KEY_EXCLAIM:
        return '!';
    case KEY_AT:
        return '@';
    case KEY_HASH:
        return '#';
    case KEY_DOLLAR:
        return '$';
    case KEY_AMPERSAND:
        return '&';
    case KEY_ASTERISK:
        return '*';
    case KEY_LEFTPAREN:
        return '(';
    case KEY_RIGHTPAREN:
        return ')';
    case KEY_QUOTEDBL:
        return '"';
    case KEY_PLUS:
        return '+';
    case KEY_COLON:
        return ':';
    case KEY_LESS:
        return '<';
    case KEY_GREATER:
        return '>';
    case KEY_QUESTION:
        return '?';
    case KEY_CARET:
        return '^';
    case KEY_UNDERSCORE:
        return '_';

    case KEY_SPACE:
        return ' ';

    case KEY_a:
        return ( ( MOD_SHIFT | MOD_CAPS ) & mod ? 'A' : 'a' );
    case KEY_b:
        return ( ( MOD_SHIFT | MOD_CAPS ) & mod ? 'B' : 'b' );
    case KEY_c:
        return ( ( MOD_SHIFT | MOD_CAPS ) & mod ? 'C' : 'c' );
    case KEY_d:
        return ( ( MOD_SHIFT | MOD_CAPS ) & mod ? 'D' : 'd' );
    case KEY_e:
        return ( ( MOD_SHIFT | MOD_CAPS ) & mod ? 'E' : 'e' );
    case KEY_f:
        return ( ( MOD_SHIFT | MOD_CAPS ) & mod ? 'F' : 'f' );
    case KEY_g:
        return ( ( MOD_SHIFT | MOD_CAPS ) & mod ? 'G' : 'g' );
    case KEY_h:
        return ( ( MOD_SHIFT | MOD_CAPS ) & mod ? 'H' : 'h' );
    case KEY_i:
        return ( ( MOD_SHIFT | MOD_CAPS ) & mod ? 'I' : 'i' );
    case KEY_j:
        return ( ( MOD_SHIFT | MOD_CAPS ) & mod ? 'J' : 'j' );
    case KEY_k:
        return ( ( MOD_SHIFT | MOD_CAPS ) & mod ? 'K' : 'k' );
    case KEY_l:
        return ( ( MOD_SHIFT | MOD_CAPS ) & mod ? 'L' : 'l' );
    case KEY_m:
        return ( ( MOD_SHIFT | MOD_CAPS ) & mod ? 'M' : 'm' );
    case KEY_n:
        return ( ( MOD_SHIFT | MOD_CAPS ) & mod ? 'N' : 'n' );
    case KEY_o:
        return ( ( MOD_SHIFT | MOD_CAPS ) & mod ? 'O' : 'o' );
    case KEY_p:
        return ( ( MOD_SHIFT | MOD_CAPS ) & mod ? 'P' : 'p' );
    case KEY_q:
        return ( ( MOD_SHIFT | MOD_CAPS ) & mod ? 'Q' : 'q' );
    case KEY_r:
        return ( ( MOD_SHIFT | MOD_CAPS ) & mod ? 'R' : 'r' );
    case KEY_s:
        return ( ( MOD_SHIFT | MOD_CAPS ) & mod ? 'S' : 's' );
    case KEY_t:
        return ( ( MOD_SHIFT | MOD_CAPS ) & mod ? 'T' : 't' );
    case KEY_u:
        return ( ( MOD_SHIFT | MOD_CAPS ) & mod ? 'U' : 'u' );
    case KEY_v:
        return ( ( MOD_SHIFT | MOD_CAPS ) & mod ? 'V' : 'v' );
    case KEY_w:
        return ( ( MOD_SHIFT | MOD_CAPS ) & mod ? 'W' : 'w' );
    case KEY_x:
        return ( ( MOD_SHIFT | MOD_CAPS ) & mod ? 'X' : 'x' );
    case KEY_y:
        return ( ( MOD_SHIFT | MOD_CAPS ) & mod ? 'Y' : 'y' );
    case KEY_z:
        return ( ( MOD_SHIFT | MOD_CAPS ) & mod ? 'Z' : 'z' );

    default:
        break;
    }

    return 0;
}

size_t InsertKeySym( std::string & res, size_t pos, KeySym sym, u16 mod )
{
#if defined( FHEROES2_VITA )
    (void)mod;

    // input with D-Pad
    if ( res.size() ) {
        SetCurrentDPadCharIndex( res.back() );
    }
    else {
        currentUpper = true;
        currentCharIndex = 0;
    }

    switch ( sym ) {
    // delete char
    case KEY_KP4: {
        if ( !res.empty() && pos ) {
            res.resize( res.size() - 1 );
            --pos;
        }
        break;
    }
    // add new char
    case KEY_KP6: {
        currentUpper = res.empty();
        currentCharIndex = 0;

        const char c = GetCurrentDPadChar();
        if ( c )
            res.push_back( c );

        ++pos;
        break;
    }
    // next char
    case KEY_KP2: {
        ++currentCharIndex;
        if ( currentCharIndex >= totalCharactersDPad )
            currentCharIndex = 0;

        if ( !res.empty() ) {
            res.resize( res.size() - 1 );
        }
        else {
            ++pos;
        }

        const char c = GetCurrentDPadChar();
        if ( c )
            res.push_back( c );

        break;
    }
    // previous char
    case KEY_KP8: {
        --currentCharIndex;
        if ( currentCharIndex < 0 )
            currentCharIndex = totalCharactersDPad - 1;

        if ( !res.empty() ) {
            res.resize( res.size() - 1 );
        }
        else {
            ++pos;
        }

        const char c = GetCurrentDPadChar();
        if ( c )
            res.push_back( c );

        break;
    }
    // switch uppler/lowercase
    case KEY_SHIFT: {
        currentUpper = !currentUpper;

        if ( !res.empty() ) {
            res.resize( res.size() - 1 );
        }
        else {
            ++pos;
        }

        const char c = GetCurrentDPadChar();
        if ( c )
            res.push_back( c );

        break;
    }

    default:
        break;
    }
#else
    switch ( sym ) {
    case KEY_BACKSPACE: {
        if ( res.size() && pos ) {
            if ( pos >= res.size() )
                res.resize( res.size() - 1 );
            else
                res.erase( pos - 1, 1 );
            --pos;
        }
    } break;
    case KEY_DELETE: {
        if ( res.size() ) {
            if ( pos < res.size() )
                res.erase( pos, 1 );
        }
    } break;

    case KEY_LEFT:
        if ( pos )
            --pos;
        break;
    case KEY_RIGHT:
        if ( pos < res.size() )
            ++pos;
        break;
    case KEY_HOME:
        pos = 0;
        break;
    case KEY_END:
        pos = res.size();
        break;

    default: {
        char c = CharFromKeySym( sym, mod );

        if ( c ) {
            res.insert( pos, 1, c );
            ++pos;
        }
    }
    }
#endif

    return pos;
}

namespace
{
    class ColorCycling
    {
    public:
        ColorCycling()
            : _counter( 0 )
            , _isPaused( false )
            , _preRenderDrawing( nullptr )
            , _posRenderDrawing( nullptr )
        {}

        bool applyCycling( std::vector<uint8_t> & palette )
        {
            if ( _preRenderDrawing != nullptr )
                _preRenderDrawing();

            if ( _timer.getMs() >= 220 ) {
                _timer.reset();
                palette = PAL::GetCyclingPalette( _counter );
                ++_counter;
                return true;
            }
            return false;
        }

        void reset()
        {
            _prevDraw.reset();

            if ( _posRenderDrawing != nullptr )
                _posRenderDrawing();
        }

        bool isRedrawRequired() const
        {
            return !_isPaused && _prevDraw.getMs() >= 220;
        }

        void registerDrawing( void ( *preRenderDrawing )(), void ( *postRenderDrawing )() )
        {
            if ( preRenderDrawing != nullptr )
                _preRenderDrawing = preRenderDrawing;

            if ( postRenderDrawing != nullptr )
                _posRenderDrawing = postRenderDrawing;
        }

        void pause()
        {
            _isPaused = true;
        }

        void resume()
        {
            _isPaused = false;
            _prevDraw.reset();
            _timer.reset();
        }

    private:
        fheroes2::Time _timer;
        fheroes2::Time _prevDraw;
        uint32_t _counter;
        bool _isPaused;

        void ( *_preRenderDrawing )();
        void ( *_posRenderDrawing )();
    };

    ColorCycling colorCycling;

    bool ApplyCycling( std::vector<uint8_t> & palette )
    {
        return colorCycling.applyCycling( palette );
    }

    void ResetCycling()
    {
        colorCycling.reset();
    }
}

LocalEvent & LocalEvent::Get( void )
{
    static LocalEvent le;

    return le;
}

void LocalEvent::RegisterCycling( void ( *preRenderDrawing )(), void ( *postRenderDrawing )() ) const
{
    colorCycling.registerDrawing( preRenderDrawing, postRenderDrawing );
    colorCycling.resume();

    fheroes2::Display::instance().subscribe( ApplyCycling, ResetCycling );
}

void LocalEvent::PauseCycling() const
{
    colorCycling.pause();
    fheroes2::Display::instance().subscribe( nullptr, nullptr );
}

void LocalEvent::ResumeCycling() const
{
    RegisterCycling();
}

LocalEvent & LocalEvent::GetClean()
{
    LocalEvent & le = Get();
    le.ResetModes( KEY_PRESSED );
    le.ResetModes( MOUSE_MOTION );
    le.ResetModes( MOUSE_PRESSED );
    le.ResetModes( MOUSE_RELEASED );
    le.ResetModes( MOUSE_CLICKED );
    le.ResetModes( KEY_HOLD );
    return le;
}

bool LocalEvent::HandleEvents( bool delay, bool allowExit )
{
    if ( colorCycling.isRedrawRequired() ) {
        // Looks like there is no explicit rendering so the code for color cycling was executed here.
        if ( delay ) {
            fheroes2::Time timeCheck;
            fheroes2::Display::instance().render();

            if ( timeCheck.getMs() > loop_delay ) {
                // Since rendering took more than waiting time so we should not wait.
                delay = false;
            }
        }
        else {
            fheroes2::Display::instance().render();
        }
    }

    SDL_Event event;

    ResetModes( MOUSE_MOTION );
    ResetModes( MOUSE_RELEASED );
    ResetModes( MOUSE_CLICKED );
#if SDL_VERSION_ATLEAST( 2, 0, 0 )
    if ( _gameController != nullptr ) {
        // fast map scroll with dpad
#if defined( FHEROES2_VITA )
        if ( !_dpadScrollActive || dpadInputActive )
#else
        if ( !_dpadScrollActive )
#endif
            ResetModes( KEY_PRESSED );
    }
    else {
        ResetModes( KEY_PRESSED );
    }
#else
    ResetModes( KEY_PRESSED );
#endif

    mouse_wm = fheroes2::Point();

    while ( SDL_PollEvent( &event ) ) {
        switch ( event.type ) {
#if SDL_VERSION_ATLEAST( 2, 0, 0 )
        case SDL_WINDOWEVENT:
            OnSdl2WindowEvent( event );
            break;
#else
        case SDL_ACTIVEEVENT:
            OnActiveEvent( event );
            break;
#endif
        // keyboard
        case SDL_KEYDOWN:
        case SDL_KEYUP:
            HandleKeyboardEvent( event.key );
            break;

        // mouse motion
        case SDL_MOUSEMOTION:
            HandleMouseMotionEvent( event.motion );
            break;

        // mouse button
        case SDL_MOUSEBUTTONDOWN:
        case SDL_MOUSEBUTTONUP:
            HandleMouseButtonEvent( event.button );
            break;

#if SDL_VERSION_ATLEAST( 2, 0, 0 )
        case SDL_MOUSEWHEEL:
            HandleMouseWheelEvent( event.wheel );
            break;
        case SDL_CONTROLLERDEVICEREMOVED:
            if ( _gameController != nullptr ) {
                const SDL_GameController * removedController = SDL_GameControllerFromInstanceID( event.jdevice.which );
                if ( removedController == _gameController ) {
                    SDL_GameControllerClose( _gameController );
                    _gameController = nullptr;
                    if ( !_touchpadAvailable ) {
                        fheroes2::cursor().enableSoftwareEmulation( false );
                    }
                }
            }
            break;
        case SDL_CONTROLLERDEVICEADDED:
            if ( _gameController == nullptr ) {
                _gameController = SDL_GameControllerOpen( event.jdevice.which );
                if ( _gameController != nullptr ) {
                    fheroes2::cursor().enableSoftwareEmulation( true );
                }
            }
            break;
        case SDL_CONTROLLERAXISMOTION:
            HandleControllerAxisEvent( event.caxis );
            break;
        case SDL_CONTROLLERBUTTONDOWN:
        case SDL_CONTROLLERBUTTONUP:
            HandleControllerButtonEvent( event.cbutton );
            break;
        case SDL_FINGERDOWN:
        case SDL_FINGERUP:
        case SDL_FINGERMOTION:
            HandleTouchEvent( event.tfinger );
            break;
#endif

        // exit
        case SDL_QUIT:
#if SDL_VERSION_ATLEAST( 2, 0, 0 )
        case SDL_WINDOWEVENT_CLOSE:
#endif
            if ( allowExit )
                return false; // try to perform clear exit to catch all memory leaks, for example
            break;

        default:
            break;
        }

        // need for wheel up/down delay
#if SDL_VERSION_ATLEAST( 2, 0, 0 )
        // Use HandleMouseWheel instead
#else
        if ( SDL_BUTTON_WHEELDOWN == event.button.button || SDL_BUTTON_WHEELUP == event.button.button )
            break;
#endif
    }

#if SDL_VERSION_ATLEAST( 2, 0, 0 )
    if ( _gameController != nullptr ) {
        ProcessControllerAxisMotion();
    }
#endif

    if ( delay )
        SDL_Delay( loop_delay );

    return true;
}

void LocalEvent::StopSounds()
{
    Music::Mute();
    Mixer::Mute();
}

void LocalEvent::ResumeSounds()
{
    Music::Unmute();
    Mixer::Unmute();
}

#if SDL_VERSION_ATLEAST( 2, 0, 0 )
void LocalEvent::OnSdl2WindowEvent( const SDL_Event & event )
{
    if ( event.window.event == SDL_WINDOWEVENT_FOCUS_LOST ) {
        StopSounds();
    }
    else if ( event.window.event == SDL_WINDOWEVENT_FOCUS_GAINED ) {
        // Force display rendering on app activation
        fheroes2::Display::instance().render();

        ResumeSounds();
    }
}
#else
void LocalEvent::OnActiveEvent( const SDL_Event & event )
{
    if ( event.active.state & SDL_APPINPUTFOCUS ) {
        if ( 0 == event.active.gain ) {
            StopSounds();
        }
        else {
            // Force display rendering on app activation
            fheroes2::Display::instance().render();

            ResumeSounds();
        }
    }
}
#endif

#if SDL_VERSION_ATLEAST( 2, 0, 0 )
void LocalEvent::HandleTouchEvent( const SDL_TouchFingerEvent & event )
{
    if ( event.touchId != 0 )
        return;

    if ( event.type == SDL_FINGERDOWN ) {
        ++_numTouches;
        if ( _numTouches == 1 ) {
            _firstFingerId = event.fingerId;
        }
    }
    else if ( event.type == SDL_FINGERUP ) {
        --_numTouches;
    }

    if ( _firstFingerId == event.fingerId ) {
        const fheroes2::Display & display = fheroes2::Display::instance();
        const fheroes2::Size screenResolution = fheroes2::engine().getCurrentScreenResolution(); // current resolution of screen
        const fheroes2::Size gameSurfaceRes( display.width(), display.height() ); // native game (surface) resolution
        const fheroes2::Rect windowRect = fheroes2::engine().getActiveWindowROI(); // scaled (logical) resolution

        SetModes( MOUSE_MOTION );

        _emulatedPointerPosX
            = static_cast<double>( screenResolution.width * event.x - windowRect.x ) * ( static_cast<double>( gameSurfaceRes.width ) / windowRect.width );
        _emulatedPointerPosY
            = static_cast<double>( screenResolution.height * event.y - windowRect.y ) * ( static_cast<double>( gameSurfaceRes.height ) / windowRect.height );

        mouse_cu.x = static_cast<int32_t>( _emulatedPointerPosX );
        mouse_cu.y = static_cast<int32_t>( _emulatedPointerPosY );

        if ( ( modes & MOUSE_MOTION ) && redraw_cursor_func ) {
            ( *( redraw_cursor_func ) )( mouse_cu.x, mouse_cu.y );
        }

        if ( event.type == SDL_FINGERDOWN ) {
            mouse_pl = mouse_cu;

            SetModes( MOUSE_PRESSED );
        }
        else if ( event.type == SDL_FINGERUP ) {
            mouse_rl = mouse_cu;

            ResetModes( MOUSE_PRESSED );
            SetModes( MOUSE_RELEASED );
            SetModes( MOUSE_CLICKED );
        }

        mouse_button = SDL_BUTTON_LEFT;
    }
}

void LocalEvent::HandleControllerAxisEvent( const SDL_ControllerAxisEvent & motion )
{
    if ( motion.axis == SDL_CONTROLLER_AXIS_LEFTX ) {
        if ( std::abs( motion.value ) > CONTROLLER_L_DEADZONE )
            _controllerLeftXAxis = motion.value;
        else
            _controllerLeftXAxis = 0;
    }
    else if ( motion.axis == SDL_CONTROLLER_AXIS_LEFTY ) {
        if ( std::abs( motion.value ) > CONTROLLER_L_DEADZONE )
            _controllerLeftYAxis = motion.value;
        else
            _controllerLeftYAxis = 0;
    }
    else if ( motion.axis == SDL_CONTROLLER_AXIS_RIGHTX ) {
        if ( std::abs( motion.value ) > CONTROLLER_R_DEADZONE )
            _controllerRightXAxis = motion.value;
        else
            _controllerRightXAxis = 0;
    }
    else if ( motion.axis == SDL_CONTROLLER_AXIS_RIGHTY ) {
        if ( std::abs( motion.value ) > CONTROLLER_R_DEADZONE )
            _controllerRightYAxis = motion.value;
        else
            _controllerRightYAxis = 0;
    }
}

void LocalEvent::HandleControllerButtonEvent( const SDL_ControllerButtonEvent & button )
{
    if ( button.state == SDL_PRESSED )
        SetModes( KEY_PRESSED );
    else if ( button.state == SDL_RELEASED )
        ResetModes( KEY_PRESSED );

    if ( button.button == SDL_CONTROLLER_BUTTON_A || button.button == SDL_CONTROLLER_BUTTON_B ) {
        if ( modes & KEY_PRESSED ) {
            SetModes( MOUSE_PRESSED );
        }
        else {
            ResetModes( MOUSE_PRESSED );
            SetModes( MOUSE_RELEASED );
            SetModes( MOUSE_CLICKED );
        }

        if ( button.button == SDL_CONTROLLER_BUTTON_A ) {
            if ( modes & KEY_PRESSED ) {
                mouse_pl = mouse_cu;
            }
            else {
                mouse_rl = mouse_cu;
            }

            mouse_button = SDL_BUTTON_LEFT;
        }
        else if ( button.button == SDL_CONTROLLER_BUTTON_B ) {
            if ( modes & KEY_PRESSED ) {
                mouse_pr = mouse_cu;
            }
            else {
                mouse_rr = mouse_cu;
            }

            mouse_button = SDL_BUTTON_RIGHT;
        }

        ResetModes( KEY_PRESSED );
    }
    else if ( modes & KEY_PRESSED ) {
        _dpadScrollActive = true;

        if ( button.button == SDL_CONTROLLER_BUTTON_DPAD_LEFT ) {
            key_value = KEY_KP4;
        }
        else if ( button.button == SDL_CONTROLLER_BUTTON_DPAD_RIGHT ) {
            key_value = KEY_KP6;
        }
        else if ( button.button == SDL_CONTROLLER_BUTTON_DPAD_UP ) {
            key_value = KEY_KP8;
        }
        else if ( button.button == SDL_CONTROLLER_BUTTON_DPAD_DOWN ) {
            key_value = KEY_KP2;
        }
        else {
            _dpadScrollActive = false;
        }

#if defined( FHEROES2_VITA )
        if ( dpadInputActive && ( button.button == SDL_CONTROLLER_BUTTON_LEFTSHOULDER || button.button == SDL_CONTROLLER_BUTTON_RIGHTSHOULDER ) ) {
            key_value = KEY_SHIFT;
            return;
        }
#endif
        if ( button.button == SDL_CONTROLLER_BUTTON_LEFTSHOULDER ) {
            key_value = KEY_h;
        }
        else if ( button.button == SDL_CONTROLLER_BUTTON_RIGHTSHOULDER ) {
            key_value = KEY_t;
        }
        else if ( button.button == SDL_CONTROLLER_BUTTON_X ) {
            key_value = KEY_e;
        }
        else if ( button.button == SDL_CONTROLLER_BUTTON_Y ) {
            key_value = KEY_c;
        }
        else if ( button.button == SDL_CONTROLLER_BUTTON_BACK ) {
            key_value = KEY_f;
        }
        else if ( button.button == SDL_CONTROLLER_BUTTON_START ) {
            key_value = KEY_RETURN;
        }
    }
}

void LocalEvent::ProcessControllerAxisMotion()
{
    const double deltaTime = _controllerTimer.get() * 1000.0;
    _controllerTimer.reset();

    if ( _controllerLeftXAxis != 0 || _controllerLeftYAxis != 0 ) {
        SetModes( MOUSE_MOTION );

        const int32_t xSign = ( _controllerLeftXAxis > 0 ) - ( _controllerLeftXAxis < 0 );
        const int32_t ySign = ( _controllerLeftYAxis > 0 ) - ( _controllerLeftYAxis < 0 );

        _emulatedPointerPosX += pow( std::abs( _controllerLeftXAxis ), CONTROLLER_AXIS_SPEEDUP ) * xSign * deltaTime * _controllerPointerSpeed;
        _emulatedPointerPosY += pow( std::abs( _controllerLeftYAxis ), CONTROLLER_AXIS_SPEEDUP ) * ySign * deltaTime * _controllerPointerSpeed;

        const fheroes2::Display & display = fheroes2::Display::instance();

        if ( _emulatedPointerPosX < 0 )
            _emulatedPointerPosX = 0;
        else if ( _emulatedPointerPosX >= display.width() )
            _emulatedPointerPosX = display.width() - 1;

        if ( _emulatedPointerPosY < 0 )
            _emulatedPointerPosY = 0;
        else if ( _emulatedPointerPosY >= display.height() )
            _emulatedPointerPosY = display.height() - 1;

        mouse_cu.x = static_cast<int32_t>( _emulatedPointerPosX );
        mouse_cu.y = static_cast<int32_t>( _emulatedPointerPosY );

        if ( ( modes & MOUSE_MOTION ) && redraw_cursor_func ) {
            ( *( redraw_cursor_func ) )( mouse_cu.x, mouse_cu.y );
        }
    }

    // map scroll with right stick
    if ( _controllerRightXAxis != 0 || _controllerRightYAxis != 0 ) {
        _controllerScrollActive = true;
        SetModes( KEY_PRESSED );

        if ( _controllerRightXAxis < 0 )
            key_value = KEY_KP4;
        else if ( _controllerRightXAxis > 0 )
            key_value = KEY_KP6;
        else if ( _controllerRightYAxis < 0 )
            key_value = KEY_KP8;
        else if ( _controllerRightYAxis > 0 )
            key_value = KEY_KP2;
    }
    else if ( _controllerScrollActive ) {
        ResetModes( KEY_PRESSED );
        _controllerScrollActive = false;
    }
}
#endif

bool LocalEvent::MouseMotion( void ) const
{
    return ( modes & MOUSE_MOTION ) == MOUSE_MOTION;
}

bool LocalEvent::MousePressLeft( void ) const
{
    return ( modes & MOUSE_PRESSED ) && SDL_BUTTON_LEFT == mouse_button;
}

bool LocalEvent::MouseReleaseLeft( void ) const
{
    return ( modes & MOUSE_RELEASED ) && SDL_BUTTON_LEFT == mouse_button;
}

bool LocalEvent::MousePressMiddle( void ) const
{
    return ( modes & MOUSE_PRESSED ) && SDL_BUTTON_MIDDLE == mouse_button;
}

bool LocalEvent::MouseReleaseMiddle( void ) const
{
    return ( modes & MOUSE_RELEASED ) && SDL_BUTTON_MIDDLE == mouse_button;
}

bool LocalEvent::MousePressRight( void ) const
{
    return ( modes & MOUSE_PRESSED ) && SDL_BUTTON_RIGHT == mouse_button;
}

bool LocalEvent::MouseReleaseRight( void ) const
{
    return ( modes & MOUSE_RELEASED ) && SDL_BUTTON_RIGHT == mouse_button;
}

void LocalEvent::HandleKeyboardEvent( const SDL_KeyboardEvent & event )
{
    if ( KEY_NONE != GetKeySym( event.keysym.sym ) ) {
        if ( event.type == SDL_KEYDOWN ) {
            SetModes( KEY_PRESSED );
            SetModes( KEY_HOLD );
        }
        else if ( event.type == SDL_KEYUP ) {
            ResetModes( KEY_PRESSED );
            ResetModes( KEY_HOLD );
        }

        key_value = GetKeySym( event.keysym.sym );
    }
}

void LocalEvent::HandleMouseMotionEvent( const SDL_MouseMotionEvent & motion )
{
    SetModes( MOUSE_MOTION );
    mouse_cu.x = motion.x;
    mouse_cu.y = motion.y;
    _emulatedPointerPosX = mouse_cu.x;
    _emulatedPointerPosY = mouse_cu.y;
}

void LocalEvent::HandleMouseButtonEvent( const SDL_MouseButtonEvent & button )
{
    if ( button.state == SDL_PRESSED ) {
        SetModes( MOUSE_PRESSED );
    }
    else {
        ResetModes( MOUSE_PRESSED );
        SetModes( MOUSE_RELEASED );
        SetModes( MOUSE_CLICKED );
    }

    mouse_button = button.button;

    mouse_cu.x = button.x;
    mouse_cu.y = button.y;
    _emulatedPointerPosX = mouse_cu.x;
    _emulatedPointerPosY = mouse_cu.y;

    if ( modes & MOUSE_PRESSED )
        switch ( button.button ) {
#if SDL_VERSION_ATLEAST( 2, 0, 0 )
#else
        case SDL_BUTTON_WHEELDOWN:
        case SDL_BUTTON_WHEELUP:
            mouse_pm = mouse_cu;
            break;
#endif
        case SDL_BUTTON_LEFT:
            mouse_pl = mouse_cu;
            break;

        case SDL_BUTTON_MIDDLE:
            mouse_pm = mouse_cu;
            break;

        case SDL_BUTTON_RIGHT:
            mouse_pr = mouse_cu;
            break;

        default:
            break;
        }
    else // mouse button released
        switch ( button.button ) {
#if SDL_VERSION_ATLEAST( 2, 0, 0 )
#else
        case SDL_BUTTON_WHEELDOWN:
        case SDL_BUTTON_WHEELUP:
            mouse_rm = mouse_cu;
            break;
#endif

        case SDL_BUTTON_LEFT:
            mouse_rl = mouse_cu;
            break;

        case SDL_BUTTON_MIDDLE:
            mouse_rm = mouse_cu;
            break;

        case SDL_BUTTON_RIGHT:
            mouse_rr = mouse_cu;
            break;

        default:
            break;
        }
}

#if SDL_VERSION_ATLEAST( 2, 0, 0 )
void LocalEvent::HandleMouseWheelEvent( const SDL_MouseWheelEvent & wheel )
{
    SetModes( MOUSE_WHEEL );
    mouse_rm = mouse_cu;
    mouse_wm.x = wheel.x;
    mouse_wm.y = wheel.y;
}
#endif

bool LocalEvent::MouseClickLeft( void )
{
    if ( ( modes & MOUSE_CLICKED ) && SDL_BUTTON_LEFT == mouse_button ) {
        ResetModes( MOUSE_RELEASED );
        ResetModes( MOUSE_CLICKED );

        return true;
    }

    return false;
}

bool LocalEvent::MouseClickLeft( const fheroes2::Rect & rt )
{
    if ( ( modes & MOUSE_CLICKED ) && SDL_BUTTON_LEFT == mouse_button && ( rt & mouse_pl ) && ( rt & mouse_rl ) ) {
        ResetModes( MOUSE_RELEASED );
        ResetModes( MOUSE_CLICKED );

        return true;
    }

    return false;
}

bool LocalEvent::MouseClickMiddle( void )
{
    if ( ( modes & MOUSE_CLICKED ) && SDL_BUTTON_MIDDLE == mouse_button ) {
        ResetModes( MOUSE_RELEASED );
        ResetModes( MOUSE_CLICKED );

        return true;
    }

    return false;
}

bool LocalEvent::MouseClickMiddle( const fheroes2::Rect & rt )
{
    if ( ( modes & MOUSE_CLICKED ) && SDL_BUTTON_MIDDLE == mouse_button && ( rt & mouse_pm ) && ( rt & mouse_rm ) ) {
        ResetModes( MOUSE_RELEASED );
        ResetModes( MOUSE_CLICKED );

        return true;
    }

    return false;
}

bool LocalEvent::MouseClickRight( void )
{
    if ( ( modes & MOUSE_CLICKED ) && SDL_BUTTON_RIGHT == mouse_button ) {
        ResetModes( MOUSE_RELEASED );
        ResetModes( MOUSE_CLICKED );

        return true;
    }

    return false;
}

bool LocalEvent::MouseClickRight( const fheroes2::Rect & rt )
{
    if ( ( modes & MOUSE_CLICKED ) && SDL_BUTTON_RIGHT == mouse_button && ( rt & mouse_pr ) && ( rt & mouse_rr ) ) {
        ResetModes( MOUSE_RELEASED );
        ResetModes( MOUSE_CLICKED );

        return true;
    }

    return false;
}

bool LocalEvent::MouseWheelUp( void ) const
{
#if SDL_VERSION_ATLEAST( 2, 0, 0 )
    return ( modes & MOUSE_WHEEL ) && mouse_wm.y > 0;
#else
    return ( modes & MOUSE_PRESSED ) && SDL_BUTTON_WHEELUP == mouse_button;
#endif
}

bool LocalEvent::MouseWheelDn( void ) const
{
#if SDL_VERSION_ATLEAST( 2, 0, 0 )
    return ( modes & MOUSE_WHEEL ) && mouse_wm.y < 0;
#else
    return ( modes & MOUSE_PRESSED ) && SDL_BUTTON_WHEELDOWN == mouse_button;
#endif
}

bool LocalEvent::MousePressLeft( const fheroes2::Rect & rt ) const
{
    return MousePressLeft() && ( rt & mouse_pl );
}

bool LocalEvent::MousePressMiddle( const fheroes2::Rect & rt ) const
{
    return MousePressMiddle() && ( rt & mouse_pm );
}

bool LocalEvent::MousePressRight( const fheroes2::Rect & rt ) const
{
    return MousePressRight() && ( rt & mouse_pr );
}

bool LocalEvent::MouseReleaseLeft( const fheroes2::Rect & rt ) const
{
    return MouseReleaseLeft() && ( rt & mouse_rl );
}

bool LocalEvent::MouseReleaseMiddle( const fheroes2::Rect & rt ) const
{
    return MouseReleaseMiddle() && ( rt & mouse_rm );
}

bool LocalEvent::MouseReleaseRight( const fheroes2::Rect & rt ) const
{
    return MouseReleaseRight() && ( rt & mouse_rr );
}

void LocalEvent::ResetPressLeft( void )
{
    mouse_pl.x = -1;
    mouse_pl.y = -1;
}

bool LocalEvent::MouseWheelUp( const fheroes2::Rect & rt ) const
{
    return MouseWheelUp() && ( rt & mouse_cu );
}

bool LocalEvent::MouseWheelDn( const fheroes2::Rect & rt ) const
{
    return MouseWheelDn() && ( rt & mouse_cu );
}

bool LocalEvent::MouseCursor( const fheroes2::Rect & rt ) const
{
    return rt & mouse_cu;
}

int LocalEvent::KeyMod( void ) const
{
    return SDL_GetModState();
}

KeySym LocalEvent::KeyValue( void ) const
{
    return key_value;
}

bool LocalEvent::KeyPress( void ) const
{
    return modes & KEY_PRESSED;
}

bool LocalEvent::KeyPress( KeySym key ) const
{
    return key == key_value && ( modes & KEY_PRESSED );
}

void LocalEvent::SetGlobalFilterMouseEvents( void ( *pf )( s32, s32 ) )
{
    redraw_cursor_func = pf;
}

void LocalEvent::SetGlobalFilterKeysEvents( void ( *pf )( int, int ) )
{
    keyboard_filter_func = pf;
}

#if SDL_VERSION_ATLEAST( 2, 0, 0 )
int LocalEvent::GlobalFilterEvents( void * /*userdata*/, SDL_Event * event )
#else
int LocalEvent::GlobalFilterEvents( const SDL_Event * event )
#endif
{
    const LocalEvent & le = LocalEvent::Get();

    if ( SDL_MOUSEMOTION == event->type ) {
        // Redraw cursor.
        if ( le.redraw_cursor_func ) {
            ( *( le.redraw_cursor_func ) )( event->motion.x, event->motion.y );
        }
    }
    else if ( SDL_KEYDOWN == event->type ) {
        // Process key press event.
        if ( le.keyboard_filter_func ) {
            ( *( le.keyboard_filter_func ) )( event->key.keysym.sym, event->key.keysym.mod );
        }
    }

    return 1;
}

void LocalEvent::SetState( u32 type, bool enable )
{
    SDL_EventState( type, enable ? SDL_ENABLE : SDL_IGNORE );
}

int LocalEvent::GetState( u32 type )
{
    return SDL_EventState( type, SDL_QUERY );
}

void LocalEvent::SetStateDefaults( void )
{
    SetState( SDL_USEREVENT, true );
    SetState( SDL_KEYDOWN, true );
    SetState( SDL_KEYUP, true );
    SetState( SDL_MOUSEMOTION, true );
    SetState( SDL_MOUSEBUTTONDOWN, true );
    SetState( SDL_MOUSEBUTTONUP, true );
    SetState( SDL_QUIT, true );

    SetState( SDL_JOYAXISMOTION, true );
    SetState( SDL_JOYBUTTONUP, true );
    SetState( SDL_JOYBUTTONDOWN, true );

    SetState( SDL_JOYBALLMOTION, false );
    SetState( SDL_JOYHATMOTION, false );
    SetState( SDL_SYSWMEVENT, false );

#if SDL_VERSION_ATLEAST( 2, 0, 0 )
#if defined( FHEROES2_VITA ) || defined( __SWITCH__ )
    SetState( SDL_FINGERDOWN, true );
    SetState( SDL_FINGERUP, true );
    SetState( SDL_FINGERMOTION, true );
#else
    SetState( SDL_FINGERDOWN, false );
    SetState( SDL_FINGERUP, false );
    SetState( SDL_FINGERMOTION, false );
#endif
#endif

#if SDL_VERSION_ATLEAST( 2, 0, 0 )
    SetState( SDL_WINDOWEVENT, true );

    SDL_SetEventFilter( GlobalFilterEvents, nullptr );
#else
    SetState( SDL_ACTIVEEVENT, true );

    SetState( SDL_SYSWMEVENT, false );
    SetState( SDL_VIDEORESIZE, false );
    SetState( SDL_VIDEOEXPOSE, false );

    SDL_SetEventFilter( GlobalFilterEvents );
#endif
}<|MERGE_RESOLUTION|>--- conflicted
+++ resolved
@@ -223,14 +223,8 @@
     : modes( 0 )
     , key_value( KEY_NONE )
     , mouse_button( 0 )
-<<<<<<< HEAD
-    , mouse_st( 0, 0 )
     , redraw_cursor_func( nullptr )
     , keyboard_filter_func( nullptr )
-=======
-    , redraw_cursor_func( NULL )
-    , keyboard_filter_func( NULL )
->>>>>>> 8c339a93
     , loop_delay( 1 )
 {}
 
