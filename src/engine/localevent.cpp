/***************************************************************************
 *   fheroes2: https://github.com/ihhub/fheroes2                           *
 *   Copyright (C) 2019 - 2022                                             *
 *                                                                         *
 *   Free Heroes2 Engine: http://sourceforge.net/projects/fheroes2         *
 *   Copyright (C) 2008 by Andrey Afletdinov <fheroes2@gmail.com>          *
 *                                                                         *
 *   This program is free software; you can redistribute it and/or modify  *
 *   it under the terms of the GNU General Public License as published by  *
 *   the Free Software Foundation; either version 2 of the License, or     *
 *   (at your option) any later version.                                   *
 *                                                                         *
 *   This program is distributed in the hope that it will be useful,       *
 *   but WITHOUT ANY WARRANTY; without even the implied warranty of        *
 *   MERCHANTABILITY or FITNESS FOR A PARTICULAR PURPOSE.  See the         *
 *   GNU General Public License for more details.                          *
 *                                                                         *
 *   You should have received a copy of the GNU General Public License     *
 *   along with this program; if not, write to the                         *
 *   Free Software Foundation, Inc.,                                       *
 *   59 Temple Place - Suite 330, Boston, MA  02111-1307, USA.             *
 ***************************************************************************/

#include <cassert>
#include <cmath>
#include <cstdlib>
#include <map>
#include <set>
#include <utility>
#include <vector>

#include <SDL_events.h>
#include <SDL_joystick.h>
#include <SDL_keyboard.h>
#include <SDL_mouse.h>
#include <SDL_timer.h>
#include <SDL_version.h>
#include <SDL_video.h>

#if SDL_VERSION_ATLEAST( 2, 0, 0 )

#include <SDL_gamecontroller.h>
#include <SDL_keycode.h>

<<<<<<< HEAD
#if defined( TARGET_PS_VITA ) || defined( TARGET_NINTENDO_SWITCH ) || defined( ANDROID )
=======
#if defined( TARGET_PS_VITA ) || defined( TARGET_NINTENDO_SWITCH )
>>>>>>> c579f8b4
#define TOUCHSCREEN_SUPPORT
#include <SDL_hints.h>
#endif

#endif

#include "audio.h"
#include "image.h"
#include "localevent.h"
#include "pal.h"
#include "screen.h"

namespace
{
    int getSDLKey( const fheroes2::Key key )
    {
        switch ( key ) {
        case fheroes2::Key::NONE:
        case fheroes2::Key::LAST_KEY:
            return SDLK_UNKNOWN;
        case fheroes2::Key::KEY_BACKSPACE:
            return SDLK_BACKSPACE;
        case fheroes2::Key::KEY_ENTER:
            return SDLK_RETURN;
        case fheroes2::Key::KEY_ESCAPE:
            return SDLK_ESCAPE;
        case fheroes2::Key::KEY_SPACE:
            return SDLK_SPACE;
        case fheroes2::Key::KEY_EXCLAIM:
            return SDLK_EXCLAIM;
        case fheroes2::Key::KEY_DOUBLE_QUOTE:
            return SDLK_QUOTEDBL;
        case fheroes2::Key::KEY_HASH:
            return SDLK_HASH;
        case fheroes2::Key::KEY_DOLLAR:
            return SDLK_DOLLAR;
        case fheroes2::Key::KEY_AMPERSAND:
            return SDLK_AMPERSAND;
        case fheroes2::Key::KEY_QUOTE:
            return SDLK_QUOTE;
        case fheroes2::Key::KEY_LEFT_PARENTHESIS:
            return SDLK_LEFTPAREN;
        case fheroes2::Key::KEY_RIGHT_PARENTHESIS:
            return SDLK_RIGHTPAREN;
        case fheroes2::Key::KEY_ASTERISK:
            return SDLK_ASTERISK;
        case fheroes2::Key::KEY_PLUS:
            return SDLK_PLUS;
        case fheroes2::Key::KEY_COMMA:
            return SDLK_COMMA;
        case fheroes2::Key::KEY_MINUS:
            return SDLK_MINUS;
        case fheroes2::Key::KEY_PERIOD:
            return SDLK_PERIOD;
        case fheroes2::Key::KEY_SLASH:
            return SDLK_SLASH;
        case fheroes2::Key::KEY_COLON:
            return SDLK_COLON;
        case fheroes2::Key::KEY_SEMICOLON:
            return SDLK_SEMICOLON;
        case fheroes2::Key::KEY_LESS:
            return SDLK_LESS;
        case fheroes2::Key::KEY_EQUALS:
            return SDLK_EQUALS;
        case fheroes2::Key::KEY_GREATER:
            return SDLK_GREATER;
        case fheroes2::Key::KEY_QUESTION:
            return SDLK_QUESTION;
        case fheroes2::Key::KEY_AT:
            return SDLK_AT;
        case fheroes2::Key::KEY_LEFT_BRACKET:
            return SDLK_LEFTBRACKET;
        case fheroes2::Key::KEY_BACKSLASH:
            return SDLK_BACKSLASH;
        case fheroes2::Key::KEY_RIGHT_BRACKET:
            return SDLK_RIGHTBRACKET;
        case fheroes2::Key::KEY_CARET:
            return SDLK_CARET;
        case fheroes2::Key::KEY_UNDERSCORE:
            return SDLK_UNDERSCORE;
        case fheroes2::Key::KEY_ALT:
            return SDLK_LALT;
        case fheroes2::Key::KEY_CONTROL:
            return SDLK_LCTRL;
        case fheroes2::Key::KEY_SHIFT:
            return SDLK_LSHIFT;
        case fheroes2::Key::KEY_TAB:
            return SDLK_TAB;
        case fheroes2::Key::KEY_DELETE:
            return SDLK_DELETE;
        case fheroes2::Key::KEY_PAGE_UP:
            return SDLK_PAGEUP;
        case fheroes2::Key::KEY_PAGE_DOWN:
            return SDLK_PAGEDOWN;
        case fheroes2::Key::KEY_F1:
            return SDLK_F1;
        case fheroes2::Key::KEY_F2:
            return SDLK_F2;
        case fheroes2::Key::KEY_F3:
            return SDLK_F3;
        case fheroes2::Key::KEY_F4:
            return SDLK_F4;
        case fheroes2::Key::KEY_F5:
            return SDLK_F5;
        case fheroes2::Key::KEY_F6:
            return SDLK_F6;
        case fheroes2::Key::KEY_F7:
            return SDLK_F7;
        case fheroes2::Key::KEY_F8:
            return SDLK_F8;
        case fheroes2::Key::KEY_F9:
            return SDLK_F9;
        case fheroes2::Key::KEY_F10:
            return SDLK_F10;
        case fheroes2::Key::KEY_F11:
            return SDLK_F11;
        case fheroes2::Key::KEY_F12:
            return SDLK_F12;
        case fheroes2::Key::KEY_LEFT:
            return SDLK_LEFT;
        case fheroes2::Key::KEY_RIGHT:
            return SDLK_RIGHT;
        case fheroes2::Key::KEY_UP:
            return SDLK_UP;
        case fheroes2::Key::KEY_DOWN:
            return SDLK_DOWN;
        case fheroes2::Key::KEY_0:
            return SDLK_0;
        case fheroes2::Key::KEY_1:
            return SDLK_1;
        case fheroes2::Key::KEY_2:
            return SDLK_2;
        case fheroes2::Key::KEY_3:
            return SDLK_3;
        case fheroes2::Key::KEY_4:
            return SDLK_4;
        case fheroes2::Key::KEY_5:
            return SDLK_5;
        case fheroes2::Key::KEY_6:
            return SDLK_6;
        case fheroes2::Key::KEY_7:
            return SDLK_7;
        case fheroes2::Key::KEY_8:
            return SDLK_8;
        case fheroes2::Key::KEY_9:
            return SDLK_9;
        case fheroes2::Key::KEY_A:
            return SDLK_a;
        case fheroes2::Key::KEY_B:
            return SDLK_b;
        case fheroes2::Key::KEY_C:
            return SDLK_c;
        case fheroes2::Key::KEY_D:
            return SDLK_d;
        case fheroes2::Key::KEY_E:
            return SDLK_e;
        case fheroes2::Key::KEY_F:
            return SDLK_f;
        case fheroes2::Key::KEY_G:
            return SDLK_g;
        case fheroes2::Key::KEY_H:
            return SDLK_h;
        case fheroes2::Key::KEY_I:
            return SDLK_i;
        case fheroes2::Key::KEY_J:
            return SDLK_j;
        case fheroes2::Key::KEY_K:
            return SDLK_k;
        case fheroes2::Key::KEY_L:
            return SDLK_l;
        case fheroes2::Key::KEY_M:
            return SDLK_m;
        case fheroes2::Key::KEY_N:
            return SDLK_n;
        case fheroes2::Key::KEY_O:
            return SDLK_o;
        case fheroes2::Key::KEY_P:
            return SDLK_p;
        case fheroes2::Key::KEY_Q:
            return SDLK_q;
        case fheroes2::Key::KEY_R:
            return SDLK_r;
        case fheroes2::Key::KEY_S:
            return SDLK_s;
        case fheroes2::Key::KEY_T:
            return SDLK_t;
        case fheroes2::Key::KEY_U:
            return SDLK_u;
        case fheroes2::Key::KEY_V:
            return SDLK_v;
        case fheroes2::Key::KEY_W:
            return SDLK_w;
        case fheroes2::Key::KEY_X:
            return SDLK_x;
        case fheroes2::Key::KEY_Y:
            return SDLK_y;
        case fheroes2::Key::KEY_Z:
            return SDLK_z;
#if SDL_VERSION_ATLEAST( 2, 0, 0 )
        case fheroes2::Key::KEY_PRINT:
            return SDLK_PRINTSCREEN;
        case fheroes2::Key::KEY_KP_0:
            return SDLK_KP_0;
        case fheroes2::Key::KEY_KP_1:
            return SDLK_KP_1;
        case fheroes2::Key::KEY_KP_2:
            return SDLK_KP_2;
        case fheroes2::Key::KEY_KP_3:
            return SDLK_KP_3;
        case fheroes2::Key::KEY_KP_4:
            return SDLK_KP_4;
        case fheroes2::Key::KEY_KP_5:
            return SDLK_KP_5;
        case fheroes2::Key::KEY_KP_6:
            return SDLK_KP_6;
        case fheroes2::Key::KEY_KP_7:
            return SDLK_KP_7;
        case fheroes2::Key::KEY_KP_8:
            return SDLK_KP_8;
        case fheroes2::Key::KEY_KP_9:
            return SDLK_KP_9;
#else
        case fheroes2::Key::KEY_PRINT:
            return SDLK_PRINT;
        case fheroes2::Key::KEY_KP_0:
            return SDLK_KP0;
        case fheroes2::Key::KEY_KP_1:
            return SDLK_KP1;
        case fheroes2::Key::KEY_KP_2:
            return SDLK_KP2;
        case fheroes2::Key::KEY_KP_3:
            return SDLK_KP3;
        case fheroes2::Key::KEY_KP_4:
            return SDLK_KP4;
        case fheroes2::Key::KEY_KP_5:
            return SDLK_KP5;
        case fheroes2::Key::KEY_KP_6:
            return SDLK_KP6;
        case fheroes2::Key::KEY_KP_7:
            return SDLK_KP7;
        case fheroes2::Key::KEY_KP_8:
            return SDLK_KP8;
        case fheroes2::Key::KEY_KP_9:
            return SDLK_KP9;
#endif
        case fheroes2::Key::KEY_KP_PERIOD:
            return SDLK_KP_PERIOD;
        case fheroes2::Key::KEY_KP_DIVIDE:
            return SDLK_KP_DIVIDE;
        case fheroes2::Key::KEY_KP_MULTIPLY:
            return SDLK_KP_MULTIPLY;
        case fheroes2::Key::KEY_KP_MINUS:
            return SDLK_KP_MINUS;
        case fheroes2::Key::KEY_KP_PLUS:
            return SDLK_KP_PLUS;
        case fheroes2::Key::KEY_KP_ENTER:
            return SDLK_KP_ENTER;
        case fheroes2::Key::KEY_KP_EQUALS:
            return SDLK_KP_EQUALS;
        case fheroes2::Key::KEY_HOME:
            return SDLK_HOME;
        case fheroes2::Key::KEY_END:
            return SDLK_END;
        default:
            // Did you add a new key? Add the logic above!
            assert( 0 );
            break;
        }

        return SDLK_UNKNOWN;
    }

    fheroes2::Key getKeyFromSDL( int sdlKey )
    {
        // SDL interprets keyboard Numpad Enter as a separate key. However, in the game we should handle it in the same way as the normal Enter.
        if ( sdlKey == SDLK_KP_ENTER ) {
            sdlKey = SDLK_RETURN;
        }

        static std::map<int, fheroes2::Key> sdlValueToKey;
        if ( sdlValueToKey.empty() ) {
            // The map is empty let's populate it.
            for ( int32_t i = static_cast<int32_t>( fheroes2::Key::NONE ); i < static_cast<int32_t>( fheroes2::Key::LAST_KEY ); ++i ) {
                const fheroes2::Key key = static_cast<fheroes2::Key>( i );
                sdlValueToKey.emplace( getSDLKey( key ), key );
            }
        }

        auto iter = sdlValueToKey.find( sdlKey );
        if ( iter == sdlValueToKey.end() ) {
            return fheroes2::Key::NONE;
        }

        return iter->second;
    }

    int32_t getKeyModifierFromSDL( const int sdlModifier )
    {
        int32_t modifier = fheroes2::KeyModifier::KEY_MODIFIER_NONE;
        if ( sdlModifier & KMOD_CTRL ) {
            modifier |= fheroes2::KeyModifier::KEY_MODIFIER_CTRL;
        }
        if ( sdlModifier & KMOD_SHIFT ) {
            modifier |= fheroes2::KeyModifier::KEY_MODIFIER_SHIFT;
        }
        if ( sdlModifier & KMOD_ALT ) {
            modifier |= fheroes2::KeyModifier::KEY_MODIFIER_ALT;
        }
        if ( sdlModifier & KMOD_CAPS ) {
            modifier |= fheroes2::KeyModifier::KEY_MODIFIER_CAPS;
        }
        if ( sdlModifier & KMOD_NUM ) {
            modifier |= fheroes2::KeyModifier::KEY_MODIFIER_NUM;
        }

        return modifier;
    }

    char getCharacterFromPressedKey( const fheroes2::Key key, const int32_t mod )
    {
        switch ( key ) {
        case fheroes2::Key::KEY_1:
            return ( fheroes2::KeyModifier::KEY_MODIFIER_SHIFT & mod ? '!' : '1' );
        case fheroes2::Key::KEY_2:
            return ( fheroes2::KeyModifier::KEY_MODIFIER_SHIFT & mod ? '@' : '2' );
        case fheroes2::Key::KEY_3:
            return ( fheroes2::KeyModifier::KEY_MODIFIER_SHIFT & mod ? '#' : '3' );
        case fheroes2::Key::KEY_4:
            return ( fheroes2::KeyModifier::KEY_MODIFIER_SHIFT & mod ? '$' : '4' );
        case fheroes2::Key::KEY_5:
            return ( fheroes2::KeyModifier::KEY_MODIFIER_SHIFT & mod ? '%' : '5' );
        case fheroes2::Key::KEY_6:
            return ( fheroes2::KeyModifier::KEY_MODIFIER_SHIFT & mod ? '^' : '6' );
        case fheroes2::Key::KEY_7:
            return ( fheroes2::KeyModifier::KEY_MODIFIER_SHIFT & mod ? '&' : '7' );
        case fheroes2::Key::KEY_8:
            return ( fheroes2::KeyModifier::KEY_MODIFIER_SHIFT & mod ? '*' : '8' );
        case fheroes2::Key::KEY_9:
            return ( fheroes2::KeyModifier::KEY_MODIFIER_SHIFT & mod ? '(' : '9' );
        case fheroes2::Key::KEY_0:
            return ( fheroes2::KeyModifier::KEY_MODIFIER_SHIFT & mod ? ')' : '0' );
        case fheroes2::Key::KEY_KP_0:
            if ( fheroes2::KeyModifier::KEY_MODIFIER_NUM & mod )
                return '0';
            break;
        case fheroes2::Key::KEY_KP_1:
            if ( fheroes2::KeyModifier::KEY_MODIFIER_NUM & mod )
                return '1';
            break;
        case fheroes2::Key::KEY_KP_2:
            if ( fheroes2::KeyModifier::KEY_MODIFIER_NUM & mod )
                return '2';
            break;
        case fheroes2::Key::KEY_KP_3:
            if ( fheroes2::KeyModifier::KEY_MODIFIER_NUM & mod )
                return '3';
            break;
        case fheroes2::Key::KEY_KP_4:
            if ( fheroes2::KeyModifier::KEY_MODIFIER_NUM & mod )
                return '4';
            break;
        case fheroes2::Key::KEY_KP_5:
            if ( fheroes2::KeyModifier::KEY_MODIFIER_NUM & mod )
                return '5';
            break;
        case fheroes2::Key::KEY_KP_6:
            if ( fheroes2::KeyModifier::KEY_MODIFIER_NUM & mod )
                return '6';
            break;
        case fheroes2::Key::KEY_KP_7:
            if ( fheroes2::KeyModifier::KEY_MODIFIER_NUM & mod )
                return '7';
            break;
        case fheroes2::Key::KEY_KP_8:
            if ( fheroes2::KeyModifier::KEY_MODIFIER_NUM & mod )
                return '8';
            break;
        case fheroes2::Key::KEY_KP_9:
            if ( fheroes2::KeyModifier::KEY_MODIFIER_NUM & mod )
                return '9';
            break;
        case fheroes2::Key::KEY_MINUS:
            return ( fheroes2::KeyModifier::KEY_MODIFIER_SHIFT & mod ? '_' : '-' );
        case fheroes2::Key::KEY_EQUALS:
            return ( fheroes2::KeyModifier::KEY_MODIFIER_SHIFT & mod ? '+' : '=' );
        case fheroes2::Key::KEY_BACKSLASH:
            return ( fheroes2::KeyModifier::KEY_MODIFIER_SHIFT & mod ? '|' : '\\' );
        case fheroes2::Key::KEY_LEFT_BRACKET:
            return ( fheroes2::KeyModifier::KEY_MODIFIER_SHIFT & mod ? '{' : '[' );
        case fheroes2::Key::KEY_RIGHT_BRACKET:
            return ( fheroes2::KeyModifier::KEY_MODIFIER_SHIFT & mod ? '}' : ']' );
        case fheroes2::Key::KEY_SEMICOLON:
            return ( fheroes2::KeyModifier::KEY_MODIFIER_SHIFT & mod ? ':' : ';' );
        case fheroes2::Key::KEY_QUOTE:
            return ( fheroes2::KeyModifier::KEY_MODIFIER_SHIFT & mod ? '"' : '\'' );
        case fheroes2::Key::KEY_COMMA:
            return ( fheroes2::KeyModifier::KEY_MODIFIER_SHIFT & mod ? '<' : ',' );
        case fheroes2::Key::KEY_PERIOD:
            return ( fheroes2::KeyModifier::KEY_MODIFIER_SHIFT & mod ? '>' : '.' );
        case fheroes2::Key::KEY_SLASH:
            return ( fheroes2::KeyModifier::KEY_MODIFIER_SHIFT & mod ? '?' : '/' );
        case fheroes2::Key::KEY_EXCLAIM:
            return '!';
        case fheroes2::Key::KEY_AT:
            return '@';
        case fheroes2::Key::KEY_HASH:
            return '#';
        case fheroes2::Key::KEY_DOLLAR:
            return '$';
        case fheroes2::Key::KEY_AMPERSAND:
            return '&';
        case fheroes2::Key::KEY_ASTERISK:
            return '*';
        case fheroes2::Key::KEY_LEFT_PARENTHESIS:
            return '(';
        case fheroes2::Key::KEY_RIGHT_PARENTHESIS:
            return ')';
        case fheroes2::Key::KEY_DOUBLE_QUOTE:
            return '"';
        case fheroes2::Key::KEY_PLUS:
            return '+';
        case fheroes2::Key::KEY_COLON:
            return ':';
        case fheroes2::Key::KEY_LESS:
            return '<';
        case fheroes2::Key::KEY_GREATER:
            return '>';
        case fheroes2::Key::KEY_QUESTION:
            return '?';
        case fheroes2::Key::KEY_CARET:
            return '^';
        case fheroes2::Key::KEY_UNDERSCORE:
            return '_';
        case fheroes2::Key::KEY_SPACE:
            return ' ';
        case fheroes2::Key::KEY_A:
            return ( ( fheroes2::KeyModifier::KEY_MODIFIER_SHIFT | fheroes2::KeyModifier::KEY_MODIFIER_CAPS ) & mod ? 'A' : 'a' );
        case fheroes2::Key::KEY_B:
            return ( ( fheroes2::KeyModifier::KEY_MODIFIER_SHIFT | fheroes2::KeyModifier::KEY_MODIFIER_CAPS ) & mod ? 'B' : 'b' );
        case fheroes2::Key::KEY_C:
            return ( ( fheroes2::KeyModifier::KEY_MODIFIER_SHIFT | fheroes2::KeyModifier::KEY_MODIFIER_CAPS ) & mod ? 'C' : 'c' );
        case fheroes2::Key::KEY_D:
            return ( ( fheroes2::KeyModifier::KEY_MODIFIER_SHIFT | fheroes2::KeyModifier::KEY_MODIFIER_CAPS ) & mod ? 'D' : 'd' );
        case fheroes2::Key::KEY_E:
            return ( ( fheroes2::KeyModifier::KEY_MODIFIER_SHIFT | fheroes2::KeyModifier::KEY_MODIFIER_CAPS ) & mod ? 'E' : 'e' );
        case fheroes2::Key::KEY_F:
            return ( ( fheroes2::KeyModifier::KEY_MODIFIER_SHIFT | fheroes2::KeyModifier::KEY_MODIFIER_CAPS ) & mod ? 'F' : 'f' );
        case fheroes2::Key::KEY_G:
            return ( ( fheroes2::KeyModifier::KEY_MODIFIER_SHIFT | fheroes2::KeyModifier::KEY_MODIFIER_CAPS ) & mod ? 'G' : 'g' );
        case fheroes2::Key::KEY_H:
            return ( ( fheroes2::KeyModifier::KEY_MODIFIER_SHIFT | fheroes2::KeyModifier::KEY_MODIFIER_CAPS ) & mod ? 'H' : 'h' );
        case fheroes2::Key::KEY_I:
            return ( ( fheroes2::KeyModifier::KEY_MODIFIER_SHIFT | fheroes2::KeyModifier::KEY_MODIFIER_CAPS ) & mod ? 'I' : 'i' );
        case fheroes2::Key::KEY_J:
            return ( ( fheroes2::KeyModifier::KEY_MODIFIER_SHIFT | fheroes2::KeyModifier::KEY_MODIFIER_CAPS ) & mod ? 'J' : 'j' );
        case fheroes2::Key::KEY_K:
            return ( ( fheroes2::KeyModifier::KEY_MODIFIER_SHIFT | fheroes2::KeyModifier::KEY_MODIFIER_CAPS ) & mod ? 'K' : 'k' );
        case fheroes2::Key::KEY_L:
            return ( ( fheroes2::KeyModifier::KEY_MODIFIER_SHIFT | fheroes2::KeyModifier::KEY_MODIFIER_CAPS ) & mod ? 'L' : 'l' );
        case fheroes2::Key::KEY_M:
            return ( ( fheroes2::KeyModifier::KEY_MODIFIER_SHIFT | fheroes2::KeyModifier::KEY_MODIFIER_CAPS ) & mod ? 'M' : 'm' );
        case fheroes2::Key::KEY_N:
            return ( ( fheroes2::KeyModifier::KEY_MODIFIER_SHIFT | fheroes2::KeyModifier::KEY_MODIFIER_CAPS ) & mod ? 'N' : 'n' );
        case fheroes2::Key::KEY_O:
            return ( ( fheroes2::KeyModifier::KEY_MODIFIER_SHIFT | fheroes2::KeyModifier::KEY_MODIFIER_CAPS ) & mod ? 'O' : 'o' );
        case fheroes2::Key::KEY_P:
            return ( ( fheroes2::KeyModifier::KEY_MODIFIER_SHIFT | fheroes2::KeyModifier::KEY_MODIFIER_CAPS ) & mod ? 'P' : 'p' );
        case fheroes2::Key::KEY_Q:
            return ( ( fheroes2::KeyModifier::KEY_MODIFIER_SHIFT | fheroes2::KeyModifier::KEY_MODIFIER_CAPS ) & mod ? 'Q' : 'q' );
        case fheroes2::Key::KEY_R:
            return ( ( fheroes2::KeyModifier::KEY_MODIFIER_SHIFT | fheroes2::KeyModifier::KEY_MODIFIER_CAPS ) & mod ? 'R' : 'r' );
        case fheroes2::Key::KEY_S:
            return ( ( fheroes2::KeyModifier::KEY_MODIFIER_SHIFT | fheroes2::KeyModifier::KEY_MODIFIER_CAPS ) & mod ? 'S' : 's' );
        case fheroes2::Key::KEY_T:
            return ( ( fheroes2::KeyModifier::KEY_MODIFIER_SHIFT | fheroes2::KeyModifier::KEY_MODIFIER_CAPS ) & mod ? 'T' : 't' );
        case fheroes2::Key::KEY_U:
            return ( ( fheroes2::KeyModifier::KEY_MODIFIER_SHIFT | fheroes2::KeyModifier::KEY_MODIFIER_CAPS ) & mod ? 'U' : 'u' );
        case fheroes2::Key::KEY_V:
            return ( ( fheroes2::KeyModifier::KEY_MODIFIER_SHIFT | fheroes2::KeyModifier::KEY_MODIFIER_CAPS ) & mod ? 'V' : 'v' );
        case fheroes2::Key::KEY_W:
            return ( ( fheroes2::KeyModifier::KEY_MODIFIER_SHIFT | fheroes2::KeyModifier::KEY_MODIFIER_CAPS ) & mod ? 'W' : 'w' );
        case fheroes2::Key::KEY_X:
            return ( ( fheroes2::KeyModifier::KEY_MODIFIER_SHIFT | fheroes2::KeyModifier::KEY_MODIFIER_CAPS ) & mod ? 'X' : 'x' );
        case fheroes2::Key::KEY_Y:
            return ( ( fheroes2::KeyModifier::KEY_MODIFIER_SHIFT | fheroes2::KeyModifier::KEY_MODIFIER_CAPS ) & mod ? 'Y' : 'y' );
        case fheroes2::Key::KEY_Z:
            return ( ( fheroes2::KeyModifier::KEY_MODIFIER_SHIFT | fheroes2::KeyModifier::KEY_MODIFIER_CAPS ) & mod ? 'Z' : 'z' );
        default:
            break;
        }

        return 0;
    }

#if defined( TARGET_PS_VITA )
    const int totalCharactersDPad = 38;
    bool dpadInputActive = false;
    bool currentUpper = false;
    int currentCharIndex = 0;

    const fheroes2::Key dPadKeys[totalCharactersDPad] = {
        // lowercase letters
        fheroes2::Key::KEY_A, fheroes2::Key::KEY_B, fheroes2::Key::KEY_C, fheroes2::Key::KEY_D, fheroes2::Key::KEY_E, fheroes2::Key::KEY_F, fheroes2::Key::KEY_G,
        fheroes2::Key::KEY_H, fheroes2::Key::KEY_I, fheroes2::Key::KEY_J, fheroes2::Key::KEY_K, fheroes2::Key::KEY_L, fheroes2::Key::KEY_M, fheroes2::Key::KEY_N,
        fheroes2::Key::KEY_O, fheroes2::Key::KEY_P, fheroes2::Key::KEY_Q, fheroes2::Key::KEY_R, fheroes2::Key::KEY_S, fheroes2::Key::KEY_T, fheroes2::Key::KEY_U,
        fheroes2::Key::KEY_V, fheroes2::Key::KEY_W, fheroes2::Key::KEY_X, fheroes2::Key::KEY_Y, fheroes2::Key::KEY_Z,
        // space, underscore
        fheroes2::Key::KEY_SPACE, fheroes2::Key::KEY_UNDERSCORE,
        // nums
        fheroes2::Key::KEY_0, fheroes2::Key::KEY_1, fheroes2::Key::KEY_2, fheroes2::Key::KEY_3, fheroes2::Key::KEY_4, fheroes2::Key::KEY_5, fheroes2::Key::KEY_6,
        fheroes2::Key::KEY_7, fheroes2::Key::KEY_8, fheroes2::Key::KEY_9 };

    char GetCurrentDPadChar()
    {
        return getCharacterFromPressedKey( dPadKeys[currentCharIndex],
                                           currentUpper ? fheroes2::KeyModifier::KEY_MODIFIER_CAPS : fheroes2::KeyModifier::KEY_MODIFIER_NONE );
    }

    fheroes2::Key KeySymFromChar( const char c )
    {
        switch ( c ) {
        case '!':
            return fheroes2::Key::KEY_EXCLAIM;
        case '"':
            return fheroes2::Key::KEY_DOUBLE_QUOTE;
        case '#':
            return fheroes2::Key::KEY_HASH;
        case '$':
            return fheroes2::Key::KEY_DOLLAR;
        case '&':
            return fheroes2::Key::KEY_AMPERSAND;
        case '\'':
            return fheroes2::Key::KEY_QUOTE;
        case '(':
            return fheroes2::Key::KEY_LEFT_PARENTHESIS;
        case ')':
            return fheroes2::Key::KEY_RIGHT_PARENTHESIS;
        case '*':
            return fheroes2::Key::KEY_ASTERISK;
        case '+':
            return fheroes2::Key::KEY_PLUS;
        case ',':
            return fheroes2::Key::KEY_COMMA;
        case '-':
            return fheroes2::Key::KEY_MINUS;
        case '.':
            return fheroes2::Key::KEY_PERIOD;
        case '/':
            return fheroes2::Key::KEY_SLASH;
        case ':':
            return fheroes2::Key::KEY_COLON;
        case ';':
            return fheroes2::Key::KEY_SEMICOLON;
        case '<':
            return fheroes2::Key::KEY_LESS;
        case '=':
            return fheroes2::Key::KEY_EQUALS;
        case '>':
            return fheroes2::Key::KEY_GREATER;
        case '?':
            return fheroes2::Key::KEY_QUESTION;
        case '@':
            return fheroes2::Key::KEY_AT;
        case '[':
            return fheroes2::Key::KEY_LEFT_BRACKET;
        case '\\':
            return fheroes2::Key::KEY_BACKSLASH;
        case ']':
            return fheroes2::Key::KEY_RIGHT_BRACKET;
        case '^':
            return fheroes2::Key::KEY_CARET;
        case '_':
            return fheroes2::Key::KEY_UNDERSCORE;
        case ' ':
            return fheroes2::Key::KEY_SPACE;
        case 'a':
            return fheroes2::Key::KEY_A;
        case 'b':
            return fheroes2::Key::KEY_B;
        case 'c':
            return fheroes2::Key::KEY_C;
        case 'd':
            return fheroes2::Key::KEY_D;
        case 'e':
            return fheroes2::Key::KEY_E;
        case 'f':
            return fheroes2::Key::KEY_F;
        case 'g':
            return fheroes2::Key::KEY_G;
        case 'h':
            return fheroes2::Key::KEY_H;
        case 'i':
            return fheroes2::Key::KEY_I;
        case 'j':
            return fheroes2::Key::KEY_J;
        case 'k':
            return fheroes2::Key::KEY_K;
        case 'l':
            return fheroes2::Key::KEY_L;
        case 'm':
            return fheroes2::Key::KEY_M;
        case 'n':
            return fheroes2::Key::KEY_N;
        case 'o':
            return fheroes2::Key::KEY_O;
        case 'p':
            return fheroes2::Key::KEY_P;
        case 'q':
            return fheroes2::Key::KEY_Q;
        case 'r':
            return fheroes2::Key::KEY_R;
        case 's':
            return fheroes2::Key::KEY_S;
        case 't':
            return fheroes2::Key::KEY_T;
        case 'u':
            return fheroes2::Key::KEY_U;
        case 'v':
            return fheroes2::Key::KEY_V;
        case 'w':
            return fheroes2::Key::KEY_W;
        case 'x':
            return fheroes2::Key::KEY_X;
        case 'y':
            return fheroes2::Key::KEY_Y;
        case 'z':
            return fheroes2::Key::KEY_Z;
        case '0':
            return fheroes2::Key::KEY_0;
        case '1':
            return fheroes2::Key::KEY_1;
        case '2':
            return fheroes2::Key::KEY_2;
        case '3':
            return fheroes2::Key::KEY_3;
        case '4':
            return fheroes2::Key::KEY_4;
        case '5':
            return fheroes2::Key::KEY_5;
        case '6':
            return fheroes2::Key::KEY_6;
        case '7':
            return fheroes2::Key::KEY_7;
        case '8':
            return fheroes2::Key::KEY_8;
        case '9':
            return fheroes2::Key::KEY_9;
        default:
            break;
        }
        return fheroes2::Key::NONE;
    }

    void SetCurrentDPadCharIndex( char currentChar )
    {
        if ( currentChar >= 'A' && currentChar <= 'Z' ) {
            currentUpper = true;
            currentChar += 32;
        }

        const fheroes2::Key keySym = KeySymFromChar( currentChar );
        for ( int i = 0; i < totalCharactersDPad; ++i ) {
            if ( dPadKeys[i] == keySym ) {
                currentCharIndex = i;
                return;
            }
        }

        currentCharIndex = 0;
    }
#endif

#if SDL_VERSION_ATLEAST( 2, 0, 0 )
    std::set<uint32_t> eventTypeStatus;

    void setEventProcessingState( const uint32_t eventType, const bool enable )
    {
        eventTypeStatus.emplace( eventType );
        SDL_EventState( eventType, ( enable ? SDL_ENABLE : SDL_IGNORE ) );
    }
#else
    std::set<uint8_t> eventTypeStatus;

    void setEventProcessingState( const uint8_t eventType, const bool enable )
    {
        eventTypeStatus.emplace( eventType );
        SDL_EventState( eventType, ( enable ? SDL_ENABLE : SDL_IGNORE ) );
    }
#endif
}

// Custom button mapping for Nintendo Switch
#if defined( TARGET_NINTENDO_SWITCH )
#undef SDL_CONTROLLER_BUTTON_A
#undef SDL_CONTROLLER_BUTTON_B
#undef SDL_CONTROLLER_BUTTON_DPAD_LEFT
#undef SDL_CONTROLLER_BUTTON_DPAD_RIGHT
#undef SDL_CONTROLLER_BUTTON_DPAD_UP
#undef SDL_CONTROLLER_BUTTON_DPAD_DOWN
#define SDL_CONTROLLER_BUTTON_A 1
#define SDL_CONTROLLER_BUTTON_B 0
#define SDL_CONTROLLER_BUTTON_DPAD_LEFT 13
#define SDL_CONTROLLER_BUTTON_DPAD_RIGHT 14
#define SDL_CONTROLLER_BUTTON_DPAD_UP 11
#define SDL_CONTROLLER_BUTTON_DPAD_DOWN 12

enum SwitchJoyconKeys
{
    SWITCH_BUTTON_Y = 2,
    SWITCH_BUTTON_X = 3,
    SWITCH_BUTTON_MINUS = 4,
    SWITCH_BUTTON_PLUS = 6,
    SWITCH_BUTTON_L = 9,
    SWITCH_BUTTON_R = 10
};

#endif

namespace fheroes2
{
    const char * KeySymGetName( const Key key )
    {
#if SDL_VERSION_ATLEAST( 2, 0, 0 )
        return SDL_GetKeyName( static_cast<SDL_Keycode>( getSDLKey( key ) ) );
#else
        return SDL_GetKeyName( static_cast<SDLKey>( getSDLKey( key ) ) );
#endif
    }

    bool PressIntKey( uint32_t max, uint32_t & result )
    {
        const LocalEvent & le = LocalEvent::Get();

        if ( le.KeyPress( fheroes2::Key::KEY_BACKSPACE ) ) {
            result /= 10;
            return true;
        }

        if ( !le.KeyPress() ) {
            // No key is pressed.
            return false;
        }

        if ( le.KeyValue() >= fheroes2::Key::KEY_0 && le.KeyValue() <= fheroes2::Key::KEY_9 ) {
            if ( max <= result ) {
                // We reached the maximum.
                return true;
            }

            result *= 10;

            result += static_cast<uint32_t>( static_cast<int32_t>( le.KeyValue() ) - static_cast<int32_t>( fheroes2::Key::KEY_0 ) );

            if ( result > max ) {
                result = max;
            }

            return true;
        }

        if ( le.KeyValue() >= fheroes2::Key::KEY_KP_0 && le.KeyValue() <= fheroes2::Key::KEY_KP_9 ) {
            if ( max <= result ) {
                // We reached the maximum.
                return true;
            }

            result *= 10;

            result += static_cast<uint32_t>( static_cast<int32_t>( le.KeyValue() ) - static_cast<int32_t>( fheroes2::Key::KEY_KP_0 ) );

            if ( result > max ) {
                result = max;
            }

            return true;
        }

        return false;
    }

    size_t InsertKeySym( std::string & res, size_t pos, const Key key, const int32_t mod )
    {
#if defined( TARGET_PS_VITA )
        (void)mod;

        // input with D-Pad
        if ( res.size() ) {
            SetCurrentDPadCharIndex( res.back() );
        }
        else {
            currentUpper = true;
            currentCharIndex = 0;
        }

        switch ( key ) {
        // delete char
        case fheroes2::Key::KEY_KP_4: {
            if ( !res.empty() && pos ) {
                res.resize( res.size() - 1 );
                --pos;
            }
            break;
        }
        // add new char
        case fheroes2::Key::KEY_KP_6: {
            currentUpper = res.empty();
            currentCharIndex = 0;

            const char c = GetCurrentDPadChar();
            if ( c )
                res.push_back( c );

            ++pos;
            break;
        }
        // next char
        case fheroes2::Key::KEY_KP_2: {
            ++currentCharIndex;
            if ( currentCharIndex >= totalCharactersDPad )
                currentCharIndex = 0;

            if ( !res.empty() ) {
                res.resize( res.size() - 1 );
            }
            else {
                ++pos;
            }

            const char c = GetCurrentDPadChar();
            if ( c )
                res.push_back( c );

            break;
        }
        // previous char
        case fheroes2::Key::KEY_KP_8: {
            --currentCharIndex;
            if ( currentCharIndex < 0 )
                currentCharIndex = totalCharactersDPad - 1;

            if ( !res.empty() ) {
                res.resize( res.size() - 1 );
            }
            else {
                ++pos;
            }

            const char c = GetCurrentDPadChar();
            if ( c )
                res.push_back( c );

            break;
        }
        // switch uppler/lowercase
        case fheroes2::Key::KEY_SHIFT: {
            currentUpper = !currentUpper;

            if ( !res.empty() ) {
                res.resize( res.size() - 1 );
            }
            else {
                ++pos;
            }

            const char c = GetCurrentDPadChar();
            if ( c )
                res.push_back( c );

            break;
        }

        default:
            break;
        }
#else
        switch ( key ) {
        case fheroes2::Key::KEY_BACKSPACE:
            if ( !res.empty() && pos ) {
                if ( pos >= res.size() )
                    res.resize( res.size() - 1 );
                else
                    res.erase( pos - 1, 1 );
                --pos;
            }
            break;
        case fheroes2::Key::KEY_DELETE:
            if ( !res.empty() ) {
                if ( pos < res.size() )
                    res.erase( pos, 1 );
            }
            break;

        case fheroes2::Key::KEY_LEFT:
            if ( pos )
                --pos;
            break;
        case fheroes2::Key::KEY_RIGHT:
            if ( pos < res.size() )
                ++pos;
            break;
        case fheroes2::Key::KEY_HOME:
            pos = 0;
            break;
        case fheroes2::Key::KEY_END:
            pos = res.size();
            break;

        default: {
            char c = getCharacterFromPressedKey( key, mod );

            if ( c ) {
                res.insert( pos, 1, c );
                ++pos;
            }
        }
        }
#endif

        return pos;
    }
}

LocalEvent::LocalEvent()
    : modes( 0 )
    , key_value( fheroes2::Key::NONE )
    , mouse_button( 0 )
    , mouse_motion_hook_func( nullptr )
    , loop_delay( 1 )
{}

#if SDL_VERSION_ATLEAST( 2, 0, 0 )
void LocalEvent::OpenController()
{
    for ( int i = 0; i < SDL_NumJoysticks(); ++i ) {
        if ( SDL_IsGameController( i ) ) {
            _gameController = SDL_GameControllerOpen( i );
            if ( _gameController != nullptr ) {
                fheroes2::cursor().enableSoftwareEmulation( true );
                break;
            }
        }
    }
}

void LocalEvent::CloseController()
{
    if ( SDL_GameControllerGetAttached( _gameController ) ) {
        SDL_GameControllerClose( _gameController );
        _gameController = nullptr;
    }
}

void LocalEvent::OpenTouchpad()
{
#if defined( TOUCHSCREEN_SUPPORT )
    const int touchNumber = SDL_GetNumTouchDevices();
    if ( touchNumber > 0 ) {
        _touchpadAvailable = true;
        fheroes2::cursor().enableSoftwareEmulation( true );
#if SDL_VERSION_ATLEAST( 2, 0, 10 )
        SDL_SetHint( SDL_HINT_TOUCH_MOUSE_EVENTS, "0" );
#endif
    }
#endif
}

#else
void LocalEvent::OpenController()
{
    // Do nothing.
}
void LocalEvent::CloseController()
{
    // Do nothing.
}

void OpenTouchpad()
{
    // Do nothing.
}
#endif

void LocalEvent::OpenVirtualKeyboard()
{
#if defined( TARGET_PS_VITA )
    dpadInputActive = true;
#elif defined( ANDROID )
    // Here we should use SDL_StartTextInput() call to open a keyboard.
#endif
}

void LocalEvent::CloseVirtualKeyboard()
{
#if defined( TARGET_PS_VITA )
    dpadInputActive = false;
#elif defined( ANDROID )
    // Here we should use SDL_StopTextInput() call to close a keyboard.
#endif
}

namespace
{
    class ColorCycling
    {
    public:
        ColorCycling()
            : _counter( 0 )
            , _isPaused( false )
            , _preRenderDrawing( nullptr )
            , _posRenderDrawing( nullptr )
        {}

        bool applyCycling( std::vector<uint8_t> & palette )
        {
            if ( _preRenderDrawing != nullptr )
                _preRenderDrawing();

            if ( _timer.getMs() >= 220 ) {
                _timer.reset();
                palette = PAL::GetCyclingPalette( _counter );
                ++_counter;
                return true;
            }
            return false;
        }

        void reset()
        {
            _prevDraw.reset();

            if ( _posRenderDrawing != nullptr )
                _posRenderDrawing();
        }

        bool isRedrawRequired() const
        {
            return !_isPaused && _prevDraw.getMs() >= 220;
        }

        void registerDrawing( void ( *preRenderDrawing )(), void ( *postRenderDrawing )() )
        {
            if ( preRenderDrawing != nullptr )
                _preRenderDrawing = preRenderDrawing;

            if ( postRenderDrawing != nullptr )
                _posRenderDrawing = postRenderDrawing;
        }

        void pause()
        {
            _isPaused = true;
        }

        void resume()
        {
            _isPaused = false;
            _prevDraw.reset();
            _timer.reset();
        }

    private:
        fheroes2::Time _timer;
        fheroes2::Time _prevDraw;
        uint32_t _counter;
        bool _isPaused;

        void ( *_preRenderDrawing )();
        void ( *_posRenderDrawing )();
    };

    ColorCycling colorCycling;

    bool ApplyCycling( std::vector<uint8_t> & palette )
    {
        return colorCycling.applyCycling( palette );
    }

    void ResetCycling()
    {
        colorCycling.reset();
    }
}

LocalEvent & LocalEvent::Get()
{
    static LocalEvent le;

    return le;
}

void LocalEvent::RegisterCycling( void ( *preRenderDrawing )(), void ( *postRenderDrawing )() )
{
    colorCycling.registerDrawing( preRenderDrawing, postRenderDrawing );
    colorCycling.resume();

    fheroes2::Display::instance().subscribe( ApplyCycling, ResetCycling );
}

void LocalEvent::PauseCycling()
{
    colorCycling.pause();
    fheroes2::Display::instance().subscribe( nullptr, nullptr );
}

LocalEvent & LocalEvent::GetClean()
{
    LocalEvent & le = Get();

    le.ResetModes( KEY_PRESSED );
    le.ResetModes( MOUSE_MOTION );
    le.ResetModes( MOUSE_PRESSED );
    le.ResetModes( MOUSE_RELEASED );
    le.ResetModes( MOUSE_CLICKED );
    le.ResetModes( MOUSE_WHEEL );
    le.ResetModes( KEY_HOLD );

    return le;
}

bool LocalEvent::HandleEvents( bool delay, bool allowExit )
{
    if ( colorCycling.isRedrawRequired() ) {
        // Looks like there is no explicit rendering so the code for color cycling was executed here.
        if ( delay ) {
            fheroes2::Time timeCheck;
            fheroes2::Display::instance().render();

            if ( timeCheck.getMs() > loop_delay ) {
                // Since rendering took more than waiting time so we should not wait.
                delay = false;
            }
        }
        else {
            fheroes2::Display::instance().render();
        }
    }

    SDL_Event event;

    // We shouldn't reset the MOUSE_PRESSED and KEY_HOLD here because these are "lasting" states
    ResetModes( KEY_PRESSED );
    ResetModes( MOUSE_MOTION );
    ResetModes( MOUSE_RELEASED );
    ResetModes( MOUSE_CLICKED );
    ResetModes( MOUSE_WHEEL );

#if SDL_VERSION_ATLEAST( 2, 0, 0 )
    while ( SDL_PollEvent( &event ) ) {
        switch ( event.type ) {
        case SDL_WINDOWEVENT:
            if ( event.window.event == SDL_WINDOWEVENT_CLOSE ) {
                // A special case since we need to exit the loop.
                if ( allowExit ) {
                    // Try to perform clear exit to catch all memory leaks, for example.
                    return false;
                }
                break;
            }
            OnSdl2WindowEvent( event.window );
            break;
        case SDL_KEYDOWN:
        case SDL_KEYUP:
            HandleKeyboardEvent( event.key );
            break;
        case SDL_MOUSEMOTION:
            HandleMouseMotionEvent( event.motion );
            break;
        case SDL_MOUSEBUTTONDOWN:
        case SDL_MOUSEBUTTONUP:
            HandleMouseButtonEvent( event.button );
            break;
        case SDL_MOUSEWHEEL:
            HandleMouseWheelEvent( event.wheel );
            break;
        case SDL_CONTROLLERDEVICEREMOVED:
            if ( _gameController != nullptr ) {
                const SDL_GameController * removedController = SDL_GameControllerFromInstanceID( event.jdevice.which );
                if ( removedController == _gameController ) {
                    SDL_GameControllerClose( _gameController );
                    _gameController = nullptr;
                    if ( !_touchpadAvailable ) {
                        fheroes2::cursor().enableSoftwareEmulation( false );
                    }
                }
            }
            break;
        case SDL_CONTROLLERDEVICEADDED:
            if ( _gameController == nullptr ) {
                _gameController = SDL_GameControllerOpen( event.jdevice.which );
                if ( _gameController != nullptr ) {
                    fheroes2::cursor().enableSoftwareEmulation( true );
                }
            }
            break;
        case SDL_CONTROLLERAXISMOTION:
            HandleControllerAxisEvent( event.caxis );
            break;
        case SDL_CONTROLLERBUTTONDOWN:
        case SDL_CONTROLLERBUTTONUP:
            HandleControllerButtonEvent( event.cbutton );
            break;
        case SDL_FINGERDOWN:
        case SDL_FINGERUP:
        case SDL_FINGERMOTION:
#if defined( TOUCHSCREEN_SUPPORT )
            HandleTouchEvent( event.tfinger );
#endif
            break;
        case SDL_RENDER_TARGETS_RESET:
            // We need to just update the screen. This event usually happens when we switch between fullscreen and windowed modes.
            fheroes2::Display::instance().render();
            break;
        case SDL_RENDER_DEVICE_RESET:
            HandleRenderDeviceResetEvent();
            break;
        case SDL_TEXTINPUT:
            // Keyboard events on Android should be processed here. Use event.text.text to extract text input.
            break;
        case SDL_TEXTEDITING:
            // An event when a user pressed a button on a keyboard. Not all buttons are supported. This event should be used mainly on Android devices.
            break;
        case SDL_QUIT:
            if ( allowExit ) {
                // Try to perform clear exit to catch all memory leaks, for example.
                return false;
            }
            break;
        default:
            // If this assertion blows up then we included an event type but we didn't add logic for it.
            assert( eventTypeStatus.count( event.type ) == 0 );

            // This is a new event type which we do not handle. It might have been added in a newer version of SDL.
            break;
        }
    }
#else
    while ( SDL_PollEvent( &event ) ) {
        switch ( event.type ) {
        case SDL_ACTIVEEVENT:
            OnActiveEvent( event.active );
            break;
        case SDL_KEYDOWN:
        case SDL_KEYUP:
            HandleKeyboardEvent( event.key );
            break;
        case SDL_MOUSEMOTION:
            HandleMouseMotionEvent( event.motion );
            break;
        case SDL_MOUSEBUTTONDOWN:
        case SDL_MOUSEBUTTONUP:
            HandleMouseButtonEvent( event.button );
            break;
        case SDL_QUIT:
            if ( allowExit ) {
                // Try to perform clear exit to catch all memory leaks, for example.
                return false;
            }
            break;
        default:
            // If this assertion blows up then we included an event type but we didn't add logic for it.
            assert( eventTypeStatus.count( event.type ) == 0 );

            // This is a new event type which we do not handle. It might have been added in a newer version of SDL.
            break;
        }

        if ( SDL_BUTTON_WHEELDOWN == event.button.button || SDL_BUTTON_WHEELUP == event.button.button )
            break;
    }
#endif

#if SDL_VERSION_ATLEAST( 2, 0, 0 )
    if ( _gameController != nullptr ) {
        ProcessControllerAxisMotion();
    }
#endif

    if ( delay )
        SDL_Delay( loop_delay );

    return true;
}

void LocalEvent::StopSounds()
{
    Audio::Mute();
}

void LocalEvent::ResumeSounds()
{
    Audio::Unmute();
}

#if SDL_VERSION_ATLEAST( 2, 0, 0 )
void LocalEvent::HandleMouseWheelEvent( const SDL_MouseWheelEvent & wheel )
{
    SetModes( MOUSE_WHEEL );
    mouse_rm = mouse_cu;
    mouse_wm.x = wheel.x;
    mouse_wm.y = wheel.y;
}

void LocalEvent::HandleTouchEvent( const SDL_TouchFingerEvent & event )
{
    if ( _numTouches == 2 && _firstFingerId != event.fingerId && _secondFingerId != event.fingerId ) {
        // We do not support more than 2 fingers.
        return;
    }

    if ( event.type == SDL_FINGERDOWN ) {
        if ( _numTouches == 0 ) {
            _firstFingerId = event.fingerId;
            ++_numTouches;
        }
        else if ( _numTouches == 1 ) {
            _secondFingerId = event.fingerId;
            ++_numTouches;
        }
    }
    else if ( event.type == SDL_FINGERUP ) {
        --_numTouches;
    }

    // Ignore first finger movement if the second finger is pressed.
    const bool isFirstFinger = ( _numTouches < 2 && _firstFingerId == event.fingerId );
    const bool isSecondFinger = ( _secondFingerId == event.fingerId );

    if ( isFirstFinger || isSecondFinger ) {
        const fheroes2::Display & display = fheroes2::Display::instance();

#if defined( TARGET_PS_VITA ) || defined( TARGET_NINTENDO_SWITCH )
        // TODO: verify where it is even needed to do such weird woodoo magic for these targets.
        const fheroes2::Size screenResolution = fheroes2::engine().getCurrentScreenResolution(); // current resolution of screen
        const fheroes2::Rect windowRect = fheroes2::engine().getActiveWindowROI(); // scaled (logical) resolution

        _emulatedPointerPosX = static_cast<double>( screenResolution.width * event.x - windowRect.x ) * ( static_cast<double>( display.width() ) / windowRect.width );
        _emulatedPointerPosY = static_cast<double>( screenResolution.height * event.y - windowRect.y ) * ( static_cast<double>( display.height() ) / windowRect.height );
#else
        _emulatedPointerPosX = static_cast<double>( event.x ) * display.width();
        _emulatedPointerPosY = static_cast<double>( event.y ) * display.height();
#endif

        mouse_cu.x = static_cast<int32_t>( _emulatedPointerPosX );
        mouse_cu.y = static_cast<int32_t>( _emulatedPointerPosY );
    }

    if ( isFirstFinger ) {
        SetModes( MOUSE_MOTION );

        if ( mouse_motion_hook_func ) {
            ( *mouse_motion_hook_func )( mouse_cu.x, mouse_cu.y );
        }

        if ( event.type == SDL_FINGERDOWN ) {
            mouse_pl = mouse_cu;

            SetModes( MOUSE_PRESSED );
        }
        else if ( event.type == SDL_FINGERUP ) {
            mouse_rl = mouse_cu;

            ResetModes( MOUSE_PRESSED );
            SetModes( MOUSE_RELEASED );
            SetModes( MOUSE_CLICKED );
        }

        mouse_button = SDL_BUTTON_LEFT;
    }
    else if ( isSecondFinger ) {
        if ( _numTouches < 2 ) {
            // Only the second finger is pressing.
            SetModes( MOUSE_MOTION );

            if ( mouse_motion_hook_func ) {
                ( *mouse_motion_hook_func )( mouse_cu.x, mouse_cu.y );
            }
        }

        if ( event.type == SDL_FINGERDOWN ) {
            mouse_pr = mouse_cu;

            SetModes( MOUSE_PRESSED );
        }
        else if ( event.type == SDL_FINGERUP ) {
            mouse_rr = mouse_cu;

            ResetModes( MOUSE_PRESSED );
            SetModes( MOUSE_RELEASED );
            SetModes( MOUSE_CLICKED );
        }

        mouse_button = SDL_BUTTON_RIGHT;
    }
}

void LocalEvent::HandleControllerAxisEvent( const SDL_ControllerAxisEvent & motion )
{
    if ( motion.axis == SDL_CONTROLLER_AXIS_LEFTX ) {
        if ( std::abs( motion.value ) > CONTROLLER_L_DEADZONE )
            _controllerLeftXAxis = motion.value;
        else
            _controllerLeftXAxis = 0;
    }
    else if ( motion.axis == SDL_CONTROLLER_AXIS_LEFTY ) {
        if ( std::abs( motion.value ) > CONTROLLER_L_DEADZONE )
            _controllerLeftYAxis = motion.value;
        else
            _controllerLeftYAxis = 0;
    }
    else if ( motion.axis == SDL_CONTROLLER_AXIS_RIGHTX ) {
        if ( std::abs( motion.value ) > CONTROLLER_R_DEADZONE )
            _controllerRightXAxis = motion.value;
        else
            _controllerRightXAxis = 0;
    }
    else if ( motion.axis == SDL_CONTROLLER_AXIS_RIGHTY ) {
        if ( std::abs( motion.value ) > CONTROLLER_R_DEADZONE )
            _controllerRightYAxis = motion.value;
        else
            _controllerRightYAxis = 0;
    }
}

void LocalEvent::HandleControllerButtonEvent( const SDL_ControllerButtonEvent & button )
{
    if ( button.state == SDL_PRESSED )
        SetModes( KEY_PRESSED );
    else if ( button.state == SDL_RELEASED )
        ResetModes( KEY_PRESSED );

    if ( button.button == SDL_CONTROLLER_BUTTON_A || button.button == SDL_CONTROLLER_BUTTON_B ) {
        if ( modes & KEY_PRESSED ) {
            SetModes( MOUSE_PRESSED );
        }
        else {
            ResetModes( MOUSE_PRESSED );
            SetModes( MOUSE_RELEASED );
            SetModes( MOUSE_CLICKED );
        }

        if ( button.button == SDL_CONTROLLER_BUTTON_A ) {
            if ( modes & KEY_PRESSED ) {
                mouse_pl = mouse_cu;
            }
            else {
                mouse_rl = mouse_cu;
            }

            mouse_button = SDL_BUTTON_LEFT;
        }
        else if ( button.button == SDL_CONTROLLER_BUTTON_B ) {
            if ( modes & KEY_PRESSED ) {
                mouse_pr = mouse_cu;
            }
            else {
                mouse_rr = mouse_cu;
            }

            mouse_button = SDL_BUTTON_RIGHT;
        }

        ResetModes( KEY_PRESSED );
    }
    else if ( modes & KEY_PRESSED ) {
#if defined( TARGET_PS_VITA )
        if ( dpadInputActive ) {
            if ( button.button == SDL_CONTROLLER_BUTTON_LEFTSHOULDER || button.button == SDL_CONTROLLER_BUTTON_RIGHTSHOULDER ) {
                key_value = fheroes2::Key::KEY_SHIFT;
            }
            else if ( button.button == SDL_CONTROLLER_BUTTON_DPAD_LEFT ) {
                key_value = fheroes2::Key::KEY_KP_4;
            }
            else if ( button.button == SDL_CONTROLLER_BUTTON_DPAD_RIGHT ) {
                key_value = fheroes2::Key::KEY_KP_6;
            }
            else if ( button.button == SDL_CONTROLLER_BUTTON_DPAD_UP ) {
                key_value = fheroes2::Key::KEY_KP_8;
            }
            else if ( button.button == SDL_CONTROLLER_BUTTON_DPAD_DOWN ) {
                key_value = fheroes2::Key::KEY_KP_2;
            }
            return;
        }
#endif
        if ( button.button == SDL_CONTROLLER_BUTTON_DPAD_DOWN ) {
            key_value = fheroes2::Key::KEY_SPACE;
        }
        else if ( button.button == SDL_CONTROLLER_BUTTON_LEFTSHOULDER ) {
            key_value = fheroes2::Key::KEY_H;
        }
        else if ( button.button == SDL_CONTROLLER_BUTTON_RIGHTSHOULDER ) {
            key_value = fheroes2::Key::KEY_T;
        }
        else if ( button.button == SDL_CONTROLLER_BUTTON_X ) {
            key_value = fheroes2::Key::KEY_E;
        }
        else if ( button.button == SDL_CONTROLLER_BUTTON_Y ) {
            key_value = fheroes2::Key::KEY_C;
        }
        else if ( button.button == SDL_CONTROLLER_BUTTON_BACK ) {
            key_value = fheroes2::Key::KEY_F;
        }
        else if ( button.button == SDL_CONTROLLER_BUTTON_START ) {
            key_value = fheroes2::Key::KEY_ENTER;
        }
#if defined( TARGET_NINTENDO_SWITCH )
        // Custom button mapping for Nintendo Switch
        if ( button.button == SWITCH_BUTTON_Y ) {
            key_value = fheroes2::Key::KEY_ENTER;
        }
        else if ( button.button == SWITCH_BUTTON_X ) {
            key_value = fheroes2::Key::KEY_ESCAPE;
        }
        else if ( button.button == SWITCH_BUTTON_R ) {
            key_value = fheroes2::Key::KEY_T;
        }
        else if ( button.button == SWITCH_BUTTON_L ) {
            key_value = fheroes2::Key::KEY_H;
        }
        else if ( button.button == SWITCH_BUTTON_MINUS ) {
            key_value = fheroes2::Key::KEY_E;
        }
        else if ( button.button == SWITCH_BUTTON_PLUS ) {
            key_value = fheroes2::Key::KEY_C;
        }
#endif
    }
}

void LocalEvent::ProcessControllerAxisMotion()
{
    const double deltaTime = _controllerTimer.get() * 1000.0;
    _controllerTimer.reset();

    if ( _controllerLeftXAxis != 0 || _controllerLeftYAxis != 0 ) {
        SetModes( MOUSE_MOTION );

        const int32_t xSign = ( _controllerLeftXAxis > 0 ) - ( _controllerLeftXAxis < 0 );
        const int32_t ySign = ( _controllerLeftYAxis > 0 ) - ( _controllerLeftYAxis < 0 );

        _emulatedPointerPosX += pow( std::abs( _controllerLeftXAxis ), CONTROLLER_AXIS_SPEEDUP ) * xSign * deltaTime * _controllerPointerSpeed;
        _emulatedPointerPosY += pow( std::abs( _controllerLeftYAxis ), CONTROLLER_AXIS_SPEEDUP ) * ySign * deltaTime * _controllerPointerSpeed;

        const fheroes2::Display & display = fheroes2::Display::instance();

        if ( _emulatedPointerPosX < 0 )
            _emulatedPointerPosX = 0;
        else if ( _emulatedPointerPosX >= display.width() )
            _emulatedPointerPosX = display.width() - 1;

        if ( _emulatedPointerPosY < 0 )
            _emulatedPointerPosY = 0;
        else if ( _emulatedPointerPosY >= display.height() )
            _emulatedPointerPosY = display.height() - 1;

        mouse_cu.x = static_cast<int32_t>( _emulatedPointerPosX );
        mouse_cu.y = static_cast<int32_t>( _emulatedPointerPosY );

        if ( mouse_motion_hook_func ) {
            ( *mouse_motion_hook_func )( mouse_cu.x, mouse_cu.y );
        }
    }

    // map scroll with right stick
    if ( _controllerRightXAxis != 0 || _controllerRightYAxis != 0 ) {
        _controllerScrollActive = true;
        SetModes( KEY_PRESSED );

        if ( _controllerRightXAxis < 0 )
            key_value = fheroes2::Key::KEY_KP_4;
        else if ( _controllerRightXAxis > 0 )
            key_value = fheroes2::Key::KEY_KP_6;
        else if ( _controllerRightYAxis < 0 )
            key_value = fheroes2::Key::KEY_KP_8;
        else if ( _controllerRightYAxis > 0 )
            key_value = fheroes2::Key::KEY_KP_2;
    }
    else if ( _controllerScrollActive ) {
        ResetModes( KEY_PRESSED );
        _controllerScrollActive = false;
    }
}

void LocalEvent::OnSdl2WindowEvent( const SDL_WindowEvent & event )
{
    if ( event.event == SDL_WINDOWEVENT_FOCUS_LOST ) {
        StopSounds();
    }
    else if ( event.event == SDL_WINDOWEVENT_FOCUS_GAINED ) {
        // Force display rendering on app activation
        fheroes2::Display::instance().render();

        ResumeSounds();
    }
    else if ( event.event == SDL_WINDOWEVENT_RESIZED ) {
        fheroes2::Display::instance().render();
    }
}

void LocalEvent::HandleRenderDeviceResetEvent()
{
    // All textures has to be recreated. The only way to do it is to reset everything and render it back.
    fheroes2::Display & display = fheroes2::Display::instance();
    fheroes2::Image temp( display.width(), display.height() );
    if ( display.singleLayer() ) {
        temp._disableTransformLayer();
    }

    fheroes2::Copy( display, temp );
    display.release();
    display.resize( temp.width(), temp.height() );
    fheroes2::Copy( temp, display );
}
#else
void LocalEvent::OnActiveEvent( const SDL_ActiveEvent & event )
{
    if ( event.state & SDL_APPINPUTFOCUS ) {
        if ( 0 == event.gain ) {
            StopSounds();
        }
        else {
            // Force display rendering on app activation
            fheroes2::Display::instance().render();

            ResumeSounds();
        }
    }
}
#endif

bool LocalEvent::MousePressLeft() const
{
    return ( modes & MOUSE_PRESSED ) && SDL_BUTTON_LEFT == mouse_button;
}

bool LocalEvent::MouseReleaseLeft() const
{
    return ( modes & MOUSE_RELEASED ) && SDL_BUTTON_LEFT == mouse_button;
}

bool LocalEvent::MousePressRight() const
{
    return ( modes & MOUSE_PRESSED ) && SDL_BUTTON_RIGHT == mouse_button;
}

void LocalEvent::HandleKeyboardEvent( const SDL_KeyboardEvent & event )
{
    const fheroes2::Key key = getKeyFromSDL( event.keysym.sym );
    if ( key == fheroes2::Key::NONE ) {
        return;
    }

    if ( event.type == SDL_KEYDOWN ) {
        SetModes( KEY_PRESSED );
        SetModes( KEY_HOLD );

        if ( _globalKeyDownEventHook ) {
            _globalKeyDownEventHook( key, getKeyModifierFromSDL( event.keysym.mod ) );
        }
    }
    else if ( event.type == SDL_KEYUP ) {
        ResetModes( KEY_PRESSED );
        ResetModes( KEY_HOLD );
    }

    key_value = key;
}

void LocalEvent::HandleMouseMotionEvent( const SDL_MouseMotionEvent & motion )
{
    SetModes( MOUSE_MOTION );
    mouse_cu.x = motion.x;
    mouse_cu.y = motion.y;
    _emulatedPointerPosX = mouse_cu.x;
    _emulatedPointerPosY = mouse_cu.y;

    if ( mouse_motion_hook_func ) {
        ( *mouse_motion_hook_func )( motion.x, motion.y );
    }
}

void LocalEvent::HandleMouseButtonEvent( const SDL_MouseButtonEvent & button )
{
    if ( button.state == SDL_PRESSED ) {
        SetModes( MOUSE_PRESSED );
    }
    else {
        ResetModes( MOUSE_PRESSED );
        SetModes( MOUSE_RELEASED );
        SetModes( MOUSE_CLICKED );
    }

    mouse_button = button.button;

    mouse_cu.x = button.x;
    mouse_cu.y = button.y;
    _emulatedPointerPosX = mouse_cu.x;
    _emulatedPointerPosY = mouse_cu.y;

    if ( modes & MOUSE_PRESSED )
        switch ( button.button ) {
#if SDL_VERSION_ATLEAST( 2, 0, 0 )
#else
        case SDL_BUTTON_WHEELDOWN:
        case SDL_BUTTON_WHEELUP:
            mouse_pm = mouse_cu;
            break;
#endif
        case SDL_BUTTON_LEFT:
            mouse_pl = mouse_cu;
            break;

        case SDL_BUTTON_MIDDLE:
            mouse_pm = mouse_cu;
            break;

        case SDL_BUTTON_RIGHT:
            mouse_pr = mouse_cu;
            break;

        default:
            break;
        }
    else // mouse button released
        switch ( button.button ) {
#if SDL_VERSION_ATLEAST( 2, 0, 0 )
#else
        case SDL_BUTTON_WHEELDOWN:
        case SDL_BUTTON_WHEELUP:
            mouse_rm = mouse_cu;
            break;
#endif

        case SDL_BUTTON_LEFT:
            mouse_rl = mouse_cu;
            break;

        case SDL_BUTTON_MIDDLE:
            mouse_rm = mouse_cu;
            break;

        case SDL_BUTTON_RIGHT:
            mouse_rr = mouse_cu;
            break;

        default:
            break;
        }
}

bool LocalEvent::MouseClickLeft()
{
    if ( ( modes & MOUSE_CLICKED ) && SDL_BUTTON_LEFT == mouse_button ) {
        ResetModes( MOUSE_RELEASED );
        ResetModes( MOUSE_CLICKED );

        return true;
    }

    return false;
}

bool LocalEvent::MouseClickLeft( const fheroes2::Rect & rt )
{
    if ( ( modes & MOUSE_CLICKED ) && SDL_BUTTON_LEFT == mouse_button && ( rt & mouse_pl ) && ( rt & mouse_rl ) ) {
        ResetModes( MOUSE_RELEASED );
        ResetModes( MOUSE_CLICKED );

        return true;
    }

    return false;
}

bool LocalEvent::MouseClickMiddle()
{
    if ( ( modes & MOUSE_CLICKED ) && SDL_BUTTON_MIDDLE == mouse_button ) {
        ResetModes( MOUSE_RELEASED );
        ResetModes( MOUSE_CLICKED );

        return true;
    }

    return false;
}

bool LocalEvent::MouseClickRight()
{
    if ( ( modes & MOUSE_CLICKED ) && SDL_BUTTON_RIGHT == mouse_button ) {
        ResetModes( MOUSE_RELEASED );
        ResetModes( MOUSE_CLICKED );

        return true;
    }

    return false;
}

bool LocalEvent::MouseClickRight( const fheroes2::Rect & rt )
{
    if ( ( modes & MOUSE_CLICKED ) && SDL_BUTTON_RIGHT == mouse_button && ( rt & mouse_pr ) && ( rt & mouse_rr ) ) {
        ResetModes( MOUSE_RELEASED );
        ResetModes( MOUSE_CLICKED );

        return true;
    }

    return false;
}

bool LocalEvent::MouseWheelUp() const
{
#if SDL_VERSION_ATLEAST( 2, 0, 0 )
    return ( modes & MOUSE_WHEEL ) && mouse_wm.y > 0;
#else
    return ( modes & MOUSE_PRESSED ) && SDL_BUTTON_WHEELUP == mouse_button;
#endif
}

bool LocalEvent::MouseWheelDn() const
{
#if SDL_VERSION_ATLEAST( 2, 0, 0 )
    return ( modes & MOUSE_WHEEL ) && mouse_wm.y < 0;
#else
    return ( modes & MOUSE_PRESSED ) && SDL_BUTTON_WHEELDOWN == mouse_button;
#endif
}

int32_t LocalEvent::getCurrentKeyModifiers()
{
    return getKeyModifierFromSDL( SDL_GetModState() );
}

void LocalEvent::setEventProcessingStates()
{
#if SDL_VERSION_ATLEAST( 2, 0, 0 )
// The list below is based on event types which require >= SDL 2.0.5. Is there a reason why you want to compile with an older SDL version?
#if !SDL_VERSION_ATLEAST( 2, 0, 5 )
#error Minimal suppported SDL version is 2.0.5.
#endif

<<<<<<< HEAD
#if SDL_VERSION_ATLEAST( 2, 0, 0 )
#if defined( TOUCHSCREEN_SUPPORT )
    SetState( SDL_FINGERDOWN, true );
    SetState( SDL_FINGERUP, true );
    SetState( SDL_FINGERMOTION, true );
=======
    // Full list of events and their requirements can be found at https://wiki.libsdl.org/SDL_EventType
    setEventProcessingState( SDL_QUIT, true );
    // TODO: we don't process this event. Add the logic.
    setEventProcessingState( SDL_APP_TERMINATING, false );
    // TODO: we don't process this event. Add the logic.
    setEventProcessingState( SDL_APP_LOWMEMORY, false );
    // TODO: we don't process this event. Add the logic.
    setEventProcessingState( SDL_APP_WILLENTERBACKGROUND, false );
    // TODO: we don't process this event. Add the logic.
    setEventProcessingState( SDL_APP_DIDENTERBACKGROUND, false );
    // TODO: we don't process this event. Add the logic.
    setEventProcessingState( SDL_APP_WILLENTERFOREGROUND, false );
    // TODO: we don't process this event. Add the logic.
    setEventProcessingState( SDL_APP_DIDENTERFOREGROUND, false );
    // SDL_LOCALECHANGED is supported from SDL 2.0.14
    // TODO: we don't process this event. Add the logic.
    setEventProcessingState( SDL_DISPLAYEVENT, false );
    setEventProcessingState( SDL_WINDOWEVENT, true );
    // TODO: verify why disabled processing of this event.
    setEventProcessingState( SDL_SYSWMEVENT, false );
    setEventProcessingState( SDL_KEYDOWN, true );
    setEventProcessingState( SDL_KEYUP, true );
    // SDL_TEXTINPUT and SDL_TEXTEDITING are enabled and disabled by SDL_StartTextInput() and SDL_StopTextInput() functions.
    // Do not enable them here.
    setEventProcessingState( SDL_TEXTEDITING, false );
    setEventProcessingState( SDL_TEXTINPUT, false );
    setEventProcessingState( SDL_KEYMAPCHANGED, false ); // supported from SDL 2.0.4
    // SDL_TEXTEDITING_EXT is supported only from SDL 2.0.22
    setEventProcessingState( SDL_MOUSEMOTION, true );
    setEventProcessingState( SDL_MOUSEBUTTONDOWN, true );
    setEventProcessingState( SDL_MOUSEBUTTONUP, true );
    setEventProcessingState( SDL_MOUSEWHEEL, true );
    // TODO: verify why disabled processing of this event.
    setEventProcessingState( SDL_JOYAXISMOTION, false );
    // TODO: verify why disabled processing of this event.
    setEventProcessingState( SDL_JOYBALLMOTION, false );
    // TODO: verify why disabled processing of this event.
    setEventProcessingState( SDL_JOYHATMOTION, false );
    // TODO: verify why disabled processing of this event.
    setEventProcessingState( SDL_JOYBUTTONDOWN, false );
    // TODO: verify why disabled processing of this event.
    setEventProcessingState( SDL_JOYBUTTONUP, false );
    // TODO: verify why disabled processing of this event.
    setEventProcessingState( SDL_JOYDEVICEADDED, false );
    // TODO: verify why disabled processing of this event.
    setEventProcessingState( SDL_JOYDEVICEREMOVED, false );
    setEventProcessingState( SDL_CONTROLLERAXISMOTION, true );
    setEventProcessingState( SDL_CONTROLLERBUTTONDOWN, true );
    setEventProcessingState( SDL_CONTROLLERBUTTONUP, true );
    setEventProcessingState( SDL_CONTROLLERDEVICEADDED, true );
    setEventProcessingState( SDL_CONTROLLERDEVICEREMOVED, true );
    // TODO: verify why disabled processing of this event.
    setEventProcessingState( SDL_CONTROLLERDEVICEREMAPPED, false );
    // SDL_CONTROLLERTOUCHPADDOWN is supported from SDL 2.0.14
    // SDL_CONTROLLERTOUCHPADMOTION is supported from SDL 2.0.14
    // SDL_CONTROLLERTOUCHPADUP is supported from SDL 2.0.14
    // SDL_CONTROLLERSENSORUPDATE is supported from SDL 2.0.14
    setEventProcessingState( SDL_FINGERDOWN, true );
    setEventProcessingState( SDL_FINGERUP, true );
    setEventProcessingState( SDL_FINGERMOTION, true );
    // TODO: verify why disabled processing of this event.
    setEventProcessingState( SDL_DOLLARGESTURE, false );
    // TODO: verify why disabled processing of this event.
    setEventProcessingState( SDL_DOLLARRECORD, false );
    // TODO: verify why disabled processing of this event.
    setEventProcessingState( SDL_MULTIGESTURE, false );
    // We do not support clipboard within the engine.
    setEventProcessingState( SDL_CLIPBOARDUPDATE, false );
    // We do not support drag and drop capability for the application.
    setEventProcessingState( SDL_DROPFILE, false );
    setEventProcessingState( SDL_DROPTEXT, false );
    setEventProcessingState( SDL_DROPBEGIN, false ); // supported from SDL 2.0.5
    setEventProcessingState( SDL_DROPCOMPLETE, false ); // supported from SDL 2.0.5
    // TODO: verify why disabled processing of this event.
    setEventProcessingState( SDL_AUDIODEVICEADDED, false ); // supported from SDL 2.0.4
    // TODO: verify why disabled processing of this event.
    setEventProcessingState( SDL_AUDIODEVICEREMOVED, false ); // supported from SDL 2.0.4
    // TODO: verify why disabled processing of this event.
    setEventProcessingState( SDL_SENSORUPDATE, false );
    setEventProcessingState( SDL_RENDER_TARGETS_RESET, true ); // supported from SDL 2.0.2
    setEventProcessingState( SDL_RENDER_DEVICE_RESET, true ); // supported from SDL 2.0.4
    // SDL_POLLSENTINEL is supported from SDL 2.0.?
    // We do not support custom user events as of now.
    setEventProcessingState( SDL_USEREVENT, false );
>>>>>>> c579f8b4
#else
    setEventProcessingState( SDL_ACTIVEEVENT, true );
    setEventProcessingState( SDL_KEYDOWN, true );
    setEventProcessingState( SDL_KEYUP, true );
    setEventProcessingState( SDL_MOUSEMOTION, true );
    setEventProcessingState( SDL_MOUSEBUTTONDOWN, true );
    setEventProcessingState( SDL_MOUSEBUTTONUP, true );
    // TODO: verify why disabled processing of this event.
    setEventProcessingState( SDL_JOYAXISMOTION, false );
    // TODO: verify why disabled processing of this event.
    setEventProcessingState( SDL_JOYBALLMOTION, false );
    // TODO: verify why disabled processing of this event.
    setEventProcessingState( SDL_JOYHATMOTION, false );
    // TODO: verify why disabled processing of this event.
    setEventProcessingState( SDL_JOYBUTTONDOWN, false );
    // TODO: verify why disabled processing of this event.
    setEventProcessingState( SDL_JOYBUTTONUP, false );
    setEventProcessingState( SDL_QUIT, true );
    // TODO: verify why disabled processing of this event.
    setEventProcessingState( SDL_SYSWMEVENT, false );
    // SDL_EVENT_RESERVEDA is not in use.
    // SDL_EVENT_RESERVEDB is not in use.
    // TODO: verify why disabled processing of this event.
    setEventProcessingState( SDL_VIDEORESIZE, false );
    // TODO: verify why disabled processing of this event.
    setEventProcessingState( SDL_VIDEOEXPOSE, false );
    // SDL_EVENT_RESERVED2 - SDL_EVENT_RESERVED7 are not in use.
    // We do not support custom user events as of now.
    setEventProcessingState( SDL_USEREVENT, false );
#endif
}<|MERGE_RESOLUTION|>--- conflicted
+++ resolved
@@ -42,11 +42,7 @@
 #include <SDL_gamecontroller.h>
 #include <SDL_keycode.h>
 
-<<<<<<< HEAD
 #if defined( TARGET_PS_VITA ) || defined( TARGET_NINTENDO_SWITCH ) || defined( ANDROID )
-=======
-#if defined( TARGET_PS_VITA ) || defined( TARGET_NINTENDO_SWITCH )
->>>>>>> c579f8b4
 #define TOUCHSCREEN_SUPPORT
 #include <SDL_hints.h>
 #endif
@@ -1888,13 +1884,6 @@
 #error Minimal suppported SDL version is 2.0.5.
 #endif
 
-<<<<<<< HEAD
-#if SDL_VERSION_ATLEAST( 2, 0, 0 )
-#if defined( TOUCHSCREEN_SUPPORT )
-    SetState( SDL_FINGERDOWN, true );
-    SetState( SDL_FINGERUP, true );
-    SetState( SDL_FINGERMOTION, true );
-=======
     // Full list of events and their requirements can be found at https://wiki.libsdl.org/SDL_EventType
     setEventProcessingState( SDL_QUIT, true );
     // TODO: we don't process this event. Add the logic.
@@ -1979,7 +1968,6 @@
     // SDL_POLLSENTINEL is supported from SDL 2.0.?
     // We do not support custom user events as of now.
     setEventProcessingState( SDL_USEREVENT, false );
->>>>>>> c579f8b4
 #else
     setEventProcessingState( SDL_ACTIVEEVENT, true );
     setEventProcessingState( SDL_KEYDOWN, true );
