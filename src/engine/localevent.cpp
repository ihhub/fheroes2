--- conflicted
+++ resolved
@@ -545,13 +545,10 @@
     }
 #else
     ResetModes( KEY_PRESSED );
-<<<<<<< HEAD
-#endif
-=======
+#endif
     ResetModes( CLICK_LEFT );
     ResetModes( CLICK_MIDDLE );
     ResetModes( CLICK_RIGHT );
->>>>>>> 45a5938d
 
     mouse_wm = Point();
 
@@ -739,20 +736,20 @@
         ResetModes( KEY_PRESSED );
 
     if ( button.button == SDL_CONTROLLER_BUTTON_A ) {
+        SetModes( CLICK_LEFT );
         if ( modes & KEY_PRESSED ) {
             mouse_pl = mouse_cu;
             SetModes( MOUSE_PRESSED );
-            SetModes( CLICK_LEFT );
         }
         else {
             mouse_rl = mouse_cu;
             ResetModes( MOUSE_PRESSED );
         }
         mouse_button = SDL_BUTTON_LEFT;
-
         ResetModes( KEY_PRESSED );
     }
     else if ( button.button == SDL_CONTROLLER_BUTTON_B ) {
+        SetModes( CLICK_RIGHT );
         if ( modes & KEY_PRESSED ) {
             mouse_pr = mouse_cu;
             SetModes( MOUSE_PRESSED );
@@ -762,7 +759,6 @@
             ResetModes( MOUSE_PRESSED );
         }
         mouse_button = SDL_BUTTON_RIGHT;
-
         ResetModes( KEY_PRESSED );
     }
     else if ( modes & KEY_PRESSED ) {
