/***************************************************************************
 *   Copyright (C) 2008 by Andrey Afletdinov <fheroes2@gmail.com>          *
 *                                                                         *
 *   Part of the Free Heroes2 Engine:                                      *
 *   http://sourceforge.net/projects/fheroes2                              *
 *                                                                         *
 *   This program is free software; you can redistribute it and/or modify  *
 *   it under the terms of the GNU General Public License as published by  *
 *   the Free Software Foundation; either version 2 of the License, or     *
 *   (at your option) any later version.                                   *
 *                                                                         *
 *   This program is distributed in the hope that it will be useful,       *
 *   but WITHOUT ANY WARRANTY; without even the implied warranty of        *
 *   MERCHANTABILITY or FITNESS FOR A PARTICULAR PURPOSE.  See the         *
 *   GNU General Public License for more details.                          *
 *                                                                         *
 *   You should have received a copy of the GNU General Public License     *
 *   along with this program; if not, write to the                         *
 *   Free Software Foundation, Inc.,                                       *
 *   59 Temple Place - Suite 330, Boston, MA  02111-1307, USA.             *
 ***************************************************************************/

#include "localevent.h"
#include "audio_mixer.h"
#include "audio_music.h"
#include "error.h"
#include "pal.h"
#include "screen.h"

namespace
{
    enum KeyMod
    {
        MOD_NONE = KMOD_NONE,
        MOD_CTRL = KMOD_CTRL,
        MOD_SHIFT = KMOD_SHIFT,
        MOD_ALT = KMOD_ALT,
        MOD_CAPS = KMOD_CAPS,
        MOD_NUM = KMOD_NUM
    };
}

LocalEvent::LocalEvent()
    : modes( 0 )
    , key_value( KEY_NONE )
    , mouse_state( 0 )
    , mouse_button( 0 )
    , mouse_st( 0, 0 )
    , redraw_cursor_func( NULL )
    , keyboard_filter_func( NULL )
    , loop_delay( 1 )
    , _isHiddenWindow( false )
    , _isMusicPaused( false )
    , _isSoundPaused( false )
{}

#if SDL_VERSION_ATLEAST( 2, 0, 0 )
void LocalEvent::OpenController()
{
    for ( int i = 0; i < SDL_NumJoysticks(); ++i ) {
        if ( SDL_IsGameController( i ) ) {
            _gameController = SDL_GameControllerOpen( i );
            if ( _gameController != nullptr ) {
                fheroes2::cursor().enableSoftwareEmulation( true );
                break;
            }
        }
    }
}

void LocalEvent::CloseController()
{
    if ( SDL_GameControllerGetAttached( _gameController ) ) {
        SDL_GameControllerClose( _gameController );
        _gameController = nullptr;
    }
}

void LocalEvent::OpenTouchpad()
{
    const int touchNumber = SDL_GetNumTouchDevices();
    if ( touchNumber > 0 ) {
        _touchpadAvailable = true;
        fheroes2::cursor().enableSoftwareEmulation( true );
#if SDL_VERSION_ATLEAST( 2, 0, 10 )
        SDL_SetHint( SDL_HINT_TOUCH_MOUSE_EVENTS, "0" );
#endif
    }
}
#endif

const Point & LocalEvent::GetMousePressLeft( void ) const
{
    return mouse_pl;
}

const Point & LocalEvent::GetMousePressMiddle( void ) const
{
    return mouse_pm;
}

const Point & LocalEvent::GetMousePressRight( void ) const
{
    return mouse_pr;
}

const Point & LocalEvent::GetMouseReleaseLeft( void ) const
{
    return mouse_rl;
}

const Point & LocalEvent::GetMouseReleaseMiddle( void ) const
{
    return mouse_rm;
}

const Point & LocalEvent::GetMouseReleaseRight( void ) const
{
    return mouse_rr;
}

void LocalEvent::SetMouseOffsetX( int16_t x )
{
    SetModes( MOUSE_OFFSET );
    mouse_st.x = x;
}

void LocalEvent::SetMouseOffsetY( int16_t y )
{
    SetModes( MOUSE_OFFSET );
    mouse_st.y = y;
}

void LocalEvent::SetModes( flag_t f )
{
    modes |= f;
}

void LocalEvent::ResetModes( flag_t f )
{
    modes &= ~f;
}

void LocalEvent::SetGlobalFilter( bool f )
{
    f ? SetModes( GLOBAL_FILTER ) : ResetModes( GLOBAL_FILTER );
}

const char * KeySymGetName( KeySym sym )
{
#if SDL_VERSION_ATLEAST( 2, 0, 0 )
    return SDL_GetKeyName( static_cast<SDL_Keycode>( sym ) );
#else
    return SDL_GetKeyName( static_cast<SDLKey>( sym ) );
#endif
}

KeySym GetKeySym( int key )
{
    switch ( key ) {
    default:
        break;

    case SDLK_RETURN:
        return KEY_RETURN;
    case SDLK_LEFT:
        return KEY_LEFT;
    case SDLK_RIGHT:
        return KEY_RIGHT;
    case SDLK_UP:
        return KEY_UP;
    case SDLK_DOWN:
        return KEY_DOWN;

    case SDLK_ESCAPE:
        return KEY_ESCAPE;
    case SDLK_BACKSPACE:
        return KEY_BACKSPACE;
    case SDLK_EXCLAIM:
        return KEY_EXCLAIM;
    case SDLK_QUOTEDBL:
        return KEY_QUOTEDBL;
    case SDLK_HASH:
        return KEY_HASH;
    case SDLK_DOLLAR:
        return KEY_DOLLAR;
    case SDLK_AMPERSAND:
        return KEY_AMPERSAND;
    case SDLK_QUOTE:
        return KEY_QUOTE;
    case SDLK_LEFTPAREN:
        return KEY_LEFTPAREN;
    case SDLK_RIGHTPAREN:
        return KEY_RIGHTPAREN;
    case SDLK_ASTERISK:
        return KEY_ASTERISK;
    case SDLK_PLUS:
        return KEY_PLUS;
    case SDLK_COMMA:
        return KEY_COMMA;
    case SDLK_MINUS:
        return KEY_MINUS;
    case SDLK_PERIOD:
        return KEY_PERIOD;
    case SDLK_SLASH:
        return KEY_SLASH;
    case SDLK_COLON:
        return KEY_COLON;
    case SDLK_SEMICOLON:
        return KEY_SEMICOLON;
    case SDLK_LESS:
        return KEY_LESS;
    case SDLK_EQUALS:
        return KEY_EQUALS;
    case SDLK_GREATER:
        return KEY_GREATER;
    case SDLK_QUESTION:
        return KEY_QUESTION;
    case SDLK_AT:
        return KEY_AT;
    case SDLK_LEFTBRACKET:
        return KEY_LEFTBRACKET;
    case SDLK_BACKSLASH:
        return KEY_BACKSLASH;
    case SDLK_RIGHTBRACKET:
        return KEY_RIGHTBRACKET;
    case SDLK_CARET:
        return KEY_CARET;
    case SDLK_UNDERSCORE:
        return KEY_UNDERSCORE;
    case SDLK_LALT:
        return KEY_ALT;
    case SDLK_RALT:
        return KEY_ALT;
    case SDLK_LCTRL:
        return KEY_CONTROL;
    case SDLK_RCTRL:
        return KEY_CONTROL;
    case SDLK_LSHIFT:
        return KEY_SHIFT;
    case SDLK_RSHIFT:
        return KEY_SHIFT;
    case SDLK_TAB:
        return KEY_TAB;
    case SDLK_SPACE:
        return KEY_SPACE;
    case SDLK_DELETE:
        return KEY_DELETE;
    case SDLK_PAGEUP:
        return KEY_PAGEUP;
    case SDLK_PAGEDOWN:
        return KEY_PAGEDOWN;
    case SDLK_F1:
        return KEY_F1;
    case SDLK_F2:
        return KEY_F2;
    case SDLK_F3:
        return KEY_F3;
    case SDLK_F4:
        return KEY_F4;
    case SDLK_F5:
        return KEY_F5;
    case SDLK_F6:
        return KEY_F6;
    case SDLK_F7:
        return KEY_F7;
    case SDLK_F8:
        return KEY_F8;
    case SDLK_F9:
        return KEY_F9;
    case SDLK_F10:
        return KEY_F10;
    case SDLK_F11:
        return KEY_F11;
    case SDLK_F12:
        return KEY_F12;
    case SDLK_0:
        return KEY_0;
    case SDLK_1:
        return KEY_1;
    case SDLK_2:
        return KEY_2;
    case SDLK_3:
        return KEY_3;
    case SDLK_4:
        return KEY_4;
    case SDLK_5:
        return KEY_5;
    case SDLK_6:
        return KEY_6;
    case SDLK_7:
        return KEY_7;
    case SDLK_8:
        return KEY_8;
    case SDLK_9:
        return KEY_9;
    case SDLK_a:
        return KEY_a;
    case SDLK_b:
        return KEY_b;
    case SDLK_c:
        return KEY_c;
    case SDLK_d:
        return KEY_d;
    case SDLK_e:
        return KEY_e;
    case SDLK_f:
        return KEY_f;
    case SDLK_g:
        return KEY_g;
    case SDLK_h:
        return KEY_h;
    case SDLK_i:
        return KEY_i;
    case SDLK_j:
        return KEY_j;
    case SDLK_k:
        return KEY_k;
    case SDLK_l:
        return KEY_l;
    case SDLK_m:
        return KEY_m;
    case SDLK_n:
        return KEY_n;
    case SDLK_o:
        return KEY_o;
    case SDLK_p:
        return KEY_p;
    case SDLK_q:
        return KEY_q;
    case SDLK_r:
        return KEY_r;
    case SDLK_s:
        return KEY_s;
    case SDLK_t:
        return KEY_t;
    case SDLK_u:
        return KEY_u;
    case SDLK_v:
        return KEY_v;
    case SDLK_w:
        return KEY_w;
    case SDLK_x:
        return KEY_x;
    case SDLK_y:
        return KEY_y;
    case SDLK_z:
        return KEY_z;

#if SDL_VERSION_ATLEAST( 2, 0, 0 )
    case SDLK_PRINTSCREEN:
        return KEY_PRINT;
    case SDLK_KP_0:
        return KEY_KP0;
    case SDLK_KP_1:
        return KEY_KP1;
    case SDLK_KP_2:
        return KEY_KP2;
    case SDLK_KP_3:
        return KEY_KP3;
    case SDLK_KP_4:
        return KEY_KP4;
    case SDLK_KP_5:
        return KEY_KP5;
    case SDLK_KP_6:
        return KEY_KP6;
    case SDLK_KP_7:
        return KEY_KP7;
    case SDLK_KP_8:
        return KEY_KP8;
    case SDLK_KP_9:
        return KEY_KP9;
#else
    case SDLK_PRINT:
        return KEY_PRINT;
    case SDLK_KP0:
        return KEY_KP0;
    case SDLK_KP1:
        return KEY_KP1;
    case SDLK_KP2:
        return KEY_KP2;
    case SDLK_KP3:
        return KEY_KP3;
    case SDLK_KP4:
        return KEY_KP4;
    case SDLK_KP5:
        return KEY_KP5;
    case SDLK_KP6:
        return KEY_KP6;
    case SDLK_KP7:
        return KEY_KP7;
    case SDLK_KP8:
        return KEY_KP8;
    case SDLK_KP9:
        return KEY_KP9;
#endif

    case SDLK_KP_PERIOD:
        return KEY_KP_PERIOD;
    case SDLK_KP_DIVIDE:
        return KEY_KP_DIVIDE;
    case SDLK_KP_MULTIPLY:
        return KEY_KP_MULTIPLY;
    case SDLK_KP_MINUS:
        return KEY_KP_MINUS;
    case SDLK_KP_PLUS:
        return KEY_KP_PLUS;
    case SDLK_KP_ENTER:
        return KEY_RETURN; // repath to the normal Enter
    case SDLK_KP_EQUALS:
        return KEY_KP_EQUALS;
    }

    return KEY_NONE;
}

bool PressIntKey( u32 max, u32 & result )
{
    LocalEvent & le = LocalEvent::Get();

    if ( le.KeyPress( KEY_BACKSPACE ) ) {
        result /= 10;
        return true;
    }
    else if ( le.KeyPress() && KEY_0 <= le.KeyValue() && KEY_9 >= le.KeyValue() ) {
        if ( max > result ) {
            result *= 10;
            switch ( le.KeyValue() ) {
            case KEY_1:
                result += 1;
                break;
            case KEY_2:
                result += 2;
                break;
            case KEY_3:
                result += 3;
                break;
            case KEY_4:
                result += 4;
                break;
            case KEY_5:
                result += 5;
                break;
            case KEY_6:
                result += 6;
                break;
            case KEY_7:
                result += 7;
                break;
            case KEY_8:
                result += 8;
                break;
            case KEY_9:
                result += 9;
                break;

            case KEY_KP1:
                result += 1;
                break;
            case KEY_KP2:
                result += 2;
                break;
            case KEY_KP3:
                result += 3;
                break;
            case KEY_KP4:
                result += 4;
                break;
            case KEY_KP5:
                result += 5;
                break;
            case KEY_KP6:
                result += 6;
                break;
            case KEY_KP7:
                result += 7;
                break;
            case KEY_KP8:
                result += 8;
                break;
            case KEY_KP9:
                result += 9;
                break;

            default:
                break;
            }
            if ( result > max )
                result = max;
        }
        return true;
    }
    return false;
}

char CharFromKeySym( KeySym sym, u16 mod )
{
    switch ( sym ) {
    case KEY_1:
        return ( MOD_SHIFT & mod ? '!' : '1' );
    case KEY_2:
        return ( MOD_SHIFT & mod ? '@' : '2' );
    case KEY_3:
        return ( MOD_SHIFT & mod ? '#' : '3' );
    case KEY_4:
        return ( MOD_SHIFT & mod ? '$' : '4' );
    case KEY_5:
        return ( MOD_SHIFT & mod ? '%' : '5' );
    case KEY_6:
        return ( MOD_SHIFT & mod ? '^' : '6' );
    case KEY_7:
        return ( MOD_SHIFT & mod ? '&' : '7' );
    case KEY_8:
        return ( MOD_SHIFT & mod ? '*' : '8' );
    case KEY_9:
        return ( MOD_SHIFT & mod ? '(' : '9' );
    case KEY_0:
        return ( MOD_SHIFT & mod ? ')' : '0' );

    case KEY_KP0:
        if ( MOD_NUM & mod )
            return '0';
        break;
    case KEY_KP1:
        if ( MOD_NUM & mod )
            return '1';
        break;
    case KEY_KP2:
        if ( MOD_NUM & mod )
            return '2';
        break;
    case KEY_KP3:
        if ( MOD_NUM & mod )
            return '3';
        break;
    case KEY_KP4:
        if ( MOD_NUM & mod )
            return '4';
        break;
    case KEY_KP5:
        if ( MOD_NUM & mod )
            return '5';
        break;
    case KEY_KP6:
        if ( MOD_NUM & mod )
            return '6';
        break;
    case KEY_KP7:
        if ( MOD_NUM & mod )
            return '7';
        break;
    case KEY_KP8:
        if ( MOD_NUM & mod )
            return '8';
        break;
    case KEY_KP9:
        if ( MOD_NUM & mod )
            return '9';
        break;

    case KEY_MINUS:
        return ( MOD_SHIFT & mod ? '_' : '-' );
    case KEY_EQUALS:
        return ( MOD_SHIFT & mod ? '+' : '=' );
    case KEY_BACKSLASH:
        return ( MOD_SHIFT & mod ? '|' : '\\' );
    case KEY_LEFTBRACKET:
        return ( MOD_SHIFT & mod ? '{' : '[' );
    case KEY_RIGHTBRACKET:
        return ( MOD_SHIFT & mod ? '}' : ']' );
    case KEY_SEMICOLON:
        return ( MOD_SHIFT & mod ? ':' : ';' );
    case KEY_QUOTE:
        return ( MOD_SHIFT & mod ? '"' : '\'' );
    case KEY_COMMA:
        return ( MOD_SHIFT & mod ? '<' : ',' );
    case KEY_PERIOD:
        return ( MOD_SHIFT & mod ? '>' : '.' );
    case KEY_SLASH:
        return ( MOD_SHIFT & mod ? '?' : '/' );

    case KEY_EXCLAIM:
        return '!';
    case KEY_AT:
        return '@';
    case KEY_HASH:
        return '#';
    case KEY_DOLLAR:
        return '$';
    case KEY_AMPERSAND:
        return '&';
    case KEY_ASTERISK:
        return '*';
    case KEY_LEFTPAREN:
        return '(';
    case KEY_RIGHTPAREN:
        return ')';
    case KEY_QUOTEDBL:
        return '"';
    case KEY_PLUS:
        return '+';
    case KEY_COLON:
        return ':';
    case KEY_LESS:
        return '<';
    case KEY_GREATER:
        return '>';
    case KEY_QUESTION:
        return '?';
    case KEY_CARET:
        return '^';
    case KEY_UNDERSCORE:
        return '_';

    case KEY_SPACE:
        return ' ';

    case KEY_a:
        return ( ( MOD_SHIFT | MOD_CAPS ) & mod ? 'A' : 'a' );
    case KEY_b:
        return ( ( MOD_SHIFT | MOD_CAPS ) & mod ? 'B' : 'b' );
    case KEY_c:
        return ( ( MOD_SHIFT | MOD_CAPS ) & mod ? 'C' : 'c' );
    case KEY_d:
        return ( ( MOD_SHIFT | MOD_CAPS ) & mod ? 'D' : 'd' );
    case KEY_e:
        return ( ( MOD_SHIFT | MOD_CAPS ) & mod ? 'E' : 'e' );
    case KEY_f:
        return ( ( MOD_SHIFT | MOD_CAPS ) & mod ? 'F' : 'f' );
    case KEY_g:
        return ( ( MOD_SHIFT | MOD_CAPS ) & mod ? 'G' : 'g' );
    case KEY_h:
        return ( ( MOD_SHIFT | MOD_CAPS ) & mod ? 'H' : 'h' );
    case KEY_i:
        return ( ( MOD_SHIFT | MOD_CAPS ) & mod ? 'I' : 'i' );
    case KEY_j:
        return ( ( MOD_SHIFT | MOD_CAPS ) & mod ? 'J' : 'j' );
    case KEY_k:
        return ( ( MOD_SHIFT | MOD_CAPS ) & mod ? 'K' : 'k' );
    case KEY_l:
        return ( ( MOD_SHIFT | MOD_CAPS ) & mod ? 'L' : 'l' );
    case KEY_m:
        return ( ( MOD_SHIFT | MOD_CAPS ) & mod ? 'M' : 'm' );
    case KEY_n:
        return ( ( MOD_SHIFT | MOD_CAPS ) & mod ? 'N' : 'n' );
    case KEY_o:
        return ( ( MOD_SHIFT | MOD_CAPS ) & mod ? 'O' : 'o' );
    case KEY_p:
        return ( ( MOD_SHIFT | MOD_CAPS ) & mod ? 'P' : 'p' );
    case KEY_q:
        return ( ( MOD_SHIFT | MOD_CAPS ) & mod ? 'Q' : 'q' );
    case KEY_r:
        return ( ( MOD_SHIFT | MOD_CAPS ) & mod ? 'R' : 'r' );
    case KEY_s:
        return ( ( MOD_SHIFT | MOD_CAPS ) & mod ? 'S' : 's' );
    case KEY_t:
        return ( ( MOD_SHIFT | MOD_CAPS ) & mod ? 'T' : 't' );
    case KEY_u:
        return ( ( MOD_SHIFT | MOD_CAPS ) & mod ? 'U' : 'u' );
    case KEY_v:
        return ( ( MOD_SHIFT | MOD_CAPS ) & mod ? 'V' : 'v' );
    case KEY_w:
        return ( ( MOD_SHIFT | MOD_CAPS ) & mod ? 'W' : 'w' );
    case KEY_x:
        return ( ( MOD_SHIFT | MOD_CAPS ) & mod ? 'X' : 'x' );
    case KEY_y:
        return ( ( MOD_SHIFT | MOD_CAPS ) & mod ? 'Y' : 'y' );
    case KEY_z:
        return ( ( MOD_SHIFT | MOD_CAPS ) & mod ? 'Z' : 'z' );

    default:
        break;
    }

    return 0;
}

size_t InsertKeySym( std::string & res, size_t pos, KeySym sym, u16 mod )
{
    switch ( sym ) {
    case KEY_BACKSPACE: {
        if ( res.size() && pos ) {
            if ( pos >= res.size() )
                res.resize( res.size() - 1 );
            else
                res.erase( pos - 1, 1 );
            --pos;
        }
    } break;
    case KEY_DELETE: {
        if ( res.size() ) {
            if ( pos < res.size() )
                res.erase( pos, 1 );
        }
    } break;

    case KEY_LEFT:
        if ( pos )
            --pos;
        break;
    case KEY_RIGHT:
        if ( pos < res.size() )
            ++pos;
        break;

    default: {
        char c = CharFromKeySym( sym, mod );

        if ( c ) {
            res.insert( pos, 1, c );
            ++pos;
        }
    }
    }

    return pos;
}

KeySym KeySymFromChar( char c )
{
    switch ( c ) {
    case '!':
        return KEY_EXCLAIM;
    case '"':
        return KEY_QUOTEDBL;
    case '#':
        return KEY_HASH;
    case '$':
        return KEY_DOLLAR;
    case '&':
        return KEY_AMPERSAND;
    case '\'':
        return KEY_QUOTE;
    case '(':
        return KEY_LEFTPAREN;
    case ')':
        return KEY_RIGHTPAREN;
    case '*':
        return KEY_ASTERISK;
    case '+':
        return KEY_PLUS;
    case ',':
        return KEY_COMMA;
    case '-':
        return KEY_MINUS;
    case '.':
        return KEY_PERIOD;
    case '/':
        return KEY_SLASH;
    case ':':
        return KEY_COLON;
    case ';':
        return KEY_SEMICOLON;
    case '<':
        return KEY_LESS;
    case '=':
        return KEY_EQUALS;
    case '>':
        return KEY_GREATER;
    case '?':
        return KEY_QUESTION;
    case '@':
        return KEY_AT;
    case '[':
        return KEY_LEFTBRACKET;
    case '\\':
        return KEY_BACKSLASH;
    case ']':
        return KEY_RIGHTBRACKET;
    case '^':
        return KEY_CARET;
    case '_':
        return KEY_UNDERSCORE;
    case ' ':
        return KEY_SPACE;

    case 'a':
        return KEY_a;
    case 'b':
        return KEY_b;
    case 'c':
        return KEY_c;
    case 'd':
        return KEY_d;
    case 'e':
        return KEY_e;
    case 'f':
        return KEY_f;
    case 'g':
        return KEY_g;
    case 'h':
        return KEY_h;
    case 'i':
        return KEY_i;
    case 'j':
        return KEY_j;
    case 'k':
        return KEY_k;
    case 'l':
        return KEY_l;
    case 'm':
        return KEY_m;
    case 'n':
        return KEY_n;
    case 'o':
        return KEY_o;
    case 'p':
        return KEY_p;
    case 'q':
        return KEY_q;
    case 'r':
        return KEY_r;
    case 's':
        return KEY_s;
    case 't':
        return KEY_t;
    case 'u':
        return KEY_u;
    case 'v':
        return KEY_v;
    case 'w':
        return KEY_w;
    case 'x':
        return KEY_x;
    case 'y':
        return KEY_y;
    case 'z':
        return KEY_z;

    case '0':
        return KEY_0;
    case '1':
        return KEY_1;
    case '2':
        return KEY_2;
    case '3':
        return KEY_3;
    case '4':
        return KEY_4;
    case '5':
        return KEY_5;
    case '6':
        return KEY_6;
    case '7':
        return KEY_7;
    case '8':
        return KEY_8;
    case '9':
        return KEY_9;

    default:
        break;
    }
    return KEY_NONE;
}

namespace
{
    class ColorCycling
    {
    public:
        ColorCycling()
            : _counter( 0 )
            , _preRenderDrawing( nullptr )
            , _posRenderDrawing( nullptr )
        {}

        bool applyCycling( std::vector<uint8_t> & palette )
        {
            if ( _preRenderDrawing != nullptr )
                _preRenderDrawing();

            if ( _timer.getMs() >= 220 ) {
                _timer.reset();
                palette = PAL::GetCyclingPalette( _counter );
                ++_counter;
                return true;
            }
            return false;
        }

        void reset()
        {
            _prevDraw.reset();

            if ( _posRenderDrawing != nullptr )
                _posRenderDrawing();
        }

        bool isRedrawRequired()
        {
            return _prevDraw.getMs() >= 220;
        }

        void registerDrawing( void ( *preRenderDrawing )(), void ( *postRenderDrawing )() )
        {
            if ( preRenderDrawing != nullptr )
                _preRenderDrawing = preRenderDrawing;

            if ( postRenderDrawing != nullptr )
                _posRenderDrawing = postRenderDrawing;
        }

    private:
        fheroes2::Time _timer;
        fheroes2::Time _prevDraw;
        uint32_t _counter;

        void ( *_preRenderDrawing )();
        void ( *_posRenderDrawing )();
    };

    ColorCycling colorCycling;

    bool ApplyCycling( std::vector<uint8_t> & palette )
    {
        return colorCycling.applyCycling( palette );
    }

    void ResetCycling()
    {
        colorCycling.reset();
    }
}

LocalEvent & LocalEvent::Get( void )
{
    static LocalEvent le;

    return le;
}

void LocalEvent::RegisterCycling( void ( *preRenderDrawing )(), void ( *postRenderDrawing )() ) const
{
    colorCycling.registerDrawing( preRenderDrawing, postRenderDrawing );

    fheroes2::Display::instance().subscribe( ApplyCycling, ResetCycling );
}

void LocalEvent::PauseCycling()
{
    fheroes2::Display::instance().subscribe( NULL, NULL );
}

void LocalEvent::ResumeCycling()
{
    RegisterCycling();
}

LocalEvent & LocalEvent::GetClean()
{
    LocalEvent & le = Get();
    le.ResetModes( KEY_PRESSED );
    le.ResetModes( MOUSE_MOTION );
    le.ResetModes( MOUSE_PRESSED );
    le.ResetModes( CLICK_LEFT );
    le.ResetModes( CLICK_RIGHT );
    le.ResetModes( CLICK_MIDDLE );
    le.ResetModes( KEY_HOLD );
    return le;
}

bool LocalEvent::HandleEvents( bool delay, bool allowExit )
{
    if ( colorCycling.isRedrawRequired() ) {
        fheroes2::Display::instance().render();
    }

    SDL_Event event;

    ResetModes( MOUSE_MOTION );
#if SDL_VERSION_ATLEAST( 2, 0, 0 )
    if ( _gameController != nullptr ) {
        // fast map scroll with dpad
        if ( !_dpadScrollActive )
            ResetModes( KEY_PRESSED );
    }
    else {
        ResetModes( KEY_PRESSED );
    }
#else
    ResetModes( KEY_PRESSED );
#endif
    ResetModes( CLICK_LEFT );
    ResetModes( CLICK_MIDDLE );
    ResetModes( CLICK_RIGHT );

    mouse_wm = Point();

    while ( SDL_PollEvent( &event ) ) {
        switch ( event.type ) {
#if SDL_VERSION_ATLEAST( 2, 0, 0 )
        case SDL_WINDOWEVENT:
            if ( Mixer::isValid() ) {
                if ( event.window.event == SDL_WINDOWEVENT_HIDDEN ) {
                    _isHiddenWindow = true;
                    _isMusicPaused = Music::isPaused();
                    _isSoundPaused = Mixer::isPaused( -1 );
                    Mixer::Pause();
                    Music::Pause();
                    loop_delay = 100;
                }
                else if ( event.window.event == SDL_WINDOWEVENT_SHOWN ) {
                    if ( _isHiddenWindow ) {
                        if ( !_isMusicPaused )
                            Music::Resume();
                        if ( !_isSoundPaused )
                            Mixer::Resume();
                        _isHiddenWindow = false;
                    }
                    loop_delay = 1;
                }
            }
            break;
#else
        case SDL_ACTIVEEVENT:
            if ( event.active.state & SDL_APPACTIVE ) {
                if ( Mixer::isValid() ) {
                    // iconify
                    if ( 0 == event.active.gain ) {
                        _isHiddenWindow = true;
                        _isMusicPaused = Music::isPaused();
                        _isSoundPaused = Mixer::isPaused( -1 );
                        Mixer::Pause();
                        Music::Pause();
                        loop_delay = 100;
                    }
                    else {
                        if ( _isHiddenWindow ) {
                            if ( !_isMusicPaused )
                                Music::Resume();
                            if ( !_isSoundPaused )
                                Mixer::Resume();
                            _isHiddenWindow = false;
                        }
                        loop_delay = 1;
                    }
                }
            }
            break;
#endif
        // keyboard
        case SDL_KEYDOWN:
        case SDL_KEYUP:
            HandleKeyboardEvent( event.key );
            break;

        // mouse motion
        case SDL_MOUSEMOTION:
            HandleMouseMotionEvent( event.motion );
            break;

        // mouse button
        case SDL_MOUSEBUTTONDOWN:
        case SDL_MOUSEBUTTONUP:
            HandleMouseButtonEvent( event.button );
            break;

#if SDL_VERSION_ATLEAST( 2, 0, 0 )
        case SDL_MOUSEWHEEL:
            HandleMouseWheelEvent( event.wheel );
            break;
        case SDL_CONTROLLERDEVICEREMOVED:
            if ( _gameController != nullptr ) {
                const SDL_GameController * removedController = SDL_GameControllerFromInstanceID( event.jdevice.which );
                if ( removedController == _gameController ) {
                    SDL_GameControllerClose( _gameController );
                    _gameController = nullptr;
                    if ( !_touchpadAvailable ) {
                        fheroes2::cursor().enableSoftwareEmulation( false );
                    }
                }
            }
            break;
        case SDL_CONTROLLERDEVICEADDED:
            if ( _gameController == nullptr ) {
                _gameController = SDL_GameControllerOpen( event.jdevice.which );
                if ( _gameController != nullptr ) {
                    fheroes2::cursor().enableSoftwareEmulation( true );
                }
            }
            break;
        case SDL_CONTROLLERAXISMOTION:
            HandleControllerAxisEvent( event.caxis );
            break;
        case SDL_CONTROLLERBUTTONDOWN:
        case SDL_CONTROLLERBUTTONUP:
            HandleControllerButtonEvent( event.cbutton );
            break;
        case SDL_FINGERDOWN:
        case SDL_FINGERUP:
        case SDL_FINGERMOTION:
            HandleTouchEvent( event.tfinger );
            break;
#endif

        // exit
        case SDL_QUIT:
#if SDL_VERSION_ATLEAST( 2, 0, 0 )
        case SDL_WINDOWEVENT_CLOSE:
#endif
            // Error::Except(__FUNCTION__, "SDL_QUIT");
            if ( allowExit )
                return false; // try to perform clear exit to catch all memory leaks, for example
            break;

        default:
            break;
        }

        // need for wheel up/down delay
#if SDL_VERSION_ATLEAST( 2, 0, 0 )
        // Use HandleMouseWheel instead
#else
        if ( SDL_BUTTON_WHEELDOWN == event.button.button || SDL_BUTTON_WHEELUP == event.button.button )
            break;
#endif
    }

#if SDL_VERSION_ATLEAST( 2, 0, 0 )
    if ( _gameController != nullptr ) {
        ProcessControllerAxisMotion();
    }
#endif

    if ( delay )
        SDL_Delay( loop_delay );

    return true;
}

#if SDL_VERSION_ATLEAST( 2, 0, 0 )
void LocalEvent::HandleTouchEvent( const SDL_TouchFingerEvent & event )
{
    if ( event.touchId != 0 )
        return;

    if ( event.type == SDL_FINGERDOWN ) {
        ++_numTouches;
        if ( _numTouches == 1 ) {
            _firstFingerId = event.fingerId;
        }
    }
    else if ( event.type == SDL_FINGERUP ) {
        --_numTouches;
    }

    if ( _firstFingerId == event.fingerId ) {
        const fheroes2::Display & display = fheroes2::Display::instance();
        const fheroes2::Size screenResolution = fheroes2::engine().getCurrentScreenResolution(); // current resolution of screen
        const fheroes2::Size gameSurfaceRes( display.width(), display.height() ); // native game (surface) resolution
        const fheroes2::Rect windowRect = fheroes2::engine().getActiveWindowROI(); // scaled (logical) resolution

        SetModes( MOUSE_MOTION );

<<<<<<< HEAD
        _emulatedPointerPosX = static_cast<double>( ( screenResolution.width * event.x ) - ( screenResolution.width - windowRect.width - windowRect.x ) )
                               * ( static_cast<double>( gameSurfaceRes.width ) / windowRect.width );
        _emulatedPointerPosY = static_cast<double>( ( screenResolution.height * event.y ) - ( screenResolution.height - windowRect.height - windowRect.y ) )
                               * ( static_cast<double>( gameSurfaceRes.height ) / windowRect.height );
=======
        _emulatedPointerPosX = ( screenResolution.width * event.x - windowRect.x ) * ( static_cast<double>( gameSurfaceRes.width ) / windowRect.width );
        _emulatedPointerPosY = ( screenResolution.height * event.y - windowRect.y ) * ( static_cast<double>( gameSurfaceRes.height ) / windowRect.height );
>>>>>>> 5d0ea570

        mouse_cu.x = static_cast<int16_t>( _emulatedPointerPosX );
        mouse_cu.y = static_cast<int16_t>( _emulatedPointerPosY );

        if ( ( modes & MOUSE_MOTION ) && redraw_cursor_func ) {
            if ( modes & MOUSE_OFFSET )
                ( *( redraw_cursor_func ) )( mouse_cu.x + mouse_st.x, mouse_cu.y + mouse_st.y );
            else
                ( *( redraw_cursor_func ) )( mouse_cu.x, mouse_cu.y );
        }

        if ( event.type == SDL_FINGERDOWN ) {
            mouse_pl = mouse_cu;
            SetModes( CLICK_LEFT );
            SetModes( MOUSE_PRESSED );
        }
        else if ( event.type == SDL_FINGERUP ) {
            mouse_rl = mouse_cu;
            SetModes( CLICK_LEFT );
            ResetModes( MOUSE_PRESSED );
        }
        mouse_button = SDL_BUTTON_LEFT;
    }
}

void LocalEvent::HandleControllerAxisEvent( const SDL_ControllerAxisEvent & motion )
{
    if ( motion.axis == SDL_CONTROLLER_AXIS_LEFTX ) {
        if ( std::abs( motion.value ) > CONTROLLER_L_DEADZONE )
            _controllerLeftXAxis = motion.value;
        else
            _controllerLeftXAxis = 0;
    }
    else if ( motion.axis == SDL_CONTROLLER_AXIS_LEFTY ) {
        if ( std::abs( motion.value ) > CONTROLLER_L_DEADZONE )
            _controllerLeftYAxis = motion.value;
        else
            _controllerLeftYAxis = 0;
    }
    else if ( motion.axis == SDL_CONTROLLER_AXIS_RIGHTX ) {
        if ( std::abs( motion.value ) > CONTROLLER_R_DEADZONE )
            _controllerRightXAxis = motion.value;
        else
            _controllerRightXAxis = 0;
    }
    else if ( motion.axis == SDL_CONTROLLER_AXIS_RIGHTY ) {
        if ( std::abs( motion.value ) > CONTROLLER_R_DEADZONE )
            _controllerRightYAxis = motion.value;
        else
            _controllerRightYAxis = 0;
    }
}

void LocalEvent::HandleControllerButtonEvent( const SDL_ControllerButtonEvent & button )
{
    if ( button.state == SDL_PRESSED )
        SetModes( KEY_PRESSED );
    else if ( button.state == SDL_RELEASED )
        ResetModes( KEY_PRESSED );

    if ( button.button == SDL_CONTROLLER_BUTTON_A ) {
        SetModes( CLICK_LEFT );
        if ( modes & KEY_PRESSED ) {
            mouse_pl = mouse_cu;
            SetModes( MOUSE_PRESSED );
        }
        else {
            mouse_rl = mouse_cu;
            ResetModes( MOUSE_PRESSED );
        }
        mouse_button = SDL_BUTTON_LEFT;
        ResetModes( KEY_PRESSED );
    }
    else if ( button.button == SDL_CONTROLLER_BUTTON_B ) {
        SetModes( CLICK_RIGHT );
        if ( modes & KEY_PRESSED ) {
            mouse_pr = mouse_cu;
            SetModes( MOUSE_PRESSED );
        }
        else {
            mouse_rr = mouse_cu;
            ResetModes( MOUSE_PRESSED );
        }
        mouse_button = SDL_BUTTON_RIGHT;
        ResetModes( KEY_PRESSED );
    }
    else if ( modes & KEY_PRESSED ) {
        _dpadScrollActive = true;

        if ( button.button == SDL_CONTROLLER_BUTTON_DPAD_LEFT ) {
            key_value = KEY_KP4;
        }
        else if ( button.button == SDL_CONTROLLER_BUTTON_DPAD_RIGHT ) {
            key_value = KEY_KP6;
        }
        else if ( button.button == SDL_CONTROLLER_BUTTON_DPAD_UP ) {
            key_value = KEY_KP8;
        }
        else if ( button.button == SDL_CONTROLLER_BUTTON_DPAD_DOWN ) {
            key_value = KEY_KP2;
        }
        else {
            _dpadScrollActive = false;
        }

        if ( button.button == SDL_CONTROLLER_BUTTON_LEFTSHOULDER || button.button == SDL_CONTROLLER_BUTTON_RIGHTSHOULDER ) {
            key_value = KEY_SHIFT;
        }
        else if ( button.button == SDL_CONTROLLER_BUTTON_BACK ) {
            key_value = KEY_f;
        }
        else if ( button.button == SDL_CONTROLLER_BUTTON_START ) {
            key_value = KEY_RETURN;
        }
    }
}

void LocalEvent::ProcessControllerAxisMotion()
{
    const double deltaTime = _controllerTimer.get() * 1000.0;
    _controllerTimer.reset();

    if ( _controllerLeftXAxis != 0 || _controllerLeftYAxis != 0 ) {
        SetModes( MOUSE_MOTION );

        const int16_t xSign = ( _controllerLeftXAxis > 0 ) - ( _controllerLeftXAxis < 0 );
        const int16_t ySign = ( _controllerLeftYAxis > 0 ) - ( _controllerLeftYAxis < 0 );

        _emulatedPointerPosX += pow( std::abs( _controllerLeftXAxis ), CONTROLLER_AXIS_SPEEDUP ) * xSign * deltaTime * _controllerPointerSpeed;
        _emulatedPointerPosY += pow( std::abs( _controllerLeftYAxis ), CONTROLLER_AXIS_SPEEDUP ) * ySign * deltaTime * _controllerPointerSpeed;

        const fheroes2::Display & display = fheroes2::Display::instance();

        if ( _emulatedPointerPosX < 0 )
            _emulatedPointerPosX = 0;
        else if ( _emulatedPointerPosX >= display.width() )
            _emulatedPointerPosX = display.width() - 1;

        if ( _emulatedPointerPosY < 0 )
            _emulatedPointerPosY = 0;
        else if ( _emulatedPointerPosY >= display.height() )
            _emulatedPointerPosY = display.height() - 1;

        mouse_cu.x = static_cast<int16_t>( _emulatedPointerPosX );
        mouse_cu.y = static_cast<int16_t>( _emulatedPointerPosY );

        if ( ( modes & MOUSE_MOTION ) && redraw_cursor_func ) {
            if ( modes & MOUSE_OFFSET )
                ( *( redraw_cursor_func ) )( mouse_cu.x + mouse_st.x, mouse_cu.y + mouse_st.y );
            else
                ( *( redraw_cursor_func ) )( mouse_cu.x, mouse_cu.y );
        }
    }

    // map scroll with right stick
    if ( _controllerRightXAxis != 0 || _controllerRightYAxis != 0 ) {
        _controllerScrollActive = true;
        SetModes( KEY_PRESSED );

        if ( _controllerRightXAxis < 0 )
            key_value = KEY_KP4;
        else if ( _controllerRightXAxis > 0 )
            key_value = KEY_KP6;
        else if ( _controllerRightYAxis < 0 )
            key_value = KEY_KP8;
        else if ( _controllerRightYAxis > 0 )
            key_value = KEY_KP2;
    }
    else if ( _controllerScrollActive ) {
        ResetModes( KEY_PRESSED );
        _controllerScrollActive = false;
    }
}
#endif

bool LocalEvent::MouseMotion( void ) const
{
    return ( modes & MOUSE_MOTION ) == MOUSE_MOTION;
}

bool LocalEvent::MouseMotion( const Rect & rt ) const
{
    return modes & MOUSE_MOTION ? rt & mouse_cu : false;
}

bool LocalEvent::MousePressLeft( void ) const
{
    return ( modes & MOUSE_PRESSED ) && SDL_BUTTON_LEFT == mouse_button;
}

bool LocalEvent::MouseReleaseLeft( void ) const
{
    return !( modes & MOUSE_PRESSED ) && SDL_BUTTON_LEFT == mouse_button;
}

bool LocalEvent::MousePressMiddle( void ) const
{
    return ( modes & MOUSE_PRESSED ) && SDL_BUTTON_MIDDLE == mouse_button;
}

bool LocalEvent::MouseReleaseMiddle( void ) const
{
    return !( modes & MOUSE_PRESSED ) && SDL_BUTTON_MIDDLE == mouse_button;
}

bool LocalEvent::MousePressRight( void ) const
{
    return ( modes & MOUSE_PRESSED ) && SDL_BUTTON_RIGHT == mouse_button;
}

bool LocalEvent::MouseReleaseRight( void ) const
{
    return !( modes & MOUSE_PRESSED ) && SDL_BUTTON_RIGHT == mouse_button;
}

void LocalEvent::HandleKeyboardEvent( const SDL_KeyboardEvent & event )
{
    if ( KEY_NONE != GetKeySym( event.keysym.sym ) ) {
        if ( event.type == SDL_KEYDOWN ) {
            SetModes( KEY_PRESSED );
            SetModes( KEY_HOLD );
        }
        else if ( event.type == SDL_KEYUP ) {
            ResetModes( KEY_PRESSED );
            ResetModes( KEY_HOLD );
        }

        key_value = GetKeySym( event.keysym.sym );
    }
}

void LocalEvent::HandleMouseMotionEvent( const SDL_MouseMotionEvent & motion )
{
    mouse_state = motion.state;
    SetModes( MOUSE_MOTION );
    mouse_cu.x = motion.x;
    mouse_cu.y = motion.y;
    _emulatedPointerPosX = mouse_cu.x;
    _emulatedPointerPosY = mouse_cu.y;
    if ( modes & MOUSE_OFFSET )
        mouse_cu += mouse_st;
}

void LocalEvent::HandleMouseButtonEvent( const SDL_MouseButtonEvent & button )
{
    button.state == SDL_PRESSED ? SetModes( MOUSE_PRESSED ) : ResetModes( MOUSE_PRESSED );
    mouse_button = button.button;

    mouse_cu.x = button.x;
    mouse_cu.y = button.y;
    _emulatedPointerPosX = mouse_cu.x;
    _emulatedPointerPosY = mouse_cu.y;
    if ( modes & MOUSE_OFFSET )
        mouse_cu += mouse_st;

    if ( modes & MOUSE_PRESSED )
        switch ( button.button ) {
#if SDL_VERSION_ATLEAST( 2, 0, 0 )
#else
        case SDL_BUTTON_WHEELDOWN:
        case SDL_BUTTON_WHEELUP:
            mouse_pm = mouse_cu;
            break;
#endif
        case SDL_BUTTON_LEFT:
            mouse_pl = mouse_cu;
            SetModes( CLICK_LEFT );
            break;

        case SDL_BUTTON_MIDDLE:
            mouse_pm = mouse_cu;
            SetModes( CLICK_MIDDLE );
            break;

        case SDL_BUTTON_RIGHT:
            mouse_pr = mouse_cu;
            SetModes( CLICK_RIGHT );
            break;

        default:
            break;
        }
    else // mouse button released
        switch ( button.button ) {
#if SDL_VERSION_ATLEAST( 2, 0, 0 )
#else
        case SDL_BUTTON_WHEELDOWN:
        case SDL_BUTTON_WHEELUP:
            mouse_rm = mouse_cu;
            break;
#endif

        case SDL_BUTTON_LEFT:
            SetModes( CLICK_LEFT );
            mouse_rl = mouse_cu;
            break;

        case SDL_BUTTON_MIDDLE:
            SetModes( CLICK_MIDDLE );
            mouse_rm = mouse_cu;
            break;

        case SDL_BUTTON_RIGHT:
            SetModes( CLICK_RIGHT );
            mouse_rr = mouse_cu;
            break;

        default:
            break;
        }
}

#if SDL_VERSION_ATLEAST( 2, 0, 0 )
void LocalEvent::HandleMouseWheelEvent( const SDL_MouseWheelEvent & wheel )
{
    SetModes( MOUSE_WHEEL );
    mouse_rm = mouse_cu;
    mouse_wm.x = wheel.x;
    mouse_wm.y = wheel.y;
}
#endif

bool LocalEvent::MouseClickLeft( void )
{
    if ( MouseReleaseLeft() && ( CLICK_LEFT & modes ) ) {
        ResetModes( CLICK_LEFT );
        return true;
    }

    return false;
}

bool LocalEvent::MouseClickLeft( const Rect & rt )
{
    if ( MouseReleaseLeft() && ( rt & mouse_pl ) && ( rt & mouse_rl ) && ( CLICK_LEFT & modes ) ) {
        ResetModes( CLICK_LEFT );
        return true;
    }

    return false;
}

bool LocalEvent::MouseClickMiddle( void )
{
    if ( MouseReleaseMiddle() && ( CLICK_MIDDLE & modes ) ) {
        ResetModes( CLICK_MIDDLE );
        return true;
    }

    return false;
}

bool LocalEvent::MouseClickMiddle( const Rect & rt )
{
    if ( MouseReleaseMiddle() && ( rt & mouse_pm ) && ( rt & mouse_rm ) && ( CLICK_MIDDLE & modes ) ) {
        ResetModes( CLICK_MIDDLE );
        return true;
    }

    return false;
}

bool LocalEvent::MouseClickRight( void )
{
    if ( MouseReleaseRight() && ( CLICK_RIGHT & modes ) ) {
        ResetModes( CLICK_RIGHT );
        return true;
    }

    return false;
}

bool LocalEvent::MouseClickRight( const Rect & rt )
{
    if ( MouseReleaseRight() && ( rt & mouse_pr ) && ( rt & mouse_rr ) && ( CLICK_RIGHT & modes ) ) {
        ResetModes( CLICK_RIGHT );
        return true;
    }

    return false;
}

bool LocalEvent::MouseWheelUp( void ) const
{
#if SDL_VERSION_ATLEAST( 2, 0, 0 )
    return ( modes & MOUSE_WHEEL ) && mouse_wm.y > 0;
#else
    return ( modes & MOUSE_PRESSED ) && SDL_BUTTON_WHEELUP == mouse_button;
#endif
}

bool LocalEvent::MouseWheelDn( void ) const
{
#if SDL_VERSION_ATLEAST( 2, 0, 0 )
    return ( modes & MOUSE_WHEEL ) && mouse_wm.y < 0;
#else
    return ( modes & MOUSE_PRESSED ) && SDL_BUTTON_WHEELDOWN == mouse_button;
#endif
}

bool LocalEvent::MousePressLeft( const Rect & rt ) const
{
    return MousePressLeft() && ( rt & mouse_pl );
}

bool LocalEvent::MousePressLeft( const Point & pt, u32 w, u32 h ) const
{
    return MousePressLeft() && ( Rect( pt.x, pt.y, w, h ) & mouse_pl );
}

bool LocalEvent::MousePressMiddle( const Rect & rt ) const
{
    return MousePressMiddle() && ( rt & mouse_pm );
}

bool LocalEvent::MousePressRight( const Rect & rt ) const
{
    return MousePressRight() && ( rt & mouse_pr );
}

bool LocalEvent::MouseReleaseLeft( const Rect & rt ) const
{
    return MouseReleaseLeft() && ( rt & mouse_rl );
}

bool LocalEvent::MouseReleaseMiddle( const Rect & rt ) const
{
    return MouseReleaseMiddle() && ( rt & mouse_rm );
}

bool LocalEvent::MouseReleaseRight( const Rect & rt ) const
{
    return MouseReleaseRight() && ( rt & mouse_rr );
}

void LocalEvent::ResetPressLeft( void )
{
    mouse_pl.x = -1;
    mouse_pl.y = -1;
}

void LocalEvent::ResetPressRight( void )
{
    mouse_pr.x = -1;
    mouse_pr.y = -1;
}

void LocalEvent::ResetPressMiddle( void )
{
    mouse_pm.x = -1;
    mouse_pm.y = -1;
}

void LocalEvent::ResetReleaseLeft( void )
{
    mouse_rl.x = -1;
    mouse_rl.y = -1;
}

void LocalEvent::ResetReleaseRight( void )
{
    mouse_rr.x = -1;
    mouse_rr.y = -1;
}

void LocalEvent::ResetReleaseMiddle( void )
{
    mouse_rm.x = -1;
    mouse_rm.y = -1;
}

bool LocalEvent::MouseWheelUp( const Rect & rt ) const
{
    return MouseWheelUp() && ( rt & mouse_cu );
}

bool LocalEvent::MouseWheelDn( const Rect & rt ) const
{
    return MouseWheelDn() && ( rt & mouse_cu );
}

bool LocalEvent::MouseCursor( const Rect & rt ) const
{
    return rt & mouse_cu;
}

int LocalEvent::KeyMod( void ) const
{
    return SDL_GetModState();
}

KeySym LocalEvent::KeyValue( void ) const
{
    return key_value;
}

bool LocalEvent::KeyPress( void ) const
{
    return modes & KEY_PRESSED;
}

bool LocalEvent::KeyPress( KeySym key ) const
{
    return key == key_value && ( modes & KEY_PRESSED );
}

void LocalEvent::SetGlobalFilterMouseEvents( void ( *pf )( s32, s32 ) )
{
    redraw_cursor_func = pf;
}

void LocalEvent::SetGlobalFilterKeysEvents( void ( *pf )( int, int ) )
{
    keyboard_filter_func = pf;
}

#if SDL_VERSION_ATLEAST( 2, 0, 0 )
int LocalEvent::GlobalFilterEvents( void * /*userdata*/, SDL_Event * event )
#else
int LocalEvent::GlobalFilterEvents( const SDL_Event * event )
#endif
{
    const LocalEvent & le = LocalEvent::Get();

    // motion
    if ( ( le.modes & GLOBAL_FILTER ) && SDL_MOUSEMOTION == event->type ) {
        // redraw cursor
        if ( le.redraw_cursor_func ) {
            if ( le.modes & MOUSE_OFFSET )
                ( *( le.redraw_cursor_func ) )( event->motion.x + le.mouse_st.x, event->motion.y + le.mouse_st.y );
            else
                ( *( le.redraw_cursor_func ) )( event->motion.x, event->motion.y );
        }
    }

    // key
    if ( ( le.modes & GLOBAL_FILTER ) && SDL_KEYDOWN == event->type )

    {
        // key event
        if ( le.keyboard_filter_func )
            ( *( le.keyboard_filter_func ) )( event->key.keysym.sym, event->key.keysym.mod );
    }

    return 1;
}

void LocalEvent::SetState( u32 type, bool enable )
{
    SDL_EventState( type, enable ? SDL_ENABLE : SDL_IGNORE );
}

int LocalEvent::GetState( u32 type )
{
    return SDL_EventState( type, SDL_QUERY );
}

void LocalEvent::SetStateDefaults( void )
{
    SetState( SDL_USEREVENT, true );
    SetState( SDL_KEYDOWN, true );
    SetState( SDL_KEYUP, true );
    SetState( SDL_MOUSEMOTION, true );
    SetState( SDL_MOUSEBUTTONDOWN, true );
    SetState( SDL_MOUSEBUTTONUP, true );
    SetState( SDL_QUIT, true );

    SetState( SDL_JOYAXISMOTION, true );
    SetState( SDL_JOYBUTTONUP, true );
    SetState( SDL_JOYBUTTONDOWN, true );

    SetState( SDL_JOYBALLMOTION, false );
    SetState( SDL_JOYHATMOTION, false );
    SetState( SDL_SYSWMEVENT, false );

#if SDL_VERSION_ATLEAST( 2, 0, 0 )
    SetState( SDL_WINDOWEVENT, true );

    SDL_SetEventFilter( GlobalFilterEvents, NULL );
#else
    SetState( SDL_ACTIVEEVENT, true );

    SetState( SDL_SYSWMEVENT, false );
    SetState( SDL_VIDEORESIZE, false );
    SetState( SDL_VIDEOEXPOSE, false );

    SDL_SetEventFilter( GlobalFilterEvents );
#endif
}<|MERGE_RESOLUTION|>--- conflicted
+++ resolved
@@ -1153,15 +1153,8 @@
 
         SetModes( MOUSE_MOTION );
 
-<<<<<<< HEAD
-        _emulatedPointerPosX = static_cast<double>( ( screenResolution.width * event.x ) - ( screenResolution.width - windowRect.width - windowRect.x ) )
-                               * ( static_cast<double>( gameSurfaceRes.width ) / windowRect.width );
-        _emulatedPointerPosY = static_cast<double>( ( screenResolution.height * event.y ) - ( screenResolution.height - windowRect.height - windowRect.y ) )
-                               * ( static_cast<double>( gameSurfaceRes.height ) / windowRect.height );
-=======
-        _emulatedPointerPosX = ( screenResolution.width * event.x - windowRect.x ) * ( static_cast<double>( gameSurfaceRes.width ) / windowRect.width );
-        _emulatedPointerPosY = ( screenResolution.height * event.y - windowRect.y ) * ( static_cast<double>( gameSurfaceRes.height ) / windowRect.height );
->>>>>>> 5d0ea570
+        _emulatedPointerPosX = static_cast<double>( screenResolution.width * event.x - windowRect.x ) * ( static_cast<double>( gameSurfaceRes.width ) / windowRect.width );
+        _emulatedPointerPosY = static_cast<double>( screenResolution.height * event.y - windowRect.y ) * ( static_cast<double>( gameSurfaceRes.height ) / windowRect.height );
 
         mouse_cu.x = static_cast<int16_t>( _emulatedPointerPosX );
         mouse_cu.y = static_cast<int16_t>( _emulatedPointerPosY );
