/***************************************************************************
 *   Copyright (C) 2008 by Andrey Afletdinov <fheroes2@gmail.com>          *
 *                                                                         *
 *   Part of the Free Heroes2 Engine:                                      *
 *   http://sourceforge.net/projects/fheroes2                              *
 *                                                                         *
 *   This program is free software; you can redistribute it and/or modify  *
 *   it under the terms of the GNU General Public License as published by  *
 *   the Free Software Foundation; either version 2 of the License, or     *
 *   (at your option) any later version.                                   *
 *                                                                         *
 *   This program is distributed in the hope that it will be useful,       *
 *   but WITHOUT ANY WARRANTY; without even the implied warranty of        *
 *   MERCHANTABILITY or FITNESS FOR A PARTICULAR PURPOSE.  See the         *
 *   GNU General Public License for more details.                          *
 *                                                                         *
 *   You should have received a copy of the GNU General Public License     *
 *   along with this program; if not, write to the                         *
 *   Free Software Foundation, Inc.,                                       *
 *   59 Temple Place - Suite 330, Boston, MA  02111-1307, USA.             *
 ***************************************************************************/

#include "localevent.h"
#include "audio_mixer.h"
#include "audio_music.h"
#include "error.h"
#include "pal.h"
#include "screen.h"

#define TAP_DELAY_EMULATE 1050

LocalEvent::LocalEvent()
    : modes( 0 )
    , key_value( KEY_NONE )
    , mouse_state( 0 )
    , mouse_button( 0 )
    , mouse_st( 0, 0 )
    , redraw_cursor_func( NULL )
    , keyboard_filter_func( NULL )
    , clock_delay( TAP_DELAY_EMULATE )
    , loop_delay( 1 )
    , _isHiddenWindow( false )
    , _isMusicPaused( false )
    , _isSoundPaused( false )
{
#ifdef WITHOUT_MOUSE
    emulate_mouse = false;
    emulate_mouse_up = KEY_UP;
    emulate_mouse_down = KEY_DOWN;
    emulate_mouse_left = KEY_LEFT;
    emulate_mouse_right = KEY_RIGHT;
    emulate_mouse_step = 10;
    emulate_press_left = KEY_NONE;
    emulate_press_right = KEY_NONE;
#endif
}

#ifdef WITH_GAMEPAD
void LocalEvent::OpenGamepad()
{
    for ( int i = 0; i < SDL_NumJoysticks(); ++i ) {
        if ( SDL_IsGameController( i ) ) {
            gameController = SDL_GameControllerOpen( i );
            if ( gameController != nullptr ) {
                break;
            }
        }
    }
}

void LocalEvent::CloseGamepad()
{
    if ( SDL_GameControllerGetAttached( gameController ) ) {
        SDL_GameControllerClose( gameController );
    }
}
#endif

const Point & LocalEvent::GetMousePressLeft( void ) const
{
    return mouse_pl;
}

const Point & LocalEvent::GetMousePressMiddle( void ) const
{
    return mouse_pm;
}

const Point & LocalEvent::GetMousePressRight( void ) const
{
    return mouse_pr;
}

const Point & LocalEvent::GetMouseReleaseLeft( void ) const
{
    return mouse_rl;
}

const Point & LocalEvent::GetMouseReleaseMiddle( void ) const
{
    return mouse_rm;
}

const Point & LocalEvent::GetMouseReleaseRight( void ) const
{
    return mouse_rr;
}

void LocalEvent::SetTapMode( bool f )
{
    if ( f )
        SetModes( TAP_MODE );
    else {
        ResetModes( TAP_MODE );
        ResetModes( CLOCK_ON );
        clock.Stop();
    }
}

void LocalEvent::SetTapDelayForRightClickEmulation( u32 d )
{
    clock_delay = d < 200 ? TAP_DELAY_EMULATE : d;
}

void LocalEvent::SetMouseOffsetX( s16 x )
{
    SetModes( MOUSE_OFFSET );
    mouse_st.x = x;
}

void LocalEvent::SetMouseOffsetY( s16 y )
{
    SetModes( MOUSE_OFFSET );
    mouse_st.y = y;
}

void LocalEvent::SetModes( flag_t f )
{
    modes |= f;
}

void LocalEvent::ResetModes( flag_t f )
{
    modes &= ~f;
}

void LocalEvent::SetGlobalFilter( bool f )
{
    f ? SetModes( GLOBAL_FILTER ) : ResetModes( GLOBAL_FILTER );
}

const char * KeySymGetName( KeySym sym )
{
#if SDL_VERSION_ATLEAST( 2, 0, 0 )
    return SDL_GetKeyName( static_cast<SDL_Keycode>( sym ) );
#else
    return SDL_GetKeyName( static_cast<SDLKey>( sym ) );
#endif
}

KeySym GetKeySym( int key )
{
    switch ( key ) {
    default:
        break;

    case SDLK_RETURN:
        return KEY_RETURN;
    case SDLK_LEFT:
        return KEY_LEFT;
    case SDLK_RIGHT:
        return KEY_RIGHT;
    case SDLK_UP:
        return KEY_UP;
    case SDLK_DOWN:
        return KEY_DOWN;

    case SDLK_ESCAPE:
        return KEY_ESCAPE;
    case SDLK_BACKSPACE:
        return KEY_BACKSPACE;
    case SDLK_EXCLAIM:
        return KEY_EXCLAIM;
    case SDLK_QUOTEDBL:
        return KEY_QUOTEDBL;
    case SDLK_HASH:
        return KEY_HASH;
    case SDLK_DOLLAR:
        return KEY_DOLLAR;
    case SDLK_AMPERSAND:
        return KEY_AMPERSAND;
    case SDLK_QUOTE:
        return KEY_QUOTE;
    case SDLK_LEFTPAREN:
        return KEY_LEFTPAREN;
    case SDLK_RIGHTPAREN:
        return KEY_RIGHTPAREN;
    case SDLK_ASTERISK:
        return KEY_ASTERISK;
    case SDLK_PLUS:
        return KEY_PLUS;
    case SDLK_COMMA:
        return KEY_COMMA;
    case SDLK_MINUS:
        return KEY_MINUS;
    case SDLK_PERIOD:
        return KEY_PERIOD;
    case SDLK_SLASH:
        return KEY_SLASH;
    case SDLK_COLON:
        return KEY_COLON;
    case SDLK_SEMICOLON:
        return KEY_SEMICOLON;
    case SDLK_LESS:
        return KEY_LESS;
    case SDLK_EQUALS:
        return KEY_EQUALS;
    case SDLK_GREATER:
        return KEY_GREATER;
    case SDLK_QUESTION:
        return KEY_QUESTION;
    case SDLK_AT:
        return KEY_AT;
    case SDLK_LEFTBRACKET:
        return KEY_LEFTBRACKET;
    case SDLK_BACKSLASH:
        return KEY_BACKSLASH;
    case SDLK_RIGHTBRACKET:
        return KEY_RIGHTBRACKET;
    case SDLK_CARET:
        return KEY_CARET;
    case SDLK_UNDERSCORE:
        return KEY_UNDERSCORE;
    case SDLK_LALT:
        return KEY_ALT;
    case SDLK_RALT:
        return KEY_ALT;
    case SDLK_LCTRL:
        return KEY_CONTROL;
    case SDLK_RCTRL:
        return KEY_CONTROL;
    case SDLK_LSHIFT:
        return KEY_SHIFT;
    case SDLK_RSHIFT:
        return KEY_SHIFT;
    case SDLK_TAB:
        return KEY_TAB;
    case SDLK_SPACE:
        return KEY_SPACE;
    case SDLK_DELETE:
        return KEY_DELETE;
    case SDLK_PAGEUP:
        return KEY_PAGEUP;
    case SDLK_PAGEDOWN:
        return KEY_PAGEDOWN;
    case SDLK_F1:
        return KEY_F1;
    case SDLK_F2:
        return KEY_F2;
    case SDLK_F3:
        return KEY_F3;
    case SDLK_F4:
        return KEY_F4;
    case SDLK_F5:
        return KEY_F5;
    case SDLK_F6:
        return KEY_F6;
    case SDLK_F7:
        return KEY_F7;
    case SDLK_F8:
        return KEY_F8;
    case SDLK_F9:
        return KEY_F9;
    case SDLK_F10:
        return KEY_F10;
    case SDLK_F11:
        return KEY_F11;
    case SDLK_F12:
        return KEY_F12;
    case SDLK_0:
        return KEY_0;
    case SDLK_1:
        return KEY_1;
    case SDLK_2:
        return KEY_2;
    case SDLK_3:
        return KEY_3;
    case SDLK_4:
        return KEY_4;
    case SDLK_5:
        return KEY_5;
    case SDLK_6:
        return KEY_6;
    case SDLK_7:
        return KEY_7;
    case SDLK_8:
        return KEY_8;
    case SDLK_9:
        return KEY_9;
    case SDLK_a:
        return KEY_a;
    case SDLK_b:
        return KEY_b;
    case SDLK_c:
        return KEY_c;
    case SDLK_d:
        return KEY_d;
    case SDLK_e:
        return KEY_e;
    case SDLK_f:
        return KEY_f;
    case SDLK_g:
        return KEY_g;
    case SDLK_h:
        return KEY_h;
    case SDLK_i:
        return KEY_i;
    case SDLK_j:
        return KEY_j;
    case SDLK_k:
        return KEY_k;
    case SDLK_l:
        return KEY_l;
    case SDLK_m:
        return KEY_m;
    case SDLK_n:
        return KEY_n;
    case SDLK_o:
        return KEY_o;
    case SDLK_p:
        return KEY_p;
    case SDLK_q:
        return KEY_q;
    case SDLK_r:
        return KEY_r;
    case SDLK_s:
        return KEY_s;
    case SDLK_t:
        return KEY_t;
    case SDLK_u:
        return KEY_u;
    case SDLK_v:
        return KEY_v;
    case SDLK_w:
        return KEY_w;
    case SDLK_x:
        return KEY_x;
    case SDLK_y:
        return KEY_y;
    case SDLK_z:
        return KEY_z;

#if SDL_VERSION_ATLEAST( 2, 0, 0 )
    case SDLK_PRINTSCREEN:
        return KEY_PRINT;
    case SDLK_KP_0:
        return KEY_KP0;
    case SDLK_KP_1:
        return KEY_KP1;
    case SDLK_KP_2:
        return KEY_KP2;
    case SDLK_KP_3:
        return KEY_KP3;
    case SDLK_KP_4:
        return KEY_KP4;
    case SDLK_KP_5:
        return KEY_KP5;
    case SDLK_KP_6:
        return KEY_KP6;
    case SDLK_KP_7:
        return KEY_KP7;
    case SDLK_KP_8:
        return KEY_KP8;
    case SDLK_KP_9:
        return KEY_KP9;
#else
    case SDLK_PRINT:
        return KEY_PRINT;
    case SDLK_KP0:
        return KEY_KP0;
    case SDLK_KP1:
        return KEY_KP1;
    case SDLK_KP2:
        return KEY_KP2;
    case SDLK_KP3:
        return KEY_KP3;
    case SDLK_KP4:
        return KEY_KP4;
    case SDLK_KP5:
        return KEY_KP5;
    case SDLK_KP6:
        return KEY_KP6;
    case SDLK_KP7:
        return KEY_KP7;
    case SDLK_KP8:
        return KEY_KP8;
    case SDLK_KP9:
        return KEY_KP9;
#endif

    case SDLK_KP_PERIOD:
        return KEY_KP_PERIOD;
    case SDLK_KP_DIVIDE:
        return KEY_KP_DIVIDE;
    case SDLK_KP_MULTIPLY:
        return KEY_KP_MULTIPLY;
    case SDLK_KP_MINUS:
        return KEY_KP_MINUS;
    case SDLK_KP_PLUS:
        return KEY_KP_PLUS;
    case SDLK_KP_ENTER:
        return KEY_RETURN; // repath to the normal Enter
    case SDLK_KP_EQUALS:
        return KEY_KP_EQUALS;
    }

    return KEY_NONE;
}

namespace
{
    class ColorCycling
    {
    public:
        ColorCycling()
            : _counter( 0 )
        {}

        bool applyCycling( std::vector<uint8_t> & palette )
        {
            _timer.Stop();
            if ( _timer.Get() >= 220 ) {
                _timer.Start();
                palette = PAL::GetCyclingPalette( _counter++ );
                return true;
            }
            return false;
        }

        void reset()
        {
            _prevDraw.Start();
        }

        bool isRedrawRequired()
        {
            _prevDraw.Stop();
            return _prevDraw.Get() >= 220;
        }

    private:
        SDL::Time _timer;
        SDL::Time _prevDraw;
        uint32_t _counter;
    };

    ColorCycling colorCycling;

    bool ApplyCycling( std::vector<uint8_t> & palette )
    {
        return colorCycling.applyCycling( palette );
    }

    void ResetCycling()
    {
        colorCycling.reset();
    }
}

LocalEvent & LocalEvent::Get( void )
{
    static LocalEvent le;

    return le;
}

void LocalEvent::RegisterCycling() const
{
    fheroes2::Display::instance().subscribe( ApplyCycling, ResetCycling );
}

void LocalEvent::PauseCycling()
{
    fheroes2::Display::instance().subscribe( NULL, NULL );
}

void LocalEvent::ResumeCycling()
{
    RegisterCycling();
}

LocalEvent & LocalEvent::GetClean()
{
    LocalEvent & le = Get();
    le.ResetModes( KEY_PRESSED );
    le.ResetModes( MOUSE_MOTION );
    le.ResetModes( MOUSE_PRESSED );
    le.ResetModes( CLICK_LEFT );
    le.ResetModes( CLICK_RIGHT );
    le.ResetModes( CLICK_MIDDLE );
    le.ResetModes( CLICK_MIDDLE );
    return le;
}

bool LocalEvent::HandleEvents( bool delay, bool allowExit )
{
    if ( colorCycling.isRedrawRequired() ) {
        fheroes2::Display::instance().render();
    }

    SDL_Event event;

    ResetModes( MOUSE_MOTION );
#ifdef WITH_GAMEPAD
    if (!dpadScrollActive || dpadInputActive)
        ResetModes( KEY_PRESSED );
#else
    ResetModes( KEY_PRESSED );
#endif

    mouse_wm = Point();

    while ( SDL_PollEvent( &event ) ) {
        switch ( event.type ) {
#if SDL_VERSION_ATLEAST( 2, 0, 0 )
        case SDL_WINDOWEVENT:
            if ( Mixer::isValid() ) {
                if ( event.window.event == SDL_WINDOWEVENT_HIDDEN ) {
                    _isHiddenWindow = true;
                    _isMusicPaused = Music::isPaused();
                    _isSoundPaused = Mixer::isPaused( -1 );
                    Mixer::Pause();
                    Music::Pause();
                    loop_delay = 100;
                }
                else if ( event.window.event == SDL_WINDOWEVENT_SHOWN ) {
                    if ( _isHiddenWindow ) {
                        if ( !_isMusicPaused )
                            Music::Resume();
                        if ( !_isSoundPaused )
                            Mixer::Resume();
                        _isHiddenWindow = false;
                    }
                    loop_delay = 1;
                }
            }
            break;
#else
        case SDL_ACTIVEEVENT:
            if ( event.active.state & SDL_APPACTIVE ) {
                if ( Mixer::isValid() ) {
                    // iconify
                    if ( 0 == event.active.gain ) {
                        _isHiddenWindow = true;
                        _isMusicPaused = Music::isPaused();
                        _isSoundPaused = Mixer::isPaused( -1 );
                        Mixer::Pause();
                        Music::Pause();
                        loop_delay = 100;
                    }
                    else {
                        if ( _isHiddenWindow ) {
                            if ( !_isMusicPaused )
                                Music::Resume();
                            if ( !_isSoundPaused )
                                Mixer::Resume();
                            _isHiddenWindow = false;
                        }
                        loop_delay = 1;
                    }
                }
            }
            break;
#endif
#ifdef WITH_GAMEPAD
        case SDL_CONTROLLERDEVICEREMOVED:
            if ( gameController != nullptr ) {
                SDL_GameController * removedController = SDL_GameControllerFromInstanceID( event.jdevice.which );
                if ( removedController == gameController ) {
                    SDL_GameControllerClose( gameController );
                    gameController = nullptr;
                }
            }
            break;
        case SDL_CONTROLLERDEVICEADDED:
            if ( gameController == nullptr ) {
                gameController = SDL_GameControllerOpen( event.jdevice.which );
            }
            break;
        case SDL_CONTROLLERAXISMOTION:
            HandleJoyAxisEvent( event.caxis );
            break;
        case SDL_CONTROLLERBUTTONDOWN:
        case SDL_CONTROLLERBUTTONUP:
            HandleJoyButtonEvent( event.cbutton );
            break;
#endif
#ifdef VITA
        case SDL_FINGERDOWN:
        case SDL_FINGERUP:
        case SDL_FINGERMOTION:
            HandleTouchEvent( event.tfinger );
            break;
#endif
        // keyboard
        case SDL_KEYDOWN:
        case SDL_KEYUP:
            HandleKeyboardEvent( event.key );
            break;

        // mouse motion
        case SDL_MOUSEMOTION:
            HandleMouseMotionEvent( event.motion );
            break;

        // mouse button
        case SDL_MOUSEBUTTONDOWN:
        case SDL_MOUSEBUTTONUP:
            HandleMouseButtonEvent( event.button );
            break;

#if SDL_VERSION_ATLEAST( 2, 0, 0 )
        case SDL_MOUSEWHEEL:
            HandleMouseWheelEvent( event.wheel );
            break;
#endif

        // exit
        case SDL_QUIT:
#if SDL_VERSION_ATLEAST( 2, 0, 0 )
        case SDL_WINDOWEVENT_CLOSE:
#endif
            // Error::Except(__FUNCTION__, "SDL_QUIT");
            if ( allowExit )
                return false; // try to perform clear exit to catch all memory leaks, for example
            break;

        default:
            break;
        }

        // need for wheel up/down delay
#if SDL_VERSION_ATLEAST( 2, 0, 0 )
        // Use HandleMouseWheel instead
#else
        if ( SDL_BUTTON_WHEELDOWN == event.button.button || SDL_BUTTON_WHEELUP == event.button.button )
            break;
#endif
    }

    // emulate press right
    if ( ( modes & TAP_MODE ) && ( modes & CLOCK_ON ) ) {
        clock.Stop();
        if ( clock_delay < clock.Get() ) {
            ResetModes( CLICK_LEFT );
            ResetModes( CLOCK_ON );
            mouse_pr = mouse_cu;
            SetModes( MOUSE_PRESSED );
            mouse_button = SDL_BUTTON_RIGHT;
        }
    }

#ifdef WITH_GAMEPAD
    ProcessAxisMotion();
#endif

    if ( delay )
        SDL_Delay( loop_delay );

    return true;
}

#ifdef VITA
void LocalEvent::HandleTouchEvent( const SDL_TouchFingerEvent & event )
{
    if ( event.touchId != 0 )
        return;

    // doesn't really work at this point..
    if ( event.fingerId == 1 ) {
        if ( event.type == SDL_FINGERDOWN )
            secondTouchDown = true;
        else if ( event.type == SDL_FINGERUP )
            secondTouchDown = false;
        return;
    }

    fheroes2::Display & display = fheroes2::Display::instance();
    fheroes2::Rect vitaDestRect = fheroes2::engine().GetVitaDestRect();
    SetModes( MOUSE_MOTION );

    float w = fheroes2::Display::VITA_FULLSCREEN_WIDTH;
    float h = fheroes2::Display::VITA_FULLSCREEN_HEIGHT;

    // cursor position with scaled images
    if ( fheroes2::engine().isFullScreen() ) {
        w = display.width();
        h = display.height();

        if ( fheroes2::engine().GetVitaKeepAspectRatio() ) {
            w *= ( static_cast<float>( fheroes2::Display::VITA_FULLSCREEN_WIDTH ) / vitaDestRect.width );
            h *= ( static_cast<float>( fheroes2::Display::VITA_FULLSCREEN_HEIGHT ) / vitaDestRect.height );
        }
    }

    xAxisFloat = event.x * w - vitaDestRect.x;
    yAxisFloat = event.y * h - vitaDestRect.y;

    if ( xAxisFloat < 0 )
        xAxisFloat = 0;
    if ( yAxisFloat < 0 )
        yAxisFloat = 0;
    if ( xAxisFloat > vitaDestRect.width )
        xAxisFloat = vitaDestRect.width;
    if ( yAxisFloat > vitaDestRect.height )
        yAxisFloat = vitaDestRect.height;

    mouse_cu.x = static_cast<int16_t>( xAxisFloat );
    mouse_cu.y = static_cast<int16_t>( yAxisFloat );

    if ( ( modes & MOUSE_MOTION ) && redraw_cursor_func ) {
        if ( modes & MOUSE_OFFSET )
            ( *( redraw_cursor_func ) )( mouse_cu.x + mouse_st.x, mouse_cu.y + mouse_st.y );
        else
            ( *( redraw_cursor_func ) )( mouse_cu.x, mouse_cu.y );
    }

    if ( !secondTouchDown ) {
        if ( event.type == SDL_FINGERDOWN ) {
            mouse_pl = mouse_cu;
            SetModes( MOUSE_PRESSED );
            SetModes( CLICK_LEFT );
        }
        else if ( event.type == SDL_FINGERUP ) {
            mouse_rl = mouse_cu;
            ResetModes( MOUSE_PRESSED );
        }
        mouse_button = SDL_BUTTON_LEFT;
    }
    else {
        if ( event.type == SDL_FINGERDOWN ) {
            mouse_pr = mouse_cu;
            SetModes( MOUSE_PRESSED );
        }
        else if ( event.type == SDL_FINGERUP ) {
            mouse_rr = mouse_cu;
            ResetModes( MOUSE_PRESSED );
        }
        mouse_button = SDL_BUTTON_RIGHT;
    }
}
#endif

#ifdef WITH_GAMEPAD
void LocalEvent::HandleJoyAxisEvent( const SDL_ControllerAxisEvent & motion )
{
    if ( motion.axis == SDL_CONTROLLER_AXIS_LEFTX ) {
        if ( std::abs( motion.value ) > JOY_L_DEADZONE )
            xAxisLValue = motion.value;
        else
            xAxisLValue = 0;
    }
    else if ( motion.axis == SDL_CONTROLLER_AXIS_LEFTY ) {
        if ( std::abs( motion.value ) > JOY_L_DEADZONE )
            yAxisLValue = motion.value;
        else
            yAxisLValue = 0;
    }
    else if ( motion.axis == SDL_CONTROLLER_AXIS_RIGHTX ) {
        if ( std::abs( motion.value ) > JOY_R_DEADZONE )
            xAxisRValue = motion.value;
        else
            xAxisRValue = 0;
    }
    else if ( motion.axis == SDL_CONTROLLER_AXIS_RIGHTY ) {
        if ( std::abs( motion.value ) > JOY_R_DEADZONE )
            yAxisRValue = motion.value;
        else
            yAxisRValue = 0;
    }
}

void LocalEvent::HandleJoyButtonEvent( const SDL_ControllerButtonEvent & button )
{
    if ( button.state == SDL_PRESSED )
        SetModes( KEY_PRESSED );
    else if ( button.state == SDL_RELEASED )
        ResetModes( KEY_PRESSED );

    if ( button.button == SDL_CONTROLLER_BUTTON_A ) {
        if ( modes & KEY_PRESSED ) {
            mouse_pl = mouse_cu;
            SetModes( MOUSE_PRESSED );
            SetModes( CLICK_LEFT );
        }
        else {
            mouse_rl = mouse_cu;
            ResetModes( MOUSE_PRESSED );
        }
        mouse_button = SDL_BUTTON_LEFT;

        ResetModes( KEY_PRESSED );
    }
    else if ( button.button == SDL_CONTROLLER_BUTTON_B ) {
        if ( modes & KEY_PRESSED ) {
            mouse_pr = mouse_cu;
            SetModes( MOUSE_PRESSED );
        }
        else {
            mouse_rr = mouse_cu;
            ResetModes( MOUSE_PRESSED );
        }
        mouse_button = SDL_BUTTON_RIGHT;

        ResetModes( KEY_PRESSED );
    }
    else if ( modes & KEY_PRESSED ) {
        dpadScrollActive = true;

        if ( button.button == SDL_CONTROLLER_BUTTON_DPAD_LEFT ) {
            key_value = KEY_KP4;
        }
        else if ( button.button == SDL_CONTROLLER_BUTTON_DPAD_RIGHT ) {
            key_value = KEY_KP6;
        }
        else if ( button.button == SDL_CONTROLLER_BUTTON_DPAD_UP ) {
            key_value = KEY_KP8;
        }
        else if ( button.button == SDL_CONTROLLER_BUTTON_DPAD_DOWN ) {
            key_value = KEY_KP2;
        }
        else {
            dpadScrollActive = false;
        }
        
        if ( button.button == SDL_CONTROLLER_BUTTON_LEFTSHOULDER || button.button == SDL_CONTROLLER_BUTTON_RIGHTSHOULDER ) {
            key_value = KEY_SHIFT;
        }
        else if ( button.button == SDL_CONTROLLER_BUTTON_BACK ) {
            key_value = KEY_f;
        }
        else if ( button.button == SDL_CONTROLLER_BUTTON_START ) {
            key_value = KEY_RETURN;
        }
    }
}

void LocalEvent::ProcessAxisMotion()
{
    uint32_t currentTime = SDL_GetTicks();
    uint32_t deltaTime = currentTime - lastTime;
    lastTime = currentTime;

    if ( xAxisLValue != 0 || yAxisLValue != 0 ) {
        SetModes( MOUSE_MOTION );

        int16_t xSign = ( xAxisLValue > 0 ) - ( xAxisLValue < 0 );
        int16_t ySign = ( yAxisLValue > 0 ) - ( yAxisLValue < 0 );

        xAxisFloat += pow( abs( xAxisLValue ), GAMEPAD_AXIS_SPEEDUP ) * xSign * deltaTime * gamepadPointerSpeed;
        yAxisFloat += pow( abs( yAxisLValue ), GAMEPAD_AXIS_SPEEDUP ) * ySign * deltaTime * gamepadPointerSpeed;

        const fheroes2::Display & display = fheroes2::Display::instance();

        if ( xAxisFloat < 0 )
            xAxisFloat = 0;
        else if ( xAxisFloat > display.width() )
            xAxisFloat = display.width();

        if ( yAxisFloat < 0 )
            yAxisFloat = 0;
        else if ( yAxisFloat > display.height() )
            yAxisFloat = display.height();

        mouse_cu.x = static_cast<int16_t>( xAxisFloat );
        mouse_cu.y = static_cast<int16_t>( yAxisFloat );

        if ( ( modes & MOUSE_MOTION ) && redraw_cursor_func ) {
            if ( modes & MOUSE_OFFSET )
                ( *( redraw_cursor_func ) )( mouse_cu.x + mouse_st.x, mouse_cu.y + mouse_st.y );
            else
                ( *( redraw_cursor_func ) )( mouse_cu.x, mouse_cu.y );
        }
    }

    // map scroll
    if ( xAxisRValue != 0 || yAxisRValue != 0 ) {
        gamepadScrollActive = true;
        SetModes( KEY_PRESSED );

        if ( xAxisRValue < 0 )
            key_value = KEY_KP4;
        else if ( xAxisRValue > 0 )
            key_value = KEY_KP6;
        else if ( yAxisRValue < 0 )
            key_value = KEY_KP8;
        else if ( yAxisRValue > 0 )
            key_value = KEY_KP2;
    }
    else if ( gamepadScrollActive ) {
        ResetModes( KEY_PRESSED );
        gamepadScrollActive = false;
    }
}
#endif

bool LocalEvent::MouseMotion( void ) const
{
    return ( modes & MOUSE_MOTION ) == MOUSE_MOTION;
}

bool LocalEvent::MouseMotion( const Rect & rt ) const
{
    return modes & MOUSE_MOTION ? rt & mouse_cu : false;
}

bool LocalEvent::MousePressLeft( void ) const
{
    return ( modes & MOUSE_PRESSED ) && SDL_BUTTON_LEFT == mouse_button;
}

bool LocalEvent::MouseReleaseLeft( void ) const
{
    return !( modes & MOUSE_PRESSED ) && SDL_BUTTON_LEFT == mouse_button;
}

bool LocalEvent::MousePressMiddle( void ) const
{
    return ( modes & MOUSE_PRESSED ) && SDL_BUTTON_MIDDLE == mouse_button;
}

bool LocalEvent::MouseReleaseMiddle( void ) const
{
    return !( modes & MOUSE_PRESSED ) && SDL_BUTTON_MIDDLE == mouse_button;
}

bool LocalEvent::MousePressRight( void ) const
{
    return ( modes & MOUSE_PRESSED ) && SDL_BUTTON_RIGHT == mouse_button;
}

bool LocalEvent::MouseReleaseRight( void ) const
{
    return !( modes & MOUSE_PRESSED ) && SDL_BUTTON_RIGHT == mouse_button;
}

void LocalEvent::HandleKeyboardEvent( SDL_KeyboardEvent & event )
{
    if ( KEY_NONE != GetKeySym( event.keysym.sym ) ) {
        ( event.type == SDL_KEYDOWN ) ? SetModes( KEY_PRESSED ) : ResetModes( KEY_PRESSED );

#ifdef WITHOUT_MOUSE
        if ( emulate_mouse && EmulateMouseAction( GetKeySym( event.keysym.sym ) ) )
            return;
#endif

        key_value = GetKeySym( event.keysym.sym );
    }
}

void LocalEvent::HandleMouseMotionEvent( const SDL_MouseMotionEvent & motion )
{
    mouse_state = motion.state;
    SetModes( MOUSE_MOTION );
    mouse_cu.x = motion.x;
    mouse_cu.y = motion.y;
    if ( modes & MOUSE_OFFSET )
        mouse_cu += mouse_st;
}

void LocalEvent::HandleMouseButtonEvent( const SDL_MouseButtonEvent & button )
{
    button.state == SDL_PRESSED ? SetModes( MOUSE_PRESSED ) : ResetModes( MOUSE_PRESSED );
    mouse_button = button.button;

    mouse_cu.x = button.x;
    mouse_cu.y = button.y;
    if ( modes & MOUSE_OFFSET )
        mouse_cu += mouse_st;

    if ( modes & MOUSE_PRESSED )
        switch ( button.button ) {
#if SDL_VERSION_ATLEAST( 2, 0, 0 )
#else
        case SDL_BUTTON_WHEELDOWN:
        case SDL_BUTTON_WHEELUP:
            mouse_pm = mouse_cu;
            break;
#endif
        case SDL_BUTTON_LEFT:
            mouse_pl = mouse_cu;
            SetModes( CLICK_LEFT );

            // emulate press right
            if ( modes & TAP_MODE ) {
                clock.Start();
                SetModes( CLOCK_ON );
            }
            break;

        case SDL_BUTTON_MIDDLE:
            mouse_pm = mouse_cu;
            SetModes( CLICK_MIDDLE );
            break;

        case SDL_BUTTON_RIGHT:
            mouse_pr = mouse_cu;
            SetModes( CLICK_RIGHT );
            break;

        default:
            break;
        }
    else
        switch ( button.button ) {
#if SDL_VERSION_ATLEAST( 2, 0, 0 )
#else
        case SDL_BUTTON_WHEELDOWN:
        case SDL_BUTTON_WHEELUP:
            mouse_rm = mouse_cu;
            break;
#endif

        case SDL_BUTTON_LEFT:
            mouse_rl = mouse_cu;

            // emulate press right
            if ( modes & TAP_MODE ) {
                ResetModes( CLOCK_ON );
            }
            break;

        case SDL_BUTTON_MIDDLE:
            mouse_rm = mouse_cu;
            break;

        case SDL_BUTTON_RIGHT:
            mouse_rr = mouse_cu;
            break;

        default:
            break;
        }
}

#if SDL_VERSION_ATLEAST( 2, 0, 0 )
void LocalEvent::HandleMouseWheelEvent( const SDL_MouseWheelEvent & wheel )
{
    SetModes( MOUSE_WHEEL );
    mouse_rm = mouse_cu;
    mouse_wm.x = wheel.x;
    mouse_wm.y = wheel.y;
}
#endif

bool LocalEvent::MouseClickLeft( void )
{
    if ( MouseReleaseLeft() && ( CLICK_LEFT & modes ) ) {
        ResetModes( CLICK_LEFT );
        return true;
    }

    return false;
}

bool LocalEvent::MouseClickLeft( const Rect & rt )
{
    // if(MouseReleaseLeft() && (rt & mouse_rl) && (CLICK_LEFT & modes) && ((modes & TAP_MODE) || (rt & mouse_pl)))
    if ( MouseReleaseLeft() && ( rt & mouse_pl ) && ( rt & mouse_rl ) && ( CLICK_LEFT & modes ) ) {
        ResetModes( CLICK_LEFT );
        return true;
    }

    return false;
}

bool LocalEvent::MouseClickMiddle( void )
{
    if ( MouseReleaseMiddle() && ( CLICK_MIDDLE & modes ) ) {
        ResetModes( CLICK_MIDDLE );
        return true;
    }

    return false;
}

bool LocalEvent::MouseClickMiddle( const Rect & rt )
{
    if ( MouseReleaseMiddle() && ( rt & mouse_pm ) && ( rt & mouse_rm ) && ( CLICK_MIDDLE & modes ) ) {
        ResetModes( CLICK_MIDDLE );
        return true;
    }

    return false;
}

bool LocalEvent::MouseClickRight( void )
{
    if ( MouseReleaseRight() && ( CLICK_RIGHT & modes ) ) {
        ResetModes( CLICK_RIGHT );
        return true;
    }

    return false;
}

bool LocalEvent::MouseClickRight( const Rect & rt )
{
    if ( MouseReleaseRight() && ( rt & mouse_pr ) && ( rt & mouse_rr ) && ( CLICK_RIGHT & modes ) ) {
        ResetModes( CLICK_RIGHT );
        return true;
    }

    return false;
}

bool LocalEvent::MouseWheelUp( void ) const
{
#if SDL_VERSION_ATLEAST( 2, 0, 0 )
    return ( modes & MOUSE_WHEEL ) && mouse_wm.y > 0;
#else
    return ( modes & MOUSE_PRESSED ) && SDL_BUTTON_WHEELUP == mouse_button;
#endif
}

bool LocalEvent::MouseWheelDn( void ) const
{
#if SDL_VERSION_ATLEAST( 2, 0, 0 )
    return ( modes & MOUSE_WHEEL ) && mouse_wm.y < 0;
#else
    return ( modes & MOUSE_PRESSED ) && SDL_BUTTON_WHEELDOWN == mouse_button;
#endif
}

bool LocalEvent::MousePressLeft( const Rect & rt ) const
{
    return MousePressLeft() && ( rt & mouse_pl );
}

bool LocalEvent::MousePressLeft( const Point & pt, u32 w, u32 h ) const
{
    return MousePressLeft() && ( Rect( pt.x, pt.y, w, h ) & mouse_pl );
}

bool LocalEvent::MousePressMiddle( const Rect & rt ) const
{
    return MousePressMiddle() && ( rt & mouse_pm );
}

bool LocalEvent::MousePressRight( const Rect & rt ) const
{
    return MousePressRight() && ( rt & mouse_pr );
}

bool LocalEvent::MouseReleaseLeft( const Rect & rt ) const
{
    return MouseReleaseLeft() && ( rt & mouse_rl );
}

bool LocalEvent::MouseReleaseMiddle( const Rect & rt ) const
{
    return MouseReleaseMiddle() && ( rt & mouse_rm );
}

bool LocalEvent::MouseReleaseRight( const Rect & rt ) const
{
    return MouseReleaseRight() && ( rt & mouse_rr );
}

void LocalEvent::ResetPressLeft( void )
{
    mouse_pl.x = -1;
    mouse_pl.y = -1;
}

void LocalEvent::ResetPressRight( void )
{
    mouse_pr.x = -1;
    mouse_pr.y = -1;
}

void LocalEvent::ResetPressMiddle( void )
{
    mouse_pm.x = -1;
    mouse_pm.y = -1;
}

void LocalEvent::ResetReleaseLeft( void )
{
    mouse_rl.x = -1;
    mouse_rl.y = -1;
}

void LocalEvent::ResetReleaseRight( void )
{
    mouse_rr.x = -1;
    mouse_rr.y = -1;
}

void LocalEvent::ResetReleaseMiddle( void )
{
    mouse_rm.x = -1;
    mouse_rm.y = -1;
}

bool LocalEvent::MouseWheelUp( const Rect & rt ) const
{
    return MouseWheelUp() && ( rt & mouse_cu );
}

bool LocalEvent::MouseWheelDn( const Rect & rt ) const
{
    return MouseWheelDn() && ( rt & mouse_cu );
}

bool LocalEvent::MouseCursor( const Rect & rt ) const
{
    return rt & mouse_cu;
}

<<<<<<< HEAD
const Point & LocalEvent::GetMouseCursor( void )
{
#ifndef WITH_GAMEPAD
#ifdef WITHOUT_MOUSE
    if ( !emulate_mouse )
#endif
    {
        int x, y;

        SDL_PumpEvents();
        SDL_GetMouseState( &x, &y );

        mouse_cu.x = x;
        mouse_cu.y = y;
    }

    if ( modes & MOUSE_OFFSET )
        mouse_cu += mouse_st;
#endif
    return mouse_cu;
}

=======
>>>>>>> 612a524c
int LocalEvent::KeyMod( void ) const
{
    return SDL_GetModState();
}

KeySym LocalEvent::KeyValue( void ) const
{
    return key_value;
}

bool LocalEvent::KeyPress( void ) const
{
    return modes & KEY_PRESSED;
}

bool LocalEvent::KeyPress( KeySym key ) const
{
    return key == key_value && ( modes & KEY_PRESSED );
}

void LocalEvent::SetGlobalFilterMouseEvents( void ( *pf )( s32, s32 ) )
{
    redraw_cursor_func = pf;
}

void LocalEvent::SetGlobalFilterKeysEvents( void ( *pf )( int, int ) )
{
    keyboard_filter_func = pf;
}

#if SDL_VERSION_ATLEAST( 2, 0, 0 )
int LocalEvent::GlobalFilterEvents( void * /*userdata*/, SDL_Event * event )
#else
int LocalEvent::GlobalFilterEvents( const SDL_Event * event )
#endif
{
    LocalEvent & le = LocalEvent::Get();

    // motion
    if ( ( le.modes & GLOBAL_FILTER ) && SDL_MOUSEMOTION == event->type ) {
        // redraw cursor
        if ( le.redraw_cursor_func ) {
            if ( le.modes & MOUSE_OFFSET )
                ( *( le.redraw_cursor_func ) )( event->motion.x + le.mouse_st.x, event->motion.y + le.mouse_st.y );
            else
                ( *( le.redraw_cursor_func ) )( event->motion.x, event->motion.y );
        }
    }

    // key
    if ( ( le.modes & GLOBAL_FILTER ) && SDL_KEYDOWN == event->type )

    {
        // key event
        if ( le.keyboard_filter_func )
            ( *( le.keyboard_filter_func ) )( event->key.keysym.sym, event->key.keysym.mod );
    }

    return 1;
}

void LocalEvent::SetState( u32 type, bool enable )
{
    SDL_EventState( type, enable ? SDL_ENABLE : SDL_IGNORE );
}

int LocalEvent::GetState( u32 type )
{
    return SDL_EventState( type, SDL_QUERY );
}

void LocalEvent::SetStateDefaults( void )
{
    SetState( SDL_USEREVENT, true );
    SetState( SDL_KEYDOWN, true );
    SetState( SDL_KEYUP, true );
    SetState( SDL_MOUSEMOTION, true );
    SetState( SDL_MOUSEBUTTONDOWN, true );
    SetState( SDL_MOUSEBUTTONUP, true );
    SetState( SDL_QUIT, true );

#ifdef WITH_GAMEPAD
    SetState( SDL_JOYAXISMOTION, true );
    SetState( SDL_JOYBUTTONUP, true );
    SetState( SDL_JOYBUTTONDOWN, true );
#else
    SetState( SDL_JOYAXISMOTION, false );
    SetState( SDL_JOYBUTTONUP, false );
    SetState( SDL_JOYBUTTONDOWN, false );
#endif

#if VITA
    SetState( SDL_FINGERMOTION, true );
    SetState( SDL_FINGERDOWN, true );
    SetState( SDL_FINGERUP, true );
#endif

    SetState( SDL_JOYBALLMOTION, false );
    SetState( SDL_JOYHATMOTION, false );
    SetState( SDL_SYSWMEVENT, false );

#if SDL_VERSION_ATLEAST( 2, 0, 0 )
    SetState( SDL_WINDOWEVENT, true );

    SDL_SetEventFilter( GlobalFilterEvents, NULL );
#else
    SetState( SDL_ACTIVEEVENT, true );

    SetState( SDL_SYSWMEVENT, false );
    SetState( SDL_VIDEORESIZE, false );
    SetState( SDL_VIDEOEXPOSE, false );

    SDL_SetEventFilter( GlobalFilterEvents );
#endif
}

#ifdef WITHOUT_MOUSE
void LocalEvent::ToggleEmulateMouse( void )
{
    emulate_mouse = emulate_mouse ? false : true;
}

void LocalEvent::SetEmulateMouse( bool f )
{
    emulate_mouse = f;
    if ( f )
        mouse_cu = Point( 0, 0 );
}

void LocalEvent::SetEmulateMouseUpKey( KeySym k )
{
    emulate_mouse_up = k;
}

void LocalEvent::SetEmulateMouseDownKey( KeySym k )
{
    emulate_mouse_down = k;
}

void LocalEvent::SetEmulateMouseLeftKey( KeySym k )
{
    emulate_mouse_left = k;
}

void LocalEvent::SetEmulateMouseRightKey( KeySym k )
{
    emulate_mouse_right = k;
}

void LocalEvent::SetEmulateMouseStep( u8 s )
{
    emulate_mouse_step = s;
}

void LocalEvent::SetEmulatePressLeftKey( KeySym k )
{
    emulate_press_left = k;
}

void LocalEvent::SetEmulatePressRightKey( KeySym k )
{
    emulate_press_right = k;
}

bool LocalEvent::EmulateMouseAction( KeySym key )
{
    if ( ( key == emulate_mouse_up || key == emulate_mouse_down || key == emulate_mouse_left || key == emulate_mouse_right || key == emulate_press_left
           || key == emulate_press_right ) ) {
        if ( emulate_mouse_up == key ) {
            mouse_cu.y -= emulate_mouse_step;
            SetModes( MOUSE_MOTION );
        }
        else if ( emulate_mouse_down == key ) {
            mouse_cu.y += emulate_mouse_step;
            SetModes( MOUSE_MOTION );
        }
        else if ( emulate_mouse_left == key ) {
            mouse_cu.x -= emulate_mouse_step;
            SetModes( MOUSE_MOTION );
        }
        else if ( emulate_mouse_right == key ) {
            mouse_cu.x += emulate_mouse_step;
            SetModes( MOUSE_MOTION );
        }

        const fheroes2::Display & display = fheroes2::Display::instance();

        if ( mouse_cu.x < 0 )
            mouse_cu.x = 0;
        if ( mouse_cu.y < 0 )
            mouse_cu.y = 0;
        if ( mouse_cu.x > display.width() )
            mouse_cu.x = display.width();
        if ( mouse_cu.y > display.height() )
            mouse_cu.y = display.height();

        if ( emulate_press_left == key ) {
            if ( modes & KEY_PRESSED ) {
                mouse_pl = mouse_cu;
                SetModes( MOUSE_PRESSED );
                SetModes( CLICK_LEFT );
            }
            else {
                mouse_rl = mouse_cu;
                ResetModes( MOUSE_PRESSED );
            }
            mouse_button = SDL_BUTTON_LEFT;
        }
        else if ( emulate_press_right == key ) {
            if ( modes & KEY_PRESSED ) {
                mouse_pr = mouse_cu;
                SetModes( MOUSE_PRESSED );
            }
            else {
                mouse_rr = mouse_cu;
                ResetModes( MOUSE_PRESSED );
            }
            mouse_button = SDL_BUTTON_RIGHT;
        }

        if ( ( modes & MOUSE_MOTION ) && redraw_cursor_func ) {
            if ( modes & MOUSE_OFFSET )
                ( *( redraw_cursor_func ) )( mouse_cu.x + mouse_st.x, mouse_cu.y + mouse_st.y );
            else
                ( *( redraw_cursor_func ) )( mouse_cu.x, mouse_cu.y );
        }

        ResetModes( KEY_PRESSED );

        return true;
    }

    return false;
}

#endif<|MERGE_RESOLUTION|>--- conflicted
+++ resolved
@@ -1218,31 +1218,6 @@
     return rt & mouse_cu;
 }
 
-<<<<<<< HEAD
-const Point & LocalEvent::GetMouseCursor( void )
-{
-#ifndef WITH_GAMEPAD
-#ifdef WITHOUT_MOUSE
-    if ( !emulate_mouse )
-#endif
-    {
-        int x, y;
-
-        SDL_PumpEvents();
-        SDL_GetMouseState( &x, &y );
-
-        mouse_cu.x = x;
-        mouse_cu.y = y;
-    }
-
-    if ( modes & MOUSE_OFFSET )
-        mouse_cu += mouse_st;
-#endif
-    return mouse_cu;
-}
-
-=======
->>>>>>> 612a524c
 int LocalEvent::KeyMod( void ) const
 {
     return SDL_GetModState();
