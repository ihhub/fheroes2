/***************************************************************************
 *   Copyright (C) 2008 by Andrey Afletdinov <fheroes2@gmail.com>          *
 *                                                                         *
 *   Part of the Free Heroes2 Engine:                                      *
 *   http://sourceforge.net/projects/fheroes2                              *
 *                                                                         *
 *   This program is free software; you can redistribute it and/or modify  *
 *   it under the terms of the GNU General Public License as published by  *
 *   the Free Software Foundation; either version 2 of the License, or     *
 *   (at your option) any later version.                                   *
 *                                                                         *
 *   This program is distributed in the hope that it will be useful,       *
 *   but WITHOUT ANY WARRANTY; without even the implied warranty of        *
 *   MERCHANTABILITY or FITNESS FOR A PARTICULAR PURPOSE.  See the         *
 *   GNU General Public License for more details.                          *
 *                                                                         *
 *   You should have received a copy of the GNU General Public License     *
 *   along with this program; if not, write to the                         *
 *   Free Software Foundation, Inc.,                                       *
 *   59 Temple Place - Suite 330, Boston, MA  02111-1307, USA.             *
 ***************************************************************************/

#include "localevent.h"
#include "audio_mixer.h"
#include "audio_music.h"
#include "error.h"
#include "pal.h"
#include "screen.h"

namespace
{
    enum KeyMod
    {
        MOD_NONE = KMOD_NONE,
        MOD_CTRL = KMOD_CTRL,
        MOD_SHIFT = KMOD_SHIFT,
        MOD_ALT = KMOD_ALT,
        MOD_CAPS = KMOD_CAPS,
        MOD_NUM = KMOD_NUM
    };

#if defined( FHEROES2_VITA )
    const int totalCharactersDPad = 38;
    bool dpadInputActive = false;
    bool currentUpper = false;
    int currentCharIndex = 0;

    const KeySym dPadKeys[totalCharactersDPad] = {
        // lowercase letters
        KEY_a, KEY_b, KEY_c, KEY_d, KEY_e, KEY_f, KEY_g, KEY_h, KEY_i, KEY_j, KEY_k, KEY_l, KEY_m, KEY_n, KEY_o, KEY_p, KEY_q, KEY_r, KEY_s, KEY_t, KEY_u, KEY_v, KEY_w,
        KEY_x, KEY_y, KEY_z,
        // space, underscore
        KEY_SPACE, KEY_UNDERSCORE,
        // nums
        KEY_0, KEY_1, KEY_2, KEY_3, KEY_4, KEY_5, KEY_6, KEY_7, KEY_8, KEY_9};

    char GetCurrentDPadChar()
    {
        return CharFromKeySym( dPadKeys[currentCharIndex], currentUpper ? MOD_CAPS : MOD_NONE );
    }

    void SetCurrentDPadCharIndex( char currentChar )
    {
        if ( currentChar >= 'A' && currentChar <= 'Z' ) {
            currentUpper = true;
            currentChar += 32;
        }

        const KeySym keySym = KeySymFromChar( currentChar );
        for ( int i = 0; i < totalCharactersDPad; ++i ) {
            if ( dPadKeys[i] == keySym ) {
                currentCharIndex = i;
                return;
            }
        }

        currentCharIndex = 0;
    }
#endif
}

LocalEvent::LocalEvent()
    : modes( 0 )
    , key_value( KEY_NONE )
    , mouse_state( 0 )
    , mouse_button( 0 )
    , mouse_st( 0, 0 )
    , redraw_cursor_func( NULL )
    , keyboard_filter_func( NULL )
    , loop_delay( 1 )
    , _isHiddenWindow( false )
    , _isMusicPaused( false )
    , _isSoundPaused( false )
{}

#if SDL_VERSION_ATLEAST( 2, 0, 0 )
void LocalEvent::OpenController()
{
    for ( int i = 0; i < SDL_NumJoysticks(); ++i ) {
        if ( SDL_IsGameController( i ) ) {
            _gameController = SDL_GameControllerOpen( i );
            if ( _gameController != nullptr ) {
                fheroes2::cursor().enableSoftwareEmulation( true );
                break;
            }
        }
    }
}

void LocalEvent::CloseController()
{
    if ( SDL_GameControllerGetAttached( _gameController ) ) {
        SDL_GameControllerClose( _gameController );
        _gameController = nullptr;
    }
}

void LocalEvent::OpenTouchpad()
{
    const int touchNumber = SDL_GetNumTouchDevices();
    if ( touchNumber > 0 ) {
        _touchpadAvailable = true;
        fheroes2::cursor().enableSoftwareEmulation( true );
#if SDL_VERSION_ATLEAST( 2, 0, 10 )
        SDL_SetHint( SDL_HINT_TOUCH_MOUSE_EVENTS, "0" );
#endif
    }
}
#endif

void LocalEvent::OpenVirtualKeyboard()
{
#if defined( FHEROES2_VITA )
    dpadInputActive = true;
#endif
}

void LocalEvent::CloseVirtualKeyboard()
{
#if defined( FHEROES2_VITA )
    dpadInputActive = false;
#endif
}

const Point & LocalEvent::GetMousePressLeft( void ) const
{
    return mouse_pl;
}

const Point & LocalEvent::GetMousePressMiddle( void ) const
{
    return mouse_pm;
}

const Point & LocalEvent::GetMousePressRight( void ) const
{
    return mouse_pr;
}

const Point & LocalEvent::GetMouseReleaseLeft( void ) const
{
    return mouse_rl;
}

const Point & LocalEvent::GetMouseReleaseMiddle( void ) const
{
    return mouse_rm;
}

const Point & LocalEvent::GetMouseReleaseRight( void ) const
{
    return mouse_rr;
}

void LocalEvent::SetMouseOffsetX( int16_t x )
{
    SetModes( MOUSE_OFFSET );
    mouse_st.x = x;
}

void LocalEvent::SetMouseOffsetY( int16_t y )
{
    SetModes( MOUSE_OFFSET );
    mouse_st.y = y;
}

void LocalEvent::SetModes( flag_t f )
{
    modes |= f;
}

void LocalEvent::ResetModes( flag_t f )
{
    modes &= ~f;
}

void LocalEvent::SetGlobalFilter( bool f )
{
    f ? SetModes( GLOBAL_FILTER ) : ResetModes( GLOBAL_FILTER );
}

const char * KeySymGetName( KeySym sym )
{
#if SDL_VERSION_ATLEAST( 2, 0, 0 )
    return SDL_GetKeyName( static_cast<SDL_Keycode>( sym ) );
#else
    return SDL_GetKeyName( static_cast<SDLKey>( sym ) );
#endif
}

KeySym GetKeySym( int key )
{
    switch ( key ) {
    default:
        break;

    case SDLK_RETURN:
        return KEY_RETURN;
    case SDLK_LEFT:
        return KEY_LEFT;
    case SDLK_RIGHT:
        return KEY_RIGHT;
    case SDLK_UP:
        return KEY_UP;
    case SDLK_DOWN:
        return KEY_DOWN;

    case SDLK_ESCAPE:
        return KEY_ESCAPE;
    case SDLK_BACKSPACE:
        return KEY_BACKSPACE;
    case SDLK_EXCLAIM:
        return KEY_EXCLAIM;
    case SDLK_QUOTEDBL:
        return KEY_QUOTEDBL;
    case SDLK_HASH:
        return KEY_HASH;
    case SDLK_DOLLAR:
        return KEY_DOLLAR;
    case SDLK_AMPERSAND:
        return KEY_AMPERSAND;
    case SDLK_QUOTE:
        return KEY_QUOTE;
    case SDLK_LEFTPAREN:
        return KEY_LEFTPAREN;
    case SDLK_RIGHTPAREN:
        return KEY_RIGHTPAREN;
    case SDLK_ASTERISK:
        return KEY_ASTERISK;
    case SDLK_PLUS:
        return KEY_PLUS;
    case SDLK_COMMA:
        return KEY_COMMA;
    case SDLK_MINUS:
        return KEY_MINUS;
    case SDLK_PERIOD:
        return KEY_PERIOD;
    case SDLK_SLASH:
        return KEY_SLASH;
    case SDLK_COLON:
        return KEY_COLON;
    case SDLK_SEMICOLON:
        return KEY_SEMICOLON;
    case SDLK_LESS:
        return KEY_LESS;
    case SDLK_EQUALS:
        return KEY_EQUALS;
    case SDLK_GREATER:
        return KEY_GREATER;
    case SDLK_QUESTION:
        return KEY_QUESTION;
    case SDLK_AT:
        return KEY_AT;
    case SDLK_LEFTBRACKET:
        return KEY_LEFTBRACKET;
    case SDLK_BACKSLASH:
        return KEY_BACKSLASH;
    case SDLK_RIGHTBRACKET:
        return KEY_RIGHTBRACKET;
    case SDLK_CARET:
        return KEY_CARET;
    case SDLK_UNDERSCORE:
        return KEY_UNDERSCORE;
    case SDLK_LALT:
        return KEY_ALT;
    case SDLK_RALT:
        return KEY_ALT;
    case SDLK_LCTRL:
        return KEY_CONTROL;
    case SDLK_RCTRL:
        return KEY_CONTROL;
    case SDLK_LSHIFT:
        return KEY_SHIFT;
    case SDLK_RSHIFT:
        return KEY_SHIFT;
    case SDLK_TAB:
        return KEY_TAB;
    case SDLK_SPACE:
        return KEY_SPACE;
    case SDLK_DELETE:
        return KEY_DELETE;
    case SDLK_PAGEUP:
        return KEY_PAGEUP;
    case SDLK_PAGEDOWN:
        return KEY_PAGEDOWN;
    case SDLK_F1:
        return KEY_F1;
    case SDLK_F2:
        return KEY_F2;
    case SDLK_F3:
        return KEY_F3;
    case SDLK_F4:
        return KEY_F4;
    case SDLK_F5:
        return KEY_F5;
    case SDLK_F6:
        return KEY_F6;
    case SDLK_F7:
        return KEY_F7;
    case SDLK_F8:
        return KEY_F8;
    case SDLK_F9:
        return KEY_F9;
    case SDLK_F10:
        return KEY_F10;
    case SDLK_F11:
        return KEY_F11;
    case SDLK_F12:
        return KEY_F12;
    case SDLK_0:
        return KEY_0;
    case SDLK_1:
        return KEY_1;
    case SDLK_2:
        return KEY_2;
    case SDLK_3:
        return KEY_3;
    case SDLK_4:
        return KEY_4;
    case SDLK_5:
        return KEY_5;
    case SDLK_6:
        return KEY_6;
    case SDLK_7:
        return KEY_7;
    case SDLK_8:
        return KEY_8;
    case SDLK_9:
        return KEY_9;
    case SDLK_a:
        return KEY_a;
    case SDLK_b:
        return KEY_b;
    case SDLK_c:
        return KEY_c;
    case SDLK_d:
        return KEY_d;
    case SDLK_e:
        return KEY_e;
    case SDLK_f:
        return KEY_f;
    case SDLK_g:
        return KEY_g;
    case SDLK_h:
        return KEY_h;
    case SDLK_i:
        return KEY_i;
    case SDLK_j:
        return KEY_j;
    case SDLK_k:
        return KEY_k;
    case SDLK_l:
        return KEY_l;
    case SDLK_m:
        return KEY_m;
    case SDLK_n:
        return KEY_n;
    case SDLK_o:
        return KEY_o;
    case SDLK_p:
        return KEY_p;
    case SDLK_q:
        return KEY_q;
    case SDLK_r:
        return KEY_r;
    case SDLK_s:
        return KEY_s;
    case SDLK_t:
        return KEY_t;
    case SDLK_u:
        return KEY_u;
    case SDLK_v:
        return KEY_v;
    case SDLK_w:
        return KEY_w;
    case SDLK_x:
        return KEY_x;
    case SDLK_y:
        return KEY_y;
    case SDLK_z:
        return KEY_z;

#if SDL_VERSION_ATLEAST( 2, 0, 0 )
    case SDLK_PRINTSCREEN:
        return KEY_PRINT;
    case SDLK_KP_0:
        return KEY_KP0;
    case SDLK_KP_1:
        return KEY_KP1;
    case SDLK_KP_2:
        return KEY_KP2;
    case SDLK_KP_3:
        return KEY_KP3;
    case SDLK_KP_4:
        return KEY_KP4;
    case SDLK_KP_5:
        return KEY_KP5;
    case SDLK_KP_6:
        return KEY_KP6;
    case SDLK_KP_7:
        return KEY_KP7;
    case SDLK_KP_8:
        return KEY_KP8;
    case SDLK_KP_9:
        return KEY_KP9;
#else
    case SDLK_PRINT:
        return KEY_PRINT;
    case SDLK_KP0:
        return KEY_KP0;
    case SDLK_KP1:
        return KEY_KP1;
    case SDLK_KP2:
        return KEY_KP2;
    case SDLK_KP3:
        return KEY_KP3;
    case SDLK_KP4:
        return KEY_KP4;
    case SDLK_KP5:
        return KEY_KP5;
    case SDLK_KP6:
        return KEY_KP6;
    case SDLK_KP7:
        return KEY_KP7;
    case SDLK_KP8:
        return KEY_KP8;
    case SDLK_KP9:
        return KEY_KP9;
#endif

    case SDLK_KP_PERIOD:
        return KEY_KP_PERIOD;
    case SDLK_KP_DIVIDE:
        return KEY_KP_DIVIDE;
    case SDLK_KP_MULTIPLY:
        return KEY_KP_MULTIPLY;
    case SDLK_KP_MINUS:
        return KEY_KP_MINUS;
    case SDLK_KP_PLUS:
        return KEY_KP_PLUS;
    case SDLK_KP_ENTER:
        return KEY_RETURN; // repath to the normal Enter
    case SDLK_KP_EQUALS:
        return KEY_KP_EQUALS;
    }

    return KEY_NONE;
}

bool PressIntKey( u32 max, u32 & result )
{
    LocalEvent & le = LocalEvent::Get();

    if ( le.KeyPress( KEY_BACKSPACE ) ) {
        result /= 10;
        return true;
    }
    else if ( le.KeyPress() && KEY_0 <= le.KeyValue() && KEY_9 >= le.KeyValue() ) {
        if ( max > result ) {
            result *= 10;
            switch ( le.KeyValue() ) {
            case KEY_1:
                result += 1;
                break;
            case KEY_2:
                result += 2;
                break;
            case KEY_3:
                result += 3;
                break;
            case KEY_4:
                result += 4;
                break;
            case KEY_5:
                result += 5;
                break;
            case KEY_6:
                result += 6;
                break;
            case KEY_7:
                result += 7;
                break;
            case KEY_8:
                result += 8;
                break;
            case KEY_9:
                result += 9;
                break;

            case KEY_KP1:
                result += 1;
                break;
            case KEY_KP2:
                result += 2;
                break;
            case KEY_KP3:
                result += 3;
                break;
            case KEY_KP4:
                result += 4;
                break;
            case KEY_KP5:
                result += 5;
                break;
            case KEY_KP6:
                result += 6;
                break;
            case KEY_KP7:
                result += 7;
                break;
            case KEY_KP8:
                result += 8;
                break;
            case KEY_KP9:
                result += 9;
                break;

            default:
                break;
            }
            if ( result > max )
                result = max;
        }
        return true;
    }
    return false;
}

char CharFromKeySym( KeySym sym, u16 mod )
{
    switch ( sym ) {
    case KEY_1:
        return ( MOD_SHIFT & mod ? '!' : '1' );
    case KEY_2:
        return ( MOD_SHIFT & mod ? '@' : '2' );
    case KEY_3:
        return ( MOD_SHIFT & mod ? '#' : '3' );
    case KEY_4:
        return ( MOD_SHIFT & mod ? '$' : '4' );
    case KEY_5:
        return ( MOD_SHIFT & mod ? '%' : '5' );
    case KEY_6:
        return ( MOD_SHIFT & mod ? '^' : '6' );
    case KEY_7:
        return ( MOD_SHIFT & mod ? '&' : '7' );
    case KEY_8:
        return ( MOD_SHIFT & mod ? '*' : '8' );
    case KEY_9:
        return ( MOD_SHIFT & mod ? '(' : '9' );
    case KEY_0:
        return ( MOD_SHIFT & mod ? ')' : '0' );

    case KEY_KP0:
        if ( MOD_NUM & mod )
            return '0';
        break;
    case KEY_KP1:
        if ( MOD_NUM & mod )
            return '1';
        break;
    case KEY_KP2:
        if ( MOD_NUM & mod )
            return '2';
        break;
    case KEY_KP3:
        if ( MOD_NUM & mod )
            return '3';
        break;
    case KEY_KP4:
        if ( MOD_NUM & mod )
            return '4';
        break;
    case KEY_KP5:
        if ( MOD_NUM & mod )
            return '5';
        break;
    case KEY_KP6:
        if ( MOD_NUM & mod )
            return '6';
        break;
    case KEY_KP7:
        if ( MOD_NUM & mod )
            return '7';
        break;
    case KEY_KP8:
        if ( MOD_NUM & mod )
            return '8';
        break;
    case KEY_KP9:
        if ( MOD_NUM & mod )
            return '9';
        break;

    case KEY_MINUS:
        return ( MOD_SHIFT & mod ? '_' : '-' );
    case KEY_EQUALS:
        return ( MOD_SHIFT & mod ? '+' : '=' );
    case KEY_BACKSLASH:
        return ( MOD_SHIFT & mod ? '|' : '\\' );
    case KEY_LEFTBRACKET:
        return ( MOD_SHIFT & mod ? '{' : '[' );
    case KEY_RIGHTBRACKET:
        return ( MOD_SHIFT & mod ? '}' : ']' );
    case KEY_SEMICOLON:
        return ( MOD_SHIFT & mod ? ':' : ';' );
    case KEY_QUOTE:
        return ( MOD_SHIFT & mod ? '"' : '\'' );
    case KEY_COMMA:
        return ( MOD_SHIFT & mod ? '<' : ',' );
    case KEY_PERIOD:
        return ( MOD_SHIFT & mod ? '>' : '.' );
    case KEY_SLASH:
        return ( MOD_SHIFT & mod ? '?' : '/' );

    case KEY_EXCLAIM:
        return '!';
    case KEY_AT:
        return '@';
    case KEY_HASH:
        return '#';
    case KEY_DOLLAR:
        return '$';
    case KEY_AMPERSAND:
        return '&';
    case KEY_ASTERISK:
        return '*';
    case KEY_LEFTPAREN:
        return '(';
    case KEY_RIGHTPAREN:
        return ')';
    case KEY_QUOTEDBL:
        return '"';
    case KEY_PLUS:
        return '+';
    case KEY_COLON:
        return ':';
    case KEY_LESS:
        return '<';
    case KEY_GREATER:
        return '>';
    case KEY_QUESTION:
        return '?';
    case KEY_CARET:
        return '^';
    case KEY_UNDERSCORE:
        return '_';

    case KEY_SPACE:
        return ' ';

    case KEY_a:
        return ( ( MOD_SHIFT | MOD_CAPS ) & mod ? 'A' : 'a' );
    case KEY_b:
        return ( ( MOD_SHIFT | MOD_CAPS ) & mod ? 'B' : 'b' );
    case KEY_c:
        return ( ( MOD_SHIFT | MOD_CAPS ) & mod ? 'C' : 'c' );
    case KEY_d:
        return ( ( MOD_SHIFT | MOD_CAPS ) & mod ? 'D' : 'd' );
    case KEY_e:
        return ( ( MOD_SHIFT | MOD_CAPS ) & mod ? 'E' : 'e' );
    case KEY_f:
        return ( ( MOD_SHIFT | MOD_CAPS ) & mod ? 'F' : 'f' );
    case KEY_g:
        return ( ( MOD_SHIFT | MOD_CAPS ) & mod ? 'G' : 'g' );
    case KEY_h:
        return ( ( MOD_SHIFT | MOD_CAPS ) & mod ? 'H' : 'h' );
    case KEY_i:
        return ( ( MOD_SHIFT | MOD_CAPS ) & mod ? 'I' : 'i' );
    case KEY_j:
        return ( ( MOD_SHIFT | MOD_CAPS ) & mod ? 'J' : 'j' );
    case KEY_k:
        return ( ( MOD_SHIFT | MOD_CAPS ) & mod ? 'K' : 'k' );
    case KEY_l:
        return ( ( MOD_SHIFT | MOD_CAPS ) & mod ? 'L' : 'l' );
    case KEY_m:
        return ( ( MOD_SHIFT | MOD_CAPS ) & mod ? 'M' : 'm' );
    case KEY_n:
        return ( ( MOD_SHIFT | MOD_CAPS ) & mod ? 'N' : 'n' );
    case KEY_o:
        return ( ( MOD_SHIFT | MOD_CAPS ) & mod ? 'O' : 'o' );
    case KEY_p:
        return ( ( MOD_SHIFT | MOD_CAPS ) & mod ? 'P' : 'p' );
    case KEY_q:
        return ( ( MOD_SHIFT | MOD_CAPS ) & mod ? 'Q' : 'q' );
    case KEY_r:
        return ( ( MOD_SHIFT | MOD_CAPS ) & mod ? 'R' : 'r' );
    case KEY_s:
        return ( ( MOD_SHIFT | MOD_CAPS ) & mod ? 'S' : 's' );
    case KEY_t:
        return ( ( MOD_SHIFT | MOD_CAPS ) & mod ? 'T' : 't' );
    case KEY_u:
        return ( ( MOD_SHIFT | MOD_CAPS ) & mod ? 'U' : 'u' );
    case KEY_v:
        return ( ( MOD_SHIFT | MOD_CAPS ) & mod ? 'V' : 'v' );
    case KEY_w:
        return ( ( MOD_SHIFT | MOD_CAPS ) & mod ? 'W' : 'w' );
    case KEY_x:
        return ( ( MOD_SHIFT | MOD_CAPS ) & mod ? 'X' : 'x' );
    case KEY_y:
        return ( ( MOD_SHIFT | MOD_CAPS ) & mod ? 'Y' : 'y' );
    case KEY_z:
        return ( ( MOD_SHIFT | MOD_CAPS ) & mod ? 'Z' : 'z' );

    default:
        break;
    }

    return 0;
}

size_t InsertKeySym( std::string & res, size_t pos, KeySym sym, u16 mod )
{
#if defined( FHEROES2_VITA )
    // input with D-Pad
    if ( res.size() ) {
        SetCurrentDPadCharIndex( res.back() );
    }
    else {
        currentUpper = true;
        currentCharIndex = 0;
    }

    switch ( sym ) {
    // delete char
    case KEY_KP4: {
        if ( !res.empty() && pos ) {
            res.resize( res.size() - 1 );
            --pos;
        }

        break;
    }
    // add new char
    case KEY_KP6: {
        currentUpper = res.empty();
        currentCharIndex = 0;

        const char c = GetCurrentDPadChar();

        if ( c )
            res.push_back( c );

        ++pos;

        break;
    }
    // next char
    case KEY_KP2: {
        ++currentCharIndex;
        if ( currentCharIndex >= totalCharactersDPad )
            currentCharIndex = 0;

        if ( !res.empty() )
            res.resize( res.size() - 1 );
        else
            ++pos;

        const char c = GetCurrentDPadChar();

        if ( c )
            res.push_back( c );

        break;
    }
    // previous char
    case KEY_KP8: {
        --currentCharIndex;
        if ( currentCharIndex < 0 )
            currentCharIndex = totalCharactersDPad - 1;

        if ( !res.empty() )
            res.resize( res.size() - 1 );
        else
            ++pos;

        const char c = GetCurrentDPadChar();

        if ( c )
            res.push_back( c );

        break;
    }
    // switch uppler/lowercase
    case KEY_SHIFT: {
        currentUpper = !currentUpper;

        if ( !res.empty() )
            res.resize( res.size() - 1 );
        else
            ++pos;

        const char c = GetCurrentDPadChar();

        if ( c )
            res.push_back( c );

        break;
    }

    default:
        break;
    }
#else
    switch ( sym ) {
    case KEY_BACKSPACE: {
        if ( res.size() && pos ) {
            if ( pos >= res.size() )
                res.resize( res.size() - 1 );
            else
                res.erase( pos - 1, 1 );
            --pos;
        }
    } break;
    case KEY_DELETE: {
        if ( res.size() ) {
            if ( pos < res.size() )
                res.erase( pos, 1 );
        }
    } break;

    case KEY_LEFT:
        if ( pos )
            --pos;
        break;
    case KEY_RIGHT:
        if ( pos < res.size() )
            ++pos;
        break;

    default: {
        char c = CharFromKeySym( sym, mod );

        if ( c ) {
            res.insert( pos, 1, c );
            ++pos;
        }
    }
    }
#endif

    return pos;
}

KeySym KeySymFromChar( char c )
{
    switch ( c ) {
    case '!':
        return KEY_EXCLAIM;
    case '"':
        return KEY_QUOTEDBL;
    case '#':
        return KEY_HASH;
    case '$':
        return KEY_DOLLAR;
    case '&':
        return KEY_AMPERSAND;
    case '\'':
        return KEY_QUOTE;
    case '(':
        return KEY_LEFTPAREN;
    case ')':
        return KEY_RIGHTPAREN;
    case '*':
        return KEY_ASTERISK;
    case '+':
        return KEY_PLUS;
    case ',':
        return KEY_COMMA;
    case '-':
        return KEY_MINUS;
    case '.':
        return KEY_PERIOD;
    case '/':
        return KEY_SLASH;
    case ':':
        return KEY_COLON;
    case ';':
        return KEY_SEMICOLON;
    case '<':
        return KEY_LESS;
    case '=':
        return KEY_EQUALS;
    case '>':
        return KEY_GREATER;
    case '?':
        return KEY_QUESTION;
    case '@':
        return KEY_AT;
    case '[':
        return KEY_LEFTBRACKET;
    case '\\':
        return KEY_BACKSLASH;
    case ']':
        return KEY_RIGHTBRACKET;
    case '^':
        return KEY_CARET;
    case '_':
        return KEY_UNDERSCORE;
    case ' ':
        return KEY_SPACE;

    case 'a':
        return KEY_a;
    case 'b':
        return KEY_b;
    case 'c':
        return KEY_c;
    case 'd':
        return KEY_d;
    case 'e':
        return KEY_e;
    case 'f':
        return KEY_f;
    case 'g':
        return KEY_g;
    case 'h':
        return KEY_h;
    case 'i':
        return KEY_i;
    case 'j':
        return KEY_j;
    case 'k':
        return KEY_k;
    case 'l':
        return KEY_l;
    case 'm':
        return KEY_m;
    case 'n':
        return KEY_n;
    case 'o':
        return KEY_o;
    case 'p':
        return KEY_p;
    case 'q':
        return KEY_q;
    case 'r':
        return KEY_r;
    case 's':
        return KEY_s;
    case 't':
        return KEY_t;
    case 'u':
        return KEY_u;
    case 'v':
        return KEY_v;
    case 'w':
        return KEY_w;
    case 'x':
        return KEY_x;
    case 'y':
        return KEY_y;
    case 'z':
        return KEY_z;

    case '0':
        return KEY_0;
    case '1':
        return KEY_1;
    case '2':
        return KEY_2;
    case '3':
        return KEY_3;
    case '4':
        return KEY_4;
    case '5':
        return KEY_5;
    case '6':
        return KEY_6;
    case '7':
        return KEY_7;
    case '8':
        return KEY_8;
    case '9':
        return KEY_9;

    default:
        break;
    }
    return KEY_NONE;
}

namespace
{
    class ColorCycling
    {
    public:
        ColorCycling()
            : _counter( 0 )
            , _preRenderDrawing( nullptr )
            , _posRenderDrawing( nullptr )
        {}

        bool applyCycling( std::vector<uint8_t> & palette )
        {
            if ( _preRenderDrawing != nullptr )
                _preRenderDrawing();

            if ( _timer.getMs() >= 220 ) {
                _timer.reset();
                palette = PAL::GetCyclingPalette( _counter );
                ++_counter;
                return true;
            }
            return false;
        }

        void reset()
        {
            _prevDraw.reset();

            if ( _posRenderDrawing != nullptr )
                _posRenderDrawing();
        }

        bool isRedrawRequired()
        {
            return _prevDraw.getMs() >= 220;
        }

        void registerDrawing( void ( *preRenderDrawing )(), void ( *postRenderDrawing )() )
        {
            if ( preRenderDrawing != nullptr )
                _preRenderDrawing = preRenderDrawing;

            if ( postRenderDrawing != nullptr )
                _posRenderDrawing = postRenderDrawing;
        }

    private:
        fheroes2::Time _timer;
        fheroes2::Time _prevDraw;
        uint32_t _counter;

        void ( *_preRenderDrawing )();
        void ( *_posRenderDrawing )();
    };

    ColorCycling colorCycling;

    bool ApplyCycling( std::vector<uint8_t> & palette )
    {
        return colorCycling.applyCycling( palette );
    }

    void ResetCycling()
    {
        colorCycling.reset();
    }
}

LocalEvent & LocalEvent::Get( void )
{
    static LocalEvent le;

    return le;
}

void LocalEvent::RegisterCycling( void ( *preRenderDrawing )(), void ( *postRenderDrawing )() ) const
{
    colorCycling.registerDrawing( preRenderDrawing, postRenderDrawing );

    fheroes2::Display::instance().subscribe( ApplyCycling, ResetCycling );
}

void LocalEvent::PauseCycling()
{
    fheroes2::Display::instance().subscribe( NULL, NULL );
}

void LocalEvent::ResumeCycling()
{
    RegisterCycling();
}

LocalEvent & LocalEvent::GetClean()
{
    LocalEvent & le = Get();
    le.ResetModes( KEY_PRESSED );
    le.ResetModes( MOUSE_MOTION );
    le.ResetModes( MOUSE_PRESSED );
    le.ResetModes( CLICK_LEFT );
    le.ResetModes( CLICK_RIGHT );
    le.ResetModes( CLICK_MIDDLE );
    le.ResetModes( KEY_HOLD );
    return le;
}

bool LocalEvent::HandleEvents( bool delay, bool allowExit )
{
    if ( colorCycling.isRedrawRequired() ) {
        fheroes2::Display::instance().render();
    }

    SDL_Event event;

    ResetModes( MOUSE_MOTION );
#if SDL_VERSION_ATLEAST( 2, 0, 0 )
    if ( _gameController != nullptr ) {
        // fast map scroll with dpad
#if defined( FHEROES2_VITA )
        if ( !_dpadScrollActive || dpadInputActive )
#else
        if ( !_dpadScrollActive )
#endif
            ResetModes( KEY_PRESSED );
    }
    else {
        ResetModes( KEY_PRESSED );
    }
#else
    ResetModes( KEY_PRESSED );
#endif
    ResetModes( CLICK_LEFT );
    ResetModes( CLICK_MIDDLE );
    ResetModes( CLICK_RIGHT );

    mouse_wm = Point();

    while ( SDL_PollEvent( &event ) ) {
        switch ( event.type ) {
#if SDL_VERSION_ATLEAST( 2, 0, 0 )
        case SDL_WINDOWEVENT:
            if ( Mixer::isValid() ) {
                if ( event.window.event == SDL_WINDOWEVENT_HIDDEN ) {
                    _isHiddenWindow = true;
                    _isMusicPaused = Music::isPaused();
                    _isSoundPaused = Mixer::isPaused( -1 );
                    Mixer::Pause();
                    Music::Pause();
                    loop_delay = 100;
                }
                else if ( event.window.event == SDL_WINDOWEVENT_SHOWN ) {
                    if ( _isHiddenWindow ) {
                        if ( !_isMusicPaused )
                            Music::Resume();
                        if ( !_isSoundPaused )
                            Mixer::Resume();
                        _isHiddenWindow = false;
                    }
                    loop_delay = 1;
                }
            }
            break;
#else
        case SDL_ACTIVEEVENT:
            if ( event.active.state & SDL_APPACTIVE ) {
                if ( Mixer::isValid() ) {
                    // iconify
                    if ( 0 == event.active.gain ) {
                        _isHiddenWindow = true;
                        _isMusicPaused = Music::isPaused();
                        _isSoundPaused = Mixer::isPaused( -1 );
                        Mixer::Pause();
                        Music::Pause();
                        loop_delay = 100;
                    }
                    else {
                        if ( _isHiddenWindow ) {
                            if ( !_isMusicPaused )
                                Music::Resume();
                            if ( !_isSoundPaused )
                                Mixer::Resume();
                            _isHiddenWindow = false;
                        }
                        loop_delay = 1;
                    }
                }
            }
            break;
#endif
        // keyboard
        case SDL_KEYDOWN:
        case SDL_KEYUP:
            HandleKeyboardEvent( event.key );
            break;

        // mouse motion
        case SDL_MOUSEMOTION:
            HandleMouseMotionEvent( event.motion );
            break;

        // mouse button
        case SDL_MOUSEBUTTONDOWN:
        case SDL_MOUSEBUTTONUP:
            HandleMouseButtonEvent( event.button );
            break;

#if SDL_VERSION_ATLEAST( 2, 0, 0 )
        case SDL_MOUSEWHEEL:
            HandleMouseWheelEvent( event.wheel );
            break;
        case SDL_CONTROLLERDEVICEREMOVED:
            if ( _gameController != nullptr ) {
                const SDL_GameController * removedController = SDL_GameControllerFromInstanceID( event.jdevice.which );
                if ( removedController == _gameController ) {
                    SDL_GameControllerClose( _gameController );
                    _gameController = nullptr;
                    if ( !_touchpadAvailable ) {
                        fheroes2::cursor().enableSoftwareEmulation( false );
                    }
                }
            }
            break;
        case SDL_CONTROLLERDEVICEADDED:
            if ( _gameController == nullptr ) {
                _gameController = SDL_GameControllerOpen( event.jdevice.which );
                if ( _gameController != nullptr ) {
                    fheroes2::cursor().enableSoftwareEmulation( true );
                }
            }
            break;
        case SDL_CONTROLLERAXISMOTION:
            HandleControllerAxisEvent( event.caxis );
            break;
        case SDL_CONTROLLERBUTTONDOWN:
        case SDL_CONTROLLERBUTTONUP:
            HandleControllerButtonEvent( event.cbutton );
            break;
        case SDL_FINGERDOWN:
        case SDL_FINGERUP:
        case SDL_FINGERMOTION:
            HandleTouchEvent( event.tfinger );
            break;
#endif

        // exit
        case SDL_QUIT:
#if SDL_VERSION_ATLEAST( 2, 0, 0 )
        case SDL_WINDOWEVENT_CLOSE:
#endif
            // Error::Except(__FUNCTION__, "SDL_QUIT");
            if ( allowExit )
                return false; // try to perform clear exit to catch all memory leaks, for example
            break;

        default:
            break;
        }

        // need for wheel up/down delay
#if SDL_VERSION_ATLEAST( 2, 0, 0 )
        // Use HandleMouseWheel instead
#else
        if ( SDL_BUTTON_WHEELDOWN == event.button.button || SDL_BUTTON_WHEELUP == event.button.button )
            break;
#endif
    }

#if SDL_VERSION_ATLEAST( 2, 0, 0 )
    if ( _gameController != nullptr ) {
        ProcessControllerAxisMotion();
    }
#endif

    if ( delay )
        SDL_Delay( loop_delay );

    return true;
}

#if SDL_VERSION_ATLEAST( 2, 0, 0 )
void LocalEvent::HandleTouchEvent( const SDL_TouchFingerEvent & event )
{
    if ( event.touchId != 0 )
        return;

    if ( event.type == SDL_FINGERDOWN ) {
        ++_numTouches;
        if ( _numTouches == 1 ) {
            _firstFingerId = event.fingerId;
        }
    }
    else if ( event.type == SDL_FINGERUP ) {
        --_numTouches;
    }

    if ( _firstFingerId == event.fingerId ) {
        const fheroes2::Display & display = fheroes2::Display::instance();
        const fheroes2::Size screenResolution = fheroes2::engine().getCurrentScreenResolution(); // current resolution of screen
        const fheroes2::Size gameSurfaceRes( display.width(), display.height() ); // native game (surface) resolution
        const fheroes2::Rect windowRect = fheroes2::engine().getActiveWindowROI(); // scaled (logical) resolution

        SetModes( MOUSE_MOTION );

<<<<<<< HEAD
        _emulatedPointerPosX = ( screenResolution.width * event.x - windowRect.x ) * ( static_cast<double>( gameSurfaceRes.width ) / windowRect.width );
        _emulatedPointerPosY = ( screenResolution.height * event.y - windowRect.y ) * ( static_cast<double>( gameSurfaceRes.height ) / windowRect.height );
=======
        _emulatedPointerPosX
            = static_cast<double>( screenResolution.width * event.x - windowRect.x ) * ( static_cast<double>( gameSurfaceRes.width ) / windowRect.width );
        _emulatedPointerPosY
            = static_cast<double>( screenResolution.height * event.y - windowRect.y ) * ( static_cast<double>( gameSurfaceRes.height ) / windowRect.height );
>>>>>>> d200009e

        mouse_cu.x = static_cast<int16_t>( _emulatedPointerPosX );
        mouse_cu.y = static_cast<int16_t>( _emulatedPointerPosY );

        if ( ( modes & MOUSE_MOTION ) && redraw_cursor_func ) {
            if ( modes & MOUSE_OFFSET )
                ( *( redraw_cursor_func ) )( mouse_cu.x + mouse_st.x, mouse_cu.y + mouse_st.y );
            else
                ( *( redraw_cursor_func ) )( mouse_cu.x, mouse_cu.y );
        }

        if ( event.type == SDL_FINGERDOWN ) {
            mouse_pl = mouse_cu;
            SetModes( CLICK_LEFT );
            SetModes( MOUSE_PRESSED );
        }
        else if ( event.type == SDL_FINGERUP ) {
            mouse_rl = mouse_cu;
            SetModes( CLICK_LEFT );
            ResetModes( MOUSE_PRESSED );
        }
        mouse_button = SDL_BUTTON_LEFT;
    }
}

void LocalEvent::HandleControllerAxisEvent( const SDL_ControllerAxisEvent & motion )
{
    if ( motion.axis == SDL_CONTROLLER_AXIS_LEFTX ) {
        if ( std::abs( motion.value ) > CONTROLLER_L_DEADZONE )
            _controllerLeftXAxis = motion.value;
        else
            _controllerLeftXAxis = 0;
    }
    else if ( motion.axis == SDL_CONTROLLER_AXIS_LEFTY ) {
        if ( std::abs( motion.value ) > CONTROLLER_L_DEADZONE )
            _controllerLeftYAxis = motion.value;
        else
            _controllerLeftYAxis = 0;
    }
    else if ( motion.axis == SDL_CONTROLLER_AXIS_RIGHTX ) {
        if ( std::abs( motion.value ) > CONTROLLER_R_DEADZONE )
            _controllerRightXAxis = motion.value;
        else
            _controllerRightXAxis = 0;
    }
    else if ( motion.axis == SDL_CONTROLLER_AXIS_RIGHTY ) {
        if ( std::abs( motion.value ) > CONTROLLER_R_DEADZONE )
            _controllerRightYAxis = motion.value;
        else
            _controllerRightYAxis = 0;
    }
}

void LocalEvent::HandleControllerButtonEvent( const SDL_ControllerButtonEvent & button )
{
    if ( button.state == SDL_PRESSED )
        SetModes( KEY_PRESSED );
    else if ( button.state == SDL_RELEASED )
        ResetModes( KEY_PRESSED );

    if ( button.button == SDL_CONTROLLER_BUTTON_A ) {
        SetModes( CLICK_LEFT );
        if ( modes & KEY_PRESSED ) {
            mouse_pl = mouse_cu;
            SetModes( MOUSE_PRESSED );
        }
        else {
            mouse_rl = mouse_cu;
            ResetModes( MOUSE_PRESSED );
        }
        mouse_button = SDL_BUTTON_LEFT;
        ResetModes( KEY_PRESSED );
    }
    else if ( button.button == SDL_CONTROLLER_BUTTON_B ) {
        SetModes( CLICK_RIGHT );
        if ( modes & KEY_PRESSED ) {
            mouse_pr = mouse_cu;
            SetModes( MOUSE_PRESSED );
        }
        else {
            mouse_rr = mouse_cu;
            ResetModes( MOUSE_PRESSED );
        }
        mouse_button = SDL_BUTTON_RIGHT;
        ResetModes( KEY_PRESSED );
    }
    else if ( modes & KEY_PRESSED ) {
        _dpadScrollActive = true;

        if ( button.button == SDL_CONTROLLER_BUTTON_DPAD_LEFT ) {
            key_value = KEY_KP4;
        }
        else if ( button.button == SDL_CONTROLLER_BUTTON_DPAD_RIGHT ) {
            key_value = KEY_KP6;
        }
        else if ( button.button == SDL_CONTROLLER_BUTTON_DPAD_UP ) {
            key_value = KEY_KP8;
        }
        else if ( button.button == SDL_CONTROLLER_BUTTON_DPAD_DOWN ) {
            key_value = KEY_KP2;
        }
        else {
            _dpadScrollActive = false;
        }

        if ( button.button == SDL_CONTROLLER_BUTTON_LEFTSHOULDER || button.button == SDL_CONTROLLER_BUTTON_RIGHTSHOULDER ) {
            key_value = KEY_SHIFT;
        }
        else if ( button.button == SDL_CONTROLLER_BUTTON_BACK ) {
            key_value = KEY_f;
        }
        else if ( button.button == SDL_CONTROLLER_BUTTON_START ) {
            key_value = KEY_RETURN;
        }
    }
}

void LocalEvent::ProcessControllerAxisMotion()
{
    const double deltaTime = _controllerTimer.get() * 1000.0;
    _controllerTimer.reset();

    if ( _controllerLeftXAxis != 0 || _controllerLeftYAxis != 0 ) {
        SetModes( MOUSE_MOTION );

        const int16_t xSign = ( _controllerLeftXAxis > 0 ) - ( _controllerLeftXAxis < 0 );
        const int16_t ySign = ( _controllerLeftYAxis > 0 ) - ( _controllerLeftYAxis < 0 );

        _emulatedPointerPosX += pow( std::abs( _controllerLeftXAxis ), CONTROLLER_AXIS_SPEEDUP ) * xSign * deltaTime * _controllerPointerSpeed;
        _emulatedPointerPosY += pow( std::abs( _controllerLeftYAxis ), CONTROLLER_AXIS_SPEEDUP ) * ySign * deltaTime * _controllerPointerSpeed;

        const fheroes2::Display & display = fheroes2::Display::instance();

        if ( _emulatedPointerPosX < 0 )
            _emulatedPointerPosX = 0;
        else if ( _emulatedPointerPosX >= display.width() )
            _emulatedPointerPosX = display.width() - 1;

        if ( _emulatedPointerPosY < 0 )
            _emulatedPointerPosY = 0;
        else if ( _emulatedPointerPosY >= display.height() )
            _emulatedPointerPosY = display.height() - 1;

        mouse_cu.x = static_cast<int16_t>( _emulatedPointerPosX );
        mouse_cu.y = static_cast<int16_t>( _emulatedPointerPosY );

        if ( ( modes & MOUSE_MOTION ) && redraw_cursor_func ) {
            if ( modes & MOUSE_OFFSET )
                ( *( redraw_cursor_func ) )( mouse_cu.x + mouse_st.x, mouse_cu.y + mouse_st.y );
            else
                ( *( redraw_cursor_func ) )( mouse_cu.x, mouse_cu.y );
        }
    }

    // map scroll with right stick
    if ( _controllerRightXAxis != 0 || _controllerRightYAxis != 0 ) {
        _controllerScrollActive = true;
        SetModes( KEY_PRESSED );

        if ( _controllerRightXAxis < 0 )
            key_value = KEY_KP4;
        else if ( _controllerRightXAxis > 0 )
            key_value = KEY_KP6;
        else if ( _controllerRightYAxis < 0 )
            key_value = KEY_KP8;
        else if ( _controllerRightYAxis > 0 )
            key_value = KEY_KP2;
    }
    else if ( _controllerScrollActive ) {
        ResetModes( KEY_PRESSED );
        _controllerScrollActive = false;
    }
}
#endif

bool LocalEvent::MouseMotion( void ) const
{
    return ( modes & MOUSE_MOTION ) == MOUSE_MOTION;
}

bool LocalEvent::MouseMotion( const Rect & rt ) const
{
    return modes & MOUSE_MOTION ? rt & mouse_cu : false;
}

bool LocalEvent::MousePressLeft( void ) const
{
    return ( modes & MOUSE_PRESSED ) && SDL_BUTTON_LEFT == mouse_button;
}

bool LocalEvent::MouseReleaseLeft( void ) const
{
    return !( modes & MOUSE_PRESSED ) && SDL_BUTTON_LEFT == mouse_button;
}

bool LocalEvent::MousePressMiddle( void ) const
{
    return ( modes & MOUSE_PRESSED ) && SDL_BUTTON_MIDDLE == mouse_button;
}

bool LocalEvent::MouseReleaseMiddle( void ) const
{
    return !( modes & MOUSE_PRESSED ) && SDL_BUTTON_MIDDLE == mouse_button;
}

bool LocalEvent::MousePressRight( void ) const
{
    return ( modes & MOUSE_PRESSED ) && SDL_BUTTON_RIGHT == mouse_button;
}

bool LocalEvent::MouseReleaseRight( void ) const
{
    return !( modes & MOUSE_PRESSED ) && SDL_BUTTON_RIGHT == mouse_button;
}

void LocalEvent::HandleKeyboardEvent( const SDL_KeyboardEvent & event )
{
    if ( KEY_NONE != GetKeySym( event.keysym.sym ) ) {
        if ( event.type == SDL_KEYDOWN ) {
            SetModes( KEY_PRESSED );
            SetModes( KEY_HOLD );
        }
        else if ( event.type == SDL_KEYUP ) {
            ResetModes( KEY_PRESSED );
            ResetModes( KEY_HOLD );
        }

        key_value = GetKeySym( event.keysym.sym );
    }
}

void LocalEvent::HandleMouseMotionEvent( const SDL_MouseMotionEvent & motion )
{
    mouse_state = motion.state;
    SetModes( MOUSE_MOTION );
    mouse_cu.x = motion.x;
    mouse_cu.y = motion.y;
    _emulatedPointerPosX = mouse_cu.x;
    _emulatedPointerPosY = mouse_cu.y;
    if ( modes & MOUSE_OFFSET )
        mouse_cu += mouse_st;
}

void LocalEvent::HandleMouseButtonEvent( const SDL_MouseButtonEvent & button )
{
    button.state == SDL_PRESSED ? SetModes( MOUSE_PRESSED ) : ResetModes( MOUSE_PRESSED );
    mouse_button = button.button;

    mouse_cu.x = button.x;
    mouse_cu.y = button.y;
    _emulatedPointerPosX = mouse_cu.x;
    _emulatedPointerPosY = mouse_cu.y;
    if ( modes & MOUSE_OFFSET )
        mouse_cu += mouse_st;

    if ( modes & MOUSE_PRESSED )
        switch ( button.button ) {
#if SDL_VERSION_ATLEAST( 2, 0, 0 )
#else
        case SDL_BUTTON_WHEELDOWN:
        case SDL_BUTTON_WHEELUP:
            mouse_pm = mouse_cu;
            break;
#endif
        case SDL_BUTTON_LEFT:
            mouse_pl = mouse_cu;
            SetModes( CLICK_LEFT );
            break;

        case SDL_BUTTON_MIDDLE:
            mouse_pm = mouse_cu;
            SetModes( CLICK_MIDDLE );
            break;

        case SDL_BUTTON_RIGHT:
            mouse_pr = mouse_cu;
            SetModes( CLICK_RIGHT );
            break;

        default:
            break;
        }
    else // mouse button released
        switch ( button.button ) {
#if SDL_VERSION_ATLEAST( 2, 0, 0 )
#else
        case SDL_BUTTON_WHEELDOWN:
        case SDL_BUTTON_WHEELUP:
            mouse_rm = mouse_cu;
            break;
#endif

        case SDL_BUTTON_LEFT:
            SetModes( CLICK_LEFT );
            mouse_rl = mouse_cu;
            break;

        case SDL_BUTTON_MIDDLE:
            SetModes( CLICK_MIDDLE );
            mouse_rm = mouse_cu;
            break;

        case SDL_BUTTON_RIGHT:
            SetModes( CLICK_RIGHT );
            mouse_rr = mouse_cu;
            break;

        default:
            break;
        }
}

#if SDL_VERSION_ATLEAST( 2, 0, 0 )
void LocalEvent::HandleMouseWheelEvent( const SDL_MouseWheelEvent & wheel )
{
    SetModes( MOUSE_WHEEL );
    mouse_rm = mouse_cu;
    mouse_wm.x = wheel.x;
    mouse_wm.y = wheel.y;
}
#endif

bool LocalEvent::MouseClickLeft( void )
{
    if ( MouseReleaseLeft() && ( CLICK_LEFT & modes ) ) {
        ResetModes( CLICK_LEFT );
        return true;
    }

    return false;
}

bool LocalEvent::MouseClickLeft( const Rect & rt )
{
    if ( MouseReleaseLeft() && ( rt & mouse_pl ) && ( rt & mouse_rl ) && ( CLICK_LEFT & modes ) ) {
        ResetModes( CLICK_LEFT );
        return true;
    }

    return false;
}

bool LocalEvent::MouseClickMiddle( void )
{
    if ( MouseReleaseMiddle() && ( CLICK_MIDDLE & modes ) ) {
        ResetModes( CLICK_MIDDLE );
        return true;
    }

    return false;
}

bool LocalEvent::MouseClickMiddle( const Rect & rt )
{
    if ( MouseReleaseMiddle() && ( rt & mouse_pm ) && ( rt & mouse_rm ) && ( CLICK_MIDDLE & modes ) ) {
        ResetModes( CLICK_MIDDLE );
        return true;
    }

    return false;
}

bool LocalEvent::MouseClickRight( void )
{
    if ( MouseReleaseRight() && ( CLICK_RIGHT & modes ) ) {
        ResetModes( CLICK_RIGHT );
        return true;
    }

    return false;
}

bool LocalEvent::MouseClickRight( const Rect & rt )
{
    if ( MouseReleaseRight() && ( rt & mouse_pr ) && ( rt & mouse_rr ) && ( CLICK_RIGHT & modes ) ) {
        ResetModes( CLICK_RIGHT );
        return true;
    }

    return false;
}

bool LocalEvent::MouseWheelUp( void ) const
{
#if SDL_VERSION_ATLEAST( 2, 0, 0 )
    return ( modes & MOUSE_WHEEL ) && mouse_wm.y > 0;
#else
    return ( modes & MOUSE_PRESSED ) && SDL_BUTTON_WHEELUP == mouse_button;
#endif
}

bool LocalEvent::MouseWheelDn( void ) const
{
#if SDL_VERSION_ATLEAST( 2, 0, 0 )
    return ( modes & MOUSE_WHEEL ) && mouse_wm.y < 0;
#else
    return ( modes & MOUSE_PRESSED ) && SDL_BUTTON_WHEELDOWN == mouse_button;
#endif
}

bool LocalEvent::MousePressLeft( const Rect & rt ) const
{
    return MousePressLeft() && ( rt & mouse_pl );
}

bool LocalEvent::MousePressLeft( const Point & pt, u32 w, u32 h ) const
{
    return MousePressLeft() && ( Rect( pt.x, pt.y, w, h ) & mouse_pl );
}

bool LocalEvent::MousePressMiddle( const Rect & rt ) const
{
    return MousePressMiddle() && ( rt & mouse_pm );
}

bool LocalEvent::MousePressRight( const Rect & rt ) const
{
    return MousePressRight() && ( rt & mouse_pr );
}

bool LocalEvent::MouseReleaseLeft( const Rect & rt ) const
{
    return MouseReleaseLeft() && ( rt & mouse_rl );
}

bool LocalEvent::MouseReleaseMiddle( const Rect & rt ) const
{
    return MouseReleaseMiddle() && ( rt & mouse_rm );
}

bool LocalEvent::MouseReleaseRight( const Rect & rt ) const
{
    return MouseReleaseRight() && ( rt & mouse_rr );
}

void LocalEvent::ResetPressLeft( void )
{
    mouse_pl.x = -1;
    mouse_pl.y = -1;
}

void LocalEvent::ResetPressRight( void )
{
    mouse_pr.x = -1;
    mouse_pr.y = -1;
}

void LocalEvent::ResetPressMiddle( void )
{
    mouse_pm.x = -1;
    mouse_pm.y = -1;
}

void LocalEvent::ResetReleaseLeft( void )
{
    mouse_rl.x = -1;
    mouse_rl.y = -1;
}

void LocalEvent::ResetReleaseRight( void )
{
    mouse_rr.x = -1;
    mouse_rr.y = -1;
}

void LocalEvent::ResetReleaseMiddle( void )
{
    mouse_rm.x = -1;
    mouse_rm.y = -1;
}

bool LocalEvent::MouseWheelUp( const Rect & rt ) const
{
    return MouseWheelUp() && ( rt & mouse_cu );
}

bool LocalEvent::MouseWheelDn( const Rect & rt ) const
{
    return MouseWheelDn() && ( rt & mouse_cu );
}

bool LocalEvent::MouseCursor( const Rect & rt ) const
{
    return rt & mouse_cu;
}

int LocalEvent::KeyMod( void ) const
{
    return SDL_GetModState();
}

KeySym LocalEvent::KeyValue( void ) const
{
    return key_value;
}

bool LocalEvent::KeyPress( void ) const
{
    return modes & KEY_PRESSED;
}

bool LocalEvent::KeyPress( KeySym key ) const
{
    return key == key_value && ( modes & KEY_PRESSED );
}

void LocalEvent::SetGlobalFilterMouseEvents( void ( *pf )( s32, s32 ) )
{
    redraw_cursor_func = pf;
}

void LocalEvent::SetGlobalFilterKeysEvents( void ( *pf )( int, int ) )
{
    keyboard_filter_func = pf;
}

#if SDL_VERSION_ATLEAST( 2, 0, 0 )
int LocalEvent::GlobalFilterEvents( void * /*userdata*/, SDL_Event * event )
#else
int LocalEvent::GlobalFilterEvents( const SDL_Event * event )
#endif
{
    const LocalEvent & le = LocalEvent::Get();

    // motion
    if ( ( le.modes & GLOBAL_FILTER ) && SDL_MOUSEMOTION == event->type ) {
        // redraw cursor
        if ( le.redraw_cursor_func ) {
            if ( le.modes & MOUSE_OFFSET )
                ( *( le.redraw_cursor_func ) )( event->motion.x + le.mouse_st.x, event->motion.y + le.mouse_st.y );
            else
                ( *( le.redraw_cursor_func ) )( event->motion.x, event->motion.y );
        }
    }

    // key
    if ( ( le.modes & GLOBAL_FILTER ) && SDL_KEYDOWN == event->type )

    {
        // key event
        if ( le.keyboard_filter_func )
            ( *( le.keyboard_filter_func ) )( event->key.keysym.sym, event->key.keysym.mod );
    }

    return 1;
}

void LocalEvent::SetState( u32 type, bool enable )
{
    SDL_EventState( type, enable ? SDL_ENABLE : SDL_IGNORE );
}

int LocalEvent::GetState( u32 type )
{
    return SDL_EventState( type, SDL_QUERY );
}

void LocalEvent::SetStateDefaults( void )
{
    SetState( SDL_USEREVENT, true );
    SetState( SDL_KEYDOWN, true );
    SetState( SDL_KEYUP, true );
    SetState( SDL_MOUSEMOTION, true );
    SetState( SDL_MOUSEBUTTONDOWN, true );
    SetState( SDL_MOUSEBUTTONUP, true );
    SetState( SDL_QUIT, true );

    SetState( SDL_JOYAXISMOTION, true );
    SetState( SDL_JOYBUTTONUP, true );
    SetState( SDL_JOYBUTTONDOWN, true );

    SetState( SDL_JOYBALLMOTION, false );
    SetState( SDL_JOYHATMOTION, false );
    SetState( SDL_SYSWMEVENT, false );

#if SDL_VERSION_ATLEAST( 2, 0, 0 )
    SetState( SDL_WINDOWEVENT, true );

    SDL_SetEventFilter( GlobalFilterEvents, NULL );
#else
    SetState( SDL_ACTIVEEVENT, true );

    SetState( SDL_SYSWMEVENT, false );
    SetState( SDL_VIDEORESIZE, false );
    SetState( SDL_VIDEOEXPOSE, false );

    SDL_SetEventFilter( GlobalFilterEvents );
#endif
}<|MERGE_RESOLUTION|>--- conflicted
+++ resolved
@@ -1302,15 +1302,10 @@
 
         SetModes( MOUSE_MOTION );
 
-<<<<<<< HEAD
-        _emulatedPointerPosX = ( screenResolution.width * event.x - windowRect.x ) * ( static_cast<double>( gameSurfaceRes.width ) / windowRect.width );
-        _emulatedPointerPosY = ( screenResolution.height * event.y - windowRect.y ) * ( static_cast<double>( gameSurfaceRes.height ) / windowRect.height );
-=======
         _emulatedPointerPosX
             = static_cast<double>( screenResolution.width * event.x - windowRect.x ) * ( static_cast<double>( gameSurfaceRes.width ) / windowRect.width );
         _emulatedPointerPosY
             = static_cast<double>( screenResolution.height * event.y - windowRect.y ) * ( static_cast<double>( gameSurfaceRes.height ) / windowRect.height );
->>>>>>> d200009e
 
         mouse_cu.x = static_cast<int16_t>( _emulatedPointerPosX );
         mouse_cu.y = static_cast<int16_t>( _emulatedPointerPosY );
