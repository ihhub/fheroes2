/***************************************************************************
 *   fheroes2: https://github.com/ihhub/fheroes2                           *
 *   Copyright (C) 2019 - 2022                                             *
 *                                                                         *
 *   Free Heroes2 Engine: http://sourceforge.net/projects/fheroes2         *
 *   Copyright (C) 2008 by Andrey Afletdinov <fheroes2@gmail.com>          *
 *                                                                         *
 *   This program is free software; you can redistribute it and/or modify  *
 *   it under the terms of the GNU General Public License as published by  *
 *   the Free Software Foundation; either version 2 of the License, or     *
 *   (at your option) any later version.                                   *
 *                                                                         *
 *   This program is distributed in the hope that it will be useful,       *
 *   but WITHOUT ANY WARRANTY; without even the implied warranty of        *
 *   MERCHANTABILITY or FITNESS FOR A PARTICULAR PURPOSE.  See the         *
 *   GNU General Public License for more details.                          *
 *                                                                         *
 *   You should have received a copy of the GNU General Public License     *
 *   along with this program; if not, write to the                         *
 *   Free Software Foundation, Inc.,                                       *
 *   59 Temple Place - Suite 330, Boston, MA  02111-1307, USA.             *
 ***************************************************************************/

#include <cassert>
#include <cmath>
#include <cstdlib>
#include <map>
#include <set>
#include <utility>
#include <vector>

#include <SDL_events.h>
#include <SDL_joystick.h>
#include <SDL_keyboard.h>
#include <SDL_mouse.h>
#include <SDL_timer.h>
#include <SDL_version.h>
#include <SDL_video.h>

#if SDL_VERSION_ATLEAST( 2, 0, 0 )

#include <SDL_gamecontroller.h>
<<<<<<< HEAD
=======
#include <SDL_keycode.h>
#include <SDL_touch.h>

#if defined( TARGET_PS_VITA ) || defined( TARGET_NINTENDO_SWITCH ) || defined( ANDROID )
#define TOUCH_SUPPORT
>>>>>>> a9ed94e0
#include <SDL_hints.h>
#include <SDL_keycode.h>
#include <SDL_touch.h>

#endif

#include "audio.h"
#include "image.h"
#include "localevent.h"
#include "pal.h"
#include "screen.h"
#include "tools.h"

namespace
{
    const uint32_t globalLoopSleepTime{ 1 };

    int getSDLKey( const fheroes2::Key key )
    {
        switch ( key ) {
        case fheroes2::Key::NONE:
        case fheroes2::Key::LAST_KEY:
            return SDLK_UNKNOWN;
        case fheroes2::Key::KEY_BACKSPACE:
            return SDLK_BACKSPACE;
        case fheroes2::Key::KEY_ENTER:
            return SDLK_RETURN;
        case fheroes2::Key::KEY_ESCAPE:
            return SDLK_ESCAPE;
        case fheroes2::Key::KEY_SPACE:
            return SDLK_SPACE;
        case fheroes2::Key::KEY_EXCLAIM:
            return SDLK_EXCLAIM;
        case fheroes2::Key::KEY_DOUBLE_QUOTE:
            return SDLK_QUOTEDBL;
        case fheroes2::Key::KEY_HASH:
            return SDLK_HASH;
        case fheroes2::Key::KEY_DOLLAR:
            return SDLK_DOLLAR;
        case fheroes2::Key::KEY_AMPERSAND:
            return SDLK_AMPERSAND;
        case fheroes2::Key::KEY_QUOTE:
            return SDLK_QUOTE;
        case fheroes2::Key::KEY_LEFT_PARENTHESIS:
            return SDLK_LEFTPAREN;
        case fheroes2::Key::KEY_RIGHT_PARENTHESIS:
            return SDLK_RIGHTPAREN;
        case fheroes2::Key::KEY_ASTERISK:
            return SDLK_ASTERISK;
        case fheroes2::Key::KEY_PLUS:
            return SDLK_PLUS;
        case fheroes2::Key::KEY_COMMA:
            return SDLK_COMMA;
        case fheroes2::Key::KEY_MINUS:
            return SDLK_MINUS;
        case fheroes2::Key::KEY_PERIOD:
            return SDLK_PERIOD;
        case fheroes2::Key::KEY_SLASH:
            return SDLK_SLASH;
        case fheroes2::Key::KEY_COLON:
            return SDLK_COLON;
        case fheroes2::Key::KEY_SEMICOLON:
            return SDLK_SEMICOLON;
        case fheroes2::Key::KEY_LESS:
            return SDLK_LESS;
        case fheroes2::Key::KEY_EQUALS:
            return SDLK_EQUALS;
        case fheroes2::Key::KEY_GREATER:
            return SDLK_GREATER;
        case fheroes2::Key::KEY_QUESTION:
            return SDLK_QUESTION;
        case fheroes2::Key::KEY_AT:
            return SDLK_AT;
        case fheroes2::Key::KEY_LEFT_BRACKET:
            return SDLK_LEFTBRACKET;
        case fheroes2::Key::KEY_BACKSLASH:
            return SDLK_BACKSLASH;
        case fheroes2::Key::KEY_RIGHT_BRACKET:
            return SDLK_RIGHTBRACKET;
        case fheroes2::Key::KEY_CARET:
            return SDLK_CARET;
        case fheroes2::Key::KEY_UNDERSCORE:
            return SDLK_UNDERSCORE;
        case fheroes2::Key::KEY_ALT:
            return SDLK_LALT;
        case fheroes2::Key::KEY_CONTROL:
            return SDLK_LCTRL;
        case fheroes2::Key::KEY_SHIFT:
            return SDLK_LSHIFT;
        case fheroes2::Key::KEY_TAB:
            return SDLK_TAB;
        case fheroes2::Key::KEY_DELETE:
            return SDLK_DELETE;
        case fheroes2::Key::KEY_PAGE_UP:
            return SDLK_PAGEUP;
        case fheroes2::Key::KEY_PAGE_DOWN:
            return SDLK_PAGEDOWN;
        case fheroes2::Key::KEY_F1:
            return SDLK_F1;
        case fheroes2::Key::KEY_F2:
            return SDLK_F2;
        case fheroes2::Key::KEY_F3:
            return SDLK_F3;
        case fheroes2::Key::KEY_F4:
            return SDLK_F4;
        case fheroes2::Key::KEY_F5:
            return SDLK_F5;
        case fheroes2::Key::KEY_F6:
            return SDLK_F6;
        case fheroes2::Key::KEY_F7:
            return SDLK_F7;
        case fheroes2::Key::KEY_F8:
            return SDLK_F8;
        case fheroes2::Key::KEY_F9:
            return SDLK_F9;
        case fheroes2::Key::KEY_F10:
            return SDLK_F10;
        case fheroes2::Key::KEY_F11:
            return SDLK_F11;
        case fheroes2::Key::KEY_F12:
            return SDLK_F12;
        case fheroes2::Key::KEY_LEFT:
            return SDLK_LEFT;
        case fheroes2::Key::KEY_RIGHT:
            return SDLK_RIGHT;
        case fheroes2::Key::KEY_UP:
            return SDLK_UP;
        case fheroes2::Key::KEY_DOWN:
            return SDLK_DOWN;
        case fheroes2::Key::KEY_0:
            return SDLK_0;
        case fheroes2::Key::KEY_1:
            return SDLK_1;
        case fheroes2::Key::KEY_2:
            return SDLK_2;
        case fheroes2::Key::KEY_3:
            return SDLK_3;
        case fheroes2::Key::KEY_4:
            return SDLK_4;
        case fheroes2::Key::KEY_5:
            return SDLK_5;
        case fheroes2::Key::KEY_6:
            return SDLK_6;
        case fheroes2::Key::KEY_7:
            return SDLK_7;
        case fheroes2::Key::KEY_8:
            return SDLK_8;
        case fheroes2::Key::KEY_9:
            return SDLK_9;
        case fheroes2::Key::KEY_A:
            return SDLK_a;
        case fheroes2::Key::KEY_B:
            return SDLK_b;
        case fheroes2::Key::KEY_C:
            return SDLK_c;
        case fheroes2::Key::KEY_D:
            return SDLK_d;
        case fheroes2::Key::KEY_E:
            return SDLK_e;
        case fheroes2::Key::KEY_F:
            return SDLK_f;
        case fheroes2::Key::KEY_G:
            return SDLK_g;
        case fheroes2::Key::KEY_H:
            return SDLK_h;
        case fheroes2::Key::KEY_I:
            return SDLK_i;
        case fheroes2::Key::KEY_J:
            return SDLK_j;
        case fheroes2::Key::KEY_K:
            return SDLK_k;
        case fheroes2::Key::KEY_L:
            return SDLK_l;
        case fheroes2::Key::KEY_M:
            return SDLK_m;
        case fheroes2::Key::KEY_N:
            return SDLK_n;
        case fheroes2::Key::KEY_O:
            return SDLK_o;
        case fheroes2::Key::KEY_P:
            return SDLK_p;
        case fheroes2::Key::KEY_Q:
            return SDLK_q;
        case fheroes2::Key::KEY_R:
            return SDLK_r;
        case fheroes2::Key::KEY_S:
            return SDLK_s;
        case fheroes2::Key::KEY_T:
            return SDLK_t;
        case fheroes2::Key::KEY_U:
            return SDLK_u;
        case fheroes2::Key::KEY_V:
            return SDLK_v;
        case fheroes2::Key::KEY_W:
            return SDLK_w;
        case fheroes2::Key::KEY_X:
            return SDLK_x;
        case fheroes2::Key::KEY_Y:
            return SDLK_y;
        case fheroes2::Key::KEY_Z:
            return SDLK_z;
#if SDL_VERSION_ATLEAST( 2, 0, 0 )
        case fheroes2::Key::KEY_PRINT:
            return SDLK_PRINTSCREEN;
        case fheroes2::Key::KEY_KP_0:
            return SDLK_KP_0;
        case fheroes2::Key::KEY_KP_1:
            return SDLK_KP_1;
        case fheroes2::Key::KEY_KP_2:
            return SDLK_KP_2;
        case fheroes2::Key::KEY_KP_3:
            return SDLK_KP_3;
        case fheroes2::Key::KEY_KP_4:
            return SDLK_KP_4;
        case fheroes2::Key::KEY_KP_5:
            return SDLK_KP_5;
        case fheroes2::Key::KEY_KP_6:
            return SDLK_KP_6;
        case fheroes2::Key::KEY_KP_7:
            return SDLK_KP_7;
        case fheroes2::Key::KEY_KP_8:
            return SDLK_KP_8;
        case fheroes2::Key::KEY_KP_9:
            return SDLK_KP_9;
#else
        case fheroes2::Key::KEY_PRINT:
            return SDLK_PRINT;
        case fheroes2::Key::KEY_KP_0:
            return SDLK_KP0;
        case fheroes2::Key::KEY_KP_1:
            return SDLK_KP1;
        case fheroes2::Key::KEY_KP_2:
            return SDLK_KP2;
        case fheroes2::Key::KEY_KP_3:
            return SDLK_KP3;
        case fheroes2::Key::KEY_KP_4:
            return SDLK_KP4;
        case fheroes2::Key::KEY_KP_5:
            return SDLK_KP5;
        case fheroes2::Key::KEY_KP_6:
            return SDLK_KP6;
        case fheroes2::Key::KEY_KP_7:
            return SDLK_KP7;
        case fheroes2::Key::KEY_KP_8:
            return SDLK_KP8;
        case fheroes2::Key::KEY_KP_9:
            return SDLK_KP9;
#endif
        case fheroes2::Key::KEY_KP_PERIOD:
            return SDLK_KP_PERIOD;
        case fheroes2::Key::KEY_KP_DIVIDE:
            return SDLK_KP_DIVIDE;
        case fheroes2::Key::KEY_KP_MULTIPLY:
            return SDLK_KP_MULTIPLY;
        case fheroes2::Key::KEY_KP_MINUS:
            return SDLK_KP_MINUS;
        case fheroes2::Key::KEY_KP_PLUS:
            return SDLK_KP_PLUS;
        case fheroes2::Key::KEY_KP_ENTER:
            return SDLK_KP_ENTER;
        case fheroes2::Key::KEY_KP_EQUALS:
            return SDLK_KP_EQUALS;
        case fheroes2::Key::KEY_HOME:
            return SDLK_HOME;
        case fheroes2::Key::KEY_END:
            return SDLK_END;
        default:
            // Did you add a new key? Add the logic above!
            assert( 0 );
            break;
        }

        return SDLK_UNKNOWN;
    }

    fheroes2::Key getKeyFromSDL( int sdlKey )
    {
        // SDL interprets keyboard Numpad Enter as a separate key. However, in the game we should handle it in the same way as the normal Enter.
        if ( sdlKey == SDLK_KP_ENTER ) {
            sdlKey = SDLK_RETURN;
        }

        static std::map<int, fheroes2::Key> sdlValueToKey;
        if ( sdlValueToKey.empty() ) {
            // The map is empty let's populate it.
            for ( int32_t i = static_cast<int32_t>( fheroes2::Key::NONE ); i < static_cast<int32_t>( fheroes2::Key::LAST_KEY ); ++i ) {
                const fheroes2::Key key = static_cast<fheroes2::Key>( i );
                sdlValueToKey.emplace( getSDLKey( key ), key );
            }
        }

        auto iter = sdlValueToKey.find( sdlKey );
        if ( iter == sdlValueToKey.end() ) {
            return fheroes2::Key::NONE;
        }

        return iter->second;
    }

    int32_t getKeyModifierFromSDL( const int sdlModifier )
    {
        int32_t modifier = fheroes2::KeyModifier::KEY_MODIFIER_NONE;
        if ( sdlModifier & KMOD_CTRL ) {
            modifier |= fheroes2::KeyModifier::KEY_MODIFIER_CTRL;
        }
        if ( sdlModifier & KMOD_SHIFT ) {
            modifier |= fheroes2::KeyModifier::KEY_MODIFIER_SHIFT;
        }
        if ( sdlModifier & KMOD_ALT ) {
            modifier |= fheroes2::KeyModifier::KEY_MODIFIER_ALT;
        }
        if ( sdlModifier & KMOD_CAPS ) {
            modifier |= fheroes2::KeyModifier::KEY_MODIFIER_CAPS;
        }
        if ( sdlModifier & KMOD_NUM ) {
            modifier |= fheroes2::KeyModifier::KEY_MODIFIER_NUM;
        }

        return modifier;
    }

    char getCharacterFromPressedKey( const fheroes2::Key key, const int32_t mod )
    {
        switch ( key ) {
        case fheroes2::Key::KEY_1:
            return ( fheroes2::KeyModifier::KEY_MODIFIER_SHIFT & mod ? '!' : '1' );
        case fheroes2::Key::KEY_2:
            return ( fheroes2::KeyModifier::KEY_MODIFIER_SHIFT & mod ? '@' : '2' );
        case fheroes2::Key::KEY_3:
            return ( fheroes2::KeyModifier::KEY_MODIFIER_SHIFT & mod ? '#' : '3' );
        case fheroes2::Key::KEY_4:
            return ( fheroes2::KeyModifier::KEY_MODIFIER_SHIFT & mod ? '$' : '4' );
        case fheroes2::Key::KEY_5:
            return ( fheroes2::KeyModifier::KEY_MODIFIER_SHIFT & mod ? '%' : '5' );
        case fheroes2::Key::KEY_6:
            return ( fheroes2::KeyModifier::KEY_MODIFIER_SHIFT & mod ? '^' : '6' );
        case fheroes2::Key::KEY_7:
            return ( fheroes2::KeyModifier::KEY_MODIFIER_SHIFT & mod ? '&' : '7' );
        case fheroes2::Key::KEY_8:
            return ( fheroes2::KeyModifier::KEY_MODIFIER_SHIFT & mod ? '*' : '8' );
        case fheroes2::Key::KEY_9:
            return ( fheroes2::KeyModifier::KEY_MODIFIER_SHIFT & mod ? '(' : '9' );
        case fheroes2::Key::KEY_0:
            return ( fheroes2::KeyModifier::KEY_MODIFIER_SHIFT & mod ? ')' : '0' );
        case fheroes2::Key::KEY_KP_0:
            if ( fheroes2::KeyModifier::KEY_MODIFIER_NUM & mod )
                return '0';
            break;
        case fheroes2::Key::KEY_KP_1:
            if ( fheroes2::KeyModifier::KEY_MODIFIER_NUM & mod )
                return '1';
            break;
        case fheroes2::Key::KEY_KP_2:
            if ( fheroes2::KeyModifier::KEY_MODIFIER_NUM & mod )
                return '2';
            break;
        case fheroes2::Key::KEY_KP_3:
            if ( fheroes2::KeyModifier::KEY_MODIFIER_NUM & mod )
                return '3';
            break;
        case fheroes2::Key::KEY_KP_4:
            if ( fheroes2::KeyModifier::KEY_MODIFIER_NUM & mod )
                return '4';
            break;
        case fheroes2::Key::KEY_KP_5:
            if ( fheroes2::KeyModifier::KEY_MODIFIER_NUM & mod )
                return '5';
            break;
        case fheroes2::Key::KEY_KP_6:
            if ( fheroes2::KeyModifier::KEY_MODIFIER_NUM & mod )
                return '6';
            break;
        case fheroes2::Key::KEY_KP_7:
            if ( fheroes2::KeyModifier::KEY_MODIFIER_NUM & mod )
                return '7';
            break;
        case fheroes2::Key::KEY_KP_8:
            if ( fheroes2::KeyModifier::KEY_MODIFIER_NUM & mod )
                return '8';
            break;
        case fheroes2::Key::KEY_KP_9:
            if ( fheroes2::KeyModifier::KEY_MODIFIER_NUM & mod )
                return '9';
            break;
        case fheroes2::Key::KEY_MINUS:
            return ( fheroes2::KeyModifier::KEY_MODIFIER_SHIFT & mod ? '_' : '-' );
        case fheroes2::Key::KEY_EQUALS:
            return ( fheroes2::KeyModifier::KEY_MODIFIER_SHIFT & mod ? '+' : '=' );
        case fheroes2::Key::KEY_BACKSLASH:
            return ( fheroes2::KeyModifier::KEY_MODIFIER_SHIFT & mod ? '|' : '\\' );
        case fheroes2::Key::KEY_LEFT_BRACKET:
            return ( fheroes2::KeyModifier::KEY_MODIFIER_SHIFT & mod ? '{' : '[' );
        case fheroes2::Key::KEY_RIGHT_BRACKET:
            return ( fheroes2::KeyModifier::KEY_MODIFIER_SHIFT & mod ? '}' : ']' );
        case fheroes2::Key::KEY_SEMICOLON:
            return ( fheroes2::KeyModifier::KEY_MODIFIER_SHIFT & mod ? ':' : ';' );
        case fheroes2::Key::KEY_QUOTE:
            return ( fheroes2::KeyModifier::KEY_MODIFIER_SHIFT & mod ? '"' : '\'' );
        case fheroes2::Key::KEY_COMMA:
            return ( fheroes2::KeyModifier::KEY_MODIFIER_SHIFT & mod ? '<' : ',' );
        case fheroes2::Key::KEY_PERIOD:
            return ( fheroes2::KeyModifier::KEY_MODIFIER_SHIFT & mod ? '>' : '.' );
        case fheroes2::Key::KEY_SLASH:
            return ( fheroes2::KeyModifier::KEY_MODIFIER_SHIFT & mod ? '?' : '/' );
        case fheroes2::Key::KEY_EXCLAIM:
            return '!';
        case fheroes2::Key::KEY_AT:
            return '@';
        case fheroes2::Key::KEY_HASH:
            return '#';
        case fheroes2::Key::KEY_DOLLAR:
            return '$';
        case fheroes2::Key::KEY_AMPERSAND:
            return '&';
        case fheroes2::Key::KEY_ASTERISK:
            return '*';
        case fheroes2::Key::KEY_LEFT_PARENTHESIS:
            return '(';
        case fheroes2::Key::KEY_RIGHT_PARENTHESIS:
            return ')';
        case fheroes2::Key::KEY_DOUBLE_QUOTE:
            return '"';
        case fheroes2::Key::KEY_PLUS:
            return '+';
        case fheroes2::Key::KEY_COLON:
            return ':';
        case fheroes2::Key::KEY_LESS:
            return '<';
        case fheroes2::Key::KEY_GREATER:
            return '>';
        case fheroes2::Key::KEY_QUESTION:
            return '?';
        case fheroes2::Key::KEY_CARET:
            return '^';
        case fheroes2::Key::KEY_UNDERSCORE:
            return '_';
        case fheroes2::Key::KEY_SPACE:
            return ' ';
        case fheroes2::Key::KEY_A:
            return ( ( fheroes2::KeyModifier::KEY_MODIFIER_SHIFT | fheroes2::KeyModifier::KEY_MODIFIER_CAPS ) & mod ? 'A' : 'a' );
        case fheroes2::Key::KEY_B:
            return ( ( fheroes2::KeyModifier::KEY_MODIFIER_SHIFT | fheroes2::KeyModifier::KEY_MODIFIER_CAPS ) & mod ? 'B' : 'b' );
        case fheroes2::Key::KEY_C:
            return ( ( fheroes2::KeyModifier::KEY_MODIFIER_SHIFT | fheroes2::KeyModifier::KEY_MODIFIER_CAPS ) & mod ? 'C' : 'c' );
        case fheroes2::Key::KEY_D:
            return ( ( fheroes2::KeyModifier::KEY_MODIFIER_SHIFT | fheroes2::KeyModifier::KEY_MODIFIER_CAPS ) & mod ? 'D' : 'd' );
        case fheroes2::Key::KEY_E:
            return ( ( fheroes2::KeyModifier::KEY_MODIFIER_SHIFT | fheroes2::KeyModifier::KEY_MODIFIER_CAPS ) & mod ? 'E' : 'e' );
        case fheroes2::Key::KEY_F:
            return ( ( fheroes2::KeyModifier::KEY_MODIFIER_SHIFT | fheroes2::KeyModifier::KEY_MODIFIER_CAPS ) & mod ? 'F' : 'f' );
        case fheroes2::Key::KEY_G:
            return ( ( fheroes2::KeyModifier::KEY_MODIFIER_SHIFT | fheroes2::KeyModifier::KEY_MODIFIER_CAPS ) & mod ? 'G' : 'g' );
        case fheroes2::Key::KEY_H:
            return ( ( fheroes2::KeyModifier::KEY_MODIFIER_SHIFT | fheroes2::KeyModifier::KEY_MODIFIER_CAPS ) & mod ? 'H' : 'h' );
        case fheroes2::Key::KEY_I:
            return ( ( fheroes2::KeyModifier::KEY_MODIFIER_SHIFT | fheroes2::KeyModifier::KEY_MODIFIER_CAPS ) & mod ? 'I' : 'i' );
        case fheroes2::Key::KEY_J:
            return ( ( fheroes2::KeyModifier::KEY_MODIFIER_SHIFT | fheroes2::KeyModifier::KEY_MODIFIER_CAPS ) & mod ? 'J' : 'j' );
        case fheroes2::Key::KEY_K:
            return ( ( fheroes2::KeyModifier::KEY_MODIFIER_SHIFT | fheroes2::KeyModifier::KEY_MODIFIER_CAPS ) & mod ? 'K' : 'k' );
        case fheroes2::Key::KEY_L:
            return ( ( fheroes2::KeyModifier::KEY_MODIFIER_SHIFT | fheroes2::KeyModifier::KEY_MODIFIER_CAPS ) & mod ? 'L' : 'l' );
        case fheroes2::Key::KEY_M:
            return ( ( fheroes2::KeyModifier::KEY_MODIFIER_SHIFT | fheroes2::KeyModifier::KEY_MODIFIER_CAPS ) & mod ? 'M' : 'm' );
        case fheroes2::Key::KEY_N:
            return ( ( fheroes2::KeyModifier::KEY_MODIFIER_SHIFT | fheroes2::KeyModifier::KEY_MODIFIER_CAPS ) & mod ? 'N' : 'n' );
        case fheroes2::Key::KEY_O:
            return ( ( fheroes2::KeyModifier::KEY_MODIFIER_SHIFT | fheroes2::KeyModifier::KEY_MODIFIER_CAPS ) & mod ? 'O' : 'o' );
        case fheroes2::Key::KEY_P:
            return ( ( fheroes2::KeyModifier::KEY_MODIFIER_SHIFT | fheroes2::KeyModifier::KEY_MODIFIER_CAPS ) & mod ? 'P' : 'p' );
        case fheroes2::Key::KEY_Q:
            return ( ( fheroes2::KeyModifier::KEY_MODIFIER_SHIFT | fheroes2::KeyModifier::KEY_MODIFIER_CAPS ) & mod ? 'Q' : 'q' );
        case fheroes2::Key::KEY_R:
            return ( ( fheroes2::KeyModifier::KEY_MODIFIER_SHIFT | fheroes2::KeyModifier::KEY_MODIFIER_CAPS ) & mod ? 'R' : 'r' );
        case fheroes2::Key::KEY_S:
            return ( ( fheroes2::KeyModifier::KEY_MODIFIER_SHIFT | fheroes2::KeyModifier::KEY_MODIFIER_CAPS ) & mod ? 'S' : 's' );
        case fheroes2::Key::KEY_T:
            return ( ( fheroes2::KeyModifier::KEY_MODIFIER_SHIFT | fheroes2::KeyModifier::KEY_MODIFIER_CAPS ) & mod ? 'T' : 't' );
        case fheroes2::Key::KEY_U:
            return ( ( fheroes2::KeyModifier::KEY_MODIFIER_SHIFT | fheroes2::KeyModifier::KEY_MODIFIER_CAPS ) & mod ? 'U' : 'u' );
        case fheroes2::Key::KEY_V:
            return ( ( fheroes2::KeyModifier::KEY_MODIFIER_SHIFT | fheroes2::KeyModifier::KEY_MODIFIER_CAPS ) & mod ? 'V' : 'v' );
        case fheroes2::Key::KEY_W:
            return ( ( fheroes2::KeyModifier::KEY_MODIFIER_SHIFT | fheroes2::KeyModifier::KEY_MODIFIER_CAPS ) & mod ? 'W' : 'w' );
        case fheroes2::Key::KEY_X:
            return ( ( fheroes2::KeyModifier::KEY_MODIFIER_SHIFT | fheroes2::KeyModifier::KEY_MODIFIER_CAPS ) & mod ? 'X' : 'x' );
        case fheroes2::Key::KEY_Y:
            return ( ( fheroes2::KeyModifier::KEY_MODIFIER_SHIFT | fheroes2::KeyModifier::KEY_MODIFIER_CAPS ) & mod ? 'Y' : 'y' );
        case fheroes2::Key::KEY_Z:
            return ( ( fheroes2::KeyModifier::KEY_MODIFIER_SHIFT | fheroes2::KeyModifier::KEY_MODIFIER_CAPS ) & mod ? 'Z' : 'z' );
        default:
            break;
        }

        return 0;
    }

#if defined( TARGET_PS_VITA )
    const int totalCharactersDPad = 38;
    bool dpadInputActive = false;
    bool currentUpper = false;
    int currentCharIndex = 0;

    const fheroes2::Key dPadKeys[totalCharactersDPad] = {
        // lowercase letters
        fheroes2::Key::KEY_A, fheroes2::Key::KEY_B, fheroes2::Key::KEY_C, fheroes2::Key::KEY_D, fheroes2::Key::KEY_E, fheroes2::Key::KEY_F, fheroes2::Key::KEY_G,
        fheroes2::Key::KEY_H, fheroes2::Key::KEY_I, fheroes2::Key::KEY_J, fheroes2::Key::KEY_K, fheroes2::Key::KEY_L, fheroes2::Key::KEY_M, fheroes2::Key::KEY_N,
        fheroes2::Key::KEY_O, fheroes2::Key::KEY_P, fheroes2::Key::KEY_Q, fheroes2::Key::KEY_R, fheroes2::Key::KEY_S, fheroes2::Key::KEY_T, fheroes2::Key::KEY_U,
        fheroes2::Key::KEY_V, fheroes2::Key::KEY_W, fheroes2::Key::KEY_X, fheroes2::Key::KEY_Y, fheroes2::Key::KEY_Z,
        // space, underscore
        fheroes2::Key::KEY_SPACE, fheroes2::Key::KEY_UNDERSCORE,
        // nums
        fheroes2::Key::KEY_0, fheroes2::Key::KEY_1, fheroes2::Key::KEY_2, fheroes2::Key::KEY_3, fheroes2::Key::KEY_4, fheroes2::Key::KEY_5, fheroes2::Key::KEY_6,
        fheroes2::Key::KEY_7, fheroes2::Key::KEY_8, fheroes2::Key::KEY_9 };

    char GetCurrentDPadChar()
    {
        return getCharacterFromPressedKey( dPadKeys[currentCharIndex],
                                           currentUpper ? fheroes2::KeyModifier::KEY_MODIFIER_CAPS : fheroes2::KeyModifier::KEY_MODIFIER_NONE );
    }

    fheroes2::Key KeySymFromChar( const char c )
    {
        switch ( c ) {
        case '!':
            return fheroes2::Key::KEY_EXCLAIM;
        case '"':
            return fheroes2::Key::KEY_DOUBLE_QUOTE;
        case '#':
            return fheroes2::Key::KEY_HASH;
        case '$':
            return fheroes2::Key::KEY_DOLLAR;
        case '&':
            return fheroes2::Key::KEY_AMPERSAND;
        case '\'':
            return fheroes2::Key::KEY_QUOTE;
        case '(':
            return fheroes2::Key::KEY_LEFT_PARENTHESIS;
        case ')':
            return fheroes2::Key::KEY_RIGHT_PARENTHESIS;
        case '*':
            return fheroes2::Key::KEY_ASTERISK;
        case '+':
            return fheroes2::Key::KEY_PLUS;
        case ',':
            return fheroes2::Key::KEY_COMMA;
        case '-':
            return fheroes2::Key::KEY_MINUS;
        case '.':
            return fheroes2::Key::KEY_PERIOD;
        case '/':
            return fheroes2::Key::KEY_SLASH;
        case ':':
            return fheroes2::Key::KEY_COLON;
        case ';':
            return fheroes2::Key::KEY_SEMICOLON;
        case '<':
            return fheroes2::Key::KEY_LESS;
        case '=':
            return fheroes2::Key::KEY_EQUALS;
        case '>':
            return fheroes2::Key::KEY_GREATER;
        case '?':
            return fheroes2::Key::KEY_QUESTION;
        case '@':
            return fheroes2::Key::KEY_AT;
        case '[':
            return fheroes2::Key::KEY_LEFT_BRACKET;
        case '\\':
            return fheroes2::Key::KEY_BACKSLASH;
        case ']':
            return fheroes2::Key::KEY_RIGHT_BRACKET;
        case '^':
            return fheroes2::Key::KEY_CARET;
        case '_':
            return fheroes2::Key::KEY_UNDERSCORE;
        case ' ':
            return fheroes2::Key::KEY_SPACE;
        case 'a':
            return fheroes2::Key::KEY_A;
        case 'b':
            return fheroes2::Key::KEY_B;
        case 'c':
            return fheroes2::Key::KEY_C;
        case 'd':
            return fheroes2::Key::KEY_D;
        case 'e':
            return fheroes2::Key::KEY_E;
        case 'f':
            return fheroes2::Key::KEY_F;
        case 'g':
            return fheroes2::Key::KEY_G;
        case 'h':
            return fheroes2::Key::KEY_H;
        case 'i':
            return fheroes2::Key::KEY_I;
        case 'j':
            return fheroes2::Key::KEY_J;
        case 'k':
            return fheroes2::Key::KEY_K;
        case 'l':
            return fheroes2::Key::KEY_L;
        case 'm':
            return fheroes2::Key::KEY_M;
        case 'n':
            return fheroes2::Key::KEY_N;
        case 'o':
            return fheroes2::Key::KEY_O;
        case 'p':
            return fheroes2::Key::KEY_P;
        case 'q':
            return fheroes2::Key::KEY_Q;
        case 'r':
            return fheroes2::Key::KEY_R;
        case 's':
            return fheroes2::Key::KEY_S;
        case 't':
            return fheroes2::Key::KEY_T;
        case 'u':
            return fheroes2::Key::KEY_U;
        case 'v':
            return fheroes2::Key::KEY_V;
        case 'w':
            return fheroes2::Key::KEY_W;
        case 'x':
            return fheroes2::Key::KEY_X;
        case 'y':
            return fheroes2::Key::KEY_Y;
        case 'z':
            return fheroes2::Key::KEY_Z;
        case '0':
            return fheroes2::Key::KEY_0;
        case '1':
            return fheroes2::Key::KEY_1;
        case '2':
            return fheroes2::Key::KEY_2;
        case '3':
            return fheroes2::Key::KEY_3;
        case '4':
            return fheroes2::Key::KEY_4;
        case '5':
            return fheroes2::Key::KEY_5;
        case '6':
            return fheroes2::Key::KEY_6;
        case '7':
            return fheroes2::Key::KEY_7;
        case '8':
            return fheroes2::Key::KEY_8;
        case '9':
            return fheroes2::Key::KEY_9;
        default:
            break;
        }
        return fheroes2::Key::NONE;
    }

    void SetCurrentDPadCharIndex( char currentChar )
    {
        if ( currentChar >= 'A' && currentChar <= 'Z' ) {
            currentUpper = true;
            currentChar += 32;
        }

        const fheroes2::Key keySym = KeySymFromChar( currentChar );
        for ( int i = 0; i < totalCharactersDPad; ++i ) {
            if ( dPadKeys[i] == keySym ) {
                currentCharIndex = i;
                return;
            }
        }

        currentCharIndex = 0;
    }
#endif

#if SDL_VERSION_ATLEAST( 2, 0, 0 )
    std::set<uint32_t> eventTypeStatus;

    void setEventProcessingState( const uint32_t eventType, const bool enable )
    {
        eventTypeStatus.emplace( eventType );
        SDL_EventState( eventType, ( enable ? SDL_ENABLE : SDL_IGNORE ) );
    }
#else
    std::set<uint8_t> eventTypeStatus;

    void setEventProcessingState( const uint8_t eventType, const bool enable )
    {
        eventTypeStatus.emplace( eventType );
        SDL_EventState( eventType, ( enable ? SDL_ENABLE : SDL_IGNORE ) );
    }
#endif
}

// Custom button mapping for Nintendo Switch
#if defined( TARGET_NINTENDO_SWITCH )
#undef SDL_CONTROLLER_BUTTON_A
#undef SDL_CONTROLLER_BUTTON_B
#undef SDL_CONTROLLER_BUTTON_DPAD_LEFT
#undef SDL_CONTROLLER_BUTTON_DPAD_RIGHT
#undef SDL_CONTROLLER_BUTTON_DPAD_UP
#undef SDL_CONTROLLER_BUTTON_DPAD_DOWN
#define SDL_CONTROLLER_BUTTON_A 1
#define SDL_CONTROLLER_BUTTON_B 0
#define SDL_CONTROLLER_BUTTON_DPAD_LEFT 13
#define SDL_CONTROLLER_BUTTON_DPAD_RIGHT 14
#define SDL_CONTROLLER_BUTTON_DPAD_UP 11
#define SDL_CONTROLLER_BUTTON_DPAD_DOWN 12

enum SwitchJoyconKeys
{
    SWITCH_BUTTON_Y = 2,
    SWITCH_BUTTON_X = 3,
    SWITCH_BUTTON_MINUS = 4,
    SWITCH_BUTTON_PLUS = 6,
    SWITCH_BUTTON_L = 9,
    SWITCH_BUTTON_R = 10
};

#endif

namespace fheroes2
{
    const char * KeySymGetName( const Key key )
    {
#if SDL_VERSION_ATLEAST( 2, 0, 0 )
        return SDL_GetKeyName( static_cast<SDL_Keycode>( getSDLKey( key ) ) );
#else
        return SDL_GetKeyName( static_cast<SDLKey>( getSDLKey( key ) ) );
#endif
    }

    bool PressIntKey( uint32_t max, uint32_t & result )
    {
        const LocalEvent & le = LocalEvent::Get();

        if ( le.KeyPress( fheroes2::Key::KEY_BACKSPACE ) ) {
            result /= 10;
            return true;
        }

        if ( !le.KeyPress() ) {
            // No key is pressed.
            return false;
        }

        if ( le.KeyValue() >= fheroes2::Key::KEY_0 && le.KeyValue() <= fheroes2::Key::KEY_9 ) {
            if ( max <= result ) {
                // We reached the maximum.
                return true;
            }

            result *= 10;

            result += static_cast<uint32_t>( static_cast<int32_t>( le.KeyValue() ) - static_cast<int32_t>( fheroes2::Key::KEY_0 ) );

            if ( result > max ) {
                result = max;
            }

            return true;
        }

        if ( le.KeyValue() >= fheroes2::Key::KEY_KP_0 && le.KeyValue() <= fheroes2::Key::KEY_KP_9 ) {
            if ( max <= result ) {
                // We reached the maximum.
                return true;
            }

            result *= 10;

            result += static_cast<uint32_t>( static_cast<int32_t>( le.KeyValue() ) - static_cast<int32_t>( fheroes2::Key::KEY_KP_0 ) );

            if ( result > max ) {
                result = max;
            }

            return true;
        }

        return false;
    }

    size_t InsertKeySym( std::string & res, size_t pos, const Key key, const int32_t mod )
    {
#if defined( TARGET_PS_VITA )
        (void)mod;

        // input with D-Pad
        if ( res.size() ) {
            SetCurrentDPadCharIndex( res.back() );
        }
        else {
            currentUpper = true;
            currentCharIndex = 0;
        }

        switch ( key ) {
        // delete char
        case fheroes2::Key::KEY_KP_4: {
            if ( !res.empty() && pos ) {
                res.resize( res.size() - 1 );
                --pos;
            }
            break;
        }
        // add new char
        case fheroes2::Key::KEY_KP_6: {
            currentUpper = res.empty();
            currentCharIndex = 0;

            const char c = GetCurrentDPadChar();
            if ( c )
                res.push_back( c );

            ++pos;
            break;
        }
        // next char
        case fheroes2::Key::KEY_KP_2: {
            ++currentCharIndex;
            if ( currentCharIndex >= totalCharactersDPad )
                currentCharIndex = 0;

            if ( !res.empty() ) {
                res.resize( res.size() - 1 );
            }
            else {
                ++pos;
            }

            const char c = GetCurrentDPadChar();
            if ( c )
                res.push_back( c );

            break;
        }
        // previous char
        case fheroes2::Key::KEY_KP_8: {
            --currentCharIndex;
            if ( currentCharIndex < 0 )
                currentCharIndex = totalCharactersDPad - 1;

            if ( !res.empty() ) {
                res.resize( res.size() - 1 );
            }
            else {
                ++pos;
            }

            const char c = GetCurrentDPadChar();
            if ( c )
                res.push_back( c );

            break;
        }
        // switch uppler/lowercase
        case fheroes2::Key::KEY_SHIFT: {
            currentUpper = !currentUpper;

            if ( !res.empty() ) {
                res.resize( res.size() - 1 );
            }
            else {
                ++pos;
            }

            const char c = GetCurrentDPadChar();
            if ( c )
                res.push_back( c );

            break;
        }

        default:
            break;
        }
#else
        switch ( key ) {
        case fheroes2::Key::KEY_BACKSPACE:
            if ( !res.empty() && pos ) {
                if ( pos >= res.size() )
                    res.resize( res.size() - 1 );
                else
                    res.erase( pos - 1, 1 );
                --pos;
            }
            break;
        case fheroes2::Key::KEY_DELETE:
            if ( !res.empty() ) {
                if ( pos < res.size() )
                    res.erase( pos, 1 );
            }
            break;

        case fheroes2::Key::KEY_LEFT:
            if ( pos )
                --pos;
            break;
        case fheroes2::Key::KEY_RIGHT:
            if ( pos < res.size() )
                ++pos;
            break;
        case fheroes2::Key::KEY_HOME:
            pos = 0;
            break;
        case fheroes2::Key::KEY_END:
            pos = res.size();
            break;

        default: {
            char c = getCharacterFromPressedKey( key, mod );

            if ( c ) {
                res.insert( pos, 1, c );
                ++pos;
            }
        }
        }
#endif

        return pos;
    }
}

LocalEvent::LocalEvent()
    : modes( 0 )
    , key_value( fheroes2::Key::NONE )
    , mouse_button( 0 )
{}

#if SDL_VERSION_ATLEAST( 2, 0, 0 )
void LocalEvent::OpenController()
{
    for ( int i = 0; i < SDL_NumJoysticks(); ++i ) {
        if ( SDL_IsGameController( i ) ) {
            _gameController = SDL_GameControllerOpen( i );
            if ( _gameController != nullptr ) {
                fheroes2::cursor().enableSoftwareEmulation( true );
                break;
            }
        }
    }
}

void LocalEvent::CloseController()
{
    if ( SDL_GameControllerGetAttached( _gameController ) ) {
        SDL_GameControllerClose( _gameController );
        _gameController = nullptr;
    }
}

void LocalEvent::OpenTouchpad()
{
    const int touchNumber = SDL_GetNumTouchDevices();
    if ( touchNumber > 0 ) {
        fheroes2::cursor().enableSoftwareEmulation( true );
#if SDL_VERSION_ATLEAST( 2, 0, 10 )
        SDL_SetHint( SDL_HINT_TOUCH_MOUSE_EVENTS, "0" );
#endif
    }
}

#else
void LocalEvent::OpenController()
{
    // Do nothing.
}
void LocalEvent::CloseController()
{
    // Do nothing.
}

void OpenTouchpad()
{
    // Do nothing.
}
#endif

void LocalEvent::OpenVirtualKeyboard()
{
#if defined( TARGET_PS_VITA )
    dpadInputActive = true;
#elif defined( ANDROID )
    // Here we should use SDL_StartTextInput() call to open a keyboard.
#endif
}

void LocalEvent::CloseVirtualKeyboard()
{
#if defined( TARGET_PS_VITA )
    dpadInputActive = false;
#elif defined( ANDROID )
    // Here we should use SDL_StopTextInput() call to close a keyboard.
#endif
}

namespace
{
    class ColorCycling
    {
    public:
        ColorCycling()
            : _counter( 0 )
            , _isPaused( false )
            , _preRenderDrawing( nullptr )
            , _posRenderDrawing( nullptr )
        {}

        bool applyCycling( std::vector<uint8_t> & palette )
        {
            if ( _preRenderDrawing != nullptr )
                _preRenderDrawing();

            if ( _timer.getMs() >= 220 ) {
                _timer.reset();
                palette = PAL::GetCyclingPalette( _counter );
                ++_counter;
                return true;
            }
            return false;
        }

        void reset()
        {
            _prevDraw.reset();

            if ( _posRenderDrawing != nullptr )
                _posRenderDrawing();
        }

        bool isRedrawRequired() const
        {
            return !_isPaused && _prevDraw.getMs() >= 220;
        }

        void registerDrawing( void ( *preRenderDrawing )(), void ( *postRenderDrawing )() )
        {
            if ( preRenderDrawing != nullptr )
                _preRenderDrawing = preRenderDrawing;

            if ( postRenderDrawing != nullptr )
                _posRenderDrawing = postRenderDrawing;
        }

        void pause()
        {
            _isPaused = true;
        }

        void resume()
        {
            _isPaused = false;
            _prevDraw.reset();
            _timer.reset();
        }

    private:
        fheroes2::Time _timer;
        fheroes2::Time _prevDraw;
        uint32_t _counter;
        bool _isPaused;

        void ( *_preRenderDrawing )();
        void ( *_posRenderDrawing )();
    };

    ColorCycling colorCycling;

    bool ApplyCycling( std::vector<uint8_t> & palette )
    {
        return colorCycling.applyCycling( palette );
    }

    void ResetCycling()
    {
        colorCycling.reset();
    }
}

LocalEvent & LocalEvent::Get()
{
    static LocalEvent le;

    return le;
}

void LocalEvent::RegisterCycling( void ( *preRenderDrawing )(), void ( *postRenderDrawing )() )
{
    colorCycling.registerDrawing( preRenderDrawing, postRenderDrawing );
    colorCycling.resume();

    fheroes2::Display::instance().subscribe( ApplyCycling, ResetCycling );
}

void LocalEvent::PauseCycling()
{
    colorCycling.pause();
    fheroes2::Display::instance().subscribe( nullptr, nullptr );
}

LocalEvent & LocalEvent::GetClean()
{
    LocalEvent & le = Get();

    le.ResetModes( KEY_PRESSED );
    le.ResetModes( MOUSE_MOTION );
    le.ResetModes( MOUSE_PRESSED );
    le.ResetModes( MOUSE_RELEASED );
    le.ResetModes( MOUSE_CLICKED );
    le.ResetModes( MOUSE_WHEEL );
    le.ResetModes( KEY_HOLD );

    return le;
}

bool LocalEvent::HandleEvents( const bool sleepAfterEventProcessing, const bool allowExit /* = false */ )
{
    // Event processing might be computationally heavy.
    // We want to make sure that we do not slow down by going into sleep mode when it is not needed.
    const fheroes2::Time eventProcessingTimer;

    // We can have more than one event which requires rendering. We must render only once and only when sleeping is excepted.
    fheroes2::Rect renderRoi;

    // Mouse area must be updated only once so we will use only the latest area for rendering.
    _mouseCursorRenderArea = {};

    fheroes2::Display & display = fheroes2::Display::instance();

    if ( colorCycling.isRedrawRequired() ) {
        // To maintain color cycling animation we need to render the whole frame with an updated palette.
        renderRoi = { 0, 0, display.width(), display.height() };
    }

    SDL_Event event;

    // We shouldn't reset the MOUSE_PRESSED and KEY_HOLD here because these are "lasting" states
    ResetModes( KEY_PRESSED );
    ResetModes( MOUSE_MOTION );
    ResetModes( MOUSE_RELEASED );
    ResetModes( MOUSE_CLICKED );
    ResetModes( MOUSE_WHEEL );

#if SDL_VERSION_ATLEAST( 2, 0, 0 )
    while ( SDL_PollEvent( &event ) ) {
        switch ( event.type ) {
        case SDL_WINDOWEVENT:
            if ( event.window.event == SDL_WINDOWEVENT_CLOSE ) {
                // A special case since we need to exit the loop.
                if ( allowExit ) {
                    // Try to perform clear exit to catch all memory leaks, for example.
                    return false;
                }
                break;
            }
            if ( HandleWindowEvent( event.window ) ) {
                renderRoi = { 0, 0, display.width(), display.height() };
            }
            break;
        case SDL_KEYDOWN:
        case SDL_KEYUP:
            HandleKeyboardEvent( event.key );
            break;
        case SDL_MOUSEMOTION:
            HandleMouseMotionEvent( event.motion );
            break;
        case SDL_MOUSEBUTTONDOWN:
        case SDL_MOUSEBUTTONUP:
            HandleMouseButtonEvent( event.button );
            break;
        case SDL_MOUSEWHEEL:
            HandleMouseWheelEvent( event.wheel );
            break;
        case SDL_CONTROLLERDEVICEREMOVED:
            if ( _gameController != nullptr ) {
                const SDL_GameController * removedController = SDL_GameControllerFromInstanceID( event.jdevice.which );
                if ( removedController == _gameController ) {
                    SDL_GameControllerClose( _gameController );
                    _gameController = nullptr;
                }
            }
            break;
        case SDL_CONTROLLERDEVICEADDED:
            if ( _gameController == nullptr ) {
                _gameController = SDL_GameControllerOpen( event.jdevice.which );
                if ( _gameController != nullptr ) {
                    fheroes2::cursor().enableSoftwareEmulation( true );
                }
            }
            break;
        case SDL_CONTROLLERAXISMOTION:
            HandleControllerAxisEvent( event.caxis );
            break;
        case SDL_CONTROLLERBUTTONDOWN:
        case SDL_CONTROLLERBUTTONUP:
            HandleControllerButtonEvent( event.cbutton );
            break;
        case SDL_FINGERDOWN:
        case SDL_FINGERUP:
        case SDL_FINGERMOTION:
            HandleTouchEvent( event.tfinger );
            break;
        case SDL_RENDER_TARGETS_RESET:
            // We need to just update the screen. This event usually happens when we switch between fullscreen and windowed modes.
            renderRoi = { 0, 0, display.width(), display.height() };
            break;
        case SDL_RENDER_DEVICE_RESET:
            HandleRenderDeviceResetEvent();
            renderRoi = { 0, 0, display.width(), display.height() };
            break;
        case SDL_TEXTINPUT:
            // Keyboard events on Android should be processed here. Use event.text.text to extract text input.
            break;
        case SDL_TEXTEDITING:
            // An event when a user pressed a button on a keyboard. Not all buttons are supported. This event should be used mainly on Android devices.
            break;
        case SDL_QUIT:
            if ( allowExit ) {
                // Try to perform clear exit to catch all memory leaks, for example.
                return false;
            }
            break;
        default:
            // If this assertion blows up then we included an event type but we didn't add logic for it.
            assert( eventTypeStatus.count( event.type ) == 0 );

            // This is a new event type which we do not handle. It might have been added in a newer version of SDL.
            break;
        }
    }
#else
    while ( SDL_PollEvent( &event ) ) {
        switch ( event.type ) {
        case SDL_ACTIVEEVENT:
            if ( HandleActiveEvent( event.active ) ) {
                renderRoi = { 0, 0, display.width(), display.height() };
            }
            break;
        case SDL_KEYDOWN:
        case SDL_KEYUP:
            HandleKeyboardEvent( event.key );
            break;
        case SDL_MOUSEMOTION:
            HandleMouseMotionEvent( event.motion );
            break;
        case SDL_MOUSEBUTTONDOWN:
        case SDL_MOUSEBUTTONUP:
            HandleMouseButtonEvent( event.button );
            break;
        case SDL_QUIT:
            if ( allowExit ) {
                // Try to perform clear exit to catch all memory leaks, for example.
                return false;
            }
            break;
        default:
            // If this assertion blows up then we included an event type but we didn't add logic for it.
            assert( eventTypeStatus.count( event.type ) == 0 );

            // This is a new event type which we do not handle. It might have been added in a newer version of SDL.
            break;
        }

        if ( SDL_BUTTON_WHEELDOWN == event.button.button || SDL_BUTTON_WHEELUP == event.button.button )
            break;
    }
#endif

#if SDL_VERSION_ATLEAST( 2, 0, 0 )
    if ( _gameController != nullptr ) {
        ProcessControllerAxisMotion();
    }
#endif

    renderRoi = fheroes2::getBoundaryRect( renderRoi, _mouseCursorRenderArea );

    if ( sleepAfterEventProcessing ) {
        if ( renderRoi != fheroes2::Rect() ) {
            display.render( renderRoi );
        }

        // Make sure not to delay any further if the processing time within this function was more than the expected waiting time.
        if ( eventProcessingTimer.getMs() < globalLoopSleepTime ) {
            static_assert( globalLoopSleepTime == 1, "Make sure that you sleep for the difference between times since you change the sleep time." );
            SDL_Delay( globalLoopSleepTime );
        }
    }
    else {
        // Since rendering is going to be just after the call of this method we need to update rendering area only.
        if ( renderRoi != fheroes2::Rect() ) {
            display.updateNextRenderRoi( renderRoi );
        }
    }

    return true;
}

void LocalEvent::StopSounds()
{
    Audio::Mute();
}

void LocalEvent::ResumeSounds()
{
    Audio::Unmute();
}

#if SDL_VERSION_ATLEAST( 2, 0, 0 )
void LocalEvent::HandleMouseWheelEvent( const SDL_MouseWheelEvent & wheel )
{
    SetModes( MOUSE_WHEEL );
    mouse_rm = mouse_cu;
    mouse_wm.x = wheel.x;
    mouse_wm.y = wheel.y;
}

void LocalEvent::HandleTouchEvent( const SDL_TouchFingerEvent & event )
{
    switch ( event.type ) {
    case SDL_FINGERDOWN:
        if ( !_fingerIds.first ) {
            _fingerIds.first = event.fingerId;
        }
        else if ( !_fingerIds.second ) {
            _fingerIds.second = event.fingerId;
        }
        else {
            // Gestures of more than two fingers are not supported, ignore
            return;
        }

        break;
    case SDL_FINGERUP:
    case SDL_FINGERMOTION:
        if ( event.fingerId != _fingerIds.first && event.fingerId != _fingerIds.second ) {
            // An event from an unknown finger, ignore
            return;
        }

        break;
    default:
        // Unknown event, this should never happen
        assert( 0 );
        return;
    }

    if ( event.fingerId == _fingerIds.first ) {
        const fheroes2::Display & display = fheroes2::Display::instance();

#if defined( TARGET_PS_VITA ) || defined( TARGET_NINTENDO_SWITCH )
        // TODO: verify where it is even needed to do such weird woodoo magic for these targets.
        const fheroes2::Size screenResolution = fheroes2::engine().getCurrentScreenResolution(); // current resolution of screen
        const fheroes2::Rect windowRect = fheroes2::engine().getActiveWindowROI(); // scaled (logical) resolution

        _emulatedPointerPosX = static_cast<double>( screenResolution.width * event.x - windowRect.x ) * ( static_cast<double>( display.width() ) / windowRect.width );
        _emulatedPointerPosY = static_cast<double>( screenResolution.height * event.y - windowRect.y ) * ( static_cast<double>( display.height() ) / windowRect.height );
#else
        _emulatedPointerPosX = static_cast<double>( event.x ) * display.width();
        _emulatedPointerPosY = static_cast<double>( event.y ) * display.height();
#endif

        mouse_cu.x = static_cast<int32_t>( _emulatedPointerPosX );
        mouse_cu.y = static_cast<int32_t>( _emulatedPointerPosY );

        SetModes( MOUSE_MOTION );

        if ( _globalMouseMotionEventHook ) {
            _mouseCursorRenderArea = _globalMouseMotionEventHook( mouse_cu.x, mouse_cu.y );
        }

        // If there is a two-finger gesture in progress, the first finger is only used to move the cursor.
        // The operation of the left mouse button is not simulated.
        if ( !_isTwoFingerGestureInProgress ) {
            if ( event.type == SDL_FINGERDOWN ) {
                mouse_pl = mouse_cu;

                SetModes( MOUSE_PRESSED );
            }
            else if ( event.type == SDL_FINGERUP ) {
                mouse_rl = mouse_cu;

                ResetModes( MOUSE_PRESSED );
                SetModes( MOUSE_RELEASED );
                SetModes( MOUSE_CLICKED );
            }

            mouse_button = SDL_BUTTON_LEFT;
        }
    }
    else if ( event.fingerId == _fingerIds.second ) {
        if ( event.type == SDL_FINGERDOWN ) {
            mouse_pr = mouse_cu;

            SetModes( MOUSE_PRESSED );

            // When the second finger touches the screen, the two-finger gesture processing begins. This
            // gesture simulates the operation of the right mouse button and ends when both fingers are
            // removed from the screen.
            _isTwoFingerGestureInProgress = true;
        }
        else if ( event.type == SDL_FINGERUP ) {
            mouse_rr = mouse_cu;

            ResetModes( MOUSE_PRESSED );
            SetModes( MOUSE_RELEASED );
            SetModes( MOUSE_CLICKED );
        }

        mouse_button = SDL_BUTTON_RIGHT;
    }

    // The finger no longer touches the screen, reset its state
    if ( event.type == SDL_FINGERUP ) {
        if ( event.fingerId == _fingerIds.first ) {
            _fingerIds.first.reset();
        }
        else if ( event.fingerId == _fingerIds.second ) {
            _fingerIds.second.reset();
        }
        else {
            // An event from an unknown finger, this should never happen
            assert( 0 );
        }

        // Both fingers are removed from the screen, cancel the two-finger gesture
        if ( !_fingerIds.first && !_fingerIds.second ) {
            _isTwoFingerGestureInProgress = false;
        }
    }
}

void LocalEvent::HandleControllerAxisEvent( const SDL_ControllerAxisEvent & motion )
{
    if ( motion.axis == SDL_CONTROLLER_AXIS_LEFTX ) {
        if ( std::abs( motion.value ) > CONTROLLER_L_DEADZONE )
            _controllerLeftXAxis = motion.value;
        else
            _controllerLeftXAxis = 0;
    }
    else if ( motion.axis == SDL_CONTROLLER_AXIS_LEFTY ) {
        if ( std::abs( motion.value ) > CONTROLLER_L_DEADZONE )
            _controllerLeftYAxis = motion.value;
        else
            _controllerLeftYAxis = 0;
    }
    else if ( motion.axis == SDL_CONTROLLER_AXIS_RIGHTX ) {
        if ( std::abs( motion.value ) > CONTROLLER_R_DEADZONE )
            _controllerRightXAxis = motion.value;
        else
            _controllerRightXAxis = 0;
    }
    else if ( motion.axis == SDL_CONTROLLER_AXIS_RIGHTY ) {
        if ( std::abs( motion.value ) > CONTROLLER_R_DEADZONE )
            _controllerRightYAxis = motion.value;
        else
            _controllerRightYAxis = 0;
    }
}

void LocalEvent::HandleControllerButtonEvent( const SDL_ControllerButtonEvent & button )
{
    if ( button.state == SDL_PRESSED )
        SetModes( KEY_PRESSED );
    else if ( button.state == SDL_RELEASED )
        ResetModes( KEY_PRESSED );

    if ( button.button == SDL_CONTROLLER_BUTTON_A || button.button == SDL_CONTROLLER_BUTTON_B ) {
        if ( modes & KEY_PRESSED ) {
            SetModes( MOUSE_PRESSED );
        }
        else {
            ResetModes( MOUSE_PRESSED );
            SetModes( MOUSE_RELEASED );
            SetModes( MOUSE_CLICKED );
        }

        if ( button.button == SDL_CONTROLLER_BUTTON_A ) {
            if ( modes & KEY_PRESSED ) {
                mouse_pl = mouse_cu;
            }
            else {
                mouse_rl = mouse_cu;
            }

            mouse_button = SDL_BUTTON_LEFT;
        }
        else if ( button.button == SDL_CONTROLLER_BUTTON_B ) {
            if ( modes & KEY_PRESSED ) {
                mouse_pr = mouse_cu;
            }
            else {
                mouse_rr = mouse_cu;
            }

            mouse_button = SDL_BUTTON_RIGHT;
        }

        ResetModes( KEY_PRESSED );
    }
    else if ( modes & KEY_PRESSED ) {
#if defined( TARGET_PS_VITA )
        if ( dpadInputActive ) {
            if ( button.button == SDL_CONTROLLER_BUTTON_LEFTSHOULDER || button.button == SDL_CONTROLLER_BUTTON_RIGHTSHOULDER ) {
                key_value = fheroes2::Key::KEY_SHIFT;
            }
            else if ( button.button == SDL_CONTROLLER_BUTTON_DPAD_LEFT ) {
                key_value = fheroes2::Key::KEY_KP_4;
            }
            else if ( button.button == SDL_CONTROLLER_BUTTON_DPAD_RIGHT ) {
                key_value = fheroes2::Key::KEY_KP_6;
            }
            else if ( button.button == SDL_CONTROLLER_BUTTON_DPAD_UP ) {
                key_value = fheroes2::Key::KEY_KP_8;
            }
            else if ( button.button == SDL_CONTROLLER_BUTTON_DPAD_DOWN ) {
                key_value = fheroes2::Key::KEY_KP_2;
            }
            return;
        }
#endif
        if ( button.button == SDL_CONTROLLER_BUTTON_DPAD_DOWN ) {
            key_value = fheroes2::Key::KEY_SPACE;
        }
        else if ( button.button == SDL_CONTROLLER_BUTTON_LEFTSHOULDER ) {
            key_value = fheroes2::Key::KEY_H;
        }
        else if ( button.button == SDL_CONTROLLER_BUTTON_RIGHTSHOULDER ) {
            key_value = fheroes2::Key::KEY_T;
        }
        else if ( button.button == SDL_CONTROLLER_BUTTON_X ) {
            key_value = fheroes2::Key::KEY_E;
        }
        else if ( button.button == SDL_CONTROLLER_BUTTON_Y ) {
            key_value = fheroes2::Key::KEY_C;
        }
        else if ( button.button == SDL_CONTROLLER_BUTTON_BACK ) {
            key_value = fheroes2::Key::KEY_F;
        }
        else if ( button.button == SDL_CONTROLLER_BUTTON_START ) {
            key_value = fheroes2::Key::KEY_ENTER;
        }
#if defined( TARGET_NINTENDO_SWITCH )
        // Custom button mapping for Nintendo Switch
        if ( button.button == SWITCH_BUTTON_Y ) {
            key_value = fheroes2::Key::KEY_ENTER;
        }
        else if ( button.button == SWITCH_BUTTON_X ) {
            key_value = fheroes2::Key::KEY_ESCAPE;
        }
        else if ( button.button == SWITCH_BUTTON_R ) {
            key_value = fheroes2::Key::KEY_T;
        }
        else if ( button.button == SWITCH_BUTTON_L ) {
            key_value = fheroes2::Key::KEY_H;
        }
        else if ( button.button == SWITCH_BUTTON_MINUS ) {
            key_value = fheroes2::Key::KEY_E;
        }
        else if ( button.button == SWITCH_BUTTON_PLUS ) {
            key_value = fheroes2::Key::KEY_C;
        }
#endif
    }
}

void LocalEvent::ProcessControllerAxisMotion()
{
    const double deltaTime = _controllerTimer.getS() * 1000.0;
    _controllerTimer.reset();

    if ( _controllerLeftXAxis != 0 || _controllerLeftYAxis != 0 ) {
        SetModes( MOUSE_MOTION );

        const int32_t xSign = ( _controllerLeftXAxis > 0 ) - ( _controllerLeftXAxis < 0 );
        const int32_t ySign = ( _controllerLeftYAxis > 0 ) - ( _controllerLeftYAxis < 0 );

        _emulatedPointerPosX += pow( std::abs( _controllerLeftXAxis ), CONTROLLER_AXIS_SPEEDUP ) * xSign * deltaTime * _controllerPointerSpeed;
        _emulatedPointerPosY += pow( std::abs( _controllerLeftYAxis ), CONTROLLER_AXIS_SPEEDUP ) * ySign * deltaTime * _controllerPointerSpeed;

        const fheroes2::Display & display = fheroes2::Display::instance();

        if ( _emulatedPointerPosX < 0 )
            _emulatedPointerPosX = 0;
        else if ( _emulatedPointerPosX >= display.width() )
            _emulatedPointerPosX = display.width() - 1;

        if ( _emulatedPointerPosY < 0 )
            _emulatedPointerPosY = 0;
        else if ( _emulatedPointerPosY >= display.height() )
            _emulatedPointerPosY = display.height() - 1;

        mouse_cu.x = static_cast<int32_t>( _emulatedPointerPosX );
        mouse_cu.y = static_cast<int32_t>( _emulatedPointerPosY );

        if ( _globalMouseMotionEventHook ) {
            _mouseCursorRenderArea = _globalMouseMotionEventHook( mouse_cu.x, mouse_cu.y );
        }
    }

    // map scroll with right stick
    if ( _controllerRightXAxis != 0 || _controllerRightYAxis != 0 ) {
        _controllerScrollActive = true;
        SetModes( KEY_PRESSED );

        if ( _controllerRightXAxis < 0 )
            key_value = fheroes2::Key::KEY_KP_4;
        else if ( _controllerRightXAxis > 0 )
            key_value = fheroes2::Key::KEY_KP_6;
        else if ( _controllerRightYAxis < 0 )
            key_value = fheroes2::Key::KEY_KP_8;
        else if ( _controllerRightYAxis > 0 )
            key_value = fheroes2::Key::KEY_KP_2;
    }
    else if ( _controllerScrollActive ) {
        ResetModes( KEY_PRESSED );
        _controllerScrollActive = false;
    }
}

bool LocalEvent::HandleWindowEvent( const SDL_WindowEvent & event )
{
    if ( event.event == SDL_WINDOWEVENT_FOCUS_LOST ) {
        StopSounds();
        return false;
    }

    if ( event.event == SDL_WINDOWEVENT_FOCUS_GAINED ) {
        ResumeSounds();
        return true;
    }

    return ( event.event == SDL_WINDOWEVENT_RESIZED );
}

void LocalEvent::HandleRenderDeviceResetEvent()
{
    // All textures has to be recreated. The only way to do it is to reset everything and render it back.
    fheroes2::Display & display = fheroes2::Display::instance();
    fheroes2::Image temp( display.width(), display.height() );
    if ( display.singleLayer() ) {
        temp._disableTransformLayer();
    }

    fheroes2::Copy( display, temp );
    display.release();
    display.resize( temp.width(), temp.height() );
    fheroes2::Copy( temp, display );
}
#else
bool LocalEvent::HandleActiveEvent( const SDL_ActiveEvent & event )
{
    if ( event.state & SDL_APPINPUTFOCUS ) {
        if ( 0 == event.gain ) {
            StopSounds();
        }
        else {
            ResumeSounds();

            return true;
        }
    }

    return false;
}
#endif

bool LocalEvent::MousePressLeft() const
{
    return ( modes & MOUSE_PRESSED ) && SDL_BUTTON_LEFT == mouse_button;
}

bool LocalEvent::MouseReleaseLeft() const
{
    return ( modes & MOUSE_RELEASED ) && SDL_BUTTON_LEFT == mouse_button;
}

bool LocalEvent::MousePressRight() const
{
    return ( modes & MOUSE_PRESSED ) && SDL_BUTTON_RIGHT == mouse_button;
}

void LocalEvent::HandleKeyboardEvent( const SDL_KeyboardEvent & event )
{
    const fheroes2::Key key = getKeyFromSDL( event.keysym.sym );
    if ( key == fheroes2::Key::NONE ) {
        return;
    }

    if ( event.type == SDL_KEYDOWN ) {
        SetModes( KEY_PRESSED );
        SetModes( KEY_HOLD );

        if ( _globalKeyDownEventHook ) {
            _globalKeyDownEventHook( key, getKeyModifierFromSDL( event.keysym.mod ) );
        }
    }
    else if ( event.type == SDL_KEYUP ) {
        ResetModes( KEY_PRESSED );
        ResetModes( KEY_HOLD );
    }

    key_value = key;
}

void LocalEvent::HandleMouseMotionEvent( const SDL_MouseMotionEvent & motion )
{
    SetModes( MOUSE_MOTION );
    mouse_cu.x = motion.x;
    mouse_cu.y = motion.y;
    _emulatedPointerPosX = mouse_cu.x;
    _emulatedPointerPosY = mouse_cu.y;

    if ( _globalMouseMotionEventHook ) {
        _mouseCursorRenderArea = _globalMouseMotionEventHook( motion.x, motion.y );
    }
}

void LocalEvent::HandleMouseButtonEvent( const SDL_MouseButtonEvent & button )
{
    if ( button.state == SDL_PRESSED ) {
        SetModes( MOUSE_PRESSED );
    }
    else {
        ResetModes( MOUSE_PRESSED );
        SetModes( MOUSE_RELEASED );
        SetModes( MOUSE_CLICKED );
    }

    mouse_button = button.button;

    mouse_cu.x = button.x;
    mouse_cu.y = button.y;
    _emulatedPointerPosX = mouse_cu.x;
    _emulatedPointerPosY = mouse_cu.y;

    if ( modes & MOUSE_PRESSED )
        switch ( button.button ) {
#if SDL_VERSION_ATLEAST( 2, 0, 0 )
#else
        case SDL_BUTTON_WHEELDOWN:
        case SDL_BUTTON_WHEELUP:
            mouse_pm = mouse_cu;
            break;
#endif
        case SDL_BUTTON_LEFT:
            mouse_pl = mouse_cu;
            break;

        case SDL_BUTTON_MIDDLE:
            mouse_pm = mouse_cu;
            break;

        case SDL_BUTTON_RIGHT:
            mouse_pr = mouse_cu;
            break;

        default:
            break;
        }
    else // mouse button released
        switch ( button.button ) {
#if SDL_VERSION_ATLEAST( 2, 0, 0 )
#else
        case SDL_BUTTON_WHEELDOWN:
        case SDL_BUTTON_WHEELUP:
            mouse_rm = mouse_cu;
            break;
#endif

        case SDL_BUTTON_LEFT:
            mouse_rl = mouse_cu;
            break;

        case SDL_BUTTON_MIDDLE:
            mouse_rm = mouse_cu;
            break;

        case SDL_BUTTON_RIGHT:
            mouse_rr = mouse_cu;
            break;

        default:
            break;
        }
}

bool LocalEvent::MouseClickLeft()
{
    if ( ( modes & MOUSE_CLICKED ) && SDL_BUTTON_LEFT == mouse_button ) {
        ResetModes( MOUSE_RELEASED );
        ResetModes( MOUSE_CLICKED );

        return true;
    }

    return false;
}

bool LocalEvent::MouseClickLeft( const fheroes2::Rect & rt )
{
    if ( ( modes & MOUSE_CLICKED ) && SDL_BUTTON_LEFT == mouse_button && ( rt & mouse_pl ) && ( rt & mouse_rl ) ) {
        ResetModes( MOUSE_RELEASED );
        ResetModes( MOUSE_CLICKED );

        return true;
    }

    return false;
}

bool LocalEvent::MouseClickMiddle()
{
    if ( ( modes & MOUSE_CLICKED ) && SDL_BUTTON_MIDDLE == mouse_button ) {
        ResetModes( MOUSE_RELEASED );
        ResetModes( MOUSE_CLICKED );

        return true;
    }

    return false;
}

bool LocalEvent::MouseClickRight()
{
    if ( ( modes & MOUSE_CLICKED ) && SDL_BUTTON_RIGHT == mouse_button ) {
        ResetModes( MOUSE_RELEASED );
        ResetModes( MOUSE_CLICKED );

        return true;
    }

    return false;
}

bool LocalEvent::MouseClickRight( const fheroes2::Rect & rt )
{
    if ( ( modes & MOUSE_CLICKED ) && SDL_BUTTON_RIGHT == mouse_button && ( rt & mouse_pr ) && ( rt & mouse_rr ) ) {
        ResetModes( MOUSE_RELEASED );
        ResetModes( MOUSE_CLICKED );

        return true;
    }

    return false;
}

bool LocalEvent::MouseWheelUp() const
{
#if SDL_VERSION_ATLEAST( 2, 0, 0 )
    return ( modes & MOUSE_WHEEL ) && mouse_wm.y > 0;
#else
    return ( modes & MOUSE_PRESSED ) && SDL_BUTTON_WHEELUP == mouse_button;
#endif
}

bool LocalEvent::MouseWheelDn() const
{
#if SDL_VERSION_ATLEAST( 2, 0, 0 )
    return ( modes & MOUSE_WHEEL ) && mouse_wm.y < 0;
#else
    return ( modes & MOUSE_PRESSED ) && SDL_BUTTON_WHEELDOWN == mouse_button;
#endif
}

int32_t LocalEvent::getCurrentKeyModifiers()
{
    return getKeyModifierFromSDL( SDL_GetModState() );
}

void LocalEvent::setEventProcessingStates()
{
#if SDL_VERSION_ATLEAST( 2, 0, 0 )
// The list below is based on event types which require >= SDL 2.0.5. Is there a reason why you want to compile with an older SDL version?
#if !SDL_VERSION_ATLEAST( 2, 0, 5 )
#error Minimal suppported SDL version is 2.0.5.
#endif

    // Full list of events and their requirements can be found at https://wiki.libsdl.org/SDL_EventType
    setEventProcessingState( SDL_QUIT, true );
    // TODO: we don't process this event. Add the logic.
    setEventProcessingState( SDL_APP_TERMINATING, false );
    // TODO: we don't process this event. Add the logic.
    setEventProcessingState( SDL_APP_LOWMEMORY, false );
    // TODO: we don't process this event. Add the logic.
    setEventProcessingState( SDL_APP_WILLENTERBACKGROUND, false );
    // TODO: we don't process this event. Add the logic.
    setEventProcessingState( SDL_APP_DIDENTERBACKGROUND, false );
    // TODO: we don't process this event. Add the logic.
    setEventProcessingState( SDL_APP_WILLENTERFOREGROUND, false );
    // TODO: we don't process this event. Add the logic.
    setEventProcessingState( SDL_APP_DIDENTERFOREGROUND, false );
    // SDL_LOCALECHANGED is supported from SDL 2.0.14
    // TODO: we don't process this event. Add the logic.
    setEventProcessingState( SDL_DISPLAYEVENT, false );
    setEventProcessingState( SDL_WINDOWEVENT, true );
    // TODO: verify why disabled processing of this event.
    setEventProcessingState( SDL_SYSWMEVENT, false );
    setEventProcessingState( SDL_KEYDOWN, true );
    setEventProcessingState( SDL_KEYUP, true );
    // SDL_TEXTINPUT and SDL_TEXTEDITING are enabled and disabled by SDL_StartTextInput() and SDL_StopTextInput() functions.
    // Do not enable them here.
    setEventProcessingState( SDL_TEXTEDITING, false );
    setEventProcessingState( SDL_TEXTINPUT, false );
    setEventProcessingState( SDL_KEYMAPCHANGED, false ); // supported from SDL 2.0.4
    // SDL_TEXTEDITING_EXT is supported only from SDL 2.0.22
    setEventProcessingState( SDL_MOUSEMOTION, true );
    setEventProcessingState( SDL_MOUSEBUTTONDOWN, true );
    setEventProcessingState( SDL_MOUSEBUTTONUP, true );
    setEventProcessingState( SDL_MOUSEWHEEL, true );
    // TODO: verify why disabled processing of this event.
    setEventProcessingState( SDL_JOYAXISMOTION, false );
    // TODO: verify why disabled processing of this event.
    setEventProcessingState( SDL_JOYBALLMOTION, false );
    // TODO: verify why disabled processing of this event.
    setEventProcessingState( SDL_JOYHATMOTION, false );
    // TODO: verify why disabled processing of this event.
    setEventProcessingState( SDL_JOYBUTTONDOWN, false );
    // TODO: verify why disabled processing of this event.
    setEventProcessingState( SDL_JOYBUTTONUP, false );
    // TODO: verify why disabled processing of this event.
    setEventProcessingState( SDL_JOYDEVICEADDED, false );
    // TODO: verify why disabled processing of this event.
    setEventProcessingState( SDL_JOYDEVICEREMOVED, false );
    setEventProcessingState( SDL_CONTROLLERAXISMOTION, true );
    setEventProcessingState( SDL_CONTROLLERBUTTONDOWN, true );
    setEventProcessingState( SDL_CONTROLLERBUTTONUP, true );
    setEventProcessingState( SDL_CONTROLLERDEVICEADDED, true );
    setEventProcessingState( SDL_CONTROLLERDEVICEREMOVED, true );
    // TODO: verify why disabled processing of this event.
    setEventProcessingState( SDL_CONTROLLERDEVICEREMAPPED, false );
    // SDL_CONTROLLERTOUCHPADDOWN is supported from SDL 2.0.14
    // SDL_CONTROLLERTOUCHPADMOTION is supported from SDL 2.0.14
    // SDL_CONTROLLERTOUCHPADUP is supported from SDL 2.0.14
    // SDL_CONTROLLERSENSORUPDATE is supported from SDL 2.0.14
    setEventProcessingState( SDL_FINGERDOWN, true );
    setEventProcessingState( SDL_FINGERUP, true );
    setEventProcessingState( SDL_FINGERMOTION, true );
    // TODO: verify why disabled processing of this event.
    setEventProcessingState( SDL_DOLLARGESTURE, false );
    // TODO: verify why disabled processing of this event.
    setEventProcessingState( SDL_DOLLARRECORD, false );
    // TODO: verify why disabled processing of this event.
    setEventProcessingState( SDL_MULTIGESTURE, false );
    // We do not support clipboard within the engine.
    setEventProcessingState( SDL_CLIPBOARDUPDATE, false );
    // We do not support drag and drop capability for the application.
    setEventProcessingState( SDL_DROPFILE, false );
    setEventProcessingState( SDL_DROPTEXT, false );
    setEventProcessingState( SDL_DROPBEGIN, false ); // supported from SDL 2.0.5
    setEventProcessingState( SDL_DROPCOMPLETE, false ); // supported from SDL 2.0.5
    // TODO: verify why disabled processing of this event.
    setEventProcessingState( SDL_AUDIODEVICEADDED, false ); // supported from SDL 2.0.4
    // TODO: verify why disabled processing of this event.
    setEventProcessingState( SDL_AUDIODEVICEREMOVED, false ); // supported from SDL 2.0.4
    // TODO: verify why disabled processing of this event.
    setEventProcessingState( SDL_SENSORUPDATE, false );
    setEventProcessingState( SDL_RENDER_TARGETS_RESET, true ); // supported from SDL 2.0.2
    setEventProcessingState( SDL_RENDER_DEVICE_RESET, true ); // supported from SDL 2.0.4
    // SDL_POLLSENTINEL is supported from SDL 2.0.?
    // We do not support custom user events as of now.
    setEventProcessingState( SDL_USEREVENT, false );
#else
    setEventProcessingState( SDL_ACTIVEEVENT, true );
    setEventProcessingState( SDL_KEYDOWN, true );
    setEventProcessingState( SDL_KEYUP, true );
    setEventProcessingState( SDL_MOUSEMOTION, true );
    setEventProcessingState( SDL_MOUSEBUTTONDOWN, true );
    setEventProcessingState( SDL_MOUSEBUTTONUP, true );
    // TODO: verify why disabled processing of this event.
    setEventProcessingState( SDL_JOYAXISMOTION, false );
    // TODO: verify why disabled processing of this event.
    setEventProcessingState( SDL_JOYBALLMOTION, false );
    // TODO: verify why disabled processing of this event.
    setEventProcessingState( SDL_JOYHATMOTION, false );
    // TODO: verify why disabled processing of this event.
    setEventProcessingState( SDL_JOYBUTTONDOWN, false );
    // TODO: verify why disabled processing of this event.
    setEventProcessingState( SDL_JOYBUTTONUP, false );
    setEventProcessingState( SDL_QUIT, true );
    // TODO: verify why disabled processing of this event.
    setEventProcessingState( SDL_SYSWMEVENT, false );
    // SDL_EVENT_RESERVEDA is not in use.
    // SDL_EVENT_RESERVEDB is not in use.
    // TODO: verify why disabled processing of this event.
    setEventProcessingState( SDL_VIDEORESIZE, false );
    // TODO: verify why disabled processing of this event.
    setEventProcessingState( SDL_VIDEOEXPOSE, false );
    // SDL_EVENT_RESERVED2 - SDL_EVENT_RESERVED7 are not in use.
    // We do not support custom user events as of now.
    setEventProcessingState( SDL_USEREVENT, false );
#endif
}<|MERGE_RESOLUTION|>--- conflicted
+++ resolved
@@ -40,14 +40,6 @@
 #if SDL_VERSION_ATLEAST( 2, 0, 0 )
 
 #include <SDL_gamecontroller.h>
-<<<<<<< HEAD
-=======
-#include <SDL_keycode.h>
-#include <SDL_touch.h>
-
-#if defined( TARGET_PS_VITA ) || defined( TARGET_NINTENDO_SWITCH ) || defined( ANDROID )
-#define TOUCH_SUPPORT
->>>>>>> a9ed94e0
 #include <SDL_hints.h>
 #include <SDL_keycode.h>
 #include <SDL_touch.h>
