--- conflicted
+++ resolved
@@ -44,15 +44,6 @@
     , _isSoundPaused( false )
 {}
 
-<<<<<<< HEAD
-#ifdef WITH_GAMEPAD
-void LocalEvent::OpenGamepad()
-{
-    for ( int i = 0; i < SDL_NumJoysticks(); ++i ) {
-        if ( SDL_IsGameController( i ) ) {
-            gameController = SDL_GameControllerOpen( i );
-            if ( gameController != nullptr ) {
-=======
 #if SDL_VERSION_ATLEAST( 2, 0, 0 )
 void LocalEvent::OpenController()
 {
@@ -61,25 +52,17 @@
             _gameController = SDL_GameControllerOpen( i );
             if ( _gameController != nullptr ) {
                 fheroes2::cursor().enableSoftwareEmulation( true );
->>>>>>> 313f9090
                 break;
             }
         }
     }
 }
 
-<<<<<<< HEAD
-void LocalEvent::CloseGamepad()
-{
-    if ( SDL_GameControllerGetAttached( gameController ) ) {
-        SDL_GameControllerClose( gameController );
-=======
 void LocalEvent::CloseController()
 {
     if ( SDL_GameControllerGetAttached( _gameController ) ) {
         SDL_GameControllerClose( _gameController );
         _gameController = nullptr;
->>>>>>> 313f9090
     }
 }
 #endif
@@ -538,12 +521,6 @@
     SDL_Event event;
 
     ResetModes( MOUSE_MOTION );
-<<<<<<< HEAD
-#ifdef WITH_GAMEPAD
-    // fast map scroll with dpad
-    if ( !dpadScrollActive || dpadInputActive )
-        ResetModes( KEY_PRESSED );
-=======
 #if SDL_VERSION_ATLEAST( 2, 0, 0 )
     if ( _gameController != nullptr ) {
         // fast map scroll with dpad
@@ -553,7 +530,6 @@
     else {
         ResetModes( KEY_PRESSED );
     }
->>>>>>> 313f9090
 #else
     ResetModes( KEY_PRESSED );
 #endif
@@ -615,36 +591,6 @@
             }
             break;
 #endif
-#ifdef WITH_GAMEPAD
-        case SDL_CONTROLLERDEVICEREMOVED:
-            if ( gameController != nullptr ) {
-                SDL_GameController * removedController = SDL_GameControllerFromInstanceID( event.jdevice.which );
-                if ( removedController == gameController ) {
-                    SDL_GameControllerClose( gameController );
-                    gameController = nullptr;
-                }
-            }
-            break;
-        case SDL_CONTROLLERDEVICEADDED:
-            if ( gameController == nullptr ) {
-                gameController = SDL_GameControllerOpen( event.jdevice.which );
-            }
-            break;
-        case SDL_CONTROLLERAXISMOTION:
-            HandleJoyAxisEvent( event.caxis );
-            break;
-        case SDL_CONTROLLERBUTTONDOWN:
-        case SDL_CONTROLLERBUTTONUP:
-            HandleJoyButtonEvent( event.cbutton );
-            break;
-#endif
-#ifdef WITH_TOUCHPAD
-        case SDL_FINGERDOWN:
-        case SDL_FINGERUP:
-        case SDL_FINGERMOTION:
-            HandleTouchEvent( event.tfinger );
-            break;
-#endif
         // keyboard
         case SDL_KEYDOWN:
         case SDL_KEYUP:
@@ -691,6 +637,13 @@
         case SDL_CONTROLLERBUTTONUP:
             HandleControllerButtonEvent( event.cbutton );
             break;
+#ifdef WITH_TOUCHPAD
+        case SDL_FINGERDOWN:
+        case SDL_FINGERUP:
+        case SDL_FINGERMOTION:
+            HandleTouchEvent( event.tfinger );
+            break;
+#endif
 #endif
 
         // exit
@@ -727,15 +680,10 @@
         }
     }
 
-<<<<<<< HEAD
-#ifdef WITH_GAMEPAD
-    ProcessAxisMotion();
-=======
 #if SDL_VERSION_ATLEAST( 2, 0, 0 )
     if ( _gameController != nullptr ) {
         ProcessControllerAxisMotion();
     }
->>>>>>> 313f9090
 #endif
 
     if ( delay )
@@ -744,9 +692,7 @@
     return true;
 }
 
-<<<<<<< HEAD
 #ifdef WITH_TOUCHPAD
-
 float xaxis_starting;
 float yaxis_starting;
 float xcursor_starting;
@@ -770,8 +716,8 @@
     {
         xaxis_starting = event.x * (float)960;
         yaxis_starting = event.y * (float)544;
-        xcursor_starting = xAxisFloat;
-        ycursor_starting = yAxisFloat;
+        xcursor_starting = _controllerPointerPosX;
+        ycursor_starting = _controllerPointerPosY;
     }
 
     fheroes2::Display & display = fheroes2::Display::instance();
@@ -794,29 +740,29 @@
             }
         }
 
-        xAxisFloat = event.x * w - vitaDestRect.x;
-        yAxisFloat = event.y * h - vitaDestRect.y;
+        _controllerPointerPosX = event.x * w - vitaDestRect.x;
+        _controllerPointerPosY = event.y * h - vitaDestRect.y;
     }
     else if (vita_touchcontrol_type == 2)
     {
         float deltaX = ((event.x * (float)960) - xaxis_starting) * (vita_touchcontrol_speed / 10.0f);
         float deltaY = ((event.y * (float)544) - yaxis_starting) * (vita_touchcontrol_speed / 10.0f);
-        xAxisFloat = xcursor_starting + deltaX;
-        yAxisFloat = ycursor_starting + deltaY;
+        _controllerPointerPosX = xcursor_starting + deltaX;
+        _controllerPointerPosY = ycursor_starting + deltaY;
     }
     
 
-    if ( xAxisFloat < 0 )
-        xAxisFloat = 0;
-    if ( yAxisFloat < 0 )
-        yAxisFloat = 0;
-    if ( xAxisFloat > vitaDestRect.width )
-        xAxisFloat = vitaDestRect.width;
-    if ( yAxisFloat > vitaDestRect.height )
-        yAxisFloat = vitaDestRect.height;
-
-    mouse_cu.x = static_cast<int16_t>( xAxisFloat );
-    mouse_cu.y = static_cast<int16_t>( yAxisFloat );
+    if ( _controllerPointerPosX < 0 )
+        _controllerPointerPosX = 0;
+    if ( _controllerPointerPosY < 0 )
+        _controllerPointerPosY = 0;
+    if ( _controllerPointerPosX > vitaDestRect.width )
+        _controllerPointerPosX = vitaDestRect.width;
+    if ( _controllerPointerPosY > vitaDestRect.height )
+        _controllerPointerPosY = vitaDestRect.height;
+
+    mouse_cu.x = static_cast<int16_t>( _controllerPointerPosX );
+    mouse_cu.y = static_cast<int16_t>( _controllerPointerPosY );
 
     if ( ( modes & MOUSE_MOTION ) && redraw_cursor_func ) {
         if ( modes & MOUSE_OFFSET )
@@ -852,37 +798,6 @@
 }
 #endif
 
-#ifdef WITH_GAMEPAD
-void LocalEvent::HandleJoyAxisEvent( const SDL_ControllerAxisEvent & motion )
-{
-    if ( motion.axis == SDL_CONTROLLER_AXIS_LEFTX ) {
-        if ( std::abs( motion.value ) > JOY_L_DEADZONE )
-            xAxisLValue = motion.value;
-        else
-            xAxisLValue = 0;
-    }
-    else if ( motion.axis == SDL_CONTROLLER_AXIS_LEFTY ) {
-        if ( std::abs( motion.value ) > JOY_L_DEADZONE )
-            yAxisLValue = motion.value;
-        else
-            yAxisLValue = 0;
-    }
-    else if ( motion.axis == SDL_CONTROLLER_AXIS_RIGHTX ) {
-        if ( std::abs( motion.value ) > JOY_R_DEADZONE )
-            xAxisRValue = motion.value;
-        else
-            xAxisRValue = 0;
-    }
-    else if ( motion.axis == SDL_CONTROLLER_AXIS_RIGHTY ) {
-        if ( std::abs( motion.value ) > JOY_R_DEADZONE )
-            yAxisRValue = motion.value;
-        else
-            yAxisRValue = 0;
-    }
-}
-
-void LocalEvent::HandleJoyButtonEvent( const SDL_ControllerButtonEvent & button )
-=======
 #if SDL_VERSION_ATLEAST( 2, 0, 0 )
 void LocalEvent::HandleControllerAxisEvent( const SDL_ControllerAxisEvent & motion )
 {
@@ -913,7 +828,6 @@
 }
 
 void LocalEvent::HandleControllerButtonEvent( const SDL_ControllerButtonEvent & button )
->>>>>>> 313f9090
 {
     if ( button.state == SDL_PRESSED )
         SetModes( KEY_PRESSED );
@@ -921,10 +835,7 @@
         ResetModes( KEY_PRESSED );
 
     if ( button.button == SDL_CONTROLLER_BUTTON_A ) {
-<<<<<<< HEAD
-=======
         SetModes( CLICK_LEFT );
->>>>>>> 313f9090
         if ( modes & KEY_PRESSED ) {
             mouse_pl = mouse_cu;
             SetModes( MOUSE_PRESSED );
@@ -934,18 +845,10 @@
             ResetModes( MOUSE_PRESSED );
         }
         mouse_button = SDL_BUTTON_LEFT;
-<<<<<<< HEAD
-        
-        SetModes( CLICK_LEFT );
-        ResetModes( KEY_PRESSED );
-    }
-    else if ( button.button == SDL_CONTROLLER_BUTTON_B ) {
-=======
         ResetModes( KEY_PRESSED );
     }
     else if ( button.button == SDL_CONTROLLER_BUTTON_B ) {
         SetModes( CLICK_RIGHT );
->>>>>>> 313f9090
         if ( modes & KEY_PRESSED ) {
             mouse_pr = mouse_cu;
             SetModes( MOUSE_PRESSED );
@@ -955,19 +858,10 @@
             ResetModes( MOUSE_PRESSED );
         }
         mouse_button = SDL_BUTTON_RIGHT;
-<<<<<<< HEAD
-
-        SetModes( CLICK_RIGHT );
-        ResetModes( KEY_PRESSED );
-    }
-    else if ( modes & KEY_PRESSED ) {
-        dpadScrollActive = true;
-=======
         ResetModes( KEY_PRESSED );
     }
     else if ( modes & KEY_PRESSED ) {
         _dpadScrollActive = true;
->>>>>>> 313f9090
 
         if ( button.button == SDL_CONTROLLER_BUTTON_DPAD_LEFT ) {
             key_value = KEY_KP4;
@@ -982,11 +876,7 @@
             key_value = KEY_KP2;
         }
         else {
-<<<<<<< HEAD
-            dpadScrollActive = false;
-=======
             _dpadScrollActive = false;
->>>>>>> 313f9090
         }
 
         if ( button.button == SDL_CONTROLLER_BUTTON_LEFTSHOULDER || button.button == SDL_CONTROLLER_BUTTON_RIGHTSHOULDER ) {
@@ -1001,40 +891,9 @@
     }
 }
 
-<<<<<<< HEAD
-void LocalEvent::ProcessAxisMotion()
-{
-    uint32_t currentTime = SDL_GetTicks();
-    uint32_t deltaTime = currentTime - lastTime;
-    lastTime = currentTime;
-
-    if ( xAxisLValue != 0 || yAxisLValue != 0 ) {
-        SetModes( MOUSE_MOTION );
-
-        int16_t xSign = ( xAxisLValue > 0 ) - ( xAxisLValue < 0 );
-        int16_t ySign = ( yAxisLValue > 0 ) - ( yAxisLValue < 0 );
-
-        xAxisFloat += pow( abs( xAxisLValue ), GAMEPAD_AXIS_SPEEDUP ) * xSign * deltaTime * gamepadPointerSpeed;
-        yAxisFloat += pow( abs( yAxisLValue ), GAMEPAD_AXIS_SPEEDUP ) * ySign * deltaTime * gamepadPointerSpeed;
-
-        const fheroes2::Display & display = fheroes2::Display::instance();
-
-        if ( xAxisFloat < 0 )
-            xAxisFloat = 0;
-        else if ( xAxisFloat > display.width() )
-            xAxisFloat = display.width();
-
-        if ( yAxisFloat < 0 )
-            yAxisFloat = 0;
-        else if ( yAxisFloat > display.height() )
-            yAxisFloat = display.height();
-
-        mouse_cu.x = static_cast<int16_t>( xAxisFloat );
-        mouse_cu.y = static_cast<int16_t>( yAxisFloat );
-=======
 void LocalEvent::ProcessControllerAxisMotion()
 {
-    const double deltaTime = _controllerTimer.get() / 1000.0;
+    const double deltaTime = _controllerTimer.get() * 1000.0;
     _controllerTimer.reset();
 
     if ( _controllerLeftXAxis != 0 || _controllerLeftYAxis != 0 ) {
@@ -1060,7 +919,6 @@
 
         mouse_cu.x = static_cast<int16_t>( _controllerPointerPosX );
         mouse_cu.y = static_cast<int16_t>( _controllerPointerPosY );
->>>>>>> 313f9090
 
         if ( ( modes & MOUSE_MOTION ) && redraw_cursor_func ) {
             if ( modes & MOUSE_OFFSET )
@@ -1070,25 +928,6 @@
         }
     }
 
-<<<<<<< HEAD
-    // map scroll
-    if ( xAxisRValue != 0 || yAxisRValue != 0 ) {
-        gamepadScrollActive = true;
-        SetModes( KEY_PRESSED );
-
-        if ( xAxisRValue < 0 )
-            key_value = KEY_KP4;
-        else if ( xAxisRValue > 0 )
-            key_value = KEY_KP6;
-        else if ( yAxisRValue < 0 )
-            key_value = KEY_KP8;
-        else if ( yAxisRValue > 0 )
-            key_value = KEY_KP2;
-    }
-    else if ( gamepadScrollActive ) {
-        ResetModes( KEY_PRESSED );
-        gamepadScrollActive = false;
-=======
     // map scroll with right stick
     if ( _controllerRightXAxis != 0 || _controllerRightYAxis != 0 ) {
         _controllerScrollActive = true;
@@ -1106,7 +945,6 @@
     else if ( _controllerScrollActive ) {
         ResetModes( KEY_PRESSED );
         _controllerScrollActive = false;
->>>>>>> 313f9090
     }
 }
 #endif
@@ -1515,34 +1353,13 @@
     SetState( SDL_MOUSEBUTTONUP, true );
     SetState( SDL_QUIT, true );
 
-<<<<<<< HEAD
-#ifdef WITH_GAMEPAD
     SetState( SDL_JOYAXISMOTION, true );
     SetState( SDL_JOYBUTTONUP, true );
     SetState( SDL_JOYBUTTONDOWN, true );
-#else
-    SetState( SDL_JOYAXISMOTION, false );
-    SetState( SDL_JOYBUTTONUP, false );
-    SetState( SDL_JOYBUTTONDOWN, false );
-#endif
-
-#if WITH_TOUCHPAD
-    SetState( SDL_FINGERMOTION, true );
-    SetState( SDL_FINGERDOWN, true );
-    SetState( SDL_FINGERUP, true );
-#endif
-
-    SetState( SDL_JOYBALLMOTION, false );
-    SetState( SDL_JOYHATMOTION, false );
-=======
-    SetState( SDL_JOYAXISMOTION, true );
-    SetState( SDL_JOYBUTTONUP, true );
-    SetState( SDL_JOYBUTTONDOWN, true );
 
     SetState( SDL_JOYBALLMOTION, false );
     SetState( SDL_JOYHATMOTION, false );
     SetState( SDL_SYSWMEVENT, false );
->>>>>>> 313f9090
 
 #if SDL_VERSION_ATLEAST( 2, 0, 0 )
     SetState( SDL_WINDOWEVENT, true );
