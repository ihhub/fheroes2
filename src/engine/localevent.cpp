/***************************************************************************
 *   fheroes2: https://github.com/ihhub/fheroes2                           *
 *   Copyright (C) 2019 - 2022                                             *
 *                                                                         *
 *   Free Heroes2 Engine: http://sourceforge.net/projects/fheroes2         *
 *   Copyright (C) 2008 by Andrey Afletdinov <fheroes2@gmail.com>          *
 *                                                                         *
 *   This program is free software; you can redistribute it and/or modify  *
 *   it under the terms of the GNU General Public License as published by  *
 *   the Free Software Foundation; either version 2 of the License, or     *
 *   (at your option) any later version.                                   *
 *                                                                         *
 *   This program is distributed in the hope that it will be useful,       *
 *   but WITHOUT ANY WARRANTY; without even the implied warranty of        *
 *   MERCHANTABILITY or FITNESS FOR A PARTICULAR PURPOSE.  See the         *
 *   GNU General Public License for more details.                          *
 *                                                                         *
 *   You should have received a copy of the GNU General Public License     *
 *   along with this program; if not, write to the                         *
 *   Free Software Foundation, Inc.,                                       *
 *   59 Temple Place - Suite 330, Boston, MA  02111-1307, USA.             *
 ***************************************************************************/

#include <cassert>
#include <cmath>
#include <cstdlib>
#include <map>
#include <utility>
#include <vector>

#include <SDL_events.h>
#include <SDL_joystick.h>
#include <SDL_keyboard.h>
#include <SDL_mouse.h>
#include <SDL_timer.h>
#include <SDL_version.h>
#include <SDL_video.h>

#if SDL_VERSION_ATLEAST( 2, 0, 0 )

#include <SDL_gamecontroller.h>
#include <SDL_keycode.h>

#if defined( TARGET_PS_VITA ) || defined( TARGET_NINTENDO_SWITCH ) || defined( ANDROID )
#define TOUCHSCREEN_SUPPORT
#include <SDL_hints.h>
#endif

#endif

#include "audio.h"
#include "localevent.h"
#include "pal.h"
#include "screen.h"

namespace
{
    int getSDLKey( const fheroes2::Key key )
    {
        switch ( key ) {
        case fheroes2::Key::NONE:
        case fheroes2::Key::LAST_KEY:
            return SDLK_UNKNOWN;
        case fheroes2::Key::KEY_BACKSPACE:
            return SDLK_BACKSPACE;
        case fheroes2::Key::KEY_ENTER:
            return SDLK_RETURN;
        case fheroes2::Key::KEY_ESCAPE:
            return SDLK_ESCAPE;
        case fheroes2::Key::KEY_SPACE:
            return SDLK_SPACE;
        case fheroes2::Key::KEY_EXCLAIM:
            return SDLK_EXCLAIM;
        case fheroes2::Key::KEY_DOUBLE_QUOTE:
            return SDLK_QUOTEDBL;
        case fheroes2::Key::KEY_HASH:
            return SDLK_HASH;
        case fheroes2::Key::KEY_DOLLAR:
            return SDLK_DOLLAR;
        case fheroes2::Key::KEY_AMPERSAND:
            return SDLK_AMPERSAND;
        case fheroes2::Key::KEY_QUOTE:
            return SDLK_QUOTE;
        case fheroes2::Key::KEY_LEFT_PARENTHESIS:
            return SDLK_LEFTPAREN;
        case fheroes2::Key::KEY_RIGHT_PARENTHESIS:
            return SDLK_RIGHTPAREN;
        case fheroes2::Key::KEY_ASTERISK:
            return SDLK_ASTERISK;
        case fheroes2::Key::KEY_PLUS:
            return SDLK_PLUS;
        case fheroes2::Key::KEY_COMMA:
            return SDLK_COMMA;
        case fheroes2::Key::KEY_MINUS:
            return SDLK_MINUS;
        case fheroes2::Key::KEY_PERIOD:
            return SDLK_PERIOD;
        case fheroes2::Key::KEY_SLASH:
            return SDLK_SLASH;
        case fheroes2::Key::KEY_COLON:
            return SDLK_COLON;
        case fheroes2::Key::KEY_SEMICOLON:
            return SDLK_SEMICOLON;
        case fheroes2::Key::KEY_LESS:
            return SDLK_LESS;
        case fheroes2::Key::KEY_EQUALS:
            return SDLK_EQUALS;
        case fheroes2::Key::KEY_GREATER:
            return SDLK_GREATER;
        case fheroes2::Key::KEY_QUESTION:
            return SDLK_QUESTION;
        case fheroes2::Key::KEY_AT:
            return SDLK_AT;
        case fheroes2::Key::KEY_LEFT_BRACKET:
            return SDLK_LEFTBRACKET;
        case fheroes2::Key::KEY_BACKSLASH:
            return SDLK_BACKSLASH;
        case fheroes2::Key::KEY_RIGHT_BRACKET:
            return SDLK_RIGHTBRACKET;
        case fheroes2::Key::KEY_CARET:
            return SDLK_CARET;
        case fheroes2::Key::KEY_UNDERSCORE:
            return SDLK_UNDERSCORE;
        case fheroes2::Key::KEY_ALT:
            return SDLK_LALT;
        case fheroes2::Key::KEY_CONTROL:
            return SDLK_LCTRL;
        case fheroes2::Key::KEY_SHIFT:
            return SDLK_LSHIFT;
        case fheroes2::Key::KEY_TAB:
            return SDLK_TAB;
        case fheroes2::Key::KEY_DELETE:
            return SDLK_DELETE;
        case fheroes2::Key::KEY_PAGE_UP:
            return SDLK_PAGEUP;
        case fheroes2::Key::KEY_PAGE_DOWN:
            return SDLK_PAGEDOWN;
        case fheroes2::Key::KEY_F1:
            return SDLK_F1;
        case fheroes2::Key::KEY_F2:
            return SDLK_F2;
        case fheroes2::Key::KEY_F3:
            return SDLK_F3;
        case fheroes2::Key::KEY_F4:
            return SDLK_F4;
        case fheroes2::Key::KEY_F5:
            return SDLK_F5;
        case fheroes2::Key::KEY_F6:
            return SDLK_F6;
        case fheroes2::Key::KEY_F7:
            return SDLK_F7;
        case fheroes2::Key::KEY_F8:
            return SDLK_F8;
        case fheroes2::Key::KEY_F9:
            return SDLK_F9;
        case fheroes2::Key::KEY_F10:
            return SDLK_F10;
        case fheroes2::Key::KEY_F11:
            return SDLK_F11;
        case fheroes2::Key::KEY_F12:
            return SDLK_F12;
        case fheroes2::Key::KEY_LEFT:
            return SDLK_LEFT;
        case fheroes2::Key::KEY_RIGHT:
            return SDLK_RIGHT;
        case fheroes2::Key::KEY_UP:
            return SDLK_UP;
        case fheroes2::Key::KEY_DOWN:
            return SDLK_DOWN;
        case fheroes2::Key::KEY_0:
            return SDLK_0;
        case fheroes2::Key::KEY_1:
            return SDLK_1;
        case fheroes2::Key::KEY_2:
            return SDLK_2;
        case fheroes2::Key::KEY_3:
            return SDLK_3;
        case fheroes2::Key::KEY_4:
            return SDLK_4;
        case fheroes2::Key::KEY_5:
            return SDLK_5;
        case fheroes2::Key::KEY_6:
            return SDLK_6;
        case fheroes2::Key::KEY_7:
            return SDLK_7;
        case fheroes2::Key::KEY_8:
            return SDLK_8;
        case fheroes2::Key::KEY_9:
            return SDLK_9;
        case fheroes2::Key::KEY_A:
            return SDLK_a;
        case fheroes2::Key::KEY_B:
            return SDLK_b;
        case fheroes2::Key::KEY_C:
            return SDLK_c;
        case fheroes2::Key::KEY_D:
            return SDLK_d;
        case fheroes2::Key::KEY_E:
            return SDLK_e;
        case fheroes2::Key::KEY_F:
            return SDLK_f;
        case fheroes2::Key::KEY_G:
            return SDLK_g;
        case fheroes2::Key::KEY_H:
            return SDLK_h;
        case fheroes2::Key::KEY_I:
            return SDLK_i;
        case fheroes2::Key::KEY_J:
            return SDLK_j;
        case fheroes2::Key::KEY_K:
            return SDLK_k;
        case fheroes2::Key::KEY_L:
            return SDLK_l;
        case fheroes2::Key::KEY_M:
            return SDLK_m;
        case fheroes2::Key::KEY_N:
            return SDLK_n;
        case fheroes2::Key::KEY_O:
            return SDLK_o;
        case fheroes2::Key::KEY_P:
            return SDLK_p;
        case fheroes2::Key::KEY_Q:
            return SDLK_q;
        case fheroes2::Key::KEY_R:
            return SDLK_r;
        case fheroes2::Key::KEY_S:
            return SDLK_s;
        case fheroes2::Key::KEY_T:
            return SDLK_t;
        case fheroes2::Key::KEY_U:
            return SDLK_u;
        case fheroes2::Key::KEY_V:
            return SDLK_v;
        case fheroes2::Key::KEY_W:
            return SDLK_w;
        case fheroes2::Key::KEY_X:
            return SDLK_x;
        case fheroes2::Key::KEY_Y:
            return SDLK_y;
        case fheroes2::Key::KEY_Z:
            return SDLK_z;
#if SDL_VERSION_ATLEAST( 2, 0, 0 )
        case fheroes2::Key::KEY_PRINT:
            return SDLK_PRINTSCREEN;
        case fheroes2::Key::KEY_KP_0:
            return SDLK_KP_0;
        case fheroes2::Key::KEY_KP_1:
            return SDLK_KP_1;
        case fheroes2::Key::KEY_KP_2:
            return SDLK_KP_2;
        case fheroes2::Key::KEY_KP_3:
            return SDLK_KP_3;
        case fheroes2::Key::KEY_KP_4:
            return SDLK_KP_4;
        case fheroes2::Key::KEY_KP_5:
            return SDLK_KP_5;
        case fheroes2::Key::KEY_KP_6:
            return SDLK_KP_6;
        case fheroes2::Key::KEY_KP_7:
            return SDLK_KP_7;
        case fheroes2::Key::KEY_KP_8:
            return SDLK_KP_8;
        case fheroes2::Key::KEY_KP_9:
            return SDLK_KP_9;
#else
        case fheroes2::Key::KEY_PRINT:
            return SDLK_PRINT;
        case fheroes2::Key::KEY_KP_0:
            return SDLK_KP0;
        case fheroes2::Key::KEY_KP_1:
            return SDLK_KP1;
        case fheroes2::Key::KEY_KP_2:
            return SDLK_KP2;
        case fheroes2::Key::KEY_KP_3:
            return SDLK_KP3;
        case fheroes2::Key::KEY_KP_4:
            return SDLK_KP4;
        case fheroes2::Key::KEY_KP_5:
            return SDLK_KP5;
        case fheroes2::Key::KEY_KP_6:
            return SDLK_KP6;
        case fheroes2::Key::KEY_KP_7:
            return SDLK_KP7;
        case fheroes2::Key::KEY_KP_8:
            return SDLK_KP8;
        case fheroes2::Key::KEY_KP_9:
            return SDLK_KP9;
#endif
        case fheroes2::Key::KEY_KP_PERIOD:
            return SDLK_KP_PERIOD;
        case fheroes2::Key::KEY_KP_DIVIDE:
            return SDLK_KP_DIVIDE;
        case fheroes2::Key::KEY_KP_MULTIPLY:
            return SDLK_KP_MULTIPLY;
        case fheroes2::Key::KEY_KP_MINUS:
            return SDLK_KP_MINUS;
        case fheroes2::Key::KEY_KP_PLUS:
            return SDLK_KP_PLUS;
        case fheroes2::Key::KEY_KP_ENTER:
            return SDLK_KP_ENTER;
        case fheroes2::Key::KEY_KP_EQUALS:
            return SDLK_KP_EQUALS;
        case fheroes2::Key::KEY_HOME:
            return SDLK_HOME;
        case fheroes2::Key::KEY_END:
            return SDLK_END;
        default:
            // Did you add a new key? Add the logic above!
            assert( 0 );
            break;
        }

        return SDLK_UNKNOWN;
    }

    enum KeyMod
    {
        MOD_NONE = KMOD_NONE,
        MOD_CTRL = KMOD_CTRL,
        MOD_SHIFT = KMOD_SHIFT,
        MOD_ALT = KMOD_ALT,
        MOD_CAPS = KMOD_CAPS,
        MOD_NUM = KMOD_NUM
    };

    char getCharacterFromPressedKey( const fheroes2::Key key, const int32_t mod )
    {
        switch ( key ) {
        case fheroes2::Key::KEY_1:
            return ( MOD_SHIFT & mod ? '!' : '1' );
        case fheroes2::Key::KEY_2:
            return ( MOD_SHIFT & mod ? '@' : '2' );
        case fheroes2::Key::KEY_3:
            return ( MOD_SHIFT & mod ? '#' : '3' );
        case fheroes2::Key::KEY_4:
            return ( MOD_SHIFT & mod ? '$' : '4' );
        case fheroes2::Key::KEY_5:
            return ( MOD_SHIFT & mod ? '%' : '5' );
        case fheroes2::Key::KEY_6:
            return ( MOD_SHIFT & mod ? '^' : '6' );
        case fheroes2::Key::KEY_7:
            return ( MOD_SHIFT & mod ? '&' : '7' );
        case fheroes2::Key::KEY_8:
            return ( MOD_SHIFT & mod ? '*' : '8' );
        case fheroes2::Key::KEY_9:
            return ( MOD_SHIFT & mod ? '(' : '9' );
        case fheroes2::Key::KEY_0:
            return ( MOD_SHIFT & mod ? ')' : '0' );
        case fheroes2::Key::KEY_KP_0:
            if ( MOD_NUM & mod )
                return '0';
            break;
        case fheroes2::Key::KEY_KP_1:
            if ( MOD_NUM & mod )
                return '1';
            break;
        case fheroes2::Key::KEY_KP_2:
            if ( MOD_NUM & mod )
                return '2';
            break;
        case fheroes2::Key::KEY_KP_3:
            if ( MOD_NUM & mod )
                return '3';
            break;
        case fheroes2::Key::KEY_KP_4:
            if ( MOD_NUM & mod )
                return '4';
            break;
        case fheroes2::Key::KEY_KP_5:
            if ( MOD_NUM & mod )
                return '5';
            break;
        case fheroes2::Key::KEY_KP_6:
            if ( MOD_NUM & mod )
                return '6';
            break;
        case fheroes2::Key::KEY_KP_7:
            if ( MOD_NUM & mod )
                return '7';
            break;
        case fheroes2::Key::KEY_KP_8:
            if ( MOD_NUM & mod )
                return '8';
            break;
        case fheroes2::Key::KEY_KP_9:
            if ( MOD_NUM & mod )
                return '9';
            break;
        case fheroes2::Key::KEY_MINUS:
            return ( MOD_SHIFT & mod ? '_' : '-' );
        case fheroes2::Key::KEY_EQUALS:
            return ( MOD_SHIFT & mod ? '+' : '=' );
        case fheroes2::Key::KEY_BACKSLASH:
            return ( MOD_SHIFT & mod ? '|' : '\\' );
        case fheroes2::Key::KEY_LEFT_BRACKET:
            return ( MOD_SHIFT & mod ? '{' : '[' );
        case fheroes2::Key::KEY_RIGHT_BRACKET:
            return ( MOD_SHIFT & mod ? '}' : ']' );
        case fheroes2::Key::KEY_SEMICOLON:
            return ( MOD_SHIFT & mod ? ':' : ';' );
        case fheroes2::Key::KEY_QUOTE:
            return ( MOD_SHIFT & mod ? '"' : '\'' );
        case fheroes2::Key::KEY_COMMA:
            return ( MOD_SHIFT & mod ? '<' : ',' );
        case fheroes2::Key::KEY_PERIOD:
            return ( MOD_SHIFT & mod ? '>' : '.' );
        case fheroes2::Key::KEY_SLASH:
            return ( MOD_SHIFT & mod ? '?' : '/' );
        case fheroes2::Key::KEY_EXCLAIM:
            return '!';
        case fheroes2::Key::KEY_AT:
            return '@';
        case fheroes2::Key::KEY_HASH:
            return '#';
        case fheroes2::Key::KEY_DOLLAR:
            return '$';
        case fheroes2::Key::KEY_AMPERSAND:
            return '&';
        case fheroes2::Key::KEY_ASTERISK:
            return '*';
        case fheroes2::Key::KEY_LEFT_PARENTHESIS:
            return '(';
        case fheroes2::Key::KEY_RIGHT_PARENTHESIS:
            return ')';
        case fheroes2::Key::KEY_DOUBLE_QUOTE:
            return '"';
        case fheroes2::Key::KEY_PLUS:
            return '+';
        case fheroes2::Key::KEY_COLON:
            return ':';
        case fheroes2::Key::KEY_LESS:
            return '<';
        case fheroes2::Key::KEY_GREATER:
            return '>';
        case fheroes2::Key::KEY_QUESTION:
            return '?';
        case fheroes2::Key::KEY_CARET:
            return '^';
        case fheroes2::Key::KEY_UNDERSCORE:
            return '_';
        case fheroes2::Key::KEY_SPACE:
            return ' ';
        case fheroes2::Key::KEY_A:
            return ( ( MOD_SHIFT | MOD_CAPS ) & mod ? 'A' : 'a' );
        case fheroes2::Key::KEY_B:
            return ( ( MOD_SHIFT | MOD_CAPS ) & mod ? 'B' : 'b' );
        case fheroes2::Key::KEY_C:
            return ( ( MOD_SHIFT | MOD_CAPS ) & mod ? 'C' : 'c' );
        case fheroes2::Key::KEY_D:
            return ( ( MOD_SHIFT | MOD_CAPS ) & mod ? 'D' : 'd' );
        case fheroes2::Key::KEY_E:
            return ( ( MOD_SHIFT | MOD_CAPS ) & mod ? 'E' : 'e' );
        case fheroes2::Key::KEY_F:
            return ( ( MOD_SHIFT | MOD_CAPS ) & mod ? 'F' : 'f' );
        case fheroes2::Key::KEY_G:
            return ( ( MOD_SHIFT | MOD_CAPS ) & mod ? 'G' : 'g' );
        case fheroes2::Key::KEY_H:
            return ( ( MOD_SHIFT | MOD_CAPS ) & mod ? 'H' : 'h' );
        case fheroes2::Key::KEY_I:
            return ( ( MOD_SHIFT | MOD_CAPS ) & mod ? 'I' : 'i' );
        case fheroes2::Key::KEY_J:
            return ( ( MOD_SHIFT | MOD_CAPS ) & mod ? 'J' : 'j' );
        case fheroes2::Key::KEY_K:
            return ( ( MOD_SHIFT | MOD_CAPS ) & mod ? 'K' : 'k' );
        case fheroes2::Key::KEY_L:
            return ( ( MOD_SHIFT | MOD_CAPS ) & mod ? 'L' : 'l' );
        case fheroes2::Key::KEY_M:
            return ( ( MOD_SHIFT | MOD_CAPS ) & mod ? 'M' : 'm' );
        case fheroes2::Key::KEY_N:
            return ( ( MOD_SHIFT | MOD_CAPS ) & mod ? 'N' : 'n' );
        case fheroes2::Key::KEY_O:
            return ( ( MOD_SHIFT | MOD_CAPS ) & mod ? 'O' : 'o' );
        case fheroes2::Key::KEY_P:
            return ( ( MOD_SHIFT | MOD_CAPS ) & mod ? 'P' : 'p' );
        case fheroes2::Key::KEY_Q:
            return ( ( MOD_SHIFT | MOD_CAPS ) & mod ? 'Q' : 'q' );
        case fheroes2::Key::KEY_R:
            return ( ( MOD_SHIFT | MOD_CAPS ) & mod ? 'R' : 'r' );
        case fheroes2::Key::KEY_S:
            return ( ( MOD_SHIFT | MOD_CAPS ) & mod ? 'S' : 's' );
        case fheroes2::Key::KEY_T:
            return ( ( MOD_SHIFT | MOD_CAPS ) & mod ? 'T' : 't' );
        case fheroes2::Key::KEY_U:
            return ( ( MOD_SHIFT | MOD_CAPS ) & mod ? 'U' : 'u' );
        case fheroes2::Key::KEY_V:
            return ( ( MOD_SHIFT | MOD_CAPS ) & mod ? 'V' : 'v' );
        case fheroes2::Key::KEY_W:
            return ( ( MOD_SHIFT | MOD_CAPS ) & mod ? 'W' : 'w' );
        case fheroes2::Key::KEY_X:
            return ( ( MOD_SHIFT | MOD_CAPS ) & mod ? 'X' : 'x' );
        case fheroes2::Key::KEY_Y:
            return ( ( MOD_SHIFT | MOD_CAPS ) & mod ? 'Y' : 'y' );
        case fheroes2::Key::KEY_Z:
            return ( ( MOD_SHIFT | MOD_CAPS ) & mod ? 'Z' : 'z' );
        default:
            break;
        }

        return 0;
    }

#if defined( TARGET_PS_VITA )
    const int totalCharactersDPad = 38;
    bool dpadInputActive = false;
    bool currentUpper = false;
    int currentCharIndex = 0;

    const fheroes2::Key dPadKeys[totalCharactersDPad] = {
        // lowercase letters
        fheroes2::Key::KEY_A, fheroes2::Key::KEY_B, fheroes2::Key::KEY_C, fheroes2::Key::KEY_D, fheroes2::Key::KEY_E, fheroes2::Key::KEY_F, fheroes2::Key::KEY_G,
        fheroes2::Key::KEY_H, fheroes2::Key::KEY_I, fheroes2::Key::KEY_J, fheroes2::Key::KEY_K, fheroes2::Key::KEY_L, fheroes2::Key::KEY_M, fheroes2::Key::KEY_N,
        fheroes2::Key::KEY_O, fheroes2::Key::KEY_P, fheroes2::Key::KEY_Q, fheroes2::Key::KEY_R, fheroes2::Key::KEY_S, fheroes2::Key::KEY_T, fheroes2::Key::KEY_U,
        fheroes2::Key::KEY_V, fheroes2::Key::KEY_W, fheroes2::Key::KEY_X, fheroes2::Key::KEY_Y, fheroes2::Key::KEY_Z,
        // space, underscore
        fheroes2::Key::KEY_SPACE, fheroes2::Key::KEY_UNDERSCORE,
        // nums
        fheroes2::Key::KEY_0, fheroes2::Key::KEY_1, fheroes2::Key::KEY_2, fheroes2::Key::KEY_3, fheroes2::Key::KEY_4, fheroes2::Key::KEY_5, fheroes2::Key::KEY_6,
        fheroes2::Key::KEY_7, fheroes2::Key::KEY_8, fheroes2::Key::KEY_9 };

    char GetCurrentDPadChar()
    {
        return getCharacterFromPressedKey( dPadKeys[currentCharIndex], currentUpper ? MOD_CAPS : MOD_NONE );
    }

    fheroes2::Key KeySymFromChar( const char c )
    {
        switch ( c ) {
        case '!':
            return fheroes2::Key::KEY_EXCLAIM;
        case '"':
            return fheroes2::Key::KEY_DOUBLE_QUOTE;
        case '#':
            return fheroes2::Key::KEY_HASH;
        case '$':
            return fheroes2::Key::KEY_DOLLAR;
        case '&':
            return fheroes2::Key::KEY_AMPERSAND;
        case '\'':
            return fheroes2::Key::KEY_QUOTE;
        case '(':
            return fheroes2::Key::KEY_LEFT_PARENTHESIS;
        case ')':
            return fheroes2::Key::KEY_RIGHT_PARENTHESIS;
        case '*':
            return fheroes2::Key::KEY_ASTERISK;
        case '+':
            return fheroes2::Key::KEY_PLUS;
        case ',':
            return fheroes2::Key::KEY_COMMA;
        case '-':
            return fheroes2::Key::KEY_MINUS;
        case '.':
            return fheroes2::Key::KEY_PERIOD;
        case '/':
            return fheroes2::Key::KEY_SLASH;
        case ':':
            return fheroes2::Key::KEY_COLON;
        case ';':
            return fheroes2::Key::KEY_SEMICOLON;
        case '<':
            return fheroes2::Key::KEY_LESS;
        case '=':
            return fheroes2::Key::KEY_EQUALS;
        case '>':
            return fheroes2::Key::KEY_GREATER;
        case '?':
            return fheroes2::Key::KEY_QUESTION;
        case '@':
            return fheroes2::Key::KEY_AT;
        case '[':
            return fheroes2::Key::KEY_LEFT_BRACKET;
        case '\\':
            return fheroes2::Key::KEY_BACKSLASH;
        case ']':
            return fheroes2::Key::KEY_RIGHT_BRACKET;
        case '^':
            return fheroes2::Key::KEY_CARET;
        case '_':
            return fheroes2::Key::KEY_UNDERSCORE;
        case ' ':
            return fheroes2::Key::KEY_SPACE;
        case 'a':
            return fheroes2::Key::KEY_A;
        case 'b':
            return fheroes2::Key::KEY_B;
        case 'c':
            return fheroes2::Key::KEY_C;
        case 'd':
            return fheroes2::Key::KEY_D;
        case 'e':
            return fheroes2::Key::KEY_E;
        case 'f':
            return fheroes2::Key::KEY_F;
        case 'g':
            return fheroes2::Key::KEY_G;
        case 'h':
            return fheroes2::Key::KEY_H;
        case 'i':
            return fheroes2::Key::KEY_I;
        case 'j':
            return fheroes2::Key::KEY_J;
        case 'k':
            return fheroes2::Key::KEY_K;
        case 'l':
            return fheroes2::Key::KEY_L;
        case 'm':
            return fheroes2::Key::KEY_M;
        case 'n':
            return fheroes2::Key::KEY_N;
        case 'o':
            return fheroes2::Key::KEY_O;
        case 'p':
            return fheroes2::Key::KEY_P;
        case 'q':
            return fheroes2::Key::KEY_Q;
        case 'r':
            return fheroes2::Key::KEY_R;
        case 's':
            return fheroes2::Key::KEY_S;
        case 't':
            return fheroes2::Key::KEY_T;
        case 'u':
            return fheroes2::Key::KEY_U;
        case 'v':
            return fheroes2::Key::KEY_V;
        case 'w':
            return fheroes2::Key::KEY_W;
        case 'x':
            return fheroes2::Key::KEY_X;
        case 'y':
            return fheroes2::Key::KEY_Y;
        case 'z':
            return fheroes2::Key::KEY_Z;
        case '0':
            return fheroes2::Key::KEY_0;
        case '1':
            return fheroes2::Key::KEY_1;
        case '2':
            return fheroes2::Key::KEY_2;
        case '3':
            return fheroes2::Key::KEY_3;
        case '4':
            return fheroes2::Key::KEY_4;
        case '5':
            return fheroes2::Key::KEY_5;
        case '6':
            return fheroes2::Key::KEY_6;
        case '7':
            return fheroes2::Key::KEY_7;
        case '8':
            return fheroes2::Key::KEY_8;
        case '9':
            return fheroes2::Key::KEY_9;
        default:
            break;
        }
        return fheroes2::Key::NONE;
    }

    void SetCurrentDPadCharIndex( char currentChar )
    {
        if ( currentChar >= 'A' && currentChar <= 'Z' ) {
            currentUpper = true;
            currentChar += 32;
        }

        const fheroes2::Key keySym = KeySymFromChar( currentChar );
        for ( int i = 0; i < totalCharactersDPad; ++i ) {
            if ( dPadKeys[i] == keySym ) {
                currentCharIndex = i;
                return;
            }
        }

        currentCharIndex = 0;
    }
#endif
}

// Custom button mapping for Nintendo Switch
#if defined( TARGET_NINTENDO_SWITCH )
#undef SDL_CONTROLLER_BUTTON_A
#undef SDL_CONTROLLER_BUTTON_B
#undef SDL_CONTROLLER_BUTTON_DPAD_LEFT
#undef SDL_CONTROLLER_BUTTON_DPAD_RIGHT
#undef SDL_CONTROLLER_BUTTON_DPAD_UP
#undef SDL_CONTROLLER_BUTTON_DPAD_DOWN
#define SDL_CONTROLLER_BUTTON_A 1
#define SDL_CONTROLLER_BUTTON_B 0
#define SDL_CONTROLLER_BUTTON_DPAD_LEFT 13
#define SDL_CONTROLLER_BUTTON_DPAD_RIGHT 14
#define SDL_CONTROLLER_BUTTON_DPAD_UP 11
#define SDL_CONTROLLER_BUTTON_DPAD_DOWN 12

enum SwitchJoyconKeys
{
    SWITCH_BUTTON_Y = 2,
    SWITCH_BUTTON_X = 3,
    SWITCH_BUTTON_MINUS = 4,
    SWITCH_BUTTON_PLUS = 6,
    SWITCH_BUTTON_L = 9,
    SWITCH_BUTTON_R = 10
};

#endif

namespace fheroes2
{
    const char * KeySymGetName( const Key key )
    {
#if SDL_VERSION_ATLEAST( 2, 0, 0 )
        return SDL_GetKeyName( static_cast<SDL_Keycode>( getSDLKey( key ) ) );
#else
        return SDL_GetKeyName( static_cast<SDLKey>( getSDLKey( key ) ) );
#endif
    }

    bool PressIntKey( uint32_t max, uint32_t & result )
    {
        const LocalEvent & le = LocalEvent::Get();

        if ( le.KeyPress( fheroes2::Key::KEY_BACKSPACE ) ) {
            result /= 10;
            return true;
        }

        if ( !le.KeyPress() ) {
            // No key is pressed.
            return false;
        }

        if ( le.KeyValue() >= fheroes2::Key::KEY_0 && le.KeyValue() <= fheroes2::Key::KEY_9 ) {
            if ( max <= result ) {
                // We reached the maximum.
                return true;
            }

            result *= 10;

            result += static_cast<uint32_t>( static_cast<int32_t>( le.KeyValue() ) - static_cast<int32_t>( fheroes2::Key::KEY_0 ) );

            if ( result > max ) {
                result = max;
            }

            return true;
        }

        if ( le.KeyValue() >= fheroes2::Key::KEY_KP_0 && le.KeyValue() <= fheroes2::Key::KEY_KP_9 ) {
            if ( max <= result ) {
                // We reached the maximum.
                return true;
            }

            result *= 10;

            result += static_cast<uint32_t>( static_cast<int32_t>( le.KeyValue() ) - static_cast<int32_t>( fheroes2::Key::KEY_KP_0 ) );

            if ( result > max ) {
                result = max;
            }

            return true;
        }

        return false;
    }

    size_t InsertKeySym( std::string & res, size_t pos, const Key key, const int32_t mod )
    {
#if defined( TARGET_PS_VITA )
        (void)mod;

        // input with D-Pad
        if ( res.size() ) {
            SetCurrentDPadCharIndex( res.back() );
        }
        else {
            currentUpper = true;
            currentCharIndex = 0;
        }

        switch ( key ) {
        // delete char
        case fheroes2::Key::KEY_KP_4: {
            if ( !res.empty() && pos ) {
                res.resize( res.size() - 1 );
                --pos;
            }
            break;
        }
        // add new char
        case fheroes2::Key::KEY_KP_6: {
            currentUpper = res.empty();
            currentCharIndex = 0;

            const char c = GetCurrentDPadChar();
            if ( c )
                res.push_back( c );

            ++pos;
            break;
        }
        // next char
        case fheroes2::Key::KEY_KP_2: {
            ++currentCharIndex;
            if ( currentCharIndex >= totalCharactersDPad )
                currentCharIndex = 0;

            if ( !res.empty() ) {
                res.resize( res.size() - 1 );
            }
            else {
                ++pos;
            }

            const char c = GetCurrentDPadChar();
            if ( c )
                res.push_back( c );

            break;
        }
        // previous char
        case fheroes2::Key::KEY_KP_8: {
            --currentCharIndex;
            if ( currentCharIndex < 0 )
                currentCharIndex = totalCharactersDPad - 1;

            if ( !res.empty() ) {
                res.resize( res.size() - 1 );
            }
            else {
                ++pos;
            }

            const char c = GetCurrentDPadChar();
            if ( c )
                res.push_back( c );

            break;
        }
        // switch uppler/lowercase
        case fheroes2::Key::KEY_SHIFT: {
            currentUpper = !currentUpper;

            if ( !res.empty() ) {
                res.resize( res.size() - 1 );
            }
            else {
                ++pos;
            }

            const char c = GetCurrentDPadChar();
            if ( c )
                res.push_back( c );

            break;
        }

        default:
            break;
        }
#else
        switch ( key ) {
        case fheroes2::Key::KEY_BACKSPACE:
            if ( !res.empty() && pos ) {
                if ( pos >= res.size() )
                    res.resize( res.size() - 1 );
                else
                    res.erase( pos - 1, 1 );
                --pos;
            }
            break;
        case fheroes2::Key::KEY_DELETE:
            if ( !res.empty() ) {
                if ( pos < res.size() )
                    res.erase( pos, 1 );
            }
            break;

        case fheroes2::Key::KEY_LEFT:
            if ( pos )
                --pos;
            break;
        case fheroes2::Key::KEY_RIGHT:
            if ( pos < res.size() )
                ++pos;
            break;
        case fheroes2::Key::KEY_HOME:
            pos = 0;
            break;
        case fheroes2::Key::KEY_END:
            pos = res.size();
            break;

        default: {
            char c = getCharacterFromPressedKey( key, mod );

            if ( c ) {
                res.insert( pos, 1, c );
                ++pos;
            }
        }
        }
#endif

        return pos;
    }

    Key getKeyFromSDL( int sdlKey )
    {
        // SDL interprets keyboard Numpad Enter as a separate key. However, in the game we should handle it in the same way as the normal Enter.
        if ( sdlKey == SDLK_KP_ENTER ) {
            sdlKey = SDLK_RETURN;
        }

        static std::map<int, Key> sdlValueToKey;
        if ( sdlValueToKey.empty() ) {
            // The map is empty let's populate it.
            for ( int32_t i = static_cast<int32_t>( Key::NONE ); i < static_cast<int32_t>( Key::LAST_KEY ); ++i ) {
                const Key key = static_cast<Key>( i );
                sdlValueToKey.emplace( getSDLKey( key ), key );
            }
        }

        auto iter = sdlValueToKey.find( sdlKey );
        if ( iter == sdlValueToKey.end() ) {
            return Key::NONE;
        }

        return iter->second;
    }
}

LocalEvent::LocalEvent()
    : modes( 0 )
    , key_value( fheroes2::Key::NONE )
    , mouse_button( 0 )
    , mouse_motion_hook_func( nullptr )
    , key_down_hook_func( nullptr )
    , loop_delay( 1 )
{}

#if SDL_VERSION_ATLEAST( 2, 0, 0 )
void LocalEvent::OpenController()
{
    for ( int i = 0; i < SDL_NumJoysticks(); ++i ) {
        if ( SDL_IsGameController( i ) ) {
            _gameController = SDL_GameControllerOpen( i );
            if ( _gameController != nullptr ) {
                fheroes2::cursor().enableSoftwareEmulation( true );
                break;
            }
        }
    }
}

void LocalEvent::CloseController()
{
    if ( SDL_GameControllerGetAttached( _gameController ) ) {
        SDL_GameControllerClose( _gameController );
        _gameController = nullptr;
    }
}

void LocalEvent::OpenTouchpad()
{
#if defined( TOUCHSCREEN_SUPPORT )
    const int touchNumber = SDL_GetNumTouchDevices();
    if ( touchNumber > 0 ) {
        _touchpadAvailable = true;
        fheroes2::cursor().enableSoftwareEmulation( true );
#if SDL_VERSION_ATLEAST( 2, 0, 10 )
        SDL_SetHint( SDL_HINT_TOUCH_MOUSE_EVENTS, "0" );
#endif
    }
#endif
}

#else
void LocalEvent::OpenController()
{
    // Do nothing.
}
void LocalEvent::CloseController()
{
    // Do nothing.
}

void OpenTouchpad()
{
    // Do nothing.
}
#endif

void LocalEvent::OpenVirtualKeyboard()
{
#if defined( TARGET_PS_VITA )
    dpadInputActive = true;
#endif
}

void LocalEvent::CloseVirtualKeyboard()
{
#if defined( TARGET_PS_VITA )
    dpadInputActive = false;
#endif
}

namespace
{
    class ColorCycling
    {
    public:
        ColorCycling()
            : _counter( 0 )
            , _isPaused( false )
            , _preRenderDrawing( nullptr )
            , _posRenderDrawing( nullptr )
        {}

        bool applyCycling( std::vector<uint8_t> & palette )
        {
            if ( _preRenderDrawing != nullptr )
                _preRenderDrawing();

            if ( _timer.getMs() >= 220 ) {
                _timer.reset();
                palette = PAL::GetCyclingPalette( _counter );
                ++_counter;
                return true;
            }
            return false;
        }

        void reset()
        {
            _prevDraw.reset();

            if ( _posRenderDrawing != nullptr )
                _posRenderDrawing();
        }

        bool isRedrawRequired() const
        {
            return !_isPaused && _prevDraw.getMs() >= 220;
        }

        void registerDrawing( void ( *preRenderDrawing )(), void ( *postRenderDrawing )() )
        {
            if ( preRenderDrawing != nullptr )
                _preRenderDrawing = preRenderDrawing;

            if ( postRenderDrawing != nullptr )
                _posRenderDrawing = postRenderDrawing;
        }

        void pause()
        {
            _isPaused = true;
        }

        void resume()
        {
            _isPaused = false;
            _prevDraw.reset();
            _timer.reset();
        }

    private:
        fheroes2::Time _timer;
        fheroes2::Time _prevDraw;
        uint32_t _counter;
        bool _isPaused;

        void ( *_preRenderDrawing )();
        void ( *_posRenderDrawing )();
    };

    ColorCycling colorCycling;

    bool ApplyCycling( std::vector<uint8_t> & palette )
    {
        return colorCycling.applyCycling( palette );
    }

    void ResetCycling()
    {
        colorCycling.reset();
    }
}

LocalEvent & LocalEvent::Get()
{
    static LocalEvent le;

    return le;
}

void LocalEvent::RegisterCycling( void ( *preRenderDrawing )(), void ( *postRenderDrawing )() )
{
    colorCycling.registerDrawing( preRenderDrawing, postRenderDrawing );
    colorCycling.resume();

    fheroes2::Display::instance().subscribe( ApplyCycling, ResetCycling );
}

void LocalEvent::PauseCycling()
{
    colorCycling.pause();
    fheroes2::Display::instance().subscribe( nullptr, nullptr );
}

LocalEvent & LocalEvent::GetClean()
{
    LocalEvent & le = Get();

    le.ResetModes( KEY_PRESSED );
    le.ResetModes( MOUSE_MOTION );
    le.ResetModes( MOUSE_PRESSED );
    le.ResetModes( MOUSE_RELEASED );
    le.ResetModes( MOUSE_CLICKED );
    le.ResetModes( MOUSE_WHEEL );
    le.ResetModes( KEY_HOLD );

    return le;
}

bool LocalEvent::HandleEvents( bool delay, bool allowExit )
{
    if ( colorCycling.isRedrawRequired() ) {
        // Looks like there is no explicit rendering so the code for color cycling was executed here.
        if ( delay ) {
            fheroes2::Time timeCheck;
            fheroes2::Display::instance().render();

            if ( timeCheck.getMs() > loop_delay ) {
                // Since rendering took more than waiting time so we should not wait.
                delay = false;
            }
        }
        else {
            fheroes2::Display::instance().render();
        }
    }

    SDL_Event event;

    // We shouldn't reset the MOUSE_PRESSED and KEY_HOLD here because these are "lasting" states
    ResetModes( KEY_PRESSED );
    ResetModes( MOUSE_MOTION );
    ResetModes( MOUSE_RELEASED );
    ResetModes( MOUSE_CLICKED );
    ResetModes( MOUSE_WHEEL );

    while ( SDL_PollEvent( &event ) ) {
        switch ( event.type ) {
#if SDL_VERSION_ATLEAST( 2, 0, 0 )
        case SDL_WINDOWEVENT:
            OnSdl2WindowEvent( event );
            break;
#else
        case SDL_ACTIVEEVENT:
            OnActiveEvent( event );
            break;
#endif
        // keyboard
        case SDL_KEYDOWN:
        case SDL_KEYUP:
            HandleKeyboardEvent( event.key );
            break;

        // mouse motion
        case SDL_MOUSEMOTION:
            HandleMouseMotionEvent( event.motion );
            break;

        // mouse button
        case SDL_MOUSEBUTTONDOWN:
        case SDL_MOUSEBUTTONUP:
            HandleMouseButtonEvent( event.button );
            break;

#if SDL_VERSION_ATLEAST( 2, 0, 0 )
        case SDL_MOUSEWHEEL:
            HandleMouseWheelEvent( event.wheel );
            break;
        case SDL_CONTROLLERDEVICEREMOVED:
            if ( _gameController != nullptr ) {
                const SDL_GameController * removedController = SDL_GameControllerFromInstanceID( event.jdevice.which );
                if ( removedController == _gameController ) {
                    SDL_GameControllerClose( _gameController );
                    _gameController = nullptr;
                    if ( !_touchpadAvailable ) {
                        fheroes2::cursor().enableSoftwareEmulation( false );
                    }
                }
            }
            break;
        case SDL_CONTROLLERDEVICEADDED:
            if ( _gameController == nullptr ) {
                _gameController = SDL_GameControllerOpen( event.jdevice.which );
                if ( _gameController != nullptr ) {
                    fheroes2::cursor().enableSoftwareEmulation( true );
                }
            }
            break;
        case SDL_CONTROLLERAXISMOTION:
            HandleControllerAxisEvent( event.caxis );
            break;
        case SDL_CONTROLLERBUTTONDOWN:
        case SDL_CONTROLLERBUTTONUP:
            HandleControllerButtonEvent( event.cbutton );
            break;
        case SDL_FINGERDOWN:
        case SDL_FINGERUP:
        case SDL_FINGERMOTION:
            HandleTouchEvent( event.tfinger );
            break;
#endif

        // exit
        case SDL_QUIT:
#if SDL_VERSION_ATLEAST( 2, 0, 0 )
        case SDL_WINDOWEVENT_CLOSE:
#endif
            if ( allowExit )
                return false; // try to perform clear exit to catch all memory leaks, for example
            break;

        default:
            break;
        }

        // need for wheel up/down delay
#if SDL_VERSION_ATLEAST( 2, 0, 0 )
        // Use HandleMouseWheel instead
#else
        if ( SDL_BUTTON_WHEELDOWN == event.button.button || SDL_BUTTON_WHEELUP == event.button.button )
            break;
#endif
    }

#if SDL_VERSION_ATLEAST( 2, 0, 0 )
    if ( _gameController != nullptr ) {
        ProcessControllerAxisMotion();
    }
#endif

    if ( delay )
        SDL_Delay( loop_delay );

    return true;
}

void LocalEvent::StopSounds()
{
    Audio::Mute();
}

void LocalEvent::ResumeSounds()
{
    Audio::Unmute();
}

#if SDL_VERSION_ATLEAST( 2, 0, 0 )
void LocalEvent::OnSdl2WindowEvent( const SDL_Event & event )
{
    if ( event.window.event == SDL_WINDOWEVENT_FOCUS_LOST ) {
        StopSounds();
    }
    else if ( event.window.event == SDL_WINDOWEVENT_FOCUS_GAINED ) {
        // Force display rendering on app activation
        fheroes2::Display::instance().render();

        ResumeSounds();
    }
    else if ( event.window.event == SDL_WINDOWEVENT_RESIZED ) {
        fheroes2::Display::instance().render();
    }
}
#else
void LocalEvent::OnActiveEvent( const SDL_Event & event )
{
    if ( event.active.state & SDL_APPINPUTFOCUS ) {
        if ( 0 == event.active.gain ) {
            StopSounds();
        }
        else {
            // Force display rendering on app activation
            fheroes2::Display::instance().render();

            ResumeSounds();
        }
    }
}
#endif

#if SDL_VERSION_ATLEAST( 2, 0, 0 )
void LocalEvent::HandleTouchEvent( const SDL_TouchFingerEvent & event )
{
    if ( _numTouches == 2 && _firstFingerId != event.fingerId && _secondFingerId != event.fingerId ) {
        // We do not support more than 2 fingers.
        return;
    }

    if ( event.type == SDL_FINGERDOWN ) {
        if ( _numTouches == 0 ) {
            _firstFingerId = event.fingerId;
            ++_numTouches;
        }
        else if ( _numTouches == 1 ) {
            _secondFingerId = event.fingerId;
            ++_numTouches;
        }
    }
    else if ( event.type == SDL_FINGERUP ) {
        --_numTouches;
    }

    // Ignore first finger movement if the second finger is pressed.
    const bool isFirstFinger = ( _numTouches < 2 && _firstFingerId == event.fingerId );
    const bool isSecondFinger = ( _secondFingerId == event.fingerId );

    if ( isFirstFinger || isSecondFinger ) {
        const fheroes2::Display & display = fheroes2::Display::instance();
        const fheroes2::Size screenResolution = fheroes2::engine().getCurrentScreenResolution(); // current resolution of screen
        const fheroes2::Size gameSurfaceRes( display.width(), display.height() ); // native game (surface) resolution
        const fheroes2::Rect windowRect = fheroes2::engine().getActiveWindowROI(); // scaled (logical) resolution

        _emulatedPointerPosX
            = static_cast<double>( screenResolution.width * event.x - windowRect.x ) * ( static_cast<double>( gameSurfaceRes.width ) / windowRect.width );
        _emulatedPointerPosY
            = static_cast<double>( screenResolution.height * event.y - windowRect.y ) * ( static_cast<double>( gameSurfaceRes.height ) / windowRect.height );

        mouse_cu.x = static_cast<int32_t>( _emulatedPointerPosX );
        mouse_cu.y = static_cast<int32_t>( _emulatedPointerPosY );
    }

<<<<<<< HEAD
    if ( isFirstFinger ) {
        SetModes( MOUSE_MOTION );

        if ( redraw_cursor_func ) {
            ( *redraw_cursor_func )( mouse_cu.x, mouse_cu.y );
=======
        if ( ( modes & MOUSE_MOTION ) && mouse_motion_hook_func ) {
            ( *mouse_motion_hook_func )( mouse_cu.x, mouse_cu.y );
>>>>>>> 4ac45b61
        }

        if ( event.type == SDL_FINGERDOWN ) {
            mouse_pl = mouse_cu;

            SetModes( MOUSE_PRESSED );
        }
        else if ( event.type == SDL_FINGERUP ) {
            mouse_rl = mouse_cu;

            ResetModes( MOUSE_PRESSED );
            SetModes( MOUSE_RELEASED );
            SetModes( MOUSE_CLICKED );
        }

        mouse_button = SDL_BUTTON_LEFT;
    }
    else if ( isSecondFinger ) {
        if ( _numTouches < 2 ) {
            // Only the second finger is pressing.
            SetModes( MOUSE_MOTION );

            if ( redraw_cursor_func ) {
                ( *redraw_cursor_func )( mouse_cu.x, mouse_cu.y );
            }
        }

        if ( event.type == SDL_FINGERDOWN ) {
            mouse_pr = mouse_cu;

            SetModes( MOUSE_PRESSED );
        }
        else if ( event.type == SDL_FINGERUP ) {
            mouse_rr = mouse_cu;

            ResetModes( MOUSE_PRESSED );
            SetModes( MOUSE_RELEASED );
            SetModes( MOUSE_CLICKED );
        }

        mouse_button = SDL_BUTTON_RIGHT;
    }
}

void LocalEvent::HandleControllerAxisEvent( const SDL_ControllerAxisEvent & motion )
{
    if ( motion.axis == SDL_CONTROLLER_AXIS_LEFTX ) {
        if ( std::abs( motion.value ) > CONTROLLER_L_DEADZONE )
            _controllerLeftXAxis = motion.value;
        else
            _controllerLeftXAxis = 0;
    }
    else if ( motion.axis == SDL_CONTROLLER_AXIS_LEFTY ) {
        if ( std::abs( motion.value ) > CONTROLLER_L_DEADZONE )
            _controllerLeftYAxis = motion.value;
        else
            _controllerLeftYAxis = 0;
    }
    else if ( motion.axis == SDL_CONTROLLER_AXIS_RIGHTX ) {
        if ( std::abs( motion.value ) > CONTROLLER_R_DEADZONE )
            _controllerRightXAxis = motion.value;
        else
            _controllerRightXAxis = 0;
    }
    else if ( motion.axis == SDL_CONTROLLER_AXIS_RIGHTY ) {
        if ( std::abs( motion.value ) > CONTROLLER_R_DEADZONE )
            _controllerRightYAxis = motion.value;
        else
            _controllerRightYAxis = 0;
    }
}

void LocalEvent::HandleControllerButtonEvent( const SDL_ControllerButtonEvent & button )
{
    if ( button.state == SDL_PRESSED )
        SetModes( KEY_PRESSED );
    else if ( button.state == SDL_RELEASED )
        ResetModes( KEY_PRESSED );

    if ( button.button == SDL_CONTROLLER_BUTTON_A || button.button == SDL_CONTROLLER_BUTTON_B ) {
        if ( modes & KEY_PRESSED ) {
            SetModes( MOUSE_PRESSED );
        }
        else {
            ResetModes( MOUSE_PRESSED );
            SetModes( MOUSE_RELEASED );
            SetModes( MOUSE_CLICKED );
        }

        if ( button.button == SDL_CONTROLLER_BUTTON_A ) {
            if ( modes & KEY_PRESSED ) {
                mouse_pl = mouse_cu;
            }
            else {
                mouse_rl = mouse_cu;
            }

            mouse_button = SDL_BUTTON_LEFT;
        }
        else if ( button.button == SDL_CONTROLLER_BUTTON_B ) {
            if ( modes & KEY_PRESSED ) {
                mouse_pr = mouse_cu;
            }
            else {
                mouse_rr = mouse_cu;
            }

            mouse_button = SDL_BUTTON_RIGHT;
        }

        ResetModes( KEY_PRESSED );
    }
    else if ( modes & KEY_PRESSED ) {
#if defined( TARGET_PS_VITA )
        if ( dpadInputActive ) {
            if ( button.button == SDL_CONTROLLER_BUTTON_LEFTSHOULDER || button.button == SDL_CONTROLLER_BUTTON_RIGHTSHOULDER ) {
                key_value = fheroes2::Key::KEY_SHIFT;
            }
            else if ( button.button == SDL_CONTROLLER_BUTTON_DPAD_LEFT ) {
                key_value = fheroes2::Key::KEY_KP_4;
            }
            else if ( button.button == SDL_CONTROLLER_BUTTON_DPAD_RIGHT ) {
                key_value = fheroes2::Key::KEY_KP_6;
            }
            else if ( button.button == SDL_CONTROLLER_BUTTON_DPAD_UP ) {
                key_value = fheroes2::Key::KEY_KP_8;
            }
            else if ( button.button == SDL_CONTROLLER_BUTTON_DPAD_DOWN ) {
                key_value = fheroes2::Key::KEY_KP_2;
            }
            return;
        }
#endif
        if ( button.button == SDL_CONTROLLER_BUTTON_DPAD_DOWN ) {
            key_value = fheroes2::Key::KEY_SPACE;
        }
        else if ( button.button == SDL_CONTROLLER_BUTTON_LEFTSHOULDER ) {
            key_value = fheroes2::Key::KEY_H;
        }
        else if ( button.button == SDL_CONTROLLER_BUTTON_RIGHTSHOULDER ) {
            key_value = fheroes2::Key::KEY_T;
        }
        else if ( button.button == SDL_CONTROLLER_BUTTON_X ) {
            key_value = fheroes2::Key::KEY_E;
        }
        else if ( button.button == SDL_CONTROLLER_BUTTON_Y ) {
            key_value = fheroes2::Key::KEY_C;
        }
        else if ( button.button == SDL_CONTROLLER_BUTTON_BACK ) {
            key_value = fheroes2::Key::KEY_F;
        }
        else if ( button.button == SDL_CONTROLLER_BUTTON_START ) {
            key_value = fheroes2::Key::KEY_ENTER;
        }
#if defined( TARGET_NINTENDO_SWITCH )
        // Custom button mapping for Nintendo Switch
        if ( button.button == SWITCH_BUTTON_Y ) {
            key_value = fheroes2::Key::KEY_ENTER;
        }
        else if ( button.button == SWITCH_BUTTON_X ) {
            key_value = fheroes2::Key::KEY_ESCAPE;
        }
        else if ( button.button == SWITCH_BUTTON_R ) {
            key_value = fheroes2::Key::KEY_T;
        }
        else if ( button.button == SWITCH_BUTTON_L ) {
            key_value = fheroes2::Key::KEY_H;
        }
        else if ( button.button == SWITCH_BUTTON_MINUS ) {
            key_value = fheroes2::Key::KEY_E;
        }
        else if ( button.button == SWITCH_BUTTON_PLUS ) {
            key_value = fheroes2::Key::KEY_C;
        }
#endif
    }
}

void LocalEvent::ProcessControllerAxisMotion()
{
    const double deltaTime = _controllerTimer.get() * 1000.0;
    _controllerTimer.reset();

    if ( _controllerLeftXAxis != 0 || _controllerLeftYAxis != 0 ) {
        SetModes( MOUSE_MOTION );

        const int32_t xSign = ( _controllerLeftXAxis > 0 ) - ( _controllerLeftXAxis < 0 );
        const int32_t ySign = ( _controllerLeftYAxis > 0 ) - ( _controllerLeftYAxis < 0 );

        _emulatedPointerPosX += pow( std::abs( _controllerLeftXAxis ), CONTROLLER_AXIS_SPEEDUP ) * xSign * deltaTime * _controllerPointerSpeed;
        _emulatedPointerPosY += pow( std::abs( _controllerLeftYAxis ), CONTROLLER_AXIS_SPEEDUP ) * ySign * deltaTime * _controllerPointerSpeed;

        const fheroes2::Display & display = fheroes2::Display::instance();

        if ( _emulatedPointerPosX < 0 )
            _emulatedPointerPosX = 0;
        else if ( _emulatedPointerPosX >= display.width() )
            _emulatedPointerPosX = display.width() - 1;

        if ( _emulatedPointerPosY < 0 )
            _emulatedPointerPosY = 0;
        else if ( _emulatedPointerPosY >= display.height() )
            _emulatedPointerPosY = display.height() - 1;

        mouse_cu.x = static_cast<int32_t>( _emulatedPointerPosX );
        mouse_cu.y = static_cast<int32_t>( _emulatedPointerPosY );

<<<<<<< HEAD
        if ( redraw_cursor_func ) {
            ( *redraw_cursor_func )( mouse_cu.x, mouse_cu.y );
=======
        if ( ( modes & MOUSE_MOTION ) && mouse_motion_hook_func ) {
            ( *mouse_motion_hook_func )( mouse_cu.x, mouse_cu.y );
>>>>>>> 4ac45b61
        }
    }

    // map scroll with right stick
    if ( _controllerRightXAxis != 0 || _controllerRightYAxis != 0 ) {
        _controllerScrollActive = true;
        SetModes( KEY_PRESSED );

        if ( _controllerRightXAxis < 0 )
            key_value = fheroes2::Key::KEY_KP_4;
        else if ( _controllerRightXAxis > 0 )
            key_value = fheroes2::Key::KEY_KP_6;
        else if ( _controllerRightYAxis < 0 )
            key_value = fheroes2::Key::KEY_KP_8;
        else if ( _controllerRightYAxis > 0 )
            key_value = fheroes2::Key::KEY_KP_2;
    }
    else if ( _controllerScrollActive ) {
        ResetModes( KEY_PRESSED );
        _controllerScrollActive = false;
    }
}
#endif

bool LocalEvent::MousePressLeft() const
{
    return ( modes & MOUSE_PRESSED ) && SDL_BUTTON_LEFT == mouse_button;
}

bool LocalEvent::MouseReleaseLeft() const
{
    return ( modes & MOUSE_RELEASED ) && SDL_BUTTON_LEFT == mouse_button;
}

bool LocalEvent::MousePressRight() const
{
    return ( modes & MOUSE_PRESSED ) && SDL_BUTTON_RIGHT == mouse_button;
}

void LocalEvent::HandleKeyboardEvent( const SDL_KeyboardEvent & event )
{
    const fheroes2::Key key = fheroes2::getKeyFromSDL( event.keysym.sym );
    if ( key == fheroes2::Key::NONE ) {
        return;
    }

    if ( event.type == SDL_KEYDOWN ) {
        SetModes( KEY_PRESSED );
        SetModes( KEY_HOLD );

        if ( key_down_hook_func ) {
            ( *key_down_hook_func )( event.keysym.sym, event.keysym.mod );
        }
    }
    else if ( event.type == SDL_KEYUP ) {
        ResetModes( KEY_PRESSED );
        ResetModes( KEY_HOLD );
    }

    key_value = key;
}

void LocalEvent::HandleMouseMotionEvent( const SDL_MouseMotionEvent & motion )
{
    SetModes( MOUSE_MOTION );
    mouse_cu.x = motion.x;
    mouse_cu.y = motion.y;
    _emulatedPointerPosX = mouse_cu.x;
    _emulatedPointerPosY = mouse_cu.y;

    if ( mouse_motion_hook_func ) {
        ( *mouse_motion_hook_func )( motion.x, motion.y );
    }
}

void LocalEvent::HandleMouseButtonEvent( const SDL_MouseButtonEvent & button )
{
    if ( button.state == SDL_PRESSED ) {
        SetModes( MOUSE_PRESSED );
    }
    else {
        ResetModes( MOUSE_PRESSED );
        SetModes( MOUSE_RELEASED );
        SetModes( MOUSE_CLICKED );
    }

    mouse_button = button.button;

    mouse_cu.x = button.x;
    mouse_cu.y = button.y;
    _emulatedPointerPosX = mouse_cu.x;
    _emulatedPointerPosY = mouse_cu.y;

    if ( modes & MOUSE_PRESSED )
        switch ( button.button ) {
#if SDL_VERSION_ATLEAST( 2, 0, 0 )
#else
        case SDL_BUTTON_WHEELDOWN:
        case SDL_BUTTON_WHEELUP:
            mouse_pm = mouse_cu;
            break;
#endif
        case SDL_BUTTON_LEFT:
            mouse_pl = mouse_cu;
            break;

        case SDL_BUTTON_MIDDLE:
            mouse_pm = mouse_cu;
            break;

        case SDL_BUTTON_RIGHT:
            mouse_pr = mouse_cu;
            break;

        default:
            break;
        }
    else // mouse button released
        switch ( button.button ) {
#if SDL_VERSION_ATLEAST( 2, 0, 0 )
#else
        case SDL_BUTTON_WHEELDOWN:
        case SDL_BUTTON_WHEELUP:
            mouse_rm = mouse_cu;
            break;
#endif

        case SDL_BUTTON_LEFT:
            mouse_rl = mouse_cu;
            break;

        case SDL_BUTTON_MIDDLE:
            mouse_rm = mouse_cu;
            break;

        case SDL_BUTTON_RIGHT:
            mouse_rr = mouse_cu;
            break;

        default:
            break;
        }
}

#if SDL_VERSION_ATLEAST( 2, 0, 0 )
void LocalEvent::HandleMouseWheelEvent( const SDL_MouseWheelEvent & wheel )
{
    SetModes( MOUSE_WHEEL );
    mouse_rm = mouse_cu;
    mouse_wm.x = wheel.x;
    mouse_wm.y = wheel.y;
}
#endif

bool LocalEvent::MouseClickLeft()
{
    if ( ( modes & MOUSE_CLICKED ) && SDL_BUTTON_LEFT == mouse_button ) {
        ResetModes( MOUSE_RELEASED );
        ResetModes( MOUSE_CLICKED );

        return true;
    }

    return false;
}

bool LocalEvent::MouseClickLeft( const fheroes2::Rect & rt )
{
    if ( ( modes & MOUSE_CLICKED ) && SDL_BUTTON_LEFT == mouse_button && ( rt & mouse_pl ) && ( rt & mouse_rl ) ) {
        ResetModes( MOUSE_RELEASED );
        ResetModes( MOUSE_CLICKED );

        return true;
    }

    return false;
}

bool LocalEvent::MouseClickMiddle()
{
    if ( ( modes & MOUSE_CLICKED ) && SDL_BUTTON_MIDDLE == mouse_button ) {
        ResetModes( MOUSE_RELEASED );
        ResetModes( MOUSE_CLICKED );

        return true;
    }

    return false;
}

bool LocalEvent::MouseClickRight()
{
    if ( ( modes & MOUSE_CLICKED ) && SDL_BUTTON_RIGHT == mouse_button ) {
        ResetModes( MOUSE_RELEASED );
        ResetModes( MOUSE_CLICKED );

        return true;
    }

    return false;
}

bool LocalEvent::MouseClickRight( const fheroes2::Rect & rt )
{
    if ( ( modes & MOUSE_CLICKED ) && SDL_BUTTON_RIGHT == mouse_button && ( rt & mouse_pr ) && ( rt & mouse_rr ) ) {
        ResetModes( MOUSE_RELEASED );
        ResetModes( MOUSE_CLICKED );

        return true;
    }

    return false;
}

bool LocalEvent::MouseWheelUp() const
{
#if SDL_VERSION_ATLEAST( 2, 0, 0 )
    return ( modes & MOUSE_WHEEL ) && mouse_wm.y > 0;
#else
    return ( modes & MOUSE_PRESSED ) && SDL_BUTTON_WHEELUP == mouse_button;
#endif
}

bool LocalEvent::MouseWheelDn() const
{
#if SDL_VERSION_ATLEAST( 2, 0, 0 )
    return ( modes & MOUSE_WHEEL ) && mouse_wm.y < 0;
#else
    return ( modes & MOUSE_PRESSED ) && SDL_BUTTON_WHEELDOWN == mouse_button;
#endif
}

int LocalEvent::KeyMod() const
{
    return SDL_GetModState();
}

void LocalEvent::SetState( const uint32_t type, const bool enable )
{
    // SDL 1 and SDL 2 have different input argument types for event state.
#if SDL_VERSION_ATLEAST( 2, 0, 0 )
    SDL_EventState( type, enable ? SDL_ENABLE : SDL_IGNORE );
#else
    SDL_EventState( static_cast<uint8_t>( type ), enable ? SDL_ENABLE : SDL_IGNORE );
#endif
}

void LocalEvent::SetStateDefaults()
{
    SetState( SDL_USEREVENT, true );
    SetState( SDL_KEYDOWN, true );
    SetState( SDL_KEYUP, true );
    SetState( SDL_MOUSEMOTION, true );
    SetState( SDL_MOUSEBUTTONDOWN, true );
    SetState( SDL_MOUSEBUTTONUP, true );
    SetState( SDL_QUIT, true );

    SetState( SDL_JOYAXISMOTION, true );
    SetState( SDL_JOYBUTTONUP, true );
    SetState( SDL_JOYBUTTONDOWN, true );

    SetState( SDL_JOYBALLMOTION, false );
    SetState( SDL_JOYHATMOTION, false );
    SetState( SDL_SYSWMEVENT, false );

#if SDL_VERSION_ATLEAST( 2, 0, 0 )
#if defined( TOUCHSCREEN_SUPPORT )
    SetState( SDL_FINGERDOWN, true );
    SetState( SDL_FINGERUP, true );
    SetState( SDL_FINGERMOTION, true );
#else
    SetState( SDL_FINGERDOWN, false );
    SetState( SDL_FINGERUP, false );
    SetState( SDL_FINGERMOTION, false );
#endif
#endif

#if SDL_VERSION_ATLEAST( 2, 0, 0 )
    SetState( SDL_WINDOWEVENT, true );
#else
    SetState( SDL_ACTIVEEVENT, true );

    SetState( SDL_SYSWMEVENT, false );
    SetState( SDL_VIDEORESIZE, false );
    SetState( SDL_VIDEOEXPOSE, false );
#endif
}<|MERGE_RESOLUTION|>--- conflicted
+++ resolved
@@ -1337,16 +1337,11 @@
         mouse_cu.y = static_cast<int32_t>( _emulatedPointerPosY );
     }
 
-<<<<<<< HEAD
     if ( isFirstFinger ) {
         SetModes( MOUSE_MOTION );
 
         if ( redraw_cursor_func ) {
-            ( *redraw_cursor_func )( mouse_cu.x, mouse_cu.y );
-=======
-        if ( ( modes & MOUSE_MOTION ) && mouse_motion_hook_func ) {
             ( *mouse_motion_hook_func )( mouse_cu.x, mouse_cu.y );
->>>>>>> 4ac45b61
         }
 
         if ( event.type == SDL_FINGERDOWN ) {
@@ -1554,13 +1549,8 @@
         mouse_cu.x = static_cast<int32_t>( _emulatedPointerPosX );
         mouse_cu.y = static_cast<int32_t>( _emulatedPointerPosY );
 
-<<<<<<< HEAD
-        if ( redraw_cursor_func ) {
-            ( *redraw_cursor_func )( mouse_cu.x, mouse_cu.y );
-=======
-        if ( ( modes & MOUSE_MOTION ) && mouse_motion_hook_func ) {
+        if ( mouse_motion_hook_func ) {
             ( *mouse_motion_hook_func )( mouse_cu.x, mouse_cu.y );
->>>>>>> 4ac45b61
         }
     }
 
