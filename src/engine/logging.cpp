/***************************************************************************
 *   fheroes2: https://github.com/ihhub/fheroes2                           *
 *   Copyright (C) 2021 - 2024                                             *
 *                                                                         *
 *   This program is free software; you can redistribute it and/or modify  *
 *   it under the terms of the GNU General Public License as published by  *
 *   the Free Software Foundation; either version 2 of the License, or     *
 *   (at your option) any later version.                                   *
 *                                                                         *
 *   This program is distributed in the hope that it will be useful,       *
 *   but WITHOUT ANY WARRANTY; without even the implied warranty of        *
 *   MERCHANTABILITY or FITNESS FOR A PARTICULAR PURPOSE.  See the         *
 *   GNU General Public License for more details.                          *
 *                                                                         *
 *   You should have received a copy of the GNU General Public License     *
 *   along with this program; if not, write to the                         *
 *   Free Software Foundation, Inc.,                                       *
 *   59 Temple Place - Suite 330, Boston, MA  02111-1307, USA.             *
 ***************************************************************************/

#include <array>
#include <cassert>
#include <ctime>

#if defined( _WIN32 )
#define WIN32_LEAN_AND_MEAN
#include <windows.h>
#endif

#if defined( MACOS_APP_BUNDLE )
#include <syslog.h>
#endif

#include "logging.h"
#include "system.h"

namespace
{
    int debugLevel = DBG_ALL_WARN;
    bool textSupportMode = false;

#if defined( _WIN32 )
    // Sets the Windows console codepage to the system codepage
    class ConsoleCPSwitcher
    {
    public:
        ConsoleCPSwitcher()
            : _consoleOutputCP( GetConsoleOutputCP() )
        {
            if ( _consoleOutputCP > 0 ) {
                SetConsoleOutputCP( GetACP() );
            }
        }

        ConsoleCPSwitcher( const ConsoleCPSwitcher & ) = delete;

        ~ConsoleCPSwitcher()
        {
            if ( _consoleOutputCP > 0 ) {
                SetConsoleOutputCP( _consoleOutputCP );
            }
        }

        ConsoleCPSwitcher & operator=( const ConsoleCPSwitcher & ) = delete;

    private:
        const UINT _consoleOutputCP;
    };

    const ConsoleCPSwitcher consoleCPSwitcher;
#endif
}

namespace Logging
{
#if defined( TARGET_NINTENDO_SWITCH ) || defined( _WIN32 )
    std::ofstream logFile;
    // This mutex protects operations with logFile
    std::mutex logMutex;
#endif

    const char * GetDebugOptionName( const int name )
    {
        if ( name & DBG_ENGINE )
            return "DBG_ENGINE";
        else if ( name & DBG_GAME )
            return "DBG_GAME";
        else if ( name & DBG_BATTLE )
            return "DBG_BATTLE";
        else if ( name & DBG_AI )
            return "DBG_AI";
        else if ( name & DBG_NETWORK )
            return "DBG_NETWORK";
        else if ( name & DBG_OTHER )
            return "DBG_OTHER";
        else if ( name & DBG_DEVEL )
            return "DBG_DEVEL";

        return "";
    }

    std::string GetTimeString()
    {
        const tm tmi = System::GetTM( std::time( nullptr ) );

        std::array<char, 256> buf;

        const size_t writtenBytes = std::strftime( buf.data(), buf.size(), "%d.%m.%Y %H:%M:%S", &tmi );
        if ( writtenBytes == 0 ) {
            assert( 0 );
            return "<TIMESTAMP ERROR>";
        }

        return std::string( buf.data() );
    }

    void InitLog()
    {
#if defined( TARGET_NINTENDO_SWITCH )
        const std::scoped_lock<std::mutex> lock( logMutex );

        logFile.open( "fheroes2.log", std::ofstream::out );
#elif defined( _WIN32 )
        const std::scoped_lock<std::mutex> lock( logMutex );

<<<<<<< HEAD
        System::MakeDirectory( System::GetParentDirectory( logPath ) );
=======
        const std::string configDir = System::GetConfigDirectory( "fheroes2" );
>>>>>>> f3beb6f4

        System::MakeDirectory( configDir );

        logFile.open( System::concatPath( configDir, "fheroes2.log" ), std::ofstream::out );
#elif defined( MACOS_APP_BUNDLE )
        openlog( "fheroes2", LOG_CONS | LOG_NDELAY, LOG_USER );

        setlogmask( LOG_UPTO( LOG_WARNING ) );
#endif
    }

    void setDebugLevel( const int level )
    {
        debugLevel = level;
    }

    int getDebugLevel()
    {
        return debugLevel;
    }

    void setTextSupportMode( const bool enableTextSupportMode )
    {
        textSupportMode = enableTextSupportMode;
    }

    bool isTextSupportModeEnabled()
    {
        return textSupportMode;
    }
}

bool IS_DEBUG( const int name, const int level )
{
    return ( ( DBG_ENGINE & name ) && ( ( DBG_ENGINE & debugLevel ) >> 2 ) >= level ) || ( ( DBG_GAME & name ) && ( ( DBG_GAME & debugLevel ) >> 4 ) >= level )
           || ( ( DBG_BATTLE & name ) && ( ( DBG_BATTLE & debugLevel ) >> 6 ) >= level ) || ( ( DBG_AI & name ) && ( ( DBG_AI & debugLevel ) >> 8 ) >= level )
           || ( ( DBG_NETWORK & name ) && ( ( DBG_NETWORK & debugLevel ) >> 10 ) >= level ) || ( ( DBG_DEVEL & name ) && ( ( DBG_DEVEL & debugLevel ) >> 12 ) >= level );
}<|MERGE_RESOLUTION|>--- conflicted
+++ resolved
@@ -123,11 +123,7 @@
 #elif defined( _WIN32 )
         const std::scoped_lock<std::mutex> lock( logMutex );
 
-<<<<<<< HEAD
-        System::MakeDirectory( System::GetParentDirectory( logPath ) );
-=======
         const std::string configDir = System::GetConfigDirectory( "fheroes2" );
->>>>>>> f3beb6f4
 
         System::MakeDirectory( configDir );
 
