/***************************************************************************
 *   Free Heroes of Might and Magic II: https://github.com/ihhub/fheroes2  *
 *   Copyright (C) 2020                                                    *
 *                                                                         *
 *   This program is free software; you can redistribute it and/or modify  *
 *   it under the terms of the GNU General Public License as published by  *
 *   the Free Software Foundation; either version 2 of the License, or     *
 *   (at your option) any later version.                                   *
 *                                                                         *
 *   This program is distributed in the hope that it will be useful,       *
 *   but WITHOUT ANY WARRANTY; without even the implied warranty of        *
 *   MERCHANTABILITY or FITNESS FOR A PARTICULAR PURPOSE.  See the         *
 *   GNU General Public License for more details.                          *
 *                                                                         *
 *   You should have received a copy of the GNU General Public License     *
 *   along with this program; if not, write to the                         *
 *   Free Software Foundation, Inc.,                                       *
 *   59 Temple Place - Suite 330, Boston, MA  02111-1307, USA.             *
 ***************************************************************************/

#ifndef ENDIAN_H2_H
#define ENDIAN_H2_H

#if defined( __linux__ ) || defined( __MINGW32__ )
#include <endian.h>

#elif defined( __FreeBSD__ )
#include <sys/endian.h>

#elif defined( _WIN32 ) || defined( _WIN64 )
#include <stdlib.h>

#define BIG_ENDIAN 4321
#define LITTLE_ENDIAN 1234
#define BYTE_ORDER LITTLE_ENDIAN

#define htobe16( x ) _byteswap_ushort( x )
#define htole16( x ) ( x )
#define be16toh( x ) _byteswap_ushort( x )
#define le16toh( x ) ( x )
#define htobe32( x ) _byteswap_ulong( x )
#define htole32( x ) ( x )
#define be32toh( x ) _byteswap_ulong( x )
#define le32toh( x ) ( x )

#elif defined( __APPLE__ )
#include <libkern/OSByteOrder.h>
#define htobe16( x ) OSSwapHostToBigInt16( x )
#define htole16( x ) OSSwapHostToLittleInt16( x )
#define be16toh( x ) OSSwapBigToHostInt16( x )
#define le16toh( x ) OSSwapLittleToHostInt16( x )
#define htobe32( x ) OSSwapHostToBigInt32( x )
#define htole32( x ) OSSwapHostToLittleInt32( x )
#define be32toh( x ) OSSwapBigToHostInt32( x )
#define le32toh( x ) OSSwapLittleToHostInt32( x )

<<<<<<< HEAD
#elif defined( VITA )
#include "SDL_endian.h"

#define BIG_ENDIAN 4321
#define LITTLE_ENDIAN 1234
#define BYTE_ORDER LITTLE_ENDIAN

#define htobe16( x ) SDL_Swap16( x )
#define htole16( x ) ( x )
#define be16toh( x ) SDL_Swap16( x )
#define le16toh( x ) ( x )
#define htobe32( x ) SDL_Swap32( x )
#define htole32( x ) ( x )
#define be32toh( x ) SDL_Swap32( x )
=======
#elif defined( __SWITCH__ )
#include <machine/endian.h>
#define LITTLE_ENDIAN _LITTLE_ENDIAN
#define BIG_ENDIAN _BIG_ENDIAN
#define BYTE_ORDER _BYTE_ORDER
#define htobe16( x ) __bswap16( x )
#define htole16( x ) ( x )
#define be16toh( x ) __bswap16( x )
#define le16toh( x ) ( x )
#define htobe32( x ) __bswap32( x )
#define htole32( x ) ( x )
#define be32toh( x ) __bswap32( x )
>>>>>>> 8b848f1f
#define le32toh( x ) ( x )

#else
#error "Unsupported platform"
#endif

#define IS_BIGENDIAN ( BYTE_ORDER == BIG_ENDIAN )
#endif<|MERGE_RESOLUTION|>--- conflicted
+++ resolved
@@ -54,7 +54,6 @@
 #define be32toh( x ) OSSwapBigToHostInt32( x )
 #define le32toh( x ) OSSwapLittleToHostInt32( x )
 
-<<<<<<< HEAD
 #elif defined( VITA )
 #include "SDL_endian.h"
 
@@ -69,7 +68,7 @@
 #define htobe32( x ) SDL_Swap32( x )
 #define htole32( x ) ( x )
 #define be32toh( x ) SDL_Swap32( x )
-=======
+
 #elif defined( __SWITCH__ )
 #include <machine/endian.h>
 #define LITTLE_ENDIAN _LITTLE_ENDIAN
@@ -82,7 +81,6 @@
 #define htobe32( x ) __bswap32( x )
 #define htole32( x ) ( x )
 #define be32toh( x ) __bswap32( x )
->>>>>>> 8b848f1f
 #define le32toh( x ) ( x )
 
 #else
