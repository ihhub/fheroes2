--- conflicted
+++ resolved
@@ -60,13 +60,8 @@
 
 void Rand::Queue::Push( s32 value, u32 percent )
 {
-<<<<<<< HEAD
     if ( percent > 0 )
-        push_back( std::make_pair( value, percent ) );
-=======
-    if ( percent )
         emplace_back( value, percent );
->>>>>>> 06d2a6d7
 }
 
 size_t Rand::Queue::Size( void ) const
