--- conflicted
+++ resolved
@@ -371,13 +371,7 @@
                 posX += pixelCount;
             }
             else if ( 0x80 == *data ) { // 0x80 - end of image
-<<<<<<< HEAD
-                if ( noTransformLayer && ( static_cast<int32_t>( posX ) < width ) ) {
-                    noTransformLayer = false;
-                }
-=======
                 noTransformLayer = noTransformLayer && ( static_cast<int32_t>( posX ) >= width );
->>>>>>> dce6001b
 
                 break;
             }
