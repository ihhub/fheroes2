/***************************************************************************
 *   fheroes2: https://github.com/ihhub/fheroes2                           *
 *   Copyright (C) 2020 - 2023                                             *
 *                                                                         *
 *   This program is free software; you can redistribute it and/or modify  *
 *   it under the terms of the GNU General Public License as published by  *
 *   the Free Software Foundation; either version 2 of the License, or     *
 *   (at your option) any later version.                                   *
 *                                                                         *
 *   This program is distributed in the hope that it will be useful,       *
 *   but WITHOUT ANY WARRANTY; without even the implied warranty of        *
 *   MERCHANTABILITY or FITNESS FOR A PARTICULAR PURPOSE.  See the         *
 *   GNU General Public License for more details.                          *
 *                                                                         *
 *   You should have received a copy of the GNU General Public License     *
 *   along with this program; if not, write to the                         *
 *   Free Software Foundation, Inc.,                                       *
 *   59 Temple Place - Suite 330, Boston, MA  02111-1307, USA.             *
 ***************************************************************************/

#include <algorithm>
#include <cassert>
#include <cstdint>
#include <cstring>
#include <functional>
#include <memory>
#include <ostream>
#include <string_view>
#include <vector>

#include <SDL_error.h>
#include <SDL_stdinc.h>
#include <SDL_version.h>

#if SDL_VERSION_ATLEAST( 2, 0, 0 )
#include <SDL_pixels.h>
#include <SDL_surface.h>
#else
#include <SDL_video.h>
#endif

#if SDL_VERSION_ATLEAST( 2, 0, 0 )
#if defined( WITH_IMAGE )
#define ENABLE_PNG
#include <SDL_image.h>
#endif
#endif

#include "image_palette.h"
#include "image_tool.h"
#include "logging.h"

namespace
{
    bool isPNGFilePath( const std::string_view path )
    {
        const std::string pngExtension( ".png" );
        return path.size() >= pngExtension.size() && ( path.compare( path.size() - pngExtension.size(), pngExtension.size(), pngExtension ) == 0 );
    }

    std::vector<uint8_t> PALPalette()
    {
        const uint8_t * gamePalette = fheroes2::getGamePalette();

        std::vector<uint8_t> palette( 256 * 3 );
        for ( size_t i = 0; i < palette.size(); ++i ) {
            palette[i] = gamePalette[i] << 2;
        }

        return palette;
    }

#if defined( ENABLE_PNG )
    bool SaveImage( const fheroes2::Image & image, const std::string & path )
#else
    bool SaveImage( const fheroes2::Image & image, std::string path )
#endif
    {
        const std::vector<uint8_t> & palette = PALPalette();
        const uint8_t * currentPalette = palette.data();

        const int32_t width = image.width();
        const int32_t height = image.height();

#if SDL_VERSION_ATLEAST( 2, 0, 0 )
        SDL_Surface * surface = SDL_CreateRGBSurface( 0, width, height, 8, 0, 0, 0, 0 );
#else
        SDL_Surface * surface = SDL_CreateRGBSurface( SDL_SWSURFACE, width, height, 8, 0xFF, 0xFF00, 0xFF0000, 0xFF000000 );
#endif
        if ( surface == nullptr ) {
            ERROR_LOG( "Error while creating a SDL surface for an image to be saved under " << path << ". Error " << SDL_GetError() )
            return false;
        }

        assert( surface->format->BitsPerPixel == 8 );

        std::vector<SDL_Color> paletteSDL;
        paletteSDL.resize( 256 );
        for ( int32_t i = 0; i < 256; ++i ) {
            const uint8_t * value = currentPalette + i * 3;
            SDL_Color & col = paletteSDL[i];

            col.r = *value;
            col.g = *( value + 1 );
            col.b = *( value + 2 );
#if SDL_VERSION_ATLEAST( 2, 0, 0 )
            col.a = 255;
#endif
        }

#if SDL_VERSION_ATLEAST( 2, 0, 0 )
        SDL_SetPaletteColors( surface->format->palette, paletteSDL.data(), 0, 256 );
#else
        SDL_SetPalette( surface, SDL_LOGPAL | SDL_PHYSPAL, paletteSDL.data(), 0, 256 );
#endif

        if ( surface->pitch != width ) {
            const uint8_t * imageIn = image.image();

            for ( int32_t i = 0; i < height; ++i ) {
                memcpy( static_cast<uint8_t *>( surface->pixels ) + surface->pitch * i, imageIn + width * i, static_cast<size_t>( width ) );
            }
        }
        else {
            memcpy( surface->pixels, image.image(), static_cast<size_t>( width * height ) );
        }

#if defined( ENABLE_PNG )
        int res = 0;
        if ( isPNGFilePath( path ) ) {
            res = IMG_SavePNG( surface, path.c_str() );
        }
        else {
            res = SDL_SaveBMP( surface, path.c_str() );
        }
#else
        if ( isPNGFilePath( path ) ) {
            memcpy( path.data() + path.size() - 3, "bmp", 3 );
        }

        const int res = SDL_SaveBMP( surface, path.c_str() );
#endif

        SDL_FreeSurface( surface );

        return res == 0;
    }
}

namespace fheroes2
{
    bool Save( const Image & image, const std::string & path, const uint8_t background )
    {
        if ( image.empty() || path.empty() )
            return false;

        Image temp( image.width(), image.height() );
        temp.fill( background );

        Blit( image, temp );

        return SaveImage( temp, path );
    }

    bool Save( const Image & image, const std::string & path )
    {
        if ( image.empty() || path.empty() )
            return false;

        return SaveImage( image, path );
    }

    bool Load( const std::string & path, Image & image )
    {
        std::unique_ptr<SDL_Surface, std::function<void( SDL_Surface * )>> surface( nullptr, SDL_FreeSurface );

        {
            std::unique_ptr<SDL_Surface, std::function<void( SDL_Surface * )>> loadedSurface( nullptr, SDL_FreeSurface );

#if defined( ENABLE_PNG )
            loadedSurface.reset( IMG_Load( path.c_str() ) );
#else
            loadedSurface.reset( SDL_LoadBMP( path.c_str() ) );
#endif
            if ( !loadedSurface ) {
                return false;
            }

#if SDL_VERSION_ATLEAST( 2, 0, 0 )
// SDL_PIXELFORMAT_BGRA32 and other RGBA color variants are only supported starting with SDL 2.0.5
#if !SDL_VERSION_ATLEAST( 2, 0, 5 )
#error Minimal supported SDL version is 2.0.5.
#endif

            // Image loading functions can theoretically return SDL_Surface in any supported color format, so we will convert it to a specific format for subsequent
            // processing
            const std::unique_ptr<SDL_PixelFormat, std::function<void( SDL_PixelFormat * )>> pixelFormat( SDL_AllocFormat( SDL_PIXELFORMAT_BGRA32 ), SDL_FreeFormat );
            if ( !pixelFormat ) {
                return false;
            }

            surface.reset( SDL_ConvertSurface( loadedSurface.get(), pixelFormat.get(), 0 ) );
            if ( !surface ) {
                return false;
            }

            assert( SDL_MUSTLOCK( surface.get() ) == SDL_FALSE && surface->format->BytesPerPixel == 4 );
#else
            // With SDL1, we just use the loaded SDL_Surface as is and hope for the best
            surface = std::move( loadedSurface );
#endif
        }

<<<<<<< HEAD
        assert( !image.singleLayer() );

=======
        assert( surface && SDL_MUSTLOCK( surface.get() ) == SDL_FALSE );

        // TODO: with SDL2 we can use specific color format of SDL_Surface, therefore, most of this code will not be needed
>>>>>>> dcec7284
        if ( surface->format->BytesPerPixel == 1 ) {
            const SDL_Palette * palette = surface->format->palette;
            assert( palette != nullptr );

            image.resize( surface->w, surface->h );

            const uint8_t * inY = reinterpret_cast<uint8_t *>( surface->pixels );
            uint8_t * outY = image.image();
            uint8_t * transformY = image.transform();

            const uint8_t * inYEnd = inY + surface->h * surface->pitch;

            for ( ; inY != inYEnd; inY += surface->pitch, outY += surface->w, transformY += surface->w ) {
                const uint8_t * inX = inY;
                uint8_t * outX = outY;
                uint8_t * transformX = transformY;
                const uint8_t * inXEnd = inX + surface->w;

                for ( ; inX != inXEnd; ++inX, ++outX, ++transformX ) {
                    assert( *inX < palette->ncolors );
                    const SDL_Color * color = palette->colors + *inX;
#if SDL_VERSION_ATLEAST( 2, 0, 0 )
                    if ( color->a < 255 ) {
                        if ( color->a == 0 ) {
                            *outX = 0;
                            *transformX = 1;
                        }
                        else if ( color->r == 0 && color->g == 0 && color->b == 0 ) {
                            *outX = 0;
                            *transformX = 2;
                        }
                        else {
                            *outX = GetColorId( *( inX + 2 ), *( inX + 1 ), *inX );
                            *transformX = 0;
                        }
                    }
                    else {
                        *outX = GetColorId( color->r, color->g, color->b );
                        *transformX = 0;
                    }
#else
                    // SDL 1 doesn't support RGBA colors.
                    *outX = GetColorId( color->r, color->g, color->b );
                    *transformX = 0;
#endif
                }
            }
        }
        else if ( surface->format->BytesPerPixel == 3 ) {
            image.resize( surface->w, surface->h );
            memset( image.transform(), 0, surface->w * surface->h );

            const uint8_t * inY = reinterpret_cast<uint8_t *>( surface->pixels );
            uint8_t * outY = image.image();

            const uint8_t * inYEnd = inY + surface->h * surface->pitch;

            for ( ; inY != inYEnd; inY += surface->pitch, outY += surface->w ) {
                const uint8_t * inX = inY;
                uint8_t * outX = outY;
                const uint8_t * inXEnd = inX + surface->w * 3;

                for ( ; inX != inXEnd; inX += 3, ++outX ) {
                    *outX = GetColorId( *( inX + 2 ), *( inX + 1 ), *inX );
                }
            }
        }
        else if ( surface->format->BytesPerPixel == 4 ) {
            image.resize( surface->w, surface->h );
            image.reset();

            const uint8_t * inY = reinterpret_cast<uint8_t *>( surface->pixels );
            uint8_t * outY = image.image();
            uint8_t * transformY = image.transform();

            const uint8_t * inYEnd = inY + surface->h * surface->pitch;

            for ( ; inY != inYEnd; inY += surface->pitch, outY += surface->w, transformY += surface->w ) {
                const uint8_t * inX = inY;
                uint8_t * outX = outY;
                uint8_t * transformX = transformY;
                const uint8_t * inXEnd = inX + surface->w * 4;

                for ( ; inX != inXEnd; inX += 4, ++outX, ++transformX ) {
                    const uint8_t alpha = *( inX + 3 );
                    if ( alpha < 255 ) {
                        if ( alpha == 0 ) {
                            *outX = 0;
                            *transformX = 1;
                        }
                        else if ( *inX == 0 && *( inX + 1 ) == 0 && *( inX + 2 ) == 0 ) {
                            *outX = 0;
                            *transformX = 2;
                        }
                        else {
                            *outX = GetColorId( *( inX + 2 ), *( inX + 1 ), *inX );
                            *transformX = 0;
                        }
                    }
                    else {
                        *outX = GetColorId( *( inX + 2 ), *( inX + 1 ), *inX );
                        *transformX = 0;
                    }
                }
            }
        }
        else {
            return false;
        }

        return true;
    }

    Sprite decodeICNSprite( const uint8_t * data, const uint32_t sizeData, const int32_t width, const int32_t height, const int16_t offsetX, const int16_t offsetY )
    {
        Sprite sprite( width, height, offsetX, offsetY );
        sprite.reset();

        uint8_t * imageData = sprite.image();
        uint8_t * imageTransform = sprite.transform();

        uint32_t posX = 0;

        const uint8_t * dataEnd = data + sizeData;

        // The need for a transform layer can only be determined during ICN decoding.
        bool needTransformLayer = false;

        while ( true ) {
            if ( 0 == *data ) { // 0x00 - end of row
                if ( static_cast<int32_t>( posX ) < width ) {
                    needTransformLayer = true;
                }

                imageData += width;
                imageTransform += width;
                posX = 0;
                ++data;
            }
            else if ( 0x80 > *data ) { // 0x01-0x7F - repeat a pixel N times
<<<<<<< HEAD
                assert( dataEnd - data - 2 >= 0 );

                const uint32_t pixelCount = std::min( static_cast<uint32_t>( *data ), static_cast<uint32_t>( dataEnd - data - 2 ) );
                ++data;

                memcpy( imageData + posX, data, pixelCount );
                std::fill( imageTransform + posX, imageTransform + posX + pixelCount, static_cast<uint8_t>( 0 ) );
=======
                const uint8_t pixelCount = *data;
                ++data;

                if ( data + pixelCount > dataEnd ) {
                    // Image data is corrupted - we can not read data beyond dataEnd.
                    break;
                }

                memcpy( imageData + posX, data, pixelCount );
                memset( imageTransform + posX, static_cast<uint8_t>( 0 ), pixelCount );
>>>>>>> dcec7284
                data += pixelCount;
                posX += pixelCount;
            }
            else if ( 0x80 == *data ) { // 0x80 - end of image
                if ( static_cast<int32_t>( posX ) < width ) {
                    needTransformLayer = true;
                }

                break;
            }
            else if ( 0xC0 > *data ) { // 0xBF - empty (transparent) pixels
                needTransformLayer = true;

                posX += *data - 0x80;
                ++data;
            }
            else if ( 0xC0 == *data ) { // 0xC0 - transform layer
                needTransformLayer = true;

                ++data;

                const uint8_t transformValue = *data;
                const uint8_t transformType = static_cast<uint8_t>( ( ( transformValue & 0x3C ) << 6 ) / 256 + 2 ); // 1 is for skipping

                const uint32_t pixelCount = *data % 4 ? *data % 4 : *( ++data );

                if ( ( transformValue & 0x40 ) && ( transformType <= 15 ) ) {
<<<<<<< HEAD
                    std::fill( imageTransform + posX, imageTransform + posX + pixelCount, transformType );
=======
                    memset( imageTransform + posX, transformType, pixelCount );
>>>>>>> dcec7284
                }

                posX += pixelCount;

                ++data;
            }
            else if ( 0xC1 == *data ) { // 0xC1
                ++data;
                const uint32_t pixelCount = *data;
                ++data;

<<<<<<< HEAD
                std::fill( imageData + posX, imageData + posX + pixelCount, *data );
                std::fill( imageTransform + posX, imageTransform + posX + pixelCount, static_cast<uint8_t>( 0 ) );
=======
                memset( imageData + posX, *data, pixelCount );
                memset( imageTransform + posX, static_cast<uint8_t>( 0 ), pixelCount );
>>>>>>> dcec7284
                posX += pixelCount;

                ++data;
            }
            else {
                const uint32_t pixelCount = *data - 0xC0;
                ++data;

<<<<<<< HEAD
                std::fill( imageData + posX, imageData + posX + pixelCount, *data );
                std::fill( imageTransform + posX, imageTransform + posX + pixelCount, static_cast<uint8_t>( 0 ) );
=======
                memset( imageData + posX, *data, pixelCount );
                memset( imageTransform + posX, static_cast<uint8_t>( 0 ), pixelCount );
>>>>>>> dcec7284
                posX += pixelCount;

                ++data;
            }

            if ( data >= dataEnd ) {
                break;
            }
        }

        if ( !needTransformLayer ) {
            sprite._disableTransformLayer();
        }

        return sprite;
    }

    void decodeTILImages( const uint8_t * data, const size_t imageCount, const int32_t width, const int32_t height, std::vector<Image> & output )
    {
        assert( data != nullptr && imageCount > 0 && width > 0 && height > 0 );

        output.resize( imageCount );

        const size_t imageSize = static_cast<size_t>( width ) * height;

        for ( size_t i = 0; i < imageCount; ++i ) {
            Image & tilImage = output[i];
            tilImage._disableTransformLayer();
            tilImage.resize( width, height );
            memcpy( tilImage.image(), data + i * imageSize, imageSize );
        }
    }

    bool isPNGFormatSupported()
    {
#if defined( ENABLE_PNG )
        return true;
#else
        return false;
#endif
    }
}<|MERGE_RESOLUTION|>--- conflicted
+++ resolved
@@ -211,14 +211,9 @@
 #endif
         }
 
-<<<<<<< HEAD
-        assert( !image.singleLayer() );
-
-=======
         assert( surface && SDL_MUSTLOCK( surface.get() ) == SDL_FALSE );
 
         // TODO: with SDL2 we can use specific color format of SDL_Surface, therefore, most of this code will not be needed
->>>>>>> dcec7284
         if ( surface->format->BytesPerPixel == 1 ) {
             const SDL_Palette * palette = surface->format->palette;
             assert( palette != nullptr );
@@ -359,15 +354,6 @@
                 ++data;
             }
             else if ( 0x80 > *data ) { // 0x01-0x7F - repeat a pixel N times
-<<<<<<< HEAD
-                assert( dataEnd - data - 2 >= 0 );
-
-                const uint32_t pixelCount = std::min( static_cast<uint32_t>( *data ), static_cast<uint32_t>( dataEnd - data - 2 ) );
-                ++data;
-
-                memcpy( imageData + posX, data, pixelCount );
-                std::fill( imageTransform + posX, imageTransform + posX + pixelCount, static_cast<uint8_t>( 0 ) );
-=======
                 const uint8_t pixelCount = *data;
                 ++data;
 
@@ -378,7 +364,6 @@
 
                 memcpy( imageData + posX, data, pixelCount );
                 memset( imageTransform + posX, static_cast<uint8_t>( 0 ), pixelCount );
->>>>>>> dcec7284
                 data += pixelCount;
                 posX += pixelCount;
             }
@@ -406,11 +391,7 @@
                 const uint32_t pixelCount = *data % 4 ? *data % 4 : *( ++data );
 
                 if ( ( transformValue & 0x40 ) && ( transformType <= 15 ) ) {
-<<<<<<< HEAD
-                    std::fill( imageTransform + posX, imageTransform + posX + pixelCount, transformType );
-=======
                     memset( imageTransform + posX, transformType, pixelCount );
->>>>>>> dcec7284
                 }
 
                 posX += pixelCount;
@@ -422,13 +403,8 @@
                 const uint32_t pixelCount = *data;
                 ++data;
 
-<<<<<<< HEAD
-                std::fill( imageData + posX, imageData + posX + pixelCount, *data );
-                std::fill( imageTransform + posX, imageTransform + posX + pixelCount, static_cast<uint8_t>( 0 ) );
-=======
                 memset( imageData + posX, *data, pixelCount );
                 memset( imageTransform + posX, static_cast<uint8_t>( 0 ), pixelCount );
->>>>>>> dcec7284
                 posX += pixelCount;
 
                 ++data;
@@ -437,13 +413,8 @@
                 const uint32_t pixelCount = *data - 0xC0;
                 ++data;
 
-<<<<<<< HEAD
-                std::fill( imageData + posX, imageData + posX + pixelCount, *data );
-                std::fill( imageTransform + posX, imageTransform + posX + pixelCount, static_cast<uint8_t>( 0 ) );
-=======
                 memset( imageData + posX, *data, pixelCount );
                 memset( imageTransform + posX, static_cast<uint8_t>( 0 ), pixelCount );
->>>>>>> dcec7284
                 posX += pixelCount;
 
                 ++data;
