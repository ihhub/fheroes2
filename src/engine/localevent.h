--- conflicted
+++ resolved
@@ -248,24 +248,7 @@
     KeySym KeyValue( void ) const;
     int KeyMod( void ) const;
 
-<<<<<<< HEAD
-    void RegisterCycling() const;
-=======
-#ifdef WITHOUT_MOUSE
-    void ToggleEmulateMouse( void );
-    void SetEmulateMouse( bool );
-    void SetEmulateMouseUpKey( KeySym );
-    void SetEmulateMouseDownKey( KeySym );
-    void SetEmulateMouseLeftKey( KeySym );
-    void SetEmulateMouseRightKey( KeySym );
-    void SetEmulateMouseStep( u8 );
-    void SetEmulatePressLeftKey( KeySym );
-    void SetEmulatePressRightKey( KeySym );
-    bool EmulateMouseAction( KeySym );
-#endif
-
     void RegisterCycling( void ( *preRenderDrawing )() = nullptr, void ( *postRenderDrawing )() = nullptr ) const;
->>>>>>> 9a870e90
 
     // These two methods are useful for video playback
     void PauseCycling();
