--- conflicted
+++ resolved
@@ -343,18 +343,6 @@
     bool _isHiddenWindow;
     bool _isMusicPaused;
     bool _isSoundPaused;
-<<<<<<< HEAD
-
-#ifdef WITHOUT_MOUSE
-    bool emulate_mouse;
-    KeySym emulate_mouse_up;
-    KeySym emulate_mouse_down;
-    KeySym emulate_mouse_left;
-    KeySym emulate_mouse_right;
-    int emulate_mouse_step;
-    KeySym emulate_press_left;
-    KeySym emulate_press_right;
-#endif
 
 #if defined( WITH_TOUCHPAD ) || defined( WITH_GAMEPAD )
     float xAxisFloat = 0;
@@ -398,8 +386,6 @@
     bool secondTouchDown = false;
     bool dpadInputActive = false;
 #endif
-=======
->>>>>>> 8b848f1f
 };
 
 #endif