/***************************************************************************
 *   Copyright (C) 2006 by Andrey Afletdinov <fheroes2@gmail.com>          *
 *   Copyright (C) 2008 by Josh Matthews <josh@joshmatthews.net>           *
 *                                                                         *
 *   Part of the Free Heroes2 Engine:                                      *
 *   http://sourceforge.net/projects/fheroes2                              *
 *                                                                         *
 *   This program is free software; you can redistribute it and/or modify  *
 *   it under the terms of the GNU General Public License as published by  *
 *   the Free Software Foundation; either version 2 of the License, or     *
 *   (at your option) any later version.                                   *
 *                                                                         *
 *   This program is distributed in the hope that it will be useful,       *
 *   but WITHOUT ANY WARRANTY; without even the implied warranty of        *
 *   MERCHANTABILITY or FITNESS FOR A PARTICULAR PURPOSE.  See the         *
 *   GNU General Public License for more details.                          *
 *                                                                         *
 *   You should have received a copy of the GNU General Public License     *
 *   along with this program; if not, write to the                         *
 *   Free Software Foundation, Inc.,                                       *
 *   59 Temple Place - Suite 330, Boston, MA  02111-1307, USA.             *
 ***************************************************************************/
#ifndef H2LOCALEVENT_H
#define H2LOCALEVENT_H

#include "rect.h"
#include "thread.h"
#include "types.h"

enum KeySym
{
    KEY_NONE = -1,

    KEY_UNKNOWN = SDLK_UNKNOWN,

    KEY_BACKSPACE = SDLK_BACKSPACE,
    KEY_RETURN = SDLK_RETURN,
    KEY_ESCAPE = SDLK_ESCAPE,
    KEY_SPACE = SDLK_SPACE,
    KEY_EXCLAIM = SDLK_EXCLAIM,
    KEY_QUOTEDBL = SDLK_QUOTEDBL,
    KEY_HASH = SDLK_HASH,
    KEY_DOLLAR = SDLK_DOLLAR,
    KEY_AMPERSAND = SDLK_AMPERSAND,
    KEY_QUOTE = SDLK_QUOTE,
    KEY_LEFTPAREN = SDLK_LEFTPAREN,
    KEY_RIGHTPAREN = SDLK_RIGHTPAREN,
    KEY_ASTERISK = SDLK_ASTERISK,
    KEY_PLUS = SDLK_PLUS,
    KEY_COMMA = SDLK_COMMA,
    KEY_MINUS = SDLK_MINUS,
    KEY_PERIOD = SDLK_PERIOD,
    KEY_SLASH = SDLK_SLASH,
    KEY_COLON = SDLK_COLON,
    KEY_SEMICOLON = SDLK_SEMICOLON,
    KEY_LESS = SDLK_LESS,
    KEY_EQUALS = SDLK_EQUALS,
    KEY_GREATER = SDLK_GREATER,
    KEY_QUESTION = SDLK_QUESTION,
    KEY_AT = SDLK_AT,
    KEY_LEFTBRACKET = SDLK_LEFTBRACKET,
    KEY_BACKSLASH = SDLK_BACKSLASH,
    KEY_RIGHTBRACKET = SDLK_RIGHTBRACKET,
    KEY_CARET = SDLK_CARET,
    KEY_UNDERSCORE = SDLK_UNDERSCORE,
    KEY_ALT = SDLK_LALT,
    KEY_CONTROL = SDLK_LCTRL,
    KEY_SHIFT = SDLK_LSHIFT,
    KEY_TAB = SDLK_TAB,
    KEY_DELETE = SDLK_DELETE,
    KEY_PAGEUP = SDLK_PAGEUP,
    KEY_PAGEDOWN = SDLK_PAGEDOWN,
    KEY_F1 = SDLK_F1,
    KEY_F2 = SDLK_F2,
    KEY_F3 = SDLK_F3,
    KEY_F4 = SDLK_F4,
    KEY_F5 = SDLK_F5,
    KEY_F6 = SDLK_F6,
    KEY_F7 = SDLK_F7,
    KEY_F8 = SDLK_F8,
    KEY_F9 = SDLK_F9,
    KEY_F10 = SDLK_F10,
    KEY_F11 = SDLK_F11,
    KEY_F12 = SDLK_F12,
    KEY_LEFT = SDLK_LEFT,
    KEY_RIGHT = SDLK_RIGHT,
    KEY_UP = SDLK_UP,
    KEY_DOWN = SDLK_DOWN,
    KEY_0 = SDLK_0,
    KEY_1 = SDLK_1,
    KEY_2 = SDLK_2,
    KEY_3 = SDLK_3,
    KEY_4 = SDLK_4,
    KEY_5 = SDLK_5,
    KEY_6 = SDLK_6,
    KEY_7 = SDLK_7,
    KEY_8 = SDLK_8,
    KEY_9 = SDLK_9,
    KEY_a = SDLK_a,
    KEY_b = SDLK_b,
    KEY_c = SDLK_c,
    KEY_d = SDLK_d,
    KEY_e = SDLK_e,
    KEY_f = SDLK_f,
    KEY_g = SDLK_g,
    KEY_h = SDLK_h,
    KEY_i = SDLK_i,
    KEY_j = SDLK_j,
    KEY_k = SDLK_k,
    KEY_l = SDLK_l,
    KEY_m = SDLK_m,
    KEY_n = SDLK_n,
    KEY_o = SDLK_o,
    KEY_p = SDLK_p,
    KEY_q = SDLK_q,
    KEY_r = SDLK_r,
    KEY_s = SDLK_s,
    KEY_t = SDLK_t,
    KEY_u = SDLK_u,
    KEY_v = SDLK_v,
    KEY_w = SDLK_w,
    KEY_x = SDLK_x,
    KEY_y = SDLK_y,
    KEY_z = SDLK_z,

#if SDL_VERSION_ATLEAST( 2, 0, 0 )
    KEY_PRINT = SDLK_PRINTSCREEN,
    KEY_KP0 = SDLK_KP_0,
    KEY_KP1 = SDLK_KP_1,
    KEY_KP2 = SDLK_KP_2,
    KEY_KP3 = SDLK_KP_3,
    KEY_KP4 = SDLK_KP_4,
    KEY_KP5 = SDLK_KP_5,
    KEY_KP6 = SDLK_KP_6,
    KEY_KP7 = SDLK_KP_7,
    KEY_KP8 = SDLK_KP_8,
    KEY_KP9 = SDLK_KP_9,
#else
    KEY_PRINT = SDLK_PRINT,
    KEY_KP0 = SDLK_KP0,
    KEY_KP1 = SDLK_KP1,
    KEY_KP2 = SDLK_KP2,
    KEY_KP3 = SDLK_KP3,
    KEY_KP4 = SDLK_KP4,
    KEY_KP5 = SDLK_KP5,
    KEY_KP6 = SDLK_KP6,
    KEY_KP7 = SDLK_KP7,
    KEY_KP8 = SDLK_KP8,
    KEY_KP9 = SDLK_KP9,
#endif

    KEY_KP_PERIOD = SDLK_KP_PERIOD,
    KEY_KP_DIVIDE = SDLK_KP_DIVIDE,
    KEY_KP_MULTIPLY = SDLK_KP_MULTIPLY,
    KEY_KP_MINUS = SDLK_KP_MINUS,
    KEY_KP_PLUS = SDLK_KP_PLUS,
    KEY_KP_ENTER = SDLK_KP_ENTER,
    KEY_KP_EQUALS = SDLK_KP_EQUALS,

#ifdef _WIN32_WCE
    KEY_APP01 = 0xC1,
    KEY_APP02 = 0xC2,
    KEY_APP03 = 0xC3,
    KEY_APP04 = 0xC4,
    KEY_APP05 = 0xC5,
    KEY_APP06 = 0xC6,
    KEY_APP07 = 0xC7,
    KEY_APP08 = 0xC8,
    KEY_APP09 = 0xC9,
    KEY_APP10 = 0xCA,
    KEY_APP11 = 0xCB,
    KEY_APP12 = 0xCC,
    KEY_APP13 = 0xCD,
    KEY_APP14 = 0xCE,
    KEY_APP15 = 0xCF,
#endif

    KEY_LAST
};

const char * KeySymGetName( KeySym );
KeySym GetKeySym( int );

class LocalEvent
{
public:
    static LocalEvent & Get( void );

    void SetGlobalFilterMouseEvents( void ( *pf )( s32, s32 ) );
    void SetGlobalFilterKeysEvents( void ( *pf )( int, int ) );
    void SetGlobalFilter( bool );
    void SetTapMode( bool );
    void SetTapDelayForRightClickEmulation( u32 );
    void SetMouseOffsetX( s16 );
    void SetMouseOffsetY( s16 );

    static void SetStateDefaults( void );
    static void SetState( u32 type, bool enable );
    static int GetState( u32 type );

    bool HandleEvents( bool delay = true, bool allowExit = false );

    bool MouseMotion( void ) const;
    bool MouseMotion( const Rect & rt ) const;

    const Point & GetMouseCursor( void );
    const Point & GetMousePressLeft( void ) const;
    const Point & GetMousePressMiddle( void ) const;
    const Point & GetMousePressRight( void ) const;
    const Point & GetMouseReleaseLeft( void ) const;
    const Point & GetMouseReleaseMiddle( void ) const;
    const Point & GetMouseReleaseRight( void ) const;

    void ResetPressLeft( void );
    void ResetPressRight( void );
    void ResetPressMiddle( void );

    void ResetReleaseLeft( void );
    void ResetReleaseRight( void );
    void ResetReleaseMiddle( void );

    bool MouseClickLeft( void );
    bool MouseClickMiddle( void );
    bool MouseClickRight( void );

    bool MouseClickLeft( const Rect & rt );
    bool MouseClickMiddle( const Rect & rt );
    bool MouseClickRight( const Rect & rt );

    bool MouseWheelUp( void ) const;
    bool MouseWheelDn( void ) const;

    bool MousePressLeft( void ) const;
    bool MousePressLeft( const Rect & rt ) const;
    bool MousePressLeft( const Point & pt, u32 w, u32 h ) const;
    bool MousePressMiddle( void ) const;
    bool MousePressMiddle( const Rect & rt ) const;
    bool MousePressRight( void ) const;
    bool MousePressRight( const Rect & rt ) const;

    bool MouseReleaseLeft( void ) const;
    bool MouseReleaseLeft( const Rect & rt ) const;
    bool MouseReleaseMiddle( void ) const;
    bool MouseReleaseMiddle( const Rect & rt ) const;
    bool MouseReleaseRight( void ) const;
    bool MouseReleaseRight( const Rect & rt ) const;

    bool MouseWheelUp( const Rect & rt ) const;
    bool MouseWheelDn( const Rect & rt ) const;

    bool MouseCursor( const Rect & rt ) const;

    bool KeyPress( void ) const;
    bool KeyPress( KeySym key ) const;
    KeySym KeyValue( void ) const;
    int KeyMod( void ) const;

#ifdef WITHOUT_MOUSE
    void ToggleEmulateMouse( void );
    void SetEmulateMouse( bool );
    void SetEmulateMouseUpKey( KeySym );
    void SetEmulateMouseDownKey( KeySym );
    void SetEmulateMouseLeftKey( KeySym );
    void SetEmulateMouseRightKey( KeySym );
    void SetEmulateMouseStep( u8 );
    void SetEmulatePressLeftKey( KeySym );
    void SetEmulatePressRightKey( KeySym );
    bool EmulateMouseAction( KeySym );
#endif

private:
    LocalEvent();

    void HandleMouseMotionEvent( const SDL_MouseMotionEvent & );
    void HandleMouseButtonEvent( const SDL_MouseButtonEvent & );
    void HandleKeyboardEvent( SDL_KeyboardEvent & );

#if SDL_VERSION_ATLEAST( 2, 0, 0 )
    void HandleMouseWheelEvent( const SDL_MouseWheelEvent & );
    static int GlobalFilterEvents( void *, SDL_Event * );
#else
    static int GlobalFilterEvents( const SDL_Event * );
#endif

    enum flag_t
    {
        KEY_PRESSED = 0x0001,
        MOUSE_MOTION = 0x0002,
        MOUSE_PRESSED = 0x0004,
        GLOBAL_FILTER = 0x0008,
        CLICK_LEFT = 0x0010,
        CLICK_RIGHT = 0x0020,
        CLICK_MIDDLE = 0x0040,
        TAP_MODE = 0x0080,
        MOUSE_OFFSET = 0x0100,
        CLOCK_ON = 0x0200,
        MOUSE_WHEEL = 0x0400,
    };

    void SetModes( flag_t );
    void ResetModes( flag_t );

    int modes;
    KeySym key_value;
    int mouse_state;
    int mouse_button;

    Point mouse_st; // mouse offset for pocketpc

    Point mouse_pl; // press left
    Point mouse_pm; // press middle
    Point mouse_pr; // press right

    Point mouse_rl; // release left
    Point mouse_rm; // release middle
    Point mouse_rr; // release right

    Point mouse_cu; // point cursor

<<<<<<< HEAD
    void ( *redraw_cursor_func )( s32, s32 ); // don't use it for SDL2
=======
    Point mouse_wm; // wheel movement

    void ( *redraw_cursor_func )( s32, s32 );
>>>>>>> 11f95039
    void ( *keyboard_filter_func )( int, int );

    SDL::Time clock;
    u32 clock_delay;
    int loop_delay;

#ifdef WITHOUT_MOUSE
    bool emulate_mouse;
    KeySym emulate_mouse_up;
    KeySym emulate_mouse_down;
    KeySym emulate_mouse_left;
    KeySym emulate_mouse_right;
    int emulate_mouse_step;
    KeySym emulate_press_left;
    KeySym emulate_press_right;
#endif
};

#endif<|MERGE_RESOLUTION|>--- conflicted
+++ resolved
@@ -317,13 +317,9 @@
 
     Point mouse_cu; // point cursor
 
-<<<<<<< HEAD
+    Point mouse_wm; // wheel movement
+
     void ( *redraw_cursor_func )( s32, s32 ); // don't use it for SDL2
-=======
-    Point mouse_wm; // wheel movement
-
-    void ( *redraw_cursor_func )( s32, s32 );
->>>>>>> 11f95039
     void ( *keyboard_filter_func )( int, int );
 
     SDL::Time clock;
