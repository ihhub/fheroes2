--- conflicted
+++ resolved
@@ -328,18 +328,6 @@
     bool _isHiddenWindow;
     bool _isMusicPaused;
     bool _isSoundPaused;
-<<<<<<< HEAD
-
-#ifdef WITHOUT_MOUSE
-    bool emulate_mouse;
-    KeySym emulate_mouse_up;
-    KeySym emulate_mouse_down;
-    KeySym emulate_mouse_left;
-    KeySym emulate_mouse_right;
-    int emulate_mouse_step;
-    KeySym emulate_press_left;
-    KeySym emulate_press_right;
-#endif
 
     enum
     {
@@ -366,8 +354,6 @@
     int16_t _controllerLeftXAxis = 0;
     bool _controllerScrollActive = false;
     bool _dpadScrollActive = false;
-=======
->>>>>>> a9181913
 };
 
 #endif