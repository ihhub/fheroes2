--- conflicted
+++ resolved
@@ -59,36 +59,6 @@
     const fheroes2::Rect cursorTypeRoi{ optionOffset.x, optionOffset.y + offsetBetweenOptions.height, optionWindowSize, optionWindowSize };
     const fheroes2::Rect scrollSpeedRoi{ optionOffset.x + offsetBetweenOptions.width, optionOffset.y + offsetBetweenOptions.height, optionWindowSize, optionWindowSize };
 
-<<<<<<< HEAD
-    void drawInterfaceType( const fheroes2::Rect & optionRoi )
-    {
-        const Settings & conf = Settings::Get();
-        const InterfaceType interfaceType = conf.getInterfaceType();
-
-        uint32_t icnInx = 15;
-        std::string value;
-        switch ( interfaceType ) {
-        case DYNAMIC:
-            value = _( "Dynamic" );
-            break;
-        case GOOD:
-            icnInx = 16;
-            value = _( "Good" );
-            break;
-        case EVIL:
-            icnInx = 17;
-            value = _( "Evil" );
-            break;
-        default:
-            assert( 0 );
-        }
-
-        fheroes2::drawOption( optionRoi, fheroes2::AGG::GetICN( ICN::SPANEL, icnInx ), _( "Interface Type" ), std::move( value ),
-                              fheroes2::UiOptionTextWidth::TWO_ELEMENTS_ROW );
-    }
-
-=======
->>>>>>> 3d0cac28
     void drawInterfacePresence( const fheroes2::Rect & optionRoi )
     {
         // Interface show/hide state.
@@ -136,7 +106,7 @@
         const fheroes2::Rect windowScrollSpeedRoi( scrollSpeedRoi + windowRoi.getPosition() );
 
         const auto drawOptions = [&conf, &windowInterfaceTypeRoi, &windowInterfacePresenceRoi, &windowCursorTypeRoi, &windowScrollSpeedRoi]() {
-            drawInterfaceType( windowInterfaceTypeRoi, conf.isEvilInterfaceEnabled() );
+            drawInterfaceType( windowInterfaceTypeRoi, conf.getInterfaceType() );
             drawInterfacePresence( windowInterfacePresenceRoi );
             drawCursorType( windowCursorTypeRoi, conf.isMonochromeCursorEnabled() );
             drawScrollSpeed( windowScrollSpeedRoi, conf.ScrollSpeed() );
