--- conflicted
+++ resolved
@@ -227,27 +227,10 @@
 
             // upgrade
             if ( buttonUpgrade.isEnabled() && ( le.MouseClickLeft( buttonUpgrade.area() ) || Game::HotKeyPressEvent( Game::EVENT_UPGRADE_TROOP ) ) ) {
-<<<<<<< HEAD
                 const bool cannotAfford = UPGRADE_DISABLE == ( UPGRADE_DISABLE & flags );
                 if ( Dialog::YES == Dialog::TroopUpgrade( troop, cannotAfford ) ) {
                     result = Dialog::UPGRADE;
                     break;
-=======
-                if ( UPGRADE_DISABLE & flags ) {
-                    const std::string msg( _( "You can't afford to upgrade your troops!" ) );
-                    if ( Dialog::YES == Dialog::ResourceInfo( "", msg, troop.GetUpgradeCost(), Dialog::OK ) ) {
-                        result = Dialog::UPGRADE;
-                        break;
-                    }
-                }
-                else {
-                    const std::string msg = _( "Your troops can be upgraded, but it will cost you dearly. Do you wish to upgrade them?" );
-
-                    if ( Dialog::YES == Dialog::ResourceInfo( "", msg, troop.GetUpgradeCost(), Dialog::YES | Dialog::NO ) ) {
-                        result = Dialog::UPGRADE;
-                        break;
-                    }
->>>>>>> dc3fa30f
                 }
             }
             // dismiss
