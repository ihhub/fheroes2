/***************************************************************************
 *   Copyright (C) 2009 by Andrey Afletdinov <fheroes2@gmail.com>          *
 *                                                                         *
 *   Part of the Free Heroes2 Engine:                                      *
 *   http://sourceforge.net/projects/fheroes2                              *
 *                                                                         *
 *   This program is free software; you can redistribute it and/or modify  *
 *   it under the terms of the GNU General Public License as published by  *
 *   the Free Software Foundation; either version 2 of the License, or     *
 *   (at your option) any later version.                                   *
 *                                                                         *
 *   This program is distributed in the hope that it will be useful,       *
 *   but WITHOUT ANY WARRANTY; without even the implied warranty of        *
 *   MERCHANTABILITY or FITNESS FOR A PARTICULAR PURPOSE.  See the         *
 *   GNU General Public License for more details.                          *
 *                                                                         *
 *   You should have received a copy of the GNU General Public License     *
 *   along with this program; if not, write to the                         *
 *   Free Software Foundation, Inc.,                                       *
 *   59 Temple Place - Suite 330, Boston, MA  02111-1307, USA.             *
 ***************************************************************************/

#include "agg.h"
#include "army.h"
#include "battle.h"
#include "battle_cell.h"
#include "cursor.h"
#include "dialog.h"
#include "game.h"
#include "luck.h"
#include "monster.h"
#include "morale.h"
#include "payment.h"
#include "settings.h"
#include "skill.h"
#include "speed.h"
#include "text.h"
#include "ui_button.h"
#include "world.h"

void DrawMonsterStats( const Point & dst, const Troop & troop );
void DrawBattleStats( const Point &, const Troop & );
void DrawMonsterInfo( const Point & dst, const Troop & troop );
void DrawMonster( RandomMonsterAnimation & monsterAnimation, const Troop & troop, const Point & offset, bool isReflected, bool isAnimated );

int Dialog::ArmyInfo( const Troop & troop, int flags, bool isReflected )
{
    fheroes2::Display & display = fheroes2::Display::instance();

    const int viewarmy = Settings::Get().ExtGameEvilInterface() ? ICN::VIEWARME : ICN::VIEWARMY;
    const fheroes2::Sprite & sprite_dialog = fheroes2::AGG::GetICN( viewarmy, 0 );
    const fheroes2::Sprite & spriteDialogShadow = fheroes2::AGG::GetICN( viewarmy, 7 );

    Cursor & cursor = Cursor::Get();
    cursor.Hide();
    cursor.SetThemes( cursor.POINTER );

    const Point dialogOffset( ( display.width() - sprite_dialog.width() ) / 2, ( display.height() - sprite_dialog.height() ) / 2 );
    const Point shadowOffset( dialogOffset.x - BORDERWIDTH, dialogOffset.y );

    fheroes2::ImageRestorer restorer( display, shadowOffset.x, shadowOffset.y, sprite_dialog.width() + BORDERWIDTH, sprite_dialog.height() + BORDERWIDTH );
    const Rect pos_rt( dialogOffset.x, dialogOffset.y, sprite_dialog.width(), sprite_dialog.height() );

    fheroes2::Blit( spriteDialogShadow, display, pos_rt.x - BORDERWIDTH, pos_rt.y + BORDERWIDTH );
    fheroes2::Blit( sprite_dialog, display, pos_rt.x, pos_rt.y );

    const Point monsterStatOffset( pos_rt.x + 400, pos_rt.y + 38 );
    DrawMonsterStats( monsterStatOffset, troop );

    const Point battleStatOffset( pos_rt.x + 400, pos_rt.y + ( ( ( BUTTONS & flags ) == BUTTONS ) ? 181 : 190 ) );
    if ( troop.isBattle() )
        DrawBattleStats( battleStatOffset, troop );

    DrawMonsterInfo( pos_rt, troop );

    const bool isAnimated = ( flags & BUTTONS ) != 0;
    RandomMonsterAnimation monsterAnimation( troop );
    const Point monsterOffset( pos_rt.x + pos_rt.w / 4, pos_rt.y + 180 );
    if ( !isAnimated )
        monsterAnimation.reset();
    DrawMonster( monsterAnimation, troop, monsterOffset, isReflected, isAnimated );

    // button upgrade
    Point dst_pt( pos_rt.x + 400, pos_rt.y + 40 );
    dst_pt.x = pos_rt.x + 284;
    dst_pt.y = pos_rt.y + 190;
    fheroes2::Button buttonUpgrade( dst_pt.x, dst_pt.y, viewarmy, 5, 6 );

    // button dismiss
    dst_pt.x = pos_rt.x + 284;
    dst_pt.y = pos_rt.y + 222;
    fheroes2::Button buttonDismiss( dst_pt.x, dst_pt.y, viewarmy, 1, 2 );

    // button exit
    dst_pt.x = pos_rt.x + 415;
    dst_pt.y = pos_rt.y + ( ( UPGRADE & flags ) ? 222 : 225 ); // in case of battle we shouldn't move this button up
    fheroes2::Button buttonExit( dst_pt.x, dst_pt.y, viewarmy, 3, 4 );

    if ( READONLY & flags ) {
        buttonDismiss.disable();
    }

<<<<<<< HEAD
    if ( !troop.isBattle() && troop.isAllowUpgrade() && ( UPGRADE & flags ) ) {
        buttonUpgrade.SetDisable( false );
        buttonUpgrade.Draw();
=======
    if ( !troop.isBattle() && troop.isAllowUpgrade() ) {
        if ( UPGRADE & flags ) {
            if ( UPGRADE_DISABLE & flags ) {
                buttonUpgrade.press();
                buttonUpgrade.disable();
            }
            else
                buttonUpgrade.enable();
            buttonUpgrade.draw();
        }
        else
            buttonUpgrade.disable();
>>>>>>> 9ae6662d
    }
    else
        buttonUpgrade.disable();

    if ( BUTTONS & flags ) {
        if ( !troop.isBattle() && !( READONLY & flags ) )
            buttonDismiss.draw();
        buttonExit.draw();
    }

    LocalEvent & le = LocalEvent::Get();
    int result = Dialog::ZERO;

    cursor.Show();
    display.render();

    // dialog menu loop
    while ( le.HandleEvents() ) {
        if ( flags & BUTTONS ) {
            if ( buttonUpgrade.isEnabled() )
                le.MousePressLeft( buttonUpgrade.area() ) ? ( buttonUpgrade ).drawOnPress() : ( buttonUpgrade ).drawOnRelease();
            if ( buttonDismiss.isEnabled() )
                le.MousePressLeft( buttonDismiss.area() ) ? ( buttonDismiss ).drawOnPress() : ( buttonDismiss ).drawOnRelease();
            le.MousePressLeft( buttonExit.area() ) ? ( buttonExit ).drawOnPress() : ( buttonExit ).drawOnRelease();

            // upgrade
<<<<<<< HEAD
            if ( buttonUpgrade.isEnable() && le.MouseClickLeft( buttonUpgrade ) ) {
                if ( UPGRADE_DISABLE & flags ) {
                    std::string msg = "You can't afford to upgrade your troops!";
                    if ( Dialog::YES == Dialog::ResourceInfo( "", msg, troop.GetUpgradeCost(), Dialog::OK ) ) {
                        result = Dialog::UPGRADE;
                        break;
                    }
                }
                else {
                    std::string msg
                        = 1.0f != Monster::GetUpgradeRatio() ? _(
                              "Your troops can be upgraded, but it will cost you %{ratio} times the difference in cost for each troop, rounded up to next highest number. Do you wish to upgrade them?" )
                                                             : _( "Your troops can be upgraded, but it will cost you dearly. Do you wish to upgrade them?" );
                    StringReplace( msg, "%{ratio}", GetString( Monster::GetUpgradeRatio(), 2 ) );
                    if ( Dialog::YES == Dialog::ResourceInfo( "", msg, troop.GetUpgradeCost(), Dialog::YES | Dialog::NO ) ) {
                        result = Dialog::UPGRADE;
                        break;
                    }
                }
            }
            // dismiss
            if ( buttonDismiss.isEnable() && le.MouseClickLeft( buttonDismiss )
                 && Dialog::YES == Dialog::Message( "", _( "Are you sure you want to dismiss this army?" ), Font::BIG, Dialog::YES | Dialog::NO ) ) {
                result = Dialog::DISMISS;
                break;
            }
            // exit
            if ( le.MouseClickLeft( buttonExit ) || Game::HotKeyPressEvent( Game::EVENT_DEFAULT_EXIT ) ) {
=======
            if ( buttonUpgrade.isEnabled() && le.MouseClickLeft( buttonUpgrade.area() ) ) {
                std::string msg
                    = 1.0f != Monster::GetUpgradeRatio() ? _(
                          "Your troops can be upgraded, but it will cost you %{ratio} times the difference in cost for each troop, rounded up to next highest number. Do you wish to upgrade them?" )
                                                         : _( "Your troops can be upgraded, but it will cost you dearly. Do you wish to upgrade them?" );
                StringReplace( msg, "%{ratio}", GetString( Monster::GetUpgradeRatio(), 2 ) );
                if ( Dialog::YES == Dialog::ResourceInfo( "", msg, troop.GetUpgradeCost(), Dialog::YES | Dialog::NO ) ) {
                    result = Dialog::UPGRADE;
                    break;
                }
            }
            else
                // dismiss
                if ( buttonDismiss.isEnabled() && le.MouseClickLeft( buttonDismiss.area() )
                     && Dialog::YES == Dialog::Message( "", _( "Are you sure you want to dismiss this army?" ), Font::BIG, Dialog::YES | Dialog::NO ) ) {
                result = Dialog::DISMISS;
                break;
            }
            else
                // exit
                if ( le.MouseClickLeft( buttonExit.area() ) || Game::HotKeyPressEvent( Game::EVENT_DEFAULT_EXIT ) ) {
>>>>>>> 9ae6662d
                result = Dialog::CANCEL;
                break;
            }

            if ( Game::AnimateInfrequentDelay( Game::CASTLE_UNIT_DELAY ) ) {
                cursor.Hide();

                fheroes2::Blit( sprite_dialog, display, pos_rt.x, pos_rt.y );

                DrawMonsterStats( monsterStatOffset, troop );

                if ( troop.isBattle() )
                    DrawBattleStats( battleStatOffset, troop );

                DrawMonsterInfo( pos_rt, troop );
                DrawMonster( monsterAnimation, troop, monsterOffset, isReflected, true );

                if ( buttonUpgrade.isEnabled() )
                    buttonUpgrade.draw();

                if ( buttonDismiss.isEnabled() )
                    buttonDismiss.draw();

                if ( buttonExit.isEnabled() )
                    buttonExit.draw();

                cursor.Show();
                display.render();
            }
        }
        else {
            if ( !le.MousePressRight() )
                break;
        }
    }

    cursor.Hide();

    return result;
}

void DrawMonsterStats( const Point & dst, const Troop & troop )
{
    Point dst_pt;
    Text text;
    const bool pda = Settings::Get().QVGA();

    // attack
    text.Set( std::string( _( "Attack" ) ) + ":" );
    dst_pt.x = dst.x - text.w();
    dst_pt.y = dst.y;
    text.Blit( dst_pt );

    const int offsetX = 6;
    const int offsetY = pda ? 14 : 16;

    text.Set( troop.GetAttackString() );
    dst_pt.x = dst.x + offsetX;
    text.Blit( dst_pt );

    // defense
    text.Set( std::string( _( "Defense" ) ) + ":" );
    dst_pt.x = dst.x - text.w();
    dst_pt.y += offsetY;
    text.Blit( dst_pt );

    text.Set( troop.GetDefenseString() );
    dst_pt.x = dst.x + offsetX;
    text.Blit( dst_pt );

    // shot
    if ( troop.isArchers() ) {
        std::string message = troop.isBattle() ? _( "Shots Left" ) : _( "Shots" );
        message.append( ":" );
        text.Set( message );
        dst_pt.x = dst.x - text.w();
        dst_pt.y += offsetY;
        text.Blit( dst_pt );

        text.Set( troop.GetShotString() );
        dst_pt.x = dst.x + offsetX;
        text.Blit( dst_pt );
    }

    // damage
    text.Set( std::string( _( "Damage" ) ) + ":" );
    dst_pt.x = dst.x - text.w();
    dst_pt.y += offsetY;
    text.Blit( dst_pt );

    if ( troop().GetDamageMin() != troop().GetDamageMax() )
        text.Set( GetString( troop().GetDamageMin() ) + " - " + GetString( troop().GetDamageMax() ) );
    else
        text.Set( GetString( troop().GetDamageMin() ) );
    dst_pt.x = dst.x + offsetX;
    text.Blit( dst_pt );

    // hp
    text.Set( std::string( _( "Hit Points" ) ) + ":" );
    dst_pt.x = dst.x - text.w();
    dst_pt.y += offsetY;
    text.Blit( dst_pt );

    text.Set( GetString( troop().GetHitPoints() ) );
    dst_pt.x = dst.x + offsetX;
    text.Blit( dst_pt );

    if ( troop.isBattle() ) {
        text.Set( std::string( _( "Hit Points Left" ) ) + ":" );
        dst_pt.x = dst.x - text.w();
        dst_pt.y += offsetY;
        text.Blit( dst_pt );

        text.Set( GetString( troop.GetHitPointsLeft() ) );
        dst_pt.x = dst.x + offsetX;
        text.Blit( dst_pt );
    }

    // speed
    text.Set( std::string( _( "Speed" ) ) + ":" );
    dst_pt.x = dst.x - text.w();
    dst_pt.y += offsetY;
    text.Blit( dst_pt );

    text.Set( troop.GetSpeedString() );
    dst_pt.x = dst.x + offsetX;
    text.Blit( dst_pt );

    // morale
    text.Set( std::string( _( "Morale" ) ) + ":" );
    dst_pt.x = dst.x - text.w();
    dst_pt.y += offsetY;
    text.Blit( dst_pt );

    text.Set( Morale::String( troop.GetMorale() ) );
    dst_pt.x = dst.x + offsetX;
    text.Blit( dst_pt );

    // luck
    text.Set( std::string( _( "Luck" ) ) + ":" );
    dst_pt.x = dst.x - text.w();
    dst_pt.y += offsetY;
    text.Blit( dst_pt );

    text.Set( Luck::String( troop.GetLuck() ) );
    dst_pt.x = dst.x + offsetX;
    text.Blit( dst_pt );
}

fheroes2::Sprite GetModesSprite( u32 mod )
{
    switch ( mod ) {
    case Battle::SP_BLOODLUST:
        return fheroes2::AGG::GetICN( ICN::SPELLINL, 9 );
    case Battle::SP_BLESS:
        return fheroes2::AGG::GetICN( ICN::SPELLINL, 3 );
    case Battle::SP_HASTE:
        return fheroes2::AGG::GetICN( ICN::SPELLINL, 0 );
    case Battle::SP_SHIELD:
        return fheroes2::AGG::GetICN( ICN::SPELLINL, 10 );
    case Battle::SP_STONESKIN:
        return fheroes2::AGG::GetICN( ICN::SPELLINL, 13 );
    case Battle::SP_DRAGONSLAYER:
        return fheroes2::AGG::GetICN( ICN::SPELLINL, 8 );
    case Battle::SP_STEELSKIN:
        return fheroes2::AGG::GetICN( ICN::SPELLINL, 14 );
    case Battle::SP_ANTIMAGIC:
        return fheroes2::AGG::GetICN( ICN::SPELLINL, 12 );
    case Battle::SP_CURSE:
        return fheroes2::AGG::GetICN( ICN::SPELLINL, 4 );
    case Battle::SP_SLOW:
        return fheroes2::AGG::GetICN( ICN::SPELLINL, 1 );
    case Battle::SP_BERSERKER:
        return fheroes2::AGG::GetICN( ICN::SPELLINL, 5 );
    case Battle::SP_HYPNOTIZE:
        return fheroes2::AGG::GetICN( ICN::SPELLINL, 7 );
    case Battle::SP_BLIND:
        return fheroes2::AGG::GetICN( ICN::SPELLINL, 2 );
    case Battle::SP_PARALYZE:
        return fheroes2::AGG::GetICN( ICN::SPELLINL, 6 );
    case Battle::SP_STONE:
        return fheroes2::AGG::GetICN( ICN::SPELLINL, 11 );
    default:
        break;
    }

    return fheroes2::Sprite();
}

bool SortSpells( const std::pair<uint32_t, uint32_t> & first, const std::pair<uint32_t, uint32_t> & second )
{
    return first.second > 0 && first.second < second.second;
}

void DrawBattleStats( const Point & dst, const Troop & b )
{
    const u32 modes[] = {Battle::SP_BLOODLUST,    Battle::SP_BLESS,     Battle::SP_HASTE,     Battle::SP_SHIELD,   Battle::SP_STONESKIN,
                         Battle::SP_DRAGONSLAYER, Battle::SP_STEELSKIN, Battle::SP_ANTIMAGIC, Battle::SP_CURSE,    Battle::SP_SLOW,
                         Battle::SP_BERSERKER,    Battle::SP_HYPNOTIZE, Battle::SP_BLIND,     Battle::SP_PARALYZE, Battle::SP_STONE};

    // accumulate width
    u32 ow = 0;
    std::vector<std::pair<uint32_t, uint32_t> > spellVsDuration;

    for ( u32 ii = 0; ii < ARRAY_COUNT( modes ); ++ii )
        if ( b.isModes( modes[ii] ) ) {
            const fheroes2::Sprite & sprite = GetModesSprite( modes[ii] );
            if ( !sprite.empty() ) {
                ow += sprite.width() + 4;
                spellVsDuration.push_back( std::make_pair( modes[ii], b.GetAffectedDuration( modes[ii] ) ) );
            }
        }

    ow -= 4;
    ow = dst.x - ow / 2;

    std::sort( spellVsDuration.begin(), spellVsDuration.end(), SortSpells );

    Text text;

    // blit centered
    for ( size_t i = 0; i < spellVsDuration.size(); ++i ) {
        const fheroes2::Sprite & sprite = GetModesSprite( spellVsDuration[i].first );
        fheroes2::Blit( sprite, fheroes2::Display::instance(), ow, dst.y );

        const uint32_t duration = spellVsDuration[i].second;
        if ( duration > 0 ) {
            text.Set( GetString( duration ), Font::SMALL );
            text.Blit( ow + ( sprite.width() - text.w() ) / 2, dst.y + sprite.height() + 1 );
        }

        ow += sprite.width() + 4;
    }
}

void DrawMonsterInfo( const Point & offset, const Troop & troop )
{
    // name
    Text text( troop.GetName(), Font::YELLOW_BIG );
    Point pos( offset.x + 140 - text.w() / 2, offset.y + 40 );
    text.Blit( pos );

    // count
    text.Set( GetString( troop.GetCount() ), Font::BIG );
    pos.x = offset.x + 140 - text.w() / 2;
    pos.y = offset.y + 225;
    text.Blit( pos );
}

void DrawMonster( RandomMonsterAnimation & monsterAnimation, const Troop & troop, const Point & offset, bool isReflected, bool isAnimated )
{
    const fheroes2::Sprite & monsterSprite = fheroes2::AGG::GetICN( monsterAnimation.icnFile(), monsterAnimation.frameId() );
    Point monsterPos( offset.x, offset.y + monsterSprite.y() );
    if ( isReflected )
        monsterPos.x -= monsterSprite.x() - ( troop.isWide() ? CELLW / 2 : 0 ) - monsterAnimation.offset() + monsterSprite.width();
    else
        monsterPos.x += monsterSprite.x() - ( troop.isWide() ? CELLW / 2 : 0 ) - monsterAnimation.offset();

    fheroes2::Blit( monsterSprite, fheroes2::Display::instance(), monsterPos.x, monsterPos.y, isReflected );

    if ( isAnimated )
        monsterAnimation.increment();
}

int Dialog::ArmyJoinFree( const Troop & troop, Heroes & hero )
{
    fheroes2::Display & display = fheroes2::Display::instance();
    const Settings & conf = Settings::Get();

    // cursor
    Cursor & cursor = Cursor::Get();
    int oldthemes = cursor.Themes();
    cursor.Hide();
    cursor.SetThemes( cursor.POINTER );

    std::string message = _( "A group of %{monster} with a desire for greater glory wish to join you.\nDo you accept?" );
    StringReplace( message, "%{monster}", StringLower( troop.GetMultiName() ) );

    TextBox textbox( message, Font::BIG, BOXAREA_WIDTH );
    const int buttons = Dialog::YES | Dialog::NO;
    int posy = 0;

    FrameBox box( 10 + textbox.h() + 10, buttons );
    const Rect & pos = box.GetArea();

    posy = pos.y + 10;
    textbox.Blit( pos.x, posy );

    fheroes2::ButtonGroup btnGroup( fheroes2::Rect( pos.x, pos.y, pos.w, pos.h ), buttons );

    const fheroes2::Point buttonHeroPos( pos.x + pos.w / 2 - 20, pos.y + pos.h - 35 );

    fheroes2::Sprite armyButtonReleased = fheroes2::AGG::GetICN( conf.ExtGameEvilInterface() ? ICN::ADVEBTNS : ICN::ADVBTNS, 0 );
    fheroes2::Sprite armyButtonPressed = fheroes2::AGG::GetICN( conf.ExtGameEvilInterface() ? ICN::ADVEBTNS : ICN::ADVBTNS, 1 );
    fheroes2::AddTransparency( armyButtonReleased, 36 );
    fheroes2::AddTransparency( armyButtonPressed, 36 );

    fheroes2::Sprite armyButtonReleasedBack( armyButtonReleased.width(), armyButtonReleased.height(), armyButtonReleased.x(), armyButtonReleased.y() );
    fheroes2::Copy( display, buttonHeroPos.x, buttonHeroPos.y, armyButtonReleasedBack, 0, 0, armyButtonReleasedBack.width(), armyButtonReleasedBack.height() );
    fheroes2::Blit( armyButtonReleased, armyButtonReleasedBack );

    fheroes2::Sprite armyButtonPressedBack( armyButtonPressed.width(), armyButtonPressed.height(), armyButtonPressed.x(), armyButtonPressed.y() );
    fheroes2::Copy( display, buttonHeroPos.x, buttonHeroPos.y, armyButtonPressedBack, 0, 0, armyButtonPressedBack.width(), armyButtonPressedBack.height() );
    fheroes2::Blit( armyButtonPressed, armyButtonPressedBack );

    fheroes2::ButtonSprite btnHeroes( buttonHeroPos.x, buttonHeroPos.y, armyButtonReleasedBack, armyButtonPressedBack );

    if ( hero.GetArmy().GetCount() < hero.GetArmy().Size() || hero.GetArmy().HasMonster( troop ) )
        btnHeroes.disable();
    else {
        // TextBox textbox2(_("Not room in\nthe garrison"), Font::SMALL, 100);
        // textbox2.Blit(btnHeroes.x - 35, btnHeroes.y - 30);
        btnHeroes.draw();
        btnGroup.button( 0 ).disable();
    }

    btnGroup.draw();
    cursor.Show();
    display.render();

    LocalEvent & le = LocalEvent::Get();

    // message loop
    int result = Dialog::ZERO;

    while ( result == Dialog::ZERO && le.HandleEvents() ) {
        if ( btnHeroes.isEnabled() )
            le.MousePressLeft( btnHeroes.area() ) ? btnHeroes.drawOnPress() : btnHeroes.drawOnRelease();

        result = btnGroup.processEvents();

        if ( btnHeroes.isEnabled() && le.MouseClickLeft( btnHeroes.area() ) ) {
            hero.OpenDialog( false, false );

            if ( hero.GetArmy().GetCount() < hero.GetArmy().Size() ) {
                btnGroup.button( 0 ).enable();
                btnGroup.draw();
            }

            cursor.Show();
            display.render();
        }
    }

    cursor.Hide();
    cursor.SetThemes( oldthemes );
    cursor.Show();

    return result;
}

int Dialog::ArmyJoinWithCost( const Troop & troop, u32 join, u32 gold, Heroes & hero )
{
    fheroes2::Display & display = fheroes2::Display::instance();
    const Settings & conf = Settings::Get();

    // cursor
    Cursor & cursor = Cursor::Get();
    int oldthemes = cursor.Themes();
    cursor.Hide();
    cursor.SetThemes( cursor.POINTER );

    std::string message;

    if ( troop.GetCount() == 1 )
        message = _( "The creature is swayed by your diplomatic tongue, and offers to join your army for the sum of %{gold} gold.\nDo you accept?" );
    else {
        message = _( "The creatures are swayed by your diplomatic\ntongue, and make you an offer:\n \n" );

        if ( join != troop.GetCount() )
            message += _( "%{offer} of the %{total} %{monster} will join your army, and the rest will leave you alone, for the sum of %{gold} gold.\nDo you accept?" );
        else
            message += _( "All %{offer} of the %{monster} will join your army for the sum of %{gold} gold.\nDo you accept?" );
    }

    StringReplace( message, "%{offer}", join );
    StringReplace( message, "%{total}", troop.GetCount() );
    StringReplace( message, "%{monster}", StringLower( troop.GetPluralName( join ) ) );
    StringReplace( message, "%{gold}", gold );

    TextBox textbox( message, Font::BIG, BOXAREA_WIDTH );
    const int buttons = Dialog::YES | Dialog::NO;
    const fheroes2::Sprite & sprite = fheroes2::AGG::GetICN( ICN::RESOURCE, 6 );
    int posy = 0;
    Text text;

    message = _( "(Rate: %{percent})" );
    StringReplace( message, "%{percent}", troop.GetMonster().GetCost().gold * join * 100 / gold );
    text.Set( message, Font::BIG );

    FrameBox box( 10 + textbox.h() + 10 + text.h() + 40 + sprite.height() + 10, buttons );
    const Rect & pos = box.GetArea();

    posy = pos.y + 10;
    textbox.Blit( pos.x, posy );

    posy += textbox.h() + 10;
    text.Blit( pos.x + ( pos.w - text.w() ) / 2, posy );

    posy += text.h() + 40;
    fheroes2::Blit( sprite, display, pos.x + ( pos.w - sprite.width() ) / 2, posy );

    TextSprite tsTotal( GetString( gold ) + " " + "(" + "total: " + GetString( world.GetKingdom( hero.GetColor() ).GetFunds().Get( Resource::GOLD ) ) + ")", Font::SMALL,
                        pos.x + ( pos.w - text.w() ) / 2, posy + sprite.height() + 5 );
    tsTotal.Show();

    fheroes2::ButtonGroup btnGroup( fheroes2::Rect( pos.x, pos.y, pos.w, pos.h ), buttons );
    fheroes2::Button btnMarket( pos.x + pos.w / 2 - 60 - 36, posy, ( conf.ExtGameEvilInterface() ? ICN::ADVEBTNS : ICN::ADVBTNS ), 4, 5 );

    fheroes2::Sprite armyButtonReleased = fheroes2::AGG::GetICN( conf.ExtGameEvilInterface() ? ICN::ADVEBTNS : ICN::ADVBTNS, 0 );
    fheroes2::Sprite armyButtonPressed = fheroes2::AGG::GetICN( conf.ExtGameEvilInterface() ? ICN::ADVEBTNS : ICN::ADVBTNS, 1 );
    fheroes2::AddTransparency( armyButtonReleased, 36 );
    fheroes2::AddTransparency( armyButtonPressed, 36 );

    const fheroes2::Point buttonHeroPos( pos.x + pos.w / 2 + 60, posy );
    fheroes2::Sprite armyButtonReleasedBack( armyButtonReleased.width(), armyButtonReleased.height(), armyButtonReleased.x(), armyButtonReleased.y() );
    fheroes2::Copy( display, buttonHeroPos.x, buttonHeroPos.y, armyButtonReleasedBack, 0, 0, armyButtonReleasedBack.width(), armyButtonReleasedBack.height() );
    fheroes2::Blit( armyButtonReleased, armyButtonReleasedBack );

    fheroes2::Sprite armyButtonPressedBack( armyButtonPressed.width(), armyButtonPressed.height(), armyButtonPressed.x(), armyButtonPressed.y() );
    fheroes2::Copy( display, buttonHeroPos.x, buttonHeroPos.y, armyButtonPressedBack, 0, 0, armyButtonPressedBack.width(), armyButtonPressedBack.height() );
    fheroes2::Blit( armyButtonPressed, armyButtonPressedBack );

    fheroes2::ButtonSprite btnHeroes( buttonHeroPos.x, buttonHeroPos.y, armyButtonReleasedBack, armyButtonPressedBack );

    const Kingdom & kingdom = hero.GetKingdom();

    Rect btnMarketArea = btnMarket.area();
    Rect btnHeroesArea = btnHeroes.area();

    if ( !kingdom.AllowPayment( payment_t( Resource::GOLD, gold ) ) )
        btnGroup.button( 0 ).disable();

    TextSprite tsEnough;

    if ( kingdom.GetCountMarketplace() ) {
        if ( kingdom.AllowPayment( payment_t( Resource::GOLD, gold ) ) )
            btnMarket.disable();
        else {
            std::string msg = _( "Not enough gold (%{gold})" );
            StringReplace( msg, "%{gold}", gold - kingdom.GetFunds().Get( Resource::GOLD ) );
            tsEnough.SetText( msg, Font::YELLOW_SMALL );
            tsEnough.SetPos( btnMarketArea.x - 25, btnMarketArea.y - 17 );
            tsEnough.Show();
            btnMarket.draw();
        }
    }

    if ( hero.GetArmy().GetCount() < hero.GetArmy().Size() || hero.GetArmy().HasMonster( troop ) )
        btnHeroes.disable();
    else {
        TextBox textbox2( _( "Not room in\nthe garrison" ), Font::SMALL, 100 );
        textbox2.Blit( btnHeroesArea.x - 35, btnHeroesArea.y - 30 );
        btnHeroes.draw();

        btnGroup.button( 0 ).disable();
    }

    btnGroup.draw();
    cursor.Show();
    display.render();

    LocalEvent & le = LocalEvent::Get();

    // message loop
    int result = Dialog::ZERO;

    while ( result == Dialog::ZERO && le.HandleEvents() ) {
        if ( btnMarket.isEnabled() )
            le.MousePressLeft( btnMarketArea ) ? btnMarket.drawOnPress() : btnMarket.drawOnRelease();

        if ( btnHeroes.isEnabled() )
            le.MousePressLeft( btnHeroesArea ) ? btnHeroes.drawOnPress() : btnHeroes.drawOnRelease();

        result = btnGroup.processEvents();

        if ( btnMarket.isEnabled() && le.MouseClickLeft( btnMarketArea ) ) {
            Marketplace( false );

            cursor.Hide();
            tsTotal.Hide();
            tsTotal.SetText( GetString( gold ) + " " + "(" + "total: " + GetString( world.GetKingdom( hero.GetColor() ).GetFunds().Get( Resource::GOLD ) ) + ")" );
            tsTotal.Show();

            if ( kingdom.AllowPayment( payment_t( Resource::GOLD, gold ) ) ) {
                tsEnough.Hide();
                btnGroup.button( 0 ).enable();
                btnGroup.draw();
            }
            else {
                tsEnough.Hide();
                std::string msg = _( "Not enough gold (%{gold})" );
                StringReplace( msg, "%{gold}", gold - kingdom.GetFunds().Get( Resource::GOLD ) );
                tsEnough.SetText( msg, Font::SMALL );
                tsEnough.Show();
            }

            cursor.Show();
            display.render();
        }
        else if ( btnHeroes.isEnabled() && le.MouseClickLeft( btnHeroesArea ) ) {
            hero.OpenDialog( false, false );

            if ( hero.GetArmy().GetCount() < hero.GetArmy().Size() ) {
                btnGroup.button( 0 ).enable();
                btnGroup.draw();
            }

            cursor.Show();
            display.render();
        }
    }

    cursor.Hide();
    cursor.SetThemes( oldthemes );
    cursor.Show();

    return result;
}<|MERGE_RESOLUTION|>--- conflicted
+++ resolved
@@ -100,24 +100,9 @@
         buttonDismiss.disable();
     }
 
-<<<<<<< HEAD
     if ( !troop.isBattle() && troop.isAllowUpgrade() && ( UPGRADE & flags ) ) {
-        buttonUpgrade.SetDisable( false );
-        buttonUpgrade.Draw();
-=======
-    if ( !troop.isBattle() && troop.isAllowUpgrade() ) {
-        if ( UPGRADE & flags ) {
-            if ( UPGRADE_DISABLE & flags ) {
-                buttonUpgrade.press();
-                buttonUpgrade.disable();
-            }
-            else
-                buttonUpgrade.enable();
-            buttonUpgrade.draw();
-        }
-        else
-            buttonUpgrade.disable();
->>>>>>> 9ae6662d
+        buttonUpgrade.enable();
+        buttonUpgrade.draw();
     }
     else
         buttonUpgrade.disable();
@@ -144,8 +129,7 @@
             le.MousePressLeft( buttonExit.area() ) ? ( buttonExit ).drawOnPress() : ( buttonExit ).drawOnRelease();
 
             // upgrade
-<<<<<<< HEAD
-            if ( buttonUpgrade.isEnable() && le.MouseClickLeft( buttonUpgrade ) ) {
+            if ( buttonUpgrade.isEnabled() && le.MouseClickLeft( buttonUpgrade.area() ) ) {
                 if ( UPGRADE_DISABLE & flags ) {
                     std::string msg = "You can't afford to upgrade your troops!";
                     if ( Dialog::YES == Dialog::ResourceInfo( "", msg, troop.GetUpgradeCost(), Dialog::OK ) ) {
@@ -166,36 +150,13 @@
                 }
             }
             // dismiss
-            if ( buttonDismiss.isEnable() && le.MouseClickLeft( buttonDismiss )
+            if ( buttonDismiss.isEnabled() && le.MouseClickLeft( buttonDismiss.area() )
                  && Dialog::YES == Dialog::Message( "", _( "Are you sure you want to dismiss this army?" ), Font::BIG, Dialog::YES | Dialog::NO ) ) {
                 result = Dialog::DISMISS;
                 break;
             }
             // exit
-            if ( le.MouseClickLeft( buttonExit ) || Game::HotKeyPressEvent( Game::EVENT_DEFAULT_EXIT ) ) {
-=======
-            if ( buttonUpgrade.isEnabled() && le.MouseClickLeft( buttonUpgrade.area() ) ) {
-                std::string msg
-                    = 1.0f != Monster::GetUpgradeRatio() ? _(
-                          "Your troops can be upgraded, but it will cost you %{ratio} times the difference in cost for each troop, rounded up to next highest number. Do you wish to upgrade them?" )
-                                                         : _( "Your troops can be upgraded, but it will cost you dearly. Do you wish to upgrade them?" );
-                StringReplace( msg, "%{ratio}", GetString( Monster::GetUpgradeRatio(), 2 ) );
-                if ( Dialog::YES == Dialog::ResourceInfo( "", msg, troop.GetUpgradeCost(), Dialog::YES | Dialog::NO ) ) {
-                    result = Dialog::UPGRADE;
-                    break;
-                }
-            }
-            else
-                // dismiss
-                if ( buttonDismiss.isEnabled() && le.MouseClickLeft( buttonDismiss.area() )
-                     && Dialog::YES == Dialog::Message( "", _( "Are you sure you want to dismiss this army?" ), Font::BIG, Dialog::YES | Dialog::NO ) ) {
-                result = Dialog::DISMISS;
-                break;
-            }
-            else
-                // exit
-                if ( le.MouseClickLeft( buttonExit.area() ) || Game::HotKeyPressEvent( Game::EVENT_DEFAULT_EXIT ) ) {
->>>>>>> 9ae6662d
+            if ( le.MouseClickLeft( buttonExit.area() ) || Game::HotKeyPressEvent( Game::EVENT_DEFAULT_EXIT ) ) {
                 result = Dialog::CANCEL;
                 break;
             }
