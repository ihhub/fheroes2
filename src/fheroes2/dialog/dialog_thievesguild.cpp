/***************************************************************************
 *   Copyright (C) 2009 by Andrey Afletdinov <fheroes2@gmail.com>          *
 *                                                                         *
 *   Part of the Free Heroes2 Engine:                                      *
 *   http://sourceforge.net/projects/fheroes2                              *
 *                                                                         *
 *   This program is free software; you can redistribute it and/or modify  *
 *   it under the terms of the GNU General Public License as published by  *
 *   the Free Software Foundation; either version 2 of the License, or     *
 *   (at your option) any later version.                                   *
 *                                                                         *
 *   This program is distributed in the hope that it will be useful,       *
 *   but WITHOUT ANY WARRANTY; without even the implied warranty of        *
 *   MERCHANTABILITY or FITNESS FOR A PARTICULAR PURPOSE.  See the         *
 *   GNU General Public License for more details.                          *
 *                                                                         *
 *   You should have received a copy of the GNU General Public License     *
 *   along with this program; if not, write to the                         *
 *   Free Software Foundation, Inc.,                                       *
 *   59 Temple Place - Suite 330, Boston, MA  02111-1307, USA.             *
 ***************************************************************************/

#include <algorithm>
#include <string>

#include "agg_image.h"
#include "castle.h"
#include "cursor.h"
#include "dialog.h"
#include "game.h"
#include "icn.h"
#include "kingdom.h"
#include "monster.h"
#include "settings.h"
#include "text.h"
#include "world.h"

struct ValueColors : std::pair<int, int>
{
<<<<<<< HEAD
    ValueColors()
        : std::pair<int, int>( 0, 0 )
    {}

=======
>>>>>>> e1b82bc7
    ValueColors( int v, int c )
        : std::pair<int, int>( v, c )
    {}

    bool IsValue( int v ) const
    {
        return v == first;
    }
    // bool IsColor(int c) const { return (c & second); };

    static bool SortValueGreat( const ValueColors & v1, const ValueColors & v2 )
    {
        return v1.first > v2.first;
    }
};

void UpdateValuesColors( std::vector<ValueColors> & v, int value, int color )
{
    std::vector<ValueColors>::iterator it = std::find_if( v.begin(), v.end(), [value]( const ValueColors & vc ) { return vc.IsValue( value ); } );

    if ( it == v.end() )
        v.emplace_back( value, color );
    else
        ( *it ).second |= color;
}

void GetTownsInfo( std::vector<ValueColors> & v, const Colors & colors )
{
    v.clear();

    for ( Colors::const_iterator color = colors.begin(); color != colors.end(); ++color ) {
        int value = world.GetKingdom( *color ).GetCountTown();
        UpdateValuesColors( v, value, *color );
    }

    std::sort( v.begin(), v.end(), ValueColors::SortValueGreat );
}

void GetCastlesInfo( std::vector<ValueColors> & v, const Colors & colors )
{
    v.clear();

    for ( Colors::const_iterator color = colors.begin(); color != colors.end(); ++color ) {
        int value = world.GetKingdom( *color ).GetCountCastle();
        UpdateValuesColors( v, value, *color );
    }

    std::sort( v.begin(), v.end(), ValueColors::SortValueGreat );
}

void GetHeroesInfo( std::vector<ValueColors> & v, const Colors & colors )
{
    v.clear();

    for ( Colors::const_iterator color = colors.begin(); color != colors.end(); ++color ) {
        const int value = world.GetKingdom( *color ).GetHeroes().size();
        UpdateValuesColors( v, value, *color );
    }

    std::sort( v.begin(), v.end(), ValueColors::SortValueGreat );
}

void GetGoldsInfo( std::vector<ValueColors> & v, const Colors & colors )
{
    v.clear();

    for ( Colors::const_iterator color = colors.begin(); color != colors.end(); ++color ) {
        const int value = world.GetKingdom( *color ).GetFunds().Get( Resource::GOLD );
        UpdateValuesColors( v, value, *color );
    }

    std::sort( v.begin(), v.end(), ValueColors::SortValueGreat );
}

void GetWoodOreInfo( std::vector<ValueColors> & v, const Colors & colors )
{
    v.clear();

    for ( Colors::const_iterator color = colors.begin(); color != colors.end(); ++color ) {
        const Funds & funds = world.GetKingdom( *color ).GetFunds();
        const int value = funds.Get( Resource::WOOD ) + funds.Get( Resource::ORE );
        UpdateValuesColors( v, value, *color );
    }

    std::sort( v.begin(), v.end(), ValueColors::SortValueGreat );
}

void GetGemsCrSlfMerInfo( std::vector<ValueColors> & v, const Colors & colors )
{
    v.clear();

    for ( Colors::const_iterator color = colors.begin(); color != colors.end(); ++color ) {
        const Funds & funds = world.GetKingdom( *color ).GetFunds();
        const int value = funds.Get( Resource::GEMS ) + funds.Get( Resource::CRYSTAL ) + funds.Get( Resource::SULFUR ) + funds.Get( Resource::MERCURY );
        UpdateValuesColors( v, value, *color );
    }

    std::sort( v.begin(), v.end(), ValueColors::SortValueGreat );
}

void GetObelisksInfo( std::vector<ValueColors> & v, const Colors & colors )
{
    v.clear();

    for ( Colors::const_iterator color = colors.begin(); color != colors.end(); ++color ) {
        const int value = world.GetKingdom( *color ).CountVisitedObjects( MP2::OBJ_OBELISK );
        UpdateValuesColors( v, value, *color );
    }

    std::sort( v.begin(), v.end(), ValueColors::SortValueGreat );
}

void GetArtifactsInfo( std::vector<ValueColors> & v, const Colors & colors )
{
    v.clear();

    for ( Colors::const_iterator color = colors.begin(); color != colors.end(); ++color ) {
        const int value = world.GetKingdom( *color ).GetCountArtifacts();
        UpdateValuesColors( v, value, *color );
    }

    std::sort( v.begin(), v.end(), ValueColors::SortValueGreat );
}

void GetArmyInfo( std::vector<ValueColors> & v, const Colors & colors )
{
    v.clear();

    for ( Colors::const_iterator color = colors.begin(); color != colors.end(); ++color ) {
        const int value = static_cast<int>( world.GetKingdom( *color ).GetArmiesStrength() );
        UpdateValuesColors( v, value, *color );
    }

    std::sort( v.begin(), v.end(), ValueColors::SortValueGreat );
}

void GetIncomesInfo( std::vector<ValueColors> & v, const Colors & colors )
{
    v.clear();

    for ( Colors::const_iterator color = colors.begin(); color != colors.end(); ++color ) {
        const int value = world.GetKingdom( *color ).GetIncome().gold;
        UpdateValuesColors( v, value, *color );
    }

    std::sort( v.begin(), v.end(), ValueColors::SortValueGreat );
}

void GetBestHeroArmyInfo( std::vector<ValueColors> & v, const Colors & colors )
{
    v.clear();

    for ( Colors::const_iterator color = colors.begin(); color != colors.end(); ++color ) {
        const Heroes * hero = world.GetKingdom( *color ).GetBestHero();
        v.emplace_back( ( hero ? hero->GetID() : Heroes::UNKNOWN ), *color );
    }
}

void DrawFlags( const std::vector<ValueColors> & v, const fheroes2::Point & pos, int step, size_t count )
{
    for ( int32_t ii = 0; ii < static_cast<int32_t>( count ); ++ii ) {
        if ( ii < static_cast<int32_t>( v.size() ) ) {
            const Colors colors( v[ii].second );
            const int32_t sw = fheroes2::AGG::GetICN( ICN::FLAG32, 1 ).width();
            int32_t px = pos.x + ii * step - ( colors.size() * sw - ( colors.size() - 1 ) ) / 2 + 3;

            for ( Colors::const_iterator color = colors.begin(); color != colors.end(); ++color ) {
                const fheroes2::Sprite & flag = fheroes2::AGG::GetICN( ICN::FLAG32, Color::GetIndex( *color ) * 2 + 1 );
                fheroes2::Blit( flag, fheroes2::Display::instance(), px, pos.y );
                px = px + sw - 1;
            }
        }
    }
}

void DrawHeroIcons( const std::vector<ValueColors> & v, const fheroes2::Point & pos, int step )
{
    if ( v.size() ) {
        fheroes2::Display & display = fheroes2::Display::instance();

        for ( u32 ii = 0; ii < v.size(); ++ii ) {
            const Heroes * hero = world.GetHeroes( v[ii].first );
            if ( hero ) {
                int32_t px = pos.x + ii * step;
                const fheroes2::Sprite & window = fheroes2::AGG::GetICN( ICN::LOCATORS, 22 );
                fheroes2::Blit( window, display, px - window.width() / 2, pos.y - 4 );

                const fheroes2::Sprite & icon = hero->GetPortrait( PORT_SMALL );
                if ( !icon.empty() )
                    fheroes2::Blit( icon, fheroes2::Display::instance(), px - icon.width() / 2, pos.y );
            }
        }
    }
}

void Dialog::ThievesGuild( bool oracle )
{
    fheroes2::Display & display = fheroes2::Display::instance();

    // cursor
    Cursor & cursor = Cursor::Get();

    cursor.Hide();
    cursor.SetThemes( Cursor::POINTER );

    Dialog::FrameBorder frameborder( fheroes2::Size( fheroes2::Display::DEFAULT_WIDTH, fheroes2::Display::DEFAULT_HEIGHT ) );
    const Point cur_pt( frameborder.GetArea().x, frameborder.GetArea().y );

    fheroes2::Blit( fheroes2::AGG::GetICN( ICN::STONEBAK, 0 ), display, cur_pt.x, cur_pt.y );

    fheroes2::Point dst_pt( cur_pt.x, cur_pt.y );

    const uint32_t count = oracle ? 0xFF : world.GetKingdom( Settings::Get().CurrentColor() ).GetCountBuilding( BUILD_THIEVESGUILD );

    std::vector<ValueColors> v;
    v.reserve( KINGDOMMAX );
    const Colors colors( Game::GetActualKingdomColors() );
    const int textx = 185;
    const int startx = 264;
    const int stepx = 68;
    Text text;

    // head 1
    int32_t ii = 0;
    for ( ii = 0; ii < static_cast<int32_t>( colors.size() ); ++ii ) {
        switch ( ii + 1 ) {
        case 1:
            text.Set( _( "1st" ) );
            break;
        case 2:
            text.Set( _( "2nd" ) );
            break;
        case 3:
            text.Set( _( "3rd" ) );
            break;
        case 4:
            text.Set( _( "4th" ) );
            break;
        case 5:
            text.Set( _( "5th" ) );
            break;
        case 6:
            text.Set( _( "6th" ) );
            break;
        default:
            break;
        }

        dst_pt.x = cur_pt.x + startx + stepx * ii - text.w() / 2;
        dst_pt.y = cur_pt.y + 5;
        text.Blit( dst_pt.x, dst_pt.y );
    }

    // bar
    dst_pt.x = cur_pt.x;
    dst_pt.y = cur_pt.y + 461;
    fheroes2::Blit( fheroes2::AGG::GetICN( ICN::WELLXTRA, 2 ), display, dst_pt.x, dst_pt.y );

    // text bar
    text.Set( oracle ? _( "Oracle: Player Rankings" ) : _( "Thieves' Guild: Player Rankings" ), Font::BIG );
    dst_pt.x = cur_pt.x + 290 - text.w() / 2;
    dst_pt.y = cur_pt.y + 463;
    text.Blit( dst_pt.x, dst_pt.y );

    // button exit
    dst_pt.x = cur_pt.x + 578;
    dst_pt.y = cur_pt.y + 461;
    fheroes2::Button buttonExit( dst_pt.x, dst_pt.y, ICN::WELLXTRA, 0, 1 );

    text.Set( _( "Number of Towns:" ) );
    dst_pt.x = cur_pt.x + textx - text.w();
    dst_pt.y = cur_pt.y + 28;
    text.Blit( dst_pt.x, dst_pt.y );

    dst_pt.x = cur_pt.x + startx;
    GetTownsInfo( v, colors );
    DrawFlags( v, dst_pt, stepx, colors.size() );

    text.Set( _( "Number of Castles:" ) );
    dst_pt.x = cur_pt.x + textx - text.w();
    dst_pt.y = cur_pt.y + 52;
    text.Blit( dst_pt.x, dst_pt.y );

    dst_pt.x = cur_pt.x + startx;
    GetCastlesInfo( v, colors );
    DrawFlags( v, dst_pt, stepx, colors.size() );

    text.Set( _( "Number of Heroes:" ) );
    dst_pt.x = cur_pt.x + textx - text.w();
    dst_pt.y = cur_pt.y + 76;
    text.Blit( dst_pt.x, dst_pt.y );

    dst_pt.x = cur_pt.x + startx;
    GetHeroesInfo( v, colors );
    DrawFlags( v, dst_pt, stepx, colors.size() );

    text.Set( _( "Gold in Treasury:" ) );
    dst_pt.x = cur_pt.x + textx - text.w();
    dst_pt.y = cur_pt.y + 100;
    text.Blit( dst_pt.x, dst_pt.y );

    dst_pt.x = cur_pt.x + startx;
    GetGoldsInfo( v, colors );
    if ( 1 < count )
        DrawFlags( v, dst_pt, stepx, colors.size() );

    text.Set( _( "Wood & Ore:" ) );
    dst_pt.x = cur_pt.x + textx - text.w();
    dst_pt.y = cur_pt.y + 124;
    text.Blit( dst_pt.x, dst_pt.y );

    dst_pt.x = cur_pt.x + startx;
    GetWoodOreInfo( v, colors );
    if ( 1 < count )
        DrawFlags( v, dst_pt, stepx, colors.size() );

    text.Set( _( "Gems, Cr, Slf & Mer:" ) );
    dst_pt.x = cur_pt.x + textx - text.w();
    dst_pt.y = cur_pt.y + 148;
    text.Blit( dst_pt.x, dst_pt.y );

    dst_pt.x = cur_pt.x + startx;
    GetGemsCrSlfMerInfo( v, colors );
    if ( 1 < count )
        DrawFlags( v, dst_pt, stepx, colors.size() );

    text.Set( _( "Obelisks Found:" ) );
    dst_pt.x = cur_pt.x + textx - text.w();
    dst_pt.y = cur_pt.y + 172;
    text.Blit( dst_pt.x, dst_pt.y );

    dst_pt.x = cur_pt.x + startx;
    GetObelisksInfo( v, colors );
    if ( 2 < count )
        DrawFlags( v, dst_pt, stepx, colors.size() );

    text.Set( _( "Artifacts:" ) );
    dst_pt.x = cur_pt.x + textx - text.w();
    dst_pt.y = cur_pt.y + 196;
    text.Blit( dst_pt.x, dst_pt.y );

    dst_pt.x = cur_pt.x + startx;
    GetArtifactsInfo( v, colors );
    if ( count > 2 ) {
        DrawFlags( v, dst_pt, stepx, colors.size() );
    }

    text.Set( _( "Total Army Strength:" ) );
    dst_pt.x = cur_pt.x + textx - text.w();
    dst_pt.y = cur_pt.y + 220;
    text.Blit( dst_pt.x, dst_pt.y );

    dst_pt.x = cur_pt.x + startx;
    GetArmyInfo( v, colors );
    if ( 3 < count )
        DrawFlags( v, dst_pt, stepx, colors.size() );

    text.Set( _( "Income:" ) );
    dst_pt.x = cur_pt.x + textx - text.w();
    dst_pt.y = cur_pt.y + 248;
    text.Blit( dst_pt.x, dst_pt.y );

    dst_pt.x = cur_pt.x + startx;
    GetIncomesInfo( v, colors );
    if ( 4 < count )
        DrawFlags( v, dst_pt, stepx, colors.size() );

    // head 2
    ii = 0;
    for ( Colors::const_iterator color = colors.begin(); color != colors.end(); ++color ) {
        text.Set( Color::String( *color ) );
        dst_pt.x = cur_pt.x + startx + ii * stepx - text.w() / 2;
        dst_pt.y = cur_pt.y + 276;
        text.Blit( dst_pt.x, dst_pt.y );
        ++ii;
    }

    text.Set( _( "Best Hero:" ) );
    dst_pt.x = cur_pt.x + textx - text.w();
    dst_pt.y = cur_pt.y + 312;
    text.Blit( dst_pt.x, dst_pt.y );

    dst_pt.x = cur_pt.x + startx;
    GetBestHeroArmyInfo( v, colors );
    DrawHeroIcons( v, dst_pt, stepx );

    text.Set( _( "Best Hero Stats:" ) );
    dst_pt.x = cur_pt.x + textx - text.w();
    dst_pt.y = cur_pt.y + 353;
    text.Blit( dst_pt.x, dst_pt.y );

    dst_pt.x = cur_pt.x + startx;
    // GetBestHeroStatsInfo(v);
    // if(1 < count) DrawHeroIcons(v, dst_pt, maxw);

    text.Set( _( "Personality:" ) );
    dst_pt.x = cur_pt.x + textx - text.w();
    dst_pt.y = cur_pt.y + 394;
    text.Blit( dst_pt.x, dst_pt.y );

    dst_pt.x = cur_pt.x + startx;
    // GetPersonalityInfo(v);
    // if(2 < count) DrawHeroIcons(v, dst_pt, maxw);

    text.Set( _( "Best Monster:" ) );
    dst_pt.x = cur_pt.x + textx - text.w();
    dst_pt.y = cur_pt.y + 435;
    text.Blit( dst_pt.x, dst_pt.y );

    dst_pt.x = cur_pt.x + startx;
    // GetBestMonsterInfo(v);
    // if(3 < count) DrawHeroIcons(v, dst_pt, maxw);

    buttonExit.draw();

    cursor.Show();
    display.render();

    LocalEvent & le = LocalEvent::Get();

    // message loop
    while ( le.HandleEvents() ) {
        le.MousePressLeft( buttonExit.area() ) ? buttonExit.drawOnPress() : buttonExit.drawOnRelease();

        if ( le.MouseClickLeft( buttonExit.area() ) || HotKeyCloseWindow )
            break;
    }
}<|MERGE_RESOLUTION|>--- conflicted
+++ resolved
@@ -37,13 +37,6 @@
 
 struct ValueColors : std::pair<int, int>
 {
-<<<<<<< HEAD
-    ValueColors()
-        : std::pair<int, int>( 0, 0 )
-    {}
-
-=======
->>>>>>> e1b82bc7
     ValueColors( int v, int c )
         : std::pair<int, int>( v, c )
     {}
