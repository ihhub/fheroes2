--- conflicted
+++ resolved
@@ -154,11 +154,6 @@
     states.reserve( 16 );
 
     states.push_back( Settings::GAME_BATTLE_SHOW_DAMAGE );
-<<<<<<< HEAD
-    states.push_back( Settings::GAME_CONTINUE_AFTER_VICTORY );
-=======
-    states.push_back( Settings::GAME_AUTOSAVE_BEGIN_DAY );
->>>>>>> f6a80704
     states.push_back( Settings::WORLD_ALLOW_SET_GUARDIAN );
     states.push_back( Settings::WORLD_EXT_OBJECTS_CAPTURED );
     states.push_back( Settings::WORLD_SCOUTING_EXTENDED );
