/***************************************************************************
 *   fheroes2: https://github.com/ihhub/fheroes2                           *
 *   Copyright (C) 2019 - 2025                                             *
 *                                                                         *
 *   Free Heroes2 Engine: http://sourceforge.net/projects/fheroes2         *
 *   Copyright (C) 2011 by Andrey Afletdinov <fheroes2@gmail.com>          *
 *                                                                         *
 *   This program is free software; you can redistribute it and/or modify  *
 *   it under the terms of the GNU General Public License as published by  *
 *   the Free Software Foundation; either version 2 of the License, or     *
 *   (at your option) any later version.                                   *
 *                                                                         *
 *   This program is distributed in the hope that it will be useful,       *
 *   but WITHOUT ANY WARRANTY; without even the implied warranty of        *
 *   MERCHANTABILITY or FITNESS FOR A PARTICULAR PURPOSE.  See the         *
 *   GNU General Public License for more details.                          *
 *                                                                         *
 *   You should have received a copy of the GNU General Public License     *
 *   along with this program; if not, write to the                         *
 *   Free Software Foundation, Inc.,                                       *
 *   59 Temple Place - Suite 330, Boston, MA  02111-1307, USA.             *
 ***************************************************************************/

#include "dialog_selectitems.h"

#include <algorithm>
#include <array>
#include <cassert>
#include <cstddef>
#include <iterator>
#include <numeric>
#include <utility>
#include <vector>

#include "agg_image.h"
#include "army_troop.h"
#include "castle.h"
#include "color.h"
#include "cursor.h"
#include "dialog.h"
#include "game_hotkeys.h"
#include "ground.h"
#include "heroes_base.h"
#include "icn.h"
#include "kingdom.h"
#include "localevent.h"
#include "map_object_info.h"
#include "maps.h"
#include "maps_fileinfo.h"
#include "math_tools.h"
#include "mp2.h"
#include "pal.h"
#include "race.h"
#include "resource.h"
#include "screen.h"
#include "settings.h"
#include "tools.h"
#include "translations.h"
#include "ui_castle.h"
#include "ui_constants.h"
#include "ui_dialog.h"
#include "ui_map_object.h"
#include "ui_scrollbar.h"
#include "ui_text.h"
#include "ui_tool.h"
#include "world.h"

namespace
{
    const int32_t dialogHeightDeduction = 150;

    // Returns the town type according the given player color, race and castle/town state.
    int getPackedTownType( const int townRace, const bool isCastle )
    {
        // NOTICE: This calculation should be consistent with the number of KINGDOM_TOWNS objects.
        return townRace * 2 + ( isCastle ? 0 : 1 );
    }

    class SelectEnumMonster final : public Dialog::ItemSelectionWindow
    {
    public:
        explicit SelectEnumMonster( const fheroes2::Size & rt, std::string title )
            : Dialog::ItemSelectionWindow( rt, std::move( title ) )
        {
            SetAreaMaxItems( rtAreaItems.height / _offsetY );
        }

        using Dialog::ItemSelectionWindow::ActionListPressRight;

        void RedrawItem( const int & index, int32_t dstx, int32_t dsty, bool current ) override
        {
            const Monster mons( index );
            const fheroes2::Sprite & monsterSprite = fheroes2::AGG::GetICN( ICN::MONS32, mons.GetSpriteIndex() );

            renderItem( monsterSprite, mons.GetName(), { dstx, dsty }, 45 / 2, 50, _offsetY / 2, current );
        }

        void ActionListPressRight( int & index ) override
        {
            const Monster monster( index );
            if ( !monster.isValid() ) {
                fheroes2::showStandardTextMessage( monster.GetName(), "", Dialog::ZERO );
                return;
            }

            Dialog::ArmyInfo( Troop( monster, 0 ), Dialog::ZERO );
        }

    private:
        static const int32_t _offsetY{ 43 };
    };

    class SelectEnumHeroes final : public Dialog::ItemSelectionWindow
    {
    public:
        explicit SelectEnumHeroes( const fheroes2::Size & rt, std::string title )
            : Dialog::ItemSelectionWindow( rt, std::move( title ) )
        {
            SetAreaMaxItems( rtAreaItems.height / _offsetY );
        }

        using Dialog::ItemSelectionWindow::ActionListPressRight;

        void RedrawItem( const int & index, int32_t dstx, int32_t dsty, bool current ) override
        {
            const fheroes2::Sprite & port = Heroes::GetPortrait( index, PORT_SMALL );

            renderItem( port, Heroes::GetName( index ), { dstx, dsty }, 45 / 2, 50, _offsetY / 2, current );
        }

        void ActionListPressRight( int & index ) override
        {
            Dialog::QuickInfo( *world.GetHeroes( index ) );
        }

    private:
        static const int32_t _offsetY{ 35 };
    };

    class SelectEnumArtifact final : public Dialog::ItemSelectionWindow
    {
    public:
        explicit SelectEnumArtifact( const fheroes2::Size & rt, std::string title )
            : Dialog::ItemSelectionWindow( rt, std::move( title ) )
        {
            SetAreaMaxItems( rtAreaItems.height / _offsetY );
        }

        using Dialog::ItemSelectionWindow::ActionListPressRight;

        void RedrawItem( const int & index, int32_t dstx, int32_t dsty, bool current ) override
        {
            const Artifact art( index );
            const fheroes2::Sprite & artifactSprite = fheroes2::AGG::GetICN( ICN::ARTFX, art.IndexSprite32() );

            renderItem( artifactSprite, art.GetName(), { dstx, dsty }, 45 / 2, 50, _offsetY / 2, current );
        }

        void ActionListPressRight( int & index ) override
        {
            fheroes2::ArtifactDialogElement( Artifact( index ) ).showPopup( Dialog::ZERO );
        }

    private:
        static const int32_t _offsetY{ 42 };
    };

    class SelectEnumSpell final : public Dialog::ItemSelectionWindow
    {
    public:
        explicit SelectEnumSpell( const fheroes2::Size & rt, std::string title )
            : Dialog::ItemSelectionWindow( rt, std::move( title ) )
        {
            SetAreaMaxItems( rtAreaItems.height / _offsetY );
        }

        using Dialog::ItemSelectionWindow::ActionListPressRight;

        void RedrawItem( const int & index, int32_t dstx, int32_t dsty, bool current ) override
        {
            const Spell spell( index );
            const fheroes2::Sprite & spellSprite = fheroes2::AGG::GetICN( ICN::SPELLS, spell.IndexSprite() );

            renderItem( spellSprite, spell.GetName(), { dstx, dsty }, 75 / 2, 80, _offsetY / 2, current );
        }

        void ActionListPressRight( int & index ) override
        {
            fheroes2::SpellDialogElement( Spell( index ), nullptr ).showPopup( Dialog::ZERO );
        }

    private:
        static const int32_t _offsetY{ 55 };
    };

    class SelectEnumSecSkill final : public Dialog::ItemSelectionWindow
    {
    public:
        static int getSkillFromListIndex( int index )
        {
            return 1 + index / 3;
        }

        static int getLevelFromListIndex( int index )
        {
            return 1 + ( index % 3 );
        }

        explicit SelectEnumSecSkill( const fheroes2::Size & rt, std::string title )
            : Dialog::ItemSelectionWindow( rt, std::move( title ) )
        {
            SetAreaMaxItems( rtAreaItems.height / _offsetY );
        }

        using Dialog::ItemSelectionWindow::ActionListPressRight;

        void RedrawItem( const int & index, int32_t dstx, int32_t dsty, bool current ) override
        {
            const Skill::Secondary skill( getSkillFromListIndex( index ), getLevelFromListIndex( index ) );
            const fheroes2::Sprite & skillSprite = fheroes2::AGG::GetICN( ICN::MINISS, skill.GetIndexSprite2() );

            renderItem( skillSprite, skill.GetName(), { dstx, dsty }, 45 / 2, 50, _offsetY / 2, current );
        }

        void ActionListPressRight( int & index ) override
        {
            fheroes2::SecondarySkillDialogElement( Skill::Secondary( getSkillFromListIndex( index ), getLevelFromListIndex( index ) ), Heroes() )
                .showPopup( Dialog::ZERO );
        }

    private:
        static const int32_t _offsetY{ 42 };
    };

    class SelectKingdomCastle final : public Dialog::ItemSelectionWindow
    {
    public:
        explicit SelectKingdomCastle( const fheroes2::Size & rt, std::string title, std::string description )
            : Dialog::ItemSelectionWindow( rt, std::move( title ), std::move( description ) )
            , _townFrameIcnId( Settings::Get().isEvilInterfaceEnabled() ? ICN::LOCATORE : ICN::LOCATORS )
        {
            SetAreaMaxItems( rtAreaItems.height / itemsOffsetY );
        }

        using Dialog::ItemSelectionWindow::ActionListPressRight;

        void RedrawItem( const int & index, int32_t dstx, int32_t dsty, bool current ) override
        {
            const Castle * castle = world.getCastleEntrance( Maps::GetPoint( index ) );

            assert( castle != nullptr );

            fheroes2::Sprite castleIcon( fheroes2::AGG::GetICN( _townFrameIcnId, 23 ) );
            fheroes2::drawCastleIcon( *castle, castleIcon, { 4, 4 } );

            renderItem( castleIcon, castle->GetName(), { dstx, dsty }, 35, 75, itemsOffsetY / 2, current );
        }

        void ActionListPressRight( int & index ) override
        {
            Dialog::QuickInfoWithIndicationOnRadar( *world.getCastleEntrance( Maps::GetPoint( index ) ), getBackgroundArea() );
        }

        static const int32_t itemsOffsetY{ 35 };

    private:
        const int _townFrameIcnId;
    };

    // This is a base class for items used in the Editor and they rely on Maps::ObjectInfo structures.
    class ObjectTypeSelection : public Dialog::ItemSelectionWindow
    {
    public:
        ObjectTypeSelection( const std::vector<Maps::ObjectInfo> & objectInfo, const fheroes2::Size & size, std::string title, const int32_t imageOffsetX,
                             const int32_t textOffsetX, const int32_t offsetY )
            : Dialog::ItemSelectionWindow( size, std::move( title ) )
            , _objectInfo( objectInfo )
            , _imageOffsetX( imageOffsetX )
            , _textOffsetX( textOffsetX )
            , _offsetY( offsetY )
        {
            SetAreaMaxItems( rtAreaItems.height / _offsetY );
        }

        using Dialog::ItemSelectionWindow::ActionListPressRight;

        void RedrawItem( const int & objectId, int32_t posX, int32_t posY, bool isSelected ) override
        {
            // If this assertion blows up then you are setting different number of items.
            assert( objectId >= 0 && objectId < static_cast<int>( _objectInfo.size() ) );

            const fheroes2::Sprite & image = fheroes2::generateMapObjectImage( _objectInfo[objectId] );
            const int32_t imageHeight = image.height();
            const int32_t imageWidth = image.width();
            if ( imageHeight > fheroes2::tileWidthPx * 3 || imageWidth > fheroes2::tileWidthPx * 5 ) {
                // Reduce the size of very tall images to fit the list.
                const double ratio = std::max( imageHeight / ( fheroes2::tileWidthPx * 3. ), imageWidth / ( fheroes2::tileWidthPx * 5. ) );
                fheroes2::Image resized( static_cast<int32_t>( imageWidth / ratio ), static_cast<int32_t>( imageHeight / ratio ) );
                fheroes2::Resize( image, resized );
                renderItem( resized, getObjectName( _objectInfo[objectId] ), { posX, posY }, _imageOffsetX, _textOffsetX, _offsetY / 2, isSelected );
            }
            else {
                renderItem( image, getObjectName( _objectInfo[objectId] ), { posX, posY }, _imageOffsetX, _textOffsetX, _offsetY / 2, isSelected );
            }
        }

        void ActionListPressRight( int & objectId ) override
        {
            // If this assertion blows up then you are setting different number of items.
            assert( objectId >= 0 && objectId < static_cast<int>( _objectInfo.size() ) );

            showPopupWindow( _objectInfo[objectId] );
        }

    private:
        virtual void showPopupWindow( const Maps::ObjectInfo & info ) = 0;

        virtual std::string getObjectName( const Maps::ObjectInfo & info ) = 0;

        const std::vector<Maps::ObjectInfo> & _objectInfo;

        const int32_t _imageOffsetX{ 0 };

        const int32_t _textOffsetX{ 0 };

        const int32_t _offsetY{ 0 };
    };

    class MonsterTypeSelection final : public ObjectTypeSelection
    {
    public:
        MonsterTypeSelection( const std::vector<Maps::ObjectInfo> & objectInfo, const fheroes2::Size & size, std::string title )
            : ObjectTypeSelection( objectInfo, size, std::move( title ), 45 / 2, 50, 43 )
        {
            // Do nothing.
        }

    private:
        void showPopupWindow( const Maps::ObjectInfo & info ) override
        {
            const Monster monster( static_cast<int32_t>( info.metadata[0] ) );
            if ( !monster.isValid() ) {
                fheroes2::showStandardTextMessage( monster.GetName(), "", Dialog::ZERO );
                return;
            }

            Dialog::ArmyInfo( Troop( monster, 0 ), Dialog::ZERO );
        }

        std::string getObjectName( const Maps::ObjectInfo & info ) override
        {
            return Monster( static_cast<int32_t>( info.metadata[0] ) ).GetName();
        }
    };

    class ArtifactTypeSelection final : public ObjectTypeSelection
    {
    public:
        ArtifactTypeSelection( const std::vector<Maps::ObjectInfo> & objectInfo, const fheroes2::Size & size, std::string title )
            : ObjectTypeSelection( objectInfo, size, std::move( title ), 24, 65, 40 )
        {
            // Do nothing.
        }

    private:
        void showPopupWindow( const Maps::ObjectInfo & info ) override
        {
            switch ( info.objectType ) {
            case MP2::OBJ_ARTIFACT:
                fheroes2::ArtifactDialogElement( Artifact( static_cast<int>( info.metadata[0] ) ) ).showPopup( Dialog::ZERO );
                break;
            case MP2::OBJ_RANDOM_ARTIFACT:
            case MP2::OBJ_RANDOM_ARTIFACT_MINOR:
            case MP2::OBJ_RANDOM_ARTIFACT_MAJOR:
            case MP2::OBJ_RANDOM_ARTIFACT_TREASURE:
            case MP2::OBJ_RANDOM_ULTIMATE_ARTIFACT:
                fheroes2::showStandardTextMessage( MP2::StringObject( info.objectType ), "", Dialog::ZERO );
                break;
            default:
                // Did you expand the list of artifacts? Add the corresponding logic!
                assert( 0 );
                break;
            }
        }

        std::string getObjectName( const Maps::ObjectInfo & info ) override
        {
            switch ( info.objectType ) {
            case MP2::OBJ_ARTIFACT:
                return Artifact( static_cast<int>( info.metadata[0] ) ).GetName();
            case MP2::OBJ_RANDOM_ARTIFACT:
            case MP2::OBJ_RANDOM_ARTIFACT_MINOR:
            case MP2::OBJ_RANDOM_ARTIFACT_MAJOR:
            case MP2::OBJ_RANDOM_ARTIFACT_TREASURE:
            case MP2::OBJ_RANDOM_ULTIMATE_ARTIFACT:
                return MP2::StringObject( info.objectType );
            default:
                // Did you expand the list of treasures? Add the corresponding logic!
                assert( 0 );
                break;
            }

            return {};
        }
    };

    class TreasureTypeSelection final : public ObjectTypeSelection
    {
    public:
        TreasureTypeSelection( const std::vector<Maps::ObjectInfo> & objectInfo, const fheroes2::Size & size, std::string title )
            : ObjectTypeSelection( objectInfo, size, std::move( title ), 17, 60, 40 )
        {
            // Do nothing.
        }

    private:
        void showPopupWindow( const Maps::ObjectInfo & info ) override
        {
            switch ( info.objectType ) {
            case MP2::OBJ_RESOURCE:
                fheroes2::showResourceMessage( fheroes2::Text{ getObjectName( info ), fheroes2::FontType::normalYellow() },
                                               fheroes2::Text{ Resource::getDescription(), fheroes2::FontType::normalWhite() }, Dialog::ZERO,
                                               Funds{ static_cast<int>( info.metadata[0] ), 0 } );
                break;
            case MP2::OBJ_CAMPFIRE:
            case MP2::OBJ_GENIE_LAMP:
            case MP2::OBJ_RANDOM_RESOURCE:
            case MP2::OBJ_TREASURE_CHEST:
                fheroes2::showStandardTextMessage( getObjectName( info ), "", Dialog::ZERO );
                break;
            default:
                // Did you expand the list of treasures? Add the corresponding logic!
                assert( 0 );
                break;
            }
        }

        std::string getObjectName( const Maps::ObjectInfo & info ) override
        {
            switch ( info.objectType ) {
            case MP2::OBJ_RESOURCE:
                return Resource::String( static_cast<int>( info.metadata[0] ) );
            case MP2::OBJ_CAMPFIRE:
            case MP2::OBJ_GENIE_LAMP:
            case MP2::OBJ_RANDOM_RESOURCE:
            case MP2::OBJ_TREASURE_CHEST:
                return MP2::StringObject( info.objectType );
            default:
                // Did you expand the list of treasures? Add the corresponding logic!
                assert( 0 );
                break;
            }

            return {};
        }
    };

    class OceanObjectTypeSelection final : public ObjectTypeSelection
    {
    public:
        OceanObjectTypeSelection( const std::vector<Maps::ObjectInfo> & objectInfo, const fheroes2::Size & size, std::string title )
            : ObjectTypeSelection( objectInfo, size, std::move( title ), 3 * 32 / 2, 3 * 32 + 10, 2 * 32 + 24 )
        {
            // Do nothing.
        }

    private:
        void showPopupWindow( const Maps::ObjectInfo & info ) override
        {
            fheroes2::showStandardTextMessage( getObjectName( info ), "", Dialog::ZERO );
        }

        std::string getObjectName( const Maps::ObjectInfo & info ) override
        {
            if ( info.objectType == MP2::OBJ_NONE ) {
                return _( "Terrain object" );
            }

            return MP2::StringObject( info.objectType );
        }
    };

    class GenericObjectTypeSelection final : public ObjectTypeSelection
    {
    public:
        GenericObjectTypeSelection( const std::vector<Maps::ObjectInfo> & objectInfo, const fheroes2::Size & size, std::string title )
            : ObjectTypeSelection( objectInfo, size, std::move( title ), 6 * 32 / 2, 6 * 32 + 10, 3 * 32 )
        {
            // Do nothing.
        }

    private:
        void showPopupWindow( const Maps::ObjectInfo & info ) override
        {
            fheroes2::showStandardTextMessage( getObjectName( info ), "", Dialog::ZERO );
        }

        std::string getObjectName( const Maps::ObjectInfo & info ) override
        {
            if ( info.objectType == MP2::OBJ_NONE ) {
                return _( "Terrain object" );
            }

            // Barriers and Traveller's Tents use the same name while we need to show their color as well.
            if ( info.objectType == MP2::OBJ_BARRIER ) {
                std::string str = _( "%{color} Barrier" );
                StringReplace( str, "%{color}", fheroes2::getBarrierColorName( static_cast<int32_t>( info.metadata[0] ) ) );
                return str;
            }

            if ( info.objectType == MP2::OBJ_TRAVELLER_TENT ) {
                std::string str = _( "%{color} Tent" );
                StringReplace( str, "%{color}", fheroes2::getTentColorName( static_cast<int32_t>( info.metadata[0] ) ) );
                return str;
            }

            return MP2::StringObject( info.objectType );
        }
    };

    class PowerUpObjectTypeSelection final : public ObjectTypeSelection
    {
    public:
        PowerUpObjectTypeSelection( const std::vector<Maps::ObjectInfo> & objectInfo, const fheroes2::Size & size, std::string title )
            : ObjectTypeSelection( objectInfo, size, std::move( title ), 4 * 32 / 2, 4 * 32 + 10, 3 * 32 )
        {
            // Do nothing.
        }

    private:
        void showPopupWindow( const Maps::ObjectInfo & info ) override
        {
            fheroes2::showStandardTextMessage( getObjectName( info ), "", Dialog::ZERO );
        }

        std::string getObjectName( const Maps::ObjectInfo & info ) override
        {
            return MP2::StringObject( info.objectType );
        }
    };

    int selectObjectType( const int objectType, const size_t objectCount, ObjectTypeSelection & objectSelection )
    {
        std::vector<int> objects( objectCount, 0 );
        std::iota( objects.begin(), objects.end(), 0 );
        objectSelection.SetListContent( objects );

        objectSelection.SetCurrent( std::max( objectType, 0 ) );

        const int32_t result = objectSelection.selectItemsEventProcessing();
        return result == Dialog::OK ? objectSelection.GetCurrent() : -1;
    }

    class MineTypeList final : public Interface::ListBox<Maps::ObjectInfo>
    {
    public:
        using Interface::ListBox<Maps::ObjectInfo>::ActionListDoubleClick;
        using Interface::ListBox<Maps::ObjectInfo>::ActionListSingleClick;
        using Interface::ListBox<Maps::ObjectInfo>::ActionListPressRight;

        using ListBox::ListBox;

        void ActionListPressRight( Maps::ObjectInfo & info ) override
        {
            if ( info.objectType == MP2::OBJ_MINE ) {
                // Mine description is done by its resource type stored in metadata.
                fheroes2::showStandardTextMessage( Maps::GetMineName( static_cast<int>( info.metadata[0] ) ), "", Dialog::ZERO );
                return;
            }
            fheroes2::showStandardTextMessage( MP2::StringObject( info.objectType ), "", Dialog::ZERO );
        }

        int getCurrentId() const
        {
            return _currentId;
        }

        void initListBackgroundRestorer( fheroes2::Rect roi )
        {
            _listBackground = std::make_unique<fheroes2::ImageRestorer>( fheroes2::Display::instance(), roi.x, roi.y, roi.width, roi.height );
        }

        bool isDoubleClicked() const
        {
            return _isDoubleClicked;
        }

        void updateScrollBarImage()
        {
            const int32_t scrollBarWidth = _scrollbar.width();

            setScrollBarImage( fheroes2::generateScrollbarSlider( _scrollbar, false, _scrollbar.getArea().height, VisibleItemCount(), _size(),
                                                                  { 0, 0, scrollBarWidth, 8 }, { 0, 7, scrollBarWidth, 8 } ) );
            _scrollbar.moveToIndex( _topId );
        }

        void RedrawItem( const Maps::ObjectInfo & info, int32_t dstx, int32_t dsty, bool current ) override
        {
            const fheroes2::Sprite mineSprite( fheroes2::generateMapObjectImage( info ) );

            fheroes2::Display & display = fheroes2::Display::instance();

            fheroes2::Blit( mineSprite, display, dstx + fheroes2::tileWidthPx * 5 + 5 - mineSprite.width(), dsty + 1 );

            // Mine type selection mark background.
            const fheroes2::Sprite & markBackground = fheroes2::AGG::GetICN( Settings::Get().isEvilInterfaceEnabled() ? ICN::CELLWIN_EVIL : ICN::CELLWIN, 4 );
            fheroes2::Blit( markBackground, display, dstx + 10, dsty + 24 );

            if ( current ) {
                const fheroes2::Sprite & mark = fheroes2::AGG::GetICN( ICN::CELLWIN, 5 );
                fheroes2::Blit( mark, display, dstx + 13, dsty + 27 );
            }
        }

        void RedrawBackground( const fheroes2::Point & /* unused */ ) override
        {
            _listBackground->restore();
        }

        void ActionCurrentUp() override
        {
            // Do nothing.
        }

        void ActionCurrentDn() override
        {
            // Do nothing.
        }

        void ActionListDoubleClick( Maps::ObjectInfo & /*unused*/ ) override
        {
            _isDoubleClicked = true;
        }

        void ActionListSingleClick( Maps::ObjectInfo & /*unused*/ ) override
        {
            // Do nothing.
        }

    private:
        bool _isDoubleClicked{ false };
        std::unique_ptr<fheroes2::ImageRestorer> _listBackground;
    };
}

int32_t Dialog::selectKingdomCastle( const Kingdom & kingdom, const bool notOccupiedByHero, std::string title, std::string description /* = {} */,
                                     int32_t castlePositionIndex /* = -1 */ )
{
    std::vector<int32_t> castles;
    const VecCastles & kingdomCastles = kingdom.GetCastles();
    castles.reserve( kingdomCastles.size() );

    for ( const Castle * castle : kingdomCastles ) {
        assert( castle != nullptr );

        if ( notOccupiedByHero && castle->GetHero() ) {
            continue;
        }

        castles.push_back( castle->GetIndex() );
    }

    const int32_t maxHeight = std::min( 100 + SelectKingdomCastle::itemsOffsetY * 12, fheroes2::Display::instance().height() - dialogHeightDeduction );
    const int32_t itemsHeight = std::max( 100 + SelectKingdomCastle::itemsOffsetY * static_cast<int32_t>( castles.size() ), 100 + SelectKingdomCastle::itemsOffsetY * 5 );
    const int32_t totalHeight = std::min( itemsHeight, maxHeight );

    SelectKingdomCastle listbox( { 350, totalHeight }, std::move( title ), std::move( description ) );

    listbox.SetListContent( castles );
    if ( castlePositionIndex != -1 ) {
        listbox.SetCurrent( castlePositionIndex );
    }

    const int32_t result = listbox.selectItemsEventProcessing();

    return ( result == Dialog::OK ) ? listbox.GetCurrent() : -1;
}

namespace Dialog
{
    ItemSelectionWindow::ItemSelectionWindow( const fheroes2::Size & dialogSize, std::string title, std::string description )
    {
        assert( !title.empty() );

        fheroes2::Display & display = fheroes2::Display::instance();
        _window = std::make_unique<fheroes2::StandardWindow>( dialogSize.width, dialogSize.height, true, display );

        const fheroes2::Rect & area = _window->activeArea();

        int32_t listOffsetY = 0;

        fheroes2::Text text( std::move( title ), fheroes2::FontType::normalYellow() );
        text.draw( area.x + ( area.width - text.width() ) / 2, area.y + 10, display );

        // The additional text under the title.
        if ( !description.empty() ) {
            text.set( std::move( description ), fheroes2::FontType::normalWhite() );
            text.draw( area.x + ( area.width - text.width() ) / 2, area.y + 30, display );
            listOffsetY = text.height() + 3;
        }

        const fheroes2::Rect listRoi( area.x + 10, area.y + 30 + listOffsetY, area.width - 40, area.height - 70 - listOffsetY );

        _window->applyTextBackgroundShading( listRoi );

        _backgroundRestorer = std::make_unique<fheroes2::ImageRestorer>( display, listRoi.x, listRoi.y, listRoi.width, listRoi.height );

        SetAreaItems( { listRoi.x + 5, listRoi.y + 5, listRoi.width - 10, listRoi.height - 10 } );

        const bool isEvilInterface = Settings::Get().isEvilInterfaceEnabled();
        const int32_t scrollbarOffsetX = area.x + area.width - 25;

        _window->renderScrollbarBackground( { scrollbarOffsetX, listRoi.y, listRoi.width, listRoi.height }, isEvilInterface );

        const int32_t topPartHeight = 19;
        const int listIcnId = isEvilInterface ? ICN::SCROLLE : ICN::SCROLL;

        SetScrollButtonUp( listIcnId, 0, 1, { scrollbarOffsetX + 1, listRoi.y + 1 } );
        SetScrollButtonDn( listIcnId, 2, 3, { scrollbarOffsetX + 1, listRoi.y + listRoi.height - 15 } );
        setScrollBarArea( { scrollbarOffsetX + 3, listRoi.y + topPartHeight, 10, listRoi.height - 2 * topPartHeight } );
        setScrollBarImage( fheroes2::AGG::GetICN( listIcnId, 4 ) );

        // Render dialog buttons.
        _window->renderOkayCancelButtons( _buttonOk, _buttonCancel );
    }

    void ItemSelectionWindow::updateScrollBarImage()
    {
        const int32_t scrollBarWidth = _scrollbar.width();

        setScrollBarImage( fheroes2::generateScrollbarSlider( _scrollbar, false, _scrollbar.getArea().height, VisibleItemCount(), _size(), { 0, 0, scrollBarWidth, 8 },
                                                              { 0, 7, scrollBarWidth, 8 } ) );
        _scrollbar.moveToIndex( _topId );
    }

    // An image with text should have offset of 10 pixels from all left and right edges.
    void ItemSelectionWindow::renderItem( const fheroes2::Sprite & itemSprite, std::string itemText, const fheroes2::Point & destination,
                                          const int32_t middleImageOffsetX, const int32_t textOffsetX, const int32_t itemOffsetY, const bool current ) const
    {
        fheroes2::Display & display = fheroes2::Display::instance();

        fheroes2::Blit( itemSprite, display, destination.x + middleImageOffsetX - ( itemSprite.width() / 2 ), destination.y + itemOffsetY - ( itemSprite.height() / 2 ) );

        fheroes2::Text text( std::move( itemText ), current ? fheroes2::FontType::normalYellow() : fheroes2::FontType::normalWhite() );
        text.fitToOneRow( _window->activeArea().width - textOffsetX - 55 );
        text.draw( destination.x + textOffsetX, destination.y + itemOffsetY - ( text.height() / 2 ) + 2, display );
    }

    int32_t ItemSelectionWindow::selectItemsEventProcessing()
    {
        fheroes2::Display & display = fheroes2::Display::instance();

        // setup cursor
        const CursorRestorer cursorRestorer( true, Cursor::POINTER );

        const fheroes2::Rect & roi = _window->activeArea();

        updateScrollBarImage();

        Redraw();
        display.render( _window->totalArea() );

        LocalEvent & le = LocalEvent::Get();

        while ( !_isDoubleClicked && le.HandleEvents() ) {
            _buttonOk.drawOnState( le.isMouseLeftButtonPressedAndHeldInArea( _buttonOk.area() ) );
            _buttonCancel.drawOnState( le.isMouseLeftButtonPressedAndHeldInArea( _buttonCancel.area() ) );

            if ( le.MouseClickLeft( _buttonOk.area() ) || Game::HotKeyPressEvent( Game::HotKeyEvent::DEFAULT_OKAY ) ) {
                return Dialog::OK;
            }
            if ( le.MouseClickLeft( _buttonCancel.area() ) || Game::HotKeyPressEvent( Game::HotKeyEvent::DEFAULT_CANCEL ) ) {
                return Dialog::CANCEL;
            }

            if ( le.isMouseRightButtonPressedInArea( _buttonOk.area() ) ) {
                fheroes2::showStandardTextMessage( _( "Okay" ), _( "Accept the choice made." ), Dialog::ZERO );
            }
            else if ( le.isMouseRightButtonPressedInArea( _buttonCancel.area() ) ) {
                fheroes2::showStandardTextMessage( _( "Cancel" ), _( "Exit this menu without doing anything." ), Dialog::ZERO );
            }

            QueueEventProcessing();

            if ( !IsNeedRedraw() ) {
                continue;
            }

            Redraw();
            display.render( roi );
        }

        if ( _isDoubleClicked ) {
            return Dialog::OK;
        }

        return Dialog::ZERO;
    }

    fheroes2::Rect ItemSelectionWindow::getBackgroundArea() const
    {
        assert( _window );
        return _window->totalArea();
    }
}

Skill::Secondary Dialog::selectSecondarySkill( const Heroes & hero, const int skillId /* = Skill::Secondary::UNKNOWN */ )
{
    std::vector<int> skills;
    skills.reserve( static_cast<size_t>( Skill::numOfSecondarySkills ) * 3 );

    for ( int i = 0; i < Skill::numOfSecondarySkills * 3; ++i ) {
        if ( !hero.HasSecondarySkill( SelectEnumSecSkill::getSkillFromListIndex( i ) ) ) {
            skills.push_back( i );
        }
    }

    SelectEnumSecSkill listbox( { 350, fheroes2::Display::instance().height() - dialogHeightDeduction }, _( "Select Skill:" ) );

    listbox.SetListContent( skills );
    if ( skillId != Skill::Secondary::UNKNOWN ) {
        listbox.SetCurrent( skillId );
    }

    const int32_t result = listbox.selectItemsEventProcessing();

    if ( result == Dialog::OK ) {
        const int skillIndex = listbox.GetCurrent();
        return { SelectEnumSecSkill::getSkillFromListIndex( skillIndex ), SelectEnumSecSkill::getLevelFromListIndex( skillIndex ) };
    }

    return {};
}

Spell Dialog::selectSpell( const int spellId, const bool includeRandomSpells )
{
    std::vector<int> spells = Spell::getAllSpellIdsSuitableForSpellBook();

    if ( includeRandomSpells ) {
        // We add random spell items to the end of the list.
        for ( int randomSpellId = Spell::RANDOM; randomSpellId <= Spell::RANDOM5; ++randomSpellId ) {
            spells.push_back( randomSpellId );
        }
    }

    SelectEnumSpell listbox( { 340, fheroes2::Display::instance().height() - dialogHeightDeduction }, _( "Select Spell:" ) );

    listbox.SetListContent( spells );
    if ( spellId != Spell::NONE ) {
        listbox.SetCurrent( spellId );
    }

    const int32_t result = listbox.selectItemsEventProcessing();

    return ( result == Dialog::OK ) ? Spell( listbox.GetCurrent() ) : Spell( Spell::NONE );
}

Artifact Dialog::selectArtifact( const int artifactId, const bool isForVictoryConditions )
{
    std::vector<int> artifacts;
    artifacts.reserve( Artifact::ARTIFACT_COUNT - 2 );

    const GameVersion version = Settings::Get().getCurrentMapInfo().version;
    const bool isPriceofLoyaltyArtifactAllowed = ( version == GameVersion::PRICE_OF_LOYALTY || version == GameVersion::RESURRECTION );

    if ( !isForVictoryConditions ) {
        // We show the Magic Book at the first place.
        artifacts.emplace_back( Artifact::MAGIC_BOOK );
    }
    else {
        // We show the Ultimate Artifact at the first place.
        artifacts.emplace_back( Artifact::EDITOR_ANY_ULTIMATE_ARTIFACT );
    }

    for ( int id = Artifact::UNKNOWN + 1; id < Artifact::ARTIFACT_COUNT; ++id ) {
        if ( id == Artifact::MAGIC_BOOK ) {
            continue;
        }

        if ( isForVictoryConditions && id == Artifact::SPELL_SCROLL ) {
            continue;
        }

        if ( !Artifact( id ).isValid() ) {
            continue;
        }

        if ( !isPriceofLoyaltyArtifactAllowed && fheroes2::isPriceOfLoyaltyArtifact( id ) ) {
            continue;
        }

        artifacts.emplace_back( id );
    }

    SelectEnumArtifact listbox( { 370, fheroes2::Display::instance().height() - dialogHeightDeduction }, _( "Select Artifact:" ) );

    listbox.SetListContent( artifacts );
    if ( artifactId != Artifact::UNKNOWN ) {
        listbox.SetCurrent( artifactId );
    }

    const int32_t result = listbox.selectItemsEventProcessing();

    return ( result == Dialog::OK ) ? Artifact( listbox.GetCurrent() ) : Artifact( Artifact::UNKNOWN );
}

Monster Dialog::selectMonster( const int monsterId )
{
    std::vector<int> monsters( Monster::MONSTER_COUNT - 1, Monster::UNKNOWN );

    // Skip Monster::UNKNOWN and start from the next one.
    std::iota( monsters.begin(), monsters.end(), Monster::UNKNOWN + 1 );
    monsters.erase( std::remove_if( monsters.begin(), monsters.end(), []( const int id ) { return Monster( id ).isRandomMonster(); } ), monsters.end() );

    SelectEnumMonster listbox( { 320, fheroes2::Display::instance().height() - dialogHeightDeduction }, _( "Select Monster:" ) );

    listbox.SetListContent( monsters );
    if ( monsterId != Monster::UNKNOWN ) {
        listbox.SetCurrent( monsterId );
    }

    const int32_t result = listbox.selectItemsEventProcessing();

    return ( result == Dialog::OK ) ? Monster( listbox.GetCurrent() ) : Monster( Monster::UNKNOWN );
}

int Dialog::selectHeroes( const int heroId /* = Heroes::UNKNOWN */ )
{
    const GameVersion version = Settings::Get().getCurrentMapInfo().version;
    const bool isPoLHeroesAllowed = ( version == GameVersion::PRICE_OF_LOYALTY || version == GameVersion::RESURRECTION );

    std::vector<int> heroes( static_cast<int>( isPoLHeroesAllowed ? Heroes::JARKONAS : Heroes::BRAX ), Heroes::UNKNOWN );

    std::iota( heroes.begin(), heroes.end(), Heroes::UNKNOWN + 1 );

    SelectEnumHeroes listbox( { 300, fheroes2::Display::instance().height() - dialogHeightDeduction }, _( "Select Hero:" ) );

    listbox.SetListContent( heroes );
    if ( heroId != Heroes::UNKNOWN ) {
        listbox.SetCurrent( heroId );
    }

    const int32_t result = listbox.selectItemsEventProcessing();

    return ( result == Dialog::OK ) ? listbox.GetCurrent() : Heroes::UNKNOWN;
}

int Dialog::selectHeroType( const int heroType )
{
    fheroes2::Display & display = fheroes2::Display::instance();
    fheroes2::StandardWindow background( 520, 250, true, display );

    const fheroes2::Rect & area = background.activeArea();

    fheroes2::Text text( _( "Select Hero:" ), fheroes2::FontType::normalYellow() );
    text.draw( area.x + ( area.width - text.width() ) / 2, area.y + 10, display );

    // Render color and race selection sprites.
    const int32_t stepX = 70;
    const int32_t raceOffsetY = 80;
    fheroes2::Point pos( area.x + 20, area.y + 30 );
    const fheroes2::Sprite & colorSpriteBorderSelected = fheroes2::AGG::GetICN( ICN::BRCREST, 6 );
    const fheroes2::Sprite & raceShadow = fheroes2::AGG::GetICN( ICN::NGEXTRA, 61 );
    fheroes2::Sprite colorSpriteBorder( colorSpriteBorderSelected );

    const std::vector<uint8_t> darkGrayPalette = PAL::CombinePalettes( PAL::GetPalette( PAL::PaletteType::GRAY ), PAL::GetPalette( PAL::PaletteType::DARKENING ) );
    fheroes2::ApplyPalette( colorSpriteBorder, darkGrayPalette );

    // Make race selection borders.
    const fheroes2::Sprite & randomRaceSprite = fheroes2::AGG::GetICN( ICN::NGEXTRA, 58 );
    const int32_t raceBorderWidth = randomRaceSprite.width();
    const int32_t raceBorderHeight = randomRaceSprite.height();
    fheroes2::Image raceSpriteBorder( raceBorderWidth, raceBorderHeight );
    raceSpriteBorder.reset();
    const int32_t raceImageWidth = raceBorderWidth - 8;
    const int32_t raceImageHeight = raceBorderHeight - 8;
    fheroes2::Copy( randomRaceSprite, 0, 0, raceSpriteBorder, 0, 0, raceBorderWidth, 4 );
    fheroes2::Copy( randomRaceSprite, 0, 4, raceSpriteBorder, 0, 4, 4, raceImageHeight );
    int32_t imageCopyOffset = raceBorderWidth - 4;
    fheroes2::Copy( randomRaceSprite, imageCopyOffset, 4, raceSpriteBorder, imageCopyOffset, 4, 4, raceImageHeight );
    imageCopyOffset = raceBorderHeight - 4;
    fheroes2::Copy( randomRaceSprite, 0, imageCopyOffset, raceSpriteBorder, 0, imageCopyOffset, raceBorderWidth, 4 );
    fheroes2::Image raceSpriteBorderSelected( raceSpriteBorder );
    fheroes2::ApplyPalette( raceSpriteBorder, darkGrayPalette );
    fheroes2::ApplyPalette( raceSpriteBorderSelected, PAL::GetPalette( PAL::PaletteType::RED ) );

    std::array<fheroes2::Rect, 6> colorRect;
    std::array<fheroes2::Rect, 7> raceRect;

    // Random race.
    fheroes2::Rect & randomRaceRect = raceRect.back();
    randomRaceRect = { pos.x - 2, pos.y + raceOffsetY, raceBorderWidth, raceBorderHeight };
    fheroes2::Copy( randomRaceSprite, 4, 4, display, randomRaceRect.x + 4, randomRaceRect.y + 4, raceImageWidth, raceImageHeight );
    fheroes2::Blit( raceShadow, display, pos.x - 5, pos.y + raceOffsetY + 2 );
    text.set( _( "race|Random" ), fheroes2::FontType::smallWhite() );
    text.draw( randomRaceRect.x, randomRaceRect.y + randomRaceRect.height + 4, raceBorderWidth, display );

    pos.x += stepX;
    for ( uint32_t i = 0; i < 6; ++i ) {
        const fheroes2::Sprite & colorSprite = fheroes2::AGG::GetICN( ICN::BRCREST, i );

        fheroes2::addGradientShadow( colorSpriteBorder, display, { pos.x - stepX / 2, pos.y }, { -5, 5 } );
        colorRect[i] = { pos.x - stepX / 2, pos.y, colorSpriteBorder.width(), colorSpriteBorder.height() };
        fheroes2::Copy( colorSprite, 0, 0, display, colorRect[i].x + 4, colorRect[i].y + 4, colorSprite.width(), colorSprite.height() );
        text.set( Color::String( Color::IndexToColor( static_cast<int>( i ) ) ), fheroes2::FontType::smallWhite() );
        text.draw( colorRect[i].x + ( colorRect[i].width - text.width() ) / 2, colorRect[i].y + colorRect[i].height + 4, display );

        const fheroes2::Sprite & raceSprite = fheroes2::AGG::GetICN( ICN::NGEXTRA, 51U + i );
        raceRect[i] = { pos.x - 2, pos.y + raceOffsetY, raceBorderWidth, raceBorderHeight };
        fheroes2::Copy( raceSprite, 4, 4, display, raceRect[i].x + 4, raceRect[i].y + 4, raceImageWidth, raceImageHeight );
        fheroes2::Blit( raceShadow, display, pos.x - 5, pos.y + raceOffsetY + 2 );
        text.set( Race::DoubleLinedString( Race::IndexToRace( static_cast<int>( i ) ) ), fheroes2::FontType::smallWhite() );
        text.draw( raceRect[i].x, raceRect[i].y + raceRect[i].height + 4, raceBorderWidth, display );

        pos.x += stepX;
    }

    pos.x = area.x + area.width / 2;
    pos.y += 175;

    // Render dialog buttons.
    fheroes2::Button buttonOk;
    fheroes2::Button buttonCancel;
    background.renderOkayCancelButtons( buttonOk, buttonCancel );

    const auto & objectInfo = Maps::getObjectsByGroup( Maps::ObjectGroup::KINGDOM_HEROES );
    fheroes2::Rect heroRoi;

    {
        // We are doing this is a code block to reduce variable scope.
        // This calculation is done with an assumption that all hero images are the same.
        const fheroes2::Sprite heroImage = fheroes2::generateMapObjectImage( objectInfo[0] );
        heroRoi = { heroImage.x(), heroImage.y(), heroImage.width(), heroImage.height() };
    }

    fheroes2::ImageRestorer heroBackground( display, pos.x + heroRoi.x, pos.y + heroRoi.y, heroRoi.width, heroRoi.height );

    LocalEvent & le = LocalEvent::Get();
    bool needRedraw = true;
    int heroRace = 0;
    int heroColor = 0;

    if ( heroType > -1 ) {
        heroRace = heroType % 7;
        heroColor = heroType / 7;
    }

    while ( le.HandleEvents() ) {
        buttonOk.drawOnState( le.isMouseLeftButtonPressedAndHeldInArea( buttonOk.area() ) );
        buttonCancel.drawOnState( le.isMouseLeftButtonPressedAndHeldInArea( buttonCancel.area() ) );

        if ( le.MouseClickLeft( buttonOk.area() ) || Game::HotKeyPressEvent( Game::HotKeyEvent::DEFAULT_OKAY ) ) {
            return heroColor * 7 + heroRace;
        }
        if ( le.MouseClickLeft( buttonCancel.area() ) || Game::HotKeyPressEvent( Game::HotKeyEvent::DEFAULT_CANCEL ) ) {
            break;
        }

        if ( le.isMouseRightButtonPressedInArea( buttonCancel.area() ) ) {
            fheroes2::showStandardTextMessage( _( "Cancel" ), _( "Exit this menu without doing anything." ), Dialog::ZERO );
        }
        else if ( le.isMouseRightButtonPressedInArea( buttonOk.area() ) ) {
            fheroes2::showStandardTextMessage( _( "Okay" ), _( "Click to start placing the selected hero." ), Dialog::ZERO );
        }
        else if ( le.isMouseRightButtonPressedInArea( heroBackground.rect() ) ) {
            std::string name( _( "%{color} %{race}" ) );
            StringReplace( name, "%{color}", Color::String( Color::IndexToColor( heroColor ) ) );
            StringReplace( name, "%{race}", ( heroRace < 6 ) ? Race::String( Race::IndexToRace( heroRace ) ) : _( "race|Random" ) );
            fheroes2::showStandardTextMessage( _( "You will place" ), std::move( name ), Dialog::ZERO );
        }
        else {
            for ( size_t i = 0; i < 7; ++i ) {
                if ( le.MouseClickLeft( raceRect[i] ) ) {
                    heroRace = static_cast<int>( i );
                    needRedraw = true;
                    break;
                }

                if ( le.isMouseRightButtonPressedInArea( raceRect[i] ) ) {
                    fheroes2::showStandardTextMessage( Race::String( Race::IndexToRace( static_cast<int>( i == 6 ? 7 : i ) ) ), _( "Click to select this class." ),
                                                       Dialog::ZERO );
                }
            }

            for ( size_t i = 0; i < 6; ++i ) {
                if ( le.MouseClickLeft( colorRect[i] ) ) {
                    heroColor = static_cast<int>( i );
                    needRedraw = true;
                    break;
                }

                if ( le.isMouseRightButtonPressedInArea( colorRect[i] ) ) {
                    fheroes2::showStandardTextMessage( Color::String( Color::IndexToColor( static_cast<int>( i ) ) ), _( "Click to select this color." ), Dialog::ZERO );
                }
            }
        }

        if ( !needRedraw ) {
            continue;
        }

        heroBackground.restore();

        // Update hero image.
        const fheroes2::Sprite heroImage = fheroes2::generateMapObjectImage( objectInfo[heroColor * 7 + heroRace] );
        fheroes2::Blit( heroImage, display, pos.x + heroImage.x(), pos.y + heroImage.y() );

        // Update color and race borders.
        for ( int i = 0; i < 6; ++i ) {
            fheroes2::Blit( ( i == heroColor ) ? colorSpriteBorderSelected : colorSpriteBorder, display, colorRect[i].x, colorRect[i].y );
        }

        for ( int i = 0; i < 7; ++i ) {
            fheroes2::Blit( ( i == heroRace ) ? raceSpriteBorderSelected : raceSpriteBorder, display, raceRect[i].x, raceRect[i].y );
        }

        display.render( background.totalArea() );

        needRedraw = false;
    }

    return Heroes::UNKNOWN;
}

int Dialog::selectMonsterType( const int monsterType )
{
    const auto & objectInfo = Maps::getObjectsByGroup( Maps::ObjectGroup::MONSTERS );

    MonsterTypeSelection listbox( objectInfo, { 350, fheroes2::Display::instance().height() - dialogHeightDeduction }, _( "Select Monster:" ) );

    return selectObjectType( monsterType, objectInfo.size(), listbox );
}

int Dialog::selectArtifactType( const int artifactType )
{
    const auto & objectInfo = Maps::getObjectsByGroup( Maps::ObjectGroup::ADVENTURE_ARTIFACTS );

    ArtifactTypeSelection listbox( objectInfo, { 350, fheroes2::Display::instance().height() - dialogHeightDeduction }, _( "Select Artifact:" ) );

    return selectObjectType( artifactType, objectInfo.size(), listbox );
}

int Dialog::selectTreasureType( const int resourceType )
{
    const auto & objectInfo = Maps::getObjectsByGroup( Maps::ObjectGroup::ADVENTURE_TREASURES );

    TreasureTypeSelection listbox( objectInfo, { 350, fheroes2::Display::instance().height() - dialogHeightDeduction }, _( "Select Treasure:" ) );

    return selectObjectType( resourceType, objectInfo.size(), listbox );
}

int Dialog::selectOceanObjectType( const int objectType )
{
    const auto & objectInfo = Maps::getObjectsByGroup( Maps::ObjectGroup::ADVENTURE_WATER );

    OceanObjectTypeSelection listbox( objectInfo, { 350, fheroes2::Display::instance().height() - dialogHeightDeduction }, _( "Select Ocean Object:" ) );

    return selectObjectType( objectType, objectInfo.size(), listbox );
}

int Dialog::selectLandscapeOceanObjectType( const int objectType )
{
    const auto & objectInfo = Maps::getObjectsByGroup( Maps::ObjectGroup::LANDSCAPE_WATER );

    OceanObjectTypeSelection listbox( objectInfo, { 350, fheroes2::Display::instance().height() - dialogHeightDeduction }, _( "Select Ocean Object:" ) );

    return selectObjectType( objectType, objectInfo.size(), listbox );
}

void Dialog::selectTownType( int & type, int & color )
{
    fheroes2::Display & display = fheroes2::Display::instance();
    fheroes2::StandardWindow background( 520, 370, true, display );

    const fheroes2::Rect & area = background.activeArea();

    fheroes2::Text text( _( "Castle/town placing" ), fheroes2::FontType::normalYellow() );
    text.draw( area.x + ( area.width - text.width() ) / 2, area.y + 10, display );

    // Render color and race selection sprites.
    const int32_t stepX = 70;
    const int32_t raceOffsetY = 80;
    fheroes2::Point pos( area.x + 20, area.y + 30 );
    const fheroes2::Sprite & colorSpriteBorderSelected = fheroes2::AGG::GetICN( ICN::BRCREST, 6 );
    const fheroes2::Sprite & raceShadow = fheroes2::AGG::GetICN( ICN::NGEXTRA, 61 );
    fheroes2::Sprite colorSpriteBorder( colorSpriteBorderSelected );

    const std::vector<uint8_t> darkGrayPalette = PAL::CombinePalettes( PAL::GetPalette( PAL::PaletteType::GRAY ), PAL::GetPalette( PAL::PaletteType::DARKENING ) );
    fheroes2::ApplyPalette( colorSpriteBorder, darkGrayPalette );

    // Make race selection borders.
    const fheroes2::Sprite & randomRaceSprite = fheroes2::AGG::GetICN( ICN::NGEXTRA, 58 );
    const int32_t raceBorderWidth = randomRaceSprite.width();
    const int32_t raceBorderHeight = randomRaceSprite.height();
    fheroes2::Image raceSpriteBorder( raceBorderWidth, raceBorderHeight );
    raceSpriteBorder.reset();
    const int32_t raceImageWidth = raceBorderWidth - 8;
    const int32_t raceImageHeight = raceBorderHeight - 8;
    fheroes2::Copy( randomRaceSprite, 0, 0, raceSpriteBorder, 0, 0, raceBorderWidth, 4 );
    fheroes2::Copy( randomRaceSprite, 0, 4, raceSpriteBorder, 0, 4, 4, raceImageHeight );
    int32_t imageCopyOffset = raceBorderWidth - 4;
    fheroes2::Copy( randomRaceSprite, imageCopyOffset, 4, raceSpriteBorder, imageCopyOffset, 4, 4, raceImageHeight );
    imageCopyOffset = raceBorderHeight - 4;
    fheroes2::Copy( randomRaceSprite, 0, imageCopyOffset, raceSpriteBorder, 0, imageCopyOffset, raceBorderWidth, 4 );
    fheroes2::Image raceSpriteBorderSelected( raceSpriteBorder );
    fheroes2::ApplyPalette( raceSpriteBorder, darkGrayPalette );
    fheroes2::ApplyPalette( raceSpriteBorderSelected, PAL::GetPalette( PAL::PaletteType::RED ) );

    std::array<fheroes2::Rect, 7> colorRect;
    std::array<fheroes2::Rect, 7> raceRect;

    // Neutral color.
    fheroes2::addGradientShadow( colorSpriteBorder, display, pos, { -5, 5 } );
    const fheroes2::Sprite & neutralColorSprite = fheroes2::AGG::GetICN( ICN::BRCREST, 7 );
    fheroes2::Rect & neutralColorRect = colorRect.back();
    neutralColorRect = { pos.x, pos.y, colorSpriteBorder.width(), colorSpriteBorder.height() };
    fheroes2::Copy( neutralColorSprite, 0, 0, display, neutralColorRect.x + 4, neutralColorRect.y + 4, neutralColorSprite.width(), neutralColorSprite.height() );
    text.set( _( "doubleLinedRace|Neutral" ), fheroes2::FontType::smallWhite() );
    text.draw( neutralColorRect.x + ( neutralColorRect.width - text.width() ) / 2, neutralColorRect.y + neutralColorRect.height + 4, display );

    // Random race.
    fheroes2::Rect & randomRaceRect = raceRect.back();
    randomRaceRect = { pos.x - 2, pos.y + raceOffsetY, raceBorderWidth, raceBorderHeight };
    fheroes2::Copy( randomRaceSprite, 4, 4, display, randomRaceRect.x + 4, randomRaceRect.y + 4, raceImageWidth, raceImageHeight );
    fheroes2::Blit( raceShadow, display, pos.x - 5, pos.y + raceOffsetY + 2 );
    text.set( _( "race|Random" ), fheroes2::FontType::smallWhite() );
    text.draw( randomRaceRect.x, randomRaceRect.y + randomRaceRect.height + 4, raceBorderWidth, display );

    pos.x += stepX;
    for ( uint32_t i = 0; i < 6; ++i ) {
        const fheroes2::Sprite & colorSprite = fheroes2::AGG::GetICN( ICN::BRCREST, i );

        fheroes2::addGradientShadow( colorSpriteBorder, display, pos, { -5, 5 } );
        colorRect[i] = { pos.x, pos.y, colorSpriteBorder.width(), colorSpriteBorder.height() };
        fheroes2::Copy( colorSprite, 0, 0, display, colorRect[i].x + 4, colorRect[i].y + 4, colorSprite.width(), colorSprite.height() );
        text.set( Color::String( Color::IndexToColor( static_cast<int>( i ) ) ), fheroes2::FontType::smallWhite() );
        text.draw( colorRect[i].x + ( colorRect[i].width - text.width() ) / 2, colorRect[i].y + colorRect[i].height + 4, display );

        const fheroes2::Sprite & raceSprite = fheroes2::AGG::GetICN( ICN::NGEXTRA, 51U + i );
        raceRect[i] = { pos.x - 2, pos.y + raceOffsetY, raceBorderWidth, raceBorderHeight };
        fheroes2::Copy( raceSprite, 4, 4, display, raceRect[i].x + 4, raceRect[i].y + 4, raceImageWidth, raceImageHeight );
        fheroes2::Blit( raceShadow, display, pos.x - 5, pos.y + raceOffsetY + 2 );
        text.set( Race::DoubleLinedString( Race::IndexToRace( static_cast<int>( i ) ) ), fheroes2::FontType::smallWhite() );
        text.draw( raceRect[i].x, raceRect[i].y + raceRect[i].height + 4, raceBorderWidth, display );

        pos.x += stepX;
    }

    pos.x = area.x + area.width / 2;
    pos.y += 260;

    // Render dialog buttons.
    fheroes2::Button buttonOk;
    fheroes2::Button buttonCancel;
    background.renderOkayCancelButtons( buttonOk, buttonCancel );

    const bool isEvilInterface = Settings::Get().isEvilInterfaceEnabled();

    fheroes2::ButtonGroup castleTownButtons( { fheroes2::getSupportedText( gettext_noop( "TOWN" ), fheroes2::FontType::buttonReleasedWhite() ),
                                               fheroes2::getSupportedText( gettext_noop( "CASTLE" ), fheroes2::FontType::buttonReleasedWhite() ) } );
    fheroes2::ButtonBase & buttonTown = castleTownButtons.button( 0 );
    fheroes2::ButtonBase & buttonCastle = castleTownButtons.button( 1 );

    const int32_t buttonWidth = buttonTown.area().width;
    const int32_t buttonHeight = buttonTown.area().height;

    const fheroes2::Point buttonOffset{ area.x + ( area.width - buttonWidth ) / 2, area.y + area.height - buttonHeight - 7 };

    buttonTown.setPosition( buttonOffset.x, buttonOffset.y );
    buttonCastle.setPosition( buttonOffset.x, buttonOffset.y );
    // We draw the shadow only once for both buttons because the button states overlap.
    buttonTown.drawShadow( display );

    const fheroes2::Rect castleRoi{ pos.x - 2 * fheroes2::tileWidthPx - fheroes2::tileWidthPx / 2, pos.y - 4 * fheroes2::tileWidthPx + fheroes2::tileWidthPx / 2,
                                    5 * fheroes2::tileWidthPx, 5 * fheroes2::tileWidthPx };

    fheroes2::ImageRestorer castleBackground( display, pos.x - 5 * fheroes2::tileWidthPx, pos.y - 4 * fheroes2::tileWidthPx + fheroes2::tileWidthPx / 2,
                                              8 * fheroes2::tileWidthPx, 5 * fheroes2::tileWidthPx );

    LocalEvent & le = LocalEvent::Get();
    bool needRedraw = true;
    bool isCastle = false;
    int townRace = 6;
    int townColor = 6;
    const int basementGround = isEvilInterface ? Maps::Ground::LAVA : Maps::Ground::DIRT;

    if ( type > -1 && color > -1 ) {
        isCastle = ( type % 2 ) == 0;
        townRace = type / 2;
        townColor = color;
    }

    if ( isCastle ) {
        buttonCastle.disable();
        buttonTown.enable();
        buttonTown.draw();
    }
    else {
        buttonCastle.enable();
        buttonTown.disable();
        buttonCastle.draw();
    }

    while ( le.HandleEvents() ) {
        buttonOk.drawOnState( le.isMouseLeftButtonPressedAndHeldInArea( buttonOk.area() ) );
        buttonCancel.drawOnState( le.isMouseLeftButtonPressedAndHeldInArea( buttonCancel.area() ) );

        if ( isCastle ) {
            if ( le.isMouseLeftButtonPressedAndHeldInArea( buttonTown.area() ) ) {
                buttonTown.drawOnPress();
            }
            else if ( le.MouseClickLeft( buttonTown.area() ) ) {
                buttonTown.drawOnPress();
                isCastle = false;
                needRedraw = true;
            }
            else {
                buttonTown.drawOnRelease();
            }
        }
        else {
            if ( le.isMouseLeftButtonPressedAndHeldInArea( buttonCastle.area() ) ) {
                buttonCastle.drawOnPress();
            }
            else if ( le.MouseClickLeft( buttonCastle.area() ) ) {
                buttonCastle.drawOnPress();
                isCastle = true;
                needRedraw = true;
            }
            else {
                buttonCastle.drawOnRelease();
            }
        }

        if ( le.MouseClickLeft( buttonOk.area() ) || Game::HotKeyPressEvent( Game::HotKeyEvent::DEFAULT_OKAY ) ) {
            type = getPackedTownType( townRace, isCastle );
            color = townColor;
            return;
        }
        if ( le.MouseClickLeft( buttonCancel.area() ) || Game::HotKeyPressEvent( Game::HotKeyEvent::DEFAULT_CANCEL ) ) {
            return;
        }

        if ( le.isMouseRightButtonPressedInArea( buttonCancel.area() ) ) {
            fheroes2::showStandardTextMessage( _( "Cancel" ), _( "Exit this menu without doing anything." ), Dialog::ZERO );
        }
        else if ( le.isMouseRightButtonPressedInArea( buttonOk.area() ) ) {
            fheroes2::showStandardTextMessage( _( "Okay" ), _( "Click to start placing the selected castle/town." ), Dialog::ZERO );
        }
        else if ( buttonTown.isEnabled() && le.isMouseRightButtonPressedInArea( buttonTown.area() ) ) {
            fheroes2::showStandardTextMessage( _( "Town" ), _( "Click to select town placing." ), Dialog::ZERO );
        }
        else if ( buttonCastle.isEnabled() && le.isMouseRightButtonPressedInArea( buttonCastle.area() ) ) {
            fheroes2::showStandardTextMessage( _( "Castle" ), _( "Click to select castle placing." ), Dialog::ZERO );
        }
        else if ( le.isMouseRightButtonPressedInArea( castleRoi ) ) {
            std::string name( _( "%{color} %{race} %{townOrCastle}" ) );
            StringReplace( name, "%{color}", ( townColor < 6 ) ? Color::String( Color::IndexToColor( townColor ) ) : _( "race|Neutral" ) );
            StringReplace( name, "%{race}", ( townRace < 6 ) ? Race::String( Race::IndexToRace( townRace ) ) : _( "race|Random" ) );
            StringReplace( name, "%{townOrCastle}", isCastle ? _( "Castle" ) : _( "Town" ) );
            fheroes2::showStandardTextMessage( _( "You will place" ), std::move( name ), Dialog::ZERO );
        }
        else {
            for ( size_t i = 0; i < 7; ++i ) {
                if ( le.MouseClickLeft( raceRect[i] ) ) {
                    townRace = static_cast<int>( i );
                    needRedraw = true;
                    break;
                }
                if ( le.MouseClickLeft( colorRect[i] ) ) {
                    townColor = static_cast<int>( i );
                    needRedraw = true;
                    break;
                }

                if ( le.isMouseRightButtonPressedInArea( raceRect[i] ) ) {
                    fheroes2::showStandardTextMessage( Race::String( Race::IndexToRace( static_cast<int>( i == 6 ? 7 : i ) ) ), _( "Click to select this class." ),
                                                       Dialog::ZERO );
                }
                else if ( le.isMouseRightButtonPressedInArea( colorRect[i] ) ) {
                    fheroes2::showStandardTextMessage( i == 6 ? _( "race|Neutral" ) : Color::String( Color::IndexToColor( static_cast<int>( i ) ) ),
                                                       _( "Click to select this color." ), Dialog::ZERO );
                }
            }
        }

        if ( !needRedraw ) {
            continue;
        }

        castleBackground.restore();

        if ( isCastle ) {
            buttonCastle.disable();
            buttonTown.enable();
            buttonTown.draw();
        }
        else {
            buttonCastle.enable();
            buttonTown.disable();
            buttonCastle.draw();
        }

        // Update town image.
        const fheroes2::Sprite townImage = fheroes2::generateTownObjectImage( getPackedTownType( townRace, isCastle ), townColor, basementGround );
        fheroes2::Blit( townImage, display, pos.x + townImage.x(), pos.y + townImage.y() );

        // Update color and race borders.
        for ( int i = 0; i < 7; ++i ) {
            fheroes2::Blit( ( i == townColor ) ? colorSpriteBorderSelected : colorSpriteBorder, display, colorRect[i].x, colorRect[i].y );
            fheroes2::Blit( ( i == townRace ) ? raceSpriteBorderSelected : raceSpriteBorder, display, raceRect[i].x, raceRect[i].y );
        }

        display.render( background.totalArea() );

        needRedraw = false;
    }
}

int Dialog::selectDwellingType( const int dwellingType )
{
    const auto & objectInfo = Maps::getObjectsByGroup( Maps::ObjectGroup::ADVENTURE_DWELLINGS );

    GenericObjectTypeSelection listbox( objectInfo, { 480, fheroes2::Display::instance().height() - 180 }, _( "Select Dwelling:" ) );

    return selectObjectType( dwellingType, objectInfo.size(), listbox );
}

int Dialog::selectLandscapeMiscellaneousObjectType( const int objectType )
{
    const auto & objectInfo = Maps::getObjectsByGroup( Maps::ObjectGroup::LANDSCAPE_MISCELLANEOUS );

    GenericObjectTypeSelection listbox( objectInfo, { 420, fheroes2::Display::instance().height() - 180 }, _( "Select Landscape Object:" ) );

    return selectObjectType( objectType, objectInfo.size(), listbox );
}

<<<<<<< HEAD
void Dialog::selectMineType( int32_t & type )
=======
int32_t Dialog::selectMineType( const int32_t type )
>>>>>>> 73a30b33
{
    fheroes2::Display & display = fheroes2::Display::instance();
    fheroes2::StandardWindow background( 380, 395, true, display );

    const fheroes2::Rect & area = background.activeArea();

    fheroes2::Text text( _( "Mine placing" ), fheroes2::FontType::normalYellow() );
    int32_t offsetY = area.y + 10;
    text.draw( area.x + ( area.width - text.width() ) / 2, offsetY, display );

    // There are 7 resource types (WOOD, MERCURY, ORE, SULFUR, CRYSTAL, GEMS, GOLD) and abandoned mine.
    const uint32_t resourceCount{ 8 };
    const int32_t stepY = 35;
    offsetY += 50;
    const fheroes2::Rect resourceSelectRoi( area.x + 22, offsetY - 5, 100, stepY * resourceCount + 10 );
    background.applyTextBackgroundShading( resourceSelectRoi );

    text.set( _( "Resource\ntype:" ), fheroes2::FontType::smallWhite() );
    text.draw( resourceSelectRoi.x, resourceSelectRoi.y - text.height( resourceSelectRoi.width ), resourceSelectRoi.width, display );

    const bool isEvilInterface = Settings::Get().isEvilInterfaceEnabled();
    std::array<fheroes2::Rect, resourceCount> resourceRoi;

    // Resource type selection mark background.
    const fheroes2::Sprite & markBackground = fheroes2::AGG::GetICN( isEvilInterface ? ICN::CELLWIN_EVIL : ICN::CELLWIN, 4 );

    // Resource icons.
    const int32_t iconOffsetX = 35;
    const std::vector<Maps::ObjectInfo> & resourceInfo = Maps::getObjectsByGroup( Maps::ObjectGroup::ADVENTURE_TREASURES );

    assert( resourceInfo.size() > resourceCount - 1 );

    for ( uint32_t i = 0; i < resourceCount - 1; ++i ) {
        const fheroes2::Sprite & resourceImage = fheroes2::generateMapObjectImage( resourceInfo[i] );
        const fheroes2::Point imagePosition( area.x + iconOffsetX + ( resourceSelectRoi.width - fheroes2::tileWidthPx * 3 ) / 2,
                                             offsetY + ( stepY - fheroes2::tileWidthPx ) / 2 );
        resourceRoi[i] = { resourceSelectRoi.x + 5, imagePosition.y, resourceSelectRoi.width - 10, fheroes2::tileWidthPx };
        fheroes2::Blit( resourceImage, display, imagePosition.x, imagePosition.y - 4 );
        fheroes2::Blit( markBackground, display, resourceRoi[i].x + 2, resourceRoi[i].y + ( resourceRoi[i].height - markBackground.height() ) / 2 );
        offsetY += stepY;
    }

    // Render ghosts to select Abandoned mine type.
    const fheroes2::Sprite & ghostImage = fheroes2::AGG::GetICN( ICN::MONS32, 59 );
    const int32_t ghostsOnIcon = 4;
    const int32_t ghostsIconOverlap = 12;
    const int32_t ghostsStepX = ghostImage.width() - ghostsIconOverlap;
    const int32_t ghostsIconWight = ghostsOnIcon * ghostsStepX + ghostsIconOverlap;
    const int32_t ghostsIconHeight = ghostImage.height();
    resourceRoi[7] = { resourceSelectRoi.x + 5, offsetY + ( stepY - ghostsIconHeight ) / 2, resourceSelectRoi.width - 10, ghostsIconHeight };
    for ( int32_t i = 0; i < ghostsOnIcon; ++i ) {
        fheroes2::Blit( ghostImage, display, area.x + iconOffsetX + ( resourceSelectRoi.width - ghostsIconWight ) / 2 + ghostsStepX * i, resourceRoi[7].y, i < 2 );
    }
    fheroes2::Blit( markBackground, display, resourceRoi[7].x + 2, resourceRoi[7].y + ( resourceRoi[7].height - markBackground.height() ) / 2 );

    // Resource type selection mark.
    const fheroes2::Sprite & mark = fheroes2::AGG::GetICN( ICN::CELLWIN, 5 );
    uint32_t selectedResourceType = 0;

    const std::vector<Maps::ObjectInfo> & allObjectInfo = Maps::getObjectsByGroup( Maps::ObjectGroup::ADVENTURE_MINES );
    if ( type >= 0 ) {
        assert( static_cast<size_t>( type ) < allObjectInfo.size() );

        if ( allObjectInfo[type].objectType == MP2::OBJ_ABANDONED_MINE ) {
            selectedResourceType = 7;
        }
        else {
            switch ( allObjectInfo[type].metadata[0] ) {
            case Resource::ORE:
                selectedResourceType = 2;
                break;
            case Resource::SULFUR:
                selectedResourceType = 3;
                break;
            case Resource::CRYSTAL:
                selectedResourceType = 4;
                break;
            case Resource::GEMS:
                selectedResourceType = 5;
                break;
            case Resource::GOLD:
                selectedResourceType = 6;
                break;
            case Resource::WOOD:
                selectedResourceType = 0;
                break;
            case Resource::MERCURY:
                selectedResourceType = 1;
                break;
            default:
                // Have you added a new resource type for mines?
                assert( 0 );
            }
        }
    }

    fheroes2::MovableSprite resourceTypeSelection( mark );
    auto redrawResourceSelection = [&resourceTypeSelection, &mark]( const fheroes2::Rect & pos ) {
        resourceTypeSelection.setPosition( pos.x + 5, pos.y + ( pos.height - mark.height() ) / 2 );
        resourceTypeSelection.redraw();
    };
    redrawResourceSelection( resourceRoi[selectedResourceType] );

    // Mine appearance type selection list.
    MineTypeList listbox( area.getPosition() );
    const fheroes2::Rect listRoi( area.x + area.width - 5 * fheroes2::tileWidthPx - 75, resourceSelectRoi.y, 5 * fheroes2::tileWidthPx + 20, resourceSelectRoi.height );
    background.applyTextBackgroundShading( listRoi );

    // Initialize list background restorer to use it in list method 'listbox.RedrawBackground()'.
    listbox.initListBackgroundRestorer( listRoi );

    listbox.SetAreaItems( { listRoi.x, listRoi.y + 3, listRoi.width, listRoi.height - 3 } );

    int32_t scrollbarOffsetX = listRoi.x + listRoi.width + 15;
    background.renderScrollbarBackground( { scrollbarOffsetX, listRoi.y, listRoi.width, listRoi.height }, isEvilInterface );

    const int listIcnId = isEvilInterface ? ICN::SCROLLE : ICN::SCROLL;
    const int32_t topPartHeight = 19;
    ++scrollbarOffsetX;

    listbox.SetScrollButtonUp( listIcnId, 0, 1, { scrollbarOffsetX, listRoi.y + 1 } );
    listbox.SetScrollButtonDn( listIcnId, 2, 3, { scrollbarOffsetX, listRoi.y + listRoi.height - 15 } );
    listbox.setScrollBarArea( { scrollbarOffsetX + 2, listRoi.y + topPartHeight, 10, listRoi.height - 2 * topPartHeight } );
    listbox.SetAreaMaxItems( 4 );

    auto getObjectTypeByResource = []( const uint32_t resourceType ) {
        switch ( resourceType ) {
        case 0:
            return MP2::OBJ_SAWMILL;
        case 1:
            return MP2::OBJ_ALCHEMIST_LAB;
        case 2:
        case 3:
        case 4:
        case 5:
        case 6:
            return MP2::OBJ_MINE;
        case 7:
            return MP2::OBJ_ABANDONED_MINE;
        default:
            // Have you added a new resource type for mines?
            assert( 0 );
        }
        return MP2::OBJ_NONE;
    };

    std::vector<Maps::ObjectInfo> objectInfo;
    std::vector<int32_t> objectInfoIndexes;

    auto updateListContent = [&listbox, &objectInfo, &allObjectInfo, &objectInfoIndexes, &listIcnId, &getObjectTypeByResource]( const uint32_t resourceId ) {
        const MP2::MapObjectType objectType = getObjectTypeByResource( resourceId );

        // Mine appearance is the same for different mine resources so we keep the selection.
        const bool keepSelection = ( objectType == MP2::OBJ_MINE ) && !objectInfo.empty() && ( objectInfo.front().objectType == MP2::OBJ_MINE );
        const int selectedId = keepSelection ? listbox.getCurrentId() : 0;
        const int topId = keepSelection ? listbox.getTopId() : 0;

        objectInfo.clear();
        objectInfoIndexes.clear();

        // For the Abandoned Mine there is no metadata set so 'metadata[0] == 0'.
        const uint32_t resourceType = ( objectType != MP2::OBJ_ABANDONED_MINE ) ? Resource::getResourceTypeFromIconIndex( resourceId ) : 0;
        for ( size_t i = 0; i < allObjectInfo.size(); ++i ) {
            if ( allObjectInfo[i].objectType == objectType && allObjectInfo[i].metadata[0] == resourceType ) {
                objectInfo.push_back( allObjectInfo[i] );
                objectInfoIndexes.push_back( static_cast<int32_t>( i ) );
            }
        }

        listbox.SetListContent( objectInfo );
        // We need to reset the initial slider image to be able to reduce the current slider height.
        listbox.setScrollBarImage( fheroes2::AGG::GetICN( listIcnId, 4 ) );
        listbox.updateScrollBarImage();

        if ( keepSelection ) {
            listbox.SetCurrent( selectedId );
            listbox.setTopVisibleItem( topId );
        }
    };

    updateListContent( selectedResourceType );

    // Select the previously used mine type and resource type in the lists.
    if ( type > -1 ) {
        listbox.SetCurrent( std::distance( objectInfoIndexes.begin(), std::find( objectInfoIndexes.begin(), objectInfoIndexes.end(), type ) ) );
    }

    fheroes2::ImageRestorer appearanceTextBackground( display, 0, 0, 0, 0 );
    // Mine appearance selection text.
    auto redrawAppearanceText = [&appearanceTextBackground, &listRoi, &display]( const Maps::ObjectInfo & info ) {
        std::string mineText( _( "%{mineName} appearance:" ) );

        if ( info.objectType == MP2::OBJ_MINE ) {
            StringReplace( mineText, "%{mineName}", Maps::GetMineName( static_cast<int>( info.metadata[0] ) ) );
        }
        else {
            StringReplace( mineText, "%{mineName}", MP2::StringObject( info.objectType ) );
        }

        const fheroes2::Text appearanceText( std::move( mineText ), fheroes2::FontType::smallWhite() );
        const int32_t textWidth = appearanceText.width( listRoi.width );
        const int32_t textHeight = appearanceText.height( listRoi.width );

        appearanceTextBackground.restore();

        // The text height does not take into account the diacritical marks. Add extra 2 pixels to the restorer.
        appearanceTextBackground.update( listRoi.x + ( listRoi.width - textWidth ) / 2, listRoi.y - textHeight - 2, textWidth, textHeight + 2 );
        appearanceText.draw( listRoi.x, listRoi.y - textHeight, listRoi.width, display );
    };
    redrawAppearanceText( objectInfo[listbox.getCurrentId()] );

    listbox.Redraw();

    // Render dialog buttons.
    fheroes2::Button buttonOk;
    fheroes2::Button buttonCancel;
    background.renderOkayCancelButtons( buttonOk, buttonCancel );

    display.render( background.totalArea() );

    LocalEvent & le = LocalEvent::Get();

    while ( le.HandleEvents() ) {
        buttonOk.drawOnState( le.isMouseLeftButtonPressedAndHeldInArea( buttonOk.area() ) );
        buttonCancel.drawOnState( le.isMouseLeftButtonPressedAndHeldInArea( buttonCancel.area() ) );

        bool needRedraw = listbox.QueueEventProcessing();

        if ( listbox.isDoubleClicked() || le.MouseClickLeft( buttonOk.area() ) || Game::HotKeyPressEvent( Game::HotKeyEvent::DEFAULT_OKAY ) ) {
<<<<<<< HEAD
            type = objectInfoIndexes[listbox.getCurrentId()];
            return;
=======
            return objectInfoIndexes[listbox.getCurrentId()];
>>>>>>> 73a30b33
        }
        if ( le.MouseClickLeft( buttonCancel.area() ) || Game::HotKeyPressEvent( Game::HotKeyEvent::DEFAULT_CANCEL ) ) {
            return type;
        }

        if ( le.isMouseRightButtonPressedInArea( buttonCancel.area() ) ) {
            fheroes2::showStandardTextMessage( _( "Cancel" ), _( "Exit this menu without doing anything." ), Dialog::ZERO );
        }
        else if ( le.isMouseRightButtonPressedInArea( buttonOk.area() ) ) {
            fheroes2::showStandardTextMessage( _( "Okay" ), _( "Click to start placing the selected castle/town." ), Dialog::ZERO );
        }
        else {
            for ( uint32_t i = 0; i < resourceCount; ++i ) {
                if ( le.MouseClickLeft( resourceRoi[i] ) ) {
                    if ( i != selectedResourceType ) {
                        selectedResourceType = i;
                        redrawResourceSelection( resourceRoi[selectedResourceType] );
                        updateListContent( selectedResourceType );
                        redrawAppearanceText( objectInfo[listbox.getCurrentId()] );

                        needRedraw = true;
                    }
                    break;
                }
                if ( le.isMouseRightButtonPressedInArea( resourceRoi[i] ) ) {
                    const MP2::MapObjectType objectType = getObjectTypeByResource( i );
                    std::string objectName;
                    if ( objectType == MP2::OBJ_MINE ) {
                        objectName = Maps::GetMineName( Resource::getResourceTypeFromIconIndex( i ) );
                    }
                    else {
                        objectName = MP2::StringObject( objectType );
                    }
                    std::string description( _( "Click to select %{object} as the resource generator to be placed." ) );
                    StringReplace( description, "%{object}", objectName );

                    fheroes2::showStandardTextMessage( std::move( objectName ), std::move( description ), Dialog::ZERO );

                    break;
                }
            }
        }

        if ( !needRedraw ) {
            continue;
        }

        listbox.Redraw();
        display.render( area );
    }

    return type;
}

int Dialog::selectMountainType( const int mountainType )
{
    const auto & objectInfo = Maps::getObjectsByGroup( Maps::ObjectGroup::LANDSCAPE_MOUNTAINS );

    GenericObjectTypeSelection listbox( objectInfo, { 420, fheroes2::Display::instance().height() - 180 }, _( "Select Mountain Object:" ) );

    return selectObjectType( mountainType, objectInfo.size(), listbox );
}

int Dialog::selectRockType( const int rockType )
{
    const auto & objectInfo = Maps::getObjectsByGroup( Maps::ObjectGroup::LANDSCAPE_ROCKS );

    GenericObjectTypeSelection listbox( objectInfo, { 420, fheroes2::Display::instance().height() - 180 }, _( "Select Rock Object:" ) );

    return selectObjectType( rockType, objectInfo.size(), listbox );
}

int Dialog::selectTreeType( const int treeType )
{
    const auto & objectInfo = Maps::getObjectsByGroup( Maps::ObjectGroup::LANDSCAPE_TREES );

    GenericObjectTypeSelection listbox( objectInfo, { 420, fheroes2::Display::instance().height() - 180 }, _( "Select Tree Object:" ) );

    return selectObjectType( treeType, objectInfo.size(), listbox );
}

int Dialog::selectPowerUpObjectType( const int powerUpObjectType )
{
    const auto & objectInfo = Maps::getObjectsByGroup( Maps::ObjectGroup::ADVENTURE_POWER_UPS );

    PowerUpObjectTypeSelection listbox( objectInfo, { 420, fheroes2::Display::instance().height() - 180 }, _( "Select Power Up Object:" ) );

    return selectObjectType( powerUpObjectType, objectInfo.size(), listbox );
}

int Dialog::selectAdventureMiscellaneousObjectType( const int objectType )
{
    const auto & objectInfo = Maps::getObjectsByGroup( Maps::ObjectGroup::ADVENTURE_MISCELLANEOUS );

    GenericObjectTypeSelection listbox( objectInfo, { 420, fheroes2::Display::instance().height() - 180 }, _( "Select Adventure Object:" ) );

    return selectObjectType( objectType, objectInfo.size(), listbox );
}

PlayerColor Dialog::selectPlayerColor( const PlayerColor color, const uint8_t availableColors )
{
    const int32_t stepX = 70;
    const int32_t minWidth = 250;
    const int32_t colorsWidth = 30 + stepX * ( Color::Count( availableColors ) + 1 );

    fheroes2::Display & display = fheroes2::Display::instance();

    fheroes2::StandardWindow background( std::max( minWidth, colorsWidth ), 160, true, display );

    const fheroes2::Rect & area = background.activeArea();

    fheroes2::Text text( _( "Select color" ), fheroes2::FontType::normalYellow() );
    text.draw( area.x + ( area.width - text.width() ) / 2, area.y + 10, display );

    // Render color selection sprites.
    fheroes2::Point pos( area.x + 20 + ( area.width - colorsWidth ) / 2, area.y + 40 );
    const fheroes2::Sprite & colorSpriteBorderSelected = fheroes2::AGG::GetICN( ICN::BRCREST, 6 );
    fheroes2::Sprite colorSpriteBorder( colorSpriteBorderSelected );

    const std::vector<uint8_t> darkGrayPalette = PAL::CombinePalettes( PAL::GetPalette( PAL::PaletteType::GRAY ), PAL::GetPalette( PAL::PaletteType::DARKENING ) );
    fheroes2::ApplyPalette( colorSpriteBorder, darkGrayPalette );

    std::array<fheroes2::Rect, 7> colorRect;

    // Neutral color.
    fheroes2::addGradientShadow( colorSpriteBorder, display, pos, { -5, 5 } );
    const fheroes2::Sprite & neutralColorSprite = fheroes2::AGG::GetICN( ICN::BRCREST, 7 );
    fheroes2::Rect & neutralColorRect = colorRect.back();
    neutralColorRect = { pos.x, pos.y, colorSpriteBorder.width(), colorSpriteBorder.height() };
    fheroes2::Copy( neutralColorSprite, 0, 0, display, neutralColorRect.x + 4, neutralColorRect.y + 4, neutralColorSprite.width(), neutralColorSprite.height() );
    text.set( _( "doubleLinedRace|Neutral" ), fheroes2::FontType::smallWhite() );
    text.draw( neutralColorRect.x + ( neutralColorRect.width - text.width() ) / 2, neutralColorRect.y + neutralColorRect.height + 4, display );

    pos.x += stepX;
    for ( int32_t i = 0; i < 7; ++i ) {
        const PlayerColor currentColor = Color::IndexToColor( i );

        if ( ( availableColors & currentColor ) == 0 ) {
            continue;
        }

        const fheroes2::Sprite & colorSprite = fheroes2::AGG::GetICN( ICN::BRCREST, i );

        fheroes2::addGradientShadow( colorSpriteBorder, display, pos, { -5, 5 } );
        colorRect[i] = { pos.x, pos.y, colorSpriteBorder.width(), colorSpriteBorder.height() };
        fheroes2::Copy( colorSprite, 0, 0, display, colorRect[i].x + 4, colorRect[i].y + 4, colorSprite.width(), colorSprite.height() );
        text.set( Color::String( currentColor ), fheroes2::FontType::smallWhite() );
        text.draw( colorRect[i].x + ( colorRect[i].width - text.width() ) / 2, colorRect[i].y + colorRect[i].height + 4, display );

        pos.x += stepX;
    }

    int selectedColorIndex = Color::GetIndex( color );

    for ( int32_t i = 0; i < 7; ++i ) {
        if ( colorRect[i] != fheroes2::Rect{} ) {
            fheroes2::Blit( ( i == selectedColorIndex ) ? colorSpriteBorderSelected : colorSpriteBorder, display, colorRect[i].x, colorRect[i].y );
        }
    }

    // Render dialog buttons.
    fheroes2::Button buttonOk;
    fheroes2::Button buttonCancel;
    background.renderOkayCancelButtons( buttonOk, buttonCancel );

    display.render( background.totalArea() );

    LocalEvent & le = LocalEvent::Get();

    while ( le.HandleEvents() ) {
        buttonOk.drawOnState( le.isMouseLeftButtonPressedInArea( buttonOk.area() ) );
        buttonCancel.drawOnState( le.isMouseLeftButtonPressedInArea( buttonCancel.area() ) );

        if ( le.MouseClickLeft( buttonOk.area() ) || Game::HotKeyPressEvent( Game::HotKeyEvent::DEFAULT_OKAY ) ) {
            return Color::IndexToColor( selectedColorIndex );
        }
        if ( le.MouseClickLeft( buttonCancel.area() ) || Game::HotKeyPressEvent( Game::HotKeyEvent::DEFAULT_CANCEL ) ) {
            return color;
        }

        if ( le.isMouseRightButtonPressedInArea( buttonCancel.area() ) ) {
            fheroes2::showStandardTextMessage( _( "Cancel" ), _( "Exit this menu without doing anything." ), Dialog::ZERO );
        }
        else if ( le.isMouseRightButtonPressedInArea( buttonOk.area() ) ) {
            fheroes2::showStandardTextMessage( _( "Okay" ), _( "Click to start placing the selected castle/town." ), Dialog::ZERO );
        }
        else {
            for ( size_t i = 0; i < 7; ++i ) {
                if ( static_cast<int>( i ) != selectedColorIndex && colorRect[i] != fheroes2::Rect{} && le.MouseClickLeft( colorRect[i] ) ) {
                    fheroes2::Blit( colorSpriteBorder, display, colorRect[selectedColorIndex].x, colorRect[selectedColorIndex].y );
                    fheroes2::Blit( colorSpriteBorderSelected, display, colorRect[i].x, colorRect[i].y );

                    display.render( fheroes2::getBoundaryRect( colorRect[selectedColorIndex], colorRect[i] ) );

                    selectedColorIndex = static_cast<int>( i );

                    break;
                }

                if ( le.isMouseRightButtonPressedInArea( colorRect[i] ) ) {
                    fheroes2::showStandardTextMessage( i == 6 ? _( "race|Neutral" ) : Color::String( Color::IndexToColor( static_cast<int>( i ) ) ),
                                                       _( "Click to select this color." ), Dialog::ZERO );

                    break;
                }
            }
        }
    }

    return color;
}<|MERGE_RESOLUTION|>--- conflicted
+++ resolved
@@ -1435,11 +1435,7 @@
     return selectObjectType( objectType, objectInfo.size(), listbox );
 }
 
-<<<<<<< HEAD
-void Dialog::selectMineType( int32_t & type )
-=======
 int32_t Dialog::selectMineType( const int32_t type )
->>>>>>> 73a30b33
 {
     fheroes2::Display & display = fheroes2::Display::instance();
     fheroes2::StandardWindow background( 380, 395, true, display );
@@ -1669,12 +1665,7 @@
         bool needRedraw = listbox.QueueEventProcessing();
 
         if ( listbox.isDoubleClicked() || le.MouseClickLeft( buttonOk.area() ) || Game::HotKeyPressEvent( Game::HotKeyEvent::DEFAULT_OKAY ) ) {
-<<<<<<< HEAD
-            type = objectInfoIndexes[listbox.getCurrentId()];
-            return;
-=======
             return objectInfoIndexes[listbox.getCurrentId()];
->>>>>>> 73a30b33
         }
         if ( le.MouseClickLeft( buttonCancel.area() ) || Game::HotKeyPressEvent( Game::HotKeyEvent::DEFAULT_CANCEL ) ) {
             return type;
