--- conflicted
+++ resolved
@@ -703,9 +703,6 @@
 {
     std::vector<int> spells = Spell::getAllSpellIdsSuitableForSpellBook();
 
-<<<<<<< HEAD
-    SelectEnumSpell listbox( { 340, fheroes2::Display::instance().height() - 200 }, _( "Select Spell:" ) );
-=======
     if ( includeRandomSpells ) {
         // We add random spell items to the end of the list.
         for ( int randomSpellId = Spell::RANDOM; randomSpellId <= Spell::RANDOM5; ++randomSpellId ) {
@@ -713,8 +710,7 @@
         }
     }
 
-    SelectEnumSpell listbox( { 340, fheroes2::Display::instance().height() - 200 } );
->>>>>>> c27ff4e0
+    SelectEnumSpell listbox( { 340, fheroes2::Display::instance().height() - 200 }, _( "Select Spell:" ) );
 
     listbox.SetListContent( spells );
     if ( spellId != Spell::NONE ) {
