--- conflicted
+++ resolved
@@ -1249,24 +1249,6 @@
     return selectObjectType( dwellingType, objectInfo.size(), listbox );
 }
 
-<<<<<<< HEAD
-int Dialog::selectMountainType( const int mountainType )
-{
-    const auto & objectInfo = Maps::getObjectsByGroup( Maps::ObjectGroup::LANDSCAPE_MOUNTAINS );
-
-    DwellingTypeSelection listbox( objectInfo, { 420, fheroes2::Display::instance().height() - 180 }, _( "Select Mountain Object:" ) );
-
-    return selectObjectType( mountainType, objectInfo.size(), listbox );
-}
-
-int Dialog::selectTreeType( const int treeType )
-{
-    const auto & objectInfo = Maps::getObjectsByGroup( Maps::ObjectGroup::LANDSCAPE_TREES );
-
-    DwellingTypeSelection listbox( objectInfo, { 420, fheroes2::Display::instance().height() - 180 }, _( "Select Tree Object:" ) );
-
-    return selectObjectType( treeType, objectInfo.size(), listbox );
-=======
 void Dialog::selectMineType( int32_t & type, int32_t & color )
 {
     fheroes2::Display & display = fheroes2::Display::instance();
@@ -1551,5 +1533,22 @@
         listbox.Redraw();
         display.render( area );
     }
->>>>>>> 44b2ccf1
+}
+
+int Dialog::selectMountainType( const int mountainType )
+{
+    const auto & objectInfo = Maps::getObjectsByGroup( Maps::ObjectGroup::LANDSCAPE_MOUNTAINS );
+
+    DwellingTypeSelection listbox( objectInfo, { 420, fheroes2::Display::instance().height() - 180 }, _( "Select Mountain Object:" ) );
+
+    return selectObjectType( mountainType, objectInfo.size(), listbox );
+}
+
+int Dialog::selectTreeType( const int treeType )
+{
+    const auto & objectInfo = Maps::getObjectsByGroup( Maps::ObjectGroup::LANDSCAPE_TREES );
+
+    DwellingTypeSelection listbox( objectInfo, { 420, fheroes2::Display::instance().height() - 180 }, _( "Select Tree Object:" ) );
+
+    return selectObjectType( treeType, objectInfo.size(), listbox );
 }