--- conflicted
+++ resolved
@@ -626,11 +626,10 @@
         }
     };
 
-<<<<<<< HEAD
     class OceanObjectTypeSelection : public ObjectTypeSelection
     {
     public:
-        OceanObjectTypeSelection( const std::vector<Maps::ObjectInfo> & objectInfo, const fheroes2::Size & size )
+        OceanObjectTypeSelection( const std::vector<Maps::ObjectInfo> & objectInfo, const fheroes2::Size & size, std::string title )
             : ObjectTypeSelection( objectInfo, size, 3 * 32 / 2, 3 * 32 + 5, 2 * 32 )
         {
             // Do nothing.
@@ -648,10 +647,7 @@
         }
     };
 
-    int selectObjectType( const int objectType, const size_t objectCount, ObjectTypeSelection & objectSelection, const char * title )
-=======
     int selectObjectType( const int objectType, const size_t objectCount, ObjectTypeSelection & objectSelection )
->>>>>>> 3b9fbd92
     {
         std::vector<int> objects( objectCount, 0 );
         std::iota( objects.begin(), objects.end(), 0 );
@@ -846,18 +842,14 @@
 
     TreasureTypeSelection listbox( objectInfo, { 350, fheroes2::Display::instance().height() - 200 }, _( "Select Treasure:" ) );
 
-<<<<<<< HEAD
-    return selectObjectType( resourceType, objectInfo.size(), listbox, _( "Select Treasure:" ) );
+    return selectObjectType( resourceType, objectInfo.size(), listbox );
 }
 
 int Dialog::selectOceanObjectType( const int resourceType )
 {
     const auto & objectInfo = Maps::getObjectsByGroup( Maps::ObjectGroup::Ocean_Object );
 
-    OceanObjectTypeSelection listbox( objectInfo, { 350, fheroes2::Display::instance().height() - 200 } );
-
-    return selectObjectType( resourceType, objectInfo.size(), listbox, _( "Select Ocean Object:" ) );
-=======
+    OceanObjectTypeSelection listbox( objectInfo, { 350, fheroes2::Display::instance().height() - 200 }, _( "Select Ocean Object:" ) );
+
     return selectObjectType( resourceType, objectInfo.size(), listbox );
->>>>>>> 3b9fbd92
 }