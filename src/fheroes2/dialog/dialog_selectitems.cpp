/***************************************************************************
 *   fheroes2: https://github.com/ihhub/fheroes2                           *
 *   Copyright (C) 2019 - 2024                                             *
 *                                                                         *
 *   Free Heroes2 Engine: http://sourceforge.net/projects/fheroes2         *
 *   Copyright (C) 2011 by Andrey Afletdinov <fheroes2@gmail.com>          *
 *                                                                         *
 *   This program is free software; you can redistribute it and/or modify  *
 *   it under the terms of the GNU General Public License as published by  *
 *   the Free Software Foundation; either version 2 of the License, or     *
 *   (at your option) any later version.                                   *
 *                                                                         *
 *   This program is distributed in the hope that it will be useful,       *
 *   but WITHOUT ANY WARRANTY; without even the implied warranty of        *
 *   MERCHANTABILITY or FITNESS FOR A PARTICULAR PURPOSE.  See the         *
 *   GNU General Public License for more details.                          *
 *                                                                         *
 *   You should have received a copy of the GNU General Public License     *
 *   along with this program; if not, write to the                         *
 *   Free Software Foundation, Inc.,                                       *
 *   59 Temple Place - Suite 330, Boston, MA  02111-1307, USA.             *
 ***************************************************************************/

#include "dialog_selectitems.h"

#include <algorithm>
#include <array>
#include <cassert>
#include <cstddef>
#include <iterator>
#include <memory>
#include <numeric>
#include <utility>
#include <vector>

#include "agg_image.h"
#include "army_troop.h"
#include "castle.h"
#include "color.h"
#include "cursor.h"
#include "dialog.h"
#include "game_hotkeys.h"
#include "gamedefs.h"
#include "ground.h"
#include "heroes_base.h"
#include "icn.h"
#include "image.h"
#include "interface_list.h"
#include "kingdom.h"
#include "localevent.h"
#include "map_object_info.h"
#include "maps.h"
#include "maps_fileinfo.h"
#include "math_base.h"
#include "mp2.h"
#include "pal.h"
#include "race.h"
#include "resource.h"
#include "screen.h"
#include "settings.h"
#include "tools.h"
#include "translations.h"
#include "ui_button.h"
#include "ui_castle.h"
#include "ui_dialog.h"
#include "ui_map_object.h"
#include "ui_scrollbar.h"
#include "ui_text.h"
#include "ui_tool.h"
#include "ui_window.h"
#include "world.h"

namespace
{
    // Returns the town type according the given player color, race and castle/town state.
    int getPackedTownType( const int townRace, const bool isCastle )
    {
        // NOTICE: This calculation should be consistent with the number of KINGDOM_TOWNS objects.
        return townRace * 2 + ( isCastle ? 0 : 1 );
    }
}

class SelectEnum : public Interface::ListBox<int>
{
public:
    using Interface::ListBox<int>::ActionListDoubleClick;
    using Interface::ListBox<int>::ActionListSingleClick;
    using Interface::ListBox<int>::ActionListPressRight;

    SelectEnum() = delete;

    explicit SelectEnum( const fheroes2::Size & dialogSize, std::string title, std::string description = {} )
    {
        assert( !title.empty() );

        fheroes2::Display & display = fheroes2::Display::instance();
        background = std::make_unique<fheroes2::StandardWindow>( dialogSize.width, dialogSize.height, true, display );

        const fheroes2::Rect & area = background->activeArea();

        int32_t listOffsetY = 0;

        fheroes2::Text text( std::move( title ), fheroes2::FontType::normalYellow() );
        text.draw( area.x + ( area.width - text.width() ) / 2, area.y + 10, display );

        // The additional text under the title.
        if ( !description.empty() ) {
            text.set( std::move( description ), fheroes2::FontType::normalWhite() );
            text.draw( area.x + ( area.width - text.width() ) / 2, area.y + 30, display );
            listOffsetY = text.height() + 3;
        }

        const fheroes2::Rect listRoi( area.x + 10, area.y + 30 + listOffsetY, area.width - 40, area.height - 70 - listOffsetY );

        background->applyTextBackgroundShading( listRoi );

        listBackground = std::make_unique<fheroes2::ImageRestorer>( display, listRoi.x, listRoi.y, listRoi.width, listRoi.height );

        SetAreaItems( { listRoi.x + 5, listRoi.y + 5, listRoi.width - 10, listRoi.height - 10 } );

        const bool isEvilInterface = Settings::Get().isEvilInterfaceEnabled();
        const int32_t scrollbarOffsetX = area.x + area.width - 25;

        background->renderScrollbarBackground( { scrollbarOffsetX, listRoi.y, listRoi.width, listRoi.height }, isEvilInterface );

        const int32_t topPartHeight = 19;
        const int listIcnId = isEvilInterface ? ICN::SCROLLE : ICN::SCROLL;

        SetScrollButtonUp( listIcnId, 0, 1, { scrollbarOffsetX + 1, listRoi.y + 1 } );
        SetScrollButtonDn( listIcnId, 2, 3, { scrollbarOffsetX + 1, listRoi.y + listRoi.height - 15 } );
        setScrollBarArea( { scrollbarOffsetX + 3, listRoi.y + topPartHeight, 10, listRoi.height - 2 * topPartHeight } );
        setScrollBarImage( fheroes2::AGG::GetICN( listIcnId, 4 ) );

        // Render dialog buttons.
        background->renderOkayCancelButtons( buttonOk, buttonCancel, isEvilInterface );
    }

    void RedrawBackground( const fheroes2::Point & /* unused */ ) override
    {
        listBackground->restore();
    }

    void ActionListDoubleClick( int & /* unused */ ) override
    {
        ok = true;
    }

    void RedrawItem( const int & /* unused */, int32_t /* ox */, int32_t /* oy */, bool /* current */ ) override
    {
        // Do nothing.
    }

    void ActionCurrentUp() override
    {
        // Do nothing.
    }

    void ActionCurrentDn() override
    {
        // Do nothing.
    }

    void ActionListSingleClick( int & /* unused */ ) override
    {
        // Do nothing.
    }

    void ActionListPressRight( int & /* unused */ ) override
    {
        // Do nothing.
    }

    void updateScrollBarImage()
    {
        const int32_t scrollBarWidth = _scrollbar.width();

        setScrollBarImage( fheroes2::generateScrollbarSlider( _scrollbar, false, _scrollbar.getArea().height, VisibleItemCount(), _size(), { 0, 0, scrollBarWidth, 8 },
                                                              { 0, 7, scrollBarWidth, 8 } ) );
        _scrollbar.moveToIndex( _topId );
    }

    // An image with text should have offset of 10 pixels from all left and right edges.
    void renderItem( const fheroes2::Sprite & itemSprite, const std::string & itemText, const fheroes2::Point & destination, const int32_t middleImageOffsetX,
                     const int32_t textOffsetX, const int32_t itemOffsetY, const bool current ) const
    {
        fheroes2::Display & display = fheroes2::Display::instance();

        fheroes2::Blit( itemSprite, display, destination.x + middleImageOffsetX - ( itemSprite.width() / 2 ), destination.y + itemOffsetY - ( itemSprite.height() / 2 ) );

        fheroes2::Text text( itemText, current ? fheroes2::FontType::normalYellow() : fheroes2::FontType::normalWhite() );
        text.fitToOneRow( background->activeArea().width - textOffsetX - 55 );
        text.draw( destination.x + textOffsetX, destination.y + itemOffsetY - ( text.height() / 2 ) + 2, display );
    }

    int32_t selectItemsEventProcessing()
    {
        fheroes2::Display & display = fheroes2::Display::instance();

        // setup cursor
        const CursorRestorer cursorRestorer( true, Cursor::POINTER );

        const fheroes2::Rect & roi = background->activeArea();

        updateScrollBarImage();

        Redraw();
        display.render( background->totalArea() );

        LocalEvent & le = LocalEvent::Get();

        while ( !ok && le.HandleEvents() ) {
            le.isMouseLeftButtonPressedInArea( buttonOk.area() ) ? buttonOk.drawOnPress() : buttonOk.drawOnRelease();
            le.isMouseLeftButtonPressedInArea( buttonCancel.area() ) ? buttonCancel.drawOnPress() : buttonCancel.drawOnRelease();

            if ( le.MouseClickLeft( buttonOk.area() ) || Game::HotKeyPressEvent( Game::HotKeyEvent::DEFAULT_OKAY ) ) {
                return Dialog::OK;
            }
            if ( le.MouseClickLeft( buttonCancel.area() ) || Game::HotKeyPressEvent( Game::HotKeyEvent::DEFAULT_CANCEL ) ) {
                return Dialog::CANCEL;
            }

            if ( le.isMouseRightButtonPressedInArea( buttonOk.area() ) ) {
                fheroes2::showStandardTextMessage( _( "Okay" ), _( "Accept the choice made." ), Dialog::ZERO );
            }
            else if ( le.isMouseRightButtonPressedInArea( buttonCancel.area() ) ) {
                fheroes2::showStandardTextMessage( _( "Cancel" ), _( "Exit this menu without doing anything." ), Dialog::ZERO );
            }

            QueueEventProcessing();

            if ( !IsNeedRedraw() ) {
                continue;
            }

            Redraw();
            display.render( roi );
        }

        return Dialog::ZERO;
    }

    bool ok{ false };
    std::unique_ptr<fheroes2::StandardWindow> background;
    std::unique_ptr<fheroes2::ImageRestorer> listBackground;
    fheroes2::Button buttonOk;
    fheroes2::Button buttonCancel;
};

class SelectEnumMonster final : public SelectEnum
{
public:
    explicit SelectEnumMonster( const fheroes2::Size & rt, std::string title )
        : SelectEnum( rt, std::move( title ) )
    {
        SetAreaMaxItems( rtAreaItems.height / _offsetY );
    }

    using SelectEnum::ActionListPressRight;

    void RedrawItem( const int & index, int32_t dstx, int32_t dsty, bool current ) override
    {
        const Monster mons( index );
        const fheroes2::Sprite & monsterSprite = fheroes2::AGG::GetICN( ICN::MONS32, mons.GetSpriteIndex() );

        renderItem( monsterSprite, mons.GetName(), { dstx, dsty }, 45 / 2, 50, _offsetY / 2, current );
    }

    void ActionListPressRight( int & index ) override
    {
        const Monster monster( index );
        if ( !monster.isValid() ) {
            fheroes2::showStandardTextMessage( monster.GetName(), "", Dialog::ZERO );
            return;
        }

        Dialog::ArmyInfo( Troop( monster, 0 ), Dialog::ZERO );
    }

private:
    static const int32_t _offsetY{ 43 };
};

class SelectEnumHeroes final : public SelectEnum
{
public:
    explicit SelectEnumHeroes( const fheroes2::Size & rt, std::string title )
        : SelectEnum( rt, std::move( title ) )
    {
        SetAreaMaxItems( rtAreaItems.height / _offsetY );
    }

    using SelectEnum::ActionListPressRight;

    void RedrawItem( const int & index, int32_t dstx, int32_t dsty, bool current ) override
    {
        const fheroes2::Sprite & port = Heroes::GetPortrait( index, PORT_SMALL );

        renderItem( port, Heroes::GetName( index ), { dstx, dsty }, 45 / 2, 50, _offsetY / 2, current );
    }

    void ActionListPressRight( int & index ) override
    {
        Dialog::QuickInfo( *world.GetHeroes( index ) );
    }

private:
    static const int32_t _offsetY{ 35 };
};

class SelectEnumArtifact final : public SelectEnum
{
public:
    explicit SelectEnumArtifact( const fheroes2::Size & rt, std::string title )
        : SelectEnum( rt, std::move( title ) )
    {
        SetAreaMaxItems( rtAreaItems.height / _offsetY );
    }

    using SelectEnum::ActionListPressRight;

    void RedrawItem( const int & index, int32_t dstx, int32_t dsty, bool current ) override
    {
        const Artifact art( index );
        const fheroes2::Sprite & artifactSprite = fheroes2::AGG::GetICN( ICN::ARTFX, art.IndexSprite32() );

        renderItem( artifactSprite, art.GetName(), { dstx, dsty }, 45 / 2, 50, _offsetY / 2, current );
    }

    void ActionListPressRight( int & index ) override
    {
        fheroes2::ArtifactDialogElement( Artifact( index ) ).showPopup( Dialog::ZERO );
    }

private:
    static const int32_t _offsetY{ 42 };
};

class SelectEnumSpell final : public SelectEnum
{
public:
    explicit SelectEnumSpell( const fheroes2::Size & rt, std::string title )
        : SelectEnum( rt, std::move( title ) )
    {
        SetAreaMaxItems( rtAreaItems.height / _offsetY );
    }

    using SelectEnum::ActionListPressRight;

    void RedrawItem( const int & index, int32_t dstx, int32_t dsty, bool current ) override
    {
        const Spell spell( index );
        const fheroes2::Sprite & spellSprite = fheroes2::AGG::GetICN( ICN::SPELLS, spell.IndexSprite() );

        renderItem( spellSprite, spell.GetName(), { dstx, dsty }, 75 / 2, 80, _offsetY / 2, current );
    }

    void ActionListPressRight( int & index ) override
    {
        fheroes2::SpellDialogElement( Spell( index ), nullptr ).showPopup( Dialog::ZERO );
    }

private:
    static const int32_t _offsetY{ 55 };
};

class SelectEnumSecSkill final : public SelectEnum
{
public:
    static int getSkillFromListIndex( int index )
    {
        return 1 + index / 3;
    }

    static int getLevelFromListIndex( int index )
    {
        return 1 + ( index % 3 );
    }

    explicit SelectEnumSecSkill( const fheroes2::Size & rt, std::string title )
        : SelectEnum( rt, std::move( title ) )
    {
        SetAreaMaxItems( rtAreaItems.height / _offsetY );
    }

    using SelectEnum::ActionListPressRight;

    void RedrawItem( const int & index, int32_t dstx, int32_t dsty, bool current ) override
    {
        const Skill::Secondary skill( getSkillFromListIndex( index ), getLevelFromListIndex( index ) );
        const fheroes2::Sprite & skillSprite = fheroes2::AGG::GetICN( ICN::MINISS, skill.GetIndexSprite2() );

        renderItem( skillSprite, skill.GetName(), { dstx, dsty }, 45 / 2, 50, _offsetY / 2, current );
    }

    void ActionListPressRight( int & index ) override
    {
        fheroes2::SecondarySkillDialogElement( Skill::Secondary( getSkillFromListIndex( index ), getLevelFromListIndex( index ) ), Heroes() ).showPopup( Dialog::ZERO );
    }

private:
    static const int32_t _offsetY{ 42 };
};

class SelectKingdomCastle final : public SelectEnum
{
public:
    explicit SelectKingdomCastle( const fheroes2::Size & rt, std::string title, std::string description )
        : SelectEnum( rt, std::move( title ), std::move( description ) )
        , _townFrameIcnId( Settings::Get().isEvilInterfaceEnabled() ? ICN::LOCATORE : ICN::LOCATORS )
    {
        SetAreaMaxItems( rtAreaItems.height / itemsOffsetY );
    }

    using SelectEnum::ActionListPressRight;

    void RedrawItem( const int & index, int32_t dstx, int32_t dsty, bool current ) override
    {
        const Castle * castle = world.getCastleEntrance( Maps::GetPoint( index ) );

        assert( castle != nullptr );

        fheroes2::Sprite castleIcon( fheroes2::AGG::GetICN( _townFrameIcnId, 23 ) );
        fheroes2::drawCastleIcon( *castle, castleIcon, { 4, 4 } );

        renderItem( castleIcon, castle->GetName(), { dstx, dsty }, 35, 75, itemsOffsetY / 2, current );
    }

    void ActionListPressRight( int & index ) override
    {
        Dialog::QuickInfoWithIndicationOnRadar( *world.getCastleEntrance( Maps::GetPoint( index ) ), background->totalArea() );
    }

    static const int32_t itemsOffsetY{ 35 };

private:
    const int _townFrameIcnId;
};

namespace
{
    // This is a base class for items used in the Editor and they rely on Maps::ObjectInfo structures.
    class ObjectTypeSelection : public SelectEnum
    {
    public:
        ObjectTypeSelection( const std::vector<Maps::ObjectInfo> & objectInfo, const fheroes2::Size & size, std::string title, const int32_t imageOffsetX,
                             const int32_t textOffsetX, const int32_t offsetY )
            : SelectEnum( size, std::move( title ) )
            , _objectInfo( objectInfo )
            , _imageOffsetX( imageOffsetX )
            , _textOffsetX( textOffsetX )
            , _offsetY( offsetY )
        {
            SetAreaMaxItems( rtAreaItems.height / _offsetY );
        }

        using SelectEnum::ActionListPressRight;

        void RedrawItem( const int & objectId, int32_t posX, int32_t posY, bool isSelected ) override
        {
            // If this assertion blows up then you are setting different number of items.
            assert( objectId >= 0 && objectId < static_cast<int>( _objectInfo.size() ) );

            const fheroes2::Sprite & image = fheroes2::generateMapObjectImage( _objectInfo[objectId] );
            const int32_t imageHeight = image.height();
            const int32_t imageWidth = image.width();
            if ( imageHeight > TILEWIDTH * 3 || imageWidth > TILEWIDTH * 5 ) {
                // Reduce the size of very tall images to fit the list.
                const double ratio = std::max( imageHeight / ( TILEWIDTH * 3. ), imageWidth / ( TILEWIDTH * 5. ) );
                fheroes2::Image resized( static_cast<int32_t>( imageWidth / ratio ), static_cast<int32_t>( imageHeight / ratio ) );
                fheroes2::Resize( image, resized );
                renderItem( resized, getObjectName( _objectInfo[objectId] ), { posX, posY }, _imageOffsetX, _textOffsetX, _offsetY / 2, isSelected );
            }
            else {
                renderItem( image, getObjectName( _objectInfo[objectId] ), { posX, posY }, _imageOffsetX, _textOffsetX, _offsetY / 2, isSelected );
            }
        }

        void ActionListPressRight( int & objectId ) override
        {
            // If this assertion blows up then you are setting different number of items.
            assert( objectId >= 0 && objectId < static_cast<int>( _objectInfo.size() ) );

            showPopupWindow( _objectInfo[objectId] );
        }

    private:
        virtual void showPopupWindow( const Maps::ObjectInfo & info ) = 0;

        virtual std::string getObjectName( const Maps::ObjectInfo & info ) = 0;

        const std::vector<Maps::ObjectInfo> & _objectInfo;

        const int32_t _imageOffsetX{ 0 };

        const int32_t _textOffsetX{ 0 };

        const int32_t _offsetY{ 0 };
    };

    class MonsterTypeSelection final : public ObjectTypeSelection
    {
    public:
        MonsterTypeSelection( const std::vector<Maps::ObjectInfo> & objectInfo, const fheroes2::Size & size, std::string title )
            : ObjectTypeSelection( objectInfo, size, std::move( title ), 45 / 2, 50, 43 )
        {
            // Do nothing.
        }

    private:
        void showPopupWindow( const Maps::ObjectInfo & info ) override
        {
            const Monster monster( static_cast<int32_t>( info.metadata[0] ) );
            if ( !monster.isValid() ) {
                fheroes2::showStandardTextMessage( monster.GetName(), "", Dialog::ZERO );
                return;
            }

            Dialog::ArmyInfo( Troop( monster, 0 ), Dialog::ZERO );
        }

        std::string getObjectName( const Maps::ObjectInfo & info ) override
        {
            return Monster( static_cast<int32_t>( info.metadata[0] ) ).GetName();
        }
    };

    class ArtifactTypeSelection final : public ObjectTypeSelection
    {
    public:
        ArtifactTypeSelection( const std::vector<Maps::ObjectInfo> & objectInfo, const fheroes2::Size & size, std::string title )
            : ObjectTypeSelection( objectInfo, size, std::move( title ), 24, 65, 40 )
        {
            // Do nothing.
        }

    private:
        void showPopupWindow( const Maps::ObjectInfo & info ) override
        {
            switch ( info.objectType ) {
            case MP2::OBJ_ARTIFACT:
                fheroes2::ArtifactDialogElement( Artifact( static_cast<int>( info.metadata[0] ) ) ).showPopup( Dialog::ZERO );
                break;
            case MP2::OBJ_RANDOM_ARTIFACT:
            case MP2::OBJ_RANDOM_ARTIFACT_MINOR:
            case MP2::OBJ_RANDOM_ARTIFACT_MAJOR:
            case MP2::OBJ_RANDOM_ARTIFACT_TREASURE:
            case MP2::OBJ_RANDOM_ULTIMATE_ARTIFACT:
                fheroes2::showStandardTextMessage( MP2::StringObject( info.objectType ), "", Dialog::ZERO );
                break;
            default:
                // Did you expand the list of artifacts? Add the corresponding logic!
                assert( 0 );
                break;
            }
        }

        std::string getObjectName( const Maps::ObjectInfo & info ) override
        {
            switch ( info.objectType ) {
            case MP2::OBJ_ARTIFACT:
                return Artifact( static_cast<int>( info.metadata[0] ) ).GetName();
            case MP2::OBJ_RANDOM_ARTIFACT:
            case MP2::OBJ_RANDOM_ARTIFACT_MINOR:
            case MP2::OBJ_RANDOM_ARTIFACT_MAJOR:
            case MP2::OBJ_RANDOM_ARTIFACT_TREASURE:
            case MP2::OBJ_RANDOM_ULTIMATE_ARTIFACT:
                return MP2::StringObject( info.objectType );
            default:
                // Did you expand the list of treasures? Add the corresponding logic!
                assert( 0 );
                break;
            }

            return {};
        }
    };

    class TreasureTypeSelection final : public ObjectTypeSelection
    {
    public:
        TreasureTypeSelection( const std::vector<Maps::ObjectInfo> & objectInfo, const fheroes2::Size & size, std::string title )
            : ObjectTypeSelection( objectInfo, size, std::move( title ), 17, 60, 40 )
        {
            // Do nothing.
        }

    private:
        void showPopupWindow( const Maps::ObjectInfo & info ) override
        {
            switch ( info.objectType ) {
            case MP2::OBJ_RESOURCE:
                fheroes2::showResourceMessage( fheroes2::Text{ getObjectName( info ), fheroes2::FontType::normalYellow() },
                                               fheroes2::Text{ Resource::getDescription(), fheroes2::FontType::normalWhite() }, Dialog::ZERO,
                                               Funds{ static_cast<int>( info.metadata[0] ), 0 } );
                break;
            case MP2::OBJ_CAMPFIRE:
            case MP2::OBJ_GENIE_LAMP:
            case MP2::OBJ_RANDOM_RESOURCE:
            case MP2::OBJ_TREASURE_CHEST:
                fheroes2::showStandardTextMessage( getObjectName( info ), "", Dialog::ZERO );
                break;
            default:
                // Did you expand the list of treasures? Add the corresponding logic!
                assert( 0 );
                break;
            }
        }

        std::string getObjectName( const Maps::ObjectInfo & info ) override
        {
            switch ( info.objectType ) {
            case MP2::OBJ_RESOURCE:
                return Resource::String( static_cast<int>( info.metadata[0] ) );
            case MP2::OBJ_CAMPFIRE:
            case MP2::OBJ_GENIE_LAMP:
            case MP2::OBJ_RANDOM_RESOURCE:
            case MP2::OBJ_TREASURE_CHEST:
                return MP2::StringObject( info.objectType );
            default:
                // Did you expand the list of treasures? Add the corresponding logic!
                assert( 0 );
                break;
            }

            return {};
        }
    };

    class OceanObjectTypeSelection final : public ObjectTypeSelection
    {
    public:
        OceanObjectTypeSelection( const std::vector<Maps::ObjectInfo> & objectInfo, const fheroes2::Size & size, std::string title )
            : ObjectTypeSelection( objectInfo, size, std::move( title ), 3 * 32 / 2, 3 * 32 + 10, 2 * 32 + 24 )
        {
            // Do nothing.
        }

    private:
        void showPopupWindow( const Maps::ObjectInfo & info ) override
        {
            fheroes2::showStandardTextMessage( getObjectName( info ), "", Dialog::ZERO );
        }

        std::string getObjectName( const Maps::ObjectInfo & info ) override
        {
            if ( info.objectType == MP2::OBJ_NONE ) {
                return _( "Terrain object" );
            }

            return MP2::StringObject( info.objectType );
        }
    };

    class GenericObjectTypeSelection final : public ObjectTypeSelection
    {
    public:
        GenericObjectTypeSelection( const std::vector<Maps::ObjectInfo> & objectInfo, const fheroes2::Size & size, std::string title )
            : ObjectTypeSelection( objectInfo, size, std::move( title ), 6 * 32 / 2, 6 * 32 + 10, 3 * 32 )
        {
            // Do nothing.
        }

    private:
        void showPopupWindow( const Maps::ObjectInfo & info ) override
        {
            fheroes2::showStandardTextMessage( getObjectName( info ), "", Dialog::ZERO );
        }

        std::string getObjectName( const Maps::ObjectInfo & info ) override
        {
            if ( info.objectType == MP2::OBJ_NONE ) {
                return _( "Terrain object" );
            }

            // Barriers and Traveller's Tents use the same name while we need to show their color as well.
            if ( info.objectType == MP2::OBJ_BARRIER ) {
                std::string str = _( "%{color} Barrier" );
                StringReplace( str, "%{color}", fheroes2::getBarrierColorName( static_cast<int32_t>( info.metadata[0] ) ) );
                return str;
            }

            if ( info.objectType == MP2::OBJ_TRAVELLER_TENT ) {
                std::string str = _( "%{color} Tent" );
                StringReplace( str, "%{color}", fheroes2::getTentColorName( static_cast<int32_t>( info.metadata[0] ) ) );
                return str;
            }

            return MP2::StringObject( info.objectType );
        }
    };

    class PowerUpObjectTypeSelection final : public ObjectTypeSelection
    {
    public:
        PowerUpObjectTypeSelection( const std::vector<Maps::ObjectInfo> & objectInfo, const fheroes2::Size & size, std::string title )
            : ObjectTypeSelection( objectInfo, size, std::move( title ), 4 * 32 / 2, 4 * 32 + 10, 3 * 32 )
        {
            // Do nothing.
        }

    private:
        void showPopupWindow( const Maps::ObjectInfo & info ) override
        {
            fheroes2::showStandardTextMessage( getObjectName( info ), "", Dialog::ZERO );
        }

        std::string getObjectName( const Maps::ObjectInfo & info ) override
        {
            return MP2::StringObject( info.objectType );
        }
    };

    int selectObjectType( const int objectType, const size_t objectCount, ObjectTypeSelection & objectSelection )
    {
        std::vector<int> objects( objectCount, 0 );
        std::iota( objects.begin(), objects.end(), 0 );
        objectSelection.SetListContent( objects );

        objectSelection.SetCurrent( std::max( objectType, 0 ) );

        const int32_t result = objectSelection.selectItemsEventProcessing();
        return result == Dialog::OK || objectSelection.ok ? objectSelection.GetCurrent() : -1;
    }

    class MineTypeList final : public Interface::ListBox<Maps::ObjectInfo>
    {
    public:
        using Interface::ListBox<Maps::ObjectInfo>::ActionListDoubleClick;
        using Interface::ListBox<Maps::ObjectInfo>::ActionListSingleClick;
        using Interface::ListBox<Maps::ObjectInfo>::ActionListPressRight;

        using ListBox::ListBox;

        void ActionListPressRight( Maps::ObjectInfo & info ) override
        {
            if ( info.objectType == MP2::OBJ_MINE ) {
                // Mine description is done by its resource type stored in metadata.
                fheroes2::showStandardTextMessage( Maps::GetMineName( static_cast<int>( info.metadata[0] ) ), "", Dialog::ZERO );
                return;
            }
            fheroes2::showStandardTextMessage( MP2::StringObject( info.objectType ), "", Dialog::ZERO );
        }

        int getCurrentId() const
        {
            return _currentId;
        }

        void initListBackgroundRestorer( fheroes2::Rect roi )
        {
            _listBackground = std::make_unique<fheroes2::ImageRestorer>( fheroes2::Display::instance(), roi.x, roi.y, roi.width, roi.height );
        }

        bool isDoubleClicked() const
        {
            return _isDoubleClicked;
        }

        void updateScrollBarImage()
        {
            const int32_t scrollBarWidth = _scrollbar.width();

            setScrollBarImage( fheroes2::generateScrollbarSlider( _scrollbar, false, _scrollbar.getArea().height, VisibleItemCount(), _size(),
                                                                  { 0, 0, scrollBarWidth, 8 }, { 0, 7, scrollBarWidth, 8 } ) );
            _scrollbar.moveToIndex( _topId );
        }

        void RedrawItem( const Maps::ObjectInfo & info, int32_t dstx, int32_t dsty, bool current ) override
        {
            if ( _color < 0 ) {
                assert( 0 );
                return;
            }

            const fheroes2::Sprite mineSprite( fheroes2::generateMapObjectImage( info ) );

            fheroes2::Display & display = fheroes2::Display::instance();

            fheroes2::Blit( mineSprite, display, dstx + TILEWIDTH * 5 + 5 - mineSprite.width(), dsty + 1 );

            // Mine type selection mark background.
            fheroes2::Sprite markBackground = fheroes2::AGG::GetICN( ICN::CELLWIN, 4 );
            if ( Settings::Get().isEvilInterfaceEnabled() ) {
                fheroes2::ApplyPalette( markBackground,
                                        PAL::CombinePalettes( PAL::GetPalette( PAL::PaletteType::GRAY ), PAL::GetPalette( PAL::PaletteType::DARKENING ) ) );
            }
            fheroes2::Blit( markBackground, display, dstx + 10, dsty + 24 );

            if ( current ) {
                const fheroes2::Sprite & mark = fheroes2::AGG::GetICN( ICN::CELLWIN, 5 );
                fheroes2::Blit( mark, display, dstx + 13, dsty + 27 );
            }
        }

        void RedrawBackground( const fheroes2::Point & /* unused */ ) override
        {
            _listBackground->restore();
        }

        void ActionCurrentUp() override
        {
            // Do nothing.
        }

        void ActionCurrentDn() override
        {
            // Do nothing.
        }

        void ActionListDoubleClick( Maps::ObjectInfo & /*unused*/ ) override
        {
            _isDoubleClicked = true;
        }

        void ActionListSingleClick( Maps::ObjectInfo & /*unused*/ ) override
        {
            // Do nothing.
        }

        void setOwnerColor( const int32_t color )
        {
            _color = color;
        }

    private:
        bool _isDoubleClicked{ false };
        int32_t _color{ 0 };
        std::unique_ptr<fheroes2::ImageRestorer> _listBackground;
    };
}

int32_t Dialog::selectKingdomCastle( const Kingdom & kingdom, const bool notOccupiedByHero, std::string title, std::string description /* = {} */,
                                     int32_t castlePositionIndex /* = -1 */ )
{
    std::vector<int32_t> castles;
    const VecCastles & kingdomCastles = kingdom.GetCastles();
    castles.reserve( kingdomCastles.size() );

    for ( const Castle * castle : kingdomCastles ) {
        assert( castle != nullptr );

        if ( notOccupiedByHero && castle->GetHero() ) {
            continue;
        }

        castles.push_back( castle->GetIndex() );
    }

    const int32_t maxHeight = std::min( 100 + SelectKingdomCastle::itemsOffsetY * 12, fheroes2::Display::instance().height() - 200 );
    const int32_t itemsHeight = std::max( 100 + SelectKingdomCastle::itemsOffsetY * static_cast<int32_t>( castles.size() ), 100 + SelectKingdomCastle::itemsOffsetY * 5 );
    const int32_t totalHeight = std::min( itemsHeight, maxHeight );

    SelectKingdomCastle listbox( { 350, totalHeight }, std::move( title ), std::move( description ) );

    listbox.SetListContent( castles );
    if ( castlePositionIndex != -1 ) {
        listbox.SetCurrent( castlePositionIndex );
    }

    const int32_t result = listbox.selectItemsEventProcessing();

    return ( result == Dialog::OK || listbox.ok ) ? listbox.GetCurrent() : -1;
}

Skill::Secondary Dialog::selectSecondarySkill( const Heroes & hero, const int skillId /* = Skill::Secondary::UNKNOWN */ )
{
    std::vector<int> skills;
    skills.reserve( static_cast<size_t>( MAXSECONDARYSKILL * 3 ) );

    for ( int i = 0; i < MAXSECONDARYSKILL * 3; ++i ) {
        if ( !hero.HasSecondarySkill( SelectEnumSecSkill::getSkillFromListIndex( i ) ) ) {
            skills.push_back( i );
        }
    }

    SelectEnumSecSkill listbox( { 350, fheroes2::Display::instance().height() - 200 }, _( "Select Skill:" ) );

    listbox.SetListContent( skills );
    if ( skillId != Skill::Secondary::UNKNOWN ) {
        listbox.SetCurrent( skillId );
    }

    const int32_t result = listbox.selectItemsEventProcessing();

    if ( result == Dialog::OK || listbox.ok ) {
        const int skillIndex = listbox.GetCurrent();
        return { SelectEnumSecSkill::getSkillFromListIndex( skillIndex ), SelectEnumSecSkill::getLevelFromListIndex( skillIndex ) };
    }

    return {};
}

Spell Dialog::selectSpell( const int spellId, const bool includeRandomSpells )
{
    std::vector<int> spells = Spell::getAllSpellIdsSuitableForSpellBook();

    if ( includeRandomSpells ) {
        // We add random spell items to the end of the list.
        for ( int randomSpellId = Spell::RANDOM; randomSpellId <= Spell::RANDOM5; ++randomSpellId ) {
            spells.push_back( randomSpellId );
        }
    }

    SelectEnumSpell listbox( { 340, fheroes2::Display::instance().height() - 200 }, _( "Select Spell:" ) );

    listbox.SetListContent( spells );
    if ( spellId != Spell::NONE ) {
        listbox.SetCurrent( spellId );
    }

    const int32_t result = listbox.selectItemsEventProcessing();

    return result == Dialog::OK || listbox.ok ? Spell( listbox.GetCurrent() ) : Spell( Spell::NONE );
}

Artifact Dialog::selectArtifact( const int artifactId, const bool isForVictoryConditions )
{
    std::vector<int> artifacts;
    artifacts.reserve( Artifact::ARTIFACT_COUNT - 2 );

    const GameVersion version = Settings::Get().getCurrentMapInfo().version;
    const bool isPriceofLoyaltyArtifactAllowed = ( version == GameVersion::PRICE_OF_LOYALTY || version == GameVersion::RESURRECTION );

    if ( !isForVictoryConditions ) {
        // We show the Magic Book at the first place.
        artifacts.emplace_back( Artifact::MAGIC_BOOK );
    }
    else {
        // We show the Ultimate Artifact at the first place.
        artifacts.emplace_back( Artifact::EDITOR_ANY_ULTIMATE_ARTIFACT );
    }

    for ( int id = Artifact::UNKNOWN + 1; id < Artifact::ARTIFACT_COUNT; ++id ) {
        if ( id == Artifact::MAGIC_BOOK ) {
            continue;
        }

        if ( isForVictoryConditions && id == Artifact::SPELL_SCROLL ) {
            continue;
        }

        if ( !Artifact( id ).isValid() ) {
            continue;
        }

<<<<<<< HEAD
        if ( isPriceofLoyaltyArtifactAllowed && !fheroes2::isPriceOfLoyaltyArtifact( id ) ) {
=======
        if ( !isPriceofLoyaltyArtifactAllowed && fheroes2::isPriceOfLoyaltyArtifact( id ) ) {
>>>>>>> 6e67dc50
            continue;
        }

        artifacts.emplace_back( id );
    }

    SelectEnumArtifact listbox( { 370, fheroes2::Display::instance().height() - 200 }, _( "Select Artifact:" ) );

    listbox.SetListContent( artifacts );
    if ( artifactId != Artifact::UNKNOWN ) {
        listbox.SetCurrent( artifactId );
    }

    const int32_t result = listbox.selectItemsEventProcessing();

    return ( result == Dialog::OK || listbox.ok ) ? Artifact( listbox.GetCurrent() ) : Artifact( Artifact::UNKNOWN );
}

Monster Dialog::selectMonster( const int monsterId )
{
    std::vector<int> monsters( Monster::MONSTER_COUNT - 1, Monster::UNKNOWN );

    // Skip Monster::UNKNOWN and start from the next one.
    std::iota( monsters.begin(), monsters.end(), Monster::UNKNOWN + 1 );
    monsters.erase( std::remove_if( monsters.begin(), monsters.end(), []( const int id ) { return Monster( id ).isRandomMonster(); } ), monsters.end() );

    SelectEnumMonster listbox( { 320, fheroes2::Display::instance().height() - 200 }, _( "Select Monster:" ) );

    listbox.SetListContent( monsters );
    if ( monsterId != Monster::UNKNOWN ) {
        listbox.SetCurrent( monsterId );
    }

    const int32_t result = listbox.selectItemsEventProcessing();

    return result == Dialog::OK || listbox.ok ? Monster( listbox.GetCurrent() ) : Monster( Monster::UNKNOWN );
}

int Dialog::selectHeroes( const int heroId /* = Heroes::UNKNOWN */ )
{
    const GameVersion version = Settings::Get().getCurrentMapInfo().version;
    const bool isPoLHeroesAllowed = ( version == GameVersion::PRICE_OF_LOYALTY || version == GameVersion::RESURRECTION );

    std::vector<int> heroes( static_cast<int>( isPoLHeroesAllowed ? Heroes::JARKONAS : Heroes::BRAX ), Heroes::UNKNOWN );

    std::iota( heroes.begin(), heroes.end(), Heroes::UNKNOWN + 1 );

    SelectEnumHeroes listbox( { 300, fheroes2::Display::instance().height() - 200 }, _( "Select Hero:" ) );

    listbox.SetListContent( heroes );
    if ( heroId != Heroes::UNKNOWN ) {
        listbox.SetCurrent( heroId );
    }

    const int32_t result = listbox.selectItemsEventProcessing();

    return result == Dialog::OK || listbox.ok ? listbox.GetCurrent() : Heroes::UNKNOWN;
}

int Dialog::selectHeroType( const int heroType )
{
    fheroes2::Display & display = fheroes2::Display::instance();
    fheroes2::StandardWindow background( 520, 250, true, display );

    const fheroes2::Rect & area = background.activeArea();

    fheroes2::Text text( _( "Select Hero:" ), fheroes2::FontType::normalYellow() );
    text.draw( area.x + ( area.width - text.width() ) / 2, area.y + 10, display );

    // Render color and race selection sprites.
    const int32_t stepX = 70;
    const int32_t raceOffsetY = 80;
    fheroes2::Point pos( area.x + 20, area.y + 30 );
    const fheroes2::Sprite & colorSpriteBorderSelected = fheroes2::AGG::GetICN( ICN::BRCREST, 6 );
    const fheroes2::Sprite & raceShadow = fheroes2::AGG::GetICN( ICN::NGEXTRA, 61 );
    fheroes2::Sprite colorSpriteBorder( colorSpriteBorderSelected );

    const std::vector<uint8_t> darkGrayPalette = PAL::CombinePalettes( PAL::GetPalette( PAL::PaletteType::GRAY ), PAL::GetPalette( PAL::PaletteType::DARKENING ) );
    fheroes2::ApplyPalette( colorSpriteBorder, darkGrayPalette );

    // Make race selection borders.
    const fheroes2::Sprite & randomRaceSprite = fheroes2::AGG::GetICN( ICN::NGEXTRA, 58 );
    const int32_t raceBorderWidth = randomRaceSprite.width();
    const int32_t raceBorderHeight = randomRaceSprite.height();
    fheroes2::Image raceSpriteBorder( raceBorderWidth, raceBorderHeight );
    raceSpriteBorder.reset();
    const int32_t raceImageWidth = raceBorderWidth - 8;
    const int32_t raceImageHeight = raceBorderHeight - 8;
    fheroes2::Copy( randomRaceSprite, 0, 0, raceSpriteBorder, 0, 0, raceBorderWidth, 4 );
    fheroes2::Copy( randomRaceSprite, 0, 4, raceSpriteBorder, 0, 4, 4, raceImageHeight );
    int32_t imageCopyOffset = raceBorderWidth - 4;
    fheroes2::Copy( randomRaceSprite, imageCopyOffset, 4, raceSpriteBorder, imageCopyOffset, 4, 4, raceImageHeight );
    imageCopyOffset = raceBorderHeight - 4;
    fheroes2::Copy( randomRaceSprite, 0, imageCopyOffset, raceSpriteBorder, 0, imageCopyOffset, raceBorderWidth, 4 );
    fheroes2::Image raceSpriteBorderSelected( raceSpriteBorder );
    fheroes2::ApplyPalette( raceSpriteBorder, darkGrayPalette );
    fheroes2::ApplyPalette( raceSpriteBorderSelected, PAL::GetPalette( PAL::PaletteType::RED ) );

    std::array<fheroes2::Rect, 6> colorRect;
    std::array<fheroes2::Rect, 7> raceRect;

    // Random race.
    raceRect.back() = { pos.x - 2, pos.y + raceOffsetY, raceBorderWidth, raceBorderHeight };
    fheroes2::Copy( randomRaceSprite, 4, 4, display, raceRect.back().x + 4, raceRect.back().y + 4, raceImageWidth, raceImageHeight );
    fheroes2::Blit( raceShadow, display, pos.x - 5, pos.y + raceOffsetY + 2 );
    text.set( _( "race|Random" ), fheroes2::FontType::smallWhite() );
    text.draw( raceRect.back().x, raceRect.back().y + raceRect.back().height + 4, raceBorderWidth, display );

    pos.x += stepX;
    for ( uint32_t i = 0; i < 6; ++i ) {
        const fheroes2::Sprite & colorSprite = fheroes2::AGG::GetICN( ICN::BRCREST, i );

        fheroes2::addGradientShadow( colorSpriteBorder, display, { pos.x - stepX / 2, pos.y }, { -5, 5 } );
        colorRect[i] = { pos.x - stepX / 2, pos.y, colorSpriteBorder.width(), colorSpriteBorder.height() };
        fheroes2::Copy( colorSprite, 0, 0, display, colorRect[i].x + 4, colorRect[i].y + 4, colorSprite.width(), colorSprite.height() );
        text.set( Color::String( Color::IndexToColor( static_cast<int>( i ) ) ), fheroes2::FontType::smallWhite() );
        text.draw( colorRect[i].x + ( colorRect[i].width - text.width() ) / 2, colorRect[i].y + colorRect[i].height + 4, display );

        const fheroes2::Sprite & raceSprite = fheroes2::AGG::GetICN( ICN::NGEXTRA, 51U + i );
        raceRect[i] = { pos.x - 2, pos.y + raceOffsetY, raceBorderWidth, raceBorderHeight };
        fheroes2::Copy( raceSprite, 4, 4, display, raceRect[i].x + 4, raceRect[i].y + 4, raceImageWidth, raceImageHeight );
        fheroes2::Blit( raceShadow, display, pos.x - 5, pos.y + raceOffsetY + 2 );
        text.set( Race::DoubleLinedString( Race::IndexToRace( static_cast<int>( i ) ) ), fheroes2::FontType::smallWhite() );
        text.draw( raceRect[i].x, raceRect[i].y + raceRect[i].height + 4, raceBorderWidth, display );

        pos.x += stepX;
    }

    pos.x = area.x + area.width / 2;
    pos.y += 175;

    const bool isEvilInterface = Settings::Get().isEvilInterfaceEnabled();

    // Render dialog buttons.
    fheroes2::Button buttonOk;
    fheroes2::Button buttonCancel;
    background.renderOkayCancelButtons( buttonOk, buttonCancel, isEvilInterface );

    const auto & objectInfo = Maps::getObjectsByGroup( Maps::ObjectGroup::KINGDOM_HEROES );
    fheroes2::Rect heroRoi;

    {
        // We are doing this is a code block to reduce variable scope.
        // This calculation is done with an assumption that all hero images are the same.
        const fheroes2::Sprite heroImage = fheroes2::generateMapObjectImage( objectInfo[0] );
        heroRoi = { heroImage.x(), heroImage.y(), heroImage.width(), heroImage.height() };
    }

    fheroes2::ImageRestorer heroBackground( display, pos.x + heroRoi.x, pos.y + heroRoi.y, heroRoi.width, heroRoi.height );

    LocalEvent & le = LocalEvent::Get();
    bool needRedraw = true;
    int heroRace = 0;
    int heroColor = 0;

    if ( heroType > -1 ) {
        heroRace = heroType % 7;
        heroColor = heroType / 7;
    }

    while ( le.HandleEvents() ) {
        le.isMouseLeftButtonPressedInArea( buttonOk.area() ) ? buttonOk.drawOnPress() : buttonOk.drawOnRelease();
        le.isMouseLeftButtonPressedInArea( buttonCancel.area() ) ? buttonCancel.drawOnPress() : buttonCancel.drawOnRelease();

        if ( le.MouseClickLeft( buttonOk.area() ) || Game::HotKeyPressEvent( Game::HotKeyEvent::DEFAULT_OKAY ) ) {
            return heroColor * 7 + heroRace;
        }
        if ( le.MouseClickLeft( buttonCancel.area() ) || Game::HotKeyPressEvent( Game::HotKeyEvent::DEFAULT_CANCEL ) ) {
            break;
        }

        if ( le.isMouseRightButtonPressedInArea( buttonCancel.area() ) ) {
            fheroes2::showStandardTextMessage( _( "Cancel" ), _( "Exit this menu without doing anything." ), Dialog::ZERO );
        }
        else if ( le.isMouseRightButtonPressedInArea( buttonOk.area() ) ) {
            fheroes2::showStandardTextMessage( _( "Okay" ), _( "Click to start placing the selected hero." ), Dialog::ZERO );
        }
        else if ( le.isMouseRightButtonPressedInArea( heroBackground.rect() ) ) {
            std::string name( _( "%{color} %{race}" ) );
            StringReplace( name, "%{color}", Color::String( Color::IndexToColor( heroColor ) ) );
            StringReplace( name, "%{race}", ( heroRace < 6 ) ? Race::String( Race::IndexToRace( heroRace ) ) : _( "race|Random" ) );
            fheroes2::showStandardTextMessage( _( "You will place" ), std::move( name ), Dialog::ZERO );
        }
        else {
            for ( size_t i = 0; i < 7; ++i ) {
                if ( le.MouseClickLeft( raceRect[i] ) ) {
                    heroRace = static_cast<int>( i );
                    needRedraw = true;
                    break;
                }

                if ( le.isMouseRightButtonPressedInArea( raceRect[i] ) ) {
                    fheroes2::showStandardTextMessage( Race::String( Race::IndexToRace( static_cast<int>( i == 6 ? 7 : i ) ) ), _( "Click to select this class." ),
                                                       Dialog::ZERO );
                }
            }

            for ( size_t i = 0; i < 6; ++i ) {
                if ( le.MouseClickLeft( colorRect[i] ) ) {
                    heroColor = static_cast<int>( i );
                    needRedraw = true;
                    break;
                }

                if ( le.isMouseRightButtonPressedInArea( colorRect[i] ) ) {
                    fheroes2::showStandardTextMessage( Color::String( Color::IndexToColor( static_cast<int>( i ) ) ), _( "Click to select this color." ), Dialog::ZERO );
                }
            }
        }

        if ( !needRedraw ) {
            continue;
        }

        heroBackground.restore();

        // Update hero image.
        const fheroes2::Sprite heroImage = fheroes2::generateMapObjectImage( objectInfo[heroColor * 7 + heroRace] );
        fheroes2::Blit( heroImage, display, pos.x + heroImage.x(), pos.y + heroImage.y() );

        // Update color and race borders.
        for ( int i = 0; i < 6; ++i ) {
            fheroes2::Blit( ( i == heroColor ) ? colorSpriteBorderSelected : colorSpriteBorder, display, colorRect[i].x, colorRect[i].y );
        }

        for ( int i = 0; i < 7; ++i ) {
            fheroes2::Blit( ( i == heroRace ) ? raceSpriteBorderSelected : raceSpriteBorder, display, raceRect[i].x, raceRect[i].y );
        }

        display.render( background.totalArea() );

        needRedraw = false;
    }

    return Heroes::UNKNOWN;
}

int Dialog::selectMonsterType( const int monsterType )
{
    const auto & objectInfo = Maps::getObjectsByGroup( Maps::ObjectGroup::MONSTERS );

    MonsterTypeSelection listbox( objectInfo, { 350, fheroes2::Display::instance().height() - 200 }, _( "Select Monster:" ) );

    return selectObjectType( monsterType, objectInfo.size(), listbox );
}

int Dialog::selectArtifactType( const int artifactType )
{
    const auto & objectInfo = Maps::getObjectsByGroup( Maps::ObjectGroup::ADVENTURE_ARTIFACTS );

    ArtifactTypeSelection listbox( objectInfo, { 350, fheroes2::Display::instance().height() - 200 }, _( "Select Artifact:" ) );

    return selectObjectType( artifactType, objectInfo.size(), listbox );
}

int Dialog::selectTreasureType( const int resourceType )
{
    const auto & objectInfo = Maps::getObjectsByGroup( Maps::ObjectGroup::ADVENTURE_TREASURES );

    TreasureTypeSelection listbox( objectInfo, { 350, fheroes2::Display::instance().height() - 200 }, _( "Select Treasure:" ) );

    return selectObjectType( resourceType, objectInfo.size(), listbox );
}

int Dialog::selectOceanObjectType( const int objectType )
{
    const auto & objectInfo = Maps::getObjectsByGroup( Maps::ObjectGroup::ADVENTURE_WATER );

    OceanObjectTypeSelection listbox( objectInfo, { 350, fheroes2::Display::instance().height() - 200 }, _( "Select Ocean Object:" ) );

    return selectObjectType( objectType, objectInfo.size(), listbox );
}

int Dialog::selectLandscapeOceanObjectType( const int objectType )
{
    const auto & objectInfo = Maps::getObjectsByGroup( Maps::ObjectGroup::LANDSCAPE_WATER );

    OceanObjectTypeSelection listbox( objectInfo, { 350, fheroes2::Display::instance().height() - 200 }, _( "Select Ocean Object:" ) );

    return selectObjectType( objectType, objectInfo.size(), listbox );
}

void Dialog::selectTownType( int & type, int & color )
{
    fheroes2::Display & display = fheroes2::Display::instance();
    fheroes2::StandardWindow background( 520, 370, true, display );

    const fheroes2::Rect & area = background.activeArea();

    fheroes2::Text text( _( "Castle/town placing" ), fheroes2::FontType::normalYellow() );
    text.draw( area.x + ( area.width - text.width() ) / 2, area.y + 10, display );

    // Render color and race selection sprites.
    const int32_t stepX = 70;
    const int32_t raceOffsetY = 80;
    fheroes2::Point pos( area.x + 20, area.y + 30 );
    const fheroes2::Sprite & colorSpriteBorderSelected = fheroes2::AGG::GetICN( ICN::BRCREST, 6 );
    const fheroes2::Sprite & raceShadow = fheroes2::AGG::GetICN( ICN::NGEXTRA, 61 );
    fheroes2::Sprite colorSpriteBorder( colorSpriteBorderSelected );

    const std::vector<uint8_t> darkGrayPalette = PAL::CombinePalettes( PAL::GetPalette( PAL::PaletteType::GRAY ), PAL::GetPalette( PAL::PaletteType::DARKENING ) );
    fheroes2::ApplyPalette( colorSpriteBorder, darkGrayPalette );

    // Make race selection borders.
    const fheroes2::Sprite & randomRaceSprite = fheroes2::AGG::GetICN( ICN::NGEXTRA, 58 );
    const int32_t raceBorderWidth = randomRaceSprite.width();
    const int32_t raceBorderHeight = randomRaceSprite.height();
    fheroes2::Image raceSpriteBorder( raceBorderWidth, raceBorderHeight );
    raceSpriteBorder.reset();
    const int32_t raceImageWidth = raceBorderWidth - 8;
    const int32_t raceImageHeight = raceBorderHeight - 8;
    fheroes2::Copy( randomRaceSprite, 0, 0, raceSpriteBorder, 0, 0, raceBorderWidth, 4 );
    fheroes2::Copy( randomRaceSprite, 0, 4, raceSpriteBorder, 0, 4, 4, raceImageHeight );
    int32_t imageCopyOffset = raceBorderWidth - 4;
    fheroes2::Copy( randomRaceSprite, imageCopyOffset, 4, raceSpriteBorder, imageCopyOffset, 4, 4, raceImageHeight );
    imageCopyOffset = raceBorderHeight - 4;
    fheroes2::Copy( randomRaceSprite, 0, imageCopyOffset, raceSpriteBorder, 0, imageCopyOffset, raceBorderWidth, 4 );
    fheroes2::Image raceSpriteBorderSelected( raceSpriteBorder );
    fheroes2::ApplyPalette( raceSpriteBorder, darkGrayPalette );
    fheroes2::ApplyPalette( raceSpriteBorderSelected, PAL::GetPalette( PAL::PaletteType::RED ) );

    std::array<fheroes2::Rect, 7> colorRect;
    std::array<fheroes2::Rect, 7> raceRect;

    // Neutral color.
    fheroes2::addGradientShadow( colorSpriteBorder, display, pos, { -5, 5 } );
    const fheroes2::Sprite & neutralColorSprite = fheroes2::AGG::GetICN( ICN::BRCREST, 7 );
    colorRect.back() = { pos.x, pos.y, colorSpriteBorder.width(), colorSpriteBorder.height() };
    fheroes2::Copy( neutralColorSprite, 0, 0, display, colorRect.back().x + 4, colorRect.back().y + 4, neutralColorSprite.width(), neutralColorSprite.height() );
    text.set( _( "doubleLinedRace|Neutral" ), fheroes2::FontType::smallWhite() );
    text.draw( colorRect.back().x + ( colorRect.back().width - text.width() ) / 2, colorRect.back().y + colorRect.back().height + 4, display );

    // Random race.
    raceRect.back() = { pos.x - 2, pos.y + raceOffsetY, raceBorderWidth, raceBorderHeight };
    fheroes2::Copy( randomRaceSprite, 4, 4, display, raceRect.back().x + 4, raceRect.back().y + 4, raceImageWidth, raceImageHeight );
    fheroes2::Blit( raceShadow, display, pos.x - 5, pos.y + raceOffsetY + 2 );
    text.set( _( "race|Random" ), fheroes2::FontType::smallWhite() );
    text.draw( raceRect.back().x, raceRect.back().y + raceRect.back().height + 4, raceBorderWidth, display );

    pos.x += stepX;
    for ( uint32_t i = 0; i < 6; ++i ) {
        const fheroes2::Sprite & colorSprite = fheroes2::AGG::GetICN( ICN::BRCREST, i );

        fheroes2::addGradientShadow( colorSpriteBorder, display, pos, { -5, 5 } );
        colorRect[i] = { pos.x, pos.y, colorSpriteBorder.width(), colorSpriteBorder.height() };
        fheroes2::Copy( colorSprite, 0, 0, display, colorRect[i].x + 4, colorRect[i].y + 4, colorSprite.width(), colorSprite.height() );
        text.set( Color::String( Color::IndexToColor( static_cast<int>( i ) ) ), fheroes2::FontType::smallWhite() );
        text.draw( colorRect[i].x + ( colorRect[i].width - text.width() ) / 2, colorRect[i].y + colorRect[i].height + 4, display );

        const fheroes2::Sprite & raceSprite = fheroes2::AGG::GetICN( ICN::NGEXTRA, 51U + i );
        raceRect[i] = { pos.x - 2, pos.y + raceOffsetY, raceBorderWidth, raceBorderHeight };
        fheroes2::Copy( raceSprite, 4, 4, display, raceRect[i].x + 4, raceRect[i].y + 4, raceImageWidth, raceImageHeight );
        fheroes2::Blit( raceShadow, display, pos.x - 5, pos.y + raceOffsetY + 2 );
        text.set( Race::DoubleLinedString( Race::IndexToRace( static_cast<int>( i ) ) ), fheroes2::FontType::smallWhite() );
        text.draw( raceRect[i].x, raceRect[i].y + raceRect[i].height + 4, raceBorderWidth, display );

        pos.x += stepX;
    }

    pos.x = area.x + area.width / 2;
    pos.y += 260;

    const bool isEvilInterface = Settings::Get().isEvilInterfaceEnabled();

    // Render dialog buttons.
    fheroes2::Button buttonOk;
    fheroes2::Button buttonCancel;
    fheroes2::Button buttonTown;
    fheroes2::Button buttonCastle;
    background.renderOkayCancelButtons( buttonOk, buttonCancel, isEvilInterface );
    background.renderButton( buttonTown, isEvilInterface ? ICN::BUTTON_TOWN_EVIL : ICN::BUTTON_TOWN_GOOD, 0, 1, { -50, 7 },
                             fheroes2::StandardWindow::Padding::BOTTOM_CENTER );
    background.renderButton( buttonCastle, isEvilInterface ? ICN::BUTTON_CASTLE_EVIL : ICN::BUTTON_CASTLE_GOOD, 0, 1, { 50, 7 },
                             fheroes2::StandardWindow::Padding::BOTTOM_CENTER );

    const fheroes2::Rect castleRoi{ pos.x - 2 * TILEWIDTH - TILEWIDTH / 2, pos.y - 4 * TILEWIDTH + TILEWIDTH / 2, 5 * TILEWIDTH, 5 * TILEWIDTH };

    fheroes2::ImageRestorer castleBackground( display, pos.x - 5 * TILEWIDTH, pos.y - 4 * TILEWIDTH + TILEWIDTH / 2, 8 * TILEWIDTH, 5 * TILEWIDTH );

    LocalEvent & le = LocalEvent::Get();
    bool needRedraw = true;
    bool isCastle = false;
    int townRace = 6;
    int townColor = 6;
    const int basementGround = isEvilInterface ? Maps::Ground::LAVA : Maps::Ground::DIRT;

    if ( type > -1 && color > -1 ) {
        isCastle = ( type % 2 ) == 0;
        townRace = type / 2;
        townColor = color;
    }

    isCastle ? buttonCastle.drawOnPress() : buttonTown.drawOnPress();

    while ( le.HandleEvents() ) {
        le.isMouseLeftButtonPressedInArea( buttonOk.area() ) ? buttonOk.drawOnPress() : buttonOk.drawOnRelease();
        le.isMouseLeftButtonPressedInArea( buttonCancel.area() ) ? buttonCancel.drawOnPress() : buttonCancel.drawOnRelease();

        if ( isCastle ) {
            if ( le.isMouseLeftButtonPressedInArea( buttonTown.area() ) ) {
                buttonTown.drawOnPress();
            }
            else if ( le.MouseClickLeft( buttonTown.area() ) ) {
                buttonTown.drawOnPress();
                isCastle = false;
                needRedraw = true;
            }
            else {
                buttonTown.drawOnRelease();
            }
        }
        else {
            if ( le.isMouseLeftButtonPressedInArea( buttonCastle.area() ) ) {
                buttonCastle.drawOnPress();
            }
            else if ( le.MouseClickLeft( buttonCastle.area() ) ) {
                buttonCastle.drawOnPress();
                isCastle = true;
                needRedraw = true;
            }
            else {
                buttonCastle.drawOnRelease();
            }
        }

        if ( le.MouseClickLeft( buttonOk.area() ) || Game::HotKeyPressEvent( Game::HotKeyEvent::DEFAULT_OKAY ) ) {
            type = getPackedTownType( townRace, isCastle );
            color = townColor;
            return;
        }
        if ( le.MouseClickLeft( buttonCancel.area() ) || Game::HotKeyPressEvent( Game::HotKeyEvent::DEFAULT_CANCEL ) ) {
            return;
        }

        if ( le.isMouseRightButtonPressedInArea( buttonCancel.area() ) ) {
            fheroes2::showStandardTextMessage( _( "Cancel" ), _( "Exit this menu without doing anything." ), Dialog::ZERO );
        }
        else if ( le.isMouseRightButtonPressedInArea( buttonOk.area() ) ) {
            fheroes2::showStandardTextMessage( _( "Okay" ), _( "Click to start placing the selected castle/town." ), Dialog::ZERO );
        }
        else if ( le.isMouseRightButtonPressedInArea( buttonTown.area() ) ) {
            fheroes2::showStandardTextMessage( _( "Town" ), _( "Click to select town placing." ), Dialog::ZERO );
        }
        else if ( le.isMouseRightButtonPressedInArea( buttonCastle.area() ) ) {
            fheroes2::showStandardTextMessage( _( "Castle" ), _( "Click to select castle placing." ), Dialog::ZERO );
        }
        else if ( le.isMouseRightButtonPressedInArea( castleRoi ) ) {
            std::string name( _( "%{color} %{race} %{townOrCastle}" ) );
            StringReplace( name, "%{color}", ( townColor < 6 ) ? Color::String( Color::IndexToColor( townColor ) ) : _( "race|Neutral" ) );
            StringReplace( name, "%{race}", ( townRace < 6 ) ? Race::String( Race::IndexToRace( townRace ) ) : _( "race|Random" ) );
            StringReplace( name, "%{townOrCastle}", isCastle ? _( "Castle" ) : _( "Town" ) );
            fheroes2::showStandardTextMessage( _( "You will place" ), std::move( name ), Dialog::ZERO );
        }
        else {
            for ( size_t i = 0; i < 7; ++i ) {
                if ( le.MouseClickLeft( raceRect[i] ) ) {
                    townRace = static_cast<int>( i );
                    needRedraw = true;
                    break;
                }
                if ( le.MouseClickLeft( colorRect[i] ) ) {
                    townColor = static_cast<int>( i );
                    needRedraw = true;
                    break;
                }

                if ( le.isMouseRightButtonPressedInArea( raceRect[i] ) ) {
                    fheroes2::showStandardTextMessage( Race::String( Race::IndexToRace( static_cast<int>( i == 6 ? 7 : i ) ) ), _( "Click to select this class." ),
                                                       Dialog::ZERO );
                }
                else if ( le.isMouseRightButtonPressedInArea( colorRect[i] ) ) {
                    fheroes2::showStandardTextMessage( i == 6 ? _( "race|Neutral" ) : Color::String( Color::IndexToColor( static_cast<int>( i ) ) ),
                                                       _( "Click to select this color." ), Dialog::ZERO );
                }
            }
        }

        if ( !needRedraw ) {
            continue;
        }

        castleBackground.restore();

        // Update town image.
        const fheroes2::Sprite townImage = fheroes2::generateTownObjectImage( getPackedTownType( townRace, isCastle ), townColor, basementGround );
        fheroes2::Blit( townImage, display, pos.x + townImage.x(), pos.y + townImage.y() );

        // Update color and race borders.
        for ( int i = 0; i < 7; ++i ) {
            fheroes2::Blit( ( i == townColor ) ? colorSpriteBorderSelected : colorSpriteBorder, display, colorRect[i].x, colorRect[i].y );
            fheroes2::Blit( ( i == townRace ) ? raceSpriteBorderSelected : raceSpriteBorder, display, raceRect[i].x, raceRect[i].y );
        }

        display.render( background.totalArea() );

        needRedraw = false;
    }
}

int Dialog::selectDwellingType( const int dwellingType )
{
    const auto & objectInfo = Maps::getObjectsByGroup( Maps::ObjectGroup::ADVENTURE_DWELLINGS );

    GenericObjectTypeSelection listbox( objectInfo, { 480, fheroes2::Display::instance().height() - 180 }, _( "Select Dwelling:" ) );

    return selectObjectType( dwellingType, objectInfo.size(), listbox );
}

int Dialog::selectLandscapeMiscellaneousObjectType( const int objectType )
{
    const auto & objectInfo = Maps::getObjectsByGroup( Maps::ObjectGroup::LANDSCAPE_MISCELLANEOUS );

    GenericObjectTypeSelection listbox( objectInfo, { 420, fheroes2::Display::instance().height() - 180 }, _( "Select Landscape Object:" ) );

    return selectObjectType( objectType, objectInfo.size(), listbox );
}

void Dialog::selectMineType( int32_t & type, int32_t & color )
{
    fheroes2::Display & display = fheroes2::Display::instance();
    fheroes2::StandardWindow background( 380, 395, true, display );

    const fheroes2::Rect & area = background.activeArea();

    fheroes2::Text text( _( "Mine placing" ), fheroes2::FontType::normalYellow() );
    int32_t offsetY = area.y + 10;
    text.draw( area.x + ( area.width - text.width() ) / 2, offsetY, display );

    // There are 7 resource types (WOOD, MERCURY, ORE, SULFUR, CRYSTAL, GEMS, GOLD) and abandoned mine.
    const uint32_t resourceCount{ 8 };
    const int32_t stepY = 35;
    offsetY += 50;
    const fheroes2::Rect resourceSelectRoi( area.x + 22, offsetY - 5, 100, stepY * resourceCount + 10 );
    background.applyTextBackgroundShading( resourceSelectRoi );

    text.set( _( "Resource\ntype:" ), fheroes2::FontType::smallWhite() );
    text.draw( resourceSelectRoi.x, resourceSelectRoi.y - text.height( resourceSelectRoi.width ), resourceSelectRoi.width, display );

    const bool isEvilInterface = Settings::Get().isEvilInterfaceEnabled();
    std::array<fheroes2::Rect, resourceCount> resourceRoi;

    // Resource type selection mark background.
    fheroes2::Sprite markBackground = fheroes2::AGG::GetICN( ICN::CELLWIN, 4 );
    if ( isEvilInterface ) {
        fheroes2::ApplyPalette( markBackground, PAL::CombinePalettes( PAL::GetPalette( PAL::PaletteType::GRAY ), PAL::GetPalette( PAL::PaletteType::DARKENING ) ) );
    }

    // Resource icons.
    const int32_t iconOffsetX = 35;
    const std::vector<Maps::ObjectInfo> & resourceInfo = Maps::getObjectsByGroup( Maps::ObjectGroup::ADVENTURE_TREASURES );

    assert( resourceInfo.size() > resourceCount - 1 );

    for ( uint32_t i = 0; i < resourceCount - 1; ++i ) {
        const fheroes2::Sprite & resourceImage = fheroes2::generateMapObjectImage( resourceInfo[i] );
        const fheroes2::Point imagePosition( area.x + iconOffsetX + ( resourceSelectRoi.width - TILEWIDTH * 3 ) / 2, offsetY + ( stepY - TILEWIDTH ) / 2 );
        resourceRoi[i] = { resourceSelectRoi.x + 5, imagePosition.y, resourceSelectRoi.width - 10, TILEWIDTH };
        fheroes2::Blit( resourceImage, display, imagePosition.x, imagePosition.y - 4 );
        fheroes2::Blit( markBackground, display, resourceRoi[i].x + 2, resourceRoi[i].y + ( resourceRoi[i].height - markBackground.height() ) / 2 );
        offsetY += stepY;
    }

    // Render ghosts to select Abandoned mine type.
    const fheroes2::Sprite & ghostImage = fheroes2::AGG::GetICN( ICN::MONS32, 59 );
    const int32_t ghostsOnIcon = 4;
    const int32_t ghostsIconOverlap = 12;
    const int32_t ghostsStepX = ghostImage.width() - ghostsIconOverlap;
    const int32_t ghostsIconWight = ghostsOnIcon * ghostsStepX + ghostsIconOverlap;
    const int32_t ghostsIconHeight = ghostImage.height();
    resourceRoi[7] = { resourceSelectRoi.x + 5, offsetY + ( stepY - ghostsIconHeight ) / 2, resourceSelectRoi.width - 10, ghostsIconHeight };
    for ( int32_t i = 0; i < ghostsOnIcon; ++i ) {
        fheroes2::Blit( ghostImage, display, area.x + iconOffsetX + ( resourceSelectRoi.width - ghostsIconWight ) / 2 + ghostsStepX * i, resourceRoi[7].y, i < 2 );
    }
    fheroes2::Blit( markBackground, display, resourceRoi[7].x + 2, resourceRoi[7].y + ( resourceRoi[7].height - markBackground.height() ) / 2 );

    // Resource type selection mark.
    const fheroes2::Sprite & mark = fheroes2::AGG::GetICN( ICN::CELLWIN, 5 );
    uint32_t selectedResourceType = 0;

    const std::vector<Maps::ObjectInfo> & allObjectInfo = Maps::getObjectsByGroup( Maps::ObjectGroup::ADVENTURE_MINES );
    if ( type > 0 ) {
        assert( static_cast<size_t>( type ) < allObjectInfo.size() );

        if ( allObjectInfo[type].objectType == MP2::OBJ_ABANDONED_MINE ) {
            selectedResourceType = 7;
        }
        else {
            switch ( allObjectInfo[type].metadata[0] ) {
            case Resource::ORE:
                selectedResourceType = 2;
                break;
            case Resource::SULFUR:
                selectedResourceType = 3;
                break;
            case Resource::CRYSTAL:
                selectedResourceType = 4;
                break;
            case Resource::GEMS:
                selectedResourceType = 5;
                break;
            case Resource::GOLD:
                selectedResourceType = 6;
                break;
            case Resource::WOOD:
                selectedResourceType = 0;
                break;
            case Resource::MERCURY:
                selectedResourceType = 1;
                break;
            default:
                // Have you added a new resource type for mines?
                assert( 0 );
            }
        }
    }

    fheroes2::MovableSprite resourceTypeSelection( mark );
    auto redrawResourceSelection = [&resourceTypeSelection, &mark]( const fheroes2::Rect & pos ) {
        resourceTypeSelection.setPosition( pos.x + 5, pos.y + ( pos.height - mark.height() ) / 2 );
        resourceTypeSelection.redraw();
    };
    redrawResourceSelection( resourceRoi[selectedResourceType] );

    // Mine appearance type selection list.
    MineTypeList listbox( area.getPosition() );
    const fheroes2::Rect listRoi( area.x + area.width - 5 * TILEWIDTH - 75, resourceSelectRoi.y, 5 * TILEWIDTH + 20, resourceSelectRoi.height );
    background.applyTextBackgroundShading( listRoi );

    // Initialize list background restorer to use it in list method 'listbox.RedrawBackground()'.
    listbox.initListBackgroundRestorer( listRoi );

    listbox.SetAreaItems( { listRoi.x, listRoi.y + 3, listRoi.width, listRoi.height - 3 } );

    int32_t scrollbarOffsetX = listRoi.x + listRoi.width + 15;
    background.renderScrollbarBackground( { scrollbarOffsetX, listRoi.y, listRoi.width, listRoi.height }, isEvilInterface );

    const int listIcnId = isEvilInterface ? ICN::SCROLLE : ICN::SCROLL;
    const int32_t topPartHeight = 19;
    ++scrollbarOffsetX;

    listbox.SetScrollButtonUp( listIcnId, 0, 1, { scrollbarOffsetX, listRoi.y + 1 } );
    listbox.SetScrollButtonDn( listIcnId, 2, 3, { scrollbarOffsetX, listRoi.y + listRoi.height - 15 } );
    listbox.setScrollBarArea( { scrollbarOffsetX + 2, listRoi.y + topPartHeight, 10, listRoi.height - 2 * topPartHeight } );
    listbox.SetAreaMaxItems( 4 );

    auto getObjectTypeByResource = []( const uint32_t resourceType ) {
        switch ( resourceType ) {
        case 0:
            return MP2::OBJ_SAWMILL;
        case 1:
            return MP2::OBJ_ALCHEMIST_LAB;
        case 2:
        case 3:
        case 4:
        case 5:
        case 6:
            return MP2::OBJ_MINE;
        case 7:
            return MP2::OBJ_ABANDONED_MINE;
        default:
            // Have you added a new resource type for mines?
            assert( 0 );
        }
        return MP2::OBJ_NONE;
    };

    std::vector<Maps::ObjectInfo> objectInfo;
    std::vector<int32_t> objectInfoIndexes;

    auto updateListContent = [&listbox, &objectInfo, &allObjectInfo, &objectInfoIndexes, &listIcnId, &getObjectTypeByResource]( const uint32_t resourceId ) {
        const MP2::MapObjectType objectType = getObjectTypeByResource( resourceId );

        // Mine appearance is the same for different mine resources so we keep the selection.
        const bool keepSelection = ( objectType == MP2::OBJ_MINE ) && !objectInfo.empty() && ( objectInfo.front().objectType == MP2::OBJ_MINE );
        const int selectedId = keepSelection ? listbox.getCurrentId() : 0;
        const int topId = keepSelection ? listbox.getTopId() : 0;

        objectInfo.clear();
        objectInfoIndexes.clear();

        // For the Abandoned Mine there is no metadata set so 'metadata[0] == 0'.
        const uint32_t resourceType = ( objectType != MP2::OBJ_ABANDONED_MINE ) ? Resource::getResourceTypeFromIconIndex( resourceId ) : 0;
        for ( size_t i = 0; i < allObjectInfo.size(); ++i ) {
            if ( allObjectInfo[i].objectType == objectType && allObjectInfo[i].metadata[0] == resourceType ) {
                objectInfo.push_back( allObjectInfo[i] );
                objectInfoIndexes.push_back( static_cast<int32_t>( i ) );
            }
        }

        listbox.SetListContent( objectInfo );
        // We need to reset the initial slider image to be able to reduce the current slider height.
        listbox.setScrollBarImage( fheroes2::AGG::GetICN( listIcnId, 4 ) );
        listbox.updateScrollBarImage();

        if ( keepSelection ) {
            listbox.SetCurrent( selectedId );
            listbox.setTopVisibleItem( topId );
        }
    };

    updateListContent( selectedResourceType );

    // Select the previously used mine type and resource type in the lists.
    if ( type > -1 ) {
        listbox.SetCurrent( std::distance( objectInfoIndexes.begin(), std::find( objectInfoIndexes.begin(), objectInfoIndexes.end(), type ) ) );
    }

    fheroes2::ImageRestorer appearanceTextBackground( display, 0, 0, 0, 0 );
    // Mine appearance selection text.
    auto redrawAppearanceText = [&appearanceTextBackground, &listRoi, &display]( const Maps::ObjectInfo & info ) {
        std::string mineText( _( "%{mineName} appearance:" ) );
        if ( info.objectType == MP2::OBJ_MINE ) {
            StringReplace( mineText, "%{mineName}", Maps::GetMineName( static_cast<int>( info.metadata[0] ) ) );
        }
        else {
            StringReplace( mineText, "%{mineName}", MP2::StringObject( info.objectType ) );
        }
        const fheroes2::Text appearanceText( std::move( mineText ), fheroes2::FontType::smallWhite() );
        const int32_t textWidth = appearanceText.width( listRoi.width );
        const int32_t textHeight = appearanceText.height( listRoi.width );
        appearanceTextBackground.restore();
        appearanceTextBackground.update( listRoi.x + ( listRoi.width - textWidth ) / 2, listRoi.y - textHeight, textWidth, textHeight );
        appearanceText.draw( listRoi.x, listRoi.y - textHeight, listRoi.width, display );
    };
    redrawAppearanceText( objectInfo[listbox.getCurrentId()] );

    // TODO: Implement owner color selection.
    listbox.setOwnerColor( 0 );

    listbox.Redraw();

    // Render dialog buttons.
    fheroes2::Button buttonOk;
    fheroes2::Button buttonCancel;
    background.renderOkayCancelButtons( buttonOk, buttonCancel, isEvilInterface );

    display.render( background.totalArea() );

    LocalEvent & le = LocalEvent::Get();

    while ( le.HandleEvents() ) {
        le.isMouseLeftButtonPressedInArea( buttonOk.area() ) ? buttonOk.drawOnPress() : buttonOk.drawOnRelease();
        le.isMouseLeftButtonPressedInArea( buttonCancel.area() ) ? buttonCancel.drawOnPress() : buttonCancel.drawOnRelease();

        bool needRedraw = listbox.QueueEventProcessing();

        if ( listbox.isDoubleClicked() || le.MouseClickLeft( buttonOk.area() ) || Game::HotKeyPressEvent( Game::HotKeyEvent::DEFAULT_OKAY ) ) {
            type = objectInfoIndexes[listbox.getCurrentId()];
            color = 0;
            return;
        }
        if ( le.MouseClickLeft( buttonCancel.area() ) || Game::HotKeyPressEvent( Game::HotKeyEvent::DEFAULT_CANCEL ) ) {
            return;
        }

        if ( le.isMouseRightButtonPressedInArea( buttonCancel.area() ) ) {
            fheroes2::showStandardTextMessage( _( "Cancel" ), _( "Exit this menu without doing anything." ), Dialog::ZERO );
        }
        else if ( le.isMouseRightButtonPressedInArea( buttonOk.area() ) ) {
            fheroes2::showStandardTextMessage( _( "Okay" ), _( "Click to start placing the selected castle/town." ), Dialog::ZERO );
        }
        else {
            for ( uint32_t i = 0; i < resourceCount; ++i ) {
                if ( le.MouseClickLeft( resourceRoi[i] ) ) {
                    if ( i != selectedResourceType ) {
                        selectedResourceType = i;
                        redrawResourceSelection( resourceRoi[selectedResourceType] );
                        updateListContent( selectedResourceType );
                        redrawAppearanceText( objectInfo[listbox.getCurrentId()] );

                        needRedraw = true;
                    }
                    break;
                }
                if ( le.isMouseRightButtonPressedInArea( resourceRoi[i] ) ) {
                    const MP2::MapObjectType objectType = getObjectTypeByResource( i );
                    std::string objectName;
                    if ( objectType == MP2::OBJ_MINE ) {
                        objectName = Maps::GetMineName( Resource::getResourceTypeFromIconIndex( i ) );
                    }
                    else {
                        objectName = MP2::StringObject( objectType );
                    }
                    std::string description( _( "Click to select %{object} as the resource generator to be placed." ) );
                    StringReplace( description, "%{object}", objectName );

                    fheroes2::showStandardTextMessage( std::move( objectName ), std::move( description ), Dialog::ZERO );

                    break;
                }
            }
        }

        if ( !needRedraw ) {
            continue;
        }

        listbox.Redraw();
        display.render( area );
    }
}

int Dialog::selectMountainType( const int mountainType )
{
    const auto & objectInfo = Maps::getObjectsByGroup( Maps::ObjectGroup::LANDSCAPE_MOUNTAINS );

    GenericObjectTypeSelection listbox( objectInfo, { 420, fheroes2::Display::instance().height() - 180 }, _( "Select Mountain Object:" ) );

    return selectObjectType( mountainType, objectInfo.size(), listbox );
}

int Dialog::selectRockType( const int rockType )
{
    const auto & objectInfo = Maps::getObjectsByGroup( Maps::ObjectGroup::LANDSCAPE_ROCKS );

    GenericObjectTypeSelection listbox( objectInfo, { 420, fheroes2::Display::instance().height() - 180 }, _( "Select Rock Object:" ) );

    return selectObjectType( rockType, objectInfo.size(), listbox );
}

int Dialog::selectTreeType( const int treeType )
{
    const auto & objectInfo = Maps::getObjectsByGroup( Maps::ObjectGroup::LANDSCAPE_TREES );

    GenericObjectTypeSelection listbox( objectInfo, { 420, fheroes2::Display::instance().height() - 180 }, _( "Select Tree Object:" ) );

    return selectObjectType( treeType, objectInfo.size(), listbox );
}

int Dialog::selectPowerUpObjectType( const int powerUpObjectType )
{
    const auto & objectInfo = Maps::getObjectsByGroup( Maps::ObjectGroup::ADVENTURE_POWER_UPS );

    PowerUpObjectTypeSelection listbox( objectInfo, { 420, fheroes2::Display::instance().height() - 180 }, _( "Select Power Up Object:" ) );

    return selectObjectType( powerUpObjectType, objectInfo.size(), listbox );
}

int Dialog::selectAdventureMiscellaneousObjectType( const int objectType )
{
    const auto & objectInfo = Maps::getObjectsByGroup( Maps::ObjectGroup::ADVENTURE_MISCELLANEOUS );

    GenericObjectTypeSelection listbox( objectInfo, { 420, fheroes2::Display::instance().height() - 180 }, _( "Select Adventure Object:" ) );

    return selectObjectType( objectType, objectInfo.size(), listbox );
}<|MERGE_RESOLUTION|>--- conflicted
+++ resolved
@@ -943,11 +943,7 @@
             continue;
         }
 
-<<<<<<< HEAD
-        if ( isPriceofLoyaltyArtifactAllowed && !fheroes2::isPriceOfLoyaltyArtifact( id ) ) {
-=======
         if ( !isPriceofLoyaltyArtifactAllowed && fheroes2::isPriceOfLoyaltyArtifact( id ) ) {
->>>>>>> 6e67dc50
             continue;
         }
 
