--- conflicted
+++ resolved
@@ -1265,11 +1265,7 @@
 {
     const auto & objectInfo = Maps::getObjectsByGroup( Maps::ObjectGroup::ADVENTURE_DWELLINGS );
 
-<<<<<<< HEAD
-    GenericObjectTypeSelection listbox( objectInfo, { 420, fheroes2::Display::instance().height() - 180 }, _( "Select Dwelling:" ) );
-=======
-    DwellingTypeSelection listbox( objectInfo, { 480, fheroes2::Display::instance().height() - 180 }, _( "Select Dwelling:" ) );
->>>>>>> ffc66f97
+    GenericObjectTypeSelection listbox( objectInfo, { 480, fheroes2::Display::instance().height() - 180 }, _( "Select Dwelling:" ) );
 
     return selectObjectType( dwellingType, objectInfo.size(), listbox );
 }
@@ -1560,7 +1556,6 @@
     }
 }
 
-<<<<<<< HEAD
 int Dialog::selectMountainType( const int mountainType )
 {
     const auto & objectInfo = Maps::getObjectsByGroup( Maps::ObjectGroup::LANDSCAPE_MOUNTAINS );
@@ -1586,7 +1581,7 @@
     GenericObjectTypeSelection listbox( objectInfo, { 420, fheroes2::Display::instance().height() - 180 }, _( "Select Tree Object:" ) );
 
     return selectObjectType( treeType, objectInfo.size(), listbox );
-=======
+
 int Dialog::selectPowerUpObjectType( const int powerUpObjectType )
 {
     const auto & objectInfo = Maps::getObjectsByGroup( Maps::ObjectGroup::ADVENTURE_POWER_UPS );
@@ -1594,5 +1589,4 @@
     PowerUpObjectTypeSelection listbox( objectInfo, { 420, fheroes2::Display::instance().height() - 180 }, _( "Select Power Up Object:" ) );
 
     return selectObjectType( powerUpObjectType, objectInfo.size(), listbox );
->>>>>>> ffc66f97
 }