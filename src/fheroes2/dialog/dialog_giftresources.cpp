--- conflicted
+++ resolved
@@ -254,7 +254,7 @@
     // message loop
     int result = Dialog::ZERO;
     while ( result == Dialog::ZERO && le.HandleEvents() ) {
-        result = btnGroups.processEvents();
+        result = btnGroup.processEvents();
 
         if ( selector.QueueEventProcessing() ) {
             u32 new_count = Color::Count( selector.recipients );
@@ -287,11 +287,6 @@
             btnGroup.draw();
             display.render();
         }
-<<<<<<< HEAD
-
-        result = btnGroup.processEvents();
-=======
->>>>>>> 11981962
     }
 
     if ( Dialog::OK == result ) {
