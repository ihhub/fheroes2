--- conflicted
+++ resolved
@@ -79,13 +79,8 @@
             resolutionName = std::to_string( display.width() ) + 'x' + std::to_string( display.height() );
         }
 
-<<<<<<< HEAD
-        fheroes2::drawOption( optionRoi, fheroes2::AGG::GetICN( ICN::SPANEL, Settings::Get().isEvilInterfaceEnabled() ? 17 : 16 ), _( "Resolution" ),
-                              std::move( resolutionName ), fheroes2::UiOptionTextWidth::THREE_ELEMENTS_ROW );
-=======
         fheroes2::drawOption( optionRoi, fheroes2::AGG::GetICN( ICN::RESOLUTION_ICON, 0 ), _( "Resolution" ), std::move( resolutionName ),
-                              fheroes2::UiOptionTextWidth::TWO_ELEMENTS_ROW );
->>>>>>> a5b7928d
+                              fheroes2::UiOptionTextWidth::THREE_ELEMENTS_ROW );
     }
 
     void drawMode( const fheroes2::Rect & optionRoi )
