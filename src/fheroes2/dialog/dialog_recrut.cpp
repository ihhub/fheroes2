/***************************************************************************
 *   Copyright (C) 2009 by Andrey Afletdinov <fheroes2@gmail.com>          *
 *                                                                         *
 *   Part of the Free Heroes2 Engine:                                      *
 *   http://sourceforge.net/projects/fheroes2                              *
 *                                                                         *
 *   This program is free software; you can redistribute it and/or modify  *
 *   it under the terms of the GNU General Public License as published by  *
 *   the Free Software Foundation; either version 2 of the License, or     *
 *   (at your option) any later version.                                   *
 *                                                                         *
 *   This program is distributed in the hope that it will be useful,       *
 *   but WITHOUT ANY WARRANTY; without even the implied warranty of        *
 *   MERCHANTABILITY or FITNESS FOR A PARTICULAR PURPOSE.  See the         *
 *   GNU General Public License for more details.                          *
 *                                                                         *
 *   You should have received a copy of the GNU General Public License     *
 *   along with this program; if not, write to the                         *
 *   Free Software Foundation, Inc.,                                       *
 *   59 Temple Place - Suite 330, Boston, MA  02111-1307, USA.             *
 ***************************************************************************/

#include "agg.h"
#include "button.h"
#include "cursor.h"
#include "dialog.h"
#include "game.h"
#include "kingdom.h"
#include "monster.h"
#include "payment.h"
#include "settings.h"
#include "text.h"
#include "world.h"

void RedrawCurrentInfo( const Point & pos, u32 result, const payment_t & paymentMonster, const payment_t & paymentCosts, const Funds & funds, const std::string & label )
{
    Text text;

    text.Set( GetString( result ), Font::BIG );
    text.Blit( pos.x + 167 - text.w() / 2, pos.y + 160 );
    const std::string sgold = GetString( paymentCosts.gold ) + " " + "(" + GetString( funds.gold - paymentCosts.gold ) + ")";
    int rsext = paymentMonster.GetValidItems() & ~Resource::GOLD;

    if ( rsext ) {
        text.Set( sgold, Font::SMALL );
        text.Blit( pos.x + 133 - text.w() / 2, pos.y + 228 );

        text.Set( GetString( paymentCosts.Get( rsext ) ) + " " + "(" + GetString( funds.Get( rsext ) - paymentCosts.Get( rsext ) ) + ")", Font::SMALL );
        text.Blit( pos.x + 195 - text.w() / 2, pos.y + 228 );
    }
    else {
        text.Set( sgold, Font::SMALL );
        text.Blit( pos.x + 160 - text.w() / 2, pos.y + 228 );
    }

    text.Set( label, Font::SMALL );
    text.Blit( pos.x + 165 - text.w() / 2, pos.y + 180 );
}

void RedrawResourceInfo( const fheroes2::Image & sres, const Point & pos, s32 value, s32 px1, s32 py1, s32 px2, s32 py2 )
{
    Point dst_pt( pos.x + px1, pos.y + py1 );
    fheroes2::Blit( sres, fheroes2::Display::instance(), dst_pt.x, dst_pt.y );

    const Text text( GetString( value ), Font::SMALL );
    dst_pt.x = pos.x + px2 - text.w() / 2;
    dst_pt.y = pos.y + py2;
    text.Blit( dst_pt );
}

void RedrawMonsterInfo( const Rect & pos, const Monster & monster, u32 available, bool label, bool showTotalSum )
{
    fheroes2::Display & display = fheroes2::Display::instance();
    const payment_t paymentMonster = monster.GetCost();
    const bool extres = 2 == paymentMonster.GetValidItemsCount();

    // smear hardcore text "Cost per troop:"
    const fheroes2::Sprite & smear = fheroes2::AGG::GetICN( ICN::TOWNNAME, 0 );
    Point dst_pt( pos.x + 144, pos.y + 55 );
    fheroes2::Blit( smear, 8, 1, display, dst_pt.x, dst_pt.y, 120, 12 );

    Text text( _( "Cost per troop:" ), Font::SMALL );
    dst_pt.x = pos.x + 206 - text.w() / 2;
    dst_pt.y = pos.y + 55;
    text.Blit( dst_pt );

    // text recruit monster
    std::string str = _( "Recruit %{name}" );
    StringReplace( str, "%{name}", monster.GetMultiName() );
    text.Set( str, Font::BIG );
    dst_pt.x = pos.x + ( pos.w - text.w() ) / 2;
    dst_pt.y = pos.y + 25;
    text.Blit( dst_pt );

    // sprite monster
    const fheroes2::Sprite & smon = fheroes2::AGG::GetICN( monster.ICNMonh(), 0 );
    dst_pt.x = pos.x + 27 + smon.x();
    dst_pt.y = pos.y + 130 - smon.height();
    fheroes2::Blit( smon, display, dst_pt.x, dst_pt.y );

    // change label
    if ( label ) {
        text.Set( "( change )", Font::YELLOW_SMALL );
        text.Blit( pos.x + 68 - text.w() / 2, pos.y + 80 );
    }

    // info resource
    // gold
    const fheroes2::Sprite & sgold = fheroes2::AGG::GetICN( ICN::RESOURCE, 6 );
    RedrawResourceInfo( sgold, pos, paymentMonster.gold, extres ? 150 : 175, 75, extres ? 183 : 205, 103 );
    if ( showTotalSum ) {
        dst_pt.x = pos.x + ( extres ? 105 : 130 );
        dst_pt.y = pos.y + 200;
        fheroes2::Blit( sgold, display, dst_pt.x, dst_pt.y );
    }

    if ( paymentMonster.crystal ) {
        const fheroes2::Sprite & sres = fheroes2::AGG::GetICN( ICN::RESOURCE, 4 );
        RedrawResourceInfo( sres, pos, paymentMonster.crystal, 222, 69, 240, 103 );
        if ( showTotalSum ) {
            dst_pt.x = pos.x + 177;
            dst_pt.y = pos.y + 194;
            fheroes2::Blit( sres, display, dst_pt.x, dst_pt.y );
        }
    }
    else if ( paymentMonster.mercury ) {
        const fheroes2::Sprite & sres = fheroes2::AGG::GetICN( ICN::RESOURCE, 1 );
        RedrawResourceInfo( sres, pos, paymentMonster.mercury, 225, 72, 240, 103 );
        if ( showTotalSum ) {
            dst_pt.x = pos.x + 180;
            dst_pt.y = pos.y + 197;
            fheroes2::Blit( sres, display, dst_pt.x, dst_pt.y );
        }
    }
    else if ( paymentMonster.wood ) {
        const fheroes2::Sprite & sres = fheroes2::AGG::GetICN( ICN::RESOURCE, 0 );
        RedrawResourceInfo( sres, pos, paymentMonster.wood, 225, 72, 240, 103 );
        if ( showTotalSum ) {
            dst_pt.x = pos.x + 180;
            dst_pt.y = pos.y + 197;
            fheroes2::Blit( sres, display, dst_pt.x, dst_pt.y );
        }
    }
    else if ( paymentMonster.ore ) {
        const fheroes2::Sprite & sres = fheroes2::AGG::GetICN( ICN::RESOURCE, 2 );
        RedrawResourceInfo( sres, pos, paymentMonster.ore, 225, 72, 240, 103 );
        if ( showTotalSum ) {
            dst_pt.x = pos.x + 180;
            dst_pt.y = pos.y + 197;
            fheroes2::Blit( sres, display, dst_pt.x, dst_pt.y );
        }
    }
    else if ( paymentMonster.sulfur ) {
        const fheroes2::Sprite & sres = fheroes2::AGG::GetICN( ICN::RESOURCE, 3 );
        RedrawResourceInfo( sres, pos, paymentMonster.sulfur, 225, 75, 240, 103 );
        if ( showTotalSum ) {
            dst_pt.x = pos.x + 180;
            dst_pt.y = pos.y + 200;
            fheroes2::Blit( sres, display, dst_pt.x, dst_pt.y );
        }
    }
    else if ( paymentMonster.gems ) {
        const fheroes2::Sprite & sres = fheroes2::AGG::GetICN( ICN::RESOURCE, 5 );
        RedrawResourceInfo( sres, pos, paymentMonster.gems, 225, 75, 240, 103 );
        if ( showTotalSum ) {
            dst_pt.x = pos.x + 180;
            dst_pt.y = pos.y + 200;
            fheroes2::Blit( sres, display, dst_pt.x, dst_pt.y );
        }
    }

    str = _( "Available: %{count}" );
    StringReplace( str, "%{count}", available );
    text.Set( str, Font::SMALL );
    text.Blit( pos.x + 70 - text.w() / 2, pos.y + 130 );
}

void RedrawStaticInfo( const Rect & pos, const Monster & monster, u32 available, bool label )
{
    fheroes2::Blit( fheroes2::AGG::GetICN( ICN::RECRBKG, 0 ), fheroes2::Display::instance(), pos.x, pos.y );

    RedrawMonsterInfo( pos, monster, available, label, true );

    // text number buy
    Text text;
    text.Set( _( "Number to buy:" ), Font::SMALL );
    Point dst_pt( pos.x + 30, pos.y + 163 );
    text.Blit( dst_pt );
}

const char * SwitchMaxMinButtons( fheroes2::Button & btnMax, fheroes2::Button & btnMin, bool max )
{
    if ( btnMax.isEnabled() || btnMin.isEnabled() ) {
        if ( max ) {
            btnMax.disable();
            btnMin.enable();
        }
        else {
            btnMin.disable();
            btnMax.enable();
        }

        return max ? "max" : "min";
    }

    return "";
}

u32 CalculateMax( const Monster & monster, const Kingdom & kingdom, u32 available )
{
    u32 max = 0;
    while ( kingdom.AllowPayment( monster.GetCost() * ( max + 1 ) ) && ( max + 1 ) <= available )
        ++max;

    return max;
}

Troop Dialog::RecruitMonster( const Monster & monster0, u32 available, bool ext )
{
    fheroes2::Display & display = fheroes2::Display::instance();
    LocalEvent & le = LocalEvent::Get();

    // cursor
    Cursor & cursor = Cursor::Get();
    const int oldcursor = cursor.Themes();
    cursor.Hide();
    cursor.SetThemes( Cursor::POINTER );

    // calculate max count
    Monster monster = monster0;
    payment_t paymentMonster = monster.GetCost();
    const Kingdom & kingdom = world.GetKingdom( Settings::Get().CurrentColor() );

    u32 max = CalculateMax( monster, kingdom, available );
    u32 result = max;

    payment_t paymentCosts( paymentMonster * result );
<<<<<<< HEAD
    const fheroes2::Sprite & box = fheroes2::AGG::GetICN( ICN::RECRBKG, 0 );
    const fheroes2::Sprite & boxShadow = fheroes2::AGG::GetICN( ICN::RECRBKG, 1 );
=======
    const fheroes2::Sprite & box = fheroes2::AGG::GetICN( ICN::RECR2BKG, 0 );
    const fheroes2::Sprite & boxShadow = fheroes2::AGG::GetICN( ICN::RECR2BKG, 1 );
>>>>>>> fd8ee17d

    const Point dialogOffset( ( display.width() - box.width() ) / 2, ( display.height() - box.height() ) / 2 - 65 );
    const Point shadowOffset( dialogOffset.x - BORDERWIDTH, dialogOffset.y );

    fheroes2::ImageRestorer back( display, shadowOffset.x, shadowOffset.y, box.width() + BORDERWIDTH, box.height() + BORDERWIDTH );
    const Rect pos( dialogOffset.x, dialogOffset.y, box.width(), box.height() );

    fheroes2::Blit( boxShadow, display, pos.x - BORDERWIDTH, pos.y + BORDERWIDTH );
    fheroes2::Blit( box, display, pos.x, pos.y );

    const Rect rtChange( pos.x + 25, pos.y + 35, 85, 95 );
    RedrawStaticInfo( pos, monster, available, ext && monster0.GetDowngrade() != monster0 );

    // buttons
    Point dst_pt;

    dst_pt.x = pos.x + 34;
    dst_pt.y = pos.y + 249;
    fheroes2::Button buttonOk( dst_pt.x, dst_pt.y, ICN::RECRUIT, 8, 9 );

    dst_pt.x = pos.x + 187;
    dst_pt.y = pos.y + 249;
    fheroes2::Button buttonCancel( dst_pt.x, dst_pt.y, ICN::RECRUIT, 6, 7 );

    dst_pt.x = pos.x + 230;
    dst_pt.y = pos.y + 155;
    fheroes2::Button buttonMax( dst_pt.x, dst_pt.y, ICN::RECRUIT, 4, 5 );
    fheroes2::Button buttonMin( dst_pt.x, dst_pt.y, ICN::BTNMIN, 0, 1 );

    dst_pt.x = pos.x + 208;
    dst_pt.y = pos.y + 156;
    fheroes2::Button buttonUp( dst_pt.x, dst_pt.y, ICN::RECRUIT, 0, 1 );

    dst_pt.x = pos.x + 208;
    dst_pt.y = pos.y + 171;
    fheroes2::Button buttonDn( dst_pt.x, dst_pt.y, ICN::RECRUIT, 2, 3 );

    const Rect rtWheel( pos.x + 130, pos.y + 155, 100, 30 );

    if ( 0 == result ) {
        buttonOk.disable();
        buttonMax.disable();
        buttonMin.disable();
        buttonMax.draw();
    }

    const Funds & funds = kingdom.GetFunds();
    std::string maxmin = SwitchMaxMinButtons( buttonMax, buttonMin, true );
    RedrawCurrentInfo( pos, result, paymentMonster, paymentCosts, funds, maxmin );

    buttonOk.draw();
    buttonCancel.draw();
    if ( buttonMax.isEnabled() )
        buttonMax.draw();
    if ( buttonMin.isEnabled() )
        buttonMin.draw();
    buttonUp.draw();
    buttonDn.draw();

    cursor.Show();
    display.render();

    bool redraw = false;

    // str loop
    while ( le.HandleEvents() ) {
        if ( buttonOk.isEnabled() )
            le.MousePressLeft( buttonOk.area() ) ? buttonOk.drawOnPress() : buttonOk.drawOnRelease();
        le.MousePressLeft( buttonCancel.area() ) ? buttonCancel.drawOnPress() : buttonCancel.drawOnRelease();
        le.MousePressLeft( buttonUp.area() ) ? buttonUp.drawOnPress() : buttonUp.drawOnRelease();
        le.MousePressLeft( buttonDn.area() ) ? buttonDn.drawOnPress() : buttonDn.drawOnRelease();

        if ( buttonMax.isEnabled() )
            le.MousePressLeft( buttonMax.area() ) ? buttonMax.drawOnPress() : buttonMax.drawOnRelease();
        if ( buttonMin.isEnabled() )
            le.MousePressLeft( buttonMin.area() ) ? buttonMin.drawOnPress() : buttonMin.drawOnRelease();

        if ( ext && le.MouseClickLeft( rtChange ) ) {
            if ( monster != monster.GetDowngrade() ) {
                monster = monster.GetDowngrade();
                max = CalculateMax( monster, kingdom, available );
                result = max;
                paymentMonster = monster.GetCost();
                paymentCosts = paymentMonster * result;
                redraw = true;
            }
            else if ( monster != monster0 ) {
                monster = monster0;
                max = CalculateMax( monster, kingdom, available );
                result = max;
                paymentMonster = monster.GetCost();
                paymentCosts = paymentMonster * result;
                redraw = true;
            }

            if ( result == max ) {
                maxmin = SwitchMaxMinButtons( buttonMax, buttonMin, true );
            }
        }

        if ( le.MousePressRight( rtChange ) ) {
            const bool isUpgradedMonster = ext && ( monster != monster.GetDowngrade() );
            Dialog::ArmyInfo( Troop( isUpgradedMonster ? monster : monster.GetDowngrade(), available ), Dialog::READONLY );
            redraw = true;
        }

        if ( PressIntKey( max, result ) ) {
            paymentCosts = paymentMonster * result;
            redraw = true;
            maxmin.clear();

            if ( result == max ) {
                maxmin = SwitchMaxMinButtons( buttonMax, buttonMin, true );
            }
            else if ( result == 1 ) {
                maxmin = SwitchMaxMinButtons( buttonMax, buttonMin, false );
            }
        }

        if ( ( le.MouseWheelUp( rtWheel ) || le.MouseClickLeft( buttonUp.area() ) ) && result < max ) {
            ++result;
            paymentCosts += paymentMonster;
            redraw = true;
            maxmin.clear();

            if ( result == max ) {
                maxmin = SwitchMaxMinButtons( buttonMax, buttonMin, true );
            }
            else if ( result == 1 ) {
                maxmin = SwitchMaxMinButtons( buttonMax, buttonMin, false );
            }
        }
        else if ( ( le.MouseWheelDn( rtWheel ) || le.MouseClickLeft( buttonDn.area() ) ) && result ) {
            --result;
            paymentCosts -= paymentMonster;
            redraw = true;
            maxmin.clear();

            if ( result == max ) {
                maxmin = SwitchMaxMinButtons( buttonMax, buttonMin, true );
            }
            else if ( result == 1 ) {
                maxmin = SwitchMaxMinButtons( buttonMax, buttonMin, false );
            }
        }
        else if ( buttonMax.isEnabled() && le.MouseClickLeft( buttonMax.area() ) && result != max ) {
            maxmin = SwitchMaxMinButtons( buttonMax, buttonMin, true );
            result = max;
            paymentCosts = paymentMonster * max;
            redraw = true;
        }
        else if ( buttonMin.isEnabled() && le.MouseClickLeft( buttonMin.area() ) && result != 1 ) {
            maxmin = SwitchMaxMinButtons( buttonMax, buttonMin, false );
            result = 1;
            paymentCosts = paymentMonster;
            redraw = true;
        }

        if ( redraw ) {
            cursor.Hide();
            RedrawStaticInfo( pos, monster, available, ext && monster0.GetDowngrade() != monster0 );
            RedrawCurrentInfo( pos, result, paymentMonster, paymentCosts, funds, maxmin );

            if ( 0 == result ) {
                buttonOk.disable();
                buttonOk.draw();
            }
            else {
                buttonOk.enable();
                buttonOk.draw();
            }

            if ( buttonMax.isEnabled() || max == 0 )
                buttonMax.draw();
            if ( buttonMin.isEnabled() )
                buttonMin.draw();
            cursor.Show();
            display.render();
            redraw = false;
        }

        if ( buttonOk.isEnabled() && ( le.MouseClickLeft( buttonOk.area() ) || Game::HotKeyPressEvent( Game::EVENT_DEFAULT_READY ) ) )
            break;

        if ( le.MouseClickLeft( buttonCancel.area() ) || Game::HotKeyPressEvent( Game::EVENT_DEFAULT_EXIT ) ) {
            result = 0;
            break;
        }
    }

    cursor.Hide();

    cursor.SetThemes( oldcursor );
    back.restore();

    cursor.Show();
    display.render();

    return Troop( monster, result );
}

void Dialog::DwellingInfo( const Monster & monster, u32 available )
{
    fheroes2::Display & display = fheroes2::Display::instance();

    // cursor
    Cursor & cursor = Cursor::Get();
    const int oldcursor = cursor.Themes();
    cursor.Hide();
    cursor.SetThemes( cursor.POINTER );

    const payment_t paymentMonster = monster.GetCost();
    const fheroes2::Sprite & box = fheroes2::AGG::GetICN( ICN::RECR2BKG, 0 );
    const fheroes2::Sprite & boxShadow = fheroes2::AGG::GetICN( ICN::RECR2BKG, 1 );

    const Point dialogOffset( ( display.width() - box.width() ) / 2, display.height() / 2 - display.DEFAULT_HEIGHT / 2 + BORDERWIDTH );
    const Point shadowOffset( dialogOffset.x - BORDERWIDTH, dialogOffset.y );

    fheroes2::ImageRestorer back( display, shadowOffset.x, shadowOffset.y, box.width() + BORDERWIDTH, box.height() + BORDERWIDTH );
    const Rect pos( dialogOffset.x, dialogOffset.y, box.width(), box.height() );

    fheroes2::Blit( boxShadow, display, pos.x - BORDERWIDTH, pos.y + BORDERWIDTH );
    fheroes2::Blit( box, display, pos.x, pos.y );

    LocalEvent & le = LocalEvent::Get();

    RedrawMonsterInfo( pos, monster, available, false, false );

    cursor.Show();
    display.render();

    //
    while ( le.HandleEvents() && le.MousePressRight() )
        ;

    cursor.SetThemes( oldcursor );
    back.restore();

    display.render();
}<|MERGE_RESOLUTION|>--- conflicted
+++ resolved
@@ -235,13 +235,8 @@
     u32 result = max;
 
     payment_t paymentCosts( paymentMonster * result );
-<<<<<<< HEAD
-    const fheroes2::Sprite & box = fheroes2::AGG::GetICN( ICN::RECRBKG, 0 );
-    const fheroes2::Sprite & boxShadow = fheroes2::AGG::GetICN( ICN::RECRBKG, 1 );
-=======
     const fheroes2::Sprite & box = fheroes2::AGG::GetICN( ICN::RECR2BKG, 0 );
     const fheroes2::Sprite & boxShadow = fheroes2::AGG::GetICN( ICN::RECR2BKG, 1 );
->>>>>>> fd8ee17d
 
     const Point dialogOffset( ( display.width() - box.width() ) / 2, ( display.height() - box.height() ) / 2 - 65 );
     const Point shadowOffset( dialogOffset.x - BORDERWIDTH, dialogOffset.y );
