--- conflicted
+++ resolved
@@ -271,17 +271,10 @@
         if ( saveFileCount != list2.size() ) {
             list2.resize( saveFileCount );
         }
-        std::sort( list2.begin(), list2.end(), Maps::FileInfo::FileSorting );
+        std::sort( list2.begin(), list2.end(), Maps::FileInfo::TimestampSorting );
 
         return list2;
     }
-<<<<<<< HEAD
-    if ( static_cast<size_t>( saveFileCount ) != list2.size() ) {
-        list2.resize( saveFileCount );
-    }
-    std::sort( list2.begin(), list2.end(), Maps::FileInfo::TimestampSorting );
-=======
->>>>>>> 117839ba
 
     std::string selectFileListSimple( const std::string & header, const std::string & lastfile, const bool isEditing )
     {
