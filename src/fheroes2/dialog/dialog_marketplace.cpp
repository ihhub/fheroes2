/*********[6~******************************************************************
 *   Copyright (C) 2009 by Andrey Afletdinov <fheroes2@gmail.com>          *
 *                                                                         *
 *   Part of the Free Heroes2 Engine:                                      *
 *   http://sourceforge.net/projects/fheroes2                              *
 *                                                                         *
 *   This program is free software; you can redistribute it and/or modify  *
 *   it under the terms of the GNU General Public License as published by  *
 *   the Free Software Foundation; either version 2 of the License, or     *
 *   (at your option) any later version.                                   *
 *                                                                         *
 *   This program is distributed in the hope that it will be useful,       *
 *   but WITHOUT ANY WARRANTY; without even the implied warranty of        *
 *   MERCHANTABILITY or FITNESS FOR A PARTICULAR PURPOSE.  See the         *
 *   GNU General Public License for more details.                          *
 *                                                                         *
 *   You should have received a copy of the GNU General Public License     *
 *   along with this program; if not, write to the                         *
 *   Free Software Foundation, Inc.,                                       *
 *   59 Temple Place - Suite 330, Boston, MA  02111-1307, USA.             *
 ***************************************************************************/

#include <string>
#include <vector>

#include "agg.h"
#include "cursor.h"
#include "dialog.h"
#include "game.h"
#include "kingdom.h"
#include "marketplace.h"
#include "resource.h"
#include "settings.h"
#include "splitter.h"
#include "text.h"
#include "ui_button.h"
#include "world.h"

void RedrawFromResource( const Point &, const Funds & );
void RedrawToResource( const Point &, bool showcost, bool tradingPost, int from_resource = 0 );
std::string GetStringTradeCosts( int rs_from, int rs_to, bool tradingPost );
u32 GetTradeCosts( int rs_from, int rs_to, bool tradingPost );

class TradeWindowGUI
{
public:
    TradeWindowGUI( const Rect & rt )
        : pos_rt( rt )
        , tradpost( Settings::Get().ExtGameEvilInterface() ? ICN::TRADPOSE : ICN::TRADPOST )
        , back( fheroes2::Display::instance() )
    {
        back.update( rt.x - 5, rt.y + 15, rt.w + 10, 160 );

        buttonGift.setICNInfo( ICN::BTNGIFT, 0, 1 );
        buttonTrade.setICNInfo( tradpost, 15, 16 );
        buttonLeft.setICNInfo( tradpost, 3, 4 );
        buttonRight.setICNInfo( tradpost, 5, 6 );

<<<<<<< HEAD
        const uint32_t buttonWidth = fheroes2::AGG::GetICN( tradpost, 17 ).width();
        buttonGift.setPosition( pos_rt.x + ( pos_rt.w - buttonWidth ) / 2, pos_rt.y + 120 );
        buttonTrade.setPosition( pos_rt.x + ( pos_rt.w - buttonWidth ) / 2, pos_rt.y + 150 );
=======
        buttonGift.setPosition( pos_rt.x + ( pos_rt.w - fheroes2::AGG::GetICN( tradpost, 17 ).width() ) / 2, pos_rt.y + 120 );
        buttonTrade.setPosition( pos_rt.x + ( pos_rt.w - fheroes2::AGG::GetICN( tradpost, 17 ).width() ) / 2, pos_rt.y + 150 );
>>>>>>> d83bba87
        buttonLeft.setPosition( pos_rt.x + 11, pos_rt.y + 129 );
        buttonRight.setPosition( pos_rt.x + 220, pos_rt.y + 129 );

        splitter.SetSprite( fheroes2::AGG::GetICN( tradpost, 2 ) );
        splitter.SetArea( Rect( pos_rt.x + ( pos_rt.w - fheroes2::AGG::GetICN( tradpost, 1 ).width() ) / 2 + 21, pos_rt.y + 131, 189, 11 ) );
        splitter.HideCursor();

        const TextBox text( _( "Please inspect our fine wares. If you feel like offering a trade, click on the items you wish to trade with and for." ), Font::BIG,
                            Rect( pos_rt.x, pos_rt.y + 30, pos_rt.w, 100 ) );

        textSell.SetFont( Font::SMALL );
        textBuy.SetFont( Font::SMALL );
    };

    void RedrawInfoBuySell( u32 count_sell, u32 count_buy, u32 max_sell, u32 orig_buy );
    void ShowTradeArea( int resourceFrom, int resourceTo, u32 max_buy, u32 max_sell, u32 count_buy, u32 count_sell, bool fromTradingPost );

    Rect buttonMax;
    Rect buttonMin;
    fheroes2::Button buttonTrade;
    fheroes2::Button buttonLeft;
    fheroes2::Button buttonRight;
    fheroes2::Button buttonGift;
    Splitter splitter;

private:
    Rect pos_rt;
    fheroes2::ImageRestorer back;
    int tradpost;

    TextSprite textSell;
    TextSprite textBuy;
};

void TradeWindowGUI::ShowTradeArea( int resourceFrom, int resourceTo, u32 max_buy, u32 max_sell, u32 count_buy, u32 count_sell, bool fromTradingPost )
{
    fheroes2::Display & display = fheroes2::Display::instance();
    Cursor & cursor = Cursor::Get();
    bool disable = world.GetKingdom( Settings::Get().CurrentColor() ).GetFunds().Get( resourceFrom ) <= 0;

    if ( disable || resourceFrom == resourceTo || ( Resource::GOLD != resourceTo && 0 == max_buy ) ) {
        cursor.Hide();
        splitter.HideCursor();
        back.restore();
        Rect dst_rt( pos_rt.x, pos_rt.y + 30, pos_rt.w, 100 );
        const TextBox displayMesssage( _( "You have received quite a bargain. I expect to make no profit on the deal. Can I interest you in any of my other wares?" ),
                                       Font::BIG, dst_rt );
        buttonGift.enable();
        buttonTrade.disable();
        buttonLeft.disable();
        buttonRight.disable();
        buttonGift.draw();
        buttonMax = Rect();
        buttonMin = Rect();
        cursor.Show();
        display.render();
    }
    else {
        cursor.Hide();
        back.restore();

        Point dst_pt;
        const fheroes2::Sprite & bar = fheroes2::AGG::GetICN( tradpost, 1 );
        dst_pt.x = pos_rt.x + ( pos_rt.w - bar.width() ) / 2 - 2;
        dst_pt.y = pos_rt.y + 128;
        fheroes2::Blit( bar, display, dst_pt.x, dst_pt.y );
        splitter.SetRange( 0, ( Resource::GOLD == resourceTo ? max_sell : max_buy ) );
        u32 exchange_rate = GetTradeCosts( resourceFrom, resourceTo, fromTradingPost );
        std::string message;
        if ( Resource::GOLD == resourceTo ) {
            message = _( "I can offer you %{count} for 1 unit of %{resfrom}." );
            StringReplace( message, "%{count}", exchange_rate );
            StringReplace( message, "%{resfrom}", Resource::String( resourceFrom ) );
        }
        else {
            message = _( "I can offer you 1 unit of %{resto} for %{count} units of %{resfrom}." );
            StringReplace( message, "%{resto}", Resource::String( resourceTo ) );
            StringReplace( message, "%{resfrom}", Resource::String( resourceFrom ) );
            StringReplace( message, "%{count}", exchange_rate );
        }
        const TextBox displayMessage( message, Font::BIG, Rect( pos_rt.x, pos_rt.y + 30, pos_rt.w, 100 ) );
        const fheroes2::Sprite & sprite_from = fheroes2::AGG::GetICN( ICN::RESOURCE, Resource::GetIndexSprite2( resourceFrom ) );
        dst_pt.x = pos_rt.x + ( pos_rt.w - sprite_from.width() ) / 2 - 70;
        dst_pt.y = pos_rt.y + 115 - sprite_from.height();
        fheroes2::Blit( sprite_from, display, dst_pt.x, dst_pt.y );
        const fheroes2::Sprite & sprite_to = fheroes2::AGG::GetICN( ICN::RESOURCE, Resource::GetIndexSprite2( resourceTo ) );
        dst_pt.x = pos_rt.x + ( pos_rt.w - sprite_to.width() ) / 2 + 70;
        dst_pt.y = pos_rt.y + 115 - sprite_to.height();
        fheroes2::Blit( sprite_to, display, dst_pt.x, dst_pt.y );
        const fheroes2::Sprite & sprite_fromto = fheroes2::AGG::GetICN( tradpost, 0 );
        dst_pt.x = pos_rt.x + ( pos_rt.w - sprite_fromto.width() ) / 2;
        dst_pt.y = pos_rt.y + 90;
        fheroes2::Blit( sprite_fromto, display, dst_pt.x, dst_pt.y );
        Text text( "max", Font::YELLOW_SMALL );
        dst_pt.x = pos_rt.x + ( pos_rt.w - text.w() ) / 2 - 5;
        dst_pt.y = pos_rt.y + 80;
        buttonMax = Rect( dst_pt.x, dst_pt.y, text.w(), text.h() );
        text.Blit( dst_pt );
        text.Set( "min", Font::YELLOW_SMALL );
        dst_pt.x = pos_rt.x + ( pos_rt.w - text.w() ) / 2 - 5;
        dst_pt.y = pos_rt.y + 103;
        buttonMin = Rect( dst_pt.x, dst_pt.y, text.w(), text.h() );
        text.Blit( dst_pt );
        text.Set( _( "Qty to trade" ), Font::SMALL );
        dst_pt.x = pos_rt.x + ( pos_rt.w - text.w() ) / 2;
        dst_pt.y = pos_rt.y + 115;
        text.Blit( dst_pt );

        buttonGift.disable();
        buttonTrade.enable();
        buttonLeft.enable();
        buttonRight.enable();

        buttonTrade.draw();
        buttonLeft.draw();
        buttonRight.draw();

        RedrawInfoBuySell( count_sell, count_buy, max_sell, world.GetKingdom( Settings::Get().CurrentColor() ).GetFunds().Get( resourceTo ) );
        splitter.ShowCursor();
        cursor.Show();
        display.render();
    }
}

void TradeWindowGUI::RedrawInfoBuySell( u32 count_sell, u32 count_buy, u32 max_sell, u32 orig_buy )
{
    Point dst_pt;

    splitter.HideCursor();

    textSell.Hide();
    textSell.SetText( std::string( "-" ) + GetString( count_sell ) + " " + "(" + GetString( max_sell - count_sell ) + ")" );
    dst_pt.x = pos_rt.x + pos_rt.w / 2 - 70 - textSell.w() / 2;
    dst_pt.y = pos_rt.y + 116;
    textSell.SetPos( dst_pt );
    textSell.Show();

    textBuy.Hide();
    textBuy.SetText( std::string( "+" ) + GetString( count_buy ) + " " + "(" + GetString( orig_buy + count_buy ) + ")" );
    dst_pt.x = pos_rt.x + pos_rt.w / 2 + 70 - textBuy.w() / 2;
    dst_pt.y = pos_rt.y + 116;
    textBuy.SetPos( dst_pt );
    textBuy.Show();

    splitter.ShowCursor();
}

void Dialog::Marketplace( bool fromTradingPost )
{
    fheroes2::Display & display = fheroes2::Display::instance();
    const int tradpost = Settings::Get().ExtGameEvilInterface() ? ICN::TRADPOSE : ICN::TRADPOST;
    const std::string & header = _( "Marketplace" );

    Cursor & cursor = Cursor::Get();
    cursor.Hide();
    cursor.SetThemes( cursor.POINTER );

    Dialog::FrameBox box( 297, true );

    const Rect & pos_rt = box.GetArea();
    Point dst_pt( pos_rt.x, pos_rt.y );

    // header
    Text text;
    text.Set( header, Font::YELLOW_BIG );
    dst_pt.x = pos_rt.x + ( pos_rt.w - text.w() ) / 2;
    dst_pt.y = pos_rt.y;
    text.Blit( dst_pt );

    TradeWindowGUI gui( pos_rt );

    Kingdom & kingdom = world.GetKingdom( Settings::Get().CurrentColor() );

    const std::string & header_from = _( "Your Resources" );

    Funds fundsFrom = kingdom.GetFunds();
    int resourceFrom = 0;
    const Point pt1( pos_rt.x, pos_rt.y + 190 );
    Rects rectsFrom;
    rectsFrom.reserve( 7 );
    rectsFrom.push_back( Rect( pt1.x, pt1.y, 34, 34 ) ); // wood
    rectsFrom.push_back( Rect( pt1.x + 37, pt1.y, 34, 34 ) ); // mercury
    rectsFrom.push_back( Rect( pt1.x + 74, pt1.y, 34, 34 ) ); // ore
    rectsFrom.push_back( Rect( pt1.x, pt1.y + 37, 34, 34 ) ); // sulfur
    rectsFrom.push_back( Rect( pt1.x + 37, pt1.y + 37, 34, 34 ) ); // crystal
    rectsFrom.push_back( Rect( pt1.x + 74, pt1.y + 37, 34, 34 ) ); // gems
    rectsFrom.push_back( Rect( pt1.x + 37, pt1.y + 74, 34, 34 ) ); // gold

    fheroes2::MovableSprite cursorFrom( fheroes2::AGG::GetICN( tradpost, 14 ) );
    text.Set( header_from, Font::SMALL );
    dst_pt.x = pt1.x + ( 108 - text.w() ) / 2;
    dst_pt.y = pt1.y - 15;
    text.Blit( dst_pt );
    RedrawFromResource( pt1, fundsFrom );

    const std::string & header_to = _( "Available Trades" );

    Funds fundsTo;
    int resourceTo = 0;
    const Point pt2( 138 + pos_rt.x, pos_rt.y + 190 );
    Rects rectsTo;
    rectsTo.reserve( 7 );
    rectsTo.push_back( Rect( pt2.x, pt2.y, 34, 34 ) ); // wood
    rectsTo.push_back( Rect( pt2.x + 37, pt2.y, 34, 34 ) ); // mercury
    rectsTo.push_back( Rect( pt2.x + 74, pt2.y, 34, 34 ) ); // ore
    rectsTo.push_back( Rect( pt2.x, pt2.y + 37, 34, 34 ) ); // sulfur
    rectsTo.push_back( Rect( pt2.x + 37, pt2.y + 37, 34, 34 ) ); // crystal
    rectsTo.push_back( Rect( pt2.x + 74, pt2.y + 37, 34, 34 ) ); // gems
    rectsTo.push_back( Rect( pt2.x + 37, pt2.y + 74, 34, 34 ) ); // gold

    fheroes2::MovableSprite cursorTo( fheroes2::AGG::GetICN( tradpost, 14 ) );
    text.Set( header_to, Font::SMALL );
    dst_pt.x = pt2.x + ( 108 - text.w() ) / 2;
    dst_pt.y = pt2.y - 15;
    text.Blit( dst_pt );
    RedrawToResource( pt2, false, fromTradingPost );

    u32 count_sell = 0;
    u32 count_buy = 0;

    u32 max_sell = 0;
    u32 max_buy = 0;

    Rect & buttonMax = gui.buttonMax;
    Rect & buttonMin = gui.buttonMin;
    fheroes2::Button & buttonGift = gui.buttonGift;
    fheroes2::Button & buttonTrade = gui.buttonTrade;
    fheroes2::Button & buttonLeft = gui.buttonLeft;
    fheroes2::Button & buttonRight = gui.buttonRight;
    Splitter & splitter = gui.splitter;

    // button exit
    const fheroes2::Sprite & sprite_exit = fheroes2::AGG::GetICN( tradpost, 17 );
    dst_pt.x = pos_rt.x + ( pos_rt.w - sprite_exit.width() ) / 2;
    dst_pt.y = pos_rt.y + pos_rt.h - sprite_exit.height();

    fheroes2::Button buttonExit( dst_pt.x, dst_pt.y, tradpost, 17, 18 );

    buttonGift.draw();
    buttonExit.draw();
    cursor.Show();
    display.render();

    LocalEvent & le = LocalEvent::Get();

    // message loop
    while ( le.HandleEvents() ) {
        if ( buttonGift.isEnabled() )
            le.MousePressLeft( buttonGift.area() ) ? buttonGift.drawOnPress() : buttonGift.drawOnRelease();
        if ( buttonTrade.isEnabled() )
            le.MousePressLeft( buttonTrade.area() ) ? buttonTrade.drawOnPress() : buttonTrade.drawOnRelease();
        if ( buttonLeft.isEnabled() )
            le.MousePressLeft( buttonLeft.area() ) ? buttonLeft.drawOnPress() : buttonLeft.drawOnRelease();
        if ( buttonRight.isEnabled() )
            le.MousePressLeft( buttonRight.area() ) ? buttonRight.drawOnPress() : buttonRight.drawOnRelease();

        le.MousePressLeft( buttonExit.area() ) ? buttonExit.drawOnPress() : buttonExit.drawOnRelease();

        if ( le.MouseClickLeft( buttonExit.area() ) || HotKeyCloseWindow )
            break;

        if ( buttonGift.isEnabled() && le.MouseClickLeft( buttonGift.area() ) ) {
            cursor.Hide();
            Dialog::MakeGiftResource();
            fundsFrom = kingdom.GetFunds();
            RedrawFromResource( pt1, fundsFrom );
            cursor.Show();
            display.render();
        }

        // click from
        for ( u32 ii = 0; ii < rectsFrom.size(); ++ii ) {
            const Rect & rect_from = rectsFrom[ii];

            if ( le.MouseClickLeft( rect_from ) ) {
                resourceFrom = Resource::FromIndexSprite2( ii );
                max_sell = fundsFrom.Get( resourceFrom );

                if ( GetTradeCosts( resourceFrom, resourceTo, fromTradingPost ) ) {
                    max_buy = Resource::GOLD == resourceTo ? max_sell * GetTradeCosts( resourceFrom, resourceTo, fromTradingPost )
                                                           : max_sell / GetTradeCosts( resourceFrom, resourceTo, fromTradingPost );
                }

                count_sell = 0;
                count_buy = 0;

                cursor.Hide();
                cursorFrom.setPosition( rect_from.x - 2, rect_from.y - 2 );

                if ( resourceTo )
                    cursorTo.hide();
                RedrawToResource( pt2, true, fromTradingPost, resourceFrom );
                if ( resourceTo )
                    cursorTo.show();
                if ( resourceTo )
                    gui.ShowTradeArea( resourceFrom, resourceTo, max_buy, max_sell, count_buy, count_sell, fromTradingPost );

                cursor.Show();
                display.render();
            }
            else if ( le.MousePressRight( rect_from ) )
                Dialog::ResourceInfo( "", _( "Income:" ), kingdom.GetIncome( INCOME_ALL ), 0 );
        }

        // click to
        for ( u32 ii = 0; ii < rectsTo.size(); ++ii ) {
            const Rect & rect_to = rectsTo[ii];

            if ( le.MouseClickLeft( rect_to ) ) {
                resourceTo = Resource::FromIndexSprite2( ii );

                if ( GetTradeCosts( resourceFrom, resourceTo, fromTradingPost ) ) {
                    max_buy = Resource::GOLD == resourceTo ? max_sell * GetTradeCosts( resourceFrom, resourceTo, fromTradingPost )
                                                           : max_sell / GetTradeCosts( resourceFrom, resourceTo, fromTradingPost );
                }

                count_sell = 0;
                count_buy = 0;

                cursor.Hide();
                cursorTo.setPosition( rect_to.x - 2, rect_to.y - 2 );

                if ( resourceFrom ) {
                    cursorTo.hide();
                    RedrawToResource( pt2, true, fromTradingPost, resourceFrom );
                    cursorTo.show();
                    gui.ShowTradeArea( resourceFrom, resourceTo, max_buy, max_sell, count_buy, count_sell, fromTradingPost );
                }
                cursor.Show();
                display.render();
            }
        }

        // move splitter
        if ( buttonLeft.isEnabled() && buttonRight.isEnabled() && max_buy && le.MousePressLeft( splitter.GetRect() ) ) {
            s32 seek = ( le.GetMouseCursor().x - splitter.GetRect().x ) * 100 / splitter.GetStep();

            if ( seek < splitter.Min() )
                seek = splitter.Min();
            else if ( seek > splitter.Max() )
                seek = splitter.Max();

            count_buy = seek * ( Resource::GOLD == resourceTo ? GetTradeCosts( resourceFrom, resourceTo, fromTradingPost ) : 1 );
            count_sell = seek * ( Resource::GOLD == resourceTo ? 1 : GetTradeCosts( resourceFrom, resourceTo, fromTradingPost ) );

            cursor.Hide();
            splitter.MoveIndex( seek );
            gui.RedrawInfoBuySell( count_sell, count_buy, max_sell, fundsFrom.Get( resourceTo ) );
            cursor.Show();
            display.render();
        }
        else
            // click max
            if ( buttonMax.w && max_buy && le.MouseClickLeft( buttonMax ) ) {
            const u32 & max = splitter.Max();

            count_buy = max * ( Resource::GOLD == resourceTo ? GetTradeCosts( resourceFrom, resourceTo, fromTradingPost ) : 1 );
            count_sell = max * ( Resource::GOLD == resourceTo ? 1 : GetTradeCosts( resourceFrom, resourceTo, fromTradingPost ) );

            cursor.Hide();
            splitter.MoveIndex( max );
            gui.RedrawInfoBuySell( count_sell, count_buy, max_sell, fundsFrom.Get( resourceTo ) );
            cursor.Show();
            display.render();
        }
        // click min
        if ( buttonMin.w && max_buy && le.MouseClickLeft( buttonMin ) ) {
            const u32 min = 1;

            count_buy = min * ( Resource::GOLD == resourceTo ? GetTradeCosts( resourceFrom, resourceTo, fromTradingPost ) : 1 );
            count_sell = min * ( Resource::GOLD == resourceTo ? 1 : GetTradeCosts( resourceFrom, resourceTo, fromTradingPost ) );

            cursor.Hide();
            splitter.MoveIndex( min );
            gui.RedrawInfoBuySell( count_sell, count_buy, max_sell, fundsFrom.Get( resourceTo ) );
            cursor.Show();
            display.render();
        }

        // trade
        if ( buttonTrade.isEnabled() && le.MouseClickLeft( buttonTrade.area() ) && count_sell && count_buy ) {
            kingdom.OddFundsResource( Funds( resourceFrom, count_sell ) );
            kingdom.AddFundsResource( Funds( resourceTo, count_buy ) );

            resourceTo = resourceFrom = Resource::UNKNOWN;
            gui.ShowTradeArea( resourceFrom, resourceTo, 0, 0, 0, 0, fromTradingPost );

            fundsFrom = kingdom.GetFunds();
            cursorTo.hide();
            cursorFrom.hide();
            RedrawFromResource( pt1, fundsFrom );
            RedrawToResource( pt2, false, fromTradingPost, resourceFrom );
            display.render();
        }

        // decrease trade resource
        if ( count_buy && ( ( buttonLeft.isEnabled() && le.MouseClickLeft( gui.buttonLeft.area() ) ) || le.MouseWheelDn( splitter.GetRect() ) ) ) {
            count_buy -= Resource::GOLD == resourceTo ? GetTradeCosts( resourceFrom, resourceTo, fromTradingPost ) : 1;

            count_sell -= Resource::GOLD == resourceTo ? 1 : GetTradeCosts( resourceFrom, resourceTo, fromTradingPost );

            cursor.Hide();
            splitter.Backward();
            gui.RedrawInfoBuySell( count_sell, count_buy, max_sell, fundsFrom.Get( resourceTo ) );
            cursor.Show();
            display.render();
        }

        // increase trade resource
        if ( count_buy < max_buy && ( ( buttonRight.isEnabled() && le.MouseClickLeft( buttonRight.area() ) ) || le.MouseWheelUp( splitter.GetRect() ) ) ) {
            count_buy += Resource::GOLD == resourceTo ? GetTradeCosts( resourceFrom, resourceTo, fromTradingPost ) : 1;

            count_sell += Resource::GOLD == resourceTo ? 1 : GetTradeCosts( resourceFrom, resourceTo, fromTradingPost );

            cursor.Hide();
            splitter.Forward();
            gui.RedrawInfoBuySell( count_sell, count_buy, max_sell, fundsFrom.Get( resourceTo ) );
            cursor.Show();
            display.render();
        }
    }
}

void RedrawResourceSprite( const fheroes2::Image & sf, s32 px, s32 py, s32 value )
{
    Text text;
    Point dst_pt( px, py );

    fheroes2::Blit( sf, fheroes2::Display::instance(), dst_pt.x, dst_pt.y );
    text.Set( GetString( value ), Font::SMALL );
    dst_pt.x += ( 34 - text.w() ) / 2;
    dst_pt.y += 21;
    text.Blit( dst_pt );
}

void RedrawFromResource( const Point & pt, const Funds & rs )
{
    const int tradpost = Settings::Get().ExtGameEvilInterface() ? ICN::TRADPOSE : ICN::TRADPOST;

    // wood
    RedrawResourceSprite( fheroes2::AGG::GetICN( tradpost, 7 ), pt.x, pt.y, rs.wood );
    // mercury
    RedrawResourceSprite( fheroes2::AGG::GetICN( tradpost, 8 ), pt.x + 37, pt.y, rs.mercury );
    // ore
    RedrawResourceSprite( fheroes2::AGG::GetICN( tradpost, 9 ), pt.x + 74, pt.y, rs.ore );
    // sulfur
    RedrawResourceSprite( fheroes2::AGG::GetICN( tradpost, 10 ), pt.x, pt.y + 37, rs.sulfur );
    // crystal
    RedrawResourceSprite( fheroes2::AGG::GetICN( tradpost, 11 ), pt.x + 37, pt.y + 37, rs.crystal );
    // gems
    RedrawResourceSprite( fheroes2::AGG::GetICN( tradpost, 12 ), pt.x + 74, pt.y + 37, rs.gems );
    // gold
    RedrawResourceSprite( fheroes2::AGG::GetICN( tradpost, 13 ), pt.x + 37, pt.y + 74, rs.gold );
}

void RedrawResourceSprite2( const fheroes2::Image & sf, s32 px, s32 py, bool show, int from, int res, bool trading )
{
    Point dst_pt( px, py );

    fheroes2::Blit( sf, fheroes2::Display::instance(), dst_pt.x, dst_pt.y );

    if ( show ) {
        Text text( GetStringTradeCosts( from, res, trading ), Font::SMALL );
        dst_pt.x += ( 34 - text.w() ) / 2;
        dst_pt.y += 21;
        text.Blit( dst_pt );
    }
}

void RedrawToResource( const Point & pt, bool showcost, bool tradingPost, int from_resource )
{
    const int tradpost = Settings::Get().ExtGameEvilInterface() ? ICN::TRADPOSE : ICN::TRADPOST;

    // wood
    RedrawResourceSprite2( fheroes2::AGG::GetICN( tradpost, 7 ), pt.x, pt.y, showcost, from_resource, Resource::WOOD, tradingPost );
    // mercury
    RedrawResourceSprite2( fheroes2::AGG::GetICN( tradpost, 8 ), pt.x + 37, pt.y, showcost, from_resource, Resource::MERCURY, tradingPost );
    // ore
    RedrawResourceSprite2( fheroes2::AGG::GetICN( tradpost, 9 ), pt.x + 74, pt.y, showcost, from_resource, Resource::ORE, tradingPost );
    // sulfur
    RedrawResourceSprite2( fheroes2::AGG::GetICN( tradpost, 10 ), pt.x, pt.y + 37, showcost, from_resource, Resource::SULFUR, tradingPost );
    // crystal
    RedrawResourceSprite2( fheroes2::AGG::GetICN( tradpost, 11 ), pt.x + 37, pt.y + 37, showcost, from_resource, Resource::CRYSTAL, tradingPost );
    // gems
    RedrawResourceSprite2( fheroes2::AGG::GetICN( tradpost, 12 ), pt.x + 74, pt.y + 37, showcost, from_resource, Resource::GEMS, tradingPost );
    // gold
    RedrawResourceSprite2( fheroes2::AGG::GetICN( tradpost, 13 ), pt.x + 37, pt.y + 74, showcost, from_resource, Resource::GOLD, tradingPost );
}

std::string GetStringTradeCosts( int rs_from, int rs_to, bool tradingPost )
{
    std::string res;

    if ( rs_from == rs_to ) {
        res = _( "n/a" );
    }
    else {
        if ( Resource::GOLD != rs_from && Resource::GOLD != rs_to )
            res = "1/";
        res.append( GetString( GetTradeCosts( rs_from, rs_to, tradingPost ) ) );
    }

    return res;
}

u32 GetTradeCosts( int rs_from, int rs_to, bool tradingPost )
{
    const u32 markets = tradingPost ? 3 : world.GetKingdom( Settings::Get().CurrentColor() ).GetCountMarketplace();

    if ( rs_from == rs_to )
        return 0;

    switch ( rs_from ) {
    // uncostly
    case Resource::WOOD:
    case Resource::ORE:

        switch ( rs_to ) {
        // sale uncostly
        case Resource::GOLD:
            if ( 1 == markets )
                return SALE_UNCOSTLY1;
            else if ( 2 == markets )
                return SALE_UNCOSTLY2;
            else if ( 3 == markets )
                return SALE_UNCOSTLY3;
            else if ( 4 == markets )
                return SALE_UNCOSTLY4;
            else if ( 5 == markets )
                return SALE_UNCOSTLY5;
            else if ( 6 == markets )
                return SALE_UNCOSTLY6;
            else if ( 7 == markets )
                return SALE_UNCOSTLY7;
            else if ( 8 == markets )
                return SALE_UNCOSTLY8;
            else if ( 8 < markets )
                return SALE_UNCOSTLY9;
            break;

        // change uncostly to costly
        case Resource::MERCURY:
        case Resource::SULFUR:
        case Resource::CRYSTAL:
        case Resource::GEMS:
            if ( 1 == markets )
                return UNCOSTLY_COSTLY1;
            else if ( 2 == markets )
                return UNCOSTLY_COSTLY2;
            else if ( 3 == markets )
                return UNCOSTLY_COSTLY3;
            else if ( 4 == markets )
                return UNCOSTLY_COSTLY4;
            else if ( 5 == markets )
                return UNCOSTLY_COSTLY5;
            else if ( 6 == markets )
                return UNCOSTLY_COSTLY6;
            else if ( 7 == markets )
                return UNCOSTLY_COSTLY7;
            else if ( 8 == markets )
                return UNCOSTLY_COSTLY8;
            else if ( 8 < markets )
                return UNCOSTLY_COSTLY9;
            break;

        // change uncostly to uncostly
        case Resource::WOOD:
        case Resource::ORE:
            if ( 1 == markets )
                return COSTLY_COSTLY1;
            else if ( 2 == markets )
                return COSTLY_COSTLY2;
            else if ( 3 == markets )
                return COSTLY_COSTLY3;
            else if ( 4 == markets )
                return COSTLY_COSTLY4;
            else if ( 5 == markets )
                return COSTLY_COSTLY5;
            else if ( 6 == markets )
                return COSTLY_COSTLY6;
            else if ( 7 == markets )
                return COSTLY_COSTLY7;
            else if ( 8 == markets )
                return COSTLY_COSTLY8;
            else if ( 8 < markets )
                return COSTLY_COSTLY9;
            break;
        }
        break;

    // costly
    case Resource::MERCURY:
    case Resource::SULFUR:
    case Resource::CRYSTAL:
    case Resource::GEMS:

        switch ( rs_to ) {
        // sale costly
        case Resource::GOLD:
            if ( 1 == markets )
                return SALE_COSTLY1;
            else if ( 2 == markets )
                return SALE_COSTLY2;
            else if ( 3 == markets )
                return SALE_COSTLY3;
            else if ( 4 == markets )
                return SALE_COSTLY4;
            else if ( 5 == markets )
                return SALE_COSTLY5;
            else if ( 6 == markets )
                return SALE_COSTLY6;
            else if ( 7 == markets )
                return SALE_COSTLY7;
            else if ( 8 == markets )
                return SALE_COSTLY8;
            else if ( 8 < markets )
                return SALE_COSTLY9;
            break;

        // change costly to costly
        case Resource::MERCURY:
        case Resource::SULFUR:
        case Resource::CRYSTAL:
        case Resource::GEMS:
            if ( 1 == markets )
                return COSTLY_COSTLY1;
            else if ( 2 == markets )
                return COSTLY_COSTLY2;
            else if ( 3 == markets )
                return COSTLY_COSTLY3;
            else if ( 4 == markets )
                return COSTLY_COSTLY4;
            else if ( 5 == markets )
                return COSTLY_COSTLY5;
            else if ( 6 == markets )
                return COSTLY_COSTLY6;
            else if ( 7 == markets )
                return COSTLY_COSTLY7;
            else if ( 8 == markets )
                return COSTLY_COSTLY8;
            else if ( 8 < markets )
                return COSTLY_COSTLY9;
            break;

        // change costly to uncostly
        case Resource::WOOD:
        case Resource::ORE:
            if ( 1 == markets )
                return COSTLY_UNCOSTLY1;
            else if ( 2 == markets )
                return COSTLY_UNCOSTLY2;
            else if ( 3 == markets )
                return COSTLY_UNCOSTLY3;
            else if ( 4 == markets )
                return COSTLY_UNCOSTLY4;
            else if ( 5 == markets )
                return COSTLY_UNCOSTLY5;
            else if ( 6 == markets )
                return COSTLY_UNCOSTLY6;
            else if ( 7 == markets )
                return COSTLY_UNCOSTLY7;
            else if ( 8 == markets )
                return COSTLY_UNCOSTLY8;
            else if ( 8 < markets )
                return COSTLY_UNCOSTLY9;
            break;
        }
        break;

    // gold
    case Resource::GOLD:

        switch ( rs_to ) {
        default:
            break;

        // buy costly
        case Resource::MERCURY:
        case Resource::SULFUR:
        case Resource::CRYSTAL:
        case Resource::GEMS:
            if ( 1 == markets )
                return BUY_COSTLY1;
            else if ( 2 == markets )
                return BUY_COSTLY2;
            else if ( 3 == markets )
                return BUY_COSTLY3;
            else if ( 4 == markets )
                return BUY_COSTLY4;
            else if ( 5 == markets )
                return BUY_COSTLY5;
            else if ( 6 == markets )
                return BUY_COSTLY6;
            else if ( 7 == markets )
                return BUY_COSTLY7;
            else if ( 8 == markets )
                return BUY_COSTLY8;
            else if ( 8 < markets )
                return BUY_COSTLY9;
            break;

        // buy uncostly
        case Resource::WOOD:
        case Resource::ORE:
            if ( 1 == markets )
                return BUY_UNCOSTLY1;
            else if ( 2 == markets )
                return BUY_UNCOSTLY2;
            else if ( 3 == markets )
                return BUY_UNCOSTLY3;
            else if ( 4 == markets )
                return BUY_UNCOSTLY4;
            else if ( 5 == markets )
                return BUY_UNCOSTLY5;
            else if ( 6 == markets )
                return BUY_UNCOSTLY6;
            else if ( 7 == markets )
                return BUY_UNCOSTLY7;
            else if ( 8 == markets )
                return BUY_UNCOSTLY8;
            else if ( 8 < markets )
                return BUY_UNCOSTLY9;
            break;
        }
        break;

    // not select
    default:
        break;
    }

    return 0;
}<|MERGE_RESOLUTION|>--- conflicted
+++ resolved
@@ -56,14 +56,8 @@
         buttonLeft.setICNInfo( tradpost, 3, 4 );
         buttonRight.setICNInfo( tradpost, 5, 6 );
 
-<<<<<<< HEAD
-        const uint32_t buttonWidth = fheroes2::AGG::GetICN( tradpost, 17 ).width();
-        buttonGift.setPosition( pos_rt.x + ( pos_rt.w - buttonWidth ) / 2, pos_rt.y + 120 );
-        buttonTrade.setPosition( pos_rt.x + ( pos_rt.w - buttonWidth ) / 2, pos_rt.y + 150 );
-=======
         buttonGift.setPosition( pos_rt.x + ( pos_rt.w - fheroes2::AGG::GetICN( tradpost, 17 ).width() ) / 2, pos_rt.y + 120 );
         buttonTrade.setPosition( pos_rt.x + ( pos_rt.w - fheroes2::AGG::GetICN( tradpost, 17 ).width() ) / 2, pos_rt.y + 150 );
->>>>>>> d83bba87
         buttonLeft.setPosition( pos_rt.x + 11, pos_rt.y + 129 );
         buttonRight.setPosition( pos_rt.x + 220, pos_rt.y + 129 );
 
