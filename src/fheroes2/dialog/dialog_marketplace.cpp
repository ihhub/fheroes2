/*********[6~******************************************************************
 *   Copyright (C) 2009 by Andrey Afletdinov <fheroes2@gmail.com>          *
 *                                                                         *
 *   Part of the Free Heroes2 Engine:                                      *
 *   http://sourceforge.net/projects/fheroes2                              *
 *                                                                         *
 *   This program is free software; you can redistribute it and/or modify  *
 *   it under the terms of the GNU General Public License as published by  *
 *   the Free Software Foundation; either version 2 of the License, or     *
 *   (at your option) any later version.                                   *
 *                                                                         *
 *   This program is distributed in the hope that it will be useful,       *
 *   but WITHOUT ANY WARRANTY; without even the implied warranty of        *
 *   MERCHANTABILITY or FITNESS FOR A PARTICULAR PURPOSE.  See the         *
 *   GNU General Public License for more details.                          *
 *                                                                         *
 *   You should have received a copy of the GNU General Public License     *
 *   along with this program; if not, write to the                         *
 *   Free Software Foundation, Inc.,                                       *
 *   59 Temple Place - Suite 330, Boston, MA  02111-1307, USA.             *
 ***************************************************************************/

#include <string>
#include <vector>

#include "agg.h"
#include "cursor.h"
#include "dialog.h"
#include "game.h"
#include "kingdom.h"
#include "marketplace.h"
#include "resource.h"
#include "settings.h"
#include "splitter.h"
#include "text.h"
#include "ui_button.h"
#include "world.h"

void RedrawFromResource( const Point &, const Funds & );
void RedrawToResource( const Point &, bool showcost, bool tradingPost, int from_resource = 0 );
std::string GetStringTradeCosts( int rs_from, int rs_to, bool tradingPost );
u32 GetTradeCosts( int rs_from, int rs_to, bool tradingPost );

class TradeWindowGUI
{
public:
    TradeWindowGUI( const Rect & rt )
        : pos_rt( rt )
        , tradpost( Settings::Get().ExtGameEvilInterface() ? ICN::TRADPOSE : ICN::TRADPOST )
        , back( fheroes2::Display::instance() )
    {
        back.update( rt.x - 5, rt.y + 15, rt.w + 10, 160 );

        buttonGift.setICNInfo( ICN::BTNGIFT, 0, 1 );
        buttonTrade.setICNInfo( tradpost, 15, 16 );
        buttonLeft.setICNInfo( tradpost, 3, 4 );
        buttonRight.setICNInfo( tradpost, 5, 6 );

<<<<<<< HEAD
        const uint32_t buttonWidth = fheroes2::AGG::GetICN( tradpost, 17 ).width();
        buttonGift.setPosition( pos_rt.x + ( pos_rt.w - buttonWidth ) / 2, pos_rt.y + 120 );
        buttonTrade.setPosition( pos_rt.x + ( pos_rt.w - buttonWidth ) / 2, pos_rt.y + 150 );
=======
        buttonGift.setPosition( pos_rt.x + ( pos_rt.w - AGG::GetICN( tradpost, 17 ).w() ) / 2, pos_rt.y + 120 );
        buttonTrade.setPosition( pos_rt.x + ( pos_rt.w - AGG::GetICN( tradpost, 17 ).w() ) / 2, pos_rt.y + 150 );
>>>>>>> fd8ee17d
        buttonLeft.setPosition( pos_rt.x + 11, pos_rt.y + 129 );
        buttonRight.setPosition( pos_rt.x + 220, pos_rt.y + 129 );

        splitter.SetSprite( fheroes2::AGG::GetICN( tradpost, 2 ) );
        splitter.SetArea( Rect( pos_rt.x + ( pos_rt.w - fheroes2::AGG::GetICN( tradpost, 1 ).width() ) / 2 + 21, pos_rt.y + 131, 189, 11 ) );
        splitter.HideCursor();

        const TextBox text( _( "Please inspect our fine wares. If you feel like offering a trade, click on the items you wish to trade with and for." ), Font::BIG,
                            Rect( pos_rt.x, pos_rt.y + 30, pos_rt.w, 100 ) );

        textSell.SetFont( Font::SMALL );
        textBuy.SetFont( Font::SMALL );
    };

    void RedrawInfoBuySell( u32 count_sell, u32 count_buy, u32 max_sell, u32 orig_buy );
    void ShowTradeArea( int resourceFrom, int resourceTo, u32 max_buy, u32 max_sell, u32 count_buy, u32 count_sell, bool fromTradingPost );

    Rect buttonMax;
    Rect buttonMin;
    fheroes2::Button buttonTrade;
    fheroes2::Button buttonLeft;
    fheroes2::Button buttonRight;
    fheroes2::Button buttonGift;
    Splitter splitter;

private:
    Rect pos_rt;
    fheroes2::ImageRestorer back;
    int tradpost;

    TextSprite textSell;
    TextSprite textBuy;
};

void TradeWindowGUI::ShowTradeArea( int resourceFrom, int resourceTo, u32 max_buy, u32 max_sell, u32 count_buy, u32 count_sell, bool fromTradingPost )
{
    fheroes2::Display & display = fheroes2::Display::instance();
    Cursor & cursor = Cursor::Get();
    bool disable = world.GetKingdom( Settings::Get().CurrentColor() ).GetFunds().Get( resourceFrom ) <= 0;

    if ( disable || resourceFrom == resourceTo || ( Resource::GOLD != resourceTo && 0 == max_buy ) ) {
        cursor.Hide();
        splitter.HideCursor();
        back.restore();
        Rect dst_rt( pos_rt.x, pos_rt.y + 30, pos_rt.w, 100 );
        const TextBox displayMesssage( _( "You have received quite a bargain. I expect to make no profit on the deal. Can I interest you in any of my other wares?" ),
                                       Font::BIG, dst_rt );
        buttonGift.enable();
        buttonTrade.disable();
        buttonLeft.disable();
        buttonRight.disable();
        buttonGift.draw();
        buttonMax = Rect();
        buttonMin = Rect();
        cursor.Show();
        display.render();
    }
    else {
        cursor.Hide();
        back.restore();

        Point dst_pt;
        const fheroes2::Sprite & bar = fheroes2::AGG::GetICN( tradpost, 1 );
        dst_pt.x = pos_rt.x + ( pos_rt.w - bar.width() ) / 2 - 2;
        dst_pt.y = pos_rt.y + 128;
        fheroes2::Blit( bar, display, dst_pt.x, dst_pt.y );
        splitter.SetRange( 0, ( Resource::GOLD == resourceTo ? max_sell : max_buy ) );
        u32 exchange_rate = GetTradeCosts( resourceFrom, resourceTo, fromTradingPost );
        std::string message;
        if ( Resource::GOLD == resourceTo ) {
            message = _( "I can offer you %{count} for 1 unit of %{resfrom}." );
            StringReplace( message, "%{count}", exchange_rate );
            StringReplace( message, "%{resfrom}", Resource::String( resourceFrom ) );
        }
        else {
            message = _( "I can offer you 1 unit of %{resto} for %{count} units of %{resfrom}." );
            StringReplace( message, "%{resto}", Resource::String( resourceTo ) );
            StringReplace( message, "%{resfrom}", Resource::String( resourceFrom ) );
            StringReplace( message, "%{count}", exchange_rate );
        }
        const TextBox displayMessage( message, Font::BIG, Rect( pos_rt.x, pos_rt.y + 30, pos_rt.w, 100 ) );
        const fheroes2::Sprite & sprite_from = fheroes2::AGG::GetICN( ICN::RESOURCE, Resource::GetIndexSprite2( resourceFrom ) );
        dst_pt.x = pos_rt.x + ( pos_rt.w - sprite_from.width() ) / 2 - 70;
        dst_pt.y = pos_rt.y + 115 - sprite_from.height();
        fheroes2::Blit( sprite_from, display, dst_pt.x, dst_pt.y );
        const fheroes2::Sprite & sprite_to = fheroes2::AGG::GetICN( ICN::RESOURCE, Resource::GetIndexSprite2( resourceTo ) );
        dst_pt.x = pos_rt.x + ( pos_rt.w - sprite_to.width() ) / 2 + 70;
        dst_pt.y = pos_rt.y + 115 - sprite_to.height();
        fheroes2::Blit( sprite_to, display, dst_pt.x, dst_pt.y );
        const fheroes2::Sprite & sprite_fromto = fheroes2::AGG::GetICN( tradpost, 0 );
        dst_pt.x = pos_rt.x + ( pos_rt.w - sprite_fromto.width() ) / 2;
        dst_pt.y = pos_rt.y + 90;
        fheroes2::Blit( sprite_fromto, display, dst_pt.x, dst_pt.y );
        Text text( "max", Font::YELLOW_SMALL );
        dst_pt.x = pos_rt.x + ( pos_rt.w - text.w() ) / 2 - 5;
        dst_pt.y = pos_rt.y + 80;
        buttonMax = Rect( dst_pt.x, dst_pt.y, text.w(), text.h() );
        text.Blit( dst_pt );
        text.Set( "min", Font::YELLOW_SMALL );
        dst_pt.x = pos_rt.x + ( pos_rt.w - text.w() ) / 2 - 5;
        dst_pt.y = pos_rt.y + 103;
        buttonMin = Rect( dst_pt.x, dst_pt.y, text.w(), text.h() );
        text.Blit( dst_pt );
        text.Set( _( "Qty to trade" ), Font::SMALL );
        dst_pt.x = pos_rt.x + ( pos_rt.w - text.w() ) / 2;
        dst_pt.y = pos_rt.y + 115;
        text.Blit( dst_pt );

        buttonGift.disable();
        buttonTrade.enable();
        buttonLeft.enable();
        buttonRight.enable();

        buttonTrade.draw();
        buttonLeft.draw();
        buttonRight.draw();

        RedrawInfoBuySell( count_sell, count_buy, max_sell, world.GetKingdom( Settings::Get().CurrentColor() ).GetFunds().Get( resourceTo ) );
        splitter.ShowCursor();
        cursor.Show();
        display.render();
    }
}

void TradeWindowGUI::RedrawInfoBuySell( u32 count_sell, u32 count_buy, u32 max_sell, u32 orig_buy )
{
    Point dst_pt;

    splitter.HideCursor();

    textSell.Hide();
    textSell.SetText( std::string( "-" ) + GetString( count_sell ) + " " + "(" + GetString( max_sell - count_sell ) + ")" );
    dst_pt.x = pos_rt.x + pos_rt.w / 2 - 70 - textSell.w() / 2;
    dst_pt.y = pos_rt.y + 116;
    textSell.SetPos( dst_pt );
    textSell.Show();

    textBuy.Hide();
    textBuy.SetText( std::string( "+" ) + GetString( count_buy ) + " " + "(" + GetString( orig_buy + count_buy ) + ")" );
    dst_pt.x = pos_rt.x + pos_rt.w / 2 + 70 - textBuy.w() / 2;
    dst_pt.y = pos_rt.y + 116;
    textBuy.SetPos( dst_pt );
    textBuy.Show();

    splitter.ShowCursor();
}

void Dialog::Marketplace( bool fromTradingPost )
{
    fheroes2::Display & display = fheroes2::Display::instance();
    const int tradpost = Settings::Get().ExtGameEvilInterface() ? ICN::TRADPOSE : ICN::TRADPOST;
    const std::string & header = _( "Marketplace" );

    Cursor & cursor = Cursor::Get();
    cursor.Hide();
    cursor.SetThemes( cursor.POINTER );

    Dialog::FrameBox box( 297, true );

    const Rect & pos_rt = box.GetArea();
    Point dst_pt( pos_rt.x, pos_rt.y );

    // header
    Text text;
    text.Set( header, Font::YELLOW_BIG );
    dst_pt.x = pos_rt.x + ( pos_rt.w - text.w() ) / 2;
    dst_pt.y = pos_rt.y;
    text.Blit( dst_pt );

    TradeWindowGUI gui( pos_rt );

    Kingdom & kingdom = world.GetKingdom( Settings::Get().CurrentColor() );

    const std::string & header_from = _( "Your Resources" );

    Funds fundsFrom = kingdom.GetFunds();
    int resourceFrom = 0;
    const Point pt1( pos_rt.x, pos_rt.y + 190 );
    Rects rectsFrom;
    rectsFrom.reserve( 7 );
    rectsFrom.push_back( Rect( pt1.x, pt1.y, 34, 34 ) ); // wood
    rectsFrom.push_back( Rect( pt1.x + 37, pt1.y, 34, 34 ) ); // mercury
    rectsFrom.push_back( Rect( pt1.x + 74, pt1.y, 34, 34 ) ); // ore
    rectsFrom.push_back( Rect( pt1.x, pt1.y + 37, 34, 34 ) ); // sulfur
    rectsFrom.push_back( Rect( pt1.x + 37, pt1.y + 37, 34, 34 ) ); // crystal
    rectsFrom.push_back( Rect( pt1.x + 74, pt1.y + 37, 34, 34 ) ); // gems
    rectsFrom.push_back( Rect( pt1.x + 37, pt1.y + 74, 34, 34 ) ); // gold

    fheroes2::MovableSprite cursorFrom( fheroes2::AGG::GetICN( tradpost, 14 ) );
    text.Set( header_from, Font::SMALL );
    dst_pt.x = pt1.x + ( 108 - text.w() ) / 2;
    dst_pt.y = pt1.y - 15;
    text.Blit( dst_pt );
    RedrawFromResource( pt1, fundsFrom );

    const std::string & header_to = _( "Available Trades" );

    Funds fundsTo;
    int resourceTo = 0;
    const Point pt2( 138 + pos_rt.x, pos_rt.y + 190 );
    Rects rectsTo;
    rectsTo.reserve( 7 );
    rectsTo.push_back( Rect( pt2.x, pt2.y, 34, 34 ) ); // wood
    rectsTo.push_back( Rect( pt2.x + 37, pt2.y, 34, 34 ) ); // mercury
    rectsTo.push_back( Rect( pt2.x + 74, pt2.y, 34, 34 ) ); // ore
    rectsTo.push_back( Rect( pt2.x, pt2.y + 37, 34, 34 ) ); // sulfur
    rectsTo.push_back( Rect( pt2.x + 37, pt2.y + 37, 34, 34 ) ); // crystal
    rectsTo.push_back( Rect( pt2.x + 74, pt2.y + 37, 34, 34 ) ); // gems
    rectsTo.push_back( Rect( pt2.x + 37, pt2.y + 74, 34, 34 ) ); // gold

    fheroes2::MovableSprite cursorTo( fheroes2::AGG::GetICN( tradpost, 14 ) );
    text.Set( header_to, Font::SMALL );
    dst_pt.x = pt2.x + ( 108 - text.w() ) / 2;
    dst_pt.y = pt2.y - 15;
    text.Blit( dst_pt );
    RedrawToResource( pt2, false, fromTradingPost );

    u32 count_sell = 0;
    u32 count_buy = 0;

    u32 max_sell = 0;
    u32 max_buy = 0;

    Rect & buttonMax = gui.buttonMax;
    Rect & buttonMin = gui.buttonMin;
    fheroes2::Button & buttonGift = gui.buttonGift;
    fheroes2::Button & buttonTrade = gui.buttonTrade;
    fheroes2::Button & buttonLeft = gui.buttonLeft;
    fheroes2::Button & buttonRight = gui.buttonRight;
    Splitter & splitter = gui.splitter;

    // button exit
    const fheroes2::Sprite & sprite_exit = fheroes2::AGG::GetICN( tradpost, 17 );
    dst_pt.x = pos_rt.x + ( pos_rt.w - sprite_exit.width() ) / 2;
    dst_pt.y = pos_rt.y + pos_rt.h - sprite_exit.height();
<<<<<<< HEAD
    fheroes2::Button buttonExit( dst_pt.x, dst_pt.y, tradpost, 17, 17 );
=======
    fheroes2::Button buttonExit( dst_pt.x, dst_pt.y, tradpost, 17, 18 );
>>>>>>> fd8ee17d

    buttonGift.draw();
    buttonExit.draw();
    cursor.Show();
    display.render();

    LocalEvent & le = LocalEvent::Get();

    // message loop
    while ( le.HandleEvents() ) {
        if ( buttonGift.isEnabled() )
            le.MousePressLeft( buttonGift.area() ) ? buttonGift.drawOnPress() : buttonGift.drawOnRelease();
        if ( buttonTrade.isEnabled() )
            le.MousePressLeft( buttonTrade.area() ) ? buttonTrade.drawOnPress() : buttonTrade.drawOnRelease();
        if ( buttonLeft.isEnabled() )
            le.MousePressLeft( buttonLeft.area() ) ? buttonLeft.drawOnPress() : buttonLeft.drawOnRelease();
        if ( buttonRight.isEnabled() )
            le.MousePressLeft( buttonRight.area() ) ? buttonRight.drawOnPress() : buttonRight.drawOnRelease();

        le.MousePressLeft( buttonExit.area() ) ? buttonExit.drawOnPress() : buttonExit.drawOnRelease();

        if ( le.MouseClickLeft( buttonExit.area() ) || HotKeyCloseWindow )
            break;

        if ( buttonGift.isEnabled() && le.MouseClickLeft( buttonGift.area() ) ) {
            cursor.Hide();
            Dialog::MakeGiftResource();
            fundsFrom = kingdom.GetFunds();
            RedrawFromResource( pt1, fundsFrom );
            cursor.Show();
            display.render();
        }

        // click from
        for ( u32 ii = 0; ii < rectsFrom.size(); ++ii ) {
            const Rect & rect_from = rectsFrom[ii];

            if ( le.MouseClickLeft( rect_from ) ) {
                resourceFrom = Resource::FromIndexSprite2( ii );
                max_sell = fundsFrom.Get( resourceFrom );

                if ( GetTradeCosts( resourceFrom, resourceTo, fromTradingPost ) ) {
                    max_buy = Resource::GOLD == resourceTo ? max_sell * GetTradeCosts( resourceFrom, resourceTo, fromTradingPost )
                                                           : max_sell / GetTradeCosts( resourceFrom, resourceTo, fromTradingPost );
                }

                count_sell = 0;
                count_buy = 0;

                cursor.Hide();
                cursorFrom.setPosition( rect_from.x - 2, rect_from.y - 2 );

                if ( resourceTo )
                    cursorTo.hide();
                RedrawToResource( pt2, true, fromTradingPost, resourceFrom );
                if ( resourceTo )
                    cursorTo.show();
                if ( resourceTo )
                    gui.ShowTradeArea( resourceFrom, resourceTo, max_buy, max_sell, count_buy, count_sell, fromTradingPost );

                cursor.Show();
                display.render();
            }
            else if ( le.MousePressRight( rect_from ) )
                Dialog::ResourceInfo( "", _( "Income:" ), kingdom.GetIncome( INCOME_ALL ), 0 );
        }

        // click to
        for ( u32 ii = 0; ii < rectsTo.size(); ++ii ) {
            const Rect & rect_to = rectsTo[ii];

            if ( le.MouseClickLeft( rect_to ) ) {
                resourceTo = Resource::FromIndexSprite2( ii );

                if ( GetTradeCosts( resourceFrom, resourceTo, fromTradingPost ) ) {
                    max_buy = Resource::GOLD == resourceTo ? max_sell * GetTradeCosts( resourceFrom, resourceTo, fromTradingPost )
                                                           : max_sell / GetTradeCosts( resourceFrom, resourceTo, fromTradingPost );
                }

                count_sell = 0;
                count_buy = 0;

                cursor.Hide();
                cursorTo.setPosition( rect_to.x - 2, rect_to.y - 2 );

                if ( resourceFrom ) {
                    cursorTo.hide();
                    RedrawToResource( pt2, true, fromTradingPost, resourceFrom );
                    cursorTo.show();
                    gui.ShowTradeArea( resourceFrom, resourceTo, max_buy, max_sell, count_buy, count_sell, fromTradingPost );
                }
                cursor.Show();
                display.render();
            }
        }

        // move splitter
        if ( buttonLeft.isEnabled() && buttonRight.isEnabled() && max_buy && le.MousePressLeft( splitter.GetRect() ) ) {
            s32 seek = ( le.GetMouseCursor().x - splitter.GetRect().x ) * 100 / splitter.GetStep();

            if ( seek < splitter.Min() )
                seek = splitter.Min();
            else if ( seek > splitter.Max() )
                seek = splitter.Max();

            count_buy = seek * ( Resource::GOLD == resourceTo ? GetTradeCosts( resourceFrom, resourceTo, fromTradingPost ) : 1 );
            count_sell = seek * ( Resource::GOLD == resourceTo ? 1 : GetTradeCosts( resourceFrom, resourceTo, fromTradingPost ) );

            cursor.Hide();
            splitter.MoveIndex( seek );
            gui.RedrawInfoBuySell( count_sell, count_buy, max_sell, fundsFrom.Get( resourceTo ) );
            cursor.Show();
            display.render();
        }
        else
            // click max
            if ( buttonMax.w && max_buy && le.MouseClickLeft( buttonMax ) ) {
            const u32 & max = splitter.Max();

            count_buy = max * ( Resource::GOLD == resourceTo ? GetTradeCosts( resourceFrom, resourceTo, fromTradingPost ) : 1 );
            count_sell = max * ( Resource::GOLD == resourceTo ? 1 : GetTradeCosts( resourceFrom, resourceTo, fromTradingPost ) );

            cursor.Hide();
            splitter.MoveIndex( max );
            gui.RedrawInfoBuySell( count_sell, count_buy, max_sell, fundsFrom.Get( resourceTo ) );
            cursor.Show();
            display.render();
        }
        // click min
        if ( buttonMin.w && max_buy && le.MouseClickLeft( buttonMin ) ) {
            const u32 min = 1;

            count_buy = min * ( Resource::GOLD == resourceTo ? GetTradeCosts( resourceFrom, resourceTo, fromTradingPost ) : 1 );
            count_sell = min * ( Resource::GOLD == resourceTo ? 1 : GetTradeCosts( resourceFrom, resourceTo, fromTradingPost ) );

            cursor.Hide();
            splitter.MoveIndex( min );
            gui.RedrawInfoBuySell( count_sell, count_buy, max_sell, fundsFrom.Get( resourceTo ) );
            cursor.Show();
            display.render();
        }

        // trade
        if ( buttonTrade.isEnabled() && le.MouseClickLeft( buttonTrade.area() ) && count_sell && count_buy ) {
            kingdom.OddFundsResource( Funds( resourceFrom, count_sell ) );
            kingdom.AddFundsResource( Funds( resourceTo, count_buy ) );

            resourceTo = resourceFrom = Resource::UNKNOWN;
            gui.ShowTradeArea( resourceFrom, resourceTo, 0, 0, 0, 0, fromTradingPost );

            fundsFrom = kingdom.GetFunds();
            cursorTo.hide();
            cursorFrom.hide();
            RedrawFromResource( pt1, fundsFrom );
            RedrawToResource( pt2, false, fromTradingPost, resourceFrom );
            display.render();
        }

        // decrease trade resource
        if ( count_buy && ( ( buttonLeft.isEnabled() && le.MouseClickLeft( gui.buttonLeft.area() ) ) || le.MouseWheelDn( splitter.GetRect() ) ) ) {
            count_buy -= Resource::GOLD == resourceTo ? GetTradeCosts( resourceFrom, resourceTo, fromTradingPost ) : 1;

            count_sell -= Resource::GOLD == resourceTo ? 1 : GetTradeCosts( resourceFrom, resourceTo, fromTradingPost );

            cursor.Hide();
            splitter.Backward();
            gui.RedrawInfoBuySell( count_sell, count_buy, max_sell, fundsFrom.Get( resourceTo ) );
            cursor.Show();
            display.render();
        }

        // increase trade resource
        if ( count_buy < max_buy && ( ( buttonRight.isEnabled() && le.MouseClickLeft( buttonRight.area() ) ) || le.MouseWheelUp( splitter.GetRect() ) ) ) {
            count_buy += Resource::GOLD == resourceTo ? GetTradeCosts( resourceFrom, resourceTo, fromTradingPost ) : 1;

            count_sell += Resource::GOLD == resourceTo ? 1 : GetTradeCosts( resourceFrom, resourceTo, fromTradingPost );

            cursor.Hide();
            splitter.Forward();
            gui.RedrawInfoBuySell( count_sell, count_buy, max_sell, fundsFrom.Get( resourceTo ) );
            cursor.Show();
            display.render();
        }
    }
}

void RedrawResourceSprite( const fheroes2::Image & sf, s32 px, s32 py, s32 value )
{
    Text text;
    Point dst_pt( px, py );

    fheroes2::Blit( sf, fheroes2::Display::instance(), dst_pt.x, dst_pt.y );
    text.Set( GetString( value ), Font::SMALL );
    dst_pt.x += ( 34 - text.w() ) / 2;
    dst_pt.y += 21;
    text.Blit( dst_pt );
}

void RedrawFromResource( const Point & pt, const Funds & rs )
{
    const int tradpost = Settings::Get().ExtGameEvilInterface() ? ICN::TRADPOSE : ICN::TRADPOST;

    // wood
    RedrawResourceSprite( fheroes2::AGG::GetICN( tradpost, 7 ), pt.x, pt.y, rs.wood );
    // mercury
    RedrawResourceSprite( fheroes2::AGG::GetICN( tradpost, 8 ), pt.x + 37, pt.y, rs.mercury );
    // ore
    RedrawResourceSprite( fheroes2::AGG::GetICN( tradpost, 9 ), pt.x + 74, pt.y, rs.ore );
    // sulfur
    RedrawResourceSprite( fheroes2::AGG::GetICN( tradpost, 10 ), pt.x, pt.y + 37, rs.sulfur );
    // crystal
    RedrawResourceSprite( fheroes2::AGG::GetICN( tradpost, 11 ), pt.x + 37, pt.y + 37, rs.crystal );
    // gems
    RedrawResourceSprite( fheroes2::AGG::GetICN( tradpost, 12 ), pt.x + 74, pt.y + 37, rs.gems );
    // gold
    RedrawResourceSprite( fheroes2::AGG::GetICN( tradpost, 13 ), pt.x + 37, pt.y + 74, rs.gold );
}

void RedrawResourceSprite2( const fheroes2::Image & sf, s32 px, s32 py, bool show, int from, int res, bool trading )
{
    Point dst_pt( px, py );

    fheroes2::Blit( sf, fheroes2::Display::instance(), dst_pt.x, dst_pt.y );

    if ( show ) {
        Text text( GetStringTradeCosts( from, res, trading ), Font::SMALL );
        dst_pt.x += ( 34 - text.w() ) / 2;
        dst_pt.y += 21;
        text.Blit( dst_pt );
    }
}

void RedrawToResource( const Point & pt, bool showcost, bool tradingPost, int from_resource )
{
    const int tradpost = Settings::Get().ExtGameEvilInterface() ? ICN::TRADPOSE : ICN::TRADPOST;

    // wood
    RedrawResourceSprite2( fheroes2::AGG::GetICN( tradpost, 7 ), pt.x, pt.y, showcost, from_resource, Resource::WOOD, tradingPost );
    // mercury
    RedrawResourceSprite2( fheroes2::AGG::GetICN( tradpost, 8 ), pt.x + 37, pt.y, showcost, from_resource, Resource::MERCURY, tradingPost );
    // ore
    RedrawResourceSprite2( fheroes2::AGG::GetICN( tradpost, 9 ), pt.x + 74, pt.y, showcost, from_resource, Resource::ORE, tradingPost );
    // sulfur
    RedrawResourceSprite2( fheroes2::AGG::GetICN( tradpost, 10 ), pt.x, pt.y + 37, showcost, from_resource, Resource::SULFUR, tradingPost );
    // crystal
    RedrawResourceSprite2( fheroes2::AGG::GetICN( tradpost, 11 ), pt.x + 37, pt.y + 37, showcost, from_resource, Resource::CRYSTAL, tradingPost );
    // gems
    RedrawResourceSprite2( fheroes2::AGG::GetICN( tradpost, 12 ), pt.x + 74, pt.y + 37, showcost, from_resource, Resource::GEMS, tradingPost );
    // gold
    RedrawResourceSprite2( fheroes2::AGG::GetICN( tradpost, 13 ), pt.x + 37, pt.y + 74, showcost, from_resource, Resource::GOLD, tradingPost );
}

std::string GetStringTradeCosts( int rs_from, int rs_to, bool tradingPost )
{
    std::string res;

    if ( rs_from == rs_to ) {
        res = _( "n/a" );
    }
    else {
        if ( Resource::GOLD != rs_from && Resource::GOLD != rs_to )
            res = "1/";
        res.append( GetString( GetTradeCosts( rs_from, rs_to, tradingPost ) ) );
    }

    return res;
}

u32 GetTradeCosts( int rs_from, int rs_to, bool tradingPost )
{
    const u32 markets = tradingPost ? 3 : world.GetKingdom( Settings::Get().CurrentColor() ).GetCountMarketplace();

    if ( rs_from == rs_to )
        return 0;

    switch ( rs_from ) {
    // uncostly
    case Resource::WOOD:
    case Resource::ORE:

        switch ( rs_to ) {
        // sale uncostly
        case Resource::GOLD:
            if ( 1 == markets )
                return SALE_UNCOSTLY1;
            else if ( 2 == markets )
                return SALE_UNCOSTLY2;
            else if ( 3 == markets )
                return SALE_UNCOSTLY3;
            else if ( 4 == markets )
                return SALE_UNCOSTLY4;
            else if ( 5 == markets )
                return SALE_UNCOSTLY5;
            else if ( 6 == markets )
                return SALE_UNCOSTLY6;
            else if ( 7 == markets )
                return SALE_UNCOSTLY7;
            else if ( 8 == markets )
                return SALE_UNCOSTLY8;
            else if ( 8 < markets )
                return SALE_UNCOSTLY9;
            break;

        // change uncostly to costly
        case Resource::MERCURY:
        case Resource::SULFUR:
        case Resource::CRYSTAL:
        case Resource::GEMS:
            if ( 1 == markets )
                return UNCOSTLY_COSTLY1;
            else if ( 2 == markets )
                return UNCOSTLY_COSTLY2;
            else if ( 3 == markets )
                return UNCOSTLY_COSTLY3;
            else if ( 4 == markets )
                return UNCOSTLY_COSTLY4;
            else if ( 5 == markets )
                return UNCOSTLY_COSTLY5;
            else if ( 6 == markets )
                return UNCOSTLY_COSTLY6;
            else if ( 7 == markets )
                return UNCOSTLY_COSTLY7;
            else if ( 8 == markets )
                return UNCOSTLY_COSTLY8;
            else if ( 8 < markets )
                return UNCOSTLY_COSTLY9;
            break;

        // change uncostly to uncostly
        case Resource::WOOD:
        case Resource::ORE:
            if ( 1 == markets )
                return COSTLY_COSTLY1;
            else if ( 2 == markets )
                return COSTLY_COSTLY2;
            else if ( 3 == markets )
                return COSTLY_COSTLY3;
            else if ( 4 == markets )
                return COSTLY_COSTLY4;
            else if ( 5 == markets )
                return COSTLY_COSTLY5;
            else if ( 6 == markets )
                return COSTLY_COSTLY6;
            else if ( 7 == markets )
                return COSTLY_COSTLY7;
            else if ( 8 == markets )
                return COSTLY_COSTLY8;
            else if ( 8 < markets )
                return COSTLY_COSTLY9;
            break;
        }
        break;

    // costly
    case Resource::MERCURY:
    case Resource::SULFUR:
    case Resource::CRYSTAL:
    case Resource::GEMS:

        switch ( rs_to ) {
        // sale costly
        case Resource::GOLD:
            if ( 1 == markets )
                return SALE_COSTLY1;
            else if ( 2 == markets )
                return SALE_COSTLY2;
            else if ( 3 == markets )
                return SALE_COSTLY3;
            else if ( 4 == markets )
                return SALE_COSTLY4;
            else if ( 5 == markets )
                return SALE_COSTLY5;
            else if ( 6 == markets )
                return SALE_COSTLY6;
            else if ( 7 == markets )
                return SALE_COSTLY7;
            else if ( 8 == markets )
                return SALE_COSTLY8;
            else if ( 8 < markets )
                return SALE_COSTLY9;
            break;

        // change costly to costly
        case Resource::MERCURY:
        case Resource::SULFUR:
        case Resource::CRYSTAL:
        case Resource::GEMS:
            if ( 1 == markets )
                return COSTLY_COSTLY1;
            else if ( 2 == markets )
                return COSTLY_COSTLY2;
            else if ( 3 == markets )
                return COSTLY_COSTLY3;
            else if ( 4 == markets )
                return COSTLY_COSTLY4;
            else if ( 5 == markets )
                return COSTLY_COSTLY5;
            else if ( 6 == markets )
                return COSTLY_COSTLY6;
            else if ( 7 == markets )
                return COSTLY_COSTLY7;
            else if ( 8 == markets )
                return COSTLY_COSTLY8;
            else if ( 8 < markets )
                return COSTLY_COSTLY9;
            break;

        // change costly to uncostly
        case Resource::WOOD:
        case Resource::ORE:
            if ( 1 == markets )
                return COSTLY_UNCOSTLY1;
            else if ( 2 == markets )
                return COSTLY_UNCOSTLY2;
            else if ( 3 == markets )
                return COSTLY_UNCOSTLY3;
            else if ( 4 == markets )
                return COSTLY_UNCOSTLY4;
            else if ( 5 == markets )
                return COSTLY_UNCOSTLY5;
            else if ( 6 == markets )
                return COSTLY_UNCOSTLY6;
            else if ( 7 == markets )
                return COSTLY_UNCOSTLY7;
            else if ( 8 == markets )
                return COSTLY_UNCOSTLY8;
            else if ( 8 < markets )
                return COSTLY_UNCOSTLY9;
            break;
        }
        break;

    // gold
    case Resource::GOLD:

        switch ( rs_to ) {
        default:
            break;

        // buy costly
        case Resource::MERCURY:
        case Resource::SULFUR:
        case Resource::CRYSTAL:
        case Resource::GEMS:
            if ( 1 == markets )
                return BUY_COSTLY1;
            else if ( 2 == markets )
                return BUY_COSTLY2;
            else if ( 3 == markets )
                return BUY_COSTLY3;
            else if ( 4 == markets )
                return BUY_COSTLY4;
            else if ( 5 == markets )
                return BUY_COSTLY5;
            else if ( 6 == markets )
                return BUY_COSTLY6;
            else if ( 7 == markets )
                return BUY_COSTLY7;
            else if ( 8 == markets )
                return BUY_COSTLY8;
            else if ( 8 < markets )
                return BUY_COSTLY9;
            break;

        // buy uncostly
        case Resource::WOOD:
        case Resource::ORE:
            if ( 1 == markets )
                return BUY_UNCOSTLY1;
            else if ( 2 == markets )
                return BUY_UNCOSTLY2;
            else if ( 3 == markets )
                return BUY_UNCOSTLY3;
            else if ( 4 == markets )
                return BUY_UNCOSTLY4;
            else if ( 5 == markets )
                return BUY_UNCOSTLY5;
            else if ( 6 == markets )
                return BUY_UNCOSTLY6;
            else if ( 7 == markets )
                return BUY_UNCOSTLY7;
            else if ( 8 == markets )
                return BUY_UNCOSTLY8;
            else if ( 8 < markets )
                return BUY_UNCOSTLY9;
            break;
        }
        break;

    // not select
    default:
        break;
    }

    return 0;
}<|MERGE_RESOLUTION|>--- conflicted
+++ resolved
@@ -56,14 +56,9 @@
         buttonLeft.setICNInfo( tradpost, 3, 4 );
         buttonRight.setICNInfo( tradpost, 5, 6 );
 
-<<<<<<< HEAD
         const uint32_t buttonWidth = fheroes2::AGG::GetICN( tradpost, 17 ).width();
         buttonGift.setPosition( pos_rt.x + ( pos_rt.w - buttonWidth ) / 2, pos_rt.y + 120 );
         buttonTrade.setPosition( pos_rt.x + ( pos_rt.w - buttonWidth ) / 2, pos_rt.y + 150 );
-=======
-        buttonGift.setPosition( pos_rt.x + ( pos_rt.w - AGG::GetICN( tradpost, 17 ).w() ) / 2, pos_rt.y + 120 );
-        buttonTrade.setPosition( pos_rt.x + ( pos_rt.w - AGG::GetICN( tradpost, 17 ).w() ) / 2, pos_rt.y + 150 );
->>>>>>> fd8ee17d
         buttonLeft.setPosition( pos_rt.x + 11, pos_rt.y + 129 );
         buttonRight.setPosition( pos_rt.x + 220, pos_rt.y + 129 );
 
@@ -299,11 +294,8 @@
     const fheroes2::Sprite & sprite_exit = fheroes2::AGG::GetICN( tradpost, 17 );
     dst_pt.x = pos_rt.x + ( pos_rt.w - sprite_exit.width() ) / 2;
     dst_pt.y = pos_rt.y + pos_rt.h - sprite_exit.height();
-<<<<<<< HEAD
-    fheroes2::Button buttonExit( dst_pt.x, dst_pt.y, tradpost, 17, 17 );
-=======
+
     fheroes2::Button buttonExit( dst_pt.x, dst_pt.y, tradpost, 17, 18 );
->>>>>>> fd8ee17d
 
     buttonGift.draw();
     buttonExit.draw();
