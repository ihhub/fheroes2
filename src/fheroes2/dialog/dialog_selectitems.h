/***************************************************************************
 *   fheroes2: https://github.com/ihhub/fheroes2                           *
 *   Copyright (C) 2019 - 2025                                             *
 *                                                                         *
 *   Free Heroes2 Engine: http://sourceforge.net/projects/fheroes2         *
 *   Copyright (C) 2011 by Andrey Afletdinov <fheroes2@gmail.com>          *
 *                                                                         *
 *   This program is free software; you can redistribute it and/or modify  *
 *   it under the terms of the GNU General Public License as published by  *
 *   the Free Software Foundation; either version 2 of the License, or     *
 *   (at your option) any later version.                                   *
 *                                                                         *
 *   This program is distributed in the hope that it will be useful,       *
 *   but WITHOUT ANY WARRANTY; without even the implied warranty of        *
 *   MERCHANTABILITY or FITNESS FOR A PARTICULAR PURPOSE.  See the         *
 *   GNU General Public License for more details.                          *
 *                                                                         *
 *   You should have received a copy of the GNU General Public License     *
 *   along with this program; if not, write to the                         *
 *   Free Software Foundation, Inc.,                                       *
 *   59 Temple Place - Suite 330, Boston, MA  02111-1307, USA.             *
 ***************************************************************************/

#pragma once

#include <cstdint>
#include <memory>
#include <set>
#include <string>
#include <vector>

#include "artifact.h"
#include "color.h"
#include "heroes.h"
#include "image.h"
#include "interface_list.h"
#include "math_base.h"
#include "monster.h"
#include "skill.h"
#include "spell.h"
#include "ui_button.h"
#include "ui_window.h"

class Kingdom;

namespace fheroes2
{
    struct LocalizedString;
    class TextBase;
}

namespace Dialog
{
    class ItemSelectionWindow : public Interface::ListBox<int>
    {
    public:
        using Interface::ListBox<int>::ActionListDoubleClick;
        using Interface::ListBox<int>::ActionListSingleClick;
        using Interface::ListBox<int>::ActionListPressRight;
        using Interface::ListBox<int>::ActionListLongPress;

        ItemSelectionWindow() = delete;

        explicit ItemSelectionWindow( const fheroes2::Size & dialogSize, std::string title, std::string description = {} );

        void RedrawBackground( const fheroes2::Point & /* unused */ ) override
        {
            _backgroundRestorer->restore();
        }

        void ActionListDoubleClick( int & /* unused */ ) override
        {
            _isDoubleClicked = true;
        }

        void RedrawItem( const int & /* unused */, int32_t /* ox */, int32_t /* oy */, bool /* current */ ) override
        {
            // Do nothing.
        }

        void ActionCurrentUp() override
        {
            // Do nothing.
        }

        void ActionCurrentDn() override
        {
            // Do nothing.
        }

        void ActionListSingleClick( int & /* unused */ ) override
        {
            // Do nothing.
        }

        void ActionListPressRight( int & /* unused */ ) override
        {
            // Do nothing.
        }

<<<<<<< HEAD
        void ActionListLongPress( int & /* unused */ ) override
        {
            // Do nothing.
        }

        void updateScrollBarImage();

=======
>>>>>>> e6ece216
        // An image with text should have offset of 10 pixels from all left and right edges.
        void renderItem( const fheroes2::Sprite & itemSprite, std::string itemText, const fheroes2::Point & destination, const int32_t middleImageOffsetX,
                         const int32_t textOffsetX, const int32_t itemOffsetY, const bool current ) const;

        void renderItem( const fheroes2::Sprite & itemSprite, std::vector<fheroes2::LocalizedString> itemText, const fheroes2::Point & destination,
                         const int32_t middleImageOffsetX, const int32_t textOffsetX, const int32_t itemOffsetY, const bool current ) const;

        int32_t selectItemsEventProcessing();

        fheroes2::Rect getBackgroundArea() const;

    protected:
        void setButtonOkayStatus( const bool enabled )
        {
            if ( enabled == _buttonOk.isEnabled() ) {
                return;
            }

            if ( enabled ) {
                _buttonOk.enable();
            }
            else {
                _buttonOk.disable();
            }

            _buttonOk.draw();
        }

        void enableToggleButtons();

        virtual void onToggleOn()
        {
            // Do nothing.
        }

        virtual void onToggleOff()
        {
            // Do nothing.
        }

    private:
        bool _isDoubleClicked{ false };
        std::unique_ptr<fheroes2::StandardWindow> _window;
        std::unique_ptr<fheroes2::ImageRestorer> _backgroundRestorer;
        fheroes2::Button _buttonOk;
        fheroes2::Button _buttonCancel;
        fheroes2::Button _buttonToggleOn;
        fheroes2::Button _buttonToggleOff;

        virtual bool isDoubleClicked()
        {
            return _isDoubleClicked;
        }

        void renderText( fheroes2::TextBase & text, const fheroes2::Point & destination, const int32_t textOffsetX, const int32_t itemOffsetY ) const;
    };

    Monster selectMonster( const int monsterId );

    int selectHeroes( const int heroId = Heroes::UNKNOWN );

    Artifact selectArtifact( const int artifactId, const bool isForVictoryConditions );

    Spell selectSpell( const int spellId, const bool includeRandomSpells, const std::set<int32_t> & excludeSpellsList = {}, const int32_t spellsLevel = -1 );

    int32_t selectKingdomCastle( const Kingdom & kingdom, const bool notOccupiedByHero, std::string title, std::string description = {},
                                 int32_t castlePositionIndex = -1 );

    Skill::Secondary selectSecondarySkill( const Heroes & hero, const int skillId = Skill::Secondary::UNKNOWN );

    void multiSelectMonsters( std::vector<int> allowed, std::vector<int> & selected );

    // These functions should be called only from the Editor as they rely on Maps::ObjectInfo structures that are not the same as in-game items.
    int selectHeroType( const int heroType );

    int selectMonsterType( const int monsterType );

    int selectArtifactType( const int artifactType );

    int selectTreasureType( const int resourceType );

    int selectOceanObjectType( const int objectType );

    int selectLandscapeOceanObjectType( const int objectType );

    void selectTownType( int & type, int & color );

    int selectDwellingType( const int dwellingType );

    int selectLandscapeMiscellaneousObjectType( const int objectType );

    int32_t selectMineType( const int32_t type );

    int selectMountainType( const int mountainType );

    int selectRockType( const int rockType );

    int selectTreeType( const int treeType );

    int selectPowerUpObjectType( const int powerUpObjectType );

    int selectAdventureMiscellaneousObjectType( const int objectType );

    PlayerColor selectPlayerColor( const PlayerColor color, const uint8_t availableColors );
}<|MERGE_RESOLUTION|>--- conflicted
+++ resolved
@@ -98,16 +98,11 @@
             // Do nothing.
         }
 
-<<<<<<< HEAD
         void ActionListLongPress( int & /* unused */ ) override
         {
             // Do nothing.
         }
 
-        void updateScrollBarImage();
-
-=======
->>>>>>> e6ece216
         // An image with text should have offset of 10 pixels from all left and right edges.
         void renderItem( const fheroes2::Sprite & itemSprite, std::string itemText, const fheroes2::Point & destination, const int32_t middleImageOffsetX,
                          const int32_t textOffsetX, const int32_t itemOffsetY, const bool current ) const;
