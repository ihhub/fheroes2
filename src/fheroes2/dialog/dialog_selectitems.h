--- conflicted
+++ resolved
@@ -32,12 +32,8 @@
 
 namespace Dialog
 {
-<<<<<<< HEAD
-    Monster selectMonster( const int monsterId = Monster::UNKNOWN );
+    Monster selectMonster( const int monsterId, const bool includeRandomMonsters );
 
-=======
-    Monster selectMonster( const int monsterId, const bool includeRandomMonsters );
->>>>>>> 0a08d0a9
     int selectHeroes( const int heroId = Heroes::UNKNOWN );
 
     Artifact selectArtifact( const int artifactId = Artifact::UNKNOWN );
