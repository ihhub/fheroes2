--- conflicted
+++ resolved
@@ -67,13 +67,11 @@
 
     int selectDwellingType( const int dwellingType );
 
-<<<<<<< HEAD
+    void selectMineType( int32_t & type, int32_t & color );
+
     int selectMountainType( const int mountainType );
 
     int selectTreeType( const int treeType );
-=======
-    void selectMineType( int32_t & type, int32_t & color );
->>>>>>> 44b2ccf1
 }
 
 #endif