/***************************************************************************
 *   fheroes2: https://github.com/ihhub/fheroes2                           *
 *   Copyright (C) 2019 - 2025                                             *
 *                                                                         *
 *   Free Heroes2 Engine: http://sourceforge.net/projects/fheroes2         *
 *   Copyright (C) 2011 by Andrey Afletdinov <fheroes2@gmail.com>          *
 *                                                                         *
 *   This program is free software; you can redistribute it and/or modify  *
 *   it under the terms of the GNU General Public License as published by  *
 *   the Free Software Foundation; either version 2 of the License, or     *
 *   (at your option) any later version.                                   *
 *                                                                         *
 *   This program is distributed in the hope that it will be useful,       *
 *   but WITHOUT ANY WARRANTY; without even the implied warranty of        *
 *   MERCHANTABILITY or FITNESS FOR A PARTICULAR PURPOSE.  See the         *
 *   GNU General Public License for more details.                          *
 *                                                                         *
 *   You should have received a copy of the GNU General Public License     *
 *   along with this program; if not, write to the                         *
 *   Free Software Foundation, Inc.,                                       *
 *   59 Temple Place - Suite 330, Boston, MA  02111-1307, USA.             *
 ***************************************************************************/

#pragma once

#include <cstdint>
#include <memory>
#include <string>

#include "artifact.h"
#include "color.h"
#include "heroes.h"
#include "image.h"
#include "interface_list.h"
#include "math_base.h"
#include "monster.h"
#include "skill.h"
#include "spell.h"
#include "ui_button.h"
#include "ui_window.h"

class Kingdom;

namespace Dialog
{
    class ItemSelectionWindow : public Interface::ListBox<int>
    {
    public:
        using Interface::ListBox<int>::ActionListDoubleClick;
        using Interface::ListBox<int>::ActionListSingleClick;
        using Interface::ListBox<int>::ActionListPressRight;

        ItemSelectionWindow() = delete;

        explicit ItemSelectionWindow( const fheroes2::Size & dialogSize, std::string title, std::string description = {} );

        void RedrawBackground( const fheroes2::Point & /* unused */ ) override
        {
            _backgroundRestorer->restore();
        }

        void ActionListDoubleClick( int & /* unused */ ) override
        {
            _isDoubleClicked = true;
        }

        void RedrawItem( const int & /* unused */, int32_t /* ox */, int32_t /* oy */, bool /* current */ ) override
        {
            // Do nothing.
        }

        void ActionCurrentUp() override
        {
            // Do nothing.
        }

        void ActionCurrentDn() override
        {
            // Do nothing.
        }

        void ActionListSingleClick( int & /* unused */ ) override
        {
            // Do nothing.
        }

        void ActionListPressRight( int & /* unused */ ) override
        {
            // Do nothing.
        }

        void updateScrollBarImage();

        // An image with text should have offset of 10 pixels from all left and right edges.
        void renderItem( const fheroes2::Sprite & itemSprite, std::string itemText, const fheroes2::Point & destination, const int32_t middleImageOffsetX,
                         const int32_t textOffsetX, const int32_t itemOffsetY, const bool current ) const;

        int32_t selectItemsEventProcessing();

        fheroes2::Rect getBackgroundArea() const;

    private:
        bool _isDoubleClicked{ false };
        std::unique_ptr<fheroes2::StandardWindow> _window;
        std::unique_ptr<fheroes2::ImageRestorer> _backgroundRestorer;
        fheroes2::Button _buttonOk;
        fheroes2::Button _buttonCancel;
    };

    Monster selectMonster( const int monsterId );

    int selectHeroes( const int heroId = Heroes::UNKNOWN );

    Artifact selectArtifact( const int artifactId, const bool isForVictoryConditions );

    Spell selectSpell( const int spellId, const bool includeRandomSpells );

    int32_t selectKingdomCastle( const Kingdom & kingdom, const bool notOccupiedByHero, std::string title, std::string description = {},
                                 int32_t castlePositionIndex = -1 );

    Skill::Secondary selectSecondarySkill( const Heroes & hero, const int skillId = Skill::Secondary::UNKNOWN );

    // These functions should be called only from the Editor as they rely on Maps::ObjectInfo structures that are not the same as in-game items.
    int selectHeroType( const int heroType );

    int selectMonsterType( const int monsterType );

    int selectArtifactType( const int artifactType );

    int selectTreasureType( const int resourceType );

    int selectOceanObjectType( const int objectType );

    int selectLandscapeOceanObjectType( const int objectType );

    void selectTownType( int & type, int & color );

    int selectDwellingType( const int dwellingType );

    int selectLandscapeMiscellaneousObjectType( const int objectType );

<<<<<<< HEAD
    void selectMineType( int32_t & type );
=======
    int32_t selectMineType( const int32_t type );
>>>>>>> 73a30b33

    int selectMountainType( const int mountainType );

    int selectRockType( const int rockType );

    int selectTreeType( const int treeType );

    int selectPowerUpObjectType( const int powerUpObjectType );

    int selectAdventureMiscellaneousObjectType( const int objectType );

    PlayerColor selectPlayerColor( const PlayerColor color, const uint8_t availableColors );
}<|MERGE_RESOLUTION|>--- conflicted
+++ resolved
@@ -139,11 +139,7 @@
 
     int selectLandscapeMiscellaneousObjectType( const int objectType );
 
-<<<<<<< HEAD
-    void selectMineType( int32_t & type );
-=======
     int32_t selectMineType( const int32_t type );
->>>>>>> 73a30b33
 
     int selectMountainType( const int mountainType );
 
