/***************************************************************************
 *   fheroes2: https://github.com/ihhub/fheroes2                           *
 *   Copyright (C) 2019 - 2024                                             *
 *                                                                         *
 *   Free Heroes2 Engine: http://sourceforge.net/projects/fheroes2         *
 *   Copyright (C) 2011 by Andrey Afletdinov <fheroes2@gmail.com>          *
 *                                                                         *
 *   This program is free software; you can redistribute it and/or modify  *
 *   it under the terms of the GNU General Public License as published by  *
 *   the Free Software Foundation; either version 2 of the License, or     *
 *   (at your option) any later version.                                   *
 *                                                                         *
 *   This program is distributed in the hope that it will be useful,       *
 *   but WITHOUT ANY WARRANTY; without even the implied warranty of        *
 *   MERCHANTABILITY or FITNESS FOR A PARTICULAR PURPOSE.  See the         *
 *   GNU General Public License for more details.                          *
 *                                                                         *
 *   You should have received a copy of the GNU General Public License     *
 *   along with this program; if not, write to the                         *
 *   Free Software Foundation, Inc.,                                       *
 *   59 Temple Place - Suite 330, Boston, MA  02111-1307, USA.             *
 ***************************************************************************/

#ifndef H2EDITOR_DIALOGS_H
#define H2EDITOR_DIALOGS_H

#include <cstdint>
#include <string>

#include "artifact.h"
#include "heroes.h"
#include "monster.h"
#include "skill.h"
#include "spell.h"

class Kingdom;

namespace Dialog
{
    Monster selectMonster( const int monsterId );

    int selectHeroes( const int heroId = Heroes::UNKNOWN );

    Artifact selectArtifact( const int artifactId );

    Spell selectSpell( const int spellId, const bool includeRandomSpells );

    int32_t selectKingdomCastle( const Kingdom & kingdom, const bool notOccupiedByHero, std::string title, std::string description = {},
                                 int32_t castlePositionIndex = -1 );

    Skill::Secondary selectSecondarySkill( const Heroes & hero, const int skillId = Skill::Secondary::UNKNOWN );

    // These functions should be called only from the Editor as they rely on Maps::ObjectInfo structures that are not the same as in-game items.
    int selectHeroType( const int heroType );

    int selectMonsterType( const int monsterType );

    int selectArtifactType( const int artifactType );

    int selectTreasureType( const int resourceType );

    int selectOceanObjectType( const int objectType );

    int selectLandscapeOceanObjectType( const int objectType );

    void selectTownType( int & type, int & color );

    int selectDwellingType( const int dwellingType );

<<<<<<< HEAD
    int selectPowerUpObjectType( const int powerUpObjectType );
=======
    void selectMineType( int32_t & type, int32_t & color );
>>>>>>> 44b2ccf1
}

#endif<|MERGE_RESOLUTION|>--- conflicted
+++ resolved
@@ -67,11 +67,9 @@
 
     int selectDwellingType( const int dwellingType );
 
-<<<<<<< HEAD
+    void selectMineType( int32_t & type, int32_t & color );
+
     int selectPowerUpObjectType( const int powerUpObjectType );
-=======
-    void selectMineType( int32_t & type, int32_t & color );
->>>>>>> 44b2ccf1
 }
 
 #endif