/***************************************************************************
 *   fheroes2: https://github.com/ihhub/fheroes2                           *
 *   Copyright (C) 2021 - 2022                                             *
 *                                                                         *
 *   This program is free software; you can redistribute it and/or modify  *
 *   it under the terms of the GNU General Public License as published by  *
 *   the Free Software Foundation; either version 2 of the License, or     *
 *   (at your option) any later version.                                   *
 *                                                                         *
 *   This program is distributed in the hope that it will be useful,       *
 *   but WITHOUT ANY WARRANTY; without even the implied warranty of        *
 *   MERCHANTABILITY or FITNESS FOR A PARTICULAR PURPOSE.  See the         *
 *   GNU General Public License for more details.                          *
 *                                                                         *
 *   You should have received a copy of the GNU General Public License     *
 *   along with this program; if not, write to the                         *
 *   Free Software Foundation, Inc.,                                       *
 *   59 Temple Place - Suite 330, Boston, MA  02111-1307, USA.             *
 ***************************************************************************/

#include <cassert>
#include <cstdint>
#include <vector>

#include "agg_image.h"
#include "dialog.h"
#include "dialog_audio.h"
#include "dialog_game_settings.h"
#include "dialog_graphics_settings.h"
#include "dialog_hotkeys.h"
#include "dialog_language_selection.h"
#include "game_hotkeys.h"
#include "game_mainmenu_ui.h"
#include "gamedefs.h"
#include "icn.h"
#include "image.h"
#include "localevent.h"
#include "math_base.h"
#include "screen.h"
#include "settings.h"
#include "translations.h"
#include "ui_button.h"
#include "ui_dialog.h"
#include "ui_language.h"
#include "ui_option_item.h"

namespace
{
    const fheroes2::Size offsetBetweenOptions{ 92, 110 };

    const fheroes2::Point optionOffset{ 36, 47 };
    const int32_t optionWindowSize{ 65 };

    const fheroes2::Rect languageRoi{ optionOffset.x, optionOffset.y, optionWindowSize, optionWindowSize };
    const fheroes2::Rect graphicsRoi{ optionOffset.x + offsetBetweenOptions.width, optionOffset.y, optionWindowSize, optionWindowSize };
    const fheroes2::Rect audioRoi{ optionOffset.x + offsetBetweenOptions.width * 2, optionOffset.y, optionWindowSize, optionWindowSize };
    const fheroes2::Rect hotKeyRoi{ optionOffset.x, optionOffset.y + offsetBetweenOptions.height, optionWindowSize, optionWindowSize };
    const fheroes2::Rect cursorTypeRoi{ optionOffset.x + offsetBetweenOptions.width, optionOffset.y + offsetBetweenOptions.height, optionWindowSize, optionWindowSize };
    const fheroes2::Rect textSupportModeRoi{ optionOffset.x + offsetBetweenOptions.width * 2, optionOffset.y + offsetBetweenOptions.height, optionWindowSize,
                                             optionWindowSize };

    void drawLanguage( const fheroes2::Rect & optionRoi )
    {
        const fheroes2::SupportedLanguage currentLanguage = fheroes2::getLanguageFromAbbreviation( Settings::Get().getGameLanguage() );
        fheroes2::LanguageSwitcher languageSwitcher( currentLanguage );

        fheroes2::drawOption( optionRoi, fheroes2::AGG::GetICN( ICN::SPANEL, 18 ), _( "Language" ), fheroes2::getLanguageName( currentLanguage ),
                              fheroes2::UiOptionTextWidth::THREE_ELEMENTS_ROW );
    }

    void drawGraphics( const fheroes2::Rect & optionRoi )
    {
        fheroes2::drawOption( optionRoi, fheroes2::AGG::GetICN( ICN::SPANEL, 15 ), _( "Graphics" ), _( "Settings" ), fheroes2::UiOptionTextWidth::THREE_ELEMENTS_ROW );
    }

    void drawAudioOptions( const fheroes2::Rect & optionRoi )
    {
        fheroes2::drawOption( optionRoi, fheroes2::AGG::GetICN( ICN::SPANEL, 1 ), _( "Audio" ), _( "Settings" ), fheroes2::UiOptionTextWidth::THREE_ELEMENTS_ROW );
    }

    void drawHotKeyOptions( const fheroes2::Rect & optionRoi )
    {
        fheroes2::drawOption( optionRoi, fheroes2::AGG::GetICN( ICN::CSPANEL, 5 ), _( "Hot Keys" ), _( "Configure" ), fheroes2::UiOptionTextWidth::THREE_ELEMENTS_ROW );
    }

    void drawCursorTypeOptions( const fheroes2::Rect & optionRoi )
    {
        if ( Settings::Get().isMonochromeCursorEnabled() ) {
            fheroes2::drawOption( optionRoi, fheroes2::AGG::GetICN( ICN::SPANEL, 20 ), _( "Mouse Cursor" ), _( "Black & White" ),
                                  fheroes2::UiOptionTextWidth::THREE_ELEMENTS_ROW );
        }
        else {
            fheroes2::drawOption( optionRoi, fheroes2::AGG::GetICN( ICN::SPANEL, 21 ), _( "Mouse Cursor" ), _( "Color" ),
                                  fheroes2::UiOptionTextWidth::THREE_ELEMENTS_ROW );
        }
    }

    void drawTextSupportModeOptions( const fheroes2::Rect & optionRoi )
    {
        if ( Settings::Get().isTextSupportModeEnabled() ) {
            fheroes2::drawOption( optionRoi, fheroes2::AGG::GetICN( ICN::CSPANEL, 4 ), _( "Text Support" ), _( "On" ), fheroes2::UiOptionTextWidth::THREE_ELEMENTS_ROW );
        }
        else {
            fheroes2::drawOption( optionRoi, fheroes2::AGG::GetICN( ICN::SPANEL, 9 ), _( "Text Support" ), _( "Off" ), fheroes2::UiOptionTextWidth::THREE_ELEMENTS_ROW );
        }
    }

    enum class SelectedWindow : int
    {
        Configuration,
        Graphics,
        Language,
        HotKeys,
        CursorType,
        TextSupportMode,
        UpdateSettings,
        AudioSettings,
        Exit
    };

    SelectedWindow showConfigurationWindow()
    {
        fheroes2::Display & display = fheroes2::Display::instance();

        const Settings & conf = Settings::Get();
        const bool isEvilInterface = conf.isEvilInterfaceEnabled();
        const int dialogIcnId = isEvilInterface ? ICN::CSPANBKE : ICN::CSPANBKG;
        const fheroes2::Sprite & dialog = fheroes2::AGG::GetICN( dialogIcnId, 0 );
        const fheroes2::Sprite & dialogShadow = fheroes2::AGG::GetICN( dialogIcnId, 1 );

        const fheroes2::Point dialogOffset( ( display.width() - dialog.width() ) / 2, ( display.height() - dialog.height() ) / 2 );
        const fheroes2::Point shadowOffset( dialogOffset.x - BORDERWIDTH, dialogOffset.y );

        const fheroes2::Rect windowRoi{ dialogOffset.x, dialogOffset.y, dialog.width(), dialog.height() };

        const fheroes2::ImageRestorer restorer( display, shadowOffset.x, shadowOffset.y, dialog.width() + BORDERWIDTH, dialog.height() + BORDERWIDTH );

        fheroes2::Blit( dialogShadow, display, windowRoi.x - BORDERWIDTH, windowRoi.y + BORDERWIDTH );
        fheroes2::Blit( dialog, display, windowRoi.x, windowRoi.y );

<<<<<<< HEAD
        fheroes2::ImageRestorer emptyDialogRestorer( display, windowRoi.x, windowRoi.y, windowRoi.width, windowRoi.height );

        const int buttonIcnId = isEvilInterface ? ICN::NON_UNIFORM_EVIL_OKAY_BUTTON : ICN::NON_UNIFORM_GOOD_OKAY_BUTTON;
        const fheroes2::Sprite & buttonOkayReleased = fheroes2::AGG::GetICN( buttonIcnId, 0 );
        const fheroes2::Sprite & buttonOkayPressed = fheroes2::AGG::GetICN( buttonIcnId, 1 );
=======
        const int buttonIcnId = isEvilInterface ? ICN::BUTTON_SMALL_OKAY_EVIL : ICN::BUTTON_SMALL_OKAY_GOOD;
>>>>>>> 68377470

        const fheroes2::Rect windowLanguageRoi( languageRoi + windowRoi.getPosition() );
        const fheroes2::Rect windowGraphicsRoi( graphicsRoi + windowRoi.getPosition() );
        const fheroes2::Rect windowAudioRoi( audioRoi + windowRoi.getPosition() );
        const fheroes2::Rect windowHotKeyRoi( hotKeyRoi + windowRoi.getPosition() );
        const fheroes2::Rect windowCursorTypeRoi( cursorTypeRoi + windowRoi.getPosition() );
        const fheroes2::Rect windowTextSupportModeRoi( textSupportModeRoi + windowRoi.getPosition() );

        auto drawOptions = [&windowLanguageRoi, &windowGraphicsRoi, &windowAudioRoi, &windowHotKeyRoi, &windowCursorTypeRoi, &windowTextSupportModeRoi]() {
            drawLanguage( windowLanguageRoi );
            drawGraphics( windowGraphicsRoi );
            drawAudioOptions( windowAudioRoi );
            drawHotKeyOptions( windowHotKeyRoi );
            drawCursorTypeOptions( windowCursorTypeRoi );
            drawTextSupportModeOptions( windowTextSupportModeRoi );
        };

        drawOptions();

        fheroes2::ButtonSprite okayButton( windowRoi.x + 112, windowRoi.y + 252, fheroes2::AGG::GetICN( buttonIcnId, 0 ), fheroes2::AGG::GetICN( buttonIcnId, 1 ) );
        okayButton.draw();

        display.render();

        bool isTextSupportModeEnabled = conf.isTextSupportModeEnabled();

        LocalEvent & le = LocalEvent::Get();
        while ( le.HandleEvents() ) {
            if ( le.MousePressLeft( okayButton.area() ) ) {
                okayButton.drawOnPress();
            }
            else {
                okayButton.drawOnRelease();
            }

            if ( le.MouseClickLeft( okayButton.area() ) || Game::HotKeyCloseWindow() ) {
                break;
            }
            if ( le.MouseClickLeft( windowLanguageRoi ) ) {
                return SelectedWindow::Language;
            }
            if ( le.MouseClickLeft( windowGraphicsRoi ) ) {
                return SelectedWindow::Graphics;
            }
            if ( le.MouseClickLeft( windowAudioRoi ) ) {
                return SelectedWindow::AudioSettings;
            }
            if ( le.MouseClickLeft( windowHotKeyRoi ) ) {
                return SelectedWindow::HotKeys;
            }
            if ( le.MouseClickLeft( windowCursorTypeRoi ) ) {
                return SelectedWindow::CursorType;
            }
            if ( le.MouseClickLeft( windowTextSupportModeRoi ) ) {
                return SelectedWindow::TextSupportMode;
            }

            if ( le.MousePressRight( windowLanguageRoi ) ) {
                fheroes2::showStandardTextMessage( _( "Select Game Language" ), _( "Change the language of the game." ), 0 );
            }
            else if ( le.MousePressRight( windowGraphicsRoi ) ) {
                fheroes2::showStandardTextMessage( _( "Graphics" ), _( "Change the graphics settings of the game." ), 0 );
            }
            else if ( le.MousePressRight( windowAudioRoi ) ) {
                fheroes2::showStandardTextMessage( _( "Audio" ), _( "Change the audio settings of the game." ), 0 );
            }
            else if ( le.MousePressRight( windowHotKeyRoi ) ) {
                fheroes2::showStandardTextMessage( _( "Hot Keys" ), _( "Check and configure all the hot keys present in the game." ), 0 );
            }
            else if ( le.MousePressRight( windowCursorTypeRoi ) ) {
                fheroes2::showStandardTextMessage( _( "Mouse Cursor" ), _( "Toggle colored cursor on or off. This is only an esthetic choice." ), 0 );
            }
            else if ( le.MousePressRight( windowTextSupportModeRoi ) ) {
                fheroes2::showStandardTextMessage( _( "Text Support" ), _( "Toggle text support mode to output extra information about windows and events in the game." ),
                                                   0 );
            }
            else if ( le.MousePressRight( okayButton.area() ) ) {
                fheroes2::showStandardTextMessage( _( "Okay" ), _( "Exit this menu." ), 0 );
            }

            // Text support mode can be toggled using a global hotkey, we need to properly reflect this change in the UI
            if ( isTextSupportModeEnabled != conf.isTextSupportModeEnabled() ) {
                isTextSupportModeEnabled = conf.isTextSupportModeEnabled();

                emptyDialogRestorer.restore();
                drawOptions();

                display.render( emptyDialogRestorer.rect() );
            }
        }

        return SelectedWindow::Exit;
    }
}

namespace fheroes2
{
    void openGameSettings()
    {
        drawMainMenuScreen();

        Settings & conf = Settings::Get();

        SelectedWindow windowType = SelectedWindow::Configuration;
        while ( windowType != SelectedWindow::Exit ) {
            switch ( windowType ) {
            case SelectedWindow::Configuration:
                windowType = showConfigurationWindow();
                break;
            case SelectedWindow::Graphics:
                fheroes2::openGraphicsSettingsDialog();
                windowType = SelectedWindow::Configuration;
                break;
            case SelectedWindow::Language: {
                const std::vector<SupportedLanguage> supportedLanguages = getSupportedLanguages();

                if ( supportedLanguages.size() > 1 ) {
                    selectLanguage( supportedLanguages, getLanguageFromAbbreviation( conf.getGameLanguage() ) );
                }
                else {
                    assert( supportedLanguages.front() == SupportedLanguage::English );

                    conf.setGameLanguage( getLanguageAbbreviation( SupportedLanguage::English ) );

                    fheroes2::showStandardTextMessage( _( "Attention" ),
                                                       _( "Your version of Heroes of Might and Magic II does not support any other languages than English." ),
                                                       Dialog::OK );
                }

                windowType = SelectedWindow::UpdateSettings;
                break;
            }
            case SelectedWindow::HotKeys:
                fheroes2::openHotkeysDialog();
                windowType = SelectedWindow::Configuration;
                break;
            case SelectedWindow::CursorType:
                conf.setMonochromeCursor( !conf.isMonochromeCursorEnabled() );
                windowType = SelectedWindow::UpdateSettings;
                break;
            case SelectedWindow::TextSupportMode:
                conf.setTextSupportMode( !conf.isTextSupportModeEnabled() );
                windowType = SelectedWindow::UpdateSettings;
                break;
            case SelectedWindow::UpdateSettings:
                conf.Save( Settings::configFileName );
                windowType = SelectedWindow::Configuration;
                break;
            case SelectedWindow::AudioSettings:
                Dialog::openAudioSettingsDialog( false );
                windowType = SelectedWindow::Configuration;
                break;
            default:
                return;
            }
        }
    }
}<|MERGE_RESOLUTION|>--- conflicted
+++ resolved
@@ -138,15 +138,9 @@
         fheroes2::Blit( dialogShadow, display, windowRoi.x - BORDERWIDTH, windowRoi.y + BORDERWIDTH );
         fheroes2::Blit( dialog, display, windowRoi.x, windowRoi.y );
 
-<<<<<<< HEAD
         fheroes2::ImageRestorer emptyDialogRestorer( display, windowRoi.x, windowRoi.y, windowRoi.width, windowRoi.height );
 
-        const int buttonIcnId = isEvilInterface ? ICN::NON_UNIFORM_EVIL_OKAY_BUTTON : ICN::NON_UNIFORM_GOOD_OKAY_BUTTON;
-        const fheroes2::Sprite & buttonOkayReleased = fheroes2::AGG::GetICN( buttonIcnId, 0 );
-        const fheroes2::Sprite & buttonOkayPressed = fheroes2::AGG::GetICN( buttonIcnId, 1 );
-=======
         const int buttonIcnId = isEvilInterface ? ICN::BUTTON_SMALL_OKAY_EVIL : ICN::BUTTON_SMALL_OKAY_GOOD;
->>>>>>> 68377470
 
         const fheroes2::Rect windowLanguageRoi( languageRoi + windowRoi.getPosition() );
         const fheroes2::Rect windowGraphicsRoi( graphicsRoi + windowRoi.getPosition() );
