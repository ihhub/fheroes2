/***************************************************************************
 *   Copyright (C) 2009 by Andrey Afletdinov <fheroes2@gmail.com>          *
 *                                                                         *
 *   Part of the Free Heroes2 Engine:                                      *
 *   http://sourceforge.net/projects/fheroes2                              *
 *                                                                         *
 *   This program is free software; you can redistribute it and/or modify  *
 *   it under the terms of the GNU General Public License as published by  *
 *   the Free Software Foundation; either version 2 of the License, or     *
 *   (at your option) any later version.                                   *
 *                                                                         *
 *   This program is distributed in the hope that it will be useful,       *
 *   but WITHOUT ANY WARRANTY; without even the implied warranty of        *
 *   MERCHANTABILITY or FITNESS FOR A PARTICULAR PURPOSE.  See the         *
 *   GNU General Public License for more details.                          *
 *                                                                         *
 *   You should have received a copy of the GNU General Public License     *
 *   along with this program; if not, write to the                         *
 *   Free Software Foundation, Inc.,                                       *
 *   59 Temple Place - Suite 330, Boston, MA  02111-1307, USA.             *
 ***************************************************************************/

#include "agg.h"
#include "cursor.h"
#include "dialog.h"
#include "game.h"
#include "pocketpc.h"
#include "settings.h"
#include "text.h"
#include "ui_button.h"

namespace
{
    void SwitchMaxMinButtons( fheroes2::ButtonBase & minButton, fheroes2::ButtonBase & maxButton, uint32_t currentValue, uint32_t maximumValue )
    {
        const bool isMaxValue = ( currentValue >= maximumValue );

        if ( isMaxValue ) {
            minButton.show();
            maxButton.hide();
        }
        else {
            minButton.hide();
            maxButton.show();
        }

        minButton.draw();
        maxButton.draw();
    }
}

class SelectValue : public Rect
{
public:
    SelectValue( u32 min, u32 max, u32 cur, u32 st )
        : vmin( min )
        , vmax( max )
        , vcur( cur )
        , step( st )
    {
        if ( vmin >= vmax )
            vmin = 0;
        if ( vcur > vmax || vcur < vmin )
            vcur = vmin;

        btnUp.setICNInfo( ICN::TOWNWIND, 5, 6 );
        btnDn.setICNInfo( ICN::TOWNWIND, 7, 8 );

        pos.width = 90;
        pos.height = 30;
    }

    u32 Min( void )
    {
        return vmin;
    }

    u32 Max( void )
    {
        return vmax;
    }

    void SetCur( u32 v )
    {
        vcur = v;
    }

    void SetPos( const fheroes2::Point & pt )
    {
        pos.x = pt.x;
        pos.y = pt.y;

        btnUp.setPosition( pt.x + 70, pt.y );
        btnDn.setPosition( pt.x + 70, pt.y + 16 );
    }

    u32 operator()( void ) const
    {
        return vcur;
    }

    void Redraw( void )
    {
        fheroes2::Display & display = fheroes2::Display::instance();
        const fheroes2::Sprite & sprite_edit = fheroes2::AGG::GetICN( ICN::TOWNWIND, 4 );
        fheroes2::Blit( sprite_edit, display, pos.x, pos.y + 4 );

        Text text( GetString( vcur ), Font::BIG );
        text.Blit( pos.x + ( sprite_edit.width() - text.w() ) / 2, pos.y + 5 );

        btnUp.draw();
        btnDn.draw();
    }

    bool QueueEventProcessing( void )
    {
        LocalEvent & le = LocalEvent::Get();

        le.MousePressLeft( btnUp.area() ) ? btnUp.drawOnPress() : btnUp.drawOnRelease();
        le.MousePressLeft( btnDn.area() ) ? btnDn.drawOnPress() : btnDn.drawOnRelease();

        if ( ( le.MouseWheelUp( pos ) || le.MouseClickLeft( btnUp.area() ) ) && vcur < vmax ) {
            vcur += vcur + step <= vmax ? step : vmax - vcur;
            return true;
        }
        else
            // down
            if ( ( le.MouseWheelDn( pos ) || le.MouseClickLeft( btnDn.area() ) ) && vmin < vcur ) {
            vcur -= vmin + vcur >= step ? step : vcur;
            return true;
        }

        return false;
    }

protected:
    u32 vmin;
    u32 vmax;
    u32 vcur;
    u32 step;

    fheroes2::Rect pos;

    fheroes2::Button btnUp;
    fheroes2::Button btnDn;
};

bool Dialog::SelectCount( const std::string & header, u32 min, u32 max, u32 & cur, int step )
{
    fheroes2::Display & display = fheroes2::Display::instance();

    // cursor
    Cursor & cursor = Cursor::Get();
    cursor.Hide();

    Text text( header, Font::BIG );
    const int spacer = 10;

    FrameBox box( text.h() + spacer + 30, true );
    SelectValue sel( min, max, cur, step );

    const fheroes2::Rect & pos = box.GetArea();

    text.Blit( pos.x + ( pos.width - text.w() ) / 2, pos.y );

    sel.SetPos( fheroes2::Point( pos.x + 80, pos.y + 30 ) );
    sel.Redraw();

    fheroes2::ButtonGroup btnGroups( box.GetArea(), Dialog::OK | Dialog::CANCEL );
    btnGroups.draw();

    text.Set( "MAX", Font::SMALL );
    const fheroes2::Rect rectMax( pos.x + 173, pos.y + 38, text.w(), text.h() );
    text.Blit( rectMax.x, rectMax.y );

    LocalEvent & le = LocalEvent::Get();

    bool redraw_count = false;
    cursor.Show();
    display.render();

    // message loop
    int result = Dialog::ZERO;
    while ( result == Dialog::ZERO && le.HandleEvents() ) {
        if ( PressIntKey( max, cur ) ) {
            sel.SetCur( cur );
            redraw_count = true;
        }

        // max
        if ( le.MouseClickLeft( rectMax ) ) {
            sel.SetCur( max );
            redraw_count = true;
        }
        if ( sel.QueueEventProcessing() )
            redraw_count = true;

        if ( redraw_count ) {
            cursor.Hide();
            sel.Redraw();
            cursor.Show();
            display.render();

            redraw_count = false;
        }

        result = btnGroups.processEvents();
    }

    cur = result == Dialog::OK ? sel() : 0;

    return result == Dialog::OK;
}

bool Dialog::InputString( const std::string & header, std::string & res )
{
    const int system = Settings::Get().ExtGameEvilInterface() ? ICN::SYSTEME : ICN::SYSTEM;

    fheroes2::Display & display = fheroes2::Display::instance();
    Cursor & cursor = Cursor::Get();
    cursor.Hide();
    int oldcursor = cursor.Themes();
    cursor.SetThemes( cursor.POINTER );

    if ( res.size() )
        res.clear();
    res.reserve( 48 );
    size_t charInsertPos = 0;

    TextBox textbox( header, Font::BIG, BOXAREA_WIDTH );
    const fheroes2::Sprite & sprite = fheroes2::AGG::GetICN( ( Settings::Get().ExtGameEvilInterface() ? ICN::BUYBUILD : ICN::BUYBUILE ), 3 );

    FrameBox box( 10 + textbox.h() + 10 + sprite.height(), OK | CANCEL );
    const fheroes2::Rect & box_rt = box.GetArea();

    // text
    fheroes2::Point dst_pt;
    dst_pt.x = box_rt.x + ( box_rt.width - textbox.w() ) / 2;
    dst_pt.y = box_rt.y + 10;
    textbox.Blit( dst_pt.x, dst_pt.y );

    dst_pt.y = box_rt.y + 10 + textbox.h() + 10;
    dst_pt.x = box_rt.x + ( box_rt.width - sprite.width() ) / 2;
    fheroes2::Blit( sprite, display, dst_pt.x, dst_pt.y );
    const fheroes2::Rect text_rt( dst_pt.x, dst_pt.y, sprite.width(), sprite.height() );

    Text text( "_", Font::BIG );
    fheroes2::Blit( sprite, display, text_rt.x, text_rt.y );
    text.Blit( dst_pt.x + ( sprite.width() - text.w() ) / 2, dst_pt.y - 1 );

    dst_pt.x = box_rt.x;
    dst_pt.y = box_rt.y + box_rt.height - fheroes2::AGG::GetICN( system, 1 ).height();
    fheroes2::Button buttonOk( dst_pt.x, dst_pt.y, system, 1, 2 );

    dst_pt.x = box_rt.x + box_rt.width - fheroes2::AGG::GetICN( system, 3 ).width();
    dst_pt.y = box_rt.y + box_rt.height - fheroes2::AGG::GetICN( system, 3 ).height();
    fheroes2::Button buttonCancel( dst_pt.x, dst_pt.y, system, 3, 4 );

    if ( res.empty() )
        buttonOk.disable();
    else
        buttonOk.enable();

    buttonOk.draw();
    buttonCancel.draw();

    cursor.Show();
    display.render();

    LocalEvent & le = LocalEvent::Get();
    bool redraw = true;

#ifdef VITA
    le.VitaTextInputActive( true );
#endif

    // message loop
    while ( le.HandleEvents() ) {
        buttonOk.isEnabled() && le.MousePressLeft( buttonOk.area() ) ? buttonOk.drawOnPress() : buttonOk.drawOnRelease();
        le.MousePressLeft( buttonCancel.area() ) ? buttonCancel.drawOnPress() : buttonCancel.drawOnRelease();

        if ( Settings::Get().PocketPC() && le.MousePressLeft( text_rt ) ) {
            PocketPC::KeyboardDialog( res );
            redraw = true;
        }

        if ( Game::HotKeyPressEvent( Game::EVENT_DEFAULT_READY ) || ( buttonOk.isEnabled() && le.MouseClickLeft( buttonOk.area() ) ) )
            break;
        else if ( Game::HotKeyPressEvent( Game::EVENT_DEFAULT_EXIT ) || le.MouseClickLeft( buttonCancel.area() ) ) {
            res.clear();
            break;
        }
        else if ( le.KeyPress() ) {
            charInsertPos = InsertKeySym( res, charInsertPos, le.KeyValue(), le.KeyMod() );
            redraw = true;
        }

        if ( redraw ) {
            if ( res.empty() )
                buttonOk.disable();
            else
                buttonOk.enable();
            buttonOk.draw();

            text.Set( InsertString( res, charInsertPos, "_" ) );

            if ( text.w() < sprite.width() - 24 ) {
                cursor.Hide();
                fheroes2::Blit( sprite, display, text_rt.x, text_rt.y );
                text.Blit( text_rt.x + ( text_rt.width - text.w() ) / 2, text_rt.y + 1 );
                cursor.Show();
                display.render();
            }
            redraw = false;
        }
    }

    cursor.SetThemes( oldcursor );
    cursor.Hide();

<<<<<<< HEAD
#ifdef VITA
    le.VitaTextInputActive( false );
#endif

    return res.size();
=======
    return !res.empty();
>>>>>>> 7554be1c
}

int Dialog::ArmySplitTroop( int free_slots, u32 max, u32 & cur, bool savelast )
{
    fheroes2::Display & display = fheroes2::Display::instance();

    // cursor
    Cursor & cursor = Cursor::Get();
    cursor.Hide();

    const u32 min = 1;
    const int spacer = 10;

    FrameBox box( free_slots > 2 ? 90 + spacer : 45, true );
    SelectValue sel( min, max, cur, 1 );
    Text text;

    const fheroes2::Rect & pos = box.GetArea();
    const int center = pos.x + pos.width / 2;

    text.Set( _( "How many troops to move?" ), Font::BIG );
    text.Blit( center - text.w() / 2, pos.y );

    sel.SetPos( fheroes2::Point( pos.x + 70, pos.y + 30 ) );
    sel.Redraw();

    fheroes2::MovableSprite ssp;
    fheroes2::Image sp3;
    fheroes2::Image sp4;
    fheroes2::Image sp5;

    std::vector<fheroes2::Rect> vrts( 3 );

    fheroes2::Rect & rt3 = vrts[0];
    fheroes2::Rect & rt4 = vrts[1];
    fheroes2::Rect & rt5 = vrts[2];

    switch ( free_slots ) {
    case 0:
        break;

    case 3:
        sp3 = fheroes2::AGG::GetICN( ICN::REQUESTS, 22 );
        rt3 = fheroes2::Rect( center - sp3.width() / 2, pos.y + 95, sp3.width(), sp3.height() );
        break;

    case 4:
        sp3 = fheroes2::AGG::GetICN( ICN::REQUESTS, 22 );
        sp4 = fheroes2::AGG::GetICN( ICN::REQUESTS, 23 );
        rt3 = fheroes2::Rect( center - 5 - sp3.width(), pos.y + 95, sp3.width(), sp3.height() );
        rt4 = fheroes2::Rect( center + 5, pos.y + 95, sp4.width(), sp4.height() );
        break;

    case 5:
        sp3 = fheroes2::AGG::GetICN( ICN::REQUESTS, 22 );
        sp4 = fheroes2::AGG::GetICN( ICN::REQUESTS, 23 );
        sp5 = fheroes2::AGG::GetICN( ICN::REQUESTS, 24 );
        rt3 = fheroes2::Rect( center - sp3.width() / 2 - 10 - sp3.width(), pos.y + 95, sp3.width(), sp3.height() );
        rt4 = fheroes2::Rect( center - sp4.width() / 2, pos.y + 95, sp4.width(), sp4.height() );
        rt5 = fheroes2::Rect( center + sp5.width() / 2 + 10, pos.y + 95, sp5.width(), sp5.height() );
        break;
    }

    if ( !sp3.empty() ) {
        text.Set( _( "Fast separation into slots:" ), Font::BIG );
        text.Blit( center - text.w() / 2, pos.y + 65 );

        fheroes2::Blit( sp3, display, rt3.x, rt3.y );

        if ( !sp4.empty() )
            fheroes2::Blit( sp4, display, rt4.x, rt4.y );
        if ( !sp5.empty() )
            fheroes2::Blit( sp5, display, rt5.x, rt5.y );

        ssp.hide();
        ssp.resize( sp3.width(), sp3.height() );
        ssp.reset();
        fheroes2::DrawBorder( ssp, 214 );
    }

    fheroes2::ButtonGroup btnGroups( box.GetArea(), Dialog::OK | Dialog::CANCEL );
    btnGroups.draw();

    const uint32_t maximumAcceptedValue = savelast ? max : max - 1;

    const fheroes2::Point minMaxButtonOffset( pos.x + 165, pos.y + 30 );
    fheroes2::ButtonSprite buttonMax( minMaxButtonOffset.x, minMaxButtonOffset.y );
    fheroes2::ButtonSprite buttonMin( minMaxButtonOffset.x, minMaxButtonOffset.y );

    const Rect buttonArea( 5, 0, 61, 25 );
    buttonMax.setSprite( fheroes2::Crop( fheroes2::AGG::GetICN( ICN::RECRUIT, 4 ), buttonArea.x, buttonArea.y, buttonArea.w, buttonArea.h ),
                         fheroes2::Crop( fheroes2::AGG::GetICN( ICN::RECRUIT, 5 ), buttonArea.x, buttonArea.y, buttonArea.w, buttonArea.h ) );
    buttonMin.setSprite( fheroes2::Crop( fheroes2::AGG::GetICN( ICN::BTNMIN, 0 ), buttonArea.x, buttonArea.y, buttonArea.w, buttonArea.h ),
                         fheroes2::Crop( fheroes2::AGG::GetICN( ICN::BTNMIN, 1 ), buttonArea.x, buttonArea.y, buttonArea.w, buttonArea.h ) );

    SwitchMaxMinButtons( buttonMin, buttonMax, cur, maximumAcceptedValue );

    LocalEvent & le = LocalEvent::Get();

    bool redraw_count = false;
    cursor.Show();
    display.render();

    // message loop
    int bres = Dialog::ZERO;
    while ( bres == Dialog::ZERO && le.HandleEvents() ) {
        if ( buttonMax.isVisible() )
            le.MousePressLeft( buttonMax.area() ) ? buttonMax.drawOnPress() : buttonMax.drawOnRelease();
        if ( buttonMin.isVisible() )
            le.MousePressLeft( buttonMin.area() ) ? buttonMin.drawOnPress() : buttonMin.drawOnRelease();

        if ( PressIntKey( max, cur ) ) {
            sel.SetCur( cur );
            redraw_count = true;
        }
        else if ( buttonMax.isVisible() && le.MouseClickLeft( buttonMax.area() ) ) {
            le.MousePressLeft( buttonMax.area() ) ? buttonMax.drawOnPress() : buttonMax.drawOnRelease();
            cur = maximumAcceptedValue;
            sel.SetCur( maximumAcceptedValue );
            redraw_count = true;
        }
        else if ( buttonMin.isVisible() && le.MouseClickLeft( buttonMin.area() ) ) {
            le.MousePressLeft( buttonMin.area() ) ? buttonMin.drawOnPress() : buttonMin.drawOnRelease();
            cur = min;
            sel.SetCur( min );
            redraw_count = true;
        }
        else if ( sel.QueueEventProcessing() )
            redraw_count = true;

        if ( !ssp.empty() )
            for ( std::vector<fheroes2::Rect>::const_iterator it = vrts.begin(); it != vrts.end(); ++it ) {
                if ( le.MouseClickLeft( *it ) ) {
                    cursor.Hide();
                    ssp.setPosition( it->x, it->y );
                    ssp.show();
                    cursor.Show();
                    display.render();
                }
            }

        if ( redraw_count ) {
            SwitchMaxMinButtons( buttonMin, buttonMax, cur, maximumAcceptedValue );
            cursor.Hide();
            if ( !ssp.empty() )
                ssp.hide();
            sel.Redraw();

            if ( buttonMax.isVisible() )
                buttonMax.draw();
            if ( buttonMin.isVisible() )
                buttonMin.draw();

            cursor.Show();
            display.render();

            redraw_count = false;
        }

        bres = btnGroups.processEvents();
    }

    int result = 0;

    if ( bres == Dialog::OK ) {
        cur = sel();

        if ( !ssp.isHidden() ) {
            const fheroes2::Rect rt( ssp.x(), ssp.y(), ssp.width(), ssp.height() );

            if ( rt == rt3 )
                result = 3;
            else if ( rt == rt4 )
                result = 4;
            else if ( rt == rt5 )
                result = 5;
        }
        else
            result = 2;
    }

    return result;
}<|MERGE_RESOLUTION|>--- conflicted
+++ resolved
@@ -318,15 +318,11 @@
     cursor.SetThemes( oldcursor );
     cursor.Hide();
 
-<<<<<<< HEAD
 #ifdef VITA
     le.VitaTextInputActive( false );
 #endif
 
-    return res.size();
-=======
     return !res.empty();
->>>>>>> 7554be1c
 }
 
 int Dialog::ArmySplitTroop( int free_slots, u32 max, u32 & cur, bool savelast )
