/***************************************************************************
 *   Copyright (C) 2009 by Andrey Afletdinov <fheroes2@gmail.com>          *
 *                                                                         *
 *   Part of the Free Heroes2 Engine:                                      *
 *   http://sourceforge.net/projects/fheroes2                              *
 *                                                                         *
 *   This program is free software; you can redistribute it and/or modify  *
 *   it under the terms of the GNU General Public License as published by  *
 *   the Free Software Foundation; either version 2 of the License, or     *
 *   (at your option) any later version.                                   *
 *                                                                         *
 *   This program is distributed in the hope that it will be useful,       *
 *   but WITHOUT ANY WARRANTY; without even the implied warranty of        *
 *   MERCHANTABILITY or FITNESS FOR A PARTICULAR PURPOSE.  See the         *
 *   GNU General Public License for more details.                          *
 *                                                                         *
 *   You should have received a copy of the GNU General Public License     *
 *   along with this program; if not, write to the                         *
 *   Free Software Foundation, Inc.,                                       *
 *   59 Temple Place - Suite 330, Boston, MA  02111-1307, USA.             *
 ***************************************************************************/
#ifndef H2DIALOG_H
#define H2DIALOG_H

#include <list>
#include <memory>
#include <string>
#include <vector>

#include "gamedefs.h"
#include "image.h"

#define SHADOWWIDTH 16
#define BOXAREA_WIDTH 244

class Castle;
class Heroes;
class Artifact;
class Spell;
class Monster;
class Funds;
class Troop;
struct CapturedObject;

namespace Skill
{
    class Secondary;
}

namespace Maps
{
    class Tiles;
}

namespace Dialog
{
    enum
    {
        ZERO = 0x0000,
        YES = 0x0001,
        OK = 0x0002,
        NO = 0x0004,
        CANCEL = 0x0008,
        DISMISS = 0x0010,
        UPGRADE = 0x0020,
        MAX = 0x0040,
        PREV = 0x0080,
        NEXT = 0x0100,

        WORLD = 0x0200,
        PUZZLE = 0x0400,
        INFO = 0x0800,
        DIG = 0x1000,

        UPGRADE_DISABLE = MAX,

        READONLY = 0x2000,
        BUTTONS = ( YES | OK | NO | CANCEL )
    };

    int AdventureOptions( bool enabledig );
    int FileOptions( void );
    int SystemOptions( void );
    std::string SelectFileLoad( void );
    std::string SelectFileSave( void );
    // show info cell maps
<<<<<<< HEAD
    void QuickInfo( const Maps::Tiles & tile );
=======
    void QuickInfo( const Maps::Tiles & tile, bool ignoreObjectUnderHero = true );
>>>>>>> 6a2142b4
    void QuickInfo( const Castle & );
    void QuickInfo( const Heroes & hero );
    int Message( const std::string &, const std::string &, int ft, int buttons = 0 /* buttons: OK : CANCEL : OK|CANCEL : YES|NO */ );
    void ExtSettings( bool );
    int LevelUpSelectSkill( const std::string &, const std::string &, const Skill::Secondary &, const Skill::Secondary &, Heroes & );
    bool SelectGoldOrExp( const std::string &, const std::string &, u32 gold, u32 expr, const Heroes & );
    void SpellInfo( const Spell &, bool ok_button = true );
    void SpellInfo( const std::string &, const std::string &, const Spell &, bool ok_button = true );
    void SecondarySkillInfo( const Skill::Secondary &, const bool ok_button = true );
    void SecondarySkillInfo( const std::string &, const std::string &, const Skill::Secondary &, const bool ok_button = true );
    void PrimarySkillInfo( const std::string &, const std::string &, int );
    int SpriteInfo( const std::string &, const std::string &, const fheroes2::Image &, int buttons = Dialog::OK );
    int ArtifactInfo( const std::string &, const std::string &, const Artifact &, int buttons = Dialog::OK );
    int ResourceInfo( const std::string &, const std::string &, const Funds &, int buttons = Dialog::OK );
    int SelectSkillFromArena( void );
    bool SelectCount( const std::string &, u32 min, u32 max, u32 & res, int step = 1 );
    bool InputString( const std::string &, std::string & );
    Troop RecruitMonster( const Monster &, u32 available, bool );
    void DwellingInfo( const Monster &, u32 available );
    bool SetGuardian( Heroes &, Troop &, CapturedObject &, bool readonly );
    int ArmyInfo( const Troop & troop, int flags, bool isReflected = false );
    int ArmyJoinFree( const Troop &, Heroes & );
    int ArmyJoinWithCost( const Troop &, u32 join, u32 gold, Heroes & );
    int ArmySplitTroop( int free_slots, u32 max, u32 &, bool );
    void Marketplace( bool fromTradingPost = false );
    void MakeGiftResource( void );
    int BuyBoat( bool enable );
    void PuzzleMaps( void );
    void ThievesGuild( bool oracle );
    void GameInfo( void );

    class NonFixedFrameBox
    {
    public:
        explicit NonFixedFrameBox( int height = 0, int startYPos = -1, bool showButtons = false );
        virtual ~NonFixedFrameBox();

        const fheroes2::Rect & GetArea( void )
        {
            return area;
        }

    protected:
        std::unique_ptr<fheroes2::ImageRestorer> _restorer;
        fheroes2::Rect area;
    };

    class FrameBox : public NonFixedFrameBox
    {
    public:
        FrameBox( int height, bool buttons = false );
        virtual ~FrameBox();
    };

    class FrameBorder
    {
    public:
        FrameBorder( int v = BORDERWIDTH );
        FrameBorder( const Size & );
        FrameBorder( const Size &, const fheroes2::Image & );
        FrameBorder( s32, s32, u32, u32 );
        ~FrameBorder();

        void SetBorder( int );
        int BorderWidth( void ) const;
        int BorderHeight( void ) const;
        void SetPosition( s32, s32, u32 = 0, u32 = 0 );

        bool isValid() const;
        const Rect & GetRect( void ) const;
        const Rect & GetArea( void ) const;
        const Rect & GetTop( void ) const;

        static void RenderRegular( const Rect & );
        static void RenderOther( const fheroes2::Image &, const fheroes2::Rect & );

    protected:
        fheroes2::ImageRestorer restorer;
        Rect rect;
        Rect area;
        Rect top;
        int border;
    };
}

#endif<|MERGE_RESOLUTION|>--- conflicted
+++ resolved
@@ -84,11 +84,7 @@
     std::string SelectFileLoad( void );
     std::string SelectFileSave( void );
     // show info cell maps
-<<<<<<< HEAD
-    void QuickInfo( const Maps::Tiles & tile );
-=======
     void QuickInfo( const Maps::Tiles & tile, bool ignoreObjectUnderHero = true );
->>>>>>> 6a2142b4
     void QuickInfo( const Castle & );
     void QuickInfo( const Heroes & hero );
     int Message( const std::string &, const std::string &, int ft, int buttons = 0 /* buttons: OK : CANCEL : OK|CANCEL : YES|NO */ );
