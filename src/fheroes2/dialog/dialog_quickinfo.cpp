--- conflicted
+++ resolved
@@ -277,13 +277,9 @@
 std::string ShowGlobalVisitInfo( const Maps::Tiles & tile, const Kingdom & kingdom, bool showVisitedOption )
 {
     std::string str = MP2::StringObject( tile.GetObject() );
-<<<<<<< HEAD
+
     if ( showVisitedOption && kingdom.isVisited( tile ) ) {
-        str.append( "\n" );
-=======
-    if ( ext && kingdom.isVisited( tile ) ) {
         str.append( "\n \n" );
->>>>>>> bb6163ef
         str.append( _( "(already visited)" ) );
     }
 
