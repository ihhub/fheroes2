/***************************************************************************
 *   fheroes2: https://github.com/ihhub/fheroes2                           *
 *   Copyright (C) 2019 - 2025                                             *
 *                                                                         *
 *   Free Heroes2 Engine: http://sourceforge.net/projects/fheroes2         *
 *   Copyright (C) 2009 by Andrey Afletdinov <fheroes2@gmail.com>          *
 *                                                                         *
 *   This program is free software; you can redistribute it and/or modify  *
 *   it under the terms of the GNU General Public License as published by  *
 *   the Free Software Foundation; either version 2 of the License, or     *
 *   (at your option) any later version.                                   *
 *                                                                         *
 *   This program is distributed in the hope that it will be useful,       *
 *   but WITHOUT ANY WARRANTY; without even the implied warranty of        *
 *   MERCHANTABILITY or FITNESS FOR A PARTICULAR PURPOSE.  See the         *
 *   GNU General Public License for more details.                          *
 *                                                                         *
 *   You should have received a copy of the GNU General Public License     *
 *   along with this program; if not, write to the                         *
 *   Free Software Foundation, Inc.,                                       *
 *   59 Temple Place - Suite 330, Boston, MA  02111-1307, USA.             *
 ***************************************************************************/

#pragma once

#include <cstddef>
#include <cstdint>
#include <list>
#include <map>
#include <memory>
#include <string>
#include <type_traits>
#include <utility>
#include <vector>

#include "army_troop.h"
#include "artifact_ultimate.h"
#include "castle.h"
#include "color.h"
#include "game_string.h"
#include "heroes.h"
#include "kingdom.h"
#include "maps.h"
#include "maps_objects.h"
#include "maps_tiles.h"
#include "math_base.h"
#include "monster.h"
#include "pairs.h"
#include "resource.h"
#include "world_pathfinding.h"
#include "world_regions.h"

class IStreamBase;
class OStreamBase;

struct Week;

namespace MP2
{
    enum MapObjectType : uint16_t;
}

namespace Route
{
    class Step;
}

// Number of days in the game week
inline constexpr int numOfDaysPerWeek{ 7 };
// Number of weeks in the game month
inline constexpr int numOfWeeksPerMonth{ 4 };

class MapObjects
{
public:
    MapObjects() = default;
    MapObjects( const MapObjects & other ) = delete;
    MapObjects( MapObjects && other ) = delete;

    ~MapObjects() = default;

    MapObjects & operator=( const MapObjects & other ) = delete;
    MapObjects & operator=( MapObjects && other ) = delete;

    void clear()
    {
        _objects.clear();
    }

    template <typename T, std::enable_if_t<std::is_base_of_v<MapBaseObject, T>, bool> = true>
    void add( std::unique_ptr<T> && obj )
    {
        if ( !obj ) {
            return;
        }

        if ( const auto [iter, inserted] = _objects.try_emplace( obj->GetUID(), std::move( obj ) ); !inserted ) {
            iter->second = std::move( obj );
        }
    }

    void remove( const uint32_t uid )
    {
        _objects.erase( uid );
    }

    MapBaseObject * get( const uint32_t uid ) const;
    std::list<MapBaseObject *> get( const fheroes2::Point & pos ) const;

private:
    friend OStreamBase & operator<<( OStreamBase & stream, const MapObjects & objs );
    friend IStreamBase & operator>>( IStreamBase & stream, MapObjects & objs );

    std::map<uint32_t, std::unique_ptr<MapBaseObject>> _objects;
};

struct CapturedObject
{
    ObjectColor objCol;
    Troop guardians;

    CapturedObject() = default;

    PlayerColor GetColor() const
    {
        return objCol.second;
    }

    Troop & GetTroop()
    {
        return guardians;
    }

    void Set( const MP2::MapObjectType object, const PlayerColor color )
    {
        objCol = { object, color };
    }

    void SetColor( const PlayerColor color )
    {
        objCol.second = color;
    }
};

struct CapturedObjects : std::map<int32_t, CapturedObject>
{
    CapturedObjects() = default;

    void Set( const int32_t index, const MP2::MapObjectType obj, const PlayerColor color );
    void SetColor( const int32_t index, const PlayerColor color );
    void ResetColor( const PlayerColor color );

    void ClearFog( const PlayerColorsSet colors ) const;

    CapturedObject & Get( const int32_t index )
    {
        return operator[]( index );
    }

    PlayerColor GetColor( const int32_t index ) const;

    uint32_t GetCount( const MP2::MapObjectType objectType, const PlayerColor ownerColor ) const;
    uint32_t GetCountMines( const int resourceType, const PlayerColor ownerColor ) const;
};

struct EventDate
{
    void LoadFromMP2( const std::vector<uint8_t> & data );

    bool isAllow( const PlayerColor color, const uint32_t date ) const;

    bool isDeprecated( const uint32_t date ) const
    {
        return date > firstOccurrenceDay && repeatPeriodInDays == 0;
    }

    Funds resource;
    uint32_t firstOccurrenceDay{ 0 };
    uint32_t repeatPeriodInDays{ 0 };
    PlayerColorsSet colors{ 0 };
    bool isApplicableForAIPlayers{ false };
    std::string message;

    std::string title;
};

OStreamBase & operator<<( OStreamBase & stream, const EventDate & obj );
IStreamBase & operator>>( IStreamBase & stream, EventDate & obj );

using EventsDate = std::list<EventDate>;

class World : protected fheroes2::Size
{
public:
    World( const World & other ) = delete;
    World( World && other ) = delete;

    ~World()
    {
        Reset();
    }

    World & operator=( const World & other ) = delete;
    World & operator=( World && other ) = delete;

    bool LoadMapMP2( const std::string & filename, const bool isOriginalMp2File );

    bool loadResurrectionMap( const std::string & filename );

    // Generate 2x2 map for Battle Only mode.
    void generateBattleOnlyMap();

    // Generates a map without initializing tiles.
    // WARNING: call this method only when reading a map from a file
    void generateUninitializedMap( const int32_t size );

    static World & Get();

    int32_t w() const
    {
        return width;
    }

    int32_t h() const
    {
        return height;
    }

    const Maps::Tile & getTile( const int32_t x, const int32_t y ) const
    {
#ifdef WITH_DEBUG
        return vec_tiles.at( y * width + x );
#else
        return vec_tiles[y * width + x];
#endif
    }

    Maps::Tile & getTile( const int32_t x, const int32_t y )
    {
#ifdef WITH_DEBUG
        return vec_tiles.at( y * width + x );
#else
        return vec_tiles[y * width + x];
#endif
    }

    const Maps::Tile & getTile( const int32_t tileId ) const
    {
#ifdef WITH_DEBUG
        return vec_tiles.at( tileId );
#else
        return vec_tiles[tileId];
#endif
    }

    Maps::Tile & getTile( const int32_t tileId )
    {
#ifdef WITH_DEBUG
        return vec_tiles.at( tileId );
#else
        return vec_tiles[tileId];
#endif
    }

    void InitKingdoms()
    {
        vec_kingdoms.Init();
    }

    Kingdom & GetKingdom( PlayerColor color )
    {
        return vec_kingdoms.GetKingdom( color );
    }

    const Kingdom & GetKingdom( PlayerColor color ) const
    {
        return vec_kingdoms.GetKingdom( color );
    }

    void addCastle( int32_t index, uint8_t race, PlayerColor color )
    {
        auto castle = std::make_unique<Castle>( index % width, index / width, race );
        castle->SetColor( color );

        vec_castles.AddCastle( std::move( castle ) );
    }

    // Get castle based on its tile. If the tile is not a part of a castle return nullptr.
    const Castle * getCastle( const fheroes2::Point & tilePosition ) const
    {
        return vec_castles.Get( tilePosition );
    }

    Castle * getCastle( const fheroes2::Point & tilePosition )
    {
        return vec_castles.Get( tilePosition );
    }

    // Get castle based on its entrance tile. If the tile is not castle's entrance return nullptr.
    const Castle * getCastleEntrance( const fheroes2::Point & tilePosition ) const;
    Castle * getCastleEntrance( const fheroes2::Point & tilePosition );

    const Heroes * GetHeroes( const int id ) const
    {
        return vec_heroes.Get( id );
    }

    Heroes * GetHeroes( const int id )
    {
        return vec_heroes.Get( id );
    }

    const Heroes * GetHeroes( const fheroes2::Point & center ) const
    {
        return vec_heroes.Get( center );
    }

    Heroes * GetHeroes( const fheroes2::Point & center )
    {
        return vec_heroes.Get( center );
    }

    Heroes * FromJailHeroes( const int32_t tileIndex );
    Heroes * GetHeroForHire( const int race, const int heroIDToIgnore = Heroes::UNKNOWN ) const;

    const Heroes * GetHeroesCondWins() const;
    const Heroes * GetHeroesCondLoss() const;

    Heroes * GetHero( const Castle & castle ) const;

    const UltimateArtifact & GetUltimateArtifact() const;
    bool DiggingForUltimateArtifact( const fheroes2::Point & center );

    // overall number of cells of the world map: width * height
    size_t getSize() const
    {
        return vec_tiles.size();
    }

    int GetDay() const;
    int GetWeek() const;

    uint32_t GetMonth() const
    {
        return month;
    }

    uint32_t CountDay() const
    {
        return day;
    }

    uint32_t CountWeek() const
    {
        return week;
    }

    bool BeginWeek() const;
    bool BeginMonth() const;
    bool LastDay() const;
    bool FirstWeek() const;
    bool LastWeek() const;
    const Week & GetWeekType() const;
    std::string DateString() const;

    void NewDay();
    void NewWeek();
    void NewMonth();

    fheroes2::LocalizedString getCurrentRumor() const;

    int32_t NextTeleport( const int32_t index ) const;
    MapsIndexes GetTeleportEndPoints( const int32_t index ) const;

    int32_t NextWhirlpool( const int32_t index ) const;
    MapsIndexes GetWhirlpoolEndPoints( const int32_t index ) const;

    void CaptureObject( const int32_t index, const PlayerColor color );

    uint32_t CountCapturedObject( const MP2::MapObjectType obj, const PlayerColor color ) const;
    uint32_t CountCapturedMines( const int type, const PlayerColor color ) const;
    uint32_t CountObeliskOnMaps();

    PlayerColor ColorCapturedObject( const int32_t index ) const;
    void ResetCapturedObjects( const PlayerColor color );

    CapturedObject & GetCapturedObject( const int32_t index );

<<<<<<< HEAD
    void ActionForMagellanMaps( int color );
    void ClearFog( int color ) const;
    void RevealMap( int color );
=======
    void ActionForMagellanMaps( const PlayerColor color );
    void ClearFog( PlayerColor color ) const;
>>>>>>> 89d73667

    bool KingdomIsWins( const Kingdom & kingdom, const uint32_t wins ) const;
    bool KingdomIsLoss( const Kingdom & kingdom, const uint32_t loss ) const;

    uint32_t CheckKingdomWins( const Kingdom & kingdom ) const;
    uint32_t CheckKingdomLoss( const Kingdom & kingdom ) const;

    void AddEventDate( const EventDate & event );
    EventsDate GetEventsDate( const PlayerColor color ) const;

    MapEvent * GetMapEvent( const fheroes2::Point & pos );
    MapBaseObject * GetMapObject( uint32_t uid );
    void RemoveMapObject( const MapBaseObject * obj );
    const MapRegion & getRegion( size_t id ) const;
    size_t getRegionCount() const;

    uint8_t getWaterPercentage() const
    {
        return _waterPercentage;
    }

    double getLandRoughness() const
    {
        return _landRoughness;
    }

    uint32_t getDistance( const Heroes & hero, int targetIndex );
    std::list<Route::Step> getPath( const Heroes & hero, int targetIndex );
    void resetPathfinder();

    void ComputeStaticAnalysis();

    uint32_t GetMapSeed() const
    {
        return _seed;
    }

    uint32_t GetWeekSeed() const;

    bool isAnyKingdomVisited( const MP2::MapObjectType objectType, const int32_t dstIndex ) const;

    void updatePassabilities();

    const std::vector<int32_t> & getAllEyeOfMagiPositions() const
    {
        return _allEyeOfMagi;
    }

    // Update French language-specific characters in all strings to match CP1252.
    // Call this method only when loading maps made with original French editor.
    void fixFrenchCharactersInStrings();

private:
    World() = default;

    void Defaults();
    void Reset();
    void MonthOfMonstersAction( const Monster & mons );
    bool ProcessNewMP2Map( const std::string & filename, const bool checkPoLObjects );
    void PostLoad( const bool setTilePassabilities, const bool updateUidCounterToMaximum );

    bool updateTileMetadata( Maps::Tile & tile, const MP2::MapObjectType objectType, const bool checkPoLObjects );

    bool isValidCastleEntrance( const fheroes2::Point & tilePosition ) const;

    void setUltimateArtifact( const int32_t tileId, const int32_t radius );

    void addDebugHero();

    void setHeroIdsForMapConditions();

    friend class Radar;
    friend OStreamBase & operator<<( OStreamBase & stream, const World & w );
    friend IStreamBase & operator>>( IStreamBase & stream, World & w );

    std::vector<Maps::Tile> vec_tiles;
    AllHeroes vec_heroes;
    AllCastles vec_castles;
    Kingdoms vec_kingdoms;
    std::vector<std::string> _customRumors;
    EventsDate vec_eventsday;

    // index, object, color
    CapturedObjects map_captureobj;

    UltimateArtifact ultimate_artifact;

    uint32_t day = 0;
    uint32_t week = 0;
    uint32_t month = 0;

    int heroIdAsWinCondition = Heroes::UNKNOWN;
    int heroIdAsLossCondition = Heroes::UNKNOWN;

    MapObjects map_objects;

    uint32_t _seed{ 0 }; // Map seed

    // The following fields are not serialized

    std::map<uint8_t, Maps::Indexes> _allTeleports; // All indexes of tiles that contain stone liths of a certain type (sprite index)
    std::map<uint8_t, Maps::Indexes> _allWhirlpools; // All indexes of tiles that contain a certain part (sprite index) of the whirlpool
    std::vector<int32_t> _allEyeOfMagi;

    uint8_t _waterPercentage{ 0 };
    double _landRoughness{ 1.0 };
    std::vector<MapRegion> _regions;
    PlayerWorldPathfinder _pathfinder;
};

OStreamBase & operator<<( OStreamBase & stream, const CapturedObject & obj );
IStreamBase & operator>>( IStreamBase & stream, CapturedObject & obj );

extern World & world;<|MERGE_RESOLUTION|>--- conflicted
+++ resolved
@@ -386,14 +386,9 @@
 
     CapturedObject & GetCapturedObject( const int32_t index );
 
-<<<<<<< HEAD
-    void ActionForMagellanMaps( int color );
-    void ClearFog( int color ) const;
-    void RevealMap( int color );
-=======
     void ActionForMagellanMaps( const PlayerColor color );
     void ClearFog( PlayerColor color ) const;
->>>>>>> 89d73667
+    void RevealMap( int color );
 
     bool KingdomIsWins( const Kingdom & kingdom, const uint32_t wins ) const;
     bool KingdomIsLoss( const Kingdom & kingdom, const uint32_t loss ) const;
