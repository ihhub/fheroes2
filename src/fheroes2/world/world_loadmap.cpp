/***************************************************************************
 *   fheroes2: https://github.com/ihhub/fheroes2                           *
 *   Copyright (C) 2019 - 2024                                             *
 *                                                                         *
 *   Free Heroes2 Engine: http://sourceforge.net/projects/fheroes2         *
 *   Copyright (C) 2009 by Andrey Afletdinov <fheroes2@gmail.com>          *
 *                                                                         *
 *   This program is free software; you can redistribute it and/or modify  *
 *   it under the terms of the GNU General Public License as published by  *
 *   the Free Software Foundation; either version 2 of the License, or     *
 *   (at your option) any later version.                                   *
 *                                                                         *
 *   This program is distributed in the hope that it will be useful,       *
 *   but WITHOUT ANY WARRANTY; without even the implied warranty of        *
 *   MERCHANTABILITY or FITNESS FOR A PARTICULAR PURPOSE.  See the         *
 *   GNU General Public License for more details.                          *
 *                                                                         *
 *   You should have received a copy of the GNU General Public License     *
 *   along with this program; if not, write to the                         *
 *   Free Software Foundation, Inc.,                                       *
 *   59 Temple Place - Suite 330, Boston, MA  02111-1307, USA.             *
 ***************************************************************************/

#include <algorithm>
#include <array>
#include <cassert>
#include <cstddef>
#include <cstdint>
#include <functional>
#include <list>
#include <map>
#include <ostream>
#include <set>
#include <string>
#include <utility>
#include <vector>

#include "artifact.h"
#include "artifact_ultimate.h"
#include "campaign_savedata.h"
#include "campaign_scenariodata.h"
#include "castle.h"
#include "color.h"
#include "game_over.h"
#include "heroes.h"
#include "kingdom.h"
#include "logging.h"
#include "map_format_helper.h"
#include "map_format_info.h"
#include "map_object_info.h"
#include "maps.h"
#include "maps_fileinfo.h"
#include "maps_objects.h"
#include "maps_tiles.h"
#include "maps_tiles_helper.h"
#include "math_base.h"
#include "mp2.h"
#include "mp2_helper.h"
#include "players.h"
#include "race.h"
#include "rand.h"
#include "resource.h"
#include "serialize.h"
#include "settings.h"
#include "world.h" // IWYU pragma: associated
#include "world_object_uid.h"

namespace
{
    const int32_t ultimateArtifactOffset = 9;

    Artifact getUltimateArtifact()
    {
        if ( Settings::Get().isCampaignGameType() ) {
            const Campaign::ScenarioVictoryCondition victoryCondition = Campaign::getCurrentScenarioVictoryCondition();
            if ( victoryCondition == Campaign::ScenarioVictoryCondition::OBTAIN_ULTIMATE_CROWN ) {
                return Artifact::ULTIMATE_CROWN;
            }
            else if ( victoryCondition == Campaign::ScenarioVictoryCondition::OBTAIN_SPHERE_NEGATION ) {
                return Artifact::SPHERE_NEGATION;
            }
        }

        return Artifact::Rand( Artifact::ART_ULTIMATE );
    }

    void updateCastleNames( const AllCastles & castles )
    {
        // Find castles with no names.
        std::vector<Castle *> castleWithNoName;
        std::set<std::string, std::less<>> castleNames;

        for ( Castle * castle : castles ) {
            if ( castle == nullptr ) {
                // How do we have an empty pointer in this container?
                assert( 0 );
                continue;
            }

            const std::string & name = castle->GetName();

            if ( name.empty() ) {
                castleWithNoName.emplace_back( castle );
            }
            else {
                castleNames.emplace( name );
            }
        }

        if ( castleWithNoName.empty() ) {
            return;
        }

        for ( Castle * castle : castleWithNoName ) {
            castle->setName( castleNames );
            castleNames.emplace( castle->GetName() );
        }
    }

    void updateArtifactStats()
    {
        // Clear artifact flags to correctly generate random artifacts.
        fheroes2::ResetArtifactStats();

        const Maps::FileInfo & mapInfo = Settings::Get().getCurrentMapInfo();

        // do not let the player get a random artifact that allows him to win the game
        if ( ( mapInfo.ConditionWins() & GameOver::WINS_ARTIFACT ) == GameOver::WINS_ARTIFACT && !mapInfo.WinsFindUltimateArtifact() ) {
            fheroes2::ExcludeArtifactFromRandom( mapInfo.WinsFindArtifactID() );
        }
    }
}

bool World::LoadMapMP2( const std::string & filename, const bool isOriginalMp2File )
{
    Reset();
    Defaults();

    StreamFile fs;
    if ( !fs.open( filename, "rb" ) ) {
        DEBUG_LOG( DBG_GAME, DBG_WARN, "Map file not found " << filename )
        return false;
    }

    // Read magic number.
    if ( fs.getBE32() != 0x5C000000 ) {
        // It is not a MP2 or MX2 file.
        return false;
    }

    const size_t totalFileSize = fs.size();
    if ( totalFileSize < MP2::MP2_MAP_INFO_SIZE ) {
        DEBUG_LOG( DBG_GAME, DBG_WARN, "Map file " << filename << " is corrupted" )
        return false;
    }

    // Go to the end of the file and read last 4 bytes which are used as a UID counter for all objects on the map.
    fs.seek( totalFileSize - 4 );

    // In theory, this counter can be smaller than the some object UIDs if the map is corrupted or modified manually.
    Maps::setLastObjectUID( fs.getLE32() );

    // Go to the end of the map info section to read two 32-bit values representing width and height of the map.
    fs.seek( MP2::MP2_MAP_INFO_SIZE - 2 * 4 );

    const uint32_t mapWidth = fs.getLE32();
    switch ( mapWidth ) {
    case Maps::SMALL:
    case Maps::MEDIUM:
    case Maps::LARGE:
    case Maps::XLARGE:
        width = static_cast<int32_t>( mapWidth );
        break;
    default:
        width = 0;
        break;
    }

    const uint32_t mapHeight = fs.getLE32();
    switch ( mapHeight ) {
    case Maps::SMALL:
    case Maps::MEDIUM:
    case Maps::LARGE:
    case Maps::XLARGE:
        height = static_cast<int32_t>( mapHeight );
        break;
    default:
        height = 0;
        break;
    }

    if ( width == 0 || height == 0 || width != height ) {
        DEBUG_LOG( DBG_GAME, DBG_WARN, "Invalid MP2 file format: dimensions of the map [" << width << " x " << height << "] are incorrect." )
        return false;
    }

    // This is to make sure that we are at the end of the map info section.
    assert( fs.tell() == MP2::MP2_MAP_INFO_SIZE );

    const int32_t worldSize = width * height;

    if ( totalFileSize < MP2::MP2_MAP_INFO_SIZE + static_cast<size_t>( worldSize ) * MP2::MP2_TILE_STRUCTURE_SIZE + MP2::MP2_ADDON_COUNT_SIZE ) {
        DEBUG_LOG( DBG_GAME, DBG_WARN, "Map file " << filename << " is corrupted" )
        return false;
    }

    // Skip MP2 tile structures for now and read addons.
    fs.skip( static_cast<size_t>( worldSize ) * MP2::MP2_TILE_STRUCTURE_SIZE );

    // It is a valid case that a map has no add-ons.
    const size_t addonCount = fs.getLE32();
    std::vector<MP2::MP2AddonInfo> vec_mp2addons( addonCount );

    if ( totalFileSize < MP2::MP2_MAP_INFO_SIZE + static_cast<size_t>( worldSize ) * MP2::MP2_TILE_STRUCTURE_SIZE + addonCount * MP2::MP2_ADDON_STRUCTURE_SIZE
                             + MP2::MP2_ADDON_COUNT_SIZE ) {
        DEBUG_LOG( DBG_GAME, DBG_WARN, "Map file " << filename << " is corrupted" )
        return false;
    }

    for ( auto & mp2addon : vec_mp2addons ) {
        MP2::loadAddon( fs, mp2addon );
    }

    // If this assertion blows up it means that we are not reading the data properly from the file.
    assert( fs.tell()
            == MP2::MP2_MAP_INFO_SIZE + static_cast<size_t>( worldSize ) * MP2::MP2_TILE_STRUCTURE_SIZE + addonCount * MP2::MP2_ADDON_STRUCTURE_SIZE
                   + MP2::MP2_ADDON_COUNT_SIZE );
    const size_t afterAddonInfoPos = fs.tell();

    // Come back to the end of map info section and read information about MP2 tiles.
    fs.seek( MP2::MP2_MAP_INFO_SIZE );

    vec_tiles.resize( worldSize );

    const bool checkPoLObjects = !Settings::Get().isPriceOfLoyaltySupported() && isOriginalMp2File;

    MapsIndexes vec_object; // index maps for OBJ_CASTLE, OBJ_HERO, OBJ_SIGN, OBJ_BOTTLE, OBJ_EVENT
    vec_object.reserve( 128 );

    for ( int32_t i = 0; i < worldSize; ++i ) {
        Maps::Tile & tile = vec_tiles[i];

        MP2::MP2TileInfo mp2tile;
        MP2::loadTile( fs, mp2tile );
        // There are some tiles which have object type as 65 and 193 which are Thatched Hut. This is exactly the same object as Peasant Hut.
        // Since the original number of object types is limited and in order not to confuse players we will convert this type into Peasant Hut.
        if ( mp2tile.mapObjectType == 65 ) {
            mp2tile.mapObjectType = MP2::OBJ_NON_ACTION_PEASANT_HUT;
        }
        else if ( mp2tile.mapObjectType == 193 ) {
            mp2tile.mapObjectType = MP2::OBJ_PEASANT_HUT;
        }

        if ( checkPoLObjects ) {
            switch ( mp2tile.mapObjectType ) {
            case MP2::OBJ_BARRIER:
            case MP2::OBJ_EXPANSION_DWELLING:
            case MP2::OBJ_EXPANSION_OBJECT:
            case MP2::OBJ_JAIL:
            case MP2::OBJ_TRAVELLER_TENT:
                ERROR_LOG( "Failed to load The Price of Loyalty map '" << filename << "' which is not supported by this version of the game." )
                // You are trying to load a PoL map named as a MP2 file.
                return false;
            default:
                break;
            }
        }

        tile.Init( i, mp2tile );

        // Read extra information if it's present.
        size_t addonIndex = mp2tile.nextAddonIndex;
        while ( addonIndex > 0 ) {
            if ( vec_mp2addons.size() <= addonIndex ) {
                DEBUG_LOG( DBG_GAME, DBG_WARN, "Invalid MP2 format: incorrect addon index " << addonIndex )
                break;
            }
            tile.pushGroundObjectPart( vec_mp2addons[addonIndex] );
            tile.pushTopObjectPart( vec_mp2addons[addonIndex] );
            addonIndex = vec_mp2addons[addonIndex].nextAddonIndex;
        }

        tile.sortObjectParts();

        if ( MP2::doesObjectNeedExtendedMetadata( tile.getMainObjectType() ) ) {
            vec_object.push_back( i );
        }
    }

    // If this assertion blows up it means that we are not reading the data properly from the file.
    assert( fs.tell() == MP2::MP2_MAP_INFO_SIZE + static_cast<size_t>( worldSize ) * MP2::MP2_TILE_STRUCTURE_SIZE );

    // Go back to the section after the add-on structure information and read the rest of data.
    fs.seek( afterAddonInfoPos );

    if ( totalFileSize < afterAddonInfoPos + static_cast<size_t>( MP2::MP2_CASTLE_COUNT * MP2::MP2_CASTLE_POSITION_SIZE ) ) {
        DEBUG_LOG( DBG_GAME, DBG_WARN, "Map file " << filename << " is corrupted" )
        return false;
    }

    // Read castle / town coordinates. The number of castles is fixed per map.
    for ( int32_t i = 0; i < MP2::MP2_CASTLE_COUNT; ++i ) {
        const int32_t posX = fs.get();
        const int32_t posY = fs.get();
        const int32_t castleType = fs.get();

        if ( 0xFF == posX && 0xFF == posY ) {
            // This is an empty block so skip it.
            continue;
        }

        // Types from 0x0 to 0x7F are to towns, from 0x80 to 0xFF are for castles.
        switch ( castleType ) {
        case 0x00:
        case 0x80:
            vec_castles.AddCastle( std::make_unique<Castle>( posX, posY, Race::KNGT ) );
            break;
        case 0x01:
        case 0x81:
            vec_castles.AddCastle( std::make_unique<Castle>( posX, posY, Race::BARB ) );
            break;
        case 0x02:
        case 0x82:
            vec_castles.AddCastle( std::make_unique<Castle>( posX, posY, Race::SORC ) );
            break;
        case 0x03:
        case 0x83:
            vec_castles.AddCastle( std::make_unique<Castle>( posX, posY, Race::WRLK ) );
            break;
        case 0x04:
        case 0x84:
            vec_castles.AddCastle( std::make_unique<Castle>( posX, posY, Race::WZRD ) );
            break;
        case 0x05:
        case 0x85:
            vec_castles.AddCastle( std::make_unique<Castle>( posX, posY, Race::NECR ) );
            break;
        case 0x06:
        case 0x86:
            vec_castles.AddCastle( std::make_unique<Castle>( posX, posY, Race::NONE ) );
            break;
        default:
            DEBUG_LOG( DBG_GAME, DBG_WARN,
                       "Invalid MP2 format: castle at position [" << posX << "; " << posY << "], index " << posX + posY * width << " has invalid castle type "
                                                                  << castleType )
            break;
        }

        // Add the castle to the list of objects which can be captured.
        map_captureobj.Set( Maps::GetIndexFromAbsPoint( posX, posY ), MP2::OBJ_CASTLE, Color::NONE );
    }

    // If this assertion blows up it means that we are not reading the data properly from the file.
    assert( fs.tell() == afterAddonInfoPos + static_cast<size_t>( MP2::MP2_CASTLE_COUNT * MP2::MP2_CASTLE_POSITION_SIZE ) );

    if ( totalFileSize
         < afterAddonInfoPos
               + static_cast<size_t>( MP2::MP2_CASTLE_COUNT * MP2::MP2_CASTLE_POSITION_SIZE + MP2::MP2_CAPTURE_OBJECT_COUNT * MP2::MP2_CAPTURE_OBJECT_POSITION_SIZE ) ) {
        DEBUG_LOG( DBG_GAME, DBG_WARN, "Map file " << filename << " is corrupted" )
        return false;
    }

    // Read information about objects which can be captured on the map.
    for ( int32_t i = 0; i < MP2::MP2_CAPTURE_OBJECT_COUNT; ++i ) {
        const int32_t posX = fs.get();
        const int32_t posY = fs.get();
        const int32_t objectType = fs.get();

        if ( 0xFF == posX && 0xFF == posY ) {
            // This is an empty block so skip it.
            continue;
        }

        switch ( objectType ) {
        case 0x00:
            map_captureobj.Set( Maps::GetIndexFromAbsPoint( posX, posY ), MP2::OBJ_SAWMILL, Color::NONE );
            break;
        case 0x01:
            map_captureobj.Set( Maps::GetIndexFromAbsPoint( posX, posY ), MP2::OBJ_ALCHEMIST_LAB, Color::NONE );
            break;
        case 0x02: // Ore mine.
        case 0x03: // Sulfur mine.
        case 0x04: // Crystal mine.
        case 0x05: // Gems mine.
        case 0x06: // Gold mine.
            // TODO: should we verify the mine type by something?
            map_captureobj.Set( Maps::GetIndexFromAbsPoint( posX, posY ), MP2::OBJ_MINE, Color::NONE );
            break;
        case 0x64:
            map_captureobj.Set( Maps::GetIndexFromAbsPoint( posX, posY ), MP2::OBJ_LIGHTHOUSE, Color::NONE );
            break;
        case 0x65:
            map_captureobj.Set( Maps::GetIndexFromAbsPoint( posX, posY ), MP2::OBJ_DRAGON_CITY, Color::NONE );
            break;
        case 0x67:
            map_captureobj.Set( Maps::GetIndexFromAbsPoint( posX, posY ), MP2::OBJ_ABANDONED_MINE, Color::NONE );
            break;
        default:
            DEBUG_LOG( DBG_GAME, DBG_WARN,
                       "Invalid MP2 format: unknown capture object type " << objectType << " at position [" << posX << "; " << posY << "], index "
                                                                          << posX + posY * width )
            break;
        }
    }

    // If this assertion blows up it means that we are not reading the data properly from the file.
    assert(
        fs.tell()
        == afterAddonInfoPos
               + static_cast<size_t>( MP2::MP2_CASTLE_COUNT * MP2::MP2_CASTLE_POSITION_SIZE + MP2::MP2_CAPTURE_OBJECT_COUNT * MP2::MP2_CAPTURE_OBJECT_POSITION_SIZE ) );

    // TODO: find a way to use this value properly.
    const uint8_t obeliskCount = fs.get();
    (void)obeliskCount;

    // Get the amount of last information blocks to be read.
    // It looks like this is a versioning system since only the last 2 entries matter.
    uint32_t infoBlockCount = 0;
    while ( true ) {
        const uint32_t l = fs.get();
        const uint32_t h = fs.get();

        if ( fs.tell() == fs.size() ) {
            DEBUG_LOG( DBG_GAME, DBG_WARN, "Map file " << filename << " is corrupted" )
            return false;
        }

        if ( 0 == h && 0 == l ) {
            break;
        }

        infoBlockCount = 256 * h + l - 1;
    }

    // castle or heroes or (events, rumors, etc)
    for ( uint32_t i = 0; i < infoBlockCount; ++i ) {
        int32_t objectTileId = -1;

        const size_t blockSize = fs.getLE16();
        if ( blockSize == 0 ) {
            DEBUG_LOG( DBG_GAME, DBG_WARN, "Invalid MP2 file format: received an empty block size " )
            continue;
        }

        const std::vector<uint8_t> pblock = fs.getRaw( blockSize );

        for ( const int32_t tileId : vec_object ) {
<<<<<<< HEAD
            const Maps::Tile & tile = vec_tiles[tileId];
            if ( ( tile.getMainObjectPart()._layerType & 0x3 ) != Maps::OBJECT_LAYER ) {
=======
            const Maps::Tiles & tile = vec_tiles[tileId];
            if ( ( tile.getMainObjectPart().layerType & 0x3 ) != Maps::OBJECT_LAYER ) {
>>>>>>> 337f9555
                continue;
            }

            if ( tile.metadata()[0] == i + 1 ) {
                objectTileId = tileId;
                break;
            }
        }

        if ( 0 <= objectTileId ) {
            const Maps::Tile & tile = vec_tiles[objectTileId];
            const MP2::MapObjectType objectType = tile.getMainObjectType();

            switch ( objectType ) {
            case MP2::OBJ_CASTLE:
                if ( MP2::MP2_CASTLE_STRUCTURE_SIZE != pblock.size() ) {
                    DEBUG_LOG( DBG_GAME, DBG_WARN, "Invalid MP2 file format: received invalid castle structure size equal to " << pblock.size() )
                }
                else {
                    Castle * castle = getCastleEntrance( Maps::GetPoint( objectTileId ) );
                    if ( castle ) {
                        castle->LoadFromMP2( pblock );
                        map_captureobj.SetColor( tile.GetIndex(), castle->GetColor() );
                    }
                    else {
                        DEBUG_LOG( DBG_GAME, DBG_WARN,
                                   "load castle: "
                                       << "not found, index: " << objectTileId )
                    }
                }
                break;
            case MP2::OBJ_RANDOM_TOWN:
            case MP2::OBJ_RANDOM_CASTLE:
                if ( MP2::MP2_CASTLE_STRUCTURE_SIZE != pblock.size() ) {
                    DEBUG_LOG( DBG_GAME, DBG_WARN, "Invalid MP2 file format: received invalid castle structure size equal to " << pblock.size() )
                }
                else {
                    // Random castle's entrance tile is marked as OBJ_RNDCASTLE or OBJ_RNDTOWN instead of OBJ_CASTLE.
                    Castle * castle = getCastle( Maps::GetPoint( objectTileId ) );
                    if ( castle ) {
                        castle->LoadFromMP2( pblock );
                        Maps::UpdateCastleSprite( castle->GetCenter(), castle->GetRace(), castle->isCastle(), true );
                        Maps::ReplaceRandomCastleObjectId( castle->GetCenter() );
                        map_captureobj.SetColor( tile.GetIndex(), castle->GetColor() );
                    }
                    else {
                        DEBUG_LOG( DBG_GAME, DBG_WARN,
                                   "load castle: "
                                       << "not found, index: " << objectTileId )
                    }
                }
                break;
            case MP2::OBJ_JAIL:
                if ( MP2::MP2_HEROES_STRUCTURE_SIZE != pblock.size() ) {
                    DEBUG_LOG( DBG_GAME, DBG_WARN,
                               "Invalid MP2 file format: expected minimum size of Jail structure is " << MP2::MP2_HEROES_STRUCTURE_SIZE << " while loaded size is "
                                                                                                      << pblock.size() )
                }
                else {
                    // Byte 60 contains race type information.
                    const uint8_t raceId = pblock[60];
                    int raceType = Race::KNGT;
                    switch ( raceId ) {
                    case 0:
                        raceType = Race::KNGT;
                        break;
                    case 1:
                        raceType = Race::BARB;
                        break;
                    case 2:
                        raceType = Race::SORC;
                        break;
                    case 3:
                        raceType = Race::WRLK;
                        break;
                    case 4:
                        raceType = Race::WZRD;
                        break;
                    case 5:
                        raceType = Race::NECR;
                        break;
                    default:
                        DEBUG_LOG( DBG_GAME, DBG_WARN, "Invalid MP2 file format: unknown race ID for Jail hero " << static_cast<int>( raceId ) )
                        break;
                    }

                    Heroes * hero = nullptr;

                    // Byte 17 determines whether the hero has a custom portrait, and byte 18 contains the custom portrait ID. If the hero has a custom portrait, then we
                    // should directly use the hero corresponding to this portrait, if possible.
                    // MP2 format stores hero IDs start from 0, while fheroes2 engine starts from 1.
                    if ( pblock[17] && pblock[18] + 1 <= Heroes::JARKONAS ) {
                        hero = vec_heroes.Get( pblock[18] + 1 );
                    }

                    if ( !hero || !hero->isAvailableForHire() ) {
                        hero = GetHeroForHire( raceType );
                    }

                    if ( hero ) {
                        hero->LoadFromMP2( objectTileId, Color::NONE, raceType, true, pblock );
                    }
                    else {
                        DEBUG_LOG( DBG_GAME, DBG_WARN, "MP2 file format: no free heroes are available from race " << Race::String( raceType ) )
                    }
                }
                break;
            case MP2::OBJ_HERO:
                if ( MP2::MP2_HEROES_STRUCTURE_SIZE != pblock.size() ) {
                    DEBUG_LOG( DBG_GAME, DBG_WARN,
                               "read heroes: "
                                   << "incorrect size block: " << pblock.size() )
                }
                else {
                    std::pair<int, int> colorRace = Maps::getColorRaceFromHeroSprite( tile.getMainObjectPart().icnIndex );
                    const Kingdom & kingdom = GetKingdom( colorRace.first );

                    if ( colorRace.second == Race::RAND && colorRace.first != Color::NONE ) {
                        colorRace.second = kingdom.GetRace();
                    }

                    // Check if the kingdom has exceeded the limit on hired heroes
                    if ( kingdom.AllowRecruitHero( false ) ) {
                        Heroes * hero = nullptr;

                        // Byte 17 determines whether the hero has a custom portrait, and byte 18 contains the custom portrait ID. If the hero has a custom portrait, then
                        // we should directly use the hero corresponding to this portrait, if possible.
                        // MP2 format stores hero IDs start from 0, while fheroes2 engine starts from 1.
                        if ( pblock[17] && pblock[18] + 1 <= Heroes::JARKONAS ) {
                            hero = vec_heroes.Get( pblock[18] + 1 );
                        }

                        if ( !hero || !hero->isAvailableForHire() ) {
                            hero = GetHeroForHire( colorRace.second );
                        }

                        if ( hero ) {
                            hero->LoadFromMP2( objectTileId, colorRace.first, colorRace.second, false, pblock );
                        }
                        else {
                            DEBUG_LOG( DBG_GAME, DBG_WARN, "MP2 file format: no free heroes are available from race " << Race::String( colorRace.second ) )
                        }
                    }
                    else {
                        DEBUG_LOG( DBG_GAME, DBG_WARN, "load heroes maximum" )
                    }
                }
                break;
            case MP2::OBJ_SIGN:
            case MP2::OBJ_BOTTLE:
                if ( MP2::MP2_SIGN_STRUCTURE_MIN_SIZE <= pblock.size() && 0x01 == pblock[0] ) {
                    auto obj = std::make_unique<MapSign>();
                    obj->LoadFromMP2( objectTileId, pblock );

                    map_objects.add( std::move( obj ) );
                }
                break;
            case MP2::OBJ_EVENT:
                if ( MP2::MP2_EVENT_STRUCTURE_MIN_SIZE <= pblock.size() && 0x01 == pblock[0] ) {
                    auto obj = std::make_unique<MapEvent>();
                    obj->LoadFromMP2( objectTileId, pblock );

                    map_objects.add( std::move( obj ) );
                }
                break;
            case MP2::OBJ_SPHINX:
                if ( MP2::MP2_RIDDLE_STRUCTURE_MIN_SIZE <= pblock.size() && 0x00 == pblock[0] ) {
                    auto obj = std::make_unique<MapSphinx>();
                    obj->LoadFromMP2( objectTileId, pblock );

                    obj->validate();

                    map_objects.add( std::move( obj ) );
                }
                break;
            default:
                DEBUG_LOG( DBG_GAME, DBG_WARN, "Invalid MP2 file format: unhandled object type " << MP2::StringObject( objectType ) )
                break;
            }
        }
        // other events
        else if ( 0x00 == pblock[0] ) {
            // Daily event.
            if ( MP2::MP2_EVENT_STRUCTURE_MIN_SIZE <= pblock.size() && pblock[42] == 1 ) {
                vec_eventsday.emplace_back();
                vec_eventsday.back().LoadFromMP2( pblock );
            }
            else if ( MP2::MP2_RUMOR_STRUCTURE_MIN_SIZE <= pblock.size() ) {
                // Structure containing information about a rumor.
                //
                // - uint8_t (1 byte)
                //     Always equal to 0.
                //
                // - unused 7 bytes
                //    Unknown / unused. TODO: find out what these bytes used for.
                //
                // - string
                //    Null terminated string of the rumor.
                std::string rumor( reinterpret_cast<const char *>( pblock.data() ) + 8 );

                if ( !rumor.empty() ) {
                    _customRumors.emplace_back( std::move( rumor ) );
                    DEBUG_LOG( DBG_GAME, DBG_INFO, "MP2 format: add rumor " << _customRumors.back() )
                }
            }
            else {
                DEBUG_LOG( DBG_GAME, DBG_WARN, "Invalid MP2 format: unknown event type object of size of " << pblock.size() )
            }
        }
        else {
            DEBUG_LOG( DBG_GAME, DBG_WARN, "Invalid MP2 format: unknown information object of size of " << pblock.size() )
        }
    }

    // If this assertion blows up it means that we are not reading the data properly from the file.
    assert( fs.tell() + 4 == fs.size() );

    updateCastleNames( vec_castles );

    updateArtifactStats();

    if ( !ProcessNewMP2Map( filename, checkPoLObjects ) ) {
        return false;
    }

    DEBUG_LOG( DBG_GAME, DBG_INFO, "Loading of MP2 map is completed." )
    return true;
}

bool World::loadResurrectionMap( const std::string & filename )
{
    Reset();
    Defaults();

    Maps::Map_Format::MapFormat map;
    if ( !Maps::Map_Format::loadMap( filename, map ) ) {
        DEBUG_LOG( DBG_GAME, DBG_WARN, "Map file '" << filename << "' is corrupted or missing." )
        return false;
    }

    width = map.size;
    height = map.size;

    vec_tiles.resize( static_cast<size_t>( width ) * height );

    if ( !Maps::readAllTiles( map ) ) {
        return false;
    }

    if ( !Maps::updateMapPlayers( map ) ) {
        return false;
    }

    if ( map.availablePlayerColors == 0 ) {
        // No players inside the map.
        return false;
    }

    // Read and populate objects.
    const auto & townObjects = Maps::getObjectsByGroup( Maps::ObjectGroup::KINGDOM_TOWNS );
    const auto & heroObjects = Maps::getObjectsByGroup( Maps::ObjectGroup::KINGDOM_HEROES );
    const auto & miscellaneousObjects = Maps::getObjectsByGroup( Maps::ObjectGroup::ADVENTURE_MISCELLANEOUS );
    const auto & waterObjects = Maps::getObjectsByGroup( Maps::ObjectGroup::ADVENTURE_WATER );
    const auto & artifactObjects = Maps::getObjectsByGroup( Maps::ObjectGroup::ADVENTURE_ARTIFACTS );

#if defined( WITH_DEBUG )
    std::set<uint32_t> standardMetadataUIDs;
    std::set<uint32_t> castleMetadataUIDs;
    std::set<uint32_t> heroMetadataUIDs;
    std::set<uint32_t> sphinxMetadataUIDs;
    std::set<uint32_t> signMetadataUIDs;
    std::set<uint32_t> adventureMapEventMetadataUIDs;
#endif

    std::set<size_t> hiredHeroTileId;

    for ( size_t tileId = 0; tileId < map.tiles.size(); ++tileId ) {
        const auto & tile = map.tiles[tileId];

        for ( const auto & object : tile.objects ) {
            if ( object.group == Maps::ObjectGroup::KINGDOM_TOWNS ) {
#if defined( WITH_DEBUG )
                castleMetadataUIDs.emplace( object.id );
#endif
                assert( map.castleMetadata.find( object.id ) != map.castleMetadata.end() );
                auto & castleInfo = map.castleMetadata[object.id];

                const int color = Color::IndexToColor( Maps::getTownColorIndex( map, tileId, object.id ) );

                int race = Race::IndexToRace( static_cast<int>( townObjects[object.index].metadata[0] ) );
                const bool isRandom = ( race == Race::RAND );

                if ( isRandom ) {
                    assert( townObjects[object.index].objectType == MP2::OBJ_RANDOM_CASTLE || townObjects[object.index].objectType == MP2::OBJ_RANDOM_TOWN );

                    if ( ( color & Color::ALL ) == 0 ) {
                        // This is a neutral town.
                        race = Race::Rand();
                    }
                    else {
                        const Kingdom & kingdom = GetKingdom( color );
                        assert( kingdom.GetColor() == color );

                        race = static_cast<uint8_t>( kingdom.GetRace() );
                    }
                }

                assert( ( std::find( castleInfo.builtBuildings.begin(), castleInfo.builtBuildings.end(), BUILD_CASTLE ) != castleInfo.builtBuildings.end() )
                        == ( townObjects[object.index].metadata[1] != 0 ) );
                assert( ( std::find( castleInfo.builtBuildings.begin(), castleInfo.builtBuildings.end(), BUILD_TENT ) != castleInfo.builtBuildings.end() )
                        == ( townObjects[object.index].metadata[1] == 0 ) );

                fheroes2::Point castleCenter;
                bool isCastle;

                {
                    auto castle = std::make_unique<Castle>( static_cast<int32_t>( tileId ) % width, static_cast<int32_t>( tileId ) / width, race );
                    castle->SetColor( color );
                    castle->loadFromResurrectionMap( castleInfo );

                    castleCenter = castle->GetCenter();
                    isCastle = castle->isCastle();

                    vec_castles.AddCastle( std::move( castle ) );
                }

                if ( isRandom ) {
                    Maps::UpdateCastleSprite( castleCenter, race, isCastle, true );
                    Maps::ReplaceRandomCastleObjectId( castleCenter );
                }

                map_captureobj.Set( static_cast<int32_t>( tileId ), MP2::OBJ_CASTLE, color );
            }
            else if ( object.group == Maps::ObjectGroup::KINGDOM_HEROES ) {
#if defined( WITH_DEBUG )
                heroMetadataUIDs.emplace( object.id );
#endif

                assert( map.heroMetadata.find( object.id ) != map.heroMetadata.end() );

                const auto & metadata = heroObjects[object.index].metadata;
                auto & heroInfo = map.heroMetadata[object.id];

                const int color = Color::IndexToColor( static_cast<int>( metadata[0] ) );

                // Check the race correctness.
                assert( heroInfo.race == Race::IndexToRace( metadata[1] ) );

                // Heroes can not be neutral.
                assert( color != Color::NONE );

                const Kingdom & kingdom = GetKingdom( color );

                // Set race for random hero according to the kingdom's race.
                if ( heroInfo.race == Race::RAND ) {
                    heroInfo.race = static_cast<uint8_t>( kingdom.GetRace() );
                }

                // Check if the kingdom has exceeded the limit on hired heroes
                if ( kingdom.AllowRecruitHero( false ) ) {
                    Heroes * hero = GetHeroForHire( heroInfo.race );
                    if ( hero != nullptr ) {
                        hero->SetCenter( { static_cast<int32_t>( tileId ) % width, static_cast<int32_t>( tileId ) / width } );

                        hero->SetColor( color );

                        hero->applyHeroMetadata( heroInfo, false, false );

                        hiredHeroTileId.emplace( tileId );
                    }
                    else {
                        VERBOSE_LOG( "A hero at position " << tileId << " with UID " << object.id << " failed to be hired." )
                    }
                }
                else {
                    VERBOSE_LOG( "A hero at position " << tileId << " with UID " << object.id << " cannot be hired." )
                }
            }
            else if ( object.group == Maps::ObjectGroup::MONSTERS ) {
#if defined( WITH_DEBUG )
                standardMetadataUIDs.emplace( object.id );
#endif
                assert( map.standardMetadata.find( object.id ) != map.standardMetadata.end() );
                auto & objectInfo = map.standardMetadata[object.id];

                std::array<uint32_t, 3> & tileData = vec_tiles[static_cast<int32_t>( tileId )].metadata();

                for ( size_t idx = 0; idx < objectInfo.metadata.size(); ++idx ) {
                    tileData[idx] = static_cast<uint32_t>( objectInfo.metadata[idx] );
                }
            }
            else if ( object.group == Maps::ObjectGroup::ADVENTURE_MISCELLANEOUS ) {
                assert( object.index < miscellaneousObjects.size() );

                const auto objectType = miscellaneousObjects[object.index].objectType;
                switch ( objectType ) {
                case MP2::OBJ_EVENT: {
#if defined( WITH_DEBUG )
                    adventureMapEventMetadataUIDs.emplace( object.id );
#endif
                    assert( map.adventureMapEventMetadata.find( object.id ) != map.adventureMapEventMetadata.end() );
                    auto & eventInfo = map.adventureMapEventMetadata[object.id];

                    eventInfo.humanPlayerColors = eventInfo.humanPlayerColors & map.humanPlayerColors;
                    eventInfo.computerPlayerColors = eventInfo.computerPlayerColors & map.computerPlayerColors;

                    const int humanColors = Players::HumanColors() & eventInfo.humanPlayerColors;
                    const int computerColors = ( ~Players::HumanColors() ) & eventInfo.computerPlayerColors;

                    if ( humanColors == 0 && computerColors == 0 ) {
                        // This event is not being executed for anyone. Skip it.
                        break;
                    }

                    // TODO: change MapEvent to support map format functionality.
                    auto eventObject = std::make_unique<MapEvent>();
                    eventObject->resources = eventInfo.resources;
                    eventObject->artifact = eventInfo.artifact;
                    if ( eventInfo.artifact == Artifact::SPELL_SCROLL ) {
                        eventObject->artifact.SetSpell( eventInfo.artifactMetadata );
                    }

                    eventObject->computer = ( computerColors != 0 );
                    eventObject->colors = humanColors | computerColors;
                    eventObject->message = std::move( eventInfo.message );
                    eventObject->isSingleTimeEvent = !eventInfo.isRecurringEvent;

                    eventObject->setUIDAndIndex( static_cast<int32_t>( tileId ) );

                    map_objects.add( std::move( eventObject ) );

                    break;
                }
                case MP2::OBJ_JAIL: {
#if defined( WITH_DEBUG )
                    heroMetadataUIDs.emplace( object.id );
#endif

                    assert( map.heroMetadata.find( object.id ) != map.heroMetadata.end() );

                    auto & heroInfo = map.heroMetadata[object.id];

                    const int color = Color::NONE;

                    if ( heroInfo.race == Race::RAND ) {
                        heroInfo.race = static_cast<uint8_t>( Race::Rand() );
                    }

                    Heroes * hero = GetHeroForHire( heroInfo.race );
                    if ( hero != nullptr ) {
                        hero->SetCenter( { static_cast<int32_t>( tileId ) % width, static_cast<int32_t>( tileId ) / width } );

                        hero->SetColor( color );

                        hero->applyHeroMetadata( heroInfo, true, false );
                    }
                    else {
                        VERBOSE_LOG( "A hero at position " << tileId << " with UID " << object.id << " failed to be hired." )
                    }
                    break;
                }
                case MP2::OBJ_SIGN: {
#if defined( WITH_DEBUG )
                    signMetadataUIDs.emplace( object.id );
#endif
                    assert( map.signMetadata.find( object.id ) != map.signMetadata.end() );
                    auto & signInfo = map.signMetadata[object.id];

                    auto signObject = std::make_unique<MapSign>();
                    signObject->message = std::move( signInfo.message );
                    signObject->setUIDAndIndex( static_cast<int32_t>( tileId ) );
                    if ( signObject->message.empty() ) {
                        signObject->setDefaultMessage();
                    }

                    map_objects.add( std::move( signObject ) );

                    break;
                }
                case MP2::OBJ_SPHINX: {
#if defined( WITH_DEBUG )
                    sphinxMetadataUIDs.emplace( object.id );
#endif

                    assert( map.sphinxMetadata.find( object.id ) != map.sphinxMetadata.end() );
                    auto & sphinxInfo = map.sphinxMetadata[object.id];

                    auto sphinxObject = std::make_unique<MapSphinx>();
                    sphinxObject->riddle = std::move( sphinxInfo.riddle );

                    for ( auto & answer : sphinxInfo.answers ) {
                        if ( !answer.empty() ) {
                            sphinxObject->answers.push_back( std::move( answer ) );
                        }
                        else {
                            // How is it even possible?
                            assert( 0 );
                        }
                    }

                    sphinxObject->resources = sphinxInfo.resources;
                    sphinxObject->artifact = sphinxInfo.artifact;
                    if ( sphinxInfo.artifact == Artifact::SPELL_SCROLL ) {
                        sphinxObject->artifact.SetSpell( sphinxInfo.artifactMetadata );
                    }

                    sphinxObject->validate();

                    sphinxObject->setUIDAndIndex( static_cast<int32_t>( tileId ) );

                    // The original game assumes answers only to be up to 4 characters.
                    // However, it seems logically incorrect.
                    sphinxObject->isTruncatedAnswer = false;

                    map_objects.add( std::move( sphinxObject ) );

                    break;
                }
                default:
                    // Other objects do not have metadata as of now.
                    break;
                }
            }
            else if ( object.group == Maps::ObjectGroup::ADVENTURE_WATER ) {
                assert( object.index < waterObjects.size() );

                if ( waterObjects[object.index].objectType == MP2::OBJ_BOTTLE ) {
#if defined( WITH_DEBUG )
                    signMetadataUIDs.emplace( object.id );
#endif
                    assert( map.signMetadata.find( object.id ) != map.signMetadata.end() );
                    auto & signInfo = map.signMetadata[object.id];

                    auto signObject = std::make_unique<MapSign>();
                    signObject->message = std::move( signInfo.message );
                    signObject->setUIDAndIndex( static_cast<int32_t>( tileId ) );
                    if ( signObject->message.empty() ) {
                        signObject->setDefaultMessage();
                    }

                    map_objects.add( std::move( signObject ) );
                }
            }
            else if ( object.group == Maps::ObjectGroup::ADVENTURE_ARTIFACTS ) {
#if defined( WITH_DEBUG )
                standardMetadataUIDs.emplace( object.id );
#endif

                assert( map.standardMetadata.find( object.id ) != map.standardMetadata.end() );
                auto & objectInfo = map.standardMetadata[object.id];

                std::array<uint32_t, 3> & tileData = vec_tiles[static_cast<int32_t>( tileId )].metadata();

                for ( size_t idx = 0; idx < objectInfo.metadata.size(); ++idx ) {
                    tileData[idx] = static_cast<uint32_t>( objectInfo.metadata[idx] );
                }

                assert( object.index < artifactObjects.size() );
                if ( artifactObjects[object.index].objectType == MP2::OBJ_ARTIFACT && artifactObjects[object.index].metadata[0] == Artifact::SPELL_SCROLL ) {
                    // This is a hack we need to do since in the original game spells start from 0.
                    // TODO: fix this hack.
                    assert( tileData[0] > 0 );
                    tileData[0] = tileData[0] - 1U;
                }
            }
        }
    }

#if defined( WITH_DEBUG )
    assert( standardMetadataUIDs.size() == map.standardMetadata.size() );
    assert( castleMetadataUIDs.size() == map.castleMetadata.size() );
    assert( heroMetadataUIDs.size() == map.heroMetadata.size() );
    assert( sphinxMetadataUIDs.size() == map.sphinxMetadata.size() );
    assert( signMetadataUIDs.size() == map.signMetadata.size() );
    assert( adventureMapEventMetadataUIDs.size() == map.adventureMapEventMetadata.size() );

    for ( const uint32_t uid : standardMetadataUIDs ) {
        assert( map.standardMetadata.find( uid ) != map.standardMetadata.end() );
    }

    for ( const uint32_t uid : castleMetadataUIDs ) {
        assert( map.castleMetadata.find( uid ) != map.castleMetadata.end() );
    }

    for ( const uint32_t uid : heroMetadataUIDs ) {
        assert( map.heroMetadata.find( uid ) != map.heroMetadata.end() );
    }

    for ( const uint32_t uid : sphinxMetadataUIDs ) {
        assert( map.sphinxMetadata.find( uid ) != map.sphinxMetadata.end() );
    }

    for ( const uint32_t uid : signMetadataUIDs ) {
        assert( map.signMetadata.find( uid ) != map.signMetadata.end() );
    }

    for ( const uint32_t uid : adventureMapEventMetadataUIDs ) {
        assert( map.adventureMapEventMetadata.find( uid ) != map.adventureMapEventMetadata.end() );
    }
#endif

    // Load daily events.
    for ( auto & event : map.dailyEvents ) {
        if ( event.firstOccurrenceDay == 0 ) {
            // This event will never be executed. Skip it.
            continue;
        }

        event.humanPlayerColors = event.humanPlayerColors & map.humanPlayerColors;
        event.computerPlayerColors = event.computerPlayerColors & map.computerPlayerColors;

        const int humanColors = Players::HumanColors() & event.humanPlayerColors;
        const int computerColors = ( ~Players::HumanColors() ) & event.computerPlayerColors;

        if ( humanColors == 0 && computerColors == 0 ) {
            // This event is not being executed for anyone. Skip it.
            continue;
        }

        // TODO: modify EventDate structure to have more flexibility.
        auto & newEvent = vec_eventsday.emplace_back();

        newEvent.message = std::move( event.message );
        newEvent.colors = ( humanColors | computerColors );
        newEvent.isApplicableForAIPlayers = ( computerColors != 0 );

        newEvent.firstOccurrenceDay = event.firstOccurrenceDay;
        newEvent.repeatPeriodInDays = event.repeatPeriodInDays;
        newEvent.resource = event.resources;
    }

    // Load rumors.
    for ( auto & rumor : map.rumors ) {
        if ( !rumor.empty() ) {
            _customRumors.emplace_back( std::move( rumor ) );
        }
    }

    // Verify that a capture or loss object exists.
    if ( map.lossConditionType == Maps::FileInfo::LOSS_HERO ) {
        auto iter = hiredHeroTileId.find( map.lossConditionMetadata[0] );
        if ( iter == hiredHeroTileId.end() ) {
            VERBOSE_LOG( "A hero at tile " << map.lossConditionMetadata[0] << " does not exist." )
            return false;
        }
    }
    else if ( map.lossConditionType == Maps::FileInfo::LOSS_TOWN ) {
        const Castle * castle
            = vec_castles.Get( { static_cast<int32_t>( map.lossConditionMetadata[0] % map.size ), static_cast<int32_t>( map.lossConditionMetadata[0] / map.size ) } );
        if ( castle == nullptr ) {
            VERBOSE_LOG( "A castle at tile " << map.lossConditionMetadata[0] << " does not exist." )
            return false;
        }
    }

    if ( map.victoryConditionType == Maps::FileInfo::VICTORY_KILL_HERO ) {
        auto iter = hiredHeroTileId.find( map.victoryConditionMetadata[0] );
        if ( iter == hiredHeroTileId.end() ) {
            VERBOSE_LOG( "A hero at tile " << map.victoryConditionMetadata[0] << " does not exist." )
            return false;
        }
    }
    else if ( map.victoryConditionType == Maps::FileInfo::VICTORY_CAPTURE_TOWN ) {
        const Castle * castle = vec_castles.Get(
            { static_cast<int32_t>( map.victoryConditionMetadata[0] % map.size ), static_cast<int32_t>( map.victoryConditionMetadata[0] / map.size ) } );
        if ( castle == nullptr ) {
            VERBOSE_LOG( "A castle at tile " << map.victoryConditionMetadata[0] << " does not exist." )
            return false;
        }
    }

    updateCastleNames( vec_castles );

    updateArtifactStats();

    if ( !ProcessNewMP2Map( filename, false ) ) {
        return false;
    }

    DEBUG_LOG( DBG_GAME, DBG_INFO, "Loading of FH2M map is completed." )

    return true;
}

bool World::ProcessNewMP2Map( const std::string & filename, const bool checkPoLObjects )
{
    for ( Maps::Tile & tile : vec_tiles ) {
        Maps::Tile::fixMP2MapTileObjectType( tile );

        if ( !updateTileMetadata( tile, tile.getMainObjectType(), checkPoLObjects ) ) {
            ERROR_LOG( "Failed to load The Price of Loyalty map '" << filename << "' which is not supported by this version of the game." )
            // You are trying to load a PoL map named as a MP2 file.
            return false;
        }
    }

    // add heroes to kingdoms
    vec_kingdoms.AddHeroes( vec_heroes );

    // add castles to kingdoms
    vec_kingdoms.AddCastles( vec_castles );

    setHeroIdsForMapConditions();

    // Search for a tile with a predefined Ultimate Artifact
    const auto ultArtTileIter
        = std::find_if( vec_tiles.begin(), vec_tiles.end(), []( const Maps::Tile & tile ) { return tile.getMainObjectType() == MP2::OBJ_RANDOM_ULTIMATE_ARTIFACT; } );
    int32_t ultimateArtifactTileId = -1;
    int32_t ultimateArtifactRadius = 0;
    if ( ultArtTileIter != vec_tiles.end() ) {
        ultimateArtifactTileId = ultArtTileIter->GetIndex();
        ultimateArtifactRadius = static_cast<int32_t>( ultArtTileIter->metadata()[0] );

        // Remove the predefined Ultimate Artifact object
        ultArtTileIter->removeObjectPartsByUID( ultArtTileIter->getMainObjectPart()._uid );
    }

    setUltimateArtifact( ultimateArtifactTileId, ultimateArtifactRadius );

    PostLoad( true, false );

    vec_kingdoms.ApplyPlayWithStartingHero();

    addDebugHero();

    return true;
}

bool World::updateTileMetadata( Maps::Tile & tile, const MP2::MapObjectType objectType, const bool checkPoLObjects )
{
    switch ( objectType ) {
    case MP2::OBJ_ARTIFACT:
        updateObjectInfoTile( tile, true );
        if ( checkPoLObjects ) {
            const Artifact art = Maps::getArtifactFromTile( tile );
            if ( fheroes2::isPriceOfLoyaltyArtifact( art.GetID() ) ) {
                return false;
            }
        }

        break;
    case MP2::OBJ_ABANDONED_MINE:
    case MP2::OBJ_ALCHEMIST_LAB:
    case MP2::OBJ_ARCHER_HOUSE:
    case MP2::OBJ_BARRIER:
    case MP2::OBJ_BOAT:
    case MP2::OBJ_CAMPFIRE:
    case MP2::OBJ_CAVE:
    case MP2::OBJ_CITY_OF_DEAD:
    case MP2::OBJ_DAEMON_CAVE:
    case MP2::OBJ_DERELICT_SHIP:
    case MP2::OBJ_DESERT_TENT:
    case MP2::OBJ_DRAGON_CITY:
    case MP2::OBJ_DWARF_COTTAGE:
    case MP2::OBJ_EVENT:
    case MP2::OBJ_EXCAVATION:
    case MP2::OBJ_FLOTSAM:
    case MP2::OBJ_FOUNTAIN:
    case MP2::OBJ_GENIE_LAMP:
    case MP2::OBJ_GOBLIN_HUT:
    case MP2::OBJ_GRAVEYARD:
    case MP2::OBJ_HALFLING_HOLE:
    case MP2::OBJ_LEAN_TO:
    case MP2::OBJ_MAGIC_GARDEN:
    case MP2::OBJ_MINE:
    case MP2::OBJ_MONSTER:
    case MP2::OBJ_PEASANT_HUT:
    case MP2::OBJ_PYRAMID:
    case MP2::OBJ_RANDOM_ARTIFACT:
    case MP2::OBJ_RANDOM_ARTIFACT_MAJOR:
    case MP2::OBJ_RANDOM_ARTIFACT_MINOR:
    case MP2::OBJ_RANDOM_ARTIFACT_TREASURE:
    case MP2::OBJ_RANDOM_MONSTER:
    case MP2::OBJ_RANDOM_MONSTER_MEDIUM:
    case MP2::OBJ_RANDOM_MONSTER_STRONG:
    case MP2::OBJ_RANDOM_MONSTER_VERY_STRONG:
    case MP2::OBJ_RANDOM_MONSTER_WEAK:
    case MP2::OBJ_RANDOM_RESOURCE:
    case MP2::OBJ_RESOURCE:
    case MP2::OBJ_RUINS:
    case MP2::OBJ_SAWMILL:
    case MP2::OBJ_SEA_CHEST:
    case MP2::OBJ_SHRINE_FIRST_CIRCLE:
    case MP2::OBJ_SHRINE_SECOND_CIRCLE:
    case MP2::OBJ_SHRINE_THIRD_CIRCLE:
    case MP2::OBJ_SHIPWRECK:
    case MP2::OBJ_SHIPWRECK_SURVIVOR:
    case MP2::OBJ_SKELETON:
    case MP2::OBJ_STONE_LITHS:
    case MP2::OBJ_TRAVELLER_TENT:
    case MP2::OBJ_TREASURE_CHEST:
    case MP2::OBJ_TREE_CITY:
    case MP2::OBJ_TREE_HOUSE:
    case MP2::OBJ_TREE_OF_KNOWLEDGE:
    case MP2::OBJ_TROLL_BRIDGE:
    case MP2::OBJ_WAGON:
    case MP2::OBJ_WAGON_CAMP:
    case MP2::OBJ_WATCH_TOWER:
    case MP2::OBJ_WATER_WHEEL:
    case MP2::OBJ_WINDMILL:
    case MP2::OBJ_WITCHS_HUT:
        updateObjectInfoTile( tile, true );
        break;

    case MP2::OBJ_AIR_ALTAR:
    case MP2::OBJ_BARROW_MOUNDS:
    case MP2::OBJ_EARTH_ALTAR:
    case MP2::OBJ_FIRE_ALTAR:
    case MP2::OBJ_WATER_ALTAR:
        // We need to clear metadata because it is being stored as a part of an MP2 object.
        resetObjectMetadata( tile );
        updateObjectInfoTile( tile, true );
        break;

    case MP2::OBJ_RANDOM_ULTIMATE_ARTIFACT:
        // We need information from an Ultimate artifact for later use. We will reset metadata later.
        break;

    case MP2::OBJ_HERO: {
        // remove map editor sprite
        if ( tile.getMainObjectPart().icnType == MP2::OBJ_ICN_TYPE_MINIHERO ) {
            tile.removeObjectPartsByUID( tile.getMainObjectPart()._uid );
        }

        Heroes * chosenHero = GetHeroes( Maps::GetPoint( tile.GetIndex() ) );
        assert( chosenHero != nullptr );

        tile.setHero( chosenHero );

        if ( checkPoLObjects ) {
            Heroes * hero = tile.getHero();
            assert( hero );

            if ( hero->isPoLPortrait() ) {
                return false;
            }

            const BagArtifacts & artifacts = hero->GetBagArtifacts();
            for ( const Artifact & artifact : artifacts ) {
                if ( fheroes2::isPriceOfLoyaltyArtifact( artifact.GetID() ) ) {
                    return false;
                }
            }
        }

        const MP2::MapObjectType updatedObjectType = tile.getMainObjectType( false );
        if ( updatedObjectType != objectType ) {
            return updateTileMetadata( tile, updatedObjectType, checkPoLObjects );
        }

        break;
    }

    default:
        // Remove any metadata from other objects.
        resetObjectMetadata( tile );
        break;
    }

    return true;
}

void World::setUltimateArtifact( const int32_t tileId, const int32_t radius )
{
    assert( radius >= 0 );

    const auto checkTileForSuitabilityForUltArt = [this]( const int32_t idx ) {
        const int32_t x = idx % width;
        if ( x < ultimateArtifactOffset || x >= width - ultimateArtifactOffset ) {
            return false;
        }

        const int32_t y = idx / width;
        if ( y < ultimateArtifactOffset || y >= height - ultimateArtifactOffset ) {
            return false;
        }

        return getTile( idx ).GoodForUltimateArtifact();
    };

    if ( tileId < 0 ) {
        // No tile was set for an Ultimate Artifact.
        std::vector<int32_t> pool;
        pool.reserve( vec_tiles.size() / 2 );

        for ( const Maps::Tile & tile : vec_tiles ) {
            const int32_t idx = tile.GetIndex();

            if ( checkTileForSuitabilityForUltArt( idx ) ) {
                pool.push_back( idx );
            }
        }

        if ( !pool.empty() ) {
            const int32_t pos = Rand::Get( pool );

            ultimate_artifact.Set( pos, getUltimateArtifact() );

            DEBUG_LOG( DBG_GAME, DBG_INFO, "Ultimate Artifact index: " << pos )
        }
        else {
            DEBUG_LOG( DBG_GAME, DBG_WARN, "no suitable tile to place the Ultimate Artifact was found" )
        }

        return;
    }

    assert( tileId < world.w() * world.h() );

    // Use the predefined Ultimate Artifact tile index as a fallback
    int32_t pos = tileId;

    if ( radius > 0 ) {
        MapsIndexes pool = Maps::getAroundIndexes( tileId, radius );

        // Maps::getAroundIndexes() results does not include the central index, so we have to append it manually
        assert( std::find( pool.begin(), pool.end(), tileId ) == pool.end() );
        pool.push_back( tileId );

        pool.erase( std::remove_if( pool.begin(), pool.end(),
                                    [&checkTileForSuitabilityForUltArt]( const int32_t idx ) { return !checkTileForSuitabilityForUltArt( idx ); } ),
                    pool.end() );

        if ( !pool.empty() ) {
            pos = Rand::Get( pool );
        }
    }

    ultimate_artifact.Set( pos, getUltimateArtifact() );

    DEBUG_LOG( DBG_GAME, DBG_INFO, "Predefined Ultimate Artifact tile index: " << tileId << ", radius: " << radius << ", final tile index: " << pos )
}

void World::addDebugHero()
{
    if ( !IS_DEVEL() ) {
        return;
    }

    // If we are in developer mode, then add the DEBUG_HERO
    const int color = Color::GetFirst( Players::HumanColors() );
    assert( color != Color::NONE );

    Kingdom & kingdom = GetKingdom( color );
    if ( kingdom.GetCastles().empty() ) {
        // No castles so no debug hero.
        return;
    }

    const Castle * castle = kingdom.GetCastles().front();
    const fheroes2::Point & cp = castle->GetCenter();
    Heroes * hero = vec_heroes.Get( Heroes::DEBUG_HERO );

    if ( hero && !getTile( cp.x, cp.y + 1 ).getHero() ) {
        hero->Recruit( castle->GetColor(), { cp.x, cp.y + 1 } );
    }
}

void World::setHeroIdsForMapConditions()
{
    const Maps::FileInfo & mapInfo = Settings::Get().getCurrentMapInfo();

    // update wins, loss conditions
    if ( GameOver::WINS_HERO & mapInfo.ConditionWins() ) {
        const fheroes2::Point & pos = mapInfo.WinsMapsPositionObject();

        const Heroes * hero = GetHeroes( pos );
        if ( hero == nullptr ) {
            heroIdAsWinCondition = Heroes::UNKNOWN;
            ERROR_LOG( "A winning condition hero at location ['" << pos.x << ", " << pos.y << "'] is not found." )
        }
        else {
            heroIdAsWinCondition = hero->GetID();
        }
    }

    if ( GameOver::LOSS_HERO & mapInfo.ConditionLoss() ) {
        const fheroes2::Point & pos = mapInfo.LossMapsPositionObject();

        Heroes * hero = GetHeroes( pos );
        if ( hero == nullptr ) {
            heroIdAsLossCondition = Heroes::UNKNOWN;
            ERROR_LOG( "A loosing condition hero at location ['" << pos.x << ", " << pos.y << "'] is not found." )
        }
        else {
            heroIdAsLossCondition = hero->GetID();
            hero->SetModes( Heroes::NOTDISMISS | Heroes::CUSTOM );
        }
    }
}<|MERGE_RESOLUTION|>--- conflicted
+++ resolved
@@ -445,13 +445,8 @@
         const std::vector<uint8_t> pblock = fs.getRaw( blockSize );
 
         for ( const int32_t tileId : vec_object ) {
-<<<<<<< HEAD
             const Maps::Tile & tile = vec_tiles[tileId];
-            if ( ( tile.getMainObjectPart()._layerType & 0x3 ) != Maps::OBJECT_LAYER ) {
-=======
-            const Maps::Tiles & tile = vec_tiles[tileId];
             if ( ( tile.getMainObjectPart().layerType & 0x3 ) != Maps::OBJECT_LAYER ) {
->>>>>>> 337f9555
                 continue;
             }
 
