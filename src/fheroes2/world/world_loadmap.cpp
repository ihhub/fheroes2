/***************************************************************************
 *   fheroes2: https://github.com/ihhub/fheroes2                           *
 *   Copyright (C) 2019 - 2024                                             *
 *                                                                         *
 *   Free Heroes2 Engine: http://sourceforge.net/projects/fheroes2         *
 *   Copyright (C) 2009 by Andrey Afletdinov <fheroes2@gmail.com>          *
 *                                                                         *
 *   This program is free software; you can redistribute it and/or modify  *
 *   it under the terms of the GNU General Public License as published by  *
 *   the Free Software Foundation; either version 2 of the License, or     *
 *   (at your option) any later version.                                   *
 *                                                                         *
 *   This program is distributed in the hope that it will be useful,       *
 *   but WITHOUT ANY WARRANTY; without even the implied warranty of        *
 *   MERCHANTABILITY or FITNESS FOR A PARTICULAR PURPOSE.  See the         *
 *   GNU General Public License for more details.                          *
 *                                                                         *
 *   You should have received a copy of the GNU General Public License     *
 *   along with this program; if not, write to the                         *
 *   Free Software Foundation, Inc.,                                       *
 *   59 Temple Place - Suite 330, Boston, MA  02111-1307, USA.             *
 ***************************************************************************/

#include <algorithm>
#include <array>
#include <cassert>
#include <cstddef>
#include <cstdint>
#include <functional>
#include <map>
#include <memory>
#include <ostream>
#include <set>
#include <string>
#include <utility>
#include <vector>

#include "artifact.h"
#include "artifact_ultimate.h"
#include "campaign_savedata.h"
#include "campaign_scenariodata.h"
#include "castle.h"
#include "color.h"
#include "game_over.h"
#include "heroes.h"
#include "kingdom.h"
#include "logging.h"
#include "map_format_helper.h"
#include "map_format_info.h"
#include "map_object_info.h"
#include "maps.h"
#include "maps_fileinfo.h"
#include "maps_objects.h"
#include "maps_tiles.h"
#include "maps_tiles_helper.h"
#include "math_base.h"
#include "mp2.h"
#include "mp2_helper.h"
#include "players.h"
#include "race.h"
#include "rand.h"
#include "serialize.h"
#include "settings.h"
#include "world.h"
#include "world_object_uid.h"

namespace
{
    const int32_t ultimateArtifactOffset = 9;

    Artifact getUltimateArtifact()
    {
        if ( Settings::Get().isCampaignGameType() ) {
            const Campaign::ScenarioVictoryCondition victoryCondition = Campaign::getCurrentScenarioVictoryCondition();
            if ( victoryCondition == Campaign::ScenarioVictoryCondition::OBTAIN_ULTIMATE_CROWN ) {
                return Artifact::ULTIMATE_CROWN;
            }
            else if ( victoryCondition == Campaign::ScenarioVictoryCondition::OBTAIN_SPHERE_NEGATION ) {
                return Artifact::SPHERE_NEGATION;
            }
        }

        return Artifact::Rand( Artifact::ART_ULTIMATE );
    }

    void fixCastleNames( const AllCastles & castles )
    {
        // Find castles with no names.
        std::vector<Castle *> castleWithNoName;
        std::set<std::string, std::less<>> castleNames;

        for ( Castle * castle : castles ) {
            if ( castle == nullptr ) {
                // How do we have an empty pointer in this container?
                assert( 0 );
                continue;
            }

            const std::string & name = castle->GetName();

            if ( name.empty() ) {
                castleWithNoName.emplace_back( castle );
            }
            else {
                castleNames.emplace( name );
            }
        }

        if ( castleWithNoName.empty() ) {
            return;
        }

        for ( Castle * castle : castleWithNoName ) {
            castle->setName( castleNames );
            castleNames.emplace( castle->GetName() );
        }
    }
}

bool World::LoadMapMP2( const std::string & filename, const bool isOriginalMp2File )
{
    Reset();
    Defaults();

    StreamFile fs;
    if ( !fs.open( filename, "rb" ) ) {
        DEBUG_LOG( DBG_GAME, DBG_WARN, "Map file not found " << filename )
        return false;
    }

    // Read magic number.
    if ( fs.getBE32() != 0x5C000000 ) {
        // It is not a MP2 or MX2 file.
        return false;
    }

    const size_t totalFileSize = fs.size();
    if ( totalFileSize < MP2::MP2_MAP_INFO_SIZE ) {
        DEBUG_LOG( DBG_GAME, DBG_WARN, "Map file " << filename << " is corrupted" )
        return false;
    }

    // Go to the end of the file and read last 4 bytes which are used as a UID counter for all objects on the map.
    fs.seek( totalFileSize - 4 );

    // In theory, this counter can be smaller than the some object UIDs if the map is corrupted or modified manually.
    Maps::setLastObjectUID( fs.getLE32() );

    // Go to the end of the map info section to read two 32-bit values representing width and height of the map.
    fs.seek( MP2::MP2_MAP_INFO_SIZE - 2 * 4 );

    const uint32_t mapWidth = fs.getLE32();
    switch ( mapWidth ) {
    case Maps::SMALL:
    case Maps::MEDIUM:
    case Maps::LARGE:
    case Maps::XLARGE:
        width = static_cast<int32_t>( mapWidth );
        break;
    default:
        width = 0;
        break;
    }

    const uint32_t mapHeight = fs.getLE32();
    switch ( mapHeight ) {
    case Maps::SMALL:
    case Maps::MEDIUM:
    case Maps::LARGE:
    case Maps::XLARGE:
        height = static_cast<int32_t>( mapHeight );
        break;
    default:
        height = 0;
        break;
    }

    if ( width == 0 || height == 0 || width != height ) {
        DEBUG_LOG( DBG_GAME, DBG_WARN, "Invalid MP2 file format: dimensions of the map [" << width << " x " << height << "] are incorrect." )
        return false;
    }

    // This is to make sure that we are at the end of the map info section.
    assert( fs.tell() == MP2::MP2_MAP_INFO_SIZE );

    const int32_t worldSize = width * height;

    if ( totalFileSize < MP2::MP2_MAP_INFO_SIZE + static_cast<size_t>( worldSize ) * MP2::MP2_TILE_STRUCTURE_SIZE + MP2::MP2_ADDON_COUNT_SIZE ) {
        DEBUG_LOG( DBG_GAME, DBG_WARN, "Map file " << filename << " is corrupted" )
        return false;
    }

    // Skip MP2 tile structures for now and read addons.
    fs.skip( static_cast<size_t>( worldSize ) * MP2::MP2_TILE_STRUCTURE_SIZE );

    // It is a valid case that a map has no add-ons.
    const size_t addonCount = fs.getLE32();
    std::vector<MP2::mp2addon_t> vec_mp2addons( addonCount );

    if ( totalFileSize < MP2::MP2_MAP_INFO_SIZE + static_cast<size_t>( worldSize ) * MP2::MP2_TILE_STRUCTURE_SIZE + addonCount * MP2::MP2_ADDON_STRUCTURE_SIZE
                             + MP2::MP2_ADDON_COUNT_SIZE ) {
        DEBUG_LOG( DBG_GAME, DBG_WARN, "Map file " << filename << " is corrupted" )
        return false;
    }

    for ( MP2::mp2addon_t & mp2addon : vec_mp2addons ) {
        MP2::loadAddon( fs, mp2addon );
    }

    // If this assertion blows up it means that we are not reading the data properly from the file.
    assert( fs.tell()
            == MP2::MP2_MAP_INFO_SIZE + static_cast<size_t>( worldSize ) * MP2::MP2_TILE_STRUCTURE_SIZE + addonCount * MP2::MP2_ADDON_STRUCTURE_SIZE
                   + MP2::MP2_ADDON_COUNT_SIZE );
    const size_t afterAddonInfoPos = fs.tell();

    // Come back to the end of map info section and read information about MP2 tiles.
    fs.seek( MP2::MP2_MAP_INFO_SIZE );

    vec_tiles.resize( worldSize );

    const bool checkPoLObjects = !Settings::Get().isPriceOfLoyaltySupported() && isOriginalMp2File;

    MapsIndexes vec_object; // index maps for OBJ_CASTLE, OBJ_HERO, OBJ_SIGN, OBJ_BOTTLE, OBJ_EVENT
    vec_object.reserve( 128 );

    for ( int32_t i = 0; i < worldSize; ++i ) {
        Maps::Tiles & tile = vec_tiles[i];

        MP2::mp2tile_t mp2tile;
        MP2::loadTile( fs, mp2tile );
        // There are some tiles which have object type as 65 and 193 which are Thatched Hut. This is exactly the same object as Peasant Hut.
        // Since the original number of object types is limited and in order not to confuse players we will convert this type into Peasant Hut.
        if ( mp2tile.mapObjectType == 65 ) {
            mp2tile.mapObjectType = MP2::OBJ_NON_ACTION_PEASANT_HUT;
        }
        else if ( mp2tile.mapObjectType == 193 ) {
            mp2tile.mapObjectType = MP2::OBJ_PEASANT_HUT;
        }

        if ( checkPoLObjects ) {
            switch ( mp2tile.mapObjectType ) {
            case MP2::OBJ_BARRIER:
            case MP2::OBJ_EXPANSION_DWELLING:
            case MP2::OBJ_EXPANSION_OBJECT:
            case MP2::OBJ_JAIL:
            case MP2::OBJ_TRAVELLER_TENT:
                ERROR_LOG( "Failed to load The Price of Loyalty map '" << filename << "' which is not supported by this version of the game." )
                // You are trying to load a PoL map named as a MP2 file.
                return false;
            default:
                break;
            }
        }

        tile.Init( i, mp2tile );

        // Read extra information if it's present.
        size_t addonIndex = mp2tile.nextAddonIndex;
        while ( addonIndex > 0 ) {
            if ( vec_mp2addons.size() <= addonIndex ) {
                DEBUG_LOG( DBG_GAME, DBG_WARN, "Invalid MP2 format: incorrect addon index " << addonIndex )
                break;
            }
            tile.pushBottomLayerAddon( vec_mp2addons[addonIndex] );
            tile.pushTopLayerAddon( vec_mp2addons[addonIndex] );
            addonIndex = vec_mp2addons[addonIndex].nextAddonIndex;
        }

        tile.AddonsSort();

        if ( MP2::doesObjectNeedExtendedMetadata( tile.GetObject() ) ) {
            vec_object.push_back( i );
        }
    }

    // If this assertion blows up it means that we are not reading the data properly from the file.
    assert( fs.tell() == MP2::MP2_MAP_INFO_SIZE + static_cast<size_t>( worldSize ) * MP2::MP2_TILE_STRUCTURE_SIZE );

    // Go back to the section after the add-on structure information and read the rest of data.
    fs.seek( afterAddonInfoPos );

    if ( totalFileSize < afterAddonInfoPos + static_cast<size_t>( MP2::MP2_CASTLE_COUNT * MP2::MP2_CASTLE_POSITION_SIZE ) ) {
        DEBUG_LOG( DBG_GAME, DBG_WARN, "Map file " << filename << " is corrupted" )
        return false;
    }

    // Read castle / town coordinates. The number of castles is fixed per map.
    for ( int32_t i = 0; i < MP2::MP2_CASTLE_COUNT; ++i ) {
        const int32_t posX = fs.get();
        const int32_t posY = fs.get();
        const int32_t castleType = fs.get();

        if ( 0xFF == posX && 0xFF == posY ) {
            // This is an empty block so skip it.
            continue;
        }

        // Types from 0x0 to 0x7F are to towns, from 0x80 to 0xFF are for castles.
        switch ( castleType ) {
        case 0x00:
        case 0x80:
            vec_castles.AddCastle( new Castle( posX, posY, Race::KNGT ) );
            break;
        case 0x01:
        case 0x81:
            vec_castles.AddCastle( new Castle( posX, posY, Race::BARB ) );
            break;
        case 0x02:
        case 0x82:
            vec_castles.AddCastle( new Castle( posX, posY, Race::SORC ) );
            break;
        case 0x03:
        case 0x83:
            vec_castles.AddCastle( new Castle( posX, posY, Race::WRLK ) );
            break;
        case 0x04:
        case 0x84:
            vec_castles.AddCastle( new Castle( posX, posY, Race::WZRD ) );
            break;
        case 0x05:
        case 0x85:
            vec_castles.AddCastle( new Castle( posX, posY, Race::NECR ) );
            break;
        case 0x06:
        case 0x86:
            vec_castles.AddCastle( new Castle( posX, posY, Race::NONE ) );
            break;
        default:
            DEBUG_LOG( DBG_GAME, DBG_WARN,
                       "Invalid MP2 format: castle at position [" << posX << "; " << posY << "], index " << posX + posY * width << " has invalid castle type "
                                                                  << castleType )
            break;
        }

        // Add the castle to the list of objects which can be captured.
        map_captureobj.Set( Maps::GetIndexFromAbsPoint( posX, posY ), MP2::OBJ_CASTLE, Color::NONE );
    }

    // If this assertion blows up it means that we are not reading the data properly from the file.
    assert( fs.tell() == afterAddonInfoPos + static_cast<size_t>( MP2::MP2_CASTLE_COUNT * MP2::MP2_CASTLE_POSITION_SIZE ) );

    if ( totalFileSize
         < afterAddonInfoPos
               + static_cast<size_t>( MP2::MP2_CASTLE_COUNT * MP2::MP2_CASTLE_POSITION_SIZE + MP2::MP2_CAPTURE_OBJECT_COUNT * MP2::MP2_CAPTURE_OBJECT_POSITION_SIZE ) ) {
        DEBUG_LOG( DBG_GAME, DBG_WARN, "Map file " << filename << " is corrupted" )
        return false;
    }

    // Read information about objects which can be captured on the map.
    for ( int32_t i = 0; i < MP2::MP2_CAPTURE_OBJECT_COUNT; ++i ) {
        const int32_t posX = fs.get();
        const int32_t posY = fs.get();
        const int32_t objectType = fs.get();

        if ( 0xFF == posX && 0xFF == posY ) {
            // This is an empty block so skip it.
            continue;
        }

        switch ( objectType ) {
        case 0x00:
            map_captureobj.Set( Maps::GetIndexFromAbsPoint( posX, posY ), MP2::OBJ_SAWMILL, Color::NONE );
            break;
        case 0x01:
            map_captureobj.Set( Maps::GetIndexFromAbsPoint( posX, posY ), MP2::OBJ_ALCHEMIST_LAB, Color::NONE );
            break;
        case 0x02: // Ore mine.
        case 0x03: // Sulfur mine.
        case 0x04: // Crystal mine.
        case 0x05: // Gems mine.
        case 0x06: // Gold mine.
            // TODO: should we verify the mine type by something?
            map_captureobj.Set( Maps::GetIndexFromAbsPoint( posX, posY ), MP2::OBJ_MINE, Color::NONE );
            break;
        case 0x64:
            map_captureobj.Set( Maps::GetIndexFromAbsPoint( posX, posY ), MP2::OBJ_LIGHTHOUSE, Color::NONE );
            break;
        case 0x65:
            map_captureobj.Set( Maps::GetIndexFromAbsPoint( posX, posY ), MP2::OBJ_DRAGON_CITY, Color::NONE );
            break;
        case 0x67:
            map_captureobj.Set( Maps::GetIndexFromAbsPoint( posX, posY ), MP2::OBJ_ABANDONED_MINE, Color::NONE );
            break;
        default:
            DEBUG_LOG( DBG_GAME, DBG_WARN,
                       "Invalid MP2 format: unknown capture object type " << objectType << " at position [" << posX << "; " << posY << "], index "
                                                                          << posX + posY * width )
            break;
        }
    }

    // If this assertion blows up it means that we are not reading the data properly from the file.
    assert(
        fs.tell()
        == afterAddonInfoPos
               + static_cast<size_t>( MP2::MP2_CASTLE_COUNT * MP2::MP2_CASTLE_POSITION_SIZE + MP2::MP2_CAPTURE_OBJECT_COUNT * MP2::MP2_CAPTURE_OBJECT_POSITION_SIZE ) );

    // TODO: find a way to use this value properly.
    const uint8_t obeliskCount = fs.get();
    (void)obeliskCount;

    // Get the amount of last information blocks to be read.
    // It looks like this is a versioning system since only the last 2 entries matter.
    uint32_t infoBlockCount = 0;
    while ( true ) {
        const uint32_t l = fs.get();
        const uint32_t h = fs.get();

        if ( fs.tell() == fs.size() ) {
            DEBUG_LOG( DBG_GAME, DBG_WARN, "Map file " << filename << " is corrupted" )
            return false;
        }

        if ( 0 == h && 0 == l ) {
            break;
        }

        infoBlockCount = 256 * h + l - 1;
    }

    // castle or heroes or (events, rumors, etc)
    for ( uint32_t i = 0; i < infoBlockCount; ++i ) {
        int32_t objectTileId = -1;

        const size_t blockSize = fs.getLE16();
        if ( blockSize == 0 ) {
            DEBUG_LOG( DBG_GAME, DBG_WARN, "Invalid MP2 file format: received an empty block size " )
            continue;
        }

        const std::vector<uint8_t> pblock = fs.getRaw( blockSize );

        for ( const int32_t tileId : vec_object ) {
            const Maps::Tiles & tile = vec_tiles[tileId];
            if ( ( tile.getLayerType() & 0x3 ) != Maps::OBJECT_LAYER ) {
                continue;
            }

            if ( tile.metadata()[0] == i + 1 ) {
                objectTileId = tileId;
                break;
            }
        }

        if ( 0 <= objectTileId ) {
            const Maps::Tiles & tile = vec_tiles[objectTileId];
            const MP2::MapObjectType objectType = tile.GetObject();

            switch ( objectType ) {
            case MP2::OBJ_CASTLE:
                if ( MP2::MP2_CASTLE_STRUCTURE_SIZE != pblock.size() ) {
                    DEBUG_LOG( DBG_GAME, DBG_WARN, "Invalid MP2 file format: received invalid castle structure size equal to " << pblock.size() )
                }
                else {
                    Castle * castle = getCastleEntrance( Maps::GetPoint( objectTileId ) );
                    if ( castle ) {
                        castle->LoadFromMP2( pblock );
                        map_captureobj.SetColor( tile.GetIndex(), castle->GetColor() );
                    }
                    else {
                        DEBUG_LOG( DBG_GAME, DBG_WARN,
                                   "load castle: "
                                       << "not found, index: " << objectTileId )
                    }
                }
                break;
            case MP2::OBJ_RANDOM_TOWN:
            case MP2::OBJ_RANDOM_CASTLE:
                if ( MP2::MP2_CASTLE_STRUCTURE_SIZE != pblock.size() ) {
                    DEBUG_LOG( DBG_GAME, DBG_WARN, "Invalid MP2 file format: received invalid castle structure size equal to " << pblock.size() )
                }
                else {
                    // Random castle's entrance tile is marked as OBJ_RNDCASTLE or OBJ_RNDTOWN instead of OBJ_CASTLE.
                    Castle * castle = getCastle( Maps::GetPoint( objectTileId ) );
                    if ( castle ) {
                        castle->LoadFromMP2( pblock );
                        Maps::UpdateCastleSprite( castle->GetCenter(), castle->GetRace(), castle->isCastle(), true );
                        Maps::ReplaceRandomCastleObjectId( castle->GetCenter() );
                        map_captureobj.SetColor( tile.GetIndex(), castle->GetColor() );
                    }
                    else {
                        DEBUG_LOG( DBG_GAME, DBG_WARN,
                                   "load castle: "
                                       << "not found, index: " << objectTileId )
                    }
                }
                break;
            case MP2::OBJ_JAIL:
                if ( MP2::MP2_HEROES_STRUCTURE_SIZE != pblock.size() ) {
                    DEBUG_LOG( DBG_GAME, DBG_WARN,
                               "Invalid MP2 file format: expected minimum size of Jail structure is " << MP2::MP2_HEROES_STRUCTURE_SIZE << " while loaded size is "
                                                                                                      << pblock.size() )
                }
                else {
                    // Byte 60 contains race type information.
                    const uint8_t raceId = pblock[60];
                    int raceType = Race::KNGT;
                    switch ( raceId ) {
                    case 0:
                        raceType = Race::KNGT;
                        break;
                    case 1:
                        raceType = Race::BARB;
                        break;
                    case 2:
                        raceType = Race::SORC;
                        break;
                    case 3:
                        raceType = Race::WRLK;
                        break;
                    case 4:
                        raceType = Race::WZRD;
                        break;
                    case 5:
                        raceType = Race::NECR;
                        break;
                    default:
                        DEBUG_LOG( DBG_GAME, DBG_WARN, "Invalid MP2 file format: unknown race ID for Jail hero " << static_cast<int>( raceId ) )
                        break;
                    }

                    Heroes * hero = nullptr;

                    // Byte 17 determines whether the hero has a custom portrait, and byte 18 contains the custom portrait ID. If the hero has a custom portrait, then we
                    // should directly use the hero corresponding to this portrait, if possible.
                    // MP2 format stores hero IDs start from 0, while fheroes2 engine starts from 1.
                    if ( pblock[17] && pblock[18] + 1 <= Heroes::JARKONAS ) {
                        hero = vec_heroes.Get( pblock[18] + 1 );
                    }

                    if ( !hero || !hero->isAvailableForHire() ) {
                        hero = GetHeroForHire( raceType );
                    }

                    if ( hero ) {
                        hero->LoadFromMP2( objectTileId, Color::NONE, raceType, true, pblock );
                    }
                    else {
                        DEBUG_LOG( DBG_GAME, DBG_WARN, "MP2 file format: no free heroes are available from race " << Race::String( raceType ) )
                    }
                }
                break;
            case MP2::OBJ_HERO:
                if ( MP2::MP2_HEROES_STRUCTURE_SIZE != pblock.size() ) {
                    DEBUG_LOG( DBG_GAME, DBG_WARN,
                               "read heroes: "
                                   << "incorrect size block: " << pblock.size() )
                }
                else {
                    std::pair<int, int> colorRace = Maps::getColorRaceFromHeroSprite( tile.GetObjectSpriteIndex() );
                    const Kingdom & kingdom = GetKingdom( colorRace.first );

                    if ( colorRace.second == Race::RAND && colorRace.first != Color::NONE ) {
                        colorRace.second = kingdom.GetRace();
                    }

                    // Check if the kingdom has exceeded the limit on hired heroes
                    if ( kingdom.AllowRecruitHero( false ) ) {
                        Heroes * hero = nullptr;

                        // Byte 17 determines whether the hero has a custom portrait, and byte 18 contains the custom portrait ID. If the hero has a custom portrait, then
                        // we should directly use the hero corresponding to this portrait, if possible.
                        // MP2 format stores hero IDs start from 0, while fheroes2 engine starts from 1.
                        if ( pblock[17] && pblock[18] + 1 <= Heroes::JARKONAS ) {
                            hero = vec_heroes.Get( pblock[18] + 1 );
                        }

                        if ( !hero || !hero->isAvailableForHire() ) {
                            hero = GetHeroForHire( colorRace.second );
                        }

                        if ( hero ) {
                            hero->LoadFromMP2( objectTileId, colorRace.first, colorRace.second, false, pblock );
                        }
                        else {
                            DEBUG_LOG( DBG_GAME, DBG_WARN, "MP2 file format: no free heroes are available from race " << Race::String( colorRace.second ) )
                        }
                    }
                    else {
                        DEBUG_LOG( DBG_GAME, DBG_WARN, "load heroes maximum" )
                    }
                }
                break;
            case MP2::OBJ_SIGN:
            case MP2::OBJ_BOTTLE:
                if ( MP2::MP2_SIGN_STRUCTURE_MIN_SIZE <= pblock.size() && 0x01 == pblock[0] ) {
                    MapSign * obj = new MapSign();
                    obj->LoadFromMP2( objectTileId, pblock );
                    map_objects.add( obj );
                }
                break;
            case MP2::OBJ_EVENT:
                if ( MP2::MP2_EVENT_STRUCTURE_MIN_SIZE <= pblock.size() && 0x01 == pblock[0] ) {
                    MapEvent * obj = new MapEvent();
                    obj->LoadFromMP2( objectTileId, pblock );
                    map_objects.add( obj );
                }
                break;
            case MP2::OBJ_SPHINX:
                if ( MP2::MP2_RIDDLE_STRUCTURE_MIN_SIZE <= pblock.size() && 0x00 == pblock[0] ) {
                    MapSphinx * obj = new MapSphinx();
                    obj->LoadFromMP2( objectTileId, pblock );
                    map_objects.add( obj );
                }
                break;
            default:
                DEBUG_LOG( DBG_GAME, DBG_WARN, "Invalid MP2 file format: unhandled object type " << MP2::StringObject( objectType ) )
                break;
            }
        }
        // other events
        else if ( 0x00 == pblock[0] ) {
            // Daily event.
            if ( MP2::MP2_EVENT_STRUCTURE_MIN_SIZE <= pblock.size() && pblock[42] == 1 ) {
                vec_eventsday.emplace_back();
                vec_eventsday.back().LoadFromMP2( pblock );
            }
            else if ( MP2::MP2_RUMOR_STRUCTURE_MIN_SIZE <= pblock.size() ) {
                // Structure containing information about a rumor.
                //
                // - uint8_t (1 byte)
                //     Always equal to 0.
                //
                // - unused 7 bytes
                //    Unknown / unused. TODO: find out what these bytes used for.
                //
                // - string
                //    Null terminated string of the rumor.
                std::string rumor( reinterpret_cast<const char *>( pblock.data() ) + 8 );

                if ( !rumor.empty() ) {
                    _rumors.emplace_back( std::move( rumor ) );
                    DEBUG_LOG( DBG_GAME, DBG_INFO, "MP2 format: add rumor " << _rumors.back() )
                }
            }
            else {
                DEBUG_LOG( DBG_GAME, DBG_WARN, "Invalid MP2 format: unknown event type object of size of " << pblock.size() )
            }
        }
        else {
            DEBUG_LOG( DBG_GAME, DBG_WARN, "Invalid MP2 format: unknown information object of size of " << pblock.size() )
        }
    }

    // If this assertion blows up it means that we are not reading the data properly from the file.
    assert( fs.tell() + 4 == fs.size() );

    fixCastleNames( vec_castles );

    // clear artifact flags to correctly generate random artifacts
    fheroes2::ResetArtifactStats();

    const Maps::FileInfo & mapInfo = Settings::Get().getCurrentMapInfo();

    // do not let the player get a random artifact that allows him to win the game
    if ( ( mapInfo.ConditionWins() & GameOver::WINS_ARTIFACT ) == GameOver::WINS_ARTIFACT && !mapInfo.WinsFindUltimateArtifact() ) {
        fheroes2::ExcludeArtifactFromRandom( mapInfo.WinsFindArtifactID() );
    }

    if ( !ProcessNewMap( filename, checkPoLObjects ) ) {
        return false;
    }

    DEBUG_LOG( DBG_GAME, DBG_INFO, "Loading of MP2 map is completed." )
    return true;
}

bool World::loadResurrectionMap( const std::string & filename )
{
    Reset();
    Defaults();

    Maps::Map_Format::MapFormat map;
    if ( !Maps::Map_Format::loadMap( filename, map ) ) {
        DEBUG_LOG( DBG_GAME, DBG_WARN, "Map file '" << filename << "' is corrupted or missing." )
        return false;
    }

    width = map.size;
    height = map.size;

    vec_tiles.resize( static_cast<size_t>( width ) * height );

    if ( !Maps::readAllTiles( map ) ) {
        return false;
    }

    if ( !Maps::updateMapPlayers( map ) ) {
        return false;
    }

    // Read and populate objects.
    const auto & townObjects = Maps::getObjectsByGroup( Maps::ObjectGroup::KINGDOM_TOWNS );
    const auto & heroObjects = Maps::getObjectsByGroup( Maps::ObjectGroup::KINGDOM_HEROES );

    for ( size_t tileId = 0; tileId < map.tiles.size(); ++tileId ) {
        const auto & tile = map.tiles[tileId];

        for ( const auto & object : tile.objects ) {
            if ( object.group == Maps::ObjectGroup::KINGDOM_TOWNS ) {
                const int race = ( 1 << townObjects[object.index].metadata[0] );

                assert( race != Race::RAND );

                Castle * castle = new Castle( static_cast<int32_t>( tileId ) % width, static_cast<int32_t>( tileId ) / width, race );
                const uint8_t color = Maps::getTownColorIndex( map, tileId, object.id );
                castle->SetColor( 1 << color );

                vec_castles.AddCastle( castle );

                map_captureobj.Set( static_cast<int32_t>( tileId ), MP2::OBJ_CASTLE, Color::NONE );
            }
            else if ( object.group == Maps::ObjectGroup::KINGDOM_HEROES ) {
                const auto & metadata = heroObjects[object.index].metadata;

                const int color = ( 1 << metadata[0] );

                // Check the race correctness.
                assert( map.heroMetadata.find( object.id ) != map.heroMetadata.end() );
                assert( map.heroMetadata[object.id].race == ( 1 << metadata[1] ) );

                // Heroes can not be neutral.
                assert( color != Color::NONE );

                const Kingdom & kingdom = GetKingdom( color );

                // Set race for random hero according to the kingdom's race.
                if ( map.heroMetadata[object.id].race == Race::RAND ) {
                    map.heroMetadata[object.id].race = static_cast<uint8_t>( kingdom.GetRace() );
                }

                // Check if the kingdom has exceeded the limit on hired heroes
                if ( kingdom.AllowRecruitHero( false ) ) {
                    Heroes * hero = GetHeroForHire( map.heroMetadata[object.id].race );
                    if ( hero != nullptr ) {
                        hero->SetCenter( { static_cast<int32_t>( tileId ) % width, static_cast<int32_t>( tileId ) / width } );

                        hero->SetColor( color );

                        hero->applyHeroMetadata( map.heroMetadata[object.id], false, false );
                    }
                }
            }
<<<<<<< HEAD
            else if ( object.group == Maps::ObjectGroup::MONSTERS ) {
                const std::array<int32_t, 3> & source = map.standardMetadata[object.id].metadata;
                std::array<uint32_t, 3> & tileData = vec_tiles[static_cast<int32_t>( tileId )].metadata();

                for ( size_t idx = 0; idx < source.size(); idx++ ) {
                    tileData[idx] = static_cast<uint32_t>( source[idx] );
=======
            else if ( Maps::isJailObject( object.group, object.index ) ) {
                assert( map.heroMetadata.find( object.id ) != map.heroMetadata.end() );

                const int color = Color::NONE;

                if ( map.heroMetadata[object.id].race == Race::RAND ) {
                    map.heroMetadata[object.id].race = static_cast<uint8_t>( Race::Rand() );
                }

                Heroes * hero = GetHeroForHire( map.heroMetadata[object.id].race );
                if ( hero != nullptr ) {
                    hero->SetCenter( { static_cast<int32_t>( tileId ) % width, static_cast<int32_t>( tileId ) / width } );

                    hero->SetColor( color );

                    hero->applyHeroMetadata( map.heroMetadata[object.id], true, false );
>>>>>>> bf19ffb5
                }
            }
        }
    }

    fixCastleNames( vec_castles );

    const Maps::FileInfo & mapInfo = Settings::Get().getCurrentMapInfo();

    // do not let the player get a random artifact that allows him to win the game
    if ( ( mapInfo.ConditionWins() & GameOver::WINS_ARTIFACT ) == GameOver::WINS_ARTIFACT && !mapInfo.WinsFindUltimateArtifact() ) {
        fheroes2::ExcludeArtifactFromRandom( mapInfo.WinsFindArtifactID() );
    }

    // Clear artifact flags to correctly generate random artifacts.
    fheroes2::ResetArtifactStats();

    if ( !ProcessNewMap( filename, false ) ) {
        return false;
    }

    DEBUG_LOG( DBG_GAME, DBG_INFO, "Loading of FH2 map is completed." )

    return true;
}

bool World::ProcessNewMap( const std::string & filename, const bool checkPoLObjects )
{
    for ( Maps::Tiles & tile : vec_tiles ) {
        Maps::Tiles::fixTileObjectType( tile );

        if ( !updateTileMetadata( tile, tile.GetObject(), checkPoLObjects ) ) {
            ERROR_LOG( "Failed to load The Price of Loyalty map '" << filename << "' which is not supported by this version of the game." )
            // You are trying to load a PoL map named as a MP2 file.
            return false;
        }
    }

    // add heroes to kingdoms
    vec_kingdoms.AddHeroes( vec_heroes );

    // add castles to kingdoms
    vec_kingdoms.AddCastles( vec_castles );

    const Maps::FileInfo & mapInfo = Settings::Get().getCurrentMapInfo();

    // update wins, loss conditions
    if ( GameOver::WINS_HERO & mapInfo.ConditionWins() ) {
        const fheroes2::Point & pos = mapInfo.WinsMapsPositionObject();

        const Heroes * hero = GetHeroes( pos );
        if ( hero == nullptr ) {
            heroes_cond_wins = Heroes::UNKNOWN;
            ERROR_LOG( "A winning condition hero at location ['" << pos.x << ", " << pos.y << "'] is not found." )
        }
        else {
            heroes_cond_wins = hero->GetID();
        }
    }

    if ( GameOver::LOSS_HERO & mapInfo.ConditionLoss() ) {
        const fheroes2::Point & pos = mapInfo.LossMapsPositionObject();

        Heroes * hero = GetHeroes( pos );
        if ( hero == nullptr ) {
            heroes_cond_loss = Heroes::UNKNOWN;
            ERROR_LOG( "A loosing condition hero at location ['" << pos.x << ", " << pos.y << "'] is not found." )
        }
        else {
            heroes_cond_loss = hero->GetID();
            hero->SetModes( Heroes::NOTDISMISS | Heroes::CUSTOM );
        }
    }

    // Search for a tile with a predefined Ultimate Artifact
    const MapsTiles::iterator ultArtTileIter
        = std::find_if( vec_tiles.begin(), vec_tiles.end(), []( const Maps::Tiles & tile ) { return tile.isSameMainObject( MP2::OBJ_RANDOM_ULTIMATE_ARTIFACT ); } );

    const auto checkTileForSuitabilityForUltArt = [this]( const int32_t idx ) {
        const int32_t x = idx % width;
        if ( x < ultimateArtifactOffset || x >= width - ultimateArtifactOffset ) {
            return false;
        }

        const int32_t y = idx / width;
        if ( y < ultimateArtifactOffset || y >= height - ultimateArtifactOffset ) {
            return false;
        }

        return GetTiles( idx ).GoodForUltimateArtifact();
    };

    // There is no tile with a predefined Ultimate Artifact, pick a suitable tile randomly
    if ( ultArtTileIter == vec_tiles.end() ) {
        MapsIndexes pool;
        pool.reserve( vec_tiles.size() / 2 );

        for ( const Maps::Tiles & tile : vec_tiles ) {
            const int32_t idx = tile.GetIndex();

            if ( checkTileForSuitabilityForUltArt( idx ) ) {
                pool.push_back( idx );
            }
        }

        if ( !pool.empty() ) {
            const int32_t pos = Rand::Get( pool );

            ultimate_artifact.Set( pos, getUltimateArtifact() );

            DEBUG_LOG( DBG_GAME, DBG_INFO, "Ultimate Artifact index: " << pos )
        }
        else {
            DEBUG_LOG( DBG_GAME, DBG_WARN, "no suitable tile to place the Ultimate Artifact was found" )
        }
    }
    // There is a tile with a predefined Ultimate Artifact, pick a tile nearby in the radius specified in the artifact's properties
    else {
        const int32_t radius = static_cast<int32_t>( ultArtTileIter->metadata()[0] );
        resetObjectMetadata( *ultArtTileIter );

        // Remove the predefined Ultimate Artifact object
        ultArtTileIter->Remove( ultArtTileIter->GetObjectUID() );
        ultArtTileIter->setAsEmpty();

        // Use the predefined Ultimate Artifact tile index as a fallback
        int32_t pos = ultArtTileIter->GetIndex();

        if ( radius > 0 ) {
            MapsIndexes pool = Maps::getAroundIndexes( pos, radius );

            // Maps::getAroundIndexes() results does not include the central index, so we have to append it manually
            assert( std::find( pool.begin(), pool.end(), pos ) == pool.end() );
            pool.push_back( pos );

            pool.erase( std::remove_if( pool.begin(), pool.end(),
                                        [&checkTileForSuitabilityForUltArt]( const int32_t idx ) { return !checkTileForSuitabilityForUltArt( idx ); } ),
                        pool.end() );

            if ( !pool.empty() ) {
                pos = Rand::Get( pool );
            }
        }

        ultimate_artifact.Set( pos, getUltimateArtifact() );

        DEBUG_LOG( DBG_GAME, DBG_INFO,
                   "predefined Ultimate Artifact index: " << ultArtTileIter->GetIndex() << ", radius: " << radius << ", Ultimate Artifact index: " << pos )
    }

    PostLoad( true );

    vec_kingdoms.ApplyPlayWithStartingHero();

    // If we are in developer mode, then add the DEBUG_HERO
    if ( IS_DEVEL() ) {
        Kingdom & kingdom = GetKingdom( Color::GetFirst( Players::HumanColors() ) );

        if ( !kingdom.GetCastles().empty() ) {
            const Castle * castle = kingdom.GetCastles().front();
            const fheroes2::Point & cp = castle->GetCenter();
            Heroes * hero = vec_heroes.Get( Heroes::DEBUG_HERO );

            if ( hero && !GetTiles( cp.x, cp.y + 1 ).getHero() ) {
                hero->Recruit( castle->GetColor(), { cp.x, cp.y + 1 } );
            }
        }
    }

    return true;
}

bool World::updateTileMetadata( Maps::Tiles & tile, const MP2::MapObjectType objectType, const bool checkPoLObjects )
{
    switch ( objectType ) {
    case MP2::OBJ_ARTIFACT:
        updateObjectInfoTile( tile, true );
        if ( checkPoLObjects ) {
            const Artifact art = Maps::getArtifactFromTile( tile );
            if ( fheroes2::isPriceOfLoyaltyArtifact( art.GetID() ) ) {
                return false;
            }
        }

        break;
    case MP2::OBJ_ABANDONED_MINE:
    case MP2::OBJ_ALCHEMIST_LAB:
    case MP2::OBJ_ARCHER_HOUSE:
    case MP2::OBJ_BARRIER:
    case MP2::OBJ_BOAT:
    case MP2::OBJ_CAMPFIRE:
    case MP2::OBJ_CAVE:
    case MP2::OBJ_CITY_OF_DEAD:
    case MP2::OBJ_DAEMON_CAVE:
    case MP2::OBJ_DERELICT_SHIP:
    case MP2::OBJ_DESERT_TENT:
    case MP2::OBJ_DRAGON_CITY:
    case MP2::OBJ_DWARF_COTTAGE:
    case MP2::OBJ_EVENT:
    case MP2::OBJ_EXCAVATION:
    case MP2::OBJ_FLOTSAM:
    case MP2::OBJ_FOUNTAIN:
    case MP2::OBJ_GENIE_LAMP:
    case MP2::OBJ_GOBLIN_HUT:
    case MP2::OBJ_GRAVEYARD:
    case MP2::OBJ_HALFLING_HOLE:
    case MP2::OBJ_LEAN_TO:
    case MP2::OBJ_MAGIC_GARDEN:
    case MP2::OBJ_MINE:
    case MP2::OBJ_MONSTER:
    case MP2::OBJ_PEASANT_HUT:
    case MP2::OBJ_PYRAMID:
    case MP2::OBJ_RANDOM_ARTIFACT:
    case MP2::OBJ_RANDOM_ARTIFACT_MAJOR:
    case MP2::OBJ_RANDOM_ARTIFACT_MINOR:
    case MP2::OBJ_RANDOM_ARTIFACT_TREASURE:
    case MP2::OBJ_RANDOM_MONSTER:
    case MP2::OBJ_RANDOM_MONSTER_MEDIUM:
    case MP2::OBJ_RANDOM_MONSTER_STRONG:
    case MP2::OBJ_RANDOM_MONSTER_VERY_STRONG:
    case MP2::OBJ_RANDOM_MONSTER_WEAK:
    case MP2::OBJ_RANDOM_RESOURCE:
    case MP2::OBJ_RESOURCE:
    case MP2::OBJ_RUINS:
    case MP2::OBJ_SAWMILL:
    case MP2::OBJ_SEA_CHEST:
    case MP2::OBJ_SHRINE_FIRST_CIRCLE:
    case MP2::OBJ_SHRINE_SECOND_CIRCLE:
    case MP2::OBJ_SHRINE_THIRD_CIRCLE:
    case MP2::OBJ_SHIPWRECK:
    case MP2::OBJ_SHIPWRECK_SURVIVOR:
    case MP2::OBJ_SKELETON:
    case MP2::OBJ_STONE_LITHS:
    case MP2::OBJ_TRAVELLER_TENT:
    case MP2::OBJ_TREASURE_CHEST:
    case MP2::OBJ_TREE_CITY:
    case MP2::OBJ_TREE_HOUSE:
    case MP2::OBJ_TREE_OF_KNOWLEDGE:
    case MP2::OBJ_TROLL_BRIDGE:
    case MP2::OBJ_WAGON:
    case MP2::OBJ_WAGON_CAMP:
    case MP2::OBJ_WATCH_TOWER:
    case MP2::OBJ_WATER_WHEEL:
    case MP2::OBJ_WINDMILL:
    case MP2::OBJ_WITCHS_HUT:
        updateObjectInfoTile( tile, true );
        break;

    case MP2::OBJ_AIR_ALTAR:
    case MP2::OBJ_BARROW_MOUNDS:
    case MP2::OBJ_EARTH_ALTAR:
    case MP2::OBJ_FIRE_ALTAR:
    case MP2::OBJ_WATER_ALTAR:
        // We need to clear metadata because it is being stored as a part of an MP2 object.
        resetObjectInfoOnTile( tile );
        updateObjectInfoTile( tile, true );
        break;

    case MP2::OBJ_RANDOM_ULTIMATE_ARTIFACT:
        // We need information from an Ultimate artifact for later use. We will reset metadata later.
        break;

    case MP2::OBJ_HERO: {
        // remove map editor sprite
        if ( tile.getObjectIcnType() == MP2::OBJ_ICN_TYPE_MINIHERO ) {
            tile.Remove( tile.GetObjectUID() );
        }

        Heroes * chosenHero = GetHeroes( Maps::GetPoint( tile.GetIndex() ) );
        assert( chosenHero != nullptr );

        tile.setHero( chosenHero );

        if ( checkPoLObjects ) {
            Heroes * hero = tile.getHero();
            assert( hero );

            if ( hero->isPoLPortrait() ) {
                return false;
            }

            const BagArtifacts & artifacts = hero->GetBagArtifacts();
            for ( const Artifact & artifact : artifacts ) {
                if ( fheroes2::isPriceOfLoyaltyArtifact( artifact.GetID() ) ) {
                    return false;
                }
            }
        }

        const MP2::MapObjectType updatedObjectType = tile.GetObject( false );
        if ( updatedObjectType != objectType ) {
            return updateTileMetadata( tile, updatedObjectType, checkPoLObjects );
        }

        break;
    }

    default:
        // Remove any metadata from other objects.
        resetObjectMetadata( tile );
        break;
    }

    return true;
}<|MERGE_RESOLUTION|>--- conflicted
+++ resolved
@@ -741,14 +741,12 @@
                     }
                 }
             }
-<<<<<<< HEAD
             else if ( object.group == Maps::ObjectGroup::MONSTERS ) {
                 const std::array<int32_t, 3> & source = map.standardMetadata[object.id].metadata;
                 std::array<uint32_t, 3> & tileData = vec_tiles[static_cast<int32_t>( tileId )].metadata();
 
                 for ( size_t idx = 0; idx < source.size(); idx++ ) {
                     tileData[idx] = static_cast<uint32_t>( source[idx] );
-=======
             else if ( Maps::isJailObject( object.group, object.index ) ) {
                 assert( map.heroMetadata.find( object.id ) != map.heroMetadata.end() );
 
@@ -765,7 +763,6 @@
                     hero->SetColor( color );
 
                     hero->applyHeroMetadata( map.heroMetadata[object.id], true, false );
->>>>>>> bf19ffb5
                 }
             }
         }
