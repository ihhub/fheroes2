--- conflicted
+++ resolved
@@ -34,14 +34,6 @@
         : modes( 0 )
     {}
 
-<<<<<<< HEAD
-    u32 operator()( void ) const
-    {
-        return modes;
-    }
-
-=======
->>>>>>> e1b82bc7
     void SetModes( u32 f )
     {
         modes |= f;
