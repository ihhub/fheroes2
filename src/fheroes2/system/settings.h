/***************************************************************************
 *   fheroes2: https://github.com/ihhub/fheroes2                           *
 *   Copyright (C) 2019 - 2023                                             *
 *                                                                         *
 *   Free Heroes2 Engine: http://sourceforge.net/projects/fheroes2         *
 *   Copyright (C) 2009 by Andrey Afletdinov <fheroes2@gmail.com>          *
 *                                                                         *
 *   This program is free software; you can redistribute it and/or modify  *
 *   it under the terms of the GNU General Public License as published by  *
 *   the Free Software Foundation; either version 2 of the License, or     *
 *   (at your option) any later version.                                   *
 *                                                                         *
 *   This program is distributed in the hope that it will be useful,       *
 *   but WITHOUT ANY WARRANTY; without even the implied warranty of        *
 *   MERCHANTABILITY or FITNESS FOR A PARTICULAR PURPOSE.  See the         *
 *   GNU General Public License for more details.                          *
 *                                                                         *
 *   You should have received a copy of the GNU General Public License     *
 *   along with this program; if not, write to the                         *
 *   Free Software Foundation, Inc.,                                       *
 *   59 Temple Place - Suite 330, Boston, MA  02111-1307, USA.             *
 ***************************************************************************/

#ifndef H2SETTINGS_H
#define H2SETTINGS_H

#include <SDL_version.h>
#include <cstdint>
#include <string>
#include <string_view>
#include <vector>

#include "bitmodes.h"
#include "dir.h"
#include "maps_fileinfo.h"
#include "math_base.h"
#include "players.h"
#include "screen.h"

class StreamBase;

enum AdventureMapScrollSpeed : int
{
    SCROLL_SPEED_NONE = 0,
    SCROLL_SPEED_SLOW = 1,
    SCROLL_SPEED_NORMAL = 2,
    SCROLL_SPEED_FAST = 3,
    SCROLL_SPEED_VERY_FAST = 4
};

enum MusicSource
{
    MUSIC_MIDI_ORIGINAL,
    MUSIC_MIDI_EXPANSION,
    MUSIC_EXTERNAL
};

enum class ZoomLevel : uint8_t
{
    ZoomLevel0 = 0,
    ZoomLevel1 = 1,
    ZoomLevel2 = 2,
    ZoomLevel3 = 3, // Max zoom, but should only exists for debug builds
};

class Settings
{
public:
    static constexpr const char * configFileName = "fheroes2.cfg";

    Settings( const Settings & ) = delete;

    Settings & operator=( const Settings & ) = delete;

    ~Settings() = default;

    static Settings & Get();

    bool Read( const std::string & filePath );
    bool Save( const std::string_view fileName ) const;

    std::string String() const;
    void SetCurrentFileInfo( const Maps::FileInfo & );

    const Maps::FileInfo & CurrentFileInfo() const
    {
        return current_maps_file;
    }

    bool isCurrentMapPriceOfLoyalty() const
    {
        return current_maps_file.version == GameVersion::PRICE_OF_LOYALTY;
    }

    int HeroesMoveSpeed() const
    {
        return heroes_speed;
    }

    int AIMoveSpeed() const
    {
        return ai_speed;
    }

    int BattleSpeed() const
    {
        return battle_speed;
    }

    int ScrollSpeed() const
    {
        return scroll_speed;
    }

    int GameDifficulty() const
    {
        return game_difficulty;
    }

    const std::string & getGameLanguage() const
    {
        return _gameLanguage;
    }

    const std::string & loadedFileLanguage() const
    {
        return _loadedFileLanguage;
    }

    const fheroes2::Point & PosRadar() const
    {
        return pos_radr;
    }

    const fheroes2::Point & PosButtons() const
    {
        return pos_bttn;
    }

    const fheroes2::Point & PosIcons() const
    {
        return pos_icon;
    }

    const fheroes2::Point & PosStatus() const
    {
        return pos_stat;
    }

    void SetPosRadar( const fheroes2::Point & pt )
    {
        pos_radr = pt;
    }

    void SetPosButtons( const fheroes2::Point & pt )
    {
        pos_bttn = pt;
    }

    void SetPosIcons( const fheroes2::Point & pt )
    {
        pos_icon = pt;
    }

    void SetPosStatus( const fheroes2::Point & pt )
    {
        pos_stat = pt;
    }

    bool FullScreen() const;
    bool ShowControlPanel() const;
    bool ShowRadar() const;
    bool ShowIcons() const;
    bool ShowButtons() const;
    bool ShowStatus() const;
    bool BattleShowGrid() const;
    bool BattleShowMouseShadow() const;
    bool BattleShowMoveShadow() const;
    bool BattleAutoResolve() const;
    bool BattleAutoSpellcast() const;
    bool BattleShowArmyOrder() const;
    bool isPriceOfLoyaltySupported() const;
    bool isMonochromeCursorEnabled() const;
    bool isTextSupportModeEnabled() const;
    bool is3DAudioEnabled() const;
    bool isSystemInfoEnabled() const;
    bool isAutoSaveAtBeginningOfTurnEnabled() const;
    bool isBattleShowDamageInfoEnabled() const;
    bool isHideInterfaceEnabled() const;
    bool isEvilInterfaceEnabled() const;

    static bool isFadeEffectEnabled()
    {
        // TODO: fix fading effect for the original resolution (640 x 480) and enable back this option.
        // return video_mode == fheroes2::Size( fheroes2::Display::DEFAULT_WIDTH, fheroes2::Display::DEFAULT_HEIGHT );
        return false;
    }

    bool LoadedGameVersion() const
    {
        // 0x80 value should be same as in Game::TYPE_LOADFILE enumeration value
        // This constant not used here, to not drag dependency on the game.h and game.cpp in compilation target.
        return ( game_type & 0x80 ) != 0;
    }

    bool MusicMIDI() const
    {
        return _musicType == MUSIC_MIDI_ORIGINAL || _musicType == MUSIC_MIDI_EXPANSION;
    }

    bool isShowIntro() const;

    bool isVSyncEnabled() const;

    bool isFirstGameRun() const;
    void resetFirstGameRun();

    const fheroes2::ResolutionInfo & currentResolutionInfo() const
    {
        return _resolutionInfo;
    }

#if SDL_VERSION_ATLEAST( 2, 0, 0 )
    fheroes2::Point WindowPosition() const
    {
        return window_position;
    }
#endif

    void EnablePriceOfLoyaltySupport( const bool set );

    void SetGameDifficulty( const int difficulty )
    {
        game_difficulty = difficulty;
    }

    void SetBattleGrid( bool );
    void SetBattleMovementShaded( bool );
    void SetBattleMouseShaded( bool );
    void SetShowControlPanel( bool );
    void SetShowRadar( bool );
    void SetShowIcons( bool );
    void SetShowButtons( bool );
    void SetShowStatus( bool );
    // Sets the speed of AI-controlled heroes in the range 0 - 10, 0 means "don't show"
    void SetAIMoveSpeed( int );
    void SetScrollSpeed( int );
    // Sets the speed of human-controlled heroes in the range 1 - 10
    void SetHeroesMoveSpeed( int );
    // Sets the animation speed during combat in the range 1 - 10
    void SetBattleSpeed( int );
    void setBattleAutoResolve( bool enable );
    void setBattleAutoSpellcast( bool enable );
    void setBattleShowArmyOrder( const bool enable );
    void setFullScreen( const bool enable );
    void setMonochromeCursor( const bool enable );
    void setTextSupportMode( const bool enable );
    void set3DAudio( const bool enable );
    void setVSync( const bool enable );
    void setSystemInfo( const bool enable );
    void setAutoSaveAtBeginningOfTurn( const bool enable );
    void setBattleDamageInfo( const bool enable );
    void setHideInterface( const bool enable );
    void setEvilInterface( const bool enable );
    void setScreenScalingTypeNearest( const bool enable );

    void SetSoundVolume( int v );
    void SetMusicVolume( int v );

#if SDL_VERSION_ATLEAST( 2, 0, 0 )
    void SetWindowPosition( fheroes2::Point position );
#endif

    void SetMusicType( int v )
    {
        _musicType = MUSIC_EXTERNAL <= v ? MUSIC_EXTERNAL : static_cast<MusicSource>( v );
    }

    bool setGameLanguage( const std::string & language );

    int SoundVolume() const
    {
        return sound_volume;
    }

    int MusicVolume() const
    {
        return music_volume;
    }

    MusicSource MusicType() const
    {
        return _musicType;
    }

    bool IsGameType( int type ) const
    {
        return ( game_type & type ) != 0;
    }

    int GameType() const
    {
        return game_type;
    }

    void SetGameType( int type )
    {
        game_type = type;
    }

    bool isCampaignGameType() const;

    Players & GetPlayers()
    {
        return players;
    }

    const Players & GetPlayers() const
    {
        return players;
    }

    int CurrentColor() const
    {
        return players.current_color;
    }

    void SetCurrentColor( int color )
    {
        players.current_color = color;
    }

    int PreferablyCountPlayers() const
    {
        return preferably_count_players;
    }

    void SetPreferablyCountPlayers( int );

    // from maps info
    bool AllowChangeRace( int f ) const
    {
        return ( current_maps_file.colorsOfRandomRaces & f ) != 0;
    }

    const std::string & MapsFile() const
    {
        return current_maps_file.file;
    }

    const std::string & MapsName() const
    {
        return current_maps_file.name;
    }

    const std::string & MapsDescription() const
    {
        return current_maps_file.description;
    }

    int MapsDifficulty() const
    {
        return current_maps_file.difficulty;
    }

    fheroes2::Size MapsSize() const
    {
        return { current_maps_file.width, current_maps_file.height };
    }

    bool GameStartWithHeroes() const
    {
        return current_maps_file.startWithHeroInEachCastle;
    }

    uint32_t ConditionWins() const
    {
        return current_maps_file.ConditionWins();
    }

    uint32_t ConditionLoss() const
    {
        return current_maps_file.ConditionLoss();
    }

    bool WinsCompAlsoWins() const
    {
        return current_maps_file.WinsCompAlsoWins();
    }

    int WinsFindArtifactID() const
    {
        return current_maps_file.WinsFindArtifactID();
    }

    bool WinsFindUltimateArtifact() const
    {
        return current_maps_file.WinsFindUltimateArtifact();
    }

    uint32_t getWinningGoldAccumulationValue() const
    {
        return current_maps_file.getWinningGoldAccumulationValue();
    }

    fheroes2::Point WinsMapsPositionObject() const
    {
        return current_maps_file.WinsMapsPositionObject();
    }

    fheroes2::Point LossMapsPositionObject() const
    {
        return current_maps_file.LossMapsPositionObject();
    }

    uint32_t LossCountDays() const
    {
        return current_maps_file.LossCountDays();
    }

    int controllerPointerSpeed() const
    {
        return _controllerPointerSpeed;
    }

    void SetMapsFile( const std::string & file )
    {
        current_maps_file.file = file;
    }

    ZoomLevel ViewWorldZoomLevel() const
    {
        return _viewWorldZoomLevel;
    }

    void SetViewWorldZoomLevel( ZoomLevel zoomLevel )
    {
        _viewWorldZoomLevel = zoomLevel;
    }

    void SetProgramPath( const char * );

    static std::string GetVersion();

    static const std::vector<std::string> & GetRootDirs();

    static ListFiles FindFiles( const std::string & prefixDir, const std::string & fileNameFilter, const bool exactMatch );
    static bool findFile( const std::string & internalDirectory, const std::string & fileName, std::string & fullPath );
    static std::string GetLastFile( const std::string & prefix, const std::string & name );

private:
    friend StreamBase & operator<<( StreamBase &, const Settings & );
    friend StreamBase & operator>>( StreamBase &, Settings & );

    Settings();

    static void setDebug( int debug );

    // Global game options (GLOBAL_)
    BitModes _optGlobal;

<<<<<<< HEAD
    fheroes2::Size video_mode;

#if SDL_VERSION_ATLEAST( 2, 0, 0 )
    fheroes2::Point window_position{ 0, 0 };
#endif

=======
    fheroes2::ResolutionInfo _resolutionInfo;
>>>>>>> d80c74fd
    int game_difficulty;

    std::string path_program;

    std::string _gameLanguage;
    // Not saved in the config file or savefile
    std::string _loadedFileLanguage;

    Maps::FileInfo current_maps_file;

    int sound_volume;
    int music_volume;
    MusicSource _musicType;
    int _controllerPointerSpeed;
    int heroes_speed;
    int ai_speed;
    int scroll_speed;
    int battle_speed;

    int game_type;
    int preferably_count_players;
    ZoomLevel _viewWorldZoomLevel{ ZoomLevel::ZoomLevel1 };

    fheroes2::Point pos_radr{ -1, -1 };
    fheroes2::Point pos_bttn{ -1, -1 };
    fheroes2::Point pos_icon{ -1, -1 };
    fheroes2::Point pos_stat{ -1, -1 };

    Players players;
};

StreamBase & operator<<( StreamBase &, const Settings & );
StreamBase & operator>>( StreamBase &, Settings & );

#endif<|MERGE_RESOLUTION|>--- conflicted
+++ resolved
@@ -459,16 +459,13 @@
     // Global game options (GLOBAL_)
     BitModes _optGlobal;
 
-<<<<<<< HEAD
     fheroes2::Size video_mode;
 
 #if SDL_VERSION_ATLEAST( 2, 0, 0 )
     fheroes2::Point window_position{ 0, 0 };
 #endif
 
-=======
     fheroes2::ResolutionInfo _resolutionInfo;
->>>>>>> d80c74fd
     int game_difficulty;
 
     std::string path_program;
