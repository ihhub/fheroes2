--- conflicted
+++ resolved
@@ -260,17 +260,6 @@
     void ExtSetModes( uint32_t );
     void ExtResetModes( uint32_t );
 
-<<<<<<< HEAD
-    bool ExtHeroArenaCanChoiseAnySkills() const
-    {
-        return ExtModes( HEROES_ARENA_ANY_SKILLS );
-=======
-    bool ExtBattleSoftWait() const
-    {
-        return ExtModes( BATTLE_SOFT_WAITING );
->>>>>>> 87696967
-    }
-
     bool ExtGameAutosaveBeginOfDay() const
     {
         return ExtModes( GAME_AUTOSAVE_BEGIN_DAY );
