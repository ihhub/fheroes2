--- conflicted
+++ resolved
@@ -274,17 +274,6 @@
         return ExtModes( HEROES_ARENA_ANY_SKILLS );
     }
 
-<<<<<<< HEAD
-    bool ExtWorldScouteExtended() const
-    {
-        return ExtModes( WORLD_SCOUTING_EXTENDED );
-=======
-    bool ExtWorldAllowSetGuardian() const
-    {
-        return ExtModes( WORLD_ALLOW_SET_GUARDIAN );
->>>>>>> 6b37368b
-    }
-
     bool ExtWorldExtObjectsCaptured() const
     {
         return ExtModes( WORLD_EXT_OBJECTS_CAPTURED );
