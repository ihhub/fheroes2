/***************************************************************************
 *   fheroes2: https://github.com/ihhub/fheroes2                           *
 *   Copyright (C) 2019 - 2022                                             *
 *                                                                         *
 *   Free Heroes2 Engine: http://sourceforge.net/projects/fheroes2         *
 *   Copyright (C) 2009 by Andrey Afletdinov <fheroes2@gmail.com>          *
 *                                                                         *
 *   This program is free software; you can redistribute it and/or modify  *
 *   it under the terms of the GNU General Public License as published by  *
 *   the Free Software Foundation; either version 2 of the License, or     *
 *   (at your option) any later version.                                   *
 *                                                                         *
 *   This program is distributed in the hope that it will be useful,       *
 *   but WITHOUT ANY WARRANTY; without even the implied warranty of        *
 *   MERCHANTABILITY or FITNESS FOR A PARTICULAR PURPOSE.  See the         *
 *   GNU General Public License for more details.                          *
 *                                                                         *
 *   You should have received a copy of the GNU General Public License     *
 *   along with this program; if not, write to the                         *
 *   Free Software Foundation, Inc.,                                       *
 *   59 Temple Place - Suite 330, Boston, MA  02111-1307, USA.             *
 ***************************************************************************/

#ifndef H2SETTINGS_H
#define H2SETTINGS_H

#include <cstdint>
#include <string>
#include <vector>

#include "bitmodes.h"
#include "dir.h"
#include "maps_fileinfo.h"
#include "math_base.h"
#include "players.h"

class StreamBase;

enum AdventureMapScrollSpeed : int
{
    SCROLL_SPEED_NONE = 0,
    SCROLL_SPEED_SLOW = 1,
    SCROLL_SPEED_NORMAL = 2,
    SCROLL_SPEED_FAST = 3,
    SCROLL_SPEED_VERY_FAST = 4
};

enum MusicSource
{
    MUSIC_MIDI_ORIGINAL,
    MUSIC_MIDI_EXPANSION,
    MUSIC_EXTERNAL
};

class Settings
{
public:
    static constexpr const char * configFileName = "fheroes2.cfg";

    enum : uint32_t
    {
        // The following extended options do not affect the overall
        // game balance and are saved in the binary config file
        //
        // UNUSED = 0x10000010,
        // UNUSED = 0x10000020,
        // UNUSED = 0x10000040,
        // UNUSED = 0x10000100,
        // UNUSED = 0x10000200,
        // UNUSED = 0x10000400,
        GAME_EVIL_INTERFACE = 0x10001000,
        GAME_HIDE_INTERFACE = 0x10002000,
        // UNUSED = 0x10008000,
        // UNUSED = 0x10010000,
        // UNUSED = 0x10100000,
        // UNUSED = 0x10200000,

        // The following extended options affect the overall game balance and
        // are saved both in the binary config file and in the savefile
        //
        // TODO: combine them all into one bitset
        //
        // UNUSED = 0x20000001,
        // UNUSED = 0x20000002,
        // UNUSED = 0x20000008,
        // UNUSED = 0x20000020,
        // UNUSED = 0x20000040,
        // UNUSED = 0x20000080,
        // UNUSED = 0x20000100,
        // UNUSED = 0x20000200,
        // UNUSED = 0x20000400,
        // UNUSED = 0x20000800,
        // UNUSED = 0x20001000,
        // UNUSED = 0x20002000,
        // UNUSED = 0x20004000,
        // UNUSED = 0x20008000,
        // UNUSED = 0x20010000,
        // UNUSED = 0x20020000,
        // UNUSED = 0x20040000,
        // UNUSED = 0x20080000,
        // UNUSED = 0x20800000,
        // UNUSED = 0x21000000,

        // UNUSED = 0x30000001,
        // UNUSED = 0x30000008,
        // UNUSED = 0x30000010,
        // UNUSED = 0x30000020,
        // UNUSED = 0x30000080,
        // UNUSED = 0x30000100,
        // UNUSED = 0x30000200,
        // UNUSED = 0x30000400,
        // UNUSED = 0x30000800,
        // UNUSED = 0x30001000,
        // UNUSED = 0x30004000,
        // UNUSED = 0x30008000,

        // UNUSED = 0x40004000,
        // UNUSED = 0x40008000,
        // UNUSED = 0x40010000,
        // UNUSED = 0x40020000
    };

    Settings( const Settings & ) = delete;

    Settings & operator=( const Settings & ) = delete;

    static Settings & Get();

    bool Read( const std::string & );
    bool Save( const std::string & ) const;

    std::string String() const;
    void SetCurrentFileInfo( const Maps::FileInfo & );

    const Maps::FileInfo & CurrentFileInfo() const
    {
        return current_maps_file;
    }

    bool isCurrentMapPriceOfLoyalty() const
    {
        return current_maps_file._version == GameVersion::PRICE_OF_LOYALTY;
    }

    int HeroesMoveSpeed() const
    {
        return heroes_speed;
    }

    int AIMoveSpeed() const
    {
        return ai_speed;
    }

    int BattleSpeed() const
    {
        return battle_speed;
    }

    int ScrollSpeed() const
    {
        return scroll_speed;
    }

    int GameDifficulty() const
    {
        return game_difficulty;
    }

    const std::string & getGameLanguage() const
    {
        return _gameLanguage;
    }

    const std::string & loadedFileLanguage() const
    {
        return _loadedFileLanguage;
    }

    const fheroes2::Point & PosRadar() const
    {
        return pos_radr;
    }

    const fheroes2::Point & PosButtons() const
    {
        return pos_bttn;
    }

    const fheroes2::Point & PosIcons() const
    {
        return pos_icon;
    }

    const fheroes2::Point & PosStatus() const
    {
        return pos_stat;
    }

    void SetPosRadar( const fheroes2::Point & pt )
    {
        pos_radr = pt;
    }

    void SetPosButtons( const fheroes2::Point & pt )
    {
        pos_bttn = pt;
    }

    void SetPosIcons( const fheroes2::Point & pt )
    {
        pos_icon = pt;
    }

    void SetPosStatus( const fheroes2::Point & pt )
    {
        pos_stat = pt;
    }

    bool FullScreen() const;
    bool ShowControlPanel() const;
    bool ShowRadar() const;
    bool ShowIcons() const;
    bool ShowButtons() const;
    bool ShowStatus() const;
    bool BattleShowGrid() const;
    bool BattleShowMouseShadow() const;
    bool BattleShowMoveShadow() const;
    bool BattleAutoResolve() const;
    bool BattleAutoSpellcast() const;
    bool BattleShowArmyOrder() const;
    bool isPriceOfLoyaltySupported() const;
    bool isMonochromeCursorEnabled() const;
    bool isTextSupportModeEnabled() const;
    bool is3DAudioEnabled() const;
    bool isSystemInfoEnabled() const;
    bool isBattleShowDamageInfoEnabled() const;

    bool LoadedGameVersion() const
    {
        // 0x80 value should be same as in Game::TYPE_LOADFILE enumeration value
        // This constant not used here, to not drag dependency on the game.h and game.cpp in compilation target.
        return ( game_type & 0x80 ) != 0;
    }

    bool MusicMIDI() const
    {
        return _musicType == MUSIC_MIDI_ORIGINAL || _musicType == MUSIC_MIDI_EXPANSION;
    }

    bool isShowIntro() const;

    bool isVSyncEnabled() const;

    bool isFirstGameRun() const;
    void resetFirstGameRun();

    bool CanChangeInGame( uint32_t ) const;
    bool ExtModes( uint32_t ) const;
    void ExtSetModes( uint32_t );
    void ExtResetModes( uint32_t );

<<<<<<< HEAD
    bool ExtBattleSoftWait() const
    {
        return ExtModes( BATTLE_SOFT_WAITING );
=======
    bool ExtGameAutosaveBeginOfDay() const
    {
        return ExtModes( GAME_AUTOSAVE_BEGIN_DAY );
>>>>>>> 4a973fbc
    }

    static bool ExtGameUseFade()
    {
        // TODO: fix fading effect for the original resolution (640 x 480) and enable back this option.
        // return video_mode == fheroes2::Size( fheroes2::Display::DEFAULT_WIDTH, fheroes2::Display::DEFAULT_HEIGHT );
        return false;
    }

    bool ExtGameEvilInterface() const
    {
        return ExtModes( GAME_EVIL_INTERFACE );
    }

    bool ExtGameHideInterface() const
    {
        return ExtModes( GAME_HIDE_INTERFACE );
    }

    const fheroes2::Size & VideoMode() const
    {
        return video_mode;
    }

    void EnablePriceOfLoyaltySupport( const bool set );

    void SetGameDifficulty( const int difficulty )
    {
        game_difficulty = difficulty;
    }

    void SetEvilInterface( bool );
    void SetHideInterface( bool );
    void SetBattleGrid( bool );
    void SetBattleMovementShaded( bool );
    void SetBattleMouseShaded( bool );
    void SetShowPanel( bool );
    void SetShowRadar( bool );
    void SetShowIcons( bool );
    void SetShowButtons( bool );
    void SetShowStatus( bool );
    void SetAIMoveSpeed( int );
    void SetScrollSpeed( int );
    void SetHeroesMoveSpeed( int );
    void SetBattleSpeed( int );
    void setBattleAutoResolve( bool enable );
    void setBattleAutoSpellcast( bool enable );
    void setBattleShowArmyOrder( const bool enable );
    void setFullScreen( const bool enable );
    void setMonochromeCursor( const bool enable );
    void setTextSupportMode( const bool enable );
    void set3DAudio( const bool enable );
    void setVSync( const bool enable );
    void setSystemInfo( const bool enable );
    void setBattleDamageInfo( const bool enable );

    void SetSoundVolume( int v );
    void SetMusicVolume( int v );

    void SetMusicType( int v )
    {
        _musicType = MUSIC_EXTERNAL <= v ? MUSIC_EXTERNAL : static_cast<MusicSource>( v );
    }

    bool setGameLanguage( const std::string & language );

    int SoundVolume() const
    {
        return sound_volume;
    }

    int MusicVolume() const
    {
        return music_volume;
    }

    MusicSource MusicType() const
    {
        return _musicType;
    }

    bool IsGameType( int type ) const
    {
        return ( game_type & type ) != 0;
    }

    int GameType() const
    {
        return game_type;
    }

    void SetGameType( int type )
    {
        game_type = type;
    }

    bool isCampaignGameType() const;

    Players & GetPlayers()
    {
        return players;
    }

    const Players & GetPlayers() const
    {
        return players;
    }

    int CurrentColor() const
    {
        return players.current_color;
    }

    void SetCurrentColor( int color )
    {
        players.current_color = color;
    }

    int PreferablyCountPlayers() const
    {
        return preferably_count_players;
    }

    void SetPreferablyCountPlayers( int );

    // from maps info
    bool AllowChangeRace( int f ) const
    {
        return ( current_maps_file.rnd_races & f ) != 0;
    }

    const std::string & MapsFile() const
    {
        return current_maps_file.file;
    }

    const std::string & MapsName() const
    {
        return current_maps_file.name;
    }

    const std::string & MapsDescription() const
    {
        return current_maps_file.description;
    }

    int MapsDifficulty() const
    {
        return current_maps_file.difficulty;
    }

    fheroes2::Size MapsSize() const
    {
        return { current_maps_file.size_w, current_maps_file.size_h };
    }

    bool GameStartWithHeroes() const
    {
        return current_maps_file.startWithHeroInEachCastle;
    }

    uint32_t ConditionWins() const
    {
        return current_maps_file.ConditionWins();
    }

    uint32_t ConditionLoss() const
    {
        return current_maps_file.ConditionLoss();
    }

    bool WinsCompAlsoWins() const
    {
        return current_maps_file.WinsCompAlsoWins();
    }

    int WinsFindArtifactID() const
    {
        return current_maps_file.WinsFindArtifactID();
    }

    bool WinsFindUltimateArtifact() const
    {
        return current_maps_file.WinsFindUltimateArtifact();
    }

    uint32_t getWinningGoldAccumulationValue() const
    {
        return current_maps_file.getWinningGoldAccumulationValue();
    }

    fheroes2::Point WinsMapsPositionObject() const
    {
        return current_maps_file.WinsMapsPositionObject();
    }

    fheroes2::Point LossMapsPositionObject() const
    {
        return current_maps_file.LossMapsPositionObject();
    }

    uint32_t LossCountDays() const
    {
        return current_maps_file.LossCountDays();
    }

    int controllerPointerSpeed() const
    {
        return _controllerPointerSpeed;
    }

    void SetMapsFile( const std::string & file )
    {
        current_maps_file.file = file;
    }

    void SetProgramPath( const char * );

    static std::string GetVersion();

    static const std::vector<std::string> & GetRootDirs();

    static ListFiles FindFiles( const std::string & prefixDir, const std::string & fileNameFilter, const bool exactMatch );
    static bool findFile( const std::string & internalDirectory, const std::string & fileName, std::string & fullPath );
    static std::string GetLastFile( const std::string & prefix, const std::string & name );

private:
    friend StreamBase & operator<<( StreamBase &, const Settings & );
    friend StreamBase & operator>>( StreamBase &, Settings & );

    Settings();
    ~Settings();

    void BinarySave() const;
    void BinaryLoad();

    static void setDebug( int debug );

    // Global game options (GLOBAL_), they are saved in the text config file
    BitModes _optGlobal;
    // Extended options that do not affect the overall game balance (GAME_),
    // they are saved in the binary config file
    BitModes _optExtGame;
    // Extended options that affect the overall game balance, they are saved
    // both in the binary config file and in the savefile
    BitModes _optExtBalance2; // Options with codes starting with 0x2
    BitModes _optExtBalance3; // Options with codes starting with 0x3
    BitModes _optExtBalance4; // Options with codes starting with 0x4

    fheroes2::Size video_mode;
    int game_difficulty;

    std::string path_program;

    std::string _gameLanguage;
    // Not saved in the config file or savefile
    std::string _loadedFileLanguage;

    Maps::FileInfo current_maps_file;

    int sound_volume;
    int music_volume;
    MusicSource _musicType;
    int _controllerPointerSpeed;
    int heroes_speed;
    int ai_speed;
    int scroll_speed;
    int battle_speed;

    int game_type;
    int preferably_count_players;

    fheroes2::Point pos_radr{ -1, -1 };
    fheroes2::Point pos_bttn{ -1, -1 };
    fheroes2::Point pos_icon{ -1, -1 };
    fheroes2::Point pos_stat{ -1, -1 };

    Players players;
};

StreamBase & operator<<( StreamBase &, const Settings & );
StreamBase & operator>>( StreamBase &, Settings & );

#endif<|MERGE_RESOLUTION|>--- conflicted
+++ resolved
@@ -260,17 +260,6 @@
     void ExtSetModes( uint32_t );
     void ExtResetModes( uint32_t );
 
-<<<<<<< HEAD
-    bool ExtBattleSoftWait() const
-    {
-        return ExtModes( BATTLE_SOFT_WAITING );
-=======
-    bool ExtGameAutosaveBeginOfDay() const
-    {
-        return ExtModes( GAME_AUTOSAVE_BEGIN_DAY );
->>>>>>> 4a973fbc
-    }
-
     static bool ExtGameUseFade()
     {
         // TODO: fix fading effect for the original resolution (640 x 480) and enable back this option.
