/***************************************************************************
 *   Copyright (C) 2009 by Andrey Afletdinov <fheroes2@gmail.com>          *
 *                                                                         *
 *   Part of the Free Heroes2 Engine:                                      *
 *   http://sourceforge.net/projects/fheroes2                              *
 *                                                                         *
 *   This program is free software; you can redistribute it and/or modify  *
 *   it under the terms of the GNU General Public License as published by  *
 *   the Free Software Foundation; either version 2 of the License, or     *
 *   (at your option) any later version.                                   *
 *                                                                         *
 *   This program is distributed in the hope that it will be useful,       *
 *   but WITHOUT ANY WARRANTY; without even the implied warranty of        *
 *   MERCHANTABILITY or FITNESS FOR A PARTICULAR PURPOSE.  See the         *
 *   GNU General Public License for more details.                          *
 *                                                                         *
 *   You should have received a copy of the GNU General Public License     *
 *   along with this program; if not, write to the                         *
 *   Free Software Foundation, Inc.,                                       *
 *   59 Temple Place - Suite 330, Boston, MA  02111-1307, USA.             *
 ***************************************************************************/

#ifndef H2SETTINGS_H
#define H2SETTINGS_H

#include <iomanip>
#include <list>

#include "bitmodes.h"
#include "dir.h"
#include "gamedefs.h"
#include "maps_fileinfo.h"
#include "players.h"
#include "system.h"

#define FORMAT_VERSION_090_RELEASE 9000
#define FORMAT_VERSION_082_RELEASE 8200
#define FORMAT_VERSION_080_RELEASE 8000
#define FORMAT_VERSION_070_RELEASE 3269
#define FORMAT_VERSION_3255 3255
<<<<<<< HEAD
#define CURRENT_FORMAT_VERSION FORMAT_VERSION_090_RELEASE // TODO: update this value for a new release
#define LAST_FORMAT_VERSION FORMAT_VERSION_070_RELEASE
=======
#define LAST_FORMAT_VERSION FORMAT_VERSION_3255
>>>>>>> 08e9339a

// Value is set to 8100+ to distinguish save format changes in master branch after 0.8.1 release
#define CURRENT_FORMAT_VERSION 8111 // TODO: update this value for a new release

enum
{
    DBG_WARN = 0x0001,
    DBG_INFO = 0x0002,
    DBG_TRACE = 0x0003,

    DBG_ENGINE = 0x000C,
    DBG_GAME = 0x0030,
    DBG_BATTLE = 0x00C0,
    DBG_AI = 0x0300,
    DBG_NETWORK = 0x0C00,
    DBG_OTHER = 0x3000,
    DBG_DEVEL = 0xC000,

    DBG_ENGINE_WARN = 0x0004,
    DBG_GAME_WARN = 0x0010,
    DBG_BATTLE_WARN = 0x0040,
    DBG_AI_WARN = 0x0100,
    DBG_NETWORK_WARN = 0x0400,
    DBG_OTHER_WARN = 0x1000,

    DBG_ENGINE_INFO = 0x0008,
    DBG_GAME_INFO = 0x0020,
    DBG_BATTLE_INFO = 0x0080,
    DBG_AI_INFO = 0x0200,
    DBG_NETWORK_INFO = 0x0800,
    DBG_OTHER_INFO = 0x2000,

    DBG_ENGINE_TRACE = DBG_ENGINE,
    DBG_GAME_TRACE = DBG_GAME,
    DBG_BATTLE_TRACE = DBG_BATTLE,
    DBG_AI_TRACE = DBG_AI,
    DBG_NETWORK_TRACE = DBG_NETWORK,
    DBG_OTHER_TRACE = DBG_OTHER,

    DBG_ALL = DBG_ENGINE | DBG_GAME | DBG_BATTLE | DBG_AI | DBG_NETWORK | DBG_OTHER,

    DBG_ALL_WARN = DBG_ENGINE_WARN | DBG_GAME_WARN | DBG_BATTLE_WARN | DBG_AI_WARN | DBG_NETWORK_WARN | DBG_OTHER_WARN,
    DBG_ALL_INFO = DBG_ENGINE_INFO | DBG_GAME_INFO | DBG_BATTLE_INFO | DBG_AI_INFO | DBG_NETWORK_INFO | DBG_OTHER_INFO,
    DBG_ALL_TRACE = DBG_ENGINE_TRACE | DBG_GAME_TRACE | DBG_BATTLE_TRACE | DBG_AI_TRACE | DBG_NETWORK_TRACE | DBG_OTHER_TRACE
};

const char * StringDebug( int );

enum
{
    SCROLL_SLOW = 4,
    SCROLL_NORMAL = 8,
    SCROLL_FAST1 = 16,
    SCROLL_FAST2 = 32
};

enum MusicSource
{
    MUSIC_MIDI_ORIGINAL,
    MUSIC_MIDI_EXPANSION,
    MUSIC_EXTERNAL,
    MUSIC_CDROM
};

#ifdef WITH_DEBUG
#define DEBUG( x, y, z )                                                                                                                                                 \
    if ( IS_DEBUG( x, y ) ) {                                                                                                                                            \
        COUT( System::GetTime() << ": [" << StringDebug( x ) << "]\t" << __FUNCTION__ << ":  " << z );                                                                   \
    }
#else
#define DEBUG( x, y, z )
#endif
#define IS_DEVEL() IS_DEBUG( DBG_DEVEL, DBG_INFO )

bool IS_DEBUG( int name, int level );

class Settings
{
public:
    enum
    {
        GAME_AUTOSAVE_BEGIN_DAY = 0x10000010,
        GAME_REMEMBER_LAST_FOCUS = 0x10000020,
        GAME_SAVE_REWRITE_CONFIRM = 0x10000040,
        GAME_SHOW_SYSTEM_INFO = 0x10000100,
        GAME_AUTOSAVE_ON = 0x10000200,
        GAME_USE_FADE = 0x10000400,
        GAME_EVIL_INTERFACE = 0x10001000,
        GAME_HIDE_INTERFACE = 0x10002000,
        // UNUSED = 0x10008000,
        GAME_DYNAMIC_INTERFACE = 0x10010000,
        GAME_BATTLE_SHOW_DAMAGE = 0x10100000,
        GAME_CONTINUE_AFTER_VICTORY = 0x10200000,
        POCKETPC_HIDE_CURSOR = 0x10400000,
        POCKETPC_LOW_MEMORY = 0x10800000,
        POCKETPC_TAP_MODE = 0x11000000,
        POCKETPC_DRAG_DROP_SCROLL = 0x12000000,
        POCKETPC_LOW_RESOLUTION = 0x14000000,

        /* influence on game balance: save to savefile */
        WORLD_SHOW_VISITED_CONTENT = 0x20000001,
        WORLD_ABANDONED_MINE_RANDOM = 0x20000002,
        WORLD_SAVE_MONSTER_BATTLE = 0x20000004,
        WORLD_ALLOW_SET_GUARDIAN = 0x20000008,
        WORLD_NOREQ_FOR_ARTIFACTS = 0x20000010,
        WORLD_ARTIFACT_CRYSTAL_BALL = 0x20000020,
        WORLD_SCOUTING_EXTENDED = 0x20000040,
        WORLD_ONLY_FIRST_MONSTER_ATTACK = 0x20000080,
        WORLD_EYE_EAGLE_AS_SCHOLAR = 0x20000100,
        HEROES_BUY_BOOK_FROM_SHRINES = 0x20000200,
        WORLD_BAN_WEEKOF = 0x20000400,
        WORLD_BAN_PLAGUES = 0x20000800,
        UNIONS_ALLOW_HERO_MEETINGS = 0x20001000,
        UNIONS_ALLOW_CASTLE_VISITING = 0x20002000,
        // UNUSED = 0x20004000,
        WORLD_BAN_MONTHOF_MONSTERS = 0x20010000,
        HEROES_TRANSCRIBING_SCROLLS = 0x20020000,
        WORLD_NEW_VERSION_WEEKOF = 0x20040000,
        CASTLE_ALLOW_GUARDIANS = 0x20080000,
        HEROES_ALLOW_BANNED_SECSKILLS = 0x20400000,
        HEROES_COST_DEPENDED_FROM_LEVEL = 0x20800000,
        HEROES_REMEMBER_POINTS_RETREAT = 0x21000000,
        HEROES_SURRENDERING_GIVE_EXP = 0x22000000,
        HEROES_RECALCULATE_MOVEMENT = 0x24000000,
        HEROES_PATROL_ALLOW_PICKUP = 0x28000000,

        CASTLE_MAGEGUILD_POINTS_TURN = 0x30000001,
        WORLD_ARTSPRING_SEPARATELY_VISIT = 0x30000002,
        WORLD_STARTHERO_LOSSCOND4HUMANS = 0x30000008,
        WORLD_1HERO_HIRED_EVERY_WEEK = 0x30000010,
        WORLD_DWELLING_ACCUMULATE_UNITS = 0x30000020,
        HEROES_ARENA_ANY_SKILLS = 0x30000080,
        WORLD_USE_UNIQUE_ARTIFACTS_ML = 0x30000100,
        WORLD_USE_UNIQUE_ARTIFACTS_RS = 0x30000200,
        WORLD_USE_UNIQUE_ARTIFACTS_PS = 0x30000400,
        WORLD_USE_UNIQUE_ARTIFACTS_SS = 0x30000800,
        WORLD_DISABLE_BARROW_MOUNDS = 0x30001000,
        WORLD_EXT_OBJECTS_CAPTURED = 0x30004000,
        CASTLE_1HERO_HIRED_EVERY_WEEK = 0x30008000,

        BATTLE_SHOW_ARMY_ORDER = 0x40004000,
        // UNUSED = 0x40008000,
        BATTLE_SOFT_WAITING = 0x40010000,
        BATTLE_REVERSE_WAIT_ORDER = 0x40020000,
        BATTLE_MERGE_ARMIES = 0x40100000,
        BATTLE_SKIP_INCREASE_DEFENSE = 0x40200000,
        BATTLE_OBJECTS_ARCHERS_PENALTY = 0x42000000,

        SETTINGS_LAST
    };

    static Settings & Get( void );

    bool Read( const std::string & );
    bool Save( const std::string & ) const;

    std::string String( void ) const;
    void SetCurrentFileInfo( const Maps::FileInfo & );
    const Maps::FileInfo & CurrentFileInfo( void ) const;

    int Debug( void ) const;
    int HeroesMoveSpeed( void ) const;
    int AIMoveSpeed( void ) const;
    int BattleSpeed( void ) const;
    int ScrollSpeed( void ) const;
    u32 MemoryLimit( void ) const;

    const std::string & SelectVideoDriver( void ) const;

    int GameDifficulty( void ) const;

    const std::string & MapsCharset( void ) const;
    const std::string & ForceLang( void ) const;
    const std::string & FontsNormal( void ) const;
    const std::string & FontsSmall( void ) const;
    int FontsNormalSize( void ) const;
    int FontsSmallSize( void ) const;
    bool FontSmallRenderBlended( void ) const;
    bool FontNormalRenderBlended( void ) const;

    const Point & PosRadar( void ) const;
    const Point & PosButtons( void ) const;
    const Point & PosIcons( void ) const;
    const Point & PosStatus( void ) const;

    void SetPosRadar( const Point & );
    void SetPosButtons( const Point & );
    void SetPosIcons( const Point & );
    void SetPosStatus( const Point & );

    bool FullScreen( void ) const;
    bool KeepAspectRatio( void ) const;
    bool ChangeFullscreenResolution( void ) const;
    bool QVGA( void ) const;
    bool Sound( void ) const;
    bool Music( void ) const;
    bool ShowControlPanel( void ) const;
    bool ShowRadar( void ) const;
    bool ShowIcons( void ) const;
    bool ShowButtons( void ) const;
    bool ShowStatus( void ) const;
    bool Unicode( void ) const;
    bool PocketPC( void ) const;
    bool BattleShowGrid( void ) const;
    bool BattleShowMouseShadow( void ) const;
    bool BattleShowMoveShadow( void ) const;
    bool UseAltResource( void ) const;
    bool PriceLoyaltyVersion( void ) const;
    bool LoadedGameVersion( void ) const;
    bool MusicExt( void ) const;
    bool MusicMIDI( void ) const;
    bool MusicCD( void ) const;
    void BinarySave( void ) const;
    void BinaryLoad( void );

    bool CanChangeInGame( u32 ) const;
    bool ExtModes( u32 ) const;
    void ExtSetModes( u32 );
    void ExtResetModes( u32 );
    const char * ExtName( u32 ) const;

    bool ExtHeroBuySpellBookFromShrine( void ) const;
    bool ExtHeroRecruitCostDependedFromLevel( void ) const;
    bool ExtHeroRememberPointsForRetreating( void ) const;
    bool ExtHeroSurrenderingGiveExp( void ) const;
    bool ExtHeroRecalculateMovement( void ) const;
    bool ExtHeroPatrolAllowPickup( void ) const;
    bool ExtHeroAllowTranscribingScroll( void ) const;
    bool ExtHeroAllowBannedSecSkillsUpgrade( void ) const;
    bool ExtHeroArenaCanChoiseAnySkills( void ) const;
    bool ExtUnionsAllowCastleVisiting( void ) const;
    bool ExtUnionsAllowHeroesMeetings( void ) const;
    bool ExtUnionsAllowViewMaps( void ) const;
    bool ExtWorldShowVisitedContent( void ) const;
    bool ExtWorldScouteExtended( void ) const;
    bool ExtWorldAbandonedMineRandom( void ) const;
    bool ExtWorldSaveMonsterBattle( void ) const;
    bool ExtWorldAllowSetGuardian( void ) const;
    bool ExtWorldNoRequirementsForArtifacts( void ) const;
    bool ExtWorldArtifactCrystalBall( void ) const;
    bool ExtWorldOnlyFirstMonsterAttack( void ) const;
    bool ExtWorldEyeEagleAsScholar( void ) const;
    bool ExtWorldBanMonthOfMonsters( void ) const;
    bool ExtWorldBanWeekOf( void ) const;
    bool ExtWorldNewVersionWeekOf( void ) const;
    bool ExtWorldBanPlagues( void ) const;
    bool ExtWorldArtesianSpringSeparatelyVisit( void ) const;
    bool ExtWorldStartHeroLossCond4Humans( void ) const;
    bool ExtWorldOneHeroHiredEveryWeek( void ) const;
    bool ExtWorldDwellingsAccumulateUnits( void ) const;
    bool ExtWorldUseUniqueArtifactsML( void ) const;
    bool ExtWorldUseUniqueArtifactsRS( void ) const;
    bool ExtWorldUseUniqueArtifactsPS( void ) const;
    bool ExtWorldUseUniqueArtifactsSS( void ) const;
    bool ExtWorldExtObjectsCaptured( void ) const;
    bool ExtWorldDisableBarrowMounds( void ) const;
    bool ExtCastleAllowGuardians( void ) const;
    bool ExtCastleGuildRestorePointsTurn( void ) const;
    bool ExtCastleOneHeroHiredEveryWeek( void ) const;
    bool ExtBattleShowDamage( void ) const;
    bool ExtBattleShowBattleOrder( void ) const;
    bool ExtBattleSoftWait( void ) const;
    bool ExtBattleObjectsArchersPenalty( void ) const;
    bool ExtBattleMergeArmies( void ) const;
    bool ExtBattleSkipIncreaseDefense( void ) const;
    bool ExtBattleReverseWaitOrder( void ) const;
    bool ExtGameRememberLastFocus( void ) const;
    bool ExtGameContinueAfterVictory( void ) const;
    bool ExtGameRewriteConfirm( void ) const;
    bool ExtGameShowSystemInfo( void ) const;
    bool ExtGameAutosaveBeginOfDay( void ) const;
    bool ExtGameAutosaveOn( void ) const;
    bool ExtGameUseFade( void ) const;
    bool ExtGameEvilInterface( void ) const;
    bool ExtGameDynamicInterface( void ) const;
    bool ExtGameHideInterface( void ) const;
    bool ExtPocketHideCursor( void ) const;
    bool ExtPocketLowMemory( void ) const;
    bool ExtPocketTapMode( void ) const;
    bool ExtPocketDragDropScroll( void ) const;

    const Size & VideoMode( void ) const;

    void SetDebug( int );
    void SetUnicode( bool );
    void SetPriceLoyaltyVersion( bool set = true );
    void SetGameDifficulty( int );
    void SetEvilInterface( bool );
    void SetHideInterface( bool );
    void SetBattleGrid( bool );
    void SetBattleMovementShaded( bool );
    void SetBattleMouseShaded( bool );
    void SetShowPanel( bool );
    void SetShowRadar( bool );
    void SetShowIcons( bool );
    void SetShowButtons( bool );
    void SetShowStatus( bool );
    void SetMemoryLimit( u32 );
    void SetAIMoveSpeed( int );
    void SetScrollSpeed( int );
    void SetHeroesMoveSpeed( int );
    void SetBattleSpeed( int );

    void SetSoundVolume( int v );
    void SetMusicVolume( int v );
    void SetMusicType( int v );
    void ResetSound( void );
    void ResetMusic( void );

    int SoundVolume( void ) const;
    int MusicVolume( void ) const;
    MusicSource MusicType() const;

    bool GameType( int ) const;
    int GameType( void ) const;
    void SetGameType( int );

    Players & GetPlayers( void );
    const Players & GetPlayers( void ) const;

    int CurrentColor( void ) const;
    void SetCurrentColor( int );
    int PreferablyCountPlayers( void ) const;
    void SetPreferablyCountPlayers( int );

    int GetPort( void ) const;

    // from maps info
    bool AllowChangeRace( int ) const;
    const std::string & MapsFile( void ) const;
    const std::string & MapsName( void ) const;
    const std::string & MapsDescription( void ) const;
    int MapsDifficulty( void ) const;
    Size MapsSize( void ) const;
    bool GameStartWithHeroes( void ) const;
    int ConditionWins( void ) const;
    int ConditionLoss( void ) const;
    bool WinsCompAlsoWins( void ) const;
    bool WinsAllowNormalVictory( void ) const;
    int WinsFindArtifactID( void ) const;
    bool WinsFindUltimateArtifact( void ) const;
    u32 WinsAccumulateGold( void ) const;
    Point WinsMapsPositionObject( void ) const;
    Point LossMapsPositionObject( void ) const;
    u32 LossCountDays( void ) const;

    std::string GetProgramPath( void ) const
    {
        return path_program;
    }
    void SetProgramPath( const char * );

    static std::string GetVersion( void );

    static ListFiles GetListFiles( const std::string & prefix, const std::string & filter );
    static ListDirs GetRootDirs( void );
    static std::string GetLastFile( const std::string & prefix, const std::string & name );
    static std::string GetWriteableDir( const char * );
    static std::string GetSaveDir( void );
    static std::string GetLangDir( void );

    // deprecated
    const std::string & GetDataParams( void ) const
    {
        return data_params;
    }
    const ListDirs GetMapsParams( void ) const
    {
        return maps_params;
    }

protected:
    void Parse( const std::string & left, const std::string & right );
    void PostLoad( void );

private:
    friend StreamBase & operator<<( StreamBase &, const Settings & );
    friend StreamBase & operator>>( StreamBase &, Settings & );

    Settings();
    ~Settings();

    BitModes opt_global;
    BitModes opt_game;
    BitModes opt_battle;
    BitModes opt_world;
    BitModes opt_addons;

    int debug;
    Size video_mode;
    int game_difficulty;

    std::string path_program;
    std::string data_params;
    ListDirs maps_params;

    std::string font_normal;
    std::string font_small;
    std::string force_lang;
    std::string maps_charset;
    int size_normal;
    int size_small;

    Maps::FileInfo current_maps_file;

    int sound_volume;
    int music_volume;
    MusicSource _musicType;
    int heroes_speed;
    int ai_speed;
    int scroll_speed;
    int battle_speed;

    int game_type;
    int preferably_count_players;

    std::string video_driver;

    int port;
    u32 memory_limit;

    Point pos_radr;
    Point pos_bttn;
    Point pos_icon;
    Point pos_stat;

    Players players;
};

StreamBase & operator<<( StreamBase &, const Settings & );
StreamBase & operator>>( StreamBase &, Settings & );

#endif<|MERGE_RESOLUTION|>--- conflicted
+++ resolved
@@ -38,15 +38,9 @@
 #define FORMAT_VERSION_080_RELEASE 8000
 #define FORMAT_VERSION_070_RELEASE 3269
 #define FORMAT_VERSION_3255 3255
-<<<<<<< HEAD
-#define CURRENT_FORMAT_VERSION FORMAT_VERSION_090_RELEASE // TODO: update this value for a new release
-#define LAST_FORMAT_VERSION FORMAT_VERSION_070_RELEASE
-=======
 #define LAST_FORMAT_VERSION FORMAT_VERSION_3255
->>>>>>> 08e9339a
-
-// Value is set to 8100+ to distinguish save format changes in master branch after 0.8.1 release
-#define CURRENT_FORMAT_VERSION 8111 // TODO: update this value for a new release
+
+#define CURRENT_FORMAT_VERSION FORMAT_VERSION_082_RELEASE // TODO: update this value for a new release
 
 enum
 {
