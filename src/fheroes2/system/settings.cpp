--- conflicted
+++ resolved
@@ -424,6 +424,10 @@
     , sound_volume( 6 )
     , music_volume( 6 )
     , _musicType( MUSIC_EXTERNAL )
+#ifdef VITA
+    , vita_pointer_speed( 10 )
+    , vita_keep_aspect_ratio( 1 )
+#endif
     , heroes_speed( DEFAULT_SPEED_DELAY )
     , ai_speed( DEFAULT_SPEED_DELAY )
     , scroll_speed( SCROLL_NORMAL )
@@ -431,15 +435,6 @@
     , game_type( 0 )
     , preferably_count_players( 0 )
     , port( DEFAULT_PORT )
-<<<<<<< HEAD
-    , memory_limit( 0 )
-#ifdef VITA
-    , vita_pointer_speed( 10 )
-    , vita_keep_aspect_ratio( 1 )
-#endif
-    , _musicType( MUSIC_EXTERNAL )
-=======
->>>>>>> 7554be1c
 {
     ExtSetModes( BATTLE_MERGE_ARMIES );
     ExtSetModes( GAME_AUTOSAVE_ON );
