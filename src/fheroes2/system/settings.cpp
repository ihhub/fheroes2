--- conflicted
+++ resolved
@@ -937,13 +937,6 @@
 std::string Settings::ExtName( const uint32_t settingId )
 {
     switch ( settingId ) {
-<<<<<<< HEAD
-    case Settings::WORLD_ALLOW_SET_GUARDIAN:
-        return _( "world: allow to set guardian to objects" );
-=======
-    case Settings::GAME_BATTLE_SHOW_DAMAGE:
-        return _( "battle: show damage info" );
->>>>>>> adaa15c3
     case Settings::WORLD_EXT_OBJECTS_CAPTURED:
         return _( "world: Windmills, Water Wheels and Magic Gardens can be captured" );
     case Settings::HEROES_BUY_BOOK_FROM_SHRINES:
