--- conflicted
+++ resolved
@@ -813,7 +813,6 @@
     return _optGlobal.Modes( GLOBAL_BATTLE_SHOW_DAMAGE );
 }
 
-<<<<<<< HEAD
 bool Settings::isHideInterfaceEnabled() const
 {
     return _optGlobal.Modes( GLOBAL_HIDE_INTERFACE );
@@ -822,11 +821,6 @@
 bool Settings::isEvilInterfaceEnabled() const
 {
     return _optGlobal.Modes( GLOBAL_EVIL_INTERFACE );
-=======
-bool Settings::isAutoSaveAtBeginingOfTurnEnabled() const
-{
-    return _optGlobal.Modes( GLOBAL_AUTO_SAVE_AT_BEGINNING_OF_TURN );
->>>>>>> 7269b36f
 }
 
 bool Settings::ShowControlPanel() const
