/***************************************************************************
 *   Copyright (C) 2009 by Andrey Afletdinov <fheroes2@gmail.com>          *
 *                                                                         *
 *   Part of the Free Heroes2 Engine:                                      *
 *   http://sourceforge.net/projects/fheroes2                              *
 *                                                                         *
 *   This program is free software; you can redistribute it and/or modify  *
 *   it under the terms of the GNU General Public License as published by  *
 *   the Free Software Foundation; either version 2 of the License, or     *
 *   (at your option) any later version.                                   *
 *                                                                         *
 *   This program is distributed in the hope that it will be useful,       *
 *   but WITHOUT ANY WARRANTY; without even the implied warranty of        *
 *   MERCHANTABILITY or FITNESS FOR A PARTICULAR PURPOSE.  See the         *
 *   GNU General Public License for more details.                          *
 *                                                                         *
 *   You should have received a copy of the GNU General Public License     *
 *   along with this program; if not, write to the                         *
 *   Free Software Foundation, Inc.,                                       *
 *   59 Temple Place - Suite 330, Boston, MA  02111-1307, USA.             *
 ***************************************************************************/

#include <algorithm>
#include <fstream>

#include "audio_music.h"
#include "dialog.h"
#include "difficulty.h"
#include "game.h"
#include "maps.h"
#include "race.h"
#include "settings.h"
#include "text.h"
#include "tinyconfig.h"

#define DEFAULT_PORT 5154
#define DEFAULT_DEBUG DBG_ALL_WARN

bool IS_DEBUG( int name, int level )
{
    const int debug = Settings::Get().Debug();
    return ( ( DBG_ENGINE & name ) && ( ( DBG_ENGINE & debug ) >> 2 ) >= level ) || ( ( DBG_GAME & name ) && ( ( DBG_GAME & debug ) >> 4 ) >= level )
           || ( ( DBG_BATTLE & name ) && ( ( DBG_BATTLE & debug ) >> 6 ) >= level ) || ( ( DBG_AI & name ) && ( ( DBG_AI & debug ) >> 8 ) >= level )
           || ( ( DBG_NETWORK & name ) && ( ( DBG_NETWORK & debug ) >> 10 ) >= level ) || ( ( DBG_DEVEL & name ) && ( ( DBG_DEVEL & debug ) >> 12 ) >= level );
}

const char * StringDebug( int name )
{
    if ( name & DBG_ENGINE )
        return "DBG_ENGINE";
    else if ( name & DBG_GAME )
        return "DBG_GAME";
    else if ( name & DBG_BATTLE )
        return "DBG_BATTLE";
    else if ( name & DBG_AI )
        return "DBG_AI";
    else if ( name & DBG_NETWORK )
        return "DBG_NETWORK";
    else if ( name & DBG_OTHER )
        return "DBG_OTHER";
    else if ( name & DBG_DEVEL )
        return "DBG_DEVEL";
    return "";
}

enum
{
    // ??? = 0x00000001,
    // ??? = 0x00000002,
    GLOBAL_PRICELOYALTY = 0x00000004,

    GLOBAL_POCKETPC = 0x00000008,
    GLOBAL_DEDICATEDSERVER = 0x00000010,
    GLOBAL_LOCALCLIENT = 0x00000020,

    GLOBAL_SHOWCPANEL = 0x00000040,
    GLOBAL_SHOWRADAR = 0x00000080,
    GLOBAL_SHOWICONS = 0x00000100,
    GLOBAL_SHOWBUTTONS = 0x00000200,
    GLOBAL_SHOWSTATUS = 0x00000400,

    GLOBAL_CHANGE_FULLSCREEN_RESOLUTION = 0x00000800,
    GLOBAL_KEEP_ASPECT_RATIO = 0x00001000,
    GLOBAL_FONTRENDERBLENDED1 = 0x00002000,
    GLOBAL_FONTRENDERBLENDED2 = 0x00004000,
    GLOBAL_FULLSCREEN = 0x00008000,
    GLOBAL_USESWSURFACE = 0x00010000,

    GLOBAL_SOUND = 0x00020000,
    GLOBAL_MUSIC_EXT = 0x00040000,
    GLOBAL_MUSIC_CD = 0x00080000,
    GLOBAL_MUSIC_MIDI = 0x00100000,

    GLOBAL_USEUNICODE = 0x00200000,
    GLOBAL_ALTRESOURCE = 0x00400000,

    GLOBAL_BATTLE_SHOW_GRID = 0x00800000,
    GLOBAL_BATTLE_SHOW_MOUSE_SHADOW = 0x01000000,
    GLOBAL_BATTLE_SHOW_MOVE_SHADOW = 0x02000000,

    GLOBAL_MUSIC = GLOBAL_MUSIC_CD | GLOBAL_MUSIC_EXT | GLOBAL_MUSIC_MIDI
};

struct settings_t
{
    u32 id;
    const char * str;

    bool operator==( const std::string & s ) const
    {
        return str && s == str;
    };
    bool operator==( u32 i ) const
    {
        return id && id == i;
    };
};

// external settings
const settings_t settingsGeneral[] = {
    {
        GLOBAL_SOUND,
        "sound",
    },
    {
        GLOBAL_MUSIC_MIDI,
        "music",
    },
    {
        GLOBAL_FULLSCREEN,
        "fullscreen",
    },
    {
        GLOBAL_FULLSCREEN,
        "full screen",
    },
    {
        GLOBAL_USEUNICODE,
        "unicode",
    },
    {
        GLOBAL_ALTRESOURCE,
        "alt resource",
    },
    {
        GLOBAL_POCKETPC,
        "pocketpc",
    },
    {
        GLOBAL_POCKETPC,
        "pocket pc",
    },
    {
        GLOBAL_USESWSURFACE,
        "use swsurface only",
    },
    {
        GLOBAL_KEEP_ASPECT_RATIO,
        "keep aspect ratio",
    },
    {
        GLOBAL_CHANGE_FULLSCREEN_RESOLUTION,
        "change fullscreen resolution",
    },
    {
        0,
        NULL,
    },
};

const char * GetGeneralSettingDescription( int settingId )
{
    const settings_t * ptr = settingsGeneral;
    while ( ptr->id != 0 ) {
        if ( ptr->id == static_cast<uint32_t>( settingId ) )
            return ptr->str;
        ++ptr;
    }
    return NULL;
}

// internal settings
const settings_t settingsFHeroes2[] = {
    {
        Settings::GAME_SAVE_REWRITE_CONFIRM,
        _( "game: always confirm for rewrite savefile" ),
    },
    {
        Settings::GAME_REMEMBER_LAST_FOCUS,
        _( "game: remember last focus" ),
    },
    {
        Settings::GAME_BATTLE_SHOW_DAMAGE,
        _( "battle: show damage info" ),
    },
    {
        Settings::WORLD_SHOW_VISITED_CONTENT,
        _( "world: show visited content from objects" ),
    },
    {
        Settings::WORLD_SCOUTING_EXTENDED,
        _( "world: scouting skill show extended content info" ),
    },
    {
        Settings::WORLD_ABANDONED_MINE_RANDOM,
        _( "world: abandoned mine random resource" ),
    },
    {
        Settings::WORLD_ALLOW_SET_GUARDIAN,
        _( "world: allow set guardian to objects" ),
    },
    {
        Settings::WORLD_ONLY_FIRST_MONSTER_ATTACK,
        _( "world: only the first monster will attack (H2 bug)." ),
    },
    {
        Settings::WORLD_EYE_EAGLE_AS_SCHOLAR,
        _( "world: Eagle Eye also works like Scholar in H3." ),
    },
    {
        Settings::WORLD_BAN_WEEKOF,
        _( "world: ban for WeekOf/MonthOf Monsters" ),
    },
    {
        Settings::WORLD_NEW_VERSION_WEEKOF,
        _( "world: new version WeekOf (+growth)" ),
    },
    {
        Settings::WORLD_BAN_PLAGUES,
        _( "world: ban plagues months" ),
    },
    {
        Settings::WORLD_BAN_MONTHOF_MONSTERS,
        _( "world: Months Of Monsters do not place creatures on map" ),
    },
    {
        Settings::WORLD_ARTIFACT_CRYSTAL_BALL,
        _( "world: Crystal Ball also added Identify Hero and Visions spells" ),
    },
    {
        Settings::WORLD_STARTHERO_LOSSCOND4HUMANS,
        _( "world: Starting heroes as Loss Conditions for Human Players" ),
    },
    {
        Settings::WORLD_1HERO_HIRED_EVERY_WEEK,
        _( "world: Only 1 hero can be hired by the one player every week" ),
    },
    {
        Settings::CASTLE_1HERO_HIRED_EVERY_WEEK,
        _( "world: Each castle allows one hero to be recruited every week" ),
    },
    {
        Settings::WORLD_SCALE_NEUTRAL_ARMIES,
        _( "world: Neutral armies scale with game difficulty" ),
    },
    {
        Settings::WORLD_USE_UNIQUE_ARTIFACTS_ML,
        _( "world: use unique artifacts for morale/luck" ),
    },
    {
        Settings::WORLD_USE_UNIQUE_ARTIFACTS_RS,
        _( "world: use unique artifacts for resource affecting" ),
    },
    {
        Settings::WORLD_USE_UNIQUE_ARTIFACTS_PS,
        _( "world: use unique artifacts for primary skills" ),
    },
    {
        Settings::WORLD_USE_UNIQUE_ARTIFACTS_SS,
        _( "world: use unique artifacts for secondary skills" ),
    },
    {
        Settings::WORLD_EXT_OBJECTS_CAPTURED,
        _( "world: Wind/Water Mills and Magic Garden can be captured" ),
    },
    {
        Settings::WORLD_DISABLE_BARROW_MOUNDS,
        _( "world: disable Barrow Mounds" ),
    },
    {
        Settings::CASTLE_ALLOW_GUARDIANS,
        _( "castle: allow guardians" ),
    },
    {
        Settings::CASTLE_MAGEGUILD_POINTS_TURN,
        _( "castle: higher mage guilds regenerate more spell points/turn (20/40/60/80/100%)" ),
    },
    {
        Settings::HEROES_BUY_BOOK_FROM_SHRINES,
        _( "heroes: allow buy a spellbook from Shrines" ),
    },
    {
        Settings::HEROES_COST_DEPENDED_FROM_LEVEL,
        _( "heroes: recruit cost to be dependent on hero level" ),
    },
    {
        Settings::HEROES_REMEMBER_POINTS_RETREAT,
        _( "heroes: remember move points for retreat/surrender result" ),
    },
    {
        Settings::HEROES_SURRENDERING_GIVE_EXP,
        _( "heroes: surrendering gives some experience" ),
    },
    {
        Settings::HEROES_RECALCULATE_MOVEMENT,
        _( "heroes: recalculate movement points after creatures movement" ),
    },
    {
        Settings::HEROES_TRANSCRIBING_SCROLLS,
        _( "heroes: allow transcribing scrolls (needs: Eye Eagle skill)" ),
    },
    {
        Settings::HEROES_ALLOW_BANNED_SECSKILLS,
        _( "heroes: allow banned sec. skills upgrade" ),
    },
    {
        Settings::HEROES_ARENA_ANY_SKILLS,
        _( "heroes: in Arena can choose any of primary skills" ),
    },
    {
        Settings::UNIONS_ALLOW_HERO_MEETINGS,
        _( "unions: allow meeting heroes" ),
    },
    {
        Settings::UNIONS_ALLOW_CASTLE_VISITING,
        _( "unions: allow castle visiting" ),
    },
    {
        Settings::BATTLE_SHOW_ARMY_ORDER,
        _( "battle: show army order" ),
    },
    {
        Settings::BATTLE_SOFT_WAITING,
        _( "battle: soft wait troop" ),
    },
    {
        Settings::BATTLE_OBJECTS_ARCHERS_PENALTY,
        _( "battle: high objects are an obstacle for archers" ),
    },
    {
        Settings::BATTLE_SKIP_INCREASE_DEFENSE,
        _( "battle: skip increase +2 defense" ),
    },
    {
        Settings::BATTLE_REVERSE_WAIT_ORDER,
        _( "battle: reverse wait order (fast, average, slow)" ),
    },
    {
        Settings::GAME_SHOW_SYSTEM_INFO,
        _( "game: show system info" ),
    },
    {
        Settings::GAME_AUTOSAVE_ON,
        _( "game: autosave on" ),
    },
    {
        Settings::GAME_AUTOSAVE_BEGIN_DAY,
        _( "game: autosave will be made at the beginning of the day" ),
    },
    {
        Settings::GAME_USE_FADE,
        _( "game: use fade" ),
    },
    {
        Settings::GAME_EVIL_INTERFACE,
        _( "game: use evil interface" ),
    },
    {
        Settings::GAME_DYNAMIC_INTERFACE,
        _( "game: also use dynamic interface for castles" ),
    },
    {
        Settings::GAME_HIDE_INTERFACE,
        _( "game: hide interface" ),
    },
    {
        Settings::GAME_CONTINUE_AFTER_VICTORY,
        _( "game: offer to continue the game afer victory condition" ),
    },
    {
        Settings::POCKETPC_TAP_MODE,
        _( "pocketpc: tap mode" ),
    },
    {
        Settings::POCKETPC_DRAG_DROP_SCROLL,
        _( "pocketpc: drag&drop gamearea as scroll" ),
    },

    {0, NULL},
};

std::string Settings::GetVersion( void )
{
    std::ostringstream os;
    os << static_cast<int>( MAJOR_VERSION ) << "." << static_cast<int>( MINOR_VERSION ) << "." << static_cast<int>( INTERMEDIATE_VERSION );
    return os.str();
}

/* constructor */
Settings::Settings()
    : debug( 0 )
    , video_mode( Size( fheroes2::Display::DEFAULT_WIDTH, fheroes2::Display::DEFAULT_HEIGHT ) )
    , game_difficulty( Difficulty::NORMAL )
    , font_normal( "dejavusans.ttf" )
    , font_small( "dejavusans.ttf" )
    , size_normal( 15 )
    , size_small( 10 )
    , sound_volume( 6 )
    , music_volume( 6 )
    , _musicType( MUSIC_EXTERNAL )
    , _controllerPointerSpeed( 10 )
    , heroes_speed( DEFAULT_SPEED_DELAY )
    , ai_speed( DEFAULT_SPEED_DELAY )
    , scroll_speed( SCROLL_NORMAL )
    , battle_speed( DEFAULT_SPEED_DELAY )
    , game_type( 0 )
    , preferably_count_players( 0 )
    , port( DEFAULT_PORT )
{
    ExtSetModes( GAME_AUTOSAVE_ON );
    ExtSetModes( WORLD_SHOW_VISITED_CONTENT );
    ExtSetModes( WORLD_ONLY_FIRST_MONSTER_ATTACK );

    opt_global.SetModes( GLOBAL_SHOWRADAR );
    opt_global.SetModes( GLOBAL_SHOWICONS );
    opt_global.SetModes( GLOBAL_SHOWBUTTONS );
    opt_global.SetModes( GLOBAL_SHOWSTATUS );
    opt_global.SetModes( GLOBAL_MUSIC_EXT );
    opt_global.SetModes( GLOBAL_SOUND );
    // Set expansion version by default - turn off if heroes2x.agg not found
    opt_global.SetModes( GLOBAL_PRICELOYALTY );

    opt_global.SetModes( GLOBAL_BATTLE_SHOW_GRID );
    opt_global.SetModes( GLOBAL_BATTLE_SHOW_MOUSE_SHADOW );
    opt_global.SetModes( GLOBAL_BATTLE_SHOW_MOVE_SHADOW );

    if ( System::isEmbededDevice() ) {
        opt_global.SetModes( GLOBAL_POCKETPC );
        ExtSetModes( POCKETPC_TAP_MODE );
        ExtSetModes( POCKETPC_DRAG_DROP_SCROLL );
    }
}

Settings::~Settings()
{
    if ( !LoadedGameVersion() )
        BinarySave();
}

Settings & Settings::Get( void )
{
    static Settings conf;

    return conf;
}

bool Settings::Read( const std::string & filename )
{
    TinyConfig config( '=', '#' );
    std::string sval;
    int ival;
    LocalEvent & le = LocalEvent::Get();

    if ( !config.Load( filename ) )
        return false;

    // debug
    ival = config.IntParams( "debug" );

    switch ( ival ) {
    case 0:
        debug = DBG_ALL_WARN;
        break;
    case 1:
        debug = DBG_ALL_INFO;
        break;
    case 2:
        debug = DBG_ALL_TRACE;
        break;
    case 3:
        debug = DBG_ENGINE_TRACE;
        break;
    case 4:
        debug = DBG_GAME_INFO | DBG_BATTLE_INFO | DBG_AI_INFO;
        break;
    case 5:
        debug = DBG_GAME_TRACE | DBG_AI_INFO | DBG_BATTLE_INFO;
        break;
    case 6:
        debug = DBG_AI_TRACE | DBG_BATTLE_INFO | DBG_GAME_INFO;
        break;
    case 7:
        debug = DBG_BATTLE_TRACE | DBG_AI_INFO | DBG_GAME_INFO;
        break;
    case 8:
        debug = DBG_DEVEL | DBG_GAME_TRACE;
        break;
    case 9:
        debug = DBG_DEVEL | DBG_AI_INFO | DBG_BATTLE_INFO | DBG_GAME_INFO;
        break;
    case 10:
        debug = DBG_DEVEL | DBG_AI_TRACE | DBG_BATTLE_INFO | DBG_GAME_INFO;
        break;
    case 11:
        debug = DBG_DEVEL | DBG_AI_TRACE | DBG_BATTLE_TRACE | DBG_GAME_INFO;
        break;
    default:
        debug = ival;
        break;
    }

    // opt_globals
    const settings_t * ptr = settingsGeneral;
    while ( ptr->id ) {
        if ( config.Exists( ptr->str ) ) {
            if ( 0 == config.IntParams( ptr->str ) )
                opt_global.ResetModes( ptr->id );
            else
                opt_global.SetModes( ptr->id );
        }

        ++ptr;
    }

    // maps directories
    maps_params.Append( config.ListStr( "maps" ) );
    maps_params.sort();
    maps_params.unique();

    // data
    sval = config.StrParams( "data" );
    if ( !sval.empty() )
        data_params = sval;

    if ( Unicode() ) {
        sval = config.StrParams( "maps charset" );
        if ( !sval.empty() )
            maps_charset = sval;

        sval = config.StrParams( "lang" );
        if ( !sval.empty() )
            force_lang = sval;

        sval = config.StrParams( "fonts normal" );
        if ( !sval.empty() )
            font_normal = sval;

        sval = config.StrParams( "fonts small" );
        if ( !sval.empty() )
            font_small = sval;

        ival = config.IntParams( "fonts normal size" );
        if ( 0 < ival )
            size_normal = ival;

        ival = config.IntParams( "fonts small size" );
        if ( 0 < ival )
            size_small = ival;

        if ( config.StrParams( "fonts small render" ) == "blended" )
            opt_global.SetModes( GLOBAL_FONTRENDERBLENDED1 );
        if ( config.StrParams( "fonts normal render" ) == "blended" )
            opt_global.SetModes( GLOBAL_FONTRENDERBLENDED2 );
    }

    // music source
    _musicType = MUSIC_EXTERNAL;
    sval = config.StrParams( "music" );

    if ( !sval.empty() ) {
        if ( sval == "original" ) {
            opt_global.ResetModes( GLOBAL_MUSIC );
            opt_global.SetModes( GLOBAL_MUSIC_MIDI );
            _musicType = MUSIC_MIDI_ORIGINAL;
        }
        else if ( sval == "expansion" ) {
            opt_global.ResetModes( GLOBAL_MUSIC );
            opt_global.SetModes( GLOBAL_MUSIC_MIDI );
            if ( PriceLoyaltyVersion() )
                _musicType = MUSIC_MIDI_EXPANSION;
        }
        else if ( sval == "cd" ) {
            opt_global.ResetModes( GLOBAL_MUSIC );
            opt_global.SetModes( GLOBAL_MUSIC_CD );
            _musicType = MUSIC_CDROM;
        }
        else if ( sval == "external" ) {
            opt_global.ResetModes( GLOBAL_MUSIC );
            opt_global.SetModes( GLOBAL_MUSIC_EXT );
            _musicType = MUSIC_EXTERNAL;
        }
    }

    // sound volume
    if ( config.Exists( "sound volume" ) ) {
        sound_volume = config.IntParams( "sound volume" );
        if ( sound_volume > 10 )
            sound_volume = 10;
    }

    // music volume
    if ( config.Exists( "music volume" ) ) {
        music_volume = config.IntParams( "music volume" );
        if ( music_volume > 10 )
            music_volume = 10;
    }

    // move speed
    if ( config.Exists( "ai speed" ) ) {
        ai_speed = config.IntParams( "ai speed" );
        if ( ai_speed > 10 ) {
            ai_speed = 10;
        }
        if ( ai_speed < 1 ) {
            ai_speed = 1;
        }
    }

    if ( config.Exists( "heroes speed" ) ) {
        heroes_speed = config.IntParams( "heroes speed" );
        if ( heroes_speed > 10 ) {
            heroes_speed = 10;
        }
        if ( heroes_speed < 1 ) {
            heroes_speed = 1;
        }
    }

    // scroll speed
    switch ( config.IntParams( "scroll speed" ) ) {
    case 1:
        scroll_speed = SCROLL_SLOW;
        break;
    case 2:
        scroll_speed = SCROLL_NORMAL;
        break;
    case 3:
        scroll_speed = SCROLL_FAST1;
        break;
    case 4:
        scroll_speed = SCROLL_FAST2;
        break;
    default:
        scroll_speed = SCROLL_NORMAL;
        break;
    }

    if ( config.Exists( "battle speed" ) ) {
        battle_speed = config.IntParams( "battle speed" );
        if ( battle_speed > 10 ) {
            battle_speed = 10;
        }
        if ( battle_speed < 1 ) {
            battle_speed = 1;
        }
    }

    if ( config.Exists( "battle grid" ) ) {
        SetBattleGrid( config.StrParams( "battle grid" ) == "on" );
    }

    if ( config.Exists( "battle shadow movement" ) ) {
        SetBattleMovementShaded( config.StrParams( "battle shadow movement" ) == "on" );
    }

    if ( config.Exists( "battle shadow cursor" ) ) {
        SetBattleMouseShaded( config.StrParams( "battle shadow cursor" ) == "on" );
    }

    // network port
    port = config.Exists( "port" ) ? config.IntParams( "port" ) : DEFAULT_PORT;

    // playmus command
    sval = config.StrParams( "playmus command" );
    if ( !sval.empty() )
        Music::SetExtCommand( sval );

    // videodriver
    sval = config.StrParams( "videodriver" );
    if ( !sval.empty() )
        video_driver = sval;

    // pocketpc
    if ( PocketPC() ) {
        ival = config.IntParams( "pointer offset x" );
        if ( ival )
            le.SetMouseOffsetX( ival );

        ival = config.IntParams( "pointer offset y" );
        if ( ival )
            le.SetMouseOffsetY( ival );

        ival = config.IntParams( "tap delay" );
        if ( ival )
            le.SetTapDelayForRightClickEmulation( ival );

        sval = config.StrParams( "pointer rotate fix" );
        if ( !sval.empty() )
            System::SetEnvironment( "GAPI_POINTER_FIX", sval.c_str() );
    }

    // videomode
    sval = config.StrParams( "videomode" );
    if ( !sval.empty() ) {
        // default
        video_mode.w = fheroes2::Display::DEFAULT_WIDTH;
        video_mode.h = fheroes2::Display::DEFAULT_HEIGHT;

        std::string value = StringLower( sval );
        const size_t pos = value.find( 'x' );

        if ( std::string::npos != pos ) {
            std::string width( value.substr( 0, pos ) );
            std::string height( value.substr( pos + 1, value.length() - pos - 1 ) );

            video_mode.w = GetInt( width );
            video_mode.h = GetInt( height );
        }
        else {
            DEBUG( DBG_ENGINE, DBG_WARN, "unknown video mode: " << value );
        }
    }

<<<<<<< HEAD
#ifdef WITHOUT_MOUSE
    ival = config.IntParams( "emulate mouse" );
    if ( ival ) {
        le.SetEmulateMouse( ival );

        ival = config.IntParams( "emulate mouse step" );
        if ( ival )
            le.SetEmulateMouseStep( ival );
    }
#endif

    if ( config.Exists( "controller_pointer_speed" ) ) {
        _controllerPointerSpeed = config.IntParams( "controller_pointer_speed" );
        if ( _controllerPointerSpeed > 100 )
            _controllerPointerSpeed = 100;
        else if ( _controllerPointerSpeed < 0 )
            _controllerPointerSpeed = 0;
        le.SetControllerPointerSpeed( _controllerPointerSpeed );
    }

=======
>>>>>>> a9181913
#ifndef WITH_TTF
    opt_global.ResetModes( GLOBAL_USEUNICODE );
#endif

    if ( font_normal.empty() || font_small.empty() )
        opt_global.ResetModes( GLOBAL_USEUNICODE );

#ifdef BUILD_RELEASE
    // reset devel
    debug &= ~( DBG_DEVEL );
#endif
    BinaryLoad();

    if ( video_driver.size() )
        video_driver = StringLower( video_driver );

    if ( video_mode.w && video_mode.h )
        PostLoad();

    return true;
}

void Settings::PostLoad( void )
{
    if ( opt_global.Modes( GLOBAL_POCKETPC ) )
        opt_global.SetModes( GLOBAL_FULLSCREEN );
    else {
        ExtResetModes( POCKETPC_TAP_MODE );
    }

    if ( ExtModes( GAME_HIDE_INTERFACE ) ) {
        opt_global.SetModes( GLOBAL_SHOWCPANEL );
        opt_global.ResetModes( GLOBAL_SHOWRADAR );
        opt_global.ResetModes( GLOBAL_SHOWICONS );
        opt_global.ResetModes( GLOBAL_SHOWBUTTONS );
        opt_global.ResetModes( GLOBAL_SHOWSTATUS );
    }
}

bool Settings::Save( const std::string & filename ) const
{
    if ( filename.empty() )
        return false;

    std::fstream file;
    file.open( filename.data(), std::fstream::out | std::fstream::trunc );
    if ( !file )
        return false;

    const std::string & data = String();
    file.write( data.data(), data.size() );

    return true;
}

std::string Settings::String( void ) const
{
    std::ostringstream os;
    std::string musicType;
    if ( MusicType() == MUSIC_EXTERNAL ) {
        musicType = "external";
    }
    else if ( MusicType() == MUSIC_CDROM ) {
        musicType = "cd";
    }
    else if ( MusicType() == MUSIC_MIDI_EXPANSION ) {
        musicType = "expansion";
    }
    else {
        musicType = "original";
    }

    os << "# fheroes2 configuration file (saved under version " << GetVersion() << ")" << std::endl;

    os << std::endl << "# path to directory data" << std::endl;
    os << "data = " << data_params << std::endl;

    os << std::endl << "# path to directory maps (you can set few map directies)" << std::endl;
    for ( ListDirs::const_iterator it = maps_params.begin(); it != maps_params.end(); ++it )
        os << "maps = " << *it << std::endl;

    os << std::endl << "# video mode (game resolution)" << std::endl;
    os << "videomode = " << fheroes2::Display::instance().width() << "x" << fheroes2::Display::instance().height() << std::endl;

    os << std::endl << "# sound: on off" << std::endl;
    os << "sound = " << ( opt_global.Modes( GLOBAL_SOUND ) ? "on" : "off" ) << std::endl;

    os << std::endl << "# music: original, expansion, cd, external" << std::endl;
    os << "music = " << musicType << std::endl;

    os << std::endl << "# sound volume: 0 - 10" << std::endl;
    os << "sound volume = " << sound_volume << std::endl;

    os << std::endl << "# music volume: 0 - 10" << std::endl;
    os << "music volume = " << music_volume << std::endl;

    os << std::endl << "# keep aspect ratio in fullscreen mode (experimental)" << std::endl;
    os << GetGeneralSettingDescription( GLOBAL_KEEP_ASPECT_RATIO ) << " = " << ( opt_global.Modes( GLOBAL_KEEP_ASPECT_RATIO ) ? "on" : "off" ) << std::endl;

    os << std::endl << "# change resolution in fullscreen mode (experimental)" << std::endl;
    os << GetGeneralSettingDescription( GLOBAL_CHANGE_FULLSCREEN_RESOLUTION ) << " = " << ( opt_global.Modes( GLOBAL_CHANGE_FULLSCREEN_RESOLUTION ) ? "on" : "off" )
       << std::endl;

    os << std::endl << "# run in fullscreen mode: on off (use F4 key to switch between)" << std::endl;
    os << GetGeneralSettingDescription( GLOBAL_FULLSCREEN ) << " = " << ( opt_global.Modes( GLOBAL_FULLSCREEN ) ? "on" : "off" ) << std::endl;

    os << std::endl << "# use alternative resources (not in use anymore)" << std::endl;
    os << "alt resource = " << ( opt_global.Modes( GLOBAL_ALTRESOURCE ) ? "on" : "off" ) << std::endl;

    os << std::endl << "# run in debug mode (0 - 11) [only for development]" << std::endl;
    os << "debug = " << debug << std::endl;

    os << std::endl << "# heroes move speed: 0 - 10" << std::endl;
    os << "heroes speed = " << heroes_speed << std::endl;

    os << std::endl << "# AI move speed: 0 - 10" << std::endl;
    os << "ai speed = " << ai_speed << std::endl;

    os << std::endl << "# battle speed: 0 - 10" << std::endl;
    os << "battle speed = " << battle_speed << std::endl;

    os << std::endl << "# scroll speed: 1 - 4" << std::endl;
    os << "scroll speed = " << scroll_speed << std::endl;

    os << std::endl << "# show battle grid: on off" << std::endl;
    os << "battle grid = " << ( opt_global.Modes( GLOBAL_BATTLE_SHOW_GRID ) ? "on" : "off" ) << std::endl;

    os << std::endl << "# show battle shadow movement: on off" << std::endl;
    os << "battle shadow movement = " << ( opt_global.Modes( GLOBAL_BATTLE_SHOW_MOVE_SHADOW ) ? "on" : "off" ) << std::endl;

    os << std::endl << "# show battle shadow cursor: on off" << std::endl;
    os << "battle shadow cursor = " << ( opt_global.Modes( GLOBAL_BATTLE_SHOW_MOUSE_SHADOW ) ? "on" : "off" ) << std::endl;

    if ( video_driver.size() ) {
        os << std::endl << "# sdl video driver, windows: windib, directx, wince: gapi, raw, linux: x11, other see sdl manual (to be deprecated)" << std::endl;
        os << "videodriver = " << video_driver << std::endl;
    }

#ifdef WITH_TTF
    os << std::endl << "Below options are experimental and disabled in the game for now" << std::endl;
    os << "fonts normal = " << font_normal << std::endl
       << "fonts small = " << font_small << std::endl
       << "fonts normal size = " << static_cast<int>( size_normal ) << std::endl
       << "fonts small size = " << static_cast<int>( size_small ) << std::endl
       << "unicode = " << ( opt_global.Modes( GLOBAL_USEUNICODE ) ? "on" : "off" ) << std::endl;
    if ( force_lang.size() )
        os << "lang = " << force_lang << std::endl;
#endif

    os << std::endl << "# controller pointer speed: 0 - 100" << std::endl;
    os << "controller_pointer_speed = " << _controllerPointerSpeed << std::endl;

    return os.str();
}

/* read maps info */
void Settings::SetCurrentFileInfo( const Maps::FileInfo & fi )
{
    current_maps_file = fi;

    players.Init( current_maps_file );

    // game difficulty
    game_difficulty = Difficulty::NORMAL;
    preferably_count_players = 0;
}

const Maps::FileInfo & Settings::CurrentFileInfo( void ) const
{
    return current_maps_file;
}

/* return debug */
int Settings::Debug( void ) const
{
    return debug;
}

/* return game difficulty */
int Settings::GameDifficulty( void ) const
{
    return game_difficulty;
}

int Settings::CurrentColor( void ) const
{
    return players.current_color;
}

const std::string & Settings::SelectVideoDriver( void ) const
{
    return video_driver;
}

/* return fontname */
const std::string & Settings::FontsNormal( void ) const
{
    return font_normal;
}
const std::string & Settings::FontsSmall( void ) const
{
    return font_small;
}
const std::string & Settings::ForceLang( void ) const
{
    return force_lang;
}
const std::string & Settings::MapsCharset( void ) const
{
    return maps_charset;
}
int Settings::FontsNormalSize( void ) const
{
    return size_normal;
}
int Settings::FontsSmallSize( void ) const
{
    return size_small;
}
bool Settings::FontSmallRenderBlended( void ) const
{
    return opt_global.Modes( GLOBAL_FONTRENDERBLENDED1 );
}
bool Settings::FontNormalRenderBlended( void ) const
{
    return opt_global.Modes( GLOBAL_FONTRENDERBLENDED2 );
}

void Settings::SetProgramPath( const char * argv0 )
{
    if ( argv0 )
        path_program = argv0;
}

ListDirs Settings::GetRootDirs( void )
{
    const Settings & conf = Settings::Get();
    ListDirs dirs;

    // from build
#ifdef CONFIGURE_FHEROES2_DATA
    dirs.push_back( CONFIGURE_FHEROES2_DATA );
#endif

    // from env
    if ( System::GetEnvironment( "FHEROES2_DATA" ) )
        dirs.push_back( System::GetEnvironment( "FHEROES2_DATA" ) );

    // from dirname
    dirs.push_back( System::GetDirname( conf.path_program ) );

    // from HOME
    const std::string & home = System::GetHomeDirectory( "fheroes2" );
    if ( !home.empty() )
        dirs.push_back( home );

    return dirs;
}

/* return list files */
ListFiles Settings::GetListFiles( const std::string & prefix, const std::string & filter )
{
    const ListDirs dirs = GetRootDirs();
    ListFiles res;

    if ( prefix.size() && System::IsDirectory( prefix ) )
        res.ReadDir( prefix, filter, false );

    for ( ListDirs::const_iterator it = dirs.begin(); it != dirs.end(); ++it ) {
        std::string path = prefix.size() ? System::ConcatePath( *it, prefix ) : *it;

        if ( System::IsDirectory( path ) )
            res.ReadDir( path, filter, false );
    }

    res.Append( System::GetListFiles( "fheroes2", prefix, filter ) );

    return res;
}

std::string Settings::GetLastFile( const std::string & prefix, const std::string & name )
{
    const ListFiles & files = GetListFiles( prefix, name );
    return files.empty() ? name : files.back();
}

std::string Settings::GetLangDir( void )
{
#ifdef CONFIGURE_FHEROES2_LOCALEDIR
    return std::string( CONFIGURE_FHEROES2_LOCALEDIR );
#else
    std::string res;
    const ListDirs dirs = GetRootDirs();

    for ( ListDirs::const_reverse_iterator it = dirs.rbegin(); it != dirs.rend(); ++it ) {
        res = System::ConcatePath( System::ConcatePath( *it, "files" ), "lang" );
        if ( System::IsDirectory( res ) )
            return res;
    }
#endif

    return "";
}

std::string Settings::GetWriteableDir( const char * subdir )
{
    ListDirs dirs = GetRootDirs();
    dirs.Append( System::GetDataDirectories( "fheroes2" ) );

    for ( ListDirs::const_iterator it = dirs.begin(); it != dirs.end(); ++it ) {
        std::string dir_files = System::ConcatePath( *it, "files" );

        // create files
        if ( System::IsDirectory( *it, true ) && !System::IsDirectory( dir_files, true ) )
            System::MakeDirectory( dir_files );

        // create subdir
        if ( System::IsDirectory( dir_files, true ) ) {
            std::string dir_subdir = System::ConcatePath( dir_files, subdir );

            if ( !System::IsDirectory( dir_subdir, true ) )
                System::MakeDirectory( dir_subdir );

            if ( System::IsDirectory( dir_subdir, true ) )
                return dir_subdir;
        }
    }

    DEBUG( DBG_GAME, DBG_WARN, "writable directory not found" );

    return "";
}

bool Settings::MusicExt( void ) const
{
    return opt_global.Modes( GLOBAL_MUSIC_EXT );
}
bool Settings::MusicMIDI( void ) const
{
    return opt_global.Modes( GLOBAL_MUSIC_MIDI );
}
bool Settings::MusicCD( void ) const
{
    return opt_global.Modes( GLOBAL_MUSIC_CD );
}

/* return sound */
bool Settings::Sound( void ) const
{
    return opt_global.Modes( GLOBAL_SOUND );
}

/* return music */
bool Settings::Music( void ) const
{
    return opt_global.Modes( GLOBAL_MUSIC );
}

/* return move speed */
int Settings::HeroesMoveSpeed( void ) const
{
    return heroes_speed;
}
int Settings::AIMoveSpeed( void ) const
{
    return ai_speed;
}
int Settings::BattleSpeed( void ) const
{
    return battle_speed;
}

/* return scroll speed */
int Settings::ScrollSpeed( void ) const
{
    return scroll_speed;
}

/* set ai speed: 1 - 10 */
void Settings::SetAIMoveSpeed( int speed )
{
    if ( speed < 1 ) {
        speed = 1;
    }
    if ( speed > 10 ) {
        speed = 10;
    }
    ai_speed = speed;
}

/* set hero speed: 1 - 10 */
void Settings::SetHeroesMoveSpeed( int speed )
{
    if ( speed < 1 ) {
        speed = 1;
    }
    if ( speed > 10 ) {
        speed = 10;
    }
    heroes_speed = speed;
}

/* set battle speed: 1 - 10 */
void Settings::SetBattleSpeed( int speed )
{
    if ( speed < 1 ) {
        speed = 1;
    }
    if ( speed > 10 ) {
        speed = 10;
    }
    battle_speed = speed;
}

/* set scroll speed: 1 - 4 */
void Settings::SetScrollSpeed( int speed )
{
    switch ( speed ) {
    case SCROLL_SLOW:
        scroll_speed = SCROLL_SLOW;
        break;
    case SCROLL_NORMAL:
        scroll_speed = SCROLL_NORMAL;
        break;
    case SCROLL_FAST1:
        scroll_speed = SCROLL_FAST1;
        break;
    case SCROLL_FAST2:
        scroll_speed = SCROLL_FAST2;
        break;
    default:
        scroll_speed = SCROLL_NORMAL;
        break;
    }
}

bool Settings::UseAltResource( void ) const
{
    return opt_global.Modes( GLOBAL_ALTRESOURCE );
}

bool Settings::PriceLoyaltyVersion( void ) const
{
    return opt_global.Modes( GLOBAL_PRICELOYALTY );
}

bool Settings::LoadedGameVersion( void ) const
{
    return ( game_type & Game::TYPE_LOADFILE ) != 0;
}

bool Settings::ShowControlPanel( void ) const
{
    return opt_global.Modes( GLOBAL_SHOWCPANEL );
}

bool Settings::ShowRadar( void ) const
{
    return opt_global.Modes( GLOBAL_SHOWRADAR );
}

bool Settings::ShowIcons( void ) const
{
    return opt_global.Modes( GLOBAL_SHOWICONS );
}

bool Settings::ShowButtons( void ) const
{
    return opt_global.Modes( GLOBAL_SHOWBUTTONS );
}

bool Settings::ShowStatus( void ) const
{
    return opt_global.Modes( GLOBAL_SHOWSTATUS );
}

/* unicode support */
bool Settings::Unicode( void ) const
{
    return opt_global.Modes( GLOBAL_USEUNICODE );
}

/* pocketpc mode */
bool Settings::PocketPC( void ) const
{
    return opt_global.Modes( GLOBAL_POCKETPC );
}

bool Settings::BattleShowGrid( void ) const
{
    return opt_global.Modes( GLOBAL_BATTLE_SHOW_GRID );
}

bool Settings::BattleShowMouseShadow( void ) const
{
    return opt_global.Modes( GLOBAL_BATTLE_SHOW_MOUSE_SHADOW );
}

bool Settings::BattleShowMoveShadow( void ) const
{
    return opt_global.Modes( GLOBAL_BATTLE_SHOW_MOVE_SHADOW );
}

/* get video mode */
const Size & Settings::VideoMode( void ) const
{
    return video_mode;
}

/* set level debug */
void Settings::SetDebug( int d )
{
    debug = d;
}

/**/
void Settings::SetGameDifficulty( int d )
{
    game_difficulty = d;
}
void Settings::SetCurrentColor( int color )
{
    players.current_color = color;
}

int Settings::SoundVolume( void ) const
{
    return sound_volume;
}
int Settings::MusicVolume( void ) const
{
    return music_volume;
}
MusicSource Settings::MusicType() const
{
    return _musicType;
}

/* sound volume: 0 - 10 */
void Settings::SetSoundVolume( int v )
{
    sound_volume = 10 <= v ? 10 : v;
}

/* music volume: 0 - 10 */
void Settings::SetMusicVolume( int v )
{
    music_volume = 10 <= v ? 10 : v;
}

/* Set music type: check MusicSource enum */
void Settings::SetMusicType( int v )
{
    _musicType = MUSIC_CDROM <= v ? MUSIC_CDROM : static_cast<MusicSource>( v );
}

/* check game type */
bool Settings::IsGameType( int f ) const
{
    return ( game_type & f ) != 0;
}

int Settings::GameType( void ) const
{
    return game_type;
}

/* set game type */
void Settings::SetGameType( int type )
{
    game_type = type;
}

void Settings::SetCurrentCampaignScenarioBonus( const Campaign::ScenarioBonusData & bonus )
{
    campaignData.setCurrentScenarioBonus( bonus );
}

void Settings::SetCurrentCampaignScenarioID( const int scenarioID )
{
    campaignData.setCurrentScenarioID( scenarioID );
}

void Settings::SetCurrentCampaignID( const int campaignID )
{
    campaignData.setCampaignID( campaignID );
}

void Settings::AddCurrentCampaignMapToFinished()
{
    campaignData.addCurrentMapToFinished();
}

const Players & Settings::GetPlayers( void ) const
{
    return players;
}

Players & Settings::GetPlayers( void )
{
    return players;
}

void Settings::SetPreferablyCountPlayers( int c )
{
    preferably_count_players = 6 < c ? 6 : c;
}

int Settings::PreferablyCountPlayers( void ) const
{
    return preferably_count_players;
}

int Settings::GetPort( void ) const
{
    return port;
}

const std::string & Settings::MapsFile( void ) const
{
    return current_maps_file.file;
}

const std::string & Settings::MapsName( void ) const
{
    return current_maps_file.name;
}

const std::string & Settings::MapsDescription( void ) const
{
    return current_maps_file.description;
}

int Settings::MapsDifficulty( void ) const
{
    return current_maps_file.difficulty;
}

Size Settings::MapsSize( void ) const
{
    return Size( current_maps_file.size_w, current_maps_file.size_h );
}

bool Settings::AllowChangeRace( int f ) const
{
    return ( current_maps_file.rnd_races & f ) != 0;
}

bool Settings::GameStartWithHeroes( void ) const
{
    return current_maps_file.with_heroes;
}

int Settings::ConditionWins( void ) const
{
    return current_maps_file.ConditionWins();
}

int Settings::ConditionLoss( void ) const
{
    return current_maps_file.ConditionLoss();
}

bool Settings::WinsCompAlsoWins( void ) const
{
    return current_maps_file.WinsCompAlsoWins();
}

bool Settings::WinsAllowNormalVictory( void ) const
{
    return current_maps_file.WinsAllowNormalVictory();
}

int Settings::WinsFindArtifactID( void ) const
{
    return current_maps_file.WinsFindArtifactID();
}

bool Settings::WinsFindUltimateArtifact( void ) const
{
    return current_maps_file.WinsFindUltimateArtifact();
}

u32 Settings::WinsAccumulateGold( void ) const
{
    return current_maps_file.WinsAccumulateGold();
}

Point Settings::WinsMapsPositionObject( void ) const
{
    return current_maps_file.WinsMapsPositionObject();
}

Point Settings::LossMapsPositionObject( void ) const
{
    return current_maps_file.LossMapsPositionObject();
}

u32 Settings::LossCountDays( void ) const
{
    return current_maps_file.LossCountDays();
}

void Settings::SetUnicode( bool f )
{
    f ? opt_global.SetModes( GLOBAL_USEUNICODE ) : opt_global.ResetModes( GLOBAL_USEUNICODE );
}

void Settings::SetPriceLoyaltyVersion( bool set )
{
    if ( set ) {
        opt_global.SetModes( GLOBAL_PRICELOYALTY );
    }
    else {
        opt_global.ResetModes( GLOBAL_PRICELOYALTY );
        if ( _musicType == MUSIC_MIDI_EXPANSION )
            _musicType = MUSIC_MIDI_ORIGINAL;
    }
}

void Settings::SetEvilInterface( bool f )
{
    f ? ExtSetModes( GAME_EVIL_INTERFACE ) : ExtResetModes( GAME_EVIL_INTERFACE );
}

void Settings::SetHideInterface( bool f )
{
    f ? ExtSetModes( GAME_HIDE_INTERFACE ) : ExtResetModes( GAME_HIDE_INTERFACE );
}

void Settings::SetBattleGrid( bool f )
{
    f ? opt_global.SetModes( GLOBAL_BATTLE_SHOW_GRID ) : opt_global.ResetModes( GLOBAL_BATTLE_SHOW_GRID );
}

void Settings::SetBattleMovementShaded( bool f )
{
    f ? opt_global.SetModes( GLOBAL_BATTLE_SHOW_MOVE_SHADOW ) : opt_global.ResetModes( GLOBAL_BATTLE_SHOW_MOVE_SHADOW );
}

void Settings::SetBattleMouseShaded( bool f )
{
    f ? opt_global.SetModes( GLOBAL_BATTLE_SHOW_MOUSE_SHADOW ) : opt_global.ResetModes( GLOBAL_BATTLE_SHOW_MOUSE_SHADOW );
}

void Settings::ResetSound( void )
{
    opt_global.ResetModes( GLOBAL_SOUND );
}

void Settings::ResetMusic( void )
{
    opt_global.ResetModes( GLOBAL_MUSIC );
}

void Settings::SetShowPanel( bool f )
{
    f ? opt_global.SetModes( GLOBAL_SHOWCPANEL ) : opt_global.ResetModes( GLOBAL_SHOWCPANEL );
}

void Settings::SetShowRadar( bool f )
{
    f ? opt_global.SetModes( GLOBAL_SHOWRADAR ) : opt_global.ResetModes( GLOBAL_SHOWRADAR );
}

void Settings::SetShowIcons( bool f )
{
    f ? opt_global.SetModes( GLOBAL_SHOWICONS ) : opt_global.ResetModes( GLOBAL_SHOWICONS );
}

void Settings::SetShowButtons( bool f )
{
    f ? opt_global.SetModes( GLOBAL_SHOWBUTTONS ) : opt_global.ResetModes( GLOBAL_SHOWBUTTONS );
}

void Settings::SetShowStatus( bool f )
{
    f ? opt_global.SetModes( GLOBAL_SHOWSTATUS ) : opt_global.ResetModes( GLOBAL_SHOWSTATUS );
}

bool Settings::CanChangeInGame( u32 f ) const
{
    return ( f >> 28 ) == 0x01; // GAME_ and POCKETPC_
}

bool Settings::ExtModes( u32 f ) const
{
    const u32 mask = 0x0FFFFFFF;
    switch ( f >> 28 ) {
    case 0x01:
        return opt_game.Modes( f & mask );
    case 0x02:
        return opt_world.Modes( f & mask );
    case 0x03:
        return opt_addons.Modes( f & mask );
    case 0x04:
        return opt_battle.Modes( f & mask );
    default:
        break;
    }
    return false;
}

const char * Settings::ExtName( u32 f ) const
{
    const settings_t * ptr = std::find( settingsFHeroes2, ARRAY_COUNT_END( settingsFHeroes2 ) - 1, f );

    return ptr ? _( ptr->str ) : NULL;
}

void Settings::ExtSetModes( u32 f )
{
    const u32 mask = 0x0FFFFFFF;
    switch ( f >> 28 ) {
    case 0x01:
        opt_game.SetModes( f & mask );
        break;
    case 0x02:
        opt_world.SetModes( f & mask );
        break;
    case 0x03:
        opt_addons.SetModes( f & mask );
        break;
    case 0x04:
        opt_battle.SetModes( f & mask );
        break;
    default:
        break;
    }
}

void Settings::ExtResetModes( u32 f )
{
    const u32 mask = 0x0FFFFFFF;
    switch ( f >> 28 ) {
    case 0x01:
        opt_game.ResetModes( f & mask );
        break;
    case 0x02:
        opt_world.ResetModes( f & mask );
        break;
    case 0x03:
        opt_addons.ResetModes( f & mask );
        break;
    case 0x04:
        opt_battle.ResetModes( f & mask );
        break;
    default:
        break;
    }
}

bool Settings::ExtCastleGuildRestorePointsTurn( void ) const
{
    return ExtModes( CASTLE_MAGEGUILD_POINTS_TURN );
}

bool Settings::ExtCastleAllowGuardians( void ) const
{
    return ExtModes( CASTLE_ALLOW_GUARDIANS );
}

bool Settings::ExtWorldShowVisitedContent( void ) const
{
    return ExtModes( WORLD_SHOW_VISITED_CONTENT );
}

bool Settings::ExtWorldScouteExtended( void ) const
{
    return ExtModes( WORLD_SCOUTING_EXTENDED );
}

bool Settings::ExtGameRememberLastFocus( void ) const
{
    return ExtModes( GAME_REMEMBER_LAST_FOCUS );
}

bool Settings::ExtWorldAbandonedMineRandom( void ) const
{
    return ExtModes( WORLD_ABANDONED_MINE_RANDOM );
}

bool Settings::ExtWorldAllowSetGuardian( void ) const
{
    return ExtModes( WORLD_ALLOW_SET_GUARDIAN );
}

bool Settings::ExtWorldArtifactCrystalBall( void ) const
{
    return ExtModes( WORLD_ARTIFACT_CRYSTAL_BALL );
}

bool Settings::ExtWorldOnlyFirstMonsterAttack( void ) const
{
    return ExtModes( WORLD_ONLY_FIRST_MONSTER_ATTACK );
}

bool Settings::ExtWorldEyeEagleAsScholar( void ) const
{
    return ExtModes( WORLD_EYE_EAGLE_AS_SCHOLAR );
}

bool Settings::ExtHeroBuySpellBookFromShrine( void ) const
{
    return ExtModes( HEROES_BUY_BOOK_FROM_SHRINES );
}

bool Settings::ExtHeroRecruitCostDependedFromLevel( void ) const
{
    return ExtModes( HEROES_COST_DEPENDED_FROM_LEVEL );
}

bool Settings::ExtHeroRememberPointsForRetreating( void ) const
{
    return ExtModes( HEROES_REMEMBER_POINTS_RETREAT );
}

bool Settings::ExtHeroSurrenderingGiveExp( void ) const
{
    return ExtModes( HEROES_SURRENDERING_GIVE_EXP );
}

bool Settings::ExtHeroRecalculateMovement( void ) const
{
    return ExtModes( HEROES_RECALCULATE_MOVEMENT );
}

bool Settings::ExtUnionsAllowCastleVisiting( void ) const
{
    return ExtModes( UNIONS_ALLOW_CASTLE_VISITING );
}

bool Settings::ExtUnionsAllowHeroesMeetings( void ) const
{
    return ExtModes( UNIONS_ALLOW_HERO_MEETINGS );
}

bool Settings::ExtBattleShowDamage( void ) const
{
    return ExtModes( GAME_BATTLE_SHOW_DAMAGE );
}

bool Settings::ExtBattleSkipIncreaseDefense( void ) const
{
    return ExtModes( BATTLE_SKIP_INCREASE_DEFENSE );
}

bool Settings::ExtHeroAllowTranscribingScroll( void ) const
{
    return ExtModes( HEROES_TRANSCRIBING_SCROLLS );
}

bool Settings::ExtBattleShowBattleOrder( void ) const
{
    return ExtModes( BATTLE_SHOW_ARMY_ORDER );
}

bool Settings::ExtBattleSoftWait( void ) const
{
    return ExtModes( BATTLE_SOFT_WAITING );
}

bool Settings::ExtBattleObjectsArchersPenalty( void ) const
{
    return ExtModes( BATTLE_OBJECTS_ARCHERS_PENALTY );
}

bool Settings::ExtGameRewriteConfirm( void ) const
{
    return ExtModes( GAME_SAVE_REWRITE_CONFIRM );
}

bool Settings::ExtGameShowSystemInfo( void ) const
{
    return ExtModes( GAME_SHOW_SYSTEM_INFO );
}

bool Settings::ExtGameAutosaveBeginOfDay( void ) const
{
    return ExtModes( GAME_AUTOSAVE_BEGIN_DAY );
}

bool Settings::ExtGameAutosaveOn( void ) const
{
    return ExtModes( GAME_AUTOSAVE_ON );
}

bool Settings::ExtGameUseFade( void ) const
{
    return video_mode == Size( fheroes2::Display::DEFAULT_WIDTH, fheroes2::Display::DEFAULT_HEIGHT ) && ExtModes( GAME_USE_FADE );
}

bool Settings::ExtGameEvilInterface( void ) const
{
    return ExtModes( GAME_EVIL_INTERFACE );
}

bool Settings::ExtGameDynamicInterface( void ) const
{
    return ExtModes( GAME_DYNAMIC_INTERFACE );
}

bool Settings::ExtGameHideInterface( void ) const
{
    return ExtModes( GAME_HIDE_INTERFACE );
}

bool Settings::ExtPocketTapMode( void ) const
{
    return ExtModes( POCKETPC_TAP_MODE );
}

bool Settings::ExtPocketDragDropScroll( void ) const
{
    return ExtModes( POCKETPC_DRAG_DROP_SCROLL );
}

bool Settings::ExtWorldNewVersionWeekOf( void ) const
{
    return ExtModes( WORLD_NEW_VERSION_WEEKOF );
}

bool Settings::ExtWorldBanWeekOf( void ) const
{
    return ExtModes( WORLD_BAN_WEEKOF );
}

bool Settings::ExtWorldBanMonthOfMonsters( void ) const
{
    return ExtModes( WORLD_BAN_MONTHOF_MONSTERS );
}

bool Settings::ExtWorldBanPlagues( void ) const
{
    return ExtModes( WORLD_BAN_PLAGUES );
}

bool Settings::ExtBattleReverseWaitOrder( void ) const
{
    return ExtModes( BATTLE_REVERSE_WAIT_ORDER );
}

bool Settings::ExtWorldStartHeroLossCond4Humans( void ) const
{
    return ExtModes( WORLD_STARTHERO_LOSSCOND4HUMANS );
}

bool Settings::ExtHeroAllowBannedSecSkillsUpgrade( void ) const
{
    return ExtModes( HEROES_ALLOW_BANNED_SECSKILLS );
}

bool Settings::ExtWorldOneHeroHiredEveryWeek( void ) const
{
    return ExtModes( WORLD_1HERO_HIRED_EVERY_WEEK );
}

bool Settings::ExtCastleOneHeroHiredEveryWeek( void ) const
{
    return ExtModes( CASTLE_1HERO_HIRED_EVERY_WEEK );
}

bool Settings::ExtWorldNeutralArmyDifficultyScaling( void ) const
{
    return ExtModes( WORLD_SCALE_NEUTRAL_ARMIES );
}

bool Settings::ExtWorldUseUniqueArtifactsML( void ) const
{
    return ExtModes( WORLD_USE_UNIQUE_ARTIFACTS_ML );
}

bool Settings::ExtWorldUseUniqueArtifactsRS( void ) const
{
    return ExtModes( WORLD_USE_UNIQUE_ARTIFACTS_RS );
}

bool Settings::ExtWorldUseUniqueArtifactsPS( void ) const
{
    return ExtModes( WORLD_USE_UNIQUE_ARTIFACTS_PS );
}

bool Settings::ExtWorldUseUniqueArtifactsSS( void ) const
{
    return ExtModes( WORLD_USE_UNIQUE_ARTIFACTS_SS );
}

bool Settings::ExtHeroArenaCanChoiseAnySkills( void ) const
{
    return ExtModes( HEROES_ARENA_ANY_SKILLS );
}

bool Settings::ExtWorldExtObjectsCaptured( void ) const
{
    return ExtModes( WORLD_EXT_OBJECTS_CAPTURED );
}

bool Settings::ExtWorldDisableBarrowMounds( void ) const
{
    return ExtModes( WORLD_DISABLE_BARROW_MOUNDS );
}

bool Settings::ExtGameContinueAfterVictory( void ) const
{
    return ExtModes( GAME_CONTINUE_AFTER_VICTORY );
}

const Point & Settings::PosRadar( void ) const
{
    return pos_radr;
}
const Point & Settings::PosButtons( void ) const
{
    return pos_bttn;
}
const Point & Settings::PosIcons( void ) const
{
    return pos_icon;
}
const Point & Settings::PosStatus( void ) const
{
    return pos_stat;
}

void Settings::SetPosRadar( const Point & pt )
{
    pos_radr = pt;
}
void Settings::SetPosButtons( const Point & pt )
{
    pos_bttn = pt;
}
void Settings::SetPosIcons( const Point & pt )
{
    pos_icon = pt;
}
void Settings::SetPosStatus( const Point & pt )
{
    pos_stat = pt;
}

void Settings::BinarySave( void ) const
{
    const std::string fname = System::ConcatePath( Game::GetSaveDir(), "fheroes2.bin" );

    StreamFile fs;
    fs.setbigendian( true );

    if ( fs.open( fname, "wb" ) ) {
        fs << static_cast<u16>( CURRENT_FORMAT_VERSION ) << opt_game << opt_world << opt_battle << opt_addons << pos_radr << pos_bttn << pos_icon << pos_stat;
    }
}

void Settings::BinaryLoad( void )
{
    std::string fname = System::ConcatePath( Game::GetSaveDir(), "fheroes2.bin" );

    if ( !System::IsFile( fname ) )
        fname = GetLastFile( "", "fheroes2.bin" );

    StreamFile fs;
    fs.setbigendian( true );

    if ( fs.open( fname, "rb" ) ) {
        u16 version = 0;

        fs >> version >> opt_game >> opt_world >> opt_battle >> opt_addons >> pos_radr >> pos_bttn >> pos_icon >> pos_stat;
    }
}

bool Settings::FullScreen( void ) const
{
    return System::isEmbededDevice() || opt_global.Modes( GLOBAL_FULLSCREEN );
}

bool Settings::KeepAspectRatio( void ) const
{
    return opt_global.Modes( GLOBAL_KEEP_ASPECT_RATIO );
}

bool Settings::ChangeFullscreenResolution( void ) const
{
    return opt_global.Modes( GLOBAL_CHANGE_FULLSCREEN_RESOLUTION );
}

StreamBase & operator<<( StreamBase & msg, const Settings & conf )
{
    msg << conf.force_lang << conf.current_maps_file << conf.game_difficulty << conf.game_type << conf.preferably_count_players << conf.debug << conf.opt_game
        << conf.opt_world << conf.opt_battle << conf.opt_addons << conf.players;

    // TODO: add verification logic
    if ( conf.game_type & Game::TYPE_CAMPAIGN )
        msg << conf.campaignData;

    return msg;
}

StreamBase & operator>>( StreamBase & msg, Settings & conf )
{
    std::string lang;

    msg >> lang;

    if ( lang != "en" && lang != conf.force_lang && !conf.Unicode() ) {
        std::string warningMessage( "This is an saved game is localized for lang = " );
        warningMessage.append( lang );
        warningMessage.append( ", and most of the messages will be displayed incorrectly.\n \n" );
        warningMessage.append( "(tip: set unicode = on)" );
        Dialog::Message( "Warning!", warningMessage, Font::BIG, Dialog::OK );
    }

    int debug;
    u32 opt_game = 0; // skip: settings

    // map file
    msg >> conf.current_maps_file >> conf.game_difficulty >> conf.game_type >> conf.preferably_count_players >> debug >> opt_game >> conf.opt_world >> conf.opt_battle
        >> conf.opt_addons >> conf.players;

    if ( conf.game_type & Game::TYPE_CAMPAIGN )
        msg >> conf.campaignData;

#ifndef WITH_DEBUG
    conf.debug = debug;
#endif

    return msg;
}<|MERGE_RESOLUTION|>--- conflicted
+++ resolved
@@ -721,18 +721,6 @@
         }
     }
 
-<<<<<<< HEAD
-#ifdef WITHOUT_MOUSE
-    ival = config.IntParams( "emulate mouse" );
-    if ( ival ) {
-        le.SetEmulateMouse( ival );
-
-        ival = config.IntParams( "emulate mouse step" );
-        if ( ival )
-            le.SetEmulateMouseStep( ival );
-    }
-#endif
-
     if ( config.Exists( "controller_pointer_speed" ) ) {
         _controllerPointerSpeed = config.IntParams( "controller_pointer_speed" );
         if ( _controllerPointerSpeed > 100 )
@@ -742,8 +730,6 @@
         le.SetControllerPointerSpeed( _controllerPointerSpeed );
     }
 
-=======
->>>>>>> a9181913
 #ifndef WITH_TTF
     opt_global.ResetModes( GLOBAL_USEUNICODE );
 #endif
