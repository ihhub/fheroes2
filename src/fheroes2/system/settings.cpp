--- conflicted
+++ resolved
@@ -50,12 +50,8 @@
         GLOBAL_PRICELOYALTY = 0x00000004,
 
         GLOBAL_RENDER_VSYNC = 0x00000008,
-<<<<<<< HEAD
         GLOBAL_TEXT_MODE = 0x00000010,
-=======
-
-        // UNUSED = 0x00000010,
->>>>>>> 57a2dbce
+
         // UNUSED = 0x00000020,
 
         GLOBAL_SHOWCPANEL = 0x00000040,
