/***************************************************************************
 *   Copyright (C) 2009 by Andrey Afletdinov <fheroes2@gmail.com>          *
 *                                                                         *
 *   Part of the Free Heroes2 Engine:                                      *
 *   http://sourceforge.net/projects/fheroes2                              *
 *                                                                         *
 *   This program is free software; you can redistribute it and/or modify  *
 *   it under the terms of the GNU General Public License as published by  *
 *   the Free Software Foundation; either version 2 of the License, or     *
 *   (at your option) any later version.                                   *
 *                                                                         *
 *   This program is distributed in the hope that it will be useful,       *
 *   but WITHOUT ANY WARRANTY; without even the implied warranty of        *
 *   MERCHANTABILITY or FITNESS FOR A PARTICULAR PURPOSE.  See the         *
 *   GNU General Public License for more details.                          *
 *                                                                         *
 *   You should have received a copy of the GNU General Public License     *
 *   along with this program; if not, write to the                         *
 *   Free Software Foundation, Inc.,                                       *
 *   59 Temple Place - Suite 330, Boston, MA  02111-1307, USA.             *
 ***************************************************************************/

#include <algorithm>
#include <fstream>

#include "audio_music.h"
#include "dialog.h"
#include "difficulty.h"
#include "game.h"
#include "maps.h"
#include "race.h"
#include "settings.h"
#include "text.h"
#include "tinyconfig.h"

#define DEFAULT_PORT 5154
#define DEFAULT_DEBUG DBG_ALL_WARN

bool IS_DEBUG( int name, int level )
{
    const int debug = Settings::Get().Debug();
    return ( ( DBG_ENGINE & name ) && ( ( DBG_ENGINE & debug ) >> 2 ) >= level ) || ( ( DBG_GAME & name ) && ( ( DBG_GAME & debug ) >> 4 ) >= level )
           || ( ( DBG_BATTLE & name ) && ( ( DBG_BATTLE & debug ) >> 6 ) >= level ) || ( ( DBG_AI & name ) && ( ( DBG_AI & debug ) >> 8 ) >= level )
           || ( ( DBG_NETWORK & name ) && ( ( DBG_NETWORK & debug ) >> 10 ) >= level ) || ( ( DBG_DEVEL & name ) && ( ( DBG_DEVEL & debug ) >> 12 ) >= level );
}

const char * StringDebug( int name )
{
    if ( name & DBG_ENGINE )
        return "DBG_ENGINE";
    else if ( name & DBG_GAME )
        return "DBG_GAME";
    else if ( name & DBG_BATTLE )
        return "DBG_BATTLE";
    else if ( name & DBG_AI )
        return "DBG_AI";
    else if ( name & DBG_NETWORK )
        return "DBG_NETWORK";
    else if ( name & DBG_OTHER )
        return "DBG_OTHER";
    else if ( name & DBG_DEVEL )
        return "DBG_DEVEL";
    return "";
}

enum
{
    // ??? = 0x00000001,
    // ??? = 0x00000002,
    GLOBAL_PRICELOYALTY = 0x00000004,

    GLOBAL_POCKETPC = 0x00000008,
    GLOBAL_DEDICATEDSERVER = 0x00000010,
    GLOBAL_LOCALCLIENT = 0x00000020,

    GLOBAL_SHOWCPANEL = 0x00000040,
    GLOBAL_SHOWRADAR = 0x00000080,
    GLOBAL_SHOWICONS = 0x00000100,
    GLOBAL_SHOWBUTTONS = 0x00000200,
    GLOBAL_SHOWSTATUS = 0x00000400,

    GLOBAL_CHANGE_FULLSCREEN_RESOLUTION = 0x00000800,
    GLOBAL_KEEP_ASPECT_RATIO = 0x00001000,
    GLOBAL_FONTRENDERBLENDED1 = 0x00002000,
    GLOBAL_FONTRENDERBLENDED2 = 0x00004000,
    GLOBAL_FULLSCREEN = 0x00008000,
    GLOBAL_USESWSURFACE = 0x00010000,

    GLOBAL_SOUND = 0x00020000,
    GLOBAL_MUSIC_EXT = 0x00040000,
    GLOBAL_MUSIC_CD = 0x00080000,
    GLOBAL_MUSIC_MIDI = 0x00100000,

    GLOBAL_USEUNICODE = 0x00200000,
    GLOBAL_ALTRESOURCE = 0x00400000,

    GLOBAL_BATTLE_SHOW_GRID = 0x00800000,
    GLOBAL_BATTLE_SHOW_MOUSE_SHADOW = 0x01000000,
    GLOBAL_BATTLE_SHOW_MOVE_SHADOW = 0x02000000,

    GLOBAL_MUSIC = GLOBAL_MUSIC_CD | GLOBAL_MUSIC_EXT | GLOBAL_MUSIC_MIDI
};

struct settings_t
{
    u32 id;
    const char * str;

    bool operator==( const std::string & s ) const
    {
        return str && s == str;
    };
    bool operator==( u32 i ) const
    {
        return id && id == i;
    };
};

// external settings
const settings_t settingsGeneral[] = {
    {
        GLOBAL_SOUND,
        "sound",
    },
    {
        GLOBAL_MUSIC_MIDI,
        "music",
    },
    {
        GLOBAL_FULLSCREEN,
        "fullscreen",
    },
    {
        GLOBAL_FULLSCREEN,
        "full screen",
    },
    {
        GLOBAL_USEUNICODE,
        "unicode",
    },
    {
        GLOBAL_ALTRESOURCE,
        "alt resource",
    },
    {
        GLOBAL_POCKETPC,
        "pocketpc",
    },
    {
        GLOBAL_POCKETPC,
        "pocket pc",
    },
    {
        GLOBAL_USESWSURFACE,
        "use swsurface only",
    },
    {
        GLOBAL_KEEP_ASPECT_RATIO,
        "keep aspect ratio",
    },
    {
        GLOBAL_CHANGE_FULLSCREEN_RESOLUTION,
        "change fullscreen resolution",
    },
    {
        0,
        NULL,
    },
};

const char * GetGeneralSettingDescription( int settingId )
{
    const settings_t * ptr = settingsGeneral;
    while ( ptr->id != 0 ) {
        if ( ptr->id == settingId )
            return ptr->str;
        ++ptr;
    }
    return NULL;
}

// internal settings
const settings_t settingsFHeroes2[] = {
    {
        Settings::GAME_SAVE_REWRITE_CONFIRM,
        _( "game: always confirm for rewrite savefile" ),
    },
    {
        Settings::GAME_REMEMBER_LAST_FOCUS,
        _( "game: remember last focus" ),
    },
    {
        Settings::GAME_BATTLE_SHOW_DAMAGE,
        _( "battle: show damage info" ),
    },
    {
        Settings::WORLD_SHOW_VISITED_CONTENT,
        _( "world: show visited content from objects" ),
    },
    {
        Settings::WORLD_SCOUTING_EXTENDED,
        _( "world: scouting skill show extended content info" ),
    },
    {
        Settings::WORLD_ABANDONED_MINE_RANDOM,
        _( "world: abandoned mine random resource" ),
    },
    {
        Settings::WORLD_SAVE_MONSTER_BATTLE,
        _( "world: save count monster after battle" ),
    },
    {
        Settings::WORLD_ALLOW_SET_GUARDIAN,
        _( "world: allow set guardian to objects" ),
    },
    {
        Settings::WORLD_NOREQ_FOR_ARTIFACTS,
        _( "world: no in-built requirements or guardians for placed artifacts" ),
    },
    {
        Settings::WORLD_ONLY_FIRST_MONSTER_ATTACK,
        _( "world: only the first monster will attack (H2 bug)." ),
    },
    {
        Settings::WORLD_EYE_EAGLE_AS_SCHOLAR,
        _( "world: Eagle Eye also works like Scholar in H3." ),
    },
    {
        Settings::WORLD_BAN_WEEKOF,
        _( "world: ban for WeekOf/MonthOf Monsters" ),
    },
    {
        Settings::WORLD_NEW_VERSION_WEEKOF,
        _( "world: new version WeekOf (+growth)" ),
    },
    {
        Settings::WORLD_BAN_PLAGUES,
        _( "world: ban plagues months" ),
    },
    {
        Settings::WORLD_BAN_MONTHOF_MONSTERS,
        _( "world: Months Of Monsters do not place creatures on map" ),
    },
    {
        Settings::WORLD_ARTIFACT_CRYSTAL_BALL,
        _( "world: Crystal Ball also added Identify Hero and Visions spells" ),
    },
    {
        Settings::WORLD_ARTSPRING_SEPARATELY_VISIT,
        _( "world: Artesian Springs have two separately visitable squares (h3 ver)" ),
    },
    {
        Settings::WORLD_STARTHERO_LOSSCOND4HUMANS,
        _( "world: Starting heroes as Loss Conditions for Human Players" ),
    },
    {
        Settings::WORLD_1HERO_HIRED_EVERY_WEEK,
        _( "world: Only 1 hero can be hired by the one player every week" ),
    },
    {
        Settings::CASTLE_1HERO_HIRED_EVERY_WEEK,
        _( "world: each castle allows one hero to be recruited every week" ),
    },
    {
        Settings::WORLD_DWELLING_ACCUMULATE_UNITS,
        _( "world: Outer creature dwellings should accumulate units" ),
    },
    {
        Settings::WORLD_USE_UNIQUE_ARTIFACTS_ML,
        _( "world: use unique artifacts for morale/luck" ),
    },
    {
        Settings::WORLD_USE_UNIQUE_ARTIFACTS_RS,
        _( "world: use unique artifacts for resource affecting" ),
    },
    {
        Settings::WORLD_USE_UNIQUE_ARTIFACTS_PS,
        _( "world: use unique artifacts for primary skills" ),
    },
    {
        Settings::WORLD_USE_UNIQUE_ARTIFACTS_SS,
        _( "world: use unique artifacts for secondary skills" ),
    },
    {
        Settings::WORLD_EXT_OBJECTS_CAPTURED,
        _( "world: Wind/Water Mills and Magic Garden can be captured" ),
    },
    {
        Settings::WORLD_DISABLE_BARROW_MOUNDS,
        _( "world: disable Barrow Mounds" ),
    },
    {
        Settings::CASTLE_ALLOW_GUARDIANS,
        _( "castle: allow guardians" ),
    },
    {
        Settings::CASTLE_MAGEGUILD_POINTS_TURN,
        _( "castle: higher mage guilds regenerate more spell points/turn (20/40/60/80/100%)" ),
    },
    {
        Settings::HEROES_BUY_BOOK_FROM_SHRINES,
        _( "heroes: allow buy a spellbook from Shrines" ),
    },
    {
        Settings::HEROES_COST_DEPENDED_FROM_LEVEL,
        _( "heroes: recruit cost to be dependent on hero level" ),
    },
    {
        Settings::HEROES_REMEMBER_POINTS_RETREAT,
        _( "heroes: remember MP/SP for retreat/surrender result" ),
    },
    {
        Settings::HEROES_SURRENDERING_GIVE_EXP,
        _( "heroes: surrendering gives some experience" ),
    },
    {
        Settings::HEROES_RECALCULATE_MOVEMENT,
        _( "heroes: recalculate movement points after creatures movement" ),
    },
    {
        Settings::HEROES_PATROL_ALLOW_PICKUP,
        _( "heroes: allow pickup objects for patrol" ),
    },
    {
        Settings::HEROES_TRANSCRIBING_SCROLLS,
        _( "heroes: allow transcribing scrolls (needs: Eye Eagle skill)" ),
    },
    {
        Settings::HEROES_ALLOW_BANNED_SECSKILLS,
        _( "heroes: allow banned sec. skills upgrade" ),
    },
    {
        Settings::HEROES_ARENA_ANY_SKILLS,
        _( "heroes: in Arena can choose any of primary skills" ),
    },
    {
        Settings::UNIONS_ALLOW_HERO_MEETINGS,
        _( "unions: allow meeting heroes" ),
    },
    {
        Settings::UNIONS_ALLOW_CASTLE_VISITING,
        _( "unions: allow castle visiting" ),
    },
    {
        Settings::BATTLE_SHOW_ARMY_ORDER,
        _( "battle: show army order" ),
    },
    {
        Settings::BATTLE_SOFT_WAITING,
        _( "battle: soft wait troop" ),
    },
    {
        Settings::BATTLE_OBJECTS_ARCHERS_PENALTY,
        _( "battle: high objects are an obstacle for archers" ),
    },
    {
        Settings::BATTLE_MERGE_ARMIES,
        _( "battle: merge armies for hero from castle" ),
    },
    {
        Settings::BATTLE_SKIP_INCREASE_DEFENSE,
        _( "battle: skip increase +2 defense" ),
    },
    {
        Settings::BATTLE_REVERSE_WAIT_ORDER,
        _( "battle: reverse wait order (fast, average, slow)" ),
    },
    {
        Settings::GAME_SHOW_SYSTEM_INFO,
        _( "game: show system info" ),
    },
    {
        Settings::GAME_AUTOSAVE_ON,
        _( "game: autosave on" ),
    },
    {
        Settings::GAME_AUTOSAVE_BEGIN_DAY,
        _( "game: autosave will be made at the beginning of the day" ),
    },
    {
        Settings::GAME_USE_FADE,
        _( "game: use fade" ),
    },
    {
        Settings::GAME_EVIL_INTERFACE,
        _( "game: use evil interface" ),
    },
    {
        Settings::GAME_DYNAMIC_INTERFACE,
        _( "game: also use dynamic interface for castles" ),
    },
    {
        Settings::GAME_HIDE_INTERFACE,
        _( "game: hide interface" ),
    },
    {
        Settings::GAME_CONTINUE_AFTER_VICTORY,
        _( "game: offer to continue the game afer victory condition" ),
    },
    {
        Settings::POCKETPC_HIDE_CURSOR,
        _( "pocketpc: hide cursor" ),
    },
    {
        Settings::POCKETPC_TAP_MODE,
        _( "pocketpc: tap mode" ),
    },
    {
        Settings::POCKETPC_DRAG_DROP_SCROLL,
        _( "pocketpc: drag&drop gamearea as scroll" ),
    },
    {
        Settings::POCKETPC_LOW_MEMORY,
        _( "pocketpc: low memory" ),
    },

    {0, NULL},
};

std::string Settings::GetVersion( void )
{
    std::ostringstream os;
    os << static_cast<int>( MAJOR_VERSION ) << "." << static_cast<int>( MINOR_VERSION ) << "." << static_cast<int>( INTERMEDIATE_VERSION );
    return os.str();
}

/* constructor */
Settings::Settings()
    : debug( DEFAULT_DEBUG )
    , video_mode( Display::GetDefaultSize() )
    , game_difficulty( Difficulty::NORMAL )
    , font_normal( "dejavusans.ttf" )
    , font_small( "dejavusans.ttf" )
    , size_normal( 15 )
    , size_small( 10 )
    , sound_volume( 6 )
    , music_volume( 6 )
    , heroes_speed( DEFAULT_SPEED_DELAY )
    , ai_speed( DEFAULT_SPEED_DELAY )
    , scroll_speed( SCROLL_NORMAL )
    , battle_speed( DEFAULT_SPEED_DELAY )
    , game_type( 0 )
    , preferably_count_players( 0 )
    , port( DEFAULT_PORT )
    , memory_limit( 0 )
<<<<<<< HEAD
#ifdef VITA
    , vita_pointer_speed( 10 )
    , vita_keep_aspect_ratio( 1 )
#endif
=======
    , _musicType( MUSIC_EXTERNAL )
>>>>>>> fa112b0d
{
    ExtSetModes( BATTLE_MERGE_ARMIES );
    ExtSetModes( GAME_AUTOSAVE_ON );
    ExtSetModes( WORLD_SHOW_VISITED_CONTENT );
    ExtSetModes( WORLD_ONLY_FIRST_MONSTER_ATTACK );

    opt_global.SetModes( GLOBAL_SHOWRADAR );
    opt_global.SetModes( GLOBAL_SHOWICONS );
    opt_global.SetModes( GLOBAL_SHOWBUTTONS );
    opt_global.SetModes( GLOBAL_SHOWSTATUS );
    opt_global.SetModes( GLOBAL_MUSIC_EXT );
    opt_global.SetModes( GLOBAL_SOUND );
    // Set expansion version by default - turn off if heroes2x.agg not found
    opt_global.SetModes( GLOBAL_PRICELOYALTY );

    opt_global.SetModes( GLOBAL_BATTLE_SHOW_GRID );
    opt_global.SetModes( GLOBAL_BATTLE_SHOW_MOUSE_SHADOW );
    opt_global.SetModes( GLOBAL_BATTLE_SHOW_MOVE_SHADOW );

    if ( System::isEmbededDevice() ) {
        opt_global.SetModes( GLOBAL_POCKETPC );
        ExtSetModes( POCKETPC_HIDE_CURSOR );
        ExtSetModes( POCKETPC_TAP_MODE );
        ExtSetModes( POCKETPC_DRAG_DROP_SCROLL );
    }
}

Settings::~Settings()
{
    if ( !LoadedGameVersion() )
        BinarySave();
}

Settings & Settings::Get( void )
{
    static Settings conf;

    return conf;
}

bool Settings::Read( const std::string & filename )
{
    TinyConfig config( '=', '#' );
    std::string sval;
    int ival;
    LocalEvent & le = LocalEvent::Get();

    if ( !config.Load( filename ) )
        return false;

    // debug
    ival = config.IntParams( "debug" );

    switch ( ival ) {
    case 0:
        debug = DBG_ALL_WARN;
        break;
    case 1:
        debug = DBG_ENGINE_INFO;
        break;
    case 2:
        debug = DBG_ENGINE_INFO | DBG_GAME_INFO;
        break;
    case 3:
        debug = DBG_ENGINE_INFO | DBG_BATTLE_INFO;
        break;
    case 4:
        debug = DBG_ENGINE_INFO | DBG_BATTLE_INFO | DBG_AI_INFO;
        break;
    case 5:
        debug = DBG_ALL_INFO;
        break;
    case 6:
        debug = DBG_GAME_TRACE;
        break;
    case 7:
        debug = DBG_GAME_TRACE | DBG_AI_TRACE;
        break;
    case 8:
        debug = DBG_BATTLE_TRACE | DBG_AI_TRACE;
        break;
    case 9:
        debug = DBG_ALL_TRACE;
        break;
    default:
        debug = ival;
        break;
    }

    // opt_globals
    const settings_t * ptr = settingsGeneral;
    while ( ptr->id ) {
        if ( config.Exists( ptr->str ) ) {
            if ( 0 == config.IntParams( ptr->str ) )
                opt_global.ResetModes( ptr->id );
            else
                opt_global.SetModes( ptr->id );
        }

        ++ptr;
    }

    // maps directories
    maps_params.Append( config.ListStr( "maps" ) );
    maps_params.sort();
    maps_params.unique();

    // data
    sval = config.StrParams( "data" );
    if ( !sval.empty() )
        data_params = sval;

    if ( Unicode() ) {
        sval = config.StrParams( "maps charset" );
        if ( !sval.empty() )
            maps_charset = sval;

        sval = config.StrParams( "lang" );
        if ( !sval.empty() )
            force_lang = sval;

        sval = config.StrParams( "fonts normal" );
        if ( !sval.empty() )
            font_normal = sval;

        sval = config.StrParams( "fonts small" );
        if ( !sval.empty() )
            font_small = sval;

        ival = config.IntParams( "fonts normal size" );
        if ( 0 < ival )
            size_normal = ival;

        ival = config.IntParams( "fonts small size" );
        if ( 0 < ival )
            size_small = ival;

        if ( config.StrParams( "fonts small render" ) == "blended" )
            opt_global.SetModes( GLOBAL_FONTRENDERBLENDED1 );
        if ( config.StrParams( "fonts normal render" ) == "blended" )
            opt_global.SetModes( GLOBAL_FONTRENDERBLENDED2 );
    }

    // music source
    _musicType = MUSIC_EXTERNAL;
    sval = config.StrParams( "music" );

    if ( !sval.empty() ) {
        if ( sval == "original" ) {
            opt_global.ResetModes( GLOBAL_MUSIC );
            opt_global.SetModes( GLOBAL_MUSIC_MIDI );
            _musicType = MUSIC_MIDI_ORIGINAL;
        }
        else if ( sval == "expansion" ) {
            opt_global.ResetModes( GLOBAL_MUSIC );
            opt_global.SetModes( GLOBAL_MUSIC_MIDI );
            if ( PriceLoyaltyVersion() )
                _musicType = MUSIC_MIDI_EXPANSION;
        }
        else if ( sval == "cd" ) {
            opt_global.ResetModes( GLOBAL_MUSIC );
            opt_global.SetModes( GLOBAL_MUSIC_CD );
            _musicType = MUSIC_CDROM;
        }
        else if ( sval == "external" ) {
            opt_global.ResetModes( GLOBAL_MUSIC );
            opt_global.SetModes( GLOBAL_MUSIC_EXT );
            _musicType = MUSIC_EXTERNAL;
        }
    }

    // sound volume
    if ( config.Exists( "sound volume" ) ) {
        sound_volume = config.IntParams( "sound volume" );
        if ( sound_volume > 10 )
            sound_volume = 10;
    }

    // music volume
    if ( config.Exists( "music volume" ) ) {
        music_volume = config.IntParams( "music volume" );
        if ( music_volume > 10 )
            music_volume = 10;
    }

    // memory limit
    memory_limit = config.IntParams( "memory limit" );

    // move speed
    if ( config.Exists( "ai speed" ) ) {
        ai_speed = config.IntParams( "ai speed" );
        if ( ai_speed > 10 ) {
            ai_speed = 10;
        }
        if ( ai_speed < 1 ) {
            ai_speed = 1;
        }
    }

    if ( config.Exists( "heroes speed" ) ) {
        heroes_speed = config.IntParams( "heroes speed" );
        if ( heroes_speed > 10 ) {
            heroes_speed = 10;
        }
        if ( heroes_speed < 1 ) {
            heroes_speed = 1;
        }
    }

    // scroll speed
    switch ( config.IntParams( "scroll speed" ) ) {
    case 1:
        scroll_speed = SCROLL_SLOW;
        break;
    case 2:
        scroll_speed = SCROLL_NORMAL;
        break;
    case 3:
        scroll_speed = SCROLL_FAST1;
        break;
    case 4:
        scroll_speed = SCROLL_FAST2;
        break;
    default:
        scroll_speed = SCROLL_NORMAL;
        break;
    }

    if ( config.Exists( "battle speed" ) ) {
        battle_speed = config.IntParams( "battle speed" );
        if ( battle_speed > 10 ) {
            battle_speed = 10;
        }
        if ( battle_speed < 1 ) {
            battle_speed = 1;
        }
    }

    if ( config.Exists( "battle grid" ) ) {
        SetBattleGrid( config.StrParams( "battle grid" ) == "on" );
    }

    if ( config.Exists( "battle shadow movement" ) ) {
        SetBattleMovementShaded( config.StrParams( "battle shadow movement" ) == "on" );
    }

    if ( config.Exists( "battle shadow cursor" ) ) {
        SetBattleMouseShaded( config.StrParams( "battle shadow cursor" ) == "on" );
    }

    // network port
    port = config.Exists( "port" ) ? config.IntParams( "port" ) : DEFAULT_PORT;

    // playmus command
    sval = config.StrParams( "playmus command" );
    if ( !sval.empty() )
        Music::SetExtCommand( sval );

    // videodriver
    sval = config.StrParams( "videodriver" );
    if ( !sval.empty() )
        video_driver = sval;

    // pocketpc
    if ( PocketPC() ) {
        ival = config.IntParams( "pointer offset x" );
        if ( ival )
            le.SetMouseOffsetX( ival );

        ival = config.IntParams( "pointer offset y" );
        if ( ival )
            le.SetMouseOffsetY( ival );

        ival = config.IntParams( "tap delay" );
        if ( ival )
            le.SetTapDelayForRightClickEmulation( ival );

        sval = config.StrParams( "pointer rotate fix" );
        if ( !sval.empty() )
            System::SetEnvironment( "GAPI_POINTER_FIX", sval.c_str() );
    }

    // videomode
    sval = config.StrParams( "videomode" );
    if ( !sval.empty() ) {
        // default
        video_mode.w = fheroes2::Display::DEFAULT_WIDTH;
        video_mode.h = fheroes2::Display::DEFAULT_HEIGHT;

        std::string value = StringLower( sval );
        const size_t pos = value.find( 'x' );

        if ( std::string::npos != pos ) {
            std::string width( value.substr( 0, pos ) );
            std::string height( value.substr( pos + 1, value.length() - pos - 1 ) );

            video_mode.w = GetInt( width );
            video_mode.h = GetInt( height );
        }
        else {
            DEBUG( DBG_ENGINE, DBG_WARN, "unknown video mode: " << value );
        }
    }

#ifdef WITHOUT_MOUSE
    ival = config.IntParams( "emulate mouse" );
    if ( ival ) {
        le.SetEmulateMouse( ival );

        ival = config.IntParams( "emulate mouse step" );
        if ( ival )
            le.SetEmulateMouseStep( ival );
    }
#endif

#ifdef VITA
    if ( config.Exists( "vita_pointer_speed" ) ) {
        vita_pointer_speed = config.IntParams( "vita_pointer_speed" );
        if ( vita_pointer_speed > 100 )
            vita_pointer_speed = 100;
        if ( vita_pointer_speed < 0 )
            vita_pointer_speed = 0;
        LocalEvent::Get().SetVitaPointerSpeed( vita_pointer_speed );
    }

    if ( config.Exists( "vita_keep_aspect_ratio" ) ) {
        vita_keep_aspect_ratio = config.IntParams( "vita_keep_aspect_ratio" );
        fheroes2::Display::instance().engine()->SetVitaKeepAspectRatio( vita_keep_aspect_ratio );
    }
#endif

#ifndef WITH_TTF
    opt_global.ResetModes( GLOBAL_USEUNICODE );
#endif

    if ( font_normal.empty() || font_small.empty() )
        opt_global.ResetModes( GLOBAL_USEUNICODE );

#ifdef BUILD_RELEASE
    // reset devel
    debug &= ~( DBG_DEVEL );
#endif
    BinaryLoad();

    if ( video_driver.size() )
        video_driver = StringLower( video_driver );

    if ( video_mode.w && video_mode.h )
        PostLoad();

    return true;
}

void Settings::PostLoad( void )
{
    if ( QVGA() ) {
        opt_global.SetModes( GLOBAL_POCKETPC );
        ExtSetModes( GAME_HIDE_INTERFACE );
    }

    if ( opt_global.Modes( GLOBAL_POCKETPC ) )
        opt_global.SetModes( GLOBAL_FULLSCREEN );
    else {
        ExtResetModes( POCKETPC_HIDE_CURSOR );
        ExtResetModes( POCKETPC_TAP_MODE );
        ExtResetModes( POCKETPC_LOW_MEMORY );
    }

    if ( ExtModes( GAME_HIDE_INTERFACE ) ) {
        opt_global.SetModes( GLOBAL_SHOWCPANEL );
        opt_global.ResetModes( GLOBAL_SHOWRADAR );
        opt_global.ResetModes( GLOBAL_SHOWICONS );
        opt_global.ResetModes( GLOBAL_SHOWBUTTONS );
        opt_global.ResetModes( GLOBAL_SHOWSTATUS );
    }
}

bool Settings::Save( const std::string & filename ) const
{
    if ( filename.empty() )
        return false;

    std::fstream file;
#ifdef VITA
    std::string vita_filename = "ux0:data/fheroes2/" + filename;
    file.open( vita_filename.data(), std::fstream::out | std::fstream::trunc );
#else
    file.open( filename.data(), std::fstream::out | std::fstream::trunc );
#endif
    if ( !file )
        return false;

    const std::string & data = String();
    file.write( data.data(), data.size() );

    return true;
}

std::string Settings::String( void ) const
{
    std::ostringstream os;
    std::string musicType;
    if ( MusicType() == MUSIC_EXTERNAL ) {
        musicType = "external";
    }
    else if ( MusicType() == MUSIC_CDROM ) {
        musicType = "cd";
    }
    else if ( MusicType() == MUSIC_MIDI_EXPANSION ) {
        musicType = "expansion";
    }
    else {
        musicType = "original";
    }

    os << "# fheroes2 configuration file (saved under version " << GetVersion() << ")" << std::endl;

    os << std::endl << "# path to directory data" << std::endl;
    os << "data = " << data_params << std::endl;

    os << std::endl << "# path to directory maps (you can set few map directies)" << std::endl;
    for ( ListDirs::const_iterator it = maps_params.begin(); it != maps_params.end(); ++it )
        os << "maps = " << *it << std::endl;

    os << std::endl << "# video mode (game resolution)" << std::endl;
    os << "videomode = " << fheroes2::Display::instance().width() << "x" << fheroes2::Display::instance().height() << std::endl;

    os << std::endl << "# sound: on off" << std::endl;
    os << "sound = " << ( opt_global.Modes( GLOBAL_SOUND ) ? "on" : "off" ) << std::endl;

    os << std::endl << "# music: original, expansion, cd, external" << std::endl;
    os << "music = " << musicType << std::endl;

    os << std::endl << "# sound volume: 0 - 10" << std::endl;
    os << "sound volume = " << sound_volume << std::endl;

    os << std::endl << "# music volume: 0 - 10" << std::endl;
    os << "music volume = " << music_volume << std::endl;

    os << std::endl << "# keep aspect ratio in fullscreen mode (experimental)" << std::endl;
    os << GetGeneralSettingDescription( GLOBAL_KEEP_ASPECT_RATIO ) << " = " << ( opt_global.Modes( GLOBAL_KEEP_ASPECT_RATIO ) ? "on" : "off" ) << std::endl;

    os << std::endl << "# change resolution in fullscreen mode (experimental)" << std::endl;
    os << GetGeneralSettingDescription( GLOBAL_CHANGE_FULLSCREEN_RESOLUTION ) << " = " << ( opt_global.Modes( GLOBAL_CHANGE_FULLSCREEN_RESOLUTION ) ? "on" : "off" )
       << std::endl;

    os << std::endl << "# run in fullscreen mode: on off (use F4 key to switch between)" << std::endl;
    os << GetGeneralSettingDescription( GLOBAL_FULLSCREEN ) << " = " << ( opt_global.Modes( GLOBAL_FULLSCREEN ) ? "on" : "off" ) << std::endl;

    os << std::endl << "# use alternative resources (not in use anymore)" << std::endl;
    os << "alt resource = " << ( opt_global.Modes( GLOBAL_ALTRESOURCE ) ? "on" : "off" ) << std::endl;

    os << std::endl << "# run in debug mode (0 - 9) [only for development]" << std::endl;
    os << "debug = " << ( debug ? "on" : "off" ) << std::endl;

    os << std::endl << "# heroes move speed: 0 - 10" << std::endl;
    os << "heroes speed = " << heroes_speed << std::endl;

    os << std::endl << "# AI move speed: 0 - 10" << std::endl;
    os << "ai speed = " << ai_speed << std::endl;

    os << std::endl << "# battle speed: 0 - 10" << std::endl;
    os << "battle speed = " << battle_speed << std::endl;

    os << std::endl << "# scroll speed: 1 - 4" << std::endl;
    os << "scroll speed = " << scroll_speed << std::endl;

    os << std::endl << "# show battle grid: on off" << std::endl;
    os << "battle grid = " << ( opt_global.Modes( GLOBAL_BATTLE_SHOW_GRID ) ? "on" : "off" ) << std::endl;

    os << std::endl << "# show battle shadow movement: on off" << std::endl;
    os << "battle shadow movement = " << ( opt_global.Modes( GLOBAL_BATTLE_SHOW_MOVE_SHADOW ) ? "on" : "off" ) << std::endl;

    os << std::endl << "# show battle shadow cursor: on off" << std::endl;
    os << "battle shadow cursor = " << ( opt_global.Modes( GLOBAL_BATTLE_SHOW_MOUSE_SHADOW ) ? "on" : "off" ) << std::endl;

    if ( video_driver.size() ) {
        os << std::endl << "# sdl video driver, windows: windib, directx, wince: gapi, raw, linux: x11, other see sdl manual (to be deprecated)" << std::endl;
        os << "videodriver = " << video_driver << std::endl;
    }

#ifdef WITH_TTF
    os << std::endl << "Below options are experimental and disabled in the game for now" << std::endl;
    os << "fonts normal = " << font_normal << std::endl
       << "fonts small = " << font_small << std::endl
       << "fonts normal size = " << static_cast<int>( size_normal ) << std::endl
       << "fonts small size = " << static_cast<int>( size_small ) << std::endl
       << "unicode = " << ( opt_global.Modes( GLOBAL_USEUNICODE ) ? "on" : "off" ) << std::endl;
    if ( force_lang.size() )
        os << "lang = " << force_lang << std::endl;
#endif

#ifdef VITA
    os << std::endl << "# vita pointer speed" << std::endl;
    os << "vita_pointer_speed = " << vita_pointer_speed << std::endl;

    os << std::endl << "# vita keep aspect ratio" << std::endl;
    os << "vita_keep_aspect_ratio = " << vita_keep_aspect_ratio << std::endl;
#endif

    return os.str();
}

/* read maps info */
void Settings::SetCurrentFileInfo( const Maps::FileInfo & fi )
{
    current_maps_file = fi;

    players.Init( current_maps_file );

    // game difficulty
    game_difficulty = Difficulty::NORMAL;
    preferably_count_players = 0;
}

const Maps::FileInfo & Settings::CurrentFileInfo( void ) const
{
    return current_maps_file;
}

/* return debug */
int Settings::Debug( void ) const
{
    return debug;
}

/* return game difficulty */
int Settings::GameDifficulty( void ) const
{
    return game_difficulty;
}

int Settings::CurrentColor( void ) const
{
    return players.current_color;
}

const std::string & Settings::SelectVideoDriver( void ) const
{
    return video_driver;
}

/* return fontname */
const std::string & Settings::FontsNormal( void ) const
{
    return font_normal;
}
const std::string & Settings::FontsSmall( void ) const
{
    return font_small;
}
const std::string & Settings::ForceLang( void ) const
{
    return force_lang;
}
const std::string & Settings::MapsCharset( void ) const
{
    return maps_charset;
}
int Settings::FontsNormalSize( void ) const
{
    return size_normal;
}
int Settings::FontsSmallSize( void ) const
{
    return size_small;
}
bool Settings::FontSmallRenderBlended( void ) const
{
    return opt_global.Modes( GLOBAL_FONTRENDERBLENDED1 );
}
bool Settings::FontNormalRenderBlended( void ) const
{
    return opt_global.Modes( GLOBAL_FONTRENDERBLENDED2 );
}

void Settings::SetProgramPath( const char * argv0 )
{
    if ( argv0 )
        path_program = argv0;
}

ListDirs Settings::GetRootDirs( void )
{
    const Settings & conf = Settings::Get();
    ListDirs dirs;

    // from build
#ifdef CONFIGURE_FHEROES2_DATA
    dirs.push_back( CONFIGURE_FHEROES2_DATA );
#endif

    // from env
    if ( System::GetEnvironment( "FHEROES2_DATA" ) )
        dirs.push_back( System::GetEnvironment( "FHEROES2_DATA" ) );

    // from dirname
    dirs.push_back( System::GetDirname( conf.path_program ) );

    // from HOME
    const std::string & home = System::GetHomeDirectory( "fheroes2" );
    if ( !home.empty() )
        dirs.push_back( home );

#ifdef VITA
    dirs.push_back( "ux0:app/FHOMM0002" );
    dirs.push_back( "ux0:data/fheroes2" );
#endif

    return dirs;
}

/* return list files */
ListFiles Settings::GetListFiles( const std::string & prefix, const std::string & filter )
{
    const ListDirs dirs = GetRootDirs();
    ListFiles res;

    if ( prefix.size() && System::IsDirectory( prefix ) )
        res.ReadDir( prefix, filter, false );

    for ( ListDirs::const_iterator it = dirs.begin(); it != dirs.end(); ++it ) {
        std::string path = prefix.size() ? System::ConcatePath( *it, prefix ) : *it;

        if ( System::IsDirectory( path ) )
            res.ReadDir( path, filter, false );
    }

    res.Append( System::GetListFiles( "fheroes2", prefix, filter ) );

    return res;
}

std::string Settings::GetLastFile( const std::string & prefix, const std::string & name )
{
    const ListFiles & files = GetListFiles( prefix, name );
    return files.empty() ? name : files.back();
}

std::string Settings::GetLangDir( void )
{
#ifdef CONFIGURE_FHEROES2_LOCALEDIR
    return std::string( CONFIGURE_FHEROES2_LOCALEDIR );
#else
    std::string res;
    const ListDirs dirs = GetRootDirs();

    for ( ListDirs::const_reverse_iterator it = dirs.rbegin(); it != dirs.rend(); ++it ) {
        res = System::ConcatePath( System::ConcatePath( *it, "files" ), "lang" );
        if ( System::IsDirectory( res ) )
            return res;
    }
#endif

    return "";
}

std::string Settings::GetWriteableDir( const char * subdir )
{
    ListDirs dirs = GetRootDirs();
    dirs.Append( System::GetDataDirectories( "fheroes2" ) );

    for ( ListDirs::const_iterator it = dirs.begin(); it != dirs.end(); ++it ) {
        std::string dir_files = System::ConcatePath( *it, "files" );

        // create files
        if ( System::IsDirectory( *it, true ) && !System::IsDirectory( dir_files, true ) )
            System::MakeDirectory( dir_files );

        // create subdir
        if ( System::IsDirectory( dir_files, true ) ) {
            std::string dir_subdir = System::ConcatePath( dir_files, subdir );

            if ( !System::IsDirectory( dir_subdir, true ) )
                System::MakeDirectory( dir_subdir );

            if ( System::IsDirectory( dir_subdir, true ) )
                return dir_subdir;
        }
    }

    DEBUG( DBG_GAME, DBG_WARN, "writable directory not found" );

    return "";
}

std::string Settings::GetSaveDir( void )
{
    return GetWriteableDir( "save" );
}

bool Settings::MusicExt( void ) const
{
    return opt_global.Modes( GLOBAL_MUSIC_EXT );
}
bool Settings::MusicMIDI( void ) const
{
    return opt_global.Modes( GLOBAL_MUSIC_MIDI );
}
bool Settings::MusicCD( void ) const
{
    return opt_global.Modes( GLOBAL_MUSIC_CD );
}

/* return sound */
bool Settings::Sound( void ) const
{
    return opt_global.Modes( GLOBAL_SOUND );
}

/* return music */
bool Settings::Music( void ) const
{
    return opt_global.Modes( GLOBAL_MUSIC );
}

/* return move speed */
int Settings::HeroesMoveSpeed( void ) const
{
    return heroes_speed;
}
int Settings::AIMoveSpeed( void ) const
{
    return ai_speed;
}
int Settings::BattleSpeed( void ) const
{
    return battle_speed;
}

/* return scroll speed */
int Settings::ScrollSpeed( void ) const
{
    return scroll_speed;
}

/* set ai speed: 1 - 10 */
void Settings::SetAIMoveSpeed( int speed )
{
    if ( speed < 1 ) {
        speed = 1;
    }
    if ( speed > 10 ) {
        speed = 10;
    }
    ai_speed = speed;
}

/* set hero speed: 1 - 10 */
void Settings::SetHeroesMoveSpeed( int speed )
{
    if ( speed < 1 ) {
        speed = 1;
    }
    if ( speed > 10 ) {
        speed = 10;
    }
    heroes_speed = speed;
}

/* set battle speed: 1 - 10 */
void Settings::SetBattleSpeed( int speed )
{
    if ( speed < 1 ) {
        speed = 1;
    }
    if ( speed > 10 ) {
        speed = 10;
    }
    battle_speed = speed;
}

/* set scroll speed: 1 - 4 */
void Settings::SetScrollSpeed( int speed )
{
    switch ( speed ) {
    case SCROLL_SLOW:
        scroll_speed = SCROLL_SLOW;
        break;
    case SCROLL_NORMAL:
        scroll_speed = SCROLL_NORMAL;
        break;
    case SCROLL_FAST1:
        scroll_speed = SCROLL_FAST1;
        break;
    case SCROLL_FAST2:
        scroll_speed = SCROLL_FAST2;
        break;
    default:
        scroll_speed = SCROLL_NORMAL;
        break;
    }
}

/* return full screen */
bool Settings::QVGA( void ) const
{
    return video_mode.w && video_mode.h && ( video_mode.w < fheroes2::Display::DEFAULT_WIDTH || video_mode.h < fheroes2::Display::DEFAULT_HEIGHT );
}

bool Settings::UseAltResource( void ) const
{
    return opt_global.Modes( GLOBAL_ALTRESOURCE );
}
bool Settings::PriceLoyaltyVersion( void ) const
{
    return opt_global.Modes( GLOBAL_PRICELOYALTY );
}
bool Settings::LoadedGameVersion( void ) const
{
    return game_type & Game::TYPE_LOADFILE;
}

bool Settings::ShowControlPanel( void ) const
{
    return opt_global.Modes( GLOBAL_SHOWCPANEL );
}
bool Settings::ShowRadar( void ) const
{
    return opt_global.Modes( GLOBAL_SHOWRADAR );
}
bool Settings::ShowIcons( void ) const
{
    return opt_global.Modes( GLOBAL_SHOWICONS );
}
bool Settings::ShowButtons( void ) const
{
    return opt_global.Modes( GLOBAL_SHOWBUTTONS );
}
bool Settings::ShowStatus( void ) const
{
    return opt_global.Modes( GLOBAL_SHOWSTATUS );
}

/* unicode support */
bool Settings::Unicode( void ) const
{
    return opt_global.Modes( GLOBAL_USEUNICODE );
}
/* pocketpc mode */
bool Settings::PocketPC( void ) const
{
    return opt_global.Modes( GLOBAL_POCKETPC );
}

bool Settings::BattleShowGrid( void ) const
{
    return opt_global.Modes( GLOBAL_BATTLE_SHOW_GRID );
}

bool Settings::BattleShowMouseShadow( void ) const
{
    return opt_global.Modes( GLOBAL_BATTLE_SHOW_MOUSE_SHADOW );
}

bool Settings::BattleShowMoveShadow( void ) const
{
    return opt_global.Modes( GLOBAL_BATTLE_SHOW_MOVE_SHADOW );
}

/* get video mode */
const Size & Settings::VideoMode( void ) const
{
    return video_mode;
}

/* set level debug */
void Settings::SetDebug( int d )
{
    debug = d;
}

/**/
void Settings::SetGameDifficulty( int d )
{
    game_difficulty = d;
}
void Settings::SetCurrentColor( int color )
{
    players.current_color = color;
}

int Settings::SoundVolume( void ) const
{
    return sound_volume;
}
int Settings::MusicVolume( void ) const
{
    return music_volume;
}
MusicSource Settings::MusicType() const
{
    return _musicType;
}

/* sound volume: 0 - 10 */
void Settings::SetSoundVolume( int v )
{
    sound_volume = 10 <= v ? 10 : v;
}

/* music volume: 0 - 10 */
void Settings::SetMusicVolume( int v )
{
    music_volume = 10 <= v ? 10 : v;
}

/* Set music type: check MusicSource enum */
void Settings::SetMusicType( int v )
{
    _musicType = MUSIC_CDROM <= v ? MUSIC_CDROM : static_cast<MusicSource>( v );
}

/* check game type */
bool Settings::GameType( int f ) const
{
    return game_type & f;
}
int Settings::GameType( void ) const
{
    return game_type;
}

/* set game type */
void Settings::SetGameType( int type )
{
    game_type = type;
}

const Players & Settings::GetPlayers( void ) const
{
    return players;
}

Players & Settings::GetPlayers( void )
{
    return players;
}

void Settings::SetPreferablyCountPlayers( int c )
{
    preferably_count_players = 6 < c ? 6 : c;
}

int Settings::PreferablyCountPlayers( void ) const
{
    return preferably_count_players;
}

int Settings::GetPort( void ) const
{
    return port;
}

const std::string & Settings::MapsFile( void ) const
{
    return current_maps_file.file;
}

const std::string & Settings::MapsName( void ) const
{
    return current_maps_file.name;
}

const std::string & Settings::MapsDescription( void ) const
{
    return current_maps_file.description;
}

int Settings::MapsDifficulty( void ) const
{
    return current_maps_file.difficulty;
}

Size Settings::MapsSize( void ) const
{
    return Size( current_maps_file.size_w, current_maps_file.size_h );
}

bool Settings::AllowChangeRace( int f ) const
{
    return current_maps_file.rnd_races & f;
}

bool Settings::GameStartWithHeroes( void ) const
{
    return current_maps_file.with_heroes;
}

int Settings::ConditionWins( void ) const
{
    return current_maps_file.ConditionWins();
}

int Settings::ConditionLoss( void ) const
{
    return current_maps_file.ConditionLoss();
}

bool Settings::WinsCompAlsoWins( void ) const
{
    return current_maps_file.WinsCompAlsoWins();
}

bool Settings::WinsAllowNormalVictory( void ) const
{
    return current_maps_file.WinsAllowNormalVictory();
}

int Settings::WinsFindArtifactID( void ) const
{
    return current_maps_file.WinsFindArtifactID();
}

bool Settings::WinsFindUltimateArtifact( void ) const
{
    return current_maps_file.WinsFindUltimateArtifact();
}

u32 Settings::WinsAccumulateGold( void ) const
{
    return current_maps_file.WinsAccumulateGold();
}

Point Settings::WinsMapsPositionObject( void ) const
{
    return current_maps_file.WinsMapsPositionObject();
}

Point Settings::LossMapsPositionObject( void ) const
{
    return current_maps_file.LossMapsPositionObject();
}

u32 Settings::LossCountDays( void ) const
{
    return current_maps_file.LossCountDays();
}

void Settings::SetUnicode( bool f )
{
    f ? opt_global.SetModes( GLOBAL_USEUNICODE ) : opt_global.ResetModes( GLOBAL_USEUNICODE );
}

void Settings::SetPriceLoyaltyVersion( bool set )
{
    if ( set ) {
        opt_global.SetModes( GLOBAL_PRICELOYALTY );
    }
    else {
        opt_global.ResetModes( GLOBAL_PRICELOYALTY );
        if ( _musicType == MUSIC_MIDI_EXPANSION )
            _musicType = MUSIC_MIDI_ORIGINAL;
    }
}

void Settings::SetEvilInterface( bool f )
{
    f ? ExtSetModes( GAME_EVIL_INTERFACE ) : ExtResetModes( GAME_EVIL_INTERFACE );
}

void Settings::SetHideInterface( bool f )
{
    f ? ExtSetModes( GAME_HIDE_INTERFACE ) : ExtResetModes( GAME_HIDE_INTERFACE );
}

void Settings::SetBattleGrid( bool f )
{
    f ? opt_global.SetModes( GLOBAL_BATTLE_SHOW_GRID ) : opt_global.ResetModes( GLOBAL_BATTLE_SHOW_GRID );
}

void Settings::SetBattleMovementShaded( bool f )
{
    f ? opt_global.SetModes( GLOBAL_BATTLE_SHOW_MOVE_SHADOW ) : opt_global.ResetModes( GLOBAL_BATTLE_SHOW_MOVE_SHADOW );
}

void Settings::SetBattleMouseShaded( bool f )
{
    f ? opt_global.SetModes( GLOBAL_BATTLE_SHOW_MOUSE_SHADOW ) : opt_global.ResetModes( GLOBAL_BATTLE_SHOW_MOUSE_SHADOW );
}

void Settings::ResetSound( void )
{
    opt_global.ResetModes( GLOBAL_SOUND );
}

void Settings::ResetMusic( void )
{
    opt_global.ResetModes( GLOBAL_MUSIC );
}

void Settings::SetShowPanel( bool f )
{
    f ? opt_global.SetModes( GLOBAL_SHOWCPANEL ) : opt_global.ResetModes( GLOBAL_SHOWCPANEL );
}

void Settings::SetShowRadar( bool f )
{
    f ? opt_global.SetModes( GLOBAL_SHOWRADAR ) : opt_global.ResetModes( GLOBAL_SHOWRADAR );
}

void Settings::SetShowIcons( bool f )
{
    f ? opt_global.SetModes( GLOBAL_SHOWICONS ) : opt_global.ResetModes( GLOBAL_SHOWICONS );
}

void Settings::SetShowButtons( bool f )
{
    f ? opt_global.SetModes( GLOBAL_SHOWBUTTONS ) : opt_global.ResetModes( GLOBAL_SHOWBUTTONS );
}

void Settings::SetShowStatus( bool f )
{
    f ? opt_global.SetModes( GLOBAL_SHOWSTATUS ) : opt_global.ResetModes( GLOBAL_SHOWSTATUS );
}

bool Settings::CanChangeInGame( u32 f ) const
{
    return ( f >> 28 ) == 0x01; // GAME_ and POCKETPC_
}

bool Settings::ExtModes( u32 f ) const
{
    const u32 mask = 0x0FFFFFFF;
    switch ( f >> 28 ) {
    case 0x01:
        return opt_game.Modes( f & mask );
    case 0x02:
        return opt_world.Modes( f & mask );
    case 0x03:
        return opt_addons.Modes( f & mask );
    case 0x04:
        return opt_battle.Modes( f & mask );
    default:
        break;
    }
    return false;
}

const char * Settings::ExtName( u32 f ) const
{
    const settings_t * ptr = std::find( settingsFHeroes2, ARRAY_COUNT_END( settingsFHeroes2 ) - 1, f );

    return ptr ? _( ptr->str ) : NULL;
}

void Settings::ExtSetModes( u32 f )
{
    const u32 mask = 0x0FFFFFFF;
    switch ( f >> 28 ) {
    case 0x01:
        opt_game.SetModes( f & mask );
        break;
    case 0x02:
        opt_world.SetModes( f & mask );
        break;
    case 0x03:
        opt_addons.SetModes( f & mask );
        break;
    case 0x04:
        opt_battle.SetModes( f & mask );
        break;
    default:
        break;
    }
}

void Settings::ExtResetModes( u32 f )
{
    const u32 mask = 0x0FFFFFFF;
    switch ( f >> 28 ) {
    case 0x01:
        opt_game.ResetModes( f & mask );
        break;
    case 0x02:
        opt_world.ResetModes( f & mask );
        break;
    case 0x03:
        opt_addons.ResetModes( f & mask );
        break;
    case 0x04:
        opt_battle.ResetModes( f & mask );
        break;
    default:
        break;
    }
}

bool Settings::ExtCastleGuildRestorePointsTurn( void ) const
{
    return ExtModes( CASTLE_MAGEGUILD_POINTS_TURN );
}

bool Settings::ExtCastleAllowGuardians( void ) const
{
    return ExtModes( CASTLE_ALLOW_GUARDIANS );
}

bool Settings::ExtWorldShowVisitedContent( void ) const
{
    return ExtModes( WORLD_SHOW_VISITED_CONTENT );
}

bool Settings::ExtWorldScouteExtended( void ) const
{
    return ExtModes( WORLD_SCOUTING_EXTENDED );
}

bool Settings::ExtGameRememberLastFocus( void ) const
{
    return ExtModes( GAME_REMEMBER_LAST_FOCUS );
}

bool Settings::ExtWorldAbandonedMineRandom( void ) const
{
    return ExtModes( WORLD_ABANDONED_MINE_RANDOM );
}

bool Settings::ExtWorldSaveMonsterBattle( void ) const
{
    return ExtModes( WORLD_SAVE_MONSTER_BATTLE );
}

bool Settings::ExtWorldAllowSetGuardian( void ) const
{
    return ExtModes( WORLD_ALLOW_SET_GUARDIAN );
}

bool Settings::ExtWorldNoRequirementsForArtifacts( void ) const
{
    return ExtModes( WORLD_NOREQ_FOR_ARTIFACTS );
}

bool Settings::ExtWorldArtifactCrystalBall( void ) const
{
    return ExtModes( WORLD_ARTIFACT_CRYSTAL_BALL );
}

bool Settings::ExtWorldOnlyFirstMonsterAttack( void ) const
{
    return ExtModes( WORLD_ONLY_FIRST_MONSTER_ATTACK );
}

bool Settings::ExtWorldEyeEagleAsScholar( void ) const
{
    return ExtModes( WORLD_EYE_EAGLE_AS_SCHOLAR );
}

bool Settings::ExtHeroBuySpellBookFromShrine( void ) const
{
    return ExtModes( HEROES_BUY_BOOK_FROM_SHRINES );
}

bool Settings::ExtHeroRecruitCostDependedFromLevel( void ) const
{
    return ExtModes( HEROES_COST_DEPENDED_FROM_LEVEL );
}

bool Settings::ExtHeroPatrolAllowPickup( void ) const
{
    return ExtModes( HEROES_PATROL_ALLOW_PICKUP );
}

bool Settings::ExtHeroRememberPointsForRetreating( void ) const
{
    return ExtModes( HEROES_REMEMBER_POINTS_RETREAT );
}

bool Settings::ExtHeroSurrenderingGiveExp( void ) const
{
    return ExtModes( HEROES_SURRENDERING_GIVE_EXP );
}

bool Settings::ExtHeroRecalculateMovement( void ) const
{
    return ExtModes( HEROES_RECALCULATE_MOVEMENT );
}

bool Settings::ExtUnionsAllowCastleVisiting( void ) const
{
    return ExtModes( UNIONS_ALLOW_CASTLE_VISITING );
}

bool Settings::ExtUnionsAllowHeroesMeetings( void ) const
{
    return ExtModes( UNIONS_ALLOW_HERO_MEETINGS );
}

bool Settings::ExtUnionsAllowViewMaps( void ) const
{
    return true;
}

bool Settings::ExtBattleShowDamage( void ) const
{
    return ExtModes( GAME_BATTLE_SHOW_DAMAGE );
}

bool Settings::ExtBattleSkipIncreaseDefense( void ) const
{
    return ExtModes( BATTLE_SKIP_INCREASE_DEFENSE );
}

bool Settings::ExtHeroAllowTranscribingScroll( void ) const
{
    return ExtModes( HEROES_TRANSCRIBING_SCROLLS );
}

bool Settings::ExtBattleShowBattleOrder( void ) const
{
    return ExtModes( BATTLE_SHOW_ARMY_ORDER );
}

bool Settings::ExtBattleSoftWait( void ) const
{
    return ExtModes( BATTLE_SOFT_WAITING );
}

bool Settings::ExtBattleObjectsArchersPenalty( void ) const
{
    return ExtModes( BATTLE_OBJECTS_ARCHERS_PENALTY );
}

bool Settings::ExtBattleMergeArmies( void ) const
{
    return ExtModes( BATTLE_MERGE_ARMIES );
}

bool Settings::ExtGameRewriteConfirm( void ) const
{
    return ExtModes( GAME_SAVE_REWRITE_CONFIRM );
}

bool Settings::ExtPocketHideCursor( void ) const
{
    return ExtModes( POCKETPC_HIDE_CURSOR );
}

bool Settings::ExtGameShowSystemInfo( void ) const
{
    return ExtModes( GAME_SHOW_SYSTEM_INFO );
}

bool Settings::ExtGameAutosaveBeginOfDay( void ) const
{
    return ExtModes( GAME_AUTOSAVE_BEGIN_DAY );
}

bool Settings::ExtGameAutosaveOn( void ) const
{
    return ExtModes( GAME_AUTOSAVE_ON );
}

bool Settings::ExtGameUseFade( void ) const
{
    return video_mode == Display::GetDefaultSize() && ExtModes( GAME_USE_FADE );
}

bool Settings::ExtGameEvilInterface( void ) const
{
    return ExtModes( GAME_EVIL_INTERFACE );
}

bool Settings::ExtGameDynamicInterface( void ) const
{
    return ExtModes( GAME_DYNAMIC_INTERFACE );
}

bool Settings::ExtGameHideInterface( void ) const
{
    return ExtModes( GAME_HIDE_INTERFACE );
}

bool Settings::ExtPocketLowMemory( void ) const
{
    return ExtModes( POCKETPC_LOW_MEMORY );
}

bool Settings::ExtPocketTapMode( void ) const
{
    return ExtModes( POCKETPC_TAP_MODE );
}

bool Settings::ExtPocketDragDropScroll( void ) const
{
    return ExtModes( POCKETPC_DRAG_DROP_SCROLL );
}

bool Settings::ExtWorldNewVersionWeekOf( void ) const
{
    return ExtModes( WORLD_NEW_VERSION_WEEKOF );
}

bool Settings::ExtWorldBanWeekOf( void ) const
{
    return ExtModes( WORLD_BAN_WEEKOF );
}

bool Settings::ExtWorldBanMonthOfMonsters( void ) const
{
    return ExtModes( WORLD_BAN_MONTHOF_MONSTERS );
}

bool Settings::ExtWorldArtesianSpringSeparatelyVisit( void ) const
{
    return ExtModes( WORLD_ARTSPRING_SEPARATELY_VISIT );
}

bool Settings::ExtWorldBanPlagues( void ) const
{
    return ExtModes( WORLD_BAN_PLAGUES );
}

bool Settings::ExtBattleReverseWaitOrder( void ) const
{
    return ExtModes( BATTLE_REVERSE_WAIT_ORDER );
}

bool Settings::ExtWorldStartHeroLossCond4Humans( void ) const
{
    return ExtModes( WORLD_STARTHERO_LOSSCOND4HUMANS );
}

bool Settings::ExtHeroAllowBannedSecSkillsUpgrade( void ) const
{
    return ExtModes( HEROES_ALLOW_BANNED_SECSKILLS );
}

bool Settings::ExtWorldOneHeroHiredEveryWeek( void ) const
{
    return ExtModes( WORLD_1HERO_HIRED_EVERY_WEEK );
}

bool Settings::ExtCastleOneHeroHiredEveryWeek( void ) const
{
    return ExtModes( CASTLE_1HERO_HIRED_EVERY_WEEK );
}

bool Settings::ExtWorldDwellingsAccumulateUnits( void ) const
{
    return ExtModes( WORLD_DWELLING_ACCUMULATE_UNITS );
}

bool Settings::ExtWorldUseUniqueArtifactsML( void ) const
{
    return ExtModes( WORLD_USE_UNIQUE_ARTIFACTS_ML );
}

bool Settings::ExtWorldUseUniqueArtifactsRS( void ) const
{
    return ExtModes( WORLD_USE_UNIQUE_ARTIFACTS_RS );
}

bool Settings::ExtWorldUseUniqueArtifactsPS( void ) const
{
    return ExtModes( WORLD_USE_UNIQUE_ARTIFACTS_PS );
}

bool Settings::ExtWorldUseUniqueArtifactsSS( void ) const
{
    return ExtModes( WORLD_USE_UNIQUE_ARTIFACTS_SS );
}

bool Settings::ExtHeroArenaCanChoiseAnySkills( void ) const
{
    return ExtModes( HEROES_ARENA_ANY_SKILLS );
}

bool Settings::ExtWorldExtObjectsCaptured( void ) const
{
    return ExtModes( WORLD_EXT_OBJECTS_CAPTURED );
}

bool Settings::ExtWorldDisableBarrowMounds( void ) const
{
    return ExtModes( WORLD_DISABLE_BARROW_MOUNDS );
}

bool Settings::ExtGameContinueAfterVictory( void ) const
{
    return ExtModes( GAME_CONTINUE_AFTER_VICTORY );
}

const Point & Settings::PosRadar( void ) const
{
    return pos_radr;
}
const Point & Settings::PosButtons( void ) const
{
    return pos_bttn;
}
const Point & Settings::PosIcons( void ) const
{
    return pos_icon;
}
const Point & Settings::PosStatus( void ) const
{
    return pos_stat;
}

void Settings::SetPosRadar( const Point & pt )
{
    pos_radr = pt;
}
void Settings::SetPosButtons( const Point & pt )
{
    pos_bttn = pt;
}
void Settings::SetPosIcons( const Point & pt )
{
    pos_icon = pt;
}
void Settings::SetPosStatus( const Point & pt )
{
    pos_stat = pt;
}

void Settings::BinarySave( void ) const
{
    const std::string fname = System::ConcatePath( GetSaveDir(), "fheroes2.bin" );

    StreamFile fs;
    fs.setbigendian( true );

    if ( fs.open( fname, "wb" ) ) {
        fs << static_cast<u16>( CURRENT_FORMAT_VERSION ) << opt_game << opt_world << opt_battle << opt_addons << pos_radr << pos_bttn << pos_icon << pos_stat;
    }
}

void Settings::BinaryLoad( void )
{
    std::string fname = System::ConcatePath( GetSaveDir(), "fheroes2.bin" );

    if ( !System::IsFile( fname ) )
        fname = GetLastFile( "", "fheroes2.bin" );

    StreamFile fs;
    fs.setbigendian( true );

    if ( fs.open( fname, "rb" ) ) {
        u16 version = 0;

        fs >> version >> opt_game >> opt_world >> opt_battle >> opt_addons >> pos_radr >> pos_bttn >> pos_icon >> pos_stat;
    }
}

void Settings::SetMemoryLimit( u32 limit )
{
    memory_limit = limit;
}

u32 Settings::MemoryLimit( void ) const
{
    return memory_limit;
}

bool Settings::FullScreen( void ) const
{
    return System::isEmbededDevice() || opt_global.Modes( GLOBAL_FULLSCREEN );
}

bool Settings::KeepAspectRatio( void ) const
{
    return opt_global.Modes( GLOBAL_KEEP_ASPECT_RATIO );
}

bool Settings::ChangeFullscreenResolution( void ) const
{
    return opt_global.Modes( GLOBAL_CHANGE_FULLSCREEN_RESOLUTION );
}

StreamBase & operator<<( StreamBase & msg, const Settings & conf )
{
    return msg <<
           // lang
           conf.force_lang <<
           // current maps
           conf.current_maps_file <<
           // game config
           conf.game_difficulty << conf.game_type << conf.preferably_count_players << conf.debug << conf.opt_game << conf.opt_world << conf.opt_battle << conf.opt_addons
               << conf.players;
}

StreamBase & operator>>( StreamBase & msg, Settings & conf )
{
    std::string lang;

    msg >> lang;

    if ( lang != "en" && lang != conf.force_lang && !conf.Unicode() ) {
        std::string warningMessage( "This is an saved game is localized for lang = " );
        warningMessage.append( lang );
        warningMessage.append( ", and most of the messages will be displayed incorrectly.\n \n" );
        warningMessage.append( "(tip: set unicode = on)" );
        Dialog::Message( "Warning!", warningMessage, Font::BIG, Dialog::OK );
    }

    int debug;
    u32 opt_game = 0; // skip: settings

    // map file
    msg >> conf.current_maps_file >> conf.game_difficulty >> conf.game_type >> conf.preferably_count_players >> debug >> opt_game >> conf.opt_world >> conf.opt_battle
        >> conf.opt_addons >> conf.players;

#ifndef WITH_DEBUG
    conf.debug = debug;
#endif

    return msg;
}<|MERGE_RESOLUTION|>--- conflicted
+++ resolved
@@ -443,14 +443,11 @@
     , preferably_count_players( 0 )
     , port( DEFAULT_PORT )
     , memory_limit( 0 )
-<<<<<<< HEAD
 #ifdef VITA
     , vita_pointer_speed( 10 )
     , vita_keep_aspect_ratio( 1 )
 #endif
-=======
     , _musicType( MUSIC_EXTERNAL )
->>>>>>> fa112b0d
 {
     ExtSetModes( BATTLE_MERGE_ARMIES );
     ExtSetModes( GAME_AUTOSAVE_ON );
