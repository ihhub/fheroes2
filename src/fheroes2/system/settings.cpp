/***************************************************************************
 *   fheroes2: https://github.com/ihhub/fheroes2                           *
 *   Copyright (C) 2019 - 2022                                             *
 *                                                                         *
 *   Free Heroes2 Engine: http://sourceforge.net/projects/fheroes2         *
 *   Copyright (C) 2009 by Andrey Afletdinov <fheroes2@gmail.com>          *
 *                                                                         *
 *   This program is free software; you can redistribute it and/or modify  *
 *   it under the terms of the GNU General Public License as published by  *
 *   the Free Software Foundation; either version 2 of the License, or     *
 *   (at your option) any later version.                                   *
 *                                                                         *
 *   This program is distributed in the hope that it will be useful,       *
 *   but WITHOUT ANY WARRANTY; without even the implied warranty of        *
 *   MERCHANTABILITY or FITNESS FOR A PARTICULAR PURPOSE.  See the         *
 *   GNU General Public License for more details.                          *
 *                                                                         *
 *   You should have received a copy of the GNU General Public License     *
 *   along with this program; if not, write to the                         *
 *   Free Software Foundation, Inc.,                                       *
 *   59 Temple Place - Suite 330, Boston, MA  02111-1307, USA.             *
 ***************************************************************************/

#include <algorithm>
#include <cstdlib>
#include <fstream>
#include <memory>
#include <utility>

#if defined( MACOS_APP_BUNDLE )
#include <CoreFoundation/CoreFoundation.h>
#endif

#include "cursor.h"
#include "difficulty.h"
#include "game.h"
#include "gamedefs.h"
#include "logging.h"
#include "save_format_version.h"
#include "screen.h"
#include "serialize.h"
#include "settings.h"
#include "system.h"
#include "tinyconfig.h"
#include "tools.h"
#include "translations.h"
#include "ui_language.h"
#include "version.h"

#define STRINGIFY( DEF ) #DEF
#define EXPANDDEF( DEF ) STRINGIFY( DEF )

namespace
{
    enum : uint32_t
    {
        GLOBAL_FIRST_RUN = 0x00000001,
        GLOBAL_SHOW_INTRO = 0x00000002,
        GLOBAL_PRICELOYALTY = 0x00000004,
        GLOBAL_RENDER_VSYNC = 0x00000008,
        GLOBAL_TEXT_SUPPORT_MODE = 0x00000010,
        GLOBAL_MONOCHROME_CURSOR = 0x00000020,
        GLOBAL_SHOWCPANEL = 0x00000040,
        GLOBAL_SHOWRADAR = 0x00000080,
        GLOBAL_SHOWICONS = 0x00000100,
        GLOBAL_SHOWBUTTONS = 0x00000200,
        GLOBAL_SHOWSTATUS = 0x00000400,
        GLOBAL_FULLSCREEN = 0x00008000,
        GLOBAL_3D_AUDIO = 0x00010000,
        GLOBAL_SYSTEM_INFO = 0x00020000,
        GLOBAL_CURSOR_SOFT_EMULATION = 0x00040000,
        // UNUSED = 0x00080000,
        // UNUSED = 0x00100000,
        GLOBAL_BATTLE_SHOW_DAMAGE = 0x00200000,
        GLOBAL_BATTLE_SHOW_ARMY_ORDER = 0x00400000,
        GLOBAL_BATTLE_SHOW_GRID = 0x00800000,
        GLOBAL_BATTLE_SHOW_MOUSE_SHADOW = 0x01000000,
        GLOBAL_BATTLE_SHOW_MOVE_SHADOW = 0x02000000,
        GLOBAL_BATTLE_AUTO_RESOLVE = 0x04000000,
        GLOBAL_BATTLE_AUTO_SPELLCAST = 0x08000000
    };
}

std::string Settings::GetVersion()
{
    return std::to_string( MAJOR_VERSION ) + '.' + std::to_string( MINOR_VERSION ) + '.' + std::to_string( INTERMEDIATE_VERSION );
}

Settings::Settings()
    : debug( 0 )
    , video_mode( fheroes2::Display::DEFAULT_WIDTH, fheroes2::Display::DEFAULT_HEIGHT )
    , game_difficulty( Difficulty::NORMAL )
    , sound_volume( 6 )
    , music_volume( 6 )
    , _musicType( MUSIC_EXTERNAL )
    , _controllerPointerSpeed( 10 )
    , heroes_speed( DEFAULT_SPEED_DELAY )
    , ai_speed( DEFAULT_SPEED_DELAY )
    , scroll_speed( SCROLL_SPEED_NORMAL )
    , battle_speed( DEFAULT_BATTLE_SPEED )
    , game_type( 0 )
    , preferably_count_players( 0 )
{
    _optGlobal.SetModes( GLOBAL_FIRST_RUN );
    _optGlobal.SetModes( GLOBAL_SHOW_INTRO );

    _optGlobal.SetModes( GLOBAL_SHOWRADAR );
    _optGlobal.SetModes( GLOBAL_SHOWICONS );
    _optGlobal.SetModes( GLOBAL_SHOWBUTTONS );
    _optGlobal.SetModes( GLOBAL_SHOWSTATUS );

    _optGlobal.SetModes( GLOBAL_BATTLE_SHOW_GRID );
    _optGlobal.SetModes( GLOBAL_BATTLE_SHOW_MOUSE_SHADOW );
    _optGlobal.SetModes( GLOBAL_BATTLE_SHOW_MOVE_SHADOW );
    _optGlobal.SetModes( GLOBAL_BATTLE_AUTO_SPELLCAST );

    if ( System::isHandheldDevice() ) {
        // Due to the nature of handheld devices having small screens in general it is good to make fullscreen option by default.
        _optGlobal.SetModes( GLOBAL_FULLSCREEN );

        // Adventure Map scrolling is disabled by default for handheld devices as it is very hard to navigate on small screens. Use drag and move logic.
        scroll_speed = SCROLL_SPEED_NONE;
    }

    // The Price of Loyalty is not supported by default.
    EnablePriceOfLoyaltySupport( false );
}

Settings::~Settings()
{
    BinarySave();
}

Settings & Settings::Get()
{
    static Settings conf;

    return conf;
}

bool Settings::Read( const std::string & filename )
{
    TinyConfig config( '=', '#' );

    std::string sval;
    int ival;

    if ( !config.Load( filename ) )
        return false;

    // debug
    ival = config.IntParams( "debug" );

    switch ( ival ) {
    case 0:
        debug = DBG_ALL_WARN;
        break;
    case 1:
        debug = DBG_ALL_INFO;
        break;
    case 2:
        debug = DBG_ALL_TRACE;
        break;
    case 3:
        debug = DBG_ENGINE_TRACE;
        break;
    case 4:
        debug = DBG_GAME_INFO | DBG_BATTLE_INFO | DBG_AI_INFO;
        break;
    case 5:
        debug = DBG_GAME_TRACE | DBG_AI_INFO | DBG_BATTLE_INFO;
        break;
    case 6:
        debug = DBG_AI_TRACE | DBG_BATTLE_INFO | DBG_GAME_INFO;
        break;
    case 7:
        debug = DBG_BATTLE_TRACE | DBG_AI_INFO | DBG_GAME_INFO;
        break;
    case 8:
        debug = DBG_DEVEL | DBG_GAME_TRACE;
        break;
    case 9:
        debug = DBG_DEVEL | DBG_AI_INFO | DBG_BATTLE_INFO | DBG_GAME_INFO;
        break;
    case 10:
        debug = DBG_DEVEL | DBG_AI_TRACE | DBG_BATTLE_INFO | DBG_GAME_INFO;
        break;
    case 11:
        debug = DBG_DEVEL | DBG_AI_TRACE | DBG_BATTLE_TRACE | DBG_GAME_INFO;
        break;
    default:
        debug = ival;
        break;
    }

#ifndef WITH_DEBUG
    // reset devel
    debug &= ~DBG_DEVEL;
#endif

    Logging::SetDebugLevel( debug );

    // game language
    sval = config.StrParams( "lang" );
    if ( !sval.empty() ) {
        _gameLanguage = sval;
    }

    // music source
    _musicType = MUSIC_EXTERNAL;
    sval = config.StrParams( "music" );

    if ( !sval.empty() ) {
        if ( sval == "original" ) {
            _musicType = MUSIC_MIDI_ORIGINAL;
        }
        else if ( sval == "expansion" ) {
            _musicType = MUSIC_MIDI_EXPANSION;
        }
        else if ( sval == "external" ) {
            _musicType = MUSIC_EXTERNAL;
        }
    }

    // sound volume
    if ( config.Exists( "sound volume" ) ) {
        SetSoundVolume( config.IntParams( "sound volume" ) );
    }

    // music volume
    if ( config.Exists( "music volume" ) ) {
        SetMusicVolume( config.IntParams( "music volume" ) );
    }

    // move speed
    if ( config.Exists( "ai speed" ) ) {
        SetAIMoveSpeed( config.IntParams( "ai speed" ) );
    }

    if ( config.Exists( "heroes speed" ) ) {
        SetHeroesMoveSpeed( config.IntParams( "heroes speed" ) );
    }

    // scroll speed
    SetScrollSpeed( config.IntParams( "scroll speed" ) );

    if ( config.Exists( "battle speed" ) ) {
        SetBattleSpeed( config.IntParams( "battle speed" ) );
    }

    if ( config.Exists( "battle grid" ) ) {
        SetBattleGrid( config.StrParams( "battle grid" ) == "on" );
    }

    if ( config.Exists( "battle shadow movement" ) ) {
        SetBattleMovementShaded( config.StrParams( "battle shadow movement" ) == "on" );
    }

    if ( config.Exists( "battle shadow cursor" ) ) {
        SetBattleMouseShaded( config.StrParams( "battle shadow cursor" ) == "on" );
    }

    if ( config.Exists( "battle show damage" ) ) {
        setBattleDamageInfo( config.StrParams( "battle show damage" ) == "on" );
    }

    if ( config.Exists( "auto resolve battles" ) ) {
        setBattleAutoResolve( config.StrParams( "auto resolve battles" ) == "on" );
    }

    if ( config.Exists( "auto spell casting" ) ) {
        setBattleAutoSpellcast( config.StrParams( "auto spell casting" ) == "on" );
    }

    if ( config.Exists( "battle army order" ) ) {
        setBattleShowArmyOrder( config.StrParams( "battle army order" ) == "on" );
    }

    // videomode
    sval = config.StrParams( "videomode" );
    if ( !sval.empty() ) {
        // default
        video_mode.width = fheroes2::Display::DEFAULT_WIDTH;
        video_mode.height = fheroes2::Display::DEFAULT_HEIGHT;

        std::string value = StringLower( sval );
        const size_t pos = value.find( 'x' );

        if ( std::string::npos != pos ) {
            std::string width( value.substr( 0, pos ) );
            std::string height( value.substr( pos + 1, value.length() - pos - 1 ) );

            video_mode.width = GetInt( width );
            video_mode.height = GetInt( height );
        }
        else {
            DEBUG_LOG( DBG_ENGINE, DBG_WARN, "unknown video mode: " << value )
        }
    }

    // full screen
    if ( config.Exists( "fullscreen" ) ) {
        setFullScreen( config.StrParams( "fullscreen" ) == "on" );
    }

    if ( config.Exists( "controller pointer speed" ) ) {
        _controllerPointerSpeed = std::clamp( config.IntParams( "controller pointer speed" ), 0, 100 );
    }

    if ( config.Exists( "first time game run" ) && config.StrParams( "first time game run" ) == "off" ) {
        resetFirstGameRun();
    }

    if ( config.Exists( "show game intro" ) ) {
        if ( config.StrParams( "show game intro" ) == "on" ) {
            _optGlobal.SetModes( GLOBAL_SHOW_INTRO );
        }
        else {
            _optGlobal.ResetModes( GLOBAL_SHOW_INTRO );
        }
    }

    if ( config.Exists( "v-sync" ) ) {
        setVSync( config.StrParams( "v-sync" ) == "on" );
    }

    if ( config.Exists( "text support mode" ) ) {
        setTextSupportMode( config.StrParams( "text support mode" ) == "on" );
    }

    if ( config.Exists( "monochrome cursor" ) ) {
        // We cannot set cursor before initializing the system since we read a configuration file before initialization.
        if ( config.StrParams( "monochrome cursor" ) == "on" ) {
            _optGlobal.SetModes( GLOBAL_MONOCHROME_CURSOR );
            Cursor::Get().setMonochromeCursor( true );
        }
        else {
            _optGlobal.ResetModes( GLOBAL_MONOCHROME_CURSOR );
            Cursor::Get().setMonochromeCursor( false );
        }
    }

    if ( config.Exists( "3d audio" ) ) {
        set3DAudio( config.StrParams( "3d audio" ) == "on" );
    }

    if ( config.Exists( "system info" ) ) {
        setSystemInfo( config.StrParams( "system info" ) == "on" );
    }

    if ( config.Exists( "cursor soft rendering" ) ) {
        if ( config.StrParams( "cursor soft rendering" ) == "on" ) {
            _optGlobal.SetModes( GLOBAL_CURSOR_SOFT_EMULATION );
            fheroes2::cursor().enableSoftwareEmulation( true );
        }
        else {
            _optGlobal.ResetModes( GLOBAL_CURSOR_SOFT_EMULATION );
        }
    }

    BinaryLoad();

    return true;
}

bool Settings::Save( const std::string & filename ) const
{
    if ( filename.empty() ) {
        return false;
    }

    const std::string cfgFilename = System::ConcatePath( System::GetConfigDirectory( "fheroes2" ), filename );

    std::fstream file;
    file.open( cfgFilename.data(), std::fstream::out | std::fstream::trunc );
    if ( !file ) {
        return false;
    }

    const std::string & data = String();
    file.write( data.data(), data.size() );

    BinarySave();

    return true;
}

std::string Settings::String() const
{
    std::ostringstream os;

    std::string musicType;
    if ( MusicType() == MUSIC_EXTERNAL ) {
        musicType = "external";
    }
    else if ( MusicType() == MUSIC_MIDI_EXPANSION ) {
        musicType = "expansion";
    }
    else {
        musicType = "original";
    }

    os << "# fheroes2 configuration file (saved by version " << GetVersion() << ")" << std::endl;

    os << std::endl << "# video mode (game resolution)" << std::endl;
    os << "videomode = " << fheroes2::Display::instance().width() << "x" << fheroes2::Display::instance().height() << std::endl;

    os << std::endl << "# music: original, expansion, external" << std::endl;
    os << "music = " << musicType << std::endl;

    os << std::endl << "# sound volume: 0 - 10" << std::endl;
    os << "sound volume = " << sound_volume << std::endl;

    os << std::endl << "# music volume: 0 - 10" << std::endl;
    os << "music volume = " << music_volume << std::endl;

    os << std::endl << "# run in fullscreen mode: on/off (use F4 key to switch between modes)" << std::endl;
    os << "fullscreen = " << ( _optGlobal.Modes( GLOBAL_FULLSCREEN ) ? "on" : "off" ) << std::endl;

    os << std::endl << "# print debug messages (only for development, see src/engine/logging.h for possible values)" << std::endl;
    os << "debug = " << debug << std::endl;

    os << std::endl << "# heroes movement speed: 1 - 10" << std::endl;
    os << "heroes speed = " << heroes_speed << std::endl;

    os << std::endl << "# AI movement speed: 0 - 10" << std::endl;
    os << "ai speed = " << ai_speed << std::endl;

    os << std::endl << "# battle speed: 1 - 10" << std::endl;
    os << "battle speed = " << battle_speed << std::endl;

    os << std::endl << "# Adventure Map scrolling speed: 0 - 4. 0 means no scrolling" << std::endl;
    os << "scroll speed = " << scroll_speed << std::endl;

    os << std::endl << "# show battle grid: on/off" << std::endl;
    os << "battle grid = " << ( _optGlobal.Modes( GLOBAL_BATTLE_SHOW_GRID ) ? "on" : "off" ) << std::endl;

    os << std::endl << "# show battle shadow movement: on/off" << std::endl;
    os << "battle shadow movement = " << ( _optGlobal.Modes( GLOBAL_BATTLE_SHOW_MOVE_SHADOW ) ? "on" : "off" ) << std::endl;

    os << std::endl << "# show battle shadow cursor: on/off" << std::endl;
    os << "battle shadow cursor = " << ( _optGlobal.Modes( GLOBAL_BATTLE_SHOW_MOUSE_SHADOW ) ? "on" : "off" ) << std::endl;

    os << std::endl << "# show battle damage information: on/off" << std::endl;
    os << "battle show damage = " << ( _optGlobal.Modes( GLOBAL_BATTLE_SHOW_DAMAGE ) ? "on" : "off" ) << std::endl;

    os << std::endl << "# auto resolve battles: on/off" << std::endl;
    os << "auto resolve battles = " << ( _optGlobal.Modes( GLOBAL_BATTLE_AUTO_RESOLVE ) ? "on" : "off" ) << std::endl;

    os << std::endl << "# auto combat spell casting: on/off" << std::endl;
    os << "auto spell casting = " << ( _optGlobal.Modes( GLOBAL_BATTLE_AUTO_SPELLCAST ) ? "on" : "off" ) << std::endl;

    os << std::endl << "# show army order during battle: on/off" << std::endl;
    os << "battle army order = " << ( _optGlobal.Modes( GLOBAL_BATTLE_SHOW_ARMY_ORDER ) ? "on" : "off" ) << std::endl;

    os << std::endl << "# game language (an empty value means English)" << std::endl;
    os << "lang = " << _gameLanguage << std::endl;

    os << std::endl << "# controller pointer speed: 0 - 100" << std::endl;
    os << "controller pointer speed = " << _controllerPointerSpeed << std::endl;

    os << std::endl << "# first time game run (show additional hints): on/off" << std::endl;
    os << "first time game run = " << ( _optGlobal.Modes( GLOBAL_FIRST_RUN ) ? "on" : "off" ) << std::endl;

    os << std::endl << "# show game intro (splash screen and video): on/off" << std::endl;
    os << "show game intro = " << ( _optGlobal.Modes( GLOBAL_SHOW_INTRO ) ? "on" : "off" ) << std::endl;

    os << std::endl << "# enable V-Sync (Vertical Synchronization) for rendering" << std::endl;
    os << "v-sync = " << ( _optGlobal.Modes( GLOBAL_RENDER_VSYNC ) ? "on" : "off" ) << std::endl;

    os << std::endl << "# enable text support mode to output extra information in console window: on/off" << std::endl;
    os << "text support mode = " << ( _optGlobal.Modes( GLOBAL_TEXT_SUPPORT_MODE ) ? "on" : "off" ) << std::endl;

    os << std::endl << "# enable monochrome (black and white) cursors in the game: on/off" << std::endl;
    os << "monochrome cursor = " << ( _optGlobal.Modes( GLOBAL_MONOCHROME_CURSOR ) ? "on" : "off" ) << std::endl;

    os << std::endl << "# enable 3D audio for objects on Adventure Map: on/off" << std::endl;
    os << "3d audio = " << ( _optGlobal.Modes( GLOBAL_3D_AUDIO ) ? "on" : "off" ) << std::endl;

    os << std::endl << "# display system information: on/off" << std::endl;
    os << "system info = " << ( _optGlobal.Modes( GLOBAL_SYSTEM_INFO ) ? "on" : "off" ) << std::endl;

    os << std::endl << "# enable cursor software rendering" << std::endl;
    os << "cursor soft rendering = " << ( _optGlobal.Modes( GLOBAL_CURSOR_SOFT_EMULATION ) ? "on" : "off" ) << std::endl;

    return os.str();
}

/* read maps info */
void Settings::SetCurrentFileInfo( const Maps::FileInfo & fi )
{
    current_maps_file = fi;

    players.Init( current_maps_file );

    preferably_count_players = 0;
}

bool Settings::setGameLanguage( const std::string & language )
{
    fheroes2::updateAlphabet( language );

    _gameLanguage = language;

    if ( _gameLanguage.empty() ) {
        Translation::reset();
        return true;
    }

    const std::string fileName = std::string( _gameLanguage ).append( ".mo" );
#if defined( MACOS_APP_BUNDLE )
    const ListFiles translations = Settings::FindFiles( "translations", fileName, false );
#else
    const ListFiles translations = Settings::FindFiles( System::ConcatePath( "files", "lang" ), fileName, false );
#endif

    if ( !translations.empty() ) {
        return Translation::bindDomain( language.c_str(), translations.back().c_str() );
    }

    ERROR_LOG( "Translation file " << fileName << " was not found." )
    return false;
}

void Settings::SetProgramPath( const char * argv0 )
{
    if ( argv0 )
        path_program = argv0;
}

const std::vector<std::string> & Settings::GetRootDirs()
{
    static std::vector<std::string> dirs;
    if ( !dirs.empty() ) {
        return dirs;
    }

#ifdef FHEROES2_DATA
    // Macro-defined path.
    dirs.emplace_back( EXPANDDEF( FHEROES2_DATA ) );
#endif

    // Environment variable.
    const char * dataEnvPath = getenv( "FHEROES2_DATA" );
    if ( dataEnvPath != nullptr && std::find( dirs.begin(), dirs.end(), dataEnvPath ) == dirs.end() ) {
        dirs.emplace_back( dataEnvPath );
    }

    // The location of the application.
    std::string appPath = System::GetDirname( Settings::Get().path_program );
    if ( !appPath.empty() && std::find( dirs.begin(), dirs.end(), appPath ) == dirs.end() ) {
        dirs.emplace_back( std::move( appPath ) );
    }

    // OS specific directories.
    System::appendOSSpecificDirectories( dirs );

#if defined( MACOS_APP_BUNDLE )
    // macOS app bundle Resources directory
    char resourcePath[PATH_MAX];

    CFURLRef resourcesURL = CFBundleCopyResourcesDirectoryURL( CFBundleGetMainBundle() );
    if ( CFURLGetFileSystemRepresentation( resourcesURL, TRUE, reinterpret_cast<UInt8 *>( resourcePath ), PATH_MAX )
         && std::find( dirs.begin(), dirs.end(), resourcePath ) == dirs.end() ) {
        dirs.emplace_back( resourcePath );
    }
    else {
        ERROR_LOG( "Unable to get app bundle path" )
    }
    CFRelease( resourcesURL );
#endif

    // User config directory.
    std::string configPath = System::GetConfigDirectory( "fheroes2" );
    if ( !configPath.empty() && std::find( dirs.begin(), dirs.end(), configPath ) == dirs.end() ) {
        dirs.emplace_back( std::move( configPath ) );
    }

    // User data directory.
    std::string dataPath = System::GetDataDirectory( "fheroes2" );
    if ( !dataPath.empty() && std::find( dirs.begin(), dirs.end(), dataPath ) == dirs.end() ) {
        dirs.emplace_back( std::move( dataPath ) );
    }

    // Remove all paths that are not directories.
    dirs.erase( std::remove_if( dirs.begin(), dirs.end(), []( const std::string & path ) { return !System::IsDirectory( path ); } ), dirs.end() );

    return dirs;
}

ListFiles Settings::FindFiles( const std::string & prefixDir, const std::string & fileNameFilter, const bool exactMatch )
{
    ListFiles res;

    for ( const std::string & dir : GetRootDirs() ) {
        const std::string path = !prefixDir.empty() ? System::ConcatePath( dir, prefixDir ) : dir;

        if ( System::IsDirectory( path ) ) {
            if ( exactMatch ) {
                res.FindFileInDir( path, fileNameFilter, false );
            }
            else {
                res.ReadDir( path, fileNameFilter, false );
            }
        }
    }

    return res;
}

bool Settings::findFile( const std::string & internalDirectory, const std::string & fileName, std::string & fullPath )
{
    std::string tempPath;

    for ( const std::string & rootDir : Settings::GetRootDirs() ) {
        tempPath = System::ConcatePath( rootDir, internalDirectory );
        tempPath = System::ConcatePath( tempPath, fileName );
        if ( System::IsFile( tempPath ) ) {
            fullPath.swap( tempPath );
            return true;
        }
    }

    return false;
}

std::string Settings::GetLastFile( const std::string & prefix, const std::string & name )
{
    const ListFiles & files = FindFiles( prefix, name, true );
    return files.empty() ? name : files.back();
}

/* set ai speed: 0 (don't show) - 10 */
void Settings::SetAIMoveSpeed( int speed )
{
    ai_speed = std::clamp( speed, 0, 10 );
}

/* set hero speed: 1 - 10 */
void Settings::SetHeroesMoveSpeed( int speed )
{
    heroes_speed = std::clamp( speed, 1, 10 );
}

/* set battle speed: 1 - 10 */
void Settings::SetBattleSpeed( int speed )
{
    battle_speed = std::clamp( speed, 1, 10 );
}

void Settings::setBattleAutoResolve( bool enable )
{
    if ( enable ) {
        _optGlobal.SetModes( GLOBAL_BATTLE_AUTO_RESOLVE );
    }
    else {
        _optGlobal.ResetModes( GLOBAL_BATTLE_AUTO_RESOLVE );
    }
}

void Settings::setBattleAutoSpellcast( bool enable )
{
    if ( enable ) {
        _optGlobal.SetModes( GLOBAL_BATTLE_AUTO_SPELLCAST );
    }
    else {
        _optGlobal.ResetModes( GLOBAL_BATTLE_AUTO_SPELLCAST );
    }
}

void Settings::setBattleShowArmyOrder( const bool enable )
{
    if ( enable ) {
        _optGlobal.SetModes( GLOBAL_BATTLE_SHOW_ARMY_ORDER );
    }
    else {
        _optGlobal.ResetModes( GLOBAL_BATTLE_SHOW_ARMY_ORDER );
    }
}

void Settings::setFullScreen( const bool enable )
{
    if ( enable ) {
        _optGlobal.SetModes( GLOBAL_FULLSCREEN );
    }
    else {
        _optGlobal.ResetModes( GLOBAL_FULLSCREEN );
    }

    fheroes2::engine().toggleFullScreen();
    fheroes2::Display::instance().render();
}

void Settings::setMonochromeCursor( const bool enable )
{
    if ( enable ) {
        _optGlobal.SetModes( GLOBAL_MONOCHROME_CURSOR );
        Cursor::Get().setMonochromeCursor( true );
    }
    else {
        _optGlobal.ResetModes( GLOBAL_MONOCHROME_CURSOR );
        Cursor::Get().setMonochromeCursor( false );
    }

    Cursor::Refresh();
}

void Settings::setTextSupportMode( const bool enable )
{
    if ( enable ) {
        _optGlobal.SetModes( GLOBAL_TEXT_SUPPORT_MODE );
        Logging::setTextSupportMode( true );
    }
    else {
        _optGlobal.ResetModes( GLOBAL_TEXT_SUPPORT_MODE );
        Logging::setTextSupportMode( false );
    }
}

void Settings::set3DAudio( const bool enable )
{
    if ( enable ) {
        _optGlobal.SetModes( GLOBAL_3D_AUDIO );
    }
    else {
        _optGlobal.ResetModes( GLOBAL_3D_AUDIO );
    }
}

void Settings::setVSync( const bool enable )
{
    if ( enable ) {
        _optGlobal.SetModes( GLOBAL_RENDER_VSYNC );
        fheroes2::engine().setVSync( true );
    }
    else {
        _optGlobal.ResetModes( GLOBAL_RENDER_VSYNC );
        fheroes2::engine().setVSync( false );
    }
}

void Settings::setSystemInfo( const bool enable )
{
    if ( enable ) {
        _optGlobal.SetModes( GLOBAL_SYSTEM_INFO );
    }
    else {
        _optGlobal.ResetModes( GLOBAL_SYSTEM_INFO );
    }
}

void Settings::setBattleDamageInfo( const bool enable )
{
    if ( enable ) {
        _optGlobal.SetModes( GLOBAL_BATTLE_SHOW_DAMAGE );
    }
    else {
        _optGlobal.ResetModes( GLOBAL_BATTLE_SHOW_DAMAGE );
    }
}

void Settings::SetScrollSpeed( int speed )
{
    scroll_speed = std::clamp( speed, static_cast<int>( SCROLL_SPEED_NONE ), static_cast<int>( SCROLL_SPEED_VERY_FAST ) );
}

bool Settings::isPriceOfLoyaltySupported() const
{
    return _optGlobal.Modes( GLOBAL_PRICELOYALTY );
}

bool Settings::isMonochromeCursorEnabled() const
{
    return _optGlobal.Modes( GLOBAL_MONOCHROME_CURSOR );
}

bool Settings::isTextSupportModeEnabled() const
{
    return _optGlobal.Modes( GLOBAL_TEXT_SUPPORT_MODE );
}

bool Settings::is3DAudioEnabled() const
{
    return _optGlobal.Modes( GLOBAL_3D_AUDIO );
}

bool Settings::isSystemInfoEnabled() const
{
    return _optGlobal.Modes( GLOBAL_SYSTEM_INFO );
}

bool Settings::isBattleShowDamageInfoEnabled() const
{
    return _optGlobal.Modes( GLOBAL_BATTLE_SHOW_DAMAGE );
}

bool Settings::ShowControlPanel() const
{
    return _optGlobal.Modes( GLOBAL_SHOWCPANEL );
}

bool Settings::ShowRadar() const
{
    return _optGlobal.Modes( GLOBAL_SHOWRADAR );
}

bool Settings::ShowIcons() const
{
    return _optGlobal.Modes( GLOBAL_SHOWICONS );
}

bool Settings::ShowButtons() const
{
    return _optGlobal.Modes( GLOBAL_SHOWBUTTONS );
}

bool Settings::ShowStatus() const
{
    return _optGlobal.Modes( GLOBAL_SHOWSTATUS );
}

bool Settings::BattleShowGrid() const
{
    return _optGlobal.Modes( GLOBAL_BATTLE_SHOW_GRID );
}

bool Settings::BattleShowMouseShadow() const
{
    return _optGlobal.Modes( GLOBAL_BATTLE_SHOW_MOUSE_SHADOW );
}

bool Settings::BattleShowMoveShadow() const
{
    return _optGlobal.Modes( GLOBAL_BATTLE_SHOW_MOVE_SHADOW );
}

bool Settings::BattleAutoResolve() const
{
    return _optGlobal.Modes( GLOBAL_BATTLE_AUTO_RESOLVE );
}

bool Settings::BattleAutoSpellcast() const
{
    return _optGlobal.Modes( GLOBAL_BATTLE_AUTO_SPELLCAST );
}

bool Settings::BattleShowArmyOrder() const
{
    return _optGlobal.Modes( GLOBAL_BATTLE_SHOW_ARMY_ORDER );
}

void Settings::SetDebug( int d )
{
    debug = d;
    Logging::SetDebugLevel( debug );
}

void Settings::SetSoundVolume( int v )
{
    sound_volume = std::clamp( v, 0, 10 );
}

void Settings::SetMusicVolume( int v )
{
    music_volume = std::clamp( v, 0, 10 );
}

void Settings::SetPreferablyCountPlayers( int c )
{
    preferably_count_players = std::min( c, 6 );
}

bool Settings::isCampaignGameType() const
{
    return ( game_type & Game::TYPE_CAMPAIGN ) != 0;
}

void Settings::EnablePriceOfLoyaltySupport( const bool set )
{
    if ( set ) {
        _optGlobal.SetModes( GLOBAL_PRICELOYALTY );
    }
    else {
        _optGlobal.ResetModes( GLOBAL_PRICELOYALTY );
        if ( _musicType == MUSIC_MIDI_EXPANSION )
            _musicType = MUSIC_MIDI_ORIGINAL;
    }
}

void Settings::SetEvilInterface( bool f )
{
    f ? ExtSetModes( GAME_EVIL_INTERFACE ) : ExtResetModes( GAME_EVIL_INTERFACE );
}

void Settings::SetHideInterface( bool f )
{
    f ? ExtSetModes( GAME_HIDE_INTERFACE ) : ExtResetModes( GAME_HIDE_INTERFACE );
}

void Settings::SetBattleGrid( bool f )
{
    f ? _optGlobal.SetModes( GLOBAL_BATTLE_SHOW_GRID ) : _optGlobal.ResetModes( GLOBAL_BATTLE_SHOW_GRID );
}

void Settings::SetBattleMovementShaded( bool f )
{
    f ? _optGlobal.SetModes( GLOBAL_BATTLE_SHOW_MOVE_SHADOW ) : _optGlobal.ResetModes( GLOBAL_BATTLE_SHOW_MOVE_SHADOW );
}

void Settings::SetBattleMouseShaded( bool f )
{
    f ? _optGlobal.SetModes( GLOBAL_BATTLE_SHOW_MOUSE_SHADOW ) : _optGlobal.ResetModes( GLOBAL_BATTLE_SHOW_MOUSE_SHADOW );
}

void Settings::SetShowPanel( bool f )
{
    f ? _optGlobal.SetModes( GLOBAL_SHOWCPANEL ) : _optGlobal.ResetModes( GLOBAL_SHOWCPANEL );
}

void Settings::SetShowRadar( bool f )
{
    f ? _optGlobal.SetModes( GLOBAL_SHOWRADAR ) : _optGlobal.ResetModes( GLOBAL_SHOWRADAR );
}

void Settings::SetShowIcons( bool f )
{
    f ? _optGlobal.SetModes( GLOBAL_SHOWICONS ) : _optGlobal.ResetModes( GLOBAL_SHOWICONS );
}

void Settings::SetShowButtons( bool f )
{
    f ? _optGlobal.SetModes( GLOBAL_SHOWBUTTONS ) : _optGlobal.ResetModes( GLOBAL_SHOWBUTTONS );
}

void Settings::SetShowStatus( bool f )
{
    f ? _optGlobal.SetModes( GLOBAL_SHOWSTATUS ) : _optGlobal.ResetModes( GLOBAL_SHOWSTATUS );
}

bool Settings::CanChangeInGame( uint32_t f ) const
{
    return ( f >> 28 ) == 0x01;
}

bool Settings::ExtModes( uint32_t f ) const
{
    const uint32_t mask = 0x0FFFFFFF;

    switch ( f >> 28 ) {
    case 0x01:
        return _optExtGame.Modes( f & mask );
    case 0x02:
        return _optExtBalance2.Modes( f & mask );
    case 0x03:
        return _optExtBalance3.Modes( f & mask );
    case 0x04:
        return _optExtBalance4.Modes( f & mask );
    default:
        break;
    }

    return false;
}

<<<<<<< HEAD
std::string Settings::ExtName( const uint32_t settingId )
{
    switch ( settingId ) {
    case Settings::HEROES_ARENA_ANY_SKILLS:
        return _( "heroes: allow to choose any primary skill in Arena" );
    case Settings::BATTLE_SOFT_WAITING:
        return _( "battle: allow soft wait for troops" );
    case Settings::GAME_EVIL_INTERFACE:
        return _( "game: use evil interface" );
    case Settings::GAME_HIDE_INTERFACE:
        return _( "game: hide interface" );
    default:
        break;
    }

    return std::string();
}

=======
>>>>>>> c132864b
void Settings::ExtSetModes( uint32_t f )
{
    const uint32_t mask = 0x0FFFFFFF;

    switch ( f >> 28 ) {
    case 0x01:
        _optExtGame.SetModes( f & mask );
        break;
    case 0x02:
        _optExtBalance2.SetModes( f & mask );
        break;
    case 0x03:
        _optExtBalance3.SetModes( f & mask );
        break;
    case 0x04:
        _optExtBalance4.SetModes( f & mask );
        break;
    default:
        break;
    }
}

void Settings::ExtResetModes( uint32_t f )
{
    const uint32_t mask = 0x0FFFFFFF;

    switch ( f >> 28 ) {
    case 0x01:
        _optExtGame.ResetModes( f & mask );
        break;
    case 0x02:
        _optExtBalance2.ResetModes( f & mask );
        break;
    case 0x03:
        _optExtBalance3.ResetModes( f & mask );
        break;
    case 0x04:
        _optExtBalance4.ResetModes( f & mask );
        break;
    default:
        break;
    }
}

void Settings::BinarySave() const
{
    const std::string fname = System::ConcatePath( System::GetConfigDirectory( "fheroes2" ), "fheroes2.bin" );

    StreamFile fs;
    fs.setbigendian( true );

    if ( fs.open( fname, "wb" ) ) {
        fs << static_cast<uint16_t>( CURRENT_FORMAT_VERSION ) << _optExtGame << _optExtBalance2 << _optExtBalance4 << _optExtBalance3 << pos_radr << pos_bttn << pos_icon
           << pos_stat;
    }
}

void Settings::BinaryLoad()
{
    std::string fname = System::ConcatePath( System::GetConfigDirectory( "fheroes2" ), "fheroes2.bin" );

    if ( !System::IsFile( fname ) ) {
        fname = GetLastFile( "", "fheroes2.bin" );
    }
    if ( !System::IsFile( fname ) ) {
        return;
    }

    StreamFile fs;
    fs.setbigendian( true );

    if ( fs.open( fname, "rb" ) ) {
        uint16_t version = 0;

        fs >> version >> _optExtGame >> _optExtBalance2 >> _optExtBalance4 >> _optExtBalance3 >> pos_radr >> pos_bttn >> pos_icon >> pos_stat;
    }
}

bool Settings::FullScreen() const
{
    return _optGlobal.Modes( GLOBAL_FULLSCREEN );
}

bool Settings::isVSyncEnabled() const
{
    return _optGlobal.Modes( GLOBAL_RENDER_VSYNC );
}

bool Settings::isFirstGameRun() const
{
    return _optGlobal.Modes( GLOBAL_FIRST_RUN );
}

bool Settings::isShowIntro() const
{
    return _optGlobal.Modes( GLOBAL_SHOW_INTRO );
}

void Settings::resetFirstGameRun()
{
    _optGlobal.ResetModes( GLOBAL_FIRST_RUN );
}

StreamBase & operator<<( StreamBase & msg, const Settings & conf )
{
    msg << conf._gameLanguage << conf.current_maps_file << conf.game_difficulty << conf.game_type << conf.preferably_count_players << conf.debug << conf._optExtBalance2
        << conf._optExtBalance4 << conf._optExtBalance3 << conf.players;

    return msg;
}

StreamBase & operator>>( StreamBase & msg, Settings & conf )
{
    msg >> conf._loadedFileLanguage;

    int debug;

    msg >> conf.current_maps_file >> conf.game_difficulty >> conf.game_type >> conf.preferably_count_players >> debug >> conf._optExtBalance2 >> conf._optExtBalance4
        >> conf._optExtBalance3 >> conf.players;

#ifndef WITH_DEBUG
    conf.debug = debug;
#endif

    return msg;
}<|MERGE_RESOLUTION|>--- conflicted
+++ resolved
@@ -962,27 +962,6 @@
     return false;
 }
 
-<<<<<<< HEAD
-std::string Settings::ExtName( const uint32_t settingId )
-{
-    switch ( settingId ) {
-    case Settings::HEROES_ARENA_ANY_SKILLS:
-        return _( "heroes: allow to choose any primary skill in Arena" );
-    case Settings::BATTLE_SOFT_WAITING:
-        return _( "battle: allow soft wait for troops" );
-    case Settings::GAME_EVIL_INTERFACE:
-        return _( "game: use evil interface" );
-    case Settings::GAME_HIDE_INTERFACE:
-        return _( "game: hide interface" );
-    default:
-        break;
-    }
-
-    return std::string();
-}
-
-=======
->>>>>>> c132864b
 void Settings::ExtSetModes( uint32_t f )
 {
     const uint32_t mask = 0x0FFFFFFF;
