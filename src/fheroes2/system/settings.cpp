--- conflicted
+++ resolved
@@ -1266,16 +1266,12 @@
     game_type = type;
 }
 
-<<<<<<< HEAD
 bool Settings::isCampaignGameType() const
 {
     return ( game_type & Game::TYPE_CAMPAIGN ) != 0;
 }
 
-const Players & Settings::GetPlayers( void ) const
-=======
 const Players & Settings::GetPlayers() const
->>>>>>> 0772dc2a
 {
     return players;
 }
