--- conflicted
+++ resolved
@@ -943,15 +943,6 @@
 std::string Settings::ExtName( const uint32_t settingId )
 {
     switch ( settingId ) {
-<<<<<<< HEAD
-    case Settings::WORLD_EXT_OBJECTS_CAPTURED:
-        return _( "world: Windmills, Water Wheels and Magic Gardens can be captured" );
-    case Settings::HEROES_BUY_BOOK_FROM_SHRINES:
-        return _( "heroes: allow buy a spellbook from Shrines" );
-=======
-    case Settings::GAME_BATTLE_SHOW_DAMAGE:
-        return _( "battle: show damage info" );
->>>>>>> 190c4b8d
     case Settings::HEROES_ARENA_ANY_SKILLS:
         return _( "heroes: allow to choose any primary skill in Arena" );
     case Settings::BATTLE_SOFT_WAITING:
