--- conflicted
+++ resolved
@@ -490,14 +490,7 @@
         break;
     }
 
-<<<<<<< HEAD
-    os << std::endl << "# army size estimates: canonical (few, several, lots, ...) or numeric (1-4, 5-9, 10-19, ...)" << std::endl;
-    os << "army estimation view type = " << ( _gameOptions.Modes( GAME_NUMERIC_ARMY_ESTIMATION_VIEW ) ? "numeric" : "canonical" ) << std::endl;
-
-    os << std::endl << "# hide interface elements on the adventure map: on/off" << std::endl;
-=======
     os << std::endl << "# Hide interface elements on the adventure map: on/off" << std::endl;
->>>>>>> 6b7021e8
     os << "hide interface = " << ( _gameOptions.Modes( GAME_HIDE_INTERFACE ) ? "on" : "off" ) << std::endl;
 
     os << std::endl << "# Position of the radar window on the adventure map when interface elements are hidden" << std::endl;
@@ -556,6 +549,9 @@
 
     os << std::endl << "# Save files sorting method: name/date" << std::endl;
     os << "save file sorting = " << ( _saveFileSortType == SaveFileSortingMethod::TIMESTAMP ? "date" : "name" ) << std::endl;
+
+    os << std::endl << "# Show army size estimates: in 'canonical' (few, several, lots, ...) or 'numeric' (1-4, 5-9, 10-19, ...) way" << std::endl;
+    os << "army estimation view type = " << ( _gameOptions.Modes( GAME_NUMERIC_ARMY_ESTIMATION_VIEW ) ? "numeric" : "canonical" ) << std::endl;
 
     return os.str();
 }
