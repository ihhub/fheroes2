/***************************************************************************
 *   Copyright (C) 2009 by Andrey Afletdinov <fheroes2@gmail.com>          *
 *                                                                         *
 *   Part of the Free Heroes2 Engine:                                      *
 *   http://sourceforge.net/projects/fheroes2                              *
 *                                                                         *
 *   This program is free software; you can redistribute it and/or modify  *
 *   it under the terms of the GNU General Public License as published by  *
 *   the Free Software Foundation; either version 2 of the License, or     *
 *   (at your option) any later version.                                   *
 *                                                                         *
 *   This program is distributed in the hope that it will be useful,       *
 *   but WITHOUT ANY WARRANTY; without even the implied warranty of        *
 *   MERCHANTABILITY or FITNESS FOR A PARTICULAR PURPOSE.  See the         *
 *   GNU General Public License for more details.                          *
 *                                                                         *
 *   You should have received a copy of the GNU General Public License     *
 *   along with this program; if not, write to the                         *
 *   Free Software Foundation, Inc.,                                       *
 *   59 Temple Place - Suite 330, Boston, MA  02111-1307, USA.             *
 ***************************************************************************/

#include <algorithm>
#include <fstream>

#include "audio_music.h"
#include "dialog.h"
#include "difficulty.h"
#include "game.h"
#include "maps.h"
#include "race.h"
#include "settings.h"
#include "text.h"
#include "tinyconfig.h"

#define DEFAULT_PORT 5154
#define DEFAULT_DEBUG DBG_ALL_WARN

bool IS_DEBUG( int name, int level )
{
    const int debug = Settings::Get().Debug();
    return ( ( DBG_ENGINE & name ) && ( ( DBG_ENGINE & debug ) >> 2 ) >= level ) || ( ( DBG_GAME & name ) && ( ( DBG_GAME & debug ) >> 4 ) >= level )
           || ( ( DBG_BATTLE & name ) && ( ( DBG_BATTLE & debug ) >> 6 ) >= level ) || ( ( DBG_AI & name ) && ( ( DBG_AI & debug ) >> 8 ) >= level )
           || ( ( DBG_NETWORK & name ) && ( ( DBG_NETWORK & debug ) >> 10 ) >= level ) || ( ( DBG_DEVEL & name ) && ( ( DBG_DEVEL & debug ) >> 12 ) >= level );
}

const char * StringDebug( int name )
{
    if ( name & DBG_ENGINE )
        return "DBG_ENGINE";
    else if ( name & DBG_GAME )
        return "DBG_GAME";
    else if ( name & DBG_BATTLE )
        return "DBG_BATTLE";
    else if ( name & DBG_AI )
        return "DBG_AI";
    else if ( name & DBG_NETWORK )
        return "DBG_NETWORK";
    else if ( name & DBG_OTHER )
        return "DBG_OTHER";
    else if ( name & DBG_DEVEL )
        return "DBG_DEVEL";
    return "";
}

enum
{
    // ??? = 0x00000001,
    // ??? = 0x00000002,
    GLOBAL_PRICELOYALTY = 0x00000004,

    GLOBAL_POCKETPC = 0x00000008,
    GLOBAL_DEDICATEDSERVER = 0x00000010,
    GLOBAL_LOCALCLIENT = 0x00000020,

    GLOBAL_SHOWCPANEL = 0x00000040,
    GLOBAL_SHOWRADAR = 0x00000080,
    GLOBAL_SHOWICONS = 0x00000100,
    GLOBAL_SHOWBUTTONS = 0x00000200,
    GLOBAL_SHOWSTATUS = 0x00000400,

    GLOBAL_CHANGE_FULLSCREEN_RESOLUTION = 0x00000800,
    GLOBAL_KEEP_ASPECT_RATIO = 0x00001000,
    GLOBAL_FONTRENDERBLENDED1 = 0x00002000,
    GLOBAL_FONTRENDERBLENDED2 = 0x00004000,
    GLOBAL_FULLSCREEN = 0x00008000,
    GLOBAL_USESWSURFACE = 0x00010000,

    GLOBAL_SOUND = 0x00020000,
    GLOBAL_MUSIC_EXT = 0x00040000,
    GLOBAL_MUSIC_CD = 0x00080000,
    GLOBAL_MUSIC_MIDI = 0x00100000,

    GLOBAL_USEUNICODE = 0x00200000,
    GLOBAL_ALTRESOURCE = 0x00400000,

    GLOBAL_BATTLE_SHOW_GRID = 0x00800000,
    GLOBAL_BATTLE_SHOW_MOUSE_SHADOW = 0x01000000,
    GLOBAL_BATTLE_SHOW_MOVE_SHADOW = 0x02000000,

    GLOBAL_MUSIC = GLOBAL_MUSIC_CD | GLOBAL_MUSIC_EXT | GLOBAL_MUSIC_MIDI
};

struct settings_t
{
    u32 id;
    const char * str;

    bool operator==( const std::string & s ) const
    {
        return str && s == str;
    };
    bool operator==( u32 i ) const
    {
        return id && id == i;
    };
};

// external settings
const settings_t settingsGeneral[] = {
    {
        GLOBAL_SOUND,
        "sound",
    },
    {
        GLOBAL_MUSIC_MIDI,
        "music",
    },
    {
        GLOBAL_FULLSCREEN,
        "fullscreen",
    },
    {
        GLOBAL_FULLSCREEN,
        "full screen",
    },
    {
        GLOBAL_USEUNICODE,
        "unicode",
    },
    {
        GLOBAL_ALTRESOURCE,
        "alt resource",
    },
    {
        GLOBAL_POCKETPC,
        "pocketpc",
    },
    {
        GLOBAL_POCKETPC,
        "pocket pc",
    },
    {
        GLOBAL_USESWSURFACE,
        "use swsurface only",
    },
    {
        GLOBAL_KEEP_ASPECT_RATIO,
        "keep aspect ratio",
    },
    {
        GLOBAL_CHANGE_FULLSCREEN_RESOLUTION,
        "change fullscreen resolution",
    },
    {
        0,
        NULL,
    },
};

const char * GetGeneralSettingDescription( int settingId )
{
    const settings_t * ptr = settingsGeneral;
    while ( ptr->id != 0 ) {
        if ( ptr->id == static_cast<uint32_t>( settingId ) )
            return ptr->str;
        ++ptr;
    }
    return NULL;
}

// internal settings
const settings_t settingsFHeroes2[] = {
    {
        Settings::GAME_SAVE_REWRITE_CONFIRM,
        _( "game: always confirm for rewrite savefile" ),
    },
    {
        Settings::GAME_REMEMBER_LAST_FOCUS,
        _( "game: remember last focus" ),
    },
    {
        Settings::GAME_BATTLE_SHOW_DAMAGE,
        _( "battle: show damage info" ),
    },
    {
        Settings::WORLD_SHOW_VISITED_CONTENT,
        _( "world: show visited content from objects" ),
    },
    {
        Settings::WORLD_SCOUTING_EXTENDED,
        _( "world: scouting skill show extended content info" ),
    },
    {
        Settings::WORLD_ABANDONED_MINE_RANDOM,
        _( "world: abandoned mine random resource" ),
    },
    {
        Settings::WORLD_ALLOW_SET_GUARDIAN,
        _( "world: allow set guardian to objects" ),
    },
    {
        Settings::WORLD_ONLY_FIRST_MONSTER_ATTACK,
        _( "world: only the first monster will attack (H2 bug)." ),
    },
    {
        Settings::WORLD_EYE_EAGLE_AS_SCHOLAR,
        _( "world: Eagle Eye also works like Scholar in H3." ),
    },
    {
        Settings::WORLD_BAN_WEEKOF,
        _( "world: ban for WeekOf/MonthOf Monsters" ),
    },
    {
        Settings::WORLD_NEW_VERSION_WEEKOF,
        _( "world: new version WeekOf (+growth)" ),
    },
    {
        Settings::WORLD_BAN_PLAGUES,
        _( "world: ban plagues months" ),
    },
    {
        Settings::WORLD_BAN_MONTHOF_MONSTERS,
        _( "world: Months Of Monsters do not place creatures on map" ),
    },
    {
        Settings::WORLD_ARTIFACT_CRYSTAL_BALL,
        _( "world: Crystal Ball also added Identify Hero and Visions spells" ),
    },
    {
        Settings::WORLD_STARTHERO_LOSSCOND4HUMANS,
        _( "world: Starting heroes as Loss Conditions for Human Players" ),
    },
    {
        Settings::WORLD_1HERO_HIRED_EVERY_WEEK,
        _( "world: Only 1 hero can be hired by the one player every week" ),
    },
    {
        Settings::CASTLE_1HERO_HIRED_EVERY_WEEK,
        _( "world: Each castle allows one hero to be recruited every week" ),
    },
    {
        Settings::WORLD_SCALE_NEUTRAL_ARMIES,
        _( "world: Neutral armies scale with game difficulty" ),
    },
    {
        Settings::WORLD_USE_UNIQUE_ARTIFACTS_ML,
        _( "world: use unique artifacts for morale/luck" ),
    },
    {
        Settings::WORLD_USE_UNIQUE_ARTIFACTS_RS,
        _( "world: use unique artifacts for resource affecting" ),
    },
    {
        Settings::WORLD_USE_UNIQUE_ARTIFACTS_PS,
        _( "world: use unique artifacts for primary skills" ),
    },
    {
        Settings::WORLD_USE_UNIQUE_ARTIFACTS_SS,
        _( "world: use unique artifacts for secondary skills" ),
    },
    {
        Settings::WORLD_EXT_OBJECTS_CAPTURED,
        _( "world: Wind/Water Mills and Magic Garden can be captured" ),
    },
    {
        Settings::WORLD_DISABLE_BARROW_MOUNDS,
        _( "world: disable Barrow Mounds" ),
    },
    {
        Settings::CASTLE_ALLOW_GUARDIANS,
        _( "castle: allow guardians" ),
    },
    {
        Settings::CASTLE_MAGEGUILD_POINTS_TURN,
        _( "castle: higher mage guilds regenerate more spell points/turn (20/40/60/80/100%)" ),
    },
    {
        Settings::HEROES_BUY_BOOK_FROM_SHRINES,
        _( "heroes: allow buy a spellbook from Shrines" ),
    },
    {
        Settings::HEROES_COST_DEPENDED_FROM_LEVEL,
        _( "heroes: recruit cost to be dependent on hero level" ),
    },
    {
        Settings::HEROES_REMEMBER_POINTS_RETREAT,
        _( "heroes: remember move points for retreat/surrender result" ),
    },
    {
        Settings::HEROES_SURRENDERING_GIVE_EXP,
        _( "heroes: surrendering gives some experience" ),
    },
    {
        Settings::HEROES_RECALCULATE_MOVEMENT,
        _( "heroes: recalculate movement points after creatures movement" ),
    },
    {
        Settings::HEROES_TRANSCRIBING_SCROLLS,
        _( "heroes: allow transcribing scrolls (needs: Eye Eagle skill)" ),
    },
    {
        Settings::HEROES_ALLOW_BANNED_SECSKILLS,
        _( "heroes: allow banned sec. skills upgrade" ),
    },
    {
        Settings::HEROES_ARENA_ANY_SKILLS,
        _( "heroes: in Arena can choose any of primary skills" ),
    },
    {
        Settings::UNIONS_ALLOW_HERO_MEETINGS,
        _( "unions: allow meeting heroes" ),
    },
    {
        Settings::UNIONS_ALLOW_CASTLE_VISITING,
        _( "unions: allow castle visiting" ),
    },
    {
        Settings::BATTLE_SHOW_ARMY_ORDER,
        _( "battle: show army order" ),
    },
    {
        Settings::BATTLE_SOFT_WAITING,
        _( "battle: soft wait troop" ),
    },
    {
        Settings::BATTLE_OBJECTS_ARCHERS_PENALTY,
        _( "battle: high objects are an obstacle for archers" ),
    },
    {
        Settings::BATTLE_SKIP_INCREASE_DEFENSE,
        _( "battle: skip increase +2 defense" ),
    },
    {
        Settings::BATTLE_REVERSE_WAIT_ORDER,
        _( "battle: reverse wait order (fast, average, slow)" ),
    },
    {
        Settings::GAME_SHOW_SYSTEM_INFO,
        _( "game: show system info" ),
    },
    {
        Settings::GAME_AUTOSAVE_ON,
        _( "game: autosave on" ),
    },
    {
        Settings::GAME_AUTOSAVE_BEGIN_DAY,
        _( "game: autosave will be made at the beginning of the day" ),
    },
    {
        Settings::GAME_USE_FADE,
        _( "game: use fade" ),
    },
    {
        Settings::GAME_EVIL_INTERFACE,
        _( "game: use evil interface" ),
    },
    {
        Settings::GAME_DYNAMIC_INTERFACE,
        _( "game: also use dynamic interface for castles" ),
    },
    {
        Settings::GAME_HIDE_INTERFACE,
        _( "game: hide interface" ),
    },
    {
        Settings::GAME_CONTINUE_AFTER_VICTORY,
        _( "game: offer to continue the game afer victory condition" ),
    },
    {
        Settings::POCKETPC_TAP_MODE,
        _( "pocketpc: tap mode" ),
    },
    {
        Settings::POCKETPC_DRAG_DROP_SCROLL,
        _( "pocketpc: drag&drop gamearea as scroll" ),
    },

    {0, NULL},
};

std::string Settings::GetVersion( void )
{
    std::ostringstream os;
    os << static_cast<int>( MAJOR_VERSION ) << "." << static_cast<int>( MINOR_VERSION ) << "." << static_cast<int>( INTERMEDIATE_VERSION );
    return os.str();
}

/* constructor */
Settings::Settings()
    : debug( 0 )
    , video_mode( Size( fheroes2::Display::DEFAULT_WIDTH, fheroes2::Display::DEFAULT_HEIGHT ) )
    , game_difficulty( Difficulty::NORMAL )
    , font_normal( "dejavusans.ttf" )
    , font_small( "dejavusans.ttf" )
    , size_normal( 15 )
    , size_small( 10 )
    , sound_volume( 6 )
    , music_volume( 6 )
    , _musicType( MUSIC_EXTERNAL )
<<<<<<< HEAD
#ifdef WITH_GAMEPAD
    , gamepad_pointer_speed( 10 )
#endif
#ifdef VITA
    , vita_keep_aspect_ratio( 1 )
#endif
=======
    , _controllerPointerSpeed( 10 )
>>>>>>> 313f9090
    , heroes_speed( DEFAULT_SPEED_DELAY )
    , ai_speed( DEFAULT_SPEED_DELAY )
    , scroll_speed( SCROLL_NORMAL )
    , battle_speed( DEFAULT_SPEED_DELAY )
    , game_type( 0 )
    , preferably_count_players( 0 )
    , port( DEFAULT_PORT )
{
    ExtSetModes( GAME_AUTOSAVE_ON );
    ExtSetModes( WORLD_SHOW_VISITED_CONTENT );
    ExtSetModes( WORLD_ONLY_FIRST_MONSTER_ATTACK );

    opt_global.SetModes( GLOBAL_SHOWRADAR );
    opt_global.SetModes( GLOBAL_SHOWICONS );
    opt_global.SetModes( GLOBAL_SHOWBUTTONS );
    opt_global.SetModes( GLOBAL_SHOWSTATUS );
    opt_global.SetModes( GLOBAL_MUSIC_EXT );
    opt_global.SetModes( GLOBAL_SOUND );
    // Set expansion version by default - turn off if heroes2x.agg not found
    opt_global.SetModes( GLOBAL_PRICELOYALTY );

    opt_global.SetModes( GLOBAL_BATTLE_SHOW_GRID );
    opt_global.SetModes( GLOBAL_BATTLE_SHOW_MOUSE_SHADOW );
    opt_global.SetModes( GLOBAL_BATTLE_SHOW_MOVE_SHADOW );

    if ( System::isEmbededDevice() ) {
        opt_global.SetModes( GLOBAL_POCKETPC );
        ExtSetModes( POCKETPC_TAP_MODE );
        ExtSetModes( POCKETPC_DRAG_DROP_SCROLL );
    }
}

Settings::~Settings()
{
    if ( !LoadedGameVersion() )
        BinarySave();
}

Settings & Settings::Get( void )
{
    static Settings conf;

    return conf;
}

bool Settings::Read( const std::string & filename )
{
    TinyConfig config( '=', '#' );
    std::string sval;
    int ival;
    LocalEvent & le = LocalEvent::Get();

    if ( !config.Load( filename ) )
        return false;

    // debug
    ival = config.IntParams( "debug" );

    switch ( ival ) {
    case 0:
        debug = DBG_ALL_WARN;
        break;
    case 1:
        debug = DBG_ALL_INFO;
        break;
    case 2:
        debug = DBG_ALL_TRACE;
        break;
    case 3:
        debug = DBG_ENGINE_TRACE;
        break;
    case 4:
        debug = DBG_GAME_INFO | DBG_BATTLE_INFO | DBG_AI_INFO;
        break;
    case 5:
        debug = DBG_GAME_TRACE | DBG_AI_INFO | DBG_BATTLE_INFO;
        break;
    case 6:
        debug = DBG_AI_TRACE | DBG_BATTLE_INFO | DBG_GAME_INFO;
        break;
    case 7:
        debug = DBG_BATTLE_TRACE | DBG_AI_INFO | DBG_GAME_INFO;
        break;
    case 8:
        debug = DBG_DEVEL | DBG_GAME_TRACE;
        break;
    case 9:
        debug = DBG_DEVEL | DBG_AI_INFO | DBG_BATTLE_INFO | DBG_GAME_INFO;
        break;
    case 10:
        debug = DBG_DEVEL | DBG_AI_TRACE | DBG_BATTLE_INFO | DBG_GAME_INFO;
        break;
    case 11:
        debug = DBG_DEVEL | DBG_AI_TRACE | DBG_BATTLE_TRACE | DBG_GAME_INFO;
        break;
    default:
        debug = ival;
        break;
    }

    // opt_globals
    const settings_t * ptr = settingsGeneral;
    while ( ptr->id ) {
        if ( config.Exists( ptr->str ) ) {
            if ( 0 == config.IntParams( ptr->str ) )
                opt_global.ResetModes( ptr->id );
            else
                opt_global.SetModes( ptr->id );
        }

        ++ptr;
    }

    // maps directories
    maps_params.Append( config.ListStr( "maps" ) );
    maps_params.sort();
    maps_params.unique();

    // data
    sval = config.StrParams( "data" );
    if ( !sval.empty() )
        data_params = sval;

    if ( Unicode() ) {
        sval = config.StrParams( "maps charset" );
        if ( !sval.empty() )
            maps_charset = sval;

        sval = config.StrParams( "lang" );
        if ( !sval.empty() )
            force_lang = sval;

        sval = config.StrParams( "fonts normal" );
        if ( !sval.empty() )
            font_normal = sval;

        sval = config.StrParams( "fonts small" );
        if ( !sval.empty() )
            font_small = sval;

        ival = config.IntParams( "fonts normal size" );
        if ( 0 < ival )
            size_normal = ival;

        ival = config.IntParams( "fonts small size" );
        if ( 0 < ival )
            size_small = ival;

        if ( config.StrParams( "fonts small render" ) == "blended" )
            opt_global.SetModes( GLOBAL_FONTRENDERBLENDED1 );
        if ( config.StrParams( "fonts normal render" ) == "blended" )
            opt_global.SetModes( GLOBAL_FONTRENDERBLENDED2 );
    }

    // music source
    _musicType = MUSIC_EXTERNAL;
    sval = config.StrParams( "music" );

    if ( !sval.empty() ) {
        if ( sval == "original" ) {
            opt_global.ResetModes( GLOBAL_MUSIC );
            opt_global.SetModes( GLOBAL_MUSIC_MIDI );
            _musicType = MUSIC_MIDI_ORIGINAL;
        }
        else if ( sval == "expansion" ) {
            opt_global.ResetModes( GLOBAL_MUSIC );
            opt_global.SetModes( GLOBAL_MUSIC_MIDI );
            if ( PriceLoyaltyVersion() )
                _musicType = MUSIC_MIDI_EXPANSION;
        }
        else if ( sval == "cd" ) {
            opt_global.ResetModes( GLOBAL_MUSIC );
            opt_global.SetModes( GLOBAL_MUSIC_CD );
            _musicType = MUSIC_CDROM;
        }
        else if ( sval == "external" ) {
            opt_global.ResetModes( GLOBAL_MUSIC );
            opt_global.SetModes( GLOBAL_MUSIC_EXT );
            _musicType = MUSIC_EXTERNAL;
        }
    }

    // sound volume
    if ( config.Exists( "sound volume" ) ) {
        sound_volume = config.IntParams( "sound volume" );
        if ( sound_volume > 10 )
            sound_volume = 10;
    }

    // music volume
    if ( config.Exists( "music volume" ) ) {
        music_volume = config.IntParams( "music volume" );
        if ( music_volume > 10 )
            music_volume = 10;
    }

    // move speed
    if ( config.Exists( "ai speed" ) ) {
        ai_speed = config.IntParams( "ai speed" );
        if ( ai_speed > 10 ) {
            ai_speed = 10;
        }
        if ( ai_speed < 1 ) {
            ai_speed = 1;
        }
    }

    if ( config.Exists( "heroes speed" ) ) {
        heroes_speed = config.IntParams( "heroes speed" );
        if ( heroes_speed > 10 ) {
            heroes_speed = 10;
        }
        if ( heroes_speed < 1 ) {
            heroes_speed = 1;
        }
    }

    // scroll speed
    switch ( config.IntParams( "scroll speed" ) ) {
    case 1:
        scroll_speed = SCROLL_SLOW;
        break;
    case 2:
        scroll_speed = SCROLL_NORMAL;
        break;
    case 3:
        scroll_speed = SCROLL_FAST1;
        break;
    case 4:
        scroll_speed = SCROLL_FAST2;
        break;
    default:
        scroll_speed = SCROLL_NORMAL;
        break;
    }

    if ( config.Exists( "battle speed" ) ) {
        battle_speed = config.IntParams( "battle speed" );
        if ( battle_speed > 10 ) {
            battle_speed = 10;
        }
        if ( battle_speed < 1 ) {
            battle_speed = 1;
        }
    }

    if ( config.Exists( "battle grid" ) ) {
        SetBattleGrid( config.StrParams( "battle grid" ) == "on" );
    }

    if ( config.Exists( "battle shadow movement" ) ) {
        SetBattleMovementShaded( config.StrParams( "battle shadow movement" ) == "on" );
    }

    if ( config.Exists( "battle shadow cursor" ) ) {
        SetBattleMouseShaded( config.StrParams( "battle shadow cursor" ) == "on" );
    }

    // network port
    port = config.Exists( "port" ) ? config.IntParams( "port" ) : DEFAULT_PORT;

    // playmus command
    sval = config.StrParams( "playmus command" );
    if ( !sval.empty() )
        Music::SetExtCommand( sval );

    // videodriver
    sval = config.StrParams( "videodriver" );
    if ( !sval.empty() )
        video_driver = sval;

    // pocketpc
    if ( PocketPC() ) {
        ival = config.IntParams( "pointer offset x" );
        if ( ival )
            le.SetMouseOffsetX( ival );

        ival = config.IntParams( "pointer offset y" );
        if ( ival )
            le.SetMouseOffsetY( ival );

        ival = config.IntParams( "tap delay" );
        if ( ival )
            le.SetTapDelayForRightClickEmulation( ival );

        sval = config.StrParams( "pointer rotate fix" );
        if ( !sval.empty() )
            System::SetEnvironment( "GAPI_POINTER_FIX", sval.c_str() );
    }

    // videomode
    sval = config.StrParams( "videomode" );
    if ( !sval.empty() ) {
        // default
        video_mode.w = fheroes2::Display::DEFAULT_WIDTH;
        video_mode.h = fheroes2::Display::DEFAULT_HEIGHT;

        std::string value = StringLower( sval );
        const size_t pos = value.find( 'x' );

        if ( std::string::npos != pos ) {
            std::string width( value.substr( 0, pos ) );
            std::string height( value.substr( pos + 1, value.length() - pos - 1 ) );

            video_mode.w = GetInt( width );
            video_mode.h = GetInt( height );
        }
        else {
            DEBUG( DBG_ENGINE, DBG_WARN, "unknown video mode: " << value );
        }
    }

<<<<<<< HEAD
#ifdef WITH_GAMEPAD
    if ( config.Exists( "gamepad_pointer_speed" ) ) {
        gamepad_pointer_speed = config.IntParams( "gamepad_pointer_speed" );
        if ( gamepad_pointer_speed > 100 )
            gamepad_pointer_speed = 100;
        else if ( gamepad_pointer_speed < 0 )
            gamepad_pointer_speed = 0;
        le.SetGamepadPointerSpeed( gamepad_pointer_speed );
    }
#endif

#ifdef WITH_TOUCHPAD
    if(config.Exists("vita_pointer_speed"))
    {
	int vita_pointer_speed = config.IntParams("vita_pointer_speed");
	if (vita_pointer_speed > 100) vita_pointer_speed = 100;
        if (vita_pointer_speed < 0) vita_pointer_speed = 0;
        LocalEvent::Get().SetVitaTouchControlSpeed(vita_pointer_speed);
    }
    
    if(config.Exists("vita_touchcontrol_type"))
    {
	int vita_touchcontrol_type = config.IntParams("vita_touchcontrol_type");
	if (vita_touchcontrol_type > 2) vita_touchcontrol_type = 2;
        if (vita_touchcontrol_type < 0) vita_touchcontrol_type = 0;
        LocalEvent::Get().SetVitaTouchControlType(vita_touchcontrol_type);
    }
#endif

#ifdef VITA
    if ( config.Exists( "vita_keep_aspect_ratio" ) ) {
        vita_keep_aspect_ratio = config.IntParams( "vita_keep_aspect_ratio" );
        fheroes2::engine().SetVitaKeepAspectRatio( vita_keep_aspect_ratio );
    }
#endif
=======
    if ( config.Exists( "controller_pointer_speed" ) ) {
        _controllerPointerSpeed = config.IntParams( "controller_pointer_speed" );
        if ( _controllerPointerSpeed > 100 )
            _controllerPointerSpeed = 100;
        else if ( _controllerPointerSpeed < 0 )
            _controllerPointerSpeed = 0;
        le.SetControllerPointerSpeed( _controllerPointerSpeed );
    }
>>>>>>> 313f9090

#ifndef WITH_TTF
    opt_global.ResetModes( GLOBAL_USEUNICODE );
#endif

    if ( font_normal.empty() || font_small.empty() )
        opt_global.ResetModes( GLOBAL_USEUNICODE );

#ifdef BUILD_RELEASE
    // reset devel
    debug &= ~( DBG_DEVEL );
#endif
    BinaryLoad();

    if ( video_driver.size() )
        video_driver = StringLower( video_driver );

    if ( video_mode.w && video_mode.h )
        PostLoad();

    return true;
}

void Settings::PostLoad( void )
{
    if ( opt_global.Modes( GLOBAL_POCKETPC ) )
        opt_global.SetModes( GLOBAL_FULLSCREEN );
    else {
        ExtResetModes( POCKETPC_TAP_MODE );
    }

    if ( ExtModes( GAME_HIDE_INTERFACE ) ) {
        opt_global.SetModes( GLOBAL_SHOWCPANEL );
        opt_global.ResetModes( GLOBAL_SHOWRADAR );
        opt_global.ResetModes( GLOBAL_SHOWICONS );
        opt_global.ResetModes( GLOBAL_SHOWBUTTONS );
        opt_global.ResetModes( GLOBAL_SHOWSTATUS );
    }
}

bool Settings::Save( const std::string & filename ) const
{
    if ( filename.empty() )
        return false;

    std::fstream file;
#ifdef VITA
    const std::string vita_filename = "ux0:data/fheroes2/" + filename;
    file.open( vita_filename.data(), std::fstream::out | std::fstream::trunc );
#else
    file.open( filename.data(), std::fstream::out | std::fstream::trunc );
#endif
    if ( !file )
        return false;

    const std::string & data = String();
    file.write( data.data(), data.size() );

    return true;
}

std::string Settings::String( void ) const
{
    std::ostringstream os;
    std::string musicType;
    if ( MusicType() == MUSIC_EXTERNAL ) {
        musicType = "external";
    }
    else if ( MusicType() == MUSIC_CDROM ) {
        musicType = "cd";
    }
    else if ( MusicType() == MUSIC_MIDI_EXPANSION ) {
        musicType = "expansion";
    }
    else {
        musicType = "original";
    }

    os << "# fheroes2 configuration file (saved under version " << GetVersion() << ")" << std::endl;

    os << std::endl << "# path to directory data" << std::endl;
    os << "data = " << data_params << std::endl;

    os << std::endl << "# path to directory maps (you can set few map directies)" << std::endl;
    for ( ListDirs::const_iterator it = maps_params.begin(); it != maps_params.end(); ++it )
        os << "maps = " << *it << std::endl;

    os << std::endl << "# video mode (game resolution)" << std::endl;
    os << "videomode = " << fheroes2::Display::instance().width() << "x" << fheroes2::Display::instance().height() << std::endl;

    os << std::endl << "# sound: on off" << std::endl;
    os << "sound = " << ( opt_global.Modes( GLOBAL_SOUND ) ? "on" : "off" ) << std::endl;

    os << std::endl << "# music: original, expansion, cd, external" << std::endl;
    os << "music = " << musicType << std::endl;

    os << std::endl << "# sound volume: 0 - 10" << std::endl;
    os << "sound volume = " << sound_volume << std::endl;

    os << std::endl << "# music volume: 0 - 10" << std::endl;
    os << "music volume = " << music_volume << std::endl;

    os << std::endl << "# keep aspect ratio in fullscreen mode (experimental)" << std::endl;
    os << GetGeneralSettingDescription( GLOBAL_KEEP_ASPECT_RATIO ) << " = " << ( opt_global.Modes( GLOBAL_KEEP_ASPECT_RATIO ) ? "on" : "off" ) << std::endl;

    os << std::endl << "# change resolution in fullscreen mode (experimental)" << std::endl;
    os << GetGeneralSettingDescription( GLOBAL_CHANGE_FULLSCREEN_RESOLUTION ) << " = " << ( opt_global.Modes( GLOBAL_CHANGE_FULLSCREEN_RESOLUTION ) ? "on" : "off" )
       << std::endl;

    os << std::endl << "# run in fullscreen mode: on off (use F4 key to switch between)" << std::endl;
    os << GetGeneralSettingDescription( GLOBAL_FULLSCREEN ) << " = " << ( opt_global.Modes( GLOBAL_FULLSCREEN ) ? "on" : "off" ) << std::endl;

    os << std::endl << "# use alternative resources (not in use anymore)" << std::endl;
    os << "alt resource = " << ( opt_global.Modes( GLOBAL_ALTRESOURCE ) ? "on" : "off" ) << std::endl;

    os << std::endl << "# run in debug mode (0 - 11) [only for development]" << std::endl;
    os << "debug = " << debug << std::endl;

    os << std::endl << "# heroes move speed: 0 - 10" << std::endl;
    os << "heroes speed = " << heroes_speed << std::endl;

    os << std::endl << "# AI move speed: 0 - 10" << std::endl;
    os << "ai speed = " << ai_speed << std::endl;

    os << std::endl << "# battle speed: 0 - 10" << std::endl;
    os << "battle speed = " << battle_speed << std::endl;

    os << std::endl << "# scroll speed: 1 - 4" << std::endl;
    os << "scroll speed = " << scroll_speed << std::endl;

    os << std::endl << "# show battle grid: on off" << std::endl;
    os << "battle grid = " << ( opt_global.Modes( GLOBAL_BATTLE_SHOW_GRID ) ? "on" : "off" ) << std::endl;

    os << std::endl << "# show battle shadow movement: on off" << std::endl;
    os << "battle shadow movement = " << ( opt_global.Modes( GLOBAL_BATTLE_SHOW_MOVE_SHADOW ) ? "on" : "off" ) << std::endl;

    os << std::endl << "# show battle shadow cursor: on off" << std::endl;
    os << "battle shadow cursor = " << ( opt_global.Modes( GLOBAL_BATTLE_SHOW_MOUSE_SHADOW ) ? "on" : "off" ) << std::endl;

    if ( video_driver.size() ) {
        os << std::endl << "# sdl video driver, windows: windib, directx, wince: gapi, raw, linux: x11, other see sdl manual (to be deprecated)" << std::endl;
        os << "videodriver = " << video_driver << std::endl;
    }

#ifdef WITH_TTF
    os << std::endl << "Below options are experimental and disabled in the game for now" << std::endl;
    os << "fonts normal = " << font_normal << std::endl
       << "fonts small = " << font_small << std::endl
       << "fonts normal size = " << static_cast<int>( size_normal ) << std::endl
       << "fonts small size = " << static_cast<int>( size_small ) << std::endl
       << "unicode = " << ( opt_global.Modes( GLOBAL_USEUNICODE ) ? "on" : "off" ) << std::endl;
    if ( force_lang.size() )
        os << "lang = " << force_lang << std::endl;
#endif

<<<<<<< HEAD
#ifdef WITH_GAMEPAD
    os << std::endl << "# gamepad pointer speed" << std::endl;
    os << "gamepad_pointer_speed = " << gamepad_pointer_speed << std::endl;
#endif

#ifdef VITA
    os << std::endl << "# vita keep aspect ratio" << std::endl;
    os << "vita_keep_aspect_ratio = " << vita_keep_aspect_ratio << std::endl;
#endif
=======
    os << std::endl << "# controller pointer speed: 0 - 100" << std::endl;
    os << "controller pointer speed = " << _controllerPointerSpeed << std::endl;
>>>>>>> 313f9090

    return os.str();
}

/* read maps info */
void Settings::SetCurrentFileInfo( const Maps::FileInfo & fi )
{
    current_maps_file = fi;

    players.Init( current_maps_file );

    // game difficulty
    game_difficulty = Difficulty::NORMAL;
    preferably_count_players = 0;
}

const Maps::FileInfo & Settings::CurrentFileInfo( void ) const
{
    return current_maps_file;
}

/* return debug */
int Settings::Debug( void ) const
{
    return debug;
}

/* return game difficulty */
int Settings::GameDifficulty( void ) const
{
    return game_difficulty;
}

int Settings::CurrentColor( void ) const
{
    return players.current_color;
}

const std::string & Settings::SelectVideoDriver( void ) const
{
    return video_driver;
}

/* return fontname */
const std::string & Settings::FontsNormal( void ) const
{
    return font_normal;
}
const std::string & Settings::FontsSmall( void ) const
{
    return font_small;
}
const std::string & Settings::ForceLang( void ) const
{
    return force_lang;
}
const std::string & Settings::MapsCharset( void ) const
{
    return maps_charset;
}
int Settings::FontsNormalSize( void ) const
{
    return size_normal;
}
int Settings::FontsSmallSize( void ) const
{
    return size_small;
}
bool Settings::FontSmallRenderBlended( void ) const
{
    return opt_global.Modes( GLOBAL_FONTRENDERBLENDED1 );
}
bool Settings::FontNormalRenderBlended( void ) const
{
    return opt_global.Modes( GLOBAL_FONTRENDERBLENDED2 );
}

void Settings::SetProgramPath( const char * argv0 )
{
    if ( argv0 )
        path_program = argv0;
}

ListDirs Settings::GetRootDirs( void )
{
    const Settings & conf = Settings::Get();
    ListDirs dirs;

    // from build
#ifdef CONFIGURE_FHEROES2_DATA
    dirs.push_back( CONFIGURE_FHEROES2_DATA );
#endif

    // from env
    if ( System::GetEnvironment( "FHEROES2_DATA" ) )
        dirs.push_back( System::GetEnvironment( "FHEROES2_DATA" ) );

    // from dirname
    dirs.push_back( System::GetDirname( conf.path_program ) );

    // from HOME
    const std::string & home = System::GetHomeDirectory( "fheroes2" );
    if ( !home.empty() )
        dirs.push_back( home );

#ifdef VITA
    dirs.push_back( "ux0:app/FHOMM0002" );
    dirs.push_back( "ux0:data/fheroes2" );
#endif

    return dirs;
}

/* return list files */
ListFiles Settings::GetListFiles( const std::string & prefix, const std::string & filter )
{
    const ListDirs dirs = GetRootDirs();
    ListFiles res;

    if ( prefix.size() && System::IsDirectory( prefix ) )
        res.ReadDir( prefix, filter, false );

    for ( ListDirs::const_iterator it = dirs.begin(); it != dirs.end(); ++it ) {
        std::string path = prefix.size() ? System::ConcatePath( *it, prefix ) : *it;

        if ( System::IsDirectory( path ) )
            res.ReadDir( path, filter, false );
    }

    res.Append( System::GetListFiles( "fheroes2", prefix, filter ) );

    return res;
}

std::string Settings::GetLastFile( const std::string & prefix, const std::string & name )
{
    const ListFiles & files = GetListFiles( prefix, name );
    return files.empty() ? name : files.back();
}

std::string Settings::GetLangDir( void )
{
#ifdef CONFIGURE_FHEROES2_LOCALEDIR
    return std::string( CONFIGURE_FHEROES2_LOCALEDIR );
#else
    std::string res;
    const ListDirs dirs = GetRootDirs();

    for ( ListDirs::const_reverse_iterator it = dirs.rbegin(); it != dirs.rend(); ++it ) {
        res = System::ConcatePath( System::ConcatePath( *it, "files" ), "lang" );
        if ( System::IsDirectory( res ) )
            return res;
    }
#endif

    return "";
}

std::string Settings::GetWriteableDir( const char * subdir )
{
    ListDirs dirs = GetRootDirs();
    dirs.Append( System::GetDataDirectories( "fheroes2" ) );

    for ( ListDirs::const_iterator it = dirs.begin(); it != dirs.end(); ++it ) {
        std::string dir_files = System::ConcatePath( *it, "files" );

        // create files
        if ( System::IsDirectory( *it, true ) && !System::IsDirectory( dir_files, true ) )
            System::MakeDirectory( dir_files );

        // create subdir
        if ( System::IsDirectory( dir_files, true ) ) {
            std::string dir_subdir = System::ConcatePath( dir_files, subdir );

            if ( !System::IsDirectory( dir_subdir, true ) )
                System::MakeDirectory( dir_subdir );

            if ( System::IsDirectory( dir_subdir, true ) )
                return dir_subdir;
        }
    }

    DEBUG( DBG_GAME, DBG_WARN, "writable directory not found" );

    return "";
}

bool Settings::MusicExt( void ) const
{
    return opt_global.Modes( GLOBAL_MUSIC_EXT );
}
bool Settings::MusicMIDI( void ) const
{
    return opt_global.Modes( GLOBAL_MUSIC_MIDI );
}
bool Settings::MusicCD( void ) const
{
    return opt_global.Modes( GLOBAL_MUSIC_CD );
}

/* return sound */
bool Settings::Sound( void ) const
{
    return opt_global.Modes( GLOBAL_SOUND );
}

/* return music */
bool Settings::Music( void ) const
{
    return opt_global.Modes( GLOBAL_MUSIC );
}

/* return move speed */
int Settings::HeroesMoveSpeed( void ) const
{
    return heroes_speed;
}
int Settings::AIMoveSpeed( void ) const
{
    return ai_speed;
}
int Settings::BattleSpeed( void ) const
{
    return battle_speed;
}

/* return scroll speed */
int Settings::ScrollSpeed( void ) const
{
    return scroll_speed;
}

/* set ai speed: 1 - 10 */
void Settings::SetAIMoveSpeed( int speed )
{
    if ( speed < 1 ) {
        speed = 1;
    }
    if ( speed > 10 ) {
        speed = 10;
    }
    ai_speed = speed;
}

/* set hero speed: 1 - 10 */
void Settings::SetHeroesMoveSpeed( int speed )
{
    if ( speed < 1 ) {
        speed = 1;
    }
    if ( speed > 10 ) {
        speed = 10;
    }
    heroes_speed = speed;
}

/* set battle speed: 1 - 10 */
void Settings::SetBattleSpeed( int speed )
{
    if ( speed < 1 ) {
        speed = 1;
    }
    if ( speed > 10 ) {
        speed = 10;
    }
    battle_speed = speed;
}

/* set scroll speed: 1 - 4 */
void Settings::SetScrollSpeed( int speed )
{
    switch ( speed ) {
    case SCROLL_SLOW:
        scroll_speed = SCROLL_SLOW;
        break;
    case SCROLL_NORMAL:
        scroll_speed = SCROLL_NORMAL;
        break;
    case SCROLL_FAST1:
        scroll_speed = SCROLL_FAST1;
        break;
    case SCROLL_FAST2:
        scroll_speed = SCROLL_FAST2;
        break;
    default:
        scroll_speed = SCROLL_NORMAL;
        break;
    }
}

bool Settings::UseAltResource( void ) const
{
    return opt_global.Modes( GLOBAL_ALTRESOURCE );
}

bool Settings::PriceLoyaltyVersion( void ) const
{
    return opt_global.Modes( GLOBAL_PRICELOYALTY );
}

bool Settings::LoadedGameVersion( void ) const
{
    return ( game_type & Game::TYPE_LOADFILE ) != 0;
}

bool Settings::ShowControlPanel( void ) const
{
    return opt_global.Modes( GLOBAL_SHOWCPANEL );
}

bool Settings::ShowRadar( void ) const
{
    return opt_global.Modes( GLOBAL_SHOWRADAR );
}

bool Settings::ShowIcons( void ) const
{
    return opt_global.Modes( GLOBAL_SHOWICONS );
}

bool Settings::ShowButtons( void ) const
{
    return opt_global.Modes( GLOBAL_SHOWBUTTONS );
}

bool Settings::ShowStatus( void ) const
{
    return opt_global.Modes( GLOBAL_SHOWSTATUS );
}

/* unicode support */
bool Settings::Unicode( void ) const
{
    return opt_global.Modes( GLOBAL_USEUNICODE );
}

/* pocketpc mode */
bool Settings::PocketPC( void ) const
{
    return opt_global.Modes( GLOBAL_POCKETPC );
}

bool Settings::BattleShowGrid( void ) const
{
    return opt_global.Modes( GLOBAL_BATTLE_SHOW_GRID );
}

bool Settings::BattleShowMouseShadow( void ) const
{
    return opt_global.Modes( GLOBAL_BATTLE_SHOW_MOUSE_SHADOW );
}

bool Settings::BattleShowMoveShadow( void ) const
{
    return opt_global.Modes( GLOBAL_BATTLE_SHOW_MOVE_SHADOW );
}

/* get video mode */
const Size & Settings::VideoMode( void ) const
{
    return video_mode;
}

/* set level debug */
void Settings::SetDebug( int d )
{
    debug = d;
}

/**/
void Settings::SetGameDifficulty( int d )
{
    game_difficulty = d;
}
void Settings::SetCurrentColor( int color )
{
    players.current_color = color;
}

int Settings::SoundVolume( void ) const
{
    return sound_volume;
}
int Settings::MusicVolume( void ) const
{
    return music_volume;
}
MusicSource Settings::MusicType() const
{
    return _musicType;
}

/* sound volume: 0 - 10 */
void Settings::SetSoundVolume( int v )
{
    sound_volume = 10 <= v ? 10 : v;
}

/* music volume: 0 - 10 */
void Settings::SetMusicVolume( int v )
{
    music_volume = 10 <= v ? 10 : v;
}

/* Set music type: check MusicSource enum */
void Settings::SetMusicType( int v )
{
    _musicType = MUSIC_CDROM <= v ? MUSIC_CDROM : static_cast<MusicSource>( v );
}

/* check game type */
bool Settings::IsGameType( int f ) const
{
    return ( game_type & f ) != 0;
}

int Settings::GameType( void ) const
{
    return game_type;
}

/* set game type */
void Settings::SetGameType( int type )
{
    game_type = type;
}

void Settings::SetCurrentCampaignScenarioBonus( const Campaign::ScenarioBonusData & bonus )
{
    campaignData.setCurrentScenarioBonus( bonus );
}

void Settings::SetCurrentCampaignScenarioID( const int scenarioID )
{
    campaignData.setCurrentScenarioID( scenarioID );
}

void Settings::SetCurrentCampaignID( const int campaignID )
{
    campaignData.setCampaignID( campaignID );
}

void Settings::AddCurrentCampaignMapToFinished()
{
    campaignData.addCurrentMapToFinished();
}

const Players & Settings::GetPlayers( void ) const
{
    return players;
}

Players & Settings::GetPlayers( void )
{
    return players;
}

void Settings::SetPreferablyCountPlayers( int c )
{
    preferably_count_players = 6 < c ? 6 : c;
}

int Settings::PreferablyCountPlayers( void ) const
{
    return preferably_count_players;
}

int Settings::GetPort( void ) const
{
    return port;
}

const std::string & Settings::MapsFile( void ) const
{
    return current_maps_file.file;
}

const std::string & Settings::MapsName( void ) const
{
    return current_maps_file.name;
}

const std::string & Settings::MapsDescription( void ) const
{
    return current_maps_file.description;
}

int Settings::MapsDifficulty( void ) const
{
    return current_maps_file.difficulty;
}

Size Settings::MapsSize( void ) const
{
    return Size( current_maps_file.size_w, current_maps_file.size_h );
}

bool Settings::AllowChangeRace( int f ) const
{
    return ( current_maps_file.rnd_races & f ) != 0;
}

bool Settings::GameStartWithHeroes( void ) const
{
    return current_maps_file.with_heroes;
}

int Settings::ConditionWins( void ) const
{
    return current_maps_file.ConditionWins();
}

int Settings::ConditionLoss( void ) const
{
    return current_maps_file.ConditionLoss();
}

bool Settings::WinsCompAlsoWins( void ) const
{
    return current_maps_file.WinsCompAlsoWins();
}

bool Settings::WinsAllowNormalVictory( void ) const
{
    return current_maps_file.WinsAllowNormalVictory();
}

int Settings::WinsFindArtifactID( void ) const
{
    return current_maps_file.WinsFindArtifactID();
}

bool Settings::WinsFindUltimateArtifact( void ) const
{
    return current_maps_file.WinsFindUltimateArtifact();
}

u32 Settings::WinsAccumulateGold( void ) const
{
    return current_maps_file.WinsAccumulateGold();
}

Point Settings::WinsMapsPositionObject( void ) const
{
    return current_maps_file.WinsMapsPositionObject();
}

Point Settings::LossMapsPositionObject( void ) const
{
    return current_maps_file.LossMapsPositionObject();
}

u32 Settings::LossCountDays( void ) const
{
    return current_maps_file.LossCountDays();
}

void Settings::SetUnicode( bool f )
{
    f ? opt_global.SetModes( GLOBAL_USEUNICODE ) : opt_global.ResetModes( GLOBAL_USEUNICODE );
}

void Settings::SetPriceLoyaltyVersion( bool set )
{
    if ( set ) {
        opt_global.SetModes( GLOBAL_PRICELOYALTY );
    }
    else {
        opt_global.ResetModes( GLOBAL_PRICELOYALTY );
        if ( _musicType == MUSIC_MIDI_EXPANSION )
            _musicType = MUSIC_MIDI_ORIGINAL;
    }
}

void Settings::SetEvilInterface( bool f )
{
    f ? ExtSetModes( GAME_EVIL_INTERFACE ) : ExtResetModes( GAME_EVIL_INTERFACE );
}

void Settings::SetHideInterface( bool f )
{
    f ? ExtSetModes( GAME_HIDE_INTERFACE ) : ExtResetModes( GAME_HIDE_INTERFACE );
}

void Settings::SetBattleGrid( bool f )
{
    f ? opt_global.SetModes( GLOBAL_BATTLE_SHOW_GRID ) : opt_global.ResetModes( GLOBAL_BATTLE_SHOW_GRID );
}

void Settings::SetBattleMovementShaded( bool f )
{
    f ? opt_global.SetModes( GLOBAL_BATTLE_SHOW_MOVE_SHADOW ) : opt_global.ResetModes( GLOBAL_BATTLE_SHOW_MOVE_SHADOW );
}

void Settings::SetBattleMouseShaded( bool f )
{
    f ? opt_global.SetModes( GLOBAL_BATTLE_SHOW_MOUSE_SHADOW ) : opt_global.ResetModes( GLOBAL_BATTLE_SHOW_MOUSE_SHADOW );
}

void Settings::ResetSound( void )
{
    opt_global.ResetModes( GLOBAL_SOUND );
}

void Settings::ResetMusic( void )
{
    opt_global.ResetModes( GLOBAL_MUSIC );
}

void Settings::SetShowPanel( bool f )
{
    f ? opt_global.SetModes( GLOBAL_SHOWCPANEL ) : opt_global.ResetModes( GLOBAL_SHOWCPANEL );
}

void Settings::SetShowRadar( bool f )
{
    f ? opt_global.SetModes( GLOBAL_SHOWRADAR ) : opt_global.ResetModes( GLOBAL_SHOWRADAR );
}

void Settings::SetShowIcons( bool f )
{
    f ? opt_global.SetModes( GLOBAL_SHOWICONS ) : opt_global.ResetModes( GLOBAL_SHOWICONS );
}

void Settings::SetShowButtons( bool f )
{
    f ? opt_global.SetModes( GLOBAL_SHOWBUTTONS ) : opt_global.ResetModes( GLOBAL_SHOWBUTTONS );
}

void Settings::SetShowStatus( bool f )
{
    f ? opt_global.SetModes( GLOBAL_SHOWSTATUS ) : opt_global.ResetModes( GLOBAL_SHOWSTATUS );
}

bool Settings::CanChangeInGame( u32 f ) const
{
    return ( f >> 28 ) == 0x01; // GAME_ and POCKETPC_
}

bool Settings::ExtModes( u32 f ) const
{
    const u32 mask = 0x0FFFFFFF;
    switch ( f >> 28 ) {
    case 0x01:
        return opt_game.Modes( f & mask );
    case 0x02:
        return opt_world.Modes( f & mask );
    case 0x03:
        return opt_addons.Modes( f & mask );
    case 0x04:
        return opt_battle.Modes( f & mask );
    default:
        break;
    }
    return false;
}

const char * Settings::ExtName( u32 f ) const
{
    const settings_t * ptr = std::find( settingsFHeroes2, ARRAY_COUNT_END( settingsFHeroes2 ) - 1, f );

    return ptr ? _( ptr->str ) : NULL;
}

void Settings::ExtSetModes( u32 f )
{
    const u32 mask = 0x0FFFFFFF;
    switch ( f >> 28 ) {
    case 0x01:
        opt_game.SetModes( f & mask );
        break;
    case 0x02:
        opt_world.SetModes( f & mask );
        break;
    case 0x03:
        opt_addons.SetModes( f & mask );
        break;
    case 0x04:
        opt_battle.SetModes( f & mask );
        break;
    default:
        break;
    }
}

void Settings::ExtResetModes( u32 f )
{
    const u32 mask = 0x0FFFFFFF;
    switch ( f >> 28 ) {
    case 0x01:
        opt_game.ResetModes( f & mask );
        break;
    case 0x02:
        opt_world.ResetModes( f & mask );
        break;
    case 0x03:
        opt_addons.ResetModes( f & mask );
        break;
    case 0x04:
        opt_battle.ResetModes( f & mask );
        break;
    default:
        break;
    }
}

bool Settings::ExtCastleGuildRestorePointsTurn( void ) const
{
    return ExtModes( CASTLE_MAGEGUILD_POINTS_TURN );
}

bool Settings::ExtCastleAllowGuardians( void ) const
{
    return ExtModes( CASTLE_ALLOW_GUARDIANS );
}

bool Settings::ExtWorldShowVisitedContent( void ) const
{
    return ExtModes( WORLD_SHOW_VISITED_CONTENT );
}

bool Settings::ExtWorldScouteExtended( void ) const
{
    return ExtModes( WORLD_SCOUTING_EXTENDED );
}

bool Settings::ExtGameRememberLastFocus( void ) const
{
    return ExtModes( GAME_REMEMBER_LAST_FOCUS );
}

bool Settings::ExtWorldAbandonedMineRandom( void ) const
{
    return ExtModes( WORLD_ABANDONED_MINE_RANDOM );
}

bool Settings::ExtWorldAllowSetGuardian( void ) const
{
    return ExtModes( WORLD_ALLOW_SET_GUARDIAN );
}

bool Settings::ExtWorldArtifactCrystalBall( void ) const
{
    return ExtModes( WORLD_ARTIFACT_CRYSTAL_BALL );
}

bool Settings::ExtWorldOnlyFirstMonsterAttack( void ) const
{
    return ExtModes( WORLD_ONLY_FIRST_MONSTER_ATTACK );
}

bool Settings::ExtWorldEyeEagleAsScholar( void ) const
{
    return ExtModes( WORLD_EYE_EAGLE_AS_SCHOLAR );
}

bool Settings::ExtHeroBuySpellBookFromShrine( void ) const
{
    return ExtModes( HEROES_BUY_BOOK_FROM_SHRINES );
}

bool Settings::ExtHeroRecruitCostDependedFromLevel( void ) const
{
    return ExtModes( HEROES_COST_DEPENDED_FROM_LEVEL );
}

bool Settings::ExtHeroRememberPointsForRetreating( void ) const
{
    return ExtModes( HEROES_REMEMBER_POINTS_RETREAT );
}

bool Settings::ExtHeroSurrenderingGiveExp( void ) const
{
    return ExtModes( HEROES_SURRENDERING_GIVE_EXP );
}

bool Settings::ExtHeroRecalculateMovement( void ) const
{
    return ExtModes( HEROES_RECALCULATE_MOVEMENT );
}

bool Settings::ExtUnionsAllowCastleVisiting( void ) const
{
    return ExtModes( UNIONS_ALLOW_CASTLE_VISITING );
}

bool Settings::ExtUnionsAllowHeroesMeetings( void ) const
{
    return ExtModes( UNIONS_ALLOW_HERO_MEETINGS );
}

bool Settings::ExtBattleShowDamage( void ) const
{
    return ExtModes( GAME_BATTLE_SHOW_DAMAGE );
}

bool Settings::ExtBattleSkipIncreaseDefense( void ) const
{
    return ExtModes( BATTLE_SKIP_INCREASE_DEFENSE );
}

bool Settings::ExtHeroAllowTranscribingScroll( void ) const
{
    return ExtModes( HEROES_TRANSCRIBING_SCROLLS );
}

bool Settings::ExtBattleShowBattleOrder( void ) const
{
    return ExtModes( BATTLE_SHOW_ARMY_ORDER );
}

bool Settings::ExtBattleSoftWait( void ) const
{
    return ExtModes( BATTLE_SOFT_WAITING );
}

bool Settings::ExtBattleObjectsArchersPenalty( void ) const
{
    return ExtModes( BATTLE_OBJECTS_ARCHERS_PENALTY );
}

bool Settings::ExtGameRewriteConfirm( void ) const
{
    return ExtModes( GAME_SAVE_REWRITE_CONFIRM );
}

bool Settings::ExtGameShowSystemInfo( void ) const
{
    return ExtModes( GAME_SHOW_SYSTEM_INFO );
}

bool Settings::ExtGameAutosaveBeginOfDay( void ) const
{
    return ExtModes( GAME_AUTOSAVE_BEGIN_DAY );
}

bool Settings::ExtGameAutosaveOn( void ) const
{
    return ExtModes( GAME_AUTOSAVE_ON );
}

bool Settings::ExtGameUseFade( void ) const
{
    return video_mode == Size( fheroes2::Display::DEFAULT_WIDTH, fheroes2::Display::DEFAULT_HEIGHT ) && ExtModes( GAME_USE_FADE );
}

bool Settings::ExtGameEvilInterface( void ) const
{
    return ExtModes( GAME_EVIL_INTERFACE );
}

bool Settings::ExtGameDynamicInterface( void ) const
{
    return ExtModes( GAME_DYNAMIC_INTERFACE );
}

bool Settings::ExtGameHideInterface( void ) const
{
    return ExtModes( GAME_HIDE_INTERFACE );
}

bool Settings::ExtPocketTapMode( void ) const
{
    return ExtModes( POCKETPC_TAP_MODE );
}

bool Settings::ExtPocketDragDropScroll( void ) const
{
    return ExtModes( POCKETPC_DRAG_DROP_SCROLL );
}

bool Settings::ExtWorldNewVersionWeekOf( void ) const
{
    return ExtModes( WORLD_NEW_VERSION_WEEKOF );
}

bool Settings::ExtWorldBanWeekOf( void ) const
{
    return ExtModes( WORLD_BAN_WEEKOF );
}

bool Settings::ExtWorldBanMonthOfMonsters( void ) const
{
    return ExtModes( WORLD_BAN_MONTHOF_MONSTERS );
}

bool Settings::ExtWorldBanPlagues( void ) const
{
    return ExtModes( WORLD_BAN_PLAGUES );
}

bool Settings::ExtBattleReverseWaitOrder( void ) const
{
    return ExtModes( BATTLE_REVERSE_WAIT_ORDER );
}

bool Settings::ExtWorldStartHeroLossCond4Humans( void ) const
{
    return ExtModes( WORLD_STARTHERO_LOSSCOND4HUMANS );
}

bool Settings::ExtHeroAllowBannedSecSkillsUpgrade( void ) const
{
    return ExtModes( HEROES_ALLOW_BANNED_SECSKILLS );
}

bool Settings::ExtWorldOneHeroHiredEveryWeek( void ) const
{
    return ExtModes( WORLD_1HERO_HIRED_EVERY_WEEK );
}

bool Settings::ExtCastleOneHeroHiredEveryWeek( void ) const
{
    return ExtModes( CASTLE_1HERO_HIRED_EVERY_WEEK );
}

bool Settings::ExtWorldNeutralArmyDifficultyScaling( void ) const
{
    return ExtModes( WORLD_SCALE_NEUTRAL_ARMIES );
}

bool Settings::ExtWorldUseUniqueArtifactsML( void ) const
{
    return ExtModes( WORLD_USE_UNIQUE_ARTIFACTS_ML );
}

bool Settings::ExtWorldUseUniqueArtifactsRS( void ) const
{
    return ExtModes( WORLD_USE_UNIQUE_ARTIFACTS_RS );
}

bool Settings::ExtWorldUseUniqueArtifactsPS( void ) const
{
    return ExtModes( WORLD_USE_UNIQUE_ARTIFACTS_PS );
}

bool Settings::ExtWorldUseUniqueArtifactsSS( void ) const
{
    return ExtModes( WORLD_USE_UNIQUE_ARTIFACTS_SS );
}

bool Settings::ExtHeroArenaCanChoiseAnySkills( void ) const
{
    return ExtModes( HEROES_ARENA_ANY_SKILLS );
}

bool Settings::ExtWorldExtObjectsCaptured( void ) const
{
    return ExtModes( WORLD_EXT_OBJECTS_CAPTURED );
}

bool Settings::ExtWorldDisableBarrowMounds( void ) const
{
    return ExtModes( WORLD_DISABLE_BARROW_MOUNDS );
}

bool Settings::ExtGameContinueAfterVictory( void ) const
{
    return ExtModes( GAME_CONTINUE_AFTER_VICTORY );
}

const Point & Settings::PosRadar( void ) const
{
    return pos_radr;
}
const Point & Settings::PosButtons( void ) const
{
    return pos_bttn;
}
const Point & Settings::PosIcons( void ) const
{
    return pos_icon;
}
const Point & Settings::PosStatus( void ) const
{
    return pos_stat;
}

void Settings::SetPosRadar( const Point & pt )
{
    pos_radr = pt;
}
void Settings::SetPosButtons( const Point & pt )
{
    pos_bttn = pt;
}
void Settings::SetPosIcons( const Point & pt )
{
    pos_icon = pt;
}
void Settings::SetPosStatus( const Point & pt )
{
    pos_stat = pt;
}

void Settings::BinarySave( void ) const
{
    const std::string fname = System::ConcatePath( Game::GetSaveDir(), "fheroes2.bin" );

    StreamFile fs;
    fs.setbigendian( true );

    if ( fs.open( fname, "wb" ) ) {
        fs << static_cast<u16>( CURRENT_FORMAT_VERSION ) << opt_game << opt_world << opt_battle << opt_addons << pos_radr << pos_bttn << pos_icon << pos_stat;
    }
}

void Settings::BinaryLoad( void )
{
    std::string fname = System::ConcatePath( Game::GetSaveDir(), "fheroes2.bin" );

    if ( !System::IsFile( fname ) )
        fname = GetLastFile( "", "fheroes2.bin" );

    StreamFile fs;
    fs.setbigendian( true );

    if ( fs.open( fname, "rb" ) ) {
        u16 version = 0;

        fs >> version >> opt_game >> opt_world >> opt_battle >> opt_addons >> pos_radr >> pos_bttn >> pos_icon >> pos_stat;
    }
}

bool Settings::FullScreen( void ) const
{
    return System::isEmbededDevice() || opt_global.Modes( GLOBAL_FULLSCREEN );
}

bool Settings::KeepAspectRatio( void ) const
{
    return opt_global.Modes( GLOBAL_KEEP_ASPECT_RATIO );
}

bool Settings::ChangeFullscreenResolution( void ) const
{
    return opt_global.Modes( GLOBAL_CHANGE_FULLSCREEN_RESOLUTION );
}

StreamBase & operator<<( StreamBase & msg, const Settings & conf )
{
    msg << conf.force_lang << conf.current_maps_file << conf.game_difficulty << conf.game_type << conf.preferably_count_players << conf.debug << conf.opt_game
        << conf.opt_world << conf.opt_battle << conf.opt_addons << conf.players;

    // TODO: add verification logic
    if ( conf.game_type & Game::TYPE_CAMPAIGN )
        msg << conf.campaignData;

    return msg;
}

StreamBase & operator>>( StreamBase & msg, Settings & conf )
{
    std::string lang;

    msg >> lang;

    if ( lang != "en" && lang != conf.force_lang && !conf.Unicode() ) {
        std::string warningMessage( "This is an saved game is localized for lang = " );
        warningMessage.append( lang );
        warningMessage.append( ", and most of the messages will be displayed incorrectly.\n \n" );
        warningMessage.append( "(tip: set unicode = on)" );
        Dialog::Message( "Warning!", warningMessage, Font::BIG, Dialog::OK );
    }

    int debug;
    u32 opt_game = 0; // skip: settings

    // map file
    msg >> conf.current_maps_file >> conf.game_difficulty >> conf.game_type >> conf.preferably_count_players >> debug >> opt_game >> conf.opt_world >> conf.opt_battle
        >> conf.opt_addons >> conf.players;

    if ( conf.game_type & Game::TYPE_CAMPAIGN )
        msg >> conf.campaignData;

#ifndef WITH_DEBUG
    conf.debug = debug;
#endif

    return msg;
}<|MERGE_RESOLUTION|>--- conflicted
+++ resolved
@@ -408,16 +408,7 @@
     , sound_volume( 6 )
     , music_volume( 6 )
     , _musicType( MUSIC_EXTERNAL )
-<<<<<<< HEAD
-#ifdef WITH_GAMEPAD
-    , gamepad_pointer_speed( 10 )
-#endif
-#ifdef VITA
-    , vita_keep_aspect_ratio( 1 )
-#endif
-=======
     , _controllerPointerSpeed( 10 )
->>>>>>> 313f9090
     , heroes_speed( DEFAULT_SPEED_DELAY )
     , ai_speed( DEFAULT_SPEED_DELAY )
     , scroll_speed( SCROLL_NORMAL )
@@ -730,18 +721,6 @@
         }
     }
 
-<<<<<<< HEAD
-#ifdef WITH_GAMEPAD
-    if ( config.Exists( "gamepad_pointer_speed" ) ) {
-        gamepad_pointer_speed = config.IntParams( "gamepad_pointer_speed" );
-        if ( gamepad_pointer_speed > 100 )
-            gamepad_pointer_speed = 100;
-        else if ( gamepad_pointer_speed < 0 )
-            gamepad_pointer_speed = 0;
-        le.SetGamepadPointerSpeed( gamepad_pointer_speed );
-    }
-#endif
-
 #ifdef WITH_TOUCHPAD
     if(config.Exists("vita_pointer_speed"))
     {
@@ -766,7 +745,6 @@
         fheroes2::engine().SetVitaKeepAspectRatio( vita_keep_aspect_ratio );
     }
 #endif
-=======
     if ( config.Exists( "controller_pointer_speed" ) ) {
         _controllerPointerSpeed = config.IntParams( "controller_pointer_speed" );
         if ( _controllerPointerSpeed > 100 )
@@ -775,7 +753,6 @@
             _controllerPointerSpeed = 0;
         le.SetControllerPointerSpeed( _controllerPointerSpeed );
     }
->>>>>>> 313f9090
 
 #ifndef WITH_TTF
     opt_global.ResetModes( GLOBAL_USEUNICODE );
@@ -931,20 +908,13 @@
         os << "lang = " << force_lang << std::endl;
 #endif
 
-<<<<<<< HEAD
-#ifdef WITH_GAMEPAD
-    os << std::endl << "# gamepad pointer speed" << std::endl;
-    os << "gamepad_pointer_speed = " << gamepad_pointer_speed << std::endl;
-#endif
+    os << std::endl << "# controller pointer speed: 0 - 100" << std::endl;
+    os << "controller pointer speed = " << _controllerPointerSpeed << std::endl;
 
 #ifdef VITA
     os << std::endl << "# vita keep aspect ratio" << std::endl;
     os << "vita_keep_aspect_ratio = " << vita_keep_aspect_ratio << std::endl;
 #endif
-=======
-    os << std::endl << "# controller pointer speed: 0 - 100" << std::endl;
-    os << "controller pointer speed = " << _controllerPointerSpeed << std::endl;
->>>>>>> 313f9090
 
     return os.str();
 }
