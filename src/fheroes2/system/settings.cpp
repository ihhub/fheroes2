/***************************************************************************
 *   fheroes2: https://github.com/ihhub/fheroes2                           *
 *   Copyright (C) 2019 - 2022                                             *
 *                                                                         *
 *   Free Heroes2 Engine: http://sourceforge.net/projects/fheroes2         *
 *   Copyright (C) 2009 by Andrey Afletdinov <fheroes2@gmail.com>          *
 *                                                                         *
 *   This program is free software; you can redistribute it and/or modify  *
 *   it under the terms of the GNU General Public License as published by  *
 *   the Free Software Foundation; either version 2 of the License, or     *
 *   (at your option) any later version.                                   *
 *                                                                         *
 *   This program is distributed in the hope that it will be useful,       *
 *   but WITHOUT ANY WARRANTY; without even the implied warranty of        *
 *   MERCHANTABILITY or FITNESS FOR A PARTICULAR PURPOSE.  See the         *
 *   GNU General Public License for more details.                          *
 *                                                                         *
 *   You should have received a copy of the GNU General Public License     *
 *   along with this program; if not, write to the                         *
 *   Free Software Foundation, Inc.,                                       *
 *   59 Temple Place - Suite 330, Boston, MA  02111-1307, USA.             *
 ***************************************************************************/

#include <algorithm>
#include <cstdlib>
#include <fstream>
#include <memory>
#include <utility>

#if defined( MACOS_APP_BUNDLE )
#include <CoreFoundation/CoreFoundation.h>
#endif

#include "core.h"
#include "cursor.h"
#include "difficulty.h"
#include "game.h"
#include "gamedefs.h"
#include "logging.h"
#include "save_format_version.h"
#include "screen.h"
#include "serialize.h"
#include "settings.h"
#include "system.h"
#include "tinyconfig.h"
#include "tools.h"
#include "translations.h"
#include "ui_language.h"
#include "version.h"

#define STRINGIFY( DEF ) #DEF
#define EXPANDDEF( DEF ) STRINGIFY( DEF )

namespace
{
    enum : uint32_t
    {
        GLOBAL_FIRST_RUN = 0x00000001,
        GLOBAL_SHOW_INTRO = 0x00000002,
        GLOBAL_PRICELOYALTY = 0x00000004,
        GLOBAL_RENDER_VSYNC = 0x00000008,
        GLOBAL_TEXT_SUPPORT_MODE = 0x00000010,
        GLOBAL_MONOCHROME_CURSOR = 0x00000020,
        GLOBAL_SHOWCPANEL = 0x00000040,
        GLOBAL_SHOWRADAR = 0x00000080,
        GLOBAL_SHOWICONS = 0x00000100,
        GLOBAL_SHOWBUTTONS = 0x00000200,
        GLOBAL_SHOWSTATUS = 0x00000400,
        GLOBAL_FULLSCREEN = 0x00008000,
        GLOBAL_3D_AUDIO = 0x00010000,
        GLOBAL_SYSTEM_INFO = 0x00020000,
        // UNUSED = 0x00040000,
        // UNUSED = 0x00080000,
        // UNUSED = 0x00100000,
        GLOBAL_BATTLE_SHOW_DAMAGE = 0x00200000,
        GLOBAL_BATTLE_SHOW_ARMY_ORDER = 0x00400000,
        GLOBAL_BATTLE_SHOW_GRID = 0x00800000,
        GLOBAL_BATTLE_SHOW_MOUSE_SHADOW = 0x01000000,
        GLOBAL_BATTLE_SHOW_MOVE_SHADOW = 0x02000000,
        GLOBAL_BATTLE_AUTO_RESOLVE = 0x04000000,
        GLOBAL_BATTLE_AUTO_SPELLCAST = 0x08000000
    };
}

std::string Settings::GetVersion()
{
    return std::to_string( MAJOR_VERSION ) + '.' + std::to_string( MINOR_VERSION ) + '.' + std::to_string( INTERMEDIATE_VERSION );
}

Settings::Settings()
    : debug( 0 )
    , video_mode( fheroes2::Display::DEFAULT_WIDTH, fheroes2::Display::DEFAULT_HEIGHT )
    , game_difficulty( Difficulty::NORMAL )
    , sound_volume( 6 )
    , music_volume( 6 )
    , _musicType( MUSIC_EXTERNAL )
    , _controllerPointerSpeed( 10 )
    , heroes_speed( DEFAULT_SPEED_DELAY )
    , ai_speed( DEFAULT_SPEED_DELAY )
    , scroll_speed( SCROLL_SPEED_NORMAL )
    , battle_speed( DEFAULT_BATTLE_SPEED )
    , game_type( 0 )
    , preferably_count_players( 0 )
{
    _optGlobal.SetModes( GLOBAL_FIRST_RUN );
    _optGlobal.SetModes( GLOBAL_SHOW_INTRO );

    _optGlobal.SetModes( GLOBAL_SHOWRADAR );
    _optGlobal.SetModes( GLOBAL_SHOWICONS );
    _optGlobal.SetModes( GLOBAL_SHOWBUTTONS );
    _optGlobal.SetModes( GLOBAL_SHOWSTATUS );

    _optGlobal.SetModes( GLOBAL_BATTLE_SHOW_GRID );
    _optGlobal.SetModes( GLOBAL_BATTLE_SHOW_MOUSE_SHADOW );
    _optGlobal.SetModes( GLOBAL_BATTLE_SHOW_MOVE_SHADOW );
    _optGlobal.SetModes( GLOBAL_BATTLE_AUTO_SPELLCAST );

    if ( fheroes2::isHandheldDevice() ) {
        // Due to the nature of handheld devices having small screens in general it is good to make fullscreen option by default.
        _optGlobal.SetModes( GLOBAL_FULLSCREEN );

        // Adventure Map scrolling is disabled by default for handheld devices as it is very hard to navigate on small screens. Use drag and move logic.
        scroll_speed = SCROLL_SPEED_NONE;
    }

    // The Price of Loyalty is not supported by default.
    EnablePriceOfLoyaltySupport( false );
}

Settings::~Settings()
{
    BinarySave();
}

Settings & Settings::Get()
{
    static Settings conf;

    return conf;
}

bool Settings::Read( const std::string & filename )
{
    TinyConfig config( '=', '#' );

    std::string sval;
    int ival;

    if ( !config.Load( filename ) )
        return false;

    // debug
    ival = config.IntParams( "debug" );

    switch ( ival ) {
    case 0:
        debug = DBG_ALL_WARN;
        break;
    case 1:
        debug = DBG_ALL_INFO;
        break;
    case 2:
        debug = DBG_ALL_TRACE;
        break;
    case 3:
        debug = DBG_ENGINE_TRACE;
        break;
    case 4:
        debug = DBG_GAME_INFO | DBG_BATTLE_INFO | DBG_AI_INFO;
        break;
    case 5:
        debug = DBG_GAME_TRACE | DBG_AI_INFO | DBG_BATTLE_INFO;
        break;
    case 6:
        debug = DBG_AI_TRACE | DBG_BATTLE_INFO | DBG_GAME_INFO;
        break;
    case 7:
        debug = DBG_BATTLE_TRACE | DBG_AI_INFO | DBG_GAME_INFO;
        break;
    case 8:
        debug = DBG_DEVEL | DBG_GAME_TRACE;
        break;
    case 9:
        debug = DBG_DEVEL | DBG_AI_INFO | DBG_BATTLE_INFO | DBG_GAME_INFO;
        break;
    case 10:
        debug = DBG_DEVEL | DBG_AI_TRACE | DBG_BATTLE_INFO | DBG_GAME_INFO;
        break;
    case 11:
        debug = DBG_DEVEL | DBG_AI_TRACE | DBG_BATTLE_TRACE | DBG_GAME_INFO;
        break;
    default:
        debug = ival;
        break;
    }

#ifndef WITH_DEBUG
    // reset devel
    debug &= ~DBG_DEVEL;
#endif

    Logging::SetDebugLevel( debug );

    // game language
    sval = config.StrParams( "lang" );
    if ( !sval.empty() ) {
        _gameLanguage = sval;
    }

    // music source
    _musicType = MUSIC_EXTERNAL;
    sval = config.StrParams( "music" );

    if ( !sval.empty() ) {
        if ( sval == "original" ) {
            _musicType = MUSIC_MIDI_ORIGINAL;
        }
        else if ( sval == "expansion" ) {
            _musicType = MUSIC_MIDI_EXPANSION;
        }
        else if ( sval == "external" ) {
            _musicType = MUSIC_EXTERNAL;
        }
    }

    // sound volume
    if ( config.Exists( "sound volume" ) ) {
        SetSoundVolume( config.IntParams( "sound volume" ) );
    }

    // music volume
    if ( config.Exists( "music volume" ) ) {
        SetMusicVolume( config.IntParams( "music volume" ) );
    }

    // move speed
    if ( config.Exists( "ai speed" ) ) {
        SetAIMoveSpeed( config.IntParams( "ai speed" ) );
    }

    if ( config.Exists( "heroes speed" ) ) {
        SetHeroesMoveSpeed( config.IntParams( "heroes speed" ) );
    }

    // scroll speed
    SetScrollSpeed( config.IntParams( "scroll speed" ) );

    if ( config.Exists( "battle speed" ) ) {
        SetBattleSpeed( config.IntParams( "battle speed" ) );
    }

    if ( config.Exists( "battle grid" ) ) {
        SetBattleGrid( config.StrParams( "battle grid" ) == "on" );
    }

    if ( config.Exists( "battle shadow movement" ) ) {
        SetBattleMovementShaded( config.StrParams( "battle shadow movement" ) == "on" );
    }

    if ( config.Exists( "battle shadow cursor" ) ) {
        SetBattleMouseShaded( config.StrParams( "battle shadow cursor" ) == "on" );
    }

    if ( config.Exists( "battle show damage" ) ) {
        setBattleDamageInfo( config.StrParams( "battle show damage" ) == "on" );
    }

    if ( config.Exists( "auto resolve battles" ) ) {
        setBattleAutoResolve( config.StrParams( "auto resolve battles" ) == "on" );
    }

    if ( config.Exists( "auto spell casting" ) ) {
        setBattleAutoSpellcast( config.StrParams( "auto spell casting" ) == "on" );
    }

    if ( config.Exists( "battle army order" ) ) {
        setBattleShowArmyOrder( config.StrParams( "battle army order" ) == "on" );
    }

    // videomode
    sval = config.StrParams( "videomode" );
    if ( !sval.empty() ) {
        // default
        video_mode.width = fheroes2::Display::DEFAULT_WIDTH;
        video_mode.height = fheroes2::Display::DEFAULT_HEIGHT;

        std::string value = StringLower( sval );
        const size_t pos = value.find( 'x' );

        if ( std::string::npos != pos ) {
            std::string width( value.substr( 0, pos ) );
            std::string height( value.substr( pos + 1, value.length() - pos - 1 ) );

            video_mode.width = GetInt( width );
            video_mode.height = GetInt( height );
        }
        else {
            DEBUG_LOG( DBG_ENGINE, DBG_WARN, "unknown video mode: " << value )
        }
    }

    // full screen
    if ( config.Exists( "fullscreen" ) ) {
        setFullScreen( config.StrParams( "fullscreen" ) == "on" );
    }

    if ( config.Exists( "controller pointer speed" ) ) {
        _controllerPointerSpeed = std::clamp( config.IntParams( "controller pointer speed" ), 0, 100 );
    }

    if ( config.Exists( "first time game run" ) && config.StrParams( "first time game run" ) == "off" ) {
        resetFirstGameRun();
    }

    if ( config.Exists( "show game intro" ) ) {
        if ( config.StrParams( "show game intro" ) == "on" ) {
            _optGlobal.SetModes( GLOBAL_SHOW_INTRO );
        }
        else {
            _optGlobal.ResetModes( GLOBAL_SHOW_INTRO );
        }
    }

    if ( config.Exists( "v-sync" ) ) {
        setVSync( config.StrParams( "v-sync" ) == "on" );
    }

    if ( config.Exists( "text support mode" ) ) {
        setTextSupportMode( config.StrParams( "text support mode" ) == "on" );
    }

    if ( config.Exists( "monochrome cursor" ) ) {
        // We cannot set cursor before initializing the system since we read a configuration file before initialization.
        if ( config.StrParams( "monochrome cursor" ) == "on" ) {
            _optGlobal.SetModes( GLOBAL_MONOCHROME_CURSOR );
            Cursor::Get().setMonochromeCursor( true );
        }
        else {
            _optGlobal.ResetModes( GLOBAL_MONOCHROME_CURSOR );
            Cursor::Get().setMonochromeCursor( false );
        }
    }

    if ( config.Exists( "3d audio" ) ) {
        set3DAudio( config.StrParams( "3d audio" ) == "on" );
    }

    if ( config.Exists( "system info" ) ) {
        setSystemInfo( config.StrParams( "system info" ) == "on" );
    }

    BinaryLoad();

    return true;
}

bool Settings::Save( const std::string & filename ) const
{
    if ( filename.empty() ) {
        return false;
    }

    const std::string cfgFilename = System::ConcatePath( System::GetConfigDirectory( "fheroes2" ), filename );

    std::fstream file;
    file.open( cfgFilename.data(), std::fstream::out | std::fstream::trunc );
    if ( !file ) {
        return false;
    }

    const std::string & data = String();
    file.write( data.data(), data.size() );

    BinarySave();

    return true;
}

std::string Settings::String() const
{
    std::ostringstream os;

    std::string musicType;
    if ( MusicType() == MUSIC_EXTERNAL ) {
        musicType = "external";
    }
    else if ( MusicType() == MUSIC_MIDI_EXPANSION ) {
        musicType = "expansion";
    }
    else {
        musicType = "original";
    }

    os << "# fheroes2 configuration file (saved by version " << GetVersion() << ")" << std::endl;

    os << std::endl << "# video mode (game resolution)" << std::endl;
    os << "videomode = " << fheroes2::Display::instance().width() << "x" << fheroes2::Display::instance().height() << std::endl;

    os << std::endl << "# music: original, expansion, external" << std::endl;
    os << "music = " << musicType << std::endl;

    os << std::endl << "# sound volume: 0 - 10" << std::endl;
    os << "sound volume = " << sound_volume << std::endl;

    os << std::endl << "# music volume: 0 - 10" << std::endl;
    os << "music volume = " << music_volume << std::endl;

    os << std::endl << "# run in fullscreen mode: on/off (use F4 key to switch between modes)" << std::endl;
    os << "fullscreen = " << ( _optGlobal.Modes( GLOBAL_FULLSCREEN ) ? "on" : "off" ) << std::endl;

    os << std::endl << "# print debug messages (only for development, see src/engine/logging.h for possible values)" << std::endl;
    os << "debug = " << debug << std::endl;

    os << std::endl << "# heroes movement speed: 1 - 10" << std::endl;
    os << "heroes speed = " << heroes_speed << std::endl;

    os << std::endl << "# AI movement speed: 0 - 10" << std::endl;
    os << "ai speed = " << ai_speed << std::endl;

    os << std::endl << "# battle speed: 1 - 10" << std::endl;
    os << "battle speed = " << battle_speed << std::endl;

    os << std::endl << "# Adventure Map scrolling speed: 0 - 4. 0 means no scrolling" << std::endl;
    os << "scroll speed = " << scroll_speed << std::endl;

    os << std::endl << "# show battle grid: on/off" << std::endl;
    os << "battle grid = " << ( _optGlobal.Modes( GLOBAL_BATTLE_SHOW_GRID ) ? "on" : "off" ) << std::endl;

    os << std::endl << "# show battle shadow movement: on/off" << std::endl;
    os << "battle shadow movement = " << ( _optGlobal.Modes( GLOBAL_BATTLE_SHOW_MOVE_SHADOW ) ? "on" : "off" ) << std::endl;

    os << std::endl << "# show battle shadow cursor: on/off" << std::endl;
    os << "battle shadow cursor = " << ( _optGlobal.Modes( GLOBAL_BATTLE_SHOW_MOUSE_SHADOW ) ? "on" : "off" ) << std::endl;

    os << std::endl << "# show battle damage information: on/off" << std::endl;
    os << "battle show damage = " << ( _optGlobal.Modes( GLOBAL_BATTLE_SHOW_DAMAGE ) ? "on" : "off" ) << std::endl;

    os << std::endl << "# auto resolve battles: on/off" << std::endl;
    os << "auto resolve battles = " << ( _optGlobal.Modes( GLOBAL_BATTLE_AUTO_RESOLVE ) ? "on" : "off" ) << std::endl;

    os << std::endl << "# auto combat spell casting: on/off" << std::endl;
    os << "auto spell casting = " << ( _optGlobal.Modes( GLOBAL_BATTLE_AUTO_SPELLCAST ) ? "on" : "off" ) << std::endl;

    os << std::endl << "# show army order during battle: on/off" << std::endl;
    os << "battle army order = " << ( _optGlobal.Modes( GLOBAL_BATTLE_SHOW_ARMY_ORDER ) ? "on" : "off" ) << std::endl;

    os << std::endl << "# game language (an empty value means English)" << std::endl;
    os << "lang = " << _gameLanguage << std::endl;

    os << std::endl << "# controller pointer speed: 0 - 100" << std::endl;
    os << "controller pointer speed = " << _controllerPointerSpeed << std::endl;

    os << std::endl << "# first time game run (show additional hints): on/off" << std::endl;
    os << "first time game run = " << ( _optGlobal.Modes( GLOBAL_FIRST_RUN ) ? "on" : "off" ) << std::endl;

    os << std::endl << "# show game intro (splash screen and video): on/off" << std::endl;
    os << "show game intro = " << ( _optGlobal.Modes( GLOBAL_SHOW_INTRO ) ? "on" : "off" ) << std::endl;

    os << std::endl << "# enable V-Sync (Vertical Synchronization) for rendering" << std::endl;
    os << "v-sync = " << ( _optGlobal.Modes( GLOBAL_RENDER_VSYNC ) ? "on" : "off" ) << std::endl;

    os << std::endl << "# enable text support mode to output extra information in console window: on/off" << std::endl;
    os << "text support mode = " << ( _optGlobal.Modes( GLOBAL_TEXT_SUPPORT_MODE ) ? "on" : "off" ) << std::endl;

    os << std::endl << "# enable monochrome (black and white) cursors in the game: on/off" << std::endl;
    os << "monochrome cursor = " << ( _optGlobal.Modes( GLOBAL_MONOCHROME_CURSOR ) ? "on" : "off" ) << std::endl;

    os << std::endl << "# enable 3D audio for objects on Adventure Map: on/off" << std::endl;
    os << "3d audio = " << ( _optGlobal.Modes( GLOBAL_3D_AUDIO ) ? "on" : "off" ) << std::endl;

    os << std::endl << "# display system information: on/off" << std::endl;
    os << "system info = " << ( _optGlobal.Modes( GLOBAL_SYSTEM_INFO ) ? "on" : "off" ) << std::endl;

    return os.str();
}

/* read maps info */
void Settings::SetCurrentFileInfo( const Maps::FileInfo & fi )
{
    current_maps_file = fi;

    players.Init( current_maps_file );

    preferably_count_players = 0;
}

bool Settings::setGameLanguage( const std::string & language )
{
    fheroes2::updateAlphabet( language );

    _gameLanguage = language;

    if ( _gameLanguage.empty() ) {
        Translation::reset();
        return true;
    }

    const std::string fileName = std::string( _gameLanguage ).append( ".mo" );
#if defined( MACOS_APP_BUNDLE )
    const ListFiles translations = Settings::FindFiles( "translations", fileName, false );
#else
    const ListFiles translations = Settings::FindFiles( System::ConcatePath( "files", "lang" ), fileName, false );
#endif

    if ( !translations.empty() ) {
        return Translation::bindDomain( language.c_str(), translations.back().c_str() );
    }

    ERROR_LOG( "Translation file " << fileName << " was not found." )
    return false;
}

void Settings::SetProgramPath( const char * argv0 )
{
    if ( argv0 )
        path_program = argv0;
}

const std::vector<std::string> & Settings::GetRootDirs()
{
    static std::vector<std::string> dirs;
    if ( !dirs.empty() ) {
        return dirs;
    }

#ifdef FHEROES2_DATA
    // Macro-defined path.
    dirs.emplace_back( EXPANDDEF( FHEROES2_DATA ) );
#endif

    // Environment variable.
    const char * dataEnvPath = getenv( "FHEROES2_DATA" );
    if ( dataEnvPath != nullptr && std::find( dirs.begin(), dirs.end(), dataEnvPath ) == dirs.end() ) {
        dirs.emplace_back( dataEnvPath );
    }

    // The location of the application.
    std::string appPath = System::GetDirname( Settings::Get().path_program );
    if ( !appPath.empty() && std::find( dirs.begin(), dirs.end(), appPath ) == dirs.end() ) {
        dirs.emplace_back( std::move( appPath ) );
    }

    // OS specific directories.
    System::appendOSSpecificDirectories( dirs );

#if defined( MACOS_APP_BUNDLE )
    // macOS app bundle Resources directory
    char resourcePath[PATH_MAX];

    CFURLRef resourcesURL = CFBundleCopyResourcesDirectoryURL( CFBundleGetMainBundle() );
    if ( CFURLGetFileSystemRepresentation( resourcesURL, TRUE, reinterpret_cast<UInt8 *>( resourcePath ), PATH_MAX )
         && std::find( dirs.begin(), dirs.end(), resourcePath ) == dirs.end() ) {
        dirs.emplace_back( resourcePath );
    }
    else {
        ERROR_LOG( "Unable to get app bundle path" )
    }
    CFRelease( resourcesURL );
#endif

    // User config directory.
    std::string configPath = System::GetConfigDirectory( "fheroes2" );
    if ( !configPath.empty() && std::find( dirs.begin(), dirs.end(), configPath ) == dirs.end() ) {
        dirs.emplace_back( std::move( configPath ) );
    }

    // User data directory.
    std::string dataPath = System::GetDataDirectory( "fheroes2" );
    if ( !dataPath.empty() && std::find( dirs.begin(), dirs.end(), dataPath ) == dirs.end() ) {
        dirs.emplace_back( std::move( dataPath ) );
    }

    // Remove all paths that are not directories.
    dirs.erase( std::remove_if( dirs.begin(), dirs.end(), []( const std::string & path ) { return !System::IsDirectory( path ); } ), dirs.end() );

    return dirs;
}

ListFiles Settings::FindFiles( const std::string & prefixDir, const std::string & fileNameFilter, const bool exactMatch )
{
    ListFiles res;

    for ( const std::string & dir : GetRootDirs() ) {
        const std::string path = !prefixDir.empty() ? System::ConcatePath( dir, prefixDir ) : dir;

        if ( System::IsDirectory( path ) ) {
            if ( exactMatch ) {
                res.FindFileInDir( path, fileNameFilter, false );
            }
            else {
                res.ReadDir( path, fileNameFilter, false );
            }
        }
    }

    return res;
}

bool Settings::findFile( const std::string & internalDirectory, const std::string & fileName, std::string & fullPath )
{
    std::string tempPath;

    for ( const std::string & rootDir : Settings::GetRootDirs() ) {
        tempPath = System::ConcatePath( rootDir, internalDirectory );
        tempPath = System::ConcatePath( tempPath, fileName );
        if ( System::IsFile( tempPath ) ) {
            fullPath.swap( tempPath );
            return true;
        }
    }

    return false;
}

std::string Settings::GetLastFile( const std::string & prefix, const std::string & name )
{
    const ListFiles & files = FindFiles( prefix, name, true );
    return files.empty() ? name : files.back();
}

/* set ai speed: 0 (don't show) - 10 */
void Settings::SetAIMoveSpeed( int speed )
{
    ai_speed = std::clamp( speed, 0, 10 );
}

/* set hero speed: 1 - 10 */
void Settings::SetHeroesMoveSpeed( int speed )
{
    heroes_speed = std::clamp( speed, 1, 10 );
}

/* set battle speed: 1 - 10 */
void Settings::SetBattleSpeed( int speed )
{
    battle_speed = std::clamp( speed, 1, 10 );
}

void Settings::setBattleAutoResolve( bool enable )
{
    if ( enable ) {
        _optGlobal.SetModes( GLOBAL_BATTLE_AUTO_RESOLVE );
    }
    else {
        _optGlobal.ResetModes( GLOBAL_BATTLE_AUTO_RESOLVE );
    }
}

void Settings::setBattleAutoSpellcast( bool enable )
{
    if ( enable ) {
        _optGlobal.SetModes( GLOBAL_BATTLE_AUTO_SPELLCAST );
    }
    else {
        _optGlobal.ResetModes( GLOBAL_BATTLE_AUTO_SPELLCAST );
    }
}

void Settings::setBattleShowArmyOrder( const bool enable )
{
    if ( enable ) {
        _optGlobal.SetModes( GLOBAL_BATTLE_SHOW_ARMY_ORDER );
    }
    else {
        _optGlobal.ResetModes( GLOBAL_BATTLE_SHOW_ARMY_ORDER );
    }
}

void Settings::setFullScreen( const bool enable )
{
    if ( enable ) {
        _optGlobal.SetModes( GLOBAL_FULLSCREEN );
    }
    else {
        _optGlobal.ResetModes( GLOBAL_FULLSCREEN );
    }

    fheroes2::engine().toggleFullScreen();
    fheroes2::Display::instance().render();
}

void Settings::setMonochromeCursor( const bool enable )
{
    if ( enable ) {
        _optGlobal.SetModes( GLOBAL_MONOCHROME_CURSOR );
        Cursor::Get().setMonochromeCursor( true );
    }
    else {
        _optGlobal.ResetModes( GLOBAL_MONOCHROME_CURSOR );
        Cursor::Get().setMonochromeCursor( false );
    }

    Cursor::Refresh();
}

void Settings::setTextSupportMode( const bool enable )
{
    if ( enable ) {
        _optGlobal.SetModes( GLOBAL_TEXT_SUPPORT_MODE );
        Logging::setTextSupportMode( true );
    }
    else {
        _optGlobal.ResetModes( GLOBAL_TEXT_SUPPORT_MODE );
        Logging::setTextSupportMode( false );
    }
}

void Settings::set3DAudio( const bool enable )
{
    if ( enable ) {
        _optGlobal.SetModes( GLOBAL_3D_AUDIO );
    }
    else {
        _optGlobal.ResetModes( GLOBAL_3D_AUDIO );
    }
}

void Settings::setVSync( const bool enable )
{
    if ( enable ) {
        _optGlobal.SetModes( GLOBAL_RENDER_VSYNC );
        fheroes2::engine().setVSync( true );
    }
    else {
        _optGlobal.ResetModes( GLOBAL_RENDER_VSYNC );
        fheroes2::engine().setVSync( false );
    }
}

void Settings::setSystemInfo( const bool enable )
{
    if ( enable ) {
        _optGlobal.SetModes( GLOBAL_SYSTEM_INFO );
    }
    else {
        _optGlobal.ResetModes( GLOBAL_SYSTEM_INFO );
    }
}

<<<<<<< HEAD
=======
void Settings::setBattleDamageInfo( const bool enable )
{
    if ( enable ) {
        _optGlobal.SetModes( GLOBAL_BATTLE_SHOW_DAMAGE );
    }
    else {
        _optGlobal.ResetModes( GLOBAL_BATTLE_SHOW_DAMAGE );
    }
}

/* set scroll speed: 1 - 4 */
>>>>>>> 97808e36
void Settings::SetScrollSpeed( int speed )
{
    scroll_speed = std::clamp( speed, static_cast<int>( SCROLL_SPEED_NONE ), static_cast<int>( SCROLL_SPEED_VERY_FAST ) );
}

bool Settings::isPriceOfLoyaltySupported() const
{
    return _optGlobal.Modes( GLOBAL_PRICELOYALTY );
}

bool Settings::isMonochromeCursorEnabled() const
{
    return _optGlobal.Modes( GLOBAL_MONOCHROME_CURSOR );
}

bool Settings::isTextSupportModeEnabled() const
{
    return _optGlobal.Modes( GLOBAL_TEXT_SUPPORT_MODE );
}

bool Settings::is3DAudioEnabled() const
{
    return _optGlobal.Modes( GLOBAL_3D_AUDIO );
}

bool Settings::isSystemInfoEnabled() const
{
    return _optGlobal.Modes( GLOBAL_SYSTEM_INFO );
}

bool Settings::isBattleShowDamageInfoEnabled() const
{
    return _optGlobal.Modes( GLOBAL_BATTLE_SHOW_DAMAGE );
}

bool Settings::ShowControlPanel() const
{
    return _optGlobal.Modes( GLOBAL_SHOWCPANEL );
}

bool Settings::ShowRadar() const
{
    return _optGlobal.Modes( GLOBAL_SHOWRADAR );
}

bool Settings::ShowIcons() const
{
    return _optGlobal.Modes( GLOBAL_SHOWICONS );
}

bool Settings::ShowButtons() const
{
    return _optGlobal.Modes( GLOBAL_SHOWBUTTONS );
}

bool Settings::ShowStatus() const
{
    return _optGlobal.Modes( GLOBAL_SHOWSTATUS );
}

bool Settings::BattleShowGrid() const
{
    return _optGlobal.Modes( GLOBAL_BATTLE_SHOW_GRID );
}

bool Settings::BattleShowMouseShadow() const
{
    return _optGlobal.Modes( GLOBAL_BATTLE_SHOW_MOUSE_SHADOW );
}

bool Settings::BattleShowMoveShadow() const
{
    return _optGlobal.Modes( GLOBAL_BATTLE_SHOW_MOVE_SHADOW );
}

bool Settings::BattleAutoResolve() const
{
    return _optGlobal.Modes( GLOBAL_BATTLE_AUTO_RESOLVE );
}

bool Settings::BattleAutoSpellcast() const
{
    return _optGlobal.Modes( GLOBAL_BATTLE_AUTO_SPELLCAST );
}

bool Settings::BattleShowArmyOrder() const
{
    return _optGlobal.Modes( GLOBAL_BATTLE_SHOW_ARMY_ORDER );
}

void Settings::SetDebug( int d )
{
    debug = d;
    Logging::SetDebugLevel( debug );
}

void Settings::SetSoundVolume( int v )
{
    sound_volume = std::clamp( v, 0, 10 );
}

void Settings::SetMusicVolume( int v )
{
    music_volume = std::clamp( v, 0, 10 );
}

void Settings::SetPreferablyCountPlayers( int c )
{
    preferably_count_players = std::min( c, 6 );
}

bool Settings::isCampaignGameType() const
{
    return ( game_type & Game::TYPE_CAMPAIGN ) != 0;
}

void Settings::EnablePriceOfLoyaltySupport( const bool set )
{
    if ( set ) {
        _optGlobal.SetModes( GLOBAL_PRICELOYALTY );
    }
    else {
        _optGlobal.ResetModes( GLOBAL_PRICELOYALTY );
        if ( _musicType == MUSIC_MIDI_EXPANSION )
            _musicType = MUSIC_MIDI_ORIGINAL;
    }
}

void Settings::SetEvilInterface( bool f )
{
    f ? ExtSetModes( GAME_EVIL_INTERFACE ) : ExtResetModes( GAME_EVIL_INTERFACE );
}

void Settings::SetHideInterface( bool f )
{
    f ? ExtSetModes( GAME_HIDE_INTERFACE ) : ExtResetModes( GAME_HIDE_INTERFACE );
}

void Settings::SetBattleGrid( bool f )
{
    f ? _optGlobal.SetModes( GLOBAL_BATTLE_SHOW_GRID ) : _optGlobal.ResetModes( GLOBAL_BATTLE_SHOW_GRID );
}

void Settings::SetBattleMovementShaded( bool f )
{
    f ? _optGlobal.SetModes( GLOBAL_BATTLE_SHOW_MOVE_SHADOW ) : _optGlobal.ResetModes( GLOBAL_BATTLE_SHOW_MOVE_SHADOW );
}

void Settings::SetBattleMouseShaded( bool f )
{
    f ? _optGlobal.SetModes( GLOBAL_BATTLE_SHOW_MOUSE_SHADOW ) : _optGlobal.ResetModes( GLOBAL_BATTLE_SHOW_MOUSE_SHADOW );
}

void Settings::SetShowPanel( bool f )
{
    f ? _optGlobal.SetModes( GLOBAL_SHOWCPANEL ) : _optGlobal.ResetModes( GLOBAL_SHOWCPANEL );
}

void Settings::SetShowRadar( bool f )
{
    f ? _optGlobal.SetModes( GLOBAL_SHOWRADAR ) : _optGlobal.ResetModes( GLOBAL_SHOWRADAR );
}

void Settings::SetShowIcons( bool f )
{
    f ? _optGlobal.SetModes( GLOBAL_SHOWICONS ) : _optGlobal.ResetModes( GLOBAL_SHOWICONS );
}

void Settings::SetShowButtons( bool f )
{
    f ? _optGlobal.SetModes( GLOBAL_SHOWBUTTONS ) : _optGlobal.ResetModes( GLOBAL_SHOWBUTTONS );
}

void Settings::SetShowStatus( bool f )
{
    f ? _optGlobal.SetModes( GLOBAL_SHOWSTATUS ) : _optGlobal.ResetModes( GLOBAL_SHOWSTATUS );
}

bool Settings::CanChangeInGame( uint32_t f ) const
{
    return ( f >> 28 ) == 0x01;
}

bool Settings::ExtModes( uint32_t f ) const
{
    const uint32_t mask = 0x0FFFFFFF;

    switch ( f >> 28 ) {
    case 0x01:
        return _optExtGame.Modes( f & mask );
    case 0x02:
        return _optExtBalance2.Modes( f & mask );
    case 0x03:
        return _optExtBalance3.Modes( f & mask );
    case 0x04:
        return _optExtBalance4.Modes( f & mask );
    default:
        break;
    }

    return false;
}

std::string Settings::ExtName( const uint32_t settingId )
{
    switch ( settingId ) {
    case Settings::HEROES_ARENA_ANY_SKILLS:
        return _( "heroes: allow to choose any primary skill in Arena" );
    case Settings::BATTLE_SOFT_WAITING:
        return _( "battle: allow soft wait for troops" );
    case Settings::GAME_AUTOSAVE_BEGIN_DAY:
        return _( "game: autosave will be made at the beginning of the day" );
    case Settings::GAME_EVIL_INTERFACE:
        return _( "game: use evil interface" );
    case Settings::GAME_HIDE_INTERFACE:
        return _( "game: hide interface" );
    default:
        break;
    }

    return std::string();
}

void Settings::ExtSetModes( uint32_t f )
{
    const uint32_t mask = 0x0FFFFFFF;

    switch ( f >> 28 ) {
    case 0x01:
        _optExtGame.SetModes( f & mask );
        break;
    case 0x02:
        _optExtBalance2.SetModes( f & mask );
        break;
    case 0x03:
        _optExtBalance3.SetModes( f & mask );
        break;
    case 0x04:
        _optExtBalance4.SetModes( f & mask );
        break;
    default:
        break;
    }
}

void Settings::ExtResetModes( uint32_t f )
{
    const uint32_t mask = 0x0FFFFFFF;

    switch ( f >> 28 ) {
    case 0x01:
        _optExtGame.ResetModes( f & mask );
        break;
    case 0x02:
        _optExtBalance2.ResetModes( f & mask );
        break;
    case 0x03:
        _optExtBalance3.ResetModes( f & mask );
        break;
    case 0x04:
        _optExtBalance4.ResetModes( f & mask );
        break;
    default:
        break;
    }
}

void Settings::BinarySave() const
{
    const std::string fname = System::ConcatePath( System::GetConfigDirectory( "fheroes2" ), "fheroes2.bin" );

    StreamFile fs;
    fs.setbigendian( true );

    if ( fs.open( fname, "wb" ) ) {
        fs << static_cast<uint16_t>( CURRENT_FORMAT_VERSION ) << _optExtGame << _optExtBalance2 << _optExtBalance4 << _optExtBalance3 << pos_radr << pos_bttn << pos_icon
           << pos_stat;
    }
}

void Settings::BinaryLoad()
{
    std::string fname = System::ConcatePath( System::GetConfigDirectory( "fheroes2" ), "fheroes2.bin" );

    if ( !System::IsFile( fname ) ) {
        fname = GetLastFile( "", "fheroes2.bin" );
    }
    if ( !System::IsFile( fname ) ) {
        return;
    }

    StreamFile fs;
    fs.setbigendian( true );

    if ( fs.open( fname, "rb" ) ) {
        uint16_t version = 0;

        fs >> version >> _optExtGame >> _optExtBalance2 >> _optExtBalance4 >> _optExtBalance3 >> pos_radr >> pos_bttn >> pos_icon >> pos_stat;
    }
}

bool Settings::FullScreen() const
{
    return _optGlobal.Modes( GLOBAL_FULLSCREEN );
}

bool Settings::isVSyncEnabled() const
{
    return _optGlobal.Modes( GLOBAL_RENDER_VSYNC );
}

bool Settings::isFirstGameRun() const
{
    return _optGlobal.Modes( GLOBAL_FIRST_RUN );
}

bool Settings::isShowIntro() const
{
    return _optGlobal.Modes( GLOBAL_SHOW_INTRO );
}

void Settings::resetFirstGameRun()
{
    _optGlobal.ResetModes( GLOBAL_FIRST_RUN );
}

StreamBase & operator<<( StreamBase & msg, const Settings & conf )
{
    msg << conf._gameLanguage << conf.current_maps_file << conf.game_difficulty << conf.game_type << conf.preferably_count_players << conf.debug << conf._optExtBalance2
        << conf._optExtBalance4 << conf._optExtBalance3 << conf.players;

    return msg;
}

StreamBase & operator>>( StreamBase & msg, Settings & conf )
{
    msg >> conf._loadedFileLanguage;

    int debug;

    msg >> conf.current_maps_file >> conf.game_difficulty >> conf.game_type >> conf.preferably_count_players >> debug >> conf._optExtBalance2 >> conf._optExtBalance4
        >> conf._optExtBalance3 >> conf.players;

#ifndef WITH_DEBUG
    conf.debug = debug;
#endif

    return msg;
}<|MERGE_RESOLUTION|>--- conflicted
+++ resolved
@@ -737,8 +737,6 @@
     }
 }
 
-<<<<<<< HEAD
-=======
 void Settings::setBattleDamageInfo( const bool enable )
 {
     if ( enable ) {
@@ -749,8 +747,6 @@
     }
 }
 
-/* set scroll speed: 1 - 4 */
->>>>>>> 97808e36
 void Settings::SetScrollSpeed( int speed )
 {
     scroll_speed = std::clamp( speed, static_cast<int>( SCROLL_SPEED_NONE ), static_cast<int>( SCROLL_SPEED_VERY_FAST ) );
