/***************************************************************************
 *   fheroes2: https://github.com/ihhub/fheroes2                           *
 *   Copyright (C) 2021 - 2022                                             *
 *                                                                         *
 *   This program is free software; you can redistribute it and/or modify  *
 *   it under the terms of the GNU General Public License as published by  *
 *   the Free Software Foundation; either version 2 of the License, or     *
 *   (at your option) any later version.                                   *
 *                                                                         *
 *   This program is distributed in the hope that it will be useful,       *
 *   but WITHOUT ANY WARRANTY; without even the implied warranty of        *
 *   MERCHANTABILITY or FITNESS FOR A PARTICULAR PURPOSE.  See the         *
 *   GNU General Public License for more details.                          *
 *                                                                         *
 *   You should have received a copy of the GNU General Public License     *
 *   along with this program; if not, write to the                         *
 *   Free Software Foundation, Inc.,                                       *
 *   59 Temple Place - Suite 330, Boston, MA  02111-1307, USA.             *
 ***************************************************************************/

#pragma once

#include <cstdint>

enum SaveFileFormat : uint16_t
{
    // !!! IMPORTANT !!!
    // If you're adding a new version you must assign it to CURRENT_FORMAT_VERSION located at the bottom.
    // If you're removing an old version you must assign the oldest available to LAST_SUPPORTED_FORMAT_VERSION located at the bottom.

    // 10000 value must be used for 1.0 release so all version before it should have lower than this value.
<<<<<<< HEAD
    FORMAT_VERSION_1000_RELEASE = 10000,
=======
    FORMAT_VERSION_PRE3_1000_RELEASE = 9962,
    FORMAT_VERSION_PRE2_1000_RELEASE = 9961,
    FORMAT_VERSION_PRE1_1000_RELEASE = 9960,
>>>>>>> b27e8270
    FORMAT_VERSION_0921_RELEASE = 9950,

    LAST_SUPPORTED_FORMAT_VERSION = FORMAT_VERSION_0921_RELEASE,

<<<<<<< HEAD
    CURRENT_FORMAT_VERSION = FORMAT_VERSION_1000_RELEASE
=======
    CURRENT_FORMAT_VERSION = FORMAT_VERSION_PRE3_1000_RELEASE
>>>>>>> b27e8270
};<|MERGE_RESOLUTION|>--- conflicted
+++ resolved
@@ -28,21 +28,13 @@
     // If you're adding a new version you must assign it to CURRENT_FORMAT_VERSION located at the bottom.
     // If you're removing an old version you must assign the oldest available to LAST_SUPPORTED_FORMAT_VERSION located at the bottom.
 
-    // 10000 value must be used for 1.0 release so all version before it should have lower than this value.
-<<<<<<< HEAD
     FORMAT_VERSION_1000_RELEASE = 10000,
-=======
     FORMAT_VERSION_PRE3_1000_RELEASE = 9962,
     FORMAT_VERSION_PRE2_1000_RELEASE = 9961,
     FORMAT_VERSION_PRE1_1000_RELEASE = 9960,
->>>>>>> b27e8270
     FORMAT_VERSION_0921_RELEASE = 9950,
 
     LAST_SUPPORTED_FORMAT_VERSION = FORMAT_VERSION_0921_RELEASE,
 
-<<<<<<< HEAD
     CURRENT_FORMAT_VERSION = FORMAT_VERSION_1000_RELEASE
-=======
-    CURRENT_FORMAT_VERSION = FORMAT_VERSION_PRE3_1000_RELEASE
->>>>>>> b27e8270
 };