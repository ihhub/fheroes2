--- conflicted
+++ resolved
@@ -86,15 +86,6 @@
     bool JoinTroop( const Troop & troop );
     bool JoinTroop( const Monster & mons, uint32_t count, bool emptySlotFirst );
     bool CanJoinTroop( const Monster & ) const;
-
-<<<<<<< HEAD
-    void JoinTroops( Troops & );
-    bool CanJoinTroops( const Troops & ) const;
-=======
-    // Implements the necessary logic to move unit stacks from army to army using the arrow buttons in the
-    // hero's meeting dialog
-    void MoveTroops( Troops & from, const int monsterIdToKeep );
->>>>>>> ceca045a
 
     void MergeSameMonsterTroops();
     Troops GetOptimized() const;
