--- conflicted
+++ resolved
@@ -431,7 +431,6 @@
 
 bool ArmyBar::ActionBarLeftMouseDoubleClick( ArmyTroop & troop )
 {
-<<<<<<< HEAD
     if ( troop.isValid() && !read_only ) {
         if ( Game::HotKeyHoldEvent( Game::EVENT_STACKSPLIT_CTRL ) ) {
             RedistributeArmyByOne( troop, army );
@@ -443,10 +442,7 @@
         }
     }
 
-    ArmyTroop * troop2 = GetSelectedItem();
-=======
     const ArmyTroop * troop2 = GetSelectedItem();
->>>>>>> 8cbe0a6f
 
     if ( &troop == troop2 ) {
         int flags = ( read_only || army->SaveLastTroop() ? Dialog::READONLY | Dialog::BUTTONS : Dialog::BUTTONS );
