--- conflicted
+++ resolved
@@ -1441,15 +1441,10 @@
     // Neutral monsters don't care about hero's stats. Ignoring hero's stats makes hero's army strength be smaller in eyes of neutrals and they won't join so often.
     const double armyStrengthRatio = static_cast<const Troops &>( hero.GetArmy() ).GetStrength() / troop.GetStrength();
 
-<<<<<<< HEAD
     // The ability to accept monsters (a free slot or a stack of monsters of the same type) is a
     // mandatory condition for their joining in accordance with the mechanics of the original game
     if ( armyStrengthRatio > 2 && hero.GetArmy().CanJoinTroop( troop ) ) {
-        if ( tile.MonsterJoinConditionFree() ) {
-=======
-    if ( armyStrengthRatio > 2 ) {
         if ( Maps::isMonsterOnTileJoinConditionFree( tile ) ) {
->>>>>>> 2e5442d7
             return { NeutralMonsterJoiningCondition::Reason::Free, troop.GetCount(), nullptr, nullptr };
         }
 
