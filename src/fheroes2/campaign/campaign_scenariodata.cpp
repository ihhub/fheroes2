/***************************************************************************
 *   Free Heroes of Might and Magic II: https://github.com/ihhub/fheroes2  *
 *   Copyright (C) 2021                                                    *
 *                                                                         *
 *   This program is free software; you can redistribute it and/or modify  *
 *   it under the terms of the GNU General Public License as published by  *
 *   the Free Software Foundation; either version 2 of the License, or     *
 *   (at your option) any later version.                                   *
 *                                                                         *
 *   This program is distributed in the hope that it will be useful,       *
 *   but WITHOUT ANY WARRANTY; without even the implied warranty of        *
 *   MERCHANTABILITY or FITNESS FOR A PARTICULAR PURPOSE.  See the         *
 *   GNU General Public License for more details.                          *
 *                                                                         *
 *   You should have received a copy of the GNU General Public License     *
 *   along with this program; if not, write to the                         *
 *   Free Software Foundation, Inc.,                                       *
 *   59 Temple Place - Suite 330, Boston, MA  02111-1307, USA.             *
 ***************************************************************************/

#include "campaign_scenariodata.h"
#include "artifact.h"
#include "maps_fileinfo.h"
#include "monster.h"
#include "race.h"
#include "resource.h"
#include "skill.h"
#include "spell.h"
#include <cassert>

namespace
{
    // TODO: Implement bonus data for each scenario
    std::vector<Campaign::ScenarioBonusData> getRolandCampaignBonusData( const int scenarioID )
    {
        std::vector<Campaign::ScenarioBonusData> bonus;

        switch ( scenarioID ) {
        case 0:
            bonus.emplace_back( Campaign::ScenarioBonusData::RESOURCES, Resource::GOLD, 2000 );
            bonus.emplace_back( Campaign::ScenarioBonusData::ARTIFACT, Artifact::THUNDER_MACE, 1 );
            bonus.emplace_back( Campaign::ScenarioBonusData::ARTIFACT, Artifact::MINOR_SCROLL, 1 );
            break;
        case 1:
            bonus.emplace_back( Campaign::ScenarioBonusData::STARTING_RACE, Race::WZRD, 1 );
            bonus.emplace_back( Campaign::ScenarioBonusData::STARTING_RACE, Race::SORC, 1 );
            bonus.emplace_back( Campaign::ScenarioBonusData::STARTING_RACE, Race::KNGT, 1 );
            break;
        case 2:
            bonus.emplace_back( Campaign::ScenarioBonusData::STARTING_RACE, Race::WZRD, 1 );
            bonus.emplace_back( Campaign::ScenarioBonusData::STARTING_RACE, Race::SORC, 1 );
            bonus.emplace_back( Campaign::ScenarioBonusData::STARTING_RACE, Race::KNGT, 1 );
            break;
        case 3:
            bonus.emplace_back( Campaign::ScenarioBonusData::STARTING_RACE, Race::WZRD, 1 );
            bonus.emplace_back( Campaign::ScenarioBonusData::STARTING_RACE, Race::SORC, 1 );
            bonus.emplace_back( Campaign::ScenarioBonusData::STARTING_RACE, Race::KNGT, 1 );
            break;
        case 4:
            bonus.emplace_back( Campaign::ScenarioBonusData::STARTING_RACE, Race::WZRD, 1 );
            bonus.emplace_back( Campaign::ScenarioBonusData::STARTING_RACE, Race::SORC, 1 );
            bonus.emplace_back( Campaign::ScenarioBonusData::STARTING_RACE, Race::KNGT, 1 );
            break;
        case 5:
            bonus.emplace_back( Campaign::ScenarioBonusData::SPELL, Spell::MIRRORIMAGE, 1 );
            bonus.emplace_back( Campaign::ScenarioBonusData::SPELL, Spell::SUMMONEELEMENT, 1 );
            bonus.emplace_back( Campaign::ScenarioBonusData::SPELL, Spell::RESURRECT, 1 );
            break;
        case 6:
            bonus.emplace_back( Campaign::ScenarioBonusData::ARTIFACT, Artifact::BLACK_PEARL, 1 );
            bonus.emplace_back( Campaign::ScenarioBonusData::ARTIFACT, Artifact::DRAGON_SWORD, 1 );
            bonus.emplace_back( Campaign::ScenarioBonusData::ARTIFACT, Artifact::DIVINE_BREASTPLATE, 1 );
            break;
        case 7:
            bonus.emplace_back( Campaign::ScenarioBonusData::STARTING_RACE, Race::WZRD, 1 );
            bonus.emplace_back( Campaign::ScenarioBonusData::STARTING_RACE, Race::SORC, 1 );
            bonus.emplace_back( Campaign::ScenarioBonusData::STARTING_RACE, Race::KNGT, 1 );
            break;
        case 8:
            bonus.emplace_back( Campaign::ScenarioBonusData::RESOURCES, Resource::CRYSTAL, 20 );
            bonus.emplace_back( Campaign::ScenarioBonusData::RESOURCES, Resource::GEMS, 20 );
            bonus.emplace_back( Campaign::ScenarioBonusData::RESOURCES, Resource::MERCURY, 20 );
            break;
        case 9:
            bonus.emplace_back( Campaign::ScenarioBonusData::ARTIFACT, Artifact::TAX_LIEN, 1 );
            bonus.emplace_back( Campaign::ScenarioBonusData::ARTIFACT, Artifact::HIDEOUS_MASK, 1 );
            bonus.emplace_back( Campaign::ScenarioBonusData::ARTIFACT, Artifact::FIZBIN_MISFORTUNE, 1 );
            break;
        }

        return bonus;
    }

    std::vector<Campaign::ScenarioBonusData> getArchibaldCampaignBonusData( const int scenarioID )
    {
        std::vector<Campaign::ScenarioBonusData> bonus;

        switch ( scenarioID ) {
        case 0:
            bonus.emplace_back( Campaign::ScenarioBonusData::RESOURCES, Resource::GOLD, 2000 );
            bonus.emplace_back( Campaign::ScenarioBonusData::ARTIFACT, Artifact::MAGE_RING, 1 );
            bonus.emplace_back( Campaign::ScenarioBonusData::ARTIFACT, Artifact::MINOR_SCROLL, 1 );
            break;
        case 1:
            bonus.emplace_back( Campaign::ScenarioBonusData::STARTING_RACE, Race::NECR, 1 );
            bonus.emplace_back( Campaign::ScenarioBonusData::STARTING_RACE, Race::WRLK, 1 );
            bonus.emplace_back( Campaign::ScenarioBonusData::STARTING_RACE, Race::BARB, 1 );
            break;
        case 2:
            bonus.emplace_back( Campaign::ScenarioBonusData::RESOURCES, Resource::GOLD, 2000 );
            bonus.emplace_back( Campaign::ScenarioBonusData::SPELL, Spell::MASSCURSE, 1 );
            bonus.emplace_back( Campaign::ScenarioBonusData::ARTIFACT, Artifact::DEFENDER_HELM, 1 );
            break;
        case 3:
            bonus.emplace_back( Campaign::ScenarioBonusData::STARTING_RACE, Race::NECR, 1 );
            bonus.emplace_back( Campaign::ScenarioBonusData::STARTING_RACE, Race::WRLK, 1 );
            bonus.emplace_back( Campaign::ScenarioBonusData::STARTING_RACE, Race::BARB, 1 );
            break;
        case 4:
            bonus.emplace_back( Campaign::ScenarioBonusData::STARTING_RACE, Race::NECR, 1 );
            bonus.emplace_back( Campaign::ScenarioBonusData::STARTING_RACE, Race::WRLK, 1 );
            bonus.emplace_back( Campaign::ScenarioBonusData::STARTING_RACE, Race::BARB, 1 );
            break;
        case 5:
            bonus.emplace_back( Campaign::ScenarioBonusData::STARTING_RACE, Race::NECR, 1 );
            bonus.emplace_back( Campaign::ScenarioBonusData::STARTING_RACE, Race::WRLK, 1 );
            bonus.emplace_back( Campaign::ScenarioBonusData::STARTING_RACE, Race::BARB, 1 );
            break;
        case 6:
            bonus.emplace_back( Campaign::ScenarioBonusData::STARTING_RACE, Race::NECR, 1 );
            bonus.emplace_back( Campaign::ScenarioBonusData::STARTING_RACE, Race::WRLK, 1 );
            bonus.emplace_back( Campaign::ScenarioBonusData::STARTING_RACE, Race::BARB, 1 );
            break;
        case 7:
            bonus.emplace_back( Campaign::ScenarioBonusData::SKILL_SECONDARY, Skill::Secondary::LOGISTICS, 1 );
            bonus.emplace_back( Campaign::ScenarioBonusData::ARTIFACT, Artifact::POWER_AXE, 1 );
            bonus.emplace_back( Campaign::ScenarioBonusData::ARTIFACT, Artifact::WHITE_PEARL, 1 );
            break;
        case 8:
            bonus.emplace_back( Campaign::ScenarioBonusData::STARTING_RACE, Race::NECR, 1 );
            bonus.emplace_back( Campaign::ScenarioBonusData::STARTING_RACE, Race::WRLK, 1 );
            bonus.emplace_back( Campaign::ScenarioBonusData::STARTING_RACE, Race::BARB, 1 );
            break;
        case 9:
            bonus.emplace_back( Campaign::ScenarioBonusData::ARTIFACT, Artifact::BLACK_PEARL, 1 );
            bonus.emplace_back( Campaign::ScenarioBonusData::ARTIFACT, Artifact::DRAGON_SWORD, 1 );
            bonus.emplace_back( Campaign::ScenarioBonusData::ARTIFACT, Artifact::DIVINE_BREASTPLATE, 1 );
            break;
        case 10:
            bonus.emplace_back( Campaign::ScenarioBonusData::ARTIFACT, Artifact::TAX_LIEN, 1 );
            bonus.emplace_back( Campaign::ScenarioBonusData::ARTIFACT, Artifact::HIDEOUS_MASK, 1 );
            bonus.emplace_back( Campaign::ScenarioBonusData::ARTIFACT, Artifact::FIZBIN_MISFORTUNE, 1 );
            break;
        }

        return bonus;
    }

    std::vector<Campaign::ScenarioBonusData> getPriceOfLoyaltyCampaignBonusData( const int scenarioID )
    {
        std::vector<Campaign::ScenarioBonusData> bonus;

        switch ( scenarioID ) {
        case 0:
            bonus.emplace_back( Campaign::ScenarioBonusData::ARTIFACT, Artifact::MEDAL_VALOR, 1 );
            bonus.emplace_back( Campaign::ScenarioBonusData::ARTIFACT, Artifact::STEALTH_SHIELD, 1 );
            bonus.emplace_back( Campaign::ScenarioBonusData::ARTIFACT, Artifact::MINOR_SCROLL, 1 );
            break;
        case 1:
            bonus.emplace_back( Campaign::ScenarioBonusData::ARTIFACT, Artifact::WHITE_PEARL, 1 );
            bonus.emplace_back( Campaign::ScenarioBonusData::ARTIFACT, Artifact::BALLISTA, 1 );
            bonus.emplace_back( Campaign::ScenarioBonusData::RESOURCES, Resource::GOLD, 2000 );
            break;
        case 2:
            bonus.emplace_back( Campaign::ScenarioBonusData::ARTIFACT, Artifact::MAGE_RING, 1 );
            bonus.emplace_back( Campaign::ScenarioBonusData::ARTIFACT, Artifact::MAJOR_SCROLL, 1 );
            bonus.emplace_back( Campaign::ScenarioBonusData::SKILL_SECONDARY, Skill::Secondary::LOGISTICS, 2 );
            break;
        case 3:
            bonus.emplace_back( Campaign::ScenarioBonusData::ARTIFACT, Artifact::MEDAL_HONOR, 1 );
            bonus.emplace_back( Campaign::ScenarioBonusData::ARTIFACT, Artifact::CASTER_BRACELET, 1 );
            bonus.emplace_back( Campaign::ScenarioBonusData::ARTIFACT, Artifact::DEFENDER_HELM, 1 );
            break;
        case 4:
            bonus.emplace_back( Campaign::ScenarioBonusData::RESOURCES, Resource::GOLD, 2000 );
            bonus.emplace_back( Campaign::ScenarioBonusData::ARTIFACT, Artifact::POWER_AXE, 1 );
            bonus.emplace_back( Campaign::ScenarioBonusData::SKILL_PRIMARY, Skill::Primary::DEFENSE, 2 );
            break;
        case 5:
            bonus.emplace_back( Campaign::ScenarioBonusData::RESOURCES, Resource::GOLD, 2000 );
            bonus.emplace_back( Campaign::ScenarioBonusData::TROOP, Monster::CRUSADER, 3 );
            bonus.emplace_back( Campaign::ScenarioBonusData::ARTIFACT, Artifact::TRAVELER_BOOTS_MOBILITY, 1 );
            break;
        case 6:
            bonus.emplace_back( Campaign::ScenarioBonusData::RESOURCES, Resource::SULFUR, 10 );
            bonus.emplace_back( Campaign::ScenarioBonusData::ARTIFACT, Artifact::POWER_AXE, 1 );
            bonus.emplace_back( Campaign::ScenarioBonusData::SPELL, Spell::ANIMATEDEAD, 1 );
            break;
        case 7:
            bonus.emplace_back( Campaign::ScenarioBonusData::SPELL, Spell::VIEWHEROES, 1 );
            bonus.emplace_back( Campaign::ScenarioBonusData::TROOP, Monster::MAGE, 5 );
            bonus.emplace_back( Campaign::ScenarioBonusData::SKILL_SECONDARY, Skill::Secondary::LOGISTICS, 2 );
            break;
        }

        return bonus;
    }

    std::vector<Campaign::ScenarioBonusData> getWizardsIsleCampaignBonusData( const int scenarioID )
    {
        std::vector<Campaign::ScenarioBonusData> bonus;

        switch ( scenarioID ) {
        case 0:
            bonus.emplace_back( Campaign::ScenarioBonusData::RESOURCES, Resource::GOLD, 2000 );
            bonus.emplace_back( Campaign::ScenarioBonusData::ARTIFACT, Artifact::POWER_AXE, 1 );
            bonus.emplace_back( Campaign::ScenarioBonusData::ARTIFACT, Artifact::STEALTH_SHIELD, 1 );
            break;
        case 1:
            bonus.emplace_back( Campaign::ScenarioBonusData::ARTIFACT, Artifact::MAGE_RING, 1 );
            bonus.emplace_back( Campaign::ScenarioBonusData::ARTIFACT, Artifact::FOREMOST_SCROLL, 1 );
            bonus.emplace_back( Campaign::ScenarioBonusData::SPELL, Spell::FIREBLAST, 1 );
            break;
        case 2:
            bonus.emplace_back( Campaign::ScenarioBonusData::SPELL, Spell::MASSHASTE, 1 );
            bonus.emplace_back( Campaign::ScenarioBonusData::SPELL, Spell::SUMMONEELEMENT, 1 );
            bonus.emplace_back( Campaign::ScenarioBonusData::SPELL, Spell::CHAINLIGHTNING, 1 );
            break;
        case 3:
            bonus.emplace_back( Campaign::ScenarioBonusData::RESOURCES, Resource::WOOD, 5 );
            bonus.emplace_back( Campaign::ScenarioBonusData::RESOURCES, Resource::ORE, 5 );
            bonus.emplace_back( Campaign::ScenarioBonusData::RESOURCES, Resource::GOLD, 1000 );
            break;
        }

        return bonus;
    }

    std::vector<Campaign::ScenarioBonusData> getVoyageHomeCampaignBonusData( const int scenarioID )
    {
        std::vector<Campaign::ScenarioBonusData> bonus;

        switch ( scenarioID ) {
        case 0:
            bonus.emplace_back( Campaign::ScenarioBonusData::ARTIFACT, Artifact::NOMAD_BOOTS_MOBILITY, 1 );
            bonus.emplace_back( Campaign::ScenarioBonusData::RESOURCES, Resource::GOLD, 500 );
            bonus.emplace_back( Campaign::ScenarioBonusData::SKILL_SECONDARY, Skill::Secondary::SCOUTING, 1 );
            break;
        case 1:
            bonus.emplace_back( Campaign::ScenarioBonusData::SKILL_SECONDARY, Skill::Secondary::PATHFINDING, 1 );
            bonus.emplace_back( Campaign::ScenarioBonusData::SKILL_SECONDARY, Skill::Secondary::NAVIGATION, 1 );
            bonus.emplace_back( Campaign::ScenarioBonusData::RESOURCES, Resource::SULFUR, 15 );
            break;
        case 2:
            bonus.emplace_back( Campaign::ScenarioBonusData::SKILL_SECONDARY, Skill::Secondary::ARCHERY, 1 );
            bonus.emplace_back( Campaign::ScenarioBonusData::RESOURCES, Resource::GOLD, 3000 );
            bonus.emplace_back( Campaign::ScenarioBonusData::SKILL_PRIMARY, Skill::Primary::ATTACK, 1 );
            break;
        case 3:
            bonus.emplace_back( Campaign::ScenarioBonusData::SKILL_SECONDARY, Skill::Secondary::NECROMANCY, 1 );
            bonus.emplace_back( Campaign::ScenarioBonusData::SKILL_SECONDARY, Skill::Secondary::LOGISTICS, 1 );
            bonus.emplace_back( Campaign::ScenarioBonusData::RESOURCES, Resource::GOLD, 2000 );
            break;
        }

        return bonus;
    }

    std::vector<Campaign::ScenarioBonusData> getDescendantsCampaignBonusData( const int scenarioID )
    {
        std::vector<Campaign::ScenarioBonusData> bonus;

        switch ( scenarioID ) {
        case 0:
            bonus.emplace_back( Campaign::ScenarioBonusData::RESOURCES, Resource::GOLD, 1000 );
            bonus.emplace_back( Campaign::ScenarioBonusData::RESOURCES, Resource::WOOD, 50 );
            bonus.emplace_back( Campaign::ScenarioBonusData::RESOURCES, Resource::CRYSTAL, 10 );
            break;
        case 1:
            bonus.emplace_back( Campaign::ScenarioBonusData::SKILL_PRIMARY, Skill::Primary::ATTACK, 1 );
            bonus.emplace_back( Campaign::ScenarioBonusData::SKILL_PRIMARY, Skill::Primary::DEFENSE, 1 );
            bonus.emplace_back( Campaign::ScenarioBonusData::RESOURCES, Resource::GOLD, 1000 );
            break;
        case 2:
            bonus.emplace_back( Campaign::ScenarioBonusData::SKILL_SECONDARY, Skill::Secondary::LOGISTICS, 1 );
            bonus.emplace_back( Campaign::ScenarioBonusData::SPELL, Spell::STEELSKIN, 1 );
            bonus.emplace_back( Campaign::ScenarioBonusData::ARTIFACT, Artifact::MAGE_RING, 1 );
            break;
        case 3:
            bonus.emplace_back( Campaign::ScenarioBonusData::SKILL_SECONDARY, Skill::Secondary::LOGISTICS, 1 );
            bonus.emplace_back( Campaign::ScenarioBonusData::SKILL_SECONDARY, Skill::Secondary::SCOUTING, 1 );
            bonus.emplace_back( Campaign::ScenarioBonusData::ARTIFACT, Artifact::POWER_AXE, 1 );
            break;
        case 4:
            bonus.emplace_back( Campaign::ScenarioBonusData::SKILL_SECONDARY, Skill::Secondary::LUCK, 1 );
            bonus.emplace_back( Campaign::ScenarioBonusData::SKILL_SECONDARY, Skill::Secondary::LEADERSHIP, 1 );
            bonus.emplace_back( Campaign::ScenarioBonusData::ARTIFACT, Artifact::SPIKED_SHIELD, 1 );
            break;
        case 5:
            bonus.emplace_back( Campaign::ScenarioBonusData::RESOURCES, Resource::GOLD, 1000 );
            bonus.emplace_back( Campaign::ScenarioBonusData::RESOURCES, Resource::WOOD, 10 );
            bonus.emplace_back( Campaign::ScenarioBonusData::RESOURCES, Resource::MERCURY, 2 );
            break;
        case 6:
            bonus.emplace_back( Campaign::ScenarioBonusData::RESOURCES, Resource::GOLD, 1000 );
            bonus.emplace_back( Campaign::ScenarioBonusData::SKILL_SECONDARY, Skill::Secondary::SCOUTING, 1 );
            bonus.emplace_back( Campaign::ScenarioBonusData::RESOURCES, Resource::WOOD, 20 );
            break;
        case 7:
            bonus.emplace_back( Campaign::ScenarioBonusData::SKILL_SECONDARY, Skill::Secondary::LEADERSHIP, 1 );
            bonus.emplace_back( Campaign::ScenarioBonusData::SKILL_SECONDARY, Skill::Secondary::ARCHERY, 1 );
            bonus.emplace_back( Campaign::ScenarioBonusData::SKILL_PRIMARY, Skill::Primary::POWER, 1 );
            break;
        }

        return bonus;
    }
}

namespace Campaign
{
    bool isCampaignMap( const std::string & fullMapPath, const std::string & scenarioMapName )
    {
        return fullMapPath.find( scenarioMapName ) != std::string::npos;
    }

    bool tryGetMatchingFile( const std::string & fileName, std::string & matchingFilePath )
    {
        const std::string fileExtension = fileName.substr( fileName.rfind( '.' ) + 1 );
        const ListFiles files = Settings::GetListFiles( "maps", fileExtension );

        const auto iterator = std::find_if( files.begin(), files.end(), [&fileName]( const std::string & filePath ) { return isCampaignMap( filePath, fileName ); } );

        if ( iterator != files.end() ) {
            matchingFilePath = *iterator;
            return true;
        }

        return false;
    }

    ScenarioBonusData::ScenarioBonusData()
        : _type( 0 )
        , _subType( 0 )
        , _amount( 0 )
    {}

    ScenarioBonusData::ScenarioBonusData( uint32_t type, uint32_t subType, uint32_t amount )
        : _type( type )
        , _subType( subType )
        , _amount( amount )
    {}

    std::string ScenarioBonusData::ToString() const
    {
        const std::vector<uint32_t> useAmountTypes
            = { ScenarioBonusData::ARTIFACT, ScenarioBonusData::RESOURCES, ScenarioBonusData::TROOP, ScenarioBonusData::SKILL_PRIMARY };

        std::string objectName;

        switch ( _type ) {
        case ScenarioBonusData::ARTIFACT:
            objectName = Artifact( _subType ).GetName();
            break;
        case ScenarioBonusData::RESOURCES:
            objectName = Resource::String( _subType );
            break;
        case ScenarioBonusData::TROOP:
            objectName = Monster( _subType ).GetPluralName( _amount );
            break;
        case ScenarioBonusData::SPELL:
            objectName = Spell( _subType ).GetName();
            break;
        case ScenarioBonusData::STARTING_RACE:
            objectName = Race::String( _subType );
            break;
        case ScenarioBonusData::SKILL_PRIMARY:
            objectName = Skill::Primary::String( _subType );
            break;
        case ScenarioBonusData::SKILL_SECONDARY:
            objectName = Skill::Secondary( _subType, _amount ).GetName();
            break;
        default:
            assert( 0 ); // some new bonus?
        }

        const bool useAmount = std::find( useAmountTypes.begin(), useAmountTypes.end(), _type ) != useAmountTypes.end() && _amount > 1;
        return useAmount ? std::to_string( _amount ) + " " + objectName : objectName;
    }

    std::vector<ScenarioBonusData> ScenarioBonusData::getCampaignBonusData( const int campaignID, const int scenarioID )
    {
        assert( scenarioID >= 0 );
        switch ( campaignID ) {
        case Campaign::ROLAND_CAMPAIGN:
            return getRolandCampaignBonusData( scenarioID );
        case Campaign::ARCHIBALD_CAMPAIGN:
            return getArchibaldCampaignBonusData( scenarioID );
        case Campaign::PRICE_OF_LOYALTY_CAMPAIGN:
            return getPriceOfLoyaltyCampaignBonusData( scenarioID );
        case Campaign::VOYAGE_HOME_CAMPAIGN:
            return getVoyageHomeCampaignBonusData( scenarioID );
        case Campaign::WIZARDS_ISLE_CAMPAIGN:
            return getWizardsIsleCampaignBonusData( scenarioID );
        case Campaign::DESCENDANTS_CAMPAIGN:
            return getDescendantsCampaignBonusData( scenarioID );
        }

        // shouldn't be here unless we get an unsupported campaign
        return std::vector<Campaign::ScenarioBonusData>();
    }

    StreamBase & operator<<( StreamBase & msg, const Campaign::ScenarioBonusData & data )
    {
        return msg << data._type << data._subType << data._amount;
    }

    StreamBase & operator>>( StreamBase & msg, Campaign::ScenarioBonusData & data )
    {
        return msg >> data._type >> data._subType >> data._amount;
    }

    ScenarioData::ScenarioData( int scenarioID, const std::vector<int> & nextMaps, const std::vector<ScenarioBonusData> & bonuses, const std::string & fileName,
<<<<<<< HEAD
                                const std::string & scenarioName, const std::string & description, const ScenarioVictoryCondition victoryCondition,
                                const ScenarioLossCondition lossCondition )
=======
                                const std::string & description, const VideoSequence & startScenarioVideoPlayback, const VideoSequence & endScenarioVideoPlayback,
                                const ScenarioVictoryCondition victoryCondition, const ScenarioLossCondition lossCondition )
>>>>>>> f170f656
        : _scenarioID( scenarioID )
        , _nextMaps( nextMaps )
        , _bonuses( bonuses )
        , _fileName( fileName )
        , _scenarioName( scenarioName )
        , _description( description )
        , _victoryCondition( victoryCondition )
        , _lossCondition( lossCondition )
        , _startScenarioVideoPlayback( startScenarioVideoPlayback )
        , _endScenarioVideoPlayback( endScenarioVideoPlayback )
    {}

    bool Campaign::ScenarioData::isMapFilePresent() const
    {
        std::string matchingFilePath;
        return tryGetMatchingFile( _fileName, matchingFilePath );
    }

    Maps::FileInfo Campaign::ScenarioData::loadMap() const
    {
        std::string matchingFilePath;

        Maps::FileInfo fi;
        if ( tryGetMatchingFile( _fileName, matchingFilePath ) )
            fi.ReadMP2( matchingFilePath );

        return fi;
    }
}<|MERGE_RESOLUTION|>--- conflicted
+++ resolved
@@ -421,13 +421,9 @@
     }
 
     ScenarioData::ScenarioData( int scenarioID, const std::vector<int> & nextMaps, const std::vector<ScenarioBonusData> & bonuses, const std::string & fileName,
-<<<<<<< HEAD
-                                const std::string & scenarioName, const std::string & description, const ScenarioVictoryCondition victoryCondition,
+                                const std::string & scenarioName, const std::string & description, const VideoSequence & startScenarioVideoPlayback,
+                                const VideoSequence & endScenarioVideoPlayback, const ScenarioVictoryCondition victoryCondition,
                                 const ScenarioLossCondition lossCondition )
-=======
-                                const std::string & description, const VideoSequence & startScenarioVideoPlayback, const VideoSequence & endScenarioVideoPlayback,
-                                const ScenarioVictoryCondition victoryCondition, const ScenarioLossCondition lossCondition )
->>>>>>> f170f656
         : _scenarioID( scenarioID )
         , _nextMaps( nextMaps )
         , _bonuses( bonuses )
