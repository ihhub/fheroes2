--- conflicted
+++ resolved
@@ -662,11 +662,7 @@
             objectName = getArtifactCampaignName( _subType );
             break;
         case ScenarioBonusData::RESOURCES:
-<<<<<<< HEAD
-            objectName = Translation::StringLower( Resource::String( _subType ) );
-=======
-            objectName = std::to_string( _amount ) + " " + Resource::String( _subType );
->>>>>>> 75a4c05c
+            objectName = std::to_string( _amount ) + " " + Translation::StringLower( Resource::String( _subType ) );
             break;
         case ScenarioBonusData::TROOP:
             objectName = Translation::StringLower( Monster( _subType ).GetPluralName( _amount ) );
@@ -704,26 +700,16 @@
             return description;
         }
         case ScenarioBonusData::RESOURCES: {
-<<<<<<< HEAD
-            std::string description( _( "The kingdom will have additional %{amount} %{resource} at the start of the scenario." ) );
-            StringReplace( description, "%{amount}", std::to_string( _amount ) );
-            StringReplace( description, "%{resource}", Translation::StringLower( Resource::String( static_cast<int>( _subType ) ) ) );
-=======
             std::string description( _amount > 0 ? _( "The kingdom will receive %{amount} additional %{resource} at the start of the scenario." )
                                                  : _( "The kingdom will have %{amount} less %{resource} at the start of the scenario." ) );
             StringReplace( description, "%{amount}", std::to_string( std::abs( _amount ) ) );
-            StringReplace( description, "%{resource}", Resource::String( _subType ) );
->>>>>>> 75a4c05c
+            StringReplace( description, "%{resource}", Translation::StringLower( Resource::String( _subType ) ) );
             return description;
         }
         case ScenarioBonusData::TROOP: {
             std::string description( _( "The main hero will have %{count} %{monster} at the start of the scenario." ) );
             StringReplace( description, "%{count}", std::to_string( _amount ) );
-<<<<<<< HEAD
-            StringReplace( description, "%{monster}", Translation::StringLower( Monster( static_cast<int>( _subType ) ).GetPluralName( _amount ) ) );
-=======
-            StringReplace( description, "%{monster}", Monster( _subType ).GetPluralName( _amount ) );
->>>>>>> 75a4c05c
+            StringReplace( description, "%{monster}", Translation::StringLower( Monster( _subType ).GetPluralName( _amount ) ) );
             return description;
         }
         case ScenarioBonusData::SPELL: {
@@ -740,11 +726,7 @@
         case ScenarioBonusData::SKILL_PRIMARY: {
             std::string description( _( "The main hero will have additional %{count} %{skill} at the start of the scenario." ) );
             StringReplace( description, "%{count}", std::to_string( _amount ) );
-<<<<<<< HEAD
-            StringReplace( description, "%{skill}", Translation::StringLower( Skill::Primary::String( static_cast<int>( _subType ) ) ) );
-=======
-            StringReplace( description, "%{skill}", Skill::Primary::String( _subType ) );
->>>>>>> 75a4c05c
+            StringReplace( description, "%{skill}", Translation::StringLower( Skill::Primary::String( _subType ) ) );
             return description;
         }
         case ScenarioBonusData::SKILL_SECONDARY: {
