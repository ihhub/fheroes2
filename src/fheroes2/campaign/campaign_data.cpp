--- conflicted
+++ resolved
@@ -260,20 +260,12 @@
                                     Campaign::VideoSequence{ { "GOOD07QW.SMK", Video::VideoAction::IGNORE_VIDEO },
                                                              { "GOOD07.SMK", Video::VideoAction::PLAY_TILL_AUDIO_END } } );
         // NOTE: In Roland's Campaign, scenario 8 is drawn above scenario 7, so we emplace_back scenario 8 first
-<<<<<<< HEAD
         scenarioDatas.emplace_back( 7, std::vector<int>{ 8 }, Campaign::ScenarioBonusData::getCampaignBonusData( 0, 7 ), "CAMPG08.H2C", rolandCampaignScenarioNames[7],
-                                    rolandCampaignDescription[7], emptyPlayback, emptyPlayback );
+                                    rolandCampaignDescription[7], emptyPlayback, emptyPlayback, Campaign::ScenarioVictoryCondition::OBTAIN_ULTIMATE_CROWN );
         scenarioDatas.emplace_back( 6, std::vector<int>{ 8 }, Campaign::ScenarioBonusData::getCampaignBonusData( 0, 6 ), "CAMPG07.H2C", rolandCampaignScenarioNames[6],
                                     rolandCampaignDescription[6], emptyPlayback, emptyPlayback );
         scenarioDatas.emplace_back( 8, std::vector<int>{ 9 }, Campaign::ScenarioBonusData::getCampaignBonusData( 0, 8 ), "CAMPG09.H2C", rolandCampaignScenarioNames[8],
                                     rolandCampaignDescription[8],
-=======
-        scenarioDatas.emplace_back( 7, std::vector<int>{ 8 }, Campaign::ScenarioBonusData::getCampaignBonusData( 0, 7 ), "CAMPG08.H2C", rolandCampaignDescription[7],
-                                    emptyPlayback, emptyPlayback, Campaign::ScenarioVictoryCondition::OBTAIN_ULTIMATE_CROWN );
-        scenarioDatas.emplace_back( 6, std::vector<int>{ 8 }, Campaign::ScenarioBonusData::getCampaignBonusData( 0, 6 ), "CAMPG07.H2C", rolandCampaignDescription[6],
-                                    emptyPlayback, emptyPlayback );
-        scenarioDatas.emplace_back( 8, std::vector<int>{ 9 }, Campaign::ScenarioBonusData::getCampaignBonusData( 0, 8 ), "CAMPG09.H2C", rolandCampaignDescription[8],
->>>>>>> 46e3ccf8
                                     Campaign::VideoSequence{ { "GOOD09W.SMK", Video::VideoAction::IGNORE_VIDEO },
                                                              { "GOOD09.SMK", Video::VideoAction::PLAY_TILL_AUDIO_END } },
                                     emptyPlayback );
@@ -332,20 +324,13 @@
                                     archibaldCampaignScenarioNames[7], archibaldCampaignDescription[7], emptyPlayback,
                                     Campaign::VideoSequence{ { "EVIL09W.SMK", Video::VideoAction::IGNORE_VIDEO },
                                                              { "EVIL09.SMK", Video::VideoAction::PLAY_TILL_AUDIO_END } } );
-<<<<<<< HEAD
         scenarioDatas.emplace_back( 8, std::vector<int>{ 10 }, Campaign::ScenarioBonusData::getCampaignBonusData( 1, 8 ), "CAMPE09.H2C",
-                                    archibaldCampaignScenarioNames[8], archibaldCampaignDescription[8], emptyPlayback, emptyPlayback );
+                                    archibaldCampaignScenarioNames[8], archibaldCampaignDescription[8], emptyPlayback, emptyPlayback,
+                                    Campaign::ScenarioVictoryCondition::OBTAIN_ULTIMATE_CROWN );
         scenarioDatas.emplace_back( 9, std::vector<int>{ 10 }, Campaign::ScenarioBonusData::getCampaignBonusData( 1, 9 ), "CAMPE10.H2C",
                                     archibaldCampaignScenarioNames[9], archibaldCampaignDescription[9], emptyPlayback, emptyPlayback );
         scenarioDatas.emplace_back( 10, std::vector<int>{}, Campaign::ScenarioBonusData::getCampaignBonusData( 1, 10 ), "CAMPE11.H2C", archibaldCampaignScenarioNames[10],
                                     archibaldCampaignDescription[10],
-=======
-        scenarioDatas.emplace_back( 8, std::vector<int>{ 10 }, Campaign::ScenarioBonusData::getCampaignBonusData( 1, 8 ), "CAMPE09.H2C", archibaldCampaignDescription[8],
-                                    emptyPlayback, emptyPlayback, Campaign::ScenarioVictoryCondition::OBTAIN_ULTIMATE_CROWN );
-        scenarioDatas.emplace_back( 9, std::vector<int>{ 10 }, Campaign::ScenarioBonusData::getCampaignBonusData( 1, 9 ), "CAMPE10.H2C", archibaldCampaignDescription[9],
-                                    emptyPlayback, emptyPlayback );
-        scenarioDatas.emplace_back( 10, std::vector<int>{}, Campaign::ScenarioBonusData::getCampaignBonusData( 1, 10 ), "CAMPE11.H2C", archibaldCampaignDescription[10],
->>>>>>> 46e3ccf8
                                     Campaign::VideoSequence{ { "EVIL11W.SMK", Video::VideoAction::IGNORE_VIDEO },
                                                              { "EVIL10.SMK", Video::VideoAction::PLAY_TILL_AUDIO_END } },
                                     Campaign::VideoSequence{ { "PRISON.SMK", Video::VideoAction::PLAY_TILL_VIDEO_END } } );
