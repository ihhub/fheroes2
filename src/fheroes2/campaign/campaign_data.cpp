--- conflicted
+++ resolved
@@ -247,13 +247,8 @@
 
         Campaign::CampaignData campaignData;
         campaignData.setCampaignID( Campaign::ROLAND_CAMPAIGN );
-<<<<<<< HEAD
         campaignData.setCampaignName( _( "Roland Campaign" ) );
-        campaignData.setCampaignScenarios( scenarioDatas );
-=======
-        campaignData.setCampaignDescription( "Roland Campaign" );
         campaignData.setCampaignScenarios( std::move( scenarioDatas ) );
->>>>>>> 611b7e6d
 
         return campaignData;
     }
@@ -355,13 +350,8 @@
 
         Campaign::CampaignData campaignData;
         campaignData.setCampaignID( Campaign::ARCHIBALD_CAMPAIGN );
-<<<<<<< HEAD
         campaignData.setCampaignName( _( "Archibald Campaign" ) );
-        campaignData.setCampaignScenarios( scenarioDatas );
-=======
-        campaignData.setCampaignDescription( "Archibald Campaign" );
         campaignData.setCampaignScenarios( std::move( scenarioDatas ) );
->>>>>>> 611b7e6d
 
         return campaignData;
     }
@@ -429,14 +419,9 @@
                                                              { "POL8.SMK", Video::VideoAction::PLAY_TILL_AUDIO_END } } );
 
         Campaign::CampaignData campaignData;
-<<<<<<< HEAD
-        campaignData.setCampaignID( campaignID );
+        campaignData.setCampaignID( Campaign::PRICE_OF_LOYALTY_CAMPAIGN );
         campaignData.setCampaignName( _( "Price of Loyalty" ) );
-        campaignData.setCampaignScenarios( scenarioDatas );
-=======
-        campaignData.setCampaignID( Campaign::PRICE_OF_LOYALTY_CAMPAIGN );
         campaignData.setCampaignScenarios( std::move( scenarioDatas ) );
->>>>>>> 611b7e6d
 
         return campaignData;
     }
@@ -501,14 +486,9 @@
                                                              { "DES15.SMK", Video::VideoAction::PLAY_TILL_AUDIO_END } } );
 
         Campaign::CampaignData campaignData;
-<<<<<<< HEAD
-        campaignData.setCampaignID( campaignID );
+        campaignData.setCampaignID( Campaign::DESCENDANTS_CAMPAIGN );
         campaignData.setCampaignName( _( "Descendants" ) );
-        campaignData.setCampaignScenarios( scenarioDatas );
-=======
-        campaignData.setCampaignID( Campaign::DESCENDANTS_CAMPAIGN );
         campaignData.setCampaignScenarios( std::move( scenarioDatas ) );
->>>>>>> 611b7e6d
 
         return campaignData;
     }
@@ -555,14 +535,9 @@
                                                              { "WIZ20.SMK", Video::VideoAction::PLAY_TILL_AUDIO_END } } );
 
         Campaign::CampaignData campaignData;
-<<<<<<< HEAD
-        campaignData.setCampaignID( campaignID );
+        campaignData.setCampaignID( Campaign::WIZARDS_ISLE_CAMPAIGN );
         campaignData.setCampaignName( _( "Wizards' Isle" ) );
-        campaignData.setCampaignScenarios( scenarioDatas );
-=======
-        campaignData.setCampaignID( Campaign::WIZARDS_ISLE_CAMPAIGN );
         campaignData.setCampaignScenarios( std::move( scenarioDatas ) );
->>>>>>> 611b7e6d
 
         return campaignData;
     }
@@ -606,14 +581,9 @@
                                                              { "VOY25.SMK", Video::VideoAction::PLAY_TILL_AUDIO_END } } );
 
         Campaign::CampaignData campaignData;
-<<<<<<< HEAD
-        campaignData.setCampaignID( campaignID );
+        campaignData.setCampaignID( Campaign::VOYAGE_HOME_CAMPAIGN );
         campaignData.setCampaignName( _( "Voyage Home" ) );
-        campaignData.setCampaignScenarios( scenarioDatas );
-=======
-        campaignData.setCampaignID( Campaign::VOYAGE_HOME_CAMPAIGN );
         campaignData.setCampaignScenarios( std::move( scenarioDatas ) );
->>>>>>> 611b7e6d
 
         return campaignData;
     }
