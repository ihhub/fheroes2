/***************************************************************************
 *   Free Heroes of Might and Magic II: https://github.com/ihhub/fheroes2  *
 *   Copyright (C) 2021                                                    *
 *                                                                         *
 *   This program is free software; you can redistribute it and/or modify  *
 *   it under the terms of the GNU General Public License as published by  *
 *   the Free Software Foundation; either version 2 of the License, or     *
 *   (at your option) any later version.                                   *
 *                                                                         *
 *   This program is distributed in the hope that it will be useful,       *
 *   but WITHOUT ANY WARRANTY; without even the implied warranty of        *
 *   MERCHANTABILITY or FITNESS FOR A PARTICULAR PURPOSE.  See the         *
 *   GNU General Public License for more details.                          *
 *                                                                         *
 *   You should have received a copy of the GNU General Public License     *
 *   along with this program; if not, write to the                         *
 *   Free Software Foundation, Inc.,                                       *
 *   59 Temple Place - Suite 330, Boston, MA  02111-1307, USA.             *
 ***************************************************************************/

#include "campaign_data.h"
#include "artifact.h"
#include "campaign_scenariodata.h"
#include "heroes.h"
#include "maps_fileinfo.h"
#include "monster.h"
#include "race.h"
#include "resource.h"
#include "skill.h"
#include "spell.h"
#include "translations.h"
#include <cassert>

namespace
{
    const std::vector<Campaign::ScenarioIntroVideoInfo> emptyPlayback;

    std::vector<Campaign::CampaignAwardData> getRolandCampaignAwardData( const int scenarioID )
    {
        std::vector<Campaign::CampaignAwardData> obtainableAwards;

        switch ( scenarioID ) {
        case 2:
            obtainableAwards.emplace_back( 0, Campaign::CampaignAwardData::TYPE_CREATURE_ALLIANCE, Monster::DWARF );
            break;
        case 5:
            obtainableAwards.emplace_back( 1, Campaign::CampaignAwardData::TYPE_HIREABLE_HERO, Heroes::ELIZA, 0, 0, _( "Sorceress Guild" ) );
            break;
        case 6:
            obtainableAwards.emplace_back( 2, Campaign::CampaignAwardData::TYPE_CARRY_OVER_FORCES, 0, 0, 9 );
            break;
        case 7:
            obtainableAwards.emplace_back( 3, Campaign::CampaignAwardData::TYPE_GET_ARTIFACT, Artifact::ULTIMATE_CROWN, 1, 9 );
            break;
        case 8:
            obtainableAwards.emplace_back( 4, Campaign::CampaignAwardData::TYPE_DEFEAT_ENEMY_HERO, Heroes::CORLAGON, 0, 9 );
            break;
        }

        return obtainableAwards;
    }

    std::vector<Campaign::CampaignAwardData> getArchibaldCampaignAwardData( const int scenarioID )
    {
        std::vector<Campaign::CampaignAwardData> obtainableAwards;

        switch ( scenarioID ) {
        case 2:
            obtainableAwards.emplace_back( 1, Campaign::CampaignAwardData::TYPE_HIREABLE_HERO, Heroes::BAX, 0, 0, _( "Necromancer Guild" ) );
            break;
        case 3:
            obtainableAwards.emplace_back( 2, Campaign::CampaignAwardData::TYPE_CREATURE_ALLIANCE, Monster::OGRE );
            obtainableAwards.emplace_back( 3, Campaign::CampaignAwardData::TYPE_CREATURE_CURSE, Monster::DWARF );
            break;
        case 6:
            obtainableAwards.emplace_back( 4, Campaign::CampaignAwardData::TYPE_CREATURE_ALLIANCE, Monster::GREEN_DRAGON, _( "Dragon Alliance" ) );
            break;
        case 8:
            obtainableAwards.emplace_back( 5, Campaign::CampaignAwardData::TYPE_GET_ARTIFACT, Artifact::ULTIMATE_CROWN );
            break;
        case 9:
            obtainableAwards.emplace_back( 6, Campaign::CampaignAwardData::TYPE_CARRY_OVER_FORCES, 0 );
            break;
        }

        return obtainableAwards;
    }

    std::vector<Campaign::CampaignAwardData> getPriceOfLoyaltyCampaignAwardData( const int scenarioID )
    {
        std::vector<Campaign::CampaignAwardData> obtainableAwards;

        switch ( scenarioID ) {
        case 1:
            obtainableAwards.emplace_back( 0, Campaign::CampaignAwardData::TYPE_GET_ARTIFACT, Artifact::BREASTPLATE_ANDURAN );
            break;
        case 2:
            obtainableAwards.emplace_back( 1, Campaign::CampaignAwardData::TYPE_CREATURE_ALLIANCE, Monster::ELF, _( "Elven Alliance" ) );
            obtainableAwards.emplace_back( 2, Campaign::CampaignAwardData::TYPE_RESOURCE_BONUS, Resource::WOOD, 2 );
            break;
        case 5:
            obtainableAwards.emplace_back( 3, Campaign::CampaignAwardData::TYPE_GET_ARTIFACT, Artifact::HELMET_ANDURAN );
            break;
        case 6:
            // will assemble Battle Garb of Anduran along with the previous anduran set pieces
            obtainableAwards.emplace_back( 4, Campaign::CampaignAwardData::TYPE_GET_ARTIFACT, Artifact::SWORD_ANDURAN );
            obtainableAwards.emplace_back( 5, Campaign::CampaignAwardData::TYPE_DEFEAT_ENEMY_HERO, Heroes::DAINWIN );
            break;
        }

        return obtainableAwards;
    }

    std::vector<Campaign::CampaignAwardData> getWizardsIsleCampaignAwardData( const int scenarioID )
    {
        std::vector<Campaign::CampaignAwardData> obtainableAwards;

        switch ( scenarioID ) {
        case 1:
            obtainableAwards.emplace_back( 0, Campaign::CampaignAwardData::TYPE_GET_SPELL, Spell::SETEGUARDIAN );
            break;
        case 2:
            obtainableAwards.emplace_back( 1, Campaign::CampaignAwardData::TYPE_GET_ARTIFACT, Artifact::SPHERE_NEGATION );
            break;
        }

        return obtainableAwards;
    }

    std::vector<Campaign::CampaignAwardData> getDescendantsCampaignAwardData( const int scenarioID )
    {
        std::vector<Campaign::CampaignAwardData> obtainableAwards;

        switch ( scenarioID ) {
        case 2:
            obtainableAwards.emplace_back( 0, Campaign::CampaignAwardData::TYPE_HIREABLE_HERO, Heroes::JOSEPH, 0, 0, _( "Wayward Son" ) );
            break;
        case 3:
            obtainableAwards.emplace_back( 1, Campaign::CampaignAwardData::TYPE_HIREABLE_HERO, Heroes::UNCLEIVAN, 0, 0, _( "Uncle Ivan" ) );
            break;
        case 5:
            obtainableAwards.emplace_back( 2, Campaign::CampaignAwardData::TYPE_GET_ARTIFACT, Artifact::LEGENDARY_SCEPTER );
            break;
        case 6:
            obtainableAwards.emplace_back( 3, Campaign::CampaignAwardData::TYPE_CREATURE_ALLIANCE, Monster::ELF, _( "Elven Alliance" ) );
            break;
        }

        return obtainableAwards;
    }

    const std::string rolandCampaignScenarioNames[10]
        = { _( "Force of Arms" ), _( "Annexation" ),   _( "Save the Dwarves" ), _( "Carator Mines" ),      _( "Turning Point" ),
            _( "Defender" ),      _( "The Gauntlet" ), _( "The Crown" ),        _( "Corlagon's Defense" ), _( "Final Justice" ) };

    const std::string archibaldCampaignScenarioNames[11]
        = { _( "First Blood" ),   _( "Barbarian Wars" ), _( "Necromancers" ), _( "Slay the Dwarves" ), _( "Turning Point" ), _( "Rebellion" ),
            _( "Dragon Master" ), _( "Country Lords" ),  _( "The Crown" ),    _( "Greater Glory" ),    _( "Apocalypse" ) };

    const std::string priceOfLoyaltyCampaignScenarioNames[8] = { _( "Uprising" ),         _( "Island of Chaos" ), _( "Arrow's Flight" ), _( "The Abyss" ),
                                                                 _( "The Giant's Pass" ), _( "Aurora Borealis" ), _( "Betrayal's End" ), _( "Corruption's Heart" ) };

    const std::string descendantsCampaignScenarioNames[8] = { _( "Conquer and Unify" ), _( "Border Towns" ), _( "The Wayward Son" ), _( "Crazy Uncle Ivan" ),
                                                              _( "The Southern War" ),  _( "Ivory Gates" ),  _( "The Elven Lands" ), _( "The Epic Battle" ) };

    const std::string wizardsIsleCampaignScenarioNames[4] = { _( "The Shrouded Isles" ), _( "The Eternal Scrolls" ), _( "Power's End" ), _( "Fount of Wizardry" ) };

    const std::string voyageHomeCampaignScenarioNames[4] = { _( "Stranded" ), _( "Pirate Isles" ), _( "King and Country" ), _( "Blood is Thicker" ) };

    const std::string rolandCampaignDescription[10] = {
        _( "Roland needs you to defeat the lords near his castle to begin his war of rebellion against his brother.  They are not allied with each other, so they will spend"
           " most of their time fighting with one another.  Victory is yours when you have defeated all of their castles and heroes." ),
        _( "The local lords refuse to swear allegiance to Roland, and must be subdued. They are wealthy and powerful, so be prepared for a tough fight. Capture all enemy castles to win." ),
        _( "Your task is to defend the Dwarves against Archibald's forces. Capture all of the enemy towns and castles to win, and be sure not to lose all of the dwarf towns at once, or the enemy will have won." ),
        _( "You will face four allied enemies in a straightforward fight for resource and treasure. Capture all of the enemy castles for victory." ),
        _( "Your enemies are allied against you and start close by, so be ready to come out fighting. You will need to own all four castles in this small valley to win." ),
        _( "The Sorceress' guild of Noraston has requested Roland's aid against an attack from Archibald's allies. Capture all of the enemy castles to win, and don't lose Noraston, or you'll lose the scenario. (Hint: There is an enemy castle on an island in the ocean.)" ),
        _( "Gather as large an army as possible and capture the enemy castle within 8 weeks. You are opposed by only one enemy, but must travel a long way to get to the enemy castle. Any troops you have in your army at the end of this scenario will be with you in the final battle." ),
        _( "Find the Crown before Archibald's heroes find it. Roland will need the Crown for the final battle against Archibald." ),
        _( "Three allied enemies stand before you and victory, including Lord Corlagon. Roland is in a castle to the northwest, and you will lose if he falls to the enemy. Remember that capturing Lord Corlagon will ensure that he will not fight against you in the final scenario." ),
        _( "This is the final battle. Both you and your enemy are armed to the teeth, and all are allied against you. Capture Archibald to end the war!" ) };

    const std::string archibaldCampaignDescription[11] = {
        _( "King Archibald requires you to defeat the three enemies in this region.  They are not allied with one another, so they will spend most of their energy fighting"
           " amongst themselves.  You will win when you own all of the enemy castles and there are no more heroes left to fight." ),
        _( "You must unify the barbarian tribes of the north by conquering them. As in the previous mission, the enemy is not allied against you, but they have more resources at their disposal. You will win when you own all of the enemy castles and there are no more heroes left to fight." ),
        _( "Do-gooder wizards have taken the Necromancers' castle. You must retake it to achieve victory. Remember that while you start with a powerful army, you have no castle and must take one within 7 days, or lose this battle. (Hint: The nearest castle is to the southeast.)" ),
        _( "The dwarves need conquering before they can interfere in King Archibald's plans. Roland's forces have more than one hero and many towns to start with, so be ready for attack from multiple directions. You must capture all of the enemy towns and castles to claim victory." ),
        _( "Your enemies are allied against you and start close by, so be ready to come out fighting. You will need to own all four castles in this small valley to win." ),
        _( "You must put down a peasant revolt led by Roland's forces. All are allied against you, but you have Lord Corlagon, an experienced hero, to help you. Capture all enemy castles to win." ),
        _( "There are two enemies allied against you in this mission. Both are well armed and seek to evict you from their island. Avoid them and capture Dragon City to win" ),
        _( "Your orders are to conquer the country lords that have sworn to serve Roland. All of the enemy castles are unified against you. Since you start without a castle, you must hurry to capture one before the end of the week. Capture all enemy castles for victory." ),
        _( "Find the Crown before Roland's heroes find it. Archibald will need the Crown for the final battle against Roland." ),
        _( "Gather as large an army as possible and capture the enemy castle within 8 weeks. You are opposed by only one enemy, but must travel a long way to get to the enemy castle. Any troops you have in your army at the end of this scenario will be with you in the final battle." ),
        _( "This is the final battle. Both you and your enemy are armed to the teeth, and all are allied against you. Capture Roland to win the war, and be sure not to lose Archibald in the fight!" ) };

    const std::string priceOfLoyaltyCampaignDescription[8] = { _( "Uprising" ),         _( "Island of Chaos" ), _( "Arrow's Flight" ), _( "The Abyss" ),
                                                                 _( "The Giant's Pass" ), _( "Aurora Borealis" ), _( "Betrayal's End" ), _( "Corruption's Heart" ) };

    const std::string descendantsCampaignDescription[8] = { _( "Conquer and Unify" ), _( "Border Towns" ), _( "The Wayward Son" ), _( "Crazy Uncle Ivan" ),
                                                              _( "The Southern War" ),  _( "Ivory Gates" ),  _( "The Elven Lands" ), _( "The Epic Battle" ) };

    const std::string wizardsIsleCampaignDescription[4] = { 
        _( "Your mission is to vanquish the warring mages in the magical Shrouded Isles. The completion of this task will give you a fighting chance against your rivals." ), 
        _( "The location of the great library has been dicovered! You must make your way to it, and reclaim the city of Chronos in which it lies." ), 
        _( "Find the Orb of negation, which is said to be buried in this land. There are clues inscribed on stone obelisks which will help lead you to your price. Find the orb before the first day of the sixth month, or your rivals will surely have gotten to the fount before you." ), 
        _( "You must take control of the castle of Magic, where the fount of wizardry lies. Do this and your victory will be supreme." ) };

    const std::string voyageHomeCampaignDescription[4] = { 
        _( "Capture the town on the island off the southeast shore in order to construct a boat and travel back towards the mainland. Do not lose the hero Gallavant." ), 
        _( "Find and defeat Martine, the pirate leader, who resides in Pirates Cove. Do not lose Gallavant or your quest will be over." ), 
        _( "Eliminate all the other forces who oppose the rule of Lord Alberon. Gallavant must not die." ), 
        _( "Overthrow the entrenched monarchy of Lord Alberon, and claim all the land in your name. Gallavant must not die." ) };

    Campaign::CampaignData getRolandCampaignData()
    {
        std::vector<Campaign::ScenarioData> scenarioDatas;
        scenarioDatas.reserve( 10 );
<<<<<<< HEAD
        scenarioDatas.emplace_back( 0, std::vector<int>{ 1 }, Campaign::ScenarioBonusData::getCampaignBonusData( 0, 0 ), "CAMPG01.H2C", rolandCampaignScenarioNames[0],
                                    rolandCampaignDescription[0] );
        scenarioDatas.emplace_back( 1, std::vector<int>{ 2, 3 }, Campaign::ScenarioBonusData::getCampaignBonusData( 0, 1 ), "CAMPG02.H2C", rolandCampaignScenarioNames[1],
                                    rolandCampaignDescription[1] );
        scenarioDatas.emplace_back( 2, std::vector<int>{ 3 }, Campaign::ScenarioBonusData::getCampaignBonusData( 0, 2 ), "CAMPG03.H2C", rolandCampaignScenarioNames[2],
                                    rolandCampaignDescription[2], Campaign::ScenarioVictoryCondition::STANDARD,
                                    Campaign::ScenarioLossCondition::LOSE_ALL_SORCERESS_VILLAGES );
        scenarioDatas.emplace_back( 3, std::vector<int>{ 4 }, Campaign::ScenarioBonusData::getCampaignBonusData( 0, 3 ), "CAMPG04.H2C", rolandCampaignScenarioNames[3],
                                    rolandCampaignDescription[3] );
        scenarioDatas.emplace_back( 4, std::vector<int>{ 5 }, Campaign::ScenarioBonusData::getCampaignBonusData( 0, 4 ), "CAMPG05.H2C", rolandCampaignScenarioNames[4],
                                    rolandCampaignDescription[4] );
        scenarioDatas.emplace_back( 5, std::vector<int>{ 6, 7 }, Campaign::ScenarioBonusData::getCampaignBonusData( 0, 5 ), "CAMPG06.H2C", rolandCampaignScenarioNames[5],
                                    rolandCampaignDescription[5] );
        // NOTE: In Roland's Campaign, scenario 8 is drawn above scenario 7, so we emplace_back scenario 8 first
        scenarioDatas.emplace_back( 7, std::vector<int>{ 8 }, Campaign::ScenarioBonusData::getCampaignBonusData( 0, 7 ), "CAMPG08.H2C", rolandCampaignScenarioNames[7],
                                    rolandCampaignDescription[7] );
        scenarioDatas.emplace_back( 6, std::vector<int>{ 8 }, Campaign::ScenarioBonusData::getCampaignBonusData( 0, 6 ), "CAMPG07.H2C", rolandCampaignScenarioNames[6],
                                    rolandCampaignDescription[6] );
        scenarioDatas.emplace_back( 8, std::vector<int>{ 9 }, Campaign::ScenarioBonusData::getCampaignBonusData( 0, 8 ), "CAMPG09.H2C", rolandCampaignScenarioNames[8],
                                    rolandCampaignDescription[8] );
        scenarioDatas.emplace_back( 9, std::vector<int>{}, Campaign::ScenarioBonusData::getCampaignBonusData( 0, 9 ), "CAMPG10.H2C", rolandCampaignScenarioNames[9],
                                    rolandCampaignDescription[9] );
=======
        scenarioDatas.emplace_back( 0, std::vector<int>{ 1 }, Campaign::ScenarioBonusData::getCampaignBonusData( 0, 0 ), "CAMPG01.H2C", rolandCampaignDescription[0],
                                    Campaign::VideoSequence{ { "GOOD01V.SMK", Video::VideoAction::IGNORE_VIDEO },
                                                             { "GOOD01.SMK", Video::VideoAction::PLAY_TILL_AUDIO_END } },
                                    emptyPlayback );
        scenarioDatas.emplace_back( 1, std::vector<int>{ 2, 3 }, Campaign::ScenarioBonusData::getCampaignBonusData( 0, 1 ), "CAMPG02.H2C", rolandCampaignDescription[1],
                                    Campaign::VideoSequence{ { "GOOD02W.SMK", Video::VideoAction::IGNORE_VIDEO },
                                                             { "GOOD02.SMK", Video::VideoAction::PLAY_TILL_AUDIO_END } },
                                    Campaign::VideoSequence{ { "GOOD03QW.SMK", Video::VideoAction::IGNORE_VIDEO },
                                                             { "GOOD03.SMK", Video::VideoAction::PLAY_TILL_AUDIO_END } } );
        scenarioDatas.emplace_back( 2, std::vector<int>{ 3 }, Campaign::ScenarioBonusData::getCampaignBonusData( 0, 2 ), "CAMPG03.H2C", rolandCampaignDescription[2],
                                    emptyPlayback,
                                    Campaign::VideoSequence{ { "GOOD04W.SMK", Video::VideoAction::IGNORE_VIDEO },
                                                             { "GOOD04.SMK", Video::VideoAction::PLAY_TILL_AUDIO_END } },
                                    Campaign::ScenarioVictoryCondition::STANDARD, Campaign::ScenarioLossCondition::LOSE_ALL_SORCERESS_VILLAGES );
        scenarioDatas.emplace_back( 3, std::vector<int>{ 4 }, Campaign::ScenarioBonusData::getCampaignBonusData( 0, 3 ), "CAMPG04.H2C", rolandCampaignDescription[3],
                                    emptyPlayback,
                                    Campaign::VideoSequence{ { "GOOD05V.SMK", Video::VideoAction::IGNORE_VIDEO },
                                                             { "GOOD05.SMK", Video::VideoAction::PLAY_TILL_AUDIO_END } } );
        scenarioDatas.emplace_back( 4, std::vector<int>{ 5 }, Campaign::ScenarioBonusData::getCampaignBonusData( 0, 4 ), "CAMPG05.H2C", rolandCampaignDescription[4],
                                    emptyPlayback, emptyPlayback );
        scenarioDatas.emplace_back( 5, std::vector<int>{ 6, 7 }, Campaign::ScenarioBonusData::getCampaignBonusData( 0, 5 ), "CAMPG06.H2C", rolandCampaignDescription[5],
                                    Campaign::VideoSequence{ { "GOOD06AV.SMK", Video::VideoAction::IGNORE_VIDEO },
                                                             { "GOOD06.SMK", Video::VideoAction::PLAY_TILL_AUDIO_END } },
                                    Campaign::VideoSequence{ { "GOOD07QW.SMK", Video::VideoAction::IGNORE_VIDEO },
                                                             { "GOOD07.SMK", Video::VideoAction::PLAY_TILL_AUDIO_END } } );
        // NOTE: In Roland's Campaign, scenario 8 is drawn above scenario 7, so we emplace_back scenario 8 first
        scenarioDatas.emplace_back( 7, std::vector<int>{ 8 }, Campaign::ScenarioBonusData::getCampaignBonusData( 0, 7 ), "CAMPG08.H2C", rolandCampaignDescription[7],
                                    emptyPlayback, emptyPlayback );
        scenarioDatas.emplace_back( 6, std::vector<int>{ 8 }, Campaign::ScenarioBonusData::getCampaignBonusData( 0, 6 ), "CAMPG07.H2C", rolandCampaignDescription[6],
                                    emptyPlayback, emptyPlayback );
        scenarioDatas.emplace_back( 8, std::vector<int>{ 9 }, Campaign::ScenarioBonusData::getCampaignBonusData( 0, 8 ), "CAMPG09.H2C", rolandCampaignDescription[8],
                                    Campaign::VideoSequence{ { "GOOD09W.SMK", Video::VideoAction::IGNORE_VIDEO },
                                                             { "GOOD09.SMK", Video::VideoAction::PLAY_TILL_AUDIO_END } },
                                    emptyPlayback );
        scenarioDatas.emplace_back( 9, std::vector<int>{}, Campaign::ScenarioBonusData::getCampaignBonusData( 0, 9 ), "CAMPG10.H2C", rolandCampaignDescription[9],
                                    Campaign::VideoSequence{ { "GOOD10W.SMK", Video::VideoAction::IGNORE_VIDEO },
                                                             { "GOOD10.SMK", Video::VideoAction::PLAY_TILL_AUDIO_END } },
                                    Campaign::VideoSequence{ { "LIBRARYW.SMK", Video::VideoAction::IGNORE_VIDEO },
                                                             { "LIBRARY.SMK", Video::VideoAction::PLAY_TILL_AUDIO_END } } );
>>>>>>> f170f656

        Campaign::CampaignData campaignData;
        campaignData.setCampaignID( Campaign::ROLAND_CAMPAIGN );
        campaignData.setCampaignDescription( "Roland Campaign" );
        campaignData.setCampaignAlignment( true );
        campaignData.setCampaignScenarios( scenarioDatas );

        return campaignData;
    }

    Campaign::CampaignData getArchibaldCampaignData()
    {
        std::vector<Campaign::ScenarioData> scenarioDatas;
        scenarioDatas.reserve( 11 );
<<<<<<< HEAD
        scenarioDatas.emplace_back( 0, std::vector<int>{ 1 }, Campaign::ScenarioBonusData::getCampaignBonusData( 1, 0 ), "CAMPE01.H2C", archibaldCampaignScenarioNames[0],
                                    archibaldCampaignDescription[0] );
        scenarioDatas.emplace_back( 1, std::vector<int>{ 2, 3 }, Campaign::ScenarioBonusData::getCampaignBonusData( 1, 1 ), "CAMPE02.H2C",
                                    archibaldCampaignScenarioNames[1], archibaldCampaignDescription[1] );
        scenarioDatas.emplace_back( 2, std::vector<int>{ 4 }, Campaign::ScenarioBonusData::getCampaignBonusData( 1, 2 ), "CAMPE03.H2C", archibaldCampaignScenarioNames[2],
                                    archibaldCampaignDescription[2] );
        scenarioDatas.emplace_back( 3, std::vector<int>{ 4 }, Campaign::ScenarioBonusData::getCampaignBonusData( 1, 3 ), "CAMPE04.H2C", archibaldCampaignScenarioNames[3],
                                    archibaldCampaignDescription[3] );
        scenarioDatas.emplace_back( 4, std::vector<int>{ 5 }, Campaign::ScenarioBonusData::getCampaignBonusData( 1, 4 ), "CAMPE05.H2C", archibaldCampaignScenarioNames[4],
                                    archibaldCampaignDescription[4] );
        scenarioDatas.emplace_back( 5, std::vector<int>{ 6, 7 }, Campaign::ScenarioBonusData::getCampaignBonusData( 1, 5 ), "CAMPE06.H2C",
                                    archibaldCampaignScenarioNames[5], archibaldCampaignDescription[5] );
        scenarioDatas.emplace_back( 6, std::vector<int>{ 7 }, Campaign::ScenarioBonusData::getCampaignBonusData( 1, 6 ), "CAMPE07.H2C", archibaldCampaignScenarioNames[6],
                                    archibaldCampaignDescription[6], Campaign::ScenarioVictoryCondition::CAPTURE_DRAGON_CITY );
        scenarioDatas.emplace_back( 7, std::vector<int>{ 8, 9 }, Campaign::ScenarioBonusData::getCampaignBonusData( 1, 7 ), "CAMPE08.H2C",
                                    archibaldCampaignScenarioNames[7], archibaldCampaignDescription[7] );
        scenarioDatas.emplace_back( 8, std::vector<int>{ 10 }, Campaign::ScenarioBonusData::getCampaignBonusData( 1, 8 ), "CAMPE09.H2C",
                                    archibaldCampaignScenarioNames[8], archibaldCampaignDescription[8] );
        scenarioDatas.emplace_back( 9, std::vector<int>{ 10 }, Campaign::ScenarioBonusData::getCampaignBonusData( 1, 9 ), "CAMPE10.H2C",
                                    archibaldCampaignScenarioNames[9], archibaldCampaignDescription[9] );
        scenarioDatas.emplace_back( 10, std::vector<int>{}, Campaign::ScenarioBonusData::getCampaignBonusData( 1, 10 ), "CAMPE11.H2C", archibaldCampaignScenarioNames[10],
                                    archibaldCampaignDescription[10] );
=======
        scenarioDatas.emplace_back( 0, std::vector<int>{ 1 }, Campaign::ScenarioBonusData::getCampaignBonusData( 1, 0 ), "CAMPE01.H2C", archibaldCampaignDescription[0],
                                    Campaign::VideoSequence{ { "EVIL01V.SMK", Video::VideoAction::IGNORE_VIDEO },
                                                             { "EVIL01.SMK", Video::VideoAction::PLAY_TILL_AUDIO_END } },
                                    emptyPlayback );
        scenarioDatas
            .emplace_back( 1, std::vector<int>{ 2, 3 }, Campaign::ScenarioBonusData::getCampaignBonusData( 1, 1 ), "CAMPE02.H2C", archibaldCampaignDescription[1],
                           Campaign::VideoSequence{ { "EVIL02W.SMK", Video::VideoAction::IGNORE_VIDEO }, { "EVIL02.SMK", Video::VideoAction::PLAY_TILL_AUDIO_END } },
                           Campaign::VideoSequence{ { "EVIL03QW.SMK", Video::VideoAction::IGNORE_VIDEO }, { "EVIL03.SMK", Video::VideoAction::PLAY_TILL_AUDIO_END } } );
        scenarioDatas.emplace_back( 2, std::vector<int>{ 4 }, Campaign::ScenarioBonusData::getCampaignBonusData( 1, 2 ), "CAMPE03.H2C", archibaldCampaignDescription[2],
                                    emptyPlayback,
                                    Campaign::VideoSequence{ { "EVIL05AV.SMK", Video::VideoAction::IGNORE_VIDEO },
                                                             { "EVIL05.SMK", Video::VideoAction::PLAY_TILL_AUDIO_END } } );
        scenarioDatas.emplace_back( 3, std::vector<int>{ 4 }, Campaign::ScenarioBonusData::getCampaignBonusData( 1, 3 ), "CAMPE04.H2C", archibaldCampaignDescription[3],
                                    emptyPlayback,
                                    Campaign::VideoSequence{ { "EVIL05AV.SMK", Video::VideoAction::IGNORE_VIDEO },
                                                             { "EVIL05.SMK", Video::VideoAction::PLAY_TILL_AUDIO_END } } );
        scenarioDatas.emplace_back( 4, std::vector<int>{ 5 }, Campaign::ScenarioBonusData::getCampaignBonusData( 1, 4 ), "CAMPE05.H2C", archibaldCampaignDescription[4],
                                    emptyPlayback, emptyPlayback );
        scenarioDatas
            .emplace_back( 5, std::vector<int>{ 6, 7 }, Campaign::ScenarioBonusData::getCampaignBonusData( 1, 5 ), "CAMPE06.H2C", archibaldCampaignDescription[5],
                           Campaign::VideoSequence{ { "EVIL06AW.SMK", Video::VideoAction::IGNORE_VIDEO }, { "EVIL06.SMK", Video::VideoAction::PLAY_TILL_AUDIO_END } },
                           Campaign::VideoSequence{ { "EVIL07W.SMK", Video::VideoAction::IGNORE_VIDEO }, { "EVIL07.SMK", Video::VideoAction::PLAY_TILL_AUDIO_END } } );
        scenarioDatas.emplace_back( 6, std::vector<int>{ 7 }, Campaign::ScenarioBonusData::getCampaignBonusData( 1, 6 ), "CAMPE07.H2C", archibaldCampaignDescription[6],
                                    emptyPlayback, Campaign::VideoSequence{ { "EVIL08.SMK", Video::VideoAction::PLAY_TILL_VIDEO_END } },
                                    Campaign::ScenarioVictoryCondition::CAPTURE_DRAGON_CITY );
        scenarioDatas.emplace_back( 7, std::vector<int>{ 8, 9 }, Campaign::ScenarioBonusData::getCampaignBonusData( 1, 7 ), "CAMPE08.H2C",
                                    archibaldCampaignDescription[7], emptyPlayback,
                                    Campaign::VideoSequence{ { "EVIL09W.SMK", Video::VideoAction::IGNORE_VIDEO },
                                                             { "EVIL09.SMK", Video::VideoAction::PLAY_TILL_AUDIO_END } } );
        scenarioDatas.emplace_back( 8, std::vector<int>{ 10 }, Campaign::ScenarioBonusData::getCampaignBonusData( 1, 8 ), "CAMPE09.H2C", archibaldCampaignDescription[8],
                                    emptyPlayback, emptyPlayback );
        scenarioDatas.emplace_back( 9, std::vector<int>{ 10 }, Campaign::ScenarioBonusData::getCampaignBonusData( 1, 9 ), "CAMPE10.H2C", archibaldCampaignDescription[9],
                                    emptyPlayback, emptyPlayback );
        scenarioDatas.emplace_back( 10, std::vector<int>{}, Campaign::ScenarioBonusData::getCampaignBonusData( 1, 10 ), "CAMPE11.H2C", archibaldCampaignDescription[10],
                                    Campaign::VideoSequence{ { "EVIL11W.SMK", Video::VideoAction::IGNORE_VIDEO },
                                                             { "EVIL10.SMK", Video::VideoAction::PLAY_TILL_AUDIO_END } },
                                    Campaign::VideoSequence{ { "PRISON.SMK", Video::VideoAction::PLAY_TILL_VIDEO_END } } );
>>>>>>> f170f656

        Campaign::CampaignData campaignData;
        campaignData.setCampaignID( Campaign::ARCHIBALD_CAMPAIGN );
        campaignData.setCampaignDescription( "Archibald Campaign" );
        campaignData.setCampaignAlignment( false );
        campaignData.setCampaignScenarios( scenarioDatas );

        return campaignData;
    }

    Campaign::CampaignData getPriceOfLoyaltyCampaignData()
    {
        std::vector<Campaign::ScenarioData> scenarioDatas;
        scenarioDatas.reserve( 8 );


        Campaign::CampaignData campaignData;
        campaignData.setCampaignID( Campaign::PRICE_OF_LOYALTY_CAMPAIGN );
        campaignData.setCampaignScenarios( scenarioDatas );

        return campaignData;
    }

    Campaign::CampaignData getDescendantsCampaignData()
    {
        std::vector<Campaign::ScenarioData> scenarioDatas;
        scenarioDatas.reserve( 8 );

        Campaign::CampaignData campaignData;
        campaignData.setCampaignID( Campaign::DESCENDANTS_CAMPAIGN );
        campaignData.setCampaignScenarios( scenarioDatas );

        return campaignData;
    }

    Campaign::CampaignData getWizardsIsleCampaignData()
    {
        std::vector<Campaign::ScenarioData> scenarioDatas;
        scenarioDatas.reserve( 4 );

        const int campaignID = Campaign::WIZARDS_ISLE_CAMPAIGN;
        scenarioDatas.emplace_back( 0, std::vector<int>{ 1 }, Campaign::ScenarioBonusData::getCampaignBonusData( campaignID, 0 ), "CAMP3_01.HXC",
                                    wizardsIsleCampaignScenarioNames[0], wizardsIsleCampaignDescription[0] );
        scenarioDatas.emplace_back( 1, std::vector<int>{ 2, 3 }, Campaign::ScenarioBonusData::getCampaignBonusData( campaignID, 1 ), "CAMP3_02.HXC",
                                    wizardsIsleCampaignScenarioNames[1], wizardsIsleCampaignDescription[1] );
        scenarioDatas.emplace_back( 2, std::vector<int>{}, Campaign::ScenarioBonusData::getCampaignBonusData( campaignID, 2 ), "CAMP3_03.HXC",
                                    wizardsIsleCampaignScenarioNames[2], wizardsIsleCampaignDescription[2] );
        scenarioDatas.emplace_back( 3, std::vector<int>{}, Campaign::ScenarioBonusData::getCampaignBonusData( campaignID, 3 ), "CAMP3_04.HXC",
                                    wizardsIsleCampaignScenarioNames[3], wizardsIsleCampaignDescription[3] );

        Campaign::CampaignData campaignData;
        campaignData.setCampaignID( campaignID );
        campaignData.setCampaignScenarios( scenarioDatas );

        return campaignData;
    }

    Campaign::CampaignData getVoyageHomeCampaignData()
    {
        std::vector<Campaign::ScenarioData> scenarioDatas;
        scenarioDatas.reserve( 4 );

        const int campaignID = Campaign::VOYAGE_HOME_CAMPAIGN;
        scenarioDatas.emplace_back( 0, std::vector<int>{ 1 }, Campaign::ScenarioBonusData::getCampaignBonusData( campaignID, 0 ), "CAMP4_01.HXC",
                                    voyageHomeCampaignScenarioNames[0], voyageHomeCampaignDescription[0] );
        scenarioDatas.emplace_back( 1, std::vector<int>{ 2, 3 }, Campaign::ScenarioBonusData::getCampaignBonusData( campaignID, 1 ), "CAMP4_02.HXC",
                                    voyageHomeCampaignScenarioNames[1], voyageHomeCampaignDescription[1] );
        scenarioDatas.emplace_back( 2, std::vector<int>{ 3 }, Campaign::ScenarioBonusData::getCampaignBonusData( campaignID, 2 ), "CAMP4_03.HXC",
                                    voyageHomeCampaignScenarioNames[2], voyageHomeCampaignDescription[2] );
        scenarioDatas.emplace_back( 3, std::vector<int>{}, Campaign::ScenarioBonusData::getCampaignBonusData( campaignID, 3 ), "CAMP4_04.HXC",
                                    voyageHomeCampaignScenarioNames[3], voyageHomeCampaignDescription[3] );

        Campaign::CampaignData campaignData;
        campaignData.setCampaignID( campaignID );
        campaignData.setCampaignScenarios( scenarioDatas );

        return campaignData;
    }
}

namespace Campaign
{
    CampaignData::CampaignData()
        : _campaignID( 0 )
        , _isGoodCampaign( false )
        , _campaignDescription()
        , _scenarios()
    {}

    std::vector<Campaign::CampaignAwardData> CampaignAwardData::getCampaignAwardData( const int campaignID, const int scenarioID )
    {
        assert( campaignID >= 0 && scenarioID >= 0 );

        switch ( campaignID ) {
        case ROLAND_CAMPAIGN:
            return getRolandCampaignAwardData( scenarioID );
        case ARCHIBALD_CAMPAIGN:
            return getArchibaldCampaignAwardData( scenarioID );
        case PRICE_OF_LOYALTY_CAMPAIGN:
            return getPriceOfLoyaltyCampaignAwardData( scenarioID );
        case DESCENDANTS_CAMPAIGN:
            return getDescendantsCampaignAwardData( scenarioID );
        case WIZARDS_ISLE_CAMPAIGN:
            return getWizardsIsleCampaignAwardData( scenarioID );
            // no campaign award for voyage home!
        }

        return std::vector<Campaign::CampaignAwardData>();
    }

    std::vector<int> CampaignData::getScenariosBefore( const int scenarioID ) const
    {
        std::vector<int> scenarioIDs;

        for ( size_t i = 0; i < _scenarios.size(); ++i ) {
            if ( _scenarios[i].getScenarioID() >= scenarioID )
                break;

            const std::vector<int> & nextMaps = _scenarios[i].getNextMaps();

            // if any of this scenario's next maps is the one passed as param, then this scenario is a previous scenario
            if ( std::find( nextMaps.begin(), nextMaps.end(), scenarioID ) != nextMaps.end() )
                scenarioIDs.emplace_back( _scenarios[i].getScenarioID() );
        }

        return scenarioIDs;
    }

    const std::vector<int> & CampaignData::getScenariosAfter( const int scenarioID ) const
    {
        for ( size_t i = 0; i < _scenarios.size(); ++i ) {
            if ( _scenarios[i].getScenarioID() == scenarioID )
                return _scenarios[i].getNextMaps();
        }

        return _scenarios[scenarioID].getNextMaps();
    }

    std::vector<int> CampaignData::getStartingScenarios() const
    {
        std::vector<int> startingScenarios;

        for ( size_t i = 0; i < _scenarios.size(); ++i ) {
            const int scenarioID = _scenarios[i].getScenarioID();
            if ( isStartingScenario( scenarioID ) )
                startingScenarios.emplace_back( scenarioID );
        }

        return startingScenarios;
    }

    bool CampaignData::isStartingScenario( const int scenarioID ) const
    {
        // starting scenario = a scenario that is never included as a nextMap
        for ( size_t i = 0; i < _scenarios.size(); ++i ) {
            const std::vector<int> & nextMaps = _scenarios[i].getNextMaps();

            if ( std::find( nextMaps.begin(), nextMaps.end(), scenarioID ) != nextMaps.end() )
                return false;
        }

        return true;
    }

    bool CampaignData::isAllCampaignMapsPresent() const
    {
        for ( size_t i = 0; i < _scenarios.size(); ++i ) {
            if ( !_scenarios[i].isMapFilePresent() )
                return false;
        }

        return true;
    }

    bool CampaignData::isLastScenario( const int scenarioID ) const
    {
        assert( !_scenarios.empty() );
        return scenarioID == _scenarios.back().getScenarioID();
    }

    void CampaignData::setCampaignID( const int campaignID )
    {
        _campaignID = campaignID;
    }

    void CampaignData::setCampaignAlignment( const bool isGoodCampaign )
    {
        _isGoodCampaign = isGoodCampaign;
    }

    void CampaignData::setCampaignScenarios( const std::vector<ScenarioData> & scenarios )
    {
        _scenarios = scenarios;
    }

    void CampaignData::setCampaignDescription( const std::string & campaignDescription )
    {
        _campaignDescription = campaignDescription;
    }

    const CampaignData & CampaignData::getCampaignData( const int campaignID )
    {
        switch ( campaignID ) {
        case ROLAND_CAMPAIGN: {
            static const Campaign::CampaignData campaign( getRolandCampaignData() );
            return campaign;
        }
        case ARCHIBALD_CAMPAIGN: {
            static const Campaign::CampaignData campaign( getArchibaldCampaignData() );
            return campaign;
        }
        case PRICE_OF_LOYALTY_CAMPAIGN: {
            static const Campaign::CampaignData campaign( getPriceOfLoyaltyCampaignData() );
            return campaign;
        }
        case DESCENDANTS_CAMPAIGN: {
            static const Campaign::CampaignData campaign( getDescendantsCampaignData() );
            return campaign;
        }
        case VOYAGE_HOME_CAMPAIGN: {
            static const Campaign::CampaignData campaign( getVoyageHomeCampaignData() );
            return campaign;
        }
        case WIZARDS_ISLE_CAMPAIGN: {
            static const Campaign::CampaignData campaign( getWizardsIsleCampaignData() );
            return campaign;
        }
        default: {
            static const Campaign::CampaignData noCampaign;
            return noCampaign;
        }
        }
    }

    CampaignAwardData::CampaignAwardData()
        : _id( 0 )
        , _type( 0 )
        , _subType( 0 )
        , _amount( 0 )
        , _startScenarioID( 0 )
        , _customName()
    {}

    // default amount to 1 for initialized campaign award data
    CampaignAwardData::CampaignAwardData( int id, uint32_t type, uint32_t subType )
        : CampaignAwardData( id, type, subType, 1, 0 )
    {}

    CampaignAwardData::CampaignAwardData( int id, uint32_t type, uint32_t subType, uint32_t amount )
        : CampaignAwardData( id, type, subType, amount, 0 )
    {}

    CampaignAwardData::CampaignAwardData( int id, uint32_t type, uint32_t subType, const std::string & customName )
        : CampaignAwardData( id, type, subType, 1, 0, customName )
    {}

    CampaignAwardData::CampaignAwardData( int id, uint32_t type, uint32_t subType, uint32_t amount, int startScenarioID, const std::string & customName )
        : _id( id )
        , _type( type )
        , _subType( subType )
        , _amount( amount )
        , _startScenarioID( startScenarioID )
        , _customName( customName )
    {}

    std::string CampaignAwardData::ToString() const
    {
        if ( !_customName.empty() )
            return _customName;

        switch ( _type ) {
        case CampaignAwardData::TYPE_CREATURE_CURSE:
            return Monster( _subType ).GetName() + std::string( _( " bane" ) );
        case CampaignAwardData::TYPE_CREATURE_ALLIANCE:
            return Monster( _subType ).GetName() + std::string( _( " alliance" ) );
        case CampaignAwardData::TYPE_GET_ARTIFACT:
            return Artifact( _subType ).GetName();
        case CampaignAwardData::TYPE_CARRY_OVER_FORCES:
            return _( "Carry-over forces" );
        case CampaignAwardData::TYPE_RESOURCE_BONUS:
            return Resource::String( _subType ) + std::string( _( " bonus" ) );
        case CampaignAwardData::TYPE_GET_SPELL:
            return Spell( _subType ).GetName();
        case CampaignAwardData::TYPE_HIREABLE_HERO:
            return Heroes( _subType, 0 ).GetName();
        case CampaignAwardData::TYPE_DEFEAT_ENEMY_HERO:
            return Heroes( _subType, 0 ).GetName() + std::string( _( " defeated" ) );
        default:
            assert( 0 ); // some new/unhandled award
            return "";
        }
    }
}<|MERGE_RESOLUTION|>--- conflicted
+++ resolved
@@ -216,70 +216,51 @@
     {
         std::vector<Campaign::ScenarioData> scenarioDatas;
         scenarioDatas.reserve( 10 );
-<<<<<<< HEAD
+
         scenarioDatas.emplace_back( 0, std::vector<int>{ 1 }, Campaign::ScenarioBonusData::getCampaignBonusData( 0, 0 ), "CAMPG01.H2C", rolandCampaignScenarioNames[0],
-                                    rolandCampaignDescription[0] );
-        scenarioDatas.emplace_back( 1, std::vector<int>{ 2, 3 }, Campaign::ScenarioBonusData::getCampaignBonusData( 0, 1 ), "CAMPG02.H2C", rolandCampaignScenarioNames[1],
-                                    rolandCampaignDescription[1] );
-        scenarioDatas.emplace_back( 2, std::vector<int>{ 3 }, Campaign::ScenarioBonusData::getCampaignBonusData( 0, 2 ), "CAMPG03.H2C", rolandCampaignScenarioNames[2],
-                                    rolandCampaignDescription[2], Campaign::ScenarioVictoryCondition::STANDARD,
-                                    Campaign::ScenarioLossCondition::LOSE_ALL_SORCERESS_VILLAGES );
-        scenarioDatas.emplace_back( 3, std::vector<int>{ 4 }, Campaign::ScenarioBonusData::getCampaignBonusData( 0, 3 ), "CAMPG04.H2C", rolandCampaignScenarioNames[3],
-                                    rolandCampaignDescription[3] );
-        scenarioDatas.emplace_back( 4, std::vector<int>{ 5 }, Campaign::ScenarioBonusData::getCampaignBonusData( 0, 4 ), "CAMPG05.H2C", rolandCampaignScenarioNames[4],
-                                    rolandCampaignDescription[4] );
-        scenarioDatas.emplace_back( 5, std::vector<int>{ 6, 7 }, Campaign::ScenarioBonusData::getCampaignBonusData( 0, 5 ), "CAMPG06.H2C", rolandCampaignScenarioNames[5],
-                                    rolandCampaignDescription[5] );
-        // NOTE: In Roland's Campaign, scenario 8 is drawn above scenario 7, so we emplace_back scenario 8 first
-        scenarioDatas.emplace_back( 7, std::vector<int>{ 8 }, Campaign::ScenarioBonusData::getCampaignBonusData( 0, 7 ), "CAMPG08.H2C", rolandCampaignScenarioNames[7],
-                                    rolandCampaignDescription[7] );
-        scenarioDatas.emplace_back( 6, std::vector<int>{ 8 }, Campaign::ScenarioBonusData::getCampaignBonusData( 0, 6 ), "CAMPG07.H2C", rolandCampaignScenarioNames[6],
-                                    rolandCampaignDescription[6] );
-        scenarioDatas.emplace_back( 8, std::vector<int>{ 9 }, Campaign::ScenarioBonusData::getCampaignBonusData( 0, 8 ), "CAMPG09.H2C", rolandCampaignScenarioNames[8],
-                                    rolandCampaignDescription[8] );
-        scenarioDatas.emplace_back( 9, std::vector<int>{}, Campaign::ScenarioBonusData::getCampaignBonusData( 0, 9 ), "CAMPG10.H2C", rolandCampaignScenarioNames[9],
-                                    rolandCampaignDescription[9] );
-=======
-        scenarioDatas.emplace_back( 0, std::vector<int>{ 1 }, Campaign::ScenarioBonusData::getCampaignBonusData( 0, 0 ), "CAMPG01.H2C", rolandCampaignDescription[0],
+                                    rolandCampaignDescription[0],
                                     Campaign::VideoSequence{ { "GOOD01V.SMK", Video::VideoAction::IGNORE_VIDEO },
                                                              { "GOOD01.SMK", Video::VideoAction::PLAY_TILL_AUDIO_END } },
                                     emptyPlayback );
-        scenarioDatas.emplace_back( 1, std::vector<int>{ 2, 3 }, Campaign::ScenarioBonusData::getCampaignBonusData( 0, 1 ), "CAMPG02.H2C", rolandCampaignDescription[1],
+        scenarioDatas.emplace_back( 1, std::vector<int>{ 2, 3 }, Campaign::ScenarioBonusData::getCampaignBonusData( 0, 1 ), "CAMPG02.H2C", rolandCampaignScenarioNames[1],
+                                    rolandCampaignDescription[1],
                                     Campaign::VideoSequence{ { "GOOD02W.SMK", Video::VideoAction::IGNORE_VIDEO },
                                                              { "GOOD02.SMK", Video::VideoAction::PLAY_TILL_AUDIO_END } },
                                     Campaign::VideoSequence{ { "GOOD03QW.SMK", Video::VideoAction::IGNORE_VIDEO },
                                                              { "GOOD03.SMK", Video::VideoAction::PLAY_TILL_AUDIO_END } } );
-        scenarioDatas.emplace_back( 2, std::vector<int>{ 3 }, Campaign::ScenarioBonusData::getCampaignBonusData( 0, 2 ), "CAMPG03.H2C", rolandCampaignDescription[2],
-                                    emptyPlayback,
+        scenarioDatas.emplace_back( 2, std::vector<int>{ 3 }, Campaign::ScenarioBonusData::getCampaignBonusData( 0, 2 ), "CAMPG03.H2C", rolandCampaignScenarioNames[2],
+                                    rolandCampaignDescription[2], emptyPlayback,
                                     Campaign::VideoSequence{ { "GOOD04W.SMK", Video::VideoAction::IGNORE_VIDEO },
                                                              { "GOOD04.SMK", Video::VideoAction::PLAY_TILL_AUDIO_END } },
                                     Campaign::ScenarioVictoryCondition::STANDARD, Campaign::ScenarioLossCondition::LOSE_ALL_SORCERESS_VILLAGES );
-        scenarioDatas.emplace_back( 3, std::vector<int>{ 4 }, Campaign::ScenarioBonusData::getCampaignBonusData( 0, 3 ), "CAMPG04.H2C", rolandCampaignDescription[3],
-                                    emptyPlayback,
+        scenarioDatas.emplace_back( 3, std::vector<int>{ 4 }, Campaign::ScenarioBonusData::getCampaignBonusData( 0, 3 ), "CAMPG04.H2C", rolandCampaignScenarioNames[3],
+                                    rolandCampaignDescription[3], emptyPlayback,
                                     Campaign::VideoSequence{ { "GOOD05V.SMK", Video::VideoAction::IGNORE_VIDEO },
                                                              { "GOOD05.SMK", Video::VideoAction::PLAY_TILL_AUDIO_END } } );
-        scenarioDatas.emplace_back( 4, std::vector<int>{ 5 }, Campaign::ScenarioBonusData::getCampaignBonusData( 0, 4 ), "CAMPG05.H2C", rolandCampaignDescription[4],
-                                    emptyPlayback, emptyPlayback );
-        scenarioDatas.emplace_back( 5, std::vector<int>{ 6, 7 }, Campaign::ScenarioBonusData::getCampaignBonusData( 0, 5 ), "CAMPG06.H2C", rolandCampaignDescription[5],
+        scenarioDatas.emplace_back( 4, std::vector<int>{ 5 }, Campaign::ScenarioBonusData::getCampaignBonusData( 0, 4 ), "CAMPG05.H2C", rolandCampaignScenarioNames[4],
+                                    rolandCampaignDescription[4], emptyPlayback, emptyPlayback );
+        scenarioDatas.emplace_back( 5, std::vector<int>{ 6, 7 }, Campaign::ScenarioBonusData::getCampaignBonusData( 0, 5 ), "CAMPG06.H2C", rolandCampaignScenarioNames[5],
+                                    rolandCampaignDescription[5],
                                     Campaign::VideoSequence{ { "GOOD06AV.SMK", Video::VideoAction::IGNORE_VIDEO },
                                                              { "GOOD06.SMK", Video::VideoAction::PLAY_TILL_AUDIO_END } },
                                     Campaign::VideoSequence{ { "GOOD07QW.SMK", Video::VideoAction::IGNORE_VIDEO },
                                                              { "GOOD07.SMK", Video::VideoAction::PLAY_TILL_AUDIO_END } } );
         // NOTE: In Roland's Campaign, scenario 8 is drawn above scenario 7, so we emplace_back scenario 8 first
-        scenarioDatas.emplace_back( 7, std::vector<int>{ 8 }, Campaign::ScenarioBonusData::getCampaignBonusData( 0, 7 ), "CAMPG08.H2C", rolandCampaignDescription[7],
-                                    emptyPlayback, emptyPlayback );
-        scenarioDatas.emplace_back( 6, std::vector<int>{ 8 }, Campaign::ScenarioBonusData::getCampaignBonusData( 0, 6 ), "CAMPG07.H2C", rolandCampaignDescription[6],
-                                    emptyPlayback, emptyPlayback );
-        scenarioDatas.emplace_back( 8, std::vector<int>{ 9 }, Campaign::ScenarioBonusData::getCampaignBonusData( 0, 8 ), "CAMPG09.H2C", rolandCampaignDescription[8],
+        scenarioDatas.emplace_back( 7, std::vector<int>{ 8 }, Campaign::ScenarioBonusData::getCampaignBonusData( 0, 7 ), "CAMPG08.H2C", rolandCampaignScenarioNames[7],
+                                    rolandCampaignDescription[7], emptyPlayback, emptyPlayback );
+        scenarioDatas.emplace_back( 6, std::vector<int>{ 8 }, Campaign::ScenarioBonusData::getCampaignBonusData( 0, 6 ), "CAMPG07.H2C", rolandCampaignScenarioNames[6],
+                                    rolandCampaignDescription[6], emptyPlayback, emptyPlayback );
+        scenarioDatas.emplace_back( 8, std::vector<int>{ 9 }, Campaign::ScenarioBonusData::getCampaignBonusData( 0, 8 ), "CAMPG09.H2C", rolandCampaignScenarioNames[8],
+                                    rolandCampaignDescription[8],
                                     Campaign::VideoSequence{ { "GOOD09W.SMK", Video::VideoAction::IGNORE_VIDEO },
                                                              { "GOOD09.SMK", Video::VideoAction::PLAY_TILL_AUDIO_END } },
                                     emptyPlayback );
-        scenarioDatas.emplace_back( 9, std::vector<int>{}, Campaign::ScenarioBonusData::getCampaignBonusData( 0, 9 ), "CAMPG10.H2C", rolandCampaignDescription[9],
+        scenarioDatas.emplace_back( 9, std::vector<int>{}, Campaign::ScenarioBonusData::getCampaignBonusData( 0, 9 ), "CAMPG10.H2C", rolandCampaignScenarioNames[9],
+                                    rolandCampaignDescription[9],
                                     Campaign::VideoSequence{ { "GOOD10W.SMK", Video::VideoAction::IGNORE_VIDEO },
                                                              { "GOOD10.SMK", Video::VideoAction::PLAY_TILL_AUDIO_END } },
                                     Campaign::VideoSequence{ { "LIBRARYW.SMK", Video::VideoAction::IGNORE_VIDEO },
                                                              { "LIBRARY.SMK", Video::VideoAction::PLAY_TILL_AUDIO_END } } );
->>>>>>> f170f656
 
         Campaign::CampaignData campaignData;
         campaignData.setCampaignID( Campaign::ROLAND_CAMPAIGN );
@@ -294,68 +275,50 @@
     {
         std::vector<Campaign::ScenarioData> scenarioDatas;
         scenarioDatas.reserve( 11 );
-<<<<<<< HEAD
+
         scenarioDatas.emplace_back( 0, std::vector<int>{ 1 }, Campaign::ScenarioBonusData::getCampaignBonusData( 1, 0 ), "CAMPE01.H2C", archibaldCampaignScenarioNames[0],
-                                    archibaldCampaignDescription[0] );
-        scenarioDatas.emplace_back( 1, std::vector<int>{ 2, 3 }, Campaign::ScenarioBonusData::getCampaignBonusData( 1, 1 ), "CAMPE02.H2C",
-                                    archibaldCampaignScenarioNames[1], archibaldCampaignDescription[1] );
-        scenarioDatas.emplace_back( 2, std::vector<int>{ 4 }, Campaign::ScenarioBonusData::getCampaignBonusData( 1, 2 ), "CAMPE03.H2C", archibaldCampaignScenarioNames[2],
-                                    archibaldCampaignDescription[2] );
-        scenarioDatas.emplace_back( 3, std::vector<int>{ 4 }, Campaign::ScenarioBonusData::getCampaignBonusData( 1, 3 ), "CAMPE04.H2C", archibaldCampaignScenarioNames[3],
-                                    archibaldCampaignDescription[3] );
-        scenarioDatas.emplace_back( 4, std::vector<int>{ 5 }, Campaign::ScenarioBonusData::getCampaignBonusData( 1, 4 ), "CAMPE05.H2C", archibaldCampaignScenarioNames[4],
-                                    archibaldCampaignDescription[4] );
-        scenarioDatas.emplace_back( 5, std::vector<int>{ 6, 7 }, Campaign::ScenarioBonusData::getCampaignBonusData( 1, 5 ), "CAMPE06.H2C",
-                                    archibaldCampaignScenarioNames[5], archibaldCampaignDescription[5] );
-        scenarioDatas.emplace_back( 6, std::vector<int>{ 7 }, Campaign::ScenarioBonusData::getCampaignBonusData( 1, 6 ), "CAMPE07.H2C", archibaldCampaignScenarioNames[6],
-                                    archibaldCampaignDescription[6], Campaign::ScenarioVictoryCondition::CAPTURE_DRAGON_CITY );
-        scenarioDatas.emplace_back( 7, std::vector<int>{ 8, 9 }, Campaign::ScenarioBonusData::getCampaignBonusData( 1, 7 ), "CAMPE08.H2C",
-                                    archibaldCampaignScenarioNames[7], archibaldCampaignDescription[7] );
-        scenarioDatas.emplace_back( 8, std::vector<int>{ 10 }, Campaign::ScenarioBonusData::getCampaignBonusData( 1, 8 ), "CAMPE09.H2C",
-                                    archibaldCampaignScenarioNames[8], archibaldCampaignDescription[8] );
-        scenarioDatas.emplace_back( 9, std::vector<int>{ 10 }, Campaign::ScenarioBonusData::getCampaignBonusData( 1, 9 ), "CAMPE10.H2C",
-                                    archibaldCampaignScenarioNames[9], archibaldCampaignDescription[9] );
-        scenarioDatas.emplace_back( 10, std::vector<int>{}, Campaign::ScenarioBonusData::getCampaignBonusData( 1, 10 ), "CAMPE11.H2C", archibaldCampaignScenarioNames[10],
-                                    archibaldCampaignDescription[10] );
-=======
-        scenarioDatas.emplace_back( 0, std::vector<int>{ 1 }, Campaign::ScenarioBonusData::getCampaignBonusData( 1, 0 ), "CAMPE01.H2C", archibaldCampaignDescription[0],
+                                    archibaldCampaignDescription[0],
                                     Campaign::VideoSequence{ { "EVIL01V.SMK", Video::VideoAction::IGNORE_VIDEO },
                                                              { "EVIL01.SMK", Video::VideoAction::PLAY_TILL_AUDIO_END } },
                                     emptyPlayback );
-        scenarioDatas
-            .emplace_back( 1, std::vector<int>{ 2, 3 }, Campaign::ScenarioBonusData::getCampaignBonusData( 1, 1 ), "CAMPE02.H2C", archibaldCampaignDescription[1],
-                           Campaign::VideoSequence{ { "EVIL02W.SMK", Video::VideoAction::IGNORE_VIDEO }, { "EVIL02.SMK", Video::VideoAction::PLAY_TILL_AUDIO_END } },
-                           Campaign::VideoSequence{ { "EVIL03QW.SMK", Video::VideoAction::IGNORE_VIDEO }, { "EVIL03.SMK", Video::VideoAction::PLAY_TILL_AUDIO_END } } );
-        scenarioDatas.emplace_back( 2, std::vector<int>{ 4 }, Campaign::ScenarioBonusData::getCampaignBonusData( 1, 2 ), "CAMPE03.H2C", archibaldCampaignDescription[2],
-                                    emptyPlayback,
+        scenarioDatas.emplace_back( 1, std::vector<int>{ 2, 3 }, Campaign::ScenarioBonusData::getCampaignBonusData( 1, 1 ), "CAMPE02.H2C",
+                                    archibaldCampaignScenarioNames[1], archibaldCampaignDescription[1],
+                                    Campaign::VideoSequence{ { "EVIL02W.SMK", Video::VideoAction::IGNORE_VIDEO },
+                                                             { "EVIL02.SMK", Video::VideoAction::PLAY_TILL_AUDIO_END } },
+                                    Campaign::VideoSequence{ { "EVIL03QW.SMK", Video::VideoAction::IGNORE_VIDEO },
+                                                             { "EVIL03.SMK", Video::VideoAction::PLAY_TILL_AUDIO_END } } );
+        scenarioDatas.emplace_back( 2, std::vector<int>{ 4 }, Campaign::ScenarioBonusData::getCampaignBonusData( 1, 2 ), "CAMPE03.H2C", archibaldCampaignScenarioNames[2],
+                                    archibaldCampaignDescription[2], emptyPlayback,
                                     Campaign::VideoSequence{ { "EVIL05AV.SMK", Video::VideoAction::IGNORE_VIDEO },
                                                              { "EVIL05.SMK", Video::VideoAction::PLAY_TILL_AUDIO_END } } );
-        scenarioDatas.emplace_back( 3, std::vector<int>{ 4 }, Campaign::ScenarioBonusData::getCampaignBonusData( 1, 3 ), "CAMPE04.H2C", archibaldCampaignDescription[3],
-                                    emptyPlayback,
+        scenarioDatas.emplace_back( 3, std::vector<int>{ 4 }, Campaign::ScenarioBonusData::getCampaignBonusData( 1, 3 ), "CAMPE04.H2C", archibaldCampaignScenarioNames[3],
+                                    archibaldCampaignDescription[3], emptyPlayback,
                                     Campaign::VideoSequence{ { "EVIL05AV.SMK", Video::VideoAction::IGNORE_VIDEO },
                                                              { "EVIL05.SMK", Video::VideoAction::PLAY_TILL_AUDIO_END } } );
-        scenarioDatas.emplace_back( 4, std::vector<int>{ 5 }, Campaign::ScenarioBonusData::getCampaignBonusData( 1, 4 ), "CAMPE05.H2C", archibaldCampaignDescription[4],
-                                    emptyPlayback, emptyPlayback );
-        scenarioDatas
-            .emplace_back( 5, std::vector<int>{ 6, 7 }, Campaign::ScenarioBonusData::getCampaignBonusData( 1, 5 ), "CAMPE06.H2C", archibaldCampaignDescription[5],
-                           Campaign::VideoSequence{ { "EVIL06AW.SMK", Video::VideoAction::IGNORE_VIDEO }, { "EVIL06.SMK", Video::VideoAction::PLAY_TILL_AUDIO_END } },
-                           Campaign::VideoSequence{ { "EVIL07W.SMK", Video::VideoAction::IGNORE_VIDEO }, { "EVIL07.SMK", Video::VideoAction::PLAY_TILL_AUDIO_END } } );
-        scenarioDatas.emplace_back( 6, std::vector<int>{ 7 }, Campaign::ScenarioBonusData::getCampaignBonusData( 1, 6 ), "CAMPE07.H2C", archibaldCampaignDescription[6],
-                                    emptyPlayback, Campaign::VideoSequence{ { "EVIL08.SMK", Video::VideoAction::PLAY_TILL_VIDEO_END } },
+        scenarioDatas.emplace_back( 4, std::vector<int>{ 5 }, Campaign::ScenarioBonusData::getCampaignBonusData( 1, 4 ), "CAMPE05.H2C", archibaldCampaignScenarioNames[4],
+                                    archibaldCampaignDescription[4], emptyPlayback, emptyPlayback );
+        scenarioDatas.emplace_back( 5, std::vector<int>{ 6, 7 }, Campaign::ScenarioBonusData::getCampaignBonusData( 1, 5 ), "CAMPE06.H2C",
+                                    archibaldCampaignScenarioNames[5], archibaldCampaignDescription[5],
+                                    Campaign::VideoSequence{ { "EVIL06AW.SMK", Video::VideoAction::IGNORE_VIDEO },
+                                                             { "EVIL06.SMK", Video::VideoAction::PLAY_TILL_AUDIO_END } },
+                                    Campaign::VideoSequence{ { "EVIL07W.SMK", Video::VideoAction::IGNORE_VIDEO },
+                                                             { "EVIL07.SMK", Video::VideoAction::PLAY_TILL_AUDIO_END } } );
+        scenarioDatas.emplace_back( 6, std::vector<int>{ 7 }, Campaign::ScenarioBonusData::getCampaignBonusData( 1, 6 ), "CAMPE07.H2C", archibaldCampaignScenarioNames[6],
+                                    archibaldCampaignDescription[6], emptyPlayback, Campaign::VideoSequence{ { "EVIL08.SMK", Video::VideoAction::PLAY_TILL_VIDEO_END } },
                                     Campaign::ScenarioVictoryCondition::CAPTURE_DRAGON_CITY );
         scenarioDatas.emplace_back( 7, std::vector<int>{ 8, 9 }, Campaign::ScenarioBonusData::getCampaignBonusData( 1, 7 ), "CAMPE08.H2C",
-                                    archibaldCampaignDescription[7], emptyPlayback,
+                                    archibaldCampaignScenarioNames[7], archibaldCampaignDescription[7], emptyPlayback,
                                     Campaign::VideoSequence{ { "EVIL09W.SMK", Video::VideoAction::IGNORE_VIDEO },
                                                              { "EVIL09.SMK", Video::VideoAction::PLAY_TILL_AUDIO_END } } );
-        scenarioDatas.emplace_back( 8, std::vector<int>{ 10 }, Campaign::ScenarioBonusData::getCampaignBonusData( 1, 8 ), "CAMPE09.H2C", archibaldCampaignDescription[8],
-                                    emptyPlayback, emptyPlayback );
-        scenarioDatas.emplace_back( 9, std::vector<int>{ 10 }, Campaign::ScenarioBonusData::getCampaignBonusData( 1, 9 ), "CAMPE10.H2C", archibaldCampaignDescription[9],
-                                    emptyPlayback, emptyPlayback );
-        scenarioDatas.emplace_back( 10, std::vector<int>{}, Campaign::ScenarioBonusData::getCampaignBonusData( 1, 10 ), "CAMPE11.H2C", archibaldCampaignDescription[10],
+        scenarioDatas.emplace_back( 8, std::vector<int>{ 10 }, Campaign::ScenarioBonusData::getCampaignBonusData( 1, 8 ), "CAMPE09.H2C",
+                                    archibaldCampaignScenarioNames[8], archibaldCampaignDescription[8], emptyPlayback, emptyPlayback );
+        scenarioDatas.emplace_back( 9, std::vector<int>{ 10 }, Campaign::ScenarioBonusData::getCampaignBonusData( 1, 9 ), "CAMPE10.H2C",
+                                    archibaldCampaignScenarioNames[9], archibaldCampaignDescription[9], emptyPlayback, emptyPlayback );
+        scenarioDatas.emplace_back( 10, std::vector<int>{}, Campaign::ScenarioBonusData::getCampaignBonusData( 1, 10 ), "CAMPE11.H2C", archibaldCampaignScenarioNames[10],
+                                    archibaldCampaignDescription[10],
                                     Campaign::VideoSequence{ { "EVIL11W.SMK", Video::VideoAction::IGNORE_VIDEO },
                                                              { "EVIL10.SMK", Video::VideoAction::PLAY_TILL_AUDIO_END } },
                                     Campaign::VideoSequence{ { "PRISON.SMK", Video::VideoAction::PLAY_TILL_VIDEO_END } } );
->>>>>>> f170f656
 
         Campaign::CampaignData campaignData;
         campaignData.setCampaignID( Campaign::ARCHIBALD_CAMPAIGN );
@@ -398,13 +361,13 @@
 
         const int campaignID = Campaign::WIZARDS_ISLE_CAMPAIGN;
         scenarioDatas.emplace_back( 0, std::vector<int>{ 1 }, Campaign::ScenarioBonusData::getCampaignBonusData( campaignID, 0 ), "CAMP3_01.HXC",
-                                    wizardsIsleCampaignScenarioNames[0], wizardsIsleCampaignDescription[0] );
+                                    wizardsIsleCampaignScenarioNames[0], wizardsIsleCampaignDescription[0], emptyPlayback, emptyPlayback );
         scenarioDatas.emplace_back( 1, std::vector<int>{ 2, 3 }, Campaign::ScenarioBonusData::getCampaignBonusData( campaignID, 1 ), "CAMP3_02.HXC",
-                                    wizardsIsleCampaignScenarioNames[1], wizardsIsleCampaignDescription[1] );
+                                    wizardsIsleCampaignScenarioNames[1], wizardsIsleCampaignDescription[1], emptyPlayback, emptyPlayback );
         scenarioDatas.emplace_back( 2, std::vector<int>{}, Campaign::ScenarioBonusData::getCampaignBonusData( campaignID, 2 ), "CAMP3_03.HXC",
-                                    wizardsIsleCampaignScenarioNames[2], wizardsIsleCampaignDescription[2] );
+                                    wizardsIsleCampaignScenarioNames[2], wizardsIsleCampaignDescription[2], emptyPlayback, emptyPlayback );
         scenarioDatas.emplace_back( 3, std::vector<int>{}, Campaign::ScenarioBonusData::getCampaignBonusData( campaignID, 3 ), "CAMP3_04.HXC",
-                                    wizardsIsleCampaignScenarioNames[3], wizardsIsleCampaignDescription[3] );
+                                    wizardsIsleCampaignScenarioNames[3], wizardsIsleCampaignDescription[3], emptyPlayback, emptyPlayback );
 
         Campaign::CampaignData campaignData;
         campaignData.setCampaignID( campaignID );
@@ -420,13 +383,13 @@
 
         const int campaignID = Campaign::VOYAGE_HOME_CAMPAIGN;
         scenarioDatas.emplace_back( 0, std::vector<int>{ 1 }, Campaign::ScenarioBonusData::getCampaignBonusData( campaignID, 0 ), "CAMP4_01.HXC",
-                                    voyageHomeCampaignScenarioNames[0], voyageHomeCampaignDescription[0] );
+                                    voyageHomeCampaignScenarioNames[0], voyageHomeCampaignDescription[0], emptyPlayback, emptyPlayback );
         scenarioDatas.emplace_back( 1, std::vector<int>{ 2, 3 }, Campaign::ScenarioBonusData::getCampaignBonusData( campaignID, 1 ), "CAMP4_02.HXC",
-                                    voyageHomeCampaignScenarioNames[1], voyageHomeCampaignDescription[1] );
+                                    voyageHomeCampaignScenarioNames[1], voyageHomeCampaignDescription[1], emptyPlayback, emptyPlayback );
         scenarioDatas.emplace_back( 2, std::vector<int>{ 3 }, Campaign::ScenarioBonusData::getCampaignBonusData( campaignID, 2 ), "CAMP4_03.HXC",
-                                    voyageHomeCampaignScenarioNames[2], voyageHomeCampaignDescription[2] );
+                                    voyageHomeCampaignScenarioNames[2], voyageHomeCampaignDescription[2], emptyPlayback, emptyPlayback );
         scenarioDatas.emplace_back( 3, std::vector<int>{}, Campaign::ScenarioBonusData::getCampaignBonusData( campaignID, 3 ), "CAMP4_04.HXC",
-                                    voyageHomeCampaignScenarioNames[3], voyageHomeCampaignDescription[3] );
+                                    voyageHomeCampaignScenarioNames[3], voyageHomeCampaignDescription[3], emptyPlayback, emptyPlayback );
 
         Campaign::CampaignData campaignData;
         campaignData.setCampaignID( campaignID );
