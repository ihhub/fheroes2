/***************************************************************************
 *   Free Heroes of Might and Magic II: https://github.com/ihhub/fheroes2  *
 *   Copyright (C) 2021                                                    *
 *                                                                         *
 *   This program is free software; you can redistribute it and/or modify  *
 *   it under the terms of the GNU General Public License as published by  *
 *   the Free Software Foundation; either version 2 of the License, or     *
 *   (at your option) any later version.                                   *
 *                                                                         *
 *   This program is distributed in the hope that it will be useful,       *
 *   but WITHOUT ANY WARRANTY; without even the implied warranty of        *
 *   MERCHANTABILITY or FITNESS FOR A PARTICULAR PURPOSE.  See the         *
 *   GNU General Public License for more details.                          *
 *                                                                         *
 *   You should have received a copy of the GNU General Public License     *
 *   along with this program; if not, write to the                         *
 *   Free Software Foundation, Inc.,                                       *
 *   59 Temple Place - Suite 330, Boston, MA  02111-1307, USA.             *
 ***************************************************************************/

#include "campaign_data.h"
#include "artifact.h"
#include "heroes.h"
#include "monster.h"
#include "resource.h"
#include "spell.h"
#include "translations.h"
#include <cassert>

namespace
{
    const std::vector<Campaign::ScenarioIntroVideoInfo> emptyPlayback;

    std::vector<Campaign::CampaignAwardData> getRolandCampaignAwardData( const int scenarioID )
    {
        std::vector<Campaign::CampaignAwardData> obtainableAwards;

        switch ( scenarioID ) {
        case 2:
            obtainableAwards.emplace_back( 0, Campaign::CampaignAwardData::TYPE_CREATURE_ALLIANCE, Monster::DWARF, _( "Dwarven Alliance" ) );
            break;
        case 5:
            obtainableAwards.emplace_back( 1, Campaign::CampaignAwardData::TYPE_HIREABLE_HERO, Heroes::ELIZA, 0, 0, _( "Sorceress Guild" ) );
            break;
        case 6:
            obtainableAwards.emplace_back( 2, Campaign::CampaignAwardData::TYPE_CARRY_OVER_FORCES, 0, 0, 9 );
            break;
        case 7:
            obtainableAwards.emplace_back( 3, Campaign::CampaignAwardData::TYPE_GET_ARTIFACT, Artifact::ULTIMATE_CROWN, 1, 9 );
            break;
        case 8:
            obtainableAwards.emplace_back( 4, Campaign::CampaignAwardData::TYPE_DEFEAT_ENEMY_HERO, Heroes::CORLAGON, 0, 9 );
            break;
        }

        return obtainableAwards;
    }

    std::vector<Campaign::CampaignAwardData> getArchibaldCampaignAwardData( const int scenarioID )
    {
        std::vector<Campaign::CampaignAwardData> obtainableAwards;

        switch ( scenarioID ) {
        case 2:
            obtainableAwards.emplace_back( 1, Campaign::CampaignAwardData::TYPE_HIREABLE_HERO, Heroes::BAX, 0, 0, _( "Necromancer Guild" ) );
            break;
        case 3:
            obtainableAwards.emplace_back( 2, Campaign::CampaignAwardData::TYPE_CREATURE_ALLIANCE, Monster::OGRE );
            obtainableAwards.emplace_back( 3, Campaign::CampaignAwardData::TYPE_CREATURE_CURSE, Monster::DWARF );
            break;
        case 6:
            obtainableAwards.emplace_back( 4, Campaign::CampaignAwardData::TYPE_CREATURE_ALLIANCE, Monster::GREEN_DRAGON, _( "Dragon Alliance" ) );
            break;
        case 8:
            obtainableAwards.emplace_back( 5, Campaign::CampaignAwardData::TYPE_GET_ARTIFACT, Artifact::ULTIMATE_CROWN );
            break;
        case 9:
            obtainableAwards.emplace_back( 6, Campaign::CampaignAwardData::TYPE_CARRY_OVER_FORCES, 0 );
            break;
        }

        return obtainableAwards;
    }

    std::vector<Campaign::CampaignAwardData> getPriceOfLoyaltyCampaignAwardData( const int scenarioID )
    {
        std::vector<Campaign::CampaignAwardData> obtainableAwards;

        switch ( scenarioID ) {
        case 1:
            obtainableAwards.emplace_back( 0, Campaign::CampaignAwardData::TYPE_GET_ARTIFACT, Artifact::BREASTPLATE_ANDURAN );
            break;
        case 2:
            obtainableAwards.emplace_back( 1, Campaign::CampaignAwardData::TYPE_CREATURE_ALLIANCE, Monster::ELF, _( "Elven Alliance" ) );
            obtainableAwards.emplace_back( 2, Campaign::CampaignAwardData::TYPE_RESOURCE_BONUS, Resource::WOOD, 2 );
            break;
        case 5:
            obtainableAwards.emplace_back( 3, Campaign::CampaignAwardData::TYPE_GET_ARTIFACT, Artifact::HELMET_ANDURAN );
            break;
        case 6:
            // Will assemble Battle Garb of Anduran along with the previous anduran set pieces
            // If we get all the parts, we'll obtain the Battle Garb award while removing the awards for the individual parts
            obtainableAwards.emplace_back( 4, Campaign::CampaignAwardData::TYPE_GET_ARTIFACT, Artifact::SWORD_ANDURAN );

            // seems that Kraeger is a custom name for Dainwin in this case
            obtainableAwards.emplace_back( 5, Campaign::CampaignAwardData::TYPE_DEFEAT_ENEMY_HERO, Heroes::DAINWIN, _( "Kraeger defeated" ) );
            break;
        }

        return obtainableAwards;
    }

    std::vector<Campaign::CampaignAwardData> getWizardsIsleCampaignAwardData( const int scenarioID )
    {
        std::vector<Campaign::CampaignAwardData> obtainableAwards;

        switch ( scenarioID ) {
        case 1:
            obtainableAwards.emplace_back( 0, Campaign::CampaignAwardData::TYPE_GET_SPELL, Spell::SETEGUARDIAN );
            break;
        case 2:
            obtainableAwards.emplace_back( 1, Campaign::CampaignAwardData::TYPE_GET_ARTIFACT, Artifact::SPHERE_NEGATION );
            break;
        }

        return obtainableAwards;
    }

    std::vector<Campaign::CampaignAwardData> getDescendantsCampaignAwardData( const int scenarioID )
    {
        std::vector<Campaign::CampaignAwardData> obtainableAwards;

        switch ( scenarioID ) {
        case 2:
            obtainableAwards.emplace_back( 0, Campaign::CampaignAwardData::TYPE_HIREABLE_HERO, Heroes::JOSEPH, 0, 0, _( "Wayward Son" ) );
            break;
        case 3:
            obtainableAwards.emplace_back( 1, Campaign::CampaignAwardData::TYPE_HIREABLE_HERO, Heroes::UNCLEIVAN, 0, 0, _( "Uncle Ivan" ) );
            break;
        case 5:
            obtainableAwards.emplace_back( 2, Campaign::CampaignAwardData::TYPE_GET_ARTIFACT, Artifact::LEGENDARY_SCEPTER );
            break;
        case 6:
            obtainableAwards.emplace_back( 3, Campaign::CampaignAwardData::TYPE_CREATURE_ALLIANCE, Monster::ELF, _( "Elven Alliance" ) );
            break;
        }

        return obtainableAwards;
    }

    Campaign::CampaignData getRolandCampaignData()
    {
        const std::string rolandCampaignScenarioNames[10]
            = { _( "Force of Arms" ), _( "Annexation" ),   _( "Save the Dwarves" ), _( "Carator Mines" ),      _( "Turning Point" ),
                _( "Defender" ),      _( "The Gauntlet" ), _( "The Crown" ),        _( "Corlagon's Defense" ), _( "Final Justice" ) };
        const std::string rolandCampaignDescription[10] = {
            _( "Roland needs you to defeat the lords near his castle to begin his war of rebellion against his brother.  They are not allied with each other, so they will spend"
               " most of their time fighting with one another.  Victory is yours when you have defeated all of their castles and heroes." ),
            _( "The local lords refuse to swear allegiance to Roland, and must be subdued. They are wealthy and powerful, so be prepared for a tough fight. Capture all enemy castles to win." ),
            _( "Your task is to defend the Dwarves against Archibald's forces. Capture all of the enemy towns and castles to win, and be sure not to lose all of the dwarf towns at once, or the enemy will have won." ),
            _( "You will face four allied enemies in a straightforward fight for resource and treasure. Capture all of the enemy castles for victory." ),
            _( "Your enemies are allied against you and start close by, so be ready to come out fighting. You will need to own all four castles in this small valley to win." ),
            _( "The Sorceress' guild of Noraston has requested Roland's aid against an attack from Archibald's allies. Capture all of the enemy castles to win, and don't lose Noraston, or you'll lose the scenario. (Hint: There is an enemy castle on an island in the ocean.)" ),
            _( "Gather as large an army as possible and capture the enemy castle within 8 weeks. You are opposed by only one enemy, but must travel a long way to get to the enemy castle. Any troops you have in your army at the end of this scenario will be with you in the final battle." ),
            _( "Find the Crown before Archibald's heroes find it. Roland will need the Crown for the final battle against Archibald." ),
            _( "Three allied enemies stand before you and victory, including Lord Corlagon. Roland is in a castle to the northwest, and you will lose if he falls to the enemy. Remember that capturing Lord Corlagon will ensure that he will not fight against you in the final scenario." ),
            _( "This is the final battle. Both you and your enemy are armed to the teeth, and all are allied against you. Capture Archibald to end the war!" ) };
        std::vector<Campaign::ScenarioData> scenarioDatas;
        scenarioDatas.reserve( 10 );

        scenarioDatas.emplace_back( 0, std::vector<int>{ 1 }, Campaign::ScenarioBonusData::getCampaignBonusData( 0, 0 ), "CAMPG01.H2C", rolandCampaignScenarioNames[0],
                                    rolandCampaignDescription[0],
                                    Campaign::VideoSequence{ { "GOOD01V.SMK", Video::VideoAction::IGNORE_VIDEO },
                                                             { "GOOD01.SMK", Video::VideoAction::PLAY_TILL_AUDIO_END } },
                                    emptyPlayback );
        scenarioDatas.emplace_back( 1, std::vector<int>{ 2, 3 }, Campaign::ScenarioBonusData::getCampaignBonusData( 0, 1 ), "CAMPG02.H2C", rolandCampaignScenarioNames[1],
                                    rolandCampaignDescription[1],
                                    Campaign::VideoSequence{ { "GOOD02W.SMK", Video::VideoAction::IGNORE_VIDEO },
                                                             { "GOOD02.SMK", Video::VideoAction::PLAY_TILL_AUDIO_END } },
                                    Campaign::VideoSequence{ { "GOOD03QW.SMK", Video::VideoAction::IGNORE_VIDEO },
                                                             { "GOOD03.SMK", Video::VideoAction::PLAY_TILL_AUDIO_END } } );
        scenarioDatas.emplace_back( 2, std::vector<int>{ 3 }, Campaign::ScenarioBonusData::getCampaignBonusData( 0, 2 ), "CAMPG03.H2C", rolandCampaignScenarioNames[2],
                                    rolandCampaignDescription[2], emptyPlayback,
                                    Campaign::VideoSequence{ { "GOOD04W.SMK", Video::VideoAction::IGNORE_VIDEO },
                                                             { "GOOD04.SMK", Video::VideoAction::PLAY_TILL_AUDIO_END } },
                                    Campaign::ScenarioVictoryCondition::STANDARD, Campaign::ScenarioLossCondition::LOSE_ALL_SORCERESS_VILLAGES );
        scenarioDatas.emplace_back( 3, std::vector<int>{ 4 }, Campaign::ScenarioBonusData::getCampaignBonusData( 0, 3 ), "CAMPG04.H2C", rolandCampaignScenarioNames[3],
                                    rolandCampaignDescription[3], emptyPlayback,
                                    Campaign::VideoSequence{ { "GOOD05V.SMK", Video::VideoAction::IGNORE_VIDEO },
                                                             { "GOOD05.SMK", Video::VideoAction::PLAY_TILL_AUDIO_END } } );
        scenarioDatas.emplace_back( 4, std::vector<int>{ 5 }, Campaign::ScenarioBonusData::getCampaignBonusData( 0, 4 ), "CAMPG05.H2C", rolandCampaignScenarioNames[4],
                                    rolandCampaignDescription[4], emptyPlayback, emptyPlayback );
        scenarioDatas.emplace_back( 5, std::vector<int>{ 6, 7 }, Campaign::ScenarioBonusData::getCampaignBonusData( 0, 5 ), "CAMPG06.H2C", rolandCampaignScenarioNames[5],
                                    rolandCampaignDescription[5],
                                    Campaign::VideoSequence{ { "GOOD06AV.SMK", Video::VideoAction::IGNORE_VIDEO },
                                                             { "GOOD06.SMK", Video::VideoAction::PLAY_TILL_AUDIO_END } },
                                    Campaign::VideoSequence{ { "GOOD07QW.SMK", Video::VideoAction::IGNORE_VIDEO },
                                                             { "GOOD07.SMK", Video::VideoAction::PLAY_TILL_AUDIO_END } } );
        // NOTE: In Roland's Campaign, scenario 8 is drawn above scenario 7, so we emplace_back scenario 8 first
        scenarioDatas.emplace_back( 7, std::vector<int>{ 8 }, Campaign::ScenarioBonusData::getCampaignBonusData( 0, 7 ), "CAMPG08.H2C", rolandCampaignScenarioNames[7],
                                    rolandCampaignDescription[7], emptyPlayback, emptyPlayback, Campaign::ScenarioVictoryCondition::OBTAIN_ULTIMATE_CROWN );
        scenarioDatas.emplace_back( 6, std::vector<int>{ 8 }, Campaign::ScenarioBonusData::getCampaignBonusData( 0, 6 ), "CAMPG07.H2C", rolandCampaignScenarioNames[6],
                                    rolandCampaignDescription[6], emptyPlayback, emptyPlayback );
        scenarioDatas.emplace_back( 8, std::vector<int>{ 9 }, Campaign::ScenarioBonusData::getCampaignBonusData( 0, 8 ), "CAMPG09.H2C", rolandCampaignScenarioNames[8],
                                    rolandCampaignDescription[8],
                                    Campaign::VideoSequence{ { "GOOD09W.SMK", Video::VideoAction::IGNORE_VIDEO },
                                                             { "GOOD09.SMK", Video::VideoAction::PLAY_TILL_AUDIO_END } },
                                    emptyPlayback );
        scenarioDatas.emplace_back( 9, std::vector<int>{}, Campaign::ScenarioBonusData::getCampaignBonusData( 0, 9 ), "CAMPG10.H2C", rolandCampaignScenarioNames[9],
                                    rolandCampaignDescription[9],
                                    Campaign::VideoSequence{ { "GOOD10W.SMK", Video::VideoAction::IGNORE_VIDEO },
                                                             { "GOOD10.SMK", Video::VideoAction::PLAY_TILL_AUDIO_END } },
                                    Campaign::VideoSequence{ { "LIBRARYW.SMK", Video::VideoAction::IGNORE_VIDEO },
                                                             { "LIBRARY.SMK", Video::VideoAction::PLAY_TILL_AUDIO_END } } );

        Campaign::CampaignData campaignData;
        campaignData.setCampaignID( Campaign::ROLAND_CAMPAIGN );
        campaignData.setCampaignDescription( "Roland Campaign" );
        campaignData.setCampaignScenarios( scenarioDatas );

        return campaignData;
    }

    Campaign::CampaignData getArchibaldCampaignData()
    {
        const std::string archibaldCampaignScenarioNames[11]
            = { _( "First Blood" ),   _( "Barbarian Wars" ), _( "Necromancers" ), _( "Slay the Dwarves" ), _( "Turning Point" ), _( "Rebellion" ),
                _( "Dragon Master" ), _( "Country Lords" ),  _( "The Crown" ),    _( "Greater Glory" ),    _( "Apocalypse" ) };
        const std::string archibaldCampaignDescription[11] = {
            _( "King Archibald requires you to defeat the three enemies in this region.  They are not allied with one another, so they will spend most of their energy fighting"
               " amongst themselves.  You will win when you own all of the enemy castles and there are no more heroes left to fight." ),
            _( "You must unify the barbarian tribes of the north by conquering them. As in the previous mission, the enemy is not allied against you, but they have more resources at their disposal. You will win when you own all of the enemy castles and there are no more heroes left to fight." ),
            _( "Do-gooder wizards have taken the Necromancers' castle. You must retake it to achieve victory. Remember that while you start with a powerful army, you have no castle and must take one within 7 days, or lose this battle. (Hint: The nearest castle is to the southeast.)" ),
            _( "The dwarves need conquering before they can interfere in King Archibald's plans. Roland's forces have more than one hero and many towns to start with, so be ready for attack from multiple directions. You must capture all of the enemy towns and castles to claim victory." ),
            _( "Your enemies are allied against you and start close by, so be ready to come out fighting. You will need to own all four castles in this small valley to win." ),
            _( "You must put down a peasant revolt led by Roland's forces. All are allied against you, but you have Lord Corlagon, an experienced hero, to help you. Capture all enemy castles to win." ),
            _( "There are two enemies allied against you in this mission. Both are well armed and seek to evict you from their island. Avoid them and capture Dragon City to win" ),
            _( "Your orders are to conquer the country lords that have sworn to serve Roland. All of the enemy castles are unified against you. Since you start without a castle, you must hurry to capture one before the end of the week. Capture all enemy castles for victory." ),
            _( "Find the Crown before Roland's heroes find it. Archibald will need the Crown for the final battle against Roland." ),
            _( "Gather as large an army as possible and capture the enemy castle within 8 weeks. You are opposed by only one enemy, but must travel a long way to get to the enemy castle. Any troops you have in your army at the end of this scenario will be with you in the final battle." ),
            _( "This is the final battle. Both you and your enemy are armed to the teeth, and all are allied against you. Capture Roland to win the war, and be sure not to lose Archibald in the fight!" ) };
        std::vector<Campaign::ScenarioData> scenarioDatas;
        scenarioDatas.reserve( 11 );

        scenarioDatas.emplace_back( 0, std::vector<int>{ 1 }, Campaign::ScenarioBonusData::getCampaignBonusData( 1, 0 ), "CAMPE01.H2C", archibaldCampaignScenarioNames[0],
                                    archibaldCampaignDescription[0],
                                    Campaign::VideoSequence{ { "EVIL01V.SMK", Video::VideoAction::IGNORE_VIDEO },
                                                             { "EVIL01.SMK", Video::VideoAction::PLAY_TILL_AUDIO_END } },
                                    emptyPlayback );
        scenarioDatas.emplace_back( 1, std::vector<int>{ 2, 3 }, Campaign::ScenarioBonusData::getCampaignBonusData( 1, 1 ), "CAMPE02.H2C",
                                    archibaldCampaignScenarioNames[1], archibaldCampaignDescription[1],
                                    Campaign::VideoSequence{ { "EVIL02W.SMK", Video::VideoAction::IGNORE_VIDEO },
                                                             { "EVIL02.SMK", Video::VideoAction::PLAY_TILL_AUDIO_END } },
                                    Campaign::VideoSequence{ { "EVIL03QW.SMK", Video::VideoAction::IGNORE_VIDEO },
                                                             { "EVIL03.SMK", Video::VideoAction::PLAY_TILL_AUDIO_END } } );
        scenarioDatas.emplace_back( 2, std::vector<int>{ 4 }, Campaign::ScenarioBonusData::getCampaignBonusData( 1, 2 ), "CAMPE03.H2C", archibaldCampaignScenarioNames[2],
                                    archibaldCampaignDescription[2], emptyPlayback,
                                    Campaign::VideoSequence{ { "EVIL05AV.SMK", Video::VideoAction::IGNORE_VIDEO },
                                                             { "EVIL05.SMK", Video::VideoAction::PLAY_TILL_AUDIO_END } } );
        scenarioDatas.emplace_back( 3, std::vector<int>{ 4 }, Campaign::ScenarioBonusData::getCampaignBonusData( 1, 3 ), "CAMPE04.H2C", archibaldCampaignScenarioNames[3],
                                    archibaldCampaignDescription[3], emptyPlayback,
                                    Campaign::VideoSequence{ { "EVIL05AV.SMK", Video::VideoAction::IGNORE_VIDEO },
                                                             { "EVIL05.SMK", Video::VideoAction::PLAY_TILL_AUDIO_END } } );
        scenarioDatas.emplace_back( 4, std::vector<int>{ 5 }, Campaign::ScenarioBonusData::getCampaignBonusData( 1, 4 ), "CAMPE05.H2C", archibaldCampaignScenarioNames[4],
                                    archibaldCampaignDescription[4], emptyPlayback, emptyPlayback );
        scenarioDatas.emplace_back( 5, std::vector<int>{ 6, 7 }, Campaign::ScenarioBonusData::getCampaignBonusData( 1, 5 ), "CAMPE06.H2C",
                                    archibaldCampaignScenarioNames[5], archibaldCampaignDescription[5],
                                    Campaign::VideoSequence{ { "EVIL06AW.SMK", Video::VideoAction::IGNORE_VIDEO },
                                                             { "EVIL06.SMK", Video::VideoAction::PLAY_TILL_AUDIO_END } },
                                    Campaign::VideoSequence{ { "EVIL07W.SMK", Video::VideoAction::IGNORE_VIDEO },
                                                             { "EVIL07.SMK", Video::VideoAction::PLAY_TILL_AUDIO_END } } );
        scenarioDatas.emplace_back( 6, std::vector<int>{ 7 }, Campaign::ScenarioBonusData::getCampaignBonusData( 1, 6 ), "CAMPE07.H2C", archibaldCampaignScenarioNames[6],
                                    archibaldCampaignDescription[6], emptyPlayback, Campaign::VideoSequence{ { "EVIL08.SMK", Video::VideoAction::PLAY_TILL_VIDEO_END } },
                                    Campaign::ScenarioVictoryCondition::CAPTURE_DRAGON_CITY );
        scenarioDatas.emplace_back( 7, std::vector<int>{ 8, 9 }, Campaign::ScenarioBonusData::getCampaignBonusData( 1, 7 ), "CAMPE08.H2C",
                                    archibaldCampaignScenarioNames[7], archibaldCampaignDescription[7], emptyPlayback,
                                    Campaign::VideoSequence{ { "EVIL09W.SMK", Video::VideoAction::IGNORE_VIDEO },
                                                             { "EVIL09.SMK", Video::VideoAction::PLAY_TILL_AUDIO_END } } );
        scenarioDatas.emplace_back( 8, std::vector<int>{ 10 }, Campaign::ScenarioBonusData::getCampaignBonusData( 1, 8 ), "CAMPE09.H2C",
                                    archibaldCampaignScenarioNames[8], archibaldCampaignDescription[8], emptyPlayback, emptyPlayback,
                                    Campaign::ScenarioVictoryCondition::OBTAIN_ULTIMATE_CROWN );
        scenarioDatas.emplace_back( 9, std::vector<int>{ 10 }, Campaign::ScenarioBonusData::getCampaignBonusData( 1, 9 ), "CAMPE10.H2C",
                                    archibaldCampaignScenarioNames[9], archibaldCampaignDescription[9], emptyPlayback, emptyPlayback );
        scenarioDatas.emplace_back( 10, std::vector<int>{}, Campaign::ScenarioBonusData::getCampaignBonusData( 1, 10 ), "CAMPE11.H2C", archibaldCampaignScenarioNames[10],
                                    archibaldCampaignDescription[10],
                                    Campaign::VideoSequence{ { "EVIL11W.SMK", Video::VideoAction::IGNORE_VIDEO },
                                                             { "EVIL10.SMK", Video::VideoAction::PLAY_TILL_AUDIO_END } },
                                    Campaign::VideoSequence{ { "PRISON.SMK", Video::VideoAction::PLAY_TILL_VIDEO_END } } );

        Campaign::CampaignData campaignData;
        campaignData.setCampaignID( Campaign::ARCHIBALD_CAMPAIGN );
        campaignData.setCampaignDescription( "Archibald Campaign" );
        campaignData.setCampaignScenarios( scenarioDatas );

        return campaignData;
    }

    Campaign::CampaignData getPriceOfLoyaltyCampaignData()
    {
        const std::string priceOfLoyaltyCampaignScenarioNames[8] = { _( "Uprising" ),         _( "Island of Chaos" ), _( "Arrow's Flight" ), _( "The Abyss" ),
                                                                     _( "The Giant's Pass" ), _( "Aurora Borealis" ), _( "Betrayal's End" ), _( "Corruption's Heart" ) };
        const std::string priceOfLoyaltyCampaignDescription[8] = {
            _( "Subdue the unruly local lords in order to provide the Empire with facilities to operate in this region." ),
            _( "Eliminate all oposition in this area. Then the first piece of the artifact will be yours." ),
            _( "The sorceresses to the northeast are rebelling! For the good of the empire you must quash their feeble uprising on your way to the mountains." ),
            _( "Having prepared for your arrival, Kraeger has arranged for a force of necromancers to thwart your quest. You must capture the castle of Scabsdale before the first day of the third week, or the Necromancers will be too strong for you." ),
            _( "The barbarian despot in this area is, as yet, ignorant of your presence. Quickly, build up your forces before you are discovered and attacked! Secure the region by subduing all enemy forces." ),
            _( "The Empire is weak in this region. You will be unable to completely subdue all forces in this area, so take what you can before reprisal strikes. Remember, your true goal is to claim the Helmet of Anduran." ),
            _( "For the good of the Empire, eliminate Kraeger." ),
            _( "At last, you have the opportunity and the facilities to rid the Empire of the necromancer's evil. Eradicate them completely, and you will be sung as a hero for all time." ) };
        std::vector<Campaign::ScenarioData> scenarioDatas;
        scenarioDatas.reserve( 8 );

        const int campaignID = Campaign::PRICE_OF_LOYALTY_CAMPAIGN;
        scenarioDatas.emplace_back( 0, std::vector<int>{ 1 }, Campaign::ScenarioBonusData::getCampaignBonusData( campaignID, 0 ), "CAMP1_01.HXC",
                                    priceOfLoyaltyCampaignScenarioNames[0], priceOfLoyaltyCampaignDescription[0],
                                    Campaign::VideoSequence{ { "MIXPOL1.SMK", Video::VideoAction::IGNORE_VIDEO },
                                                             { "POL1.SMK", Video::VideoAction::PLAY_TILL_AUDIO_END } },
                                    emptyPlayback );
        scenarioDatas.emplace_back( 1, std::vector<int>{ 2, 3 }, Campaign::ScenarioBonusData::getCampaignBonusData( campaignID, 1 ), "CAMP1_02.HXC",
                                    priceOfLoyaltyCampaignScenarioNames[1], priceOfLoyaltyCampaignDescription[1],
                                    Campaign::VideoSequence{ { "MIXPOL2.SMK", Video::VideoAction::IGNORE_VIDEO },
                                                             { "POL2.SMK", Video::VideoAction::PLAY_TILL_AUDIO_END } },
                                    Campaign::VideoSequence{ { "MIXPOL3.SMK", Video::VideoAction::IGNORE_VIDEO },
                                                             { "POL3.SMK", Video::VideoAction::PLAY_TILL_AUDIO_END } } );
        scenarioDatas.emplace_back( 2, std::vector<int>{ 4 }, Campaign::ScenarioBonusData::getCampaignBonusData( campaignID, 2 ), "CAMP1_03.HXC",
                                    priceOfLoyaltyCampaignScenarioNames[2], priceOfLoyaltyCampaignDescription[2], emptyPlayback, emptyPlayback );
        scenarioDatas.emplace_back( 3, std::vector<int>{ 5 }, Campaign::ScenarioBonusData::getCampaignBonusData( campaignID, 3 ), "CAMP1_04.HXC",
                                    priceOfLoyaltyCampaignScenarioNames[3], priceOfLoyaltyCampaignDescription[3], emptyPlayback, emptyPlayback );
        scenarioDatas.emplace_back( 4, std::vector<int>{ 5 }, Campaign::ScenarioBonusData::getCampaignBonusData( campaignID, 4 ), "CAMP1_05.HXC",
                                    priceOfLoyaltyCampaignScenarioNames[4], priceOfLoyaltyCampaignDescription[4],
                                    Campaign::VideoSequence{ { "MIXPOL4.SMK", Video::VideoAction::IGNORE_VIDEO },
                                                             { "POL4.SMK", Video::VideoAction::PLAY_TILL_AUDIO_END } },
                                    emptyPlayback );
        scenarioDatas.emplace_back( 5, std::vector<int>{ 6, 7 }, Campaign::ScenarioBonusData::getCampaignBonusData( campaignID, 5 ), "CAMP1_06.HXC",
                                    priceOfLoyaltyCampaignScenarioNames[5], priceOfLoyaltyCampaignDescription[5],
                                    Campaign::VideoSequence{ { "MIXPOL5.SMK", Video::VideoAction::IGNORE_VIDEO },
                                                             { "POL5.SMK", Video::VideoAction::PLAY_TILL_AUDIO_END } },
                                    Campaign::VideoSequence{ { "MIXPOL6.SMK", Video::VideoAction::IGNORE_VIDEO },
                                                             { "POL6.SMK", Video::VideoAction::PLAY_TILL_AUDIO_END } } );
        scenarioDatas.emplace_back( 6, std::vector<int>{ 7 }, Campaign::ScenarioBonusData::getCampaignBonusData( campaignID, 6 ), "CAMP1_07.HXC",
                                    priceOfLoyaltyCampaignScenarioNames[6], priceOfLoyaltyCampaignDescription[6], emptyPlayback,
                                    Campaign::VideoSequence{ { "MIXPOL7.SMK", Video::VideoAction::IGNORE_VIDEO },
                                                             { "POL7.SMK", Video::VideoAction::PLAY_TILL_AUDIO_END } } );
        scenarioDatas.emplace_back( 7, std::vector<int>{}, Campaign::ScenarioBonusData::getCampaignBonusData( campaignID, 7 ), "CAMP1_08.HXC",
                                    priceOfLoyaltyCampaignScenarioNames[7], priceOfLoyaltyCampaignDescription[7], emptyPlayback,
                                    Campaign::VideoSequence{ { "MIXPOL8.SMK", Video::VideoAction::IGNORE_VIDEO },
                                                             { "POL8.SMK", Video::VideoAction::PLAY_TILL_AUDIO_END } } );

        Campaign::CampaignData campaignData;
        campaignData.setCampaignID( campaignID );
        campaignData.setCampaignScenarios( scenarioDatas );

        return campaignData;
    }

    Campaign::CampaignData getDescendantsCampaignData()
    {
        const std::string descendantsCampaignScenarioNames[8] = { _( "Conquer and Unify" ), _( "Border Towns" ), _( "The Wayward Son" ), _( "Crazy Uncle Ivan" ),
                                                                  _( "The Southern War" ),  _( "Ivory Gates" ),  _( "The Elven Lands" ), _( "The Epic Battle" ) };
        const std::string descendantsCampaignDescription[8] = {
            _( "Conquer and unite all the enemy tribes. Don't lose the hero Jarkonas, the forefather of all descendants." ),
            _( "Your rival, the Kingdom of Harondale, is attacking weak towns on your border! Recover from their first strike and crush them completely!" ),
            _( "Find your wayward son Joseph who is rumored to be living in the desolate lands. Do it before the first day of the third month or it will be of no help to your family." ),
            _( "Rescue your crazy uncle Ivan. Find him before the first day of the fourth month or it will be no help to your kingdom." ),
            _( "Destroy the barbarians who are attacking the southern border of your kingdom! Recover your fallen towns, and then invade the jungle kingdom. Leave no enemy standing." ),
            _( "Retake the castle of Ivory Gates, which has fallen due to treachery." ),
            _( "Gain the favor of the elves. They will not allow trees to be chopped down, so they will send you wood every 2 weeks. You must complete your mission before the first day of the seventh month, or the kingdom will surely fall." ),
            _( "This is the final battle against your rival kingdom of Harondale. Eliminate everyone, and don't lose the hero Jarkonas VI." ) };
        std::vector<Campaign::ScenarioData> scenarioDatas;
        scenarioDatas.reserve( 8 );

        const int campaignID = Campaign::DESCENDANTS_CAMPAIGN;
        scenarioDatas.emplace_back( 0, std::vector<int>{ 1 }, Campaign::ScenarioBonusData::getCampaignBonusData( campaignID, 0 ), "CAMP2_01.HXC",
                                    descendantsCampaignScenarioNames[0], descendantsCampaignDescription[0],
                                    Campaign::VideoSequence{ { "MIXDES9.SMK", Video::VideoAction::IGNORE_VIDEO },
                                                             { "DES9.SMK", Video::VideoAction::PLAY_TILL_AUDIO_END } },
                                    emptyPlayback );
        scenarioDatas.emplace_back( 1, std::vector<int>{ 2, 3 }, Campaign::ScenarioBonusData::getCampaignBonusData( campaignID, 1 ), "CAMP2_02.HXC",
                                    descendantsCampaignScenarioNames[1], descendantsCampaignDescription[1],
                                    Campaign::VideoSequence{ { "MIXDES10.SMK", Video::VideoAction::IGNORE_VIDEO },
                                                             { "DES10.SMK", Video::VideoAction::PLAY_TILL_AUDIO_END } },
                                    Campaign::VideoSequence{ { "MIXDES11.SMK", Video::VideoAction::IGNORE_VIDEO },
                                                             { "DES11.SMK", Video::VideoAction::PLAY_TILL_AUDIO_END } } );
        scenarioDatas.emplace_back( 2, std::vector<int>{ 4 }, Campaign::ScenarioBonusData::getCampaignBonusData( campaignID, 2 ), "CAMP2_03.HXC",
                                    descendantsCampaignScenarioNames[2], descendantsCampaignDescription[2], emptyPlayback, emptyPlayback );
        scenarioDatas.emplace_back( 3, std::vector<int>{ 4 }, Campaign::ScenarioBonusData::getCampaignBonusData( campaignID, 3 ), "CAMP2_04.HXC",
                                    descendantsCampaignScenarioNames[3], descendantsCampaignDescription[3], emptyPlayback, emptyPlayback );
        scenarioDatas.emplace_back( 4, std::vector<int>{ 5, 6 }, Campaign::ScenarioBonusData::getCampaignBonusData( campaignID, 4 ), "CAMP2_05.HXC",
                                    descendantsCampaignScenarioNames[4], descendantsCampaignDescription[4],
                                    Campaign::VideoSequence{ { "MIXDES12.SMK", Video::VideoAction::IGNORE_VIDEO },
                                                             { "DES12.SMK", Video::VideoAction::PLAY_TILL_AUDIO_END } },
                                    emptyPlayback );
        scenarioDatas.emplace_back( 5, std::vector<int>{ 7 }, Campaign::ScenarioBonusData::getCampaignBonusData( campaignID, 5 ), "CAMP2_06.HXC",
                                    descendantsCampaignScenarioNames[5], descendantsCampaignDescription[5],
                                    Campaign::VideoSequence{ { "MIXDES13.SMK", Video::VideoAction::IGNORE_VIDEO },
                                                             { "DES13.SMK", Video::VideoAction::PLAY_TILL_AUDIO_END } },
                                    emptyPlayback );
        scenarioDatas.emplace_back( 6, std::vector<int>{ 7 }, Campaign::ScenarioBonusData::getCampaignBonusData( campaignID, 6 ), "CAMP2_07.HXC",
                                    descendantsCampaignScenarioNames[6], descendantsCampaignDescription[6], emptyPlayback, emptyPlayback );
        scenarioDatas.emplace_back( 7, std::vector<int>{}, Campaign::ScenarioBonusData::getCampaignBonusData( campaignID, 7 ), "CAMP2_08.HXC",
                                    descendantsCampaignScenarioNames[7], descendantsCampaignDescription[7],
                                    Campaign::VideoSequence{ { "MIXDES14.SMK", Video::VideoAction::IGNORE_VIDEO },
                                                             { "DES14.SMK", Video::VideoAction::PLAY_TILL_AUDIO_END } },
                                    Campaign::VideoSequence{ { "MIXDES15.SMK", Video::VideoAction::IGNORE_VIDEO },
                                                             { "DES15.SMK", Video::VideoAction::PLAY_TILL_AUDIO_END } } );

        Campaign::CampaignData campaignData;
        campaignData.setCampaignID( campaignID );
        campaignData.setCampaignScenarios( scenarioDatas );

        return campaignData;
    }

    Campaign::CampaignData getWizardsIsleCampaignData()
    {
        const std::string wizardsIsleCampaignScenarioNames[4] = { _( "The Shrouded Isles" ), _( "The Eternal Scrolls" ), _( "Power's End" ), _( "Fount of Wizardry" ) };
        const std::string wizardsIsleCampaignDescription[4] = {
            _( "Your mission is to vanquish the warring mages in the magical Shrouded Isles. The completion of this task will give you a fighting chance against your rivals." ),
            _( "The location of the great library has been discovered! You must make your way to it, and reclaim the city of Chronos in which it lies." ),
            _( "Find the Orb of negation, which is said to be buried in this land. There are clues inscribed on stone obelisks which will help lead you to your price. Find the orb before the first day of the sixth month, or your rivals will surely have gotten to the fount before you." ),
            _( "You must take control of the castle of Magic, where the fount of wizardry lies. Do this and your victory will be supreme." ) };
        std::vector<Campaign::ScenarioData> scenarioDatas;
        scenarioDatas.reserve( 4 );

        const int campaignID = Campaign::WIZARDS_ISLE_CAMPAIGN;
        scenarioDatas.emplace_back( 0, std::vector<int>{ 1 }, Campaign::ScenarioBonusData::getCampaignBonusData( campaignID, 0 ), "CAMP3_01.HXC",
                                    wizardsIsleCampaignScenarioNames[0], wizardsIsleCampaignDescription[0],
                                    Campaign::VideoSequence{ { "MIXWIZ16.SMK", Video::VideoAction::IGNORE_VIDEO },
                                                             { "WIZ16.SMK", Video::VideoAction::PLAY_TILL_AUDIO_END } },
                                    emptyPlayback );
        scenarioDatas.emplace_back( 1, std::vector<int>{ 2, 3 }, Campaign::ScenarioBonusData::getCampaignBonusData( campaignID, 1 ), "CAMP3_02.HXC",
                                    wizardsIsleCampaignScenarioNames[1], wizardsIsleCampaignDescription[1],
                                    Campaign::VideoSequence{ { "MIXWIZ17.SMK", Video::VideoAction::IGNORE_VIDEO },
                                                             { "WIZ17.SMK", Video::VideoAction::PLAY_TILL_AUDIO_END } },
                                    Campaign::VideoSequence{ { "MIXWIZ18.SMK", Video::VideoAction::IGNORE_VIDEO },
                                                             { "WIZ18.SMK", Video::VideoAction::PLAY_TILL_AUDIO_END } } );
        scenarioDatas.emplace_back( 2, std::vector<int>{ 3 }, Campaign::ScenarioBonusData::getCampaignBonusData( campaignID, 2 ), "CAMP3_03.HXC",
                                    wizardsIsleCampaignScenarioNames[2], wizardsIsleCampaignDescription[2], emptyPlayback,
                                    Campaign::VideoSequence{ { "MIXWIZ19.SMK", Video::VideoAction::IGNORE_VIDEO },
                                                             { "WIZ19.SMK", Video::VideoAction::PLAY_TILL_AUDIO_END } },
                                    Campaign::ScenarioVictoryCondition::OBTAIN_SPHERE_NEGATION );
        scenarioDatas.emplace_back( 3, std::vector<int>{}, Campaign::ScenarioBonusData::getCampaignBonusData( campaignID, 3 ), "CAMP3_04.HXC",
                                    wizardsIsleCampaignScenarioNames[3], wizardsIsleCampaignDescription[3], emptyPlayback,
                                    Campaign::VideoSequence{ { "MIXWIZ20.SMK", Video::VideoAction::IGNORE_VIDEO },
                                                             { "WIZ20.SMK", Video::VideoAction::PLAY_TILL_AUDIO_END } } );

        Campaign::CampaignData campaignData;
        campaignData.setCampaignID( campaignID );
        campaignData.setCampaignScenarios( scenarioDatas );

        return campaignData;
    }

    Campaign::CampaignData getVoyageHomeCampaignData()
    {
        const std::string voyageHomeCampaignScenarioNames[4] = { _( "Stranded" ), _( "Pirate Isles" ), _( "King and Country" ), _( "Blood is Thicker" ) };
        const std::string voyageHomeCampaignDescription[4] = {
            _( "Capture the town on the island off the southeast shore in order to construct a boat and travel back towards the mainland. Do not lose the hero Gallavant." ),
            _( "Find and defeat Martine, the pirate leader, who resides in Pirates Cove. Do not lose Gallavant or your quest will be over." ),
            _( "Eliminate all the other forces who oppose the rule of Lord Alberon. Gallavant must not die." ),
            _( "Overthrow the entrenched monarchy of Lord Alberon, and claim all the land in your name. Gallavant must not die." ) };
        std::vector<Campaign::ScenarioData> scenarioDatas;
        scenarioDatas.reserve( 4 );

        const int campaignID = Campaign::VOYAGE_HOME_CAMPAIGN;
        scenarioDatas.emplace_back( 0, std::vector<int>{ 1 }, Campaign::ScenarioBonusData::getCampaignBonusData( campaignID, 0 ), "CAMP4_01.HXC",
                                    voyageHomeCampaignScenarioNames[0], voyageHomeCampaignDescription[0],
                                    Campaign::VideoSequence{ { "MIXVOY21.SMK", Video::VideoAction::IGNORE_VIDEO },
                                                             { "VOY21.SMK", Video::VideoAction::PLAY_TILL_AUDIO_END } },
                                    emptyPlayback );
        scenarioDatas.emplace_back( 1, std::vector<int>{ 2, 3 }, Campaign::ScenarioBonusData::getCampaignBonusData( campaignID, 1 ), "CAMP4_02.HXC",
                                    voyageHomeCampaignScenarioNames[1], voyageHomeCampaignDescription[1],
                                    Campaign::VideoSequence{ { "MIXVOY22.SMK", Video::VideoAction::IGNORE_VIDEO },
                                                             { "VOY22.SMK", Video::VideoAction::PLAY_TILL_AUDIO_END } },
                                    Campaign::VideoSequence{ { "MIXVOY23.SMK", Video::VideoAction::IGNORE_VIDEO },
                                                             { "VOY23.SMK", Video::VideoAction::PLAY_TILL_AUDIO_END } } );
        scenarioDatas.emplace_back( 2, std::vector<int>{ 3 }, Campaign::ScenarioBonusData::getCampaignBonusData( campaignID, 2 ), "CAMP4_03.HXC",
                                    voyageHomeCampaignScenarioNames[2], voyageHomeCampaignDescription[2], emptyPlayback,
                                    Campaign::VideoSequence{ { "MIXVOY24.SMK", Video::VideoAction::IGNORE_VIDEO },
                                                             { "VOY24.SMK", Video::VideoAction::PLAY_TILL_AUDIO_END } } );
        scenarioDatas.emplace_back( 3, std::vector<int>{}, Campaign::ScenarioBonusData::getCampaignBonusData( campaignID, 3 ), "CAMP4_04.HXC",
                                    voyageHomeCampaignScenarioNames[3], voyageHomeCampaignDescription[3], emptyPlayback,
                                    Campaign::VideoSequence{ { "MIXVOY25.SMK", Video::VideoAction::IGNORE_VIDEO },
                                                             { "VOY25.SMK", Video::VideoAction::PLAY_TILL_AUDIO_END } } );

        Campaign::CampaignData campaignData;
        campaignData.setCampaignID( campaignID );
        campaignData.setCampaignScenarios( scenarioDatas );

        return campaignData;
    }
}

namespace Campaign
{
    CampaignData::CampaignData()
        : _campaignID( 0 )
        , _campaignDescription()
        , _scenarios()
    {}

<<<<<<< HEAD
    // this is used to get awards that are not directly obtainable via scenario clear, such as assembling artifacts
    std::vector<Campaign::CampaignAwardData> CampaignAwardData::getExtraCampaignAwardData( const int campaignID )
    {
        assert( campaignID >= 0 );

        switch ( campaignID ) {
        case PRICE_OF_LOYALTY_CAMPAIGN: {
            std::vector<Campaign::CampaignAwardData> extraAwards;
            extraAwards.emplace_back( 10, Campaign::CampaignAwardData::TYPE_GET_ARTIFACT, Artifact::BATTLE_GARB );
            return extraAwards;
        }
        case ROLAND_CAMPAIGN:
        case ARCHIBALD_CAMPAIGN:
        case DESCENDANTS_CAMPAIGN:
        case WIZARDS_ISLE_CAMPAIGN:
        case VOYAGE_HOME_CAMPAIGN:
        default:
            break;
        }

        return std::vector<Campaign::CampaignAwardData>();
    }

    std::vector<int> CampaignData::getScenariosBefore( const int scenarioID ) const
    {
        std::vector<int> scenarioIDs;

        for ( size_t i = 0; i < _scenarios.size(); ++i ) {
            if ( _scenarios[i].getScenarioID() >= scenarioID )
                break;

            const std::vector<int> & nextMaps = _scenarios[i].getNextMaps();

            // if any of this scenario's next maps is the one passed as param, then this scenario is a previous scenario
            if ( std::find( nextMaps.begin(), nextMaps.end(), scenarioID ) != nextMaps.end() )
                scenarioIDs.emplace_back( _scenarios[i].getScenarioID() );
        }

        return scenarioIDs;
    }

=======
>>>>>>> c7a95d38
    const std::vector<int> & CampaignData::getScenariosAfter( const int scenarioID ) const
    {
        for ( size_t i = 0; i < _scenarios.size(); ++i ) {
            if ( _scenarios[i].getScenarioID() == scenarioID )
                return _scenarios[i].getNextMaps();
        }

        return _scenarios[scenarioID].getNextMaps();
    }

    std::vector<int> CampaignData::getStartingScenarios() const
    {
        std::vector<int> startingScenarios;

        for ( size_t i = 0; i < _scenarios.size(); ++i ) {
            const int scenarioID = _scenarios[i].getScenarioID();
            if ( isStartingScenario( scenarioID ) )
                startingScenarios.emplace_back( scenarioID );
        }

        return startingScenarios;
    }

    bool CampaignData::isStartingScenario( const int scenarioID ) const
    {
        // starting scenario = a scenario that is never included as a nextMap
        for ( size_t i = 0; i < _scenarios.size(); ++i ) {
            const std::vector<int> & nextMaps = _scenarios[i].getNextMaps();

            if ( std::find( nextMaps.begin(), nextMaps.end(), scenarioID ) != nextMaps.end() )
                return false;
        }

        return true;
    }

    bool CampaignData::isAllCampaignMapsPresent() const
    {
        for ( size_t i = 0; i < _scenarios.size(); ++i ) {
            if ( !_scenarios[i].isMapFilePresent() )
                return false;
        }

        return true;
    }

    bool CampaignData::isLastScenario( const int scenarioID ) const
    {
        assert( !_scenarios.empty() );
        return scenarioID == _scenarios.back().getScenarioID();
    }

    void CampaignData::setCampaignID( const int campaignID )
    {
        _campaignID = campaignID;
    }

    void CampaignData::setCampaignScenarios( const std::vector<ScenarioData> & scenarios )
    {
        _scenarios = scenarios;
    }

    void CampaignData::setCampaignDescription( const std::string & campaignDescription )
    {
        _campaignDescription = campaignDescription;
    }

    const CampaignData & CampaignData::getCampaignData( const int campaignID )
    {
        switch ( campaignID ) {
        case ROLAND_CAMPAIGN: {
            static const Campaign::CampaignData campaign( getRolandCampaignData() );
            return campaign;
        }
        case ARCHIBALD_CAMPAIGN: {
            static const Campaign::CampaignData campaign( getArchibaldCampaignData() );
            return campaign;
        }
        case PRICE_OF_LOYALTY_CAMPAIGN: {
            static const Campaign::CampaignData campaign( getPriceOfLoyaltyCampaignData() );
            return campaign;
        }
        case DESCENDANTS_CAMPAIGN: {
            static const Campaign::CampaignData campaign( getDescendantsCampaignData() );
            return campaign;
        }
        case VOYAGE_HOME_CAMPAIGN: {
            static const Campaign::CampaignData campaign( getVoyageHomeCampaignData() );
            return campaign;
        }
        case WIZARDS_ISLE_CAMPAIGN: {
            static const Campaign::CampaignData campaign( getWizardsIsleCampaignData() );
            return campaign;
        }
        default: {
            static const Campaign::CampaignData noCampaign;
            return noCampaign;
        }
        }
    }

    // default amount to 1 for initialized campaign award data
    CampaignAwardData::CampaignAwardData( int id, uint32_t type, uint32_t subType )
        : CampaignAwardData( id, type, subType, 1, 0 )
    {}

    CampaignAwardData::CampaignAwardData( int id, uint32_t type, uint32_t subType, uint32_t amount )
        : CampaignAwardData( id, type, subType, amount, 0 )
    {}

    CampaignAwardData::CampaignAwardData( int id, uint32_t type, uint32_t subType, const std::string & customName )
        : CampaignAwardData( id, type, subType, 1, 0, customName )
    {}

    CampaignAwardData::CampaignAwardData( int id, uint32_t type, uint32_t subType, uint32_t amount, int startScenarioID, const std::string & customName )
        : _id( id )
        , _type( type )
        , _subType( subType )
        , _amount( amount )
        , _startScenarioID( startScenarioID )
        , _customName( customName )
    {}

    std::string CampaignAwardData::ToString() const
    {
        if ( !_customName.empty() )
            return _customName;

        switch ( _type ) {
        case CampaignAwardData::TYPE_CREATURE_CURSE:
            return Monster( _subType ).GetName() + std::string( _( " bane" ) );
        case CampaignAwardData::TYPE_CREATURE_ALLIANCE:
            return Monster( _subType ).GetName() + std::string( _( " alliance" ) );
        case CampaignAwardData::TYPE_GET_ARTIFACT:
            return Artifact( _subType ).GetName();
        case CampaignAwardData::TYPE_CARRY_OVER_FORCES:
            return _( "Carry-over forces" );
        case CampaignAwardData::TYPE_RESOURCE_BONUS:
            return Resource::String( _subType ) + std::string( _( " bonus" ) );
        case CampaignAwardData::TYPE_GET_SPELL:
            return Spell( _subType ).GetName();
        case CampaignAwardData::TYPE_HIREABLE_HERO:
            return Heroes( _subType, 0 ).GetName();
        case CampaignAwardData::TYPE_DEFEAT_ENEMY_HERO:
            return Heroes( _subType, 0 ).GetName() + std::string( _( " defeated" ) );
        default:
            assert( 0 ); // some new/unhandled award
            return "";
        }
    }

    std::vector<Campaign::CampaignAwardData> CampaignAwardData::getCampaignAwardData( const int campaignID, const int scenarioID )
    {
        assert( campaignID >= 0 && scenarioID >= 0 );

        switch ( campaignID ) {
        case ROLAND_CAMPAIGN:
            return getRolandCampaignAwardData( scenarioID );
        case ARCHIBALD_CAMPAIGN:
            return getArchibaldCampaignAwardData( scenarioID );
        case PRICE_OF_LOYALTY_CAMPAIGN:
            return getPriceOfLoyaltyCampaignAwardData( scenarioID );
        case DESCENDANTS_CAMPAIGN:
            return getDescendantsCampaignAwardData( scenarioID );
        case WIZARDS_ISLE_CAMPAIGN:
            return getWizardsIsleCampaignAwardData( scenarioID );
            // no campaign award for voyage home!
        case VOYAGE_HOME_CAMPAIGN:
            break;
        }

        return std::vector<Campaign::CampaignAwardData>();
    }

    const char * CampaignAwardData::getAllianceJoiningMessage( const int monsterId )
    {
        switch ( monsterId ) {
        case Monster::DWARF:
        case Monster::BATTLE_DWARF:
            return _( "The dwarves recognize their allies and gladly join your forces." );
        case Monster::OGRE:
        case Monster::OGRE_LORD:
            return _( "The ogres recognize you as the Dwarfbane and lumber over to join you." );
        case Monster::GREEN_DRAGON:
        case Monster::RED_DRAGON:
        case Monster::BLACK_DRAGON:
            return _( "The dragons, snarling and growling, agree to join forces with you, their 'Ally'." );
        case Monster::ELF:
        case Monster::GRAND_ELF:
            return _(
                "As you approach the group of elves, their leader calls them all to attention.  He shouts to them, \"Who of you is brave enough to join this fearless ally of ours?\"  The group explodes with cheers as they run to join your ranks." );
        default:
            break;
        }

        assert( 0 ); // Did you forget to add a new alliance type?
        return nullptr;
    }

    const char * CampaignAwardData::getAllianceFleeingMessage( const int monsterId )
    {
        switch ( monsterId ) {
        case Monster::DWARF:
        case Monster::BATTLE_DWARF:
            return _( "The dwarves hail you, \"Any friend of Roland is a friend of ours.  You may pass.\"" );
        case Monster::OGRE:
        case Monster::OGRE_LORD:
            return _( "The ogres give you a grunt of recognition, \"Archibald's allies may pass.\"" );
        case Monster::GREEN_DRAGON:
        case Monster::RED_DRAGON:
        case Monster::BLACK_DRAGON:
            return _(
                "The dragons see you and call out.  \"Our alliance with Archibald compels us to join you.  Unfortunately you have no room.  A pity!\"  They quickly scatter." );
        case Monster::ELF:
        case Monster::GRAND_ELF:
            return _(
                "The elves stand at attention as you approach.  Their leader calls to you and says, \"Let us not impede your progress, ally!  Move on, and may victory be yours.\"" );
        default:
            break;
        }

        assert( 0 ); // Did you forget to add a new alliance type?
        return nullptr;
    }

    const char * CampaignAwardData::getBaneFleeingMessage( const int monsterId )
    {
        switch ( monsterId ) {
        case Monster::DWARF:
        case Monster::BATTLE_DWARF:
            return _( "\"The Dwarfbane!!!!, run for your lives.\"" );
        default:
            break;
        }

        assert( 0 ); // Did you forget to add a new bane type?
        return nullptr;
    }
}<|MERGE_RESOLUTION|>--- conflicted
+++ resolved
@@ -500,7 +500,6 @@
         , _scenarios()
     {}
 
-<<<<<<< HEAD
     // this is used to get awards that are not directly obtainable via scenario clear, such as assembling artifacts
     std::vector<Campaign::CampaignAwardData> CampaignAwardData::getExtraCampaignAwardData( const int campaignID )
     {
@@ -524,26 +523,6 @@
         return std::vector<Campaign::CampaignAwardData>();
     }
 
-    std::vector<int> CampaignData::getScenariosBefore( const int scenarioID ) const
-    {
-        std::vector<int> scenarioIDs;
-
-        for ( size_t i = 0; i < _scenarios.size(); ++i ) {
-            if ( _scenarios[i].getScenarioID() >= scenarioID )
-                break;
-
-            const std::vector<int> & nextMaps = _scenarios[i].getNextMaps();
-
-            // if any of this scenario's next maps is the one passed as param, then this scenario is a previous scenario
-            if ( std::find( nextMaps.begin(), nextMaps.end(), scenarioID ) != nextMaps.end() )
-                scenarioIDs.emplace_back( _scenarios[i].getScenarioID() );
-        }
-
-        return scenarioIDs;
-    }
-
-=======
->>>>>>> c7a95d38
     const std::vector<int> & CampaignData::getScenariosAfter( const int scenarioID ) const
     {
         for ( size_t i = 0; i < _scenarios.size(); ++i ) {
