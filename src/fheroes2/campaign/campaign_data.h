--- conflicted
+++ resolved
@@ -40,30 +40,20 @@
             return _scenarios;
         }
 
-<<<<<<< HEAD
         const std::string & getCampaignName() const
         {
             return _campaignName;
         }
 
-        const std::vector<int> & getScenariosAfter( const int scenarioID ) const;
-        std::vector<int> getStartingScenarios() const;
-=======
         static const std::vector<ScenarioInfoId> & getScenariosAfter( const ScenarioInfoId & scenarioInfo );
         std::vector<ScenarioInfoId> getStartingScenarios() const;
->>>>>>> 611b7e6d
 
         bool isAllCampaignMapsPresent() const;
         bool isLastScenario( const Campaign::ScenarioInfoId & scenarioInfoId ) const;
 
         void setCampaignID( const int campaignID );
-<<<<<<< HEAD
         void setCampaignName( const std::string & campaignName );
-        void setCampaignScenarios( const std::vector<ScenarioData> & scenarios );
-=======
-        void setCampaignDescription( const std::string & campaignDescription );
         void setCampaignScenarios( std::vector<ScenarioData> && scenarios );
->>>>>>> 611b7e6d
 
         static const CampaignData & getCampaignData( const int campaignID );
 
