--- conflicted
+++ resolved
@@ -51,17 +51,14 @@
         bool isAllCampaignMapsPresent() const;
         bool isLastScenario( const Campaign::ScenarioInfoId & scenarioInfoId ) const;
 
-<<<<<<< HEAD
-        void setCampaignID( const int campaignID );
+
         void setCampaignName( const std::string & campaignName );
-=======
+
         void setCampaignID( const int campaignID )
         {
             _campaignID = campaignID;
         }
 
-        void setCampaignDescription( const std::string & campaignDescription );
->>>>>>> 7264fbcc
         void setCampaignScenarios( std::vector<ScenarioData> && scenarios );
 
         static const CampaignData & getCampaignData( const int campaignID );
