--- conflicted
+++ resolved
@@ -1100,15 +1100,7 @@
         if ( !hero.isObjectTypeVisited( objectType ) ) {
             // Morale is modified while marking visited object.
             hero.SetVisited( dst_index );
-<<<<<<< HEAD
-            if ( move )
-                hero.IncreaseMovePoints( move );
-=======
             hero.IncreaseMovePoints( move );
-
-            // fix double action tile
-            hero.SetVisitedWideTile( dst_index, objectType );
->>>>>>> f656c28a
         }
     }
 
