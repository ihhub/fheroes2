/***************************************************************************
 *   Copyright (C) 2010 by Andrey Afletdinov <fheroes2@gmail.com>          *
 *                                                                         *
 *   Part of the Free Heroes2 Engine:                                      *
 *   http://sourceforge.net/projects/fheroes2                              *
 *                                                                         *
 *   This program is free software; you can redistribute it and/or modify  *
 *   it under the terms of the GNU General Public License as published by  *
 *   the Free Software Foundation; either version 2 of the License, or     *
 *   (at your option) any later version.                                   *
 *                                                                         *
 *   This program is distributed in the hope that it will be useful,       *
 *   but WITHOUT ANY WARRANTY; without even the implied warranty of        *
 *   MERCHANTABILITY or FITNESS FOR A PARTICULAR PURPOSE.  See the         *
 *   GNU General Public License for more details.                          *
 *                                                                         *
 *   You should have received a copy of the GNU General Public License     *
 *   along with this program; if not, write to the                         *
 *   Free Software Foundation, Inc.,                                       *
 *   59 Temple Place - Suite 330, Boston, MA  02111-1307, USA.             *
 ***************************************************************************/

#include <algorithm>
#include <functional>

#include "ai.h"
#include "army.h"
#include "battle.h"
#include "castle.h"
#include "cursor.h"
#include "dialog.h"
#include "difficulty.h"
#include "game.h"
#include "game_interface.h"
#include "heroes.h"
#include "interface_gamearea.h"
#include "kingdom.h"
#include "luck.h"
#include "maps_tiles.h"
#include "morale.h"
#include "payment.h"
#include "race.h"
#include "settings.h"
#include "world.h"

namespace AI
{
    void AIToMonster( Heroes & hero, u32 obj, s32 dst_index );
    void AIToPickupResource( Heroes & hero, u32 obj, s32 dst_index );
    void AIToTreasureChest( Heroes & hero, u32 obj, s32 dst_index );
    void AIToArtifact( Heroes & hero, u32 obj, s32 dst_index );
    void AIToObjectResource( Heroes & hero, u32 obj, s32 dst_index );
    void AIToWagon( Heroes & hero, u32 obj, s32 dst_index );
    void AIToSkeleton( Heroes & hero, u32 obj, s32 dst_index );
    void AIToCaptureObject( Heroes & hero, u32 obj, s32 dst_index );
    void AIToFlotSam( Heroes & hero, u32 obj, s32 dst_index );
    void AIToObservationTower( Heroes & hero, u32 obj, s32 dst_index );
    void AIToMagellanMaps( Heroes & hero, u32 obj, s32 dst_index );
    void AIToTeleports( Heroes & hero, s32 dst_index );
    void AIToWhirlpools( Heroes & hero, s32 dst_index );
    void AIToPrimarySkillObject( Heroes & hero, u32 obj, s32 dst_index );
    void AIToExperienceObject( Heroes & hero, u32 obj, s32 dst_index );
    void AIToWitchsHut( Heroes & hero, u32 obj, s32 dst_index );
    void AIToShrine( Heroes & hero, u32 obj, s32 dst_index );
    void AIToGoodMoraleObject( Heroes & hero, u32 obj, s32 dst_index );
    void AIToMagicWell( Heroes & hero, u32 obj, s32 dst_index );
    void AIToArtesianSpring( Heroes & hero, u32 obj, s32 dst_index );
    void AIToXanadu( Heroes & hero, u32 obj, s32 dst_index );
    void AIToEvent( Heroes & hero, u32 obj, s32 dst_index );
    void AIToUpgradeArmyObject( Heroes & hero, u32 obj, s32 dst_index );
    void AIToPoorMoraleObject( Heroes & hero, u32 obj, s32 dst_index );
    void AIToPoorLuckObject( Heroes & hero, u32 obj, s32 dst_index );
    void AIToGoodLuckObject( Heroes & hero, u32 obj, s32 dst_index );
    void AIToObelisk( Heroes & hero, const Maps::Tiles & tile );
    void AIToTreeKnowledge( Heroes & hero, u32 obj, s32 dst_index );
    void AIToDaemonCave( Heroes & hero, u32 obj, s32 dst_index );
    void AIToCastle( Heroes & hero, u32 obj, s32 dst_index );
    void AIToSign( Heroes & hero, u32 obj, s32 dst_index );
    void AIToDwellingJoinMonster( Heroes & hero, u32 obj, s32 dst_index );
    void AIToHeroes( Heroes & hero, u32 obj, s32 dst_index );
    void AIToDwellingRecruitMonster( Heroes & hero, u32 obj, s32 dst_index );
    void AIToStables( Heroes & hero, u32 obj, s32 dst_index );
    void AIToAbandoneMine( Heroes & hero, u32 obj, s32 dst_index );
    void AIToBarrier( Heroes & hero, u32 obj, s32 dst_index );
    void AIToTravellersTent( Heroes & hero, u32 obj, s32 dst_index );
    void AIToShipwreckSurvivor( Heroes & hero, u32 obj, s32 dst_index );
    void AIToBoat( Heroes & hero, u32 obj, s32 dst_index );
    void AIToCoast( Heroes & hero, u32 obj, s32 dst_index );
    void AIMeeting( Heroes & hero1, Heroes & hero2 );

    int AISelectPrimarySkill( Heroes & hero )
    {
        switch ( hero.GetRace() ) {
        case Race::KNGT: {
            if ( 5 > hero.GetDefense() )
                return Skill::Primary::DEFENSE;
            if ( 5 > hero.GetAttack() )
                return Skill::Primary::ATTACK;
            if ( 3 > hero.GetKnowledge() )
                return Skill::Primary::KNOWLEDGE;
            if ( 3 > hero.GetPower() )
                return Skill::Primary::POWER;
            break;
        }

        case Race::BARB: {
            if ( 5 > hero.GetAttack() )
                return Skill::Primary::ATTACK;
            if ( 5 > hero.GetDefense() )
                return Skill::Primary::DEFENSE;
            if ( 3 > hero.GetPower() )
                return Skill::Primary::POWER;
            if ( 3 > hero.GetKnowledge() )
                return Skill::Primary::KNOWLEDGE;
            break;
        }

        case Race::SORC:
        case Race::WZRD: {
            if ( 5 > hero.GetKnowledge() )
                return Skill::Primary::KNOWLEDGE;
            if ( 5 > hero.GetPower() )
                return Skill::Primary::POWER;
            if ( 3 > hero.GetDefense() )
                return Skill::Primary::DEFENSE;
            if ( 3 > hero.GetAttack() )
                return Skill::Primary::ATTACK;
            break;
        }

        case Race::WRLK:
        case Race::NECR: {
            if ( 5 > hero.GetPower() )
                return Skill::Primary::POWER;
            if ( 5 > hero.GetKnowledge() )
                return Skill::Primary::KNOWLEDGE;
            if ( 3 > hero.GetAttack() )
                return Skill::Primary::ATTACK;
            if ( 3 > hero.GetDefense() )
                return Skill::Primary::DEFENSE;
            break;
        }

        default:
            break;
        }

        switch ( Rand::Get( 1, 4 ) ) {
        case 1:
            return Skill::Primary::ATTACK;
        case 2:
            return Skill::Primary::DEFENSE;
        case 3:
            return Skill::Primary::POWER;
        case 4:
            return Skill::Primary::KNOWLEDGE;
        default:
            break;
        }

        return Skill::Primary::UNKNOWN;
    }

    void AIBattleLose( Heroes & hero, const Battle::Result & res, bool attacker, int color = Color::NONE )
    {
        u32 reason = attacker ? res.AttackerResult() : res.DefenderResult();

        if ( Settings::Get().ExtHeroSurrenderingGiveExp() && Battle::RESULT_SURRENDER == reason ) {
            const u32 & exp = attacker ? res.GetExperienceAttacker() : res.GetExperienceDefender();

            if ( hero.isControlHuman() ) {
                std::string msg = _( "Hero %{name} also got a %{count} experience." );
                StringReplace( msg, "%{name}", hero.GetName() );
                StringReplace( msg, "%{count}", exp );
                Dialog::Message( "", msg, Font::BIG, Dialog::OK );
            }
            hero.IncreaseExperience( exp );
        }

        hero.SetKillerColor( color );
        hero.SetFreeman( reason );
    }

    void HeroesAction( Heroes & hero, s32 dst_index )
    {
        const Maps::Tiles & tile = world.GetTiles( dst_index );
        const int object = ( dst_index == hero.GetIndex() ? tile.GetObject( false ) : tile.GetObject() );

        if ( MP2::isActionObject( object, hero.isShipMaster() ) )
            hero.SetModes( Heroes::ACTION );

        switch ( object ) {
        case MP2::OBJ_BOAT:
            AIToBoat( hero, object, dst_index );
            break;
        case MP2::OBJ_COAST:
            AIToCoast( hero, object, dst_index );
            break;

        case MP2::OBJ_MONSTER:
            AIToMonster( hero, object, dst_index );
            break;
        case MP2::OBJ_HEROES:
            AIToHeroes( hero, object, dst_index );
            break;
        case MP2::OBJ_CASTLE:
            AIToCastle( hero, object, dst_index );
            break;

        // pickup object
        case MP2::OBJ_RESOURCE:
        case MP2::OBJ_BOTTLE:
        case MP2::OBJ_CAMPFIRE:
            AIToPickupResource( hero, object, dst_index );
            break;

        case MP2::OBJ_WATERCHEST:
        case MP2::OBJ_TREASURECHEST:
            AIToTreasureChest( hero, object, dst_index );
            break;
        case MP2::OBJ_ARTIFACT:
            AIToArtifact( hero, object, dst_index );
            break;

        case MP2::OBJ_MAGICGARDEN:
        case MP2::OBJ_LEANTO:
        case MP2::OBJ_WINDMILL:
        case MP2::OBJ_WATERWHEEL:
            AIToObjectResource( hero, object, dst_index );
            break;

        case MP2::OBJ_WAGON:
            AIToWagon( hero, object, dst_index );
            break;
        case MP2::OBJ_SKELETON:
            AIToSkeleton( hero, object, dst_index );
            break;
        case MP2::OBJ_FLOTSAM:
            AIToFlotSam( hero, object, dst_index );
            break;

        case MP2::OBJ_ALCHEMYLAB:
        case MP2::OBJ_MINES:
        case MP2::OBJ_SAWMILL:
        case MP2::OBJ_LIGHTHOUSE:
            AIToCaptureObject( hero, object, dst_index );
            break;
        case MP2::OBJ_ABANDONEDMINE:
            AIToAbandoneMine( hero, object, dst_index );
            break;

        case MP2::OBJ_SHIPWRECKSURVIROR:
            AIToShipwreckSurvivor( hero, object, dst_index );
            break;

        // event
        case MP2::OBJ_EVENT:
            AIToEvent( hero, object, dst_index );
            break;

        case MP2::OBJ_SIGN:
            AIToSign( hero, object, dst_index );
            break;

        // increase view
        case MP2::OBJ_OBSERVATIONTOWER:
            AIToObservationTower( hero, object, dst_index );
            break;
        case MP2::OBJ_MAGELLANMAPS:
            AIToMagellanMaps( hero, object, dst_index );
            break;

            // teleports
        case MP2::OBJ_STONELIGHTS:
            AIToTeleports( hero, dst_index );
            break;
        case MP2::OBJ_WHIRLPOOL:
            AIToWhirlpools( hero, dst_index );
            break;

        // primary skill modification
        case MP2::OBJ_FORT:
        case MP2::OBJ_MERCENARYCAMP:
        case MP2::OBJ_DOCTORHUT:
        case MP2::OBJ_STANDINGSTONES:
            AIToPrimarySkillObject( hero, object, dst_index );
            break;

            // experience modification
        case MP2::OBJ_GAZEBO:
            AIToExperienceObject( hero, object, dst_index );
            break;

        // witchs hut
        case MP2::OBJ_WITCHSHUT:
            AIToWitchsHut( hero, object, dst_index );
            break;

            // shrine circle
        case MP2::OBJ_SHRINE1:
        case MP2::OBJ_SHRINE2:
        case MP2::OBJ_SHRINE3:
            AIToShrine( hero, object, dst_index );
            break;

        // luck modification
        case MP2::OBJ_FOUNTAIN:
        case MP2::OBJ_FAERIERING:
        case MP2::OBJ_IDOL:
        case MP2::OBJ_MERMAID:
            AIToGoodLuckObject( hero, object, dst_index );
            break;

        // morale modification
        case MP2::OBJ_OASIS:
        case MP2::OBJ_TEMPLE:
        case MP2::OBJ_WATERINGHOLE:
        case MP2::OBJ_BUOY:
            AIToGoodMoraleObject( hero, object, dst_index );
            break;

        case MP2::OBJ_OBELISK:
            AIToObelisk( hero, tile );
            break;

            // magic point
        case MP2::OBJ_ARTESIANSPRING:
            AIToArtesianSpring( hero, object, dst_index );
            break;
        case MP2::OBJ_MAGICWELL:
            AIToMagicWell( hero, object, dst_index );
            break;

            // increase skill
        case MP2::OBJ_XANADU:
            AIToXanadu( hero, object, dst_index );
            break;

        case MP2::OBJ_HILLFORT:
        case MP2::OBJ_FREEMANFOUNDRY:
            AIToUpgradeArmyObject( hero, object, dst_index );
            break;

        case MP2::OBJ_SHIPWRECK:
        case MP2::OBJ_GRAVEYARD:
        case MP2::OBJ_DERELICTSHIP:
            AIToPoorMoraleObject( hero, object, dst_index );
            break;

        case MP2::OBJ_PYRAMID:
            AIToPoorLuckObject( hero, object, dst_index );
            break;
        case MP2::OBJ_DAEMONCAVE:
            AIToDaemonCave( hero, object, dst_index );
            break;

        case MP2::OBJ_TREEKNOWLEDGE:
            AIToTreeKnowledge( hero, object, dst_index );
            break;

        // accept army
        case MP2::OBJ_WATCHTOWER:
        case MP2::OBJ_EXCAVATION:
        case MP2::OBJ_CAVE:
        case MP2::OBJ_TREEHOUSE:
        case MP2::OBJ_ARCHERHOUSE:
        case MP2::OBJ_GOBLINHUT:
        case MP2::OBJ_DWARFCOTT:
        case MP2::OBJ_HALFLINGHOLE:
        case MP2::OBJ_PEASANTHUT:
        case MP2::OBJ_THATCHEDHUT:
            AIToDwellingJoinMonster( hero, object, dst_index );
            break;

        // recruit army
        case MP2::OBJ_RUINS:
        case MP2::OBJ_TREECITY:
        case MP2::OBJ_WAGONCAMP:
        case MP2::OBJ_DESERTTENT:
        // loyalty ver
        case MP2::OBJ_WATERALTAR:
        case MP2::OBJ_AIRALTAR:
        case MP2::OBJ_FIREALTAR:
        case MP2::OBJ_EARTHALTAR:
        case MP2::OBJ_BARROWMOUNDS:
            AIToDwellingRecruitMonster( hero, object, dst_index );
            break;

        // recruit army (battle)
        case MP2::OBJ_DRAGONCITY:
        case MP2::OBJ_CITYDEAD:
        case MP2::OBJ_TROLLBRIDGE:
            AIToDwellingRecruitMonster( hero, object, dst_index );
            break;

        // recruit genie
        case MP2::OBJ_ANCIENTLAMP:
            AIToDwellingRecruitMonster( hero, object, dst_index );
            break;

        case MP2::OBJ_STABLES:
            AIToStables( hero, object, dst_index );
            break;
        case MP2::OBJ_ARENA:
            AIToPrimarySkillObject( hero, object, dst_index );
            break;

        case MP2::OBJ_BARRIER:
            AIToBarrier( hero, object, dst_index );
            break;
        case MP2::OBJ_TRAVELLERTENT:
            AIToTravellersTent( hero, object, dst_index );
            break;

        default:
            break;
        }

        if ( MP2::isNeedStayFront( object ) )
            hero.GetPath().Reset();

        AI::Get().HeroesActionComplete( hero, dst_index );
    }

    void AIToHeroes( Heroes & hero, u32 obj, s32 dst_index )
    {
        const Settings & conf = Settings::Get();
        Heroes * other_hero = world.GetTiles( dst_index ).GetHeroes();
        if ( !other_hero )
            return;

        if ( hero.GetColor() == other_hero->GetColor() || ( conf.ExtUnionsAllowHeroesMeetings() && Players::isFriends( hero.GetColor(), other_hero->GetColor() ) ) ) {
            DEBUG( DBG_AI, DBG_INFO, hero.GetName() << " meeting " << other_hero->GetName() );
            AIMeeting( hero, *other_hero );
        }
        else if ( hero.isFriends( other_hero->GetColor() ) ) {
            DEBUG( DBG_AI, DBG_INFO, hero.GetName() << " disable meeting" );
        }
        else if ( !hero.AllowBattle( true ) ) {
            DEBUG( DBG_AI, DBG_INFO, hero.GetName() << " currently can not allow battle" );
        }
        else if ( !other_hero->AllowBattle( false ) ) {
            DEBUG( DBG_AI, DBG_INFO, other_hero->GetName() << " currently can not allow battle" );
        }
        else {
            Castle * other_hero_castle = other_hero->inCastle();
            if ( other_hero_castle && other_hero == other_hero_castle->GetHeroes().GuardFirst() ) {
                AIToCastle( hero, MP2::OBJ_CASTLE, dst_index );
                return;
            }

            // bool disable_auto_move = hero.isShipMaster() || other_hero->isShipMaster() ||
            //                    other_hero_castle || world.GetTiles(hero.GetIndex()).GetObject(false) == MP2::OBJ_STONELIGHTS;

            DEBUG( DBG_AI, DBG_INFO, hero.GetName() << " attack enemy hero " << other_hero->GetName() );

            // new battle
            Battle::Result res = Battle::Loader( hero.GetArmy(), other_hero->GetArmy(), dst_index );

            // loss defender
            if ( !res.DefenderWins() )
                AIBattleLose( *other_hero, res, false, hero.GetColor() );

            // loss attacker
            if ( !res.AttackerWins() )
                AIBattleLose( hero, res, true, other_hero->GetColor() );

            // wins attacker
            if ( res.AttackerWins() ) {
                hero.IncreaseExperience( res.GetExperienceAttacker() );

                // disable: auto move hero for AI
                /*
                    if(conf.ExtHeroAutoMove2BattleTarget() && !disable_auto_move)
                    {
                            hero.Move2Dest(dst_index);
                    }
                */
            }
            else
                // wins defender
                if ( res.DefenderWins() ) {
                other_hero->IncreaseExperience( res.GetExperienceDefender() );
            }
        }
    }

    void AIToCastle( Heroes & hero, u32 obj, s32 dst_index )
    {
        const Settings & conf = Settings::Get();
        Castle * castle = world.GetCastle( Maps::GetPoint( dst_index ) );

        if ( !castle )
            return;

        if ( hero.GetColor() == castle->GetColor() || ( conf.ExtUnionsAllowCastleVisiting() && Players::isFriends( hero.GetColor(), castle->GetColor() ) ) ) {
            DEBUG( DBG_AI, DBG_INFO, hero.GetName() << " goto castle " << castle->GetName() );
            castle->MageGuildEducateHero( hero );
            hero.SetVisited( dst_index );
        }
        if ( hero.isFriends( castle->GetColor() ) ) {
            DEBUG( DBG_AI, DBG_INFO, hero.GetName() << " disable visiting" );
        }
        else {
            CastleHeroes heroes = castle->GetHeroes();

            // first attack to guest hero
            if ( heroes.FullHouse() ) {
                AIToHeroes( hero, MP2::OBJ_HEROES, dst_index );
                return;
            }

            Army & army = castle->GetActualArmy();
            // bool allow_enter = false;

            if ( army.isValid() ) {
                DEBUG( DBG_AI, DBG_INFO, hero.GetName() << " attack enemy castle " << castle->GetName() );

                Heroes * defender = heroes.GuardFirst();
                castle->ActionPreBattle();

                // new battle
                Battle::Result res = Battle::Loader( hero.GetArmy(), army, dst_index );

                castle->ActionAfterBattle( res.AttackerWins() );

                // loss defender
                if ( !res.DefenderWins() && defender )
                    AIBattleLose( *defender, res, false, hero.GetColor() );

                // loss attacker
                if ( !res.AttackerWins() )
                    AIBattleLose( hero, res, true, castle->GetColor() );

                // wins attacker
                if ( res.AttackerWins() ) {
                    castle->GetKingdom().RemoveCastle( castle );
                    hero.GetKingdom().AddCastle( castle );
                    world.CaptureObject( dst_index, hero.GetColor() );
                    castle->Scoute();

                    hero.IncreaseExperience( res.GetExperienceAttacker() );
                    // allow_enter = true;
                }
                else
                    // wins defender
                    if ( res.DefenderWins() && defender ) {
                    defender->IncreaseExperience( res.GetExperienceDefender() );
                }
            }
            else {
                DEBUG( DBG_AI, DBG_INFO, hero.GetName() << " capture enemy castle " << castle->GetName() );

                castle->GetKingdom().RemoveCastle( castle );
                hero.GetKingdom().AddCastle( castle );
                world.CaptureObject( dst_index, hero.GetColor() );
                castle->Scoute();
                // allow_enter = true;
            }

            // disable: auto move hero to castle for AI
            /*
                if(conf.ExtHeroAutoMove2BattleTarget() && allow_enter)
                {
                    hero.Move2Dest(dst_index);
                    AIToCastle(hero, MP2::OBJ_CASTLE, dst_index);
                }
            */
        }
    }

    void AIToMonster( Heroes & hero, u32 obj, s32 dst_index )
    {
        bool destroy = false;
        Maps::Tiles & tile = world.GetTiles( dst_index );
        MapMonster * map_troop = dynamic_cast<MapMonster *>( world.GetMapObject( tile.GetObjectUID( obj ) ) );
        Troop troop = map_troop ? map_troop->QuantityTroop() : tile.QuantityTroop();

        JoinCount join = Army::GetJoinSolution( hero, tile, troop );

        // free join
        if ( JOIN_FREE == join.first ) {
            // join if ranged or flying monsters present
            if ( hero.GetArmy().HasMonster( troop() ) || troop.isArchers() || troop.isFlying() ) {
                DEBUG( DBG_AI, DBG_INFO, hero.GetName() << " join monster " << troop.GetName() );
                hero.GetArmy().JoinTroop( troop );
                destroy = true;
            }
            else
                join.first = JOIN_NONE;
        }
        else
            // join with cost
            if ( JOIN_COST == join.first ) {
            // join if archers or fly or present
            if ( hero.GetArmy().HasMonster( troop() ) || troop.isArchers() || troop.isFlying() ) {
                u32 gold = troop.GetCost().gold;
                DEBUG( DBG_AI, DBG_INFO, hero.GetName() << " join monster " << troop.GetName() << ", count: " << join.second << ", cost: " << gold );
                hero.GetArmy().JoinTroop( troop(), join.second );
                hero.GetKingdom().OddFundsResource( Funds( Resource::GOLD, gold ) );
                destroy = true;
            }
            else
                join.first = JOIN_NONE;
        }

        // bool allow_move = false;

        // fight
        if ( JOIN_NONE == join.first ) {
            DEBUG( DBG_AI, DBG_INFO, hero.GetName() << " attacked monster " << troop.GetName() );
            Army army( tile );
            Battle::Result res = Battle::Loader( hero.GetArmy(), army, dst_index );

            if ( res.AttackerWins() ) {
                hero.IncreaseExperience( res.GetExperienceAttacker() );
                destroy = true;
                // allow_move = true;
            }
            else {
                AIBattleLose( hero, res, true );
                if ( Settings::Get().ExtWorldSaveMonsterBattle() ) {
                    tile.MonsterSetCount( army.GetCountMonsters( troop() ) );
                    if ( tile.MonsterJoinConditionFree() )
                        tile.MonsterSetJoinCondition( Monster::JOIN_CONDITION_MONEY );

                    if ( map_troop ) {
                        map_troop->count = army.GetCountMonsters( troop() );
                        if ( map_troop->JoinConditionFree() )
                            map_troop->condition = Monster::JOIN_CONDITION_MONEY;
                    }
                }
            }
        }
        // unknown
        else
            destroy = true;

        if ( destroy ) {
            Maps::TilesAddon * addon = tile.FindObject( MP2::OBJ_MONSTER );
            if ( addon ) {
                const u32 uniq = addon->uniq;
                tile.Remove( uniq );
                tile.MonsterSetCount( 0 );
                tile.SetObject( MP2::OBJ_ZERO );

                // remove shadow from left cell
                if ( Maps::isValidDirection( dst_index, Direction::LEFT ) )
                    world.GetTiles( Maps::GetDirectionIndex( dst_index, Direction::LEFT ) ).Remove( uniq );
            }

            if ( map_troop )
                world.RemoveMapObject( map_troop );

            // auto move hero
            // disable: https://sourceforge.net/tracker/index.php?func=detail&aid=3155230&group_id=96859&atid=616180
            /*
                if(conf.ExtHeroAutoMove2BattleTarget() && allow_move)
                {
                    hero.Move2Dest(dst_index);
                }
            */
        }
    }

    void AIToPickupResource( Heroes & hero, u32 obj, s32 dst_index )
    {
        Maps::Tiles & tile = world.GetTiles( dst_index );
        MapResource * map_resource = dynamic_cast<MapResource *>( world.GetMapObject( tile.GetObjectUID( obj ) ) );

        if ( obj != MP2::OBJ_BOTTLE )
            hero.GetKingdom().AddFundsResource( map_resource ? Funds( map_resource->resource ) : tile.QuantityFunds() );

        tile.RemoveObjectSprite();
        tile.QuantityReset();
        if ( map_resource )
            world.RemoveMapObject( map_resource );
        hero.GetPath().Reset();

        DEBUG( DBG_AI, DBG_INFO, hero.GetName() << " pickup small resource" );
    }

    void AIToTreasureChest( Heroes & hero, u32 obj, s32 dst_index )
    {
        Maps::Tiles & tile = world.GetTiles( dst_index );
        u32 gold = tile.QuantityGold();

        if ( tile.isWater() ) {
            if ( gold ) {
                const Artifact & art = tile.QuantityArtifact();

                if ( art.isValid() && !hero.PickupArtifact( art ) )
                    gold = GoldInsteadArtifact( obj );
            }
        }
        else {
            const Artifact & art = tile.QuantityArtifact();

            if ( gold ) {
                const u32 expr = gold > 500 ? gold - 500 : 500;
                // select gold or exp
                if ( Rand::Get( 1 ) ) {
                    gold = 0;
                    hero.IncreaseExperience( expr );
                }
            }
            else if ( art.isValid() && !hero.PickupArtifact( art ) )
                gold = GoldInsteadArtifact( obj );
        }

        if ( gold )
            hero.GetKingdom().AddFundsResource( Funds( Resource::GOLD, gold ) );

        tile.RemoveObjectSprite();
        tile.QuantityReset();

        DEBUG( DBG_AI, DBG_INFO, hero.GetName() );
    }

    void AIToObjectResource( Heroes & hero, u32 obj, s32 dst_index )
    {
        Maps::Tiles & tile = world.GetTiles( dst_index );
        const ResourceCount & rc = tile.QuantityResourceCount();

        if ( rc.isValid() )
            hero.GetKingdom().AddFundsResource( Funds( rc ) );

        if ( MP2::isCaptureObject( obj ) )
            AIToCaptureObject( hero, obj, dst_index );

        tile.QuantityReset();
        hero.SetVisited( dst_index, Visit::GLOBAL );

        DEBUG( DBG_AI, DBG_INFO, hero.GetName() );
    }

    void AIToSkeleton( Heroes & hero, u32 obj, s32 dst_index )
    {
        Maps::Tiles & tile = world.GetTiles( dst_index );

        // artifact
        if ( tile.QuantityIsValid() ) {
            const Artifact & art = tile.QuantityArtifact();

            if ( !hero.PickupArtifact( art ) ) {
                u32 gold = GoldInsteadArtifact( obj );
                hero.GetKingdom().AddFundsResource( Funds( Resource::GOLD, gold ) );
            }

            tile.QuantityReset();
        }

        hero.SetVisitedWideTile( dst_index, obj, Visit::GLOBAL );

        DEBUG( DBG_AI, DBG_INFO, hero.GetName() );
    }

    void AIToWagon( Heroes & hero, u32 obj, s32 dst_index )
    {
        Maps::Tiles & tile = world.GetTiles( dst_index );

        if ( tile.QuantityIsValid() ) {
            const Artifact & art = tile.QuantityArtifact();

            if ( art.isValid() )
                hero.PickupArtifact( art );
            else
                hero.GetKingdom().AddFundsResource( tile.QuantityFunds() );

            tile.QuantityReset();
        }

        hero.SetVisited( dst_index, Visit::GLOBAL );

        DEBUG( DBG_AI, DBG_INFO, hero.GetName() );
    }

    void AIToCaptureObject( Heroes & hero, u32 obj, s32 dst_index )
    {
        Maps::Tiles & tile = world.GetTiles( dst_index );

        // capture object
        if ( !hero.isFriends( tile.QuantityColor() ) ) {
            bool capture = true;

            if ( tile.CaptureObjectIsProtection() ) {
                const Troop & troop = tile.QuantityTroop();
                Army army;
                army.JoinTroop( troop );
                army.SetColor( tile.QuantityColor() );

                Battle::Result result = Battle::Loader( hero.GetArmy(), army, dst_index );

                if ( result.AttackerWins() ) {
                    hero.IncreaseExperience( result.GetExperienceAttacker() );
                }
                else {
                    capture = false;
                    AIBattleLose( hero, result, true );
                    if ( Settings::Get().ExtWorldSaveMonsterBattle() )
                        tile.MonsterSetCount( army.GetCountMonsters( troop.GetMonster() ) );
                }
            }

            if ( capture ) {
                // update abandone mine
                if ( obj == MP2::OBJ_ABANDONEDMINE ) {
                    tile.UpdateAbandoneMineSprite( tile );
                    hero.SetMapsObject( MP2::OBJ_MINES );
                }

                // reset spell info
                Maps::TilesAddon * addon = tile.FindObject( MP2::OBJ_MINES );
                if ( addon )
                    addon->tmp = 0;

                tile.QuantitySetColor( hero.GetColor() );

                if ( MP2::OBJ_LIGHTHOUSE == obj )
                    Maps::ClearFog( dst_index, Game::GetViewDistance( Game::VIEW_LIGHT_HOUSE ), hero.GetColor() );
            }
        }

        DEBUG( DBG_AI, DBG_INFO, hero.GetName() << " captured: " << MP2::StringObject( obj ) );
    }

    void AIToFlotSam( Heroes & hero, u32 obj, s32 dst_index )
    {
        Maps::Tiles & tile = world.GetTiles( dst_index );

        hero.GetKingdom().AddFundsResource( tile.QuantityFunds() );
        tile.RemoveObjectSprite();
        tile.QuantityReset();

        DEBUG( DBG_AI, DBG_INFO, hero.GetName() );
    }

    void AIToSign( Heroes & hero, u32 obj, s32 dst_index )
    {
        hero.SetVisited( dst_index, Visit::LOCAL );
        DEBUG( DBG_AI, DBG_INFO, hero.GetName() );
    }

    void AIToObservationTower( Heroes & hero, u32 obj, s32 dst_index )
    {
        Maps::ClearFog( dst_index, Game::GetViewDistance( Game::VIEW_OBSERVATION_TOWER ), hero.GetColor() );
        hero.SetVisited( dst_index, Visit::GLOBAL );
        DEBUG( DBG_AI, DBG_INFO, hero.GetName() );
    }

    void AIToMagellanMaps( Heroes & hero, u32 obj, s32 dst_index )
    {
        const Funds payment( Resource::GOLD, 1000 );
        Kingdom & kingdom = hero.GetKingdom();

        if ( !hero.isObjectTypeVisited( dst_index, Visit::GLOBAL ) && kingdom.AllowPayment( payment ) ) {
            hero.SetVisited( dst_index, Visit::GLOBAL );
            world.ActionForMagellanMaps( hero.GetColor() );
            kingdom.OddFundsResource( payment );
        }

        DEBUG( DBG_AI, DBG_INFO, hero.GetName() );
    }

    void AIToTeleports( Heroes & hero, s32 index_from )
    {
        s32 index_to = world.NextTeleport( index_from );
        hero.ApplyPenaltyMovement();

        if ( index_from == index_to ) {
            DEBUG( DBG_AI, DBG_WARN, "action unsuccessfully..." );
            return;
        }

        if ( MP2::OBJ_HEROES == world.GetTiles( index_to ).GetObject() ) {
            const Heroes * other_hero = world.GetTiles( index_to ).GetHeroes();

            if ( other_hero ) {
                AIToHeroes( hero, MP2::OBJ_STONELIGHTS, index_to );

                // lose battle
                if ( hero.isFreeman() )
                    return;
                else if ( !other_hero->isFreeman() )
                    DEBUG( DBG_GAME, DBG_WARN, "is busy..." );
            }
        }

        hero.Move2Dest( index_to, true );
        hero.GetPath().Reset();
        hero.ActionNewPosition();

        DEBUG( DBG_AI, DBG_INFO, hero.GetName() );
    }

    void AIToWhirlpools( Heroes & hero, s32 index_from )
    {
        s32 index_to = world.NextWhirlpool( index_from );
        hero.ApplyPenaltyMovement();

        if ( index_from == index_to ) {
            DEBUG( DBG_AI, DBG_WARN, "action unsuccessfully..." );
            return;
        }

        hero.Move2Dest( index_to, true );

        Troop * troop = hero.GetArmy().GetWeakestTroop();

        if ( troop && Rand::Get( 1 ) && 1 < troop->GetCount() )
            troop->SetCount( Monster::GetCountFromHitPoints( troop->GetID(), troop->GetHitPoints() - troop->GetHitPoints() * Game::GetWhirlpoolPercent() / 100 ) );

        hero.GetPath().Reset();
        hero.ActionNewPosition();

        DEBUG( DBG_AI, DBG_INFO, hero.GetName() );
    }

    void AIToPrimarySkillObject( Heroes & hero, u32 obj, s32 dst_index )
    {
        const Maps::Tiles & tile = world.GetTiles( dst_index );

        int skill = Skill::Primary::UNKNOWN;

        switch ( obj ) {
        case MP2::OBJ_FORT:
            skill = Skill::Primary::DEFENSE;
            break;
        case MP2::OBJ_MERCENARYCAMP:
            skill = Skill::Primary::ATTACK;
            break;
        case MP2::OBJ_DOCTORHUT:
            skill = Skill::Primary::KNOWLEDGE;
            break;
        case MP2::OBJ_STANDINGSTONES:
            skill = Skill::Primary::POWER;
            break;
        case MP2::OBJ_ARENA:
            if ( Settings::Get().ExtHeroArenaCanChoiseAnySkills() )
                skill = AISelectPrimarySkill( hero );
            else {
                switch ( Rand::Get( 1, 3 ) ) {
                case 1:
                case 2:
                    skill = Rand::Get( 1 ) ? Skill::Primary::ATTACK : Skill::Primary::DEFENSE;
                    break;

                default:
                    skill = Skill::Primary::POWER;
                    break;
                }
            }
            break;

        default:
            break;
        }

        if ( ( MP2::OBJ_ARENA == obj && !hero.isObjectTypeVisited( obj ) ) || !hero.isVisited( tile ) ) {
            // increase skill
            hero.IncreasePrimarySkill( skill );
            hero.SetVisited( dst_index );

            // fix double action tile
            hero.SetVisitedWideTile( dst_index, obj );
        }

        DEBUG( DBG_AI, DBG_INFO, hero.GetName() );
    }

    void AIToExperienceObject( Heroes & hero, u32 obj, s32 dst_index )
    {
        const Maps::Tiles & tile = world.GetTiles( dst_index );

        u32 exp = 0;

        switch ( obj ) {
        case MP2::OBJ_GAZEBO:
            exp = 1000;
            break;
        default:
            break;
        }

        // check already visited
        if ( !hero.isVisited( tile ) && exp ) {
            hero.SetVisited( dst_index );
            hero.IncreaseExperience( exp );
        }

        DEBUG( DBG_AI, DBG_INFO, hero.GetName() );
    }

    void AIToWitchsHut( Heroes & hero, u32 obj, s32 dst_index )
    {
        const Skill::Secondary & skill = world.GetTiles( dst_index ).QuantitySkill();

        // check full
        if ( skill.isValid() && !hero.HasMaxSecondarySkill() && !hero.HasSecondarySkill( skill.Skill() ) )
            hero.LearnSkill( skill );

        hero.SetVisited( dst_index );
        DEBUG( DBG_AI, DBG_INFO, hero.GetName() );
    }

    void AIToShrine( Heroes & hero, u32 obj, s32 dst_index )
    {
        const Spell & spell = world.GetTiles( dst_index ).QuantitySpell();
        const u32 spell_level = spell.Level();

        if ( spell.isValid() &&
             // check spell book
             hero.HaveSpellBook() &&
             // check present spell (skip bag artifacts)
             !hero.HaveSpell( spell, true ) &&
             // check valid level spell and wisdom skill
             !( 3 == spell_level && Skill::Level::NONE == hero.GetLevelSkill( Skill::Secondary::WISDOM ) ) ) {
            hero.AppendSpellToBook( spell );
            hero.SetVisited( dst_index );
        }
        DEBUG( DBG_AI, DBG_INFO, hero.GetName() );
    }

    void AIToGoodLuckObject( Heroes & hero, u32 obj, s32 dst_index )
    {
        // check already visited
        if ( !hero.isObjectTypeVisited( obj ) )
            hero.SetVisited( dst_index );
        DEBUG( DBG_AI, DBG_INFO, hero.GetName() );
    }

    void AIToGoodMoraleObject( Heroes & hero, u32 obj, s32 dst_index )
    {
        u32 move = 0;

        switch ( obj ) {
        case MP2::OBJ_OASIS:
            move = 800;
            break;
        case MP2::OBJ_WATERINGHOLE:
            move = 400;
            break;
        default:
            break;
        }

        // check already visited
        if ( !hero.isObjectTypeVisited( obj ) ) {
            // modify morale
            hero.SetVisited( dst_index );
            if ( move )
                hero.IncreaseMovePoints( move );

            // fix double action tile
            hero.SetVisitedWideTile( dst_index, obj );
        }

        DEBUG( DBG_AI, DBG_INFO, hero.GetName() );
    }

    void AIToMagicWell( Heroes & hero, u32 obj, s32 dst_index )
    {
        const u32 max = hero.GetMaxSpellPoints();

        if ( hero.GetSpellPoints() != max &&
             // check already visited
             !hero.isObjectTypeVisited( MP2::OBJ_MAGICWELL ) ) {
            hero.SetVisited( dst_index );
            hero.SetSpellPoints( max );
        }

        DEBUG( DBG_AI, DBG_INFO, hero.GetName() );
    }

    void AIToArtesianSpring( Heroes & hero, u32 obj, s32 dst_index )
    {
        const u32 max = hero.GetMaxSpellPoints();

        if ( !hero.isObjectTypeVisited( MP2::OBJ_ARTESIANSPRING ) && hero.GetSpellPoints() < max * 2 ) {
            hero.SetSpellPoints( max * 2 );

            if ( Settings::Get().ExtWorldArtesianSpringSeparatelyVisit() )
                hero.SetVisited( dst_index, Visit::LOCAL );
            else
                // fix double action tile
                hero.SetVisitedWideTile( dst_index, obj, Visit::LOCAL );
        }

        DEBUG( DBG_AI, DBG_INFO, hero.GetName() );
    }

    void AIToXanadu( Heroes & hero, u32 obj, s32 dst_index )
    {
        const Maps::Tiles & tile = world.GetTiles( dst_index );
        const u32 level1 = hero.GetLevelSkill( Skill::Secondary::DIPLOMACY );
        const u32 level2 = hero.GetLevel();

        if ( !hero.isVisited( tile )
             && ( ( level1 == Skill::Level::BASIC && 7 < level2 ) || ( level1 == Skill::Level::ADVANCED && 5 < level2 )
                  || ( level1 == Skill::Level::EXPERT && 3 < level2 ) || ( 9 < level2 ) ) ) {
            hero.IncreasePrimarySkill( Skill::Primary::ATTACK );
            hero.IncreasePrimarySkill( Skill::Primary::DEFENSE );
            hero.IncreasePrimarySkill( Skill::Primary::KNOWLEDGE );
            hero.IncreasePrimarySkill( Skill::Primary::POWER );
            hero.SetVisited( dst_index );
        }

        DEBUG( DBG_AI, DBG_INFO, hero.GetName() );
    }

    void AIToEvent( Heroes & hero, u32 obj, s32 dst_index )
    {
        // check event maps
        MapEvent * event_maps = world.GetMapEvent( Maps::GetPoint( dst_index ) );

        if ( event_maps && event_maps->isAllow( hero.GetColor() ) && event_maps->computer ) {
            if ( event_maps->resources.GetValidItemsCount() )
                hero.GetKingdom().AddFundsResource( event_maps->resources );
            if ( event_maps->artifact.isValid() )
                hero.PickupArtifact( event_maps->artifact );
            event_maps->SetVisited( hero.GetColor() );

            if ( event_maps->cancel ) {
                hero.SetMapsObject( MP2::OBJ_ZERO );
                world.RemoveMapObject( event_maps );
            }
        }

        DEBUG( DBG_AI, DBG_INFO, hero.GetName() );
    }

    void AIToUpgradeArmyObject( Heroes & hero, u32 obj, s32 /*dst_index*/ )
    {
        switch ( obj ) {
        case MP2::OBJ_HILLFORT:
            if ( hero.GetArmy().HasMonster( Monster::DWARF ) )
                hero.GetArmy().UpgradeMonsters( Monster::DWARF );
            if ( hero.GetArmy().HasMonster( Monster::ORC ) )
                hero.GetArmy().UpgradeMonsters( Monster::ORC );
            if ( hero.GetArmy().HasMonster( Monster::OGRE ) )
                hero.GetArmy().UpgradeMonsters( Monster::OGRE );
            break;

        case MP2::OBJ_FREEMANFOUNDRY:
            if ( hero.GetArmy().HasMonster( Monster::PIKEMAN ) )
                hero.GetArmy().UpgradeMonsters( Monster::PIKEMAN );
            if ( hero.GetArmy().HasMonster( Monster::SWORDSMAN ) )
                hero.GetArmy().UpgradeMonsters( Monster::SWORDSMAN );
            if ( hero.GetArmy().HasMonster( Monster::IRON_GOLEM ) )
                hero.GetArmy().UpgradeMonsters( Monster::IRON_GOLEM );
            break;

        default:
            break;
        }

        DEBUG( DBG_AI, DBG_INFO, hero.GetName() );
    }

    void AIToPoorMoraleObject( Heroes & hero, u32 obj, s32 dst_index )
    {
        Maps::Tiles & tile = world.GetTiles( dst_index );
        u32 gold = tile.QuantityGold();
        bool complete = false;

        if ( gold ) {
            Army army( tile );

            Battle::Result res = Battle::Loader( hero.GetArmy(), army, dst_index );
            if ( res.AttackerWins() ) {
                hero.IncreaseExperience( res.GetExperienceAttacker() );
                complete = true;
                const Artifact & art = tile.QuantityArtifact();

                if ( art.isValid() && !hero.PickupArtifact( art ) )
                    gold = GoldInsteadArtifact( obj );

                hero.GetKingdom().AddFundsResource( Funds( Resource::GOLD, gold ) );
            }
            else {
                AIBattleLose( hero, res, true );
            }
        }

        if ( complete )
            tile.QuantityReset();
        else if ( 0 == gold && !hero.isObjectTypeVisited( obj ) ) {
            // modify morale
            hero.SetVisited( dst_index );
            hero.SetVisited( dst_index, Visit::GLOBAL );
        }

        DEBUG( DBG_AI, DBG_INFO, hero.GetName() );
    }

    void AIToPoorLuckObject( Heroes & hero, u32 obj, s32 dst_index )
    {
        Maps::Tiles & tile = world.GetTiles( dst_index );
        const Spell & spell = tile.QuantitySpell();

        if ( spell.isValid() ) {
            // battle
            Army army( tile );

            Battle::Result res = Battle::Loader( hero.GetArmy(), army, dst_index );

            if ( res.AttackerWins() ) {
                hero.IncreaseExperience( res.GetExperienceAttacker() );

                // check magick book
                if ( hero.HaveSpellBook() &&
                     // check skill level for wisdom
                     Skill::Level::EXPERT == hero.GetLevelSkill( Skill::Secondary::WISDOM ) ) {
                    hero.AppendSpellToBook( spell );
                }

                tile.QuantityReset();
                hero.SetVisited( dst_index, Visit::GLOBAL );
            }
            else {
                AIBattleLose( hero, res, true );
            }
        }
        else {
            hero.SetVisited( dst_index, Visit::LOCAL );
            hero.SetVisited( dst_index, Visit::GLOBAL );
        }

        DEBUG( DBG_AI, DBG_INFO, hero.GetName() );
    }

    void AIToObelisk( Heroes & hero, const Maps::Tiles & tile )
    {
        if ( !hero.isVisited( tile, Visit::GLOBAL ) ) {
            hero.SetVisited( tile.GetIndex(), Visit::GLOBAL );
            Kingdom & kingdom = hero.GetKingdom();
            kingdom.PuzzleMaps().Update( kingdom.CountVisitedObjects( MP2::OBJ_OBELISK ), world.CountObeliskOnMaps() );
        }

        DEBUG( DBG_AI, DBG_INFO, hero.GetName() );
    }

    void AIToTreeKnowledge( Heroes & hero, u32 obj, s32 dst_index )
    {
        const Maps::Tiles & tile = world.GetTiles( dst_index );

        if ( !hero.isVisited( tile ) ) {
            const Funds & funds = tile.QuantityFunds();

            if ( 0 == funds.GetValidItemsCount() || hero.GetKingdom().AllowPayment( funds ) ) {
                if ( funds.GetValidItemsCount() )
                    hero.GetKingdom().OddFundsResource( funds );
                hero.SetVisited( dst_index );
                hero.IncreaseExperience( hero.GetExperienceFromLevel( hero.GetLevel() ) - hero.GetExperience() );
            }
        }

        DEBUG( DBG_AI, DBG_INFO, hero.GetName() );
    }

    void AIToDaemonCave( Heroes & hero, u32 obj, s32 dst_index )
    {
        Maps::Tiles & tile = world.GetTiles( dst_index );

        if ( tile.QuantityIsValid() ) {
            Army army( tile );

            Battle::Result res = Battle::Loader( hero.GetArmy(), army, dst_index );
            if ( res.AttackerWins() ) {
                hero.IncreaseExperience( res.GetExperienceAttacker() );
                hero.GetKingdom().AddFundsResource( tile.QuantityFunds() );
            }
            else {
                AIBattleLose( hero, res, true );
            }

            tile.QuantityReset();
        }

        DEBUG( DBG_AI, DBG_INFO, hero.GetName() );
    }

    void AIToDwellingJoinMonster( Heroes & hero, u32 obj, s32 dst_index )
    {
        Maps::Tiles & tile = world.GetTiles( dst_index );
        const Troop & troop = tile.QuantityTroop();

        if ( troop.isValid() && hero.GetArmy().JoinTroop( troop ) )
            tile.MonsterSetCount( 0 );

        DEBUG( DBG_AI, DBG_INFO, hero.GetName() );
    }

    void AIToDwellingRecruitMonster( Heroes & hero, u32 obj, s32 dst_index )
    {
        Maps::Tiles & tile = world.GetTiles( dst_index );
        const Troop & troop = tile.QuantityTroop();

        if ( troop.isValid() ) {
            Kingdom & kingdom = hero.GetKingdom();
            const payment_t paymentCosts = troop.GetCost();

            if ( kingdom.AllowPayment( paymentCosts ) && hero.GetArmy().JoinTroop( troop ) ) {
                tile.MonsterSetCount( 0 );
                kingdom.OddFundsResource( paymentCosts );

                // remove ancient lamp sprite
                if ( MP2::OBJ_ANCIENTLAMP == obj ) {
                    tile.RemoveObjectSprite();
                    tile.SetObject( MP2::OBJ_ZERO );
                }
            }
        }

        DEBUG( DBG_AI, DBG_INFO, hero.GetName() );
    }

    void AIToStables( Heroes & hero, u32 obj, s32 dst_index )
    {
        // check already visited
        if ( !hero.isObjectTypeVisited( obj ) ) {
            hero.SetVisited( dst_index );
            hero.IncreaseMovePoints( 400 );
        }

        if ( hero.GetArmy().HasMonster( Monster::CAVALRY ) )
            hero.GetArmy().UpgradeMonsters( Monster::CAVALRY );

        DEBUG( DBG_AI, DBG_INFO, hero.GetName() );
    }

    void AIToAbandoneMine( Heroes & hero, u32 obj, s32 dst_index )
    {
        AIToCaptureObject( hero, obj, dst_index );
    }

    void AIToBarrier( Heroes & hero, u32 obj, s32 dst_index )
    {
        Maps::Tiles & tile = world.GetTiles( dst_index );
        Kingdom & kingdom = hero.GetKingdom();

        if ( kingdom.IsVisitTravelersTent( tile.QuantityColor() ) ) {
            tile.RemoveObjectSprite();
            tile.SetObject( MP2::OBJ_ZERO );
        }

        DEBUG( DBG_AI, DBG_INFO, hero.GetName() );
    }

    void AIToTravellersTent( Heroes & hero, u32 obj, s32 dst_index )
    {
        const Maps::Tiles & tile = world.GetTiles( dst_index );
        Kingdom & kingdom = hero.GetKingdom();

        kingdom.SetVisitTravelersTent( tile.QuantityColor() );

        DEBUG( DBG_AI, DBG_INFO, hero.GetName() );
    }

    void AIToShipwreckSurvivor( Heroes & hero, u32 obj, s32 dst_index )
    {
        Maps::Tiles & tile = world.GetTiles( dst_index );

        if ( hero.IsFullBagArtifacts() )
            hero.GetKingdom().AddFundsResource( Funds( Resource::GOLD, GoldInsteadArtifact( obj ) ) );
        else
            hero.PickupArtifact( tile.QuantityArtifact() );

        tile.RemoveObjectSprite();
        tile.QuantityReset();

        DEBUG( DBG_AI, DBG_INFO, hero.GetName() );
    }

    void AIToArtifact( Heroes & hero, u32 obj, s32 dst_index )
    {
        Maps::Tiles & tile = world.GetTiles( dst_index );
        MapArtifact * map_artifact = dynamic_cast<MapArtifact *>( world.GetMapObject( tile.GetObjectUID( obj ) ) );

        if ( !hero.IsFullBagArtifacts() ) {
            u32 cond = tile.QuantityVariant();
            Artifact art = tile.QuantityArtifact();

            if ( map_artifact ) {
                cond = map_artifact->condition;
                art = map_artifact->artifact;
            }

            bool result = false;

            // 1,2,3 - gold, gold + res
            if ( 0 < cond && cond < 4 ) {
                Funds payment = map_artifact ? map_artifact->QuantityFunds() : tile.QuantityFunds();

                if ( hero.GetKingdom().AllowPayment( payment ) ) {
                    result = true;
                    hero.GetKingdom().OddFundsResource( payment );
                }
            }
            else
                // 4,5 - need have skill wisard or leadership,
                if ( 3 < cond && cond < 6 ) {
                if ( hero.HasSecondarySkill( tile.QuantitySkill().Skill() ) )
                    result = true;
            }
            else
                // 6 - 50 rogues, 7 - 1 gin, 8,9,10,11,12,13 - 1 monster level4
                if ( 5 < cond && cond < 14 ) {
                Army army( tile );

                // new battle
                Battle::Result res = Battle::Loader( hero.GetArmy(), army, dst_index );
                if ( res.AttackerWins() ) {
                    hero.IncreaseExperience( res.GetExperienceAttacker() );
                    result = true;
                }
                else {
                    AIBattleLose( hero, res, true );
                }
            }
            else {
                result = true;
            }

            if ( result && hero.PickupArtifact( art ) ) {
                tile.RemoveObjectSprite();
                tile.QuantityReset();
                if ( map_artifact )
                    world.RemoveMapObject( map_artifact );
            }
        }

        DEBUG( DBG_AI, DBG_INFO, hero.GetName() );
    }

    void AIToBoat( Heroes & hero, u32 obj, s32 dst_index )
    {
        if ( hero.isShipMaster() )
            return;

        const s32 from_index = hero.GetIndex();

        // disabled nearest coasts (on week MP2::isWeekLife)
        MapsIndexes coasts = Maps::ScanAroundObject( from_index, 4, MP2::OBJ_COAST );
        coasts.push_back( from_index );

        for ( MapsIndexes::const_iterator it = coasts.begin(); it != coasts.end(); ++it )
            hero.SetVisited( *it );

        hero.ResetMovePoints();
        hero.Move2Dest( dst_index );
        hero.SetMapsObject( MP2::OBJ_ZERO );
        hero.SetShipMaster( true );
        hero.GetPath().Reset();

        AI::Get().HeroesClearTask( hero );

        DEBUG( DBG_AI, DBG_INFO, hero.GetName() );
    }

    void AIToCoast( Heroes & hero, u32 obj, s32 dst_index )
    {
        if ( !hero.isShipMaster() )
            return;

        Maps::Tiles & from = world.GetTiles( hero.GetIndex() );

        hero.ResetMovePoints();
        hero.Move2Dest( dst_index );
        from.SetObject( MP2::OBJ_BOAT );
        hero.SetShipMaster( false );
        hero.GetPath().Reset();

        AI::Get().HeroesClearTask( hero );

        DEBUG( DBG_AI, DBG_INFO, hero.GetName() );
    }

    void AIMeeting( Heroes & hero1, Heroes & hero2 )
    {
        if ( Settings::Get().ExtWorldEyeEagleAsScholar() )
            Heroes::ScholarAction( hero1, hero2 );

        if ( hero1.Modes( AI::HEROES_HUNTER ) )
            hero1.GetArmy().JoinStrongestFromArmy( hero2.GetArmy() );
        else if ( hero2.Modes( AI::HEROES_HUNTER ) )
            hero2.GetArmy().JoinStrongestFromArmy( hero1.GetArmy() );
        else if ( hero1.Modes( AI::HEROES_SCOUTER ) )
            hero1.GetArmy().KeepOnlyWeakestTroops( hero2.GetArmy() );
        else if ( hero2.Modes( AI::HEROES_SCOUTER ) )
            hero2.GetArmy().KeepOnlyWeakestTroops( hero1.GetArmy() );

        // artifacts change
    }

    bool HeroesValidObject( const Heroes & hero, s32 index )
    {
        Maps::Tiles & tile = world.GetTiles( index );
        const u32 obj = tile.GetObject();
        const Army & army = hero.GetArmy();
        const Kingdom & kingdom = hero.GetKingdom();

        // check other
        switch ( obj ) {
        // water object
        case MP2::OBJ_SHIPWRECKSURVIROR:
        case MP2::OBJ_WATERCHEST:
        case MP2::OBJ_FLOTSAM:
        case MP2::OBJ_BOTTLE:
            if ( hero.isShipMaster() )
                return true;
            break;

        case MP2::OBJ_BUOY:
            if ( !hero.isObjectTypeVisited( obj ) && Morale::BLOOD > hero.GetMorale() )
                return true;
            break;

        case MP2::OBJ_MERMAID:
            if ( !hero.isObjectTypeVisited( obj ) && Luck::IRISH > hero.GetLuck() )
                return true;
            break;

        case MP2::OBJ_SIRENS:
            return false;

        case MP2::OBJ_MAGELLANMAPS:
        case MP2::OBJ_WHIRLPOOL:
        case MP2::OBJ_COAST:
            if ( hero.isShipMaster() )
                return true;
            break;

        // capture objects
        case MP2::OBJ_SAWMILL:
        case MP2::OBJ_MINES:
        case MP2::OBJ_ALCHEMYLAB:
            if ( !hero.isFriends( tile.QuantityColor() ) ) {
                if ( tile.CaptureObjectIsProtection() ) {
                    Army enemy( tile );
                    return army.isStrongerThan( enemy );
                }
                else
                    return true;
            }
            break;

        // pickup object
        case MP2::OBJ_WAGON:
        case MP2::OBJ_LEANTO:
        case MP2::OBJ_MAGICGARDEN:
        case MP2::OBJ_SKELETON:
            if ( tile.QuantityIsValid() )
                return true;
            break;

        case MP2::OBJ_WATERWHEEL:
        case MP2::OBJ_WINDMILL:
            if ( Settings::Get().ExtWorldExtObjectsCaptured() ) {
                if ( !hero.isFriends( tile.QuantityColor() ) ) {
                    if ( tile.CaptureObjectIsProtection() ) {
                        Army enemy( tile );
                        return army.isStrongerThan( enemy );
                    }
                    else
                        return true;
                }
            }
            else if ( tile.QuantityIsValid() )
                return true;
            break;

        // pickup resource
        case MP2::OBJ_RESOURCE:
        case MP2::OBJ_CAMPFIRE:
        case MP2::OBJ_TREASURECHEST:
            if ( !hero.isShipMaster() )
                return true;
            break;

        case MP2::OBJ_ARTIFACT: {
            const u32 variants = tile.QuantityVariant();

            if ( hero.IsFullBagArtifacts() )
                return false;

            if ( hero.isShipMaster() )
                return false;
            else
                // 1,2,3 - 2000g, 2500g+3res, 3000g+5res
                if ( 1 <= variants && 3 >= variants ) {
                return kingdom.AllowPayment( tile.QuantityFunds() );
            }
            else
                // 4,5 - need have skill wisard or leadership,
                if ( 3 < variants && 6 > variants ) {
                return hero.HasSecondarySkill( tile.QuantitySkill().Skill() );
            }
            else
                // 6 - 50 rogues, 7 - 1 gin, 8,9,10,11,12,13 - 1 monster level4
                if ( 5 < variants && 14 > variants ) {
                Army enemy( tile );
                return army.isStrongerThan( enemy );
            }
            else
                // other
                return true;
        }

        // increase view
        case MP2::OBJ_OBSERVATIONTOWER:
        // obelisk
        case MP2::OBJ_OBELISK:
            if ( !hero.isVisited( tile, Visit::GLOBAL ) )
                return true;
            break;

        case MP2::OBJ_BARRIER:
            if ( kingdom.IsVisitTravelersTent( tile.QuantityColor() ) )
                return true;
            break;

        case MP2::OBJ_TRAVELLERTENT:
            if ( !kingdom.IsVisitTravelersTent( tile.QuantityColor() ) )
                return true;
            break;

            // new spell
        case MP2::OBJ_SHRINE1:
        case MP2::OBJ_SHRINE2:
        case MP2::OBJ_SHRINE3: {
            const Spell & spell = tile.QuantitySpell();
            if ( spell.isValid() &&
                 // check spell book
                 hero.HaveSpellBook() && !hero.HaveSpell( spell ) &&
                 // check valid level spell and wisdom skill
                 !( 3 == spell.Level() && Skill::Level::NONE == hero.GetLevelSkill( Skill::Secondary::WISDOM ) ) )
                return true;
        } break;

            // primary skill
        case MP2::OBJ_FORT:
        case MP2::OBJ_MERCENARYCAMP:
        case MP2::OBJ_DOCTORHUT:
        case MP2::OBJ_STANDINGSTONES:
        // sec skill
        case MP2::OBJ_WITCHSHUT:
        // exp
        case MP2::OBJ_GAZEBO:
            if ( !hero.isVisited( tile ) )
                return true;
            break;

        case MP2::OBJ_TREEKNOWLEDGE:
            if ( !hero.isVisited( tile ) ) {
                const ResourceCount & rc = tile.QuantityResourceCount();
                if ( !rc.isValid() || kingdom.AllowPayment( Funds( rc ) ) )
                    return true;
            }
            break;

        // good luck
        case MP2::OBJ_FOUNTAIN:
        case MP2::OBJ_FAERIERING:
        case MP2::OBJ_IDOL:
            if ( !hero.isObjectTypeVisited( obj ) && Luck::IRISH > hero.GetLuck() )
                return true;
            break;

        // good morale
        case MP2::OBJ_OASIS:
        case MP2::OBJ_TEMPLE:
        case MP2::OBJ_WATERINGHOLE:
            if ( !hero.isObjectTypeVisited( obj ) && Morale::BLOOD > hero.GetMorale() )
                return true;
            break;

        case MP2::OBJ_MAGICWELL:
            if ( !hero.isVisited( tile ) && hero.GetMaxSpellPoints() != hero.GetSpellPoints() )
                return true;
            break;

        case MP2::OBJ_ARTESIANSPRING:
            if ( !hero.isVisited( tile ) && 2 * hero.GetMaxSpellPoints() > hero.GetSpellPoints() )
                return true;
            break;

        case MP2::OBJ_XANADU: {
            const u32 level1 = hero.GetLevelSkill( Skill::Secondary::DIPLOMACY );
            const u32 level2 = hero.GetLevel();

            if ( !hero.isVisited( tile )
                 && ( ( level1 == Skill::Level::BASIC && 7 < level2 ) || ( level1 == Skill::Level::ADVANCED && 5 < level2 )
                      || ( level1 == Skill::Level::EXPERT && 3 < level2 ) || ( 9 < level2 ) ) )
                return true;
            break;
        }

        // accept army
        case MP2::OBJ_WATCHTOWER:
        case MP2::OBJ_EXCAVATION:
        case MP2::OBJ_CAVE:
        case MP2::OBJ_TREEHOUSE:
        case MP2::OBJ_ARCHERHOUSE:
        case MP2::OBJ_GOBLINHUT:
        case MP2::OBJ_DWARFCOTT:
        case MP2::OBJ_HALFLINGHOLE:
        case MP2::OBJ_PEASANTHUT:
        case MP2::OBJ_THATCHEDHUT: {
            const Troop & troop = tile.QuantityTroop();
            if ( troop.isValid() && ( army.HasMonster( troop() ) || ( !army.isFullHouse() && ( troop.isArchers() || troop.isFlying() ) ) ) )
                return true;
            break;
        }

        // recruit army
        case MP2::OBJ_RUINS:
        case MP2::OBJ_TREECITY:
        case MP2::OBJ_WAGONCAMP:
        case MP2::OBJ_DESERTTENT:
        case MP2::OBJ_WATERALTAR:
        case MP2::OBJ_AIRALTAR:
        case MP2::OBJ_FIREALTAR:
        case MP2::OBJ_EARTHALTAR:
        case MP2::OBJ_BARROWMOUNDS: {
            const Troop & troop = tile.QuantityTroop();
            const payment_t paymentCosts = troop.GetCost();

            if ( troop.isValid() && kingdom.AllowPayment( paymentCosts )
                 && ( army.HasMonster( troop() ) || ( !army.isFullHouse() && ( troop.isArchers() || troop.isFlying() ) ) ) )
                return true;
            break;
        }

        // recruit army (battle)
        case MP2::OBJ_DRAGONCITY:
        case MP2::OBJ_CITYDEAD:
        case MP2::OBJ_TROLLBRIDGE: {
            const bool battle = ( Color::NONE == tile.QuantityColor() );
            if ( !battle ) {
                const Troop & troop = tile.QuantityTroop();
                const payment_t paymentCosts = troop.GetCost();

                if ( troop.isValid() && kingdom.AllowPayment( paymentCosts ) && ( army.HasMonster( troop() ) || ( !army.isFullHouse() ) ) )
                    return true;
            }
            break;
        }

        // recruit genie
        case MP2::OBJ_ANCIENTLAMP: {
            const Troop & troop = tile.QuantityTroop();
            const payment_t paymentCosts = troop.GetCost();

            if ( troop.isValid() && kingdom.AllowPayment( paymentCosts ) && ( army.HasMonster( troop() ) || ( !army.isFullHouse() ) ) )
                return true;
            break;
        }

        // upgrade army
        case MP2::OBJ_HILLFORT:
            if ( army.HasMonster( Monster::DWARF ) || army.HasMonster( Monster::ORC ) || army.HasMonster( Monster::OGRE ) )
                return true;
            break;

            // upgrade army
        case MP2::OBJ_FREEMANFOUNDRY:
            if ( army.HasMonster( Monster::PIKEMAN ) || army.HasMonster( Monster::SWORDSMAN ) || army.HasMonster( Monster::IRON_GOLEM ) )
                return true;
            break;

        // loyalty obj
        case MP2::OBJ_STABLES:
            if ( army.HasMonster( Monster::CAVALRY ) || !hero.isVisited( tile ) )
                return true;
            break;

        case MP2::OBJ_ARENA:
            if ( !hero.isVisited( tile ) )
                return true;
            break;

        // poor morale obj
        case MP2::OBJ_SHIPWRECK:
        case MP2::OBJ_GRAVEYARD:
        case MP2::OBJ_DERELICTSHIP:
            if ( !hero.isVisited( tile, Visit::GLOBAL ) && tile.QuantityIsValid() ) {
                Army enemy( tile );
                return enemy.isValid() && army.isStrongerThan( enemy );
            }
            break;

            // case MP2::OBJ_PYRAMID:

        case MP2::OBJ_DAEMONCAVE:
            if ( tile.QuantityIsValid() && 4 != tile.QuantityVariant() )
                return true;
            break;

        case MP2::OBJ_MONSTER:
            return army.isStrongerThan( Army( tile ) );

        // sign
        case MP2::OBJ_SIGN:
            if ( !hero.isVisited( tile ) )
                return true;
            break;

        case MP2::OBJ_CASTLE: {
            const Castle * castle = world.GetCastle( Maps::GetPoint( index ) );
            if ( castle ) {
                if ( hero.GetColor() == castle->GetColor() ) {
                    return NULL == castle->GetHeroes().Guest() && !hero.isVisited( tile );
                }
                else {
                    if ( hero.isFriends( castle->GetColor() ) )
                        return false;
                    else
                        return army.isStrongerThan( castle->GetActualArmy() );
                }
            }
            break;
        }

        case MP2::OBJ_HEROES: {
            const Heroes * hero2 = tile.GetHeroes();
            if ( hero2 ) {
                if ( hero.GetColor() == hero2->GetColor() )
                    return true;
                // FIXME: AI skip visiting alliance
                else if ( hero.isFriends( hero2->GetColor() ) )
                    return false;
                else if ( hero2->AllowBattle( false ) && army.isStrongerThan( hero2->GetArmy() ) )
                    return true;
            }
            break;
        }

        case MP2::OBJ_BOAT:
        case MP2::OBJ_STONELIGHTS:
            // check later
            return true;

            // or add later

        default:
            break;
        }

        return false;
    }

    bool AIHeroesShowAnimation( const Heroes & hero )
    {
        const Settings & conf = Settings::Get();

        // accumulate colors
        u32 colors = 0;

        if ( conf.GameType() & Game::TYPE_HOTSEAT ) {
            const Colors vcolors( Players::HumanColors() );

            for ( Colors::const_iterator it = vcolors.begin(); it != vcolors.end(); ++it ) {
                const Player * player = conf.GetPlayers().Get( *it );
                if ( player )
                    colors |= player->GetFriends();
            }
        }
        else {
            const Player * player = conf.GetPlayers().Get( Players::HumanColors() );
            if ( player )
                colors = player->GetFriends();
        }

        // get result
        const s32 index_from = hero.GetIndex();

        if ( colors && Maps::isValidAbsIndex( index_from ) ) {
            const Maps::Tiles & tile_from = world.GetTiles( index_from );

            if ( hero.GetPath().isValid() ) {
                const s32 index_to = Maps::GetDirectionIndex( index_from, hero.GetPath().GetFrontDirection() );
                const Maps::Tiles & tile_to = world.GetTiles( index_to );

                return !tile_from.isFog( colors ) && !tile_to.isFog( colors );
            }

            return !tile_from.isFog( colors );
        }

        return false;
    }

    void HeroesMove( Heroes & hero )
    {
        if ( hero.GetPath().isValid() ) {
            hero.SetMove( true );

            const Settings & conf = Settings::Get();
            Display & display = Display::Get();
            Cursor & cursor = Cursor::Get();
            Interface::Basic & I = Interface::Basic::Get();

            cursor.Hide();

            if ( 0 != conf.AIMoveSpeed() && AIHeroesShowAnimation( hero ) ) {
                cursor.Hide();
                I.GetGameArea().SetCenter( hero.GetCenter() );
                I.Redraw( REDRAW_GAMEAREA );
                cursor.Show();
                display.Flip();
            }

            while ( LocalEvent::Get().HandleEvents() ) {
                if ( hero.isFreeman() || !hero.isEnableMove() ) {
                    break;
                }

                bool hide_move = ( 0 == conf.AIMoveSpeed() ) || ( !IS_DEVEL() && !AIHeroesShowAnimation( hero ) );

                if ( hide_move ) {
                    hero.Move( true );
                }
                else if ( Game::AnimateInfrequentDelay( Game::CURRENT_AI_DELAY ) ) {
                    cursor.Hide();
                    hero.Move();

                    I.GetGameArea().SetCenter( hero.GetCenter() );
                    I.Redraw( REDRAW_GAMEAREA );
                    cursor.Show();
                    display.Flip();
                }

                if ( Game::AnimateInfrequentDelay( Game::MAPS_DELAY ) ) {
                    u32 & frame = Game::MapsAnimationFrame();
                    ++frame;
                    cursor.Hide();
                    I.Redraw( REDRAW_GAMEAREA );
                    cursor.Show();
                    display.Flip();
                }
            }

            bool hide_move = ( 0 == conf.AIMoveSpeed() ) || ( !IS_DEVEL() && !AIHeroesShowAnimation( hero ) );

<<<<<<< HEAD
                // 0.2 sec delay for show enemy hero position
                if ( !hero.isFreeman() && !hide_move )
                    DELAY( 200 );
            }

            hero.SetMove( false );
=======
            // 0.2 sec delay for show enemy hero position
            if ( !hero.isFreeman() && !hide_move )
                DELAY( 200 );
>>>>>>> 603c9758
        }
    }
}<|MERGE_RESOLUTION|>--- conflicted
+++ resolved
@@ -1943,18 +1943,11 @@
 
             bool hide_move = ( 0 == conf.AIMoveSpeed() ) || ( !IS_DEVEL() && !AIHeroesShowAnimation( hero ) );
 
-<<<<<<< HEAD
-                // 0.2 sec delay for show enemy hero position
-                if ( !hero.isFreeman() && !hide_move )
-                    DELAY( 200 );
-            }
-
-            hero.SetMove( false );
-=======
             // 0.2 sec delay for show enemy hero position
             if ( !hero.isFreeman() && !hide_move )
                 DELAY( 200 );
->>>>>>> 603c9758
+
+            hero.SetMove( false );
         }
     }
 }