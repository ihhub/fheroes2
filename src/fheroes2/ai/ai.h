/***************************************************************************
 *   fheroes2: https://github.com/ihhub/fheroes2                           *
 *   Copyright (C) 2019 - 2024                                             *
 *                                                                         *
 *   Free Heroes2 Engine: http://sourceforge.net/projects/fheroes2         *
 *   Copyright (C) 2010 by Andrey Afletdinov <fheroes2@gmail.com>          *
 *                                                                         *
 *   This program is free software; you can redistribute it and/or modify  *
 *   it under the terms of the GNU General Public License as published by  *
 *   the Free Software Foundation; either version 2 of the License, or     *
 *   (at your option) any later version.                                   *
 *                                                                         *
 *   This program is distributed in the hope that it will be useful,       *
 *   but WITHOUT ANY WARRANTY; without even the implied warranty of        *
 *   MERCHANTABILITY or FITNESS FOR A PARTICULAR PURPOSE.  See the         *
 *   GNU General Public License for more details.                          *
 *                                                                         *
 *   You should have received a copy of the GNU General Public License     *
 *   along with this program; if not, write to the                         *
 *   Free Software Foundation, Inc.,                                       *
 *   59 Temple Place - Suite 330, Boston, MA  02111-1307, USA.             *
 ***************************************************************************/

#ifndef H2AI_H
#define H2AI_H

#include <optional>

#include "castle.h"
#include "mp2.h"
#include "payment.h"
#include "rand.h"

class StreamBase;
class Funds;
class HeroBase;
class Heroes;
class Kingdom;
class Army;
class Spell;

namespace Maps
{
    class Tiles;
}

namespace Battle
{
    class Arena;
    class Unit;
    class Actions;
}

namespace AI
{
    enum class AIType : int
    {
        NORMAL
    };

    // Although AI heroes are capable to find their own tasks strategic AI should be able to focus them on most critical tasks
    enum class PriorityTaskType : int
    {
        // AI will focus on siegeing or chasing the selected enemy castle or hero.
        ATTACK,

        // Target will usually be a friendly castle. AI will move heroes to defend and garrison it.
        DEFEND,

        // Target must be a friendly castle or hero. AI with such priority set should focus on bringing more troops to the target.
        REINFORCE
    };

    const double ARMY_ADVANTAGE_DESPERATE = 0.8;
    const double ARMY_ADVANTAGE_SMALL = 1.3;
    const double ARMY_ADVANTAGE_MEDIUM = 1.5;
    const double ARMY_ADVANTAGE_LARGE = 1.8;

    class Base
    {
    public:
        virtual ~Base() = default;

        virtual void KingdomTurn( Kingdom & kingdom ) = 0;
        virtual void BattleTurn( Battle::Arena & arena, const Battle::Unit & unit, Battle::Actions & actions ) = 0;

        virtual void revealFog( const Maps::Tiles & tile, const Kingdom & kingdom ) = 0;

        virtual void HeroesAdd( const Heroes & hero );
        virtual void HeroesRemove( const Heroes & hero );
        virtual void HeroesBeginMovement( Heroes & hero );
        virtual void HeroesFinishMovement( Heroes & hero );
        virtual void HeroesPreBattle( HeroBase & hero, bool isAttacking );
        virtual void HeroesAfterBattle( HeroBase & hero, bool wasAttacking );
        virtual void HeroesPostLoad( Heroes & hero );
        virtual void HeroesActionComplete( Heroes & hero, int32_t tileIndex, const MP2::MapObjectType objectType );
        virtual void HeroesActionNewPosition( Heroes & hero );
        virtual void HeroesLevelUp( Heroes & hero );
        virtual std::string HeroesString( const Heroes & hero );

        virtual void CastleAdd( const Castle & castle );
        virtual void CastleRemove( const Castle & castle );
        virtual void CastlePreBattle( Castle & castle );
        virtual void CastleAfterBattle( Castle & castle, bool attackerWins );

        virtual void Reset();
        virtual void resetPathfinder() = 0;

        virtual bool isValidHeroObject( const Heroes & hero, const int32_t index, const bool underHero ) = 0;

        // Should be called at the beginning of the battle even if no AI-controlled players are
        // involved in the battle - because of the possibility of using instant or auto battle
        virtual void battleBegins() = 0;

        virtual void tradingPostVisitEvent( Kingdom & kingdom ) = 0;

    protected:
        Base() = default;
<<<<<<< HEAD

        int _personality = NONE;

    private:
        friend StreamBase & operator<<( StreamBase &, const AI::Base & );
        friend StreamBase & operator>>( StreamBase &, AI::Base & );
=======
>>>>>>> b852bd26
    };

    // AI type selector, can be used sometime in the future
    Base & Get( const AIType type = AIType::NORMAL );

    // Definitions are in the ai_hero_action.cpp

    void HeroesAction( Heroes & hero, const int32_t dst_index );
    void HeroesMove( Heroes & hero );

    // Makes it so that the 'hero' casts the Dimension Door spell to the 'targetIndex'
    void HeroesCastDimensionDoor( Heroes & hero, const int32_t targetIndex );

    // Makes it so that the 'hero' casts the Summon Boat spell, summoning the boat at the 'boatDestinationIndex'.
    // Returns the index of the tile on which the boat was located before the summoning. It's the caller's
    // responsibility to make sure that 'hero' may cast this spell and there is a summonable boat on the map
    // before calling this function.
    int32_t HeroesCastSummonBoat( Heroes & hero, const int32_t boatDestinationIndex );

    bool HeroesCastAdventureSpell( Heroes & hero, const Spell & spell );

    // Definitions are in the ai_common.cpp

    // Builds the given building in the given castle if possible. If possible and necessary, obtains the resources
    // that are missing for construction through trading on the marketplace. Returns true if the construction was
    // successful, otherwise returns false.
    bool BuildIfPossible( Castle & castle, const building_t building );

    // Builds the given building in the given castle if possible and if there is a sufficient supply of resources
    // (see the implementation for details). If possible and necessary, obtains the resources that are missing for
    // construction through trading on the marketplace. Returns true if the construction was successful, otherwise
    // returns false.
    bool BuildIfEnoughFunds( Castle & castle, const building_t building, const uint32_t fundsMultiplier );

    // Performs the pre-battle arrangement of the given army, see the implementation for details
    void OptimizeTroopsOrder( Army & army );

    // Transfers the slowest troops from the hero's army to the garrison to try to get a movement bonus on the next turn
    void transferSlowestTroopsToGarrison( Heroes * hero, Castle * castle );

    // Calculates a marketplace transaction, after which the kingdom would be able to make a payment in the amount of
    // at least 'fundsToObtain'. Returns the corresponding transaction if it was found, otherwise returns an empty
    // result. In order to receive the necessary funds, the returned transaction must be deducted from the funds of
    // the kingdom.
    std::optional<Funds> calculateMarketplaceTransaction( const Kingdom & kingdom, const Funds & fundsToObtain );

    // Performs operations on the marketplace necessary for the kingdom to be able to make a payment in the amount
    // of at least 'fundsToObtain'. If the necessary funds cannot be obtained as a result of trading, then the current
    // funds of the kingdom remain unchanged. Returns true if the trade was successful, otherwise returns false.
    bool tradeAtMarketplace( Kingdom & kingdom, const Funds & fundsToObtain );
}

#endif<|MERGE_RESOLUTION|>--- conflicted
+++ resolved
@@ -116,15 +116,6 @@
 
     protected:
         Base() = default;
-<<<<<<< HEAD
-
-        int _personality = NONE;
-
-    private:
-        friend StreamBase & operator<<( StreamBase &, const AI::Base & );
-        friend StreamBase & operator>>( StreamBase &, AI::Base & );
-=======
->>>>>>> b852bd26
     };
 
     // AI type selector, can be used sometime in the future
