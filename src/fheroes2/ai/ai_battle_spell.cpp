/***************************************************************************
 *   fheroes2: https://github.com/ihhub/fheroes2                           *
 *   Copyright (C) 2024 - 2025                                             *
 *                                                                         *
 *   This program is free software; you can redistribute it and/or modify  *
 *   it under the terms of the GNU General Public License as published by  *
 *   the Free Software Foundation; either version 2 of the License, or     *
 *   (at your option) any later version.                                   *
 *                                                                         *
 *   This program is distributed in the hope that it will be useful,       *
 *   but WITHOUT ANY WARRANTY; without even the implied warranty of        *
 *   MERCHANTABILITY or FITNESS FOR A PARTICULAR PURPOSE.  See the         *
 *   GNU General Public License for more details.                          *
 *                                                                         *
 *   You should have received a copy of the GNU General Public License     *
 *   along with this program; if not, write to the                         *
 *   Free Software Foundation, Inc.,                                       *
 *   59 Temple Place - Suite 330, Boston, MA  02111-1307, USA.             *
 ***************************************************************************/

#include <algorithm>
#include <cassert>
#include <cmath>
#include <cstddef>
#include <cstdint>
#include <ostream>
#include <vector>

#include "ai_battle.h" // IWYU pragma: associated
#include "army_troop.h"
#include "artifact.h"
#include "artifact_info.h"
#include "battle.h"
#include "battle_arena.h"
#include "battle_army.h"
#include "battle_board.h"
#include "battle_cell.h"
#include "battle_troop.h"
#include "heroes_base.h"
#include "logging.h"
#include "monster.h"
#include "speed.h"
#include "spell.h"
#include "spell_info.h"
#include "spell_storage.h"

namespace
{
    const double antimagicLowLimit = 200.0;

    const double bloodLustRatio = 0.1;

    double ReduceEffectivenessByDistance( const Battle::Unit & unit )
    {
        // Reduce spell effectiveness if unit already crossed the battlefield
        const uint32_t result = Battle::Board::GetDistanceFromBoardEdgeAlongXAxis( unit.GetHeadIndex(), unit.isReflect() );
        assert( result > 0 );

        return result;
    }

    int32_t getSpellPower( const HeroBase * hero )
    {
        assert( hero != nullptr );

        return hero->GetPower() + hero->GetBagArtifacts().getTotalArtifactEffectValue( fheroes2::ArtifactBonusType::EVERY_COMBAT_SPELL_DURATION );
    }
}

AI::SpellSelection AI::BattlePlanner::selectBestSpell( Battle::Arena & arena, const Battle::Unit & currentUnit, const bool retreating ) const
{
    SpellSelection bestSpell;

    if ( _commander == nullptr ) {
        assert( 0 );

        return bestSpell;
    }

    const SpellStorage allSpells = _commander->getAllSpells();

    const Battle::Units friendly( arena.getForce( _myColor ).getUnits(), Battle::Units::REMOVE_INVALID_UNITS );
    const Battle::Units enemies( arena.getEnemyForce( _myColor ).getUnits(), Battle::Units::REMOVE_INVALID_UNITS );

    const Battle::Units trueFriendly( arena.getForce( _myColor ).getUnits(), Battle::Units::REMOVE_INVALID_UNITS_AND_UNITS_THAT_CHANGED_SIDES );
    const Battle::Units trueEnemies( arena.getEnemyForce( _myColor ).getUnits(), Battle::Units::REMOVE_INVALID_UNITS_AND_UNITS_THAT_CHANGED_SIDES );

    // Hero should conserve spellpoints if already spent more than half or his army is stronger
    // Threshold is 0.04 when armies are equal (= 20% of single unit)
    double spellValueThreshold = _myArmyStrength * _myArmyStrength / _enemyArmyStrength * 0.04;
    if ( _enemyShootersStrength / _enemyArmyStrength > 0.5 ) {
        spellValueThreshold *= 0.5;
    }
    if ( _commander->GetSpellPoints() * 2 < _commander->GetMaxSpellPoints() ) {
        spellValueThreshold *= 2;
    }

    const auto checkSelectBestSpell = [this, retreating, spellValueThreshold, &bestSpell]( const Spell & spell, const SpellcastOutcome & outcome ) {
        // Diminish spell effectiveness based on spell point cost
        // 1. Divide cost by 3 to make level 1 spells a baseline (1:1)
        // 2. Use square root to make sure relationship isn't linear for high-level spells
        const double spellPointValue = retreating ? outcome.value : outcome.value / sqrt( spell.spellPoints( _commander ) / 3.0 );
        const bool ignoreThreshold = retreating || spell.isResurrect();

        DEBUG_LOG( DBG_BATTLE, DBG_TRACE, spell.GetName() << " value is " << spellPointValue << ", best target is " << outcome.cell )

        if ( spellPointValue > bestSpell.value && ( ignoreThreshold || spellPointValue > spellValueThreshold ) ) {
            bestSpell.spellID = spell.GetID();
            bestSpell.cell = outcome.cell;
            bestSpell.value = spellPointValue;
            bestSpell.destinationCell = outcome.destinationCell;
        }
    };

    for ( const Spell & spell : allSpells ) {
        if ( !spell.isCombat() || arena.isDisableCastSpell( spell ) || !_commander->CanCastSpell( spell ) || ( retreating && !spell.isDamage() ) ) {
            continue;
        }

        if ( spell.isDamage() ) {
            checkSelectBestSpell( spell, spellDamageValue( spell, arena, currentUnit, friendly, enemies, retreating ) );
        }
        else if ( spell.isEffectDispel() ) {
            checkSelectBestSpell( spell, spellDispelValue( spell, friendly, enemies ) );
        }
        else if ( spell.isSummon() ) {
            checkSelectBestSpell( spell, spellSummonValue( spell, arena, _commander->GetColor() ) );
        }
        else if ( spell.isResurrect() ) {
            checkSelectBestSpell( spell, spellResurrectValue( spell, arena ) );
        }
        else if ( spell == Spell::DRAGONSLAYER ) {
            checkSelectBestSpell( spell, spellDragonSlayerValue( spell, friendly, enemies ) );
        }
        else if ( spell == Spell::TELEPORT ) {
            checkSelectBestSpell( spell, spellTeleportValue( arena, spell, currentUnit, enemies ) );
        }
        else if ( spell.isApplyToFriends() ) {
            checkSelectBestSpell( spell, spellEffectValue( spell, trueFriendly, enemies ) );
        }
        else if ( spell.isApplyToEnemies() ) {
            checkSelectBestSpell( spell, spellEffectValue( spell, trueEnemies, enemies ) );
        }
    }

    DEBUG_LOG( DBG_BATTLE, DBG_TRACE, "Spell threshold is " << spellValueThreshold << ", unit ratio is " << ( spellValueThreshold * 5 / _myArmyStrength ) )
    if ( bestSpell.spellID != -1 ) {
        DEBUG_LOG( DBG_BATTLE, DBG_TRACE, "Best spell is " << Spell( bestSpell.spellID ).GetName() << ", value is " << bestSpell.value )
    }

    return bestSpell;
}

AI::SpellcastOutcome AI::BattlePlanner::spellDamageValue( const Spell & spell, Battle::Arena & arena, const Battle::Unit & currentUnit, const Battle::Units & friendly,
                                                          const Battle::Units & enemies, bool retreating ) const
{
    if ( !spell.isDamage() ) {
        return {};
    }

    const uint32_t spellDamage = fheroes2::getSpellDamage( spell, _commander->GetPower(), _commander );

    const auto damageHeuristic = [this, spellDamage, &spell, retreating]( const Battle::Unit * unit, const double armyStrength, const double armySpeed ) {
        const uint32_t damage = spellDamage * ( 100 - unit->GetMagicResist( spell, _commander ) ) / 100;

        // If the unit is immune to this spell, then no one will be killed, no strength will be lost and the unit will not be woken up if it is disabled
        if ( damage == 0 ) {
            return 0.0;
        }

        // If we retreat, we are not interested in partial damage, but only in the number of units actually killed
        if ( retreating ) {
            return unit->GetMonsterStrength() * unit->HowManyWillBeKilled( damage );
        }

        // If the unit will be completely destroyed, then use its full strength plus a bonus for destroying the stack
        const uint32_t hitpoints = unit->Modes( Battle::CAP_MIRRORIMAGE ) ? 1 : unit->GetHitPoints();
        if ( damage >= hitpoints ) {
            const double bonus = ( unit->GetSpeed() > armySpeed ) ? 0.07 : 0.035;
            return unit->GetStrength() + armyStrength * bonus;
        }

        // Otherwise use the amount of strength lost (% of the total unit's strength)
        double unitPercentageLost = std::min( static_cast<double>( damage ) / hitpoints, 1.0 );

        // Penalty for waking up disabled unit (if you kill only 30%, the remaining 70% is your penalty)
        if ( unit->isImmovable() ) {
            unitPercentageLost += unitPercentageLost - 1.0;
        }

        return unitPercentageLost * unit->GetStrength();
    };

    SpellcastOutcome bestOutcome;

    if ( spell.isSingleTarget() ) {
        for ( const Battle::Unit * enemy : enemies ) {
            bestOutcome.updateOutcome( damageHeuristic( enemy, _enemyArmyStrength, _enemyAverageSpeed ), enemy->GetHeadIndex() );
        }
    }
    else if ( spell.isApplyWithoutFocusObject() ) {
        double spellHeuristic = 0;
        for ( const Battle::Unit * enemy : enemies ) {
            spellHeuristic += damageHeuristic( enemy, _enemyArmyStrength, _enemyAverageSpeed );
        }
        for ( const Battle::Unit * unit : friendly ) {
            const double valueLost = damageHeuristic( unit, _myArmyStrength, _myArmyAverageSpeed );
            // check if we're retreating and will lose current unit
            if ( retreating && unit->isUID( currentUnit.GetUID() ) && std::fabs( valueLost - unit->GetStrength() ) < 0.001 ) {
                // avoid this spell and return early
                return bestOutcome;
            }
            spellHeuristic -= valueLost;
        }

        bestOutcome.updateOutcome( spellHeuristic, -1 );
    }
    else {
        // Area of effect spells like Fireball
        const auto areaOfEffectCheck
            = [this, &damageHeuristic, &bestOutcome, &currentUnit, retreating]( const Battle::TargetsInfo & targets, const int32_t index, PlayerColor myColor ) {
                  double spellHeuristic = 0;

                  for ( const Battle::TargetInfo & target : targets ) {
                      if ( target.defender->GetCurrentColor() == myColor ) {
                          const double valueLost = damageHeuristic( target.defender, _myArmyStrength, _myArmyAverageSpeed );
                          // check if we're retreating and will lose current unit
                          if ( retreating && target.defender->isUID( currentUnit.GetUID() ) && std::fabs( valueLost - target.defender->GetStrength() ) < 0.001 ) {
                              // avoid this spell and return without updating the outcome
                              return;
                          }
                          spellHeuristic -= valueLost;
                      }
                      else {
                          spellHeuristic += damageHeuristic( target.defender, _enemyArmyStrength, _enemyAverageSpeed );
                      }
                  }

                  bestOutcome.updateOutcome( spellHeuristic, index );
              };

        if ( spell.GetID() == Spell::CHAINLIGHTNING ) {
            for ( const Battle::Unit * enemy : enemies ) {
                if ( !enemy->AllowApplySpell( spell, _commander ) ) {
                    continue;
                }

                const int32_t index = enemy->GetHeadIndex();
                areaOfEffectCheck( arena.GetTargetsForSpell( _commander, spell, index ), index, _myColor );
            }
        }
        else {
            const Battle::Board & board = *Battle::Arena::GetBoard();
            for ( const Battle::Cell & cell : board ) {
                const int32_t index = cell.GetIndex();
                areaOfEffectCheck( arena.GetTargetsForSpell( _commander, spell, index ), index, _myColor );
            }
        }
    }

    return bestOutcome;
}

int32_t AI::BattlePlanner::spellDurationMultiplier( const Battle::Unit & target ) const
{
    const int32_t duration = getSpellPower( _commander );

    if ( duration < 2 && target.Modes( Battle::TR_MOVED ) ) {
        return 0;
    }

    return 1;
}

double AI::BattlePlanner::getSpellDisruptingRayRatio( const Battle::Unit & target ) const
{
    const double targetDefense = target.GetDefense();

    if ( targetDefense <= 1 ) { // target is already at minimum defense: not useful to cast Disrupting Ray
        return 0.0;
    }

    double ratio = 0.2;
    if ( targetDefense <= Spell( Spell::DISRUPTINGRAY ).ExtraValue() ) { // disrupting ray can't have full effect
        const double actualDefenseChange = targetDefense - 1.0;
        ratio *= actualDefenseChange / Spell( Spell::DISRUPTINGRAY ).ExtraValue();
    }

    const double targetStrength = target.GetStrength();

    // if current army has much lower strength than target unit, we reduce the ratio to prioritize direct damage spells
    if ( _myArmyStrength < targetStrength ) {
        ratio *= _myArmyStrength / targetStrength;
    }

    return ratio;
}

double AI::BattlePlanner::getSpellSlowRatio( const Battle::Unit & target ) const
{
    if ( target.isArchers() || _attackingCastle ) {
        // Slow is useless against archers or troops defending castle
        return 0.01;
    }
    const uint32_t currentSpeed = target.GetSpeed( false, true );
    const uint32_t newSpeed = Speed::getSlowSpeedFromSpell( currentSpeed );
    const uint32_t lostSpeed = currentSpeed - newSpeed; // usually 2
    double ratio = 0.1 * lostSpeed;

    if ( currentSpeed < _myArmyAverageSpeed ) { // Slow isn't useful if target is already slower than our army
        ratio /= 2;
    }
    if ( target.Modes( Battle::SP_HASTE ) ) {
        ratio *= 2;
    }
    else if ( !target.isFlying() ) {
        ratio /= ReduceEffectivenessByDistance( target );
    }
    return ratio;
}

double AI::BattlePlanner::getSpellHasteRatio( const Battle::Unit & target ) const
{
    const uint32_t currentSpeed = target.GetSpeed( false, true );
    const uint32_t newSpeed = Speed::getHasteSpeedFromSpell( currentSpeed );
    const uint32_t gainedSpeed = newSpeed - currentSpeed; // usually 2
    double ratio = 0.05 * gainedSpeed;

    if ( currentSpeed < _enemyAverageSpeed ) { // Haste is very useful if target is slower than army
        ratio *= 2;
    }
    if ( target.Modes( Battle::SP_SLOW ) ) {
        ratio *= 2;
    }
    // Reduce effectiveness if we don't have to move
    else if ( target.isArchers() || _defensiveTactics ) {
        ratio /= 2;
    }

    return ratio;
}

double AI::BattlePlanner::spellEffectValue( const Spell & spell, const Battle::Unit & target, const Battle::Units & enemies, bool targetIsLast,
                                            const bool forDispel ) const
{
    const int spellID = spell.GetID();

    // Make sure that this spell makes sense to apply (skip this check to evaluate the effect of dispelling)
    if ( !forDispel && ( isSpellcastUselessForUnit( target, enemies, spell ) || !target.AllowApplySpell( spell, _commander ) ) ) {
        return 0.0;
    }

    double ratio = 0.0;
    switch ( spellID ) {
    case Spell::SLOW:
    case Spell::MASSSLOW:
        ratio = getSpellSlowRatio( target );
        break;
    case Spell::BLIND: {
        if ( targetIsLast )
            return 0.0;
        ratio = 0.8;
        break;
    }
    case Spell::CURSE:
    case Spell::MASSCURSE:
        if ( target.GetDamageMax() == target.GetDamageMin() ) {
            // It is useless to apply Curse spell as the monster already has minimal damage.
            return 0;
        }
        ratio = 0.15;
        break;
    case Spell::BERSERKER:
    case Spell::PARALYZE: {
        if ( targetIsLast )
            return 0.0;
        ratio = 0.85;
        break;
    }
    case Spell::HYPNOTIZE: {
        ratio = 1.5;
        break;
    }
    case Spell::DISRUPTINGRAY:
        ratio = getSpellDisruptingRayRatio( target );
        break;
    case Spell::HASTE:
    case Spell::MASSHASTE:
        ratio = getSpellHasteRatio( target );
        break;
    case Spell::BLOODLUST:
        ratio = bloodLustRatio;
        break;
    case Spell::BLESS:
    case Spell::MASSBLESS: {
        if ( target.GetDamageMax() == target.GetDamageMin() ) {
            // It is useless to apply Bless spell as the monster already has maximum damage.
            return 0.0;
        }
        ratio = 0.15;
        break;
    }
    case Spell::STONESKIN:
        ratio = 0.1;
        break;
    case Spell::STEELSKIN:
        ratio = 0.2;
        break;
    // Following spell usefulness is conditional; ratio will be determined later
    case Spell::ANTIMAGIC:
    case Spell::MIRRORIMAGE:
    case Spell::SHIELD:
    case Spell::MASSSHIELD:
        ratio = 0.0;
        break;
    default:
        return 0.0;
    }

    if ( target.Modes( Battle::SP_BLESS ) && ( spellID == Spell::CURSE || spellID == Spell::MASSCURSE ) ) {
        ratio *= 2;
    }
    else if ( target.Modes( Battle::SP_CURSE ) && ( spellID == Spell::BLESS || spellID == Spell::MASSBLESS ) ) {
        ratio *= 2;
    }
    else if ( spellID == Spell::ANTIMAGIC && !target.Modes( Battle::IS_GOOD_MAGIC ) && _enemySpellStrength > antimagicLowLimit ) {
        double ratioLimit = 0.9;

        const SpellStorage spellList = _commander->getAllSpells();
        for ( const Spell & otherSpell : spellList ) {
            if ( otherSpell.isResurrect() && _commander->HaveSpellPoints( otherSpell ) && target.AllowApplySpell( otherSpell, _commander ) ) {
                // Can resurrect unit in the future, limit the ratio
                ratioLimit = 0.35;
                break;
            }
        }

        // Convert 0...5000 range into 0.0 to 0.9 ratio and clamp it
        ratio = std::min( _enemySpellStrength / antimagicLowLimit * 0.036, ratioLimit );

        // Hero is stronger than its army, possible hit and run tactic
        if ( _enemySpellStrength > _enemyArmyStrength ) {
            ratio *= 1.5;
        }

        if ( target.Modes( Battle::IS_BAD_MAGIC ) ) {
            ratio *= 2;
        }
    }
    else if ( spellID == Spell::MIRRORIMAGE ) {
        if ( target.isArchers() ) {
            ratio = 1.0;
        }
        else {
            ratio = target.isFlying() ? 0.55 : 0.33;
        }

        // Slow unit might be destroyed before taking its turn
        if ( target.GetSpeed() < _enemyAverageSpeed ) {
            ratio /= 5;
        }
    }
    else if ( spellID == Spell::BERSERKER && !target.isArchers() ) {
        ratio /= ReduceEffectivenessByDistance( target );
    }
    else if ( spellID == Spell::SHIELD || spellID == Spell::MASSSHIELD ) {
        ratio = _enemyRangedUnitsOnly / _enemyArmyStrength * 0.3;

        if ( target.isArchers() ) {
            ratio *= 1.25;
        }
    }

    return target.GetStrength() * ratio * spellDurationMultiplier( target );
}

AI::SpellcastOutcome AI::BattlePlanner::spellEffectValue( const Spell & spell, const Battle::Units & targets, const Battle::Units & enemies ) const
{
    const bool isSingleTargetLeft = targets.size() == 1;
    const bool isMassSpell = spell.isMassActions();

    SpellcastOutcome bestOutcome;

    for ( const Battle::Unit * unit : targets ) {
        bestOutcome.updateOutcome( spellEffectValue( spell, *unit, enemies, isSingleTargetLeft, false ), unit->GetHeadIndex(), isMassSpell );
    }

    return bestOutcome;
}

AI::SpellcastOutcome AI::BattlePlanner::spellDispelValue( const Spell & spell, const Battle::Units & friendly, const Battle::Units & enemies ) const
{
    const int spellID = spell.GetID();
    const bool isMassSpell = spell.isMassActions();
    const bool isDispel = spellID == Spell::DISPEL || spellID == Spell::MASSDISPEL;

    SpellcastOutcome bestOutcome;

    for ( const Battle::Unit * unit : friendly ) {
        if ( !unit->Modes( Battle::IS_MAGIC ) ) {
            continue;
        }

        double unitValue = 0;
        const std::vector<Spell> & spellList = unit->getCurrentSpellEffects();
        for ( const Spell & spellOnFriend : spellList ) {
            const double effectValue = spellEffectValue( spellOnFriend, *unit, enemies, false, true );
            if ( spellOnFriend.isApplyToEnemies() ) {
                unitValue += effectValue;
            }
            else if ( isDispel && spellOnFriend.isApplyToFriends() ) {
                unitValue -= effectValue;
            }
        }

        bestOutcome.updateOutcome( unitValue, unit->GetHeadIndex(), isMassSpell );
    }

    if ( isDispel ) {
        const bool enemyLastUnit = enemies.size() == 1;

        for ( const Battle::Unit * unit : enemies ) {
            if ( !unit->Modes( Battle::IS_MAGIC ) )
                continue;

            double unitValue = 0;
            const std::vector<Spell> & spellList = unit->getCurrentSpellEffects();
            for ( const Spell & spellOnEnemy : spellList ) {
                const double effectValue = spellEffectValue( spellOnEnemy, *unit, enemies, enemyLastUnit, true );
                unitValue += spellOnEnemy.isApplyToFriends() ? effectValue : -effectValue;
            }

            bestOutcome.updateOutcome( unitValue, unit->GetHeadIndex(), isMassSpell );
        }
    }

    return bestOutcome;
}

AI::SpellcastOutcome AI::BattlePlanner::spellResurrectValue( const Spell & spell, const Battle::Arena & arena ) const
{
    const uint32_t hpRestored = fheroes2::getResurrectPoints( spell, _commander->GetPower(), _commander );

    SpellcastOutcome bestOutcome;

    const auto updateBestOutcome = [this, &spell, &bestOutcome, hpRestored]( const Battle::Unit * unit ) {
        uint32_t missingHP = unit->GetMissingHitPoints();
        missingHP = ( missingHP < hpRestored ) ? missingHP : hpRestored;

        double spellValue = missingHP * unit->GetMonsterStrength() / unit->Monster::GetHitPoints();

        // if we are winning battle; permanent resurrect bonus
        if ( _myArmyStrength > _enemyArmyStrength && spell.GetID() != Spell::RESURRECT ) {
            spellValue *= 2;
        }

        bestOutcome.updateOutcome( spellValue, unit->GetHeadIndex() );
    };

    // First consider the still alive stacks
    for ( const Battle::Unit * unit : arena.getForce( _myColor ) ) {
        assert( unit != nullptr );

        if ( !unit->isValid() ) {
            continue;
        }

        if ( !unit->AllowApplySpell( spell, _commander ) ) {
            continue;
        }

        updateBestOutcome( unit );
    }

    // Then consider the stacks from the graveyard
    for ( const int32_t idx : arena.getCellsOccupiedByGraveyard() ) {
        if ( !arena.isAbleToResurrectFromGraveyard( idx, spell ) ) {
            continue;
        }

        const Battle::Unit * unit = arena.getLastResurrectableUnitFromGraveyard( idx, spell );
        assert( unit != nullptr && !unit->isValid() );

        updateBestOutcome( unit );
    }

    return bestOutcome;
}

AI::SpellcastOutcome AI::BattlePlanner::spellSummonValue( const Spell & spell, const Battle::Arena & arena, const PlayerColor heroColor ) const
{
    if ( !spell.isSummon() ) {
        return {};
    }

    if ( arena.GetFreePositionNearHero( heroColor ) < 0 ) {
        return {};
    }

    const Troop summon( Monster( spell ), fheroes2::getSummonMonsterCount( spell, _commander->GetPower(), _commander ) );

    SpellcastOutcome bestOutcome;

    bestOutcome.value = summon.GetStrengthWithBonus( _commander->GetAttack(), _commander->GetDefense() );

    // Spell is less effective if we already winning this battle
    if ( _myArmyStrength > _enemyArmyStrength * 2 ) {
        bestOutcome.value /= 2;
    }

    return bestOutcome;
}

AI::SpellcastOutcome AI::BattlePlanner::spellDragonSlayerValue( const Spell & spell, const Battle::Units & friendly, const Battle::Units & enemies ) const
{
    assert( spell.GetID() == Spell::DRAGONSLAYER );

    double enemyArmyStrength = 0;
    double dragonsStrength = 0;

    int32_t numOfSlotsWithEnemyDragons = 0;

    for ( const Battle::Unit * unit : enemies ) {
        assert( unit != nullptr && unit->isValid() );

        const double strength = unit->GetStrength();

        if ( unit->isDragons() ) {
            ++numOfSlotsWithEnemyDragons;
            dragonsStrength += strength;
        }

        enemyArmyStrength += strength;
    }

    if ( numOfSlotsWithEnemyDragons == 0 ) {
        // This spell is useless as no Dragons exist in the enemy army.
        return {};
    }

    const auto getSpellAttackBonus = []( const Spell & sp ) {
        const uint32_t bonus = sp.ExtraValue();
        assert( bonus > 0 );

        return bonus;
    };

    // Make an estimation based on the value of Bloodlust since this spell also increases Attack but against every creature.
    // If the enemy army consists of other monsters that are not Dragons then Dragon Slayer spell isn't that valuable anymore.
    const double bloodlustAttackBonus = getSpellAttackBonus( Spell::BLOODLUST );
    const double dragonSlayerAttackBonus = getSpellAttackBonus( spell );

    const double dragonSlayerRatio = bloodLustRatio * dragonSlayerAttackBonus / bloodlustAttackBonus * dragonsStrength / enemyArmyStrength;

    SpellcastOutcome bestOutcome;

    for ( const Battle::Unit * unit : friendly ) {
        if ( isSpellcastUselessForUnit( *unit, enemies, spell ) ) {
            continue;
        }

        const double unitValue = unit->GetStrength() * dragonSlayerRatio * spellDurationMultiplier( *unit );
        bestOutcome.updateOutcome( unitValue, unit->GetHeadIndex(), false );
    }

    return bestOutcome;
}

<<<<<<< HEAD
bool AI::BattlePlanner::isSpellcastUselessForUnit( const Battle::Unit & unit, const Battle::Units & enemies, const Spell & spell ) const
{
    const int spellID = spell.GetID();

    if ( unit.isImmovable() && spellID != Spell::ANTIMAGIC ) {
        return true;
    }

    switch ( spellID ) {
    case Spell::BLESS:
    case Spell::MASSBLESS:
        return unit.Modes( Battle::SP_BLESS );

    case Spell::BLOODLUST:
        return unit.Modes( Battle::SP_BLOODLUST );

    case Spell::CURSE:
    case Spell::MASSCURSE:
        return unit.Modes( Battle::SP_CURSE );

    case Spell::HASTE:
    case Spell::MASSHASTE:
        return unit.Modes( Battle::SP_HASTE );

    case Spell::SHIELD:
    case Spell::MASSSHIELD:
        // If a spell duration is just 1 round and all shooters already completed their turn
        // then this spell is useless.
        if ( getSpellPower( _commander ) == 1 ) {
            size_t activeShooters{ 0 };

            for ( const auto * enemy : enemies ) {
                if ( enemy->isArchers() && !enemy->isImmovable() && !enemy->Modes( Battle::TR_MOVED ) ) {
                    ++activeShooters;
                }
            }

            if ( activeShooters == 0 ) {
                // No shooters are going to make their move.
                return true;
            }
        }

        return unit.Modes( Battle::SP_SHIELD );

    case Spell::SLOW:
    case Spell::MASSSLOW:
        return unit.Modes( Battle::SP_SLOW );

    case Spell::STONESKIN:
    case Spell::STEELSKIN:
        return unit.Modes( Battle::SP_STONESKIN | Battle::SP_STEELSKIN );

    case Spell::BLIND:
    case Spell::PARALYZE:
    case Spell::PETRIFY:
        return unit.Modes( Battle::SP_BLIND | Battle::SP_PARALYZE | Battle::SP_STONE );

    case Spell::DRAGONSLAYER:
        return unit.Modes( Battle::SP_DRAGONSLAYER );

    case Spell::ANTIMAGIC:
        return unit.Modes( Battle::SP_ANTIMAGIC );

    case Spell::BERSERKER:
        return unit.Modes( Battle::SP_BERSERKER );

    case Spell::HYPNOTIZE:
        return unit.Modes( Battle::SP_HYPNOTIZE );

    case Spell::MIRRORIMAGE:
        return unit.Modes( Battle::CAP_MIRROROWNER );

    case Spell::DISRUPTINGRAY:
        return unit.GetDefense() <= 1;

    default:
        break;
    }

    return false;
=======
AI::SpellcastOutcome AI::BattlePlanner::spellTeleportValue( Battle::Arena & arena, const Spell & spell, const Battle::Unit & currentUnit,
                                                            const Battle::Units & enemies ) const
{
    // Teleport spell is useful in many cases. The current implementation focuses only on offensive movements for melee units.

    if ( _defensiveTactics ) {
        // TODO: implement Teleport usage for defense.
        return {};
    }

    if ( isSpellcastUselessForUnit( currentUnit, spell ) ) {
        return {};
    }

    if ( currentUnit.isFlying() ) {
        // The unit can move to any cell. Teleport spell is useless here.
        return {};
    }

    if ( currentUnit.isArchers() ) {
        // TODO: implement Teleport usage for shooters.
        return {};
    }

    Battle::Position currentPos = currentUnit.GetPosition();

    BattleTargetPair currentBestTarget;
    const double currentDamage = getMeleeBestOutcome( arena, currentUnit, enemies, currentBestTarget );
    if ( currentDamage > 0.1 ) {
        // The current monster can reach some enemies.
        return {};
    }

    // The current unit cannot be modified. So, we need to get a non-const pointer to the same unit
    // to set temporary teleport ability.
    const Battle::Units friendly( arena.getForce( _myColor ).getUnits(), Battle::Units::REMOVE_INVALID_UNITS );
    Battle::Unit * tempUnit = nullptr;

    for ( Battle::Unit * unit : friendly ) {
        if ( unit == &currentUnit ) {
            tempUnit = unit;
            break;
        }
    }

    if ( tempUnit == nullptr ) {
        // This must not happen! The monster should belong to friendly units.
        assert( 0 );
        return {};
    }

    // Temporary grant teleport ability so the unit can reach any cell.
    tempUnit->SetModes( Battle::TELEPORT_ABILITY );

    BattleTargetPair bestTarget;
    const double bestDamage = getMeleeBestOutcome( arena, currentUnit, enemies, bestTarget );

    tempUnit->ResetModes( Battle::TELEPORT_ABILITY );

    if ( bestDamage < 0.1 ) {
        // None of enemies are reachable.
        return {};
    }

    return { currentPos.GetHead()->GetIndex(), currentUnit.GetStrength() * bloodLustRatio, bestTarget.cell };
>>>>>>> 711e7e9c
}<|MERGE_RESOLUTION|>--- conflicted
+++ resolved
@@ -666,7 +666,7 @@
     return bestOutcome;
 }
 
-<<<<<<< HEAD
+
 bool AI::BattlePlanner::isSpellcastUselessForUnit( const Battle::Unit & unit, const Battle::Units & enemies, const Spell & spell ) const
 {
     const int spellID = spell.GetID();
@@ -748,7 +748,8 @@
     }
 
     return false;
-=======
+}
+
 AI::SpellcastOutcome AI::BattlePlanner::spellTeleportValue( Battle::Arena & arena, const Spell & spell, const Battle::Unit & currentUnit,
                                                             const Battle::Units & enemies ) const
 {
@@ -814,5 +815,4 @@
     }
 
     return { currentPos.GetHead()->GetIndex(), currentUnit.GetStrength() * bloodLustRatio, bestTarget.cell };
->>>>>>> 711e7e9c
 }