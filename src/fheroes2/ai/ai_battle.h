--- conflicted
+++ resolved
@@ -107,12 +107,8 @@
         SpellcastOutcome spellSummonValue( const Spell & spell, const Battle::Arena & arena, const PlayerColor heroColor ) const;
         SpellcastOutcome spellDragonSlayerValue( const Spell & spell, const Battle::Units & friendly, const Battle::Units & enemies ) const;
         SpellcastOutcome spellTeleportValue( Battle::Arena & arena, const Spell & spell, const Battle::Unit & currentUnit, const Battle::Units & enemies ) const;
-<<<<<<< HEAD
+        SpellcastOutcome spellEarthquakeValue( const Battle::Arena & arena, const Spell & spell, const Battle::Units & friendly ) const;
         SpellcastOutcome spellEffectValue( const Spell & spell, const Battle::Units & targets, const Battle::Units & enemies ) const;
-=======
-        SpellcastOutcome spellEarthquakeValue( const Battle::Arena & arena, const Spell & spell, const Battle::Units & friendly ) const;
-        SpellcastOutcome spellEffectValue( const Spell & spell, const Battle::Units & targets ) const;
->>>>>>> f1fa5762
 
         double spellEffectValue( const Spell & spell, const Battle::Unit & target, const Battle::Units & enemies, bool targetIsLast, const bool forDispel ) const;
         double getSpellDisruptingRayRatio( const Battle::Unit & target ) const;
