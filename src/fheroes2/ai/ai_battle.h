--- conflicted
+++ resolved
@@ -106,12 +106,8 @@
         SpellcastOutcome spellResurrectValue( const Spell & spell, const Battle::Arena & arena ) const;
         SpellcastOutcome spellSummonValue( const Spell & spell, const Battle::Arena & arena, const PlayerColor heroColor ) const;
         SpellcastOutcome spellDragonSlayerValue( const Spell & spell, const Battle::Units & friendly, const Battle::Units & enemies ) const;
-<<<<<<< HEAD
+        SpellcastOutcome spellTeleportValue( Battle::Arena & arena, const Spell & spell, const Battle::Unit & currentUnit, const Battle::Units & enemies ) const;
         SpellcastOutcome spellEffectValue( const Spell & spell, const Battle::Units & targets, const Battle::Units & enemies ) const;
-=======
-        SpellcastOutcome spellTeleportValue( Battle::Arena & arena, const Spell & spell, const Battle::Unit & currentUnit, const Battle::Units & enemies ) const;
-        SpellcastOutcome spellEffectValue( const Spell & spell, const Battle::Units & targets ) const;
->>>>>>> 711e7e9c
 
         double spellEffectValue( const Spell & spell, const Battle::Unit & target, const Battle::Units & enemies, bool targetIsLast, const bool forDispel ) const;
         double getSpellDisruptingRayRatio( const Battle::Unit & target ) const;
@@ -119,11 +115,9 @@
         double getSpellHasteRatio( const Battle::Unit & target ) const;
         int32_t spellDurationMultiplier( const Battle::Unit & target ) const;
 
-<<<<<<< HEAD
         bool isSpellcastUselessForUnit( const Battle::Unit & unit, const Battle::Units & enemies, const Spell & spell ) const;
-=======
+
         static double getMeleeBestOutcome( Battle::Arena & arena, const Battle::Unit & currentUnit, const Battle::Units & enemies, BattleTargetPair & bestTarget );
->>>>>>> 711e7e9c
 
         // When this limit of turns without deaths is exceeded for an attacking AI-controlled hero,
         // the auto combat should be interrupted (one way or another)
