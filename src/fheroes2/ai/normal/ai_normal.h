/***************************************************************************
 *   fheroes2: https://github.com/ihhub/fheroes2                           *
 *   Copyright (C) 2020 - 2022                                             *
 *                                                                         *
 *   This program is free software; you can redistribute it and/or modify  *
 *   it under the terms of the GNU General Public License as published by  *
 *   the Free Software Foundation; either version 2 of the License, or     *
 *   (at your option) any later version.                                   *
 *                                                                         *
 *   This program is distributed in the hope that it will be useful,       *
 *   but WITHOUT ANY WARRANTY; without even the implied warranty of        *
 *   MERCHANTABILITY or FITNESS FOR A PARTICULAR PURPOSE.  See the         *
 *   GNU General Public License for more details.                          *
 *                                                                         *
 *   You should have received a copy of the GNU General Public License     *
 *   along with this program; if not, write to the                         *
 *   Free Software Foundation, Inc.,                                       *
 *   59 Temple Place - Suite 330, Boston, MA  02111-1307, USA.             *
 ***************************************************************************/

#ifndef H2AI_NORMAL_H
#define H2AI_NORMAL_H

#include <cassert>
#include <cstdint>
#include <map>
#include <set>
#include <utility>
#include <vector>

#include "ai.h"
#include "color.h"
#include "mp2.h"
#include "pairs.h"
#include "world_pathfinding.h"

class Army;
class Castle;
class Funds;
class HeroBase;
class Heroes;
class Kingdom;
class Spell;

namespace Battle
{
    class Actions;
    class Arena;
    class Unit;
    class Units;
}

namespace Maps
{
    class Tiles;
}

namespace Rand
{
    class DeterministicRandomGenerator;
}

struct VecHeroes;
struct KingdomCastles;

namespace AI
{
    struct RegionStats
    {
        bool evaluated = false;
        double highestThreat = -1;
        double averageMonster = -1;
        int friendlyHeroes = 0;
        int friendlyCastles = 0;
        int enemyCastles = 0;
        int monsterCount = 0;
        int fogCount = 0;
        int safetyFactor = 0;
        int spellLevel = 2;
        std::vector<IndexObject> validObjects;
    };

    struct AICastle
    {
        Castle * castle = nullptr;
        bool underThreat = false;
        int safetyFactor = 0;
        int buildingValue = 0;
        AICastle( Castle * inCastle, bool inThreat, int inSafety, int inValue )
            : castle( inCastle )
            , underThreat( inThreat )
            , safetyFactor( inSafety )
            , buildingValue( inValue )
        {
            assert( castle != nullptr );
        }
    };

    struct HeroToMove
    {
        Heroes * hero = nullptr;
        int patrolCenter = -1;
        uint32_t patrolDistance = 0;
    };

    struct BattleTargetPair
    {
        int cell = -1;
        const Battle::Unit * unit = nullptr;
    };

    struct SpellSelection
    {
        int spellID = -1;
        int32_t cell = -1;
        double value = 0.0;
    };

    struct SpellcastOutcome
    {
        int32_t cell = -1;
        double value = 0.0;

        void updateOutcome( const double potentialValue, const int32_t targetCell, const bool isMassEffect = false )
        {
            if ( isMassEffect ) {
                value += potentialValue;
            }
            else if ( potentialValue > value ) {
                value = potentialValue;
                cell = targetCell;
            }
        }
    };

    class BattlePlanner
    {
    public:
        // Should be called at the beginning of the battle
        void battleBegins();

        // Checks whether the limit of turns is exceeded for the attacking AI-controlled
        // hero and inserts an appropriate action to the action list if necessary
        bool isLimitOfTurnsExceeded( const Battle::Arena & arena, Battle::Actions & actions );

        Battle::Actions planUnitTurn( Battle::Arena & arena, const Battle::Unit & currentUnit );

        // decision-making helpers
        bool isUnitFaster( const Battle::Unit & currentUnit, const Battle::Unit & target ) const;
        bool isHeroWorthSaving( const Heroes & hero ) const;
        bool isCommanderCanSpellcast( const Battle::Arena & arena, const HeroBase * commander ) const;
        bool checkRetreatCondition( const Heroes & hero ) const;

    private:
        void analyzeBattleState( const Battle::Arena & arena, const Battle::Unit & currentUnit );

        Battle::Actions berserkTurn( const Battle::Arena & arena, const Battle::Unit & currentUnit ) const;
        Battle::Actions archerDecision( const Battle::Arena & arena, const Battle::Unit & currentUnit ) const;

        BattleTargetPair meleeUnitOffense( const Battle::Arena & arena, const Battle::Unit & currentUnit ) const;
        BattleTargetPair meleeUnitDefense( const Battle::Arena & arena, const Battle::Unit & currentUnit ) const;

        SpellSelection selectBestSpell( Battle::Arena & arena, const Battle::Unit & currentUnit, bool retreating ) const;

        SpellcastOutcome spellDamageValue( const Spell & spell, Battle::Arena & arena, const Battle::Unit & currentUnit, const Battle::Units & friendly,
                                           const Battle::Units & enemies, bool retreating ) const;
        SpellcastOutcome spellDispellValue( const Spell & spell, const Battle::Units & friendly, const Battle::Units & enemies ) const;
        SpellcastOutcome spellResurrectValue( const Spell & spell, const Battle::Arena & arena ) const;
        SpellcastOutcome spellSummonValue( const Spell & spell, const Battle::Arena & arena, const int heroColor ) const;
        SpellcastOutcome spellEffectValue( const Spell & spell, const Battle::Units & targets ) const;

        double spellEffectValue( const Spell & spell, const Battle::Unit & target, bool targetIsLast, bool forDispell ) const;
        double getSpellDisruptingRayRatio( const Battle::Unit & target ) const;
        double getSpellSlowRatio( const Battle::Unit & target ) const;
        double getSpellHasteRatio( const Battle::Unit & target ) const;
        int32_t spellDurationMultiplier( const Battle::Unit & target ) const;

        static double commanderMaximumSpellDamageValue( const HeroBase & commander );

        const Rand::DeterministicRandomGenerator * _randomGenerator = nullptr;

        // When this limit of turns without deaths is exceeded for an attacking AI-controlled hero,
        // the auto battle should be interrupted (one way or another)
        const uint32_t MAX_TURNS_WITHOUT_DEATHS = 50;

        // Member variables related to the logic of checking the limit of the number of turns
        uint32_t _currentTurnNumber = 0;
        uint32_t _numberOfRemainingTurnsWithoutDeaths = MAX_TURNS_WITHOUT_DEATHS;
        uint32_t _attackerForceNumberOfDead = 0;
        uint32_t _defenderForceNumberOfDead = 0;

        // turn variables that wouldn't persist
        const HeroBase * _commander = nullptr;
        int _myColor = Color::NONE;
        double _myArmyStrength = 0;
        double _enemyArmyStrength = 0;
        double _myShooterStr = 0;
        double _enemyShooterStr = 0;
        double _myArmyAverageSpeed = 0;
        double _enemyAverageSpeed = 0;
        double _enemySpellStrength = 0;
        int _highestDamageExpected = 0;
        bool _attackingCastle = false;
        bool _defendingCastle = false;
        bool _considerRetreat = false;
        bool _defensiveTactics = false;
    };

    class Normal : public Base
    {
    public:
        Normal();

        void KingdomTurn( Kingdom & kingdom ) override;
        void BattleTurn( Battle::Arena & arena, const Battle::Unit & currentUnit, Battle::Actions & actions ) override;

        void revealFog( const Maps::Tiles & tile ) override;

        void HeroesPreBattle( HeroBase & hero, bool isAttacking ) override;
        void HeroesActionComplete( Heroes & hero, int32_t tileIndex, const MP2::MapObjectType objectType ) override;

        bool recruitHero( Castle & castle, bool buyArmy, bool underThreat );
        void reinforceHeroInCastle( Heroes & hero, Castle & castle, const Funds & budget );
        void evaluateRegionSafety();
        std::set<int> findCastlesInDanger( const KingdomCastles & castles, const std::vector<std::pair<int, const Army *>> & enemyArmies, int myColor );
        std::vector<AICastle> getSortedCastleList( const KingdomCastles & castles, const std::set<int> & castlesInDanger );

        double getObjectValue( const Heroes & hero, const int index, const double valueToIgnore, const uint32_t distanceToObject ) const;
        int getPriorityTarget( const HeroToMove & heroInfo, double & maxPriority );
        void resetPathfinder() override;

        void battleBegins() override;

        double getTargetArmyStrength( const Maps::Tiles & tile, const MP2::MapObjectType objectType );

        bool isCriticalTask( const int index ) const
        {
            return _priorityTargets.find( index ) != _priorityTargets.end();
        }

    private:
        // following data won't be saved/serialized
        double _combinedHeroStrength = 0;
        std::vector<IndexObject> _mapObjects;
        std::map<int, PriorityTask> _priorityTargets;
        std::vector<RegionStats> _regions;
        AIWorldPathfinder _pathfinder;
        BattlePlanner _battlePlanner;

        // Monster strength is constant over the same turn for AI but its calculation is a heavy operation.
        // In order to avoid extra computations during AI turn it is important to keep cache of monster strength but update it when an action on a monster is taken.
        std::map<int32_t, double> _neutralMonsterStrengthCache;

<<<<<<< HEAD
        void CastleTurn( Castle & castle, const bool defensiveStrategy );
        bool HeroesTurn( VecHeroes & heroes );
=======
        void CastleTurn( Castle & castle, bool defensive );
        bool HeroesTurn( VecHeroes & heroes, const uint32_t startProgressValue, const uint32_t endProgressValue );
>>>>>>> 49d7a1af

        double getHunterObjectValue( const Heroes & hero, const int index, const double valueToIgnore, const uint32_t distanceToObject ) const;
        double getFighterObjectValue( const Heroes & hero, const int index, const double valueToIgnore, const uint32_t distanceToObject ) const;
        double getCourierObjectValue( const Heroes & hero, const int index, const double valueToIgnore, const uint32_t distanceToObject ) const;
        int getCourierMainTarget( const Heroes & hero, double lowestPossibleValue ) const;

        bool purchaseNewHeroes( const std::vector<AICastle> & sortedCastleList, const std::set<int> & castlesInDanger, int32_t availableHeroCount,
                                bool moreTasksForHeroes );

        static bool isMonsterStrengthCacheable( const MP2::MapObjectType objectType )
        {
            return objectType == MP2::OBJ_MONSTER;
        }
    };
}

#endif<|MERGE_RESOLUTION|>--- conflicted
+++ resolved
@@ -251,13 +251,8 @@
         // In order to avoid extra computations during AI turn it is important to keep cache of monster strength but update it when an action on a monster is taken.
         std::map<int32_t, double> _neutralMonsterStrengthCache;
 
-<<<<<<< HEAD
         void CastleTurn( Castle & castle, const bool defensiveStrategy );
-        bool HeroesTurn( VecHeroes & heroes );
-=======
-        void CastleTurn( Castle & castle, bool defensive );
         bool HeroesTurn( VecHeroes & heroes, const uint32_t startProgressValue, const uint32_t endProgressValue );
->>>>>>> 49d7a1af
 
         double getHunterObjectValue( const Heroes & hero, const int index, const double valueToIgnore, const uint32_t distanceToObject ) const;
         double getFighterObjectValue( const Heroes & hero, const int index, const double valueToIgnore, const uint32_t distanceToObject ) const;
