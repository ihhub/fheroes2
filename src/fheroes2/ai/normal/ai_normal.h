--- conflicted
+++ resolved
@@ -125,12 +125,8 @@
         double getSpellDisruptingRayRatio( const Battle::Unit & target ) const;
         double getSpellSlowRatio( const Battle::Unit & target ) const;
         double getSpellHasteRatio( const Battle::Unit & target ) const;
-<<<<<<< HEAD
         int32_t spellDurationMultiplier( const Battle::Unit & target ) const;
-=======
-        uint32_t spellDurationMultiplier( const Battle::Unit & target ) const;
         static double commanderMaximumSpellDamageValue( const HeroBase & commander );
->>>>>>> cb3c5d81
 
         // turn variables that wouldn't persist
         const HeroBase * _commander = nullptr;
