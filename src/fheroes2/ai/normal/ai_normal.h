/***************************************************************************
 *   fheroes2: https://github.com/ihhub/fheroes2                           *
 *   Copyright (C) 2020 - 2023                                             *
 *                                                                         *
 *   This program is free software; you can redistribute it and/or modify  *
 *   it under the terms of the GNU General Public License as published by  *
 *   the Free Software Foundation; either version 2 of the License, or     *
 *   (at your option) any later version.                                   *
 *                                                                         *
 *   This program is distributed in the hope that it will be useful,       *
 *   but WITHOUT ANY WARRANTY; without even the implied warranty of        *
 *   MERCHANTABILITY or FITNESS FOR A PARTICULAR PURPOSE.  See the         *
 *   GNU General Public License for more details.                          *
 *                                                                         *
 *   You should have received a copy of the GNU General Public License     *
 *   along with this program; if not, write to the                         *
 *   Free Software Foundation, Inc.,                                       *
 *   59 Temple Place - Suite 330, Boston, MA  02111-1307, USA.             *
 ***************************************************************************/

#ifndef H2AI_NORMAL_H
#define H2AI_NORMAL_H

#include <array>
#include <cassert>
#include <cstdint>
#include <map>
#include <set>
#include <utility>
#include <vector>

#include "ai.h"
#include "color.h"
#include "mp2.h"
#include "pairs.h"
#include "resource.h"
#include "world_pathfinding.h"

class Castle;
class HeroBase;
class Heroes;
class Kingdom;
class Spell;

namespace Battle
{
    class Actions;
    class Arena;
    class Unit;
    class Units;
}

namespace Maps
{
    class Tiles;
}

namespace Rand
{
    class DeterministicRandomGenerator;
}

struct VecHeroes;
struct KingdomCastles;

namespace AI
{
    struct RegionStats
    {
        bool evaluated = false;
        double highestThreat = -1;
        double averageMonster = -1;
        int friendlyHeroes = 0;
        int friendlyCastles = 0;
        int enemyCastles = 0;
        int monsterCount = 0;
        int fogCount = 0;
        int safetyFactor = 0;
        int spellLevel = 2;
    };

    struct AICastle
    {
        Castle * castle = nullptr;
        bool underThreat = false;
        int safetyFactor = 0;
        int buildingValue = 0;
        AICastle( Castle * inCastle, bool inThreat, int inSafety, int inValue )
            : castle( inCastle )
            , underThreat( inThreat )
            , safetyFactor( inSafety )
            , buildingValue( inValue )
        {
            assert( castle != nullptr );
        }
    };

    struct BudgetEntry
    {
        int resource = Resource::UNKNOWN;
        int missing = 0;
        bool priority = false;
        bool recurringCost = false;

        BudgetEntry( int type )
            : resource( type )
        {}

        void reset()
        {
            missing = 0;
            priority = false;
            recurringCost = false;
        }
    };

    struct HeroToMove
    {
        Heroes * hero = nullptr;
        int patrolCenter = -1;
        uint32_t patrolDistance = 0;
    };

    struct PriorityTask
    {
        PriorityTaskType type = PriorityTaskType::ATTACK;
        double threatLevel = 0.0;
        std::set<int> secondaryTaskTileId;

        PriorityTask() = default;
        PriorityTask( PriorityTaskType t, double threat )
            : type( t )
            , threatLevel( threat )
        {}

        PriorityTask( PriorityTaskType t, double threat, int secondaryTask )
            : type( t )
            , threatLevel( threat )
        {
            secondaryTaskTileId.insert( secondaryTask );
        }
    };

    struct BattleTargetPair
    {
        int cell = -1;
        const Battle::Unit * unit = nullptr;
    };

    struct SpellSelection
    {
        int spellID = -1;
        int32_t cell = -1;
        double value = 0.0;
    };

    struct SpellcastOutcome
    {
        int32_t cell = -1;
        double value = 0.0;

        void updateOutcome( const double potentialValue, const int32_t targetCell, const bool isMassEffect = false )
        {
            if ( isMassEffect ) {
                value += potentialValue;
            }
            else if ( potentialValue > value ) {
                value = potentialValue;
                cell = targetCell;
            }
        }
    };

    class BattlePlanner
    {
    public:
        // Should be called at the beginning of the battle
        void battleBegins();

        // Checks whether the limit of turns is exceeded for the attacking AI-controlled
        // hero and inserts an appropriate action to the action list if necessary
        bool isLimitOfTurnsExceeded( const Battle::Arena & arena, Battle::Actions & actions );

        Battle::Actions planUnitTurn( Battle::Arena & arena, const Battle::Unit & currentUnit );

        // decision-making helpers
        bool isUnitFaster( const Battle::Unit & currentUnit, const Battle::Unit & target ) const;
        bool isHeroWorthSaving( const Heroes & hero ) const;
        bool isCommanderCanSpellcast( const Battle::Arena & arena, const HeroBase * commander ) const;
        bool checkRetreatCondition( const Heroes & hero ) const;

    private:
        void analyzeBattleState( const Battle::Arena & arena, const Battle::Unit & currentUnit );

        static Battle::Actions berserkTurn( Battle::Arena & arena, const Battle::Unit & currentUnit );
        Battle::Actions archerDecision( Battle::Arena & arena, const Battle::Unit & currentUnit ) const;

        BattleTargetPair meleeUnitOffense( Battle::Arena & arena, const Battle::Unit & currentUnit ) const;
        BattleTargetPair meleeUnitDefense( Battle::Arena & arena, const Battle::Unit & currentUnit ) const;

        SpellSelection selectBestSpell( Battle::Arena & arena, const Battle::Unit & currentUnit, bool retreating ) const;

        SpellcastOutcome spellDamageValue( const Spell & spell, Battle::Arena & arena, const Battle::Unit & currentUnit, const Battle::Units & friendly,
                                           const Battle::Units & enemies, bool retreating ) const;
        SpellcastOutcome spellDispelValue( const Spell & spell, const Battle::Units & friendly, const Battle::Units & enemies ) const;
        SpellcastOutcome spellResurrectValue( const Spell & spell, const Battle::Arena & arena ) const;
        SpellcastOutcome spellSummonValue( const Spell & spell, const Battle::Arena & arena, const int heroColor ) const;
        SpellcastOutcome spellEffectValue( const Spell & spell, const Battle::Units & targets ) const;

        double spellEffectValue( const Spell & spell, const Battle::Unit & target, bool targetIsLast, bool forDispel ) const;
        double getSpellDisruptingRayRatio( const Battle::Unit & target ) const;
        double getSpellSlowRatio( const Battle::Unit & target ) const;
        double getSpellHasteRatio( const Battle::Unit & target ) const;
        int32_t spellDurationMultiplier( const Battle::Unit & target ) const;

        static double commanderMaximumSpellDamageValue( const HeroBase & commander );

        const Rand::DeterministicRandomGenerator * _randomGenerator = nullptr;

        // When this limit of turns without deaths is exceeded for an attacking AI-controlled hero,
        // the auto battle should be interrupted (one way or another)
        static const uint32_t MAX_TURNS_WITHOUT_DEATHS = 50;

        // Member variables related to the logic of checking the limit of the number of turns
        uint32_t _currentTurnNumber = 0;
        uint32_t _numberOfRemainingTurnsWithoutDeaths = MAX_TURNS_WITHOUT_DEATHS;
        uint32_t _attackerForceNumberOfDead = 0;
        uint32_t _defenderForceNumberOfDead = 0;

        // turn variables that wouldn't persist
        const HeroBase * _commander = nullptr;
        int _myColor = Color::NONE;
        double _myArmyStrength = 0;
        double _enemyArmyStrength = 0;
        double _myShooterStr = 0;
        double _enemyShooterStr = 0;
        double _myArmyAverageSpeed = 0;
        double _enemyAverageSpeed = 0;
        double _enemySpellStrength = 0;
        int _highestDamageExpected = 0;
        bool _attackingCastle = false;
        bool _defendingCastle = false;
        bool _considerRetreat = false;
        bool _defensiveTactics = false;
    };

    class Normal : public Base
    {
    public:
        Normal();

        void KingdomTurn( Kingdom & kingdom ) override;
        void BattleTurn( Battle::Arena & arena, const Battle::Unit & currentUnit, Battle::Actions & actions ) override;

<<<<<<< HEAD
        void revealFog( const Kingdom & kingdom, const Maps::Tiles & tile ) override;
=======
        void revealFog( const Maps::Tiles & tile, const Kingdom & kingdom ) override;
>>>>>>> 49a069b4

        void HeroesPreBattle( HeroBase & hero, bool isAttacking ) override;
        void HeroesActionComplete( Heroes & hero, const int32_t tileIndex, const MP2::MapObjectType objectType ) override;

        bool recruitHero( Castle & castle, bool buyArmy, bool underThreat );
        void reinforceHeroInCastle( Heroes & hero, Castle & castle, const Funds & budget );
        void evaluateRegionSafety();
        std::vector<AICastle> getSortedCastleList( const KingdomCastles & castles, const std::set<int> & castlesInDanger );

        double getObjectValue( const Heroes & hero, const int index, const int objectType, const double valueToIgnore, const uint32_t distanceToObject ) const;
        int getPriorityTarget( const HeroToMove & heroInfo, double & maxPriority );
        void resetPathfinder() override;

        void battleBegins() override;

        double getTargetArmyStrength( const Maps::Tiles & tile, const MP2::MapObjectType objectType );

        bool isPriorityTask( const int index ) const
        {
            return _priorityTargets.find( index ) != _priorityTargets.end();
        }

        bool isCriticalTask( const int index ) const
        {
            const auto iter = _priorityTargets.find( index );
            if ( iter == _priorityTargets.end() ) {
                return false;
            }

            return iter->second.type == PriorityTaskType::ATTACK || iter->second.type == PriorityTaskType::DEFEND;
        }

    private:
        struct EnemyArmy
        {
            EnemyArmy() = default;

            EnemyArmy( const int index_, const MP2::MapObjectType type_, const double strength_, const uint32_t movePoints_ )
                : index( index_ )
                , type( type_ )
                , strength( strength_ )
                , movePoints( movePoints_ )
            {
                // Do nothing.
            }

            int index{ -1 };
            MP2::MapObjectType type{ MP2::OBJ_NONE };
            double strength{ 0 };
            uint32_t movePoints{ 0 };
        };

        // following data won't be saved/serialized
        double _combinedHeroStrength = 0;

        std::vector<IndexObject> _mapActionObjects;

        std::map<int, PriorityTask> _priorityTargets;

        std::vector<EnemyArmy> _enemyArmies;

        std::vector<RegionStats> _regions;

        std::array<BudgetEntry, 7> _budget = { Resource::WOOD, Resource::MERCURY, Resource::ORE, Resource::SULFUR, Resource::CRYSTAL, Resource::GEMS, Resource::GOLD };

        AIWorldPathfinder _pathfinder;

        BattlePlanner _battlePlanner;

        // Monster strength is constant over the same turn for AI but its calculation is a heavy operation.
        // In order to avoid extra computations during AI turn it is important to keep cache of monster strength but update it when an action on a monster is taken.
        std::map<int32_t, double> _neutralMonsterStrengthCache;

        void CastleTurn( Castle & castle, const bool defensiveStrategy );

        // Returns true if heroes can still do tasks but they have no move points.
        bool HeroesTurn( VecHeroes & heroes, const uint32_t startProgressValue, const uint32_t endProgressValue );

        double getGeneralObjectValue( const Heroes & hero, const int index, const double valueToIgnore, const uint32_t distanceToObject ) const;
        double getFighterObjectValue( const Heroes & hero, const int index, const double valueToIgnore, const uint32_t distanceToObject ) const;
        double getCourierObjectValue( const Heroes & hero, const int index, const double valueToIgnore, const uint32_t distanceToObject ) const;
        int getCourierMainTarget( const Heroes & hero, double lowestPossibleValue ) const;
        double getResourcePriorityModifier( const int resource, const bool isMine ) const;

        void updatePriorityTargets( Heroes & hero, const int32_t tileIndex, const MP2::MapObjectType objectType );
        void updateKingdomBudget( const Kingdom & kingdom );

        bool purchaseNewHeroes( const std::vector<AICastle> & sortedCastleList, const std::set<int> & castlesInDanger, const int32_t availableHeroCount,
                                const bool moreTasksForHeroes );

        static bool isMonsterStrengthCacheable( const MP2::MapObjectType objectType )
        {
            return objectType == MP2::OBJ_MONSTER;
        }

        void updateMapActionObjectCache( const int mapIndex );

        std::set<int> findCastlesInDanger( const KingdomCastles & castles );

        void updatePriorityForEnemyArmy( const KingdomCastles & castles, const EnemyArmy & enemyArmy );

        // Return true if the castle is in danger.
        bool updatePriorityForCastle( const Castle & castle, const EnemyArmy & enemyArmy );

        void removePriorityAttackTarget( const int32_t tileIndex );

        void updatePriorityAttackTarget( const Kingdom & kingdom, const Maps::Tiles & tile );

        void updateEnemyArmy( const EnemyArmy & enemyArmy );
    };
}

#endif<|MERGE_RESOLUTION|>--- conflicted
+++ resolved
@@ -252,11 +252,7 @@
         void KingdomTurn( Kingdom & kingdom ) override;
         void BattleTurn( Battle::Arena & arena, const Battle::Unit & currentUnit, Battle::Actions & actions ) override;
 
-<<<<<<< HEAD
-        void revealFog( const Kingdom & kingdom, const Maps::Tiles & tile ) override;
-=======
         void revealFog( const Maps::Tiles & tile, const Kingdom & kingdom ) override;
->>>>>>> 49a069b4
 
         void HeroesPreBattle( HeroBase & hero, bool isAttacking ) override;
         void HeroesActionComplete( Heroes & hero, const int32_t tileIndex, const MP2::MapObjectType objectType ) override;
