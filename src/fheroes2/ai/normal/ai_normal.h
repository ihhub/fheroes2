/***************************************************************************
 *   Free Heroes of Might and Magic II: https://github.com/ihhub/fheroes2  *
 *   Copyright (C) 2020                                                    *
 *                                                                         *
 *   This program is free software; you can redistribute it and/or modify  *
 *   it under the terms of the GNU General Public License as published by  *
 *   the Free Software Foundation; either version 2 of the License, or     *
 *   (at your option) any later version.                                   *
 *                                                                         *
 *   This program is distributed in the hope that it will be useful,       *
 *   but WITHOUT ANY WARRANTY; without even the implied warranty of        *
 *   MERCHANTABILITY or FITNESS FOR A PARTICULAR PURPOSE.  See the         *
 *   GNU General Public License for more details.                          *
 *                                                                         *
 *   You should have received a copy of the GNU General Public License     *
 *   along with this program; if not, write to the                         *
 *   Free Software Foundation, Inc.,                                       *
 *   59 Temple Place - Suite 330, Boston, MA  02111-1307, USA.             *
 ***************************************************************************/

#ifndef H2AI_NORMAL_H
#define H2AI_NORMAL_H

#include "ai.h"
#include "world_pathfinding.h"

namespace Battle
{
    class Units;
}

namespace AI
{
    struct RegionStats
    {
        double highestThreat = -1;
        double averageMonster = -1;
        int friendlyHeroCount = 0;
        int monsterCount = 0;
        int fogCount = 0;
        std::vector<IndexObject> validObjects;
    };

    struct BattleTargetPair
    {
        int cell = -1;
        const Battle::Unit * unit = nullptr;
    };

    struct SpellSeletion
    {
        int spellID = -1;
        int32_t cell = -1;
    };

    struct SpellcastOutcome
    {
        int32_t cell = -1;
        double value = 0.0;
    };

    class BattlePlanner
    {
    public:
        Battle::Actions planUnitTurn( Battle::Arena & arena, const Battle::Unit & currentUnit );
        void analyzeBattleState( Battle::Arena & arena, const Battle::Unit & currentUnit );

        // decision-making helpers
        bool isUnitFaster( const Battle::Unit & currentUnit, const Battle::Unit & target ) const;
        bool isHeroWorthSaving( const Heroes & hero ) const;
        bool isCommanderCanSpellcast( const Battle::Arena & arena, const HeroBase * commander ) const;
        bool checkRetreatCondition( const Heroes & hero ) const;

    private:
        // to be exposed later once every BattlePlanner will be re-initialized at combat start
        Battle::Actions berserkTurn( Battle::Arena & arena, const Battle::Unit & currentUnit );
        Battle::Actions archerDecision( Battle::Arena & arena, const Battle::Unit & currentUnit );
        BattleTargetPair meleeUnitOffense( Battle::Arena & arena, const Battle::Unit & currentUnit );
        BattleTargetPair meleeUnitDefense( Battle::Arena & arena, const Battle::Unit & currentUnit );
<<<<<<< HEAD
        SpellSeletion selectBestSpell( Battle::Arena & arena, bool retreating = false );
        SpellcastOutcome spellDamageValue( const Spell & spell, Battle::Arena & arena, const Battle::Units & friendly, const Battle::Units & enemies, bool retreating );
        SpellcastOutcome spellDebuffValue( const Spell & spell, Battle::Arena & arena, const Battle::Units & enemies );
=======
        SpellSeletion selectBestSpell( Battle::Arena & arena, bool retreating ) const;
        SpellcastOutcome spellDamageValue( const Spell & spell, Battle::Arena & arena, const Battle::Units & friendly, const Battle::Units & enemies,
                                           bool retreating ) const;
>>>>>>> 11e3cf24

        // turn variables that wouldn't persist
        const HeroBase * _commander = nullptr;
        int _myColor = Color::NONE;
        double _myArmyStrength = 0;
        double _enemyArmyStrength = 0;
        double _myShooterStr = 0;
        double _enemyShooterStr = 0;
        int _highestDamageExpected = 0;
        bool _attackingCastle = false;
        bool _defendingCastle = false;
        bool _considerRetreat = false;
    };

    class Normal : public Base
    {
    public:
        Normal();
        virtual void KingdomTurn( Kingdom & kingdom ) override;
        virtual void CastleTurn( Castle & castle, bool defensive = false ) override;
        virtual void BattleTurn( Battle::Arena & arena, const Battle::Unit & currentUnit, Battle::Actions & actions ) override;
        virtual void HeroesTurn( VecHeroes & heroes ) override;

        virtual void revealFog( const Maps::Tiles & tile ) override;

        virtual void HeroesPreBattle( HeroBase & hero, bool isAttacking ) override;
        virtual void HeroesActionComplete( Heroes & hero ) override;

        double getObjectValue( const Heroes & hero, int index, int objectID, double valueToIgnore ) const;
        int getPriorityTarget( const Heroes & hero, double & maxPriority, int patrolIndex = -1, uint32_t distanceLimit = 0 );
        virtual void resetPathfinder() override;

    private:
        // following data won't be saved/serialized
        double _combinedHeroStrength = 0;
        std::vector<IndexObject> _mapObjects;
        std::vector<RegionStats> _regions;
        AIWorldPathfinder _pathfinder;
        BattlePlanner _battlePlanner;
    };
}

#endif<|MERGE_RESOLUTION|>--- conflicted
+++ resolved
@@ -77,15 +77,10 @@
         Battle::Actions archerDecision( Battle::Arena & arena, const Battle::Unit & currentUnit );
         BattleTargetPair meleeUnitOffense( Battle::Arena & arena, const Battle::Unit & currentUnit );
         BattleTargetPair meleeUnitDefense( Battle::Arena & arena, const Battle::Unit & currentUnit );
-<<<<<<< HEAD
-        SpellSeletion selectBestSpell( Battle::Arena & arena, bool retreating = false );
-        SpellcastOutcome spellDamageValue( const Spell & spell, Battle::Arena & arena, const Battle::Units & friendly, const Battle::Units & enemies, bool retreating );
-        SpellcastOutcome spellDebuffValue( const Spell & spell, Battle::Arena & arena, const Battle::Units & enemies );
-=======
         SpellSeletion selectBestSpell( Battle::Arena & arena, bool retreating ) const;
         SpellcastOutcome spellDamageValue( const Spell & spell, Battle::Arena & arena, const Battle::Units & friendly, const Battle::Units & enemies,
                                            bool retreating ) const;
->>>>>>> 11e3cf24
+        SpellcastOutcome spellDebuffValue( const Spell & spell, Battle::Arena & arena, const Battle::Units & enemies ) const;
 
         // turn variables that wouldn't persist
         const HeroBase * _commander = nullptr;
