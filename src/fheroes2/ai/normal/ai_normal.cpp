/***************************************************************************
 *   fheroes2: https://github.com/ihhub/fheroes2                           *
 *   Copyright (C) 2020 - 2023                                             *
 *                                                                         *
 *   This program is free software; you can redistribute it and/or modify  *
 *   it under the terms of the GNU General Public License as published by  *
 *   the Free Software Foundation; either version 2 of the License, or     *
 *   (at your option) any later version.                                   *
 *                                                                         *
 *   This program is distributed in the hope that it will be useful,       *
 *   but WITHOUT ANY WARRANTY; without even the implied warranty of        *
 *   MERCHANTABILITY or FITNESS FOR A PARTICULAR PURPOSE.  See the         *
 *   GNU General Public License for more details.                          *
 *                                                                         *
 *   You should have received a copy of the GNU General Public License     *
 *   along with this program; if not, write to the                         *
 *   Free Software Foundation, Inc.,                                       *
 *   59 Temple Place - Suite 330, Boston, MA  02111-1307, USA.             *
 ***************************************************************************/

#include "ai_normal.h"

#include <algorithm>
#include <cstdint>

#include "army.h"
#include "heroes.h"
#include "kingdom.h"
#include "maps_tiles.h"
#include "pairs.h"
#include "payment.h"
#include "profit.h"
#include "rand.h"
#include "route.h"
#include "world.h"

namespace AI
{
    Normal::Normal()
        : _pathfinder( ARMY_ADVANTAGE_LARGE )
    {
        _personality = Rand::Get( AI::WARRIOR, AI::EXPLORER );
    }

    void Normal::resetPathfinder()
    {
        _pathfinder.reset();
    }

<<<<<<< HEAD
    void Normal::revealFog( const Kingdom & kingdom, const Maps::Tiles & tile )
=======
    void Normal::revealFog( const Maps::Tiles & tile, const Kingdom & kingdom )
>>>>>>> 49a069b4
    {
        const MP2::MapObjectType object = tile.GetObject();
        if ( !MP2::isActionObject( object ) ) {
            return;
        }

        updateMapActionObjectCache( tile.GetIndex() );
<<<<<<< HEAD
        updatePriorityAttackTarget( kingdom, tile );
=======

        // If this is an action object and one of AI heroes is moving,
        // we have to stop him because the new object might be more valuable than the current target.
        const KingdomHeroes & heroes = kingdom.GetHeroes();
        for ( Heroes * hero : heroes ) {
            if ( hero == nullptr ) {
                // How is it even possible?
                assert( 0 );
                continue;
            }

            if ( hero->isMoveEnabled() ) {
                hero->SetMove( false );
                hero->GetPath().Reset();
                break;
            }
        }
>>>>>>> 49a069b4
    }

    double Normal::getTargetArmyStrength( const Maps::Tiles & tile, const MP2::MapObjectType objectType )
    {
        if ( !isMonsterStrengthCacheable( objectType ) ) {
            return Army( tile ).GetStrength();
        }

        const int32_t tileId = tile.GetIndex();

        auto iter = _neutralMonsterStrengthCache.find( tileId );
        if ( iter != _neutralMonsterStrengthCache.end() ) {
            // Cache hit.
            return iter->second;
        }

        auto newEntry = _neutralMonsterStrengthCache.emplace( tileId, Army( tile ).GetStrength() );
        return newEntry.first->second;
    }

    double Normal::getResourcePriorityModifier( const int resource, const bool isMine ) const
    {
        // Not all resources are equally valuable: 1 gold does not have the same value as 1 gemstone, so we need to
        // normalize the value of various resources.

        // For mines, let's determine the default relative priority based on the ratio of the amount of resources
        // extracted by these mines. For example, if a gold mine produces 1000 gold per day, an ore mine produces 2
        // units of ore per day, and a gem mine produces 1 gem per day, then the priority of one unit of ore will
        // correspond to the priority of 500 gold, and the priority of one gemstone will correspond to the priority
        // of 1000 gold. Evaluate the resources from mines in proportion to the amount of resources that these mines
        // bring in 2 days (mines should be more valuable than just resource piles).
        static const std::map<int, double> minePriorities = []() {
            std::map<int, double> result;

            const double goldMineIncome = ProfitConditions::FromMine( Resource::GOLD ).Get( Resource::GOLD );
            assert( goldMineIncome > 0 );

            Resource::forEach( Resource::ALL, [&result, goldMineIncome]( const int res ) {
                const int32_t resMineIncome = ProfitConditions::FromMine( res ).Get( res );
                assert( resMineIncome > 0 );
                if ( resMineIncome <= 0 ) {
                    return;
                }

                result[res] = goldMineIncome / resMineIncome * 2;
            } );

            return result;
        }();

        // For one-time resource sources (such as piles, chests, campfires and so on), let's determine the default
        // relative priority based on the ratio of the usual amount of resources in these sources.
        static const std::map<int, double> pilePriorities = { // The amount of gold on the map is usually ~500-1500
                                                              { Resource::GOLD, 1 },
                                                              // The amount of wood and ore on the map is usually ~5-10
                                                              { Resource::WOOD, 125 },
                                                              { Resource::ORE, 125 },
                                                              // The amount of other resources on the map is usually ~2-5
                                                              { Resource::MERCURY, 250 },
                                                              { Resource::SULFUR, 250 },
                                                              { Resource::CRYSTAL, 250 },
                                                              { Resource::GEMS, 250 } };

        const std::map<int, double> & resourcePriorities = isMine ? minePriorities : pilePriorities;

        double prio = 1.0;

        const auto prioIter = resourcePriorities.find( resource );
        if ( prioIter != resourcePriorities.end() ) {
            prio = prioIter->second;
        }
        else {
            // This function has been called for an unknown resource, this should never happen
            assert( 0 );
        }

        for ( const BudgetEntry & budget : _budget ) {
            if ( budget.resource != resource ) {
                continue;
            }

            if ( budget.recurringCost ) {
                prio *= 1.5;
            }

            return ( budget.priority ) ? prio * 2.0 : prio;
        }

        return prio;
    }

    void Normal::updateMapActionObjectCache( const int mapIndex )
    {
        const Maps::Tiles & tile = world.GetTiles( mapIndex );
        const MP2::MapObjectType objectType = tile.GetObject();
        auto iter = std::lower_bound( _mapActionObjects.begin(), _mapActionObjects.end(), IndexObject{ mapIndex, objectType },
                                      []( const IndexObject & left, const IndexObject & right ) { return left.first < right.first; } );

        if ( iter != _mapActionObjects.end() && iter->first == mapIndex ) {
            if ( MP2::isActionObject( objectType ) ) {
                iter->second = objectType;
            }
            else {
                _mapActionObjects.erase( iter );
            }
        }
        else if ( MP2::isActionObject( objectType ) ) {
            _mapActionObjects.emplace( iter, IndexObject{ mapIndex, objectType } );
        }
    }
}<|MERGE_RESOLUTION|>--- conflicted
+++ resolved
@@ -47,11 +47,7 @@
         _pathfinder.reset();
     }
 
-<<<<<<< HEAD
-    void Normal::revealFog( const Kingdom & kingdom, const Maps::Tiles & tile )
-=======
     void Normal::revealFog( const Maps::Tiles & tile, const Kingdom & kingdom )
->>>>>>> 49a069b4
     {
         const MP2::MapObjectType object = tile.GetObject();
         if ( !MP2::isActionObject( object ) ) {
@@ -59,9 +55,7 @@
         }
 
         updateMapActionObjectCache( tile.GetIndex() );
-<<<<<<< HEAD
         updatePriorityAttackTarget( kingdom, tile );
-=======
 
         // If this is an action object and one of AI heroes is moving,
         // we have to stop him because the new object might be more valuable than the current target.
@@ -79,7 +73,6 @@
                 break;
             }
         }
->>>>>>> 49a069b4
     }
 
     double Normal::getTargetArmyStrength( const Maps::Tiles & tile, const MP2::MapObjectType objectType )
