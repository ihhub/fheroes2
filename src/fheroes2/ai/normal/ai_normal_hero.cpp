--- conflicted
+++ resolved
@@ -29,9 +29,6 @@
 
 namespace AI
 {
-<<<<<<< HEAD
-    double GetObjectValue( const Heroes & hero, int index, int objectID, double valueToIgnore )
-=======
     double ScaleWithDistance( double value, uint32_t distance )
     {
         if ( distance == 0 )
@@ -40,8 +37,7 @@
         return value - ( distance * std::log10( distance ) );
     }
 
-    double GetObjectValue( int color, int index, int objectID )
->>>>>>> c689492f
+    double GetObjectValue( const Heroes & hero, int index, int objectID, double valueToIgnore )
     {
         // In the future these hardcoded values could be configured by the mod
         // 1 tile distance is 100.0 value approximately
