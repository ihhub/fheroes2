/***************************************************************************
 *   Free Heroes of Might and Magic II: https://github.com/ihhub/fheroes2  *
 *   Copyright (C) 2020                                                    *
 *                                                                         *
 *   This program is free software; you can redistribute it and/or modify  *
 *   it under the terms of the GNU General Public License as published by  *
 *   the Free Software Foundation; either version 2 of the License, or     *
 *   (at your option) any later version.                                   *
 *                                                                         *
 *   This program is distributed in the hope that it will be useful,       *
 *   but WITHOUT ANY WARRANTY; without even the implied warranty of        *
 *   MERCHANTABILITY or FITNESS FOR A PARTICULAR PURPOSE.  See the         *
 *   GNU General Public License for more details.                          *
 *                                                                         *
 *   You should have received a copy of the GNU General Public License     *
 *   along with this program; if not, write to the                         *
 *   Free Software Foundation, Inc.,                                       *
 *   59 Temple Place - Suite 330, Boston, MA  02111-1307, USA.             *
 ***************************************************************************/

#include <algorithm>

#include "ai_normal.h"
#include "ground.h"
#include "heroes.h"
#include "logging.h"
#include "maps.h"
#include "mp2.h"
#include "world.h"

namespace
{
    struct HeroToMove
    {
        Heroes * hero = nullptr;
        int patrolCenter = -1;
        uint32_t patrolDistance = 0;
    };

    // Used for caching object validations per hero.
    class ObjectValidator
    {
    public:
        ObjectValidator( const Heroes & hero )
            : _hero( hero )
        {}

        bool isValid( const int index )
        {
            auto iter = _validObjects.find( index );
            if ( iter != _validObjects.end() ) {
                return iter->second;
            }

            const bool valid = AI::HeroesValidObject( _hero, index );
            _validObjects[index] = valid;
            return valid;
        }

    private:
        const Heroes & _hero;
        std::map<int, bool> _validObjects;
    };

    // Used for caching of object value estimation per hero.
    class ObjectValueStorage
    {
    public:
        ObjectValueStorage( const Heroes & hero, const AI::Normal & ai, const double ignoreValue )
            : _hero( hero )
            , _ai( ai )
            , _ignoreValue( ignoreValue )
        {}

        double value( const std::pair<int, int> & objectInfo )
        {
            auto iter = _objectValue.find( objectInfo );
            if ( iter != _objectValue.end() ) {
                return iter->second;
            }

            const double value = _ai.getObjectValue( _hero, objectInfo.first, objectInfo.second, _ignoreValue );

            _objectValue[objectInfo] = value;
            return value;
        }

    private:
        const Heroes & _hero;
        const AI::Normal & _ai;
        const double _ignoreValue;
        std::map<std::pair<int, int>, double> _objectValue;
    };
}

namespace AI
{
    const double suboptimalTaskPenalty = 10000.0;
    const double dangerousTaskPenalty = 20000.0;

    double ScaleWithDistance( double value, uint32_t distance )
    {
        if ( distance == 0 )
            return value;
        // scale non-linearly (more value lost as distance increases)
        return value - ( distance * std::log10( distance ) );
    }

    double Normal::getObjectValue( const Heroes & hero, int index, int objectID, double valueToIgnore ) const
    {
        // In the future these hardcoded values could be configured by the mod
        // 1 tile distance is 100.0 value approximately
        const Maps::Tiles & tile = world.GetTiles( index );

        if ( objectID == MP2::OBJ_CASTLE ) {
            const Castle * castle = world.GetCastle( Maps::GetPoint( index ) );
            if ( !castle )
                return valueToIgnore;

            if ( hero.GetColor() == castle->GetColor() ) {
                double value = castle->getVisitValue( hero );
                if ( value < 1000 )
                    return valueToIgnore;

                if ( hero.isVisited( tile ) )
                    value -= suboptimalTaskPenalty;
                return value;
            }
            else {
                return castle->getBuildingValue() * 150.0 + 3000;
            }
        }
        else if ( objectID == MP2::OBJ_HEROES ) {
            const Heroes * otherHero = tile.GetHeroes();
            if ( !otherHero )
                return valueToIgnore;

            if ( hero.GetColor() == otherHero->GetColor() ) {
                if ( hero.getStatsValue() + 2 > otherHero->getStatsValue() )
                    return valueToIgnore;

                const double value = hero.getMeetingValue( *otherHero );
                // limit the max value of friendly hero meeting to 30 tiles
                return ( value < 250 ) ? valueToIgnore : std::min( value, 10000.0 );
            }
            return 5000.0;
        }
        else if ( objectID == MP2::OBJ_MONSTER ) {
            return 1000.0;
        }
        else if ( objectID == MP2::OBJ_MINES || objectID == MP2::OBJ_SAWMILL || objectID == MP2::OBJ_ALCHEMYLAB ) {
            if ( tile.QuantityColor() == hero.GetColor() ) {
                return -dangerousTaskPenalty; // don't even attempt to go here
            }
            return ( tile.QuantityResourceCount().first == Resource::GOLD ) ? 4000.0 : 2000.0;
        }
        else if ( MP2::isArtifactObject( objectID ) && tile.QuantityArtifact().isValid() ) {
            return 1000.0 * tile.QuantityArtifact().getArtifactValue();
        }
        else if ( MP2::isPickupObject( objectID ) ) {
            return 850.0;
        }
        else if ( MP2::isCaptureObject( objectID ) && MP2::isQuantityObject( objectID ) ) {
            // Objects like WATERWHEEL, WINDMILL and MAGICGARDEN if capture setting is enabled
            return 500.0;
        }
        else if ( objectID == MP2::OBJ_XANADU ) {
            return 3000.0;
        }
        else if ( objectID == MP2::OBJ_SHRINE1 ) {
            return 100;
        }
        else if ( objectID == MP2::OBJ_SHRINE2 ) {
            return 250;
        }
        else if ( objectID == MP2::OBJ_SHRINE3 ) {
            return 500;
        }
        else if ( MP2::isHeroUpgradeObject( objectID ) ) {
            return 500.0;
        }
        else if ( MP2::isMonsterDwelling( objectID ) ) {
            return tile.QuantityTroop().GetStrength();
        }
        else if ( objectID == MP2::OBJ_STONELITHS ) {
            const MapsIndexes & list = world.GetTeleportEndPoints( index );
            for ( const int teleportIndex : list ) {
                if ( world.GetTiles( teleportIndex ).isFog( hero.GetColor() ) )
                    return 0;
            }
            return valueToIgnore;
        }
        else if ( objectID == MP2::OBJ_OBSERVATIONTOWER ) {
            return _regions[tile.GetRegion()].fogCount * 100.0;
        }
        else if ( objectID == MP2::OBJ_COAST ) {
            const RegionStats & regionStats = _regions[tile.GetRegion()];
            const size_t objectCount = regionStats.validObjects.size();
            if ( objectCount < 1 )
                return valueToIgnore;

            double value = objectCount * 100.0 - 7500;
            if ( regionStats.friendlyHeroCount )
                value -= suboptimalTaskPenalty;
            return value;
        }
        else if ( objectID == MP2::OBJ_WHIRLPOOL ) {
            const MapsIndexes & list = world.GetWhirlpoolEndPoints( index );
            for ( const int whirlpoolIndex : list ) {
                if ( world.GetTiles( whirlpoolIndex ).isFog( hero.GetColor() ) )
                    return -3000.0;
            }
            return -dangerousTaskPenalty; // no point to even loose the army for this
        }
        else if ( objectID == MP2::OBJ_BOAT ) {
            // de-prioritize the water movement even harder
            return -5000.0;
        }
        else if ( objectID == MP2::OBJ_MAGICWELL ) {
            if ( !hero.HaveSpellBook() ) {
                return -dangerousTaskPenalty;
            }
            if ( hero.GetSpellPoints() * 2 >= hero.GetMaxSpellPoints() ) {
                return -2000; // no reason to visit the well with no magic book or with half of points
            }
            return 0;
        }
        else if ( objectID == MP2::OBJ_TEMPLE ) {
            const int moral = hero.GetMorale();
            if ( moral >= 3 ) {
                return -dangerousTaskPenalty; // no reason to visit with a maximum moral
            }
            else if ( moral == 2 ) {
                return -4000; // moral is good enough to avoid visting this object
            }
            else if ( moral == 1 ) {
                return -2000; // is it worth to visit this object with little better than neutral moral?
            }
            else if ( moral == 0 ) {
                return 0;
            }
            else {
                return 250;
            }
        }

        return 0;
    }

    int AI::Normal::getPriorityTarget( const Heroes & hero, double & maxPriority, int patrolIndex, uint32_t distanceLimit )
    {
        const double lowestPossibleValue = -1.0 * Maps::Ground::slowestMovePenalty * world.getSize();
        const bool heroInPatrolMode = patrolIndex != -1;
        const double heroStrength = hero.GetArmy().GetStrength();

        int priorityTarget = -1;
        maxPriority = lowestPossibleValue;
#ifdef WITH_DEBUG
        int objectID = MP2::OBJ_ZERO;
#endif

        // pre-cache the pathfinder
        _pathfinder.reEvaluateIfNeeded( hero );

        const uint32_t leftMovePoints = hero.GetMovePoints();

        ObjectValidator objectValidator( hero );
        ObjectValueStorage valueStorage( hero, *this, lowestPossibleValue );

        for ( size_t idx = 0; idx < _mapObjects.size(); ++idx ) {
            const IndexObject & node = _mapObjects[idx];

            // Skip if hero in patrol mode and object outside of reach
            if ( heroInPatrolMode && Maps::GetApproximateDistance( node.first, patrolIndex ) > distanceLimit )
                continue;

            if ( objectValidator.isValid( node.first ) ) {
                uint32_t dist = _pathfinder.getDistance( node.first );
                if ( dist == 0 )
                    continue;

                double value = valueStorage.value( node );

                const std::vector<IndexObject> & list = _pathfinder.getObjectsOnTheWay( node.first );
                for ( const IndexObject & pair : list ) {
                    if ( objectValidator.isValid( pair.first ) && std::binary_search( _mapObjects.begin(), _mapObjects.end(), pair ) )
                        value += valueStorage.value( pair );
                }
                const RegionStats & regionStats = _regions[world.GetTiles( node.first ).GetRegion()];
                if ( heroStrength < regionStats.highestThreat )
                    value -= dangerousTaskPenalty;

                if ( dist > leftMovePoints ) {
                    // Distant object which is out of reach for the current turn must have lower priority.
                    dist = leftMovePoints + ( dist - leftMovePoints ) * 2;
                }

                value = ScaleWithDistance( value, dist );

                if ( dist && value > maxPriority ) {
                    maxPriority = value;
                    priorityTarget = node.first;
#ifdef WITH_DEBUG
                    objectID = node.second;
#endif

                    DEBUG_LOG( DBG_AI, DBG_TRACE,
                               hero.GetName() << ": valid object at " << node.first << " value is " << value << " (" << MP2::StringObject( node.second ) << ")" );
                }
            }
        }

        if ( priorityTarget != -1 ) {
            DEBUG_LOG( DBG_AI, DBG_INFO,
                       hero.GetName() << ": priority selected: " << priorityTarget << " value is " << maxPriority << " (" << MP2::StringObject( objectID ) << ")" );
        }
        else if ( !heroInPatrolMode ) {
            priorityTarget = _pathfinder.getFogDiscoveryTile( hero );
            DEBUG_LOG( DBG_AI, DBG_INFO, hero.GetName() << " can't find an object. Scouting the fog of war at " << priorityTarget );
        }

        return priorityTarget;
    }

    void Normal::HeroesActionComplete( Heroes & hero )
    {
        Castle * castle = hero.inCastle();
        if ( castle ) {
            ReinforceHeroInCastle( hero, *castle, castle->GetKingdom().GetFunds() );
        }
    }

    void Normal::HeroesTurn( VecHeroes & heroes )
    {
        std::vector<HeroToMove> availableHeroes;

        for ( Heroes * hero : heroes ) {
            if ( hero->Modes( Heroes::PATROL ) ) {
                if ( hero->GetSquarePatrol() == 0 ) {
<<<<<<< HEAD
                    DEBUG( DBG_AI, DBG_TRACE, hero->GetName() << " standing still. Skip turn." );
                    hero->SetModes( Heroes::MOVED );
=======
                    DEBUG_LOG( DBG_AI, DBG_TRACE, hero->GetName() << " standing still. Skip turn." );
                    hero->SetModes( AI::HERO_MOVED );
>>>>>>> 59168a87
                    continue;
                }
            }
            hero->ResetModes( Heroes::WAITING | Heroes::MOVED | Heroes::SKIPPED_TURN );
            if ( !hero->MayStillMove() ) {
                hero->SetModes( Heroes::MOVED );
            }
            else {
                availableHeroes.emplace_back();
                HeroToMove & heroInfo = availableHeroes.back();
                heroInfo.hero = hero;

                if ( hero->Modes( Heroes::PATROL ) ) {
                    heroInfo.patrolCenter = Maps::GetIndexFromAbsPoint( hero->GetCenterPatrol() );
                    heroInfo.patrolDistance = hero->GetSquarePatrol();
                }
            }
        }

        while ( !availableHeroes.empty() ) {
            Heroes * bestHero = availableHeroes.front().hero;
            double maxPriority = 0;
            int bestTargetIndex = -1;

            for ( HeroToMove & heroInfo : availableHeroes ) {
                double priority = -1;
                const int targetIndex = getPriorityTarget( *heroInfo.hero, priority, heroInfo.patrolCenter, heroInfo.patrolDistance );
                if ( targetIndex != -1 && ( priority > maxPriority || bestTargetIndex == -1 ) ) {
                    maxPriority = priority;
                    bestTargetIndex = targetIndex;
                    bestHero = heroInfo.hero;
                }
            }

            if ( bestTargetIndex == -1 ) {
                // Nothing to do. Stop eveything
                break;
            }

            _pathfinder.reEvaluateIfNeeded( *bestHero );
            bestHero->GetPath().setPath( _pathfinder.buildPath( bestTargetIndex ), bestTargetIndex );
            const int32_t idxToErase = bestHero->GetPath().GetDestinationIndex();

            HeroesMove( *bestHero );

            auto it = std::find_if( _mapObjects.begin(), _mapObjects.end(), [&idxToErase]( const IndexObject & o ) { return o.first == idxToErase; } );
            // Actually remove if this object single use only
            if ( it != _mapObjects.end() && !MP2::isCaptureObject( it->second ) && !MP2::isRemoveObject( it->second ) ) {
                // retains the vector order for binary search
                _mapObjects.erase( it );
            }

            for ( size_t i = 0; i < availableHeroes.size(); ) {
                if ( !availableHeroes[i].hero->MayStillMove() ) {
                    availableHeroes[i].hero->SetModes( Heroes::MOVED );
                    availableHeroes.erase( availableHeroes.begin() + i );
                    continue;
                }

                ++i;
            }
        }

        for ( HeroToMove & heroInfo : availableHeroes ) {
            if ( !heroInfo.hero->MayStillMove() ) {
                heroInfo.hero->SetModes( Heroes::MOVED );
            }
        }
    }
}<|MERGE_RESOLUTION|>--- conflicted
+++ resolved
@@ -337,13 +337,8 @@
         for ( Heroes * hero : heroes ) {
             if ( hero->Modes( Heroes::PATROL ) ) {
                 if ( hero->GetSquarePatrol() == 0 ) {
-<<<<<<< HEAD
-                    DEBUG( DBG_AI, DBG_TRACE, hero->GetName() << " standing still. Skip turn." );
+                    DEBUG_LOG( DBG_AI, DBG_TRACE, hero->GetName() << " standing still. Skip turn." );
                     hero->SetModes( Heroes::MOVED );
-=======
-                    DEBUG_LOG( DBG_AI, DBG_TRACE, hero->GetName() << " standing still. Skip turn." );
-                    hero->SetModes( AI::HERO_MOVED );
->>>>>>> 59168a87
                     continue;
                 }
             }
