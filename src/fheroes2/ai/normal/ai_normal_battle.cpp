/***************************************************************************
 *   Free Heroes of Might and Magic II: https://github.com/ihhub/fheroes2  *
 *   Copyright (C) 2020                                                    *
 *                                                                         *
 *   This program is free software; you can redistribute it and/or modify  *
 *   it under the terms of the GNU General Public License as published by  *
 *   the Free Software Foundation; either version 2 of the License, or     *
 *   (at your option) any later version.                                   *
 *                                                                         *
 *   This program is distributed in the hope that it will be useful,       *
 *   but WITHOUT ANY WARRANTY; without even the implied warranty of        *
 *   MERCHANTABILITY or FITNESS FOR A PARTICULAR PURPOSE.  See the         *
 *   GNU General Public License for more details.                          *
 *                                                                         *
 *   You should have received a copy of the GNU General Public License     *
 *   along with this program; if not, write to the                         *
 *   Free Software Foundation, Inc.,                                       *
 *   59 Temple Place - Suite 330, Boston, MA  02111-1307, USA.             *
 ***************************************************************************/

#include "ai_normal.h"
#include "artifact.h"
#include "battle_arena.h"
#include "battle_army.h"
#include "battle_board.h"
#include "battle_catapult.h"
#include "battle_cell.h"
#include "battle_command.h"
#include "battle_tower.h"
#include "battle_troop.h"
#include "castle.h"
#include "difficulty.h"
#include "game.h"
#include "heroes.h"
#include "logging.h"

#include <cassert>

using namespace Battle;

namespace AI
{
    // Usual distance between units at the start of the battle is 10-14 tiles
    // 20% of maximum value lost for every tile travelled to make sure 4 tiles difference matters
    const double STRENGTH_DISTANCE_FACTOR = 5.0;
    const std::vector<int> underWallsIndicies = {7, 28, 49, 72, 95};

    void Normal::HeroesPreBattle( HeroBase & hero, bool isAttacking )
    {
        if ( isAttacking ) {
            OptimizeTroopsOrder( hero.GetArmy() );
        }
    }

    bool BattlePlanner::isHeroWorthSaving( const Heroes & hero ) const
    {
        return hero.GetLevel() > 2 || !hero.GetBagArtifacts().empty();
    }

    bool BattlePlanner::isCommanderCanSpellcast( const Arena & arena, const HeroBase * commander ) const
    {
        return commander && ( !commander->isControlHuman() || Settings::Get().BattleAutoSpellcast() ) && commander->HaveSpellBook()
               && !commander->Modes( Heroes::SPELLCASTED ) && !arena.isSpellcastDisabled();
    }

    bool BattlePlanner::checkRetreatCondition( const Heroes & hero ) const
    {
        // Retreat if remaining army strength is a fraction of enemy's
        // Consider taking speed/turn order into account in the future
        const double ratio = Difficulty::GetAIRetreatRatio( Game::getDifficulty() );
        return _considerRetreat && _myArmyStrength * ratio < _enemyArmyStrength && isHeroWorthSaving( hero );
    }

    bool BattlePlanner::isUnitFaster( const Unit & currentUnit, const Unit & target ) const
    {
        if ( currentUnit.isFlying() == target.isFlying() )
            return currentUnit.GetSpeed() > target.GetSpeed();
        return currentUnit.isFlying();
    }

    Actions BattlePlanner::forceSpellcastBeforeRetreat( Arena & arena, const HeroBase * commander )
    {
        Actions result;
        if ( !isCommanderCanSpellcast( arena, commander ) ) {
            return result;
        }

        const std::vector<Spell> allSpells = commander->GetSpells();
        int bestSpell = -1;
        double bestHeuristic = 0;
        int targetIdx = -1;

        const Units friendly( arena.GetForce( commander->GetColor() ), true );
        const Units enemies( arena.GetForce( commander->GetColor(), true ), true );

        const int spellPower = commander->GetPower();
        for ( const Spell & spell : allSpells ) {
            if ( !commander->HaveSpellPoints( spell ) )
                continue;

            // TODO: add mass spells
            if ( spell.isCombat() && spell.isDamage() && spell.isSingleTarget() ) {
                const uint32_t totalDamage = spell.Damage() * spellPower;
                for ( const Unit * enemy : enemies ) {
                    const double spellHeuristic
                        = enemy->GetMonsterStrength() * enemy->HowManyWillKilled( totalDamage * ( 100 - enemy->GetMagicResist( spell, spellPower ) ) / 100 );

                    if ( spellHeuristic > bestHeuristic ) {
                        bestHeuristic = spellHeuristic;
                        bestSpell = spell.GetID();
                        targetIdx = enemy->GetHeadIndex();
                    }
                }
            }
        }

        if ( bestSpell != -1 ) {
            result.emplace_back( MSG_BATTLE_CAST, bestSpell, targetIdx );
        }
        return result;
    }

    Actions BattlePlanner::planUnitTurn( Arena & arena, const Unit & currentUnit )
    {
        if ( currentUnit.Modes( SP_BERSERKER ) != 0 ) {
            return berserkTurn( arena, currentUnit );
        }

        Actions actions;

        // Step 1. Analyze current battle state and update variables
        analyzeBattleState( arena, currentUnit );

        const Force & enemyForce = arena.GetForce( _myColor, true );
        const HeroBase * commander = currentUnit.GetCommander();

        DEBUG_LOG( DBG_BATTLE, DBG_TRACE, currentUnit.GetName() << " start their turn. Side: " << _myColor );

        // When we have in 10 times stronger army than the enemy we could consider it as an overpowered and we most likely will win.
        const bool myOverpoweredArmy = _myArmyStrength > _enemyArmyStrength * 10;
        const double enemyArcherRatio = _enemyShooterStr / _enemyArmyStrength;

        const bool defensiveTactics = enemyArcherRatio < 0.75 && ( _defendingCastle || _myShooterStr > _enemyShooterStr ) && !myOverpoweredArmy;
        DEBUG_LOG( DBG_BATTLE, DBG_TRACE,
                   "Tactic " << defensiveTactics << " chosen. Archers: " << _myShooterStr << ", vs enemy " << _enemyShooterStr << " ratio is " << enemyArcherRatio );

        // Step 2. Check retreat/surrender condition
        const Heroes * actualHero = dynamic_cast<const Heroes *>( commander );
<<<<<<< HEAD
        if ( actualHero && arena.CanRetreatOpponent( _myColor ) && checkRetreatCondition( *actualHero ) ) {
=======
        if ( actualHero && !actualHero->isControlHuman() && arena.CanRetreatOpponent( _myColor ) && isHeroWorthSaving( actualHero )
             && checkRetreatCondition( _myArmyStrength, _enemyArmyStrength ) ) {
>>>>>>> 881d3bd7
            // Cast maximum damage spell
            actions = forceSpellcastBeforeRetreat( arena, commander );

            actions.emplace_back( MSG_BATTLE_RETREAT );
            actions.emplace_back( MSG_BATTLE_END_TURN, currentUnit.GetUID() );
            return actions;
        }

        // Step 3. Calculate spell heuristics

        // Hero should conserve spellpoints if fighting against monsters or AI and has advantage
        if ( !( myOverpoweredArmy && enemyForce.GetControl() == CONTROL_AI ) && isCommanderCanSpellcast( arena, commander ) ) {
            // 1. For damage spells - maximum amount of enemy threat lost
            // 2. For buffs - friendly unit strength gained
            // 3. For debuffs - enemy unit threat lost
            // 4. For dispell, resurrect and cure - amount of unit strength recovered
            // 5. For antimagic - based on enemy hero spellcasting abilities multiplied by friendly unit strength

            // 6. Cast best spell with highest heuristic on target pointer saved

            // Temporary: force damage spell
            actions = forceSpellcastBeforeRetreat( arena, commander );
        }

        // Step 4. Current unit decision tree
        const size_t actionsSize = actions.size();

        if ( currentUnit.isArchers() ) {
            const Actions & archerActions = archerDecision( arena, currentUnit );
            actions.insert( actions.end(), archerActions.begin(), archerActions.end() );
        }
        else {
            // Melee unit decision tree (both flyers and walkers)
            Board & board = *Battle::Arena::GetBoard();
            board.SetPositionQuality( currentUnit );

            // Determine unit target/cell to move
            BattleTargetPair target;

            if ( defensiveTactics ) {
                target = meleeUnitDefense( arena, currentUnit );
            }
            else {
                target = meleeUnitOffense( arena, currentUnit );
            }

            // Melee unit final stage - add actions to the queue
            DEBUG_LOG( DBG_BATTLE, DBG_INFO, "Melee phase end, targetCell is " << target.cell );

            if ( target.cell != -1 ) {
                if ( currentUnit.GetHeadIndex() != target.cell )
                    actions.emplace_back( MSG_BATTLE_MOVE, currentUnit.GetUID(), target.cell );

                if ( target.unit ) {
                    actions.emplace_back( MSG_BATTLE_ATTACK, currentUnit.GetUID(), target.unit->GetUID(), target.unit->GetHeadIndex(), 0 );
                    DEBUG_LOG( DBG_BATTLE, DBG_INFO,
                               currentUnit.GetName() << " melee offense, focus enemy " << target.unit->GetName()
                                                     << " threat level: " << target.unit->GetScoreQuality( currentUnit ) );
                }
            }
            // else skip
        }

        // no action was taken - skip
        if ( actions.size() == actionsSize ) {
            actions.emplace_back( MSG_BATTLE_SKIP, currentUnit.GetUID(), true );
        }

        return actions;
    }

    void BattlePlanner::analyzeBattleState( Arena & arena, const Unit & currentUnit )
    {
        _myColor = currentUnit.GetColor();
        const Force & friendlyForce = arena.GetForce( _myColor );
        const Force & enemyForce = arena.GetForce( _myColor, true );

        // Friendly and enemy army analysis
        _myArmyStrength = 0;
        _enemyArmyStrength = 0;
        _myShooterStr = 0;
        _enemyShooterStr = 0;
        _highestDamageExpected = 0;
        _considerRetreat = false;

        for ( Unit * unitPtr : enemyForce ) {
            if ( !unitPtr || !unitPtr->isValid() )
                continue;

            const Unit & unit = *unitPtr;
            const double unitStr = unit.GetStrength();

            _enemyArmyStrength += unitStr;
            if ( unit.isArchers() ) {
                _enemyShooterStr += unitStr;
            }

            const int dmg = unit.CalculateMaxDamage( currentUnit );
            if ( dmg > _highestDamageExpected )
                _highestDamageExpected = dmg;
        }

        uint32_t initialUnitCount = 0;
        bool lostUnit = false;
        for ( Unit * unitPtr : friendlyForce ) {
            // Do not check isValid() here to handle dead troops
            if ( !unitPtr )
                continue;

            const Unit & unit = *unitPtr;
            const uint32_t count = unit.GetCount();
            const uint32_t dead = unit.GetDead();

            // Count all valid troops in army (both alive and dead)
            if ( count > 0 || dead > 0 ) {
                ++initialUnitCount;
            }
            // Dead unit: trigger retreat condition and skip strength calculation
            if ( count == 0 && dead > 0 ) {
                _considerRetreat = true;
                continue;
            }

            const double unitStr = unit.GetStrength();
            _myArmyStrength += unitStr;
            if ( unit.isArchers() ) {
                _myShooterStr += unitStr;
            }
        }
        _considerRetreat = _considerRetreat || initialUnitCount < 4;

        // Add castle siege (and battle arena) modifiers
        _attackingCastle = false;
        _defendingCastle = false;
        const Castle * castle = Arena::GetCastle();
        if ( castle ) {
            const bool attackerIgnoresCover = arena.GetForce1().GetCommander()->HasArtifact( Artifact::GOLDEN_BOW );

            auto getTowerStrength = [&currentUnit]( const Tower * tower ) { return ( tower && tower->isValid() ) ? tower->GetScoreQuality( currentUnit ) : 0; };

            double towerStr = getTowerStrength( Arena::GetTower( TWR_CENTER ) );
            towerStr += getTowerStrength( Arena::GetTower( TWR_LEFT ) );
            towerStr += getTowerStrength( Arena::GetTower( TWR_RIGHT ) );
            DEBUG_LOG( DBG_BATTLE, DBG_TRACE, "- Castle strength: " << towerStr );

            if ( _myColor == castle->GetColor() ) {
                _defendingCastle = true;
                _myShooterStr += towerStr;
                if ( !attackerIgnoresCover )
                    _enemyShooterStr /= 2;
            }
            else {
                _attackingCastle = true;
                _enemyShooterStr += towerStr;
                if ( !attackerIgnoresCover )
                    _myShooterStr /= 2;
            }
        }
    }

    Actions BattlePlanner::archerDecision( Arena & arena, const Unit & currentUnit )
    {
        Actions actions;
        const Units enemies( arena.GetForce( _myColor, true ), true );
        const Unit * target = NULL;
        int targetCell = -1;

        if ( currentUnit.isHandFighting() ) {
            // Current ranged unit is blocked by the enemy

            // force archer to fight back by setting initial expectation to lowest possible (if we're losing battle)
            int bestOutcome = ( _myArmyStrength < _enemyArmyStrength ) ? -_highestDamageExpected : 0;
            bool canOutrunEnemy = true;

            const Indexes & adjacentEnemies = Board::GetAdjacentEnemies( currentUnit );
            for ( const int cell : adjacentEnemies ) {
                const Unit * enemy = Board::GetCell( cell )->GetUnit();
                if ( enemy ) {
                    const int archerMeleeDmg = currentUnit.GetDamage( *enemy );
                    const int damageDiff = archerMeleeDmg - enemy->CalculateRetaliationDamage( archerMeleeDmg );

                    if ( bestOutcome < damageDiff ) {
                        bestOutcome = damageDiff;
                        target = enemy;
                        targetCell = cell;
                    }

                    // try to determine if it's worth running away (canOutrunEnemy stays true ONLY if all enemies are slower)
                    if ( canOutrunEnemy && !isUnitFaster( currentUnit, *enemy ) )
                        canOutrunEnemy = false;
                }
                else {
                    DEBUG_LOG( DBG_BATTLE, DBG_WARN, "Board::GetAdjacentEnemies returned a cell " << cell << " that does not contain a unit!" );
                }
            }

            if ( target && targetCell != -1 ) {
                // attack selected target
                DEBUG_LOG( DBG_BATTLE, DBG_INFO, currentUnit.GetName() << " archer deciding to fight back: " << bestOutcome );
                actions.emplace_back( MSG_BATTLE_ATTACK, currentUnit.GetUID(), target->GetUID(), targetCell, 0 );
            }
            else if ( canOutrunEnemy ) {
                // Kiting enemy
                // Search for a safe spot unit can move away
                DEBUG_LOG( DBG_BATTLE, DBG_INFO, currentUnit.GetName() << " archer kiting enemy" );
            }
            // Worst case scenario - Skip turn
        }
        else {
            // Normal ranged attack: focus the highest value unit
            double highestStrength = 0;

            for ( const Unit * enemy : enemies ) {
                const double attackPriority = enemy->GetScoreQuality( currentUnit );

                if ( highestStrength < attackPriority ) {
                    highestStrength = attackPriority;
                    target = enemy;
                    DEBUG_LOG( DBG_BATTLE, DBG_TRACE, "- Set priority on " << enemy->GetName() << " value " << attackPriority );
                }
            }

            if ( target ) {
                actions.emplace_back( MSG_BATTLE_ATTACK, currentUnit.GetUID(), target->GetUID(), target->GetHeadIndex(), 0 );

                DEBUG_LOG( DBG_BATTLE, DBG_INFO,
                           currentUnit.GetName() << " archer focusing enemy " << target->GetName() << " threat level: " << target->GetScoreQuality( currentUnit ) );
            }
        }

        return actions;
    }

    BattleTargetPair BattlePlanner::meleeUnitOffense( Arena & arena, const Unit & currentUnit )
    {
        BattleTargetPair target;
        const Units enemies( arena.GetForce( _myColor, true ), true );

        const uint32_t currentUnitMoveRange = currentUnit.isFlying() ? MAXU16 : currentUnit.GetSpeed();
        const double attackDistanceModifier = _enemyArmyStrength / STRENGTH_DISTANCE_FACTOR;

        double maxPriority = attackDistanceModifier * ARENASIZE * -1;
        int highestValue = 0;

        for ( const Unit * enemy : enemies ) {
            const Indexes & around = Board::GetAroundIndexes( *enemy );
            for ( const int cell : around ) {
                const int quality = Board::GetCell( cell )->GetQuality();
                const uint32_t dist = arena.CalculateMoveDistance( cell );
                if ( arena.hexIsPassable( cell ) && dist <= currentUnitMoveRange && highestValue < quality ) {
                    highestValue = quality;
                    target.unit = enemy;
                    target.cell = cell;
                    break;
                }
            }

            // For walking units that don't have a target within reach, pick based on distance priority
            if ( target.unit == nullptr ) {
                // move node pair consists of move hex index and distance
                const std::pair<int, uint32_t> move = arena.CalculateMoveToUnit( *enemy );
                // Do not chase after faster units that might kite away and avoid engagement
                const uint32_t distance = ( !enemy->isArchers() && isUnitFaster( *enemy, currentUnit ) ) ? move.second + ARENAW + ARENAH : move.second;

                const double unitPriority = enemy->GetScoreQuality( currentUnit ) - distance * attackDistanceModifier;
                if ( unitPriority > maxPriority ) {
                    maxPriority = unitPriority;
                    target.cell = move.first;
                }
            }
        }

        // Walkers: move closer to the castle walls during siege
        if ( _attackingCastle && target.cell == -1 ) {
            uint32_t shortestDist = MAXU16;

            for ( const int wallIndex : underWallsIndicies ) {
                if ( !arena.hexIsPassable( wallIndex ) ) {
                    continue;
                }

                const uint32_t dist = arena.CalculateMoveDistance( wallIndex );
                if ( dist < shortestDist ) {
                    shortestDist = dist;
                    target.cell = wallIndex;
                }
            }
            DEBUG_LOG( DBG_BATTLE, DBG_INFO, "Walker unit moving towards castle walls " << currentUnit.GetName() << " cell " << target.cell );
        }

        return target;
    }

    BattleTargetPair BattlePlanner::meleeUnitDefense( Arena & arena, const Unit & currentUnit )
    {
        BattleTargetPair target;

        const Units friendly( arena.GetForce( _myColor ), true );
        const Units enemies( arena.GetForce( _myColor, true ), true );

        const uint32_t currentUnitMoveRange = currentUnit.isFlying() ? MAXU16 : currentUnit.GetSpeed();
        const int myHeadIndex = currentUnit.GetHeadIndex();

        const double attackDistanceModifier = _enemyArmyStrength / STRENGTH_DISTANCE_FACTOR;
        const double defenceDistanceModifier = _myArmyStrength / STRENGTH_DISTANCE_FACTOR;

        double maxArcherValue = defenceDistanceModifier * ARENASIZE * -1;
        double maxEnemyValue = attackDistanceModifier * ARENASIZE * -1;
        double maxEnemyThreat = 0;

        // 1. Check if there's a target within our half of the battlefield
        for ( const Unit * enemy : enemies ) {
            const std::pair<int, uint32_t> move = arena.CalculateMoveToUnit( *enemy );

            // Allow to move only within our half of the battlefield. If in castle make sure to stay inside.
            const bool isSafeToMove = ( !_defendingCastle && move.second <= ARENAW / 2 ) || ( _defendingCastle && Board::isCastleIndex( move.first ) );

            if ( move.first != -1 && isSafeToMove ) {
                const double enemyValue = enemy->GetStrength() - move.second * attackDistanceModifier;

                // Pick highest value unit if there's multiple
                if ( maxEnemyValue < enemyValue ) {
                    maxEnemyValue = enemyValue;
                    target.unit = enemy;
                    target.cell = move.first;
                }
            }
        }

        // 2. Check if our archer units are under threat - overwrite target and protect
        for ( const Unit * unitToDefend : friendly ) {
            if ( unitToDefend->GetUID() != currentUnit.GetUID() && unitToDefend->isArchers() ) {
                const int headIndexToDefend = unitToDefend->GetHeadIndex();
                const std::pair<int, uint32_t> move = arena.CalculateMoveToUnit( *unitToDefend );
                const uint32_t distanceToUnit = ( move.first != -1 ) ? move.second : Board::GetDistance( myHeadIndex, headIndexToDefend );
                const double archerValue = unitToDefend->GetStrength() - distanceToUnit * defenceDistanceModifier;

                DEBUG_LOG( DBG_AI, DBG_TRACE, unitToDefend->GetName() << " archer value " << archerValue << " distance: " << distanceToUnit );

                // 3. Search for enemy units blocking our archers within range move
                const Indexes & adjacentEnemies = Board::GetAdjacentEnemies( *unitToDefend );
                for ( const int cell : adjacentEnemies ) {
                    const Unit * enemy = Board::GetCell( cell )->GetUnit();
                    if ( enemy ) {
                        const double enemyThreat = enemy->GetScoreQuality( currentUnit );
                        const std::pair<int, uint32_t> moveToEnemy = arena.CalculateMoveToUnit( *enemy );
                        const bool canReach = moveToEnemy.first != -1 && moveToEnemy.second <= currentUnitMoveRange;
                        const bool hadAnotherTarget = target.unit != NULL;

                        DEBUG_LOG( DBG_BATTLE, DBG_TRACE, " - Found enemy, cell " << cell << " threat " << enemyThreat << " distance " << moveToEnemy.second );

                        // Composite priority criteria:
                        // Primary - Enemy is within move range
                        // Secondary - Archer unit value
                        // Tertiary - Enemy unit threat
                        if ( ( canReach != hadAnotherTarget && canReach )
                             || ( canReach == hadAnotherTarget
                                  && ( maxArcherValue < archerValue || ( std::fabs( maxArcherValue - archerValue ) < 0.001 && maxEnemyThreat < enemyThreat ) ) ) ) {
                            target.cell = moveToEnemy.first;
                            target.unit = enemy;
                            maxArcherValue = archerValue;
                            maxEnemyThreat = enemyThreat;
                            DEBUG_LOG( DBG_BATTLE, DBG_TRACE, " - Target selected " << enemy->GetName() << " cell " << target.cell << " archer value " << archerValue );
                        }
                    }
                    else {
                        DEBUG_LOG( DBG_BATTLE, DBG_WARN, "Board::GetAdjacentEnemies returned a cell " << cell << " that does not contain a unit!" );
                    }
                }

                // 4. No enemies found anywhere - move in closer to the friendly ranged unit
                if ( !target.unit && maxArcherValue < archerValue ) {
                    target.cell = move.first;
                    maxArcherValue = archerValue;
                }
            }
        }

        if ( target.unit ) {
            DEBUG_LOG( DBG_BATTLE, DBG_INFO, currentUnit.GetName() << " defending against " << target.unit->GetName() << " threat level: " << maxEnemyThreat );
        }
        else if ( target.cell != -1 ) {
            DEBUG_LOG( DBG_BATTLE, DBG_INFO, currentUnit.GetName() << " protecting friendly archer, moving to " << target.cell );
        }

        return target;
    }

    Actions BattlePlanner::berserkTurn( Arena & arena, const Unit & currentUnit )
    {
        assert( currentUnit.Modes( SP_BERSERKER ) );
        Actions actions;

        Board & board = *Arena::GetBoard();
        const uint32_t currentUnitUID = currentUnit.GetUID();

        const std::vector<Unit *> nearestUnits = board.GetNearestTroops( &currentUnit, std::vector<Unit *>() );
        if ( !nearestUnits.empty() ) {
            for ( size_t i = 0; i < nearestUnits.size(); ++i ) {
                const uint32_t targetUnitUID = nearestUnits[i]->GetUID();
                const int32_t targetUnitHead = nearestUnits[i]->GetHeadIndex();
                if ( currentUnit.isArchers() && !currentUnit.isHandFighting() ) {
                    actions.emplace_back( MSG_BATTLE_ATTACK, currentUnitUID, targetUnitUID, targetUnitHead, 0 );
                    break;
                }
                else {
                    int targetCell = -1;
                    const Indexes & around = Board::GetAroundIndexes( *nearestUnits[i] );
                    for ( const int cell : around ) {
                        if ( arena.hexIsPassable( cell ) ) {
                            targetCell = cell;
                            break;
                        }
                    }

                    if ( targetCell != -1 ) {
                        if ( currentUnit.GetHeadIndex() != targetCell )
                            actions.emplace_back( MSG_BATTLE_MOVE, currentUnitUID, targetCell );

                        actions.emplace_back( MSG_BATTLE_ATTACK, currentUnitUID, targetUnitUID, targetUnitHead, 0 );
                        break;
                    }
                }
            }
        }

        actions.emplace_back( MSG_BATTLE_END_TURN, currentUnitUID );
        return actions;
    }

    void Normal::BattleTurn( Arena & arena, const Unit & currentUnit, Actions & actions )
    {
        const Actions & plannedActions = _battlePlanner.planUnitTurn( arena, currentUnit );
        actions.insert( actions.end(), plannedActions.begin(), plannedActions.end() );

        actions.emplace_back( MSG_BATTLE_END_TURN, currentUnit.GetUID() );
    }
}<|MERGE_RESOLUTION|>--- conflicted
+++ resolved
@@ -68,7 +68,7 @@
         // Retreat if remaining army strength is a fraction of enemy's
         // Consider taking speed/turn order into account in the future
         const double ratio = Difficulty::GetAIRetreatRatio( Game::getDifficulty() );
-        return _considerRetreat && _myArmyStrength * ratio < _enemyArmyStrength && isHeroWorthSaving( hero );
+        return _considerRetreat && _myArmyStrength * ratio < _enemyArmyStrength && !hero.isControlHuman() && isHeroWorthSaving( hero );
     }
 
     bool BattlePlanner::isUnitFaster( const Unit & currentUnit, const Unit & target ) const
@@ -146,12 +146,7 @@
 
         // Step 2. Check retreat/surrender condition
         const Heroes * actualHero = dynamic_cast<const Heroes *>( commander );
-<<<<<<< HEAD
         if ( actualHero && arena.CanRetreatOpponent( _myColor ) && checkRetreatCondition( *actualHero ) ) {
-=======
-        if ( actualHero && !actualHero->isControlHuman() && arena.CanRetreatOpponent( _myColor ) && isHeroWorthSaving( actualHero )
-             && checkRetreatCondition( _myArmyStrength, _enemyArmyStrength ) ) {
->>>>>>> 881d3bd7
             // Cast maximum damage spell
             actions = forceSpellcastBeforeRetreat( arena, commander );
 
