--- conflicted
+++ resolved
@@ -122,11 +122,7 @@
 
         // Hero should conserve spellpoints if fighting against monsters or AI and has advantage
         if ( !( myOverpoweredArmy && enemyForce.GetControl() == CONTROL_AI ) && isCommanderCanSpellcast( arena, _commander ) ) {
-<<<<<<< HEAD
-            const SpellSeletion & bestSpell = selectBestSpell( arena, true );
-=======
             const SpellSeletion & bestSpell = selectBestSpell( arena, false );
->>>>>>> 11e3cf24
             if ( bestSpell.spellID != -1 ) {
                 actions.emplace_back( MSG_BATTLE_CAST, bestSpell.spellID, bestSpell.cell );
                 return actions;
@@ -545,11 +541,7 @@
         const Actions & plannedActions = _battlePlanner.planUnitTurn( arena, currentUnit );
         actions.insert( actions.end(), plannedActions.begin(), plannedActions.end() );
         // Do not end the turn if we only cast a spell
-<<<<<<< HEAD
-        if ( !( plannedActions.size() == 1 && plannedActions.front().isType( MSG_BATTLE_CAST ) ) )
-=======
         if ( plannedActions.size() != 1 || !plannedActions.front().isType( MSG_BATTLE_CAST ) )
->>>>>>> 11e3cf24
             actions.emplace_back( MSG_BATTLE_END_TURN, currentUnit.GetUID() );
     }
 }