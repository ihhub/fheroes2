/***************************************************************************
 *   fheroes2: https://github.com/ihhub/fheroes2                           *
 *   Copyright (C) 2020 - 2022                                             *
 *                                                                         *
 *   This program is free software; you can redistribute it and/or modify  *
 *   it under the terms of the GNU General Public License as published by  *
 *   the Free Software Foundation; either version 2 of the License, or     *
 *   (at your option) any later version.                                   *
 *                                                                         *
 *   This program is distributed in the hope that it will be useful,       *
 *   but WITHOUT ANY WARRANTY; without even the implied warranty of        *
 *   MERCHANTABILITY or FITNESS FOR A PARTICULAR PURPOSE.  See the         *
 *   GNU General Public License for more details.                          *
 *                                                                         *
 *   You should have received a copy of the GNU General Public License     *
 *   along with this program; if not, write to the                         *
 *   Free Software Foundation, Inc.,                                       *
 *   59 Temple Place - Suite 330, Boston, MA  02111-1307, USA.             *
 ***************************************************************************/

#include <cassert>
#include <tuple>
#include <utility>

#include "ai_normal.h"
#include "audio_manager.h"
#include "game_interface.h"
#include "game_over.h"
#include "ground.h"
#include "logging.h"
#include "mus.h"
#include "world.h"

namespace
{
    const double fighterStrengthMultiplier = 3;

    struct HeroValue
    {
        Heroes * hero = nullptr;
        double strength = 0.0;
        int stats = 0;

        HeroValue( Heroes * inHero, double inStrength, int inStats )
            : hero( inHero )
            , strength( inStrength )
            , stats( inStats )
        {
            // Do nothing.
        }
    };

    void setHeroRoles( KingdomHeroes & heroes )
    {
        if ( heroes.empty() ) {
            // No heroes exist.
            return;
        }

        const Heroes * valuableHero = world.GetHeroesCondWins();

        if ( heroes.size() == 1 ) {
            if ( valuableHero != nullptr && valuableHero == heroes[0] ) {
                heroes[0]->setAIRole( Heroes::Role::CHAMPION );
            }
            else {
                // A single hero has no roles.
                heroes[0]->setAIRole( Heroes::Role::HUNTER );
            }

            return;
        }

        // Set hero's roles. First calculate each hero strength and sort it in descending order.
        std::vector<HeroValue> heroList;
        for ( Heroes * hero : heroes ) {
            // AI heroes set on patrol mode can only be fighters; ignore them otherwise
            if ( hero->Modes( Heroes::PATROL ) ) {
                hero->setAIRole( Heroes::Role::FIGHTER );
            }
            else {
                heroList.emplace_back( hero, hero->GetArmy().GetStrength(), hero->getStatsValue() );
            }
        }

        if ( heroList.empty() ) {
            // No more heroes.
            return;
        }

        // If there's plenty of heroes we can assign special roles
        if ( heroList.size() > 3 ) {
            std::sort( heroList.begin(), heroList.end(), []( const HeroValue & first, const HeroValue & second ) { return first.stats > second.stats; } );

            if ( valuableHero == nullptr ) {
                heroList.front().hero->setAIRole( Heroes::Role::CHAMPION );
                heroList.erase( heroList.begin() );
            }

            // Assign the role and remove them so they aren't counted towards the median strength
            heroList.back().hero->setAIRole( Heroes::Role::COURIER );
            heroList.pop_back();
        }

        assert( !heroList.empty() );

        std::sort( heroList.begin(), heroList.end(), []( const HeroValue & first, const HeroValue & second ) { return first.strength > second.strength; } );

        const double medianStrength = heroList[heroList.size() / 2].strength;

        for ( HeroValue & object : heroList ) {
            if ( valuableHero != nullptr && object.hero == valuableHero ) {
                object.hero->setAIRole( Heroes::Role::CHAMPION );
                continue;
            }

            if ( object.strength > medianStrength * fighterStrengthMultiplier ) {
                object.hero->setAIRole( Heroes::Role::FIGHTER );
            }
            else {
                object.hero->setAIRole( Heroes::Role::HUNTER );
            }
        }
    }
}

namespace AI
{
    bool Normal::recruitHero( Castle & castle, bool buyArmy, bool underThreat )
    {
        Kingdom & kingdom = castle.GetKingdom();
        const Recruits & rec = kingdom.GetRecruits();

        Heroes * recruit = nullptr;

        // Re-hiring a hero related to any of the WINS_HERO or LOSS_HERO conditions is not allowed
        const auto heroesToIgnore = std::make_pair( world.GetHeroesCondWins(), world.GetHeroesCondLoss() );

        auto useIfPossible = [&heroesToIgnore]( Heroes * hero ) -> Heroes * {
            if ( std::apply( [hero]( const auto... heroToIgnore ) { return ( ( hero == heroToIgnore ) || ... ); }, heroesToIgnore ) ) {
                return nullptr;
            }

            return hero;
        };

        Heroes * firstRecruit = useIfPossible( rec.GetHero1() );
        Heroes * secondRecruit = useIfPossible( rec.GetHero2() );

        if ( firstRecruit && secondRecruit ) {
            if ( secondRecruit->getRecruitValue() > firstRecruit->getRecruitValue() ) {
                recruit = castle.RecruitHero( secondRecruit );
            }
            else {
                recruit = castle.RecruitHero( firstRecruit );
            }
        }
        else if ( firstRecruit ) {
            recruit = castle.RecruitHero( firstRecruit );
        }
        else if ( secondRecruit ) {
            recruit = castle.RecruitHero( secondRecruit );
        }

        if ( recruit && buyArmy ) {
            CastleTurn( castle, underThreat );
            reinforceHeroInCastle( *recruit, castle, kingdom.GetFunds() );
        }

        return recruit != nullptr;
    }

    void Normal::reinforceHeroInCastle( Heroes & hero, Castle & castle, const Funds & budget )
    {
        const Heroes::AIHeroMeetingUpdater heroMeetingUpdater( hero );

        if ( !hero.HaveSpellBook() && castle.GetLevelMageGuild() > 0 && !hero.IsFullBagArtifacts() ) {
            // this call will check if AI kingdom have enough resources to buy book
            hero.BuySpellBook( &castle );
        }

        Army & heroArmy = hero.GetArmy();
        Army & garrison = castle.GetArmy();
        const double heroStrengthBefore = heroArmy.GetStrength();

        heroArmy.UpgradeTroops( castle );
        castle.recruitBestAvailable( budget );
        heroArmy.JoinStrongestFromArmy( garrison );

        const uint32_t regionID = world.GetTiles( castle.GetIndex() ).GetRegion();
        // check if we should leave some troops in the garrison
        // TODO: amount of troops left could depend on region's safetyFactor
        if ( castle.isCastle() && _regions[regionID].safetyFactor <= 100 && !garrison.isValid() ) {
            const Heroes::Role heroRole = hero.getAIRole();
            const bool isFigtherHero = ( heroRole == Heroes::Role::FIGHTER || heroRole == Heroes::Role::CHAMPION );

            bool onlyHalf = false;
            Troop * unitToSwap = heroArmy.GetSlowestTroop();
            if ( unitToSwap ) {
                // We need to compare a strength of troops excluding hero's stats.
                const double troopsStrength = Troops( heroArmy.getTroops() ).GetStrength();

                const double significanceRatio = isFigtherHero ? 20.0 : 10.0;
                if ( unitToSwap->GetStrength() > troopsStrength / significanceRatio ) {
                    Troop * weakest = heroArmy.GetWeakestTroop();

                    assert( weakest != nullptr );
                    if ( weakest ) {
                        unitToSwap = weakest;
                        if ( weakest->GetStrength() > troopsStrength / significanceRatio ) {
                            if ( isFigtherHero ) {
                                // if it's an important hero and all troops are significant - keep the army
                                unitToSwap = nullptr;
                            }
                            else {
                                onlyHalf = true;
                            }
                        }
                    }
                }
            }
            if ( unitToSwap ) {
                const uint32_t count = unitToSwap->GetCount();
                const uint32_t toMove = onlyHalf ? count / 2 : count;
                if ( garrison.JoinTroop( unitToSwap->GetMonster(), toMove, true ) ) {
                    if ( !onlyHalf ) {
                        unitToSwap->Reset();
                    }
                    else {
                        unitToSwap->SetCount( count - toMove );
                    }

                    // TODO: redistribute troops properly.
                    OptimizeTroopsOrder( garrison );
                }
            }
        }

        OptimizeTroopsOrder( heroArmy );
<<<<<<< HEAD
=======
        if ( std::fabs( heroStrengthBefore - heroArmy.GetStrength() ) > 0.001 ) {
            hero.unmarkHeroMeeting();
        }
>>>>>>> 8aefdf24
    }

    void Normal::evaluateRegionSafety()
    {
        std::vector<std::pair<size_t, int>> regionsToCheck;
        size_t lastPositive = 0;
        for ( size_t regionID = 0; regionID < _regions.size(); ++regionID ) {
            RegionStats & stats = _regions[regionID];

            if ( ( stats.friendlyCastles && stats.enemyCastles ) || ( stats.highestThreat > 0 && !stats.enemyCastles ) ) {
                // contested space OR enemy heroes invaded our region
                // TODO: assess army strength to get more accurate reading
                stats.safetyFactor = -50;
                stats.evaluated = true;
                regionsToCheck.emplace_back( regionID, -50 );
            }
            else if ( stats.enemyCastles ) {
                // straight up enemy territory
                stats.safetyFactor = -100;
                stats.evaluated = true;
                regionsToCheck.emplace_back( regionID, -100 );
            }
            else if ( stats.friendlyCastles ) {
                // our protected castle
                stats.safetyFactor = 100;
                stats.evaluated = true;
                regionsToCheck.emplace_back( regionID, 100 );
                ++lastPositive;
            }
            else {
                stats.safetyFactor = 0;
                stats.evaluated = false;
            }
        }
        std::sort( regionsToCheck.begin(), regionsToCheck.end(),
                   []( const std::pair<size_t, int> & left, const std::pair<size_t, int> & right ) { return left.second > right.second; } );

        size_t currentEntry = 0;
        size_t batchStart = 0;
        size_t batchEnd = lastPositive + 1;
        while ( currentEntry < regionsToCheck.size() ) {
            const MapRegion & region = world.getRegion( regionsToCheck[currentEntry].first );

            for ( uint32_t secondaryID : region._neighbours ) {
                RegionStats & adjacentStats = _regions[secondaryID];
                if ( !adjacentStats.evaluated ) {
                    adjacentStats.evaluated = true;
                    regionsToCheck.emplace_back( secondaryID, adjacentStats.safetyFactor );
                }

                if ( adjacentStats.safetyFactor != 0 ) {
                    // losing precision due to integer division is intentional here, values should be reduced to 0 eventually
                    regionsToCheck[currentEntry].second += adjacentStats.safetyFactor / static_cast<int>( region.getNeighboursCount() );
                }
            }
            // no neighbours means it is an island; they are usually safer (or more dangerous to explore) due to boat movement penalties
            if ( region.getNeighboursCount() == 0 )
                regionsToCheck[currentEntry].second = regionsToCheck[currentEntry].second * 3 / 2;

            if ( currentEntry == batchEnd - 1 ) {
                // Apply the calculated value in batches
                for ( size_t idx = batchStart; idx < batchEnd; ++idx ) {
                    const size_t regionID = regionsToCheck[idx].first;
                    _regions[regionID].safetyFactor = regionsToCheck[idx].second;
                    DEBUG_LOG( DBG_AI, DBG_TRACE, "Region " << regionID << " safety factor is " << _regions[regionID].safetyFactor )
                }
                batchStart = batchEnd;
                batchEnd = regionsToCheck.size();
            }
            ++currentEntry;
        }
    }

    std::vector<AICastle> Normal::getSortedCastleList( const KingdomCastles & castles, const std::set<int> & castlesInDanger )
    {
        std::vector<AICastle> sortedCastleList;
        for ( Castle * castle : castles ) {
            if ( !castle )
                continue;

            const int32_t castleIndex = castle->GetIndex();
            const uint32_t regionID = world.GetTiles( castleIndex ).GetRegion();
            sortedCastleList.emplace_back( castle, castlesInDanger.count( castleIndex ) > 0, _regions[regionID].safetyFactor, castle->getBuildingValue() );
        }

        std::sort( sortedCastleList.begin(), sortedCastleList.end(), []( const AICastle & left, const AICastle & right ) {
            if ( !left.underThreat && !right.underThreat ) {
                return left.safetyFactor > right.safetyFactor;
            }
            return left.buildingValue > right.buildingValue;
        } );

        return sortedCastleList;
    }

    std::set<int> Normal::findCastlesInDanger( const KingdomCastles & castles, const std::vector<std::pair<int, const Army *>> & enemyArmies, int myColor )
    {
        const uint32_t threatDistanceLimit = 3000; // 30 tiles, roughly how much maxed out hero can move in a turn
        std::set<int> castlesInDanger;

        for ( const std::pair<int, const Army *> & enemy : enemyArmies ) {
            if ( enemy.second == nullptr )
                continue;

            const double attackerStrength = enemy.second->GetStrength();

            for ( const Castle * castle : castles ) {
                if ( !castle )
                    continue;

                const int castleIndex = castle->GetIndex();
                // skip precise distance check if army is too far to be a threat
                if ( Maps::GetApproximateDistance( enemy.first, castleIndex ) * Maps::Ground::roadPenalty > threatDistanceLimit )
                    continue;

                const double defenders = castle->GetArmy().GetStrength();

                const double attackerThreat = attackerStrength - defenders;
                if ( attackerThreat > 0 ) {
                    _priorityTargets[enemy.first] = PriorityTask::ATTACK;
                    const uint32_t dist = _pathfinder.getDistance( enemy.first, castleIndex, myColor, attackerStrength );
                    if ( dist && dist < threatDistanceLimit ) {
                        // castle is under threat
                        castlesInDanger.insert( castleIndex );

                        _priorityTargets[castleIndex] = PriorityTask::DEFEND;
                    }
                }
            }
        }
        return castlesInDanger;
    }

    void Normal::KingdomTurn( Kingdom & kingdom )
    {
        const int myColor = kingdom.GetColor();

        if ( kingdom.isLoss() || myColor == Color::NONE ) {
            kingdom.LossPostActions();
            return;
        }

        // reset indicator
        Interface::StatusWindow & status = Interface::Basic::Get().GetStatusWindow();
        status.RedrawTurnProgress( 0 );

        AudioManager::PlayMusicAsync( MUS::COMPUTER_TURN, Music::PlaybackMode::RESUME_AND_PLAY_INFINITE );

        KingdomHeroes & heroes = kingdom.GetHeroes();
        const KingdomCastles & castles = kingdom.GetCastles();

        // Clear the cache of neutral monsters as their strength might have changed.
        _neutralMonsterStrengthCache.clear();

        DEBUG_LOG( DBG_AI, DBG_INFO, Color::String( myColor ) << " starts the turn: " << castles.size() << " castles, " << heroes.size() << " heroes" )
        DEBUG_LOG( DBG_AI, DBG_INFO, "Funds: " << kingdom.GetFunds().String() )

        // Step 1. Scan visible map (based on game difficulty), add goals and threats
        bool underViewSpell = false;
        int32_t availableHeroCount = 0;
        Heroes * bestHeroToViewAll = nullptr;

        for ( Heroes * hero : heroes ) {
            hero->ResetModes( Heroes::SLEEPER );

            const double strength = hero->GetArmy().GetStrength();
            _combinedHeroStrength += strength;
            if ( !hero->Modes( Heroes::PATROL ) )
                ++availableHeroCount;

            if ( hero->HaveSpell( Spell::VIEWALL ) && ( !bestHeroToViewAll || hero->HasSecondarySkill( Skill::Secondary::MYSTICISM ) ) ) {
                bestHeroToViewAll = hero;
            }
        }

        if ( bestHeroToViewAll && HeroesCastAdventureSpell( *bestHeroToViewAll, Spell::VIEWALL ) ) {
            underViewSpell = true;
        }

        std::vector<std::pair<int, const Army *>> enemyArmies;

        const int mapSize = world.w() * world.h();
        _priorityTargets.clear();
        _mapObjects.clear();
        _regions.clear();
        _regions.resize( world.getRegionCount() );

        for ( int idx = 0; idx < mapSize; ++idx ) {
            const Maps::Tiles & tile = world.GetTiles( idx );
            MP2::MapObjectType objectType = tile.GetObject();

            const uint32_t regionID = tile.GetRegion();
            if ( regionID >= _regions.size() ) {
                // shouldn't be possible, assert
                assert( regionID < _regions.size() );
                continue;
            }

            RegionStats & stats = _regions[regionID];
            if ( !underViewSpell && tile.isFog( myColor ) ) {
                ++stats.fogCount;
                continue;
            }

            if ( objectType == MP2::OBJ_ZERO || objectType == MP2::OBJ_COAST )
                continue;

            stats.validObjects.emplace_back( idx, objectType );
            _mapObjects.emplace_back( idx, objectType );

            if ( objectType == MP2::OBJ_HEROES ) {
                const Heroes * hero = tile.GetHeroes();
                if ( !hero )
                    continue;

                if ( hero->GetColor() == myColor && !hero->Modes( Heroes::PATROL ) ) {
                    ++stats.friendlyHeroes;

                    const int wisdomLevel = hero->GetLevelSkill( Skill::Secondary::WISDOM );
                    if ( wisdomLevel + 2 > stats.spellLevel )
                        stats.spellLevel = wisdomLevel + 2;
                }
                else if ( !Players::isFriends( myColor, hero->GetColor() ) ) {
                    const Army & heroArmy = hero->GetArmy();
                    enemyArmies.emplace_back( idx, &heroArmy );

                    const double heroThreat = heroArmy.GetStrength();
                    if ( stats.highestThreat < heroThreat ) {
                        stats.highestThreat = heroThreat;
                    }
                }
                // check object underneath the hero as well (maybe a castle)
                objectType = tile.GetObject( false );
            }

            if ( objectType == MP2::OBJ_CASTLE ) {
                const int tileColor = tile.QuantityColor();
                if ( myColor == tileColor || Players::isFriends( myColor, tileColor ) ) {
                    ++stats.friendlyCastles;
                }
                else if ( tileColor != Color::NONE ) {
                    ++stats.enemyCastles;

                    const Castle * castle = world.getCastleEntrance( Maps::GetPoint( idx ) );
                    if ( !castle )
                        continue;

                    const Army & castleArmy = castle->GetArmy();
                    enemyArmies.emplace_back( idx, &castleArmy );

                    const double castleThreat = castleArmy.GetStrength();
                    if ( stats.highestThreat < castleThreat ) {
                        stats.highestThreat = castleThreat;
                    }
                }
            }
            else if ( objectType == MP2::OBJ_MONSTER ) {
                stats.averageMonster += Army( tile ).GetStrength();
                ++stats.monsterCount;
            }
        }

        evaluateRegionSafety();

        DEBUG_LOG( DBG_AI, DBG_TRACE, Color::String( myColor ) << " found " << _mapObjects.size() << " valid objects" )

        status.RedrawTurnProgress( 1 );

        uint32_t progressStatus = 6;

        std::vector<AICastle> sortedCastleList;
        std::set<int> castlesInDanger;
        while ( true ) {
            // Step 2. Do some hero stuff.
            // If a hero is standing in a castle most likely he has nothing to do so let's try to give him more army.
            for ( Heroes * hero : heroes ) {
                HeroesActionComplete( *hero, hero->GetIndex(), MP2::OBJ_ZERO );
            }

            // Step 3. Reassign heroes roles
            setHeroRoles( heroes );

            if ( progressStatus == 6 ) {
                status.RedrawTurnProgress( 6 );
                ++progressStatus;
            }
            else {
                status.RedrawTurnProgress( 8 );
            }

            castlesInDanger = findCastlesInDanger( castles, enemyArmies, myColor );
            sortedCastleList = getSortedCastleList( castles, castlesInDanger );

            if ( progressStatus == 7 ) {
                status.RedrawTurnProgress( 7 );
            }
            else {
                status.RedrawTurnProgress( 8 );
            }

            const bool moreTaskForHeroes = HeroesTurn( heroes );

            // Step 4. Buy new heroes, adjust roles, sort heroes based on priority or strength
            if ( !purchaseNewHeroes( sortedCastleList, castlesInDanger, availableHeroCount, moreTaskForHeroes ) ) {
                break;
            }
            ++availableHeroCount;
        }

        status.RedrawTurnProgress( 9 );

        // sync up castle list (if conquered new ones during the turn)
        if ( castles.size() != sortedCastleList.size() ) {
            evaluateRegionSafety();
            sortedCastleList = getSortedCastleList( castles, castlesInDanger );
        }

        // Step 5. Castle development according to kingdom budget
        for ( const AICastle & entry : sortedCastleList ) {
            if ( entry.castle != nullptr ) {
                CastleTurn( *entry.castle, entry.underThreat );
            }
        }
    }

    bool Normal::purchaseNewHeroes( const std::vector<AICastle> & sortedCastleList, const std::set<int> & castlesInDanger, int32_t availableHeroCount,
                                    bool moreTasksForHeroes )
    {
        const bool slowEarlyGame = world.CountDay() < 5 && sortedCastleList.size() == 1;
        int32_t heroLimit = world.w() / Maps::SMALL + 1;

        if ( _personality == EXPLORER )
            ++heroLimit;
        if ( slowEarlyGame )
            heroLimit = 2;

        if ( availableHeroCount >= heroLimit ) {
            return false;
        }

        Castle * recruitmentCastle = nullptr;
        double bestArmyAvailable = -1.0;

        // search for best castle to recruit hero from
        for ( const AICastle & entry : sortedCastleList ) {
            Castle * castle = entry.castle;
            if ( castle && castle->isCastle() ) {
                const Heroes * hero = castle->GetHeroes().Guest();
                const int mapIndex = castle->GetIndex();

                // Make sure there is no hero in castle already and we're not under threat while having other heroes.
                if ( hero != nullptr || ( availableHeroCount > 0 && castlesInDanger.find( mapIndex ) != castlesInDanger.end() ) )
                    continue;

                const uint32_t regionID = world.GetTiles( mapIndex ).GetRegion();
                const int heroesInRegion = _regions[regionID].friendlyHeroes;

                if ( heroesInRegion > 1 )
                    continue;

                const size_t neighboursCount = world.getRegion( regionID ).getNeighboursCount();

                // don't buy another hero if there's nothing to do or castle is on an island
                if ( heroesInRegion > 0 && ( !moreTasksForHeroes || ( sortedCastleList.size() > 1 && neighboursCount == 0 ) ) ) {
                    continue;
                }

                const double availableArmy = castle->getArmyRecruitmentValue();

                if ( recruitmentCastle == nullptr || availableArmy > bestArmyAvailable ) {
                    recruitmentCastle = castle;
                    bestArmyAvailable = availableArmy;
                }
            }
        }

        // target found, buy hero
        return recruitmentCastle && recruitHero( *recruitmentCastle, !slowEarlyGame, false );
    }
}<|MERGE_RESOLUTION|>--- conflicted
+++ resolved
@@ -181,7 +181,6 @@
 
         Army & heroArmy = hero.GetArmy();
         Army & garrison = castle.GetArmy();
-        const double heroStrengthBefore = heroArmy.GetStrength();
 
         heroArmy.UpgradeTroops( castle );
         castle.recruitBestAvailable( budget );
@@ -237,12 +236,6 @@
         }
 
         OptimizeTroopsOrder( heroArmy );
-<<<<<<< HEAD
-=======
-        if ( std::fabs( heroStrengthBefore - heroArmy.GetStrength() ) > 0.001 ) {
-            hero.unmarkHeroMeeting();
-        }
->>>>>>> 8aefdf24
     }
 
     void Normal::evaluateRegionSafety()
