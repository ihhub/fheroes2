/***************************************************************************
 *   Free Heroes of Might and Magic II: https://github.com/ihhub/fheroes2  *
 *   Copyright (C) 2020 - 2022                                             *
 *                                                                         *
 *   This program is free software; you can redistribute it and/or modify  *
 *   it under the terms of the GNU General Public License as published by  *
 *   the Free Software Foundation; either version 2 of the License, or     *
 *   (at your option) any later version.                                   *
 *                                                                         *
 *   This program is distributed in the hope that it will be useful,       *
 *   but WITHOUT ANY WARRANTY; without even the implied warranty of        *
 *   MERCHANTABILITY or FITNESS FOR A PARTICULAR PURPOSE.  See the         *
 *   GNU General Public License for more details.                          *
 *                                                                         *
 *   You should have received a copy of the GNU General Public License     *
 *   along with this program; if not, write to the                         *
 *   Free Software Foundation, Inc.,                                       *
 *   59 Temple Place - Suite 330, Boston, MA  02111-1307, USA.             *
 ***************************************************************************/

#include <cassert>

#include "agg.h"
#include "ai_normal.h"
#include "game_interface.h"
#include "ground.h"
#include "logging.h"
#include "mus.h"
#include "world.h"

namespace
{
    const double fighterStrengthMultiplier = 3;

    void setHeroRoles( KingdomHeroes & heroes )
    {
        if ( heroes.empty() ) {
            // No heroes exist.
            return;
        }

        if ( heroes.size() == 1 ) {
            // A single hero has no roles.
            heroes[0]->setAIRole( Heroes::Role::HUNTER );
            return;
        }

        // Set hero's roles. First calculate each hero strength and sort it in descending order.
        std::vector<std::pair<double, Heroes *>> heroStrength;
        for ( Heroes * hero : heroes ) {
            heroStrength.emplace_back( hero->GetArmy().GetStrength(), hero );
        }

        std::sort( heroStrength.begin(), heroStrength.end(),
                   []( const std::pair<double, Heroes *> & first, const std::pair<double, Heroes *> & second ) { return first.first > second.first; } );

        const double medianStrength = heroStrength[heroStrength.size() / 2].first;

        for ( std::pair<double, Heroes *> & hero : heroStrength ) {
            if ( hero.first > medianStrength * fighterStrengthMultiplier ) {
                hero.second->setAIRole( Heroes::Role::FIGHTER );
            }
            else {
                hero.second->setAIRole( Heroes::Role::HUNTER );
            }
        }
    }
}

namespace AI
{
    bool Normal::recruitHero( Castle & castle, bool buyArmy, bool underThreat )
    {
        Kingdom & kingdom = castle.GetKingdom();
        const Recruits & rec = kingdom.GetRecruits();
        Heroes * recruit = nullptr;
        Heroes * firstRecruit = rec.GetHero1();
        Heroes * secondRecruit = rec.GetHero2();
        if ( firstRecruit && secondRecruit && secondRecruit->getRecruitValue() > firstRecruit->getRecruitValue() ) {
            recruit = castle.RecruitHero( secondRecruit );
        }
        else {
            recruit = castle.RecruitHero( firstRecruit );
        }

        if ( recruit && buyArmy ) {
            CastleTurn( castle, underThreat );
            ReinforceHeroInCastle( *recruit, castle, kingdom.GetFunds() );
        }

        return recruit != nullptr;
    }

    void Normal::evaluateRegionSafety()
    {
        std::vector<std::pair<size_t, int>> regionsToCheck;
        size_t lastPositive = 0;
        for ( size_t regionID = 0; regionID < _regions.size(); ++regionID ) {
            RegionStats & stats = _regions[regionID];

            if ( ( stats.friendlyCastles && stats.enemyCastles ) || ( stats.highestThreat > 0 && !stats.enemyCastles ) ) {
                // contested space OR enemy heroes invaded our region
                // TODO: assess army strength to get more accurate reading
                stats.safetyFactor = -50;
                stats.evaluated = true;
                regionsToCheck.emplace_back( regionID, -50 );
            }
            else if ( stats.enemyCastles ) {
                // straight up enemy territory
                stats.safetyFactor = -100;
                stats.evaluated = true;
                regionsToCheck.emplace_back( regionID, -100 );
            }
            else if ( stats.friendlyCastles ) {
                // our protected castle
                stats.safetyFactor = 100;
                stats.evaluated = true;
                regionsToCheck.emplace_back( regionID, 100 );
                ++lastPositive;
            }
            else {
                stats.safetyFactor = 0;
                stats.evaluated = false;
            }
        }
        std::sort( regionsToCheck.begin(), regionsToCheck.end(),
                   []( const std::pair<size_t, int> & left, const std::pair<size_t, int> & right ) { return left.second > right.second; } );

        size_t currentEntry = 0;
        size_t batchStart = 0;
        size_t batchEnd = lastPositive + 1;
        while ( currentEntry < regionsToCheck.size() ) {
            const MapRegion & region = world.getRegion( regionsToCheck[currentEntry].first );

            for ( uint32_t secondaryID : region._neighbours ) {
                RegionStats & adjacentStats = _regions[secondaryID];
                if ( !adjacentStats.evaluated ) {
                    adjacentStats.evaluated = true;
                    regionsToCheck.emplace_back( secondaryID, adjacentStats.safetyFactor );
                }

                if ( adjacentStats.safetyFactor != 0 ) {
                    // losing precision due to integer division is intentional here, values should be reduced to 0 eventually
                    regionsToCheck[currentEntry].second += adjacentStats.safetyFactor / static_cast<int>( region.getNeighboursCount() );
                }
            }
            // no neighbours means it is an island; they are usually safer (or more dangerous to explore) due to boat movement penalties
            if ( region.getNeighboursCount() == 0 )
                regionsToCheck[currentEntry].second = regionsToCheck[currentEntry].second * 3 / 2;

            if ( currentEntry == batchEnd - 1 ) {
                // Apply the calculated value in batches
                for ( size_t idx = batchStart; idx < batchEnd; ++idx ) {
                    const size_t regionID = regionsToCheck[idx].first;
                    _regions[regionID].safetyFactor = regionsToCheck[idx].second;
                    DEBUG_LOG( DBG_AI, DBG_TRACE, "Region " << regionID << " safety factor is " << _regions[regionID].safetyFactor )
                }
                batchStart = batchEnd;
                batchEnd = regionsToCheck.size();
            }
            ++currentEntry;
        }
    }

    std::vector<AICastle> Normal::getSortedCastleList( const KingdomCastles & castles, const std::set<int> & castlesInDanger )
    {
        std::vector<AICastle> sortedCastleList;
        for ( Castle * castle : castles ) {
            if ( !castle )
                continue;

            const int32_t castleIndex = castle->GetIndex();
            const uint32_t regionID = world.GetTiles( castleIndex ).GetRegion();
            sortedCastleList.emplace_back( castle, castlesInDanger.count( castleIndex ) > 0, _regions[regionID].safetyFactor, castle->getBuildingValue() );
        }

        std::sort( sortedCastleList.begin(), sortedCastleList.end(), []( const AICastle & left, const AICastle & right ) {
            if ( !left.underThreat && !right.underThreat ) {
                return left.safetyFactor > right.safetyFactor;
            }
            return left.buildingValue > right.buildingValue;
        } );

        return sortedCastleList;
    }

    std::set<int> Normal::findCastlesInDanger( const KingdomCastles & castles, const std::vector<std::pair<int, const Army *>> & enemyArmies, int myColor )
    {
        const uint32_t threatDistanceLimit = 2500; // 25 tiles, roughly how much maxed out hero can move in a turn
        std::set<int> castlesInDanger;

        for ( const std::pair<int, const Army *> & enemy : enemyArmies ) {
            if ( enemy.second == nullptr )
                continue;

            const double attackerStrength = enemy.second->GetStrength();

            for ( const Castle * castle : castles ) {
                if ( !castle )
                    continue;

                const int castleIndex = castle->GetIndex();
                // skip precise distance check if army is too far to be a threat
                if ( Maps::GetApproximateDistance( enemy.first, castleIndex ) * Maps::Ground::roadPenalty > threatDistanceLimit )
                    continue;

                const double defenders = castle->GetArmy().GetStrength();

                const double attackerThreat = attackerStrength - defenders;
                if ( attackerThreat > 0 ) {
                    const uint32_t dist = _pathfinder.getDistance( enemy.first, castleIndex, myColor, attackerStrength );
                    if ( dist && dist < threatDistanceLimit ) {
                        // castle is under threat
                        castlesInDanger.insert( castleIndex );
                    }
                }
            }
        }
        return castlesInDanger;
    }

    void Normal::KingdomTurn( Kingdom & kingdom )
    {
        const int myColor = kingdom.GetColor();

        if ( kingdom.isLoss() || myColor == Color::NONE ) {
            kingdom.LossPostActions();
            return;
        }

        // reset indicator
        Interface::StatusWindow & status = Interface::Basic::Get().GetStatusWindow();
        status.RedrawTurnProgress( 0 );

        AGG::PlayMusic( MUS::COMPUTER_TURN, true, true );

        KingdomHeroes & heroes = kingdom.GetHeroes();
        const KingdomCastles & castles = kingdom.GetCastles();

        DEBUG_LOG( DBG_AI, DBG_INFO, Color::String( myColor ) << " starts the turn: " << castles.size() << " castles, " << heroes.size() << " heroes" )
        DEBUG_LOG( DBG_AI, DBG_TRACE, "Funds: " << kingdom.GetFunds().String() )

        // Step 1. Scan visible map (based on game difficulty), add goals and threats
        bool underViewSpell = false;
        int32_t availableHeroCount = 0;
        Heroes * bestHeroToViewAll = nullptr;

        for ( Heroes * hero : heroes ) {
            const double strength = hero->GetArmy().GetStrength();
            _combinedHeroStrength += strength;
            if ( !hero->Modes( Heroes::PATROL ) )
                ++availableHeroCount;

            if ( hero->HaveSpell( Spell::VIEWALL ) && ( !bestHeroToViewAll || hero->HasSecondarySkill( Skill::Secondary::MYSTICISM ) ) ) {
                bestHeroToViewAll = hero;
            }
        }

        if ( bestHeroToViewAll && HeroesCastAdventureSpell( *bestHeroToViewAll, Spell::VIEWALL ) ) {
            underViewSpell = true;
        }

        std::vector<std::pair<int, const Army *>> enemyArmies;

        const int mapSize = world.w() * world.h();
        _mapObjects.clear();
        _regions.clear();
        _regions.resize( world.getRegionCount() );

        for ( int idx = 0; idx < mapSize; ++idx ) {
            const Maps::Tiles & tile = world.GetTiles( idx );
            MP2::MapObjectType objectType = tile.GetObject();

            const uint32_t regionID = tile.GetRegion();
            if ( regionID >= _regions.size() ) {
                // shouldn't be possible, assert
                assert( regionID < _regions.size() );
                continue;
            }

            RegionStats & stats = _regions[regionID];
            if ( !underViewSpell && tile.isFog( myColor ) ) {
                ++stats.fogCount;
                continue;
            }

            if ( objectType == MP2::OBJ_ZERO || objectType == MP2::OBJ_COAST )
                continue;

            stats.validObjects.emplace_back( idx, objectType );
            _mapObjects.emplace_back( idx, objectType );

            if ( objectType == MP2::OBJ_HEROES ) {
                const Heroes * hero = tile.GetHeroes();
                if ( !hero )
                    continue;

                if ( hero->GetColor() == myColor && !hero->Modes( Heroes::PATROL ) ) {
                    ++stats.friendlyHeroes;

                    const int wisdomLevel = hero->GetLevelSkill( Skill::Secondary::WISDOM );
                    if ( wisdomLevel + 2 > stats.spellLevel )
                        stats.spellLevel = wisdomLevel + 2;
                }
                else if ( !Players::isFriends( myColor, hero->GetColor() ) ) {
                    const Army & heroArmy = hero->GetArmy();
                    enemyArmies.emplace_back( idx, &heroArmy );

                    const double heroThreat = heroArmy.GetStrength();
                    if ( stats.highestThreat < heroThreat ) {
                        stats.highestThreat = heroThreat;
                    }
                }
                // check object underneath the hero as well (maybe a castle)
                objectType = tile.GetObject( false );
            }

            const int tileColor = tile.QuantityColor();
            if ( objectType == MP2::OBJ_CASTLE ) {
                if ( myColor == tileColor || Players::isFriends( myColor, tileColor ) ) {
                    ++stats.friendlyCastles;
                }
                else if ( tileColor != Color::NONE ) {
                    ++stats.enemyCastles;

                    const Castle * castle = world.getCastleEntrance( Maps::GetPoint( idx ) );
                    if ( !castle )
                        continue;

                    const Army & castleArmy = castle->GetArmy();
                    enemyArmies.emplace_back( idx, &castleArmy );

                    const double castleThreat = castleArmy.GetStrength();
                    if ( stats.highestThreat < castleThreat ) {
                        stats.highestThreat = castleThreat;
                    }
                }
            }
            else if ( objectType == MP2::OBJ_MONSTER ) {
                stats.averageMonster += Army( tile ).GetStrength();
                ++stats.monsterCount;
            }
        }

        evaluateRegionSafety();

        DEBUG_LOG( DBG_AI, DBG_TRACE, Color::String( myColor ) << " found " << _mapObjects.size() << " valid objects" )

        status.RedrawTurnProgress( 1 );

<<<<<<< HEAD
        uint32_t progressStatus = 6;

        std::vector<AICastle> sortedCastleList;
        std::set<int> castlesInDanger;
        while ( true ) {
            // Step 2. Update AI variables and recalculate resource budget
            int32_t availableHeroCount = 0;

            for ( Heroes * hero : heroes ) {
                _combinedHeroStrength += hero->GetArmy().GetStrength();
                if ( !hero->Modes( Heroes::PATROL ) )
                    ++availableHeroCount;
            }
=======
        // Step 2. Update AI variables and recalculate resource budget
        const bool slowEarlyGame = world.CountDay() < 5 && castles.size() == 1;

        const std::set<int> castlesInDanger = findCastlesInDanger( castles, enemyArmies, myColor );

        int32_t heroLimit = world.w() / Maps::SMALL + 1;
        if ( _personality == EXPLORER )
            ++heroLimit;
        if ( slowEarlyGame )
            heroLimit = 2;
>>>>>>> da3c73b2

            // Step 3. Do some hero stuff.
            // If a hero is standing in a castle most likely he has nothing to do so let's try to give him more army.
            for ( Heroes * hero : heroes ) {
                HeroesActionComplete( *hero );
            }

            // Step 4. Reassign heroes roles
            setHeroRoles( heroes );

            if ( progressStatus == 6 ) {
                status.RedrawTurnProgress( 6 );
                ++progressStatus;
            }
            else {
                status.RedrawTurnProgress( 8 );
            }

            castlesInDanger = findCastlesInDanger( castles, enemyArmies, myColor );
            sortedCastleList = getSortedCastleList( castles, castlesInDanger );

            if ( progressStatus == 7 ) {
                status.RedrawTurnProgress( 7 );
            }
            else {
                status.RedrawTurnProgress( 8 );
            }

            const bool moreTaskForHeroes = HeroesTurn( heroes );

            // Step 5. Buy new heroes, adjust roles, sort heroes based on priority or strength
            if ( !purchaseNewHeroes( sortedCastleList, castlesInDanger, availableHeroCount, moreTaskForHeroes ) ) {
                break;
            }
        }

        status.RedrawTurnProgress( 9 );

        // sync up castle list (if conquered new ones during the turn)
        if ( castles.size() != sortedCastleList.size() ) {
            evaluateRegionSafety();
            sortedCastleList = getSortedCastleList( castles, castlesInDanger );
        }

        // Step 6. Castle development according to kingdom budget
        for ( const AICastle & entry : sortedCastleList ) {
            if ( entry.castle != nullptr ) {
                CastleTurn( *entry.castle, entry.underThreat );
            }
        }
    }

    bool Normal::purchaseNewHeroes( const std::vector<AICastle> & sortedCastleList, const std::set<int> & castlesInDanger, int32_t availableHeroCount,
                                    bool moreTasksForHeroes )
    {
        const bool slowEarlyGame = world.CountDay() < 5 && sortedCastleList.size() == 1;
        int32_t heroLimit = world.w() / Maps::SMALL + 1;

        if ( _personality == EXPLORER )
            ++heroLimit;
        if ( slowEarlyGame )
            heroLimit = 2;

        if ( availableHeroCount >= heroLimit ) {
            return false;
        }

        Castle * recruitmentCastle = nullptr;
        double bestArmyAvailable = -1.0;

        // search for best castle to recruit hero from
        for ( const AICastle & entry : sortedCastleList ) {
            Castle * castle = entry.castle;
            if ( castle && castle->isCastle() ) {
                const Heroes * hero = castle->GetHeroes().Guest();
                const int mapIndex = castle->GetIndex();

                // Make sure there is no hero in castle already and we're not under threat while having other heroes.
                if ( hero != nullptr || ( availableHeroCount > 0 && castlesInDanger.find( mapIndex ) != castlesInDanger.end() ) )
                    continue;

                const uint32_t regionID = world.GetTiles( mapIndex ).GetRegion();
                const int heroesInRegion = _regions[regionID].friendlyHeroes;

                if ( heroesInRegion > 1 )
                    continue;

                const size_t neighboursCount = world.getRegion( regionID ).getNeighboursCount();

                // don't buy another hero if there's nothing to do or castle is on an island
                if ( heroesInRegion > 0 && ( !moreTasksForHeroes || ( sortedCastleList.size() > 1 && neighboursCount == 0 ) ) ) {
                    continue;
                }

                const double availableArmy = castle->getArmyRecruitmentValue();

                if ( recruitmentCastle == nullptr || availableArmy > bestArmyAvailable ) {
                    recruitmentCastle = castle;
                    bestArmyAvailable = availableArmy;
                }
            }
        }

        // target found, buy hero
        if ( recruitmentCastle && recruitHero( *recruitmentCastle, !slowEarlyGame, false ) ) {
            return true;
        }
        return false;
    }
}<|MERGE_RESOLUTION|>--- conflicted
+++ resolved
@@ -348,40 +348,18 @@
 
         status.RedrawTurnProgress( 1 );
 
-<<<<<<< HEAD
         uint32_t progressStatus = 6;
 
         std::vector<AICastle> sortedCastleList;
         std::set<int> castlesInDanger;
         while ( true ) {
-            // Step 2. Update AI variables and recalculate resource budget
-            int32_t availableHeroCount = 0;
-
-            for ( Heroes * hero : heroes ) {
-                _combinedHeroStrength += hero->GetArmy().GetStrength();
-                if ( !hero->Modes( Heroes::PATROL ) )
-                    ++availableHeroCount;
-            }
-=======
-        // Step 2. Update AI variables and recalculate resource budget
-        const bool slowEarlyGame = world.CountDay() < 5 && castles.size() == 1;
-
-        const std::set<int> castlesInDanger = findCastlesInDanger( castles, enemyArmies, myColor );
-
-        int32_t heroLimit = world.w() / Maps::SMALL + 1;
-        if ( _personality == EXPLORER )
-            ++heroLimit;
-        if ( slowEarlyGame )
-            heroLimit = 2;
->>>>>>> da3c73b2
-
-            // Step 3. Do some hero stuff.
+            // Step 2. Do some hero stuff.
             // If a hero is standing in a castle most likely he has nothing to do so let's try to give him more army.
             for ( Heroes * hero : heroes ) {
                 HeroesActionComplete( *hero );
             }
 
-            // Step 4. Reassign heroes roles
+            // Step 3. Reassign heroes roles
             setHeroRoles( heroes );
 
             if ( progressStatus == 6 ) {
@@ -404,7 +382,7 @@
 
             const bool moreTaskForHeroes = HeroesTurn( heroes );
 
-            // Step 5. Buy new heroes, adjust roles, sort heroes based on priority or strength
+            // Step 4. Buy new heroes, adjust roles, sort heroes based on priority or strength
             if ( !purchaseNewHeroes( sortedCastleList, castlesInDanger, availableHeroCount, moreTaskForHeroes ) ) {
                 break;
             }
@@ -418,7 +396,7 @@
             sortedCastleList = getSortedCastleList( castles, castlesInDanger );
         }
 
-        // Step 6. Castle development according to kingdom budget
+        // Step 5. Castle development according to kingdom budget
         for ( const AICastle & entry : sortedCastleList ) {
             if ( entry.castle != nullptr ) {
                 CastleTurn( *entry.castle, entry.underThreat );
