--- conflicted
+++ resolved
@@ -753,13 +753,8 @@
     }
 
     // Reset the turn progress indicator
-<<<<<<< HEAD
     Interface::StatusPanel & status = Interface::AdventureMap::Get().getStatusPanel();
-    status.DrawAITurnProgress( 0 );
-=======
-    Interface::StatusWindow & status = Interface::AdventureMap::Get().getStatusWindow();
     status.drawAITurnProgress( 0 );
->>>>>>> 5ece7301
 
     AudioManager::PlayMusicAsync( MUS::COMPUTER_TURN, Music::PlaybackMode::RESUME_AND_PLAY_INFINITE );
 
