/********************************************************************************
 *   Copyright (C) 2010 by Andrey Afletdinov <fheroes2@gmail.com>               *
 *   All rights reserved.                                                       *
 *                                                                              *
 *   Part of the Free Heroes2 Engine:                                           *
 *   http://sourceforge.net/projects/fheroes2                                   *
 *                                                                              *
 *   Redistribution and use in source and binary forms, with or without         *
 *   modification, are permitted provided that the following conditions         *
 *   are met:                                                                   *
 *   - Redistributions may not be sold, nor may they be used in a               *
 *     commercial product or activity.                                          *
 *   - Redistributions of source code and/or in binary form must reproduce      *
 *     the above copyright notice, this list of conditions and the              *
 *     following disclaimer in the documentation and/or other materials         *
 *     provided with the distribution.                                          *
 *                                                                              *
 * THIS SOFTWARE IS "AS IS" AND ANY EXPRESS OR IMPLIED WARRANTIES, INCLUDING,   *
 * BUT NOT LIMITED TO, THE IMPLIED WARRANTIES OF MERCHANTABILITY AND FITNESS    *
 * FOR A PARTICULAR PURPOSE ARE DISCLAIMED. IN NO EVENT SHALL THE COPYRIGHT     *
 * OWNER OR CONTRIBUTORS BE LIABLE FOR ANY DIRECT, INDIRECT, INCIDENTAL,        *
 * SPECIAL, EXEMPLARY, OR CONSEQUENTIAL DAMAGES (INCLUDING, BUT NOT LIMITED TO, *
 * PROCUREMENT OF SUBSTITUTE GOODS OR SERVICES; LOSS OF USE, DATA, OR PROFITS;  *
 * OR BUSINESS INTERRUPTION) HOWEVER CAUSED AND ON ANY THEORY OF LIABILITY,     *
 * WHETHER IN CONTRACT, STRICT LIABILITY, OR TORT (INCLUDING NEGLIGENCE         *
 * OR OTHERWISE) ARISING IN ANY WAY OUT OF THE USE OF THIS SOFTWARE,            *
 * EVEN IF ADVISED OF THE POSSIBILITY OF SUCH DAMAGE.                           *
 *******************************************************************************/

#include <algorithm>
#include <functional>

#include "ai_simple.h"
#include "army.h"
#include "battle.h"
#include "castle.h"
#include "cursor.h"
#include "difficulty.h"
#include "game_interface.h"
#include "heroes.h"
#include "interface_gamearea.h"
#include "kingdom.h"
#include "luck.h"
#include "maps_tiles.h"
#include "morale.h"
#include "payment.h"
#include "race.h"
#include "settings.h"
#include "world.h"

namespace AI
{
    static const size_t HERO_MAX_SHEDULED_TASK = 7;
    static const uint32_t PATHFINDING_LIMIT = 30;

    bool Simple::HeroesSkipFog( void )
    {
        return false;
    }

    std::string Simple::HeroesString( const Heroes & hero )
    {
        std::ostringstream os;

        AIHero & ai_hero = GetHero( hero );
        Queue & task = ai_hero.sheduled_visit;

        os << "flags           : " << ( hero.Modes( AI::HERO_SCOUT ) ? "SCOUTER," : "" ) << ( hero.Modes( AI::HERO_HUNTER ) ? "HUNTER," : "" )
           << ( hero.Modes( AI::HERO_WAITING ) ? "WAITING," : "" ) << ( hero.Modes( AI::HERO_SKIP_TURN ) ? "STUPID" : "" ) << std::endl;

        os << "ai primary target: " << ai_hero.primary_target << std::endl << "ai sheduled visit: ";
        for ( Queue::const_iterator it = task.begin(); it != task.end(); ++it )
            os << it->first << "(" << MP2::StringObject( world.GetTiles( it->first ).GetObject() ) << "), ";
        os << std::endl;

        return os.str();
    }

    void Simple::HeroesPostLoad( Heroes & hero )
    {
        hero.SetModes( AI::HERO_HUNTER );
    }

    void Simple::HeroesLevelUp( Heroes & hero )
    {
        if ( 4 < hero.GetLevel() && !hero.Modes( AI::HERO_HUNTER ) )
            hero.SetModes( AI::HERO_HUNTER );

        if ( 9 < hero.GetLevel() && hero.Modes( AI::HERO_SCOUT ) )
            hero.ResetModes( AI::HERO_SCOUT );
    }

    void Simple::HeroesPreBattle( HeroBase & hero )
    {
        Castle * castle = world.GetCastle( hero.GetCenter() );
        if ( castle && hero.GetType() != HeroBase::CAPTAIN )
            hero.GetArmy().JoinTroops( castle->GetArmy() );
    }

    void Simple::HeroesAfterBattle( HeroBase & hero ) {}

    void Simple::HeroesClearTask( const Heroes & hero )
    {
        GetHero( hero ).ClearTasks();
    }

    bool AIHeroesValidObject2( const Heroes * hero, s32 index )
    {
        const Heroes & hero2 = *hero;
        return AI::HeroesValidObject( hero2, index );
    }

    // get priority object for AI independent of distance (1 day)
    bool AIHeroesPriorityObject( const Heroes & hero, s32 index )
    {
        Maps::Tiles & tile = world.GetTiles( index );

        if ( MP2::OBJ_CASTLE == tile.GetObject() ) {
            const Castle * castle = world.GetCastle( Maps::GetPoint( index ) );
            if ( castle ) {
                if ( hero.GetColor() == castle->GetColor() ) {
                    // maybe need join army
                    return hero.Modes( AI::HERO_HUNTER ) && castle->GetArmy().isValid() && !hero.isVisited( world.GetTiles( castle->GetIndex() ) );
                }
                else if ( !hero.isFriends( castle->GetColor() ) )
                    return AI::HeroesValidObject( hero, index );
            }
        }
        else if ( MP2::OBJ_HEROES == tile.GetObject() ) {
            // kill enemy hero
            const Heroes * hero2 = tile.GetHeroes();
            return hero2 && !hero.isFriends( hero2->GetColor() ) && AI::HeroesValidObject( hero, index );
        }

        switch ( tile.GetObject() ) {
        case MP2::OBJ_MONSTER:
        case MP2::OBJ_SAWMILL:
        case MP2::OBJ_MINES:
        case MP2::OBJ_ALCHEMYLAB:

        case MP2::OBJ_ARTIFACT:
        case MP2::OBJ_RESOURCE:
        case MP2::OBJ_CAMPFIRE:
        case MP2::OBJ_TREASURECHEST:

            return AI::HeroesValidObject( hero, index );

        default:
            break;
        }

        return false;
    }

    s32 FindUncharteredTerritory( Heroes & hero, u32 scoute )
    {
        Maps::Indexes v = Maps::GetAroundIndexes( hero.GetIndex(), scoute, true );
        Maps::Indexes res;

        v.resize( std::distance( v.begin(), std::remove_if( v.begin(), v.end(), std::ptr_fun( &Maps::TileIsUnderProtection ) ) ) );

        for ( MapsIndexes::const_reverse_iterator it = v.rbegin(); it != v.rend() && res.size() < 4; ++it ) {
            // find fogs
            if ( world.GetTiles( *it ).isFog( hero.GetColor() ) && world.GetTiles( *it ).isPassable( &hero, Direction::CENTER, true ) && hero.GetPath().Calculate( *it ) )
                res.push_back( *it );
        }

        const s32 result = res.size() ? *Rand::Get( res ) : -1;

        if ( 0 <= result ) {
            DEBUG( DBG_AI, DBG_INFO, Color::String( hero.GetColor() ) << ", hero: " << hero.GetName() << ", added task: " << result );
        }

        return result;
    }

    s32 GetRandomHeroesPosition( Heroes & hero, u32 scoute )
    {
        Maps::Indexes v = Maps::GetAroundIndexes( hero.GetIndex(), scoute, true );
        Maps::Indexes res;

        v.resize( std::distance( v.begin(), std::remove_if( v.begin(), v.end(), std::ptr_fun( &Maps::TileIsUnderProtection ) ) ) );

        for ( MapsIndexes::const_reverse_iterator it = v.rbegin(); it != v.rend() && res.size() < 4; ++it ) {
            if ( world.GetTiles( *it ).isPassable( &hero, Direction::CENTER, true ) && hero.GetPath().Calculate( *it ) )
                res.push_back( *it );
        }

        const s32 result = res.size() ? *Rand::Get( res ) : -1;

        if ( 0 <= result ) {
            DEBUG( DBG_AI, DBG_INFO, Color::String( hero.GetColor() ) << ", hero: " << hero.GetName() << ", added task: " << result );
        }

        return result;
    }

    void Simple::HeroesAddedRescueTask( Heroes & hero )
    {
        AIHero & ai_hero = GetHero( hero );
        Queue & task = ai_hero.sheduled_visit;

        DEBUG( DBG_AI, DBG_TRACE, hero.GetName() );

        u32 scoute = hero.GetScoute();

        switch ( Settings::Get().GameDifficulty() ) {
        case Difficulty::NORMAL:
            scoute += 2;
            break;
        case Difficulty::HARD:
            scoute += 3;
            break;
        case Difficulty::EXPERT:
            scoute += 4;
            break;
        case Difficulty::IMPOSSIBLE:
            scoute += 6;
            break;
        default:
            break;
        }

        // find unchartered territory
        s32 index = FindUncharteredTerritory( hero, scoute );
        const Maps::Tiles & tile = world.GetTiles( hero.GetIndex() );

        if ( index < 0 ) {
            // check teleports
            if ( MP2::OBJ_STONELIGHTS == tile.GetObject( false ) || MP2::OBJ_WHIRLPOOL == tile.GetObject( false ) ) {
                AI::HeroesAction( hero, hero.GetIndex() );
            }
            else {
                // random
                index = GetRandomHeroesPosition( hero, scoute );
            }
        }

        if ( 0 <= index )
            task.push_back( IndexDistance( index, Maps::GetApproximateDistance( hero.GetIndex(), index ) * 100 ) );
    }

    void Simple::HeroesAddedTask( Heroes & hero )
    {
        AIHero & ai_hero = GetHero( hero );
        AIKingdom & ai_kingdom = GetKingdom( hero.GetColor() );

        Queue & task = ai_hero.sheduled_visit;
        IndexObjectMap & ai_objects = ai_kingdom.scans;

        // load minimal distance tasks
        std::vector<IndexDistance> objs;

        for ( std::map<s32, int>::const_iterator it = ai_objects.begin(); it != ai_objects.end(); ++it ) {
            const Maps::Tiles & tile = world.GetTiles( ( *it ).first );

            if ( hero.isShipMaster() ) {
                if ( MP2::OBJ_COAST != tile.GetObject() && !tile.isWater() )
                    continue;

                // check previous positions
                if ( MP2::OBJ_COAST == ( *it ).second && hero.isVisited( world.GetTiles( ( *it ).first ) ) )
                    continue;
            }
            else {
                if ( tile.isWater() && MP2::OBJ_BOAT != tile.GetObject() )
                    continue;
            }

            const uint32_t heuristic = Maps::GetApproximateDistance( hero.GetIndex(), ( *it ).first );
            if ( heuristic < PATHFINDING_LIMIT && AI::HeroesValidObject( hero, ( *it ).first ) ) {
                objs.push_back( IndexDistance( ( *it ).first, heuristic ) );
            }
        }

        DEBUG( DBG_AI, DBG_INFO, Color::String( hero.GetColor() ) << ", hero: " << hero.GetName() << ", task prepare: " << objs.size() );

        std::sort( objs.begin(), objs.end(), IndexDistance::Shortest );

        for ( std::vector<IndexDistance>::const_iterator it = objs.begin(); it != objs.end(); ++it ) {
            if ( task.size() >= HERO_MAX_SHEDULED_TASK )
                break;
            const int positionIndex = ( *it ).first;
            const uint32_t distance = hero.GetPath().Calculate( positionIndex, PATHFINDING_LIMIT );

            if ( distance ) {
                DEBUG( DBG_AI, DBG_INFO,
                       Color::String( hero.GetColor() ) << ", hero: " << hero.GetName() << ", added task: " << MP2::StringObject( ai_objects[positionIndex] )
                                                        << ", index: " << positionIndex << ", distance: " << distance );

                task.push_back( IndexDistance( positionIndex, distance ) );
                ai_objects.erase( ( *it ).first );
            }
            else {
                DEBUG( DBG_AI, DBG_TRACE,
                       Color::String( hero.GetColor() ) << ", hero: " << hero.GetName() << ", impossible: " << MP2::StringObject( ai_objects[positionIndex] )
                                                        << ", index: " << positionIndex << ", distance: " << distance );
            }
        }

        if ( task.empty() )
            HeroesAddedRescueTask( hero );
    }

    void Simple::HeroesActionNewPosition( Heroes & hero ) {}

    bool Simple::HeroesGetTask( Heroes & hero )
    {
        std::vector<s32> results;
        results.reserve( 5 );

        const Settings & conf = Settings::Get();
        AIHero & ai_hero = GetHero( hero );
        AIKingdom & ai_kingdom = GetKingdom( hero.GetColor() );

        Queue & task = ai_hero.sheduled_visit;
        IndexObjectMap & ai_objects = ai_kingdom.scans;

        const int heroIndex = hero.GetIndex();

        const u8 objs1[] = {MP2::OBJ_ARTIFACT, MP2::OBJ_RESOURCE, MP2::OBJ_CAMPFIRE, MP2::OBJ_TREASURECHEST, 0};
        const u8 objs2[] = {MP2::OBJ_SAWMILL, MP2::OBJ_MINES, MP2::OBJ_ALCHEMYLAB, 0};
        const u8 objs3[] = {MP2::OBJ_CASTLE, MP2::OBJ_HEROES, MP2::OBJ_MONSTER, 0};

        // rescan path
        hero.RescanPath();

        Castle * castle = hero.inCastle();
        // if hero in castle
        if ( castle ) {
            DEBUG( DBG_AI, DBG_TRACE, hero.GetName() << ", in castle" );

            castle->RecruitAllMonsters();
            hero.GetArmy().UpgradeTroops( *castle );

            // recruit army
            if ( hero.Modes( AI::HERO_HUNTER ) )
                hero.GetArmy().JoinStrongestFromArmy( castle->GetArmy() );
            else if ( hero.Modes( AI::HERO_SCOUT ) )
                hero.GetArmy().KeepOnlyWeakestTroops( castle->GetArmy() );

            DEBUG( DBG_AI, DBG_TRACE, hero.GetName() << ", " << hero.GetArmy().String() );
        }

        // patrol task
        if ( hero.Modes( Heroes::PATROL ) ) {
            DEBUG( DBG_AI, DBG_TRACE, hero.GetName() << ", is in patrol mode" );

            // goto patrol center
            if ( hero.GetCenterPatrol() != hero.GetCenter() && hero.GetPath().Calculate( Maps::GetIndexFromAbsPoint( hero.GetCenterPatrol() ) ) )
                return true;

            // scan enemy hero
            if ( hero.GetSquarePatrol() ) {
                const Maps::Indexes & mapIndices
                    = Maps::ScanAroundObject( Maps::GetIndexFromAbsPoint( hero.GetCenterPatrol() ), hero.GetSquarePatrol(), MP2::OBJ_HEROES );
                for ( MapsIndexes::const_iterator it = mapIndices.begin(); it != mapIndices.end(); ++it ) {
                    const Heroes * enemy = world.GetTiles( *it ).GetHeroes();
                    if ( enemy && !enemy->isFriends( hero.GetColor() ) ) {
                        if ( hero.GetPath().Calculate( enemy->GetIndex() ) ) {
                            DEBUG( DBG_AI, DBG_TRACE, hero.GetName() << ", enemy found: " << enemy->GetName() );
                            return true;
                        }
                    }
                }
            }

            // can pickup objects
            if ( conf.ExtHeroPatrolAllowPickup() ) {
                const Maps::Indexes & mapIndices = Maps::ScanAroundObjects( heroIndex, hero.GetSquarePatrol(), objs1 );
                for ( MapsIndexes::const_iterator it = mapIndices.begin(); it != mapIndices.end(); ++it )
                    if ( AI::HeroesValidObject( hero, *it ) && hero.GetPath().Calculate( *it ) ) {
                        ai_objects.erase( *it );

                        DEBUG( DBG_AI, DBG_TRACE, hero.GetName() << ": object found: " << MP2::StringObject( world.GetTiles( *it ).GetObject() ) << "(" << *it << ")" );
                        return true;
                    }
            }

<<<<<<< HEAD
            // random move
            /*
            // disable move: https://sourceforge.net/tracker/?func=detail&aid=3157397&group_id=96859&atid=616180
            {
                Maps::ScanAroundObject(hero.GetIndex(), hero.GetSquarePatrol(), MP2::OBJ_ZERO);
                if(results.size())
                {
                std::random_shuffle(results.begin(), results.end());
                std::vector<s32>::const_iterator it = results.begin();
                for(; it != results.end(); ++it)
                    if(world.GetTiles(*it).isPassable(&hero, Direction::CENTER, true) &&
                    hero.GetPath().Calculate(*it))
                {
                    DEBUG(DBG_AI, Color::String(hero.GetColor()) <<
                    ", Patrol " << hero.GetName() << ": move: " << *it);
                    return;
                }
                }
            }
            */

            hero.SetModes( AI::HERO_SKIP_TURN );
=======
            hero.SetModes( AI::HEROES_STUPID );
>>>>>>> dd7e5505
            return false;
        }

        if ( ai_hero.fix_loop > 3 ) {
<<<<<<< HEAD
            DEBUG( DBG_AI, DBG_TRACE, hero.GetName() << ": loop" );
            hero.SetModes( hero.Modes( AI::HERO_WAITING ) ? AI::HERO_SKIP_TURN : AI::HERO_WAITING );
=======
            DEBUG( DBG_AI, DBG_TRACE, hero.GetName() << ": hero can't find a task, break loop" );
            hero.SetModes( hero.Modes( AI::HEROES_WAITING ) ? AI::HEROES_STUPID : AI::HEROES_WAITING );
>>>>>>> dd7e5505
            return false;
        }

        // primary target
        if ( Maps::isValidAbsIndex( ai_hero.primary_target ) ) {
            if ( heroIndex == ai_hero.primary_target ) {
                ai_hero.primary_target = -1;
                hero.GetPath().Reset();
                DEBUG( DBG_AI, DBG_TRACE, hero.GetName() << ", reset path" );
            }
            else {
                DEBUG( DBG_AI, DBG_TRACE,
                       hero.GetName() << ", primary target: " << ai_hero.primary_target << ", "
                                      << MP2::StringObject( world.GetTiles( ai_hero.primary_target ).GetObject() ) );

                const Castle * castle = NULL;

                if ( NULL != ( castle = world.GetCastle( Maps::GetPoint( ai_hero.primary_target ) ) ) && NULL != castle->GetHeroes().Guest()
                     && castle->isFriends( hero.GetColor() ) ) {
                    hero.SetModes( AI::HERO_WAITING );
                    DEBUG( DBG_AI, DBG_TRACE, hero.GetName() << ", castle busy.." );
                }

                // make path
                if ( ai_hero.primary_target != hero.GetPath().GetDestinationIndex() && !hero.GetPath().Calculate( ai_hero.primary_target ) ) {
                    DEBUG( DBG_AI, DBG_TRACE, hero.GetName() << ", path unknown, primary target reset" );
                    ai_hero.primary_target = -1;
                }
            }

            if ( hero.GetPath().isValid() )
                return true;
        }

        // scan heroes and castle
        const Maps::Indexes & enemies = Maps::ScanAroundObjects( heroIndex, hero.GetScoute(), objs3 );

        for ( MapsIndexes::const_iterator it = enemies.begin(); it != enemies.end(); ++it )
            if ( AIHeroesPriorityObject( hero, *it ) && hero.GetPath().Calculate( *it ) ) {
                DEBUG( DBG_AI, DBG_TRACE, hero.GetName() << ", set primary target: " << MP2::StringObject( world.GetTiles( *it ).GetObject() ) << "(" << *it << ")" );

                ai_hero.primary_target = *it;
                return true;
            }

        // check destination
        if ( hero.GetPath().isValid() ) {
            if ( !AI::HeroesValidObject( hero, hero.GetPath().GetDestinationIndex() ) )
                hero.GetPath().Reset();
            else if ( hero.GetPath().size() < 5 ) {
                DEBUG( DBG_AI, DBG_TRACE, hero.GetName() << ", continue on short path" );
                ai_hero.fix_loop++;
                return true;
            }
        }

        // scan 2x2 pickup objects
        Maps::Indexes pickups = Maps::ScanAroundObjects( heroIndex, 2, objs1 );
        // scan 3x3 capture objects
        const Maps::Indexes & captures = Maps::ScanAroundObjects( heroIndex, 3, objs2 );
        if ( captures.size() )
            pickups.insert( pickups.end(), captures.begin(), captures.end() );

        if ( pickups.size() ) {
            hero.GetPath().Reset();

            for ( MapsIndexes::const_iterator it = pickups.begin(); it != pickups.end(); ++it )
                if ( AI::HeroesValidObject( hero, *it ) ) {
                    const uint32_t dist = hero.GetPath().Calculate( *it );

                    if ( dist != 0 ) {
                        task.push_front( IndexDistance( *it, dist ) );
                        DEBUG( DBG_AI, DBG_TRACE, hero.GetName() << ", object found: " << MP2::StringObject( world.GetTiles( *it ).GetObject() ) << "(" << *it << ")" );
                    }
                }
        }

        if ( !pickups.empty() && hero.GetPath().isValid() ) {
            DEBUG( DBG_AI, DBG_TRACE, hero.GetName() << ", continue" );
            ai_hero.fix_loop++;
            return true;
        }

        if ( task.empty() ) {
            // get task from kingdom
            DEBUG( DBG_AI, DBG_TRACE, hero.GetName() << ", empty task" );
            HeroesAddedTask( hero );
        }

        task.sort( IndexDistance::Shortest );

        // find passable index
        while ( task.size() ) {
            const int index = task.front().first;

            if ( HeroesValidObject( hero, index ) ) {
                DEBUG( DBG_AI, DBG_TRACE, hero.GetName() << ", looking for: " << MP2::StringObject( world.GetTiles( index ).GetObject() ) << "(" << index << ")" );
                if ( hero.GetPath().Calculate( index, PATHFINDING_LIMIT ) )
                    break;

                DEBUG( DBG_AI, DBG_TRACE, hero.GetName() << " say: unable to get object: " << index << ", remove task..." );
            }

            task.pop_front();
        }

        // success
        if ( task.size() ) {
            const s32 & index = task.front().first;
            DEBUG( DBG_AI, DBG_TRACE, hero.GetName() << " go to: " << index );

            if ( !hero.GetPath().isValid() )
                hero.GetPath().Calculate( index );

            ai_objects.erase( index );
            task.pop_front();

            DEBUG( DBG_AI, DBG_TRACE, hero.GetName() << ", route: " << hero.GetPath().String() );
            return true;
        }
        else if ( hero.Modes( AI::HERO_WAITING ) ) {
            hero.GetPath().Reset();
            DEBUG( DBG_AI, DBG_TRACE, hero.GetName() << " say: unknown task, help me please.." );

            hero.ResetModes( AI::HERO_WAITING );
            hero.SetModes( AI::HERO_SKIP_TURN );
        }
        else {
            DEBUG( DBG_AI, DBG_TRACE, hero.GetName() << " say: waiting..." );
            hero.SetModes( AI::HERO_WAITING );
        }

        return false;
    }

    void Simple::HeroTurn( Heroes & hero )
    {
        DEBUG( DBG_AI, DBG_TRACE,
               hero.GetName() << ", start: " << ( hero.Modes( Heroes::SHIPMASTER ) ? "SHIPMASTER," : "" ) << ( hero.Modes( AI::HERO_SCOUT ) ? "SCOUTER," : "" )
                              << ( hero.Modes( AI::HERO_HUNTER ) ? "HUNTER," : "" ) << ( hero.Modes( Heroes::PATROL ) ? "PATROL," : "" )
                              << ( hero.Modes( AI::HERO_WAITING ) ? "WAITING," : "" ) << ( hero.Modes( AI::HERO_SKIP_TURN ) ? "STUPID" : "" ) );

        Interface::StatusWindow & status = Interface::Basic::Get().GetStatusWindow();

        while ( hero.MayStillMove() && !hero.Modes( AI::HERO_WAITING | AI::HERO_SKIP_TURN ) ) {
            // turn indicator
            status.RedrawTurnProgress( 3 );

            // get task for heroes
            HeroesGetTask( hero );

            // turn indicator
            status.RedrawTurnProgress( 5 );

            // heroes AI turn
            HeroesMove( hero );

            // turn indicator
            status.RedrawTurnProgress( 7 );
        }

        DEBUG( DBG_AI, DBG_TRACE, hero.GetName() << ", end" );
    }

    bool Simple::HeroesScheduledVisit( const Kingdom & kingdom, s32 index )
    {
        for ( KingdomHeroes::const_iterator it = kingdom.GetHeroes().begin(); it != kingdom.GetHeroes().end(); ++it ) {
            AIHero & ai_hero = GetHero( **it );
            Queue & task = ai_hero.sheduled_visit;
            if ( task.isPresent( index ) )
                return true;
        }
        return false;
    }

    bool Simple::IsPriorityAndNotVisitAndNotPresent( const std::pair<s32, int> & indexObj, const Heroes * hero )
    {
        AIHero & ai_hero = GetHero( *hero );

        return !HeroesScheduledVisit( hero->GetKingdom(), indexObj.first ) && AIHeroesPriorityObject( *hero, indexObj.first );
    }

    void Simple::HeroesTurnEnd( Heroes * hero )
    {
        if ( hero ) {
            AIHero & ai_hero = GetHero( *hero );
            AIKingdom & ai_kingdom = GetKingdom( hero->GetColor() );
            Queue & task = ai_hero.sheduled_visit;
            IndexObjectMap & ai_objects = ai_kingdom.scans;

            if ( hero->Modes( AI::HERO_WAITING | AI::HERO_SKIP_TURN ) ) {
                ai_hero.Reset();
                hero->ResetModes( AI::HERO_WAITING | AI::HERO_SKIP_TURN );
            }

            std::vector<int> validObjects;
            for ( IndexObjectMap::iterator it = ai_objects.begin(); it != ai_objects.end(); ++it ) {
                if ( IsPriorityAndNotVisitAndNotPresent( *it, hero ) ) {
                    validObjects.push_back( it->first );
                    DEBUG( DBG_AI, DBG_TRACE, hero->GetName() << ", adding priority object: " << MP2::StringObject( ( *it ).second ) << ", index: " << ( *it ).first );
                }
            }

            for ( std::vector<int>::iterator it = validObjects.begin(); it != validObjects.end(); ++it ) {
                task.push_front( IndexDistance( *it, Maps::GetApproximateDistance( hero->GetIndex(), *it ) * 100 ) );
                ai_objects.erase( *it );
            }
        }
    }

    void Simple::HeroesSetHunterWithTarget( Heroes * hero, s32 dst )
    {
        if ( hero ) {
            AIHero & ai_hero = GetHero( *hero );

            hero->SetModes( AI::HERO_HUNTER );

            if ( 0 > ai_hero.primary_target ) {
                ai_hero.primary_target = dst;
            }
        }
    }

    void Simple::HeroesCaptureNearestTown( Heroes * hero )
    {
        if ( hero ) {
            AIHero & ai_hero = GetHero( *hero );

            if ( 0 > ai_hero.primary_target ) {
                const Maps::Indexes & castles = Maps::GetObjectPositions( hero->GetIndex(), MP2::OBJ_CASTLE, true );

                for ( MapsIndexes::const_iterator it = castles.begin(); it != castles.end(); ++it ) {
                    const Castle * castle = world.GetCastle( Maps::GetPoint( *it ) );

                    if ( castle )
                        DEBUG( DBG_AI, DBG_TRACE, hero->GetName() << ", to castle: " << castle->GetName() );

                    if ( castle && hero->GetArmy().isStrongerThan( castle->GetArmy() ) ) {
                        ai_hero.primary_target = *it;

                        DEBUG( DBG_AI, DBG_INFO, Color::String( hero->GetColor() ) << ", Hero " << hero->GetName() << " set primary target: " << *it );
                        break;
                    }
                }
            }
        }
    }
}<|MERGE_RESOLUTION|>--- conflicted
+++ resolved
@@ -377,43 +377,13 @@
                     }
             }
 
-<<<<<<< HEAD
-            // random move
-            /*
-            // disable move: https://sourceforge.net/tracker/?func=detail&aid=3157397&group_id=96859&atid=616180
-            {
-                Maps::ScanAroundObject(hero.GetIndex(), hero.GetSquarePatrol(), MP2::OBJ_ZERO);
-                if(results.size())
-                {
-                std::random_shuffle(results.begin(), results.end());
-                std::vector<s32>::const_iterator it = results.begin();
-                for(; it != results.end(); ++it)
-                    if(world.GetTiles(*it).isPassable(&hero, Direction::CENTER, true) &&
-                    hero.GetPath().Calculate(*it))
-                {
-                    DEBUG(DBG_AI, Color::String(hero.GetColor()) <<
-                    ", Patrol " << hero.GetName() << ": move: " << *it);
-                    return;
-                }
-                }
-            }
-            */
-
             hero.SetModes( AI::HERO_SKIP_TURN );
-=======
-            hero.SetModes( AI::HEROES_STUPID );
->>>>>>> dd7e5505
             return false;
         }
 
         if ( ai_hero.fix_loop > 3 ) {
-<<<<<<< HEAD
-            DEBUG( DBG_AI, DBG_TRACE, hero.GetName() << ": loop" );
+            DEBUG( DBG_AI, DBG_TRACE, hero.GetName() << ": hero can't find a task, break loop" );
             hero.SetModes( hero.Modes( AI::HERO_WAITING ) ? AI::HERO_SKIP_TURN : AI::HERO_WAITING );
-=======
-            DEBUG( DBG_AI, DBG_TRACE, hero.GetName() << ": hero can't find a task, break loop" );
-            hero.SetModes( hero.Modes( AI::HEROES_WAITING ) ? AI::HEROES_STUPID : AI::HEROES_WAITING );
->>>>>>> dd7e5505
             return false;
         }
 
