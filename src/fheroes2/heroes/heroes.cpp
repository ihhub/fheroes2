--- conflicted
+++ resolved
@@ -955,17 +955,13 @@
         return false;
     }
 
-<<<<<<< HEAD
+
     // check: artifact sets such as anduran garb
     const auto assembledArtifacts = bag_artifacts.assembleArtifactSetIfPossible();
-    for ( const ArtifactSetData & artifactSetData : assembledArtifacts )
-        Dialog::ArtifactInfo( "", artifactSetData._assembleMessage, artifactSetData._assembledArtifactID );
-=======
-    // check: anduran garb
-    if ( bag_artifacts.MakeBattleGarb() && isControlHuman() ) {
-        Dialog::ArtifactInfo( "", _( "The three Anduran artifacts magically combine into one." ), Artifact::BATTLE_GARB );
-    }
->>>>>>> c7a95d38
+    if ( isControlHuman() ) {
+        for ( const ArtifactSetData & artifactSetData : assembledArtifacts )
+            Dialog::ArtifactInfo( "", artifactSetData._assembleMessage, artifactSetData._assembledArtifactID );
+    }
 
     return true;
 }
