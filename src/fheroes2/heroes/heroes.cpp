/***************************************************************************
 *   fheroes2: https://github.com/ihhub/fheroes2                           *
 *   Copyright (C) 2019 - 2025                                             *
 *                                                                         *
 *   Free Heroes2 Engine: http://sourceforge.net/projects/fheroes2         *
 *   Copyright (C) 2009 by Andrey Afletdinov <fheroes2@gmail.com>          *
 *                                                                         *
 *   This program is free software; you can redistribute it and/or modify  *
 *   it under the terms of the GNU General Public License as published by  *
 *   the Free Software Foundation; either version 2 of the License, or     *
 *   (at your option) any later version.                                   *
 *                                                                         *
 *   This program is distributed in the hope that it will be useful,       *
 *   but WITHOUT ANY WARRANTY; without even the implied warranty of        *
 *   MERCHANTABILITY or FITNESS FOR A PARTICULAR PURPOSE.  See the         *
 *   GNU General Public License for more details.                          *
 *                                                                         *
 *   You should have received a copy of the GNU General Public License     *
 *   along with this program; if not, write to the                         *
 *   Free Software Foundation, Inc.,                                       *
 *   59 Temple Place - Suite 330, Boston, MA  02111-1307, USA.             *
 ***************************************************************************/

#include "heroes.h"

#include <algorithm>
#include <array>
#include <cmath>
#include <cstddef>
#include <iterator>
#include <map>
#include <set>
#include <sstream>
#include <utility>

#include "agg_image.h"
#include "ai_planner.h"
#include "army_troop.h"
#include "artifact.h"
#include "artifact_info.h"
#include "audio_manager.h"
#include "battle.h"
#include "castle.h"
#include "dialog.h"
#include "direction.h"
#include "game_io.h"
#include "game_static.h"
#include "ground.h"
#include "icn.h"
#include "image.h"
#include "kingdom.h"
#include "logging.h"
#include "luck.h"
#include "m82.h"
#include "map_format_helper.h"
#include "map_format_info.h"
#include "maps.h"
#include "maps_fileinfo.h"
#include "maps_tiles.h"
#include "monster.h"
#include "morale.h"
#include "mp2.h"
#include "payment.h"
#include "players.h"
#include "race.h"
#include "rand.h"
#include "resource.h"
#include "save_format_version.h"
#include "serialize.h"
#include "settings.h"
#include "speed.h"
#include "spell_book.h"
#include "tools.h"
#include "translations.h"
#include "ui_dialog.h"
#include "world.h"

namespace
{
    std::pair<int, int> getHeroIdRangeForRace( const int race )
    {
        switch ( race ) {
        case Race::KNGT:
            return { Heroes::LORDKILBURN, Heroes::DIMITRY };
        case Race::BARB:
            return { Heroes::THUNDAX, Heroes::ATLAS };
        case Race::SORC:
            return { Heroes::ASTRA, Heroes::LUNA };
        case Race::WRLK:
            return { Heroes::ARIE, Heroes::WRATHMONT };
        case Race::WZRD:
            return { Heroes::MYRA, Heroes::MANDIGAL };
        case Race::NECR:
            return { Heroes::ZOM, Heroes::CELIA };
        default:
            break;
        }

        return { Heroes::LORDKILBURN, Heroes::CELIA };
    }

    int getObjectMoraleModifiers( const std::set<MP2::MapObjectType> & objectTypes, std::string * output )
    {
        int result = 0;

        for ( const MP2::MapObjectType objectType : objectTypes ) {
            const int32_t modifier = GameStatic::getObjectMoraleEffect( objectType );
            if ( modifier == 0 ) {
                continue;
            }

            result += modifier;

            if ( output == nullptr ) {
                continue;
            }

            switch ( objectType ) {
            case MP2::OBJ_DERELICT_SHIP:
            case MP2::OBJ_GRAVEYARD:
            case MP2::OBJ_SHIPWRECK: {
                std::string modRobber = _( "shipAndGraveyard|%{object} robber" );
                StringReplace( modRobber, "%{object}", MP2::StringObject( objectType ) );
                output->append( modRobber );
                break;
            }
            default:
                output->append( MP2::StringObject( objectType ) );
                break;
            }

            fheroes2::appendModifierToString( *output, modifier );
            output->append( "\n" );
        }

        return result;
    }

    int getObjectLuckModifiers( const std::set<MP2::MapObjectType> & objectTypes, std::string * output )
    {
        int result = 0;

        for ( const MP2::MapObjectType objectType : objectTypes ) {
            const int32_t modifier = GameStatic::getObjectLuckEffect( objectType );
            if ( modifier == 0 ) {
                continue;
            }

            result += modifier;

            if ( output == nullptr ) {
                continue;
            }

            switch ( objectType ) {
            case MP2::OBJ_PYRAMID: {
                std::string modRaided = _( "pyramid|%{object} raided" );
                StringReplace( modRaided, "%{object}", MP2::StringObject( objectType ) );
                output->append( modRaided );
                break;
            }
            default:
                output->append( MP2::StringObject( objectType ) );
                break;
            }

            fheroes2::appendModifierToString( *output, modifier );
            output->append( "\n" );
        }

        return result;
    }

    std::string GetHeroRoleString( const Heroes & hero )
    {
        switch ( hero.getAIRole() ) {
        case Heroes::Role::SCOUT:
            return "Scout";
        case Heroes::Role::COURIER:
            return "Courier";
        case Heroes::Role::HUNTER:
            return "Hunter";
        case Heroes::Role::FIGHTER:
            return "Fighter";
        case Heroes::Role::CHAMPION:
            return "Champion";
        default:
            // Did you add a new AI hero role? Add the appropriate logic for it!
            assert( 0 );
            break;
        }

        return "Unknown";
    }
}

const char * Heroes::GetName( int heroid )
{
    assert( heroid >= UNKNOWN && heroid < HEROES_COUNT );

    const std::array<const char *, HEROES_COUNT> names
        = { // Unknown / uninitialized hero.
            "Unknown",

            // Knight heroes from The Succession Wars.
            gettext_noop( "Lord Kilburn" ), gettext_noop( "Sir Gallant" ), gettext_noop( "Ector" ), gettext_noop( "Gwenneth" ), gettext_noop( "Tyro" ),
            gettext_noop( "Ambrose" ), gettext_noop( "Ruby" ), gettext_noop( "Maximus" ), gettext_noop( "Dimitry" ),

            // Barbarian heroes from The Succession Wars.
            gettext_noop( "Thundax" ), gettext_noop( "Fineous" ), gettext_noop( "Jojosh" ), gettext_noop( "Crag Hack" ), gettext_noop( "Jezebel" ),
            gettext_noop( "Jaclyn" ), gettext_noop( "Ergon" ), gettext_noop( "Tsabu" ), gettext_noop( "Atlas" ),

            // Sorceress heroes from The Succession Wars.
            gettext_noop( "Astra" ), gettext_noop( "Natasha" ), gettext_noop( "Troyan" ), gettext_noop( "Vatawna" ), gettext_noop( "Rebecca" ), gettext_noop( "Gem" ),
            gettext_noop( "Ariel" ), gettext_noop( "Carlawn" ), gettext_noop( "Luna" ),

            // Warlock heroes from The Succession Wars.
            gettext_noop( "Arie" ), gettext_noop( "Alamar" ), gettext_noop( "Vesper" ), gettext_noop( "Crodo" ), gettext_noop( "Barok" ), gettext_noop( "Kastore" ),
            gettext_noop( "Agar" ), gettext_noop( "Falagar" ), gettext_noop( "Wrathmont" ),

            // Wizard heroes from The Succession Wars.
            gettext_noop( "Myra" ), gettext_noop( "Flint" ), gettext_noop( "Dawn" ), gettext_noop( "Halon" ), gettext_noop( "Myrini" ), gettext_noop( "Wilfrey" ),
            gettext_noop( "Sarakin" ), gettext_noop( "Kalindra" ), gettext_noop( "Mandigal" ),

            // Necromancer heroes from The Succession Wars.
            gettext_noop( "Zom" ), gettext_noop( "Darlana" ), gettext_noop( "Zam" ), gettext_noop( "Ranloo" ), gettext_noop( "Charity" ), gettext_noop( "Rialdo" ),
            gettext_noop( "Roxana" ), gettext_noop( "Sandro" ), gettext_noop( "Celia" ),

            // The Succession Wars campaign heroes.
            gettext_noop( "Roland" ), gettext_noop( "Lord Corlagon" ), gettext_noop( "Sister Eliza" ), gettext_noop( "Archibald" ), gettext_noop( "Lord Halton" ),
            gettext_noop( "Brother Brax" ),

            // The Price of Loyalty expansion heroes.
            gettext_noop( "Solmyr" ), gettext_noop( "Dainwin" ), gettext_noop( "Mog" ), gettext_noop( "Uncle Ivan" ), gettext_noop( "Joseph" ),
            gettext_noop( "Gallavant" ), _( "Elderian" ), gettext_noop( "Ceallach" ), gettext_noop( "Drakonia" ), gettext_noop( "Martine" ), gettext_noop( "Jarkonas" ),

            // Debug hero. Should not be used anywhere outside the development!
            "Debug Hero" };

    return _( names[heroid] );
}

Heroes::Heroes()
    : experience( 0 )
    , army( this )
    , _id( UNKNOWN )
    , portrait( UNKNOWN )
    , _race( Race::NONE )
    , _objectTypeUnderHero( MP2::OBJ_NONE )
    , path( *this )
    , direction( Direction::RIGHT )
    , sprite_index( 18 )
    , _patrolDistance( 0 )
    , _alphaValue( 255 )
    , _attackedMonsterTileIndex( -1 )
    , _aiRole( Role::HUNTER )
{
    // Do nothing.
}

Heroes::Heroes( const int heroID, const int race, const uint32_t additionalExperience )
    : Heroes( heroID, race )
{
    IncreaseExperience( additionalExperience, true );
}

Heroes::Heroes( int heroid, int rc )
    : HeroBase( HeroBase::HEROES, rc )
    , ColorBase( Color::NONE )
    , experience( GetStartingXp() )
    , secondary_skills( rc )
    , army( this )
    , _id( heroid )
    , portrait( heroid )
    , _race( rc )
    , _objectTypeUnderHero( MP2::OBJ_NONE )
    , path( *this )
    , direction( Direction::RIGHT )
    , sprite_index( 18 )
    , _patrolDistance( 0 )
    , _alphaValue( 255 )
    , _attackedMonsterTileIndex( -1 )
    , _aiRole( Role::HUNTER )
{
    name = _( Heroes::GetName( heroid ) );

    army.Reset( true );

    // Add to debug hero a lot of stuff.
    if ( _id == DEBUG_HERO ) {
        army.Clean();
        army.JoinTroop( Monster::BLACK_DRAGON, 2, false );
        army.JoinTroop( Monster::RED_DRAGON, 3, false );

        secondary_skills = Skill::SecSkills();
        secondary_skills.AddSkill( Skill::Secondary( Skill::Secondary::PATHFINDING, Skill::Level::ADVANCED ) );
        secondary_skills.AddSkill( Skill::Secondary( Skill::Secondary::LOGISTICS, Skill::Level::ADVANCED ) );
        secondary_skills.AddSkill( Skill::Secondary( Skill::Secondary::SCOUTING, Skill::Level::BASIC ) );
        secondary_skills.AddSkill( Skill::Secondary( Skill::Secondary::MYSTICISM, Skill::Level::BASIC ) );

        PickupArtifact( Artifact::STEALTH_SHIELD );
        PickupArtifact( Artifact::DRAGON_SWORD );
        PickupArtifact( Artifact::NOMAD_BOOTS_MOBILITY );
        PickupArtifact( Artifact::TRAVELER_BOOTS_MOBILITY );
        PickupArtifact( Artifact::TRUE_COMPASS_MOBILITY );

        experience = 777;
        magic_point = 120;

        // This hero has all the spells in his spell book
        for ( const int spellId : Spell::getAllSpellIdsSuitableForSpellBook() ) {
            AppendSpellToBook( Spell( spellId ), true );
        }
    }

    if ( !magic_point ) {
        SetSpellPoints( GetMaxSpellPoints() );
    }
    move_point = GetMaxMovePoints();
}

void Heroes::LoadFromMP2( const int32_t mapIndex, const int colorType, const int raceType, const bool isInJail, const std::vector<uint8_t> & data )
{
    assert( data.size() == MP2::MP2_HEROES_STRUCTURE_SIZE );

    // Structure containing information about a hero.
    //
    // - uint8_t (1 byte)
    //     Unknown / unused. TODO: find out what this byte is for.
    //
    // - uint8_t (1 byte)
    //     Does the hero have custom army set by map creator?
    //
    // - uint8_t (1 byte)
    //    Custom monster type in army slot 1.
    //
    // - uint8_t (1 byte)
    //    Custom monster type in army slot 2.
    //
    // - uint8_t (1 byte)
    //    Custom monster type in army slot 3.
    //
    // - uint8_t (1 byte)
    //    Custom monster type in army slot 4.
    //
    // - uint8_t (1 byte)
    //    Custom monster type in army slot 5.
    //
    // - uint16_t (2 bytes)
    //    The number of custom monsters in army slot 1.
    //
    // - uint16_t (2 bytes)
    //    The number of custom monsters in army slot 2.
    //
    // - uint16_t (2 bytes)
    //    The number of custom monsters in army slot 3.
    //
    // - uint16_t (2 bytes)
    //    The number of custom monsters in army slot 4.
    //
    // - uint16_t (2 bytes)
    //    The number of custom monsters in army slot 5.
    //
    // - uint8_t (1 byte)
    //     Does the hero have a custom portrait?
    //
    // - uint8_t (1 byte)
    //     Custom portrait ID.
    //
    // - uint8_t (1 byte)
    //     Custom first artifact ID.
    //
    // - uint8_t (1 byte)
    //     Custom second artifact ID.
    //
    // - uint8_t (1 byte)
    //     Custom third artifact ID.
    //
    // - uint8_t (1 byte)
    //     Unknown / unused. TODO: find out what this byte is for.
    //
    // - uint32_t (4 bytes)
    //    Experience.
    //
    // - uint8_t (1 byte)
    //     Does the hero have custom secondary skills?
    //
    // - uint8_t (1 byte)
    //     Custom secondary skill type at slot 1.
    //
    // - uint8_t (1 byte)
    //     Custom secondary skill type at slot 2.
    //
    // - uint8_t (1 byte)
    //     Custom secondary skill type at slot 3.
    //
    // - uint8_t (1 byte)
    //     Custom secondary skill type at slot 4.
    //
    // - uint8_t (1 byte)
    //     Custom secondary skill type at slot 5.
    //
    // - uint8_t (1 byte)
    //     Custom secondary skill type at slot 6.
    //
    // - uint8_t (1 byte)
    //     Custom secondary skill type at slot 7.
    //
    // - uint8_t (1 byte)
    //     Custom secondary skill type at slot 8.
    //
    // - uint8_t (1 byte)
    //     Custom secondary skill level at slot 1.
    //
    // - uint8_t (1 byte)
    //     Custom secondary skill level at slot 2.
    //
    // - uint8_t (1 byte)
    //     Custom secondary skill level at slot 3.
    //
    // - uint8_t (1 byte)
    //     Custom secondary skill level at slot 4.
    //
    // - uint8_t (1 byte)
    //     Custom secondary skill level at slot 5.
    //
    // - uint8_t (1 byte)
    //     Custom secondary skill level at slot 6.
    //
    // - uint8_t (1 byte)
    //     Custom secondary skill level at slot 7.
    //
    // - uint8_t (1 byte)
    //     Custom secondary skill level at slot 8.
    //
    // - uint8_t (1 byte)
    //     Unknown / unused. TODO: find out what this byte is for.
    //
    // - uint8_t (1 byte)
    //     Does the hero have a custom name?
    //
    // - string of 13 bytes
    //    Null terminated string of custom hero name.
    //
    // - uint8_t (1 byte)
    //     Is AI hero on patrol?
    //
    // - uint8_t (1 byte)
    //     Patrol distance of this hero, if this is an AI hero placed on the map, or the race of this hero, if this hero is in Jail.
    //
    // - unused 15 bytes
    //    Always zeros.

    modes = 0;

    if ( isInJail ) {
        SetModes( JAIL );
    }

    SetIndex( mapIndex );
    SetColor( colorType );

    // The hero's race can be changed if the portrait that was specified using the map editor does not match the desired race of this hero, or if there are no free heroes
    // of the desired race
    if ( _race != raceType ) {
        SetModes( CUSTOM );

        _race = raceType;
    }

    //
    // Campaign heroes have a non-standard amount of experience by default, so if they are used on the map, then we have to reset their properties to the default values
    // corresponding to their race. The same must be done if the hero's race has been changed.
    //

    // Clear the initial spell
    SpellBookDeactivate();

    // Reset primary skills and initial spell to defaults
    HeroBase::LoadDefaults( HeroBase::HEROES, _race );

    // Reset secondary skills to defaults
    secondary_skills = Skill::SecSkills( _race );

    // Reset the army to default
    army.Reset( true );

    ROStreamBuf dataStream( data );

    // Skip first unused byte.
    dataStream.skip( 1 );

    const bool doesHeroHaveCustomArmy = ( dataStream.get() != 0 );
    if ( doesHeroHaveCustomArmy ) {
        Troop troops[5];

        // Set monster types.
        for ( Troop & troop : troops ) {
            // Monster IDs in the MP2 format start from 0, while in the engine they start from 1 due to presence of UNKNOWN monster type.
            troop.SetMonster( dataStream.get() + 1 );
        }

        // Set monster count.
        for ( Troop & troop : troops ) {
            troop.SetCount( dataStream.getLE16() );
        }

        army.Assign( troops, std::end( troops ) );

        // On some maps, customized heroes don't have an army, give them a minimal army
        if ( !army.isValid() ) {
            army.Reset( false );
        }
    }
    else {
        dataStream.skip( 15 );
    }

    const bool doesHeroHaveCustomPortrait = ( dataStream.get() != 0 );
    if ( doesHeroHaveCustomPortrait ) {
        SetModes( CUSTOM );

        // Portrait sprite index. It should be increased by 1 as in the original game hero IDs start from 0.
        portrait = dataStream.get() + 1;

        if ( !isValidId( portrait ) ) {
            DEBUG_LOG( DBG_GAME, DBG_WARN, "Invalid MP2 file format: incorrect custom portrait ID: " << portrait )
            portrait = _id;
        }
    }
    else {
        dataStream.skip( 1 );
    }

    const auto addInitialArtifact = [this]( const Artifact & art ) {
        // Perhaps the hero already has a spell book because of his race
        if ( art == Artifact::MAGIC_BOOK && HaveSpellBook() ) {
            return;
        }

        PickupArtifact( art );
    };

    // 3 artifacts. Artifact IDs are by value 1 bigger than in the original game.
    addInitialArtifact( Artifact( dataStream.get() + 1 ) );
    addInitialArtifact( Artifact( dataStream.get() + 1 ) );
    addInitialArtifact( Artifact( dataStream.get() + 1 ) );

    // Skip unused byte.
    dataStream.skip( 1 );

    // Get hero's experience.
    experience = dataStream.getLE32();

    const bool doesHeroHaveCustomSecondarySkills = ( dataStream.get() != 0 );
    if ( doesHeroHaveCustomSecondarySkills ) {
        SetModes( CUSTOM );

        std::array<Skill::Secondary, 8> secs;

        for ( Skill::Secondary & skill : secs ) {
            // Secondary Skill IDs in the MP2 format start from 0, while in the engine they start from 1 due to presence of UNKNOWN skill type.
            skill.SetSkill( dataStream.get() + 1 );
        }

        for ( Skill::Secondary & skill : secs ) {
            skill.SetLevel( dataStream.get() );
        }

        secondary_skills = Skill::SecSkills();

        for ( const Skill::Secondary & skill : secs ) {
            if ( skill.isValid() ) {
                // The original map editor does not check presence of similar skills even those which have different levels.
                // We need to check whether the existing skill has a lower level before updating it.
                const auto * existingSkill = secondary_skills.FindSkill( skill.Skill() );
                if ( existingSkill == nullptr || ( existingSkill->Level() < skill.Level() ) ) {
                    secondary_skills.AddSkill( skill );
                }
            }
        }
    }
    else {
        dataStream.skip( 16 );
    }

    // Skip unused byte.
    dataStream.skip( 1 );

    const bool doesHeroHaveCustomName = ( dataStream.get() != 0 );
    if ( doesHeroHaveCustomName ) {
        // An empty name can be set in the original Editor which is wrong.
        std::string temp = dataStream.getString( 13 );
        if ( !temp.empty() ) {
            SetModes( CUSTOM );
            name = std::move( temp );
        }
    }
    else {
        dataStream.skip( 13 );
    }

    const bool doesAIHeroSetOnPatrol = ( dataStream.get() != 0 );
    if ( doesAIHeroSetOnPatrol ) {
        SetModes( PATROL );

        _patrolCenter = GetCenter();
        _patrolDistance = dataStream.get();
    }
    else {
        dataStream.skip( 1 );
    }

    // TODO: remove this temporary assertion
    assert( _objectTypeUnderHero == MP2::OBJ_NONE );

    // Level up if needed
    const int level = GetLevel();
    if ( level > 1 ) {
        SetModes( CUSTOM );

        for ( int i = 1; i < level; ++i ) {
            LevelUp( doesHeroHaveCustomSecondarySkills, true );
        }
    }

    SetSpellPoints( GetMaxSpellPoints() );
    move_point = GetMaxMovePoints();

    DEBUG_LOG( DBG_GAME, DBG_INFO, name << ", color: " << Color::String( GetColor() ) << ", race: " << Race::String( _race ) )
}

void Heroes::applyHeroMetadata( const Maps::Map_Format::HeroMetadata & heroMetadata, const bool isInJail, const bool isEditor )
{
    modes = 0;

    if ( isInJail ) {
        SetModes( JAIL );
    }

    if ( _race != heroMetadata.race ) {
        SetModes( CUSTOM );

        _race = heroMetadata.race;
    }

    if ( !isEditor ) {
        // Reset primary skills and initial spell to defaults.
        HeroBase::LoadDefaults( HeroBase::HEROES, _race );
    }

    if ( !Maps::loadHeroArmy( army, heroMetadata ) && !isEditor ) {
        // Reset the army to default
        army.Reset( true );
    }

    // Hero's portrait.
    if ( heroMetadata.customPortrait > 0 ) {
        SetModes( CUSTOM );

        assert( isValidId( heroMetadata.customPortrait ) );

        // Portrait sprite index.
        portrait = heroMetadata.customPortrait;
    }

    const bool doesHeroHaveCustomArtifacts
        = isEditor || std::any_of( heroMetadata.artifact.begin(), heroMetadata.artifact.end(), []( const int32_t artifact ) { return artifact != 0; } );
    if ( doesHeroHaveCustomArtifacts ) {
        // Clear the initial spells and a possible spellBook.
        SpellBookDeactivate();

        const size_t artifactCount = heroMetadata.artifact.size();
        assert( artifactCount == 14 );
        for ( size_t i = 0; i < artifactCount; ++i ) {
            Artifact art( heroMetadata.artifact[i] );
            if ( !art.isValid() ) {
                continue;
            }

            if ( heroMetadata.artifact[i] == Artifact::SPELL_SCROLL ) {
                assert( heroMetadata.artifactMetadata[i] != Spell::NONE );

                art.SetSpell( heroMetadata.artifactMetadata[i] );
            }

            if ( heroMetadata.artifact[i] == Artifact::MAGIC_BOOK ) {
                SpellBookActivate();

                // Add spells to the spell book.
                for ( const int32_t spellId : heroMetadata.availableSpells ) {
                    if ( spellId == Spell::NONE ) {
                        continue;
                    }

                    AppendSpellToBook( spellId, true );
                }
            }
            else {
                PickupArtifact( art );
            }
        }
    }

    const bool doesHeroHaveCustomSecondarySkills
        = std::any_of( heroMetadata.secondarySkill.begin(), heroMetadata.secondarySkill.end(), []( const int32_t skill ) { return skill != 0; } );
    if ( doesHeroHaveCustomSecondarySkills ) {
        SetModes( CUSTOM );

        secondary_skills = {};

        for ( size_t i = 0; i < heroMetadata.secondarySkill.size(); ++i ) {
            secondary_skills.AddSkill( Skill::Secondary{ heroMetadata.secondarySkill[i], heroMetadata.secondarySkillLevel[i] } );
        }
    }
    else if ( !isEditor ) {
        // Reset secondary skills to defaults
        secondary_skills = Skill::SecSkills( _race );
    }

    // For Editor we need to fill all the rest of the 8 skills with the empty ones.
    if ( isEditor ) {
        GetSecondarySkills().FillMax( Skill::Secondary() );
    }

    if ( isEditor || !heroMetadata.customName.empty() ) {
        SetModes( CUSTOM );
        name = heroMetadata.customName;
    }

    if ( heroMetadata.isOnPatrol ) {
        SetModes( PATROL );

        _patrolCenter = GetCenter();
        _patrolDistance = heroMetadata.patrolRadius;
    }

    // Hero's experience.
    if ( heroMetadata.customExperience > -1 ) {
        experience = heroMetadata.customExperience;
    }
    else if ( isEditor ) {
        // There is no way to set "default experience" condition, so we will consider 'UINT32_MAX' as it.
        experience = UINT32_MAX;
    }

    // Level up if needed.
    if ( !isEditor ) {
        const int16_t level = heroMetadata.customLevel > -1 ? heroMetadata.customLevel : static_cast<int16_t>( GetLevel() );
        if ( level > 1 ) {
            SetModes( CUSTOM );

            for ( int16_t i = 1; i < level; ++i ) {
                LevelUp( doesHeroHaveCustomSecondarySkills, true );
            }
        }
    }

    // Apply custom primary Skill values.
    if ( isEditor || heroMetadata.customAttack > -1 ) {
        attack = heroMetadata.customAttack;
    }
    if ( isEditor || heroMetadata.customDefense > -1 ) {
        defense = heroMetadata.customDefense;
    }
    if ( isEditor || heroMetadata.customSpellPower > -1 ) {
        power = heroMetadata.customSpellPower;
    }
    if ( isEditor || heroMetadata.customKnowledge > -1 ) {
        knowledge = heroMetadata.customKnowledge;
    }

    if ( heroMetadata.magicPoints < 0 ) {
        // Default Spell points.
        if ( isEditor ) {
            // There is no way to set "default spell points" condition, so we will consider 'UINT32_MAX' as it.
            magic_point = UINT32_MAX;
        }
        else {
            magic_point = GetMaxSpellPoints();
        }
    }
    else {
        magic_point = static_cast<uint32_t>( heroMetadata.magicPoints );
    }

    move_point = GetMaxMovePoints();
}

Maps::Map_Format::HeroMetadata Heroes::getHeroMetadata() const
{
    Maps::Map_Format::HeroMetadata heroMetadata;

    Maps::saveHeroArmy( army, heroMetadata );

    // Hero's portrait.
    heroMetadata.customPortrait = portrait;

    // Hero's artifacts.
    const size_t artifactCount = bag_artifacts.size();
    assert( artifactCount == heroMetadata.artifactMetadata.size() );
    for ( size_t i = 0; i < artifactCount; ++i ) {
        heroMetadata.artifact[i] = bag_artifacts[i].GetID();
        // The spell scroll may contain a spell.

        if ( heroMetadata.artifact[i] == Artifact::SPELL_SCROLL ) {
            const int32_t artifactSpellId = bag_artifacts[i].getSpellId();

            assert( artifactSpellId != Spell::NONE );

            heroMetadata.artifactMetadata[i] = artifactSpellId;
        }
    }

    // Hero's spells.
    const size_t bookSize = spell_book.size();
    heroMetadata.availableSpells.reserve( bookSize );
    for ( size_t i = 0; i < bookSize; ++i ) {
        heroMetadata.availableSpells.push_back( spell_book[i].GetID() );
    }

    // Hero's secondary skills.
    const std::vector<Skill::Secondary> & skills = secondary_skills.ToVector();
    const size_t skillsSize = skills.size();
    assert( heroMetadata.secondarySkill.size() == skillsSize && heroMetadata.secondarySkillLevel.size() == skillsSize );
    for ( size_t i = 0; i < skillsSize; ++i ) {
        heroMetadata.secondarySkill[i] = static_cast<int8_t>( skills[i].Skill() );
        heroMetadata.secondarySkillLevel[i] = static_cast<uint8_t>( skills[i].Level() );
    }

    // Hero's name.
    heroMetadata.customName = name;

    // Patrol mode.
    heroMetadata.isOnPatrol = Modes( PATROL );
    heroMetadata.patrolRadius = static_cast<uint8_t>( _patrolDistance );

    // Hero's experience.
    heroMetadata.customExperience = ( experience == UINT32_MAX ) ? -1 : static_cast<int32_t>( experience );

    // Primary Skill base values.
    heroMetadata.customAttack = static_cast<int16_t>( attack );
    heroMetadata.customDefense = static_cast<int16_t>( defense );
    heroMetadata.customSpellPower = static_cast<int16_t>( power );
    heroMetadata.customKnowledge = static_cast<int16_t>( knowledge );

    // Hero's spell points.
    heroMetadata.magicPoints = ( magic_point == UINT32_MAX ) ? static_cast<int16_t>( -1 ) : static_cast<int16_t>( magic_point );

    // Hero's race.
    heroMetadata.race = static_cast<uint8_t>( _race );

    return heroMetadata;
}

int Heroes::GetRace() const
{
    return _race;
}

const std::string & Heroes::GetName() const
{
    return name;
}

int Heroes::GetColor() const
{
    return ColorBase::GetColor();
}

int Heroes::GetType() const
{
    return HeroBase::HEROES;
}

const Army & Heroes::GetArmy() const
{
    return army;
}

Army & Heroes::GetArmy()
{
    return army;
}

int Heroes::GetMobilityIndexSprite() const
{
    // valid range (0 - 25)
    int index = CanMove() ? ( move_point + 50 ) / 100 : 0;
    return 25 >= index ? index : 25;
}

int Heroes::GetManaIndexSprite() const
{
    // Add 2 to round values.
    const int value = ( GetSpellPoints() + 2 ) / 5;
    return value >= 25 ? 25 : value;
}

int Heroes::getStatsValue() const
{
    // experience and artifacts don't matter here, only natural stats
    return getTotalPrimarySkillLevel() + secondary_skills.GetTotalLevel();
}

double Heroes::getRecruitValue() const
{
    return army.GetStrength() + ( ( bag_artifacts.getArtifactValue() * 10.0 + getStatsValue() ) * SKILL_VALUE );
}

double Heroes::getMeetingValue( const Heroes & receivingHero ) const
{
    // TODO: add logic to check artifacts with curses and those which are invaluable for a hero.

    // Magic Book is not transferable.
    const uint32_t artCount = bag_artifacts.CountArtifacts() - bag_artifacts.Count( Artifact::MAGIC_BOOK );
    const uint32_t canFit = BagArtifacts::maxCapacity - receivingHero.bag_artifacts.CountArtifacts();

    double artifactValue = bag_artifacts.getArtifactValue() * 5.0;
    if ( artCount > canFit ) {
        artifactValue = canFit * ( artifactValue / artCount );
    }

    // TODO: leaving only one monster in an army is very risky. Add logic to find out which part of the army would be useful to get.
    return receivingHero.army.getReinforcementValue( army ) + artifactValue * SKILL_VALUE;
}

int Heroes::GetAttack() const
{
    return GetAttack( nullptr );
}

int Heroes::GetAttack( std::string * strs ) const
{
    int result = attack + GetAttackModificator( strs );
    return std::clamp( result, 0, 255 );
}

int Heroes::GetDefense() const
{
    return GetDefense( nullptr );
}

int Heroes::GetDefense( std::string * strs ) const
{
    int result = defense + GetDefenseModificator( strs );
    return std::clamp( result, 0, 255 );
}

int Heroes::GetPower() const
{
    return GetPower( nullptr );
}

int Heroes::GetPower( std::string * strs ) const
{
    const int result = power + GetPowerModificator( strs );
    return std::clamp( result, 1, 255 );
}

int Heroes::GetKnowledge() const
{
    return GetKnowledge( nullptr );
}

int Heroes::GetKnowledge( std::string * strs ) const
{
    int result = knowledge + GetKnowledgeModificator( strs );
    return std::clamp( result, 0, 255 );
}

void Heroes::IncreasePrimarySkill( int skill )
{
    switch ( skill ) {
    case Skill::Primary::ATTACK:
        ++attack;
        break;
    case Skill::Primary::DEFENSE:
        ++defense;
        break;
    case Skill::Primary::POWER:
        ++power;
        break;
    case Skill::Primary::KNOWLEDGE:
        ++knowledge;
        break;
    default:
        break;
    }
}

uint32_t Heroes::GetMaxSpellPoints() const
{
    return 10 * GetKnowledge();
}

uint32_t Heroes::GetMaxMovePoints() const
{
    return GetMaxMovePoints( isShipMaster() );
}

uint32_t Heroes::GetMaxMovePoints( const bool onWater ) const
{
    uint32_t result = 0;

    if ( onWater ) {
        // Initial mobility on water does not depend on the composition of the army
        result = 1500;

        // Influence of Navigation skill
        result = UpdateMovementPoints( result, Skill::Secondary::NAVIGATION );

        // Artifact bonuses
        result += GetBagArtifacts().getTotalArtifactEffectValue( fheroes2::ArtifactBonusType::SEA_MOBILITY );

        // Bonuses from captured lighthouses
        result += 500 * world.CountCapturedObject( MP2::OBJ_LIGHTHOUSE, GetColor() );
    }
    else {
        // Initial mobility on land depends on the speed of the slowest army unit
        const Troop * troop = army.GetSlowestTroop();
        if ( troop ) {
            switch ( troop->GetSpeed() ) {
            case Speed::VERYSLOW:
                result = 1000;
                break;
            case Speed::SLOW:
                result = 1100;
                break;
            case Speed::AVERAGE:
                result = 1200;
                break;
            case Speed::FAST:
                result = 1300;
                break;
            case Speed::VERYFAST:
                result = 1400;
                break;
            case Speed::ULTRAFAST:
                result = 1500;
                break;
            default:
                assert( 0 );
                break;
            }
        }

        // Influence of Logistics skill
        result = UpdateMovementPoints( result, Skill::Secondary::LOGISTICS );

        // Artifact bonuses
        result += GetBagArtifacts().getTotalArtifactEffectValue( fheroes2::ArtifactBonusType::LAND_MOBILITY );

        // Bonuses from visited objects
        if ( isObjectTypeVisited( MP2::OBJ_STABLES ) ) {
            result += GameStatic::getMovementPointBonus( MP2::OBJ_STABLES );
        }
    }

    return result;
}

int Heroes::GetMorale() const
{
    return GetMoraleWithModificators( nullptr );
}

int Heroes::GetMoraleWithModificators( std::string * strs ) const
{
    int result = Morale::NORMAL;

    // bonus leadership
    result += Skill::GetLeadershipModifiers( GetLevelSkill( Skill::Secondary::LEADERSHIP ), strs );

    result += getObjectMoraleModifiers( getAllVisitedObjectTypes(), strs );

    // bonus artifact
    result += GetMoraleModificator( strs );

    // A special artifact ability presence must be the last check.
    const Artifact maxMoraleArtifact = bag_artifacts.getFirstArtifactWithBonus( fheroes2::ArtifactBonusType::MAXIMUM_MORALE );
    if ( maxMoraleArtifact.isValid() ) {
        if ( strs != nullptr ) {
            *strs += maxMoraleArtifact.GetName();
            *strs += _( " gives you maximum morale" );
        }
        result = Morale::BLOOD;
    }
    else if ( strs != nullptr && !strs->empty() && strs->back() == '\n' ) {
        // Remove the possible empty line at the end of the string.
        strs->pop_back();
    }

    return Morale::Normalize( result );
}

int Heroes::GetLuck() const
{
    return GetLuckWithModificators( nullptr );
}

int Heroes::GetLuckWithModificators( std::string * strs ) const
{
    int result = Luck::NORMAL;

    // bonus luck
    result += Skill::GetLuckModifiers( GetLevelSkill( Skill::Secondary::LUCK ), strs );

    // object visited
    result += getObjectLuckModifiers( getAllVisitedObjectTypes(), strs );

    // bonus artifact
    result += GetLuckModificator( strs );

    const Artifact maxLuckArtifact = bag_artifacts.getFirstArtifactWithBonus( fheroes2::ArtifactBonusType::MAXIMUM_LUCK );
    if ( maxLuckArtifact.isValid() ) {
        if ( strs != nullptr ) {
            *strs += maxLuckArtifact.GetName();
            *strs += _( " gives you maximum luck" );
        }
        result = Luck::IRISH;
    }
    else if ( strs != nullptr && !strs->empty() && strs->back() == '\n' ) {
        // Remove the possible empty line at the end of the string.
        strs->pop_back();
    }

    return Luck::Normalize( result );
}

bool Heroes::Recruit( const int col, const fheroes2::Point & pt )
{
    if ( GetColor() != Color::NONE ) {
        DEBUG_LOG( DBG_GAME, DBG_WARN, "hero has already been hired by some kingdom" )

        return false;
    }

    Kingdom & kingdom = world.GetKingdom( col );

    if ( !kingdom.AllowRecruitHero( false ) ) {
        return false;
    }

    ResetModes( RECRUIT );
    ResetModes( JAIL );

    SetColor( col );

    SetCenter( pt );
    setDirection( Direction::RIGHT );

    if ( !Modes( SAVEMP ) ) {
        move_point = GetMaxMovePoints();
    }

    if ( !army.isValid() ) {
        army.Reset( false );
    }

    world.getTile( pt.x, pt.y ).setHero( this );

    kingdom.AddHero( this );
    // Update the set of recruits in the kingdom
    kingdom.GetRecruits();

    // After recruiting a hero we reveal map in hero scout area.
    Scout( GetIndex() );
    if ( isControlHuman() ) {
        // And the radar image map for human player.
        ScoutRadar();
    }

    return true;
}

bool Heroes::Recruit( const Castle & castle )
{
    if ( !Recruit( castle.GetColor(), castle.GetCenter() ) ) {
        return false;
    }

    if ( castle.GetLevelMageGuild() ) {
        castle.MageGuildEducateHero( *this );
    }

    SetVisited( GetIndex() );
    return true;
}

void Heroes::ActionNewDay()
{
    move_point = GetMaxMovePoints();

    if ( world.CountDay() > 1 ) {
        ReplenishSpellPoints();
    }

    visit_object.remove_if( Visit::isDayLife );

    ResetModes( SAVEMP );
}

void Heroes::ActionNewWeek()
{
    visit_object.remove_if( Visit::isWeekLife );
}

void Heroes::ActionAfterBattle()
{
    visit_object.remove_if( Visit::isBattleLife );

    SetModes( ACTION );
}

uint32_t Heroes::getDailyRestoredSpellPoints() const
{
    uint32_t points = GameStatic::GetHeroesRestoreSpellPointsPerDay();

    // Spell points from artifacts.
    points += static_cast<uint32_t>( GetBagArtifacts().getTotalArtifactEffectValue( fheroes2::ArtifactBonusType::SPELL_POINTS_DAILY_GENERATION ) );

    points += GetSecondarySkillValue( Skill::Secondary::MYSTICISM );

    return points;
}

void Heroes::ReplenishSpellPoints()
{
    const uint32_t maxp = GetMaxSpellPoints();
    uint32_t curr = GetSpellPoints();

    // spell points may be doubled in artesian spring, leave as is
    if ( curr >= maxp ) {
        return;
    }

    const Castle * castle = inCastle();

    // in castle?
    if ( castle && castle->GetLevelMageGuild() ) {
        SetSpellPoints( maxp );
    }
    else {
        curr += getDailyRestoredSpellPoints();

        SetSpellPoints( std::min( curr, maxp ) );
    }
}

void Heroes::calculatePath( int32_t dstIdx )
{
    if ( dstIdx < 0 ) {
        // Recalculating an existing path
        dstIdx = path.GetDestinationIndex();
    }

    if ( !path.isValidForMovement() ) {
        path.Reset();
    }

    if ( dstIdx < 0 ) {
        return;
    }

    path.setPath( world.getPath( *this, dstIdx ) );

    if ( !path.isValidForMovement() ) {
        path.Reset();
    }
}

const Castle * Heroes::inCastle() const
{
    return inCastleMutable();
}

Castle * Heroes::inCastleMutable() const
{
    if ( GetColor() == Color::NONE ) {
        return nullptr;
    }

    Castle * castle = world.getCastleEntrance( GetCenter() );
    return castle && castle->GetHero() == this ? castle : nullptr;
}

bool Heroes::isVisited( const Maps::Tile & tile, Visit::Type type ) const
{
    const int32_t index = tile.GetIndex();
    const MP2::MapObjectType objectType = tile.getMainObjectType( false );

    if ( Visit::GLOBAL == type ) {
        return GetKingdom().isVisited( index, objectType );
    }

    return visit_object.end() != std::find( visit_object.begin(), visit_object.end(), IndexObject( index, objectType ) );
}

bool Heroes::isObjectTypeVisited( const MP2::MapObjectType objectType, Visit::Type type ) const
{
    if ( Visit::GLOBAL == type ) {
        return GetKingdom().isVisited( objectType );
    }

    return std::any_of( visit_object.begin(), visit_object.end(), [objectType]( const IndexObject & v ) { return v.isObject( objectType ); } );
}

<<<<<<< HEAD
void Heroes::SetVisited( const int32_t tileIndex, const Visit::Type type )
=======
std::set<MP2::MapObjectType> Heroes::getAllVisitedObjectTypes() const
{
    std::set<MP2::MapObjectType> objectTypes;

    for ( const auto & object : visit_object ) {
        objectTypes.emplace( object.second );
    }

    return objectTypes;
}

void Heroes::SetVisited( int32_t index, Visit::Type type )
>>>>>>> 04aa4690
{
    const Maps::Tile & tile = world.getTile( tileIndex );
    const MP2::MapObjectType objectType = tile.getMainObjectType( false );
    if ( !MP2::isOffGameActionObject( objectType ) ) {
        // Something is wrong as how are going to visit a non-action object?!
        assert( 0 );
        return;
    }

    const uint32_t objectUID = tile.getMainObjectPart()._uid;

    if ( Visit::GLOBAL == type ) {
        GetKingdom().SetVisited( tileIndex, objectType );
    }
    else if ( !isVisited( tile ) ) {
        visit_object.emplace_front( tileIndex, objectType );
    }

    // An object could be bigger than 1 tile so we need to check all its tiles.
    // The maximum action object size is 4 x 2 tiles. So, we need to search with a radius of 3.
    const auto indexes = Maps::getAroundIndexes( tileIndex, 3 );
    for ( const int32_t index : indexes ) {
        const Maps::Tile & currentTile = world.getTile( index );
        if ( currentTile.getMainObjectType( false ) == objectType && currentTile.getMainObjectPart()._uid == objectUID ) {
            if ( Visit::GLOBAL == type ) {
                GetKingdom().SetVisited( index, objectType );
            }
            else if ( !isVisited( currentTile ) ) {
                visit_object.emplace_front( index, objectType );
            }
        }
    }
}

void Heroes::setVisitedForAllies( const int32_t tileIndex ) const
{
    const Maps::Tile & tile = world.getTile( tileIndex );
    const MP2::MapObjectType objectType = tile.getMainObjectType( false );

    if ( !MP2::isOffGameActionObject( objectType ) ) {
        // Something is wrong as how are going to visit a non-action object?!
        assert( 0 );
        return;
    }

    const uint32_t objectUID = tile.getMainObjectPart()._uid;

    // Set visited to all allies as well.
    const Colors friendColors( Players::GetPlayerFriends( GetColor() ) );
    for ( const int friendColor : friendColors ) {
        world.GetKingdom( friendColor ).SetVisited( tileIndex, objectType );
    }

    // An object could be bigger than 1 tile so we need to check all its tiles.
    // The maximum action object size is 4 x 2 tiles. So, we need to search with a radius of 3.
    const auto indexes = Maps::getAroundIndexes( tileIndex, 3 );
    for ( const int32_t index : indexes ) {
        const Maps::Tile & currentTile = world.getTile( index );
        if ( currentTile.getMainObjectType( false ) == objectType && currentTile.getMainObjectPart()._uid == objectUID ) {
            for ( const int friendColor : friendColors ) {
                world.GetKingdom( friendColor ).SetVisited( index, objectType );
            }
        }
    }
}

void Heroes::markHeroMeeting( int heroID )
{
    if ( isValidId( heroID ) && !hasMetWithHero( heroID ) ) {
        visit_object.emplace_front( heroID, MP2::OBJ_HERO );
    }
}

void Heroes::unmarkHeroMeeting()
{
    const VecHeroes & heroes = GetKingdom().GetHeroes();
    for ( Heroes * hero : heroes ) {
        if ( hero == nullptr || hero == this ) {
            continue;
        }

        hero->visit_object.remove( IndexObject( _id, MP2::OBJ_HERO ) );
        visit_object.remove( IndexObject( hero->_id, MP2::OBJ_HERO ) );
    }
}

bool Heroes::hasMetWithHero( int heroID ) const
{
    return visit_object.end() != std::find( visit_object.begin(), visit_object.end(), IndexObject( heroID, MP2::OBJ_HERO ) );
}

bool Heroes::isLosingGame() const
{
    return GetKingdom().isLosingGame();
}

bool Heroes::isAction() const
{
    return Modes( ACTION );
}

void Heroes::ResetAction()
{
    ResetModes( ACTION );
}

bool Heroes::PickupArtifact( const Artifact & art )
{
    if ( !art.isValid() ) {
        return false;
    }

    if ( !bag_artifacts.PushArtifact( art ) ) {
        if ( isControlHuman() ) {
            if ( art.GetID() == Artifact::MAGIC_BOOK ) {
                if ( HaveSpellBook() ) {
                    fheroes2::showStandardTextMessage( art.GetName(), _( "You cannot have multiple spell books." ), Dialog::OK );
                }
                else {
                    // In theory, there should be no other reason not to pick up the artifact
                    assert( IsFullBagArtifacts() );

                    fheroes2::showStandardTextMessage(
                        art.GetName(),
                        _( "You must purchase a spell book to use the mage guild, but you currently have no room for a spell book. Try giving one of your artifacts to another hero." ),
                        Dialog::OK );
                }
            }
            else {
                // In theory, there should be no other reason not to pick up the artifact
                assert( IsFullBagArtifacts() );

                fheroes2::showStandardTextMessage( art.GetName(), _( "You cannot pick up this artifact, you already have a full load!" ), Dialog::OK );
            }
        }

        return false;
    }

    const auto assembledArtifacts = bag_artifacts.assembleArtifactSetIfPossible();

    if ( isControlHuman() ) {
        std::for_each( assembledArtifacts.begin(), assembledArtifacts.end(), Dialog::ArtifactSetAssembled );
    }

    // If the hero is in jail and gets an artifact assigned using the map editor, then there is no need to scout the area
    if ( Modes( JAIL ) ) {
        return true;
    }

    const auto scout = [this]( const int32_t artifactID ) {
        const std::vector<fheroes2::ArtifactBonus> & bonuses = fheroes2::getArtifactData( artifactID ).bonuses;
        if ( std::find( bonuses.begin(), bonuses.end(), fheroes2::ArtifactBonus( fheroes2::ArtifactBonusType::AREA_REVEAL_DISTANCE ) ) == bonuses.end() ) {
            return false;
        }

        Scout( GetIndex() );
        if ( isControlHuman() ) {
            ScoutRadar();
        }

        return true;
    };

    // Check the picked up artifact for a bonus to the scouting area.
    if ( scout( art.GetID() ) ) {
        return true;
    }

    // If there were artifacts assembled, check them for a bonus to the scouting area.
    for ( const ArtifactSetData & assembledArtifact : assembledArtifacts ) {
        if ( scout( assembledArtifact._assembledArtifactID ) ) {
            return true;
        }
    }

    return true;
}

void Heroes::IncreaseExperience( const uint32_t amount, const bool autoselect /* = false */ )
{
    int oldLevel = GetLevelFromExperience( experience );
    int newLevel = GetLevelFromExperience( experience + amount );

    const uint32_t updatedExperience = experience + amount;

    for ( int level = oldLevel; level < newLevel - 1; ++level ) {
        experience = GetExperienceFromLevel( level );
        LevelUp( false, autoselect );
    }

    experience = updatedExperience;

    if ( newLevel > oldLevel ) {
        LevelUp( false, autoselect );
    }
}

int Heroes::GetLevelFromExperience( uint32_t exp )
{
    for ( int lvl = 1; lvl < 255; ++lvl )
        if ( exp < GetExperienceFromLevel( lvl ) )
            return lvl;

    return 0;
}

uint32_t Heroes::GetExperienceFromLevel( int lvl )
{
    switch ( lvl ) {
    case 0:
        return 0;
    case 1:
        return 1000;
    case 2:
        return 2000;
    case 3:
        return 3200;
    case 4:
        return 4500;
    case 5:
        return 6000;
    case 6:
        return 7700;
    case 7:
        return 9000;
    case 8:
        return 11000;
    case 9:
        return 13200;
    case 10:
        return 15500;
    case 11:
        return 18500;
    case 12:
        return 22100;
    case 13:
        return 26400;
    case 14:
        return 31600;
    case 15:
        return 37800;
    case 16:
        return 45300;
    case 17:
        return 54200;
    case 18:
        return 65000;
    case 19:
        return 78000;
    case 20:
        return 93600;
    case 21:
        return 112300;
    case 22:
        return 134700;
    case 23:
        return 161600;
    case 24:
        return 193900;
    case 25:
        return 232700;
    case 26:
        return 279300;
    case 27:
        return 335200;
    case 28:
        return 402300;
    case 29:
        return 482800;
    case 30:
        return 579400;
    case 31:
        return 695300;
    case 32:
        return 834400;
    case 33:
        return 1001300;
    case 34:
        return 1201600;
    case 35:
        return 1442000;
    case 36:
        return 1730500;
    case 37:
        return 2076700;
    case 38:
        return 2492100;
    case 39:
        return 2990600;

    default:
        break;
    }

    const uint32_t l1 = GetExperienceFromLevel( lvl - 1 );
    return ( l1 + static_cast<uint32_t>( round( ( l1 - GetExperienceFromLevel( lvl - 2 ) ) * 1.2 / 100 ) * 100 ) );
}

uint32_t Heroes::getExperienceMaxValue()
{
    return 2990600;
}

bool Heroes::BuySpellBook( const Castle * castle )
{
    if ( HaveSpellBook() || Color::NONE == GetColor() ) {
        return false;
    }

    const Funds payment = PaymentConditions::BuySpellBook();
    Kingdom & kingdom = GetKingdom();

    std::string header = _( "To cast spells, you must first buy a spell book for %{gold} gold." );
    StringReplace( header, "%{gold}", payment.gold );

    if ( !kingdom.AllowPayment( payment ) ) {
        if ( isControlHuman() ) {
            header.append( " " );
            header.append( _( "Unfortunately, you seem to be a little short of cash at the moment." ) );

            const fheroes2::ArtifactDialogElement artifactUI( Artifact::MAGIC_BOOK );
            fheroes2::showStandardTextMessage( GetName(), std::move( header ), Dialog::OK, { &artifactUI } );
        }
        return false;
    }

    if ( isControlHuman() ) {
        header.append( " " );
        header.append( _( "Do you wish to buy one?" ) );

        const fheroes2::ArtifactDialogElement artifactUI( Artifact::MAGIC_BOOK );
        if ( fheroes2::showStandardTextMessage( GetName(), std::move( header ), Dialog::YES | Dialog::NO, { &artifactUI } ) == Dialog::NO ) {
            return false;
        }
    }

    if ( SpellBookActivate() ) {
        kingdom.OddFundsResource( payment );

        if ( castle ) {
            castle->MageGuildEducateHero( *this );
        }

        return true;
    }

    return false;
}

bool Heroes::isMoveEnabled() const
{
    return Modes( ENABLEMOVE ) && path.isValidForMovement() && path.hasAllowedSteps();
}

bool Heroes::CanMove() const
{
    const Maps::Tile & tile = world.getTile( GetIndex() );
    return move_point >= ( tile.isRoad() ? Maps::Ground::roadPenalty : Maps::Ground::GetPenalty( tile, GetLevelSkill( Skill::Secondary::PATHFINDING ) ) );
}

void Heroes::SetMove( const bool enable )
{
    if ( enable ) {
        if ( Modes( ENABLEMOVE ) ) {
            return;
        }

        ResetModes( SLEEPER );

        if ( isControlAI() ) {
            AI::Planner::Get().HeroesBeginMovement( *this );
        }

        SetModes( ENABLEMOVE );
    }
    else {
        if ( !Modes( ENABLEMOVE ) ) {
            return;
        }

        ResetModes( ENABLEMOVE );

        // Reset the hero sprite
        resetHeroSprite();
    }
}

void Heroes::resetHeroSprite()
{
    switch ( direction ) {
    case Direction::TOP:
        sprite_index = 0;
        break;
    case Direction::BOTTOM:
        sprite_index = 36;
        break;
    case Direction::TOP_RIGHT:
    case Direction::TOP_LEFT:
        sprite_index = 9;
        break;
    case Direction::BOTTOM_RIGHT:
    case Direction::BOTTOM_LEFT:
        sprite_index = 27;
        break;
    case Direction::RIGHT:
    case Direction::LEFT:
        sprite_index = 18;
        break;
    default:
        break;
    }
}

bool Heroes::isShipMaster() const
{
    return Modes( SHIPMASTER );
}

void Heroes::SetShipMaster( bool f )
{
    f ? SetModes( SHIPMASTER ) : ResetModes( SHIPMASTER );
}

bool Heroes::HasSecondarySkill( int skill ) const
{
    return Skill::Level::NONE != secondary_skills.GetLevel( skill );
}

uint32_t Heroes::GetSecondarySkillValue( int skill ) const
{
    return secondary_skills.GetValue( skill );
}

bool Heroes::HasMaxSecondarySkill() const
{
    return maxNumOfSecSkills <= secondary_skills.Count();
}

int Heroes::GetLevelSkill( int skill ) const
{
    return secondary_skills.GetLevel( skill );
}

void Heroes::LearnSkill( const Skill::Secondary & skill )
{
    if ( skill.isValid() )
        secondary_skills.AddSkill( skill );
}

void Heroes::Scout( const int tileIndex ) const
{
    // We should not scout for the NONE color player.
    assert( GetColor() != Color::NONE );

    Maps::ClearFog( tileIndex, GetScoutingDistance(), GetColor() );

#if defined( WITH_DEBUG )
    const Player * player = Players::Get( GetColor() );
    assert( player != nullptr );

    // If player gave control to AI we need to update the radar image after every 'ClearFog()' call as in this mode we don't
    // do any optimizations.
    if ( player->isAIAutoControlMode() ) {
        // We redraw the radar map fully as there is no need to make a code for rendering optimizations for AI debug tracking.
        // As AI don't waste time for thinking between hero moves we don't need to force radar update in other places.
        ScoutRadar();
    }
#endif
}

int Heroes::GetScoutingDistance() const
{
    return static_cast<int>( GetBagArtifacts().getTotalArtifactEffectValue( fheroes2::ArtifactBonusType::AREA_REVEAL_DISTANCE )
                             + GameStatic::getFogDiscoveryDistance( GameStatic::FogDiscoveryType::HEROES ) + GetSecondarySkillValue( Skill::Secondary::SCOUTING ) );
}

fheroes2::Rect Heroes::GetScoutRoi() const
{
    const int32_t scoutRange = GetScoutingDistance();
    const fheroes2::Point heroPosition = GetCenter();

    return { heroPosition.x - scoutRange, heroPosition.y - scoutRange, 2 * scoutRange + 1, 2 * scoutRange + 1 };
}

uint32_t Heroes::UpdateMovementPoints( const uint32_t movePoints, const int skill ) const
{
    const int level = GetLevelSkill( skill );
    if ( level == Skill::Level::NONE )
        return movePoints;

    const uint32_t skillValue = GetSecondarySkillValue( skill );

    if ( skillValue == 33 ) {
        return movePoints * 4 / 3;
    }
    else if ( skillValue == 66 ) {
        return movePoints * 5 / 3;
    }

    return movePoints + skillValue * movePoints / 100;
}

uint32_t Heroes::GetVisionsDistance() const
{
    return 8;
}

int Heroes::getNumOfTravelDays( int32_t dstIdx ) const
{
    assert( Maps::isValidAbsIndex( dstIdx ) );

    const uint32_t maxMovePoints = GetMaxMovePoints();
    const std::list<Route::Step> routePath = world.getPath( *this, dstIdx );

    if ( routePath.empty() ) {
        return 0;
    }

    uint32_t movePoints = GetMovePoints();
    int days = 1;

    for ( const Route::Step & step : routePath ) {
        const uint32_t stepPenalty = step.GetPenalty();

        if ( movePoints >= stepPenalty ) {
            // This movement takes place on the same day
            movePoints -= stepPenalty;
        }
        else {
            // This movement takes place at the beginning of a new day: start with max
            // movement points, don't carry leftovers from the previous day
            assert( maxMovePoints >= stepPenalty );

            movePoints = maxMovePoints - stepPenalty;
            ++days;

            // Stop at 8 days
            if ( days >= 8 ) {
                break;
            }
        }
    }

    // Return no more than 8 days
    assert( days <= 8 );

    return days;
}

void Heroes::LevelUp( bool skipsecondary, bool autoselect )
{
    const HeroSeedsForLevelUp seeds = GetSeedsForLevelUp();

    // level up primary skill
    const int primarySkill = Skill::Primary::LevelUp( _race, GetLevel(), seeds.seedPrimarySkill );

    DEBUG_LOG( DBG_GAME, DBG_INFO, "for " << GetName() << ", up " << Skill::Primary::String( primarySkill ) )

    if ( !skipsecondary ) {
        LevelUpSecondarySkill( seeds, primarySkill, autoselect );
    }
}

void Heroes::LevelUpSecondarySkill( const HeroSeedsForLevelUp & seeds, int primary, bool autoselect )
{
    const auto [sec1, sec2] = secondary_skills.FindSkillsForLevelUp( _race, seeds.seedSecondarySkill1, seeds.seedSecondarySkill2 );

    if ( sec1.isValid() && sec2.isValid() ) {
        DEBUG_LOG( DBG_GAME, DBG_INFO, GetName() << " select " << Skill::Secondary::String( sec1.Skill() ) << " or " << Skill::Secondary::String( sec2.Skill() ) )
    }
    else if ( sec1.isValid() ) {
        DEBUG_LOG( DBG_GAME, DBG_INFO, GetName() << " select " << Skill::Secondary::String( sec1.Skill() ) )
    }
    else if ( sec2.isValid() ) {
        DEBUG_LOG( DBG_GAME, DBG_INFO, GetName() << " select " << Skill::Secondary::String( sec2.Skill() ) )
    }

    Skill::Secondary selected;

    if ( autoselect ) {
        if ( sec1.isValid() && sec2.isValid() ) {
            selected = Rand::GetWithSeed( 0, 1, seeds.seedSecondarySkillRandomChoose ) ? sec1 : sec2;
        }
        else {
            selected = sec1.isValid() ? sec1 : sec2;
        }
    }
    else if ( isControlAI() ) {
        selected = AI::Planner::pickSecondarySkill( *this, sec1, sec2 );
    }
    else {
        AudioManager::PlaySound( M82::NWHEROLV );
        const int result = Dialog::LevelUpSelectSkill( name, primary, sec1, sec2, *this );

        if ( Skill::Secondary::UNKNOWN != result ) {
            selected = ( result == sec2.Skill() ) ? sec2 : sec1;
        }
    }

    if ( selected.isValid() ) {
        DEBUG_LOG( DBG_GAME, DBG_INFO, GetName() << ", selected: " << Skill::Secondary::String( selected.Skill() ) )
        Skill::Secondary * secs = secondary_skills.FindSkill( selected.Skill() );

        if ( secs ) {
            secs->NextLevel();
        }
        else {
            secondary_skills.AddSkill( Skill::Secondary( selected.Skill(), Skill::Level::BASIC ) );
        }

        // Campaign-only heroes get additional experience immediately upon their creation, even while still neutral.
        // We should not try to scout the area around such heroes.
        if ( selected.Skill() == Skill::Secondary::SCOUTING && GetColor() != Color::NONE ) {
            Scout( GetIndex() );
            if ( isControlHuman() ) {
                ScoutRadar();
            }
        }
    }
}

void Heroes::ApplyPenaltyMovement( uint32_t penalty )
{
    if ( move_point >= penalty )
        move_point -= penalty;
    else
        move_point = 0;
}

bool Heroes::MayStillMove( const bool ignorePath, const bool ignoreSleeper ) const
{
    if ( !isActive() ) {
        return false;
    }

    if ( !ignoreSleeper && Modes( SLEEPER ) ) {
        return false;
    }

    if ( !ignorePath && path.isValidForMovement() ) {
        return path.hasAllowedSteps();
    }

    return CanMove();
}

bool Heroes::MayCastAdventureSpells() const
{
    return isValid() && GetColor() != Color::NONE;
}

bool Heroes::isValid() const
{
    return isValidId( _id );
}

bool Heroes::isActive() const
{
    return isValid() && ( GetColor() & Color::ALL ) && !Modes( JAIL );
}

bool Heroes::isAvailableForHire() const
{
    return isValid() && GetColor() == Color::NONE && !Modes( JAIL );
}

void Heroes::Dismiss( int reason )
{
    if ( isAvailableForHire() ) {
        return;
    }

    // if not surrendering, reset army
    if ( ( reason & Battle::RESULT_SURRENDER ) == 0 ) {
        army.Reset( true );
    }

    const int heroColor = GetColor();
    Kingdom & kingdom = GetKingdom();

    if ( heroColor != Color::NONE ) {
        kingdom.RemoveHero( this );
    }
    SetColor( Color::NONE );

    world.getTile( GetIndex() ).setHero( nullptr );
    SetIndex( -1 );

    modes = 0;

    path.Hide();
    path.Reset();

    SetMove( false );

    SetModes( ACTION );

    if ( ( Battle::RESULT_RETREAT | Battle::RESULT_SURRENDER ) & reason ) {
        SetModes( SAVEMP );

        if ( heroColor != Color::NONE ) {
            kingdom.appendSurrenderedHero( *this );
        }
    }
}

int Heroes::GetControl() const
{
    return GetKingdom().GetControl();
}

uint32_t Heroes::GetStartingXp()
{
    return Rand::Get( 40, 90 );
}

void Heroes::ActionPreBattle()
{
    spell_book.resetState();
}

void Heroes::ActionNewPosition( const bool allowMonsterAttack )
{
    if ( allowMonsterAttack ) {
        // scan for monsters around
        const MapsIndexes targets = Maps::getMonstersProtectingTile( GetIndex(), false );

        if ( !targets.empty() ) {
            SetMove( false );
            ShowPath( false );

            // first fight the monsters on the destination tile (if any)
            MapsIndexes::const_iterator it = std::find( targets.begin(), targets.end(), GetPath().GetDestinationIndex() );

            if ( it != targets.end() ) {
                Action( *it );
            }
            // otherwise fight the monsters on the first adjacent tile
            else {
                Action( targets.front() );
            }
        }
    }

    if ( isControlAI() ) {
        AI::Planner::Get().HeroesActionNewPosition( *this );
    }

    ResetModes( VISIONS );
}

void Heroes::Move2Dest( const int32_t dstIndex )
{
    const int32_t currentIndex = GetIndex();

    if ( dstIndex == currentIndex ) {
        return;
    }

    world.getTile( currentIndex ).setHero( nullptr );
    SetIndex( dstIndex );
    world.getTile( dstIndex ).setHero( this );
}

const fheroes2::Sprite & Heroes::GetPortrait( int id, int type )
{
    if ( isValidId( id ) )
        switch ( type ) {
        case PORT_BIG:
            return fheroes2::AGG::GetICN( ICN::getHeroPortraitIcnId( id ), 0 );
        case PORT_MEDIUM: {
            // Original ICN::PORTMEDI sprites are badly rendered. Instead of them we're getting high quality ICN:PORT00xx file and resize it to a smaller image.
            // TODO: find a better way to store these images, ideally in agg_image.cpp file.
            static std::map<int, fheroes2::Sprite> mediumSizePortrait;
            auto iter = mediumSizePortrait.find( id );
            if ( iter != mediumSizePortrait.end() ) {
                return iter->second;
            }

            const fheroes2::Sprite & original = fheroes2::AGG::GetICN( ICN::getHeroPortraitIcnId( id ), 0 );
            fheroes2::Sprite output( 50, 47 );
            fheroes2::Resize( original, output );

            return mediumSizePortrait.try_emplace( id, std::move( output ) ).first->second;
        }
        case PORT_SMALL:
            if ( id == Heroes::DEBUG_HERO ) {
                return fheroes2::AGG::GetICN( ICN::MINIPORT, BRAX - 1 );
            }

            // Since hero IDs start from 1 we have to deduct 1 from the ID.
            return fheroes2::AGG::GetICN( ICN::MINIPORT, id - 1 );
        default:
            break;
        }

    return fheroes2::AGG::GetICN( ICN::UNKNOWN, 0 );
}

void Heroes::PortraitRedraw( const int32_t px, const int32_t py, const PortraitType type, fheroes2::Image & dstsf ) const
{
    const fheroes2::Sprite & port = GetPortrait( portrait, type );
    fheroes2::Point mp;

    if ( !port.empty() ) {
        if ( PORT_BIG == type ) {
            fheroes2::Copy( port, 0, 0, dstsf, px, py, port.width(), port.height() );
            mp.y = 2;
            mp.x = port.width() - 12;
        }
        else if ( PORT_MEDIUM == type ) {
            fheroes2::Copy( port, 0, 0, dstsf, px, py, port.width(), port.height() );
            mp.x = port.width() - 10;
        }
        else if ( PORT_SMALL == type ) {
            const fheroes2::Sprite & background = fheroes2::AGG::GetICN( ICN::PORTXTRA, 0 );
            const fheroes2::Sprite & mobility = fheroes2::AGG::GetICN( ICN::MOBILITY, GetMobilityIndexSprite() );
            const fheroes2::Sprite & mana = fheroes2::AGG::GetICN( ICN::MANA, GetManaIndexSprite() );

            const int barw = 7;

            // Draw background.
            fheroes2::Blit( background, dstsf, px, py );

            // Draw mobility.
            fheroes2::Copy( mobility, 0, 0, dstsf, px, py + mobility.y(), mobility.width(), mobility.height() );

            // Draw hero's portrait.
            fheroes2::Copy( port, 0, 0, dstsf, px + barw + 1, py, port.width(), port.height() );

            // Draw mana.
            fheroes2::Copy( mana, 0, 0, dstsf, px + barw + port.width() + 2, py + mana.y(), mana.width(), mana.height() );

            mp.x = 35;
        }
    }

    if ( isControlAI() ) {
        // AI heroes should not have any UI indicators for their statuses.
        return;
    }

    if ( Modes( Heroes::SLEEPER ) ) {
        const fheroes2::Sprite & sprite = fheroes2::AGG::GetICN( ICN::MISC4, 14 );
        fheroes2::Image sleeperBG( sprite.width() - 4, sprite.height() - 4 );
        sleeperBG.fill( 0 );

        fheroes2::Blit( sleeperBG, dstsf, px + mp.x + 3, py + mp.y - 1 );
        fheroes2::Blit( sprite, dstsf, px + mp.x + 1, py + mp.y - 3 );
    }
}

std::string Heroes::String() const
{
    std::ostringstream os;

    os << "name            : " << name << " (" << Race::String( _race ) << ")" << std::endl
       << "color           : " << Color::String( GetColor() ) << std::endl
       << "experience      : " << experience << std::endl
       << "level           : " << GetLevel() << std::endl
       << "magic points    : " << GetSpellPoints() << " / " << GetMaxSpellPoints() << std::endl
       << "position x, y   : " << GetCenter().x << ", " << GetCenter().y << std::endl
       << "move points     : " << move_point << " / " << GetMaxMovePoints() << std::endl
       << "direction       : " << Direction::String( direction ) << std::endl
       << "index sprite    : " << sprite_index << std::endl
       << "in castle       : " << ( inCastle() ? "true" : "false" ) << std::endl
       << "save object     : " << MP2::StringObject( world.getTile( GetIndex() ).getMainObjectType( false ) ) << std::endl
       << "flags           : " << ( Modes( SHIPMASTER ) ? "SHIPMASTER," : "" ) << ( Modes( CUSTOM ) ? "CUSTOM," : "" ) << ( Modes( PATROL ) ? "PATROL" : "" )
       << std::endl;

    if ( Modes( PATROL ) ) {
        os << "patrol zone     : center: (" << _patrolCenter.x << ", " << _patrolCenter.y << "), distance " << _patrolDistance << std::endl;
    }

    if ( !visit_object.empty() ) {
        os << "visit objects   : ";
        for ( const auto & info : visit_object ) {
            os << MP2::StringObject( info.second ) << "(" << info.first << "), ";
        }

        os << std::endl;
    }

    if ( isControlAI() ) {
        os << "skills          : " << secondary_skills.String() << std::endl
           << "artifacts       : " << bag_artifacts.String() << std::endl
           << "spell book      : " << ( HaveSpellBook() ? spell_book.String() : "disabled" ) << std::endl
           << "army dump       : " << army.String() << std::endl
           << "ai role         : " << GetHeroRoleString( *this ) << std::endl;
    }

    return os.str();
}

Heroes::HeroSeedsForLevelUp Heroes::GetSeedsForLevelUp() const
{
    /* We generate seeds based on the hero and global world map seed
     * The idea is that, we want the skill selection to be randomized at each map restart,
     * but deterministic for a given hero.
     * We also want the available skills to change depending on current skills/stats of the hero,
     * to avoid giving out the same skills/stats at each level up. We can't use the level field for this, as it
     * doesn't change when we level up several levels at once.
     * We also need to generate different seeds for each possible call to the random number generator,
     * in order to avoid always drawing the same random number at level-up: otherwise this
     * would mean that for all possible games, the 2nd secondary
     * skill would always be the same once the 1st one is selected.
     * */

    uint32_t hash = world.GetMapSeed();
    fheroes2::hashCombine( hash, _id );
    fheroes2::hashCombine( hash, _race );
    fheroes2::hashCombine( hash, attack );
    fheroes2::hashCombine( hash, defense );
    fheroes2::hashCombine( hash, power );
    fheroes2::hashCombine( hash, knowledge );
    for ( int skillId = Skill::Secondary::PATHFINDING; skillId <= Skill::Secondary::ESTATES; ++skillId ) {
        fheroes2::hashCombine( hash, GetLevelSkill( skillId ) );
    }

    HeroSeedsForLevelUp seeds;
    seeds.seedPrimarySkill = hash;
    seeds.seedSecondarySkill1 = hash + 1;
    seeds.seedSecondarySkill2 = hash + 2;
    seeds.seedSecondarySkillRandomChoose = hash + 3;
    return seeds;
}

double Heroes::getAIMinimumJoiningArmyStrength() const
{
    assert( isControlAI() );

    double strengthThreshold = 0.05;

    switch ( getAIRole() ) {
    case Heroes::Role::SCOUT:
        strengthThreshold = 0.01;
        break;
    case Heroes::Role::COURIER:
        strengthThreshold = 0.015;
        break;
    case Heroes::Role::HUNTER:
        strengthThreshold = 0.02;
        break;
    case Heroes::Role::FIGHTER:
        strengthThreshold = 0.025;
        break;
    case Heroes::Role::CHAMPION:
        strengthThreshold = 0.03;
        break;
    default:
        // Did you add a new AI hero role? Add the logic above!
        assert( 0 );
        break;
    }

    return strengthThreshold * Troops( GetArmy().getTroops() ).GetStrength();
}

void AllHeroes::Init()
{
    Clear();

    _heroes.reserve( Heroes::HEROES_COUNT );

    _heroes.emplace_back( std::make_unique<Heroes>( Heroes::UNKNOWN, Race::KNGT ) );

    for ( const int race : std::array<int, 6>{ Race::KNGT, Race::BARB, Race::SORC, Race::WRLK, Race::WZRD, Race::NECR } ) {
        const auto [minHeroId, maxHeroId] = getHeroIdRangeForRace( race );
        assert( minHeroId <= maxHeroId );

        for ( int hid = minHeroId; hid <= maxHeroId; ++hid ) {
            _heroes.emplace_back( std::make_unique<Heroes>( hid, race ) );
        }
    }

    // SW campaign
    _heroes.emplace_back( std::make_unique<Heroes>( Heroes::ROLAND, Race::WZRD, 5000 ) );
    _heroes.emplace_back( std::make_unique<Heroes>( Heroes::CORLAGON, Race::KNGT, 5000 ) );
    _heroes.emplace_back( std::make_unique<Heroes>( Heroes::ELIZA, Race::SORC, 5000 ) );
    _heroes.emplace_back( std::make_unique<Heroes>( Heroes::ARCHIBALD, Race::WRLK, 5000 ) );
    _heroes.emplace_back( std::make_unique<Heroes>( Heroes::HALTON, Race::KNGT, 5000 ) );
    _heroes.emplace_back( std::make_unique<Heroes>( Heroes::BRAX, Race::NECR, 5000 ) );

    // PoL
    const GameVersion version = Settings::Get().getCurrentMapInfo().version;
    if ( version == GameVersion::PRICE_OF_LOYALTY || version == GameVersion::RESURRECTION ) {
        _heroes.emplace_back( std::make_unique<Heroes>( Heroes::SOLMYR, Race::WZRD, 5000 ) );
        _heroes.emplace_back( std::make_unique<Heroes>( Heroes::DAINWIN, Race::WRLK, 5000 ) );
        _heroes.emplace_back( std::make_unique<Heroes>( Heroes::MOG, Race::NECR, 5000 ) );
        _heroes.emplace_back( std::make_unique<Heroes>( Heroes::UNCLEIVAN, Race::BARB, 5000 ) );
        _heroes.emplace_back( std::make_unique<Heroes>( Heroes::JOSEPH, Race::WZRD, 5000 ) );
        _heroes.emplace_back( std::make_unique<Heroes>( Heroes::GALLAVANT, Race::KNGT, 5000 ) );
        _heroes.emplace_back( std::make_unique<Heroes>( Heroes::ELDERIAN, Race::WRLK, 5000 ) );
        _heroes.emplace_back( std::make_unique<Heroes>( Heroes::CEALLACH, Race::KNGT, 5000 ) );
        _heroes.emplace_back( std::make_unique<Heroes>( Heroes::DRAKONIA, Race::WZRD, 5000 ) );
        _heroes.emplace_back( std::make_unique<Heroes>( Heroes::MARTINE, Race::SORC, 5000 ) );
        _heroes.emplace_back( std::make_unique<Heroes>( Heroes::JARKONAS, Race::BARB, 5000 ) );
    }
    else {
        // for non-PoL maps, just add unknown heroes instead in place of the PoL-specific ones
        for ( int i = Heroes::SOLMYR; i <= Heroes::JARKONAS; ++i ) {
            _heroes.emplace_back( std::make_unique<Heroes>( Heroes::UNKNOWN, Race::KNGT ) );
        }
    }

    if ( IS_DEVEL() ) {
        _heroes.emplace_back( std::make_unique<Heroes>( Heroes::DEBUG_HERO, Race::WRLK ) );
    }
    else {
        _heroes.emplace_back( std::make_unique<Heroes>( Heroes::UNKNOWN, Race::KNGT ) );
    }

    assert( _heroes.size() == Heroes::HEROES_COUNT );
}

Heroes * AllHeroes::GetHeroForHire( const int race, const int heroIDToIgnore ) const
{
    const std::set<int> customHeroesPortraits = [this]() {
        std::set<int> result;

        for ( const Heroes * hero : *this ) {
            assert( hero != nullptr );

            if ( !hero->Modes( Heroes::CUSTOM ) ) {
                continue;
            }

            result.insert( hero->getPortraitId() );
        }

        return result;
    }();

    std::vector<int> heroesForHire;
    heroesForHire.reserve( Heroes::HEROES_COUNT - 2 );

    const auto fillHeroesForHire = [this, heroIDToIgnore, &customHeroesPortraits, &heroesForHire]( const int raceFilter, const bool avoidCustomHeroes ) {
        const auto [minHeroId, maxHeroId] = getHeroIdRangeForRace( Race::NONE );

        for ( const Heroes * hero : *this ) {
            assert( hero != nullptr );

            // Only regular (non-campaign) heroes are available for hire
            if ( hero->GetID() > maxHeroId ) {
                continue;
            }

            if ( hero->GetID() == heroIDToIgnore ) {
                continue;
            }

            if ( raceFilter != Race::NONE && hero->GetRace() != raceFilter ) {
                continue;
            }

            if ( !hero->isAvailableForHire() ) {
                continue;
            }

            if ( avoidCustomHeroes && customHeroesPortraits.find( hero->getPortraitId() ) != customHeroesPortraits.end() ) {
                continue;
            }

            heroesForHire.push_back( hero->GetID() );
        }
    };

    // First, try to find a free hero of the specified race (avoiding customized heroes, as well as heroes with non-unique portraits)
    fillHeroesForHire( race, true );

    // If no suitable heroes were found, then try to find a free hero of any race (avoiding customized heroes, as well as heroes with non-unique portraits)
    if ( heroesForHire.empty() && race != Race::NONE ) {
        fillHeroesForHire( Race::NONE, true );
    }

    // No suitable heroes were found, any free hero will do
    if ( heroesForHire.empty() ) {
        fillHeroesForHire( Race::NONE, false );
    }

    // All the heroes are busy
    if ( heroesForHire.empty() ) {
        DEBUG_LOG( DBG_GAME, DBG_WARN, "no hero found for hire, all the heroes are busy." )
        return nullptr;
    }

    // Try to avoid heroes who are already available for recruitment in any kingdom
    std::vector<int> heroesForHireNotRecruits = heroesForHire;

    heroesForHireNotRecruits.erase( std::remove_if( heroesForHireNotRecruits.begin(), heroesForHireNotRecruits.end(),
                                                    [this]( const int heroID ) {
                                                        assert( heroID >= 0 && static_cast<size_t>( heroID ) < _heroes.size() && _heroes[heroID] );

                                                        return _heroes[heroID]->Modes( Heroes::RECRUIT );
                                                    } ),
                                    heroesForHireNotRecruits.end() );

    // If there are no heroes who are not yet available for recruitment, then allow heroes to be available for recruitment in several kingdoms at the same time
    const int heroID = heroesForHireNotRecruits.empty() ? Rand::Get( heroesForHire ) : Rand::Get( heroesForHireNotRecruits );
    assert( heroID >= 0 && static_cast<size_t>( heroID ) < _heroes.size() && _heroes[heroID] );

    return _heroes[heroID].get();
}

Heroes * AllHeroes::Get( const int hid ) const
{
    if ( !Heroes::isValidId( hid ) ) {
        return nullptr;
    }

    assert( hid >= 0 && static_cast<size_t>( hid ) < _heroes.size() && _heroes[hid] );

    return _heroes[hid].get();
}

Heroes * AllHeroes::Get( const fheroes2::Point & center ) const
{
    for ( Heroes * hero : *this ) {
        assert( hero != nullptr );

        if ( hero->isPosition( center ) ) {
            return hero;
        }
    }

    return nullptr;
}

void AllHeroes::Scout( int colors ) const
{
    for ( const Heroes * hero : *this ) {
        assert( hero != nullptr );

        if ( !( hero->GetColor() & colors ) ) {
            continue;
        }

        hero->Scout( hero->GetIndex() );
    }
}

void AllHeroes::ResetModes( const uint32_t modes ) const
{
    std::for_each( begin(), end(), [modes]( Heroes * hero ) {
        assert( hero != nullptr );

        hero->ResetModes( modes );
    } );
}

void AllHeroes::NewDay() const
{
    std::for_each( begin(), end(), []( Heroes * hero ) {
        assert( hero != nullptr );

        hero->ActionNewDay();
    } );
}

void AllHeroes::NewWeek() const
{
    std::for_each( begin(), end(), []( Heroes * hero ) {
        assert( hero != nullptr );

        hero->ActionNewWeek();
    } );
}

Heroes * AllHeroes::FromJail( int32_t index ) const
{
    for ( Heroes * hero : *this ) {
        assert( hero != nullptr );

        if ( hero->Modes( Heroes::JAIL ) && index == hero->GetIndex() ) {
            return hero;
        }
    }

    return nullptr;
}

OStreamBase & operator<<( OStreamBase & stream, const VecHeroes & heroes )
{
    stream.put32( static_cast<uint32_t>( heroes.size() ) );

    std::for_each( heroes.begin(), heroes.end(), [&stream]( const Heroes * hero ) {
        assert( hero != nullptr );

        stream << hero->GetID();
    } );

    return stream;
}

IStreamBase & operator>>( IStreamBase & stream, VecHeroes & heroes )
{
    const uint32_t size = stream.get32();

    heroes.clear();
    heroes.reserve( size );

    for ( uint32_t i = 0; i < size; ++i ) {
        int32_t hid{ -1 };
        stream >> hid;

        static_assert( LAST_SUPPORTED_FORMAT_VERSION < FORMAT_VERSION_1010_RELEASE, "Remove the logic below." );
        if ( Game::GetVersionOfCurrentSaveFile() < FORMAT_VERSION_1010_RELEASE ) {
            // UNKNOWN was 72 before FORMAT_VERSION_1010_RELEASE. UNKNOWN hero shouldn't exist!
            if ( hid == 72 || !Heroes::isValidId( hid + 1 ) ) {
                // Most likely the save file is corrupted.
                stream.setFail();

                continue;
            }

            Heroes * hero = world.GetHeroes( hid + 1 );
            if ( hero == nullptr ) {
                // Most likely the save file is corrupted.
                stream.setFail();

                continue;
            }

            heroes.emplace_back( hero );
        }
        else {
            if ( !Heroes::isValidId( hid ) ) {
                // Most likely the save file is corrupted.
                stream.setFail();

                continue;
            }

            Heroes * hero = world.GetHeroes( hid );
            if ( hero == nullptr ) {
                // Most likely the save file is corrupted.
                stream.setFail();

                continue;
            }

            heroes.emplace_back( hero );
        }
    }

    return stream;
}

OStreamBase & operator<<( OStreamBase & stream, const Heroes & hero )
{
    const HeroBase & base = hero;
    const ColorBase & col = hero;

    // HeroBase
    stream << base;

    // Heroes
    return stream << hero.name << col << hero.experience << hero.secondary_skills << hero.army << hero._id << hero.portrait << hero._race << hero._objectTypeUnderHero
                  << hero.path << hero.direction << hero.sprite_index << hero._patrolCenter << hero._patrolDistance << hero.visit_object << hero._lastGroundRegion;
}

IStreamBase & operator>>( IStreamBase & stream, Heroes & hero )
{
    HeroBase & base = hero;
    ColorBase & col = hero;

    // HeroBase
    stream >> base;

    // Heroes
    stream >> hero.name >> col >> hero.experience >> hero.secondary_skills >> hero.army >> hero._id >> hero.portrait >> hero._race;

    static_assert( LAST_SUPPORTED_FORMAT_VERSION < FORMAT_VERSION_PRE1_1100_RELEASE, "Remove the logic below." );
    if ( Game::GetVersionOfCurrentSaveFile() < FORMAT_VERSION_PRE1_1100_RELEASE ) {
        // Before FORMAT_VERSION_PRE1_1100_RELEASE we did not check that a custom hero name is empty set inside the original map.
        // This leads to assertion rise while rendering text. Also, it is incorrect to have a hero with no name.
        if ( hero.name.empty() ) {
            hero.name = Heroes::GetName( hero._id );
        }
    }

    static_assert( LAST_SUPPORTED_FORMAT_VERSION < FORMAT_VERSION_1010_RELEASE, "Remove the logic below." );
    if ( Game::GetVersionOfCurrentSaveFile() < FORMAT_VERSION_1010_RELEASE ) {
        // Before FORMAT_VERSION_1010_RELEASE Heroes::UNKNOWN was 72.
        if ( hero._id == 72 ) {
            hero._id = Heroes::UNKNOWN;
            hero.portrait = Heroes::UNKNOWN;
        }
        else {
            ++hero._id;
            ++hero.portrait;
        }
    }

    static_assert( LAST_SUPPORTED_FORMAT_VERSION < FORMAT_VERSION_PRE3_1100_RELEASE, "Remove the logic below." );
    if ( Game::GetVersionOfCurrentSaveFile() < FORMAT_VERSION_PRE3_1100_RELEASE ) {
        static_assert( LAST_SUPPORTED_FORMAT_VERSION < FORMAT_VERSION_PRE1_1009_RELEASE, "Remove the logic below." );
        if ( Game::GetVersionOfCurrentSaveFile() < FORMAT_VERSION_PRE1_1009_RELEASE ) {
            int temp = 0;
            stream >> temp;

            hero._objectTypeUnderHero = static_cast<MP2::MapObjectType>( temp );
        }
        else {
            uint8_t temp = 0;

            stream >> temp;

            hero._objectTypeUnderHero = static_cast<MP2::MapObjectType>( temp );
        }
    }
    else {
        stream >> hero._objectTypeUnderHero;
    }

    stream >> hero.path >> hero.direction >> hero.sprite_index;

    static_assert( LAST_SUPPORTED_FORMAT_VERSION < FORMAT_VERSION_1010_RELEASE, "Remove the logic below." );
    if ( Game::GetVersionOfCurrentSaveFile() < FORMAT_VERSION_1010_RELEASE ) {
        int16_t patrolX = 0;
        int16_t patrolY = 0;

        stream >> patrolX >> patrolY;
        hero._patrolCenter = fheroes2::Point( patrolX, patrolY );
    }
    else {
        stream >> hero._patrolCenter;
    }

    stream >> hero._patrolDistance >> hero.visit_object >> hero._lastGroundRegion;

    hero.army.SetCommander( &hero );

    return stream;
}

OStreamBase & operator<<( OStreamBase & stream, const AllHeroes & heroes )
{
    stream.put32( static_cast<uint32_t>( heroes._heroes.size() ) );

    std::for_each( heroes.begin(), heroes.end(), [&stream]( const Heroes * hero ) {
        assert( hero != nullptr );

        stream << *hero;
    } );

    return stream;
}

IStreamBase & operator>>( IStreamBase & stream, AllHeroes & heroes )
{
    std::vector<std::unique_ptr<Heroes>> & heroesRef = heroes._heroes;

    const uint32_t size = stream.get32();

    heroesRef.clear();
    heroesRef.reserve( size );

    static_assert( LAST_SUPPORTED_FORMAT_VERSION < FORMAT_VERSION_1010_RELEASE, "Remove the logic below." );
    if ( Game::GetVersionOfCurrentSaveFile() < FORMAT_VERSION_1010_RELEASE ) {
        // Before FORMAT_VERSION_1010_RELEASE UNKNOWN hero was last while now it is first.
        // In order to preserve the original order of heroes we have to do the below trick.
        if ( size > 0 ) {
            heroesRef.emplace_back( std::make_unique<Heroes>() );

            for ( uint32_t i = 1; i < size; ++i ) {
                auto hero = std::make_unique<Heroes>();
                stream >> *hero;

                heroesRef.emplace_back( std::move( hero ) );
            }

            stream >> *( heroesRef[0] );
        }
    }
    else {
        for ( uint32_t i = 0; i < size; ++i ) {
            auto hero = std::make_unique<Heroes>();
            stream >> *hero;

            heroesRef.emplace_back( std::move( hero ) );
        }
    }

    return stream;
}<|MERGE_RESOLUTION|>--- conflicted
+++ resolved
@@ -1306,9 +1306,6 @@
     return std::any_of( visit_object.begin(), visit_object.end(), [objectType]( const IndexObject & v ) { return v.isObject( objectType ); } );
 }
 
-<<<<<<< HEAD
-void Heroes::SetVisited( const int32_t tileIndex, const Visit::Type type )
-=======
 std::set<MP2::MapObjectType> Heroes::getAllVisitedObjectTypes() const
 {
     std::set<MP2::MapObjectType> objectTypes;
@@ -1320,8 +1317,7 @@
     return objectTypes;
 }
 
-void Heroes::SetVisited( int32_t index, Visit::Type type )
->>>>>>> 04aa4690
+void Heroes::SetVisited( const int32_t tileIndex, const Visit::Type type )
 {
     const Maps::Tile & tile = world.getTile( tileIndex );
     const MP2::MapObjectType objectType = tile.getMainObjectType( false );
