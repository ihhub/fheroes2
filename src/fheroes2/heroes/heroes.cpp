/***************************************************************************
 *   Copyright (C) 2009 by Andrey Afletdinov <fheroes2@gmail.com>          *
 *                                                                         *
 *   Part of the Free Heroes2 Engine:                                      *
 *   http://sourceforge.net/projects/fheroes2                              *
 *                                                                         *
 *   This program is free software; you can redistribute it and/or modify  *
 *   it under the terms of the GNU General Public License as published by  *
 *   the Free Software Foundation; either version 2 of the License, or     *
 *   (at your option) any later version.                                   *
 *                                                                         *
 *   This program is distributed in the hope that it will be useful,       *
 *   but WITHOUT ANY WARRANTY; without even the implied warranty of        *
 *   MERCHANTABILITY or FITNESS FOR A PARTICULAR PURPOSE.  See the         *
 *   GNU General Public License for more details.                          *
 *                                                                         *
 *   You should have received a copy of the GNU General Public License     *
 *   along with this program; if not, write to the                         *
 *   Free Software Foundation, Inc.,                                       *
 *   59 Temple Place - Suite 330, Boston, MA  02111-1307, USA.             *
 ***************************************************************************/

#include <algorithm>
#include <cmath>
#include <functional>

#include "agg.h"
#include "ai.h"
#include "artifact.h"
#include "battle.h"
#include "castle.h"
#include "cursor.h"
#include "difficulty.h"
#include "direction.h"
#include "game.h"
#include "game_interface.h"
#include "game_static.h"
#include "ground.h"
#include "heroes.h"
#include "kingdom.h"
#include "logging.h"
#include "luck.h"
#include "monster.h"
#include "morale.h"
#include "mp2.h"
#include "payment.h"
#include "profit.h"
#include "race.h"
#include "speed.h"
#include "text.h"
#include "world.h"

namespace
{
    template <class T>
    void hash_combine( std::size_t & seed, const T & v )
    {
        std::hash<T> hasher;
        seed ^= hasher( v ) + 0x9e3779b9 + ( seed << 6 ) + ( seed >> 2 );
    }
}

const char * Heroes::GetName( int id )
{
    const char * names[]
        = {// knight
           _( "Lord Kilburn" ), _( "Sir Gallant" ), _( "Ector" ), _( "Gwenneth" ), _( "Tyro" ), _( "Ambrose" ), _( "Ruby" ), _( "Maximus" ), _( "Dimitry" ),
           // barbarian
           _( "Thundax" ), _( "Fineous" ), _( "Jojosh" ), _( "Crag Hack" ), _( "Jezebel" ), _( "Jaclyn" ), _( "Ergon" ), _( "Tsabu" ), _( "Atlas" ),
           // sorceress
           _( "Astra" ), _( "Natasha" ), _( "Troyan" ), _( "Vatawna" ), _( "Rebecca" ), _( "Gem" ), _( "Ariel" ), _( "Carlawn" ), _( "Luna" ),
           // warlock
           _( "Arie" ), _( "Alamar" ), _( "Vesper" ), _( "Crodo" ), _( "Barok" ), _( "Kastore" ), _( "Agar" ), _( "Falagar" ), _( "Wrathmont" ),
           // wizard
           _( "Myra" ), _( "Flint" ), _( "Dawn" ), _( "Halon" ), _( "Myrini" ), _( "Wilfrey" ), _( "Sarakin" ), _( "Kalindra" ), _( "Mandigal" ),
           // necromant
           _( "Zom" ), _( "Darlana" ), _( "Zam" ), _( "Ranloo" ), _( "Charity" ), _( "Rialdo" ), _( "Roxana" ), _( "Sandro" ), _( "Celia" ),
           // campains
           _( "Roland" ), _( "Lord Corlagon" ), _( "Sister Eliza" ), _( "Archibald" ), _( "Lord Halton" ), _( "Brother Brax" ),
           // loyalty version
           _( "Solmyr" ), _( "Dainwin" ), _( "Mog" ), _( "Uncle Ivan" ), _( "Joseph" ), _( "Gallavant" ), _( "Elderian" ), _( "Ceallach" ), _( "Drakonia" ),
           _( "Martine" ), _( "Jarkonas" ),
           // debug
           "SandySandy", "Unknown"};

    return names[id];
}

int ObjectVisitedModifiersResult( int /*type*/, const u8 * objs, u32 size, const Heroes & hero, std::string * strs )
{
    int result = 0;

    for ( u32 ii = 0; ii < size; ++ii ) {
        if ( hero.isObjectTypeVisited( objs[ii] ) ) {
            result += GameStatic::ObjectVisitedModifiers( objs[ii] );

            if ( strs ) {
                switch ( objs[ii] ) {
                case MP2::OBJ_GRAVEYARD:
                case MP2::OBJN_GRAVEYARD:
                case MP2::OBJ_SHIPWRECK:
                case MP2::OBJN_SHIPWRECK:
                case MP2::OBJ_DERELICTSHIP:
                case MP2::OBJN_DERELICTSHIP: {
                    std::string modRobber = _( "%{object} robber" );
                    StringReplace( modRobber, "%{object}", _( MP2::StringObject( objs[ii] ) ) );
                    strs->append( modRobber );
                } break;
                case MP2::OBJ_PYRAMID:
                case MP2::OBJN_PYRAMID: {
                    std::string modRaided = _( "%{object} raided" );
                    StringReplace( modRaided, "%{object}", _( MP2::StringObject( objs[ii] ) ) );
                    strs->append( modRaided );
                } break;
                default:
                    strs->append( _( MP2::StringObject( objs[ii] ) ) );
                    break;
                }

                StringAppendModifiers( *strs, GameStatic::ObjectVisitedModifiers( objs[ii] ) );
                strs->append( "\n" );
            }
        }
    }

    return result;
}

Heroes::Heroes()
    : move_point_scale( -1 )
    , army( this )
    , hid( UNKNOWN )
    , portrait( UNKNOWN )
    , race( UNKNOWN )
    , save_maps_object( 0 )
    , path( *this )
    , direction( Direction::RIGHT )
    , sprite_index( 18 )
    , patrol_square( 0 )
    , _alphaValue( 255 )
{}

Heroes::Heroes( int heroid, int rc )
    : HeroBase( HeroBase::HEROES, rc )
    , ColorBase( Color::NONE )
    , experience( GetStartingXp() )
    , move_point_scale( -1 )
    , secondary_skills( rc )
    , army( this )
    , hid( heroid )
    , portrait( heroid )
    , race( rc )
    , save_maps_object( MP2::OBJ_ZERO )
    , path( *this )
    , direction( Direction::RIGHT )
    , sprite_index( 18 )
    , patrol_square( 0 )
    , _alphaValue( 255 )
{
    name = _( Heroes::GetName( heroid ) );

    // set default army
    army.Reset( true );

    // extra hero
    switch ( hid ) {
    case ROLAND:
        attack = 0;
        defense = 1;
        power = 4;
        knowledge = 5;

        secondary_skills = Skill::SecSkills();
        secondary_skills.AddSkill( Skill::Secondary( Skill::Secondary::WISDOM, Skill::Level::ADVANCED ) );
        secondary_skills.AddSkill( Skill::Secondary( Skill::Secondary::LEADERSHIP, Skill::Level::EXPERT ) );
        secondary_skills.AddSkill( Skill::Secondary( Skill::Secondary::ARCHERY, Skill::Level::BASIC ) );
        break;

    case CORLAGON:
        attack = 5;
        defense = 3;
        power = 1;
        knowledge = 1;

        secondary_skills = Skill::SecSkills();
        secondary_skills.AddSkill( Skill::Secondary( Skill::Secondary::NECROMANCY, Skill::Level::EXPERT ) );
        secondary_skills.AddSkill( Skill::Secondary( Skill::Secondary::BALLISTICS, Skill::Level::BASIC ) );
        secondary_skills.AddSkill( Skill::Secondary( Skill::Secondary::WISDOM, Skill::Level::BASIC ) );
        secondary_skills.AddSkill( Skill::Secondary( Skill::Secondary::LEADERSHIP, Skill::Level::BASIC ) );
        secondary_skills.AddSkill( Skill::Secondary( Skill::Secondary::PATHFINDING, Skill::Level::BASIC ) );
        break;

    case ELIZA:
        attack = 0;
        defense = 1;
        power = 2;
        knowledge = 6;

        secondary_skills = Skill::SecSkills();
        secondary_skills.AddSkill( Skill::Secondary( Skill::Secondary::NAVIGATION, Skill::Level::ADVANCED ) );
        secondary_skills.AddSkill( Skill::Secondary( Skill::Secondary::WISDOM, Skill::Level::EXPERT ) );
        secondary_skills.AddSkill( Skill::Secondary( Skill::Secondary::ARCHERY, Skill::Level::BASIC ) );
        secondary_skills.AddSkill( Skill::Secondary( Skill::Secondary::LUCK, Skill::Level::BASIC ) );
        break;

    case ARCHIBALD:
        attack = 1;
        defense = 1;
        power = 4;
        knowledge = 4;

        secondary_skills = Skill::SecSkills();
        secondary_skills.AddSkill( Skill::Secondary( Skill::Secondary::SCOUTING, Skill::Level::EXPERT ) );
        secondary_skills.AddSkill( Skill::Secondary( Skill::Secondary::LEADERSHIP, Skill::Level::EXPERT ) );
        secondary_skills.AddSkill( Skill::Secondary( Skill::Secondary::WISDOM, Skill::Level::ADVANCED ) );
        break;

    case HALTON:
        attack = 3;
        defense = 3;
        power = 3;
        knowledge = 2;

        secondary_skills = Skill::SecSkills();
        secondary_skills.AddSkill( Skill::Secondary( Skill::Secondary::BALLISTICS, Skill::Level::BASIC ) );
        secondary_skills.AddSkill( Skill::Secondary( Skill::Secondary::LEADERSHIP, Skill::Level::ADVANCED ) );
        secondary_skills.AddSkill( Skill::Secondary( Skill::Secondary::DIPLOMACY, Skill::Level::BASIC ) );
        break;

    case BAX:
        attack = 1;
        defense = 1;
        power = 4;
        knowledge = 3;

        secondary_skills = Skill::SecSkills();
        secondary_skills.AddSkill( Skill::Secondary( Skill::Secondary::WISDOM, Skill::Level::EXPERT ) );
        secondary_skills.AddSkill( Skill::Secondary( Skill::Secondary::NECROMANCY, Skill::Level::BASIC ) );
        secondary_skills.AddSkill( Skill::Secondary( Skill::Secondary::NAVIGATION, Skill::Level::BASIC ) );
        secondary_skills.AddSkill( Skill::Secondary( Skill::Secondary::PATHFINDING, Skill::Level::BASIC ) );
        break;

    case SOLMYR:
    case DRAKONIA:
        secondary_skills = Skill::SecSkills();
        secondary_skills.AddSkill( Skill::Secondary( Skill::Secondary::WISDOM, Skill::Level::ADVANCED ) );
        secondary_skills.AddSkill( Skill::Secondary( Skill::Secondary::LEADERSHIP, Skill::Level::BASIC ) );
        break;

    case DAINWIN:
    case ELDERIAN:
        secondary_skills = Skill::SecSkills();
        secondary_skills.AddSkill( Skill::Secondary( Skill::Secondary::WISDOM, Skill::Level::ADVANCED ) );
        secondary_skills.AddSkill( Skill::Secondary( Skill::Secondary::SCOUTING, Skill::Level::BASIC ) );
        break;

    case MOG:
        secondary_skills = Skill::SecSkills();
        secondary_skills.AddSkill( Skill::Secondary( Skill::Secondary::WISDOM, Skill::Level::BASIC ) );
        secondary_skills.AddSkill( Skill::Secondary( Skill::Secondary::NECROMANCY, Skill::Level::ADVANCED ) );
        break;

    case UNCLEIVAN:
        secondary_skills = Skill::SecSkills();
        secondary_skills.AddSkill( Skill::Secondary( Skill::Secondary::PATHFINDING, Skill::Level::ADVANCED ) );
        secondary_skills.AddSkill( Skill::Secondary( Skill::Secondary::LEADERSHIP, Skill::Level::BASIC ) );
        break;

    case JOSEPH:
        secondary_skills = Skill::SecSkills();
        secondary_skills.AddSkill( Skill::Secondary( Skill::Secondary::LEADERSHIP, Skill::Level::BASIC ) );
        secondary_skills.AddSkill( Skill::Secondary( Skill::Secondary::SCOUTING, Skill::Level::BASIC ) );
        break;

    case GALLAVANT:
        break;

    case CEALLACH:
        break;

    case MARTINE:
        break;

    case JARKONAS:
        break;

    case SANDYSANDY:
        army.Clean();
        army.JoinTroop( Monster::BLACK_DRAGON, 2 );
        army.JoinTroop( Monster::RED_DRAGON, 3 );

        secondary_skills = Skill::SecSkills();
        secondary_skills.AddSkill( Skill::Secondary( Skill::Secondary::PATHFINDING, Skill::Level::ADVANCED ) );
        secondary_skills.AddSkill( Skill::Secondary( Skill::Secondary::LOGISTICS, Skill::Level::ADVANCED ) );
        secondary_skills.AddSkill( Skill::Secondary( Skill::Secondary::SCOUTING, Skill::Level::BASIC ) );
        secondary_skills.AddSkill( Skill::Secondary( Skill::Secondary::MYSTICISM, Skill::Level::BASIC ) );

        PickupArtifact( Artifact::STEALTH_SHIELD );
        PickupArtifact( Artifact::DRAGON_SWORD );
        PickupArtifact( Artifact::NOMAD_BOOTS_MOBILITY );
        PickupArtifact( Artifact::TRAVELER_BOOTS_MOBILITY );
        PickupArtifact( Artifact::TRUE_COMPASS_MOBILITY );

        experience = 777;
        magic_point = 120;

        // all spell in magic book
        for ( u32 spell = Spell::FIREBALL; spell < Spell::STONE; ++spell )
            AppendSpellToBook( Spell( spell ), true );
        break;

    default:
        break;
    }

    if ( !magic_point )
        SetSpellPoints( GetMaxSpellPoints() );
    move_point = GetMaxMovePoints();
}

void Heroes::LoadFromMP2( s32 map_index, int cl, int rc, StreamBuf st )
{
    // reset modes
    modes = 0;

    SetIndex( map_index );
    SetColor( cl );

    // unknown
    st.skip( 1 );

    // custom troops
    if ( st.get() ) {
        Troop troops[5];

        // set monster id
        for ( u32 ii = 0; ii < ARRAY_COUNT( troops ); ++ii )
            troops[ii].SetMonster( st.get() + 1 );

        // set count
        for ( u32 ii = 0; ii < ARRAY_COUNT( troops ); ++ii )
            troops[ii].SetCount( st.getLE16() );

        army.Assign( troops, ARRAY_COUNT_END( troops ) );
    }
    else
        st.skip( 15 );

    // custom portrate
    bool custom_portrait = st.get();

    if ( custom_portrait ) {
        SetModes( NOTDEFAULTS );

        // index sprite portrait
        portrait = st.get();

        if ( UNKNOWN <= portrait ) {
            DEBUG_LOG( DBG_GAME, DBG_WARN, "custom portrait incorrect: " << portrait );
            portrait = hid;
        }

        // fixed race for custom portrait (after level up)
        if ( race != rc )
            race = rc;
    }
    else
        st.skip( 1 );

    // 3 artifacts
    PickupArtifact( Artifact( st.get() ) );
    PickupArtifact( Artifact( st.get() ) );
    PickupArtifact( Artifact( st.get() ) );

    // unknown byte
    st.skip( 1 );

    // experience
    experience = st.getLE32();

    if ( experience == 0 )
        experience = GetStartingXp();

    bool custom_secskill = st.get();

    // custom skill
    if ( custom_secskill ) {
        SetModes( NOTDEFAULTS );
        SetModes( CUSTOMSKILLS );
        std::vector<Skill::Secondary> secs( 8 );

        for ( std::vector<Skill::Secondary>::iterator it = secs.begin(); it != secs.end(); ++it )
            ( *it ).SetSkill( st.get() + 1 );

        for ( std::vector<Skill::Secondary>::iterator it = secs.begin(); it != secs.end(); ++it )
            ( *it ).SetLevel( st.get() );

        secondary_skills = Skill::SecSkills();

        for ( std::vector<Skill::Secondary>::const_iterator it = secs.begin(); it != secs.end(); ++it )
            if ( ( *it ).isValid() )
                secondary_skills.AddSkill( *it );
    }
    else
        st.skip( 16 );

    // unknown
    st.skip( 1 );

    // custom name
    if ( st.get() ) {
        SetModes( NOTDEFAULTS );
        name = Game::GetEncodeString( st.toString( 13 ) );
    }
    else
        st.skip( 13 );

    // patrol
    if ( st.get() ) {
        SetModes( PATROL );
        patrol_center = GetCenter();
    }

    // count square
    patrol_square = st.get();

    PostLoad();
}

void Heroes::PostLoad( void )
{
    killer_color.SetColor( Color::NONE );

    // save general object
    save_maps_object = MP2::OBJ_ZERO;

    // fix zero army
    if ( !army.isValid() )
        army.Reset( true );
    else
        SetModes( CUSTOMARMY );

    // level up
    int level = GetLevel();
    while ( 1 < level-- ) {
        SetModes( NOTDEFAULTS );
        LevelUp( Modes( CUSTOMSKILLS ), true );
    }

    if ( ( race & ( Race::SORC | Race::WRLK | Race::WZRD | Race::NECR ) ) && !HaveSpellBook() ) {
        Spell spell = Skill::Primary::GetInitialSpell( race );
        if ( spell.isValid() ) {
            SpellBookActivate();
            AppendSpellToBook( spell, true );
        }
    }

    // other param
    SetSpellPoints( GetMaxSpellPoints() );
    move_point = GetMaxMovePoints();

    if ( isControlAI() ) {
        AI::Get().HeroesPostLoad( *this );
    }

    DEBUG_LOG( DBG_GAME, DBG_INFO, name << ", color: " << Color::String( GetColor() ) << ", race: " << Race::String( race ) );
}

int Heroes::GetID( void ) const
{
    return hid;
}

int Heroes::GetRace( void ) const
{
    return race;
}

const std::string & Heroes::GetName( void ) const
{
    return name;
}

int Heroes::GetColor( void ) const
{
    return ColorBase::GetColor();
}

int Heroes::GetType( void ) const
{
    return HeroBase::HEROES;
}

const Army & Heroes::GetArmy( void ) const
{
    return army;
}

Army & Heroes::GetArmy( void )
{
    return army;
}

int Heroes::GetMobilityIndexSprite( void ) const
{
    // valid range (0 - 25)
    int index = !CanMove() ? 0 : move_point / 100;
    return 25 >= index ? index : 25;
}

int Heroes::GetManaIndexSprite( void ) const
{
    // valid range (0 - 25)
    int r = GetSpellPoints() / 5;
    return 25 >= r ? r : 25;
}

int Heroes::getStatsValue() const
{
    // experience and artifacts don't matter here, only natural stats
    return attack + defense + power + knowledge + secondary_skills.GetTotalLevel();
}

double Heroes::getRecruitValue() const
{
    return army.GetStrength() + ( ( bag_artifacts.getArtifactValue() * 2.0 + getStatsValue() ) * SKILL_VALUE );
}

double Heroes::getMeetingValue( const Heroes & recievingHero ) const
{
    const uint32_t artCount = bag_artifacts.CountArtifacts();
    const uint32_t canFit = HEROESMAXARTIFACT - recievingHero.bag_artifacts.CountArtifacts();

    double artifactValue = bag_artifacts.getArtifactValue() * 2.0;
    if ( artCount > canFit ) {
        artifactValue = canFit * ( artifactValue / artCount );
    }

    return recievingHero.army.getReinforcementValue( army ) + artifactValue * SKILL_VALUE;
}

int Heroes::GetAttack( void ) const
{
    return GetAttack( NULL );
}

int Heroes::GetAttack( std::string * strs ) const
{
    int result = attack + GetAttackModificator( strs );
    return result < 0 ? 0 : ( result > 255 ? 255 : result );
}

int Heroes::GetDefense( void ) const
{
    return GetDefense( NULL );
}

int Heroes::GetDefense( std::string * strs ) const
{
    int result = defense + GetDefenseModificator( strs );
    return result < 0 ? 0 : ( result > 255 ? 255 : result );
}

int Heroes::GetPower( void ) const
{
    return GetPower( NULL );
}

int Heroes::GetPower( std::string * strs ) const
{
    const int result = power + GetPowerModificator( strs );
    return result < 1 ? 1 : ( result > 255 ? 255 : result );
}

int Heroes::GetKnowledge( void ) const
{
    return GetKnowledge( NULL );
}

int Heroes::GetKnowledge( std::string * strs ) const
{
    int result = knowledge + GetKnowledgeModificator( strs );
    return result < 0 ? 0 : ( result > 255 ? 255 : result );
}

void Heroes::IncreasePrimarySkill( int skill )
{
    switch ( skill ) {
    case Skill::Primary::ATTACK:
        ++attack;
        break;
    case Skill::Primary::DEFENSE:
        ++defense;
        break;
    case Skill::Primary::POWER:
        ++power;
        break;
    case Skill::Primary::KNOWLEDGE:
        ++knowledge;
        break;
    default:
        break;
    }
}

u32 Heroes::GetExperience( void ) const
{
    return experience;
}

void Heroes::IncreaseMovePoints( u32 point )
{
    move_point += point;
}

u32 Heroes::GetMovePoints( void ) const
{
    return move_point;
}

u32 Heroes::GetMaxSpellPoints( void ) const
{
    return 10 * GetKnowledge();
}

u32 Heroes::GetMaxMovePoints( void ) const
{
    int point = 0;
    int acount = 0;

    // start point
    if ( isShipMaster() ) {
        point = 1500;

        // skill navigation
        point = UpdateMovementPoints( point, Skill::Secondary::NAVIGATION );

        // artifact bonus
        acount = HasArtifact( Artifact::SAILORS_ASTROLABE_MOBILITY );
        if ( acount )
            point += acount * 1000;

        // visited object
        point += 500 * world.CountCapturedObject( MP2::OBJ_LIGHTHOUSE, GetColor() );
    }
    else {
        const Troop * troop = army.GetSlowestTroop();

        if ( troop )
            switch ( troop->GetSpeed() ) {
            default:
                break;
            case Speed::CRAWLING:
            case Speed::VERYSLOW:
                point = 1000;
                break;
            case Speed::SLOW:
                point = 1100;
                break;
            case Speed::AVERAGE:
                point = 1200;
                break;
            case Speed::FAST:
                point = 1300;
                break;
            case Speed::VERYFAST:
                point = 1400;
                break;
            case Speed::ULTRAFAST:
            case Speed::BLAZING:
            case Speed::INSTANT:
                point = 1500;
                break;
            }

        // skill logistics
        point = UpdateMovementPoints( point, Skill::Secondary::LOGISTICS );

        // artifact bonus
        acount = HasArtifact( Artifact::NOMAD_BOOTS_MOBILITY );
        if ( acount )
            point += acount * 600;

        acount = HasArtifact( Artifact::TRAVELER_BOOTS_MOBILITY );
        if ( acount )
            point += acount * 300;

        // visited object
        if ( isObjectTypeVisited( MP2::OBJ_STABLES ) )
            point += 500;
    }

    acount = HasArtifact( Artifact::TRUE_COMPASS_MOBILITY );
    if ( acount )
        point += acount * 500;

    if ( isControlAI() ) {
        point += Difficulty::GetHeroMovementBonus( Settings::Get().GameDifficulty() );
    }

    return point;
}

int Heroes::GetMorale( void ) const
{
    return GetMoraleWithModificators( NULL );
}

int Heroes::GetMoraleWithModificators( std::string * strs ) const
{
    int result = Morale::NORMAL;

    // bonus artifact
    result += GetMoraleModificator( strs );

    // bonus leadership
    result += Skill::GetLeadershipModifiers( GetLevelSkill( Skill::Secondary::LEADERSHIP ), strs );

    // object visited
    const u8 objs[] = {MP2::OBJ_BUOY, MP2::OBJ_OASIS, MP2::OBJ_WATERINGHOLE, MP2::OBJ_TEMPLE, MP2::OBJ_GRAVEYARD, MP2::OBJ_DERELICTSHIP, MP2::OBJ_SHIPWRECK};
    result += ObjectVisitedModifiersResult( MDF_MORALE, objs, ARRAY_COUNT( objs ), *this, strs );

    // result
    if ( result < Morale::AWFUL )
        return Morale::TREASON;
    else if ( result < Morale::POOR )
        return Morale::AWFUL;
    else if ( result < Morale::NORMAL )
        return Morale::POOR;
    else if ( result < Morale::GOOD )
        return Morale::NORMAL;
    else if ( result < Morale::GREAT )
        return Morale::GOOD;
    else if ( result < Morale::BLOOD )
        return Morale::GREAT;

    return Morale::BLOOD;
}

int Heroes::GetLuck( void ) const
{
    return GetLuckWithModificators( NULL );
}

int Heroes::GetLuckWithModificators( std::string * strs ) const
{
    int result = Luck::NORMAL;

    // bonus artifact
    result += GetLuckModificator( strs );

    // bonus luck
    result += Skill::GetLuckModifiers( GetLevelSkill( Skill::Secondary::LUCK ), strs );

    // object visited
    const u8 objs[] = {MP2::OBJ_MERMAID, MP2::OBJ_FAERIERING, MP2::OBJ_FOUNTAIN, MP2::OBJ_IDOL, MP2::OBJ_PYRAMID};
    result += ObjectVisitedModifiersResult( MDF_LUCK, objs, ARRAY_COUNT( objs ), *this, strs );

    if ( result < Luck::AWFUL )
        return Luck::CURSED;
    else if ( result < Luck::BAD )
        return Luck::AWFUL;
    else if ( result < Luck::NORMAL )
        return Luck::BAD;
    else if ( result < Luck::GOOD )
        return Luck::NORMAL;
    else if ( result < Luck::GREAT )
        return Luck::GOOD;
    else if ( result < Luck::IRISH )
        return Luck::GREAT;

    return Luck::IRISH;
}

/* recrut hero */
bool Heroes::Recruit( int cl, const Point & pt )
{
    if ( GetColor() != Color::NONE ) {
        DEBUG_LOG( DBG_GAME, DBG_WARN, "not freeman" );
        return false;
    }

    Kingdom & kingdom = world.GetKingdom( cl );

    if ( kingdom.AllowRecruitHero( false, 0 ) ) {
        Maps::Tiles & tiles = world.GetTiles( pt.x, pt.y );
        SetColor( cl );
        killer_color.SetColor( Color::NONE );
        SetCenter( pt );
        setDirection( Direction::RIGHT );
        if ( !Modes( SAVE_MP_POINTS ) )
            move_point = GetMaxMovePoints();
        MovePointsScaleFixed();

        if ( !army.isValid() )
            army.Reset( false );

        tiles.SetHeroes( this );
        kingdom.AddHeroes( this );

        return true;
    }

    return false;
}

bool Heroes::Recruit( const Castle & castle )
{
    if ( Recruit( castle.GetColor(), castle.GetCenter() ) ) {
        if ( castle.GetLevelMageGuild() ) {
            // magic point
            if ( !Modes( SAVE_SP_POINTS ) )
                SetSpellPoints( GetMaxSpellPoints() );
            // learn spell
            castle.MageGuildEducateHero( *this );
        }
        SetVisited( GetIndex() );
        return true;
    }

    return false;
}

void Heroes::ActionNewDay( void )
{
    // recovery move points
    move_point = GetMaxMovePoints();
    MovePointsScaleFixed();

    // stables visited?
    if ( isObjectTypeVisited( MP2::OBJ_STABLES ) )
        move_point += 400;

    // recovery spell points
    // if(HaveSpellBook())
    {
        u32 curr = GetSpellPoints();
        u32 maxp = GetMaxSpellPoints();
        const Castle * castle = inCastle();

        // possible visit arteian spring 2 * max
        if ( curr < maxp ) {
            // in castle?
            if ( castle && castle->GetLevelMageGuild() ) {
                // restore from mage guild
                if ( Settings::Get().ExtCastleGuildRestorePointsTurn() )
                    curr += maxp * GameStatic::GetMageGuildRestoreSpellPointsPercentDay( castle->GetLevelMageGuild() ) / 100;
                else
                    curr = maxp;
            }

            // everyday
            curr += GameStatic::GetHeroesRestoreSpellPointsPerDay();

            // power ring action
            int acount = HasArtifact( Artifact::POWER_RING );
            if ( acount )
                curr += acount * Artifact( Artifact::POWER_RING ).ExtraValue();

            // secondary skill
            curr += GetSecondaryValues( Skill::Secondary::MYSTICISM );

            SetSpellPoints( curr > maxp ? maxp : curr );
        }
    }

    // remove day visit object
    visit_object.remove_if( Visit::isDayLife );

    // new day, new capacities
    ResetModes( SAVE_MP_POINTS );
}

void Heroes::ActionNewWeek( void )
{
    // remove week visit object
    visit_object.remove_if( Visit::isWeekLife );

    // fix artesian spring effect
    if ( GetSpellPoints() > GetMaxSpellPoints() )
        SetSpellPoints( GetMaxSpellPoints() );
}

void Heroes::ActionNewMonth( void )
{
    // remove month visit object
    visit_object.remove_if( Visit::isMonthLife );
}

void Heroes::ActionAfterBattle( void )
{
    // remove month visit object
    visit_object.remove_if( Visit::isBattleLife );
    //
    SetModes( ACTION );
}

void Heroes::RescanPathPassable( void )
{
    if ( path.isValid() )
        path.RescanPassable();
}

void Heroes::RescanPath( void )
{
    if ( !path.isValid() )
        path.clear();

    if ( path.isValid() ) {
        const Maps::Tiles & tile = world.GetTiles( path.GetDestinationIndex() );

        if ( !isShipMaster() && tile.isWater() && !MP2::isNeedStayFront( tile.GetObject() ) )
            path.PopBack();
    }

    if ( path.isValid() ) {
        if ( isControlAI() ) {
            if ( path.hasObstacle() )
                path.Reset();
        }
        else {
            path.RescanObstacle();
        }
    }
}

/* if hero in castle */
const Castle * Heroes::inCastle( void ) const
{
    const Castle * castle = Color::NONE != GetColor() ? world.GetCastle( GetCenter() ) : NULL;
    return castle && castle->GetHeroes() == this ? castle : NULL;
}

Castle * Heroes::inCastle( void )
{
    Castle * castle = Color::NONE != GetColor() ? world.GetCastle( GetCenter() ) : NULL;
    return castle && castle->GetHeroes() == this ? castle : NULL;
}

/* is visited cell */
bool Heroes::isVisited( const Maps::Tiles & tile, Visit::type_t type ) const
{
    const int32_t index = tile.GetIndex();
    int object = tile.GetObject( false );

    if ( Visit::GLOBAL == type )
        return GetKingdom().isVisited( index, object );

    return visit_object.end() != std::find( visit_object.begin(), visit_object.end(), IndexObject( index, object ) );
}

/* return true if object visited */
bool Heroes::isObjectTypeVisited( int object, Visit::type_t type ) const
{
    if ( Visit::GLOBAL == type )
        return GetKingdom().isVisited( object );

    return visit_object.end() != std::find_if( visit_object.begin(), visit_object.end(), [object]( const IndexObject & v ) { return v.isObject( object ); } );
}

/* set visited cell */
void Heroes::SetVisited( s32 index, Visit::type_t type )
{
    const Maps::Tiles & tile = world.GetTiles( index );
    int object = tile.GetObject( false );

    if ( Visit::GLOBAL == type )
        GetKingdom().SetVisited( index, object );
    else if ( !isVisited( tile ) && MP2::OBJ_ZERO != object )
        visit_object.push_front( IndexObject( index, object ) );
}

void Heroes::SetVisitedWideTile( s32 index, int object, Visit::type_t type )
{
    const Maps::Tiles & tile = world.GetTiles( index );
    const uint32_t uid = tile.GetObjectUID();
    int wide = 0;

    switch ( object ) {
    case MP2::OBJ_SKELETON:
    case MP2::OBJ_OASIS:
    case MP2::OBJ_STANDINGSTONES:
    case MP2::OBJ_ARTESIANSPRING:
        wide = 2;
        break;
    case MP2::OBJ_WATERINGHOLE:
        wide = 4;
        break;
    default:
        break;
    }

    if ( tile.GetObject( false ) == object && wide ) {
        for ( s32 ii = tile.GetIndex() - ( wide - 1 ); ii <= tile.GetIndex() + ( wide - 1 ); ++ii )
            if ( Maps::isValidAbsIndex( ii ) && world.GetTiles( ii ).GetObjectUID() == uid )
                SetVisited( ii, type );
    }
}

void Heroes::markHeroMeeting( int heroID )
{
    if ( heroID < UNKNOWN && !hasMetWithHero( heroID ) )
        visit_object.push_front( IndexObject( heroID, MP2::OBJ_HEROES ) );
}

bool Heroes::hasMetWithHero( int heroID ) const
{
    return visit_object.end() != std::find( visit_object.begin(), visit_object.end(), IndexObject( heroID, MP2::OBJ_HEROES ) );
}

int Heroes::GetSpriteIndex( void ) const
{
    return sprite_index;
}

void Heroes::SetSpriteIndex( int index )
{
    sprite_index = index;
}

void Heroes::SetOffset( const fheroes2::Point & offset )
{
    _offset = offset;
}

bool Heroes::isAction( void ) const
{
    return Modes( ACTION );
}

void Heroes::ResetAction( void )
{
    ResetModes( ACTION );
}

u32 Heroes::GetCountArtifacts( void ) const
{
    return bag_artifacts.CountArtifacts();
}

bool Heroes::HasUltimateArtifact( void ) const
{
    return bag_artifacts.ContainUltimateArtifact();
}

bool Heroes::IsFullBagArtifacts( void ) const
{
    return bag_artifacts.isFull();
}

bool Heroes::PickupArtifact( const Artifact & art )
{
    if ( !art.isValid() )
        return false;

    if ( !bag_artifacts.PushArtifact( art ) ) {
        if ( isControlHuman() ) {
            art() == Artifact::MAGIC_BOOK ? Dialog::Message(
                GetName(),
                _( "You must purchase a spell book to use the mage guild, but you currently have no room for a spell book. Try giving one of your artifacts to another hero." ),
                Font::BIG, Dialog::OK )
                                          : Dialog::Message( art.GetName(), _( "You have no room to carry another artifact!" ), Font::BIG, Dialog::OK );
        }
        return false;
    }

    // check: anduran garb
    if ( bag_artifacts.MakeBattleGarb() ) {
        if ( isControlHuman() )
            Dialog::ArtifactInfo( "", _( "The three Anduran artifacts magically combine into one." ), Artifact::BATTLE_GARB );
    }

    return true;
}

/* return level hero */
int Heroes::GetLevel( void ) const
{
    return GetLevelFromExperience( experience );
}

const Route::Path & Heroes::GetPath( void ) const
{
    return path;
}

Route::Path & Heroes::GetPath( void )
{
    return path;
}

void Heroes::ShowPath( bool f )
{
    f ? path.Show() : path.Hide();
}

void Heroes::IncreaseExperience( u32 exp )
{
    int level_old = GetLevelFromExperience( experience );
    int level_new = GetLevelFromExperience( experience + exp );

    for ( int ii = 0; ii < level_new - level_old; ++ii )
        LevelUp( false );

    experience += exp;
}

/* calc level from exp */
int Heroes::GetLevelFromExperience( u32 exp )
{
    for ( int lvl = 1; lvl < 255; ++lvl )
        if ( exp < GetExperienceFromLevel( lvl ) )
            return lvl;

    return 0;
}

/* calc exp from level */
u32 Heroes::GetExperienceFromLevel( int lvl )
{
    switch ( lvl ) {
    case 0:
        return 0;
    case 1:
        return 1000;
    case 2:
        return 2000;
    case 3:
        return 3200;
    case 4:
        return 4500;
    case 5:
        return 6000;
    case 6:
        return 7700;
    case 7:
        return 9000;
    case 8:
        return 11000;
    case 9:
        return 13200;
    case 10:
        return 15500;
    case 11:
        return 18500;
    case 12:
        return 22100;
    case 13:
        return 26400;
    case 14:
        return 31600;
    case 15:
        return 37800;
    case 16:
        return 45300;
    case 17:
        return 54200;
    case 18:
        return 65000;
    case 19:
        return 78000;
    case 20:
        return 93600;
    case 21:
        return 112300;
    case 22:
        return 134700;
    case 23:
        return 161600;
    case 24:
        return 193900;
    case 25:
        return 232700;
    case 26:
        return 279300;
    case 27:
        return 335200;
    case 28:
        return 402300;
    case 29:
        return 482800;
    case 30:
        return 579400;
    case 31:
        return 695300;
    case 32:
        return 834400;
    case 33:
        return 1001300;
    case 34:
        return 1201600;
    case 35:
        return 1442000;
    case 36:
        return 1730500;
    case 37:
        return 2076700;
    case 38:
        return 2492100;
    case 39:
        return 2990600;

    default:
        break;
    }

    const u32 l1 = GetExperienceFromLevel( lvl - 1 );
    return ( l1 + static_cast<u32>( round( ( l1 - GetExperienceFromLevel( lvl - 2 ) ) * 1.2 / 100 ) * 100 ) );
}

/* buy book */
bool Heroes::BuySpellBook( const Castle * castle, int shrine )
{
    if ( HaveSpellBook() || Color::NONE == GetColor() )
        return false;

    const payment_t payment = PaymentConditions::BuySpellBook( shrine );
    Kingdom & kingdom = GetKingdom();

    std::string header = _( "To cast spells, you must first buy a spell book for %{gold} gold." );
    StringReplace( header, "%{gold}", payment.gold );

    if ( !kingdom.AllowPayment( payment ) ) {
        if ( isControlHuman() ) {
            const fheroes2::Sprite & border = fheroes2::AGG::GetICN( ICN::RESOURCE, 7 );
            fheroes2::Sprite sprite = border;
            fheroes2::Blit( fheroes2::AGG::GetICN( ICN::ARTIFACT, Artifact( Artifact::MAGIC_BOOK ).IndexSprite64() ), sprite, 5, 5 );

            header.append( " " );
            header.append( _( "Unfortunately, you seem to be a little short of cash at the moment." ) );
            Dialog::SpriteInfo( "", header, sprite, Dialog::OK );
        }
        return false;
    }

    if ( isControlHuman() ) {
        const fheroes2::Sprite & border = fheroes2::AGG::GetICN( ICN::RESOURCE, 7 );
        fheroes2::Sprite sprite = border;

        fheroes2::Blit( fheroes2::AGG::GetICN( ICN::ARTIFACT, Artifact( Artifact::MAGIC_BOOK ).IndexSprite64() ), sprite, 5, 5 );

        header.append( " " );
        header.append( _( "Do you wish to buy one?" ) );

        if ( Dialog::NO == Dialog::SpriteInfo( GetName(), header, sprite, Dialog::YES | Dialog::NO ) )
            return false;
    }

    if ( SpellBookActivate() ) {
        kingdom.OddFundsResource( payment );

        // add all spell to book
        if ( castle )
            castle->MageGuildEducateHero( *this );

        return true;
    }

    return false;
}

/* return true is move enable */
bool Heroes::isMoveEnabled( void ) const
{
    return Modes( ENABLEMOVE ) && path.isValid() && path.getLastMovePenalty() <= move_point;
}

bool Heroes::CanMove( void ) const
{
    const Maps::Tiles & tile = world.GetTiles( GetIndex() );
    return move_point >= ( tile.isRoad() ? Maps::Ground::roadPenalty : Maps::Ground::GetPenalty( tile, GetLevelSkill( Skill::Secondary::PATHFINDING ) ) );
}

/* set enable move */
void Heroes::SetMove( bool f )
{
    if ( f ) {
        SetModes( ENABLEMOVE );
    }
    else {
        ResetModes( ENABLEMOVE );

        // reset sprite position
        switch ( direction ) {
        case Direction::TOP:
            sprite_index = 0;
            break;
        case Direction::BOTTOM:
            sprite_index = 36;
            break;
        case Direction::TOP_RIGHT:
        case Direction::TOP_LEFT:
            sprite_index = 9;
            break;
        case Direction::BOTTOM_RIGHT:
        case Direction::BOTTOM_LEFT:
            sprite_index = 27;
            break;
        case Direction::RIGHT:
        case Direction::LEFT:
            sprite_index = 18;
            break;
        default:
            break;
        }
    }
}

bool Heroes::isShipMaster( void ) const
{
    return Modes( SHIPMASTER );
}

void Heroes::SetShipMaster( bool f )
{
    f ? SetModes( SHIPMASTER ) : ResetModes( SHIPMASTER );
}

uint32_t Heroes::lastGroundRegion() const
{
    return _lastGroundRegion;
}

void Heroes::setLastGroundRegion( uint32_t regionID )
{
    _lastGroundRegion = regionID;
}

Skill::SecSkills & Heroes::GetSecondarySkills( void )
{
    return secondary_skills;
}

bool Heroes::HasSecondarySkill( int skill ) const
{
    return Skill::Level::NONE != secondary_skills.GetLevel( skill );
}

u32 Heroes::GetSecondaryValues( int skill ) const
{
    return secondary_skills.GetValues( skill );
}

bool Heroes::HasMaxSecondarySkill( void ) const
{
    return HEROESMAXSKILL <= secondary_skills.Count();
}

int Heroes::GetLevelSkill( int skill ) const
{
    return secondary_skills.GetLevel( skill );
}

void Heroes::LearnSkill( const Skill::Secondary & skill )
{
    if ( skill.isValid() )
        secondary_skills.AddSkill( skill );
}

void Heroes::Scoute( void ) const
{
    Maps::ClearFog( GetIndex(), GetScoute(), GetColor() );
}

int Heroes::GetScoute( void ) const
{
    int acount = HasArtifact( Artifact::TELESCOPE );

    return ( acount ? acount * Game::GetViewDistance( Game::VIEW_TELESCOPE ) : 0 ) + Game::GetViewDistance( Game::VIEW_HEROES )
           + GetSecondaryValues( Skill::Secondary::SCOUTING );
}

uint32_t Heroes::UpdateMovementPoints( const uint32_t movePoints, const int skill ) const
{
    const int level = GetLevelSkill( skill );
    if ( level == Skill::Level::NONE )
        return movePoints;

    const uint32_t skillValue = GetSecondaryValues( skill );

    if ( skillValue == 33 ) {
        return movePoints * 4 / 3;
    }
    else if ( skillValue == 66 ) {
        return movePoints * 5 / 3;
    }

    return movePoints + skillValue * movePoints / 100;
}

u32 Heroes::GetVisionsDistance( void ) const
{
    uint32_t crystalBallCount = HasArtifact( Artifact::CRYSTAL_BALL );
    if ( crystalBallCount < 1 )
        crystalBallCount = 1;
    return 8 * crystalBallCount;
}

int Heroes::GetDirection( void ) const
{
    return direction;
}

void Heroes::setDirection( int directionToSet )
{
    if ( directionToSet != Direction::UNKNOWN )
        direction = directionToSet;
}

/* return route range in days */
int Heroes::GetRangeRouteDays( s32 dst ) const
{
    const u32 maxMovePoints = GetMaxMovePoints();

    uint32_t total = world.getDistance( *this, dst );
    DEBUG_LOG( DBG_GAME, DBG_TRACE, "path distance: " << total );

    if ( total > 0 ) {
        // check if last step is diagonal and pre-adjust the total
        const Route::Step lastStep = world.getPath( *this, dst ).back();
        if ( Direction::isDiagonal( lastStep.GetDirection() ) ) {
            total -= lastStep.GetPenalty() / 3;
        }

        if ( move_point >= total )
            return 1;

        total -= move_point;
        if ( maxMovePoints >= total )
            return 2;

        total -= maxMovePoints;
        if ( maxMovePoints >= total )
            return 3;

        return 4;
    }
    else {
        DEBUG_LOG( DBG_GAME, DBG_TRACE, "unreachable point: " << dst );
    }

    return 0;
}

void Heroes::LevelUp( bool skipsecondary, bool autoselect )
{
    const HeroSeedsForLevelUp seeds = GetSeedsForLevelUp();

    // level up primary skill
    const int primarySkill = Skill::Primary::LevelUp( race, GetLevel(), seeds.seedPrimarySkill );

    DEBUG( DBG_GAME, DBG_INFO, "for " << GetName() << ", up " << Skill::Primary::String( primarySkill ) );

    if ( !skipsecondary )
        LevelUpSecondarySkill( seeds, primarySkill, ( autoselect || isControlAI() ) );
    if ( isControlAI() )
        AI::Get().HeroesLevelUp( *this );
}

<<<<<<< HEAD
void Heroes::LevelUpSecondarySkill( const HeroSeedsForLevelUp & seeds, int primary, bool autoselect )
=======
int Heroes::LevelUpPrimarySkill( void )
{
    int skill = Skill::Primary::LevelUp( race, GetLevel() );

    DEBUG_LOG( DBG_GAME, DBG_INFO, "for " << GetName() << ", up " << Skill::Primary::String( skill ) );
    return skill;
}

void Heroes::LevelUpSecondarySkill( int primary, bool autoselect )
>>>>>>> b33224dd
{
    Skill::Secondary sec1;
    Skill::Secondary sec2;

<<<<<<< HEAD
    secondary_skills.FindSkillsForLevelUp( race, seeds.seedSecondaySkill1, seeds.seedSecondaySkill2, sec1, sec2 );
    DEBUG( DBG_GAME, DBG_INFO, GetName() << " select " << Skill::Secondary::String( sec1.Skill() ) << " or " << Skill::Secondary::String( sec2.Skill() ) );

    Skill::Secondary selected;
=======
    secondary_skills.FindSkillsForLevelUp( race, sec1, sec2 );
    DEBUG_LOG( DBG_GAME, DBG_INFO, GetName() << " select " << Skill::Secondary::String( sec1.Skill() ) << " or " << Skill::Secondary::String( sec2.Skill() ) );
    const Skill::Secondary * selected = NULL;
>>>>>>> b33224dd

    if ( autoselect ) {
        if ( sec1.isValid() && sec2.isValid() ) {
            selected = Rand::GetWithSeed( 0, 1, seeds.seedSecondaySkillRandomChoose ) ? sec1 : sec2;
        }
        else {
            selected = sec1.isValid() ? sec1 : sec2;
        }
    }
    else {
        AGG::PlaySound( M82::NWHEROLV );
        int result = Dialog::LevelUpSelectSkill( name, Skill::Primary::String( primary ), sec1, sec2, *this );

        if ( Skill::Secondary::UNKNOWN != result )
            selected = result == sec2.Skill() ? sec2 : sec1;
    }

    // level up sec. skill
<<<<<<< HEAD
    if ( selected.isValid() ) {
        DEBUG( DBG_GAME, DBG_INFO, GetName() << ", selected: " << Skill::Secondary::String( selected.Skill() ) );
        Skill::Secondary * secs = secondary_skills.FindSkill( selected.Skill() );
=======
    if ( selected ) {
        DEBUG_LOG( DBG_GAME, DBG_INFO, GetName() << ", selected: " << Skill::Secondary::String( selected->Skill() ) );
        Skill::Secondary * secs = secondary_skills.FindSkill( selected->Skill() );
>>>>>>> b33224dd

        if ( secs )
            secs->NextLevel();
        else
            secondary_skills.AddSkill( Skill::Secondary( selected.Skill(), Skill::Level::BASIC ) );

        // post action
        if ( selected.Skill() == Skill::Secondary::SCOUTING ) {
            Scoute();
        }
    }
}

/* apply penalty */
void Heroes::ApplyPenaltyMovement( uint32_t penalty )
{
    if ( move_point >= penalty )
        move_point -= penalty;
    else
        move_point = 0;
}

void Heroes::ResetMovePoints( void )
{
    move_point = 0;
}

bool Heroes::MayStillMove( void ) const
{
    if ( Modes( SLEEPER | GUARDIAN ) || isFreeman() )
        return false;

    return path.isValid() ? ( move_point >= path.getLastMovePenalty() ) : CanMove();
}

bool Heroes::isValid( void ) const
{
    return hid != UNKNOWN;
}

bool Heroes::isFreeman( void ) const
{
    return isValid() && Color::NONE == GetColor() && !Modes( JAIL );
}

void Heroes::SetFreeman( int reason )
{
    if ( !isFreeman() ) {
        bool savepoints = false;
        Kingdom & kingdom = GetKingdom();

        if ( ( Battle::RESULT_RETREAT | Battle::RESULT_SURRENDER ) & reason ) {
            if ( Settings::Get().ExtHeroRememberPointsForRetreating() )
                savepoints = true;
            kingdom.SetLastLostHero( *this );
        }

        // if not surrendering, reset army
        if ( ( reason & Battle::RESULT_SURRENDER ) == 0 )
            army.Reset( true );

        if ( GetColor() != Color::NONE )
            kingdom.RemoveHeroes( this );

        SetColor( Color::NONE );
        world.GetTiles( GetIndex() ).SetHeroes( NULL );
        modes = 0;
        SetIndex( -1 );
        move_point_scale = -1;
        path.Reset();
        SetMove( false );
        SetModes( ACTION );
        if ( savepoints )
            SetModes( SAVE_MP_POINTS );
        SetModes( SAVE_SP_POINTS );
    }
}

void Heroes::SetKillerColor( int col )
{
    killer_color.SetColor( col );
}

int Heroes::GetKillerColor( void ) const
{
    return killer_color.GetColor();
}

int Heroes::GetControl( void ) const
{
    return GetKingdom().GetControl();
}

uint32_t Heroes::GetStartingXp()
{
    return Rand::Get( 40, 90 );
}

int Heroes::GetMapsObject( void ) const
{
    return save_maps_object;
}

void Heroes::SetMapsObject( int obj )
{
    save_maps_object = obj != MP2::OBJ_HEROES ? obj : MP2::OBJ_ZERO;
}

bool Heroes::AllowBattle( bool attacker ) const
{
    if ( !attacker )
        switch ( world.GetTiles( GetIndex() ).GetObject( false ) ) {
        case MP2::OBJ_TEMPLE:
            return false;
        default:
            break;
        }

    return true;
}

void Heroes::ActionPreBattle( void ) {}

void RedrawGameAreaAndHeroAttackMonster( Heroes & hero, s32 dst )
{
    // redraw gamearea for monster action sprite
    if ( hero.isControlHuman() ) {
        Interface::Basic & I = Interface::Basic::Get();
        Cursor::Get().Hide();
        I.GetGameArea().SetCenter( hero.GetCenter() );
        I.RedrawFocus();
        I.Redraw();
        Cursor::Get().Show();
        // force flip, for monster attack show sprite
        fheroes2::Display::instance().render();
    }
    hero.Action( dst, true );
}

void Heroes::ActionNewPosition( void )
{
    const Settings & conf = Settings::Get();
    // check around monster
    MapsIndexes targets = Maps::GetTilesUnderProtection( GetIndex() );

    if ( targets.size() ) {
        bool skip_battle = false;
        SetMove( false );
        GetPath().Hide();

        // first target
        MapsIndexes::iterator it = std::find( targets.begin(), targets.end(), GetPath().GetDestinedIndex() );
        if ( it != targets.end() ) {
            RedrawGameAreaAndHeroAttackMonster( *this, *it );
            targets.erase( it );
            if ( conf.ExtWorldOnlyFirstMonsterAttack() )
                skip_battle = true;
        }

        // other around targets
        for ( it = targets.begin(); it != targets.end() && !isFreeman() && !skip_battle; ++it ) {
            RedrawGameAreaAndHeroAttackMonster( *this, *it );
            if ( conf.ExtWorldOnlyFirstMonsterAttack() )
                skip_battle = true;
        }
    }

    if ( !isFreeman() && GetMapsObject() == MP2::OBJ_EVENT ) {
        const MapEvent * event = world.GetMapEvent( GetCenter() );

        if ( event && event->isAllow( GetColor() ) ) {
            Action( GetIndex(), false );
            SetMove( false );
        }
    }

    if ( isControlAI() )
        AI::Get().HeroesActionNewPosition( *this );

    ResetModes( VISIONS );
}

void Heroes::SetCenterPatrol( const Point & pt )
{
    patrol_center = pt;
}

const Point & Heroes::GetCenterPatrol( void ) const
{
    return patrol_center;
}

int Heroes::GetSquarePatrol( void ) const
{
    return patrol_square;
}

void Heroes::MovePointsScaleFixed( void )
{
    move_point_scale = move_point * 1000 / GetMaxMovePoints();
}

void Heroes::RecalculateMovePoints( void )
{
    if ( 0 <= move_point_scale )
        move_point = GetMaxMovePoints() * move_point_scale / 1000;
}

// Move hero to a new position. This function applies no action and no penalty
void Heroes::Move2Dest( const int32_t dstIndex )
{
    if ( dstIndex != GetIndex() ) {
        world.GetTiles( GetIndex() ).SetHeroes( NULL );
        SetIndex( dstIndex );
        Scoute();
        world.GetTiles( dstIndex ).SetHeroes( this );
    }
}

const fheroes2::Sprite & Heroes::GetPortrait( int id, int type )
{
    if ( Heroes::UNKNOWN != id )
        switch ( type ) {
        case PORT_BIG:
            return fheroes2::AGG::GetICN( ICN::PORTxxxx( id ), 0 );
        case PORT_MEDIUM:
            return Heroes::SANDYSANDY > id ? fheroes2::AGG::GetICN( ICN::PORTMEDI, id + 1 ) : fheroes2::AGG::GetICN( ICN::PORTMEDI, BAX + 1 );
        case PORT_SMALL:
            return Heroes::SANDYSANDY > id ? fheroes2::AGG::GetICN( ICN::MINIPORT, id ) : fheroes2::AGG::GetICN( ICN::MINIPORT, BAX );
        default:
            break;
        }

    return fheroes2::AGG::GetICN( -1, 0 );
}

const fheroes2::Sprite & Heroes::GetPortrait( int type ) const
{
    return Heroes::GetPortrait( portrait, type );
}

void Heroes::PortraitRedraw( s32 px, s32 py, PortraitType type, fheroes2::Image & dstsf ) const
{
    const fheroes2::Sprite & port = GetPortrait( portrait, type );
    fheroes2::Point mp;

    if ( !port.empty() ) {
        if ( PORT_BIG == type ) {
            fheroes2::Blit( port, dstsf, px, py );
            mp.y = 2;
            mp.x = port.width() - 12;
        }
        else if ( PORT_MEDIUM == type ) {
            fheroes2::Blit( port, dstsf, px, py );
            mp.x = port.width() - 10;
        }
        else if ( PORT_SMALL == type ) {
            const fheroes2::Sprite & mobility = fheroes2::AGG::GetICN( ICN::MOBILITY, GetMobilityIndexSprite() );
            const fheroes2::Sprite & mana = fheroes2::AGG::GetICN( ICN::MANA, GetManaIndexSprite() );

            const int iconsw = Interface::IconsBar::GetItemWidth();
            const int iconsh = Interface::IconsBar::GetItemHeight();
            const int barw = 7;

            // background
            fheroes2::Fill( dstsf, px, py, iconsw, iconsh, 0 );

            // mobility
            const uint8_t blueColor = fheroes2::GetColorId( 15, 30, 120 );
            fheroes2::Fill( dstsf, px, py, barw, iconsh, blueColor );
            fheroes2::Blit( mobility, dstsf, px, py + mobility.y() );

            // portrait
            fheroes2::Blit( port, dstsf, px + barw + 1, py );

            // mana
            fheroes2::Fill( dstsf, px + barw + port.width() + 2, py, barw, iconsh, blueColor );
            fheroes2::Blit( mana, dstsf, px + barw + port.width() + 2, py + mana.y() );

            mp.x = 35;
        }
    }

    if ( Modes( Heroes::GUARDIAN ) ) {
        const fheroes2::Sprite & sprite = fheroes2::AGG::GetICN( ICN::MISC6, 11 );
        fheroes2::Image guardianBG( sprite.width(), sprite.height() );
        guardianBG.fill( 0 );

        fheroes2::Blit( guardianBG, dstsf, px + mp.x + 3, py + mp.y );
        fheroes2::Blit( sprite, dstsf, px + mp.x + 3, py + mp.y );
        mp.y = sprite.height();
    }

    if ( Modes( Heroes::SLEEPER ) ) {
        const fheroes2::Sprite & sprite = fheroes2::AGG::GetICN( ICN::MISC4, 14 );
        fheroes2::Image sleeperBG( sprite.width() - 4, sprite.height() - 4 );
        sleeperBG.fill( 0 );

        fheroes2::Blit( sleeperBG, dstsf, px + mp.x + 3, py + mp.y - 1 );
        fheroes2::Blit( sprite, dstsf, px + mp.x + 1, py + mp.y - 3 );
    }
}

std::string Heroes::String( void ) const
{
    std::ostringstream os;

    os << "name            : " << name << std::endl
       << "race            : " << Race::String( race ) << std::endl
       << "color           : " << Color::String( GetColor() ) << std::endl
       << "experience      : " << experience << std::endl
       << "level           : " << GetLevel() << std::endl
       << "magic point     : " << GetSpellPoints() << std::endl
       << "position x      : " << GetCenter().x << std::endl
       << "position y      : " << GetCenter().y << std::endl
       << "move point      : " << move_point << std::endl
       << "max magic point : " << GetMaxSpellPoints() << std::endl
       << "max move point  : " << GetMaxMovePoints() << std::endl
       << "direction       : " << Direction::String( direction ) << std::endl
       << "index sprite    : " << sprite_index << std::endl
       << "in castle       : " << ( inCastle() ? "true" : "false" ) << std::endl
       << "save object     : " << MP2::StringObject( world.GetTiles( GetIndex() ).GetObject( false ) ) << std::endl
       << "flags           : " << ( Modes( SHIPMASTER ) ? "SHIPMASTER," : "" ) << ( Modes( PATROL ) ? "PATROL" : "" ) << std::endl;

    if ( Modes( PATROL ) ) {
        os << "patrol square   : " << patrol_square << std::endl;
    }

    if ( !visit_object.empty() ) {
        os << "visit objects   : ";
        for ( std::list<IndexObject>::const_iterator it = visit_object.begin(); it != visit_object.end(); ++it )
            os << MP2::StringObject( ( *it ).second ) << "(" << ( *it ).first << "), ";
        os << std::endl;
    }

    if ( isControlAI() ) {
        os << "skills          : " << secondary_skills.String() << std::endl
           << "artifacts       : " << bag_artifacts.String() << std::endl
           << "spell book      : " << ( HaveSpellBook() ? spell_book.String() : "disabled" ) << std::endl
           << "army dump       : " << army.String() << std::endl;

        os << AI::Get().HeroesString( *this );
    }

    return os.str();
}

AllHeroes::AllHeroes()
{
    reserve( HEROESMAXCOUNT + 2 );
}

AllHeroes::~AllHeroes()
{
    AllHeroes::clear();
}

void AllHeroes::Init( void )
{
    if ( size() )
        AllHeroes::clear();

    const bool loyalty = Settings::Get().PriceLoyaltyVersion();

    // knight: LORDKILBURN, SIRGALLANTH, ECTOR, GVENNETH, TYRO, AMBROSE, RUBY, MAXIMUS, DIMITRY
    for ( u32 hid = Heroes::LORDKILBURN; hid <= Heroes::DIMITRY; ++hid )
        push_back( new Heroes( hid, Race::KNGT ) );

    // barbarian: THUNDAX, FINEOUS, JOJOSH, CRAGHACK, JEZEBEL, JACLYN, ERGON, TSABU, ATLAS
    for ( u32 hid = Heroes::THUNDAX; hid <= Heroes::ATLAS; ++hid )
        push_back( new Heroes( hid, Race::BARB ) );

    // sorceress: ASTRA, NATASHA, TROYAN, VATAWNA, REBECCA, GEM, ARIEL, CARLAWN, LUNA
    for ( u32 hid = Heroes::ASTRA; hid <= Heroes::LUNA; ++hid )
        push_back( new Heroes( hid, Race::SORC ) );

    // warlock: ARIE, ALAMAR, VESPER, CRODO, BAROK, KASTORE, AGAR, FALAGAR, WRATHMONT
    for ( u32 hid = Heroes::ARIE; hid <= Heroes::WRATHMONT; ++hid )
        push_back( new Heroes( hid, Race::WRLK ) );

    // wizard: MYRA, FLINT, DAWN, HALON, MYRINI, WILFREY, SARAKIN, KALINDRA, MANDIGAL
    for ( u32 hid = Heroes::MYRA; hid <= Heroes::MANDIGAL; ++hid )
        push_back( new Heroes( hid, Race::WZRD ) );

    // necromancer: ZOM, DARLANA, ZAM, RANLOO, CHARITY, RIALDO, ROXANA, SANDRO, CELIA
    for ( u32 hid = Heroes::ZOM; hid <= Heroes::CELIA; ++hid )
        push_back( new Heroes( hid, Race::NECR ) );

    // from campain
    push_back( new Heroes( Heroes::ROLAND, Race::WZRD ) );
    push_back( new Heroes( Heroes::CORLAGON, Race::KNGT ) );
    push_back( new Heroes( Heroes::ELIZA, Race::SORC ) );
    push_back( new Heroes( Heroes::ARCHIBALD, Race::WRLK ) );
    push_back( new Heroes( Heroes::HALTON, Race::KNGT ) );
    push_back( new Heroes( Heroes::BAX, Race::NECR ) );

    // loyalty version
    push_back( new Heroes( loyalty ? Heroes::SOLMYR : Heroes::UNKNOWN, Race::WZRD ) );
    push_back( new Heroes( loyalty ? Heroes::DAINWIN : Heroes::UNKNOWN, Race::WRLK ) );
    push_back( new Heroes( loyalty ? Heroes::MOG : Heroes::UNKNOWN, Race::NECR ) );
    push_back( new Heroes( loyalty ? Heroes::UNCLEIVAN : Heroes::UNKNOWN, Race::BARB ) );
    push_back( new Heroes( loyalty ? Heroes::JOSEPH : Heroes::UNKNOWN, Race::KNGT ) );
    push_back( new Heroes( loyalty ? Heroes::GALLAVANT : Heroes::UNKNOWN, Race::KNGT ) );
    push_back( new Heroes( loyalty ? Heroes::ELDERIAN : Heroes::UNKNOWN, Race::WRLK ) );
    push_back( new Heroes( loyalty ? Heroes::CEALLACH : Heroes::UNKNOWN, Race::KNGT ) );
    push_back( new Heroes( loyalty ? Heroes::DRAKONIA : Heroes::UNKNOWN, Race::WZRD ) );
    push_back( new Heroes( loyalty ? Heroes::MARTINE : Heroes::UNKNOWN, Race::SORC ) );
    push_back( new Heroes( loyalty ? Heroes::JARKONAS : Heroes::UNKNOWN, Race::BARB ) );

    // devel
    push_back( new Heroes( IS_DEVEL() ? Heroes::SANDYSANDY : Heroes::UNKNOWN, Race::WRLK ) );
    push_back( new Heroes( Heroes::UNKNOWN, Race::KNGT ) );
}

void AllHeroes::clear( void )
{
    for ( iterator it = begin(); it != end(); ++it )
        delete *it;
    std::vector<Heroes *>::clear();
}

Heroes * VecHeroes::Get( int hid ) const
{
    const std::vector<Heroes *> & vec = *this;
    return 0 <= hid && hid < Heroes::UNKNOWN ? vec[hid] : NULL;
}

Heroes * VecHeroes::Get( const Point & center ) const
{
    const_iterator it = begin();
    for ( ; it != end(); ++it )
        if ( ( *it )->isPosition( center ) )
            break;
    return end() != it ? *it : NULL;
}

Heroes * AllHeroes::GetGuest( const Castle & castle ) const
{
    const_iterator it
        = std::find_if( begin(), end(), [&castle]( const Heroes * hero ) { return castle.GetCenter() == hero->GetCenter() && !hero->Modes( Heroes::GUARDIAN ); } );
    return end() != it ? *it : NULL;
}

Heroes * AllHeroes::GetGuard( const Castle & castle ) const
{
    const_iterator it = Settings::Get().ExtCastleAllowGuardians() ? std::find_if( begin(), end(),
                                                                                  [&castle]( const Heroes * hero ) {
                                                                                      const Point & cpt = castle.GetCenter();
                                                                                      const Point & hpt = hero->GetCenter();
                                                                                      return cpt.x == hpt.x && cpt.y == hpt.y + 1 && hero->Modes( Heroes::GUARDIAN );
                                                                                  } )
                                                                  : end();
    return end() != it ? *it : NULL;
}

Heroes * AllHeroes::GetFreeman( int race ) const
{
    int min = Heroes::UNKNOWN;
    int max = Heroes::UNKNOWN;

    switch ( race ) {
    case Race::KNGT:
        min = Heroes::LORDKILBURN;
        max = Heroes::DIMITRY;
        break;

    case Race::BARB:
        min = Heroes::THUNDAX;
        max = Heroes::ATLAS;
        break;

    case Race::SORC:
        min = Heroes::ASTRA;
        max = Heroes::LUNA;
        break;

    case Race::WRLK:
        min = Heroes::ARIE;
        max = Heroes::WRATHMONT;
        break;

    case Race::WZRD:
        min = Heroes::MYRA;
        max = Heroes::MANDIGAL;
        break;

    case Race::NECR:
        min = Heroes::ZOM;
        max = Heroes::CELIA;
        break;

    default:
        min = Heroes::LORDKILBURN;
        max = Heroes::CELIA;
        break;
    }

    std::vector<int> freeman_heroes;
    freeman_heroes.reserve( HEROESMAXCOUNT );

    // find freeman in race (skip: manual changes)
    for ( int ii = min; ii <= max; ++ii )
        if ( at( ii )->isFreeman() && !at( ii )->Modes( Heroes::NOTDEFAULTS ) )
            freeman_heroes.push_back( ii );

    // not found, find any race
    if ( Race::NONE != race && freeman_heroes.empty() ) {
        min = Heroes::LORDKILBURN;
        max = Heroes::CELIA;

        for ( int ii = min; ii <= max; ++ii )
            if ( at( ii )->isFreeman() )
                freeman_heroes.push_back( ii );
    }

    // not found, all heroes busy
    if ( freeman_heroes.empty() ) {
        DEBUG_LOG( DBG_GAME, DBG_WARN, "freeman not found, all heroes busy." );
        return NULL;
    }

    return at( *Rand::Get( freeman_heroes ) );
}

void AllHeroes::Scoute( int colors ) const
{
    for ( const_iterator it = begin(); it != end(); ++it )
        if ( colors & ( *it )->GetColor() )
            ( *it )->Scoute();
}

Heroes * AllHeroes::FromJail( s32 index ) const
{
    const_iterator it = std::find_if( begin(), end(), [index]( const Heroes * hero ) { return hero->Modes( Heroes::JAIL ) && index == hero->GetIndex(); } );
    return end() != it ? *it : NULL;
}

bool AllHeroes::HaveTwoFreemans( void ) const
{
    return 2 <= std::count_if( begin(), end(), []( const Heroes * hero ) { return hero->isFreeman(); } );
}

HeroSeedsForLevelUp Heroes::GetSeedsForLevelUp() const
{
    /* We generate seeds based on the hero and global world map seed
     * The idea is that, we want the skill selection to be randomized at each map restart,
     * but deterministic for a given hero.
     * We also want the available skills to change depending on current skills/stats of the hero,
     * to avoid giving out the same skills/stats at each level up. We can't use the level field for this, as it
     * doesn't change when we level up several levels at once.
     * We also need to generate different seeds for each possible call to the random number generator,
     * in order to avoid always drawing the same random number at level-up: otherwise this
     * would mean that for all possible games, the 2nd secondary
     * skill would always be the same once the 1st one is selected.
     * */

    size_t hash = world.GetMapSeed();
    hash_combine( hash, hid );
    hash_combine( hash, race );
    hash_combine( hash, attack );
    hash_combine( hash, defense );
    hash_combine( hash, power );
    hash_combine( hash, knowledge );
    for ( int skillId = Skill::Secondary::PATHFINDING; skillId <= Skill::Secondary::ESTATES; ++skillId ) {
        hash_combine( hash, GetLevelSkill( skillId ) );
    }

    HeroSeedsForLevelUp seeds;
    seeds.seedPrimarySkill = static_cast<uint32_t>( hash );
    seeds.seedSecondaySkill1 = seeds.seedPrimarySkill + 1;
    seeds.seedSecondaySkill2 = seeds.seedPrimarySkill + 2;
    seeds.seedSecondaySkillRandomChoose = seeds.seedPrimarySkill + 3;
    return seeds;
}

StreamBase & operator<<( StreamBase & msg, const VecHeroes & heroes )
{
    msg << static_cast<u32>( heroes.size() );

    for ( AllHeroes::const_iterator it = heroes.begin(); it != heroes.end(); ++it )
        msg << ( *it ? ( *it )->GetID() : Heroes::UNKNOWN );

    return msg;
}

StreamBase & operator>>( StreamBase & msg, VecHeroes & heroes )
{
    u32 size;
    msg >> size;

    heroes.resize( size, NULL );

    for ( AllHeroes::iterator it = heroes.begin(); it != heroes.end(); ++it ) {
        u32 hid;
        msg >> hid;
        *it = ( hid != Heroes::UNKNOWN ? world.GetHeroes( hid ) : NULL );
    }

    return msg;
}

StreamBase & operator<<( StreamBase & msg, const Heroes & hero )
{
    const HeroBase & base = hero;
    const ColorBase & col = hero;

    return msg << base <<
           // heroes
           hero.name << col << hero.killer_color << hero.experience << hero.move_point_scale << hero.secondary_skills << hero.army << hero.hid << hero.portrait
               << hero.race << hero.save_maps_object << hero.path << hero.direction << hero.sprite_index << hero.patrol_center << hero.patrol_square << hero.visit_object;
}

enum deprecated_t
{
    AIWAITING = 0x00000002,
    HUNTER = 0x00000010,
    SCOUTER = 0x00000020,
    STUPID = 0x00000040
};

StreamBase & operator>>( StreamBase & msg, Heroes & hero )
{
    HeroBase & base = hero;
    ColorBase & col = hero;

    msg >> base >> hero.name >> col >> hero.killer_color >> hero.experience >> hero.move_point_scale >> hero.secondary_skills >> hero.army >> hero.hid >> hero.portrait
        >> hero.race >> hero.save_maps_object >> hero.path >> hero.direction >> hero.sprite_index >> hero.patrol_center >> hero.patrol_square >> hero.visit_object;

    hero.army.SetCommander( &hero );
    return msg;
}

StreamBase & operator<<( StreamBase & msg, const AllHeroes & heroes )
{
    msg << static_cast<u32>( heroes.size() );

    for ( AllHeroes::const_iterator it = heroes.begin(); it != heroes.end(); ++it )
        msg << **it;

    return msg;
}

StreamBase & operator>>( StreamBase & msg, AllHeroes & heroes )
{
    u32 size;
    msg >> size;

    heroes.clear();
    heroes.resize( size, NULL );

    for ( AllHeroes::iterator it = heroes.begin(); it != heroes.end(); ++it ) {
        *it = new Heroes();
        msg >> **it;
    }

    return msg;
}<|MERGE_RESOLUTION|>--- conflicted
+++ resolved
@@ -1457,33 +1457,15 @@
         AI::Get().HeroesLevelUp( *this );
 }
 
-<<<<<<< HEAD
 void Heroes::LevelUpSecondarySkill( const HeroSeedsForLevelUp & seeds, int primary, bool autoselect )
-=======
-int Heroes::LevelUpPrimarySkill( void )
-{
-    int skill = Skill::Primary::LevelUp( race, GetLevel() );
-
-    DEBUG_LOG( DBG_GAME, DBG_INFO, "for " << GetName() << ", up " << Skill::Primary::String( skill ) );
-    return skill;
-}
-
-void Heroes::LevelUpSecondarySkill( int primary, bool autoselect )
->>>>>>> b33224dd
 {
     Skill::Secondary sec1;
     Skill::Secondary sec2;
 
-<<<<<<< HEAD
     secondary_skills.FindSkillsForLevelUp( race, seeds.seedSecondaySkill1, seeds.seedSecondaySkill2, sec1, sec2 );
-    DEBUG( DBG_GAME, DBG_INFO, GetName() << " select " << Skill::Secondary::String( sec1.Skill() ) << " or " << Skill::Secondary::String( sec2.Skill() ) );
+    DEBUG_LOG( DBG_GAME, DBG_INFO, GetName() << " select " << Skill::Secondary::String( sec1.Skill() ) << " or " << Skill::Secondary::String( sec2.Skill() ) );
 
     Skill::Secondary selected;
-=======
-    secondary_skills.FindSkillsForLevelUp( race, sec1, sec2 );
-    DEBUG_LOG( DBG_GAME, DBG_INFO, GetName() << " select " << Skill::Secondary::String( sec1.Skill() ) << " or " << Skill::Secondary::String( sec2.Skill() ) );
-    const Skill::Secondary * selected = NULL;
->>>>>>> b33224dd
 
     if ( autoselect ) {
         if ( sec1.isValid() && sec2.isValid() ) {
@@ -1502,15 +1484,9 @@
     }
 
     // level up sec. skill
-<<<<<<< HEAD
     if ( selected.isValid() ) {
-        DEBUG( DBG_GAME, DBG_INFO, GetName() << ", selected: " << Skill::Secondary::String( selected.Skill() ) );
+        DEBUG_LOG( DBG_GAME, DBG_INFO, GetName() << ", selected: " << Skill::Secondary::String( selected.Skill() ) );
         Skill::Secondary * secs = secondary_skills.FindSkill( selected.Skill() );
-=======
-    if ( selected ) {
-        DEBUG_LOG( DBG_GAME, DBG_INFO, GetName() << ", selected: " << Skill::Secondary::String( selected->Skill() ) );
-        Skill::Secondary * secs = secondary_skills.FindSkill( selected->Skill() );
->>>>>>> b33224dd
 
         if ( secs )
             secs->NextLevel();
