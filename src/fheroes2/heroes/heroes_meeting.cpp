--- conflicted
+++ resolved
@@ -210,24 +210,14 @@
 
     // portrait
     dst_pt.x = cur_pt.x + 93;
-<<<<<<< HEAD
     dst_pt.y = cur_pt.y + portraitYOffset;
-    const fheroes2::Image portrait1 = GetPortrait( PORT_BIG );
-=======
-    dst_pt.y = cur_pt.y + 72;
     const fheroes2::Sprite & portrait1 = GetPortrait( PORT_BIG );
->>>>>>> 5a16f19e
     fheroes2::Rect hero1Area( dst_pt.x, dst_pt.y, portrait1.width(), portrait1.height() );
     PortraitRedraw( dst_pt.x, dst_pt.y, PORT_BIG, display );
 
     dst_pt.x = cur_pt.x + 445;
-<<<<<<< HEAD
     dst_pt.y = cur_pt.y + portraitYOffset;
-    const fheroes2::Image portrait2 = heroes2.GetPortrait( PORT_BIG );
-=======
-    dst_pt.y = cur_pt.y + 72;
     const fheroes2::Sprite & portrait2 = heroes2.GetPortrait( PORT_BIG );
->>>>>>> 5a16f19e
     fheroes2::Rect hero2Area( dst_pt.x, dst_pt.y, portrait2.width(), portrait2.height() );
     heroes2.PortraitRedraw( dst_pt.x, dst_pt.y, PORT_BIG, display );
 
