--- conflicted
+++ resolved
@@ -668,36 +668,16 @@
 
     // remove_if for learn spells
     if ( !learn.empty() ) {
-<<<<<<< HEAD
-        auto res = std::remove_if( learn.begin(), learn.end(), [teacher]( const Spell & spell ) { return teacher->HaveSpell( spell ); } );
-        learn.resize( std::distance( learn.begin(), res ) );
-    }
-
-    if ( !learn.empty() ) {
-        auto res = std::remove_if( learn.begin(), learn.end(), [teacher]( const Spell & spell ) { return !teacher->CanTeachSpell( spell ); } );
-        learn.resize( std::distance( learn.begin(), res ) );
-=======
         learn.erase( std::remove_if( learn.begin(), learn.end(),
                                      [teacher]( const Spell & spell ) { return teacher->HaveSpell( spell ) || !teacher->CanTeachSpell( spell ); } ),
                      learn.end() );
->>>>>>> 58ecae5a
     }
 
     // remove_if for teach spells
     if ( !teach.empty() ) {
-<<<<<<< HEAD
-        auto res = std::remove_if( teach.begin(), teach.end(), [learner]( const Spell & spell ) { return learner->HaveSpell( spell ); } );
-        teach.resize( std::distance( teach.begin(), res ) );
-    }
-
-    if ( !teach.empty() ) {
-        auto res = std::remove_if( teach.begin(), teach.end(), [teacher]( const Spell & spell ) { return !teacher->CanTeachSpell( spell ); } );
-        teach.resize( std::distance( teach.begin(), res ) );
-=======
         teach.erase( std::remove_if( teach.begin(), teach.end(),
                                      [learner, teacher]( const Spell & spell ) { return learner->HaveSpell( spell ) || !teacher->CanTeachSpell( spell ); } ),
                      teach.end() );
->>>>>>> 58ecae5a
     }
 
     std::string message, spells1, spells2;
