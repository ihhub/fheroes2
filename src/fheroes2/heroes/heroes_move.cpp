/***************************************************************************
 *   Copyright (C) 2009 by Andrey Afletdinov <fheroes2@gmail.com>          *
 *                                                                         *
 *   Part of the Free Heroes2 Engine:                                      *
 *   http://sourceforge.net/projects/fheroes2                              *
 *                                                                         *
 *   This program is free software; you can redistribute it and/or modify  *
 *   it under the terms of the GNU General Public License as published by  *
 *   the Free Software Foundation; either version 2 of the License, or     *
 *   (at your option) any later version.                                   *
 *                                                                         *
 *   This program is distributed in the hope that it will be useful,       *
 *   but WITHOUT ANY WARRANTY; without even the implied warranty of        *
 *   MERCHANTABILITY or FITNESS FOR A PARTICULAR PURPOSE.  See the         *
 *   GNU General Public License for more details.                          *
 *                                                                         *
 *   You should have received a copy of the GNU General Public License     *
 *   along with this program; if not, write to the                         *
 *   Free Software Foundation, Inc.,                                       *
 *   59 Temple Place - Suite 330, Boston, MA  02111-1307, USA.             *
 ***************************************************************************/

#include "agg.h"
#include "agg_image.h"
#include "castle.h"
#include "direction.h"
#include "game.h"
#include "game_delays.h"
#include "game_interface.h"
#include "ground.h"
#include "heroes.h"
#include "icn.h"
#include "kingdom.h"
#include "logging.h"
#include "m82.h"
#include "maps_tiles.h"
#include "race.h"
#include "settings.h"
#include "world.h"

#include <cassert>

namespace
{
    const int heroFrameCount = 9;
}

void PlayWalkSound( int ground )
{
    int wav = M82::UNKNOWN;
    const int speed = ( 4 > Settings::Get().HeroesMoveSpeed() ? 1 : ( 7 > Settings::Get().HeroesMoveSpeed() ? 2 : 3 ) );

    // play sound
    switch ( ground ) {
    case Maps::Ground::WATER:
        wav = ( 1 == speed ? M82::WSND00 : ( 2 == speed ? M82::WSND10 : M82::WSND20 ) );
        break;
    case Maps::Ground::GRASS:
        wav = ( 1 == speed ? M82::WSND01 : ( 2 == speed ? M82::WSND11 : M82::WSND21 ) );
        break;
    case Maps::Ground::WASTELAND:
        wav = ( 1 == speed ? M82::WSND02 : ( 2 == speed ? M82::WSND12 : M82::WSND22 ) );
        break;
    case Maps::Ground::SWAMP:
    case Maps::Ground::BEACH:
        wav = ( 1 == speed ? M82::WSND03 : ( 2 == speed ? M82::WSND13 : M82::WSND23 ) );
        break;
    case Maps::Ground::LAVA:
        wav = ( 1 == speed ? M82::WSND04 : ( 2 == speed ? M82::WSND14 : M82::WSND24 ) );
        break;
    case Maps::Ground::DESERT:
    case Maps::Ground::SNOW:
        wav = ( 1 == speed ? M82::WSND05 : ( 2 == speed ? M82::WSND15 : M82::WSND25 ) );
        break;
    case Maps::Ground::DIRT:
        wav = ( 1 == speed ? M82::WSND06 : ( 2 == speed ? M82::WSND16 : M82::WSND26 ) );
        break;

    default:
        break;
    }

    if ( wav != M82::UNKNOWN )
        AGG::PlaySound( wav, true );
}

bool ReflectSprite( int from )
{
    switch ( from ) {
    case Direction::BOTTOM_LEFT:
    case Direction::LEFT:
    case Direction::TOP_LEFT:
        return true;

    default:
        break;
    }

    return false;
}

const fheroes2::Sprite & SpriteHero( const Heroes & hero, int index, bool rotate )
{
    int icn_hero = ICN::UNKNOWN;
    int index_sprite = 0;

    if ( hero.isShipMaster() )
        icn_hero = ICN::BOAT32;
    else
        switch ( hero.GetRace() ) {
        case Race::KNGT:
            icn_hero = ICN::KNGT32;
            break;
        case Race::BARB:
            icn_hero = ICN::BARB32;
            break;
        case Race::SORC:
            icn_hero = ICN::SORC32;
            break;
        case Race::WRLK:
            icn_hero = ICN::WRLK32;
            break;
        case Race::WZRD:
            icn_hero = ICN::WZRD32;
            break;
        case Race::NECR:
            icn_hero = ICN::NECR32;
            break;

        default:
            DEBUG_LOG( DBG_GAME, DBG_WARN, "unknown race" );
            break;
        }

    if ( rotate )
        index_sprite = 45;
    else
        switch ( hero.GetDirection() ) {
        case Direction::TOP:
            index_sprite = 0;
            break;
        case Direction::TOP_RIGHT:
            index_sprite = 9;
            break;
        case Direction::RIGHT:
            index_sprite = 18;
            break;
        case Direction::BOTTOM_RIGHT:
            index_sprite = 27;
            break;
        case Direction::BOTTOM:
            index_sprite = 36;
            break;
        case Direction::BOTTOM_LEFT:
            index_sprite = 27;
            break;
        case Direction::LEFT:
            index_sprite = 18;
            break;
        case Direction::TOP_LEFT:
            index_sprite = 9;
            break;

        default:
            DEBUG_LOG( DBG_GAME, DBG_WARN, "unknown direction" );
            break;
        }

    return fheroes2::AGG::GetICN( icn_hero, index_sprite + ( index % 9 ) );
}

const fheroes2::Sprite & SpriteFlag( const Heroes & hero, int index, bool rotate, fheroes2::Point & offset )
{
    int icn_flag = ICN::UNKNOWN;
    int index_sprite = 0;

    switch ( hero.GetColor() ) {
    case Color::BLUE:
        icn_flag = hero.isShipMaster() ? ICN::B_BFLG32 : ICN::B_FLAG32;
        break;
    case Color::GREEN:
        icn_flag = hero.isShipMaster() ? ICN::G_BFLG32 : ICN::G_FLAG32;
        break;
    case Color::RED:
        icn_flag = hero.isShipMaster() ? ICN::R_BFLG32 : ICN::R_FLAG32;
        break;
    case Color::YELLOW:
        icn_flag = hero.isShipMaster() ? ICN::Y_BFLG32 : ICN::Y_FLAG32;
        break;
    case Color::ORANGE:
        icn_flag = hero.isShipMaster() ? ICN::O_BFLG32 : ICN::O_FLAG32;
        break;
    case Color::PURPLE:
        icn_flag = hero.isShipMaster() ? ICN::P_BFLG32 : ICN::P_FLAG32;
        break;

    default:
        DEBUG_LOG( DBG_GAME, DBG_WARN, "unknown color" );
        break;
    }

    if ( rotate )
        index_sprite = 45;
    else
        switch ( hero.GetDirection() ) {
        case Direction::TOP:
            index_sprite = 0;
            break;
        case Direction::TOP_RIGHT:
            index_sprite = 9;
            break;
        case Direction::RIGHT:
            index_sprite = 18;
            break;
        case Direction::BOTTOM_RIGHT:
            index_sprite = 27;
            break;
        case Direction::BOTTOM:
            index_sprite = 36;
            break;
        case Direction::BOTTOM_LEFT:
            index_sprite = 27;
            break;
        case Direction::LEFT:
            index_sprite = 18;
            break;
        case Direction::TOP_LEFT:
            index_sprite = 9;
            break;

        default:
            DEBUG_LOG( DBG_GAME, DBG_WARN, "unknown direction" );
            break;
        }

    const int frameId = index % heroFrameCount;
    const fheroes2::Sprite & flag = fheroes2::AGG::GetICN( icn_flag, index_sprite + frameId );
    if ( !hero.isMoveEnabled() ) {
        static const fheroes2::Point offsetTop[heroFrameCount]
            = { fheroes2::Point( 0, 0 ), fheroes2::Point( 0, 2 ), fheroes2::Point( 0, 3 ), fheroes2::Point( 0, 2 ), fheroes2::Point( 0, 0 ),
                fheroes2::Point( 0, 1 ), fheroes2::Point( 0, 3 ), fheroes2::Point( 0, 2 ), fheroes2::Point( 0, 1 ) };
        static const fheroes2::Point offsetBottom[heroFrameCount]
            = { fheroes2::Point( 0, 0 ),  fheroes2::Point( 0, -1 ), fheroes2::Point( 0, -2 ), fheroes2::Point( 0, 0 ), fheroes2::Point( 0, -1 ),
                fheroes2::Point( 0, -2 ), fheroes2::Point( 0, -3 ), fheroes2::Point( 0, 0 ),  fheroes2::Point( 0, -1 ) };
        static const fheroes2::Point offsetSideways[heroFrameCount]
            = { fheroes2::Point( 0, 0 ),  fheroes2::Point( -1, 0 ), fheroes2::Point( 0, 0 ), fheroes2::Point( 1, 0 ), fheroes2::Point( 1, -1 ),
                fheroes2::Point( 2, -1 ), fheroes2::Point( 1, 0 ),  fheroes2::Point( 0, 0 ), fheroes2::Point( 1, 0 ) };
        static const fheroes2::Point offsetTopSideways[heroFrameCount]
            = { fheroes2::Point( 0, 0 ),  fheroes2::Point( -1, 0 ), fheroes2::Point( 0, 0 ), fheroes2::Point( -1, -1 ), fheroes2::Point( -2, -1 ),
                fheroes2::Point( -2, 0 ), fheroes2::Point( -1, 0 ), fheroes2::Point( 0, 0 ), fheroes2::Point( 1, 0 ) };
        static const fheroes2::Point offsetBottomSideways[heroFrameCount]
            = { fheroes2::Point( 0, 0 ),   fheroes2::Point( -1, 0 ),  fheroes2::Point( 0, -1 ),  fheroes2::Point( 2, -2 ), fheroes2::Point( 0, -2 ),
                fheroes2::Point( -1, -3 ), fheroes2::Point( -1, -2 ), fheroes2::Point( -1, -1 ), fheroes2::Point( 1, 0 ) };

        static const fheroes2::Point offsetShipTopBottom[heroFrameCount]
            = { fheroes2::Point( 0, -1 ), fheroes2::Point( 0, 0 ), fheroes2::Point( 0, 1 ), fheroes2::Point( 0, 1 ), fheroes2::Point( 0, 1 ),
                fheroes2::Point( 0, 0 ),  fheroes2::Point( 0, 1 ), fheroes2::Point( 0, 1 ), fheroes2::Point( 0, 1 ) };
        static const fheroes2::Point offsetShipSideways[heroFrameCount]
            = { fheroes2::Point( 0, -2 ), fheroes2::Point( 0, -1 ), fheroes2::Point( 0, 0 ),  fheroes2::Point( 0, 1 ), fheroes2::Point( 0, 0 ),
                fheroes2::Point( 0, -1 ), fheroes2::Point( 0, 0 ),  fheroes2::Point( 0, -1 ), fheroes2::Point( 0, 1 ) };
        static const fheroes2::Point offsetShipTopSideways[heroFrameCount]
            = { fheroes2::Point( 0, 0 ),  fheroes2::Point( 0, -1 ), fheroes2::Point( 0, 0 ),  fheroes2::Point( 0, 1 ), fheroes2::Point( 0, 0 ),
                fheroes2::Point( 0, -1 ), fheroes2::Point( 0, 0 ),  fheroes2::Point( 0, -1 ), fheroes2::Point( 0, 1 ) };
        static const fheroes2::Point offsetShipBottomSideways[heroFrameCount]
            = { fheroes2::Point( 0, -2 ), fheroes2::Point( 0, 0 ), fheroes2::Point( 0, 0 ), fheroes2::Point( 0, 0 ), fheroes2::Point( 0, 0 ),
                fheroes2::Point( 0, 0 ),  fheroes2::Point( 0, 0 ), fheroes2::Point( 0, 0 ), fheroes2::Point( 0, 0 ) };

        switch ( hero.GetDirection() ) {
        case Direction::TOP:
            offset = hero.isShipMaster() ? offsetShipTopBottom[frameId] : offsetTop[frameId];
            break;
        case Direction::BOTTOM:
            offset = hero.isShipMaster() ? offsetShipTopBottom[frameId] : offsetBottom[frameId];
            break;
        case Direction::RIGHT:
        case Direction::LEFT:
            offset = hero.isShipMaster() ? offsetShipSideways[frameId] : offsetSideways[frameId];
            break;
        case Direction::TOP_RIGHT:
        case Direction::TOP_LEFT:
            offset = hero.isShipMaster() ? offsetShipTopSideways[frameId] : offsetTopSideways[frameId];
            break;
        case Direction::BOTTOM_RIGHT:
        case Direction::BOTTOM_LEFT:
            offset = hero.isShipMaster() ? offsetShipBottomSideways[frameId] : offsetBottomSideways[frameId];
            break;
        }
    }
    return flag;
}

const fheroes2::Sprite & SpriteShad( const Heroes & hero, int index )
{
    if ( hero.isShipMaster() ) {
        int indexSprite = 0;

        switch ( hero.GetDirection() ) {
        case Direction::TOP:
            indexSprite = 0;
            break;
        case Direction::TOP_RIGHT:
            indexSprite = 9;
            break;
        case Direction::RIGHT:
            indexSprite = 18;
            break;
        case Direction::BOTTOM_RIGHT:
            indexSprite = 27;
            break;
        case Direction::BOTTOM:
            indexSprite = 36;
            break;
        case Direction::BOTTOM_LEFT:
indexSprite = 45;
break;
        case Direction::LEFT:
            indexSprite = 54;
            break;
        case Direction::TOP_LEFT:
            indexSprite = 63;
            break;
        default:
            DEBUG_LOG(DBG_GAME, DBG_WARN, "unknown direction");
            break;
        }

        return fheroes2::AGG::GetICN(ICN::BOATSHAD, indexSprite + (index % 9));
    }
    else {
    int indexSprite = index;

    if (indexSprite == 51)
        indexSprite = 56;
    else if (indexSprite == 50)
        indexSprite = 57;
    else if (indexSprite == 49)
        indexSprite = 58;
    else if (indexSprite == 47)
        indexSprite = 55;
    else if (indexSprite == 46)
        indexSprite = 55;

    const int indexOffset = (indexSprite < 9 || indexSprite >= 36) ? 0 : 50;

    return fheroes2::AGG::GetICN(ICN::SHADOW32, indexSprite + indexOffset);
    }
}

const fheroes2::Sprite& SpriteFroth(const Heroes& hero, int index)
{
    int index_sprite = 0;

    switch (hero.GetDirection()) {
    case Direction::TOP:
        index_sprite = 0;
        break;
    case Direction::TOP_RIGHT:
        index_sprite = 9;
        break;
    case Direction::RIGHT:
        index_sprite = 18;
        break;
    case Direction::BOTTOM_RIGHT:
        index_sprite = 27;
        break;
    case Direction::BOTTOM:
        index_sprite = 36;
        break;
    case Direction::BOTTOM_LEFT:
        index_sprite = 27;
        break;
    case Direction::LEFT:
        index_sprite = 18;
        break;
    case Direction::TOP_LEFT:
        index_sprite = 9;
        break;

    default:
        DEBUG_LOG(DBG_GAME, DBG_WARN, "unknown direction");
        break;
    }

    return fheroes2::AGG::GetICN(ICN::FROTH, index_sprite + (index % 9));
}

bool isNeedStayFrontObject(const Heroes& hero, const Maps::Tiles& next)
{
<<<<<<< HEAD
    if (next.GetObject() == MP2::OBJ_CASTLE) {
        const Castle* castle = world.GetCastle(next.GetCenter());
=======
    if ( next.GetObject() == MP2::OBJ_CASTLE ) {
        const Castle * castle = world.getCastleEntrance( next.GetCenter() );
>>>>>>> 0c87cd32

        return castle && !hero.isFriends(castle->GetColor()) && castle->GetActualArmy().isValid();
    }
    else
        // to coast action
        if (hero.isShipMaster() && next.GetObject() == MP2::OBJ_COAST)
            return true;

    return MP2::isNeedStayFront(next.GetObject());
}

bool Heroes::isInVisibleMapArea() const
{
    return Interface::Basic::Get().GetGameArea().GetVisibleTileROI() & GetCenter();
}

bool Heroes::isDeepOcean() const
{
    // Maximum number of hero's steps per cell is 9 so we check if the hero moved more than half of them.
    const bool isHeroMovedHalfOfCell = ( sprite_index % 9 > 4 );
    const int32_t tileIndex
        = ( isHeroMovedHalfOfCell && Maps::isValidDirection( GetIndex(), direction ) ) ? Maps::GetDirectionIndex( GetIndex(), direction ) : GetIndex();
    for ( const auto aroundIndex : Maps::GetAroundIndexes( tileIndex ) ) {
        if ( !world.GetTiles( aroundIndex ).isWater() ) {
            return false;
        }
    }
    return true;
}

void Heroes::RedrawShadow( fheroes2::Image & dst, const int32_t dx, int32_t dy, const fheroes2::Rect & visibleTileROI, const Interface::GameArea & area ) const
{
    if ( !( visibleTileROI & GetCenter() ) )
        return;

    const bool reflect = ReflectSprite( direction );

    // boat sprite have to be shifted so it matches other boats
    if ( isShipMaster() )
        dy -= 10;

    const fheroes2::Sprite & spriteShad = SpriteShad( *this, sprite_index );
    const fheroes2::Sprite & spriteFroth = SpriteFroth( *this, sprite_index );

    fheroes2::Point dstShad( dx + spriteShad.x(), dy + spriteShad.y() + TILEWIDTH );
    fheroes2::Point dstFroth( dx + ( reflect ? TILEWIDTH - spriteFroth.x() - spriteFroth.width() : spriteFroth.x() ), dy + spriteFroth.y() + TILEWIDTH );

    // apply offset
    if ( sprite_index < 45 ) {
        int frame = ( sprite_index % 9 );
        if ( frame > 0 )
            --frame;

        int32_t ox = _offset.x;
        if ( direction & DIRECTION_LEFT_COL )
            ox -= HERO_MOVE_STEP * frame;
        else if ( direction & DIRECTION_RIGHT_COL )
            ox += HERO_MOVE_STEP * frame;

        dstShad.x += ox;
        dstFroth.x += ox;

        int32_t oy = _offset.y;
        if ( direction & DIRECTION_TOP_ROW )
            oy -= HERO_MOVE_STEP * frame;
        else if ( direction & DIRECTION_BOTTOM_ROW )
            oy += HERO_MOVE_STEP * frame;

        dstShad.y += oy;
        dstFroth.y += oy;
    }

    assert( _alphaValue >= 0 && _alphaValue <= 255 );

    if ( isShipMaster() && isMoveEnabled() && isDeepOcean() ) {
        const fheroes2::Rect blitArea = area.RectFixed( dstFroth, spriteFroth.width(), spriteFroth.height() );
        fheroes2::AlphaBlit( spriteFroth, blitArea.x, blitArea.y, dst, dstFroth.x, dstFroth.y, blitArea.width, blitArea.height, static_cast<uint8_t>( _alphaValue ),
                             reflect );
    }

    const fheroes2::Rect blitArea = area.RectFixed( dstShad, spriteShad.width(), spriteShad.height() );
    fheroes2::AlphaBlit( spriteShad, blitArea.x, blitArea.y, dst, dstShad.x, dstShad.y, blitArea.width, blitArea.height, static_cast<uint8_t>( _alphaValue ) );
}

void Heroes::Redraw( fheroes2::Image & dst, const int32_t dx, int32_t dy, const fheroes2::Rect & visibleTileROI, const Interface::GameArea & area ) const
{
    if ( !( visibleTileROI & GetCenter() ) )
        return;

    const bool reflect = ReflectSprite( direction );

    int flagFrameID = sprite_index;
    if ( !isMoveEnabled() ) {
        flagFrameID = isShipMaster() ? 0 : Game::MapsAnimationFrame();
    }

    // boat sprite have to be shifted so it matches other boats
    if ( isShipMaster() )
        dy -= 10;

    fheroes2::Point flagOffset;
    const fheroes2::Sprite & spriteHero = SpriteHero( *this, sprite_index, false );
    const fheroes2::Sprite & spriteFlag = SpriteFlag( *this, flagFrameID, false, flagOffset );

    // Reflected hero sprite should be shifted by 1 pixel to right.
    fheroes2::Point dstHero( dx + ( reflect ? TILEWIDTH + 1 - spriteHero.x() - spriteHero.width() : spriteHero.x() ), dy + spriteHero.y() + TILEWIDTH );
    fheroes2::Point dstFlag( dx + ( reflect ? TILEWIDTH - spriteFlag.x() - flagOffset.x - spriteFlag.width() : spriteFlag.x() + flagOffset.x ),
                             dy + spriteFlag.y() + flagOffset.y + TILEWIDTH );

    // apply offset
    if ( sprite_index < 45 ) {
        fheroes2::Point offset;
        int frame = ( sprite_index % 9 );
        if ( frame > 0 )
            --frame;

        int32_t ox = _offset.x;
        if ( direction & DIRECTION_LEFT_COL )
            ox -= HERO_MOVE_STEP * frame;
        else if ( direction & DIRECTION_RIGHT_COL )
            ox += HERO_MOVE_STEP * frame;

        dstHero.x += ox;
        dstFlag.x += ox;

        int32_t oy = _offset.y;
        if ( direction & DIRECTION_TOP_ROW )
            oy -= HERO_MOVE_STEP * frame;
        else if ( direction & DIRECTION_BOTTOM_ROW )
            oy += HERO_MOVE_STEP * frame;

        dstHero.y += oy;
        dstFlag.y += oy;
    }

    // redraw sprites hero and flag
    assert( _alphaValue >= 0 && _alphaValue <= 255 );

    const fheroes2::Rect blitAreaHero = area.RectFixed( dstHero, spriteHero.width(), spriteHero.height() );
    fheroes2::AlphaBlit( spriteHero, blitAreaHero.x, blitAreaHero.y, dst, dstHero.x, dstHero.y, blitAreaHero.width, blitAreaHero.height,
                         static_cast<uint8_t>( _alphaValue ), reflect );

    const fheroes2::Rect blitAreaFlag = area.RectFixed( dstFlag, spriteFlag.width(), spriteFlag.height() );
    fheroes2::AlphaBlit( spriteFlag, blitAreaFlag.x, blitAreaFlag.y, dst, dstFlag.x, dstFlag.y, blitAreaFlag.width, blitAreaFlag.height,
                         static_cast<uint8_t>( _alphaValue ), reflect );
}

void Heroes::SetRedrawIndexes()
{
    const int32_t centerIndex = GetIndex();
    _redrawIndex.topOnBottom = -1;
    _redrawIndex.objectsOnBottom = -1;
    if ( Maps::isValidDirection( centerIndex, Direction::BOTTOM ) ) {
        _redrawIndex.topOnBottom = Maps::GetDirectionIndex( centerIndex, Direction::BOTTOM );
        const Maps::Tiles & tileBottom = world.GetTiles( _redrawIndex.topOnBottom );
        if ( !Interface::SkipRedrawTileBottom4Hero( tileBottom.GetObjectTileset(), tileBottom.GetObjectSpriteIndex(), tileBottom.GetPassable() ) ) {
            _redrawIndex.objectsOnBottom = _redrawIndex.topOnBottom;
        }
    }

    _redrawIndex.topOnDirectionBottom = -1;
    _redrawIndex.objectsOnDirectionBottom = -1;
    if ( 45 > GetSpriteIndex() && Direction::BOTTOM != direction && Direction::TOP != direction && Direction::BOTTOM_LEFT != direction
         && Direction::BOTTOM_RIGHT != direction && Maps::isValidDirection( centerIndex, direction ) ) {
        const int32_t directionIndex = Maps::GetDirectionIndex( centerIndex, direction );
        if ( Maps::isValidDirection( directionIndex, Direction::BOTTOM ) ) {
            _redrawIndex.topOnDirectionBottom = Maps::GetDirectionIndex( directionIndex, Direction::BOTTOM );
            const Maps::Tiles & tileDirectionBottom = world.GetTiles( _redrawIndex.topOnDirectionBottom );
            if ( !Interface::SkipRedrawTileBottom4Hero( tileDirectionBottom.GetObjectTileset(), tileDirectionBottom.GetObjectSpriteIndex(),
                                                        tileDirectionBottom.GetPassable() ) ) {
                _redrawIndex.objectsOnDirectionBottom = _redrawIndex.topOnDirectionBottom;
            }
        }
    }
    _redrawIndex.topOnDirection = ( Direction::BOTTOM != direction && Direction::TOP != direction && Maps::isValidDirection( centerIndex, direction ) )
                                      ? Maps::GetDirectionIndex( centerIndex, direction )
                                      : -1;
}

void Heroes::UpdateRedrawBottom( const Maps::Tiles & tile )
{
    const Heroes * hero = tile.GetHeroes();
    if ( hero == nullptr ) {
        return;
    }
    if ( _redrawIndex.objectsOnDirectionBottom == tile.GetIndex() ) {
        _redrawIndex.objectsOnDirectionBottom = -1;
    }
    if ( _redrawIndex.objectsOnBottom == tile.GetIndex() ) {
        _redrawIndex.objectsOnBottom = -1;
    }
    const Heroes::RedrawIndex & redrawIndex = hero->GetRedrawIndex();
    if ( _redrawIndex.objectsOnBottom == redrawIndex.objectsOnDirectionBottom ) {
        _redrawIndex.objectsOnBottom = -1;
    }
}

void Heroes::UpdateRedrawTop( const Maps::Tiles & tile )
{
    const int object = tile.GetObject();
    if ( MP2::OBJ_BOAT != object && MP2::OBJ_HEROES != object ) {
        return;
    }
    if ( _redrawIndex.topOnBottom == tile.GetIndex() ) {
        _redrawIndex.topOnBottom = -1;
    }
    else if ( _redrawIndex.topOnDirection == tile.GetIndex() ) {
        _redrawIndex.topOnDirection = -1;
    }
    else if ( _redrawIndex.topOnDirectionBottom == tile.GetIndex() ) {
        _redrawIndex.topOnDirectionBottom = -1;
    }
    const Heroes * hero = tile.GetHeroes();
    if ( hero == nullptr ) {
        return;
    }
    const Heroes::RedrawIndex & redrawIndex = hero->GetRedrawIndex();
    if ( _redrawIndex.topOnBottom == redrawIndex.topOnDirection || _redrawIndex.topOnBottom == redrawIndex.topOnDirectionBottom ) {
        _redrawIndex.topOnBottom = -1;
    }
    if ( _redrawIndex.topOnDirection == redrawIndex.topOnBottom || _redrawIndex.topOnDirection == redrawIndex.topOnDirectionBottom ) {
        _redrawIndex.topOnDirection = -1;
    }
}

void Heroes::RedrawTop( fheroes2::Image & dst, const fheroes2::Rect & visibleTileROI, const Interface::GameArea & area ) const
{
    const Maps::Tiles & tile = world.GetTiles( center.x, center.y );
    const bool skipGround = MP2::isActionObject( tile.GetObject( false ), isShipMaster() );

    tile.RedrawTop( dst, visibleTileROI, false, area );

    const int32_t centerIndex = GetIndex();

    if ( Maps::isValidDirection( centerIndex, Direction::TOP ) )
        world.GetTiles( Maps::GetDirectionIndex( centerIndex, Direction::TOP ) ).RedrawTop4Hero( dst, visibleTileROI, skipGround, area );

    if ( 45 > GetSpriteIndex() ) {
        if ( Direction::BOTTOM != direction && Direction::TOP != direction && Maps::isValidDirection( centerIndex, direction ) ) {
            if ( Direction::TOP_LEFT != direction && Direction::TOP_RIGHT != direction
                 && Maps::isValidDirection( Maps::GetDirectionIndex( centerIndex, direction ), Direction::TOP ) ) {
                const Maps::Tiles & tileDirectionTop = world.GetTiles( Maps::GetDirectionIndex( Maps::GetDirectionIndex( centerIndex, direction ), Direction::TOP ) );
                tileDirectionTop.RedrawTop4Hero( dst, visibleTileROI, skipGround, area );
            }
        }
    }

    if ( _redrawIndex.topOnBottom != -1 ) {
        const Maps::Tiles & tileBottom = world.GetTiles( _redrawIndex.topOnBottom );
        tileBottom.RedrawTop( dst, visibleTileROI, false, area );
        tileBottom.RedrawTopFromBottom( dst, area );
    }
    if ( _redrawIndex.topOnDirection != -1 ) {
        const Maps::Tiles & tileDirection = world.GetTiles( _redrawIndex.topOnDirection );
        tileDirection.RedrawTop( dst, visibleTileROI, false, area );
        tileDirection.RedrawTopFromBottom( dst, area );
    }
    if ( _redrawIndex.topOnDirectionBottom != -1 ) {
        const Maps::Tiles & tileDirectionBottom = world.GetTiles( _redrawIndex.topOnDirectionBottom );
        tileDirectionBottom.RedrawTop( dst, visibleTileROI, false, area );
        tileDirectionBottom.RedrawTopFromBottom( dst, area );
    }
}

void Heroes::RedrawBottom( fheroes2::Image & dst, const fheroes2::Rect & visibleTileROI, const Interface::GameArea & area, bool isPuzzleDraw ) const
{
    if ( _redrawIndex.objectsOnDirectionBottom != -1 ) {
        const Maps::Tiles & tile = world.GetTiles( _redrawIndex.objectsOnDirectionBottom );
        tile.RedrawBottom4Hero( dst, visibleTileROI, area );
        tile.RedrawObjects( dst, isPuzzleDraw, area );
    }
    if ( _redrawIndex.objectsOnBottom != -1 ) {
        const Maps::Tiles & tile = world.GetTiles( _redrawIndex.objectsOnBottom );
        tile.RedrawBottom4Hero( dst, visibleTileROI, area );
        tile.RedrawObjects( dst, isPuzzleDraw, area );
    }
}

const Heroes::RedrawIndex & Heroes::GetRedrawIndex() const
{
    return _redrawIndex;
}

void Heroes::MoveStep( Heroes & hero, s32 indexTo, bool newpos )
{
    Route::Path & path = hero.GetPath();
    hero.ApplyPenaltyMovement( path.GetFrontPenalty() );
    if ( newpos ) {
        hero.Move2Dest( indexTo );
        hero.ActionNewPosition( true );
        path.PopFront();

        // possible that hero loses the battle
        if ( !hero.isFreeman() ) {
            const bool isDestination = indexTo == hero.GetPath().GetDestinationIndex();
            hero.Action( indexTo, isDestination );

            if ( isDestination ) {
                hero.GetPath().Reset();
                hero.SetMove( false );
            }
        }
    }
    else {
        hero.GetPath().Reset();
        hero.Action( indexTo, true );
        hero.SetMove( false );
    }
}

bool Heroes::MoveStep( bool fast )
{
    const int32_t indexTo = Maps::GetDirectionIndex( GetIndex(), path.GetFrontDirection() );
    const int32_t indexDest = path.GetDestinationIndex();
    const fheroes2::Point & mp = GetCenter();

    if ( fast ) {
        // Unveil fog before moving the hero.
        Scoute( indexTo );
        if ( indexTo == indexDest && isNeedStayFrontObject( *this, world.GetTiles( indexTo ) ) )
            MoveStep( *this, indexTo, false );
        else
            MoveStep( *this, indexTo, true );

        return true;
    }
    else if ( 0 == sprite_index % 9 ) {
        if ( indexTo == indexDest && isNeedStayFrontObject( *this, world.GetTiles( indexTo ) ) ) {
            MoveStep( *this, indexTo, false );

            return true;
        }
        else {
            // play sound
            if ( GetKingdom().isControlHuman() )
                PlayWalkSound( world.GetTiles( mp.x, mp.y ).GetGround() );
        }
    }
    else if ( sprite_index % 9 == 1 ) {
        // This is a start of hero's movement. We should clear fog around him.
        Scoute( indexTo );
    }
    else if ( 8 == sprite_index % 9 ) {
        sprite_index -= 8;
        MoveStep( *this, indexTo, true );

        // if we continue to move into the same direction we must skip first frame as it's for stand position only
        if ( isMoveEnabled() && GetDirection() == path.GetFrontDirection() && !isNeedStayFrontObject( *this, world.GetTiles( path.front().GetIndex() ) ) ) {
            if ( GetKingdom().isControlHuman() )
                PlayWalkSound( world.GetTiles( mp.x, mp.y ).GetGround() );
            ++sprite_index;
        }

        return true;
    }

    ++sprite_index;

    return false;
}

void Heroes::AngleStep( int to_direct )
{
    // bool check = false;
    bool clockwise = Direction::ShortDistanceClockWise( direction, to_direct );

    // start index
    if ( 45 > sprite_index && 0 == sprite_index % 9 ) {
        switch ( direction ) {
        case Direction::TOP:
            sprite_index = 45;
            break;
        case Direction::TOP_RIGHT:
            sprite_index = clockwise ? 47 : 46;
            break;
        case Direction::TOP_LEFT:
            sprite_index = clockwise ? 46 : 47;
            break;
        case Direction::RIGHT:
            sprite_index = clockwise ? 49 : 48;
            break;
        case Direction::LEFT:
            sprite_index = clockwise ? 48 : 49;
            break;
        case Direction::BOTTOM_RIGHT:
            sprite_index = clockwise ? 51 : 50;
            break;
        case Direction::BOTTOM_LEFT:
            sprite_index = clockwise ? 50 : 51;
            break;
        case Direction::BOTTOM:
            sprite_index = clockwise ? 52 : 53;
            break;

        default:
            break;
        }
    }
    // animation process
    else {
        switch ( direction ) {
        case Direction::TOP_RIGHT:
        case Direction::RIGHT:
        case Direction::BOTTOM_RIGHT:
            clockwise ? ++sprite_index : --sprite_index;
            break;

        case Direction::TOP:
            ++sprite_index;
            break;

        case Direction::TOP_LEFT:
        case Direction::LEFT:
        case Direction::BOTTOM_LEFT:
            clockwise ? --sprite_index : ++sprite_index;
            break;

        case Direction::BOTTOM:
            --sprite_index;
            break;

        default:
            break;
        }

        bool end = false;
        int next = Direction::UNKNOWN;

        switch ( direction ) {
        case Direction::TOP:
            next = clockwise ? Direction::TOP_RIGHT : Direction::TOP_LEFT;
            break;
        case Direction::TOP_RIGHT:
            next = clockwise ? Direction::RIGHT : Direction::TOP;
            break;
        case Direction::TOP_LEFT:
            next = clockwise ? Direction::TOP : Direction::LEFT;
            break;
        case Direction::RIGHT:
            next = clockwise ? Direction::BOTTOM_RIGHT : Direction::TOP_RIGHT;
            break;
        case Direction::LEFT:
            next = clockwise ? Direction::TOP_LEFT : Direction::BOTTOM_LEFT;
            break;
        case Direction::BOTTOM_RIGHT:
            next = clockwise ? Direction::BOTTOM : Direction::RIGHT;
            break;
        case Direction::BOTTOM_LEFT:
            next = clockwise ? Direction::LEFT : Direction::BOTTOM;
            break;
        case Direction::BOTTOM:
            next = clockwise ? Direction::BOTTOM_LEFT : Direction::BOTTOM_RIGHT;
            break;

        default:
            break;
        }

        switch ( next ) {
        case Direction::TOP:
            end = ( sprite_index == 44 );
            break;
        case Direction::TOP_RIGHT:
            end = ( sprite_index == ( clockwise ? 47 : 46 ) );
            break;
        case Direction::TOP_LEFT:
            end = ( sprite_index == ( clockwise ? 46 : 47 ) );
            break;
        case Direction::RIGHT:
            end = ( sprite_index == ( clockwise ? 49 : 48 ) );
            break;
        case Direction::LEFT:
            end = ( sprite_index == ( clockwise ? 48 : 49 ) );
            break;
        case Direction::BOTTOM_RIGHT:
            end = ( sprite_index == ( clockwise ? 51 : 50 ) );
            break;
        case Direction::BOTTOM_LEFT:
            end = ( sprite_index == ( clockwise ? 50 : 51 ) );
            break;
        case Direction::BOTTOM:
            end = ( sprite_index == 53 );
            break;

        default:
            break;
        }

        if ( end ) {
            switch ( next ) {
            case Direction::TOP:
                sprite_index = 0;
                break;
            case Direction::BOTTOM:
                sprite_index = 36;
                break;
            case Direction::TOP_RIGHT:
            case Direction::TOP_LEFT:
                sprite_index = 9;
                break;
            case Direction::BOTTOM_RIGHT:
            case Direction::BOTTOM_LEFT:
                sprite_index = 27;
                break;
            case Direction::RIGHT:
            case Direction::LEFT:
                sprite_index = 18;
                break;

            default:
                break;
            }

            direction = next;
        }
    }
}

void Heroes::FadeOut( const fheroes2::Point & offset ) const
{
    if ( !isInVisibleMapArea() )
        return;

    Interface::GameArea & gamearea = Interface::Basic::Get().GetGameArea();

    int multiplier = std::max( offset.x < 0 ? -offset.x : offset.x, offset.y < 0 ? -offset.y : offset.y );
    if ( multiplier < 1 )
        multiplier = 1;

    const bool offsetScreen = offset.x != 0 || offset.y != 0;

    fheroes2::Display & display = fheroes2::Display::instance();
    LocalEvent & le = LocalEvent::Get();
    _alphaValue = 255 - 8 * multiplier;

    const std::vector<Game::DelayType> delayTypes = { Game::HEROES_FADE_DELAY };
    while ( le.HandleEvents( Game::isDelayNeeded( delayTypes ) ) && _alphaValue > 0 ) {
        if ( Game::validateAnimationDelay( Game::HEROES_FADE_DELAY ) ) {
            if ( offsetScreen ) {
                gamearea.ShiftCenter( offset );
            }

            gamearea.Redraw( display, Interface::LEVEL_ALL );

            display.render();
            _alphaValue -= 8 * multiplier;
        }
    }

    _alphaValue = 255;
}

void Heroes::FadeIn( const fheroes2::Point & offset ) const
{
    if ( !isInVisibleMapArea() )
        return;

    Interface::GameArea & gamearea = Interface::Basic::Get().GetGameArea();

    int multiplier = std::max( offset.x < 0 ? -offset.x : offset.x, offset.y < 0 ? -offset.y : offset.y );
    if ( multiplier < 1 )
        multiplier = 1;

    const bool offsetScreen = offset.x != 0 || offset.y != 0;

    fheroes2::Display & display = fheroes2::Display::instance();
    LocalEvent & le = LocalEvent::Get();
    _alphaValue = 8 * multiplier;

    const std::vector<Game::DelayType> delayTypes = { Game::HEROES_FADE_DELAY };
    while ( le.HandleEvents( Game::isDelayNeeded( delayTypes ) ) && _alphaValue < 250 ) {
        if ( Game::validateAnimationDelay( Game::HEROES_FADE_DELAY ) ) {
            if ( offsetScreen ) {
                gamearea.ShiftCenter( offset );
            }

            gamearea.Redraw( display, Interface::LEVEL_ALL );

            display.render();
            _alphaValue += 8 * multiplier;
        }
    }

    _alphaValue = 255;
}

bool Heroes::Move( bool fast )
{
    if ( Modes( ACTION ) )
        ResetModes( ACTION );

    // move hero
    if ( path.isValid() && ( isMoveEnabled() || ( GetSpriteIndex() < 45 && GetSpriteIndex() % 9 ) || GetSpriteIndex() >= 45 ) ) {
        // fast move for hide AI
        if ( fast ) {
            direction = path.GetFrontDirection();
            MoveStep( true );

            return true;
        }
        else {
            // if need change through the circle
            if ( GetDirection() != path.GetFrontDirection() ) {
                AngleStep( path.GetFrontDirection() );
            }
            else {
                SetValidDirectionSprite(); // in case of AI hero

                if ( MoveStep() ) { // move
                    if ( isFreeman() )
                        return false;

                    return true;
                }
            }
        }
    }
    else {
        SetMove( false );
    }

    return false;
}

fheroes2::Point Heroes::MovementDirection() const
{
    const int32_t from = GetIndex();
    const int32_t to = Maps::GetDirectionIndex( from, path.GetFrontDirection() );
    if ( from == -1 || to == -1 )
        return fheroes2::Point();

    if ( direction == Direction::TOP ) {
        if ( sprite_index > 1 && sprite_index < 9 ) {
            return fheroes2::Point( 0, -1 );
        }
    }
    else if ( direction == Direction::TOP_RIGHT || direction == Direction::TOP_LEFT ) {
        if ( sprite_index > 9 + 1 && sprite_index < 18 ) {
            return fheroes2::Point( direction == Direction::TOP_RIGHT ? 1 : -1, -1 );
        }
    }
    else if ( direction == Direction::RIGHT || direction == Direction::LEFT ) {
        if ( sprite_index > 18 + 1 && sprite_index < 27 ) {
            return fheroes2::Point( direction == Direction::RIGHT ? 1 : -1, 0 );
        }
    }
    else if ( direction == Direction::BOTTOM_RIGHT || direction == Direction::BOTTOM_LEFT ) {
        if ( sprite_index > 27 + 1 && sprite_index < 36 ) {
            return fheroes2::Point( direction == Direction::BOTTOM_RIGHT ? 1 : -1, 1 );
        }
    }
    else if ( direction == Direction::BOTTOM ) {
        if ( sprite_index > 36 + 1 && sprite_index < 45 ) {
            return fheroes2::Point( 0, 1 );
        }
    }

    return fheroes2::Point();
}

void Heroes::SetValidDirectionSprite()
{
    const int32_t from = GetIndex();
    const int32_t to = Maps::GetDirectionIndex( from, path.GetFrontDirection() );
    if ( from == -1 || to == -1 )
        return;

    if ( direction == Direction::TOP ) {
        if ( sprite_index < 0 || sprite_index >= 9 ) {
            sprite_index = 0;
        }
    }
    else if ( direction == Direction::TOP_RIGHT || direction == Direction::TOP_LEFT ) {
        if ( sprite_index < 9 || sprite_index >= 18 ) {
            sprite_index = 9;
        }
    }
    else if ( direction == Direction::RIGHT || direction == Direction::LEFT ) {
        if ( sprite_index < 18 || sprite_index >= 27 ) {
            sprite_index = 18;
        }
    }
    else if ( direction == Direction::BOTTOM_RIGHT || direction == Direction::BOTTOM_LEFT ) {
        if ( sprite_index < 27 || sprite_index >= 36 ) {
            sprite_index = 27;
        }
    }
    else if ( direction == Direction::BOTTOM ) {
        if ( sprite_index < 36 || sprite_index >= 45 ) {
            sprite_index = 36;
        }
    }
}<|MERGE_RESOLUTION|>--- conflicted
+++ resolved
@@ -386,14 +386,8 @@
 
 bool isNeedStayFrontObject(const Heroes& hero, const Maps::Tiles& next)
 {
-<<<<<<< HEAD
-    if (next.GetObject() == MP2::OBJ_CASTLE) {
-        const Castle* castle = world.GetCastle(next.GetCenter());
-=======
     if ( next.GetObject() == MP2::OBJ_CASTLE ) {
         const Castle * castle = world.getCastleEntrance( next.GetCenter() );
->>>>>>> 0c87cd32
-
         return castle && !hero.isFriends(castle->GetColor()) && castle->GetActualArmy().isValid();
     }
     else
