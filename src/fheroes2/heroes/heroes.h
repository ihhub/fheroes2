--- conflicted
+++ resolved
@@ -41,7 +41,11 @@
     class Only;
 }
 
-<<<<<<< HEAD
+namespace Interface
+{
+    class GameArea;
+}
+
 struct HeroSeedsForLevelUp
 {
     uint32_t seedPrimarySkill = 0;
@@ -49,12 +53,6 @@
     uint32_t seedSecondaySkill2 = 0;
     uint32_t seedSecondaySkillRandomChoose = 0;
 };
-=======
-namespace Interface
-{
-    class GameArea;
-}
->>>>>>> 06d2a6d7
 
 class Heroes : public HeroBase, public ColorBase
 {
