/***************************************************************************
 *   fheroes2: https://github.com/ihhub/fheroes2                           *
 *   Copyright (C) 2019 - 2022                                             *
 *                                                                         *
 *   Free Heroes2 Engine: http://sourceforge.net/projects/fheroes2         *
 *   Copyright (C) 2009 by Andrey Afletdinov <fheroes2@gmail.com>          *
 *                                                                         *
 *   This program is free software; you can redistribute it and/or modify  *
 *   it under the terms of the GNU General Public License as published by  *
 *   the Free Software Foundation; either version 2 of the License, or     *
 *   (at your option) any later version.                                   *
 *                                                                         *
 *   This program is distributed in the hope that it will be useful,       *
 *   but WITHOUT ANY WARRANTY; without even the implied warranty of        *
 *   MERCHANTABILITY or FITNESS FOR A PARTICULAR PURPOSE.  See the         *
 *   GNU General Public License for more details.                          *
 *                                                                         *
 *   You should have received a copy of the GNU General Public License     *
 *   along with this program; if not, write to the                         *
 *   Free Software Foundation, Inc.,                                       *
 *   59 Temple Place - Suite 330, Boston, MA  02111-1307, USA.             *
 ***************************************************************************/

#ifndef H2HEROES_H
#define H2HEROES_H

#include <algorithm>
<<<<<<< HEAD
#include <cstdint>
=======
#include <cassert>
#include <exception>
>>>>>>> 831f7d9f
#include <list>
#include <string>
#include <utility>
#include <vector>

#include "army.h"
#include "artifact.h"
#include "color.h"
#include "direction.h"
#include "heroes_base.h"
#include "math_base.h"
#include "mp2.h"
#include "pairs.h"
#include "route.h"
#include "skill.h"
#include "spell.h"
#include "visit.h"

class Castle;
class StreamBase;
class StreamBuf;

namespace Battle
{
    class Only;
}

namespace Maps
{
    class Tiles;
}

namespace fheroes2
{
    class Image;
    class Sprite;
}

struct HeroSeedsForLevelUp
{
    uint32_t seedPrimarySkill = 0;
    uint32_t seedSecondaySkill1 = 0;
    uint32_t seedSecondaySkill2 = 0;
    uint32_t seedSecondaySkillRandomChoose = 0;
};

class Heroes final : public HeroBase, public ColorBase
{
public:
    enum
    {
        // knight
        LORDKILBURN,
        SIRGALLANTH,
        ECTOR,
        GVENNETH,
        TYRO,
        AMBROSE,
        RUBY,
        MAXIMUS,
        DIMITRY,
        // barbarian
        THUNDAX,
        FINEOUS,
        JOJOSH,
        CRAGHACK,
        JEZEBEL,
        JACLYN,
        ERGON,
        TSABU,
        ATLAS,
        // sorceress
        ASTRA,
        NATASHA,
        TROYAN,
        VATAWNA,
        REBECCA,
        GEM,
        ARIEL,
        CARLAWN,
        LUNA,
        // warlock
        ARIE,
        ALAMAR,
        VESPER,
        CRODO,
        BAROK,
        KASTORE,
        AGAR,
        FALAGAR,
        WRATHMONT,
        // wizard
        MYRA,
        FLINT,
        DAWN,
        HALON,
        MYRINI,
        WILFREY,
        SARAKIN,
        KALINDRA,
        MANDIGAL,
        // necromancer
        ZOM,
        DARLANA,
        ZAM,
        RANLOO,
        CHARITY,
        RIALDO,
        ROXANA,
        SANDRO,
        CELIA,
        // From The Succession Wars campaign.
        ROLAND,
        CORLAGON,
        ELIZA,
        ARCHIBALD,
        HALTON,
        BAX,
        // From The Price of Loyalty expansion.
        SOLMYR,
        DAINWIN,
        MOG,
        UNCLEIVAN,
        JOSEPH,
        GALLAVANT,
        ELDERIAN,
        CEALLACH,
        DRAKONIA,
        MARTINE,
        JARKONAS,
        // debugger
        DEBUG_HERO,
        UNKNOWN
    };

    enum flags_t : uint32_t
    {
        SHIPMASTER = 0x00000001,

        // UNUSED = 0x00000002,

        SPELLCASTED = 0x00000004,
        ENABLEMOVE = 0x00000008,

        // UNUSED = 0x00000010,
        // UNUSED = 0x00000020,

        // Hero is available for recruitment in any kingdom
        RECRUIT = 0x00000040,
        JAIL = 0x00000080,
        ACTION = 0x00000100,
        // Hero should remember his movement points when retreating or surrendering, related to Settings::HEROES_REMEMBER_MP_WHEN_RETREATING
        SAVEMP = 0x00000200,
        SLEEPER = 0x00000400,
        GUARDIAN = 0x00000800,
        NOTDEFAULTS = 0x00001000,
        NOTDISMISS = 0x00002000,
        VISIONS = 0x00004000,
        PATROL = 0x00008000,

        // UNUSED = 0x00010000,

        CUSTOMSKILLS = 0x00020000
    };

    // Types of hero roles. They are only for AI as humans are smart enough to manage heroes by themselves.
    // The order of roles is important as it is used to identify more valuable heroes among others.
    enum class Role : int
    {
        // The main goal for Scout is to discover new areas so he should run towards the fog of war to expand the visible territory.
        // These heroes usually appear when either no tasks exist on the map or when AI has too many heroes.
        SCOUT,

        // Courier's life is to deliver things from one place to another. Usually they bring an army for Fighters or Champions from
        // dwellings, castles or from one hero to another.
        COURIER,

        // The most ordinary hero's role with no any specialization. This type does everything what a hero can do:
        // collecting resources, fighting (mostly weak) monsters, claiming towns and mines and expanding the visible territory.
        HUNTER,

        // The type of hero with a skew towards fights. His main priority is to kill monsters and enemies, capture castles and guarded mines.
        // This type still can capture valuable mines or dwellings if they're on the way to something better.
        FIGHTER,

        // The mightiest hero among others. The main purpose of this type is to run over the enemy's territory and defeat all heroes there while
        // capturing all castles and towns. This type of hero is set when one (or few) heroes are too strong in comparison to others.
        // A hero to be defeated as a winning condition for human must be marked as this type of role.
        CHAMPION
    };

    // This class is used to update a flag for an AI hero to make him available to meet other heroes.
    // Such cases happen after battles, reinforcements or collecting artifacts.
    class AIHeroMeetingUpdater
    {
    public:
        explicit AIHeroMeetingUpdater( Heroes & hero )
            : _hero( hero )
            , _initialArmyStrength( hero.GetArmy().GetStrength() )
        {
            // Do nothing.
        }

        AIHeroMeetingUpdater( const AIHeroMeetingUpdater & ) = delete;
        AIHeroMeetingUpdater( AIHeroMeetingUpdater && ) = delete;

        AIHeroMeetingUpdater & operator=( const AIHeroMeetingUpdater & ) = delete;
        AIHeroMeetingUpdater & operator=( AIHeroMeetingUpdater && ) = delete;

        ~AIHeroMeetingUpdater()
        {
            double currentArmyStrength = 0;

            try {
                // Army::GetStrength() could potentially throw an exception, and SonarQube complains about a potentially uncaught exception
                // in the destructor. This is not a problem per se, because calling std::terminate() is OK, so let's just do this ourselves.
                currentArmyStrength = _hero.GetArmy().GetStrength();
            }
            catch ( ... ) {
                // This should never happen
                assert( 0 );
                std::terminate();
            }

            if ( std::fabs( _initialArmyStrength - currentArmyStrength ) > 0.001 ) {
                _hero.unmarkHeroMeeting();
            }
        }

    private:
        Heroes & _hero;
        const double _initialArmyStrength;
    };

    Heroes();
    Heroes( int heroid, int rc );
    Heroes( int heroID, int race, int initialLevel );
    Heroes( const Heroes & ) = delete;

    ~Heroes() override = default;

    Heroes & operator=( const Heroes & ) = delete;

    static const fheroes2::Sprite & GetPortrait( int heroid, int type );
    static const char * GetName( int heroid );

    bool isValid() const override;
    bool isFreeman() const;
    void SetFreeman( int reason );

    bool isLosingGame() const;
    const Castle * inCastle() const override;
    Castle * inCastleMutable() const;

    void LoadFromMP2( int32_t map_index, int cl, int rc, StreamBuf );
    void PostLoad();

    int GetRace() const override;
    const std::string & GetName() const override;
    int GetColor() const override;
    int GetType() const override;
    int GetControl() const override;

    const Army & GetArmy() const override;
    Army & GetArmy() override;

    int GetID() const
    {
        return hid;
    }

    double getMeetingValue( const Heroes & otherHero ) const;
    double getRecruitValue() const;
    int getStatsValue() const;

    int GetAttack() const override;
    int GetDefense() const override;
    int GetPower() const override;
    int GetKnowledge() const override;

    int GetAttack( std::string * ) const;
    int GetDefense( std::string * ) const;
    int GetPower( std::string * ) const;
    int GetKnowledge( std::string * ) const;

    void IncreasePrimarySkill( int skill );

    int GetMorale() const override;
    int GetLuck() const override;
    int GetMoraleWithModificators( std::string * str = nullptr ) const;
    int GetLuckWithModificators( std::string * str = nullptr ) const;

    int GetLevel() const
    {
        return GetLevelFromExperience( experience );
    }

    MP2::MapObjectType GetMapsObject() const;
    void SetMapsObject( const MP2::MapObjectType objectType );

    const fheroes2::Point & GetCenterPatrol() const
    {
        return patrol_center;
    }

    void SetCenterPatrol( const fheroes2::Point & pos )
    {
        patrol_center = pos;
    }

    int GetSquarePatrol() const
    {
        return patrol_square;
    }

    uint32_t GetMaxSpellPoints() const override;
    uint32_t GetMaxMovePoints() const;

    uint32_t GetMovePoints() const
    {
        return move_point;
    }

    void IncreaseMovePoints( const uint32_t point )
    {
        move_point += point;
    }

    bool MayStillMove( const bool ignorePath, const bool ignoreSleeper ) const;

    void ResetMovePoints()
    {
        move_point = 0;
    }

    bool HasSecondarySkill( int ) const;
    bool HasMaxSecondarySkill() const;
    int GetLevelSkill( int ) const override;
    uint32_t GetSecondaryValues( int skill ) const override;
    void LearnSkill( const Skill::Secondary & );
    Skill::SecSkills & GetSecondarySkills();

    bool PickupArtifact( const Artifact & );
    bool HasUltimateArtifact() const;
    uint32_t GetCountArtifacts() const;
    bool IsFullBagArtifacts() const;

    int GetMobilityIndexSprite() const;

    // Returns the relative height of mana column near hero's portrait in heroes panel. Returned value will be in range [0; 25].
    int GetManaIndexSprite() const;

    int OpenDialog( const bool readonly, const bool fade, const bool disableDismiss, const bool disableSwitch, const bool renderBackgroundDialog = false );
    void MeetingDialog( Heroes & );

    bool Recruit( const int col, const fheroes2::Point & pt );
    bool Recruit( const Castle & castle );

    void ActionNewDay();
    void ActionNewWeek();
    void ActionNewMonth();
    void ActionAfterBattle() override;
    void ActionPreBattle() override;

    bool BuySpellBook( const Castle *, int shrine = 0 );

    const Route::Path & GetPath() const
    {
        return path;
    }

    Route::Path & GetPath()
    {
        return path;
    }

    // Returns the number of travel days to the tile with the dstIdx index using the pathfinder from the World global
    // object, or zero if the destination tile is unreachable. The number of days returned is limited, see the source
    // of this method.
    int getNumOfTravelDays( int32_t dstIdx ) const;

    void ShowPath( const bool show )
    {
        show ? path.Show() : path.Hide();
    }

    // Calculates the hero's path to the tile with the dstIdx index using the pathfinder from the World global object.
    // Recalculates the existing path if dstIdx is negative. Not applicable if you want to use a pathfinder other than
    // PlayerWorldPathfinder.
    void calculatePath( int32_t dstIdx );

    int GetDirection() const
    {
        return direction;
    }

    void setDirection( const int directionToSet )
    {
        if ( directionToSet != Direction::UNKNOWN ) {
            direction = directionToSet;
        }
    }

    // set visited cell
    void SetVisited( int32_t, Visit::type_t = Visit::LOCAL );

    // Set global visited state for itself and for allies.
    void setVisitedForAllies( const int32_t tileIndex ) const;

    void SetVisitedWideTile( int32_t, const MP2::MapObjectType objectType, Visit::type_t = Visit::LOCAL );
    bool isObjectTypeVisited( const MP2::MapObjectType object, Visit::type_t = Visit::LOCAL ) const;
    bool isVisited( const Maps::Tiles &, Visit::type_t = Visit::LOCAL ) const;

    // These methods are used only for AI.
    bool hasMetWithHero( int heroID ) const;
    void markHeroMeeting( int heroID );

    // Do not call this method directly. It is used by AIHeroMeetingUpdater class.
    void unmarkHeroMeeting();

    bool Move( bool fast = false );
    void Move2Dest( const int32_t destination );
    bool isMoveEnabled() const;
    bool CanMove() const;
    void SetMove( bool );
    bool isAction() const;
    void ResetAction();
    void Action( int tileIndex, bool isDestination );
    void ActionNewPosition( const bool allowMonsterAttack );
    void ApplyPenaltyMovement( uint32_t penalty );
    void ActionSpellCast( const Spell & spell );

    bool MayCastAdventureSpells() const;

    // Since heroes sprite are much bigger than a tile we need to 'cut' the sprite and the shadow's sprite into pieces. Each piece is for a separate tile.
    std::vector<std::pair<fheroes2::Point, fheroes2::Sprite>> getHeroSpritesPerTile() const;
    std::vector<std::pair<fheroes2::Point, fheroes2::Sprite>> getHeroShadowSpritesPerTile() const;

    void PortraitRedraw( const int32_t px, const int32_t py, const PortraitType type, fheroes2::Image & dstsf ) const override;

    int GetSpriteIndex() const
    {
        return sprite_index;
    }

    // These 2 methods must be used only for hero's animation. Please never use them anywhere else!
    void SetSpriteIndex( const int index )
    {
        sprite_index = index;
    }

    void SetOffset( const fheroes2::Point & offset )
    {
        _offset = offset;
    }

    fheroes2::Point getCurrentPixelOffset() const;

    void FadeOut( const fheroes2::Point & offset = fheroes2::Point() ) const;
    void FadeIn( const fheroes2::Point & offset = fheroes2::Point() ) const;
    void Scoute( const int tileIndex ) const;
    int GetScoute() const;
    uint32_t GetVisionsDistance() const;

    bool isShipMaster() const;
    void SetShipMaster( bool );

    void setLastGroundRegion( const uint32_t regionID )
    {
        _lastGroundRegion = regionID;
    }

    uint32_t GetExperience() const
    {
        return experience;
    }

    void IncreaseExperience( const uint32_t amount, const bool autoselect = false );

    std::string String() const;

    const fheroes2::Sprite & GetPortrait( const int type ) const
    {
        return Heroes::GetPortrait( portrait, type );
    }

    static int GetLevelFromExperience( uint32_t );
    static uint32_t GetExperienceFromLevel( int );

    fheroes2::Point MovementDirection() const;

    int GetAttackedMonsterTileIndex() const
    {
        return _attackedMonsterTileIndex;
    }

    void SetAttackedMonsterTileIndex( const int idx )
    {
        _attackedMonsterTileIndex = idx;
    }

    void setAIRole( const Role role )
    {
        _aiRole = role;
    }

    Role getAIRole() const
    {
        return _aiRole;
    }

    uint8_t getAlphaValue() const
    {
        return static_cast<uint8_t>( _alphaValue );
    }

    double getAIMininumJoiningArmyStrength() const;

private:
    friend StreamBase & operator<<( StreamBase &, const Heroes & );
    friend StreamBase & operator>>( StreamBase &, Heroes & );

    friend class Recruits;
    friend class Battle::Only;

    HeroSeedsForLevelUp GetSeedsForLevelUp() const;
    void LevelUp( bool skipsecondary, bool autoselect = false );
    void LevelUpSecondarySkill( const HeroSeedsForLevelUp & seeds, int primary, bool autoselect = false );
    void AngleStep( int );
    bool MoveStep( bool fast = false );
    static void MoveStep( Heroes &, int32_t to, bool newpos );
    static uint32_t GetStartingXp();
    bool isInVisibleMapArea() const;

    // This function is useful only in a situation when AI hero moves out of the fog
    // we don't update his direction during movement under the fog so there is a situation
    // when initial hero's sprite is set incorrectly. This function fixes it
    void SetValidDirectionSprite();

    uint32_t UpdateMovementPoints( const uint32_t movePoints, const int skill ) const;

    // Daily replenishment of spell points
    void ReplenishSpellPoints();

    bool isInDeepOcean() const;

    enum
    {
        SKILL_VALUE = 100
    };

    std::string name;
    uint32_t experience;

    Skill::SecSkills secondary_skills;

    Army army;

    int hid; /* hero id */
    int portrait; /* hero id */
    int _race;
    int save_maps_object;

    Route::Path path;

    int direction;
    int sprite_index;
    fheroes2::Point _offset; // used only during hero's movement

    fheroes2::Point patrol_center;
    int patrol_square;

    std::list<IndexObject> visit_object;
    uint32_t _lastGroundRegion = 0;

    mutable int _alphaValue;

    int _attackedMonsterTileIndex; // used only when hero attacks a group of wandering monsters

    // This value should NOT be saved in save file as it's dynamically set during AI turn.
    Role _aiRole;

    enum
    {
        HERO_MOVE_STEP = 4 // in pixels
    };
};

struct VecHeroes : public std::vector<Heroes *>
{
    Heroes * Get( int /* hero id */ ) const;
    Heroes * Get( const fheroes2::Point & ) const;
};

struct AllHeroes : public VecHeroes
{
    AllHeroes();
    AllHeroes( const AllHeroes & ) = delete;

    ~AllHeroes();

    AllHeroes & operator=( const AllHeroes & ) = delete;

    void Init();
    void clear();

    void Scoute( int ) const;

    void ResetModes( const uint32_t modes ) const
    {
        std::for_each( begin(), end(), [modes]( Heroes * hero ) { hero->ResetModes( modes ); } );
    }

    void NewDay()
    {
        std::for_each( begin(), end(), []( Heroes * hero ) { hero->ActionNewDay(); } );
    }

    void NewWeek()
    {
        std::for_each( begin(), end(), []( Heroes * hero ) { hero->ActionNewWeek(); } );
    }

    void NewMonth()
    {
        std::for_each( begin(), end(), []( Heroes * hero ) { hero->ActionNewMonth(); } );
    }

    Heroes * GetGuest( const Castle & ) const;
    Heroes * GetGuard( const Castle & ) const;
    Heroes * GetFreeman( const int race, const int heroIDToIgnore ) const;
    Heroes * FromJail( int32_t ) const;
};

StreamBase & operator<<( StreamBase &, const VecHeroes & );
StreamBase & operator>>( StreamBase &, VecHeroes & );

StreamBase & operator<<( StreamBase &, const Heroes & );
StreamBase & operator>>( StreamBase &, Heroes & );

StreamBase & operator<<( StreamBase &, const AllHeroes & );
StreamBase & operator>>( StreamBase &, AllHeroes & );

#endif<|MERGE_RESOLUTION|>--- conflicted
+++ resolved
@@ -25,12 +25,7 @@
 #define H2HEROES_H
 
 #include <algorithm>
-<<<<<<< HEAD
 #include <cstdint>
-=======
-#include <cassert>
-#include <exception>
->>>>>>> 831f7d9f
 #include <list>
 #include <string>
 #include <utility>
