/***************************************************************************
 *   Copyright (C) 2010 by Andrey Afletdinov <fheroes2@gmail.com>          *
 *                                                                         *
 *   Part of the Free Heroes2 Engine:                                      *
 *   http://sourceforge.net/projects/fheroes2                              *
 *                                                                         *
 *   This program is free software; you can redistribute it and/or modify  *
 *   it under the terms of the GNU General Public License as published by  *
 *   the Free Software Foundation; either version 2 of the License, or     *
 *   (at your option) any later version.                                   *
 *                                                                         *
 *   This program is distributed in the hope that it will be useful,       *
 *   but WITHOUT ANY WARRANTY; without even the implied warranty of        *
 *   MERCHANTABILITY or FITNESS FOR A PARTICULAR PURPOSE.  See the         *
 *   GNU General Public License for more details.                          *
 *                                                                         *
 *   You should have received a copy of the GNU General Public License     *
 *   along with this program; if not, write to the                         *
 *   Free Software Foundation, Inc.,                                       *
 *   59 Temple Place - Suite 330, Boston, MA  02111-1307, USA.             *
 ***************************************************************************/

#include "agg.h"
#include "castle.h"
#include "cursor.h"
#include "dialog.h"
#include "game.h"
#include "game_interface.h"
#include "heroes.h"
#include "interface_list.h"
#include "kingdom.h"
#include "m82.h"
#include "monster.h"
#include "settings.h"
#include "spell.h"
#include "world.h"

void DialogSpellFailed( const Spell & );
void DialogNotAvailable( void );

bool ActionSpellViewMines( Heroes & );
bool ActionSpellViewResources( Heroes & );
bool ActionSpellViewArtifacts( Heroes & );
bool ActionSpellViewTowns( Heroes & );
bool ActionSpellViewHeroes( Heroes & );
bool ActionSpellViewAll( Heroes & );
bool ActionSpellIdentifyHero( Heroes & );
bool ActionSpellSummonBoat( Heroes & );
bool ActionSpellDimensionDoor( Heroes & );
bool ActionSpellTownGate( Heroes & );
bool ActionSpellTownPortal( Heroes & );
bool ActionSpellVisions( Heroes & );
bool ActionSpellSetGuardian( Heroes &, const Spell &, int mons );

class CastleIndexListBox : public Interface::ListBox<s32>
{
public:
    CastleIndexListBox( const Point & pt, int & res )
        : Interface::ListBox<s32>( pt )
        , result( res ){};

    void RedrawItem( const s32 &, s32, s32, bool );
    void RedrawBackground( const Point & );

<<<<<<< HEAD
    void ActionCurrentUp( void )
    {
        Update();
    }

    void ActionCurrentDn( void )
    {
        Update();
    }

    void ActionListDoubleClick( s32 & ) {}

    void ActionListSingleClick( s32 & destination )
    {
        Update();
    }

    void ActionListPressRight( s32 & destination ) {}
=======
    void ActionCurrentUp( void ) {}
    void ActionCurrentDn( void ) {}
    void ActionListDoubleClick( s32 & )
    {
        result = Dialog::OK;
    }

    void ActionListSingleClick( s32 & destination )
    {
        Interface::Basic & I = Interface::Basic::Get();
        I.GetGameArea().SetCenter( Maps::GetPoint( destination ) );
        I.RedrawFocus();
        I.Redraw();
    }
>>>>>>> c59b0303

    void Update()
    {
<<<<<<< HEAD
        if ( IsValid() ) {
            Interface::Basic & I = Interface::Basic::Get();

            // NOTE Interface::Basic::SetFocus too massive and break logic
            Focus & focus = Settings::Get().GetPlayers().GetCurrent()->GetFocus();
            focus.Set( world.GetCastle( Maps::GetPoint( GetCurrent() ) ) );
            I.GetStatusWindow().SetState( STATUS_ARMY );

            I.GetGameArea().SetCenter( Maps::GetPoint( GetCurrent() ) );
            I.SetRedraw( REDRAW_GAMEAREA | REDRAW_RADAR | REDRAW_STATUS );
            I.Redraw();
        }
=======
        const Castle * castle = world.GetCastle( Maps::GetPoint( destination ) );
        if ( castle )
            Dialog::QuickInfo( *castle );
>>>>>>> c59b0303
    }

    int & result;
};

void CastleIndexListBox::RedrawItem( const s32 & index, s32 dstx, s32 dsty, bool current )
{
    const Castle * castle = world.GetCastle( Maps::GetPoint( index ) );

    if ( castle ) {
        Text text( castle->GetName(), ( current ? Font::YELLOW_BIG : Font::BIG ) );
        text.Blit( dstx + 10, dsty );
    }
}

void CastleIndexListBox::RedrawBackground( const Point & dst )
{
    Text text( _( "Select castle:" ), Font::YELLOW_BIG );
    text.Blit( dst.x + 72 - text.w() / 2, dst.y + 6 );

    AGG::GetICN( ICN::LISTBOXS, 0 ).RenderScale( Size( 120, 19 ) ).Blit( dst.x + 2, dst.y + 30, Display::Get() );
    for ( u32 ii = 1; ii < 5; ++ii )
        AGG::GetICN( ICN::LISTBOXS, 1 ).RenderScale( Size( 120, 19 ) ).Blit( dst.x + 2, dst.y + 30 + ( ii * 19 ), Display::Get() );
    AGG::GetICN( ICN::LISTBOXS, 2 ).RenderScale( Size( 120, 19 ) ).Blit( dst.x + 2, dst.y + 125, Display::Get() );

    AGG::GetICN( ICN::LISTBOXS, 7 ).Blit( dst.x + 120, dst.y + 50 );
    for ( u32 ii = 1; ii < 3; ++ii )
        AGG::GetICN( ICN::LISTBOXS, 8 ).Blit( dst.x + 120, dst.y + 50 + ( ii * 19 ) );
    AGG::GetICN( ICN::LISTBOXS, 9 ).Blit( dst.x + 120, dst.y + 104 );
}

bool Heroes::ActionSpellCast( const Spell & spell )
{
    std::string error;

    if ( !CanMove() ) {
        Dialog::Message( "", _( "Your hero is too tired to cast this spell today. Try again tomorrow." ), Font::BIG, Dialog::OK );
        return false;
    }
    else if ( spell == Spell::NONE || spell.isCombat() || !CanCastSpell( spell, &error ) ) {
        if ( error.size() )
            Dialog::Message( "Error", error, Font::BIG, Dialog::OK );
        return false;
    }

    bool apply = false;

    switch ( spell() ) {
    case Spell::VIEWMINES:
        apply = ActionSpellViewMines( *this );
        break;
    case Spell::VIEWRESOURCES:
        apply = ActionSpellViewResources( *this );
        break;
    case Spell::VIEWARTIFACTS:
        apply = ActionSpellViewArtifacts( *this );
        break;
    case Spell::VIEWTOWNS:
        apply = ActionSpellViewTowns( *this );
        break;
    case Spell::VIEWHEROES:
        apply = ActionSpellViewHeroes( *this );
        break;
    case Spell::VIEWALL:
        apply = ActionSpellViewAll( *this );
        break;
    case Spell::IDENTIFYHERO:
        apply = ActionSpellIdentifyHero( *this );
        break;
    case Spell::SUMMONBOAT:
        apply = ActionSpellSummonBoat( *this );
        break;
    case Spell::DIMENSIONDOOR:
        apply = ActionSpellDimensionDoor( *this );
        break;
    case Spell::TOWNGATE:
        apply = isShipMaster() ? false : ActionSpellTownGate( *this );
        break;
    case Spell::TOWNPORTAL:
        apply = isShipMaster() ? false : ActionSpellTownPortal( *this );
        break;
    case Spell::VISIONS:
        apply = ActionSpellVisions( *this );
        break;
    case Spell::HAUNT:
        apply = ActionSpellSetGuardian( *this, spell, Monster::GHOST );
        break;
    case Spell::SETEGUARDIAN:
        apply = ActionSpellSetGuardian( *this, spell, Monster::EARTH_ELEMENT );
        break;
    case Spell::SETAGUARDIAN:
        apply = ActionSpellSetGuardian( *this, spell, Monster::AIR_ELEMENT );
        break;
    case Spell::SETFGUARDIAN:
        apply = ActionSpellSetGuardian( *this, spell, Monster::FIRE_ELEMENT );
        break;
    case Spell::SETWGUARDIAN:
        apply = ActionSpellSetGuardian( *this, spell, Monster::WATER_ELEMENT );
        break;
    default:
        break;
    }

    if ( apply ) {
        DEBUG( DBG_GAME, DBG_INFO, GetName() << " cast spell: " << spell.GetName() );
        SpellCasted( spell );
        return true;
    }
    return false;
}

bool HeroesTownGate( Heroes & hero, const Castle * castle )
{
    if ( castle ) {
        Interface::Basic & I = Interface::Basic::Get();

        const s32 src = hero.GetIndex();
        const s32 dst = castle->GetIndex();

        if ( !Maps::isValidAbsIndex( src ) || !Maps::isValidAbsIndex( dst ) )
            return false;

        AGG::PlaySound( M82::KILLFADE );
        hero.GetPath().Hide();
        hero.FadeOut();

        Cursor::Get().Hide();
        hero.Move2Dest( dst );

        I.GetGameArea().SetCenter( hero.GetCenter() );
        I.RedrawFocus();
        I.Redraw();

        AGG::PlaySound( M82::KILLFADE );
        hero.FadeIn();
        hero.GetPath().Reset();
        hero.GetPath().Show(); // Reset method sets Hero's path to hidden mode with non empty path, we have to set it back

        I.SetFocus( &hero );

        // educate spells
        if ( !Settings::Get().ExtHeroLearnSpellsWithDay() )
            castle->MageGuildEducateHero( hero );

        return true;
    }
    return false;
}

void DialogSpellFailed( const Spell & spell )
{
    // failed
    std::string str = _( "%{spell} failed!!!" );
    StringReplace( str, "%{spell}", spell.GetName() );
    Dialog::Message( "", str, Font::BIG, Dialog::OK );
}

void DialogNotAvailable( void )
{
    Dialog::Message( "", "Not available for current version", Font::BIG, Dialog::OK );
}

bool ActionSpellViewMines( Heroes & hero )
{
    DialogNotAvailable();
    return false;
}

bool ActionSpellViewResources( Heroes & hero )
{
    DialogNotAvailable();
    return false;
}

bool ActionSpellViewArtifacts( Heroes & hero )
{
    DialogNotAvailable();
    return false;
}

bool ActionSpellViewTowns( Heroes & hero )
{
    DialogNotAvailable();
    return false;
}

bool ActionSpellViewHeroes( Heroes & hero )
{
    DialogNotAvailable();
    return false;
}

bool ActionSpellViewAll( Heroes & hero )
{
    DialogNotAvailable();
    return false;
}

bool ActionSpellIdentifyHero( Heroes & hero )
{
    if ( hero.GetKingdom().Modes( Kingdom::IDENTIFYHERO ) ) {
        Message( "", _( "This spell is already in use." ), Font::BIG, Dialog::OK );
        return false;
    }

    hero.GetKingdom().SetModes( Kingdom::IDENTIFYHERO );
    Message( "", _( "Enemy heroes are now fully identifiable." ), Font::BIG, Dialog::OK );

    return true;
}

bool ActionSpellSummonBoat( Heroes & hero )
{
    if ( hero.isShipMaster() ) {
        Dialog::Message( "", _( "This spell cannot be used on a boat." ), Font::BIG, Dialog::OK );
        return false;
    }

    const s32 center = hero.GetIndex();

    // find water
    s32 dst_water = -1;
    const MapsIndexes & v = Maps::ScanAroundObject( center, MP2::OBJ_ZERO );
    for ( MapsIndexes::const_iterator it = v.begin(); it != v.end(); ++it ) {
        if ( world.GetTiles( *it ).isWater() ) {
            dst_water = *it;
            break;
        }
    }

    if ( !Maps::isValidAbsIndex( dst_water ) ) {
        Dialog::Message( "", _( "This spell can be casted only nearby water." ), Font::BIG, Dialog::OK );
        return false;
    }

    u32 chance = 0;

    switch ( hero.GetLevelSkill( Skill::Secondary::WISDOM ) ) {
    case Skill::Level::BASIC:
        chance = 50;
        break;
    case Skill::Level::ADVANCED:
        chance = 75;
        break;
    case Skill::Level::EXPERT:
        chance = 100;
        break;
    default:
        chance = 30;
        break;
    }

    const MapsIndexes & boats = Maps::GetObjectPositions( center, MP2::OBJ_BOAT, false );
    for ( size_t i = 0; i < boats.size(); ++i ) {
        const s32 boat = boats[i];
        if ( Maps::isValidAbsIndex( boat ) ) {
            if ( Rand::Get( 1, 100 ) <= chance ) {
                world.GetTiles( boat ).SetObject( MP2::OBJ_ZERO );
                Game::ObjectFadeAnimation::Set( Game::ObjectFadeAnimation::Info( MP2::OBJ_BOAT, 18, dst_water, 0, false ) );
                return true;
            }
            break;
        }
    }

    DialogSpellFailed( Spell::SUMMONBOAT );
    return true;
}

bool ActionSpellDimensionDoor( Heroes & hero )
{
    const u32 distance = Spell::CalculateDimensionDoorDistance( hero.GetPower(), hero.GetArmy().GetHitPoints() );

    Interface::Basic & I = Interface::Basic::Get();
    Cursor & cursor = Cursor::Get();

    // center hero
    cursor.Hide();
    I.GetGameArea().SetCenter( hero.GetCenter() );
    I.RedrawFocus();
    I.Redraw();

    const s32 src = hero.GetIndex();
    // get destination
    const s32 dst = I.GetDimensionDoorDestination( src, distance, hero.isShipMaster() );

    if ( Maps::isValidAbsIndex( src ) && Maps::isValidAbsIndex( dst ) ) {
        AGG::PlaySound( M82::KILLFADE );
        hero.FadeOut();

        hero.SpellCasted( Spell::DIMENSIONDOOR );

        cursor.Hide();
        hero.Move2Dest( dst, true );

        I.GetGameArea().SetCenter( hero.GetCenter() );
        I.RedrawFocus();
        I.Redraw();

        AGG::PlaySound( M82::KILLFADE );
        hero.FadeIn();
        hero.GetPath().Reset();
        hero.GetPath().Show(); // Reset method sets Hero's path to hidden mode with non empty path, we have to set it back

        hero.ActionNewPosition();

        Interface::Basic::Get().ResetFocus( GameFocus::HEROES );

        return false; /* SpellCasted apply */
    }

    return false;
}

bool ActionSpellTownGate( Heroes & hero )
{
    const Kingdom & kingdom = hero.GetKingdom();
    const KingdomCastles & castles = kingdom.GetCastles();
    KingdomCastles::const_iterator it;

    const Castle * castle = NULL;
    const s32 center = hero.GetIndex();
    s32 min = -1;

    // find the nearest castle
    for ( it = castles.begin(); it != castles.end(); ++it )
        if ( *it && !( *it )->GetHeroes().Guest() ) {
            int min2 = Maps::GetApproximateDistance( center, ( *it )->GetIndex() );
            if ( 0 > min || min2 < min ) {
                min = min2;
                castle = *it;
            }
        }

    Interface::Basic & I = Interface::Basic::Get();
    Cursor & cursor = Cursor::Get();

    // center hero
    cursor.Hide();
    I.GetGameArea().SetCenter( hero.GetCenter() );
    I.RedrawFocus();
    I.Redraw();

    if ( !castle ) {
        Dialog::Message( "", _( "No available towns. Spell Failed!!!" ), Font::BIG, Dialog::OK );
        return false;
    }

    return HeroesTownGate( hero, castle );
}

bool ActionSpellTownPortal( Heroes & hero )
{
    const Kingdom & kingdom = hero.GetKingdom();
    std::vector<s32> castles;

<<<<<<< HEAD
=======
    Display & display = Display::Get();
    Cursor & cursor = Cursor::Get();
    LocalEvent & le = LocalEvent::Get();

    cursor.Hide();
    cursor.SetThemes( cursor.POINTER );

>>>>>>> c59b0303
    for ( KingdomCastles::const_iterator it = kingdom.GetCastles().begin(); it != kingdom.GetCastles().end(); ++it )
        if ( *it && !( *it )->GetHeroes().Guest() )
            castles.push_back( ( **it ).GetIndex() );

    if ( castles.empty() ) {
        Dialog::Message( "", _( "No available towns. Spell Failed!!!" ), Font::BIG, Dialog::OK );
        return false;
    }

    Interface::Basic & I = Interface::Basic::Get();
<<<<<<< HEAD
    Display & display = Display::Get();
    Cursor & cursor = Cursor::Get();
    LocalEvent & le = LocalEvent::Get();
    Settings & conf = Settings::Get();
    Focus & focus = conf.GetPlayers().GetCurrent()->GetFocus();

    cursor.Hide();
    cursor.SetThemes( cursor.POINTER );

    // remember current area and interface settings
=======
>>>>>>> c59b0303
    const Rect focusArea = I.GetGameArea().GetVisibleTileROI();
    const Rect posRadar = I.GetRadar().GetRect();
    const Rect posStatus = I.GetStatusWindow().GetRect();
    const bool hideInterface = conf.ExtGameHideInterface();
    const bool showPanel = hideInterface ? conf.ShowControlPanel() : true;
    const bool showRadar = hideInterface ? conf.ShowRadar() : true;
    const bool showIcons = hideInterface ? conf.ShowIcons() : true;
    const bool showButtons = hideInterface ? conf.ShowButtons() : true;
    const bool showStatus = hideInterface ? conf.ShowStatus() : true;

    // forcing hide interface mode
    I.SetHideInterface( true );
    I.SetFocus( &hero );
    conf.SetShowPanel( false );
    conf.SetShowRadar( true );
    conf.SetShowIcons( false );
    conf.SetShowButtons( false );
    conf.SetShowStatus( true );

    // move radar to original position, place status window under radar
    const u32 px = display.w() - BORDERWIDTH * 2 - RADARWIDTH;
    I.GetRadar().SetPos( px, 0 );
    I.GetStatusWindow().SetPos( px, I.GetRadar().GetArea().y + I.GetRadar().GetArea().h );
    I.SetRedraw( REDRAW_GAMEAREA | REDRAW_RADAR | REDRAW_STATUS );
    I.Redraw();

    s32 teleportDestination = -1;
    int result = Dialog::ZERO;
    {
        Dialog::FrameBorder frame( px, I.GetStatusWindow().GetArea().y + I.GetStatusWindow().GetArea().h, 144, 200 );
        const Rect & area = frame.GetArea();

        CastleIndexListBox listBox( area, result );
        listBox.RedrawBackground( area );
        listBox.SetScrollButtonUp( ICN::LISTBOXS, 3, 4, Point( area.x + 120, area.y + 30 ) );
        listBox.SetScrollButtonDn( ICN::LISTBOXS, 5, 6, Point( area.x + 120, area.y + 123 ) );
        listBox.SetScrollSplitter( AGG::GetICN( ICN::LISTBOXS, 10 ), Rect( area.x + 124, area.y + 54, 14, 64 ) );
        listBox.SetAreaMaxItems( 5 );
        listBox.SetAreaItems( Rect( area.x + 5, area.y + 32, 120, 114 ) );
        listBox.SetListContent( castles );
        listBox.Unselect();
        listBox.Redraw();

        const int system = Settings::Get().ExtGameEvilInterface() ? ICN::SYSTEME : ICN::SYSTEM;
        Button buttonOkay( px + 40, area.y + 148, system, 1, 2 );
        Button buttonCancel( px + 40, area.y + 173, system, 3, 4 );
        buttonOkay.Draw();
        buttonCancel.Draw();

        cursor.Show();
        display.Flip();

        while ( result == Dialog::ZERO && le.HandleEvents() ) {
            if ( le.MouseClickLeft( buttonOkay ) || Game::HotKeyPressEvent( Game::EVENT_DEFAULT_READY ) )
                result = Dialog::OK;
            else if ( le.MouseClickLeft( buttonCancel ) || Game::HotKeyPressEvent( Game::EVENT_DEFAULT_EXIT ) )
                result = Dialog::NO;
            le.MousePressLeft( buttonOkay ) ? buttonOkay.PressDraw() : buttonOkay.ReleaseDraw();
            le.MousePressLeft( buttonCancel ) ? buttonCancel.PressDraw() : buttonCancel.ReleaseDraw();

            listBox.QueueEventProcessing();

            if ( !cursor.isVisible() ) {
                frame.RenderRegular( frame.GetRect() );
                listBox.Redraw();
                buttonOkay.Draw();
                buttonCancel.Draw();

                cursor.Show();
                display.Flip();
            }
        }
        teleportDestination = listBox.GetCurrent();
    }

    // restore settings
    conf.SetShowPanel( showPanel );
    conf.SetShowRadar( showRadar );
    conf.SetShowIcons( showIcons );
    conf.SetShowButtons( showButtons );
    conf.SetShowStatus( showStatus );
    I.GetStatusWindow().SetPos( posStatus.x, posStatus.y );
    I.GetRadar().SetPos( posRadar.x, posRadar.y );
    I.SetRedraw( REDRAW_ALL );
    I.SetHideInterface( hideInterface );
    I.SetFocus( &hero );
    I.Redraw();
    display.Flip();

    if ( result == Dialog::OK )
<<<<<<< HEAD
        return HeroesTownGate( hero, world.GetCastle( Maps::GetPoint( teleportDestination ) ) );

    // restore player focus
    I.GetGameArea().SetCenter( Point( focusArea.x + focusArea.w / 2, focusArea.y + focusArea.h / 2 ) );
    I.SetRedraw( REDRAW_RADAR );
=======
        return HeroesTownGate( hero, world.GetCastle( Maps::GetPoint( listbox.GetCurrent() ) ) );

    // restore the original focus
    I.GetGameArea().SetCenter( Point( focusArea.x + focusArea.w / 2, focusArea.y + focusArea.h / 2 ) );
    I.RedrawFocus();
    I.Redraw();
>>>>>>> c59b0303

    return false;
}

bool ActionSpellVisions( Heroes & hero )
{
    const u32 dist = hero.GetVisionsDistance();
    const MapsIndexes & monsters = Maps::ScanAroundObject( hero.GetIndex(), dist, MP2::OBJ_MONSTER );

    if ( monsters.size() ) {
        for ( MapsIndexes::const_iterator it = monsters.begin(); it != monsters.end(); ++it ) {
            const Maps::Tiles & tile = world.GetTiles( *it );
            MapMonster * map_troop = dynamic_cast<MapMonster *>( world.GetMapObject( tile.GetObjectUID( MP2::OBJ_MONSTER ) ) );
            Troop troop = map_troop ? map_troop->QuantityTroop() : tile.QuantityTroop();
            JoinCount join = Army::GetJoinSolution( hero, tile, troop );

            Funds cost;
            std::string hdr, msg;

            hdr = std::string( "%{count} " ) + StringLower( troop.GetPluralName( join.second ) );
            StringReplace( hdr, "%{count}", troop.GetCount() );

            switch ( join.first ) {
            default:
                msg = _( "I fear these creatures are in the mood for a fight." );
                break;

            case JOIN_FREE:
                msg = _( "The creatures are willing to join us!" );
                break;

            case JOIN_COST:
                if ( join.second == troop.GetCount() )
                    msg = _( "All the creatures will join us..." );
                else {
                    msg = _n( "The creature will join us...", "%{count} of the creatures will join us...", join.second );
                    StringReplace( msg, "%{count}", join.second );
                }
                msg.append( "\n" );
                msg.append( "\n for a fee of %{gold} gold." );
                StringReplace( msg, "%{gold}", troop.GetCost().gold );
                break;

            case JOIN_FLEE:
                msg = _( "These weak creatures will surely flee before us." );
                break;
            }

            Dialog::Message( hdr, msg, Font::BIG, Dialog::OK );
        }
    }
    else {
        std::string msg = _( "You must be within %{count} spaces of a monster for the Visions spell to work." );
        StringReplace( msg, "%{count}", dist );
        Dialog::Message( "", msg, Font::BIG, Dialog::OK );
        return false;
    }

    hero.SetModes( Heroes::VISIONS );

    return true;
}

bool ActionSpellSetGuardian( Heroes & hero, const Spell & spell, int mons )
{
    Maps::Tiles & tile = world.GetTiles( hero.GetIndex() );

    if ( MP2::OBJ_MINES != tile.GetObject( false ) ) {
        Dialog::Message( "", _( "You must be standing on the entrance to a mine (sawmills and alchemists don't count) to cast this spell." ), Font::BIG, Dialog::OK );
        return false;
    }

    const u32 count = hero.GetPower() * spell.ExtraValue();

    if ( count ) {
        Maps::TilesAddon * addon = tile.FindObject( MP2::OBJ_MINES );

        if ( addon )
            addon->tmp = spell();

        if ( spell == Spell::HAUNT ) {
            world.CaptureObject( tile.GetIndex(), Color::UNUSED );
            hero.SetMapsObject( MP2::OBJ_ABANDONEDMINE );
        }

        world.GetCapturedObject( tile.GetIndex() ).GetTroop().Set( Monster( spell ), count );
        return true;
    }

    return false;
}<|MERGE_RESOLUTION|>--- conflicted
+++ resolved
@@ -62,7 +62,6 @@
     void RedrawItem( const s32 &, s32, s32, bool );
     void RedrawBackground( const Point & );
 
-<<<<<<< HEAD
     void ActionCurrentUp( void )
     {
         Update();
@@ -81,26 +80,9 @@
     }
 
     void ActionListPressRight( s32 & destination ) {}
-=======
-    void ActionCurrentUp( void ) {}
-    void ActionCurrentDn( void ) {}
-    void ActionListDoubleClick( s32 & )
-    {
-        result = Dialog::OK;
-    }
-
-    void ActionListSingleClick( s32 & destination )
-    {
-        Interface::Basic & I = Interface::Basic::Get();
-        I.GetGameArea().SetCenter( Maps::GetPoint( destination ) );
-        I.RedrawFocus();
-        I.Redraw();
-    }
->>>>>>> c59b0303
 
     void Update()
     {
-<<<<<<< HEAD
         if ( IsValid() ) {
             Interface::Basic & I = Interface::Basic::Get();
 
@@ -113,11 +95,6 @@
             I.SetRedraw( REDRAW_GAMEAREA | REDRAW_RADAR | REDRAW_STATUS );
             I.Redraw();
         }
-=======
-        const Castle * castle = world.GetCastle( Maps::GetPoint( destination ) );
-        if ( castle )
-            Dialog::QuickInfo( *castle );
->>>>>>> c59b0303
     }
 
     int & result;
@@ -474,16 +451,6 @@
     const Kingdom & kingdom = hero.GetKingdom();
     std::vector<s32> castles;
 
-<<<<<<< HEAD
-=======
-    Display & display = Display::Get();
-    Cursor & cursor = Cursor::Get();
-    LocalEvent & le = LocalEvent::Get();
-
-    cursor.Hide();
-    cursor.SetThemes( cursor.POINTER );
-
->>>>>>> c59b0303
     for ( KingdomCastles::const_iterator it = kingdom.GetCastles().begin(); it != kingdom.GetCastles().end(); ++it )
         if ( *it && !( *it )->GetHeroes().Guest() )
             castles.push_back( ( **it ).GetIndex() );
@@ -494,7 +461,6 @@
     }
 
     Interface::Basic & I = Interface::Basic::Get();
-<<<<<<< HEAD
     Display & display = Display::Get();
     Cursor & cursor = Cursor::Get();
     LocalEvent & le = LocalEvent::Get();
@@ -505,8 +471,6 @@
     cursor.SetThemes( cursor.POINTER );
 
     // remember current area and interface settings
-=======
->>>>>>> c59b0303
     const Rect focusArea = I.GetGameArea().GetVisibleTileROI();
     const Rect posRadar = I.GetRadar().GetRect();
     const Rect posStatus = I.GetStatusWindow().GetRect();
@@ -597,20 +561,11 @@
     display.Flip();
 
     if ( result == Dialog::OK )
-<<<<<<< HEAD
         return HeroesTownGate( hero, world.GetCastle( Maps::GetPoint( teleportDestination ) ) );
 
-    // restore player focus
+    // restore the original focus
     I.GetGameArea().SetCenter( Point( focusArea.x + focusArea.w / 2, focusArea.y + focusArea.h / 2 ) );
     I.SetRedraw( REDRAW_RADAR );
-=======
-        return HeroesTownGate( hero, world.GetCastle( Maps::GetPoint( listbox.GetCurrent() ) ) );
-
-    // restore the original focus
-    I.GetGameArea().SetCenter( Point( focusArea.x + focusArea.w / 2, focusArea.y + focusArea.h / 2 ) );
-    I.RedrawFocus();
-    I.Redraw();
->>>>>>> c59b0303
 
     return false;
 }
