--- conflicted
+++ resolved
@@ -218,7 +218,6 @@
         I.setRedraw( Interface::REDRAW_RADAR );
     }
 
-<<<<<<< HEAD
     void runActionObjectFadeOutAnumation( const Maps::Tiles & tile, const MP2::MapObjectType objectType )
     {
         uint32_t objectUID = 0;
@@ -246,10 +245,7 @@
         I.setRedraw( Interface::REDRAW_RADAR );
     }
 
-    void RecruitMonsterFromTile( Heroes & hero, Maps::Tiles & tile, const std::string & msg, const Troop & troop, bool remove )
-=======
-    void RecruitMonsterFromTile( Heroes & hero, Maps::Tiles & tile, std::string msg, const Troop & troop, bool remove )
->>>>>>> efc8eb5c
+    void RecruitMonsterFromTile( Heroes & hero, Maps::Tiles & tile, std::string msg, const Troop & troop, const bool remove )
     {
         if ( !hero.GetArmy().CanJoinTroop( troop ) )
             fheroes2::showStandardTextMessage( std::move( msg ), _( "You are unable to recruit at this time, your ranks are full." ), Dialog::OK );
