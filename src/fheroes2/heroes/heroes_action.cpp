--- conflicted
+++ resolved
@@ -903,12 +903,10 @@
     if ( hero.isShipMaster() )
         return;
 
-<<<<<<< HEAD
     hero.setLastGroundRegion( world.GetTiles( hero.GetIndex() ).GetRegion() );
-=======
+
     const Point & destPos = Maps::GetPoint( dst_index );
     const Point offset( destPos - hero.GetCenter() );
->>>>>>> 9107ea0a
 
     AGG::PlaySound( M82::KILLFADE );
     hero.GetPath().Hide();
