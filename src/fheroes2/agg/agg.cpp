--- conflicted
+++ resolved
@@ -1308,12 +1308,7 @@
             Music::Play( filename, loop );
             isSongFound = true;
         }
-
-<<<<<<< HEAD
-        DEBUG( DBG_ENGINE, DBG_TRACE, MUS::GetString( mus ) );
-=======
-        DEBUG( DBG_ENGINE, DBG_INFO, MUS::GetString( mus, MUS::MAPPED ) );
->>>>>>> fa112b0d
+        DEBUG( DBG_ENGINE, DBG_TRACE, MUS::GetString( mus, MUS::MAPPED ) );
     }
 #ifdef WITH_AUDIOCD
     else if ( type == MUSIC_CDROM && Cdrom::isValid() ) {
