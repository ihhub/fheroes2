/***************************************************************************
 *   Copyright (C) 2009 by Andrey Afletdinov <fheroes2@gmail.com>          *
 *                                                                         *
 *   Part of the Free Heroes2 Engine:                                      *
 *   http://sourceforge.net/projects/fheroes2                              *
 *                                                                         *
 *   This program is free software; you can redistribute it and/or modify  *
 *   it under the terms of the GNU General Public License as published by  *
 *   the Free Software Foundation; either version 2 of the License, or     *
 *   (at your option) any later version.                                   *
 *                                                                         *
 *   This program is distributed in the hope that it will be useful,       *
 *   but WITHOUT ANY WARRANTY; without even the implied warranty of        *
 *   MERCHANTABILITY or FITNESS FOR A PARTICULAR PURPOSE.  See the         *
 *   GNU General Public License for more details.                          *
 *                                                                         *
 *   You should have received a copy of the GNU General Public License     *
 *   along with this program; if not, write to the                         *
 *   Free Software Foundation, Inc.,                                       *
 *   59 Temple Place - Suite 330, Boston, MA  02111-1307, USA.             *
 ***************************************************************************/

#include <algorithm>
#include <cassert>
#include <condition_variable>
#include <iostream>
#include <map>
#include <queue>
#include <thread>

#include "agg.h"
#include "agg_file.h"
#include "audio.h"
#include "audio_cdrom.h"
#include "audio_mixer.h"
#include "audio_music.h"
#include "dir.h"
#include "embedded_image.h"
#include "font.h"
#include "game.h"
#include "gamedefs.h"
#include "localevent.h"
#include "logging.h"
#include "m82.h"
#include "mus.h"
#include "screen.h"
#include "settings.h"
#include "system.h"
#include "text.h"
#include "xmi.h"
#include "zzlib.h"

namespace AGG
{
    // struct fnt_cache_t
    // {
    //     Surface sfs[4]; /* small_white, small_yellow, medium_white, medium_yellow */
    // };

    struct loop_sound_t
    {
        loop_sound_t( int w, int c )
            : sound( w )
            , channel( c )
        {}

        bool operator==( int m82 ) const
        {
            return m82 == sound;
        }

        int sound;
        int channel;
    };

    fheroes2::AGGFile heroes2_agg;
    fheroes2::AGGFile heroes2x_agg;

    std::map<int, std::vector<u8> > wav_cache;
    std::map<int, std::vector<u8> > mid_cache;
    std::vector<loop_sound_t> loop_sounds;
    // std::map<u32, fnt_cache_t> fnt_cache;

#ifdef WITH_TTF
    FontTTF * fonts; /* small, medium */

    // void LoadTTFChar( u32 );
#endif

    const std::vector<u8> & GetWAV( int m82 );
    const std::vector<u8> & GetMID( int xmi );

    void LoadWAV( int m82, std::vector<u8> & );
    void LoadMID( int xmi, std::vector<u8> & );

    void LoadFNT( void );

    bool ReadDataDir( void );
    std::vector<uint8_t> ReadMusicChunk( const std::string & key, const bool ignoreExpansion = false );

    void PlayMusicInternally( const int mus, const bool loop );
    void PlaySoundInternally( const int m82 );
    void LoadLOOPXXSoundsInternally( const std::vector<int> & vols );

    /* return letter sprite */
    // Surface GetUnicodeLetter( u32 ch, u32 ft )
    // {
    //     bool ttf_valid = fonts[0].isValid() && fonts[1].isValid();
    //
    //     if ( !ttf_valid )
    //         return Surface();
    //
    //     if ( !fnt_cache[ch].sfs[0].isValid() )
    //         LoadTTFChar( ch );
    //
    //     switch ( ft ) {
    //     case Font::YELLOW_SMALL:
    //         return fnt_cache[ch].sfs[1];
    //     case Font::BIG:
    //         return fnt_cache[ch].sfs[2];
    //     case Font::YELLOW_BIG:
    //         return fnt_cache[ch].sfs[3];
    //     default:
    //         break;
    //     }
    //
    //     return fnt_cache[ch].sfs[0];
    // }

    fheroes2::AGGFile g_midiHeroes2AGG;
    fheroes2::AGGFile g_midiHeroes2xAGG;

    // SDL MIDI player is single threaded library which requires a lot of time for some long midi compositions.
    // This leads to a situation of short application freeze while a hero crosses terrains or ending a battle.
    // The only way to avoid this is to fire MIDI requests asynchronously and synchronize them if needed.
    class AsyncSoundManager
    {
    public:
        AsyncSoundManager()
            : _exitFlag( 0 )
            , _runFlag( 1 )
        {}

        ~AsyncSoundManager()
        {
            if ( _worker ) {
                _mutex.lock();

                _exitFlag = 1;
                _runFlag = 1;
                _workerNotification.notify_all();

                _mutex.unlock();

                _worker->join();
                _worker.reset();
            }
        }

        void pushMusic( const int musicId, const bool isLooped )
        {
            _createThreadIfNeeded();

            std::lock_guard<std::mutex> mutexLock( _mutex );

            while ( !_musicTasks.empty() ) {
                _musicTasks.pop();
            }

            _musicTasks.emplace( musicId, isLooped );
            _runFlag = 1;
            _workerNotification.notify_all();
        }

        void pushSound( const int m82Sound )
        {
            _createThreadIfNeeded();

            std::lock_guard<std::mutex> mutexLock( _mutex );

            _soundTasks.emplace( m82Sound );
            _runFlag = 1;
            _workerNotification.notify_all();
        }

        void pushLoopSound( const std::vector<int> & vols )
        {
            _createThreadIfNeeded();

            std::lock_guard<std::mutex> mutexLock( _mutex );

            _loopSoundTasks.emplace( vols );
            _runFlag = 1;
            _workerNotification.notify_all();
        }

        void sync()
        {
            std::lock_guard<std::mutex> mutexLock( _mutex );

            while ( !_musicTasks.empty() ) {
                _musicTasks.pop();
            }

            while ( !_soundTasks.empty() ) {
                _soundTasks.pop();
            }

            while ( !_loopSoundTasks.empty() ) {
                _loopSoundTasks.pop();
            }
        }

        // This mutex is used to avoid access to global objects and classes related to SDL Mixer.
        std::mutex & resourceMutex()
        {
            return _resourceMutex;
        }

    private:
        std::unique_ptr<std::thread> _worker;
        std::mutex _mutex;

        std::condition_variable _workerNotification;
        std::condition_variable _masterNotification;

        std::queue<std::pair<int, bool> > _musicTasks;
        std::queue<int> _soundTasks;
        std::queue<std::vector<int> > _loopSoundTasks;

        uint8_t _exitFlag;
        uint8_t _runFlag;

        std::mutex _resourceMutex;

        void _createThreadIfNeeded()
        {
            if ( !_worker ) {
                _runFlag = 1;
                _worker.reset( new std::thread( AsyncSoundManager::_workerThread, this ) );

                std::unique_lock<std::mutex> mutexLock( _mutex );
                _masterNotification.wait( mutexLock, [&] { return _runFlag == 0; } );
            }
        }

        static void _workerThread( AsyncSoundManager * manager )
        {
            assert( manager != nullptr );

            manager->_mutex.lock();
            manager->_runFlag = 0;
            manager->_masterNotification.notify_one();
            manager->_mutex.unlock();

            while ( manager->_exitFlag == 0 ) {
                std::unique_lock<std::mutex> mutexLock( manager->_mutex );
                manager->_workerNotification.wait( mutexLock, [&] { return manager->_runFlag == 1; } );
                mutexLock.unlock();

                if ( manager->_exitFlag )
                    break;

                manager->_mutex.lock();

                if ( !manager->_soundTasks.empty() ) {
                    const int m82Sound = manager->_soundTasks.back();
                    manager->_soundTasks.pop();

                    manager->_mutex.unlock();

                    PlaySoundInternally( m82Sound );
                }
                else if ( !manager->_loopSoundTasks.empty() ) {
                    const std::vector<int> vols = manager->_loopSoundTasks.back();
                    manager->_loopSoundTasks.pop();

                    manager->_mutex.unlock();

                    LoadLOOPXXSoundsInternally( vols );
                }
                else if ( !manager->_musicTasks.empty() ) {
                    const std::pair<int, bool> musicInfo = manager->_musicTasks.back();

                    while ( !manager->_musicTasks.empty() ) {
                        manager->_musicTasks.pop();
                    }

                    manager->_mutex.unlock();

                    PlayMusicInternally( musicInfo.first, musicInfo.second );
                }
                else {
                    manager->_runFlag = 0;

                    manager->_mutex.unlock();
                }
            }
        }
    };

    AsyncSoundManager g_asyncSoundManager;
}

/* read data directory */
bool AGG::ReadDataDir( void )
{
    Settings & conf = Settings::Get();

<<<<<<< HEAD
    ListFiles aggs = Settings::GetListFiles( "data", ".agg" );
=======
    ListFiles aggs = Settings::FindFiles( "data", ".agg", false );
    const std::string & other_data = conf.GetDataParams();

    if ( other_data.size() && other_data != "data" )
        aggs.Append( Settings::FindFiles( other_data, ".agg", false ) );
>>>>>>> 0596bcb6

    // not found agg, exit
    if ( aggs.empty() )
        return false;

    // attach agg files
    for ( ListFiles::const_iterator it = aggs.begin(); it != aggs.end(); ++it ) {
        std::string lower = StringLower( *it );
        if ( std::string::npos != lower.find( "heroes2.agg" ) && !heroes2_agg.isGood() ) {
            heroes2_agg.open( *it );
            g_midiHeroes2AGG.open( *it );
        }
        if ( std::string::npos != lower.find( "heroes2x.agg" ) && !heroes2x_agg.isGood() ) {
            heroes2x_agg.open( *it );
            g_midiHeroes2xAGG.open( *it );
        }
    }

    conf.EnablePriceOfLoyaltySupport( heroes2x_agg.isGood() );

    return heroes2_agg.isGood();
}

std::vector<uint8_t> AGG::ReadChunk( const std::string & key, bool ignoreExpansion )
{
    if ( !ignoreExpansion && heroes2x_agg.isGood() ) {
        const std::vector<u8> & buf = heroes2x_agg.read( key );
        if ( buf.size() )
            return buf;
    }

    return heroes2_agg.read( key );
}

std::vector<uint8_t> AGG::ReadMusicChunk( const std::string & key, const bool ignoreExpansion )
{
    if ( !ignoreExpansion && g_midiHeroes2xAGG.isGood() ) {
        const std::vector<uint8_t> & buf = g_midiHeroes2xAGG.read( key );
        if ( !buf.empty() )
            return buf;
    }

    return g_midiHeroes2AGG.read( key );
}

/* load 82M object to AGG::Cache in Audio::CVT */
void AGG::LoadWAV( int m82, std::vector<u8> & v )
{
    const Settings & conf = Settings::Get();

    if ( conf.UseAltResource() ) {
        std::string name = StringLower( M82::GetString( m82 ) );
        std::string prefix_sounds = System::ConcatePath( "files", "sounds" );

        // ogg
        StringReplace( name, ".82m", ".ogg" );
        std::string sound = Settings::GetLastFile( prefix_sounds, name );
        v = LoadFileToMem( sound );

        if ( v.empty() ) {
            // find mp3
            StringReplace( name, ".82m", ".mp3" );
            sound = Settings::GetLastFile( prefix_sounds, name );

            v = LoadFileToMem( sound );
        }

        if ( v.size() ) {
            DEBUG_LOG( DBG_ENGINE, DBG_INFO, sound );
            return;
        }
    }

    DEBUG_LOG( DBG_ENGINE, DBG_TRACE, M82::GetString( m82 ) );
    const std::vector<u8> & body = ReadMusicChunk( M82::GetString( m82 ) );

    if ( body.size() ) {
        // create WAV format
        StreamBuf wavHeader( 44 );
        wavHeader.putLE32( 0x46464952 ); // RIFF
        wavHeader.putLE32( static_cast<uint32_t>( body.size() ) + 0x24 ); // size
        wavHeader.putLE32( 0x45564157 ); // WAVE
        wavHeader.putLE32( 0x20746D66 ); // FMT
        wavHeader.putLE32( 0x10 ); // size_t
        wavHeader.putLE16( 0x01 ); // format
        wavHeader.putLE16( 0x01 ); // channels
        wavHeader.putLE32( 22050 ); // samples
        wavHeader.putLE32( 22050 ); // byteper
        wavHeader.putLE16( 0x01 ); // align
        wavHeader.putLE16( 0x08 ); // bitsper
        wavHeader.putLE32( 0x61746164 ); // DATA
        wavHeader.putLE32( static_cast<uint32_t>( body.size() ) ); // size

        v.reserve( body.size() + 44 );
        v.assign( wavHeader.data(), wavHeader.data() + 44 );
        v.insert( v.begin() + 44, body.begin(), body.end() );
    }
}

/* load XMI object */
void AGG::LoadMID( int xmi, std::vector<u8> & v )
{
    DEBUG_LOG( DBG_ENGINE, DBG_TRACE, XMI::GetString( xmi ) );
    const std::vector<uint8_t> & body = ReadMusicChunk( XMI::GetString( xmi ), xmi >= XMI::MIDI_ORIGINAL_KNIGHT );

    if ( !body.empty() ) {
        v = Music::Xmi2Mid( body );
    }
}

/* return CVT */
const std::vector<u8> & AGG::GetWAV( int m82 )
{
    std::vector<u8> & v = wav_cache[m82];
    if ( Mixer::isValid() && v.empty() )
        LoadWAV( m82, v );
    return v;
}

/* return MID */
const std::vector<u8> & AGG::GetMID( int xmi )
{
    std::vector<u8> & v = mid_cache[xmi];
    if ( Mixer::isValid() && v.empty() )
        LoadMID( xmi, v );
    return v;
}

void AGG::LoadLOOPXXSounds( const std::vector<int> & vols, bool asyncronizedCall )
{
    if ( vols.empty() ) {
        return;
    }

    if ( asyncronizedCall ) {
        g_asyncSoundManager.pushLoopSound( vols );
    }
    else {
        g_asyncSoundManager.sync();
        LoadLOOPXXSoundsInternally( vols );
    }
}

void AGG::LoadLOOPXXSoundsInternally( const std::vector<int> & vols )
{
    const Settings & conf = Settings::Get();
    if ( !conf.Sound() ) {
        return;
    }

    std::lock_guard<std::mutex> mutexLock( g_asyncSoundManager.resourceMutex() );

    // set volume loop sounds
    for ( size_t i = 0; i < vols.size(); ++i ) {
        int vol = vols[i];
        int m82 = M82::GetLOOP00XX( i );
        if ( M82::UNKNOWN == m82 )
            continue;

        // find loops
        std::vector<loop_sound_t>::iterator itl = std::find( loop_sounds.begin(), loop_sounds.end(), m82 );

        if ( itl != loop_sounds.end() ) {
            // unused, stop
            if ( 0 == vol || conf.SoundVolume() == 0 ) {
                if ( Mixer::isPlaying( ( *itl ).channel ) ) {
                    Mixer::Pause( ( *itl ).channel );
                    Mixer::Volume( ( *itl ).channel, Mixer::MaxVolume() * conf.SoundVolume() / 10 );
                    Mixer::Stop( ( *itl ).channel );
                }
                ( *itl ).sound = M82::UNKNOWN;
            }
            // used, update volume
            else if ( Mixer::isPlaying( ( *itl ).channel ) ) {
                Mixer::Pause( ( *itl ).channel );
                Mixer::Volume( ( *itl ).channel, vol * conf.SoundVolume() / 10 );
                Mixer::Resume( ( *itl ).channel );
            }
        }
        else
            // new sound
            if ( 0 != vol ) {
            const std::vector<u8> & v = GetWAV( m82 );
            const int ch = Mixer::Play( &v[0], static_cast<uint32_t>( v.size() ), -1, true );

            if ( 0 <= ch ) {
                Mixer::Pause( ch );
                Mixer::Volume( ch, vol * conf.SoundVolume() / 10 );
                Mixer::Resume( ch );

                // find unused
                itl = std::find( loop_sounds.begin(), loop_sounds.end(), static_cast<int>( M82::UNKNOWN ) );

                if ( itl != loop_sounds.end() ) {
                    ( *itl ).sound = m82;
                    ( *itl ).channel = ch;
                }
                else
                    loop_sounds.emplace_back( m82, ch );

                DEBUG_LOG( DBG_ENGINE, DBG_TRACE, M82::GetString( m82 ) );
            }
        }
    }
}

/* wrapper Audio::Play */
void AGG::PlaySound( int m82, bool asyncronizedCall )
{
    if ( asyncronizedCall ) {
        g_asyncSoundManager.pushSound( m82 );
    }
    else {
        g_asyncSoundManager.sync();
        PlaySoundInternally( m82 );
    }
}

void AGG::PlaySoundInternally( const int m82 )
{
    const Settings & conf = Settings::Get();
    if ( !conf.Sound() ) {
        return;
    }

    std::lock_guard<std::mutex> mutexLock( g_asyncSoundManager.resourceMutex() );

    DEBUG_LOG( DBG_ENGINE, DBG_TRACE, M82::GetString( m82 ) );
    const std::vector<u8> & v = AGG::GetWAV( m82 );
    const int ch = Mixer::Play( &v[0], static_cast<uint32_t>( v.size() ), -1, false );
    Mixer::Pause( ch );
    Mixer::Volume( ch, Mixer::MaxVolume() * conf.SoundVolume() / 10 );
    Mixer::Resume( ch );
}

/* wrapper Audio::Play */
void AGG::PlayMusic( int mus, bool loop, bool asyncronizedCall )
{
    if ( MUS::UNUSED == mus || MUS::UNKNOWN == mus ) {
        return;
    }

    if ( asyncronizedCall ) {
        g_asyncSoundManager.pushMusic( mus, loop );
    }
    else {
        g_asyncSoundManager.sync();
        PlayMusicInternally( mus, loop );
    }
}

void AGG::PlayMusicInternally( const int mus, const bool loop )
{
    const Settings & conf = Settings::Get();
    if ( !conf.Music() ) {
        return;
    }

    std::lock_guard<std::mutex> mutexLock( g_asyncSoundManager.resourceMutex() );

    if ( Game::CurrentMusic() == mus && Music::isPlaying() ) {
        return;
    }

    const std::string prefix_music( "music" );
    const MusicSource type = conf.MusicType();

    bool isSongFound = false;

    if ( type == MUSIC_EXTERNAL ) {
        std::string filename = Settings::GetLastFile( prefix_music, MUS::GetString( mus, MUS::OGG_MUSIC_TYPE::DOS_VERSION ) );

        if ( !System::IsFile( filename ) ) {
            filename = Settings::GetLastFile( prefix_music, MUS::GetString( mus, MUS::OGG_MUSIC_TYPE::WIN_VERSION ) );
            if ( !System::IsFile( filename ) ) {
                filename.clear();
            }
        }

        if ( filename.empty() ) {
            filename = Settings::GetLastFile( prefix_music, MUS::GetString( mus, MUS::OGG_MUSIC_TYPE::MAPPED ) );

            if ( !System::IsFile( filename ) ) {
                StringReplace( filename, ".ogg", ".mp3" );

                if ( !System::IsFile( filename ) ) {
                    DEBUG_LOG( DBG_ENGINE, DBG_WARN,
                               "error read file: " << Settings::GetLastFile( prefix_music, MUS::GetString( mus, MUS::OGG_MUSIC_TYPE::MAPPED ) ) << ", skipping..." );
                    filename.clear();
                }
            }
        }

        if ( filename.size() ) {
            Music::Play( filename, loop );
            isSongFound = true;

            Game::SetCurrentMusic( mus );
        }
        DEBUG_LOG( DBG_ENGINE, DBG_TRACE, MUS::GetString( mus, MUS::OGG_MUSIC_TYPE::MAPPED ) );
    }
#ifdef WITH_AUDIOCD
    else if ( type == MUSIC_CDROM && Cdrom::isValid() ) {
        Cdrom::Play( mus, loop );
        isSongFound = true;

        Game::SetCurrentMusic( mus );

        DEBUG_LOG( DBG_ENGINE, DBG_INFO, "cd track " << static_cast<int>( mus ) );
    }
#endif

    if ( !isSongFound ) {
        // Check if music needs to be pulled from HEROES2X
        int xmi = XMI::UNKNOWN;
        if ( type == MUSIC_MIDI_EXPANSION ) {
            xmi = XMI::FromMUS( mus, g_midiHeroes2xAGG.isGood() );
        }

        if ( XMI::UNKNOWN == xmi ) {
            xmi = XMI::FromMUS( mus, false );
        }

        if ( XMI::UNKNOWN != xmi ) {
            const std::vector<u8> & v = GetMID( xmi );
            if ( v.size() ) {
                Music::Play( v, loop );

                Game::SetCurrentMusic( mus );
            }
        }
        DEBUG_LOG( DBG_ENGINE, DBG_TRACE, XMI::GetString( xmi ) );
    }
}

#ifdef WITH_TTF
// void AGG::LoadTTFChar( u32 ch )
// {
//     const Settings & conf = Settings::Get();
//      const RGBA white( 0xFF, 0xFF, 0xFF );
//      const RGBA yellow( 0xFF, 0xFF, 0x00 );
//
//      small
//      fnt_cache[ch].sfs[0] = fonts[0].RenderUnicodeChar( ch, white, !conf.FontSmallRenderBlended() );
//      fnt_cache[ch].sfs[1] = fonts[0].RenderUnicodeChar( ch, yellow, !conf.FontSmallRenderBlended() );
//
//      medium
//      fnt_cache[ch].sfs[2] = fonts[1].RenderUnicodeChar( ch, white, !conf.FontNormalRenderBlended() );
//      fnt_cache[ch].sfs[3] = fonts[1].RenderUnicodeChar( ch, yellow, !conf.FontNormalRenderBlended() );
//
//     DEBUG_LOG( DBG_ENGINE, DBG_TRACE, "0x" << std::hex << ch );
// }

void AGG::LoadFNT( void )
{
    // const Settings & conf = Settings::Get();
    //
    // if ( !conf.Unicode() ) {
    //     DEBUG_LOG( DBG_ENGINE, DBG_INFO, "use bitmap fonts" );
    // }
    // else if ( fnt_cache.empty() ) {
    //     const std::string letters = "!\"#$%&'()*+,-./0123456789:;<=>?@ABCDEFGHIJKLMNOPQRSTUVWXYZ[\\]^_`abcdefghijklmnopqrstuvwxyz{|}~";
    //     std::vector<u16> unicode = StringUTF8_to_UNICODE( letters );
    //
    //     for ( std::vector<u16>::const_iterator it = unicode.begin(); it != unicode.end(); ++it )
    //         LoadTTFChar( *it );
    //
    //     if ( fnt_cache.empty() ) {
    //         DEBUG_LOG( DBG_ENGINE, DBG_INFO, "use bitmap fonts" );
    //     }
    //     else {
    //         DEBUG_LOG( DBG_ENGINE, DBG_INFO, "normal fonts " << conf.FontsNormal() );
    //         DEBUG_LOG( DBG_ENGINE, DBG_INFO, "small fonts " << conf.FontsSmall() );
    //         DEBUG_LOG( DBG_ENGINE, DBG_INFO, "preload english charsets" );
    //     }
    // }
}

u32 AGG::GetFontHeight( bool small )
{
    return small ? fonts[0].Height() : fonts[1].Height();
}

#else
void AGG::LoadFNT( void )
{
    DEBUG_LOG( DBG_ENGINE, DBG_INFO, "use bitmap fonts" );
}
#endif

// This exists to avoid exposing AGG::ReadChunk
std::vector<u8> AGG::LoadBINFRM( const char * frm_file )
{
    DEBUG_LOG( DBG_ENGINE, DBG_TRACE, frm_file );
    return AGG::ReadChunk( frm_file );
}

void AGG::ResetMixer()
{
    g_asyncSoundManager.sync();

    std::lock_guard<std::mutex> mutexLock( g_asyncSoundManager.resourceMutex() );

    Mixer::Reset();
    loop_sounds.clear();
    loop_sounds.reserve( 7 );
}

bool AGG::Init( void )
{
    // read data dir
    if ( !ReadDataDir() ) {
        DEBUG_LOG( DBG_ENGINE, DBG_WARN, "data files not found" );

        fheroes2::Display & display = fheroes2::Display::instance();
        const fheroes2::Image & image = CreateImageFromZlib( 290, 190, errorMessage, sizeof( errorMessage ), false );

        display.fill( 0 );
        fheroes2::Copy( image, 0, 0, display, ( display.width() - image.width() ) / 2, ( display.height() - image.height() ) / 2, image.width(), image.height() );

        LocalEvent & le = LocalEvent::Get();
        while ( le.HandleEvents() && !le.KeyPress() && !le.MouseClickLeft() )
            ;

        return false;
    }

#ifdef WITH_TTF
    Settings & conf = Settings::Get();
    const std::string prefix_fonts = System::ConcatePath( "files", "fonts" );
    const std::string font1 = Settings::GetLastFile( prefix_fonts, conf.FontsNormal() );
    const std::string font2 = Settings::GetLastFile( prefix_fonts, conf.FontsSmall() );

    fonts = new FontTTF[2];

    if ( conf.Unicode() ) {
        DEBUG_LOG( DBG_ENGINE, DBG_INFO, "fonts: " << font1 << ", " << font2 );
        if ( !fonts[1].Open( font1, conf.FontsNormalSize() ) || !fonts[0].Open( font2, conf.FontsSmallSize() ) )
            conf.SetUnicode( false );
    }
#endif

    // load font
    LoadFNT();

    return true;
}

void AGG::Quit( void )
{
    wav_cache.clear();
    mid_cache.clear();
    loop_sounds.clear();
    // fnt_cache.clear();

#ifdef WITH_TTF
    delete[] fonts;
#endif
}<|MERGE_RESOLUTION|>--- conflicted
+++ resolved
@@ -307,15 +307,7 @@
 {
     Settings & conf = Settings::Get();
 
-<<<<<<< HEAD
-    ListFiles aggs = Settings::GetListFiles( "data", ".agg" );
-=======
     ListFiles aggs = Settings::FindFiles( "data", ".agg", false );
-    const std::string & other_data = conf.GetDataParams();
-
-    if ( other_data.size() && other_data != "data" )
-        aggs.Append( Settings::FindFiles( other_data, ".agg", false ) );
->>>>>>> 0596bcb6
 
     // not found agg, exit
     if ( aggs.empty() )
