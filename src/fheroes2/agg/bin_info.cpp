/***************************************************************************
 *   Free Heroes of Might and Magic II: https://github.com/ihhub/fheroes2  *
 *   Copyright (C) 2020                                                    *
 *                                                                         *
 *   This program is free software; you can redistribute it and/or modify  *
 *   it under the terms of the GNU General Public License as published by  *
 *   the Free Software Foundation; either version 2 of the License, or     *
 *   (at your option) any later version.                                   *
 *                                                                         *
 *   This program is distributed in the hope that it will be useful,       *
 *   but WITHOUT ANY WARRANTY; without even the implied warranty of        *
 *   MERCHANTABILITY or FITNESS FOR A PARTICULAR PURPOSE.  See the         *
 *   GNU General Public License for more details.                          *
 *                                                                         *
 *   You should have received a copy of the GNU General Public License     *
 *   along with this program; if not, write to the                         *
 *   Free Software Foundation, Inc.,                                       *
 *   59 Temple Place - Suite 330, Boston, MA  02111-1307, USA.             *
 ***************************************************************************/

#include "bin_info.h"
#include "agg.h"
#include "battle_animation.h"

#include <algorithm>
#include <iostream>

namespace Bin_Info
{
    class MonsterAnimCache
    {
    public:
        AnimationSequence createSequence( const MonsterAnimInfo & info, int anim );
        AnimationReference createAnimReference( int monsterID );

    private:
        std::map<int, MonsterAnimInfo> _animMap;

        MonsterAnimInfo getAnimInfo( int monsterID );
    };

    const size_t CORRECT_FRM_LENGTH = 821;

    std::map<int, AnimationReference> animRefs;
    MonsterAnimCache _infoCache;

    const struct
    {
        int type;
        const char * string;
    } bin_file_map[] = {{Monster::UNKNOWN, "UNKNOWN"},
                        {Monster::ARCHER, "ARCHRFRM.BIN"},
                        {Monster::RANGER, "ARCHRFRM.BIN"},
                        {Monster::BOAR, "BOAR_FRM.BIN"},
                        {Monster::CENTAUR, "CENTRFRM.BIN"},
                        {Monster::CHAMPION, "CVLR2FRM.BIN"},
                        {Monster::CAVALRY, "CVLRYFRM.BIN"},
                        {Monster::CYCLOPS, "CYCLOFRM.BIN"},
                        {Monster::BONE_DRAGON, "DRABNFRM.BIN"},
                        {Monster::BLACK_DRAGON, "DRAGBFRM.BIN"},
                        {Monster::GREEN_DRAGON, "DRAGGFRM.BIN"},
                        {Monster::RED_DRAGON, "DRAGRFRM.BIN"},
                        {Monster::DRUID, "DRUIDFRM.BIN"},
                        {Monster::GREATER_DRUID, "DRUIDFRM.BIN"},
                        {Monster::DWARF, "DWARFFRM.BIN"},
                        {Monster::BATTLE_DWARF, "DWARFFRM.BIN"},
                        {Monster::ELF, "ELF__FRM.BIN"},
                        {Monster::GRAND_ELF, "ELF__FRM.BIN"},
                        {Monster::FIRE_ELEMENT, "FELEMFRM.BIN"},
                        {Monster::EARTH_ELEMENT, "FELEMFRM.BIN"},
                        {Monster::AIR_ELEMENT, "FELEMFRM.BIN"},
                        {Monster::WATER_ELEMENT, "FELEMFRM.BIN"},
                        {Monster::GARGOYLE, "GARGLFRM.BIN"},
                        {Monster::GENIE, "GENIEFRM.BIN"},
                        {Monster::GHOST, "GHOSTFRM.BIN"},
                        {Monster::GOBLIN, "GOBLNFRM.BIN"},
                        {Monster::IRON_GOLEM, "GOLEMFRM.BIN"},
                        {Monster::STEEL_GOLEM, "GOLEMFRM.BIN"},
                        {Monster::GRIFFIN, "GRIFFFRM.BIN"},
                        {Monster::HALFLING, "HALFLFRM.BIN"},
                        {Monster::HYDRA, "HYDRAFRM.BIN"},
                        {Monster::LICH, "LICH_FRM.BIN"},
                        {Monster::POWER_LICH, "LICH_FRM.BIN"},
                        {Monster::MAGE, "MAGE1FRM.BIN"},
                        {Monster::ARCHMAGE, "MAGE1FRM.BIN"},
                        {Monster::MEDUSA, "MEDUSFRM.BIN"},
                        {Monster::MINOTAUR, "MINOTFRM.BIN"},
                        {Monster::MINOTAUR_KING, "MINOTFRM.BIN"},
                        {Monster::MUMMY, "MUMMYFRM.BIN"},
                        {Monster::ROYAL_MUMMY, "MUMMYFRM.BIN"},
                        {Monster::NOMAD, "NOMADFRM.BIN"},
                        {Monster::OGRE, "OGRE_FRM.BIN"},
                        {Monster::OGRE_LORD, "OGRE_FRM.BIN"},
                        {Monster::ORC, "ORC__FRM.BIN"},
                        {Monster::ORC_CHIEF, "ORC__FRM.BIN"},
                        {Monster::PALADIN, "PALADFRM.BIN"},
                        {Monster::CRUSADER, "PALADFRM.BIN"},
                        {Monster::PEASANT, "PEAS_FRM.BIN"},
                        {Monster::PHOENIX, "PHOENFRM.BIN"},
                        {Monster::PIKEMAN, "PIKMNFRM.BIN"},
                        {Monster::VETERAN_PIKEMAN, "PIKMNFRM.BIN"},
                        {Monster::ROC, "ROC__FRM.BIN"},
                        {Monster::ROGUE, "ROGUEFRM.BIN"},
                        {Monster::SKELETON, "SKEL_FRM.BIN"},
                        {Monster::SPRITE, "SPRITFRM.BIN"},
                        {Monster::SWORDSMAN, "SWRDSFRM.BIN"},
                        {Monster::MASTER_SWORDSMAN, "SWRDSFRM.BIN"},
                        {Monster::TITAN, "TITA2FRM.BIN"},
                        {Monster::GIANT, "TITANFRM.BIN"},
                        {Monster::TROLL, "TROLLFRM.BIN"},
                        {Monster::WAR_TROLL, "TROLLFRM.BIN"},
                        {Monster::UNICORN, "UNICOFRM.BIN"},
                        {Monster::VAMPIRE, "VAMPIFRM.BIN"},
                        {Monster::VAMPIRE_LORD, "VAMPIFRM.BIN"},
                        {Monster::WOLF, "WOLF_FRM.BIN"},
                        {Monster::ZOMBIE, "ZOMB_FRM.BIN"},
                        {Monster::MUTANT_ZOMBIE, "ZOMB_FRM.BIN"}};

    const char * GetFilename( int monsterId )
    {
        int index = Monster::UNKNOWN;

        for ( int idx = Monster::UNKNOWN; idx < Monster::WATER_ELEMENT + 1; ++idx ) {
            if ( bin_file_map[idx].type == monsterId ) {
                index = idx;
                break;
            }
        }
        return bin_file_map[index].string;
    }

    MonsterAnimInfo::MonsterAnimInfo( int monsterID, const std::vector<u8> & bytes )
        : moveSpeed( 450 )
        , shootSpeed( 0 )
        , flightSpeed( 0 )
        , troopCountOffsetLeft( 0 )
        , troopCountOffsetRight( 0 )
        , idleAnimationCount( 0 )
        , idleAnimationDelay( 0 )
    {
        if ( bytes.size() != Bin_Info::CORRECT_FRM_LENGTH ) {
            return;
        }

        const uint8_t * data = bytes.data();

        eyePosition = Point( *( reinterpret_cast<const int16_t *>( data + 1 ) ), *( reinterpret_cast<const int16_t *>( data + 3 ) ) );

        // Frame X offsets for the future use
        for ( int moveID = 0; moveID < 7; ++moveID ) {
            std::vector<int> moveOffset;
            for ( int frame = 0; frame < 16; ++frame ) {
                moveOffset.push_back( static_cast<int>( *reinterpret_cast<const int8_t *>( data + 5 + moveID * 16 + frame ) ) );
            }
            frameXOffset.push_back( moveOffset );
        }

        // Idle animations data
        idleAnimationCount = data[117];
        if ( idleAnimationCount > 5u )
            idleAnimationCount = 5u; // here we need to reset our object
        for ( uint8_t i = 0; i < idleAnimationCount; ++i )
            idlePriority.push_back( *( reinterpret_cast<const float *>( data + 118 ) + i ) );

        for ( uint8_t i = 0; i < idleAnimationCount; ++i )
            unusedIdleDelays.push_back( *( reinterpret_cast<const uint32_t *>( data + 138 ) + i ) );

        idleAnimationDelay = *( reinterpret_cast<const uint32_t *>( data + 158 ) );

        // Monster speed data
        moveSpeed = *( reinterpret_cast<const uint32_t *>( data + 162 ) );
        shootSpeed = *( reinterpret_cast<const uint32_t *>( data + 166 ) );
        flightSpeed = *( reinterpret_cast<const uint32_t *>( data + 170 ) );

        // Projectile data
        for ( size_t i = 0; i < 3; ++i ) {
            projectileOffset.push_back(
                Point( *( reinterpret_cast<const int16_t *>( data + 174 + ( i * 4 ) ) ), *( reinterpret_cast<const int16_t *>( data + 176 + ( i * 4 ) ) ) ) );
        }

        uint8_t projectileCount = data[186];
        if ( projectileCount > 12u )
            projectileCount = 12u; // here we need to reset our object
        for ( uint8_t i = 0; i < projectileCount; ++i )
            projectileAngles.push_back( *( reinterpret_cast<const float *>( data + 187 ) + i ) );

        // Positional offsets for sprites & drawing
        troopCountOffsetLeft = *( reinterpret_cast<const int32_t *>( data + 235 ) );
        troopCountOffsetRight = *( reinterpret_cast<const int32_t *>( data + 239 ) );

        // Load animation sequences themselves
        for ( int idx = MOVE_START; idx <= SHOOT3_END; ++idx ) {
            std::vector<int> anim;
            uint8_t count = data[243 + idx];
            if ( count > 16 )
                count = 16; // here we need to reset our object
            for ( uint8_t frame = 0; frame < count; frame++ ) {
                anim.push_back( static_cast<int>( data[277 + idx * 16 + frame] ) );
            }
            animationFrames.push_back( anim );
        }

<<<<<<< HEAD
        // Modify AnimInfo for upgraded monsters without own FRM file
        double speedDiff = 0;
        switch ( monsterID ) {
        case Monster::RANGER:
        case Monster::VETERAN_PIKEMAN:
        case Monster::MASTER_SWORDSMAN:
        case Monster::CHAMPION:
        case Monster::CRUSADER:
        case Monster::ORC_CHIEF:
        case Monster::OGRE_LORD:
        case Monster::WAR_TROLL:
        case Monster::BATTLE_DWARF:
        case Monster::GRAND_ELF:
        case Monster::GREATER_DRUID:
        case Monster::MINOTAUR_KING:
        case Monster::STEEL_GOLEM:
        case Monster::ARCHMAGE:
        case Monster::MUTANT_ZOMBIE:
        case Monster::ROYAL_MUMMY:
        case Monster::VAMPIRE_LORD:
        case Monster::POWER_LICH:
            speedDiff = Monster( monsterID ).GetSpeed() - Monster(monsterID-1).GetSpeed();
            break;
        case Monster::EARTH_ELEMENT:
        case Monster::AIR_ELEMENT:
        case Monster::WATER_ELEMENT:
            speedDiff = Monster( monsterID ).GetSpeed() - Monster( Monster::FIRE_ELEMENT ).GetSpeed();
            break;
        default:
            break;
        }

        if ( speedDiff ) {
            moveSpeed = static_cast<uint32_t>((1 - 0.12 * speedDiff) * moveSpeed);
            if ( monsterID == Monster::RANGER ) {
                shootSpeed *= 0.78;
            }
            else {
                shootSpeed = static_cast<uint32_t>( ( 1 - 0.08 * speedDiff ) * shootSpeed );
            }
=======
        if ( frameXOffset[MOVE_STOP][0] == 0 && frameXOffset[MOVE_TILE_END][0] != 0 )
            frameXOffset[MOVE_STOP][0] = frameXOffset[MOVE_TILE_END][0];

        for ( int idx = MOVE_START; idx <= MOVE_ONE; ++idx )
            frameXOffset[idx].resize( animationFrames[idx].size(), 0 );

        if ( frameXOffset[MOVE_STOP].size() == 1 && frameXOffset[MOVE_STOP][0] == 0 ) {
            if ( frameXOffset[MOVE_TILE_END].size() == 1 && frameXOffset[MOVE_TILE_END][0] != 0 )
                frameXOffset[MOVE_STOP][0] = frameXOffset[MOVE_TILE_END][0];
            else if ( frameXOffset[MOVE_TILE_START].size() == 1 && frameXOffset[MOVE_TILE_START][0] != 0 )
                frameXOffset[MOVE_STOP][0] = 44 + frameXOffset[MOVE_TILE_START][0];
            else
                frameXOffset[MOVE_STOP][0] = frameXOffset[MOVE_MAIN].back();
>>>>>>> 0bb10f92
        }
    }

    MonsterAnimInfo MonsterAnimCache::getAnimInfo( int monsterID )
    {
        std::map<int, MonsterAnimInfo>::iterator mapIterator = _animMap.find( monsterID );
        if ( mapIterator != _animMap.end() ) {
            return mapIterator->second;
        }
        else {
            const MonsterAnimInfo info( monsterID, AGG::LoadBINFRM( Bin_Info::GetFilename( monsterID ) ) );
            if ( info.isValid() ) {
                _animMap[monsterID] = info;
                return info;
            }
            else {
                DEBUG( DBG_ENGINE, DBG_WARN, "missing BIN FRM data: " << Bin_Info::GetFilename( monsterID ) << ", index: " << monsterID );
            }
        }
        return MonsterAnimInfo();
    }

    bool MonsterAnimInfo::isValid() const
    {
        if ( animationFrames.size() != SHOOT3_END + 1 )
            return false;

        // Absolute minimal set up
        const int essentialAnimations[7] = {MOVE_MAIN, STATIC, DEATH, WINCE_UP, ATTACK1, ATTACK2, ATTACK3};

        for ( int i = 0; i < 7; ++i ) {
            if ( animationFrames.at( essentialAnimations[i] ).empty() )
                return false;
        }

        if ( idlePriority.size() != static_cast<size_t>( idleAnimationCount ) )
            return false;

        return true;
    }

    bool MonsterAnimInfo::hasAnim( int animID ) const
    {
        return animationFrames.size() == SHOOT3_END + 1 && !animationFrames.at( animID ).empty();
    }

    AnimationSequence MonsterAnimCache::createSequence( const MonsterAnimInfo & info, int animID )
    {
        return AnimationSequence( info.animationFrames.at( animID ) );
    }

    AnimationReference MonsterAnimCache::createAnimReference( int monsterID )
    {
        return AnimationReference( _infoCache.getAnimInfo( monsterID ), monsterID );
    }

    AnimationReference GetAnimationSet( int monsterID )
    {
        std::map<int, AnimationReference>::const_iterator it = animRefs.find( monsterID );
        if ( it != animRefs.end() )
            return it->second;

        return _infoCache.createAnimReference( Monster::UNKNOWN );
    }

    void InitBinInfo()
    {
        for ( int i = Monster::UNKNOWN; i < Monster::WATER_ELEMENT + 1; ++i )
            animRefs[i] = _infoCache.createAnimReference( i );
    }
}<|MERGE_RESOLUTION|>--- conflicted
+++ resolved
@@ -20,7 +20,6 @@
 
 #include "bin_info.h"
 #include "agg.h"
-#include "battle_animation.h"
 
 #include <algorithm>
 #include <iostream>
@@ -200,7 +199,6 @@
             animationFrames.push_back( anim );
         }
 
-<<<<<<< HEAD
         // Modify AnimInfo for upgraded monsters without own FRM file
         double speedDiff = 0;
         switch ( monsterID ) {
@@ -222,7 +220,7 @@
         case Monster::ROYAL_MUMMY:
         case Monster::VAMPIRE_LORD:
         case Monster::POWER_LICH:
-            speedDiff = Monster( monsterID ).GetSpeed() - Monster(monsterID-1).GetSpeed();
+            speedDiff = Monster( monsterID ).GetSpeed() - Monster( monsterID - 1 ).GetSpeed();
             break;
         case Monster::EARTH_ELEMENT:
         case Monster::AIR_ELEMENT:
@@ -234,14 +232,15 @@
         }
 
         if ( speedDiff ) {
-            moveSpeed = static_cast<uint32_t>((1 - 0.12 * speedDiff) * moveSpeed);
+            moveSpeed = static_cast<uint32_t>( ( 1 - 0.12 * speedDiff ) * moveSpeed );
             if ( monsterID == Monster::RANGER ) {
                 shootSpeed *= 0.78;
             }
             else {
                 shootSpeed = static_cast<uint32_t>( ( 1 - 0.08 * speedDiff ) * shootSpeed );
             }
-=======
+        }
+
         if ( frameXOffset[MOVE_STOP][0] == 0 && frameXOffset[MOVE_TILE_END][0] != 0 )
             frameXOffset[MOVE_STOP][0] = frameXOffset[MOVE_TILE_END][0];
 
@@ -255,7 +254,6 @@
                 frameXOffset[MOVE_STOP][0] = 44 + frameXOffset[MOVE_TILE_START][0];
             else
                 frameXOffset[MOVE_STOP][0] = frameXOffset[MOVE_MAIN].back();
->>>>>>> 0bb10f92
         }
     }
 
