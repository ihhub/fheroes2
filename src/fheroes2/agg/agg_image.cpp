/***************************************************************************
 *   fheroes2: https://github.com/ihhub/fheroes2                           *
 *   Copyright (C) 2021 - 2023                                             *
 *                                                                         *
 *   This program is free software; you can redistribute it and/or modify  *
 *   it under the terms of the GNU General Public License as published by  *
 *   the Free Software Foundation; either version 2 of the License, or     *
 *   (at your option) any later version.                                   *
 *                                                                         *
 *   This program is distributed in the hope that it will be useful,       *
 *   but WITHOUT ANY WARRANTY; without even the implied warranty of        *
 *   MERCHANTABILITY or FITNESS FOR A PARTICULAR PURPOSE.  See the         *
 *   GNU General Public License for more details.                          *
 *                                                                         *
 *   You should have received a copy of the GNU General Public License     *
 *   along with this program; if not, write to the                         *
 *   Free Software Foundation, Inc.,                                       *
 *   59 Temple Place - Suite 330, Boston, MA  02111-1307, USA.             *
 ***************************************************************************/

#include "agg_image.h"

#include <algorithm>
#include <array>
#include <cassert>
#include <cmath>
#include <cstddef>
#include <initializer_list>
#include <map>
#include <memory>
#include <random>
#include <set>
#include <stdexcept>
#include <string>
#include <utility>
#include <vector>

#include "agg.h"
#include "agg_file.h"
#include "battle_cell.h"
#include "exception.h"
#include "h2d.h"
#include "icn.h"
#include "image.h"
#include "image_tool.h"
#include "math_base.h"
#include "pal.h"
#include "rand.h"
#include "screen.h"
#include "serialize.h"
#include "text.h"
#include "til.h"
#include "tools.h"
#include "translations.h"
#include "ui_button.h"
#include "ui_font.h"
#include "ui_language.h"
#include "ui_text.h"

namespace
{
    const std::array<const char *, TIL::LASTTIL> tilFileName = { "UNKNOWN", "CLOF32.TIL", "GROUND32.TIL", "STON.TIL" };

    std::vector<std::vector<fheroes2::Sprite>> _icnVsSprite( ICN::LASTICN );
    std::array<std::vector<std::vector<fheroes2::Image>>, TIL::LASTTIL> _tilVsImage;
    const fheroes2::Sprite errorImage;

    const uint32_t headerSize = 6;

    std::map<int, std::vector<fheroes2::Sprite>> _icnVsScaledSprite;

    // Some resources are language dependent. These are mostly buttons with a text of them.
    // Once a user changes a language we have to update resources. To do this we need to clear the existing images.

    const std::set<int> languageDependentIcnId{ ICN::BUYMAX,
                                                ICN::BUTTON_NEW_GAME_GOOD,
                                                ICN::BUTTON_NEW_GAME_EVIL,
                                                ICN::BUTTON_SAVE_GAME_GOOD,
                                                ICN::BUTTON_SAVE_GAME_EVIL,
                                                ICN::BUTTON_LOAD_GAME_GOOD,
                                                ICN::BUTTON_LOAD_GAME_EVIL,
                                                ICN::BUTTON_INFO_GOOD,
                                                ICN::BUTTON_INFO_EVIL,
                                                ICN::BUTTON_QUIT_GOOD,
                                                ICN::BUTTON_QUIT_EVIL,
                                                ICN::BUTTON_SMALL_CANCEL_GOOD,
                                                ICN::BUTTON_SMALL_CANCEL_EVIL,
                                                ICN::BUTTON_SMALL_OKAY_GOOD,
                                                ICN::BUTTON_SMALL_OKAY_EVIL,
                                                ICN::BUTTON_SMALLER_OKAY_GOOD,
                                                ICN::BUTTON_SMALLER_OKAY_EVIL,
                                                ICN::BUTTON_SMALL_ACCEPT_GOOD,
                                                ICN::BUTTON_SMALL_ACCEPT_EVIL,
                                                ICN::BUTTON_SMALL_DECLINE_GOOD,
                                                ICN::BUTTON_SMALL_DECLINE_EVIL,
                                                ICN::BUTTON_SMALL_LEARN_GOOD,
                                                ICN::BUTTON_SMALL_LEARN_EVIL,
                                                ICN::BUTTON_SMALL_TRADE_GOOD,
                                                ICN::BUTTON_SMALL_TRADE_EVIL,
                                                ICN::BUTTON_SMALL_YES_GOOD,
                                                ICN::BUTTON_SMALL_YES_EVIL,
                                                ICN::BUTTON_SMALL_NO_GOOD,
                                                ICN::BUTTON_SMALL_NO_EVIL,
                                                ICN::BUTTON_SMALL_EXIT_GOOD,
                                                ICN::BUTTON_SMALL_EXIT_EVIL,
                                                ICN::BUTTON_EXIT_HEROES_MEETING,
                                                ICN::BUTTON_EXIT_TOWN,
                                                ICN::BUTTON_EXIT_PUZZLE_DDOOR_GOOD,
                                                ICN::BUTTON_EXIT_PUZZLE_DDOOR_EVIL,
                                                ICN::BUTTON_SMALL_DISMISS_GOOD,
                                                ICN::BUTTON_SMALL_DISMISS_EVIL,
                                                ICN::BUTTON_SMALL_UPGRADE_GOOD,
                                                ICN::BUTTON_SMALL_UPGRADE_EVIL,
                                                ICN::BUTTON_SMALL_RESTART_GOOD,
                                                ICN::BUTTON_SMALL_RESTART_EVIL,
                                                ICN::BUTTON_KINGDOM_EXIT,
                                                ICN::BUTTON_KINGDOM_HEROES,
                                                ICN::BUTTON_KINGDOM_TOWNS,
                                                ICN::BUTTON_MAPSIZE_SMALL,
                                                ICN::BUTTON_MAPSIZE_MEDIUM,
                                                ICN::BUTTON_MAPSIZE_LARGE,
                                                ICN::BUTTON_MAPSIZE_XLARGE,
                                                ICN::BUTTON_MAPSIZE_ALL,
                                                ICN::BUTTON_MAP_SELECT,
                                                ICN::BUTTON_STANDARD_GAME,
                                                ICN::BUTTON_CAMPAIGN_GAME,
                                                ICN::BUTTON_MULTIPLAYER_GAME,
                                                ICN::BUTTON_LARGE_CANCEL,
                                                ICN::BUTTON_LARGE_CONFIG,
                                                ICN::BUTTON_ORIGINAL_CAMPAIGN,
                                                ICN::BUTTON_EXPANSION_CAMPAIGN,
                                                ICN::BUTTON_HOT_SEAT,
                                                ICN::BUTTON_2_PLAYERS,
                                                ICN::BUTTON_3_PLAYERS,
                                                ICN::BUTTON_4_PLAYERS,
                                                ICN::BUTTON_5_PLAYERS,
                                                ICN::BUTTON_6_PLAYERS,
                                                ICN::BTNBATTLEONLY,
                                                ICN::BTNGIFT_GOOD,
                                                ICN::BTNGIFT_EVIL,
                                                ICN::UNIFORM_EVIL_MAX_BUTTON,
                                                ICN::UNIFORM_EVIL_MIN_BUTTON,
                                                ICN::UNIFORM_GOOD_MAX_BUTTON,
                                                ICN::UNIFORM_GOOD_MIN_BUTTON,
                                                ICN::UNIFORM_GOOD_OKAY_BUTTON,
                                                ICN::UNIFORM_EVIL_OKAY_BUTTON,
                                                ICN::UNIFORM_GOOD_CANCEL_BUTTON,
                                                ICN::UNIFORM_EVIL_CANCEL_BUTTON,
                                                ICN::UNIFORM_GOOD_EXIT_BUTTON,
                                                ICN::UNIFORM_EVIL_EXIT_BUTTON,
                                                ICN::BUTTON_SMALL_MIN_GOOD,
                                                ICN::BUTTON_SMALL_MIN_EVIL,
                                                ICN::BUTTON_SMALL_MAX_GOOD,
                                                ICN::BUTTON_SMALL_MAX_EVIL,
                                                ICN::BUTTON_GUILDWELL_EXIT,
                                                ICN::GOOD_CAMPAIGN_BUTTONS,
                                                ICN::EVIL_CAMPAIGN_BUTTONS,
                                                ICN::POL_CAMPAIGN_BUTTONS,
                                                ICN::BUTTON_VIEWWORLD_EXIT_GOOD,
                                                ICN::BUTTON_VIEWWORLD_EXIT_EVIL,
                                                ICN::BUTTON_VERTICAL_DISMISS,
                                                ICN::BUTTON_VERTICAL_EXIT,
<<<<<<< HEAD
                                                ICN::BUTTON_SKIP };
=======
                                                ICN::DISMISS_HERO_DISABLED_BUTTON,
                                                ICN::NEW_CAMPAIGN_DISABLED_BUTTON };
>>>>>>> 220067fe

#ifndef NDEBUG
    bool isLanguageDependentIcnId( const int id )
    {
        return languageDependentIcnId.count( id ) > 0;
    }
#endif

    bool useOriginalResources()
    {
        const fheroes2::SupportedLanguage currentLanguage = fheroes2::getCurrentLanguage();
        const fheroes2::SupportedLanguage resourceLanguage = fheroes2::getResourceLanguage();
        return ( currentLanguage == fheroes2::SupportedLanguage::English && resourceLanguage == fheroes2::SupportedLanguage::English )
               || ( currentLanguage == fheroes2::SupportedLanguage::Czech && resourceLanguage == fheroes2::SupportedLanguage::Czech )
               || ( currentLanguage == fheroes2::SupportedLanguage::Polish && resourceLanguage == fheroes2::SupportedLanguage::Polish )
               || ( currentLanguage == fheroes2::SupportedLanguage::French && resourceLanguage == fheroes2::SupportedLanguage::French )
               || ( currentLanguage == fheroes2::SupportedLanguage::German && resourceLanguage == fheroes2::SupportedLanguage::German )
               || ( currentLanguage == fheroes2::SupportedLanguage::Russian && resourceLanguage == fheroes2::SupportedLanguage::Russian );
    }

    bool IsValidICNId( int id )
    {
        return id >= 0 && static_cast<size_t>( id ) < _icnVsSprite.size();
    }

    bool IsValidTILId( int id )
    {
        return id >= 0 && static_cast<size_t>( id ) < _tilVsImage.size();
    }

    fheroes2::Image createDigit( const int32_t width, const int32_t height, const std::vector<fheroes2::Point> & points, const uint8_t pixelColor )
    {
        fheroes2::Image digit( width, height );
        digit.reset();

        fheroes2::SetPixel( digit, points, pixelColor );
        fheroes2::Blit( fheroes2::CreateContour( digit, 35 ), digit );

        return digit;
    }

    fheroes2::Image addDigit( const fheroes2::Sprite & original, const fheroes2::Image & digit, const fheroes2::Point & offset )
    {
        fheroes2::Image combined( original.width() + digit.width() + offset.x, original.height() + ( offset.y < 0 ? 0 : offset.y ) );
        combined.reset();

        fheroes2::Copy( original, 0, 0, combined, 0, 0, original.width(), original.height() );
        fheroes2::Blit( digit, 0, 0, combined, original.width() + offset.x, combined.height() - digit.height() + ( offset.y >= 0 ? 0 : offset.y ), digit.width(),
                        digit.height() );

        return combined;
    }

    void populateCursorIcons( std::vector<fheroes2::Sprite> & output, const fheroes2::Sprite & origin, const std::vector<fheroes2::Image> & digits,
                              const fheroes2::Point & offset )
    {
        output.emplace_back( origin );
        for ( const fheroes2::Image & digit : digits ) {
            output.emplace_back( addDigit( origin, digit, offset ) );
            output.back().setPosition( output.back().width() - origin.width(), output.back().height() - origin.height() );
        }
    }

    void fillRandomPixelsFromImage( const fheroes2::Image & original, const fheroes2::Rect & originalRoi, fheroes2::Image & output, const fheroes2::Rect & outputRoi,
                                    std::mt19937 & seededGen )
    {
        for ( int x = outputRoi.x; x < outputRoi.x + outputRoi.width; ++x ) {
            for ( int y = outputRoi.y; y < outputRoi.y + outputRoi.height; ++y ) {
                const fheroes2::Point pixelLocation{ static_cast<int32_t>( Rand::GetWithGen( originalRoi.x, originalRoi.x + originalRoi.width - 1, seededGen ) ),
                                                     static_cast<int32_t>( Rand::GetWithGen( originalRoi.y, originalRoi.y + originalRoi.height - 1, seededGen ) ) };

                fheroes2::Copy( original, pixelLocation.x, pixelLocation.y, output, x, y, 1, 1 );
            }
        }
    }

    // BMP files within AGG are not Bitmap files.
    fheroes2::Sprite loadBMPFile( const std::string & path )
    {
        const std::vector<uint8_t> & data = AGG::getDataFromAggFile( path );
        if ( data.size() < 6 ) {
            // It is an invalid BMP file.
            return {};
        }

        StreamBuf imageStream( data );

        const uint8_t blackColor = imageStream.get();

        // Skip the second byte
        imageStream.get();
        const uint8_t whiteColor = 11;

        const int32_t width = imageStream.get16();
        const int32_t height = imageStream.get16();

        if ( static_cast<int32_t>( data.size() ) != 6 + width * height ) {
            // It is an invalid BMP file.
            return {};
        }

        fheroes2::Sprite output( width, height );
        output.reset();

        const uint8_t * input = data.data() + 6;
        uint8_t * image = output.image();
        const uint8_t * imageEnd = image + width * height;
        uint8_t * transform = output.transform();

        for ( ; image != imageEnd; ++image, ++transform, ++input ) {
            if ( *input == 1 ) {
                *image = whiteColor;
                *transform = 0;
            }
            else if ( *input == 2 ) {
                *image = blackColor;
                *transform = 0;
            }
        }

        return output;
    }

    // This class serves the purpose of preserving the original alphabet which is loaded from AGG files for cases when we generate new language alphabet.
    class OriginalAlphabetPreserver
    {
    public:
        void preserve()
        {
            if ( _isPreserved ) {
                return;
            }

            fheroes2::AGG::GetICN( ICN::FONT, 0 );
            fheroes2::AGG::GetICN( ICN::SMALFONT, 0 );
            fheroes2::AGG::GetICN( ICN::BUTTON_GOOD_FONT_RELEASED, 0 );
            fheroes2::AGG::GetICN( ICN::BUTTON_GOOD_FONT_PRESSED, 0 );
            fheroes2::AGG::GetICN( ICN::BUTTON_EVIL_FONT_RELEASED, 0 );
            fheroes2::AGG::GetICN( ICN::BUTTON_EVIL_FONT_PRESSED, 0 );

            _normalFont = _icnVsSprite[ICN::FONT];
            _smallFont = _icnVsSprite[ICN::SMALFONT];
            _buttonGoodReleasedFont = _icnVsSprite[ICN::BUTTON_GOOD_FONT_RELEASED];
            _buttonGoodPressedFont = _icnVsSprite[ICN::BUTTON_GOOD_FONT_PRESSED];
            _buttonEvilReleasedFont = _icnVsSprite[ICN::BUTTON_EVIL_FONT_RELEASED];
            _buttonEvilPressedFont = _icnVsSprite[ICN::BUTTON_EVIL_FONT_PRESSED];

            _isPreserved = true;
        }

        void restore() const
        {
            if ( !_isPreserved ) {
                return;
            }

            // Restore the original font.
            _icnVsSprite[ICN::FONT] = _normalFont;
            _icnVsSprite[ICN::SMALFONT] = _smallFont;
            _icnVsSprite[ICN::BUTTON_GOOD_FONT_RELEASED] = _buttonGoodReleasedFont;
            _icnVsSprite[ICN::BUTTON_GOOD_FONT_PRESSED] = _buttonGoodPressedFont;
            _icnVsSprite[ICN::BUTTON_EVIL_FONT_RELEASED] = _buttonEvilReleasedFont;
            _icnVsSprite[ICN::BUTTON_EVIL_FONT_PRESSED] = _buttonEvilPressedFont;

            // Clear modified fonts.
            _icnVsSprite[ICN::YELLOW_FONT].clear();
            _icnVsSprite[ICN::YELLOW_SMALLFONT].clear();
            _icnVsSprite[ICN::GRAY_FONT].clear();
            _icnVsSprite[ICN::GRAY_SMALL_FONT].clear();
            _icnVsSprite[ICN::WHITE_LARGE_FONT].clear();
        }

        bool isPreserved() const
        {
            return _isPreserved;
        }

    private:
        bool _isPreserved = false;

        std::vector<fheroes2::Sprite> _normalFont;
        std::vector<fheroes2::Sprite> _smallFont;
        std::vector<fheroes2::Sprite> _buttonGoodReleasedFont;
        std::vector<fheroes2::Sprite> _buttonGoodPressedFont;
        std::vector<fheroes2::Sprite> _buttonEvilReleasedFont;
        std::vector<fheroes2::Sprite> _buttonEvilPressedFont;
    };

    OriginalAlphabetPreserver alphabetPreserver;

    // This class is used for situations when we need to remove letter-specific offsets, like when we display single letters in a row,
    // and then restore these offsets within the scope of the code
    class ButtonFontOffsetRestorer
    {
    public:
        ButtonFontOffsetRestorer( std::vector<fheroes2::Sprite> & font, const int32_t offsetX );
        ButtonFontOffsetRestorer( const ButtonFontOffsetRestorer & ) = delete;

        ~ButtonFontOffsetRestorer();

        ButtonFontOffsetRestorer & operator=( const ButtonFontOffsetRestorer & ) = delete;

    private:
        std::vector<fheroes2::Sprite> & _font;
        std::vector<int32_t> _originalXOffsets;
    };

    ButtonFontOffsetRestorer::ButtonFontOffsetRestorer( std::vector<fheroes2::Sprite> & font, const int32_t offsetX )
        : _font( font )
    {
        _originalXOffsets.reserve( _font.size() );

        for ( fheroes2::Sprite & characterSprite : _font ) {
            _originalXOffsets.emplace_back( characterSprite.x() );
            characterSprite.setPosition( offsetX, characterSprite.y() );
        }
    }

    ButtonFontOffsetRestorer::~ButtonFontOffsetRestorer()
    {
        if ( _originalXOffsets.size() != _font.size() ) {
            // If this assertion blows up then something is wrong with the fonts as they must have the same size.
            assert( 0 );
            return;
        }

        for ( size_t i = 0; i < _font.size(); ++i ) {
            _font[i].setPosition( _originalXOffsets[i], _font[i].y() );
        }
    }

    void invertTransparency( fheroes2::Image & image )
    {
        if ( image.singleLayer() ) {
            assert( 0 );
            return;
        }

        uint8_t * transform = image.transform();
        const uint8_t * transformEnd = transform + image.width() * image.height();
        for ( ; transform != transformEnd; ++transform ) {
            if ( *transform == 0 ) {
                *transform = 1;
            }
            else if ( *transform == 1 ) {
                *transform = 0;
            }
            // Other transform values are not relevant for transparency checks.
        }
    }

    uint8_t getButtonFillingColor( const bool isReleasedState, const bool isGoodInterface = true )
    {
        if ( isGoodInterface ) {
            return isReleasedState ? fheroes2::GetColorId( 216, 184, 152 ) : fheroes2::GetColorId( 184, 136, 96 );
        }
        return isReleasedState ? fheroes2::GetColorId( 180, 180, 180 ) : fheroes2::GetColorId( 144, 144, 144 );
    }

    const char * getSupportedText( const char * text, const fheroes2::FontType & font )
    {
        const char * translatedText = _( text );
        return fheroes2::isFontAvailable( translatedText, font ) ? translatedText : text;
    }

    void renderTextOnButton( fheroes2::Image & releasedState, fheroes2::Image & pressedState, const char * text, const fheroes2::Point & releasedTextOffset,
                             const fheroes2::Point & pressedTextOffset, const fheroes2::Size buttonSize, const fheroes2::FontColor fontColor )
    {
        const fheroes2::FontType releasedFont{ fheroes2::FontSize::BUTTON_RELEASED, fontColor };
        const fheroes2::FontType pressedFont{ fheroes2::FontSize::BUTTON_PRESSED, fontColor };

        const char * textSupported = getSupportedText( text, releasedFont );

        const fheroes2::Text releasedText( textSupported, releasedFont );
        const fheroes2::Text pressedText( textSupported, pressedFont );

        const fheroes2::Size releasedTextSize( releasedText.width( buttonSize.width ), releasedText.height( buttonSize.width ) );
        const fheroes2::Size pressedTextSize( pressedText.width( buttonSize.width ), pressedText.height( buttonSize.width ) );

        releasedText.draw( releasedTextOffset.x, releasedTextOffset.y + ( buttonSize.height - releasedTextSize.height ) / 2, buttonSize.width, releasedState );
        pressedText.draw( pressedTextOffset.x, pressedTextOffset.y + ( buttonSize.height - pressedTextSize.height ) / 2, buttonSize.width, pressedState );
    }

    void createNormalButton( fheroes2::Sprite & released, fheroes2::Sprite & pressed, int32_t textWidth, const char * text, const bool isEvilInterface )
    {
        fheroes2::Point releasedOffset;
        fheroes2::Point pressedOffset;
        fheroes2::getCustomNormalButton( released, pressed, isEvilInterface, textWidth, releasedOffset, pressedOffset );

        const fheroes2::FontColor buttonFontColor = isEvilInterface ? fheroes2::FontColor::GRAY : fheroes2::FontColor::WHITE;

        renderTextOnButton( released, pressed, text, releasedOffset, pressedOffset, { textWidth, fheroes2::getFontHeight( fheroes2::FontSize::BUTTON_RELEASED ) },
                            buttonFontColor );
    }

    void createCampaignButtonSet( const int campaignSetIcnId, const std::array<const char *, 5> & texts )
    {
        int emptyButtonIcnID = 0;
        int buttonBackgroundICN = ICN::UNKNOWN;
        switch ( campaignSetIcnId ) {
        case ICN::GOOD_CAMPAIGN_BUTTONS:
            emptyButtonIcnID = ICN::EMPTY_GOOD_BUTTON;
            buttonBackgroundICN = ICN::STONEBAK;
            break;
        case ICN::EVIL_CAMPAIGN_BUTTONS:
            emptyButtonIcnID = ICN::EMPTY_EVIL_BUTTON;
            buttonBackgroundICN = ICN::STONEBAK_EVIL;
            break;
        case ICN::POL_CAMPAIGN_BUTTONS:
            emptyButtonIcnID = ICN::EMPTY_POL_BUTTON;
            buttonBackgroundICN = ICN::STONEBAK_SMALL_POL;
            break;
        default:
            // Was a new set of buttons added?
            assert( 0 );
            break;
        }

        for ( size_t i = 0; i < texts.size(); ++i ) {
            const size_t icnIndex = 2 * i;
            fheroes2::getTextAdaptedButton( _icnVsSprite[campaignSetIcnId][icnIndex], _icnVsSprite[campaignSetIcnId][icnIndex + 1], texts[i], emptyButtonIcnID,
                                            buttonBackgroundICN );
        }
    }

    void convertToEvilInterface( fheroes2::Sprite & image, const fheroes2::Rect & roi )
    {
        fheroes2::ApplyPalette( image, roi.x, roi.y, image, roi.x, roi.y, roi.width, roi.height, PAL::GetPalette( PAL::PaletteType::GOOD_TO_EVIL_INTERFACE ) );
    }

    void copyEvilInterfaceElements( fheroes2::Sprite & image, const fheroes2::Rect & roi )
    {
        // Evil interface has special elements at each corner of the window.
        const fheroes2::Sprite & original = fheroes2::AGG::GetICN( ICN::CSPANBKE, 0 );

        // If this assertion blows up you are using some modded resources. Good luck!
        assert( original.width() == 321 && original.height() == 304 );

        // Top-left corner.
        fheroes2::Copy( original, 0, 0, image, roi.x, roi.y, 17, 43 );
        fheroes2::Copy( original, 17, 0, image, roi.x + 17, roi.y, 26, 14 );

        // Top-right corner.
        fheroes2::Copy( original, original.width() - 43, 0, image, roi.x + roi.width - 43, roi.y, 43, 14 );
        fheroes2::Copy( original, original.width() - 17, 14, image, roi.x + roi.width - 17, roi.y + 14, 17, 29 );

        // Bottom-right corner.
        fheroes2::Copy( original, original.width() - 13, original.height() - 43, image, roi.x + roi.width - 13, roi.y + roi.height - 43, 13, 27 );
        fheroes2::Copy( original, original.width() - 16, original.height() - 16, image, roi.x + roi.width - 16, roi.y + roi.height - 16, 16, 16 );
        fheroes2::Copy( original, original.width() - 43, original.height() - 13, image, roi.x + roi.width - 43, roi.y + roi.height - 13, 27, 13 );

        // Bottom-left corner.
        fheroes2::Copy( original, 0, original.height() - 43, image, roi.x, roi.y + roi.height - 43, 13, 27 );
        fheroes2::Copy( original, 0, original.height() - 16, image, roi.x, roi.y + roi.height - 16, 16, 16 );
        fheroes2::Copy( original, 16, original.height() - 13, image, roi.x + 16, roi.y + roi.height - 13, 27, 13 );
    }

    // Sets the upper left (offset 3 pixels), upper right (offset 2 pixels), lower right (offset 3 pixels) corners transparent.
    void setButtonCornersTransparent( fheroes2::Sprite & buttonSprite )
    {
        const ptrdiff_t imageWidth = buttonSprite.width();
        const ptrdiff_t imageHeight = buttonSprite.height();

        assert( imageWidth > 3 && imageHeight > 3 );

        uint8_t * imageTransform = buttonSprite.transform();
        const uint8_t transparencyValue = 1;
        std::fill( imageTransform, imageTransform + 4, transparencyValue );
        std::fill( imageTransform + imageWidth - 2, imageTransform + imageWidth + 3, transparencyValue );
        std::fill( imageTransform + 2 * imageWidth - 1, imageTransform + 2 * imageWidth + 2, transparencyValue );
        *( imageTransform + 3 * imageWidth ) = transparencyValue;
        *( imageTransform + ( imageHeight - 3 ) * imageWidth - 1 ) = transparencyValue;
        std::fill( imageTransform + ( imageHeight - 2 ) * imageWidth - 2, imageTransform + ( imageHeight - 2 ) * imageWidth, transparencyValue );
        std::fill( imageTransform + ( imageHeight - 1 ) * imageWidth - 3, imageTransform + ( imageHeight - 1 ) * imageWidth, transparencyValue );
        std::fill( imageTransform + imageHeight * imageWidth - 4, imageTransform + imageHeight * imageWidth, transparencyValue );
    }
}

namespace fheroes2
{
    namespace AGG
    {
        void LoadOriginalICN( const int id )
        {
            const std::vector<uint8_t> & body = ::AGG::getDataFromAggFile( ICN::GetString( id ) );

            if ( body.empty() ) {
                return;
            }

            StreamBuf imageStream( body );

            const uint32_t count = imageStream.getLE16();
            const uint32_t blockSize = imageStream.getLE32();
            if ( count == 0 || blockSize == 0 ) {
                return;
            }

            _icnVsSprite[id].resize( count );

            for ( uint32_t i = 0; i < count; ++i ) {
                imageStream.seek( headerSize + i * 13 );

                ICNHeader header1;
                imageStream >> header1;

                uint32_t sizeData = 0;
                if ( i + 1 != count ) {
                    ICNHeader header2;
                    imageStream >> header2;
                    sizeData = header2.offsetData - header1.offsetData;
                }
                else {
                    sizeData = blockSize - header1.offsetData;
                }

                if ( headerSize + header1.offsetData + sizeData > body.size() ) {
                    // This is a corrupted AGG file.
                    throw fheroes2::InvalidDataResources( "ICN Id " + std::to_string( id ) + ", index " + std::to_string( i )
                                                          + " is being corrupted. "
                                                            "Make sure that you own an official version of the game." );
                }

                const uint8_t * data = body.data() + headerSize + header1.offsetData;

                _icnVsSprite[id][i] = decodeICNSprite( data, sizeData, header1.width, header1.height, header1.offsetX, header1.offsetY );
            }
        }

        // Helper function for LoadModifiedICN
        void CopyICNWithPalette( int icnId, int originalIcnId, const PAL::PaletteType paletteType )
        {
            assert( icnId != originalIcnId );

            GetICN( originalIcnId, 0 ); // always avoid calling LoadOriginalICN directly

            _icnVsSprite[icnId] = _icnVsSprite[originalIcnId];
            const std::vector<uint8_t> & palette = PAL::GetPalette( paletteType );
            for ( fheroes2::Sprite & sprite : _icnVsSprite[icnId] ) {
                ApplyPalette( sprite, palette );
            }
        }

        void generateDefaultImages( const int id )
        {
            switch ( id ) {
            case ICN::BTNBATTLEONLY: {
                _icnVsSprite[id].resize( 2 );

                for ( int32_t i = 0; i < static_cast<int32_t>( _icnVsSprite[id].size() ); ++i ) {
                    Sprite & out = _icnVsSprite[id][i];
                    out = GetICN( ICN::BTNCOM, i );

                    // clean button.
                    Fill( out, 13, 11, 113, 31, getButtonFillingColor( i == 0 ) );
                }

                renderTextOnButton( _icnVsSprite[id][0], _icnVsSprite[id][1], gettext_noop( "BATTLE\nONLY" ), { 12, 5 }, { 11, 6 }, { 117, 47 },
                                    fheroes2::FontColor::WHITE );

                break;
            }
            case ICN::BUTTON_NEW_GAME_EVIL:
            case ICN::BUTTON_NEW_GAME_GOOD: {
                _icnVsSprite[id].resize( 2 );

                const bool isEvilInterface = ( id == ICN::BUTTON_NEW_GAME_EVIL );

                if ( useOriginalResources() ) {
                    _icnVsSprite[id][0] = GetICN( isEvilInterface ? ICN::CPANELE : ICN::CPANEL, 0 );
                    _icnVsSprite[id][1] = GetICN( isEvilInterface ? ICN::CPANELE : ICN::CPANEL, 1 );
                    break;
                }

                const int baseIcnId = isEvilInterface ? ICN::EMPTY_EVIL_MEDIUM_BUTTON : ICN::EMPTY_GOOD_MEDIUM_BUTTON;

                for ( int32_t i = 0; i < static_cast<int32_t>( _icnVsSprite[id].size() ); ++i ) {
                    Sprite & out = _icnVsSprite[id][i];
                    out = GetICN( baseIcnId, i );
                }

                const fheroes2::FontColor buttonFontColor = isEvilInterface ? fheroes2::FontColor::GRAY : fheroes2::FontColor::WHITE;
                renderTextOnButton( _icnVsSprite[id][0], _icnVsSprite[id][1], gettext_noop( "NEW\nGAME" ), { 7, 5 }, { 6, 6 }, { 86, 48 }, buttonFontColor );

                break;
            }
            case ICN::BUTTON_SAVE_GAME_EVIL:
            case ICN::BUTTON_SAVE_GAME_GOOD: {
                _icnVsSprite[id].resize( 2 );

                const bool isEvilInterface = ( id == ICN::BUTTON_SAVE_GAME_EVIL );

                if ( useOriginalResources() ) {
                    _icnVsSprite[id][0] = GetICN( isEvilInterface ? ICN::CPANELE : ICN::CPANEL, 4 );
                    _icnVsSprite[id][1] = GetICN( isEvilInterface ? ICN::CPANELE : ICN::CPANEL, 5 );
                    break;
                }

                const int baseIcnId = isEvilInterface ? ICN::EMPTY_EVIL_MEDIUM_BUTTON : ICN::EMPTY_GOOD_MEDIUM_BUTTON;

                for ( int32_t i = 0; i < static_cast<int32_t>( _icnVsSprite[id].size() ); ++i ) {
                    Sprite & out = _icnVsSprite[id][i];
                    out = GetICN( baseIcnId, i );
                }

                const fheroes2::FontColor buttonFontColor = isEvilInterface ? fheroes2::FontColor::GRAY : fheroes2::FontColor::WHITE;
                renderTextOnButton( _icnVsSprite[id][0], _icnVsSprite[id][1], gettext_noop( "SAVE\nGAME" ), { 7, 5 }, { 6, 6 }, { 86, 48 }, buttonFontColor );

                break;
            }
            case ICN::BUTTON_LOAD_GAME_EVIL:
            case ICN::BUTTON_LOAD_GAME_GOOD: {
                _icnVsSprite[id].resize( 2 );

                const bool isEvilInterface = ( id == ICN::BUTTON_LOAD_GAME_EVIL );

                if ( useOriginalResources() ) {
                    _icnVsSprite[id][0] = GetICN( isEvilInterface ? ICN::CPANELE : ICN::CPANEL, 2 );
                    _icnVsSprite[id][1] = GetICN( isEvilInterface ? ICN::CPANELE : ICN::CPANEL, 3 );
                    break;
                }

                const int baseIcnId = isEvilInterface ? ICN::EMPTY_EVIL_MEDIUM_BUTTON : ICN::EMPTY_GOOD_MEDIUM_BUTTON;

                for ( int32_t i = 0; i < static_cast<int32_t>( _icnVsSprite[id].size() ); ++i ) {
                    Sprite & out = _icnVsSprite[id][i];
                    out = GetICN( baseIcnId, i );
                }

                const fheroes2::FontColor buttonFontColor = isEvilInterface ? fheroes2::FontColor::GRAY : fheroes2::FontColor::WHITE;
                renderTextOnButton( _icnVsSprite[id][0], _icnVsSprite[id][1], gettext_noop( "LOAD\nGAME" ), { 7, 5 }, { 6, 6 }, { 86, 48 }, buttonFontColor );

                break;
            }
            case ICN::BUTTON_INFO_EVIL:
            case ICN::BUTTON_INFO_GOOD: {
                _icnVsSprite[id].resize( 2 );

                const bool isEvilInterface = ( id == ICN::BUTTON_INFO_EVIL );

                if ( useOriginalResources() ) {
                    _icnVsSprite[id][0] = GetICN( isEvilInterface ? ICN::APANELE : ICN::APANEL, 4 );
                    _icnVsSprite[id][1] = GetICN( isEvilInterface ? ICN::APANELE : ICN::APANEL, 5 );
                    break;
                }

                const int baseIcnId = isEvilInterface ? ICN::EMPTY_EVIL_MEDIUM_BUTTON : ICN::EMPTY_GOOD_MEDIUM_BUTTON;

                for ( int32_t i = 0; i < static_cast<int32_t>( _icnVsSprite[id].size() ); ++i ) {
                    Sprite & out = _icnVsSprite[id][i];
                    out = GetICN( baseIcnId, i );
                }

                const fheroes2::FontColor buttonFontColor = isEvilInterface ? fheroes2::FontColor::GRAY : fheroes2::FontColor::WHITE;
                renderTextOnButton( _icnVsSprite[id][0], _icnVsSprite[id][1], gettext_noop( "INFO" ), { 7, 5 }, { 6, 6 }, { 86, 48 }, buttonFontColor );

                break;
            }
            case ICN::BUTTON_QUIT_EVIL:
            case ICN::BUTTON_QUIT_GOOD: {
                _icnVsSprite[id].resize( 2 );

                const bool isEvilInterface = ( id == ICN::BUTTON_QUIT_EVIL );

                if ( useOriginalResources() ) {
                    _icnVsSprite[id][0] = GetICN( isEvilInterface ? ICN::CPANELE : ICN::CPANEL, 6 );
                    _icnVsSprite[id][1] = GetICN( isEvilInterface ? ICN::CPANELE : ICN::CPANEL, 7 );
                    break;
                }

                const int baseIcnId = isEvilInterface ? ICN::EMPTY_EVIL_MEDIUM_BUTTON : ICN::EMPTY_GOOD_MEDIUM_BUTTON;

                for ( int32_t i = 0; i < static_cast<int32_t>( _icnVsSprite[id].size() ); ++i ) {
                    Sprite & out = _icnVsSprite[id][i];
                    out = GetICN( baseIcnId, i );
                }

                const fheroes2::FontColor buttonFontColor = isEvilInterface ? fheroes2::FontColor::GRAY : fheroes2::FontColor::WHITE;
                renderTextOnButton( _icnVsSprite[id][0], _icnVsSprite[id][1], gettext_noop( "QUIT" ), { 7, 5 }, { 6, 6 }, { 86, 48 }, buttonFontColor );

                break;
            }
            case ICN::BUTTON_SMALL_CANCEL_GOOD:
            case ICN::BUTTON_SMALL_CANCEL_EVIL: {
                _icnVsSprite[id].resize( 2 );

                const bool isEvilInterface = ( id == ICN::BUTTON_SMALL_CANCEL_EVIL );

                if ( useOriginalResources() ) {
                    _icnVsSprite[id][0] = GetICN( isEvilInterface ? ICN::CPANELE : ICN::CPANEL, 8 );
                    _icnVsSprite[id][1] = GetICN( isEvilInterface ? ICN::CPANELE : ICN::CPANEL, 9 );

                    // To properly generate shadows and Blit the button we need to make transparent pixels in its released state the same as in the pressed state.
                    CopyTransformLayer( _icnVsSprite[id][0], _icnVsSprite[id][1] );

                    break;
                }

                const int32_t textWidth = 86;
                createNormalButton( _icnVsSprite[id][0], _icnVsSprite[id][1], textWidth, gettext_noop( "CANCEL" ), isEvilInterface );

                break;
            }
            case ICN::BUTTON_SMALL_OKAY_GOOD:
            case ICN::BUTTON_SMALL_OKAY_EVIL:
            case ICN::BUTTON_SMALLER_OKAY_GOOD:
            case ICN::BUTTON_SMALLER_OKAY_EVIL: {
                _icnVsSprite[id].resize( 2 );

                const bool isEvilInterface = ( id == ICN::BUTTON_SMALL_OKAY_EVIL || id == ICN::BUTTON_SMALLER_OKAY_EVIL );
                const bool isSameResourceAsLanguage = useOriginalResources();

                if ( isSameResourceAsLanguage && ( id == ICN::BUTTON_SMALL_OKAY_EVIL || id == ICN::BUTTON_SMALL_OKAY_GOOD ) ) {
                    _icnVsSprite[id][0] = GetICN( isEvilInterface ? ICN::SPANBTNE : ICN::SPANBTN, 0 );
                    _icnVsSprite[id][1] = GetICN( isEvilInterface ? ICN::SPANBTNE : ICN::SPANBTN, 1 );

                    // To properly generate shadows and Blit the button we need to make transparent pixels in its released state the same as in the pressed state.
                    CopyTransformLayer( _icnVsSprite[id][0], _icnVsSprite[id][1] );

                    break;
                }
                if ( isSameResourceAsLanguage && ( id == ICN::BUTTON_SMALLER_OKAY_EVIL || id == ICN::BUTTON_SMALLER_OKAY_GOOD ) ) {
                    _icnVsSprite[id][0] = GetICN( isEvilInterface ? ICN::WINCMBBE : ICN::WINCMBTB, 0 );
                    _icnVsSprite[id][1] = GetICN( isEvilInterface ? ICN::WINCMBBE : ICN::WINCMBTB, 1 );
                    break;
                }

                int32_t textWidth = 86;
                const char * text = gettext_noop( "OKAY" );
                if ( id == ICN::BUTTON_SMALLER_OKAY_EVIL || id == ICN::BUTTON_SMALLER_OKAY_GOOD ) {
                    textWidth = 70;
                    text = gettext_noop( "smallerButton|OKAY" );
                }

                createNormalButton( _icnVsSprite[id][0], _icnVsSprite[id][1], textWidth, text, isEvilInterface );

                break;
            }
            case ICN::BUTTON_SMALL_ACCEPT_GOOD:
            case ICN::BUTTON_SMALL_ACCEPT_EVIL: {
                _icnVsSprite[id].resize( 2 );

                const bool isEvilInterface = ( id == ICN::BUTTON_SMALL_ACCEPT_EVIL );

                if ( useOriginalResources() ) {
                    _icnVsSprite[id][0] = GetICN( isEvilInterface ? ICN::SURRENDE : ICN::SURRENDR, 0 );
                    _icnVsSprite[id][1] = GetICN( isEvilInterface ? ICN::SURRENDE : ICN::SURRENDR, 1 );

                    // To properly generate shadows and Blit the button we need to make transparent pixels in its released state the same as in the pressed state.
                    CopyTransformLayer( _icnVsSprite[id][0], _icnVsSprite[id][1] );

                    break;
                }

                const int32_t textWidth = 108;
                createNormalButton( _icnVsSprite[id][0], _icnVsSprite[id][1], textWidth, gettext_noop( "ACCEPT" ), isEvilInterface );

                break;
            }
            case ICN::BUTTON_SMALL_DECLINE_GOOD:
            case ICN::BUTTON_SMALL_DECLINE_EVIL: {
                _icnVsSprite[id].resize( 2 );

                const bool isEvilInterface = ( id == ICN::BUTTON_SMALL_DECLINE_EVIL );

                if ( useOriginalResources() ) {
                    _icnVsSprite[id][0] = GetICN( isEvilInterface ? ICN::SURRENDE : ICN::SURRENDR, 2 );
                    _icnVsSprite[id][1] = GetICN( isEvilInterface ? ICN::SURRENDE : ICN::SURRENDR, 3 );

                    // To properly generate shadows and Blit the button we need to make transparent pixels in its released state the same as in the pressed state.
                    CopyTransformLayer( _icnVsSprite[id][0], _icnVsSprite[id][1] );

                    break;
                }

                const int32_t textWidth = 108;
                createNormalButton( _icnVsSprite[id][0], _icnVsSprite[id][1], textWidth, gettext_noop( "DECLINE" ), isEvilInterface );

                break;
            }
            case ICN::BUTTON_SMALL_LEARN_GOOD:
            case ICN::BUTTON_SMALL_LEARN_EVIL: {
                _icnVsSprite[id].resize( 2 );

                const bool isEvilInterface = ( id == ICN::BUTTON_SMALL_LEARN_EVIL );
                const int baseIcnID = isEvilInterface ? ICN::SYSTEME : ICN::SYSTEM;

                if ( useOriginalResources() ) {
                    _icnVsSprite[id][0] = GetICN( baseIcnID, 9 );
                    _icnVsSprite[id][1] = GetICN( baseIcnID, 10 );
                    break;
                }

                for ( int32_t i = 0; i < static_cast<int32_t>( _icnVsSprite[id].size() ); ++i ) {
                    Sprite & out = _icnVsSprite[id][i];
                    out = GetICN( baseIcnID, 11 + i );
                }

                const fheroes2::FontColor buttonFontColor = isEvilInterface ? fheroes2::FontColor::GRAY : fheroes2::FontColor::WHITE;
                renderTextOnButton( _icnVsSprite[id][0], _icnVsSprite[id][1], gettext_noop( "LEARN" ), { 7, 5 }, { 5, 6 }, { 86, 16 }, buttonFontColor );

                break;
            }
            case ICN::BUTTON_SMALL_TRADE_GOOD:
            case ICN::BUTTON_SMALL_TRADE_EVIL: {
                _icnVsSprite[id].resize( 2 );

                const bool isEvilInterface = ( id == ICN::BUTTON_SMALL_TRADE_EVIL );

                if ( useOriginalResources() ) {
                    _icnVsSprite[id][0] = GetICN( isEvilInterface ? ICN::TRADPOSE : ICN::TRADPOST, 15 );
                    _icnVsSprite[id][1] = GetICN( isEvilInterface ? ICN::TRADPOSE : ICN::TRADPOST, 16 );
                    break;
                }

                const int baseIcnID = isEvilInterface ? ICN::SYSTEME : ICN::SYSTEM;

                for ( int32_t i = 0; i < static_cast<int32_t>( _icnVsSprite[id].size() ); ++i ) {
                    Sprite & out = _icnVsSprite[id][i];
                    const Sprite & originalButton = GetICN( baseIcnID, 11 + i );
                    const int extendedAmount = 14;
                    out.resize( originalButton.width() + extendedAmount, originalButton.height() );
                    out.reset();

                    const int widthEndPart = 4 + 2 * i;
                    const int widthFirstPart = originalButton.width() - widthEndPart;
                    const int widthMiddlePart = extendedAmount + i;
                    const int offsetXEndPart = widthFirstPart + widthMiddlePart;
                    const int startOffsetXMiddlePart = 36;

                    // Copy left main body of button.
                    fheroes2::Copy( originalButton, 0, 0, out, 0, 0, widthFirstPart, originalButton.height() );

                    // Copy middle body of button.
                    fheroes2::Copy( originalButton, originalButton.width() - startOffsetXMiddlePart, 0, out, widthFirstPart, 0, widthMiddlePart,
                                    originalButton.height() );

                    // Copy terminating right margin of the button.
                    fheroes2::Copy( originalButton, originalButton.width() - widthEndPart, 0, out, offsetXEndPart, 0, widthEndPart, originalButton.height() );
                }

                const fheroes2::FontColor buttonFontColor = isEvilInterface ? fheroes2::FontColor::GRAY : fheroes2::FontColor::WHITE;
                renderTextOnButton( _icnVsSprite[id][0], _icnVsSprite[id][1], gettext_noop( "TRADE" ), { 6, 5 }, { 4, 6 }, { 100, 16 }, buttonFontColor );

                break;
            }
            case ICN::BUTTON_SMALL_YES_GOOD:
            case ICN::BUTTON_SMALL_YES_EVIL: {
                _icnVsSprite[id].resize( 2 );

                const bool isEvilInterface = ( id == ICN::BUTTON_SMALL_YES_EVIL );
                const int baseIcnID = isEvilInterface ? ICN::SYSTEME : ICN::SYSTEM;

                if ( useOriginalResources() ) {
                    _icnVsSprite[id][0] = GetICN( baseIcnID, 5 );
                    _icnVsSprite[id][1] = GetICN( baseIcnID, 6 );
                    break;
                }

                for ( int32_t i = 0; i < static_cast<int32_t>( _icnVsSprite[id].size() ); ++i ) {
                    Sprite & out = _icnVsSprite[id][i];
                    out = GetICN( baseIcnID, 11 + i );
                }

                const fheroes2::FontColor buttonFontColor = isEvilInterface ? fheroes2::FontColor::GRAY : fheroes2::FontColor::WHITE;
                renderTextOnButton( _icnVsSprite[id][0], _icnVsSprite[id][1], gettext_noop( "YES" ), { 6, 5 }, { 5, 6 }, { 86, 16 }, buttonFontColor );

                break;
            }
            case ICN::BUTTON_SMALL_NO_GOOD:
            case ICN::BUTTON_SMALL_NO_EVIL: {
                _icnVsSprite[id].resize( 2 );

                const bool isEvilInterface = ( id == ICN::BUTTON_SMALL_NO_EVIL );
                const int baseIcnID = isEvilInterface ? ICN::SYSTEME : ICN::SYSTEM;

                if ( useOriginalResources() ) {
                    _icnVsSprite[id][0] = GetICN( baseIcnID, 7 );
                    _icnVsSprite[id][1] = GetICN( baseIcnID, 8 );
                    break;
                }

                for ( int32_t i = 0; i < static_cast<int32_t>( _icnVsSprite[id].size() ); ++i ) {
                    Sprite & out = _icnVsSprite[id][i];
                    out = GetICN( baseIcnID, 11 + i );
                }

                const fheroes2::FontColor buttonFontColor = isEvilInterface ? fheroes2::FontColor::GRAY : fheroes2::FontColor::WHITE;
                renderTextOnButton( _icnVsSprite[id][0], _icnVsSprite[id][1], gettext_noop( "NO" ), { 6, 5 }, { 5, 6 }, { 86, 16 }, buttonFontColor );

                break;
            }
            case ICN::BUTTON_SMALL_EXIT_GOOD:
            case ICN::BUTTON_SMALL_EXIT_EVIL: {
                _icnVsSprite[id].resize( 2 );

                const bool isEvilInterface = ( id == ICN::BUTTON_SMALL_EXIT_EVIL );

                if ( useOriginalResources() ) {
                    _icnVsSprite[id][0] = GetICN( isEvilInterface ? ICN::VIEWARME : ICN::VIEWARMY, 3 );
                    _icnVsSprite[id][1] = GetICN( isEvilInterface ? ICN::VIEWARME : ICN::VIEWARMY, 4 );
                    break;
                }

                const int32_t textWidth = 85;
                createNormalButton( _icnVsSprite[id][0], _icnVsSprite[id][1], textWidth, gettext_noop( "EXIT" ), isEvilInterface );

                break;
            }
            case ICN::BUTTON_EXIT_HEROES_MEETING: {
                _icnVsSprite[id].resize( 2 );

                if ( useOriginalResources() ) {
                    _icnVsSprite[id][0] = GetICN( ICN::SWAPBTN, 0 );
                    _icnVsSprite[id][1] = GetICN( ICN::SWAPBTN, 1 );
                    // fix some wrong pixels in the original pressed state
                    setButtonCornersTransparent( _icnVsSprite[id][1] );
                    break;
                }

                // The heroes meeting screen has an embedded shadow so the button needs to be fixed at the same size as the original one.
                // TODO: Remove the embedded shadow and button in the heroes meeting screen and use getTextAdaptedButton() instead.
                const int32_t textWidth = 70;
                createNormalButton( _icnVsSprite[id][0], _icnVsSprite[id][1], textWidth, gettext_noop( "smallerButton|EXIT" ), false );

                break;
            }
            case ICN::BUTTON_EXIT_TOWN: {
                std::vector<fheroes2::Sprite> & buttonStates = _icnVsSprite[id];
                buttonStates.resize( 2 );

                if ( useOriginalResources() ) {
                    buttonStates[0] = GetICN( ICN::TREASURY, 1 );
                    buttonStates[1] = GetICN( ICN::TREASURY, 2 );
                    break;
                }

                // Needs to be generated from original assets because it needs the black background from the pressed state.
                // TODO: Make a way to generate buttons with black background since it is needed for MAX and EXIT in the Well and Guilds.
                for ( int32_t i = 0; i < static_cast<int32_t>( buttonStates.size() ); ++i ) {
                    Sprite & out = buttonStates[i];
                    out = GetICN( ICN::TREASURY, 1 + i );

                    // clean the button.
                    Fill( out, 6 - i, 4 + i, 70, 17, getButtonFillingColor( i == 0 ) );
                }

                const int32_t textWidth = 70;
                renderTextOnButton( buttonStates[0], buttonStates[1], gettext_noop( "smallerButton|EXIT" ), { 7, 5 }, { 6, 6 },
                                    { textWidth, fheroes2::getFontHeight( fheroes2::FontSize::BUTTON_RELEASED ) }, fheroes2::FontColor::WHITE );

                break;
            }
            case ICN::BUTTON_EXIT_PUZZLE_DDOOR_GOOD:
            case ICN::BUTTON_EXIT_PUZZLE_DDOOR_EVIL: {
                std::vector<fheroes2::Sprite> & buttonStates = _icnVsSprite[id];
                buttonStates.resize( 2 );

                const bool isEvilInterface = ( id == ICN::BUTTON_EXIT_PUZZLE_DDOOR_EVIL );
                const int originalButtonICN = isEvilInterface ? ICN::LGNDXTRE : ICN::LGNDXTRA;

                if ( useOriginalResources() ) {
                    buttonStates[0] = GetICN( originalButtonICN, 4 );
                    buttonStates[1] = GetICN( originalButtonICN, 5 );
                    break;
                }

                // Needs to be generated from original assets because the background has a much darker shadow than normal.
                // TODO: Make the button generated as normal after removing the embedded shadow on the background.
                for ( int32_t i = 0; i < static_cast<int32_t>( buttonStates.size() ); ++i ) {
                    Sprite & out = buttonStates[i];
                    out = GetICN( originalButtonICN, 4 + i );

                    // clean the button.
                    Fill( out, 6 - i, 4 + i, 71 - i, 17, getButtonFillingColor( i == 0, !isEvilInterface ) );
                }

                const int32_t textWidth = 71;
                renderTextOnButton( buttonStates[0], buttonStates[1], gettext_noop( "smallerButton|EXIT" ), { 6, 5 }, { 5, 6 },
                                    { textWidth, fheroes2::getFontHeight( fheroes2::FontSize::BUTTON_RELEASED ) },
                                    isEvilInterface ? fheroes2::FontColor::GRAY : fheroes2::FontColor::WHITE );

                break;
            }
            case ICN::BUTTON_SMALL_DISMISS_GOOD:
            case ICN::BUTTON_SMALL_DISMISS_EVIL: {
                _icnVsSprite[id].resize( 2 );

                const bool isEvilInterface = ( id == ICN::BUTTON_SMALL_DISMISS_EVIL );

                if ( useOriginalResources() ) {
                    _icnVsSprite[id][0] = GetICN( isEvilInterface ? ICN::VIEWARME : ICN::VIEWARMY, 1 );
                    _icnVsSprite[id][1] = GetICN( isEvilInterface ? ICN::VIEWARME : ICN::VIEWARMY, 2 );
                    break;
                }

                const int32_t textWidth = 110;
                createNormalButton( _icnVsSprite[id][0], _icnVsSprite[id][1], textWidth, gettext_noop( "DISMISS" ), isEvilInterface );

                break;
            }
            case ICN::BUTTON_SMALL_UPGRADE_GOOD:
            case ICN::BUTTON_SMALL_UPGRADE_EVIL: {
                _icnVsSprite[id].resize( 2 );

                const bool isEvilInterface = ( id == ICN::BUTTON_SMALL_UPGRADE_EVIL );

                if ( useOriginalResources() ) {
                    _icnVsSprite[id][0] = GetICN( isEvilInterface ? ICN::VIEWARME : ICN::VIEWARMY, 5 );
                    _icnVsSprite[id][1] = GetICN( isEvilInterface ? ICN::VIEWARME : ICN::VIEWARMY, 6 );
                    break;
                }

                const int32_t textWidth = 110;
                createNormalButton( _icnVsSprite[id][0], _icnVsSprite[id][1], textWidth, gettext_noop( "UPGRADE" ), isEvilInterface );

                break;
            }
            case ICN::BUTTON_SMALL_RESTART_GOOD:
            case ICN::BUTTON_SMALL_RESTART_EVIL: {
                _icnVsSprite[id].resize( 2 );

                const bool isEvilInterface = ( id == ICN::BUTTON_SMALL_RESTART_EVIL );

                if ( useOriginalResources() ) {
                    _icnVsSprite[id][0] = GetICN( isEvilInterface ? ICN::NON_UNIFORM_EVIL_RESTART_BUTTON : ICN::NON_UNIFORM_GOOD_RESTART_BUTTON, 0 );
                    _icnVsSprite[id][1] = GetICN( isEvilInterface ? ICN::NON_UNIFORM_EVIL_RESTART_BUTTON : ICN::NON_UNIFORM_GOOD_RESTART_BUTTON, 1 );
                    break;
                }

                const int32_t textWidth = 102;
                createNormalButton( _icnVsSprite[id][0], _icnVsSprite[id][1], textWidth, gettext_noop( "RESTART" ), isEvilInterface );

                break;
            }
            case ICN::BUTTON_KINGDOM_EXIT: {
                _icnVsSprite[id].resize( 2 );

                if ( useOriginalResources() ) {
                    _icnVsSprite[id][0] = GetICN( ICN::OVERVIEW, 4 );
                    _icnVsSprite[id][1] = GetICN( ICN::OVERVIEW, 5 );
                    break;
                }

                // Needs to be generated from original assets because the pressed state is 1px wider than normal.
                for ( int32_t i = 0; i < static_cast<int32_t>( _icnVsSprite[id].size() ); ++i ) {
                    Sprite & out = _icnVsSprite[id][i];
                    out = GetICN( ICN::OVERVIEW, 4 + i );

                    // clean the button.
                    Fill( out, 6 - i, 4 + i, 89, 16, getButtonFillingColor( i == 0 ) );
                }

                renderTextOnButton( _icnVsSprite[id][0], _icnVsSprite[id][1], gettext_noop( "EXIT" ), { 6, 5 }, { 5, 6 }, { 89, 16 }, fheroes2::FontColor::WHITE );

                break;
            }
            case ICN::BUTTON_KINGDOM_HEROES: {
                _icnVsSprite[id].resize( 2 );

                if ( useOriginalResources() ) {
                    _icnVsSprite[id][0] = GetICN( ICN::OVERVIEW, 0 );
                    _icnVsSprite[id][1] = GetICN( ICN::OVERVIEW, 1 );
                    break;
                }

                for ( int32_t i = 0; i < static_cast<int32_t>( _icnVsSprite[id].size() ); ++i ) {
                    Sprite & out = _icnVsSprite[id][i];
                    out = GetICN( ICN::OVERVIEW, 0 + i );

                    // clean the button.
                    Fill( out, 5, 10 + i, 89, 20, getButtonFillingColor( i == 0 ) );
                }

                renderTextOnButton( _icnVsSprite[id][0], _icnVsSprite[id][1], gettext_noop( "HEROES" ), { 6, 5 }, { 5, 6 }, { 89, 34 }, fheroes2::FontColor::WHITE );

                break;
            }
            case ICN::BUTTON_KINGDOM_TOWNS: {
                _icnVsSprite[id].resize( 2 );

                if ( useOriginalResources() ) {
                    _icnVsSprite[id][0] = GetICN( ICN::OVERVIEW, 2 );
                    _icnVsSprite[id][1] = GetICN( ICN::OVERVIEW, 3 );
                    break;
                }

                for ( int32_t i = 0; i < static_cast<int32_t>( _icnVsSprite[id].size() ); ++i ) {
                    Sprite & out = _icnVsSprite[id][i];
                    out = GetICN( ICN::OVERVIEW, 2 + i );

                    // clean the button.
                    Fill( out, 6, 6 + i, 89 - i, 30, getButtonFillingColor( i == 0 ) );
                }

                renderTextOnButton( _icnVsSprite[id][0], _icnVsSprite[id][1], gettext_noop( "TOWNS/\nCASTLES" ), { 6, 5 }, { 5, 6 }, { 90, 34 },
                                    fheroes2::FontColor::WHITE );

                break;
            }

            case ICN::BUTTON_MAPSIZE_SMALL: {
                _icnVsSprite[id].resize( 2 );

                if ( useOriginalResources() ) {
                    _icnVsSprite[id][0] = GetICN( ICN::REQUESTS, 9 );
                    _icnVsSprite[id][1] = GetICN( ICN::REQUESTS, 10 );
                    break;
                }

                const int32_t textWidth = 46;
                createNormalButton( _icnVsSprite[id][0], _icnVsSprite[id][1], textWidth, gettext_noop( "S" ), false );

                break;
            }
            case ICN::BUTTON_MAPSIZE_MEDIUM: {
                _icnVsSprite[id].resize( 2 );

                if ( useOriginalResources() ) {
                    _icnVsSprite[id][0] = GetICN( ICN::REQUESTS, 11 );
                    _icnVsSprite[id][1] = GetICN( ICN::REQUESTS, 12 );
                    break;
                }

                const int32_t textWidth = 46;
                createNormalButton( _icnVsSprite[id][0], _icnVsSprite[id][1], textWidth, gettext_noop( "M" ), false );

                break;
            }
            case ICN::BUTTON_MAPSIZE_LARGE: {
                _icnVsSprite[id].resize( 2 );

                if ( useOriginalResources() ) {
                    _icnVsSprite[id][0] = GetICN( ICN::REQUESTS, 13 );
                    _icnVsSprite[id][1] = GetICN( ICN::REQUESTS, 14 );
                    break;
                }

                const int32_t textWidth = 46;
                createNormalButton( _icnVsSprite[id][0], _icnVsSprite[id][1], textWidth, gettext_noop( "L" ), false );

                break;
            }
            case ICN::BUTTON_MAPSIZE_XLARGE: {
                _icnVsSprite[id].resize( 2 );

                if ( useOriginalResources() ) {
                    _icnVsSprite[id][0] = GetICN( ICN::REQUESTS, 15 );
                    _icnVsSprite[id][1] = GetICN( ICN::REQUESTS, 16 );
                    break;
                }

                const int32_t textWidth = 46;
                createNormalButton( _icnVsSprite[id][0], _icnVsSprite[id][1], textWidth, gettext_noop( "X-L" ), false );

                break;
            }
            case ICN::BUTTON_MAPSIZE_ALL: {
                _icnVsSprite[id].resize( 2 );

                if ( useOriginalResources() ) {
                    _icnVsSprite[id][0] = GetICN( ICN::REQUESTS, 17 );
                    _icnVsSprite[id][1] = GetICN( ICN::REQUESTS, 18 );
                    break;
                }

                const int32_t textWidth = 58;
                createNormalButton( _icnVsSprite[id][0], _icnVsSprite[id][1], textWidth, gettext_noop( "ALL" ), false );

                break;
            }
            case ICN::BUTTON_MAP_SELECT: {
                _icnVsSprite[id].resize( 2 );

                if ( useOriginalResources() ) {
                    _icnVsSprite[id][0] = GetICN( ICN::NGEXTRA, 64 );
                    _icnVsSprite[id][1] = GetICN( ICN::NGEXTRA, 65 );
                    break;
                }

                for ( int32_t i = 0; i < static_cast<int32_t>( _icnVsSprite[id].size() ); ++i ) {
                    Sprite & out = _icnVsSprite[id][i];

                    const Sprite & originalButton = GetICN( ICN::NGEXTRA, 64 + i );
                    const int32_t originalHeight = originalButton.height();
                    const int32_t originalWidth = originalButton.width();
                    const int32_t extensionWidth = 5;
                    out.resize( originalWidth + extensionWidth, originalHeight );
                    out.reset();

                    const int32_t rightPartWidth = 3 + i;
                    const int32_t leftPartWidth = originalWidth - rightPartWidth;

                    // copy left main body of button.
                    fheroes2::Copy( originalButton, 0, 0, out, 0, 0, leftPartWidth, originalHeight );

                    // copy middle extending part of button.
                    fheroes2::Copy( originalButton, 9, 0, out, leftPartWidth, 0, extensionWidth, originalHeight );

                    // copy terminating right margin of the button.
                    fheroes2::Copy( originalButton, leftPartWidth, 0, out, leftPartWidth + extensionWidth, 0, rightPartWidth, originalHeight );

                    // clean the button.
                    const int32_t leftMarginWidth = 6 - i;
                    Fill( out, leftMarginWidth, 2 + 2 * i, out.width() - rightPartWidth - leftMarginWidth, 15 - i, getButtonFillingColor( i == 0 ) );
                }

                renderTextOnButton( _icnVsSprite[id][0], _icnVsSprite[id][1], gettext_noop( "SELECT" ), { 7, 3 }, { 6, 4 }, { 76, 15 }, fheroes2::FontColor::WHITE );

                break;
            }
            case ICN::BUTTON_STANDARD_GAME: {
                _icnVsSprite[id].resize( 2 );

                if ( useOriginalResources() ) {
                    _icnVsSprite[id][0] = GetICN( ICN::BTNNEWGM, 0 );
                    _icnVsSprite[id][1] = GetICN( ICN::BTNNEWGM, 1 );
                    break;
                }

                for ( int32_t i = 0; i < static_cast<int32_t>( _icnVsSprite[id].size() ); ++i ) {
                    Sprite & out = _icnVsSprite[id][i];
                    out = GetICN( ICN::BTNCOM, i );
                    // clean button.
                    Fill( out, 13, 11, 113, 31, getButtonFillingColor( i == 0 ) );
                }

                renderTextOnButton( _icnVsSprite[id][0], _icnVsSprite[id][1], gettext_noop( "STANDARD\nGAME" ), { 12, 5 }, { 11, 6 }, { 120, 47 },
                                    fheroes2::FontColor::WHITE );

                break;
            }
            case ICN::BUTTON_CAMPAIGN_GAME: {
                _icnVsSprite[id].resize( 2 );

                if ( useOriginalResources() ) {
                    _icnVsSprite[id][0] = GetICN( ICN::BTNNEWGM, 2 );
                    _icnVsSprite[id][1] = GetICN( ICN::BTNNEWGM, 3 );
                    break;
                }

                for ( int32_t i = 0; i < static_cast<int32_t>( _icnVsSprite[id].size() ); ++i ) {
                    Sprite & out = _icnVsSprite[id][i];
                    out = GetICN( ICN::BTNCOM, i );
                    // clean button.
                    Fill( out, 13, 11, 113, 31, getButtonFillingColor( i == 0 ) );
                }

                renderTextOnButton( _icnVsSprite[id][0], _icnVsSprite[id][1], gettext_noop( "CAMPAIGN\nGAME" ), { 11, 5 }, { 10, 6 }, { 119, 47 },
                                    fheroes2::FontColor::WHITE );

                break;
            }
            case ICN::BUTTON_MULTIPLAYER_GAME: {
                _icnVsSprite[id].resize( 2 );

                if ( useOriginalResources() ) {
                    _icnVsSprite[id][0] = GetICN( ICN::BTNNEWGM, 4 );
                    _icnVsSprite[id][1] = GetICN( ICN::BTNNEWGM, 5 );
                    break;
                }

                for ( int32_t i = 0; i < static_cast<int32_t>( _icnVsSprite[id].size() ); ++i ) {
                    Sprite & out = _icnVsSprite[id][i];
                    out = GetICN( ICN::BTNCOM, i );
                    // clean button.
                    Fill( out, 13, 11, 113, 31, getButtonFillingColor( i == 0 ) );
                }

                renderTextOnButton( _icnVsSprite[id][0], _icnVsSprite[id][1], gettext_noop( "MULTI-\nPLAYER\nGAME" ), { 12, 5 }, { 11, 6 }, { 117, 47 },
                                    fheroes2::FontColor::WHITE );

                break;
            }
            case ICN::BUTTON_LARGE_CANCEL: {
                _icnVsSprite[id].resize( 2 );

                if ( useOriginalResources() ) {
                    _icnVsSprite[id][0] = GetICN( ICN::BTNNEWGM, 6 );
                    _icnVsSprite[id][1] = GetICN( ICN::BTNNEWGM, 7 );
                    break;
                }

                for ( int32_t i = 0; i < static_cast<int32_t>( _icnVsSprite[id].size() ); ++i ) {
                    Sprite & out = _icnVsSprite[id][i];
                    out = GetICN( ICN::BTNCOM, i );
                    // clean button.
                    Fill( out, 13, 11, 113, 31, getButtonFillingColor( i == 0 ) );
                }

                renderTextOnButton( _icnVsSprite[id][0], _icnVsSprite[id][1], gettext_noop( "CANCEL" ), { 12, 5 }, { 11, 6 }, { 117, 47 }, fheroes2::FontColor::WHITE );

                break;
            }
            case ICN::BUTTON_LARGE_CONFIG: {
                _icnVsSprite[id].resize( 2 );

                if ( useOriginalResources() ) {
                    _icnVsSprite[id][0] = GetICN( ICN::BTNDCCFG, 4 );
                    _icnVsSprite[id][1] = GetICN( ICN::BTNDCCFG, 5 );
                    break;
                }

                for ( int32_t i = 0; i < static_cast<int32_t>( _icnVsSprite[id].size() ); ++i ) {
                    Sprite & out = _icnVsSprite[id][i];
                    out = GetICN( ICN::BTNCOM, i );
                    // clean button.
                    Fill( out, 13, 11, 113, 31, getButtonFillingColor( i == 0 ) );
                }

                renderTextOnButton( _icnVsSprite[id][0], _icnVsSprite[id][1], gettext_noop( "CONFIG" ), { 12, 5 }, { 11, 6 }, { 117, 47 }, fheroes2::FontColor::WHITE );

                break;
            }
            case ICN::BUTTON_ORIGINAL_CAMPAIGN: {
                _icnVsSprite[id].resize( 2 );

                if ( useOriginalResources() ) {
                    _icnVsSprite[id][0] = GetICN( ICN::X_LOADCM, 0 );
                    _icnVsSprite[id][1] = GetICN( ICN::X_LOADCM, 1 );
                    break;
                }

                for ( int32_t i = 0; i < static_cast<int32_t>( _icnVsSprite[id].size() ); ++i ) {
                    Sprite & out = _icnVsSprite[id][i];
                    out = GetICN( ICN::BTNCOM, i );
                    // clean button.
                    Fill( out, 13, 11, 113, 31, getButtonFillingColor( i == 0 ) );
                }

                renderTextOnButton( _icnVsSprite[id][0], _icnVsSprite[id][1], gettext_noop( "ORIGINAL\nCAMPAIGN" ), { 12, 5 }, { 11, 6 }, { 117, 47 },
                                    fheroes2::FontColor::WHITE );

                break;
            }
            case ICN::BUTTON_EXPANSION_CAMPAIGN: {
                _icnVsSprite[id].resize( 2 );

                if ( useOriginalResources() ) {
                    _icnVsSprite[id][0] = GetICN( ICN::X_LOADCM, 2 );
                    _icnVsSprite[id][1] = GetICN( ICN::X_LOADCM, 3 );
                    break;
                }

                for ( int32_t i = 0; i < static_cast<int32_t>( _icnVsSprite[id].size() ); ++i ) {
                    Sprite & out = _icnVsSprite[id][i];
                    out = GetICN( ICN::BTNCOM, i );
                    // clean button.
                    Fill( out, 13, 11, 113, 31, getButtonFillingColor( i == 0 ) );
                }

                renderTextOnButton( _icnVsSprite[id][0], _icnVsSprite[id][1], gettext_noop( "EXPANSION\nCAMPAIGN" ), { 12, 5 }, { 11, 6 }, { 117, 47 },
                                    fheroes2::FontColor::WHITE );

                break;
            }
            case ICN::BUTTON_HOT_SEAT: {
                _icnVsSprite[id].resize( 2 );

                if ( useOriginalResources() ) {
                    _icnVsSprite[id][0] = GetICN( ICN::BTNMP, 0 );
                    _icnVsSprite[id][1] = GetICN( ICN::BTNMP, 1 );
                    break;
                }

                for ( int32_t i = 0; i < static_cast<int32_t>( _icnVsSprite[id].size() ); ++i ) {
                    Sprite & out = _icnVsSprite[id][i];
                    out = GetICN( ICN::BTNCOM, i );
                    // clean button.
                    Fill( out, 13, 11, 113, 31, getButtonFillingColor( i == 0 ) );
                }

                renderTextOnButton( _icnVsSprite[id][0], _icnVsSprite[id][1], gettext_noop( "HOT SEAT" ), { 11, 5 }, { 10, 6 }, { 120, 47 }, fheroes2::FontColor::WHITE );

                break;
            }
            case ICN::BUTTON_2_PLAYERS: {
                _icnVsSprite[id].resize( 2 );

                if ( useOriginalResources() ) {
                    _icnVsSprite[id][0] = GetICN( ICN::BTNHOTST, 0 );
                    _icnVsSprite[id][1] = GetICN( ICN::BTNHOTST, 1 );
                    break;
                }

                for ( int32_t i = 0; i < static_cast<int32_t>( _icnVsSprite[id].size() ); ++i ) {
                    Sprite & out = _icnVsSprite[id][i];
                    out = GetICN( ICN::BTNCOM, i );
                    // clean button.
                    Fill( out, 13, 11, 113, 31, getButtonFillingColor( i == 0 ) );
                }

                renderTextOnButton( _icnVsSprite[id][0], _icnVsSprite[id][1], gettext_noop( "2 PLAYERS" ), { 11, 5 }, { 10, 6 }, { 120, 47 },
                                    fheroes2::FontColor::WHITE );

                break;
            }
            case ICN::BUTTON_3_PLAYERS: {
                _icnVsSprite[id].resize( 2 );

                if ( useOriginalResources() ) {
                    _icnVsSprite[id][0] = GetICN( ICN::BTNHOTST, 2 );
                    _icnVsSprite[id][1] = GetICN( ICN::BTNHOTST, 3 );
                    break;
                }

                for ( int32_t i = 0; i < static_cast<int32_t>( _icnVsSprite[id].size() ); ++i ) {
                    Sprite & out = _icnVsSprite[id][i];
                    out = GetICN( ICN::BTNCOM, i );
                    // clean button.
                    Fill( out, 13, 11, 113, 31, getButtonFillingColor( i == 0 ) );
                }

                renderTextOnButton( _icnVsSprite[id][0], _icnVsSprite[id][1], gettext_noop( "3 PLAYERS" ), { 11, 5 }, { 10, 6 }, { 120, 47 },
                                    fheroes2::FontColor::WHITE );

                break;
            }
            case ICN::BUTTON_4_PLAYERS: {
                _icnVsSprite[id].resize( 2 );

                if ( useOriginalResources() ) {
                    _icnVsSprite[id][0] = GetICN( ICN::BTNHOTST, 4 );
                    _icnVsSprite[id][1] = GetICN( ICN::BTNHOTST, 5 );
                    break;
                }

                for ( int32_t i = 0; i < static_cast<int32_t>( _icnVsSprite[id].size() ); ++i ) {
                    Sprite & out = _icnVsSprite[id][i];
                    out = GetICN( ICN::BTNCOM, i );
                    // clean button.
                    Fill( out, 13, 11, 113, 31, getButtonFillingColor( i == 0 ) );
                }

                renderTextOnButton( _icnVsSprite[id][0], _icnVsSprite[id][1], gettext_noop( "4 PLAYERS" ), { 11, 5 }, { 10, 6 }, { 120, 47 },
                                    fheroes2::FontColor::WHITE );

                break;
            }
            case ICN::BUTTON_5_PLAYERS: {
                _icnVsSprite[id].resize( 2 );

                if ( useOriginalResources() ) {
                    _icnVsSprite[id][0] = GetICN( ICN::BTNHOTST, 6 );
                    _icnVsSprite[id][1] = GetICN( ICN::BTNHOTST, 7 );
                    break;
                }

                for ( int32_t i = 0; i < static_cast<int32_t>( _icnVsSprite[id].size() ); ++i ) {
                    Sprite & out = _icnVsSprite[id][i];
                    out = GetICN( ICN::BTNCOM, i );
                    // clean button.
                    Fill( out, 13, 11, 113, 31, getButtonFillingColor( i == 0 ) );
                }

                renderTextOnButton( _icnVsSprite[id][0], _icnVsSprite[id][1], gettext_noop( "5 PLAYERS" ), { 11, 5 }, { 10, 6 }, { 120, 47 },
                                    fheroes2::FontColor::WHITE );

                break;
            }
            case ICN::BUTTON_6_PLAYERS: {
                _icnVsSprite[id].resize( 2 );

                if ( useOriginalResources() ) {
                    _icnVsSprite[id][0] = GetICN( ICN::BTNHOTST, 8 );
                    _icnVsSprite[id][1] = GetICN( ICN::BTNHOTST, 9 );
                    break;
                }

                for ( int32_t i = 0; i < static_cast<int32_t>( _icnVsSprite[id].size() ); ++i ) {
                    Sprite & out = _icnVsSprite[id][i];
                    out = GetICN( ICN::BTNCOM, i );
                    // clean button.
                    Fill( out, 13, 11, 113, 31, getButtonFillingColor( i == 0 ) );
                }

                renderTextOnButton( _icnVsSprite[id][0], _icnVsSprite[id][1], gettext_noop( "6 PLAYERS" ), { 11, 5 }, { 10, 6 }, { 120, 47 },
                                    fheroes2::FontColor::WHITE );

                break;
            }
            case ICN::BTNGIFT_GOOD:
            case ICN::BTNGIFT_EVIL: {
                _icnVsSprite[id].resize( 2 );

                const bool isEvilInterface = ( id == ICN::BTNGIFT_EVIL );
                const int baseIcnId = isEvilInterface ? ICN::SYSTEME : ICN::SYSTEM;

                for ( int32_t i = 0; i < static_cast<int32_t>( _icnVsSprite[id].size() ); ++i ) {
                    Sprite & out = _icnVsSprite[id][i];
                    out = GetICN( baseIcnId, 11 + i );
                }

                const fheroes2::FontColor buttonFontColor = isEvilInterface ? fheroes2::FontColor::GRAY : fheroes2::FontColor::WHITE;
                renderTextOnButton( _icnVsSprite[id][0], _icnVsSprite[id][1], gettext_noop( "GIFT" ), { 5, 5 }, { 4, 6 }, { 88, 16 }, buttonFontColor );

                break;
            }
            case ICN::BUYMAX: {
                _icnVsSprite[id].resize( 2 );

                getTextAdaptedButton( _icnVsSprite[id][0], _icnVsSprite[id][1], gettext_noop( "MAX" ), ICN::EMPTY_GUILDWELL_BUTTON, ICN::UNKNOWN );

                break;
            }
            case ICN::BUTTON_GUILDWELL_EXIT: {
                _icnVsSprite[id].resize( 2 );

                if ( useOriginalResources() ) {
                    _icnVsSprite[id][0] = GetICN( ICN::WELLXTRA, 0 );
                    _icnVsSprite[id][1] = GetICN( ICN::WELLXTRA, 1 );
                    break;
                }
                fheroes2::getTextAdaptedButton( _icnVsSprite[id][0], _icnVsSprite[id][1], gettext_noop( "EXIT" ), ICN::EMPTY_GUILDWELL_BUTTON, ICN::UNKNOWN );

                break;
            }
            case ICN::BUTTON_VIEWWORLD_EXIT_GOOD:
            case ICN::BUTTON_VIEWWORLD_EXIT_EVIL: {
                _icnVsSprite[id].resize( 2 );

                const bool isEvilInterface = ( id == ICN::BUTTON_VIEWWORLD_EXIT_EVIL );
                const int baseIcnId = isEvilInterface ? ICN::LGNDXTRE : ICN::LGNDXTRA;

                for ( int32_t i = 0; i < static_cast<int32_t>( _icnVsSprite[id].size() ); ++i ) {
                    Sprite & out = _icnVsSprite[id][i];
                    out = GetICN( baseIcnId, 0 + i );
                    // clean the button.
                    Fill( out, 27 - i, 4 + i, 25, 26, getButtonFillingColor( i == 0, !isEvilInterface ) );
                }

                const fheroes2::FontColor buttonFontColor = isEvilInterface ? fheroes2::FontColor::GRAY : fheroes2::FontColor::WHITE;
                renderTextOnButton( _icnVsSprite[id][0], _icnVsSprite[id][1], gettext_noop( "EXIT" ), { 6, 5 }, { 5, 6 }, { 71, 27 }, buttonFontColor );

                break;
            }
            case ICN::GOOD_CAMPAIGN_BUTTONS:
            case ICN::EVIL_CAMPAIGN_BUTTONS: {
                _icnVsSprite[id].resize( 10 );

                if ( useOriginalResources() ) {
                    const bool isEvilInterface = id == ICN::EVIL_CAMPAIGN_BUTTONS;
                    const int originalIcnId = isEvilInterface ? ICN::CAMPXTRE : ICN::CAMPXTRG;
                    const int buttonBackground = isEvilInterface ? ICN::STONEBAK_EVIL : ICN::STONEBAK;

                    // The evil buttons' released state are 2 pixels wider.
                    const int offsetEvilX = isEvilInterface ? 2 : 0;
                    // remove embedded shadows so that we can generate shadows with our own code later
                    for ( uint32_t i = 0; i < 8; i += 2 ) {
                        // released
                        const Sprite & originalReleased = GetICN( originalIcnId, i );

                        Sprite & released = _icnVsSprite[id][i];
                        released.resize( originalReleased.width() - 6 + offsetEvilX, originalReleased.height() - 8 );
                        released.reset();

                        Copy( originalReleased, 6 - offsetEvilX, 0, released, 0, 0, originalReleased.width() - 1, originalReleased.height() - 8 );

                        // pressed
                        const Sprite & originalPressed = GetICN( originalIcnId, i + 1 );

                        Sprite & pressed = _icnVsSprite[id][i + 1];
                        pressed.resize( originalPressed.width(), originalPressed.height() );
                        pressed.reset();

                        Copy( originalPressed, 0, 1, pressed, 0, 1, originalPressed.width() - 1, originalPressed.height() );
                        setButtonCornersTransparent( released );
                        fheroes2::makeTransparentBackground( released, pressed, buttonBackground );
                    }
                    // Generate the DIFFICULTY button because it is not present in the original resources
                    fheroes2::getTextAdaptedButton( _icnVsSprite[id][8], _icnVsSprite[id][9], gettext_noop( "DIFFICULTY" ),
                                                    isEvilInterface ? ICN::EMPTY_EVIL_BUTTON : ICN::EMPTY_GOOD_BUTTON, buttonBackground );
                    break;
                }
                createCampaignButtonSet( id, { gettext_noop( "VIEW INTRO" ), gettext_noop( "RESTART" ), gettext_noop( "OKAY" ), gettext_noop( "CANCEL" ),
                                               gettext_noop( "DIFFICULTY" ) } );

                break;
            }
            case ICN::POL_CAMPAIGN_BUTTONS: {
                _icnVsSprite[id].resize( 10 );

                const int baseIcnId = ICN::X_CMPBTN;

                if ( useOriginalResources() ) {
                    for ( uint32_t i = 0; i < 8; i += 2 ) {
                        // released
                        const Sprite & originalReleased = GetICN( baseIcnId, i );

                        Sprite & released = _icnVsSprite[id][i];
                        released.resize( originalReleased.width() + 1, originalReleased.height() + 1 );
                        released.reset();

                        Copy( originalReleased, 0, 0, released, 1, 0, originalReleased.width(), originalReleased.height() );
                        const Sprite & originalPressed = GetICN( baseIcnId, i + 1 );
                        // the released state is missing the darker borders of the pressed state
                        Copy( originalPressed, 0, 0, released, 0, 1, 1, originalPressed.height() );
                        Copy( originalPressed, 0, 2, released, 0, originalPressed.height() - 1, 1, 2 );
                        Copy( originalPressed, 1, originalPressed.height() - 1, released, 1, originalPressed.height(), originalPressed.width(), 1 );
                        Copy( originalPressed, 0, 2, released, 1, originalPressed.height(), 1, 1 );
                        Copy( originalReleased, 0, 2, released, 1, originalPressed.height() - 2, 1, 1 );
                        Copy( originalReleased, 0, 2, released, 2, originalPressed.height() - 1, 1, 1 );
                        Copy( originalReleased, 0, 2, released, 1, originalPressed.height() - 1, 1, 1 );
                        Copy( originalReleased, 1, 2, released, 2, originalPressed.height() - 2, 1, 1 );

                        // pressed state
                        Sprite & pressed = _icnVsSprite[id][i + 1];
                        pressed.resize( originalPressed.width() + 1, originalPressed.height() + 1 );
                        pressed.reset();

                        Copy( originalPressed, 0, 0, pressed, 0, 1, originalPressed.width(), originalPressed.height() );
                        // pressed state has incomplete lower left corner
                        Copy( originalPressed, 0, 2, pressed, 0, originalPressed.height() - 1, 1, 2 );
                        Copy( originalPressed, 0, 2, pressed, 1, originalPressed.height(), 1, 1 );
                        Copy( originalPressed, 1, 2, pressed, 1, originalPressed.height() - 1, 1, 1 );
                        _icnVsSprite[id][i + 1].setPosition( 0, 0 );

                        fheroes2::makeTransparentBackground( released, pressed, ICN::STONEBAK_SMALL_POL );
                    }
                    // generate the DIFFICULTY button as it is not present in the original resources
                    fheroes2::getTextAdaptedButton( _icnVsSprite[id][8], _icnVsSprite[id][9], gettext_noop( "DIFFICULTY" ), ICN::EMPTY_POL_BUTTON,
                                                    ICN::STONEBAK_SMALL_POL );
                    break;
                }
                createCampaignButtonSet( id, { gettext_noop( "VIEW INTRO" ), gettext_noop( "RESTART" ), gettext_noop( "OKAY" ), gettext_noop( "CANCEL" ),
                                               gettext_noop( "DIFFICULTY" ) } );

                break;
            }
            case ICN::BUTTON_SMALL_MIN_GOOD: {
                _icnVsSprite[id].resize( 2 );

                if ( useOriginalResources() ) {
                    // Write the "MIN" text on original assets ICNs.
                    for ( int32_t i = 0; i < static_cast<int32_t>( _icnVsSprite[id].size() ); ++i ) {
                        _icnVsSprite[id][i] = GetICN( ICN::BUTTON_SMALL_MAX_GOOD, 0 + i );

                        // Clean the button text.
                        Blit( GetICN( ICN::SYSTEM, 11 + i ), 10 - i, 4 + i, _icnVsSprite[id][i], 6 - i, 4 + i, 50, 16 );
                    }

                    renderTextOnButton( _icnVsSprite[id][0], _icnVsSprite[id][1], gettext_noop( "MIN" ), { 6, 5 }, { 5, 6 }, { 52, 16 }, fheroes2::FontColor::WHITE );

                    break;
                }

                createNormalButton( _icnVsSprite[id][0], _icnVsSprite[id][1], 61, gettext_noop( "MIN" ), false );

                break;
            }
            case ICN::BUTTON_SMALL_MIN_EVIL: {
                _icnVsSprite[id].resize( 2 );

                createNormalButton( _icnVsSprite[id][0], _icnVsSprite[id][1], 61, gettext_noop( "MIN" ), true );

                break;
            }
            case ICN::BUTTON_SMALL_MAX_GOOD: {
                _icnVsSprite[id].resize( 2 );

                if ( useOriginalResources() ) {
                    // The original assets ICN contains button with shadow. We crop only the button.
                    _icnVsSprite[id][0] = fheroes2::Crop( GetICN( ICN::RECRUIT, 4 ), 5, 0, 60, 25 );
                    _icnVsSprite[id][1] = fheroes2::Crop( GetICN( ICN::RECRUIT, 5 ), 5, 0, 60, 25 );

                    // To properly generate shadows and Blit the button we need to make some pixels transparent.
                    for ( fheroes2::Sprite & image : _icnVsSprite[id] ) {
                        setButtonCornersTransparent( image );
                    }

                    break;
                }

                createNormalButton( _icnVsSprite[id][0], _icnVsSprite[id][1], 61, gettext_noop( "MAX" ), false );

                break;
            }
            case ICN::BUTTON_SMALL_MAX_EVIL: {
                _icnVsSprite[id].resize( 2 );

                createNormalButton( _icnVsSprite[id][0], _icnVsSprite[id][1], 61, gettext_noop( "MAX" ), true );

                break;
            }
            case ICN::UNIFORM_EVIL_MAX_BUTTON:
            case ICN::UNIFORM_EVIL_MIN_BUTTON:
            case ICN::UNIFORM_GOOD_MAX_BUTTON:
            case ICN::UNIFORM_GOOD_MIN_BUTTON: {
                _icnVsSprite[id].resize( 2 );

                const bool isEvilInterface = ( id == ICN::UNIFORM_EVIL_MAX_BUTTON || id == ICN::UNIFORM_EVIL_MIN_BUTTON );
                const int baseIcnId = isEvilInterface ? ICN::SYSTEME : ICN::SYSTEM;

                for ( int32_t i = 0; i < static_cast<int32_t>( _icnVsSprite[id].size() ); ++i ) {
                    Sprite & out = _icnVsSprite[id][i];

                    const Sprite & originalButton = GetICN( ICN::RECRUIT, 4 + i );
                    out.resize( originalButton.width() + 4, originalButton.height() - 5 + i );
                    out.reset();

                    const Sprite & emptyButton = GetICN( baseIcnId, 11 + i );

                    // Copy left main body of button.
                    fheroes2::Copy( emptyButton, 0, 0, out, 0, 0, originalButton.width() - 3 + i, originalButton.height() - 5 + i );

                    // Copy terminating right margin of the button.
                    fheroes2::Copy( emptyButton, 89 + i, 0, out, 63 + i, 0, 7 - i, originalButton.height() - i );
                }

                const char * text( ( id == ICN::UNIFORM_GOOD_MIN_BUTTON || id == ICN::UNIFORM_EVIL_MIN_BUTTON ) ? "MIN" : "MAX" );

                const fheroes2::FontColor buttonFontColor = isEvilInterface ? fheroes2::FontColor::GRAY : fheroes2::FontColor::WHITE;
                renderTextOnButton( _icnVsSprite[id][0], _icnVsSprite[id][1], gettext_noop( text ), { 6, 5 }, { 4, 6 }, { 62, 16 }, buttonFontColor );

                break;
            }
            case ICN::UNIFORM_GOOD_OKAY_BUTTON:
            case ICN::UNIFORM_EVIL_OKAY_BUTTON: {
                _icnVsSprite[id].resize( 2 );

                const bool isEvilInterface = ( id == ICN::UNIFORM_EVIL_OKAY_BUTTON );
                const int baseIcnId = isEvilInterface ? ICN::SYSTEME : ICN::SYSTEM;

                if ( useOriginalResources() ) {
                    _icnVsSprite[id][0] = GetICN( baseIcnId, 1 );
                    _icnVsSprite[id][1] = GetICN( baseIcnId, 2 );
                    break;
                }

                for ( int32_t i = 0; i < static_cast<int32_t>( _icnVsSprite[id].size() ); ++i ) {
                    Sprite & out = _icnVsSprite[id][i];
                    out = GetICN( baseIcnId, 11 + i );
                }

                const fheroes2::FontColor buttonFontColor = isEvilInterface ? fheroes2::FontColor::GRAY : fheroes2::FontColor::WHITE;
                renderTextOnButton( _icnVsSprite[id][0], _icnVsSprite[id][1], gettext_noop( "OKAY" ), { 6, 5 }, { 5, 6 }, { 86, 16 }, buttonFontColor );

                break;
            }
            case ICN::UNIFORM_GOOD_CANCEL_BUTTON:
            case ICN::UNIFORM_EVIL_CANCEL_BUTTON: {
                _icnVsSprite[id].resize( 2 );

                const bool isEvilInterface = ( id == ICN::UNIFORM_EVIL_CANCEL_BUTTON );
                const int baseIcnId = isEvilInterface ? ICN::SYSTEME : ICN::SYSTEM;

                if ( useOriginalResources() ) {
                    _icnVsSprite[id][0] = GetICN( baseIcnId, 3 );
                    _icnVsSprite[id][1] = GetICN( baseIcnId, 4 );
                    break;
                }

                for ( int32_t i = 0; i < static_cast<int32_t>( _icnVsSprite[id].size() ); ++i ) {
                    Sprite & out = _icnVsSprite[id][i];
                    out = GetICN( baseIcnId, 11 + i );
                }

                const fheroes2::FontColor buttonFontColor = isEvilInterface ? fheroes2::FontColor::GRAY : fheroes2::FontColor::WHITE;
                renderTextOnButton( _icnVsSprite[id][0], _icnVsSprite[id][1], gettext_noop( "CANCEL" ), { 7, 5 }, { 6, 6 }, { 86, 16 }, buttonFontColor );

                break;
            }
            case ICN::UNIFORM_GOOD_EXIT_BUTTON:
            case ICN::UNIFORM_EVIL_EXIT_BUTTON: {
                _icnVsSprite[id].resize( 2 );

                const bool isEvilInterface = ( id == ICN::UNIFORM_EVIL_EXIT_BUTTON );
                const int baseIcnId = isEvilInterface ? ICN::TRADPOSE : ICN::TRADPOST;

                if ( useOriginalResources() ) {
                    _icnVsSprite[id][0] = GetICN( baseIcnId, 17 );
                    _icnVsSprite[id][1] = GetICN( baseIcnId, 18 );
                    break;
                }

                for ( int32_t i = 0; i < static_cast<int32_t>( _icnVsSprite[id].size() ); ++i ) {
                    Sprite & out = _icnVsSprite[id][i];
                    out = GetICN( isEvilInterface ? ICN::SYSTEME : ICN::SYSTEM, 11 + i );
                }

                const fheroes2::FontColor buttonFontColor = isEvilInterface ? fheroes2::FontColor::GRAY : fheroes2::FontColor::WHITE;
                renderTextOnButton( _icnVsSprite[id][0], _icnVsSprite[id][1], gettext_noop( "EXIT" ), { 7, 5 }, { 6, 6 }, { 86, 16 }, buttonFontColor );

                break;
            }
            case ICN::BUTTON_VERTICAL_DISMISS: {
                _icnVsSprite[id].resize( 2 );

                if ( useOriginalResources() ) {
                    // The original DISMISS button has a broken transform layer and thinner pressed state than released state,
                    // so we use our empty vertical button as a template
                    _icnVsSprite[id][0] = GetICN( ICN::EMPTY_VERTICAL_GOOD_BUTTON, 0 );
                    _icnVsSprite[id][1] = GetICN( ICN::EMPTY_VERTICAL_GOOD_BUTTON, 1 );

                    // Copy the DISMISS text back from the original button
                    const Sprite & originalReleased = GetICN( ICN::HSBTNS, 0 );
                    const Sprite & originalPressed = GetICN( ICN::HSBTNS, 1 );

                    Copy( originalReleased, 9, 2, _icnVsSprite[id][0], 5, 2, 21, 112 );
                    Copy( originalPressed, 9, 5, _icnVsSprite[id][1], 4, 5, 19, 111 );

                    fheroes2::makeTransparentBackground( _icnVsSprite[id][0], _icnVsSprite[id][1], ICN::REDBAK_SMALL_VERTICAL );

                    break;
                }

                // We need to temporarily remove the letter specific X offsets in the font because if not the letters will
                // be off-centered when we are displaying one letter per line
                const ButtonFontOffsetRestorer fontReleased( _icnVsSprite[ICN::BUTTON_GOOD_FONT_RELEASED], -1 );
                const ButtonFontOffsetRestorer fontPressed( _icnVsSprite[ICN::BUTTON_GOOD_FONT_PRESSED], -1 );
                getTextAdaptedButton( _icnVsSprite[id][0], _icnVsSprite[id][1], gettext_noop( "D\nI\nS\nM\nI\nS\nS" ), ICN::EMPTY_VERTICAL_GOOD_BUTTON,
                                      ICN::REDBAK_SMALL_VERTICAL );

                break;
            }
            case ICN::BUTTON_VERTICAL_EXIT: {
                _icnVsSprite[id].resize( 2 );

                if ( useOriginalResources() ) {
                    // The original EXIT button has a broken transform layer and we need to remove the shadows,
                    // so we use our empty vertical button as a template
                    _icnVsSprite[id][0] = GetICN( ICN::EMPTY_VERTICAL_GOOD_BUTTON, 0 );
                    _icnVsSprite[id][1] = GetICN( ICN::EMPTY_VERTICAL_GOOD_BUTTON, 1 );

                    // Copy the EXIT text back from the original button
                    const Sprite & originalReleased = GetICN( ICN::HSBTNS, 2 );
                    const Sprite & originalPressed = GetICN( ICN::HSBTNS, 3 );

                    Copy( originalReleased, 4, 2, _icnVsSprite[id][0], 5, 2, 21, 112 );
                    Copy( originalPressed, 3, 5, _icnVsSprite[id][1], 4, 5, 19, 111 );

                    fheroes2::makeTransparentBackground( _icnVsSprite[id][0], _icnVsSprite[id][1], ICN::REDBAK_SMALL_VERTICAL );

                    break;
                }

                // We need to temporarily remove the letter specific X offsets in the font because if not the letters will
                // be off-centered when we are displaying one letter per line
                const ButtonFontOffsetRestorer fontReleased( _icnVsSprite[ICN::BUTTON_GOOD_FONT_RELEASED], -1 );
                const ButtonFontOffsetRestorer fontPressed( _icnVsSprite[ICN::BUTTON_GOOD_FONT_PRESSED], -1 );
                getTextAdaptedButton( _icnVsSprite[id][0], _icnVsSprite[id][1], gettext_noop( "E\nX\nI\nT" ), ICN::EMPTY_VERTICAL_GOOD_BUTTON,
                                      ICN::REDBAK_SMALL_VERTICAL );

                break;
            }
            case ICN::BUTTON_SKIP: {
                _icnVsSprite[id].resize( 2 );
                const int32_t originalId = ICN::TEXTBAR;

                if ( useOriginalResources() ) {
                    _icnVsSprite[id][0] = GetICN( originalId, 0 );
                    _icnVsSprite[id][1] = GetICN( originalId, 1 );
                    break;
                }

                for ( int i = 0; i < _icnVsSprite[id].size(); ++i ) {
                    Sprite & out = _icnVsSprite[id][i];
                    out = GetICN( originalId, i );
                    // Clean the button
                    Fill( out, 4 - i, 3, 41, 30, getButtonFillingColor( i == 0 ) );
                }

                renderTextOnButton( _icnVsSprite[id][0], _icnVsSprite[id][1], gettext_noop( "SKIP" ), { 5, 4 }, { 4, 5 }, { 41, 30 }, fheroes2::FontColor::WHITE );

                break;
            }
            default:
                // You're calling this function for non-specified ICN id. Check your logic!
                // Did you add a new image for one language without generating a default
                // for other languages?
                assert( 0 );
                break;
            }
        }

        bool generateGermanSpecificImages( const int id )
        {
            switch ( id ) {
            case ICN::BTNBATTLEONLY:
                _icnVsSprite[id].resize( 2 );
                for ( int32_t i = 0; i < static_cast<int32_t>( _icnVsSprite[id].size() ); ++i ) {
                    Sprite & out = _icnVsSprite[id][i];
                    out = GetICN( ICN::BTNNEWGM, 6 + i );
                    // Clean the button
                    Fill( out, 25, 18, 88, 23, getButtonFillingColor( i == 0 ) );
                    // Add 'K'
                    Blit( GetICN( ICN::BTNDCCFG, 4 + i ), 34 - i, 23, out, 40 - i, 23, 12, 14 );
                    //'Add 'A'
                    Blit( GetICN( ICN::BTNNEWGM, 4 + i ), 56 - i, 23, out, 52 - i, 23, 13, 14 );
                    Blit( out, 20, 20, out, 52 - i + 12, 25, 3, 3 );
                    // Add 'M'
                    Blit( GetICN( ICN::BTNNEWGM, 4 + i ), 39 - i, 8, out, 65 - i, 23, 14, 14 );
                    // Add 'F'
                    Blit( GetICN( ICN::BTNDCCFG, 4 + i ), 70 - i, 23, out, 87 - i, 23, 10, 14 );
                    // Add 'P'
                    Blit( GetICN( ICN::BTNNEWGM, 4 + i ), 36 - i, 23, out, 78 - i, 23, 10, 14 );
                }
                return true;
            case ICN::BUTTON_SMALL_MIN_GOOD:
                _icnVsSprite[id].resize( 2 );
                for ( int32_t i = 0; i < static_cast<int32_t>( _icnVsSprite[id].size() ); ++i ) {
                    Sprite & out = _icnVsSprite[id][i];
                    out = GetICN( ICN::RECRUIT, 4 + i );
                    // clean the button
                    Blit( GetICN( ICN::SYSTEM, 11 + i ), 10, 6 + i, out, 30 - 2 * i, 5 + i, 31, 15 );
                    // add 'IN'
                    Copy( GetICN( ICN::APANEL, 4 + i ), 23 - i, 22 + i, out, 33 - i, 6 + i, 8, 14 ); // letter 'I'
                    Copy( GetICN( ICN::APANEL, 4 + i ), 31 - i, 22 + i, out, 44 - i, 6 + i, 17, 14 ); // letter 'N'
                }
                return true;
            default:
                break;
            }
            return false;
        }

        bool generateFrenchSpecificImages( const int id )
        {
            switch ( id ) {
            case ICN::BTNBATTLEONLY:
                _icnVsSprite[id].resize( 2 );
                for ( int32_t i = 0; i < static_cast<int32_t>( _icnVsSprite[id].size() ); ++i ) {
                    Sprite & out = _icnVsSprite[id][i];
                    out = GetICN( ICN::BTNNEWGM, 6 + i );
                    // Clean the button
                    Fill( out, 25, 18, 88, 23, getButtonFillingColor( i == 0 ) );

                    const int32_t secondLine = 28;
                    // Add 'MODE'
                    Blit( GetICN( ICN::BTNNEWGM, 4 + i ), 40 - i, 13, out, 45 - i, 13, 50, 15 );
                    // Clean up 'MODE'
                    Blit( GetICN( ICN::BTNEMAIN, 0 + i ), 114 - i, 18, out, 94 - i, 18, 1, 10 );
                    // Add 'BA'
                    Blit( GetICN( ICN::BTNBAUD, 2 + i ), 42 - i, 28, out, 28 - i, secondLine, 22, 15 );
                    // Clean up 'BA'
                    Blit( GetICN( ICN::BTNBAUD, 2 + i ), 42 - i, 31, out, 39 - i, secondLine, 1, 1 );
                    Blit( GetICN( ICN::BTNBAUD, 2 + i ), 39 - i, 31, out, 49 - i, secondLine + 4, 1, 2 );
                    // Add 'T'
                    Blit( GetICN( ICN::BTNDC, 2 + i ), 89 - i, 21, out, 50 - i, secondLine, 12, 15 );
                    // Clean up 'AT'
                    Blit( GetICN( ICN::BTNDC, 2 + i ), 89 - i, 18, out, 50 - i, secondLine, 1, 1 );
                    Blit( GetICN( ICN::BTNDC, 2 + i ), 92 - ( 5 * i ), 27 - i, out, 49 - i, secondLine + 4 + i, 1, 3 );
                    // Add 'AI'.
                    Blit( GetICN( ICN::BTNMP, 6 + i ), 56 - i, 13, out, 62 - i, secondLine, 18, 15 );
                    // Clean up 'TA'
                    Blit( GetICN( ICN::BTNBAUD, 2 + i ), 51 - i, 40, out, 60 - i, secondLine + 12, 3, 3 );
                    // Add 'LLE'
                    Blit( GetICN( ICN::BTNEMAIN, 0 + i ), 85 - i, 13, out, 81 - i, secondLine, 31, 15 );
                    // Clean up "IL"
                    Blit( GetICN( ICN::BTNEMAIN, 0 + i ), 85 - i, 18, out, 81 - i, secondLine + 7, 1, 1 );
                    Blit( GetICN( ICN::BTNEMAIN, 0 + i ), 94 - i, 17, out, 80 - i, secondLine + 4, 2, 2 );
                    Blit( GetICN( ICN::BTNEMAIN, 0 + i ), 93 - i, 25, out, 79 - i, secondLine + 12, 3, 3 );
                    Blit( GetICN( ICN::BTNDC, 4 + i ), 23 - i, 8, out, 79 - i, secondLine + 5, 1, 10 );
                    Blit( GetICN( ICN::BTNMP, 6 + i ), 73 - i, 22, out, 79 - i, secondLine + 9, 1, 1 );
                }
                return true;
            case ICN::BTNGIFT_GOOD:
                _icnVsSprite[id].resize( 2 );
                for ( int32_t i = 0; i < static_cast<int32_t>( _icnVsSprite[id].size() ); ++i ) {
                    Sprite & out = _icnVsSprite[id][i];
                    out = GetICN( ICN::TRADPOST, 17 + i );
                    // clean the button
                    Fill( out, 33, 5, 31, 16, getButtonFillingColor( i == 0 ) );

                    const int32_t offsetY = 5;
                    // Add 'D'
                    const int32_t offsetXD = 14;
                    Blit( GetICN( ICN::CPANEL, 4 + i ), 48 - i, 28 + i, out, offsetXD - i, offsetY + i, 10, 15 );
                    // Clean up 'D' and restore button ornament
                    Blit( GetICN( ICN::CPANEL, 4 + i ), 48 - i, 36, out, offsetXD - 1 - i, offsetY + 4 + i, 1, 1 );
                    Blit( GetICN( ICN::CPANEL, 4 + i ), 48 - i, 35, out, offsetXD - i, offsetY + 9 + i, 1, 2 );
                    Blit( GetICN( ICN::CPANEL, 4 + i ), 48 - i, 35, out, offsetXD - 1 - i, offsetY + 13 + i, 1, 1 );
                    Fill( out, offsetXD + 9 - i, offsetY + 13 + i, 1, 1, getButtonFillingColor( i == 0 ) );
                    Blit( GetICN( ICN::TRADPOST, 17 + i ), offsetXD, offsetY, out, offsetXD, offsetY, 1, 1 );
                    // Add 'O'
                    const int32_t offsetXO = 10;
                    Blit( GetICN( ICN::CAMPXTRG, i ), 40 - ( 7 * i ), 5 + i, out, offsetXD + offsetXO + 1 - i, offsetY + i, 13 - i, 15 );
                    // Clean up 'DO'
                    Blit( GetICN( ICN::CPANEL, 4 + i ), 51 - i, 34, out, offsetXD + offsetXO - i, offsetY + 5, 2, 2 );
                    Blit( GetICN( ICN::CPANEL, 4 + i ), 51 - i, 34, out, offsetXD + offsetXO - i, offsetY + 7, 1, 1 + i );
                    Blit( GetICN( ICN::CPANEL, 4 + i ), 55 - i, 28 + i, out, offsetXD + 9 - i, offsetY + 2 + i, 3, 3 );
                    Fill( out, offsetXD + 11 - i, offsetY + i, 2, 2, getButtonFillingColor( i == 0 ) );
                    // Add 'N'
                    const int32_t offsetXN = 13;
                    Blit( GetICN( ICN::TRADPOST, 17 + i ), 50 - i, 5, out, offsetXD + offsetXO + offsetXN - i, offsetY, 14, 15 );
                    // Clean up 'ON'
                    Fill( out, offsetXD + offsetXO + offsetXN, offsetY, 1, 1, getButtonFillingColor( i == 0 ) );
                    Fill( out, offsetXD + offsetXO + offsetXN - i, offsetY + 9, 1, 1, getButtonFillingColor( i == 0 ) );
                    // Add 'N'
                    Blit( GetICN( ICN::TRADPOST, 17 + i ), 50 - i, 5, out, offsetXD + 10 + offsetXN + offsetXN - i, offsetY, 14, 15 );
                    // Clean up 'NN'
                    Fill( out, offsetXD + offsetXO + offsetXN + offsetXN - i, offsetY + 9, 1, 1, getButtonFillingColor( i == 0 ) );
                    // Add 'ER'
                    Blit( GetICN( ICN::CAMPXTRG, 2 + i ), 75 - ( 8 * i ), 5, out, offsetXD + offsetXO + offsetXN + offsetXN + offsetXN - ( 2 * i ), offsetY, 23, 15 );
                    // Restore button ornament
                    Blit( GetICN( ICN::TRADPOST, 17 + i ), offsetXD + offsetXO + offsetXN + offsetXN + offsetXN + 20, offsetY, out,
                          offsetXD + offsetXO + offsetXN + offsetXN + offsetXN + 20, offsetY, 1, 1 );
                    Blit( GetICN( ICN::TRADPOST, 17 + i ), offsetXD + offsetXO + offsetXN + offsetXN + offsetXN + 21, offsetY + 1, out,
                          offsetXD + offsetXO + offsetXN + offsetXN + offsetXN + 21, offsetY + 1, 2, 3 );
                    Blit( GetICN( ICN::TRADPOST, 17 + i ), offsetXD + offsetXO + offsetXN + offsetXN + offsetXN + 20, offsetY, out,
                          offsetXD + offsetXO + offsetXN + offsetXN + offsetXN + 21, offsetY + 4, 1, 1 );
                }
                return true;
            case ICN::BTNGIFT_EVIL:
                _icnVsSprite[id].resize( 2 );
                for ( int32_t i = 0; i < static_cast<int32_t>( _icnVsSprite[id].size() ); ++i ) {
                    Sprite & out = _icnVsSprite[id][i];
                    out = GetICN( ICN::TRADPOSE, 17 + i );
                    // clean the button
                    Fill( out, 33, 5, 31, 16, getButtonFillingColor( i == 0, false ) );

                    const int32_t offsetY = 5;
                    // Add 'D'
                    const int32_t offsetXD = 14;
                    Blit( GetICN( ICN::CPANELE, 4 + i ), 48 - i, 28 + i, out, offsetXD - i, offsetY + i, 10, 15 );
                    // Clean up 'D' and restore button ornament
                    Blit( GetICN( ICN::CPANELE, 4 + i ), 48 - i, 36, out, offsetXD - 1 - i, offsetY + 4 + i, 1, 1 );
                    Blit( GetICN( ICN::CPANELE, 4 + i ), 48 - i, 35, out, offsetXD - i, offsetY + 9 + i, 1, 2 );
                    Blit( GetICN( ICN::CPANELE, 4 + i ), 48 - i, 35, out, offsetXD - 1 - i, offsetY + 13 + i, 1, 1 );
                    Fill( out, offsetXD + 9 - i, offsetY + 13 + i, 1, 1, getButtonFillingColor( i == 0, false ) );
                    Blit( GetICN( ICN::TRADPOSE, 17 + i ), offsetXD, offsetY, out, offsetXD, offsetY, 1, 1 );
                    Fill( out, offsetXD + 9 - i, offsetY + i, 1, 1, getButtonFillingColor( i == 0, false ) );
                    // Add 'O'
                    const int32_t offsetXO = 10;
                    Blit( GetICN( ICN::APANELE, 4 + i ), 50 - i, 20 + i, out, offsetXD + offsetXO + 1 - i, offsetY + i, 13 - i, 14 );
                    // Clean up 'DO'
                    Blit( GetICN( ICN::CPANELE, 4 + i ), 51 - i, 34, out, offsetXD + offsetXO - i, offsetY + 5, 2, 2 );
                    Blit( GetICN( ICN::CPANELE, 4 + i ), 51 - i, 34, out, offsetXD + offsetXO - i, offsetY + 7, 1, 1 + i );
                    Blit( GetICN( ICN::CPANELE, 4 + i ), 56 - i, 28 + i, out, offsetXD + 10 - i, offsetY + 2 + i, 1, 3 );
                    Blit( GetICN( ICN::CPANELE, 4 + i ), 56 - i, 28 + i, out, offsetXD + 11 - i, offsetY + 3 + i, 1, 2 );
                    Fill( out, offsetXD + 11 - i, offsetY + i, 3, 3, getButtonFillingColor( i == 0, false ) );
                    Fill( out, offsetXD + 12 - i, offsetY + 3 + i, 1, 2, getButtonFillingColor( i == 0, false ) );
                    // Add 'N'
                    const int32_t offsetXN = 13;
                    Blit( GetICN( ICN::TRADPOSE, 17 + i ), 50 - i, 5, out, offsetXD + offsetXO + offsetXN - i, offsetY, 14, 15 );
                    // Clean up 'ON'
                    Fill( out, offsetXD + offsetXO + offsetXN - 1 - i, offsetY + 11 + i, 1, 3, getButtonFillingColor( i == 0, false ) );
                    Fill( out, offsetXD + offsetXO + offsetXN - i, offsetY, 1, 1, getButtonFillingColor( i == 0, false ) );
                    Fill( out, offsetXD + offsetXO + offsetXN - i, offsetY + 9, 1, 1, getButtonFillingColor( i == 0, false ) );
                    // Add 'N'
                    Blit( GetICN( ICN::TRADPOSE, 17 + i ), 50 - i, 5, out, offsetXD + offsetXO + offsetXN + offsetXN - i, offsetY, 13, 15 );
                    // Clean up 'NN'
                    Fill( out, offsetXD + offsetXO + offsetXN + offsetXN - i, offsetY + 9, 1, 1, getButtonFillingColor( i == 0, false ) );
                    // Add 'ER'
                    Blit( GetICN( ICN::APANELE, 8 + i ), 66 - ( 3 * i ), 5 + ( 2 * i ), out, offsetXD + offsetXO + offsetXN + offsetXN + offsetXN - ( 2 * i ),
                          offsetY + ( 2 * i ), 23, 14 - i );
                    // Clean up 'NE'
                    Blit( GetICN( ICN::TRADPOSE, 17 + i ), 50 - i, 5, out, offsetXD + offsetXO + offsetXN + offsetXN + offsetXN - i, offsetY, 2, 10 );
                    Fill( out, offsetXD + offsetXO + offsetXN + offsetXN + offsetXN - ( 2 * i ), offsetY + 9 + i, 1 + i, 2 + i, getButtonFillingColor( i == 0, false ) );
                    // Restore button ornament
                    Blit( GetICN( ICN::TRADPOSE, 17 + i ), offsetXD + offsetXO + offsetXN + offsetXN + offsetXN + 20, offsetY, out,
                          offsetXD + offsetXO + offsetXN + offsetXN + offsetXN + 20, offsetY, 1, 1 );
                    Blit( GetICN( ICN::TRADPOSE, 17 + i ), offsetXD + offsetXO + offsetXN + offsetXN + offsetXN + 21, offsetY + 1, out,
                          offsetXD + offsetXO + offsetXN + offsetXN + offsetXN + 21, offsetY + 1, 2, 3 );
                    Blit( GetICN( ICN::TRADPOSE, 17 + i ), offsetXD + offsetXO + offsetXN + offsetXN + offsetXN + 20, offsetY, out,
                          offsetXD + offsetXO + offsetXN + offsetXN + offsetXN + 21, offsetY + 4, 1, 1 );
                }
                return true;
            case ICN::BUTTON_SMALL_MIN_GOOD:
                _icnVsSprite[id].resize( 2 );
                for ( int32_t i = 0; i < static_cast<int32_t>( _icnVsSprite[id].size() ); ++i ) {
                    Sprite & out = _icnVsSprite[id][i];
                    out = GetICN( ICN::RECRUIT, 4 + i );
                    // Clean the button and leave 'M'
                    Fill( out, 31 - 2 * i, 5 + i, 25, 15, getButtonFillingColor( i == 0 ) );
                    Fill( out, 29 - 2 * i, 17 + i, 2, 2, getButtonFillingColor( i == 0 ) );
                    // Add 'I'
                    Blit( GetICN( ICN::APANEL, 4 + i ), 25 - i, 19 + i, out, 32 - i, 4 + i, 7 - i, 15 );
                    Blit( GetICN( ICN::RECRUIT, 4 + i ), 28 - i, 7 + i, out, 36 - i, 7 + i, 3, 9 );
                    Fill( out, 37 - i, 16 + i, 2, 3, getButtonFillingColor( i == 0 ) );
                    // Add 'N'
                    Blit( GetICN( ICN::TRADPOST, 17 + i ), 50 - i, 5, out, 41 - i, 5, 14, 15 );
                    Fill( out, 41 - i, 5, 1, 1, getButtonFillingColor( i == 0 ) );
                    Fill( out, 41 - i, 5 + 9, 1, 1, getButtonFillingColor( i == 0 ) );
                }
                return true;
            default:
                break;
            }
            return false;
        }

        bool generatePolishSpecificImages( const int id )
        {
            switch ( id ) {
            case ICN::BTNBATTLEONLY:
                _icnVsSprite[id].resize( 2 );
                for ( int32_t i = 0; i < static_cast<int32_t>( _icnVsSprite[id].size() ); ++i ) {
                    Sprite & out = _icnVsSprite[id][i];
                    out = GetICN( ICN::BTNNEWGM, 6 + i );
                    // clean the button
                    Fill( out, 25, 18, 88, 23, getButtonFillingColor( i == 0 ) );
                    const int32_t offsetX = 46;
                    const int32_t offsetY = 23;
                    // Add 'BI'
                    Blit( GetICN( ICN::BTNMCFG, 2 + i ), 58 - i, 29, out, offsetX - i, offsetY, 14, 11 );
                    // Add 'T'
                    Blit( GetICN( ICN::BTNNEWGM, 0 + i ), 24 - i, 29, out, offsetX + 14 - i, offsetY, 9, 11 );
                    // Add 'WA'
                    Blit( GetICN( ICN::BTNEMAIN, 0 + i ), 45 - i, 23, out, offsetX + 23 - i, offsetY, 24, 11 );
                    // Add pixel to 'W'
                    Blit( GetICN( ICN::BTNEMAIN, 0 + i ), 47 - i, 23 + i, out, offsetX + 38 - i, offsetY + i, 1, 1 );
                }
                return true;
            default:
                break;
            }
            return false;
        }

        bool generateItalianSpecificImages( const int id )
        {
            switch ( id ) {
            case ICN::BTNBATTLEONLY:
                _icnVsSprite[id].resize( 2 );
                for ( int32_t i = 0; i < static_cast<int32_t>( _icnVsSprite[id].size() ); ++i ) {
                    Sprite & out = _icnVsSprite[id][i];
                    out = GetICN( ICN::BTNNEWGM, 6 + i );
                    // clean the button
                    const uint8_t buttonFillingColor = getButtonFillingColor( i == 0 );
                    Fill( out, 25, 18, 88, 23, buttonFillingColor );
                    const int32_t offsetX = 16;
                    const int32_t offsetY = 21;
                    // Add 'B'
                    Blit( GetICN( ICN::BTNBAUD, 0 + i ), 42 - i, 28, out, offsetX - i, offsetY, 13, 15 );
                    Fill( out, offsetX + 11, offsetY + 13, 1, 2, buttonFillingColor );
                    // Add 'A'
                    Blit( GetICN( ICN::BTNNEWGM, 0 + i ), 80 - i, 28, out, offsetX + 13 - i, offsetY, 14, 15 );
                    Fill( out, offsetX + 13 - i, offsetY + 3, 1, 4, buttonFillingColor );
                    // Add 'T'
                    Blit( GetICN( ICN::BTNMP, 0 + i ), 74 - i, 5, out, offsetX + 27 - 2 * i, offsetY, 12, 15 );
                    // Add 'T'
                    Blit( GetICN( ICN::BTNMP, 0 + i ), 74 - i, 5, out, offsetX + 39 - 2 * i, offsetY, 12, 15 );
                    // Add 'A'
                    Blit( GetICN( ICN::BTNNEWGM, 0 + i ), 80 - i, 28, out, offsetX + 50 - i, offsetY, 14, 15 );
                    Fill( out, offsetX + 65 - i, offsetY + 5, 1, 2, buttonFillingColor );
                    Fill( out, offsetX + 65 - i, offsetY + 14, 1, 3, buttonFillingColor );
                    Fill( out, offsetX + 50 - i, offsetY + 3, 1, 4, buttonFillingColor );
                    // Add 'G'
                    Blit( GetICN( ICN::BTNNEWGM, 0 + i ), 44 - i, 12, out, offsetX + 65 - i, offsetY, 11, 15 );
                    // Add 'L'
                    Blit( GetICN( ICN::BTNDC, 4 + i ), 77 - i, 21, out, offsetX + 77 - 2 * i, offsetY, 9, 15 );
                    // Add 'I'
                    Blit( GetICN( ICN::BTNNEWGM, 0 + i ), 56 - i, 12, out, offsetX + 86 - i, offsetY, 7, 15 );
                    // Add 'A'
                    Blit( GetICN( ICN::BTNNEWGM, 0 + i ), 80 - i, 28, out, offsetX + 93 - i, offsetY, 14, 15 );
                    Fill( out, offsetX + 109 - i, offsetY + 5, 1, 2, buttonFillingColor );
                    Fill( out, offsetX + 93 - i, offsetY + 3, 1, 4, buttonFillingColor );
                }
                return true;
            default:
                break;
            }
            return false;
        }

        void generateLanguageSpecificImages( int id )
        {
            assert( isLanguageDependentIcnId( id ) );

            const fheroes2::SupportedLanguage resourceLanguage = fheroes2::getResourceLanguage();

            // Language-specific image generators, may fail
            if ( fheroes2::getCurrentLanguage() == resourceLanguage ) {
                switch ( resourceLanguage ) {
                case fheroes2::SupportedLanguage::German:
                    if ( generateGermanSpecificImages( id ) ) {
                        return;
                    }
                    break;
                case fheroes2::SupportedLanguage::French:
                    if ( generateFrenchSpecificImages( id ) ) {
                        return;
                    }
                    break;
                case fheroes2::SupportedLanguage::Polish:
                    if ( generatePolishSpecificImages( id ) ) {
                        return;
                    }
                    break;
                case fheroes2::SupportedLanguage::Italian:
                    if ( generateItalianSpecificImages( id ) ) {
                        return;
                    }
                    break;
                default:
                    break;
                }
            }
            // Image generator of a last resort, must provide the generation of the "default" variant
            // for all image ids for which this function can be called, and must not fail.
            generateDefaultImages( id );
        }

        bool LoadModifiedICN( int id )
        {
            switch ( id ) {
            case ICN::ROUTERED:
                CopyICNWithPalette( id, ICN::ROUTE, PAL::PaletteType::RED );
                return true;
            case ICN::FONT:
            case ICN::SMALFONT: {
                LoadOriginalICN( id );

                auto & imageArray = _icnVsSprite[id];
                if ( imageArray.size() < 96 ) {
                    // 96 symbols is the minimum requirement for English.
                    throw std::logic_error( "The game resources are corrupted. Please use resources from a licensed version of Heroes of Might and Magic II." );
                }

                // Compare '(' and ')' symbols. By size they are always the same. However, we play safe and fail if both dimensions are different.
                if ( ( imageArray[8].width() != imageArray[9].width() ) && ( imageArray[8].height() != imageArray[9].height() ) ) {
                    // This is most likely a corrupted font or a pirated translation to a non-English language which causes all sorts of rendering issues.
                    throw std::logic_error( "The game resources are corrupted. Please use resources from a licensed version of Heroes of Might and Magic II." );
                }

                const std::vector<uint8_t> & body = ::AGG::getDataFromAggFile( ICN::GetString( id ) );
                const uint32_t crc32 = fheroes2::calculateCRC32( body.data(), body.size() );

                if ( id == ICN::SMALFONT ) {
                    // Small font in official Polish GoG version has all letters shifted 1 pixel down.
                    if ( crc32 == 0xE9EC7A63 ) {
                        for ( Sprite & letter : imageArray ) {
                            letter.setPosition( letter.x(), letter.y() - 1 );
                        }
                    }
                    modifyBaseSmallFont( _icnVsSprite[id] );
                }
                else {
                    assert( id == ICN::FONT );
                    // The original images contain an issue: image layer has value 50 which is '2' in UTF-8. We must correct these (only 3) places
                    for ( fheroes2::Sprite & fontImage : imageArray ) {
                        ReplaceColorIdByTransformId( fontImage, 50, 2 );
                    }
                    modifyBaseNormalFont( _icnVsSprite[id] );
                }

                // Some checks that we really have CP1251 font
                const int32_t verifiedFontWidth = ( id == ICN::FONT ) ? 19 : 12;
                if ( imageArray.size() == 162 && imageArray[121].width() == verifiedFontWidth ) {
                    // Engine expects that letter indexes correspond to charcode - 0x20.
                    // In case CP1251 font.icn contains sprites for chars 0x20-0x7F, 0xC0-0xDF, 0xA8, 0xE0-0xFF, 0xB8 (in that order).
                    // We rearrange sprites array for corresponding sprite indexes to charcode - 0x20.
                    const Sprite firstSprite{ imageArray[0] };
                    imageArray.insert( imageArray.begin() + 96, 64, firstSprite );
                    std::swap( imageArray[136], imageArray[192] ); // Move sprites for chars 0xA8
                    std::swap( imageArray[152], imageArray[225] ); // and 0xB8 to it's places.
                    imageArray.pop_back();
                    imageArray.erase( imageArray.begin() + 192 );
                }
                // German version uses CP1252
                if ( crc32 == 0x04745D1D || crc32 == 0xD0F0D852 ) {
                    const Sprite firstSprite{ imageArray[0] };
                    imageArray.insert( imageArray.begin() + 96, 124, firstSprite );
                    std::swap( imageArray[164], imageArray[224] );
                    std::swap( imageArray[182], imageArray[225] );
                    std::swap( imageArray[188], imageArray[226] );
                    std::swap( imageArray[191], imageArray[223] );
                    std::swap( imageArray[196], imageArray[220] );
                    std::swap( imageArray[214], imageArray[221] );
                    std::swap( imageArray[220], imageArray[222] );
                    imageArray.erase( imageArray.begin() + 221, imageArray.end() );
                }
                // French version has its own special encoding but should conform to CP1252 too
                if ( crc32 == 0xD9556567 || crc32 == 0x406967B9 ) {
                    const Sprite firstSprite{ imageArray[0] };
                    imageArray.insert( imageArray.begin() + 96, 160 - 32, firstSprite );
                    imageArray[192 - 32] = imageArray[33];
                    imageArray[199 - 32] = imageArray[35];
                    imageArray[201 - 32] = imageArray[37];
                    imageArray[202 - 32] = imageArray[37];
                    imageArray[244 - 32] = imageArray[3];
                    imageArray[251 - 32] = imageArray[4];
                    imageArray[249 - 32] = imageArray[6];
                    imageArray[226 - 32] = imageArray[10];
                    imageArray[239 - 32] = imageArray[28];
                    imageArray[238 - 32] = imageArray[30];
                    imageArray[224 - 32] = imageArray[32];
                    imageArray[231 - 32] = imageArray[62];
                    imageArray[232 - 32] = imageArray[64];
                    imageArray[239 - 32] = imageArray[91];
                    imageArray[234 - 32] = imageArray[92];
                    imageArray[238 - 32] = imageArray[93];
                    imageArray[233 - 32] = imageArray[94];
                    imageArray[238 - 32] = imageArray[95];
                    imageArray.erase( imageArray.begin() + 252 - 32, imageArray.end() );
                }
                // Italian version uses CP1252
                if ( crc32 == 0x219B3124 || crc32 == 0x1F3C3C74 ) {
                    const Sprite firstSprite{ imageArray[0] };
                    imageArray.insert( imageArray.begin() + 101, 155 - 32, firstSprite );
                    imageArray[192 - 32] = imageArray[33];
                    imageArray[200 - 32] = imageArray[37];
                    imageArray[201 - 32] = imageArray[37];
                    imageArray[204 - 32] = imageArray[41];
                    imageArray[210 - 32] = imageArray[47];
                    imageArray[217 - 32] = imageArray[53];
                    imageArray[224 - 32] = imageArray[96];
                    imageArray[232 - 32] = imageArray[97];
                    imageArray[233 - 32] = imageArray[69];
                    imageArray[236 - 32] = imageArray[98];
                    imageArray[242 - 32] = imageArray[99];
                    imageArray[249 - 32] = imageArray[100];
                    imageArray.erase( imageArray.begin() + 250 - 32, imageArray.end() );
                }
                return true;
            }
            case ICN::YELLOW_FONT:
                CopyICNWithPalette( id, ICN::FONT, PAL::PaletteType::YELLOW_FONT );
                return true;
            case ICN::YELLOW_SMALLFONT:
                CopyICNWithPalette( id, ICN::SMALFONT, PAL::PaletteType::YELLOW_FONT );
                return true;
            case ICN::GRAY_FONT:
                CopyICNWithPalette( id, ICN::FONT, PAL::PaletteType::GRAY_FONT );
                return true;
            case ICN::GRAY_SMALL_FONT:
                CopyICNWithPalette( id, ICN::SMALFONT, PAL::PaletteType::GRAY_FONT );
                return true;
            case ICN::SPELLS:
                LoadOriginalICN( id );
                _icnVsSprite[id].resize( 67 );
                for ( uint32_t i = 60; i < 66; ++i ) {
                    int originalIndex = 0;
                    if ( i == 60 ) // Mass Cure
                        originalIndex = 6;
                    else if ( i == 61 ) // Mass Haste
                        originalIndex = 14;
                    else if ( i == 62 ) // Mass Slow
                        originalIndex = 1;
                    else if ( i == 63 ) // Mass Bless
                        originalIndex = 7;
                    else if ( i == 64 ) // Mass Curse
                        originalIndex = 3;
                    else if ( i == 65 ) // Mass Shield
                        originalIndex = 15;

                    const Sprite & originalImage = _icnVsSprite[id][originalIndex];
                    Sprite & image = _icnVsSprite[id][i];

                    image.resize( originalImage.width() + 8, originalImage.height() + 8 );
                    image.setPosition( originalImage.x() + 4, originalImage.y() + 4 );
                    image.fill( 1 );

                    AlphaBlit( originalImage, image, 0, 0, 128 );
                    AlphaBlit( originalImage, image, 4, 4, 192 );
                    Blit( originalImage, image, 8, 8 );

                    AddTransparency( image, 1 );
                }

                // The Petrification spell does not have its own icon in the original game.
                h2d::readImage( "petrification_spell_icon.image", _icnVsSprite[id][66] );

                return true;
            case ICN::CSLMARKER:
                _icnVsSprite[id].resize( 3 );
                for ( uint32_t i = 0; i < 3; ++i ) {
                    _icnVsSprite[id][i] = GetICN( ICN::LOCATORS, 24 );
                    if ( i == 1 ) {
                        ReplaceColorId( _icnVsSprite[id][i], 0x0A, 0xD6 );
                    }
                    else if ( i == 2 ) {
                        ReplaceColorId( _icnVsSprite[id][i], 0x0A, 0xDE );
                    }
                }
                return true;
            case ICN::BATTLESKIP:
                _icnVsSprite[id].resize( 2 );
                for ( uint32_t i = 0; i < 2; ++i ) {
                    Sprite & out = _icnVsSprite[id][i];
                    out = GetICN( ICN::TEXTBAR, 4 + i );

                    // clean the button
                    Blit( GetICN( ICN::SYSTEM, 11 + i ), 3, 8, out, 3, 1, 43, 14 );

                    // add 'skip'
                    Blit( GetICN( ICN::TEXTBAR, i ), 3, 10, out, 3, 0, 43, 14 );
                }
                return true;
            case ICN::BUYMAX:
            case ICN::BUTTON_NEW_GAME_GOOD:
            case ICN::BUTTON_NEW_GAME_EVIL:
            case ICN::BUTTON_SAVE_GAME_GOOD:
            case ICN::BUTTON_SAVE_GAME_EVIL:
            case ICN::BUTTON_LOAD_GAME_GOOD:
            case ICN::BUTTON_LOAD_GAME_EVIL:
            case ICN::BUTTON_INFO_GOOD:
            case ICN::BUTTON_INFO_EVIL:
            case ICN::BUTTON_QUIT_GOOD:
            case ICN::BUTTON_QUIT_EVIL:
            case ICN::BUTTON_SMALL_CANCEL_GOOD:
            case ICN::BUTTON_SMALL_CANCEL_EVIL:
            case ICN::BUTTON_SMALL_OKAY_GOOD:
            case ICN::BUTTON_SMALL_OKAY_EVIL:
            case ICN::BUTTON_SMALLER_OKAY_GOOD:
            case ICN::BUTTON_SMALLER_OKAY_EVIL:
            case ICN::BUTTON_SMALL_ACCEPT_GOOD:
            case ICN::BUTTON_SMALL_ACCEPT_EVIL:
            case ICN::BUTTON_SMALL_DECLINE_GOOD:
            case ICN::BUTTON_SMALL_DECLINE_EVIL:
            case ICN::BUTTON_SMALL_LEARN_GOOD:
            case ICN::BUTTON_SMALL_LEARN_EVIL:
            case ICN::BUTTON_SMALL_TRADE_GOOD:
            case ICN::BUTTON_SMALL_TRADE_EVIL:
            case ICN::BUTTON_SMALL_YES_GOOD:
            case ICN::BUTTON_SMALL_YES_EVIL:
            case ICN::BUTTON_SMALL_NO_GOOD:
            case ICN::BUTTON_SMALL_NO_EVIL:
            case ICN::BUTTON_SMALL_EXIT_GOOD:
            case ICN::BUTTON_SMALL_EXIT_EVIL:
            case ICN::BUTTON_EXIT_HEROES_MEETING:
            case ICN::BUTTON_EXIT_TOWN:
            case ICN::BUTTON_EXIT_PUZZLE_DDOOR_EVIL:
            case ICN::BUTTON_EXIT_PUZZLE_DDOOR_GOOD:
            case ICN::BUTTON_SMALL_DISMISS_GOOD:
            case ICN::BUTTON_SMALL_DISMISS_EVIL:
            case ICN::BUTTON_SMALL_UPGRADE_GOOD:
            case ICN::BUTTON_SMALL_UPGRADE_EVIL:
            case ICN::BUTTON_SMALL_RESTART_GOOD:
            case ICN::BUTTON_SMALL_RESTART_EVIL:
            case ICN::BUTTON_KINGDOM_EXIT:
            case ICN::BUTTON_KINGDOM_HEROES:
            case ICN::BUTTON_KINGDOM_TOWNS:
            case ICN::BUTTON_MAPSIZE_SMALL:
            case ICN::BUTTON_MAPSIZE_MEDIUM:
            case ICN::BUTTON_MAPSIZE_LARGE:
            case ICN::BUTTON_MAPSIZE_XLARGE:
            case ICN::BUTTON_MAPSIZE_ALL:
            case ICN::BUTTON_MAP_SELECT:
            case ICN::BUTTON_STANDARD_GAME:
            case ICN::BUTTON_CAMPAIGN_GAME:
            case ICN::BUTTON_MULTIPLAYER_GAME:
            case ICN::BUTTON_LARGE_CANCEL:
            case ICN::BUTTON_LARGE_CONFIG:
            case ICN::BUTTON_ORIGINAL_CAMPAIGN:
            case ICN::BUTTON_EXPANSION_CAMPAIGN:
            case ICN::BUTTON_HOT_SEAT:
            case ICN::BUTTON_2_PLAYERS:
            case ICN::BUTTON_3_PLAYERS:
            case ICN::BUTTON_4_PLAYERS:
            case ICN::BUTTON_5_PLAYERS:
            case ICN::BUTTON_6_PLAYERS:
            case ICN::BTNBATTLEONLY:
            case ICN::BTNGIFT_GOOD:
            case ICN::BTNGIFT_EVIL:
            case ICN::UNIFORM_EVIL_MAX_BUTTON:
            case ICN::UNIFORM_EVIL_MIN_BUTTON:
            case ICN::UNIFORM_GOOD_MAX_BUTTON:
            case ICN::UNIFORM_GOOD_MIN_BUTTON:
            case ICN::UNIFORM_GOOD_OKAY_BUTTON:
            case ICN::UNIFORM_EVIL_OKAY_BUTTON:
            case ICN::UNIFORM_GOOD_CANCEL_BUTTON:
            case ICN::UNIFORM_EVIL_CANCEL_BUTTON:
            case ICN::UNIFORM_GOOD_EXIT_BUTTON:
            case ICN::UNIFORM_EVIL_EXIT_BUTTON:
            case ICN::BUTTON_SMALL_MIN_GOOD:
            case ICN::BUTTON_SMALL_MIN_EVIL:
            case ICN::BUTTON_SMALL_MAX_GOOD:
            case ICN::BUTTON_SMALL_MAX_EVIL:
            case ICN::BUTTON_GUILDWELL_EXIT:
            case ICN::GOOD_CAMPAIGN_BUTTONS:
            case ICN::EVIL_CAMPAIGN_BUTTONS:
            case ICN::POL_CAMPAIGN_BUTTONS:
            case ICN::BUTTON_VIEWWORLD_EXIT_GOOD:
            case ICN::BUTTON_VIEWWORLD_EXIT_EVIL:
            case ICN::BUTTON_VERTICAL_DISMISS:
            case ICN::BUTTON_VERTICAL_EXIT:
            case ICN::BUTTON_SKIP:
                generateLanguageSpecificImages( id );
                return true;
            case ICN::PHOENIX:
                LoadOriginalICN( id );
                // First sprite has cropped shadow. We copy missing part from another 'almost' identical frame
                if ( _icnVsSprite[id].size() >= 32 ) {
                    const Sprite & in = _icnVsSprite[id][32];
                    Copy( in, 60, 73, _icnVsSprite[id][1], 60, 73, 14, 13 );
                    Copy( in, 56, 72, _icnVsSprite[id][30], 56, 72, 18, 9 );
                }
                return true;
            case ICN::MONH0028: // phoenix
                LoadOriginalICN( id );
                if ( _icnVsSprite[id].size() == 1 ) {
                    const Sprite & correctFrame = GetICN( ICN::PHOENIX, 32 );
                    Copy( correctFrame, 60, 73, _icnVsSprite[id][0], 58, 70, 14, 13 );
                }
                return true;
            case ICN::CAVALRYR:
                LoadOriginalICN( id );
                // Sprite 23 has incorrect colors, we need to replace them
                if ( _icnVsSprite[id].size() >= 23 ) {
                    Sprite & out = _icnVsSprite[id][23];

                    std::vector<uint8_t> indexes( 256 );
                    for ( uint32_t i = 0; i < 256; ++i ) {
                        indexes[i] = static_cast<uint8_t>( i );
                    }

                    indexes[69] = 187;
                    indexes[71] = 195;
                    indexes[73] = 188;
                    indexes[74] = 190;
                    indexes[75] = 193;
                    indexes[76] = 191;
                    indexes[77] = 195;
                    indexes[80] = 195;
                    indexes[81] = 196;
                    indexes[83] = 196;
                    indexes[84] = 197;
                    indexes[151] = 197;

                    ApplyPalette( out, indexes );
                }
                return true;
            case ICN::TITANMSL:
                LoadOriginalICN( id );
                if ( _icnVsSprite[id].size() == 7 ) {
                    // We need to shift Titan lightning arrow sprite position to correctly render it.
                    _icnVsSprite[id][0].setPosition( _icnVsSprite[id][0].x(), _icnVsSprite[id][0].y() - 5 );
                    _icnVsSprite[id][1].setPosition( _icnVsSprite[id][1].x() - 5, _icnVsSprite[id][1].y() - 5 );
                    _icnVsSprite[id][2].setPosition( _icnVsSprite[id][2].x() - 10, _icnVsSprite[id][2].y() );
                    _icnVsSprite[id][3].setPosition( _icnVsSprite[id][3].x() - 15, _icnVsSprite[id][3].y() );
                    _icnVsSprite[id][4].setPosition( _icnVsSprite[id][4].x() - 10, _icnVsSprite[id][2].y() );
                    _icnVsSprite[id][5].setPosition( _icnVsSprite[id][5].x() - 5, _icnVsSprite[id][5].y() - 5 );
                    _icnVsSprite[id][6].setPosition( _icnVsSprite[id][6].x(), _icnVsSprite[id][6].y() - 5 );
                }
                return true;
            case ICN::TROLLMSL:
                LoadOriginalICN( id );
                if ( _icnVsSprite[id].size() == 1 ) {
                    Sprite & out = _icnVsSprite[id][0];
                    // The original sprite contains 2 pixels which are empty
                    if ( out.width() * out.height() > 188 && out.transform()[147] == 1 && out.transform()[188] == 1 ) {
                        out.transform()[147] = 0;
                        out.image()[147] = 22;

                        out.transform()[188] = 0;
                        out.image()[188] = 24;
                    }
                }
                return true;
            case ICN::TROLL2MSL:
                LoadOriginalICN( ICN::TROLLMSL );
                if ( _icnVsSprite[ICN::TROLLMSL].size() == 1 ) {
                    _icnVsSprite[id].resize( 1 );

                    Sprite & out = _icnVsSprite[id][0];
                    out = _icnVsSprite[ICN::TROLLMSL][0];

                    // The original sprite contains 2 pixels which are empty
                    if ( out.width() * out.height() > 188 && out.transform()[147] == 1 && out.transform()[188] == 1 ) {
                        out.transform()[147] = 0;
                        out.image()[147] = 22;

                        out.transform()[188] = 0;
                        out.image()[188] = 24;
                    }

                    std::vector<uint8_t> indexes( 256 );
                    for ( uint32_t i = 0; i < 256; ++i ) {
                        indexes[i] = static_cast<uint8_t>( i );
                    }

                    indexes[10] = 152;
                    indexes[11] = 153;
                    indexes[12] = 154;
                    indexes[13] = 155;
                    indexes[14] = 155;
                    indexes[15] = 156;
                    indexes[16] = 157;
                    indexes[17] = 158;
                    indexes[18] = 159;
                    indexes[19] = 160;
                    indexes[20] = 160;
                    indexes[21] = 161;
                    indexes[22] = 162;
                    indexes[23] = 163;
                    indexes[24] = 164;
                    indexes[25] = 165;
                    indexes[26] = 166;
                    indexes[27] = 166;
                    indexes[28] = 167;
                    indexes[29] = 168;
                    indexes[30] = 169;
                    indexes[31] = 170;
                    indexes[32] = 171;
                    indexes[33] = 172;
                    indexes[34] = 172;
                    indexes[35] = 173;

                    ApplyPalette( out, indexes );
                }
                return true;
            case ICN::GOLEM:
            case ICN::GOLEM2:
                LoadOriginalICN( id );
                // Original Golem ICN contains 40 frames. We make the corrections only for original sprite.
                if ( _icnVsSprite[id].size() == 40 ) {
                    // Movement animation fix for Iron and Steel Golem: its 'MOVE_MAIN' animation is missing 1/4 of animation start.
                    // The 'MOVE_START' (for first and one cell move) has this 1/4 of animation, but 'MOVE_TILE_START` is empty,
                    // so we make a copy of 'MOVE_MAIN' frames to the end of sprite vector and correct their 'x' coordinate
                    // to cover the whole cell except the last frame, that has correct coordinates.
                    const size_t golemICNSize = _icnVsSprite[id].size();
                    // 'MOVE_MAIN' has 7 frames and we copy only first 6.
                    const int32_t copyFramesNum = 6;

                    _icnVsSprite[id].reserve( golemICNSize + copyFramesNum );
                    // 'MOVE_MAIN' frames starts from the 6th frame in Golem ICN sprites.
                    size_t copyFrame = 6;

                    for ( int32_t i = 0; i < copyFramesNum; ++i, ++copyFrame ) {
                        // IMPORTANT: we MUST do a copy of a vector element if we want to insert it to the same vector.
                        fheroes2::Sprite originalFrame = _icnVsSprite[id][copyFrame];
                        _icnVsSprite[id].emplace_back( std::move( originalFrame ) );

                        const size_t frameID = golemICNSize + i;
                        // We have 7 'MOVE_MAIN' frames and 1/4 of cell to expand the horizontal movement, so we shift the first copied frame by "6*CELLW/(4*7)" to the
                        // left and reduce this shift every next frame by "CELLW/(7*4)".
                        _icnVsSprite[id][frameID].setPosition( _icnVsSprite[id][frameID].x() - ( copyFramesNum - i ) * CELLW / 28, _icnVsSprite[id][frameID].y() );
                    }
                }
                return true;
            case ICN::LOCATORE:
            case ICN::LOCATORS:
                LoadOriginalICN( id );
                if ( _icnVsSprite[id].size() > 15 ) {
                    if ( _icnVsSprite[id][12].width() == 47 ) {
                        Sprite & out = _icnVsSprite[id][12];
                        out = Crop( out, 0, 0, out.width() - 1, out.height() );
                    }
                    if ( _icnVsSprite[id][15].width() == 47 ) {
                        Sprite & out = _icnVsSprite[id][15];
                        out = Crop( out, 0, 0, out.width() - 1, out.height() );
                    }
                }
                return true;
            case ICN::TOWNBKG2:
                LoadOriginalICN( id );
                if ( _icnVsSprite[id].size() == 1 ) {
                    Sprite & out = _icnVsSprite[id][0];
                    // The first pixel of the original sprite has incorrect color.
                    if ( !out.empty() ) {
                        out._disableTransformLayer();
                        out.image()[0] = 10;
                    }
                }
                return true;
            case ICN::HSICONS:
                LoadOriginalICN( id );
                if ( _icnVsSprite[id].size() > 7 ) {
                    Sprite & out = _icnVsSprite[id][7];
                    if ( out.width() == 34 && out.height() == 19 ) {
                        Sprite temp;
                        std::swap( temp, out );

                        out.resize( temp.width() + 1, temp.height() );
                        out.reset();
                        Copy( temp, 0, 0, out, 1, 0, temp.width(), temp.height() );
                        Copy( temp, temp.width() - 1, 10, out, 0, 10, 1, 3 );
                    }
                }
                return true;
            case ICN::LISTBOX_EVIL:
                CopyICNWithPalette( id, ICN::LISTBOX, PAL::PaletteType::GRAY );
                for ( fheroes2::Sprite & sprite : _icnVsSprite[id] ) {
                    ApplyPalette( sprite, 2 );
                }
                return true;
            case ICN::MONS32:
                LoadOriginalICN( id );

                if ( _icnVsSprite[id].size() > 4 ) { // Veteran Pikeman
                    Sprite & modified = _icnVsSprite[id][4];

                    Sprite temp( modified.width(), modified.height() + 1 );
                    temp.reset();
                    Blit( modified, 0, 0, temp, 0, 1, modified.width(), modified.height() );
                    modified = std::move( temp );
                    Fill( modified, 7, 0, 4, 1, 36 );
                }
                if ( _icnVsSprite[id].size() > 6 ) { // Master Swordsman
                    Sprite & modified = _icnVsSprite[id][6];

                    Sprite temp( modified.width(), modified.height() + 1 );
                    temp.reset();
                    Blit( modified, 0, 0, temp, 0, 1, modified.width(), modified.height() );
                    modified = std::move( temp );
                    Fill( modified, 2, 0, 5, 1, 36 );
                }
                if ( _icnVsSprite[id].size() > 8 ) { // Champion
                    Sprite & modified = _icnVsSprite[id][8];

                    Sprite temp( modified.width(), modified.height() + 1 );
                    temp.reset();
                    Blit( modified, 0, 0, temp, 0, 1, modified.width(), modified.height() );
                    modified = std::move( temp );
                    Fill( modified, 12, 0, 5, 1, 36 );
                }
                if ( _icnVsSprite[id].size() > 33 ) {
                    // Minotaur King original mini sprite has blue armlets. We make them gold to correspond the ICN::MINOTAU2.
                    Sprite & modified = _icnVsSprite[id][33];

                    if ( modified.width() == 20 && modified.height() == 36 ) {
                        // We update these pixels: 6x16, 7x16, 8x16, 5x17, 6x17, 7x17, 8x17, 6x18, 7x18, 14x18, 14x19.
                        for ( const uint32_t pixelNumber : { 326, 327, 328, 345, 346, 347, 348, 366, 367, 374, 394 } ) {
                            // The gold color gradient has -42 offset from blue color gradient.
                            modified.image()[pixelNumber] -= 42;
                        }
                    }
                }
                if ( _icnVsSprite[id].size() > 62 ) {
                    const Point shadowOffset( -1, 2 );
                    for ( size_t i = 0; i < 62; ++i ) {
                        Sprite & modified = _icnVsSprite[id][i];
                        const Point originalOffset( modified.x(), modified.y() );
                        Sprite temp = addShadow( modified, { -1, 2 }, 2 );
                        temp.setPosition( originalOffset.x - 1, originalOffset.y + 2 );

                        const Rect area = GetActiveROI( temp, 2 );
                        if ( area.x > 0 || area.height != temp.height() ) {
                            const Point offset( temp.x() - area.x, temp.y() - temp.height() + area.y + area.height );
                            modified = Crop( temp, area.x, area.y, area.width, area.height );
                            modified.setPosition( offset.x, offset.y );
                        }
                        else {
                            modified = std::move( temp );
                        }
                    }
                }
                if ( _icnVsSprite[id].size() > 63 && _icnVsSprite[id][63].width() == 19 && _icnVsSprite[id][63].height() == 37 ) { // Air Elemental
                    Sprite & modified = _icnVsSprite[id][63];
                    modified.image()[19 * 9 + 9] = modified.image()[19 * 5 + 11];
                    modified.transform()[19 * 9 + 9] = modified.transform()[19 * 5 + 11];
                }

                return true;
            case ICN::MONSTER_SWITCH_LEFT_ARROW:
                _icnVsSprite[id].resize( 2 );
                for ( uint32_t i = 0; i < 2; ++i ) {
                    const Sprite & source = GetICN( ICN::RECRUIT, i );
                    Sprite & out = _icnVsSprite[id][i];
                    out.resize( source.height(), source.width() );
                    Transpose( source, out );
                    out = Flip( out, false, true );
                    out.setPosition( source.y() - static_cast<int32_t>( i ), source.x() );
                }
                return true;
            case ICN::MONSTER_SWITCH_RIGHT_ARROW:
                _icnVsSprite[id].resize( 2 );
                for ( uint32_t i = 0; i < 2; ++i ) {
                    const Sprite & source = GetICN( ICN::RECRUIT, i + 2 );
                    Sprite & out = _icnVsSprite[id][i];
                    out.resize( source.height(), source.width() );
                    Transpose( source, out );
                    out = Flip( out, false, true );
                    out.setPosition( source.y(), source.x() );
                }
                return true;
            case ICN::SURRENDR:
            case ICN::SURRENDE:
                LoadOriginalICN( id );
                if ( _icnVsSprite[id].size() >= 4 ) {
                    if ( id == ICN::SURRENDR ) {
                        // Fix incorrect font color on good ACCEPT button.
                        ReplaceColorId( _icnVsSprite[id][0], 28, 56 );
                    }
                    // Fix pressed buttons background.
                    for ( const uint32_t i : { 0, 2 } ) {
                        Sprite & out = _icnVsSprite[id][i + 1];

                        Sprite tmp( out.width(), out.height() );
                        tmp.reset();
                        Copy( out, 0, 1, tmp, 1, 0, tmp.width() - 1, tmp.height() - 1 );
                        CopyTransformLayer( _icnVsSprite[id][i], tmp );

                        out.reset();
                        Copy( tmp, 1, 0, out, 0, 1, tmp.width() - 1, tmp.height() - 1 );
                    }
                }
                return true;
            case ICN::NON_UNIFORM_GOOD_RESTART_BUTTON:
                _icnVsSprite[id].resize( 2 );
                _icnVsSprite[id][0] = Crop( GetICN( ICN::CAMPXTRG, 2 ), 6, 0, 108, 25 );
                _icnVsSprite[id][0].setPosition( 0, 0 );

                _icnVsSprite[id][1] = GetICN( ICN::CAMPXTRG, 3 );
                _icnVsSprite[id][1].setPosition( 0, 0 );

                // fix transparent corners
                CopyTransformLayer( _icnVsSprite[id][1], _icnVsSprite[id][0] );
                return true;
            case ICN::NON_UNIFORM_EVIL_RESTART_BUTTON:
                _icnVsSprite[id].resize( 2 );
                _icnVsSprite[id][0] = Crop( GetICN( ICN::CAMPXTRE, 2 ), 4, 0, 108, 25 );
                _icnVsSprite[id][0].setPosition( 0, 0 );

                _icnVsSprite[id][1] = GetICN( ICN::CAMPXTRE, 3 );
                _icnVsSprite[id][1].setPosition( 0, 0 );

                // fix transparent corners
                CopyTransformLayer( _icnVsSprite[id][1], _icnVsSprite[id][0] );
                return true;
            case ICN::WHITE_LARGE_FONT: {
                GetICN( ICN::FONT, 0 );
                const std::vector<Sprite> & original = _icnVsSprite[ICN::FONT];
                _icnVsSprite[id].resize( original.size() );
                for ( size_t i = 0; i < _icnVsSprite[id].size(); ++i ) {
                    const Sprite & in = original[i];
                    Sprite & out = _icnVsSprite[id][i];
                    out.resize( in.width() * 2, in.height() * 2 );
                    Resize( in, out, true );
                    out.setPosition( in.x() * 2, in.y() * 2 );
                }
                return true;
            }
            case ICN::SWAP_ARROW_LEFT_TO_RIGHT:
            case ICN::SWAP_ARROW_RIGHT_TO_LEFT: {
                // Since the original game does not have such resources we could generate it from hero meeting sprite.
                const Sprite & original = GetICN( ICN::SWAPWIN, 0 );
                std::array<Image, 4> input;

                const int32_t width = 45;
                const int32_t height = 20;

                for ( Image & image : input ) {
                    image.resize( width, height );
                }

                Copy( original, 295, 270, input[0], 0, 0, width, height );
                Copy( original, 295, 291, input[1], 0, 0, width, height );
                Copy( original, 295, 363, input[2], 0, 0, width, height );
                Copy( original, 295, 384, input[3], 0, 0, width, height );

                input[1] = Flip( input[1], true, false );
                input[3] = Flip( input[3], true, false );

                Image out = ExtractCommonPattern( { &input[0], &input[1], &input[2], &input[3] } );

                // Here are 2 pixels which should be removed.
                if ( out.width() == width && out.height() == height ) {
                    out.image()[40] = 0;
                    out.transform()[40] = 1;

                    out.image()[30 + 3 * width] = 0;
                    out.transform()[30 + 3 * width] = 1;
                }

                _icnVsSprite[id].resize( 2 );
                _icnVsSprite[id][0] = ( id == ICN::SWAP_ARROW_LEFT_TO_RIGHT ) ? out : Flip( out, true, false );

                _icnVsSprite[id][1] = _icnVsSprite[id][0];
                _icnVsSprite[id][1].setPosition( -1, 1 );
                ApplyPalette( _icnVsSprite[id][1], 4 );

                return true;
            }
            case ICN::EDITOR:
                LoadOriginalICN( id );
                if ( !_icnVsSprite[id].empty() ) {
                    // Fix the cycling colors in original editor main menu background.
                    fheroes2::ApplyPalette( _icnVsSprite[id][0], PAL::GetPalette( PAL::PaletteType::NO_CYCLE ) );
                }
                return true;
            case ICN::HEROES:
                LoadOriginalICN( id );
                if ( !_icnVsSprite[id].empty() ) {
                    Sprite & original = _icnVsSprite[id][0];
                    // This is the main menu image which shouldn't have any transform layer.
                    original._disableTransformLayer();
                    if ( original.width() == 640 && original.height() == 480 ) {
                        // Fix incorrect pixel at position 260x305.
                        original.image()[195460] = 31;
                    }
                }
                return true;
            case ICN::TOWNBKG3:
                // Warlock town background image contains 'empty' pixels leading to appear them as black.
                LoadOriginalICN( id );
                if ( !_icnVsSprite[id].empty() ) {
                    Sprite & original = _icnVsSprite[id][0];
                    if ( original.width() == 640 && original.height() == 256 ) {
                        original._disableTransformLayer();
                        uint8_t * imageData = original.image();
                        imageData[51945] = 17;
                        imageData[61828] = 25;
                        imageData[64918] = 164;
                        imageData[77685] = 18;
                        imageData[84618] = 19;
                    }
                }
                return true;
            case ICN::MINIPORT:
                // Some heroes portraits have incorrect transparent pixels.
                LoadOriginalICN( id );
                if ( _icnVsSprite[id].size() > 60 ) {
                    Sprite & original = _icnVsSprite[id][60];
                    if ( original.width() == 30 && original.height() == 22 ) {
                        original._disableTransformLayer();
                        uint8_t * imageData = original.image();
                        imageData[5] = 75;
                        imageData[310] = 48;
                        imageData[358] = 64;
                        imageData[424] = 65;
                    }
                }
                if ( _icnVsSprite[id].size() > 61 ) {
                    Sprite & original = _icnVsSprite[id][61];
                    if ( original.width() == 30 && original.height() == 22 ) {
                        original._disableTransformLayer();
                        uint8_t * imageData = original.image();
                        imageData[51] = 30;
                        imageData[80] = 28;
                        imageData[81] = 30;
                        imageData[383] = 24;
                        imageData[445] = 24;
                    }
                }
                if ( _icnVsSprite[id].size() > 65 ) {
                    Sprite & original = _icnVsSprite[id][65];
                    if ( original.width() == 30 && original.height() == 22 ) {
                        original._disableTransformLayer();
                        uint8_t * imageData = original.image();
                        imageData[499] = 60;
                        imageData[601] = 24;
                        imageData[631] = 28;
                    }
                }
                if ( _icnVsSprite[id].size() > 67 ) {
                    Sprite & original = _icnVsSprite[id][67];
                    if ( original.width() == 30 && original.height() == 22 ) {
                        original._disableTransformLayer();
                        original.image()[42] = 28;
                    }
                }
                return true;
            case ICN::MINICAPT:
                // Barbarian captain mini icon has bad pixel at position 22x2.
                LoadOriginalICN( id );
                if ( _icnVsSprite[id].size() > 1 ) {
                    Sprite & original = _icnVsSprite[id][1];
                    if ( original.width() == 30 && original.height() == 22 ) {
                        original._disableTransformLayer();
                        original.image()[82] = 244;
                    }
                }
                return true;
            case ICN::PORT0091:
                // Barbarian captain has one bad pixel.
                LoadOriginalICN( id );
                if ( !_icnVsSprite[id].empty() ) {
                    Sprite & original = _icnVsSprite[id][0];
                    if ( original.width() == 101 && original.height() == 93 ) {
                        original._disableTransformLayer();
                        original.image()[9084] = 77;
                    }
                }
                return true;
            case ICN::PORT0090:
                // Knight captain has multiple bad pixels.
                LoadOriginalICN( id );
                if ( !_icnVsSprite[id].empty() ) {
                    Sprite & original = _icnVsSprite[id][0];
                    if ( original.width() == 101 && original.height() == 93 ) {
                        original._disableTransformLayer();
                        uint8_t * imageData = original.image();
                        imageData[2314] = 70;
                        imageData[5160] = 71;
                        imageData[5827] = 18;
                        imageData[7474] = 167;
                    }
                }
                return true;
            case ICN::PORT0092:
                // Sorceress captain has two bad transparent pixels (8x20 and 8x66).
                LoadOriginalICN( id );
                if ( !_icnVsSprite[id].empty() ) {
                    Sprite & original = _icnVsSprite[id][0];
                    if ( original.width() == 101 && original.height() == 93 ) {
                        original._disableTransformLayer();
                        uint8_t * imageData = original.image();
                        imageData[2028] = 42;
                        imageData[6674] = 100;
                    }
                }
                return true;
            case ICN::PORT0095:
                // Necromancer captain have incorrect transparent pixel at position 8x22.
                LoadOriginalICN( id );
                if ( !_icnVsSprite[id].empty() ) {
                    Sprite & original = _icnVsSprite[id][0];
                    if ( original.width() == 101 && original.height() == 93 ) {
                        original._disableTransformLayer();
                        original.image()[2230] = 212;
                    }
                }
                return true;
            case ICN::CSTLWZRD:
                LoadOriginalICN( id );
                if ( _icnVsSprite[id].size() >= 8 ) {
                    // Statue image has bad pixels.
                    Sprite & original = _icnVsSprite[id][7];
                    if ( original.width() == 135 && original.height() == 57 ) {
                        original._disableTransformLayer();
                        uint8_t * imageData = original.image();
                        imageData[3687] = 50;
                        imageData[5159] = 108;
                        imageData[5294] = 108;
                    }
                }
                if ( _icnVsSprite[id].size() > 28 ) {
                    // Mage tower image has a bad pixel.
                    for ( const uint32_t index : { 23, 28 } ) {
                        Sprite & original = _icnVsSprite[id][index];
                        if ( original.width() == 135 && original.height() == 57 ) {
                            original._disableTransformLayer();
                            original.image()[4333] = 23;
                        }
                    }
                }
                return true;
            case ICN::CSTLCAPK:
                // Knight captain has a bad pixel.
                LoadOriginalICN( id );
                if ( _icnVsSprite[id].size() >= 2 ) {
                    Sprite & original = _icnVsSprite[id][1];
                    if ( original.width() == 84 && original.height() == 81 ) {
                        original._disableTransformLayer();
                        original.image()[4934] = 18;
                    }
                }
                return true;
            case ICN::CSTLCAPW:
                // Warlock captain quarters have bad pixels.
                LoadOriginalICN( id );
                if ( !_icnVsSprite[id].empty() ) {
                    Sprite & original = _icnVsSprite[id][0];
                    if ( original.width() == 84 && original.height() == 81 ) {
                        original._disableTransformLayer();
                        uint8_t * imageData = original.image();
                        imageData[1692] = 26;
                        imageData[2363] = 32;
                        imageData[2606] = 21;
                        imageData[2608] = 21;
                    }
                }
                return true;
            case ICN::CSTLSORC:
                LoadOriginalICN( id );
                if ( _icnVsSprite[id].size() >= 14 ) {
                    // Rainbow has bad pixels.
                    Sprite & original = _icnVsSprite[id][13];
                    if ( original.width() == 135 && original.height() == 57 ) {
                        original._disableTransformLayer();
                        uint8_t * imageData = original.image();
                        imageData[2047] = 160;
                        imageData[2052] = 159;
                        imageData[2055] = 160;
                        imageData[2060] = 67;
                        imageData[2063] = 159;
                        imageData[2067] = 67;
                        imageData[2184] = 67;
                        imageData[2192] = 158;
                        imageData[3508] = 67;
                        imageData[3641] = 67;
                        imageData[3773] = 69;
                        imageData[3910] = 67;
                        imageData[4039] = 69;
                        imageData[4041] = 67;
                        imageData[4172] = 67;
                        imageData[4578] = 69;
                    }
                }
                if ( _icnVsSprite[id].size() >= 25 ) {
                    // Red tower has bad pixels.
                    Sprite & original = _icnVsSprite[id][24];
                    if ( original.width() == 135 && original.height() == 57 ) {
                        original._disableTransformLayer();
                        uint8_t * imageData = original.image();
                        imageData[2830] = 165;
                        imageData[3101] = 165;
                        imageData[3221] = 69;
                    }
                }
                return true;
            case ICN::COLOR_CURSOR_ADVENTURE_MAP:
            case ICN::MONO_CURSOR_ADVENTURE_MAP: {
                // Create needed digits.
                const std::vector<Point> twoPoints = { { 2, 1 }, { 3, 1 }, { 1, 2 }, { 4, 2 }, { 3, 3 }, { 2, 4 }, { 1, 5 }, { 2, 5 }, { 3, 5 }, { 4, 5 } };
                const std::vector<Point> threePoints = { { 1, 1 }, { 2, 1 }, { 3, 1 }, { 4, 2 }, { 1, 3 }, { 2, 3 }, { 3, 3 }, { 4, 4 }, { 1, 5 }, { 2, 5 }, { 3, 5 } };
                const std::vector<Point> fourPoints = { { 1, 1 }, { 3, 1 }, { 1, 2 }, { 3, 2 }, { 1, 3 }, { 2, 3 }, { 3, 3 }, { 4, 3 }, { 3, 4 }, { 3, 5 } };
                const std::vector<Point> fivePoints
                    = { { 1, 1 }, { 2, 1 }, { 3, 1 }, { 4, 1 }, { 1, 2 }, { 1, 3 }, { 2, 3 }, { 3, 3 }, { 4, 4 }, { 1, 5 }, { 2, 5 }, { 3, 5 } };
                const std::vector<Point> sixPoints = { { 2, 1 }, { 3, 1 }, { 1, 2 }, { 1, 3 }, { 2, 3 }, { 3, 3 }, { 1, 4 }, { 4, 4 }, { 2, 5 }, { 3, 5 } };
                const std::vector<Point> sevenPoints = { { 1, 1 }, { 2, 1 }, { 3, 1 }, { 4, 1 }, { 4, 2 }, { 3, 3 }, { 2, 4 }, { 2, 5 } };
                const std::vector<Point> plusPoints = { { 2, 1 }, { 1, 2 }, { 2, 2 }, { 3, 2 }, { 2, 3 } };

                const bool isColorCursor = ( id == ICN::COLOR_CURSOR_ADVENTURE_MAP );
                const uint8_t digitColor = isColorCursor ? 115 : 11;

                std::vector<Image> digits( 7 );
                digits[0] = createDigit( 6, 7, twoPoints, digitColor );
                digits[1] = createDigit( 6, 7, threePoints, digitColor );
                digits[2] = createDigit( 6, 7, fourPoints, digitColor );
                digits[3] = createDigit( 6, 7, fivePoints, digitColor );
                digits[4] = createDigit( 6, 7, sixPoints, digitColor );
                digits[5] = createDigit( 6, 7, sevenPoints, digitColor );
                digits[6] = addDigit( digits[5], createDigit( 5, 5, plusPoints, digitColor ), { -1, -1 } );

                _icnVsSprite[id].reserve( 7 * 8 );

                const int originalCursorId = isColorCursor ? ICN::ADVMCO : ICN::MONO_CURSOR_ADVMBW;

                populateCursorIcons( _icnVsSprite[id], GetICN( originalCursorId, 4 ), digits, isColorCursor ? Point( -2, 1 ) : Point( -4, -6 ) );
                populateCursorIcons( _icnVsSprite[id], GetICN( originalCursorId, 5 ), digits, isColorCursor ? Point( 1, 1 ) : Point( -6, -6 ) );
                populateCursorIcons( _icnVsSprite[id], GetICN( originalCursorId, 6 ), digits, isColorCursor ? Point( 0, 1 ) : Point( -8, -7 ) );
                populateCursorIcons( _icnVsSprite[id], GetICN( originalCursorId, 7 ), digits, isColorCursor ? Point( -2, 1 ) : Point( -15, -8 ) );
                populateCursorIcons( _icnVsSprite[id], GetICN( originalCursorId, 8 ), digits, isColorCursor ? Point( 1, 1 ) : Point( -16, -11 ) );
                populateCursorIcons( _icnVsSprite[id], GetICN( originalCursorId, 9 ), digits, isColorCursor ? Point( -6, 1 ) : Point( -8, -1 ) );
                populateCursorIcons( _icnVsSprite[id], GetICN( originalCursorId, 28 ), digits, isColorCursor ? Point( 0, 1 ) : Point( -8, -7 ) );

                return true;
            }
            case ICN::DISMISS_HERO_DISABLED_BUTTON:
            case ICN::NEW_CAMPAIGN_DISABLED_BUTTON: {
                _icnVsSprite[id].resize( 1 );

                int buttonIcnId = ( id == ICN::DISMISS_HERO_DISABLED_BUTTON ) ? ICN::BUTTON_VERTICAL_DISMISS : ICN::BUTTON_CAMPAIGN_GAME;

                const Sprite & released = GetICN( buttonIcnId, 0 );
                const Sprite & pressed = GetICN( buttonIcnId, 1 );

                Sprite & output = _icnVsSprite[id][0];
                output = released;

                ApplyPalette( output, PAL::GetPalette( PAL::PaletteType::DARKENING ) );

                Image common = ExtractCommonPattern( { &released, &pressed } );
                common = FilterOnePixelNoise( common );
                common = FilterOnePixelNoise( common );
                common = FilterOnePixelNoise( common );

                Blit( common, output );
                return true;
            }
            case ICN::KNIGHT_CASTLE_RIGHT_FARM: {
                _icnVsSprite[id].resize( 1 );
                Sprite & output = _icnVsSprite[id][0];
                output = GetICN( ICN::TWNKWEL2, 0 );

                ApplyPalette( output, 28, 21, output, 28, 21, 39, 1, 8 );
                ApplyPalette( output, 0, 22, output, 0, 22, 69, 1, 8 );
                ApplyPalette( output, 0, 23, output, 0, 23, 53, 1, 8 );
                ApplyPalette( output, 0, 24, output, 0, 24, 54, 1, 8 );
                ApplyPalette( output, 0, 25, output, 0, 25, 62, 1, 8 );
                return true;
            }
            case ICN::KNIGHT_CASTLE_LEFT_FARM:
                _icnVsSprite[id].resize( 1 );
                h2d::readImage( "knight_castle_left_farm.image", _icnVsSprite[id][0] );
                return true;
            case ICN::BARBARIAN_CASTLE_CAPTAIN_QUARTERS_LEFT_SIDE:
                _icnVsSprite[id].resize( 1 );
                h2d::readImage( "barbarian_castle_captain_quarter_left_side.image", _icnVsSprite[id][0] );
                return true;
            case ICN::SORCERESS_CASTLE_CAPTAIN_QUARTERS_LEFT_SIDE:
                _icnVsSprite[id].resize( 1 );
                h2d::readImage( "sorceress_castle_captain_quarter_left_side.image", _icnVsSprite[id][0] );
                return true;
            case ICN::NECROMANCER_CASTLE_STANDALONE_CAPTAIN_QUARTERS: {
                _icnVsSprite[id].resize( 1 );
                Sprite & output = _icnVsSprite[id][0];
                const Sprite & original = GetICN( ICN::TWNNCAPT, 0 );

                output = Crop( original, 21, 0, original.width() - 21, original.height() );
                output.setPosition( original.x() + 21, original.y() );

                for ( int32_t y = 47; y < output.height(); ++y ) {
                    SetTransformPixel( output, 0, y, 1 );
                }

                const Sprite & castle = GetICN( ICN::TWNNCSTL, 0 );
                Copy( castle, 402, 123, output, 1, 56, 2, 11 );

                return true;
            }
            case ICN::NECROMANCER_CASTLE_CAPTAIN_QUARTERS_BRIDGE: {
                _icnVsSprite[id].resize( 1 );
                Sprite & output = _icnVsSprite[id][0];
                const Sprite & original = GetICN( ICN::TWNNCAPT, 0 );

                output = Crop( original, 0, 0, 23, original.height() );
                output.setPosition( original.x(), original.y() );

                return true;
            }
            case ICN::ESCROLL:
                LoadOriginalICN( id );
                if ( _icnVsSprite[id].size() > 4 ) {
                    // fix missing black border on the right side of the "up" button
                    Sprite & out = _icnVsSprite[id][4];
                    if ( out.width() == 16 && out.height() == 16 ) {
                        out._disableTransformLayer();
                        Copy( out, 0, 0, out, 15, 0, 1, 16 );
                    }
                }
                return true;
            case ICN::MAP_TYPE_ICON: {
                // TODO: add a new icon for the Resurrection add-on map type.
                _icnVsSprite[id].resize( 2 );
                for ( Sprite & icon : _icnVsSprite[id] ) {
                    icon._disableTransformLayer();
                    icon.resize( 17, 17 );
                    icon.fill( 0 );
                }

                const Sprite & successionWarsIcon = GetICN( ICN::ARTFX, 6 );
                const Sprite & priceOfLoyaltyIcon = GetICN( ICN::ARTFX, 90 );

                if ( !successionWarsIcon.empty() ) {
                    Resize( successionWarsIcon, 0, 0, successionWarsIcon.width(), successionWarsIcon.height(), _icnVsSprite[id][0], 1, 1, 15, 15 );
                }

                if ( !priceOfLoyaltyIcon.empty() ) {
                    Resize( priceOfLoyaltyIcon, 0, 0, priceOfLoyaltyIcon.width(), priceOfLoyaltyIcon.height(), _icnVsSprite[id][1], 1, 1, 15, 15 );
                }

                return true;
            }
            case ICN::TWNWWEL2: {
                LoadOriginalICN( id );
                if ( _icnVsSprite[id].size() == 7 ) {
                    if ( _icnVsSprite[id][0].width() == 122 && _icnVsSprite[id][0].height() == 226 ) {
                        FillTransform( _icnVsSprite[id][0], 0, 57, 56, 62, 1 );
                    }

                    for ( size_t i = 1; i < 7; ++i ) {
                        Sprite & original = _icnVsSprite[id][i];
                        if ( original.width() == 121 && original.height() == 151 ) {
                            FillTransform( original, 0, 0, 64, 39, 1 );
                        }
                    }
                }
                return true;
            }
            case ICN::TWNWCAPT: {
                LoadOriginalICN( id );
                if ( !_icnVsSprite[id].empty() ) {
                    Sprite & original = _icnVsSprite[id][0];
                    if ( original.width() == 118 && original.height() ) {
                        // Remove shadow from left side.
                        FillTransform( original, 85, 84, 33, 26, 1 );

                        // Remove extra terrain at the bottom.
                        FillTransform( original, 0, 114, 40, 4, 1 );
                        FillTransform( original, 9, 112, 51, 2, 1 );
                        FillTransform( original, 35, 110, 47, 2, 1 );
                        FillTransform( original, 57, 108, 51, 2, 1 );
                    }
                }
                return true;
            }
            case ICN::GOOD_ARMY_BUTTON:
            case ICN::GOOD_MARKET_BUTTON: {
                _icnVsSprite[id].resize( 2 );

                LoadOriginalICN( ICN::ADVBTNS );

                const int releasedIndex = ( id == ICN::GOOD_ARMY_BUTTON ) ? 0 : 4;
                Copy( GetICN( ICN::ADVBTNS, releasedIndex ), _icnVsSprite[id][0] );
                Copy( GetICN( ICN::ADVBTNS, releasedIndex + 1 ), _icnVsSprite[id][1] );

                // Make all black pixels transparent.
                AddTransparency( _icnVsSprite[id][0], 36 );
                AddTransparency( _icnVsSprite[id][1], 36 );
                AddTransparency( _icnVsSprite[id][1], 61 ); // remove the extra brown border

                return true;
            }
            case ICN::EVIL_ARMY_BUTTON:
            case ICN::EVIL_MARKET_BUTTON: {
                _icnVsSprite[id].resize( 2 );

                LoadOriginalICN( ICN::ADVEBTNS );

                const int releasedIndex = ( id == ICN::EVIL_ARMY_BUTTON ) ? 0 : 4;
                Copy( GetICN( ICN::ADVEBTNS, releasedIndex ), _icnVsSprite[id][0] );
                Copy( GetICN( ICN::ADVEBTNS, releasedIndex + 1 ), _icnVsSprite[id][1] );

                // Make all black pixels transparent.
                AddTransparency( _icnVsSprite[id][0], 36 );
                AddTransparency( _icnVsSprite[id][1], 36 );

                // Add the bottom-left dark border.
                Fill( _icnVsSprite[id][1], 1, 4, 1, 30, 36 );
                Fill( _icnVsSprite[id][1], 1, 34, 31, 1, 36 );

                // Restore back black pixels in the middle of the image.
                Copy( _icnVsSprite[ICN::ADVEBTNS][releasedIndex], 9, 6, _icnVsSprite[id][0], 9, 6, 20, 22 );
                Copy( _icnVsSprite[ICN::ADVEBTNS][releasedIndex + 1], 8, 7, _icnVsSprite[id][1], 8, 7, 20, 22 );

                return true;
            }
            case ICN::SPANBTN:
            case ICN::SPANBTNE:
            case ICN::CSPANBTN:
            case ICN::CSPANBTE: {
                LoadOriginalICN( id );
                if ( !_icnVsSprite[id].empty() ) {
                    // add missing part of the released button state on the left
                    Sprite & out = _icnVsSprite[id][0];

                    Sprite released( out.width() + 1, out.height() );
                    released.reset();
                    const uint8_t color = id == ICN::SPANBTN || id == ICN::CSPANBTN ? 57 : 32;
                    DrawLine( released, { 0, 3 }, { 0, out.height() - 1 }, color );
                    Blit( out, released, 1, 0 );

                    out = std::move( released );
                }
                return true;
            }
            case ICN::TRADPOSE: {
                LoadOriginalICN( id );
                if ( _icnVsSprite[id].size() >= 19 ) {
                    // fix background for TRADE and EXIT buttons
                    for ( const uint32_t i : { 16, 18 } ) {
                        Sprite pressed;
                        std::swap( pressed, _icnVsSprite[id][i] );
                        AddTransparency( pressed, 25 ); // remove too dark background

                        // take background from the empty system button
                        _icnVsSprite[id][i] = GetICN( ICN::SYSTEME, 12 );

                        // put back dark-gray pixels in the middle of the button
                        Fill( _icnVsSprite[id][i], 5, 5, 86, 17, 25 );
                        Blit( pressed, _icnVsSprite[id][i] );
                    }
                }
                return true;
            }
            case ICN::RECRUIT: {
                LoadOriginalICN( id );
                if ( _icnVsSprite[id].size() >= 10 ) {
                    // fix transparent corners on released OKAY button
                    CopyTransformLayer( _icnVsSprite[id][9], _icnVsSprite[id][8] );
                }
                return true;
            }
            case ICN::NGEXTRA: {
                LoadOriginalICN( id );
                std::vector<Sprite> & images = _icnVsSprite[id];

                if ( images.size() >= 34 ) {
                    // Fix extra column at the end of AI controlled player.
                    for ( size_t i = 27; i < 34; ++i ) {
                        if ( images[i].width() == 62 && images[i].height() == 58 ) {
                            Copy( images[i], 58, 44, images[i], 59, 44, 1, 11 );
                        }
                    }

                    for ( size_t i = 39; i < 45; ++i ) {
                        if ( images[i].width() == 62 && images[i].height() == 58 ) {
                            Copy( images[i], 58, 44, images[i], 59, 44, 1, 11 );
                        }
                    }
                }

                if ( images.size() >= 70 ) {
                    // fix transparent corners on pressed OKAY and CANCEL buttons
                    CopyTransformLayer( images[66], images[67] );
                    CopyTransformLayer( images[68], images[69] );
                }
                return true;
            }
            case ICN::TWNWUP_5: {
                LoadOriginalICN( id );
                if ( !_icnVsSprite[id].empty() && _icnVsSprite[id].front().width() == 84 && _icnVsSprite[id].front().height() == 256 ) {
                    // Fix glowing red pixel.
                    Copy( _icnVsSprite[id].front(), 52, 92, _icnVsSprite[id].front(), 54, 92, 1, 1 );
                }

                return true;
            }
            case ICN::MONO_CURSOR_ADVMBW: {
                LoadOriginalICN( ICN::ADVMCO );

                _icnVsSprite[id].resize( _icnVsSprite[ICN::ADVMCO].size() );
                for ( size_t i = 0; i < _icnVsSprite[id].size(); ++i ) {
                    std::string digit;
                    if ( i < 9 ) {
                        digit += '0';
                    }
                    digit += std::to_string( i + 1 );

                    _icnVsSprite[id][i] = loadBMPFile( std::string( "ADVMBW" ) + digit + ".BMP" );
                }
                return true;
            }
            case ICN::MONO_CURSOR_SPELBW: {
                LoadOriginalICN( ICN::SPELCO );

                _icnVsSprite[id].resize( _icnVsSprite[ICN::SPELCO].size() );
                for ( size_t i = 0; i < _icnVsSprite[id].size(); ++i ) {
                    std::string digit;
                    if ( i < 10 ) {
                        digit += '0';
                    }
                    digit += std::to_string( i );

                    _icnVsSprite[id][i] = loadBMPFile( std::string( "SPELBW" ) + digit + ".BMP" );
                }
                return true;
            }
            case ICN::MONO_CURSOR_CMSSBW: {
                LoadOriginalICN( ICN::CMSECO );

                _icnVsSprite[id].resize( _icnVsSprite[ICN::CMSECO].size() );
                for ( size_t i = 0; i < _icnVsSprite[id].size(); ++i ) {
                    std::string digit;
                    if ( i < 9 ) {
                        digit += '0';
                    }
                    digit += std::to_string( i + 1 );

                    _icnVsSprite[id][i] = loadBMPFile( std::string( "CMSEBW" ) + digit + ".BMP" );
                }
                return true;
            }
            case ICN::ARTIFACT:
                LoadOriginalICN( id );
                if ( _icnVsSprite[id].size() > 99 ) {
                    // This fixes "Arm of the Martyr" (#88) and " Sphere of Negation" (#99) artifacts rendering which initially has some incorrect transparent pixels.
                    for ( const int32_t index : { 88, 99 } ) {
                        Sprite & originalImage = _icnVsSprite[id][index];
                        Sprite temp( originalImage.width(), originalImage.height() );
                        temp.setPosition( originalImage.x(), originalImage.y() );
                        temp._disableTransformLayer();
                        temp.fill( 0 );
                        Blit( originalImage, temp );
                        originalImage = std::move( temp );
                    }
                }
                return true;
            case ICN::TWNSDW_5:
                LoadOriginalICN( id );
                if ( !_icnVsSprite[id].empty() && _icnVsSprite[id][0].width() == 140 && _icnVsSprite[id][0].height() == 165 ) {
                    Sprite & image = _icnVsSprite[id][0];
                    // Red Tower has multiple defects.
                    // First one is the area between columns in middle of the Tower is prerendered. We need to remove it.
                    const int32_t windowBottom = 88;
                    FillTransform( image, 39, 68, 1, windowBottom - 68, 1 );
                    FillTransform( image, 40, 67, 1, windowBottom - 67, 1 );
                    FillTransform( image, 41, 66, 1, windowBottom - 66, 1 );
                    FillTransform( image, 42, 65, 1, windowBottom - 65, 1 );
                    FillTransform( image, 43, 66, 1, windowBottom - 66, 1 );
                    FillTransform( image, 44, 67, 1, windowBottom - 67, 1 );
                    FillTransform( image, 45, 71, 1, windowBottom - 71, 1 );
                    FillTransform( image, 49, 70, 1, windowBottom - 70, 1 );
                    FillTransform( image, 50, 68, 2, windowBottom - 68, 1 );
                    FillTransform( image, 52, 69, 1, windowBottom - 69, 1 );
                    FillTransform( image, 53, 74, 1, windowBottom - 74, 1 );
                    FillTransform( image, 57, 70, 1, windowBottom - 70, 1 );
                    FillTransform( image, 58, 67, 1, windowBottom - 67, 1 );
                    FillTransform( image, 59, 66, 1, windowBottom - 66, 1 );
                    FillTransform( image, 60, 65, 2, windowBottom - 65, 1 );
                    FillTransform( image, 62, 67, 1, windowBottom - 67, 1 );
                    FillTransform( image, 63, 69, 1, windowBottom - 69, 1 );
                    FillTransform( image, 64, 72, 1, windowBottom - 72, 1 );

                    // The lower part of the tower is truncated and blocked by partial castle's sprite. The fix is done in multiple stages.
                    // Fix right red part of the building by copying a piece of the same wall.
                    Copy( image, 67, 135, image, 67, 119, 1, 1 );
                    Copy( image, 67, 144, image, 67, 120, 2, 2 );
                    Copy( image, 67, 134, image, 67, 122, 3, 2 );
                    Copy( image, 67, 148, image, 67, 125, 1, 4 );

                    // Remove a part of the castle at the bottom left part of the image.
                    FillTransform( image, 62, 157, 3, 8, 1 );

                    // Top part of the castle's tower touches Red Tower level separation part.
                    Copy( image, 61, 101, image, 57, 101, 2, 1 );
                    Copy( image, 52, 100, image, 57, 100, 2, 1 );

                    // Generate programmatically the left part of the building.
                    std::mt19937 seededGen( 751 ); // 751 is and ID of this sprite. To keep the changes constant we need to hardcode this value.

                    fillRandomPixelsFromImage( image, { 33, 105, 4, 7 }, image, { 33, 117, 4, 39 }, seededGen );
                    fillRandomPixelsFromImage( image, { 41, 105, 5, 9 }, image, { 41, 121, 5, 36 }, seededGen );
                    fillRandomPixelsFromImage( image, { 46, 104, 4, 13 }, image, { 46, 118, 4, 39 }, seededGen );

                    Copy( image, 37, 113, image, 37, 115, 1, 2 );
                    Copy( image, 37, 104, image, 37, 117, 1, 2 );
                    Copy( image, 38, 104, image, 38, 118, 2, 1 );
                    Copy( image, 37, 113, image, 38, 117, 1, 1 );

                    // Create a temporary image to be a holder of pixels.
                    Sprite temp( 4 * 2, 8 );
                    Copy( image, 33, 105, temp, 0, 0, 4, 8 );
                    Copy( image, 41, 105, temp, 4, 0, 4, 8 );
                    fillRandomPixelsFromImage( temp, { 0, 0, temp.width(), temp.height() }, image, { 37, 119, 4, 37 }, seededGen );

                    Copy( image, 35, 131, image, 35, 113, 2, 4 );

                    Copy( image, 43, 133, image, 43, 115, 3, 6 );

                    // Fix the main arc.
                    Copy( image, 61, 102, image, 56, 102, 3, 1 );

                    // TODO: the distribution of light inside Red Tower is actually not uniform and follows the window on from th left.
                    // However, generating such complex image requires a lot of code so we simply make the rest of the arc uniformed filled.
                    fillRandomPixelsFromImage( image, { 61, 104, 2, 3 }, image, { 50, 110, 12, 47 }, seededGen );
                    fillRandomPixelsFromImage( image, { 61, 104, 2, 3 }, image, { 52, 107, 9, 3 }, seededGen );
                    fillRandomPixelsFromImage( image, { 61, 104, 2, 3 }, image, { 62, 111, 1, 46 }, seededGen );
                    fillRandomPixelsFromImage( image, { 61, 104, 2, 3 }, image, { 63, 113, 1, 20 }, seededGen );
                    fillRandomPixelsFromImage( image, { 61, 104, 2, 3 }, image, { 63, 141, 1, 16 }, seededGen );
                    fillRandomPixelsFromImage( image, { 61, 104, 2, 3 }, image, { 64, 115, 1, 17 }, seededGen );
                    fillRandomPixelsFromImage( image, { 61, 104, 2, 3 }, image, { 64, 152, 1, 5 }, seededGen );
                    fillRandomPixelsFromImage( image, { 61, 104, 2, 3 }, image, { 65, 116, 1, 15 }, seededGen );
                    fillRandomPixelsFromImage( image, { 61, 104, 2, 3 }, image, { 66, 118, 1, 12 }, seededGen );
                    fillRandomPixelsFromImage( image, { 61, 104, 2, 3 }, image, { 51, 108, 1, 2 }, seededGen );
                    fillRandomPixelsFromImage( image, { 61, 104, 2, 3 }, image, { 55, 103, 5, 4 }, seededGen );
                    fillRandomPixelsFromImage( image, { 61, 104, 2, 3 }, image, { 61, 109, 1, 1 }, seededGen );
                    fillRandomPixelsFromImage( image, { 61, 104, 2, 3 }, image, { 52, 106, 1, 1 }, seededGen );
                }
                return true;
            case ICN::SCENIBKG:
                LoadOriginalICN( id );
                if ( !_icnVsSprite[id].empty() && _icnVsSprite[id][0].width() == 436 && _icnVsSprite[id][0].height() == 476 ) {
                    const Sprite & helper = GetICN( ICN::CSPANBKE, 1 );
                    if ( !helper.empty() ) {
                        Sprite & original = _icnVsSprite[id][0];
                        Sprite temp( original.width(), original.height() + 12 );
                        temp.reset();
                        Copy( original, 0, 0, temp, 0, 0, original.width(), original.height() );
                        Copy( helper, 0, helper.height() - 12, temp, 0, temp.height() - 12, 300, 12 );
                        Copy( helper, helper.width() - ( temp.width() - 300 ), helper.height() - 12, temp, 300 - 16, temp.height() - 12, temp.width() - 300, 12 );
                        original = std::move( temp );
                    }
                }
                return true;
            case ICN::CSTLCAPS:
                LoadOriginalICN( id );
                if ( !_icnVsSprite[id].empty() && _icnVsSprite[id][0].width() == 84 && _icnVsSprite[id][0].height() == 81 ) {
                    const Sprite & castle = GetICN( ICN::TWNSCSTL, 0 );
                    if ( !castle.empty() ) {
                        Blit( castle, 206, 106, _icnVsSprite[id][0], 2, 2, 33, 67 );
                    }
                }
                return true;
            case ICN::LGNDXTRA:
                // Exit button is too huge due to 1 pixel presence at the bottom of the image.
                LoadOriginalICN( id );
                if ( _icnVsSprite[id].size() >= 6 ) {
                    auto & original = _icnVsSprite[id];
                    if ( original[4].height() == 142 ) {
                        const Point offset( original[4].x(), original[4].y() );
                        original[4] = Crop( original[4], 0, 0, original[4].width(), 25 );
                        original[4].setPosition( offset.x, offset.y );
                    }

                    if ( original[5].height() == 142 ) {
                        const Point offset( original[5].x(), original[5].y() );
                        original[5] = Crop( original[5], 0, 0, original[5].width(), 25 );
                        original[5].setPosition( offset.x, offset.y );
                    }
                }
                return true;
            case ICN::LGNDXTRE:
                // Exit button is too huge due to 1 pixel presence at the bottom of the image.
                LoadOriginalICN( id );
                if ( _icnVsSprite[id].size() >= 6 ) {
                    auto & original = _icnVsSprite[id];
                    if ( original[4].height() == 142 ) {
                        const Point offset( original[4].x(), original[4].y() );
                        original[4] = Crop( original[4], 0, 0, original[4].width(), 25 );
                        original[4].setPosition( offset.x, offset.y );
                    }
                }
                return true;
            case ICN::ESPANBKG_EVIL: {
                _icnVsSprite[id].resize( 2 );

                const Rect roi{ 28, 28, 265, 206 };

                Sprite & output = _icnVsSprite[id][0];
                _icnVsSprite[id][0] = GetICN( ICN::CSPANBKE, 0 );
                Copy( GetICN( ICN::ESPANBKG, 0 ), roi.x, roi.y, output, roi.x, roi.y, roi.width, roi.height );

                convertToEvilInterface( output, roi );

                _icnVsSprite[id][1] = GetICN( ICN::ESPANBKG, 1 );

                return true;
            }
            case ICN::RECR2BKG_EVIL: {
                GetICN( ICN::RECR2BKG, 0 );
                _icnVsSprite[id] = _icnVsSprite[ICN::RECR2BKG];
                if ( !_icnVsSprite[id].empty() ) {
                    const Rect roi( 0, 0, _icnVsSprite[id][0].width(), _icnVsSprite[id][0].height() );
                    convertToEvilInterface( _icnVsSprite[id][0], roi );
                    copyEvilInterfaceElements( _icnVsSprite[id][0], roi );
                }

                return true;
            }
            case ICN::RECRBKG_EVIL: {
                GetICN( ICN::RECRBKG, 0 );
                _icnVsSprite[id] = _icnVsSprite[ICN::RECRBKG];
                if ( !_icnVsSprite[id].empty() ) {
                    const Rect roi( 0, 0, _icnVsSprite[id][0].width(), _icnVsSprite[id][0].height() );
                    convertToEvilInterface( _icnVsSprite[id][0], roi );
                    copyEvilInterfaceElements( _icnVsSprite[id][0], roi );
                }

                return true;
            }
            case ICN::STONEBAK_EVIL: {
                GetICN( ICN::STONEBAK, 0 );
                _icnVsSprite[id] = _icnVsSprite[ICN::STONEBAK];
                if ( !_icnVsSprite[id].empty() ) {
                    const Rect roi( 0, 0, _icnVsSprite[id][0].width(), _icnVsSprite[id][0].height() );
                    convertToEvilInterface( _icnVsSprite[id][0], roi );
                }

                return true;
            }
            case ICN::STONEBAK_SMALL_POL: {
                _icnVsSprite[id].resize( 1 );
                const fheroes2::Sprite & original = GetICN( ICN::X_CMPBKG, 0 );
                if ( !original.empty() ) {
                    _icnVsSprite[id][0] = Crop( original, original.width() - 272, original.height() - 52, 244, 28 );
                }
                return true;
            }
            case ICN::REDBAK_SMALL_VERTICAL: {
                _icnVsSprite[id].resize( 1 );
                const fheroes2::Sprite & original = GetICN( ICN::HEROBKG, 0 );
                if ( !original.empty() ) {
                    _icnVsSprite[id][0] = Crop( original, 0, 0, 37, 230 );
                }
                return true;
            }
            case ICN::WELLBKG_EVIL: {
                GetICN( ICN::WELLBKG, 0 );
                _icnVsSprite[id] = _icnVsSprite[ICN::WELLBKG];
                if ( !_icnVsSprite[id].empty() ) {
                    const Rect roi( 0, 0, _icnVsSprite[id][0].width(), _icnVsSprite[id][0].height() - 19 );
                    convertToEvilInterface( _icnVsSprite[id][0], roi );
                }

                return true;
            }
            case ICN::CASLWIND_EVIL: {
                GetICN( ICN::CASLWIND, 0 );
                _icnVsSprite[id] = _icnVsSprite[ICN::CASLWIND];
                if ( !_icnVsSprite[id].empty() ) {
                    const Rect roi( 0, 0, _icnVsSprite[id][0].width(), _icnVsSprite[id][0].height() );
                    convertToEvilInterface( _icnVsSprite[id][0], roi );
                }

                return true;
            }
            case ICN::CASLXTRA_EVIL: {
                GetICN( ICN::CASLXTRA, 0 );
                _icnVsSprite[id] = _icnVsSprite[ICN::CASLXTRA];
                if ( !_icnVsSprite[id].empty() ) {
                    const Rect roi( 0, 0, _icnVsSprite[id][0].width(), _icnVsSprite[id][0].height() );
                    convertToEvilInterface( _icnVsSprite[id][0], roi );
                }

                return true;
            }
            case ICN::STRIP_BACKGROUND_EVIL: {
                _icnVsSprite[id].resize( 1 );
                _icnVsSprite[id][0] = GetICN( ICN::STRIP, 11 );

                const Rect roi( 0, 0, _icnVsSprite[id][0].width(), _icnVsSprite[id][0].height() - 7 );
                convertToEvilInterface( _icnVsSprite[id][0], roi );

                return true;
            }
            case ICN::B_BFLG32:
            case ICN::G_BFLG32:
            case ICN::R_BFLG32:
            case ICN::Y_BFLG32:
            case ICN::O_BFLG32:
            case ICN::P_BFLG32:
                LoadOriginalICN( id );
                if ( _icnVsSprite[id].size() > 31 && _icnVsSprite[id][31].height() == 248 ) {
                    Sprite & original = _icnVsSprite[id][31];
                    Sprite temp = Crop( original, 0, 0, original.width(), 4 );
                    temp.setPosition( original.x(), original.y() );

                    original = std::move( temp );
                }
                return true;
            case ICN::FLAG32:
                LoadOriginalICN( id );
                // Only first 14 images are properly aligned within an Adventure Map tile. The rest of images should be rendered on multiple tiles.
                // To keep proper rendering logic we are creating new images by diving existing ones into 2 parts and setting up new sprite offsets.
                // This helps to solve the problem with rendering order.
                _icnVsSprite[id].resize( 128 + _icnVsSprite[id].size() * 2 );
                for ( int32_t i = 14; i < 14 + 7; ++i ) {
                    const Sprite & original = _icnVsSprite[id][i];

                    _icnVsSprite[id][i + 128] = Crop( original, 0, 0, 32 - original.x(), original.height() );
                    _icnVsSprite[id][i + 128].setPosition( original.x(), 32 + original.y() );

                    _icnVsSprite[id][i + 128 + 7] = Crop( original, 32 - original.x(), 0, original.width(), original.height() );
                    _icnVsSprite[id][i + 128 + 7].setPosition( 0, 32 + original.y() );
                }

                for ( int32_t i = 42; i < 42 + 7; ++i ) {
                    const Sprite & original = _icnVsSprite[id][i];

                    _icnVsSprite[id][i + 128] = Crop( original, 0, 0, -original.x(), original.height() );
                    _icnVsSprite[id][i + 128].setPosition( 32 + original.x(), original.y() );

                    _icnVsSprite[id][i + 128 + 7] = Crop( original, -original.x(), 0, original.width(), original.height() );
                    _icnVsSprite[id][i + 128 + 7].setPosition( 0, original.y() );
                }
                return true;
            case ICN::SHADOW32:
                LoadOriginalICN( id );
                // The shadow sprite of hero needs to be shifted to match the hero sprite.
                if ( _icnVsSprite[id].size() == 86 ) {
                    // Direction: TOP (0-8), TOP_RIGHT (9-17), RIGHT (18-26), BOTTOM_RIGHT (27-35), BOTTOM (36-44)
                    for ( int32_t i = 0; i < 45; ++i ) {
                        Sprite & original = _icnVsSprite[id][i];
                        original.setPosition( original.x(), original.y() - 3 );
                    }

                    // Direction:TOP_LEFT
                    for ( int32_t i = 59; i < 68; ++i ) {
                        Sprite & original = _icnVsSprite[id][i];
                        original.setPosition( original.x() + 1, original.y() - 3 );
                    }

                    // Direction:LEFT
                    for ( int32_t i = 68; i < 77; ++i ) {
                        Sprite & original = _icnVsSprite[id][i];
                        original.setPosition( original.x() - 5, original.y() - 3 );
                    }

                    // Direction:BOTTOM_LEFT
                    for ( int32_t i = 77; i < 86; ++i ) {
                        Sprite & original = _icnVsSprite[id][i];
                        if ( i == 80 ) {
                            // This sprite needs extra fix.
                            original.setPosition( original.x() - 5, original.y() - 3 );
                        }
                        else {
                            original.setPosition( original.x() - 10, original.y() - 3 );
                        }
                    }
                }
                return true;
            case ICN::MINI_MONSTER_IMAGE:
            case ICN::MINI_MONSTER_SHADOW: {
                // It doesn't matter which image is being called. We are generating both of them at the same time.
                LoadOriginalICN( ICN::MINIMON );

                // Minotaur King original Adventure map sprite has blue armlets. We make them gold to correspond the ICN::MINOTAU2.
                if ( _icnVsSprite[ICN::MINIMON].size() > 303 ) {
                    // The gold color gradient has -42 offset from blue color gradient.
                    if ( _icnVsSprite[ICN::MINIMON][297].width() == 38 && _icnVsSprite[ICN::MINIMON][297].height() == 34 ) {
                        // We update these pixels: 29x15, 30x15, 31x15, 30x16.
                        for ( const uint32_t pixelNumber : { 599, 600, 601, 638 } ) {
                            _icnVsSprite[ICN::MINIMON][297].image()[pixelNumber] -= 42;
                        }
                    }
                    for ( uint32_t icnNumber = 298; icnNumber < 300; ++icnNumber ) {
                        if ( _icnVsSprite[ICN::MINIMON][icnNumber].width() == 44 && _icnVsSprite[ICN::MINIMON][icnNumber].height() == 32 ) {
                            // We update these pixels: 29x17, 30x17, 32x17, 30x18, 31x18, 38x18, 38x19, 38x20.
                            for ( const uint32_t pixelNumber : { 777, 778, 780, 822, 823, 830, 874, 918 } ) {
                                _icnVsSprite[ICN::MINIMON][icnNumber].image()[pixelNumber] -= 42;
                            }
                        }
                    }
                    if ( _icnVsSprite[ICN::MINIMON][300].width() == 45 && _icnVsSprite[ICN::MINIMON][300].height() == 32 ) {
                        // We update these pixels: 30x17, 31x17, 33x17, 31x18, 32x18, 39x18, 39x19, 39x20
                        for ( const uint32_t pixelNumber : { 795, 796, 798, 841, 842, 849, 894, 939 } ) {
                            _icnVsSprite[ICN::MINIMON][300].image()[pixelNumber] -= 42;
                        }
                    }
                    if ( _icnVsSprite[ICN::MINIMON][301].width() == 45 && _icnVsSprite[ICN::MINIMON][301].height() == 32 ) {
                        // We update these pixels: 29x17, 30x17, 32x17, 30x18, 31x18, 39x18, 39x19, 39x20
                        for ( const uint32_t pixelNumber : { 794, 795, 797, 840, 841, 849, 894, 939 } ) {
                            _icnVsSprite[ICN::MINIMON][301].image()[pixelNumber] -= 42;
                        }
                    }
                    if ( _icnVsSprite[ICN::MINIMON][302].width() == 45 && _icnVsSprite[ICN::MINIMON][302].height() == 32 ) {
                        // We update these pixels: 35x16, 29x17, 30x17, 32x17, 33x17, 34x17, 30x18, 31x18, 31x19, 32x20.
                        for ( const uint32_t pixelNumber : { 755, 794, 795, 797, 798, 799, 840, 841, 886, 932 } ) {
                            _icnVsSprite[ICN::MINIMON][302].image()[pixelNumber] -= 42;
                        }
                    }
                    if ( _icnVsSprite[ICN::MINIMON][303].width() == 44 && _icnVsSprite[ICN::MINIMON][303].height() == 32 ) {
                        // We update these pixels: 29x17, 30x17, 30x18, 31x18, 31x19.
                        for ( const uint32_t pixelNumber : { 777, 778, 822, 823, 867 } ) {
                            _icnVsSprite[ICN::MINIMON][303].image()[pixelNumber] -= 42;
                        }
                    }
                }

                // TODO: optimize image sizes.
                _icnVsSprite[ICN::MINI_MONSTER_IMAGE] = _icnVsSprite[ICN::MINIMON];
                _icnVsSprite[ICN::MINI_MONSTER_SHADOW] = _icnVsSprite[ICN::MINIMON];

                for ( Sprite & image : _icnVsSprite[ICN::MINI_MONSTER_IMAGE] ) {
                    uint8_t * transform = image.transform();
                    const uint8_t * transformEnd = transform + image.width() * image.height();
                    for ( ; transform != transformEnd; ++transform ) {
                        if ( *transform > 1 ) {
                            *transform = 1;
                        }
                    }
                }

                for ( Sprite & image : _icnVsSprite[ICN::MINI_MONSTER_SHADOW] ) {
                    uint8_t * transform = image.transform();
                    const uint8_t * transformEnd = transform + image.width() * image.height();
                    for ( ; transform != transformEnd; ++transform ) {
                        if ( *transform == 0 ) {
                            *transform = 1;
                        }
                    }
                }

                return true;
            }
            case ICN::BUTTON_GOOD_FONT_RELEASED:
            case ICN::BUTTON_GOOD_FONT_PRESSED:
            case ICN::BUTTON_EVIL_FONT_RELEASED:
            case ICN::BUTTON_EVIL_FONT_PRESSED: {
                generateBaseButtonFont( _icnVsSprite[ICN::BUTTON_GOOD_FONT_RELEASED], _icnVsSprite[ICN::BUTTON_GOOD_FONT_PRESSED],
                                        _icnVsSprite[ICN::BUTTON_EVIL_FONT_RELEASED], _icnVsSprite[ICN::BUTTON_EVIL_FONT_PRESSED] );
                return true;
            }
            case ICN::HISCORE: {
                LoadOriginalICN( id );
                if ( _icnVsSprite[id].size() == 9 ) {
                    // Campaign title bar needs to include rating.
                    const int32_t imageHeight = _icnVsSprite[id][7].height();
                    const Sprite temp = Crop( _icnVsSprite[id][7], 215, 0, 300, imageHeight );

                    Copy( temp, 0, 0, _icnVsSprite[id][7], 215 - 57, 0, temp.width(), imageHeight );
                    Copy( _icnVsSprite[id][6], 324, 0, _icnVsSprite[id][7], 324, 0, _icnVsSprite[id][6].width() - 324, imageHeight );
                }
                return true;
            }
            case ICN::SPELLINL: {
                LoadOriginalICN( id );

                if ( _icnVsSprite[id].size() > 11 ) {
                    // Replace petrification spell mini-icon.
                    h2d::readImage( "petrification_spell_icon_mini.image", _icnVsSprite[id][11] );
                }

                return true;
            }
            case ICN::EMPTY_GOOD_BUTTON:
            case ICN::EMPTY_EVIL_BUTTON: {
                const bool isGoodInterface = ( id == ICN::EMPTY_GOOD_BUTTON );
                const int32_t originalId = isGoodInterface ? ICN::SYSTEM : ICN::SYSTEME;
                LoadOriginalICN( originalId );

                if ( _icnVsSprite[originalId].size() < 13 ) {
                    return true;
                }

                _icnVsSprite[id].resize( 2 );

                Sprite & released = _icnVsSprite[id][0];
                Sprite & pressed = _icnVsSprite[id][1];

                released = _icnVsSprite[originalId][11];

                // fix single bright pixel in the left part of the text area of the released state buttons
                Fill( released, 8, 7, 1, 1, getButtonFillingColor( true, isGoodInterface ) );

                const Sprite & originalPressed = GetICN( originalId, 12 );

                if ( originalPressed.width() > 2 && originalPressed.height() > 2 ) {
                    pressed.resize( originalPressed.width(), originalPressed.height() );
                    // copy the original pressed button but add the missing darker leftside border from the released state
                    Copy( released, 0, 0, pressed, 0, 0, 1, released.height() );
                    Copy( originalPressed, 0, 0, pressed, 1, 0, originalPressed.width() - 1, originalPressed.height() );

                    // Make the background transparent.
                    FillTransform( pressed, 1, 0, pressed.width() - 1, 1, 1 );
                    FillTransform( pressed, pressed.width() - 1, 1, 1, pressed.height() - 1, 1 );

                    FillTransform( pressed, 1, 1, 2, 1, 1 );
                    FillTransform( pressed, 1, 2, 1, 1, 1 );

                    FillTransform( pressed, pressed.width() - 3, 1, 2, 1, 1 );
                    FillTransform( pressed, pressed.width() - 2, 2, 1, 1, 1 );

                    FillTransform( pressed, pressed.width() - 4, pressed.height() - 1, 3, 1, 1 );
                    FillTransform( pressed, pressed.width() - 3, pressed.height() - 2, 2, 1, 1 );
                    FillTransform( pressed, pressed.width() - 2, pressed.height() - 3, 1, 1, 1 );
                }

                return true;
            }
            case ICN::EMPTY_POL_BUTTON: {
                const int originalID = ICN::X_CMPBTN;
                LoadOriginalICN( originalID );

                if ( _icnVsSprite[originalID].size() < 8 ) {
                    return true;
                }

                _icnVsSprite[id].resize( 2 );
                // move dark border to new released state from original pressed state button
                const Sprite & originalReleased = GetICN( originalID, 4 );
                const Sprite & originalPressed = GetICN( originalID, 5 );
                if ( originalReleased.width() != 94 && originalPressed.width() != 94 && originalReleased.height() < 5 && originalPressed.height() < 5 ) {
                    return true;
                }
                Sprite & releasedWithDarkBorder = _icnVsSprite[id][0];
                releasedWithDarkBorder.resize( originalReleased.width() + 2, originalReleased.height() + 1 );
                releasedWithDarkBorder.reset();

                Copy( originalReleased, 0, 0, releasedWithDarkBorder, 1, 0, originalReleased.width(), originalReleased.height() );
                Copy( originalReleased, 0, 2, releasedWithDarkBorder, 1, 21, 1, 1 );
                Copy( originalReleased, 0, 2, releasedWithDarkBorder, 2, 22, 1, 1 );
                Copy( originalPressed, 0, 2, releasedWithDarkBorder, 0, 3, 1, 19 );
                Copy( originalPressed, 0, originalPressed.height() - 1, releasedWithDarkBorder, 0, originalPressed.height(), originalPressed.width(), 1 );
                Copy( originalPressed, 0, 2, releasedWithDarkBorder, 1, 22, 1, 1 );

                // pressed state
                Sprite & pressed = _icnVsSprite[id][1];
                pressed.resize( originalPressed.width() + 2, originalPressed.height() + 1 );
                pressed.reset();
                Copy( originalPressed, 0, 0, pressed, 0, 1, originalPressed.width(), originalPressed.height() );

                // the empty buttons need to be widened by 1 px so that they can be evenly divided by 3 in resizeButton() in ui_tools.cpp
                Copy( originalReleased, originalReleased.width() - 5, 0, releasedWithDarkBorder, releasedWithDarkBorder.width() - 5, 0, 5, originalReleased.height() );
                Copy( originalPressed, originalPressed.width() - 5, 0, pressed, pressed.width() - 6, 1, 5, originalPressed.height() );

                const int32_t pixelPosition = 4 * 94 + 6;
                Fill( releasedWithDarkBorder, 5, 3, 88, 18, originalReleased.image()[pixelPosition] );
                Fill( pressed, 4, 5, 87, 17, originalPressed.image()[pixelPosition] );

                return true;
            }
            case ICN::EMPTY_GUILDWELL_BUTTON: {
                const int originalID = ICN::WELLXTRA;
                LoadOriginalICN( originalID );

                if ( _icnVsSprite[originalID].size() < 3 ) {
                    return true;
                }
                _icnVsSprite[id].resize( 2 );

                for ( int32_t i = 0; i < static_cast<int32_t>( _icnVsSprite[id].size() ); ++i ) {
                    const Sprite & original = GetICN( originalID, 0 + i );

                    Sprite & out = _icnVsSprite[id][i];
                    // the empty button needs to shortened by 1 px so that when it is divided by 3 in resizeButton() in ui_tools.h it will give an integer result
                    out.resize( original.width() - 1, original.height() );

                    Copy( original, 0, 0, out, 0, 0, original.width() - 4, original.height() );
                    Copy( original, original.width() - 3, 0, out, original.width() - 4, 0, 3, original.height() );

                    Fill( out, 7 - i * 2, 2 + i, 50 + i, 14, getButtonFillingColor( i == 0 ) );
                }

                return true;
            }
            case ICN::EMPTY_GOOD_MEDIUM_BUTTON:
            case ICN::EMPTY_EVIL_MEDIUM_BUTTON: {
                const bool isGoodInterface = ( id == ICN::EMPTY_GOOD_MEDIUM_BUTTON );
                const int32_t originalId = isGoodInterface ? ICN::APANEL : ICN::APANELE;
                LoadOriginalICN( originalId );

                if ( _icnVsSprite[originalId].size() < 10 ) {
                    return true;
                }

                _icnVsSprite[id].resize( 2 );

                Sprite & released = _icnVsSprite[id][0];
                Sprite & pressed = _icnVsSprite[id][1];

                released = _icnVsSprite[originalId][2];
                pressed = _icnVsSprite[originalId][3];

                if ( released.width() > 2 && released.height() > 2 && pressed.width() > 2 && pressed.height() > 2 ) {
                    // Clean the buttons.
                    Fill( released, 28, 15, 42, 27, getButtonFillingColor( true, isGoodInterface ) );
                    Fill( pressed, 27, 16, 42, 27, getButtonFillingColor( false, isGoodInterface ) );
                }

                return true;
            }
            case ICN::EMPTY_VERTICAL_GOOD_BUTTON: {
                const int32_t originalId = ICN::HSBTNS;
                LoadOriginalICN( originalId );

                if ( _icnVsSprite[originalId].size() < 9 ) {
                    break;
                }

                _icnVsSprite[id].resize( 2 );
                const Sprite & originalReleased = GetICN( originalId, 2 );
                const Sprite & originalPressed = GetICN( originalId, 3 );

                Sprite & released = _icnVsSprite[id][0];
                Sprite & pressed = _icnVsSprite[id][1];

                if ( originalReleased.width() > 2 && originalReleased.height() > 2 && originalPressed.width() > 2 && originalPressed.height() > 2 ) {
                    released.resize( originalReleased.width() + 1, originalReleased.height() + 1 );
                    pressed.resize( originalPressed.width() + 1, originalPressed.height() + 1 );
                    released.reset();
                    pressed.reset();

                    Copy( originalReleased, 0, 0, released, 1, 0, originalReleased.width(), originalReleased.height() );
                    Copy( originalPressed, 0, 0, pressed, 1, 0, originalPressed.width(), originalPressed.height() );
                    FillTransform( released, 1, 4, 1, released.height() - 4, 1 );

                    // Fix the carried over broken transform layer of the original vertical button that is being used.
                    Image exitCommonMask = ExtractCommonPattern( { &released, &pressed } );
                    // Fix wrong non-transparent pixels of the transform layer that ExtractCommonPattern() missed.
                    FillTransform( exitCommonMask, 4, 2, 1, 115, 1 );
                    FillTransform( exitCommonMask, 5, 116, 1, 1, 1 );
                    FillTransform( exitCommonMask, 5, 117, 18, 1, 1 );
                    FillTransform( exitCommonMask, exitCommonMask.width() - 4, 114, 1, 2, 1 );

                    invertTransparency( exitCommonMask );
                    // Make the extended width and height lines transparent.
                    FillTransform( exitCommonMask, 0, 0, 1, exitCommonMask.height(), 1 );
                    FillTransform( exitCommonMask, exitCommonMask.width() - 4, exitCommonMask.height() - 1, 4, 1, 1 );

                    CopyTransformLayer( exitCommonMask, released );
                    CopyTransformLayer( exitCommonMask, pressed );

                    // Restore dark-brown lines on the left and bottom borders of the button backgrounds.
                    const Sprite & originalDismiss = GetICN( ICN::HSBTNS, 0 );

                    Copy( originalReleased, 0, 4, released, 1, 4, 1, released.height() - 4 );
                    Copy( originalDismiss, 6, originalDismiss.height() - 7, released, 2, released.height() - 1, 22, 1 );
                    Copy( originalDismiss, 6, originalDismiss.height() - 7, released, 1, released.height() - 1, 1, 1 );

                    Copy( originalPressed, 0, 4, pressed, 1, 4, 1, pressed.height() - 4 );
                    Copy( originalDismiss, 6, originalDismiss.height() - 7, pressed, 2, pressed.height() - 1, 22, 1 );
                    Copy( originalDismiss, 6, originalDismiss.height() - 7, pressed, 1, pressed.height() - 1, 1, 1 );

                    // Clean the button states' text areas.
                    Fill( released, 6, 4, 18, 111, getButtonFillingColor( true ) );
                    Fill( pressed, 5, 5, 18, 111, getButtonFillingColor( false ) );

                    // Make the background transparent by removing remaining red background pieces.
                    FillTransform( pressed, 5, 0, 21, 1, 1 );
                    FillTransform( pressed, pressed.width() - 3, 1, 2, 1, 1 );
                    FillTransform( pressed, pressed.width() - 2, 2, 2, 1, 1 );
                    FillTransform( pressed, pressed.width() - 1, 3, 1, pressed.height() - 6, 1 );
                }

                break;
            }
            case ICN::BRCREST: {
                LoadOriginalICN( id );
                // First sprite in this ICN has incorrect transparent pixel at position 30x5.
                if ( !_icnVsSprite[id].empty() ) {
                    Sprite & original = _icnVsSprite[id][0];
                    if ( original.width() == 50 && original.height() == 47 ) {
                        original._disableTransformLayer();
                        original.image()[280] = 117;
                    }
                }
                return true;
            }
            case ICN::CBKGWATR: {
                // Ship battlefield background has incorrect transparent pixel at position 125x36.
                LoadOriginalICN( id );
                if ( !_icnVsSprite[id].empty() ) {
                    Sprite & original = _icnVsSprite[id][0];
                    if ( original.width() == 640 && original.height() == 443 ) {
                        original._disableTransformLayer();
                        original.image()[23165] = 24;
                    }
                }
                return true;
            }
            case ICN::SWAPWIN:
            case ICN::WELLBKG: {
                // Hero Meeting dialog and Castle Well images can be used with disabled transform layer.
                LoadOriginalICN( id );
                if ( !_icnVsSprite[id].empty() ) {
                    _icnVsSprite[id][0]._disableTransformLayer();
                }
                return true;
            }
            case ICN::GAME_OPTION_ICON: {
                _icnVsSprite[id].resize( 2 );

                h2d::readImage( "hotkeys_icon.image", _icnVsSprite[id][0] );
                h2d::readImage( "graphics_icon.image", _icnVsSprite[id][1] );

                return true;
            }
            case ICN::COVR0010:
            case ICN::COVR0011:
            case ICN::COVR0012: {
                // The original image contains some foreign pixels that do not belong to the image.
                LoadOriginalICN( id );

                if ( !_icnVsSprite[id].empty() ) {
                    Sprite & sprite = _icnVsSprite[id][0];
                    const uint8_t * image = sprite.image();
                    const uint8_t * imageEnd = image + static_cast<size_t>( sprite.width() ) * sprite.height();
                    uint8_t * transform = sprite.transform();

                    for ( ; image != imageEnd; ++image, ++transform ) {
                        // Mask all non white/black or brown pixels.
                        if ( *transform == 0 && *image > 36 && ( *image < 108 || *image > 130 ) ) {
                            *transform = 1;
                        }
                    }
                }

                return true;
            }
            default:
                break;
            }

            return false;
        }

        size_t GetMaximumICNIndex( int id )
        {
            if ( _icnVsSprite[id].empty() && !LoadModifiedICN( id ) ) {
                LoadOriginalICN( id );
            }

            return _icnVsSprite[id].size();
        }

        size_t GetMaximumTILIndex( int id )
        {
            if ( _tilVsImage[id].empty() ) {
                _tilVsImage[id].resize( 4 ); // 4 possible sides

                const std::vector<uint8_t> & data = ::AGG::getDataFromAggFile( tilFileName[id] );
                if ( data.size() < headerSize ) {
                    // The important resource is absent! Make sure that you are using the correct version of the game.
                    assert( 0 );
                    return 0;
                }

                StreamBuf buffer( data );

                const size_t count = buffer.getLE16();
                const int32_t width = buffer.getLE16();
                const int32_t height = buffer.getLE16();
                if ( count < 1 || width < 1 || height < 1 || ( headerSize + count * width * height ) != data.size() ) {
                    return 0;
                }

                std::vector<Image> & originalTIL = _tilVsImage[id][0];
                decodeTILImages( data.data() + headerSize, count, width, height, originalTIL );

                for ( uint32_t shapeId = 1; shapeId < 4; ++shapeId ) {
                    std::vector<Image> & currentTIL = _tilVsImage[id][shapeId];
                    currentTIL.resize( count );

                    const bool horizontalFlip = ( shapeId & 2 ) != 0;
                    const bool verticalFlip = ( shapeId & 1 ) != 0;

                    for ( size_t i = 0; i < count; ++i ) {
                        currentTIL[i] = Flip( originalTIL[i], horizontalFlip, verticalFlip );
                    }
                }
            }

            return _tilVsImage[id][0].size();
        }

        // We have few ICNs which we need to scale like some related to main screen
        bool IsScalableICN( const int id )
        {
            switch ( id ) {
            case ICN::EDITOR:
            case ICN::HEROES:
            case ICN::BTNSHNGL:
            case ICN::SHNGANIM:
                return true;
            default:
                return false;
            }
        }

        const Sprite & GetScaledICN( const int icnId, const uint32_t index )
        {
            const Sprite & originalIcn = _icnVsSprite[icnId][index];
            const Display & display = Display::instance();

            if ( display.width() == Display::DEFAULT_WIDTH && display.height() == Display::DEFAULT_HEIGHT ) {
                return originalIcn;
            }

            if ( _icnVsScaledSprite[icnId].empty() ) {
                _icnVsScaledSprite[icnId].resize( _icnVsSprite[icnId].size() );
            }

            Sprite & resizedIcn = _icnVsScaledSprite[icnId][index];

            if ( originalIcn.singleLayer() && !resizedIcn.singleLayer() ) {
                resizedIcn._disableTransformLayer();
            }

            const double scaleFactorX = static_cast<double>( display.width() ) / Display::DEFAULT_WIDTH;
            const double scaleFactorY = static_cast<double>( display.height() ) / Display::DEFAULT_HEIGHT;

            const double scaleFactor = std::min( scaleFactorX, scaleFactorY );
            const int32_t resizedWidth = static_cast<int32_t>( std::lround( originalIcn.width() * scaleFactor ) );
            const int32_t resizedHeight = static_cast<int32_t>( std::lround( originalIcn.height() * scaleFactor ) );
            const int32_t offsetX = static_cast<int32_t>( std::lround( display.width() - Display::DEFAULT_WIDTH * scaleFactor ) ) / 2;
            const int32_t offsetY = static_cast<int32_t>( std::lround( display.height() - Display::DEFAULT_HEIGHT * scaleFactor ) ) / 2;
            assert( offsetX >= 0 && offsetY >= 0 );

            // Resize only if needed
            if ( resizedIcn.height() != resizedHeight || resizedIcn.width() != resizedWidth ) {
                resizedIcn.resize( resizedWidth, resizedHeight );
                resizedIcn.setPosition( static_cast<int32_t>( std::lround( originalIcn.x() * scaleFactor ) ) + offsetX,
                                        static_cast<int32_t>( std::lround( originalIcn.y() * scaleFactor ) ) + offsetY );
                Resize( originalIcn, resizedIcn, false );
            }
            else {
                // No need to resize but we have to update the offset.
                resizedIcn.setPosition( static_cast<int32_t>( std::lround( originalIcn.x() * scaleFactor ) ) + offsetX,
                                        static_cast<int32_t>( std::lround( originalIcn.y() * scaleFactor ) ) + offsetY );
            }

            return resizedIcn;
        }

        const Sprite & GetICN( int icnId, uint32_t index )
        {
            if ( !IsValidICNId( icnId ) ) {
                return errorImage;
            }

            if ( index >= GetMaximumICNIndex( icnId ) ) {
                return errorImage;
            }

            if ( IsScalableICN( icnId ) ) {
                return GetScaledICN( icnId, index );
            }

            return _icnVsSprite[icnId][index];
        }

        uint32_t GetICNCount( int icnId )
        {
            if ( !IsValidICNId( icnId ) ) {
                return 0;
            }

            return static_cast<uint32_t>( GetMaximumICNIndex( icnId ) );
        }

        const Image & GetTIL( int tilId, uint32_t index, uint32_t shapeId )
        {
            if ( shapeId > 3 ) {
                return errorImage;
            }

            if ( !IsValidTILId( tilId ) ) {
                return errorImage;
            }

            const size_t maxTILIndex = GetMaximumTILIndex( tilId );
            if ( index >= maxTILIndex ) {
                return errorImage;
            }

            return _tilVsImage[tilId][shapeId][index];
        }

        const Sprite & GetLetter( uint32_t character, uint32_t fontType )
        {
            if ( character < 0x21 ) {
                return errorImage;
            }

            // TODO: correct naming and standardize the code
            switch ( fontType ) {
            case Font::GRAY_SMALL:
                return GetICN( ICN::GRAY_SMALL_FONT, character - 0x20 );
            case Font::YELLOW_BIG:
                return GetICN( ICN::YELLOW_FONT, character - 0x20 );
            case Font::YELLOW_SMALL:
                return GetICN( ICN::YELLOW_SMALLFONT, character - 0x20 );
            case Font::BIG:
                return GetICN( ICN::FONT, character - 0x20 );
            case Font::SMALL:
                return GetICN( ICN::SMALFONT, character - 0x20 );
            default:
                assert( 0 );
                break;
            }

            return GetICN( ICN::SMALFONT, character - 0x20 );
        }

        uint32_t ASCIILastSupportedCharacter( const uint32_t fontType )
        {
            switch ( fontType ) {
            case Font::BIG:
            case Font::YELLOW_BIG:
                return static_cast<uint32_t>( GetMaximumICNIndex( ICN::FONT ) ) + 0x20 - 1;
            case Font::SMALL:
            case Font::GRAY_SMALL:
            case Font::YELLOW_SMALL:
                return static_cast<uint32_t>( GetMaximumICNIndex( ICN::SMALFONT ) ) + 0x20 - 1;
            default:
                assert( 0 );
                return 0;
            }
        }

        int32_t GetAbsoluteICNHeight( int icnId )
        {
            const uint32_t frameCount = GetICNCount( icnId );
            if ( frameCount == 0 ) {
                return 0;
            }

            int32_t height = 0;
            for ( uint32_t i = 0; i < frameCount; ++i ) {
                const int32_t offset = -GetICN( icnId, i ).y();
                if ( offset > height ) {
                    height = offset;
                }
            }

            return height;
        }

        uint32_t getCharacterLimit( const FontSize fontSize )
        {
            switch ( fontSize ) {
            case FontSize::SMALL:
                return static_cast<uint32_t>( GetMaximumICNIndex( ICN::SMALFONT ) ) + 0x20 - 1;
            case FontSize::NORMAL:
            case FontSize::LARGE:
                return static_cast<uint32_t>( GetMaximumICNIndex( ICN::FONT ) ) + 0x20 - 1;
            case FontSize::BUTTON_RELEASED:
            case FontSize::BUTTON_PRESSED:
                return static_cast<uint32_t>( GetMaximumICNIndex( ICN::BUTTON_GOOD_FONT_RELEASED ) ) + 0x20 - 1;
            default:
                assert( 0 ); // Did you add a new font size? Please add implementation.
            }

            return 0;
        }

        const Sprite & getChar( const uint8_t character, const FontType & fontType )
        {
            if ( character < 0x21 ) {
                return errorImage;
            }

            switch ( fontType.size ) {
            case FontSize::SMALL:
                switch ( fontType.color ) {
                case FontColor::WHITE:
                    return GetICN( ICN::SMALFONT, character - 0x20 );
                case FontColor::GRAY:
                    return GetICN( ICN::GRAY_SMALL_FONT, character - 0x20 );
                case FontColor::YELLOW:
                    return GetICN( ICN::YELLOW_SMALLFONT, character - 0x20 );
                default:
                    // Did you add a new font color? Add the corresponding logic for it!
                    assert( 0 );
                    break;
                }
                break;
            case FontSize::NORMAL:
                switch ( fontType.color ) {
                case FontColor::WHITE:
                    return GetICN( ICN::FONT, character - 0x20 );
                case FontColor::GRAY:
                    return GetICN( ICN::GRAY_FONT, character - 0x20 );
                case FontColor::YELLOW:
                    return GetICN( ICN::YELLOW_FONT, character - 0x20 );
                default:
                    // Did you add a new font color? Add the corresponding logic for it!
                    assert( 0 );
                    break;
                }
                break;
            case FontSize::LARGE:
                switch ( fontType.color ) {
                case FontColor::WHITE:
                    return GetICN( ICN::WHITE_LARGE_FONT, character - 0x20 );
                default:
                    // Did you add a new font color? Add the corresponding logic for it!
                    assert( 0 );
                    break;
                }
                break;
            case FontSize::BUTTON_RELEASED:
                switch ( fontType.color ) {
                case FontColor::WHITE:
                    return GetICN( ICN::BUTTON_GOOD_FONT_RELEASED, character - 0x20 );
                case FontColor::GRAY:
                    return GetICN( ICN::BUTTON_EVIL_FONT_RELEASED, character - 0x20 );
                default:
                    // Did you add a new font color? Add the corresponding logic for it!
                    assert( 0 );
                    break;
                }
                break;
            case FontSize::BUTTON_PRESSED:
                switch ( fontType.color ) {
                case FontColor::WHITE:
                    return GetICN( ICN::BUTTON_GOOD_FONT_PRESSED, character - 0x20 );
                case FontColor::GRAY:
                    return GetICN( ICN::BUTTON_EVIL_FONT_PRESSED, character - 0x20 );
                default:
                    // Did you add a new font color? Add the corresponding logic for it!
                    assert( 0 );
                    break;
                }
                break;
            default:
                // Did you add a new font size? Add the corresponding logic for it!
                assert( 0 );
                break;
            }

            assert( 0 ); // Did you add a new font size? Please add implementation.

            return errorImage;
        }

        void updateLanguageDependentResources( const SupportedLanguage language, const bool loadOriginalAlphabet )
        {
            if ( loadOriginalAlphabet || !isAlphabetSupported( language ) ) {
                if ( !alphabetPreserver.isPreserved() ) {
                    // This can happen when we try to change a language without loading assets.
                    alphabetPreserver.preserve();
                }
                else {
                    alphabetPreserver.restore();
                }
            }
            else {
                alphabetPreserver.preserve();
                // Restore original letters when changing language to avoid changes to them being carried over.
                alphabetPreserver.restore();
                generateAlphabet( language, _icnVsSprite );
            }
            generateButtonAlphabet( language, _icnVsSprite );

            // Clear language dependent resources.
            for ( const int id : languageDependentIcnId ) {
                _icnVsSprite[id].clear();
            }
        }
    }
}<|MERGE_RESOLUTION|>--- conflicted
+++ resolved
@@ -160,12 +160,9 @@
                                                 ICN::BUTTON_VIEWWORLD_EXIT_EVIL,
                                                 ICN::BUTTON_VERTICAL_DISMISS,
                                                 ICN::BUTTON_VERTICAL_EXIT,
-<<<<<<< HEAD
+                                                ICN::DISMISS_HERO_DISABLED_BUTTON,
+                                                ICN::NEW_CAMPAIGN_DISABLED_BUTTON,
                                                 ICN::BUTTON_SKIP };
-=======
-                                                ICN::DISMISS_HERO_DISABLED_BUTTON,
-                                                ICN::NEW_CAMPAIGN_DISABLED_BUTTON };
->>>>>>> 220067fe
 
 #ifndef NDEBUG
     bool isLanguageDependentIcnId( const int id )
