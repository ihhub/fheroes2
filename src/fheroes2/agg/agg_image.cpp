/***************************************************************************
 *   fheroes2: https://github.com/ihhub/fheroes2                           *
 *   Copyright (C) 2021 - 2025                                             *
 *                                                                         *
 *   This program is free software; you can redistribute it and/or modify  *
 *   it under the terms of the GNU General Public License as published by  *
 *   the Free Software Foundation; either version 2 of the License, or     *
 *   (at your option) any later version.                                   *
 *                                                                         *
 *   This program is distributed in the hope that it will be useful,       *
 *   but WITHOUT ANY WARRANTY; without even the implied warranty of        *
 *   MERCHANTABILITY or FITNESS FOR A PARTICULAR PURPOSE.  See the         *
 *   GNU General Public License for more details.                          *
 *                                                                         *
 *   You should have received a copy of the GNU General Public License     *
 *   along with this program; if not, write to the                         *
 *   Free Software Foundation, Inc.,                                       *
 *   59 Temple Place - Suite 330, Boston, MA  02111-1307, USA.             *
 ***************************************************************************/

#include "agg_image.h"

#include <algorithm>
#include <array>
#include <cassert>
#include <cmath>
#include <cstddef>
#include <initializer_list>
#include <map>
#include <numeric>
#include <random>
#include <set>
#include <stdexcept>
#include <string>
#include <utility>
#include <vector>

#include "agg.h"
#include "agg_file.h"
#include "battle_cell.h"
#include "exception.h"
#include "game_language.h"
#include "h2d.h"
#include "icn.h"
#include "image.h"
#include "image_tool.h"
#include "math_base.h"
#include "pal.h"
#include "rand.h"
#include "screen.h"
#include "serialize.h"
#include "til.h"
#include "tools.h"
#include "translations.h"
#include "ui_button.h"
#include "ui_font.h"
#include "ui_language.h"
#include "ui_text.h"
#include "ui_tool.h"

namespace
{
    const std::array<const char *, TIL::LASTTIL> tilFileName = { "UNKNOWN", "CLOF32.TIL", "GROUND32.TIL", "STON.TIL" };

    std::vector<std::vector<fheroes2::Sprite>> _icnVsSprite( ICN::LASTICN );
    std::array<std::vector<std::vector<fheroes2::Image>>, TIL::LASTTIL> _tilVsImage;
    const fheroes2::Sprite errorImage;

    const uint32_t headerSize = 6;

    std::map<int, std::vector<fheroes2::Sprite>> _icnVsScaledSprite;

    // Some resources are language dependent. These are mostly buttons with a text of them.
    // Once a user changes a language we have to update resources. To do this we need to clear the existing images.

    const std::set<int> languageDependentIcnId{ ICN::BUTTON_WELL_MAX,
                                                ICN::BUTTON_NEW_GAME_GOOD,
                                                ICN::BUTTON_NEW_GAME_EVIL,
                                                ICN::BUTTON_SAVE_GAME_GOOD,
                                                ICN::BUTTON_SAVE_GAME_EVIL,
                                                ICN::BUTTON_LOAD_GAME_GOOD,
                                                ICN::BUTTON_LOAD_GAME_EVIL,
                                                ICN::BUTTON_INFO_GOOD,
                                                ICN::BUTTON_INFO_EVIL,
                                                ICN::BUTTON_QUIT_GOOD,
                                                ICN::BUTTON_QUIT_EVIL,
                                                ICN::BUTTON_NEW_MAP_EVIL,
                                                ICN::BUTTON_NEW_MAP_GOOD,
                                                ICN::BUTTON_SAVE_MAP_EVIL,
                                                ICN::BUTTON_SAVE_MAP_GOOD,
                                                ICN::BUTTON_LOAD_MAP_EVIL,
                                                ICN::BUTTON_LOAD_MAP_GOOD,
                                                ICN::BUTTON_SMALL_CANCEL_GOOD,
                                                ICN::BUTTON_SMALL_CANCEL_EVIL,
                                                ICN::BUTTON_SMALL_OKAY_GOOD,
                                                ICN::BUTTON_SMALL_OKAY_EVIL,
                                                ICN::BUTTON_SMALL_ACCEPT_GOOD,
                                                ICN::BUTTON_SMALL_ACCEPT_EVIL,
                                                ICN::BUTTON_SMALL_DECLINE_GOOD,
                                                ICN::BUTTON_SMALL_DECLINE_EVIL,
                                                ICN::BUTTON_SMALL_LEARN_GOOD,
                                                ICN::BUTTON_SMALL_LEARN_EVIL,
                                                ICN::BUTTON_SMALL_TRADE_GOOD,
                                                ICN::BUTTON_SMALL_TRADE_EVIL,
                                                ICN::BUTTON_SMALL_YES_GOOD,
                                                ICN::BUTTON_SMALL_YES_EVIL,
                                                ICN::BUTTON_SMALL_NO_GOOD,
                                                ICN::BUTTON_SMALL_NO_EVIL,
                                                ICN::BUTTON_SMALL_EXIT_GOOD,
                                                ICN::BUTTON_SMALL_EXIT_EVIL,
                                                ICN::BUTTON_EXIT_HEROES_MEETING,
                                                ICN::BUTTON_EXIT_TOWN,
                                                ICN::BUTTON_EXIT_PUZZLE_DIM_DOOR_GOOD,
                                                ICN::BUTTON_EXIT_PUZZLE_DIM_DOOR_EVIL,
                                                ICN::BUTTON_SMALL_DISMISS_GOOD,
                                                ICN::BUTTON_SMALL_DISMISS_EVIL,
                                                ICN::BUTTON_SMALL_UPGRADE_GOOD,
                                                ICN::BUTTON_SMALL_UPGRADE_EVIL,
                                                ICN::BUTTON_SMALL_RESTART_GOOD,
                                                ICN::BUTTON_SMALL_RESTART_EVIL,
                                                ICN::BUTTON_KINGDOM_EXIT,
                                                ICN::BUTTON_KINGDOM_HEROES,
                                                ICN::BUTTON_KINGDOM_TOWNS,
                                                ICN::BUTTON_MAPSIZE_SMALL,
                                                ICN::BUTTON_MAPSIZE_MEDIUM,
                                                ICN::BUTTON_MAPSIZE_LARGE,
                                                ICN::BUTTON_MAPSIZE_XLARGE,
                                                ICN::BUTTON_MAPSIZE_ALL,
                                                ICN::BUTTON_MAP_SELECT_GOOD,
                                                ICN::BUTTON_MAP_SELECT_EVIL,
                                                ICN::BUTTON_STANDARD_GAME,
                                                ICN::BUTTON_CAMPAIGN_GAME,
                                                ICN::BUTTON_MULTIPLAYER_GAME,
                                                ICN::BUTTON_LARGE_CANCEL,
                                                ICN::BUTTON_LARGE_CONFIG,
                                                ICN::BUTTON_ORIGINAL_CAMPAIGN,
                                                ICN::BUTTON_EXPANSION_CAMPAIGN,
                                                ICN::BUTTON_HOT_SEAT,
                                                ICN::BUTTON_2_PLAYERS,
                                                ICN::BUTTON_3_PLAYERS,
                                                ICN::BUTTON_4_PLAYERS,
                                                ICN::BUTTON_5_PLAYERS,
                                                ICN::BUTTON_6_PLAYERS,
                                                ICN::BTNBATTLEONLY,
                                                ICN::BUTTON_GIFT_GOOD,
                                                ICN::BUTTON_GIFT_EVIL,
                                                ICN::UNIFORM_EVIL_MAX_BUTTON,
                                                ICN::UNIFORM_EVIL_MIN_BUTTON,
                                                ICN::UNIFORM_GOOD_MAX_BUTTON,
                                                ICN::UNIFORM_GOOD_MIN_BUTTON,
                                                ICN::UNIFORM_GOOD_OKAY_BUTTON,
                                                ICN::UNIFORM_EVIL_OKAY_BUTTON,
                                                ICN::UNIFORM_GOOD_CANCEL_BUTTON,
                                                ICN::UNIFORM_EVIL_CANCEL_BUTTON,
                                                ICN::UNIFORM_GOOD_EXIT_BUTTON,
                                                ICN::UNIFORM_EVIL_EXIT_BUTTON,
                                                ICN::BUTTON_SMALL_MIN_GOOD,
                                                ICN::BUTTON_SMALL_MIN_EVIL,
                                                ICN::BUTTON_SMALL_MAX_GOOD,
                                                ICN::BUTTON_SMALL_MAX_EVIL,
                                                ICN::BUTTON_EXIT_GOOD,
                                                ICN::BUTTON_RESET_GOOD,
                                                ICN::BUTTON_START_GOOD,
                                                ICN::BUTTON_CASTLE_GOOD,
                                                ICN::BUTTON_CASTLE_EVIL,
                                                ICN::BUTTON_TOWN_GOOD,
                                                ICN::BUTTON_TOWN_EVIL,
                                                ICN::BUTTON_RESTRICT_GOOD,
                                                ICN::BUTTON_RESTRICT_EVIL,
                                                ICN::BUTTON_GUILDWELL_EXIT,
                                                ICN::GOOD_CAMPAIGN_BUTTONS,
                                                ICN::EVIL_CAMPAIGN_BUTTONS,
                                                ICN::POL_CAMPAIGN_BUTTONS,
                                                ICN::BUTTON_VIEWWORLD_EXIT_GOOD,
                                                ICN::BUTTON_VIEWWORLD_EXIT_EVIL,
                                                ICN::BUTTON_VERTICAL_DISMISS,
                                                ICN::BUTTON_VERTICAL_EXIT,
                                                ICN::BUTTON_VERTICAL_PATROL,
                                                ICN::BUTTON_HSCORES_VERTICAL_CAMPAIGN,
                                                ICN::BUTTON_HSCORES_VERTICAL_EXIT,
                                                ICN::BUTTON_HSCORES_VERTICAL_STANDARD,
                                                ICN::DISMISS_HERO_DISABLED_BUTTON,
<<<<<<< HEAD
                                                ICN::NEW_CAMPAIGN_DISABLED_BUTTON,
                                                ICN::BUTTON_SKIP,
                                                ICN::BUTTON_AUTO,
                                                ICN::BUTTON_BATTLE_SETTINGS,
                                                ICN::STATUSBAR_BATTLE };
=======
                                                ICN::BUTTON_RUMORS_GOOD,
                                                ICN::BUTTON_RUMORS_EVIL,
                                                ICN::BUTTON_EVENTS_GOOD,
                                                ICN::BUTTON_EVENTS_EVIL,
                                                ICN::BUTTON_LANGUAGE_GOOD,
                                                ICN::BUTTON_LANGUAGE_EVIL,
                                                ICN::BUTTON_AUTO_COMBAT_GOOD,
                                                ICN::BUTTON_AUTO_COMBAT_EVIL,
                                                ICN::BUTTON_QUICK_COMBAT_GOOD,
                                                ICN::BUTTON_QUICK_COMBAT_EVIL };
>>>>>>> 0e61e335

    bool isLanguageDependentIcnId( const int id )
    {
        return languageDependentIcnId.count( id ) > 0;
    }

    bool useOriginalResources()
    {
        const fheroes2::SupportedLanguage currentLanguage = fheroes2::getCurrentLanguage();
        const fheroes2::SupportedLanguage resourceLanguage = fheroes2::getResourceLanguage();
        return ( currentLanguage == fheroes2::SupportedLanguage::English && resourceLanguage == fheroes2::SupportedLanguage::English )
               || ( currentLanguage == fheroes2::SupportedLanguage::Czech && resourceLanguage == fheroes2::SupportedLanguage::Czech )
               || ( currentLanguage == fheroes2::SupportedLanguage::Polish && resourceLanguage == fheroes2::SupportedLanguage::Polish )
               || ( currentLanguage == fheroes2::SupportedLanguage::French && resourceLanguage == fheroes2::SupportedLanguage::French )
               || ( currentLanguage == fheroes2::SupportedLanguage::German && resourceLanguage == fheroes2::SupportedLanguage::German )
               || ( currentLanguage == fheroes2::SupportedLanguage::Russian && resourceLanguage == fheroes2::SupportedLanguage::Russian );
    }

    bool IsValidICNId( int id )
    {
        return id > ICN::UNKNOWN && static_cast<size_t>( id ) < _icnVsSprite.size();
    }

    bool IsValidTILId( int id )
    {
        return id >= 0 && static_cast<size_t>( id ) < _tilVsImage.size();
    }

    fheroes2::Image createDigit( const int32_t width, const int32_t height, const std::vector<fheroes2::Point> & points, const uint8_t pixelColor )
    {
        fheroes2::Image digit( width, height );
        digit.reset();

        fheroes2::SetPixel( digit, points, pixelColor );
        fheroes2::Blit( fheroes2::CreateContour( digit, 35 ), digit );

        return digit;
    }

    fheroes2::Image addDigit( const fheroes2::Sprite & original, const fheroes2::Image & digit, const fheroes2::Point & offset )
    {
        fheroes2::Image combined( original.width() + digit.width() + offset.x, original.height() + ( offset.y < 0 ? 0 : offset.y ) );
        combined.reset();

        fheroes2::Copy( original, 0, 0, combined, 0, 0, original.width(), original.height() );
        fheroes2::Blit( digit, 0, 0, combined, original.width() + offset.x, combined.height() - digit.height() + ( offset.y >= 0 ? 0 : offset.y ), digit.width(),
                        digit.height() );

        return combined;
    }

    void populateCursorIcons( std::vector<fheroes2::Sprite> & output, const fheroes2::Sprite & origin, const std::vector<fheroes2::Image> & digits,
                              const fheroes2::Point & offset )
    {
        output.emplace_back( origin );
        for ( const fheroes2::Image & digit : digits ) {
            output.emplace_back( addDigit( origin, digit, offset ) );
            output.back().setPosition( output.back().width() - origin.width(), output.back().height() - origin.height() );
        }
    }

    void fillRandomPixelsFromImage( const fheroes2::Image & original, const fheroes2::Rect & originalRoi, fheroes2::Image & output, const fheroes2::Rect & outputRoi,
                                    std::mt19937 & seededGen )
    {
        for ( int x = outputRoi.x; x < outputRoi.x + outputRoi.width; ++x ) {
            for ( int y = outputRoi.y; y < outputRoi.y + outputRoi.height; ++y ) {
                const fheroes2::Point pixelLocation{ static_cast<int32_t>( Rand::GetWithGen( originalRoi.x, originalRoi.x + originalRoi.width - 1, seededGen ) ),
                                                     static_cast<int32_t>( Rand::GetWithGen( originalRoi.y, originalRoi.y + originalRoi.height - 1, seededGen ) ) };

                fheroes2::Copy( original, pixelLocation.x, pixelLocation.y, output, x, y, 1, 1 );
            }
        }
    }

    // This class serves the purpose of preserving the original alphabet which is loaded from AGG files for cases when we generate new language alphabet.
    class OriginalAlphabetPreserver
    {
    public:
        void preserve()
        {
            if ( _isPreserved ) {
                return;
            }

            fheroes2::AGG::GetICN( ICN::FONT, 0 );
            fheroes2::AGG::GetICN( ICN::SMALFONT, 0 );
            fheroes2::AGG::GetICN( ICN::BUTTON_GOOD_FONT_RELEASED, 0 );
            fheroes2::AGG::GetICN( ICN::BUTTON_GOOD_FONT_PRESSED, 0 );
            fheroes2::AGG::GetICN( ICN::BUTTON_EVIL_FONT_RELEASED, 0 );
            fheroes2::AGG::GetICN( ICN::BUTTON_EVIL_FONT_PRESSED, 0 );

            _normalFont = _icnVsSprite[ICN::FONT];
            _smallFont = _icnVsSprite[ICN::SMALFONT];
            _buttonGoodReleasedFont = _icnVsSprite[ICN::BUTTON_GOOD_FONT_RELEASED];
            _buttonGoodPressedFont = _icnVsSprite[ICN::BUTTON_GOOD_FONT_PRESSED];
            _buttonEvilReleasedFont = _icnVsSprite[ICN::BUTTON_EVIL_FONT_RELEASED];
            _buttonEvilPressedFont = _icnVsSprite[ICN::BUTTON_EVIL_FONT_PRESSED];

            _isPreserved = true;
        }

        void restore() const
        {
            if ( !_isPreserved ) {
                return;
            }

            // Restore the original font.
            _icnVsSprite[ICN::FONT] = _normalFont;
            _icnVsSprite[ICN::SMALFONT] = _smallFont;
            _icnVsSprite[ICN::BUTTON_GOOD_FONT_RELEASED] = _buttonGoodReleasedFont;
            _icnVsSprite[ICN::BUTTON_GOOD_FONT_PRESSED] = _buttonGoodPressedFont;
            _icnVsSprite[ICN::BUTTON_EVIL_FONT_RELEASED] = _buttonEvilReleasedFont;
            _icnVsSprite[ICN::BUTTON_EVIL_FONT_PRESSED] = _buttonEvilPressedFont;

            // Clear modified fonts.
            _icnVsSprite[ICN::YELLOW_FONT].clear();
            _icnVsSprite[ICN::YELLOW_SMALLFONT].clear();
            _icnVsSprite[ICN::GRAY_FONT].clear();
            _icnVsSprite[ICN::GRAY_SMALL_FONT].clear();
            _icnVsSprite[ICN::WHITE_LARGE_FONT].clear();
        }

        bool isPreserved() const
        {
            return _isPreserved;
        }

    private:
        bool _isPreserved = false;

        std::vector<fheroes2::Sprite> _normalFont;
        std::vector<fheroes2::Sprite> _smallFont;
        std::vector<fheroes2::Sprite> _buttonGoodReleasedFont;
        std::vector<fheroes2::Sprite> _buttonGoodPressedFont;
        std::vector<fheroes2::Sprite> _buttonEvilReleasedFont;
        std::vector<fheroes2::Sprite> _buttonEvilPressedFont;
    };

    OriginalAlphabetPreserver alphabetPreserver;

    // This class is used for situations when we need to remove letter-specific offsets, like when we display single letters in a row,
    // and then restore these offsets within the scope of the code
    class ButtonFontOffsetRestorer final
    {
    public:
        ButtonFontOffsetRestorer( std::vector<fheroes2::Sprite> & font, const int32_t offsetX )
            : _font( font )
        {
            _originalXOffsets.reserve( _font.size() );

            for ( fheroes2::Sprite & characterSprite : _font ) {
                _originalXOffsets.emplace_back( characterSprite.x() );
                characterSprite.setPosition( offsetX, characterSprite.y() );
            }
        }

        ButtonFontOffsetRestorer( const ButtonFontOffsetRestorer & ) = delete;

        ~ButtonFontOffsetRestorer()
        {
            if ( _originalXOffsets.size() != _font.size() ) {
                // If this assertion blows up then something is wrong with the fonts as they must have the same size.
                assert( 0 );
                return;
            }

            for ( size_t i = 0; i < _font.size(); ++i ) {
                _font[i].setPosition( _originalXOffsets[i], _font[i].y() );
            }
        }

        ButtonFontOffsetRestorer & operator=( const ButtonFontOffsetRestorer & ) = delete;

    private:
        std::vector<fheroes2::Sprite> & _font;
        std::vector<int32_t> _originalXOffsets;
    };

    void invertTransparency( fheroes2::Image & image )
    {
        if ( image.singleLayer() ) {
            assert( 0 );
            return;
        }

        uint8_t * transform = image.transform();
        const uint8_t * transformEnd = transform + image.width() * image.height();
        for ( ; transform != transformEnd; ++transform ) {
            if ( *transform == 0 ) {
                *transform = 1;
            }
            else if ( *transform == 1 ) {
                *transform = 0;
            }
            // Other transform values are not relevant for transparency checks.
        }
    }

    uint8_t getButtonFillingColor( const bool isReleasedState, const bool isGoodInterface = true )
    {
        if ( isGoodInterface ) {
            return isReleasedState ? fheroes2::GetColorId( 216, 184, 152 ) : fheroes2::GetColorId( 184, 136, 96 );
        }
        return isReleasedState ? fheroes2::GetColorId( 180, 180, 180 ) : fheroes2::GetColorId( 144, 144, 144 );
    }

    void createNormalButton( fheroes2::Sprite & released, fheroes2::Sprite & pressed, const char * untranslatedText, const bool isEvilInterface,
                             const int backgroundIcnId, fheroes2::Size buttonSize )
    {
        // TODO: do not do translations for button generation. We shouldn't assume that we receive a non-translated string.
        const fheroes2::FontColor buttonFontColor = isEvilInterface ? fheroes2::FontColor::GRAY : fheroes2::FontColor::WHITE;
        const char * text = fheroes2::getSupportedText( untranslatedText, fheroes2::FontType{ fheroes2::FontSize::BUTTON_RELEASED, buttonFontColor } );

        fheroes2::makeButtonSprites( released, pressed, text, buttonSize, isEvilInterface, backgroundIcnId );
    }

    void createCampaignButtonSet( const int campaignSetIcnId, const std::array<const char *, 5> & texts )
    {
        int emptyButtonIcnID = 0;
        int buttonBackgroundICN = ICN::UNKNOWN;
        switch ( campaignSetIcnId ) {
        case ICN::GOOD_CAMPAIGN_BUTTONS:
            emptyButtonIcnID = ICN::EMPTY_GOOD_BUTTON;
            buttonBackgroundICN = ICN::STONEBAK;
            break;
        case ICN::EVIL_CAMPAIGN_BUTTONS:
            emptyButtonIcnID = ICN::EMPTY_EVIL_BUTTON;
            buttonBackgroundICN = ICN::STONEBAK_EVIL;
            break;
        case ICN::POL_CAMPAIGN_BUTTONS:
            emptyButtonIcnID = ICN::EMPTY_POL_BUTTON;
            buttonBackgroundICN = ICN::STONEBAK_SMALL_POL;
            break;
        default:
            // Was a new set of buttons added?
            assert( 0 );
            break;
        }

        for ( size_t i = 0; i < texts.size(); ++i ) {
            const size_t icnIndex = 2 * i;
            fheroes2::getTextAdaptedSprite( _icnVsSprite[campaignSetIcnId][icnIndex], _icnVsSprite[campaignSetIcnId][icnIndex + 1], texts[i], emptyButtonIcnID,
                                            buttonBackgroundICN );
        }
    }

    void convertToEvilInterface( fheroes2::Sprite & image, const fheroes2::Rect & roi )
    {
        fheroes2::ApplyPalette( image, roi.x, roi.y, image, roi.x, roi.y, roi.width, roi.height, PAL::GetPalette( PAL::PaletteType::GOOD_TO_EVIL_INTERFACE ) );
    }

    // Sets the upper left (offset 3 pixels), upper right (offset 2 pixels), lower right (offset 3 pixels) corners transparent.
    void setButtonCornersTransparent( fheroes2::Sprite & buttonSprite )
    {
        const ptrdiff_t imageWidth = buttonSprite.width();
        const ptrdiff_t imageHeight = buttonSprite.height();

        assert( imageWidth > 3 && imageHeight > 3 );

        uint8_t * imageTransform = buttonSprite.transform();
        const uint8_t transparencyValue = 1;
        std::fill( imageTransform, imageTransform + 4, transparencyValue );
        std::fill( imageTransform + imageWidth - 2, imageTransform + imageWidth + 3, transparencyValue );
        std::fill( imageTransform + 2 * imageWidth - 1, imageTransform + 2 * imageWidth + 2, transparencyValue );
        *( imageTransform + 3 * imageWidth ) = transparencyValue;
        *( imageTransform + ( imageHeight - 3 ) * imageWidth - 1 ) = transparencyValue;
        std::fill( imageTransform + ( imageHeight - 2 ) * imageWidth - 2, imageTransform + ( imageHeight - 2 ) * imageWidth, transparencyValue );
        std::fill( imageTransform + ( imageHeight - 1 ) * imageWidth - 3, imageTransform + ( imageHeight - 1 ) * imageWidth, transparencyValue );
        std::fill( imageTransform + imageHeight * imageWidth - 4, imageTransform + imageHeight * imageWidth, transparencyValue );
    }

    // Remove all shadows from the image and make them fully transparent.
    void setTransformLayerTransparent( fheroes2::Image & image )
    {
        assert( !image.empty() && !image.singleLayer() );

        uint8_t * transform = image.transform();
        const uint8_t * transformEnd = transform + static_cast<ptrdiff_t>( image.width() ) * image.height();

        for ( ; transform != transformEnd; ++transform ) {
            if ( *transform > 1 ) {
                *transform = 1U;
            }
        }
    }

    // Draw the given image in the center of the button images (released and pressed states) and add extra shading and brightening at the edges of the image.
    void drawImageOnButton( const fheroes2::Image & image, const int32_t maxImageWidth, const int32_t maxImageHeight, fheroes2::Image & releasedSprite,
                            fheroes2::Image & pressedSprite )
    {
        assert( !image.empty() && !releasedSprite.empty() && !pressedSprite.empty() );

        fheroes2::Image newImage( std::min( maxImageWidth, image.width() + 4 ), std::min( maxImageHeight, image.height() + 4 ) );
        newImage.reset();
        fheroes2::Blit( image, 0, 0, newImage, 2, 2, 35, 25 );
        // Remove shadow from the image.
        setTransformLayerTransparent( newImage );
        // Add extra shading and brightening at the edges of the image.
        fheroes2::updateShadow( newImage, { 1, -1 }, 2U, false );
        fheroes2::updateShadow( newImage, { 2, -2 }, 5U, false );
        fheroes2::updateShadow( newImage, { -1, 1 }, 6U, false );
        fheroes2::updateShadow( newImage, { -2, 2 }, 9U, false );
        // Draw the image on the button.
        const int32_t offsetX = ( pressedSprite.width() - newImage.width() ) / 2;
        const int32_t offsetY = ( pressedSprite.height() - newImage.height() ) / 2;
        fheroes2::Blit( newImage, pressedSprite, offsetX + 1, offsetY );
        fheroes2::ReplaceTransformIdByColorId( newImage, 6U, 10U );
        fheroes2::Blit( newImage, releasedSprite, offsetX + 2, offsetY - 1 );
    }

    void loadICN( const int id );

    void replacePOLAssetWithSW( const int id, const int assetIndex )
    {
        const std::vector<uint8_t> & body = ::AGG::getDataFromAggFile( ICN::getIcnFileName( id ), true );
        ROStreamBuf imageStream( body );

        imageStream.seek( headerSize + assetIndex * 13 );

        fheroes2::ICNHeader header1;
        imageStream >> header1;

        fheroes2::ICNHeader header2;
        imageStream >> header2;
        const uint32_t dataSize = header2.offsetData - header1.offsetData;

        const uint8_t * data = body.data() + headerSize + header1.offsetData;
        const uint8_t * dataEnd = data + dataSize;

        _icnVsSprite[id][assetIndex] = fheroes2::decodeICNSprite( data, dataEnd, header1 );
    }

    void LoadOriginalICN( const int id )
    {
        // If this assertion blows up then something wrong with your logic and you load resources more than once!
        assert( _icnVsSprite[id].empty() );

        const std::vector<uint8_t> & body = ::AGG::getDataFromAggFile( ICN::getIcnFileName( id ), false );

        if ( body.empty() ) {
            return;
        }

        ROStreamBuf imageStream( body );

        const uint32_t count = imageStream.getLE16();
        const uint32_t blockSize = imageStream.getLE32();
        if ( count == 0 || blockSize == 0 ) {
            return;
        }

        _icnVsSprite[id].resize( count );

        for ( uint32_t i = 0; i < count; ++i ) {
            imageStream.seek( headerSize + i * 13 );

            fheroes2::ICNHeader header1;
            imageStream >> header1;

            // There should be enough frames for ICNs with animation. When animationFrames is equal to 32 then it is a Monochromatic image
            assert( header1.animationFrames == 32 || header1.animationFrames <= count );

            uint32_t dataSize = 0;
            if ( i + 1 != count ) {
                fheroes2::ICNHeader header2;
                imageStream >> header2;
                dataSize = header2.offsetData - header1.offsetData;
            }
            else {
                dataSize = blockSize - header1.offsetData;
            }

            if ( headerSize + header1.offsetData + dataSize > body.size() ) {
                // This is a corrupted AGG file.
                throw fheroes2::InvalidDataResources( "ICN Id " + std::to_string( id ) + ", index " + std::to_string( i )
                                                      + " is being corrupted. "
                                                        "Make sure that you own an official version of the game." );
            }

            const uint8_t * data = body.data() + headerSize + header1.offsetData;
            const uint8_t * dataEnd = data + dataSize;

            _icnVsSprite[id][i] = fheroes2::decodeICNSprite( data, dataEnd, header1 );
        }
    }

    // Helper function for LoadModifiedICN
    void CopyICNWithPalette( const int icnId, const int originalIcnId, const PAL::PaletteType paletteType )
    {
        assert( icnId != originalIcnId );

        fheroes2::AGG::GetICN( originalIcnId, 0 ); // always avoid calling LoadOriginalICN directly

        _icnVsSprite[icnId] = _icnVsSprite[originalIcnId];
        const std::vector<uint8_t> & palette = PAL::GetPalette( paletteType );
        for ( fheroes2::Sprite & sprite : _icnVsSprite[icnId] ) {
            ApplyPalette( sprite, palette );
        }
    }

    void generateDefaultImages( const int id )
    {
        switch ( id ) {
        case ICN::BUTTON_NEW_GAME_EVIL:
        case ICN::BUTTON_NEW_GAME_GOOD: {
            _icnVsSprite[id].resize( 2 );

            const bool isEvilInterface = ( id == ICN::BUTTON_NEW_GAME_EVIL );

            if ( useOriginalResources() ) {
                _icnVsSprite[id][0] = fheroes2::AGG::GetICN( isEvilInterface ? ICN::CPANELE : ICN::CPANEL, 0 );
                _icnVsSprite[id][1] = fheroes2::AGG::GetICN( isEvilInterface ? ICN::CPANELE : ICN::CPANEL, 1 );
                break;
            }

            createNormalButton( _icnVsSprite[id][0], _icnVsSprite[id][1], gettext_noop( "NEW\nGAME" ), isEvilInterface,
                                isEvilInterface ? ICN::STONEBAK_EVIL : ICN::STONEBAK, { 86, 56 } );

            break;
        }
        case ICN::BUTTON_SAVE_GAME_EVIL:
        case ICN::BUTTON_SAVE_GAME_GOOD: {
            _icnVsSprite[id].resize( 2 );

            const bool isEvilInterface = ( id == ICN::BUTTON_SAVE_GAME_EVIL );

            if ( useOriginalResources() ) {
                _icnVsSprite[id][0] = fheroes2::AGG::GetICN( isEvilInterface ? ICN::CPANELE : ICN::CPANEL, 4 );
                _icnVsSprite[id][1] = fheroes2::AGG::GetICN( isEvilInterface ? ICN::CPANELE : ICN::CPANEL, 5 );
                break;
            }

            createNormalButton( _icnVsSprite[id][0], _icnVsSprite[id][1], gettext_noop( "SAVE\nGAME" ), isEvilInterface,
                                isEvilInterface ? ICN::STONEBAK_EVIL : ICN::STONEBAK, { 86, 56 } );

            break;
        }
        case ICN::BUTTON_LOAD_GAME_EVIL:
        case ICN::BUTTON_LOAD_GAME_GOOD: {
            _icnVsSprite[id].resize( 2 );

            const bool isEvilInterface = ( id == ICN::BUTTON_LOAD_GAME_EVIL );

            if ( useOriginalResources() ) {
                _icnVsSprite[id][0] = fheroes2::AGG::GetICN( isEvilInterface ? ICN::CPANELE : ICN::CPANEL, 2 );
                _icnVsSprite[id][1] = fheroes2::AGG::GetICN( isEvilInterface ? ICN::CPANELE : ICN::CPANEL, 3 );
                break;
            }

            createNormalButton( _icnVsSprite[id][0], _icnVsSprite[id][1], gettext_noop( "LOAD\nGAME" ), isEvilInterface,
                                isEvilInterface ? ICN::STONEBAK_EVIL : ICN::STONEBAK, { 86, 56 } );

            break;
        }
        case ICN::BUTTON_INFO_EVIL:
        case ICN::BUTTON_INFO_GOOD: {
            _icnVsSprite[id].resize( 2 );

            const bool isEvilInterface = ( id == ICN::BUTTON_INFO_EVIL );

            if ( useOriginalResources() ) {
                _icnVsSprite[id][0] = fheroes2::AGG::GetICN( isEvilInterface ? ICN::APANELE : ICN::APANEL, 4 );
                _icnVsSprite[id][1] = fheroes2::AGG::GetICN( isEvilInterface ? ICN::APANELE : ICN::APANEL, 5 );
                break;
            }

            createNormalButton( _icnVsSprite[id][0], _icnVsSprite[id][1], gettext_noop( "INFO" ), isEvilInterface, isEvilInterface ? ICN::STONEBAK_EVIL : ICN::STONEBAK,
                                { 86, 56 } );

            break;
        }
        case ICN::BUTTON_QUIT_EVIL:
        case ICN::BUTTON_QUIT_GOOD: {
            _icnVsSprite[id].resize( 2 );

            const bool isEvilInterface = ( id == ICN::BUTTON_QUIT_EVIL );

            if ( useOriginalResources() ) {
                _icnVsSprite[id][0] = fheroes2::AGG::GetICN( isEvilInterface ? ICN::CPANELE : ICN::CPANEL, 6 );
                _icnVsSprite[id][1] = fheroes2::AGG::GetICN( isEvilInterface ? ICN::CPANELE : ICN::CPANEL, 7 );
                break;
            }

            createNormalButton( _icnVsSprite[id][0], _icnVsSprite[id][1], gettext_noop( "QUIT" ), isEvilInterface, isEvilInterface ? ICN::STONEBAK_EVIL : ICN::STONEBAK,
                                { 86, 56 } );

            break;
        }
        case ICN::BUTTON_NEW_MAP_EVIL:
        case ICN::BUTTON_NEW_MAP_GOOD: {
            _icnVsSprite[id].resize( 2 );

            const bool isEvilInterface = ( id == ICN::BUTTON_NEW_MAP_EVIL );

            if ( useOriginalResources() && !isEvilInterface ) {
                _icnVsSprite[id][0] = fheroes2::AGG::GetICN( ICN::ECPANEL, 0 );
                _icnVsSprite[id][1] = fheroes2::AGG::GetICN( ICN::ECPANEL, 1 );
                break;
            }

            createNormalButton( _icnVsSprite[id][0], _icnVsSprite[id][1], gettext_noop( "NEW\nMAP" ), isEvilInterface,
                                isEvilInterface ? ICN::STONEBAK_EVIL : ICN::STONEBAK, { 86, 56 } );

            break;
        }
        case ICN::BUTTON_SAVE_MAP_EVIL:
        case ICN::BUTTON_SAVE_MAP_GOOD: {
            _icnVsSprite[id].resize( 2 );

            const bool isEvilInterface = ( id == ICN::BUTTON_SAVE_MAP_EVIL );

            if ( useOriginalResources() && !isEvilInterface ) {
                _icnVsSprite[id][0] = fheroes2::AGG::GetICN( ICN::ECPANEL, 4 );
                _icnVsSprite[id][1] = fheroes2::AGG::GetICN( ICN::ECPANEL, 5 );
                break;
            }

            createNormalButton( _icnVsSprite[id][0], _icnVsSprite[id][1], gettext_noop( "SAVE\nMAP" ), isEvilInterface,
                                isEvilInterface ? ICN::STONEBAK_EVIL : ICN::STONEBAK, { 86, 56 } );

            break;
        }
        case ICN::BUTTON_LOAD_MAP_EVIL:
        case ICN::BUTTON_LOAD_MAP_GOOD: {
            _icnVsSprite[id].resize( 2 );

            const bool isEvilInterface = ( id == ICN::BUTTON_LOAD_MAP_EVIL );

            if ( useOriginalResources() && !isEvilInterface ) {
                _icnVsSprite[id][0] = fheroes2::AGG::GetICN( ICN::ECPANEL, 2 );
                _icnVsSprite[id][1] = fheroes2::AGG::GetICN( ICN::ECPANEL, 3 );
                break;
            }

            createNormalButton( _icnVsSprite[id][0], _icnVsSprite[id][1], gettext_noop( "LOAD\nMAP" ), isEvilInterface,
                                isEvilInterface ? ICN::STONEBAK_EVIL : ICN::STONEBAK, { 86, 56 } );

            break;
        }
        case ICN::BUTTON_SMALL_CANCEL_GOOD:
        case ICN::BUTTON_SMALL_CANCEL_EVIL: {
            _icnVsSprite[id].resize( 2 );

            const bool isEvilInterface = ( id == ICN::BUTTON_SMALL_CANCEL_EVIL );

            if ( useOriginalResources() ) {
                _icnVsSprite[id][0] = fheroes2::AGG::GetICN( isEvilInterface ? ICN::CPANELE : ICN::CPANEL, 8 );
                _icnVsSprite[id][1] = fheroes2::AGG::GetICN( isEvilInterface ? ICN::CPANELE : ICN::CPANEL, 9 );

                // To properly generate shadows and Blit the button we need to make transparent pixels in its released state the same as in the pressed state.
                CopyTransformLayer( _icnVsSprite[id][0], _icnVsSprite[id][1] );

                break;
            }

            getTextAdaptedSprite( _icnVsSprite[id][0], _icnVsSprite[id][1], gettext_noop( "CANCEL" ), isEvilInterface ? ICN::EMPTY_EVIL_BUTTON : ICN::EMPTY_GOOD_BUTTON,
                                  isEvilInterface ? ICN::STONEBAK_EVIL : ICN::STONEBAK );

            break;
        }
        case ICN::BUTTON_SMALL_OKAY_GOOD:
        case ICN::BUTTON_SMALL_OKAY_EVIL: {
            _icnVsSprite[id].resize( 2 );

            const bool isEvilInterface = ( id == ICN::BUTTON_SMALL_OKAY_EVIL );

            if ( useOriginalResources() ) {
                _icnVsSprite[id][0] = fheroes2::AGG::GetICN( isEvilInterface ? ICN::SPANBTNE : ICN::SPANBTN, 0 );
                _icnVsSprite[id][1] = fheroes2::AGG::GetICN( isEvilInterface ? ICN::SPANBTNE : ICN::SPANBTN, 1 );

                // To properly generate shadows and Blit the button we need to make transparent pixels in its released state the same as in the pressed state.
                CopyTransformLayer( _icnVsSprite[id][0], _icnVsSprite[id][1] );

                break;
            }

            fheroes2::getTextAdaptedSprite( _icnVsSprite[id][0], _icnVsSprite[id][1], gettext_noop( "OKAY" ),
                                            isEvilInterface ? ICN::EMPTY_EVIL_BUTTON : ICN::EMPTY_GOOD_BUTTON, isEvilInterface ? ICN::STONEBAK_EVIL : ICN::STONEBAK );

            break;
        }
        case ICN::BUTTON_SMALL_ACCEPT_GOOD:
        case ICN::BUTTON_SMALL_ACCEPT_EVIL: {
            _icnVsSprite[id].resize( 2 );

            const bool isEvilInterface = ( id == ICN::BUTTON_SMALL_ACCEPT_EVIL );

            if ( useOriginalResources() ) {
                _icnVsSprite[id][0] = fheroes2::AGG::GetICN( isEvilInterface ? ICN::SURRENDE : ICN::SURRENDR, 0 );
                _icnVsSprite[id][1] = fheroes2::AGG::GetICN( isEvilInterface ? ICN::SURRENDE : ICN::SURRENDR, 1 );

                // To properly generate shadows and Blit the button we need to make transparent pixels in its released state the same as in the pressed state.
                CopyTransformLayer( _icnVsSprite[id][0], _icnVsSprite[id][1] );

                break;
            }

            getTextAdaptedSprite( _icnVsSprite[id][0], _icnVsSprite[id][1], gettext_noop( "ACCEPT" ), isEvilInterface ? ICN::EMPTY_EVIL_BUTTON : ICN::EMPTY_GOOD_BUTTON,
                                  isEvilInterface ? ICN::STONEBAK_EVIL : ICN::STONEBAK );

            break;
        }
        case ICN::BUTTON_SMALL_DECLINE_GOOD:
        case ICN::BUTTON_SMALL_DECLINE_EVIL: {
            _icnVsSprite[id].resize( 2 );

            const bool isEvilInterface = ( id == ICN::BUTTON_SMALL_DECLINE_EVIL );

            if ( useOriginalResources() ) {
                _icnVsSprite[id][0] = fheroes2::AGG::GetICN( isEvilInterface ? ICN::SURRENDE : ICN::SURRENDR, 2 );
                _icnVsSprite[id][1] = fheroes2::AGG::GetICN( isEvilInterface ? ICN::SURRENDE : ICN::SURRENDR, 3 );

                // To properly generate shadows and Blit the button we need to make transparent pixels in its released state the same as in the pressed state.
                CopyTransformLayer( _icnVsSprite[id][0], _icnVsSprite[id][1] );

                break;
            }

            getTextAdaptedSprite( _icnVsSprite[id][0], _icnVsSprite[id][1], gettext_noop( "DECLINE" ), isEvilInterface ? ICN::EMPTY_EVIL_BUTTON : ICN::EMPTY_GOOD_BUTTON,
                                  isEvilInterface ? ICN::STONEBAK_EVIL : ICN::STONEBAK );

            break;
        }
        case ICN::BUTTON_SMALL_LEARN_GOOD:
        case ICN::BUTTON_SMALL_LEARN_EVIL: {
            _icnVsSprite[id].resize( 2 );

            const bool isEvilInterface = ( id == ICN::BUTTON_SMALL_LEARN_EVIL );

            if ( useOriginalResources() ) {
                const int baseIcnID = isEvilInterface ? ICN::SYSTEME : ICN::SYSTEM;
                _icnVsSprite[id][0] = fheroes2::AGG::GetICN( baseIcnID, 9 );
                _icnVsSprite[id][1] = fheroes2::AGG::GetICN( baseIcnID, 10 );
                break;
            }

            fheroes2::getTextAdaptedSprite( _icnVsSprite[id][0], _icnVsSprite[id][1], gettext_noop( "LEARN" ),
                                            isEvilInterface ? ICN::EMPTY_EVIL_BUTTON : ICN::EMPTY_GOOD_BUTTON,
                                            isEvilInterface ? ICN::UNIFORMBAK_EVIL : ICN::UNIFORMBAK_GOOD );

            break;
        }
        case ICN::BUTTON_SMALL_TRADE_GOOD:
        case ICN::BUTTON_SMALL_TRADE_EVIL: {
            _icnVsSprite[id].resize( 2 );

            const bool isEvilInterface = ( id == ICN::BUTTON_SMALL_TRADE_EVIL );

            if ( useOriginalResources() ) {
                _icnVsSprite[id][0] = fheroes2::AGG::GetICN( isEvilInterface ? ICN::TRADPOSE : ICN::TRADPOST, 15 );
                _icnVsSprite[id][1] = fheroes2::AGG::GetICN( isEvilInterface ? ICN::TRADPOSE : ICN::TRADPOST, 16 );
                break;
            }

            getTextAdaptedSprite( _icnVsSprite[id][0], _icnVsSprite[id][1], gettext_noop( "TRADE" ), isEvilInterface ? ICN::EMPTY_EVIL_BUTTON : ICN::EMPTY_GOOD_BUTTON,
                                  isEvilInterface ? ICN::UNIFORMBAK_EVIL : ICN::UNIFORMBAK_GOOD );
            break;
        }
        case ICN::BUTTON_SMALL_YES_GOOD:
        case ICN::BUTTON_SMALL_YES_EVIL: {
            _icnVsSprite[id].resize( 2 );

            const bool isEvilInterface = ( id == ICN::BUTTON_SMALL_YES_EVIL );

            if ( useOriginalResources() ) {
                const int baseIcnID = isEvilInterface ? ICN::SYSTEME : ICN::SYSTEM;
                _icnVsSprite[id][0] = fheroes2::AGG::GetICN( baseIcnID, 5 );
                _icnVsSprite[id][1] = fheroes2::AGG::GetICN( baseIcnID, 6 );
                break;
            }

            fheroes2::getTextAdaptedSprite( _icnVsSprite[id][0], _icnVsSprite[id][1], gettext_noop( "YES" ),
                                            isEvilInterface ? ICN::EMPTY_EVIL_BUTTON : ICN::EMPTY_GOOD_BUTTON,
                                            isEvilInterface ? ICN::UNIFORMBAK_EVIL : ICN::UNIFORMBAK_GOOD );
            break;
        }
        case ICN::BUTTON_SMALL_NO_GOOD:
        case ICN::BUTTON_SMALL_NO_EVIL: {
            _icnVsSprite[id].resize( 2 );

            const bool isEvilInterface = ( id == ICN::BUTTON_SMALL_NO_EVIL );

            if ( useOriginalResources() ) {
                const int baseIcnID = isEvilInterface ? ICN::SYSTEME : ICN::SYSTEM;
                _icnVsSprite[id][0] = fheroes2::AGG::GetICN( baseIcnID, 7 );
                _icnVsSprite[id][1] = fheroes2::AGG::GetICN( baseIcnID, 8 );
                break;
            }

            fheroes2::getTextAdaptedSprite( _icnVsSprite[id][0], _icnVsSprite[id][1], gettext_noop( "NO" ),
                                            isEvilInterface ? ICN::EMPTY_EVIL_BUTTON : ICN::EMPTY_GOOD_BUTTON,
                                            isEvilInterface ? ICN::UNIFORMBAK_EVIL : ICN::UNIFORMBAK_GOOD );
            break;
        }
        case ICN::BUTTON_SMALL_EXIT_GOOD:
        case ICN::BUTTON_SMALL_EXIT_EVIL: {
            _icnVsSprite[id].resize( 2 );

            const bool isEvilInterface = ( id == ICN::BUTTON_SMALL_EXIT_EVIL );

            if ( useOriginalResources() ) {
                _icnVsSprite[id][0] = fheroes2::AGG::GetICN( isEvilInterface ? ICN::VIEWARME : ICN::VIEWARMY, 3 );
                _icnVsSprite[id][1] = fheroes2::AGG::GetICN( isEvilInterface ? ICN::VIEWARME : ICN::VIEWARMY, 4 );
                break;
            }

            getTextAdaptedSprite( _icnVsSprite[id][0], _icnVsSprite[id][1], gettext_noop( "EXIT" ), isEvilInterface ? ICN::EMPTY_EVIL_BUTTON : ICN::EMPTY_GOOD_BUTTON,
                                  isEvilInterface ? ICN::STONEBAK_EVIL : ICN::STONEBAK );

            break;
        }
        case ICN::BUTTON_EXIT_HEROES_MEETING: {
            _icnVsSprite[id].resize( 2 );

            if ( useOriginalResources() ) {
                _icnVsSprite[id][0] = fheroes2::AGG::GetICN( ICN::SWAPBTN, 0 );
                _icnVsSprite[id][1] = fheroes2::AGG::GetICN( ICN::SWAPBTN, 1 );
                // fix some wrong pixels in the original pressed state
                setButtonCornersTransparent( _icnVsSprite[id][1] );
                break;
            }

            // The heroes meeting screen has an embedded shadow so the button needs to be fixed at the same size as the original one.
            // TODO: Remove the embedded shadow and button in the heroes meeting screen and use getTextAdaptedSprite() instead.
            createNormalButton( _icnVsSprite[id][0], _icnVsSprite[id][1], gettext_noop( "smallerButton|EXIT" ), false, ICN::STONEBAK, { 70, 25 } );

            break;
        }
        case ICN::BUTTON_EXIT_TOWN: {
            std::vector<fheroes2::Sprite> & buttonStates = _icnVsSprite[id];
            buttonStates.resize( 2 );

            if ( useOriginalResources() ) {
                buttonStates[0] = fheroes2::AGG::GetICN( ICN::TREASURY, 1 );
                buttonStates[1] = fheroes2::AGG::GetICN( ICN::TREASURY, 2 );
                break;
            }

            createNormalButton( _icnVsSprite[id][0], _icnVsSprite[id][1], gettext_noop( "smallerButton|EXIT" ), false, ICN::BLACKBAK, { 70, 25 } );

            break;
        }
        case ICN::BUTTON_EXIT_PUZZLE_DIM_DOOR_GOOD:
        case ICN::BUTTON_EXIT_PUZZLE_DIM_DOOR_EVIL: {
            _icnVsSprite[id].resize( 2 );

            const bool isEvilInterface = ( id == ICN::BUTTON_EXIT_PUZZLE_DIM_DOOR_EVIL );

            if ( useOriginalResources() ) {
                const int originalButtonICN = isEvilInterface ? ICN::LGNDXTRE : ICN::LGNDXTRA;
                _icnVsSprite[id][0] = fheroes2::AGG::GetICN( originalButtonICN, 4 );
                _icnVsSprite[id][1] = fheroes2::AGG::GetICN( originalButtonICN, 5 );
                break;
            }

            createNormalButton( _icnVsSprite[id][0], _icnVsSprite[id][1], gettext_noop( "smallerButton|EXIT" ), isEvilInterface,
                                isEvilInterface ? ICN::STONEBAK_EVIL : ICN::STONEBAK, { 70, 25 } );

            break;
        }
        case ICN::BUTTON_SMALL_DISMISS_GOOD:
        case ICN::BUTTON_SMALL_DISMISS_EVIL: {
            _icnVsSprite[id].resize( 2 );

            const bool isEvilInterface = ( id == ICN::BUTTON_SMALL_DISMISS_EVIL );

            if ( useOriginalResources() ) {
                _icnVsSprite[id][0] = fheroes2::AGG::GetICN( isEvilInterface ? ICN::VIEWARME : ICN::VIEWARMY, 1 );
                _icnVsSprite[id][1] = fheroes2::AGG::GetICN( isEvilInterface ? ICN::VIEWARME : ICN::VIEWARMY, 2 );
                break;
            }

            getTextAdaptedSprite( _icnVsSprite[id][0], _icnVsSprite[id][1], gettext_noop( "DISMISS" ), isEvilInterface ? ICN::EMPTY_EVIL_BUTTON : ICN::EMPTY_GOOD_BUTTON,
                                  isEvilInterface ? ICN::STONEBAK_EVIL : ICN::STONEBAK );

            break;
        }
        case ICN::BUTTON_SMALL_UPGRADE_GOOD:
        case ICN::BUTTON_SMALL_UPGRADE_EVIL: {
            _icnVsSprite[id].resize( 2 );

            const bool isEvilInterface = ( id == ICN::BUTTON_SMALL_UPGRADE_EVIL );

            if ( useOriginalResources() ) {
                _icnVsSprite[id][0] = fheroes2::AGG::GetICN( isEvilInterface ? ICN::VIEWARME : ICN::VIEWARMY, 5 );
                _icnVsSprite[id][1] = fheroes2::AGG::GetICN( isEvilInterface ? ICN::VIEWARME : ICN::VIEWARMY, 6 );
                break;
            }

            getTextAdaptedSprite( _icnVsSprite[id][0], _icnVsSprite[id][1], gettext_noop( "UPGRADE" ), isEvilInterface ? ICN::EMPTY_EVIL_BUTTON : ICN::EMPTY_GOOD_BUTTON,
                                  isEvilInterface ? ICN::STONEBAK_EVIL : ICN::STONEBAK );

            break;
        }
        case ICN::BUTTON_SMALL_RESTART_GOOD:
        case ICN::BUTTON_SMALL_RESTART_EVIL: {
            _icnVsSprite[id].resize( 2 );

            const bool isEvilInterface = ( id == ICN::BUTTON_SMALL_RESTART_EVIL );

            if ( useOriginalResources() ) {
                _icnVsSprite[id][0] = fheroes2::AGG::GetICN( isEvilInterface ? ICN::NON_UNIFORM_EVIL_RESTART_BUTTON : ICN::NON_UNIFORM_GOOD_RESTART_BUTTON, 0 );
                _icnVsSprite[id][1] = fheroes2::AGG::GetICN( isEvilInterface ? ICN::NON_UNIFORM_EVIL_RESTART_BUTTON : ICN::NON_UNIFORM_GOOD_RESTART_BUTTON, 1 );
                break;
            }

            getTextAdaptedSprite( _icnVsSprite[id][0], _icnVsSprite[id][1], gettext_noop( "RESTART" ), isEvilInterface ? ICN::EMPTY_EVIL_BUTTON : ICN::EMPTY_GOOD_BUTTON,
                                  isEvilInterface ? ICN::STONEBAK_EVIL : ICN::STONEBAK );

            break;
        }
        case ICN::BUTTON_KINGDOM_EXIT: {
            _icnVsSprite[id].resize( 2 );

            if ( useOriginalResources() ) {
                _icnVsSprite[id][0] = fheroes2::AGG::GetICN( ICN::OVERVIEW, 4 );
                _icnVsSprite[id][1] = fheroes2::AGG::GetICN( ICN::OVERVIEW, 5 );
                break;
            }

            createNormalButton( _icnVsSprite[id][0], _icnVsSprite[id][1], gettext_noop( "smallerButton|EXIT" ), false, ICN::BROWNBAK, { 89, 25 } );

            break;
        }
        case ICN::BUTTON_KINGDOM_HEROES: {
            _icnVsSprite[id].resize( 2 );

            if ( useOriginalResources() ) {
                _icnVsSprite[id][0] = fheroes2::AGG::GetICN( ICN::OVERVIEW, 0 );
                _icnVsSprite[id][1] = fheroes2::AGG::GetICN( ICN::OVERVIEW, 1 );
                break;
            }

            createNormalButton( _icnVsSprite[id][0], _icnVsSprite[id][1], gettext_noop( "HEROES" ), false, ICN::BROWNBAK, { 89, 42 } );

            break;
        }
        case ICN::BUTTON_KINGDOM_TOWNS: {
            _icnVsSprite[id].resize( 2 );

            if ( useOriginalResources() ) {
                _icnVsSprite[id][0] = fheroes2::AGG::GetICN( ICN::OVERVIEW, 2 );
                _icnVsSprite[id][1] = fheroes2::AGG::GetICN( ICN::OVERVIEW, 3 );
                break;
            }

            createNormalButton( _icnVsSprite[id][0], _icnVsSprite[id][1], gettext_noop( "TOWNS/\nCASTLES" ), false, ICN::BROWNBAK, { 90, 42 } );

            break;
        }

        case ICN::BUTTON_MAPSIZE_SMALL: {
            _icnVsSprite[id].resize( 2 );

            if ( useOriginalResources() ) {
                _icnVsSprite[id][0] = fheroes2::AGG::GetICN( ICN::REQUESTS, 9 );
                _icnVsSprite[id][1] = fheroes2::AGG::GetICN( ICN::REQUESTS, 10 );
                break;
            }

            createNormalButton( _icnVsSprite[id][0], _icnVsSprite[id][1], gettext_noop( "S" ), false, ICN::STONEBAK, { 46, 25 } );

            break;
        }
        case ICN::BUTTON_MAPSIZE_MEDIUM: {
            _icnVsSprite[id].resize( 2 );

            if ( useOriginalResources() ) {
                _icnVsSprite[id][0] = fheroes2::AGG::GetICN( ICN::REQUESTS, 11 );
                _icnVsSprite[id][1] = fheroes2::AGG::GetICN( ICN::REQUESTS, 12 );
                break;
            }

            createNormalButton( _icnVsSprite[id][0], _icnVsSprite[id][1], gettext_noop( "M" ), false, ICN::STONEBAK, { 46, 25 } );

            break;
        }
        case ICN::BUTTON_MAPSIZE_LARGE: {
            _icnVsSprite[id].resize( 2 );

            if ( useOriginalResources() ) {
                _icnVsSprite[id][0] = fheroes2::AGG::GetICN( ICN::REQUESTS, 13 );
                _icnVsSprite[id][1] = fheroes2::AGG::GetICN( ICN::REQUESTS, 14 );
                break;
            }

            createNormalButton( _icnVsSprite[id][0], _icnVsSprite[id][1], gettext_noop( "L" ), false, ICN::STONEBAK, { 46, 25 } );

            break;
        }
        case ICN::BUTTON_MAPSIZE_XLARGE: {
            _icnVsSprite[id].resize( 2 );

            if ( useOriginalResources() ) {
                _icnVsSprite[id][0] = fheroes2::AGG::GetICN( ICN::REQUESTS, 15 );
                _icnVsSprite[id][1] = fheroes2::AGG::GetICN( ICN::REQUESTS, 16 );
                break;
            }

            createNormalButton( _icnVsSprite[id][0], _icnVsSprite[id][1], gettext_noop( "X-L" ), false, ICN::STONEBAK, { 46, 25 } );

            break;
        }
        case ICN::BUTTON_MAPSIZE_ALL: {
            _icnVsSprite[id].resize( 2 );

            if ( useOriginalResources() ) {
                _icnVsSprite[id][0] = fheroes2::AGG::GetICN( ICN::REQUESTS, 17 );
                _icnVsSprite[id][1] = fheroes2::AGG::GetICN( ICN::REQUESTS, 18 );
                break;
            }

            createNormalButton( _icnVsSprite[id][0], _icnVsSprite[id][1], gettext_noop( "ALL" ), false, ICN::STONEBAK, { 58, 25 } );

            break;
        }
        case ICN::BUTTON_MAP_SELECT_GOOD: {
            _icnVsSprite[id].resize( 2 );

            if ( useOriginalResources() ) {
                _icnVsSprite[id][0] = fheroes2::AGG::GetICN( ICN::NGEXTRA, 64 );
                _icnVsSprite[id][1] = fheroes2::AGG::GetICN( ICN::NGEXTRA, 65 );
                break;
            }

            getTextAdaptedSprite( _icnVsSprite[id][0], _icnVsSprite[id][1], gettext_noop( "SELECT" ), ICN::EMPTY_MAP_SELECT_BUTTON, ICN::UNKNOWN );

            break;
        }
        case ICN::BUTTON_MAP_SELECT_EVIL: {
            _icnVsSprite[id].resize( 2 );

            fheroes2::Sprite & released = _icnVsSprite[id][0];
            fheroes2::Sprite & pressed = _icnVsSprite[id][1];

            const int buttonIcnID = ICN::BUTTON_MAP_SELECT_GOOD;
            released = fheroes2::AGG::GetICN( buttonIcnID, 0 );
            pressed = fheroes2::AGG::GetICN( buttonIcnID, 1 );

            const std::vector<uint8_t> & goodToEvilPalette = PAL::GetPalette( PAL::PaletteType::GOOD_TO_EVIL_BUTTON );
            fheroes2::ApplyPalette( released, goodToEvilPalette );
            fheroes2::ApplyPalette( pressed, goodToEvilPalette );
            break;
        }
        case ICN::BTNBATTLEONLY:
        case ICN::BUTTON_STANDARD_GAME:
        case ICN::BUTTON_CAMPAIGN_GAME:
        case ICN::BUTTON_MULTIPLAYER_GAME:
        case ICN::BUTTON_LARGE_CANCEL:
        case ICN::BUTTON_LARGE_CONFIG:
        case ICN::BUTTON_ORIGINAL_CAMPAIGN:
        case ICN::BUTTON_EXPANSION_CAMPAIGN:
        case ICN::BUTTON_HOT_SEAT:
        case ICN::BUTTON_2_PLAYERS:
        case ICN::BUTTON_3_PLAYERS:
        case ICN::BUTTON_4_PLAYERS:
        case ICN::BUTTON_5_PLAYERS:
        case ICN::BUTTON_6_PLAYERS: {
            _icnVsSprite[id].resize( 2 );

            if ( useOriginalResources() && id != ICN::BTNBATTLEONLY ) {
                int buttonIcnID = ICN::UNKNOWN;
                std::pair<int, int> icnIndex;
                switch ( id ) {
                case ICN::BUTTON_CAMPAIGN_GAME: {
                    buttonIcnID = ICN::BTNNEWGM;
                    icnIndex = { 2, 3 };
                    break;
                }
                case ICN::BUTTON_MULTIPLAYER_GAME: {
                    buttonIcnID = ICN::BTNNEWGM;
                    icnIndex = { 4, 5 };
                    break;
                }
                case ICN::BUTTON_LARGE_CANCEL: {
                    buttonIcnID = ICN::BTNNEWGM;
                    icnIndex = { 6, 7 };
                    break;
                }
                case ICN::BUTTON_LARGE_CONFIG: {
                    buttonIcnID = ICN::BTNDCCFG;
                    icnIndex = { 4, 5 };
                    break;
                }
                case ICN::BUTTON_ORIGINAL_CAMPAIGN: {
                    buttonIcnID = ICN::X_LOADCM;
                    icnIndex = { 0, 1 };
                    break;
                }
                case ICN::BUTTON_EXPANSION_CAMPAIGN: {
                    buttonIcnID = ICN::X_LOADCM;
                    icnIndex = { 2, 3 };
                    break;
                }
                case ICN::BUTTON_HOT_SEAT: {
                    buttonIcnID = ICN::BTNMP;
                    icnIndex = { 0, 1 };
                    break;
                }
                case ICN::BUTTON_2_PLAYERS: {
                    buttonIcnID = ICN::BTNHOTST;
                    icnIndex = { 0, 1 };
                    break;
                }
                case ICN::BUTTON_3_PLAYERS: {
                    buttonIcnID = ICN::BTNHOTST;
                    icnIndex = { 2, 3 };
                    break;
                }
                case ICN::BUTTON_4_PLAYERS: {
                    buttonIcnID = ICN::BTNHOTST;
                    icnIndex = { 4, 5 };
                    break;
                }
                case ICN::BUTTON_5_PLAYERS: {
                    buttonIcnID = ICN::BTNHOTST;
                    icnIndex = { 6, 7 };
                    break;
                }
                case ICN::BUTTON_6_PLAYERS: {
                    buttonIcnID = ICN::BTNHOTST;
                    icnIndex = { 8, 9 };
                    break;
                }
                default:
                    // All other buttons share the same settings.
                    buttonIcnID = ICN::BTNNEWGM;
                    icnIndex = { 0, 1 };
                    break;
                }

                _icnVsSprite[id][0] = fheroes2::AGG::GetICN( buttonIcnID, icnIndex.first );
                _icnVsSprite[id][1] = fheroes2::AGG::GetICN( buttonIcnID, icnIndex.second );
                if ( id == ICN::BUTTON_CAMPAIGN_GAME ) {
                    // Fix the disabled state.
                    const fheroes2::Sprite & released = fheroes2::AGG::GetICN( buttonIcnID, icnIndex.first );
                    const fheroes2::Sprite & pressed = fheroes2::AGG::GetICN( buttonIcnID, icnIndex.second );
                    fheroes2::Image common = fheroes2::ExtractCommonPattern( { &released, &pressed } );
                    common = fheroes2::FilterOnePixelNoise( common );
                    common = fheroes2::FilterOnePixelNoise( common );
                    common = fheroes2::FilterOnePixelNoise( common );
                    fheroes2::Blit( common, _icnVsSprite[id][0] );
                }

                break;
            }
            const char * text = gettext_noop( "STANDARD\nGAME" );
            switch ( id ) {
            case ICN::BTNBATTLEONLY: {
                text = gettext_noop( "BATTLE\nONLY" );
                break;
            }
            case ICN::BUTTON_CAMPAIGN_GAME: {
                text = gettext_noop( "CAMPAIGN\nGAME" );
                break;
            }
            case ICN::BUTTON_MULTIPLAYER_GAME: {
                text = gettext_noop( "MULTI-\nPLAYER\nGAME" );
                break;
            }
            case ICN::BUTTON_LARGE_CANCEL: {
                text = gettext_noop( "CANCEL" );
                break;
            }
            case ICN::BUTTON_LARGE_CONFIG: {
                text = gettext_noop( "CONFIG" );
                break;
            }
            case ICN::BUTTON_ORIGINAL_CAMPAIGN: {
                text = gettext_noop( "ORIGINAL\nCAMPAIGN" );
                break;
            }
            case ICN::BUTTON_EXPANSION_CAMPAIGN: {
                text = gettext_noop( "EXPANSION\nCAMPAIGN" );
                break;
            }
            case ICN::BUTTON_HOT_SEAT: {
                text = gettext_noop( "HOT SEAT" );
                break;
            }
            case ICN::BUTTON_2_PLAYERS: {
                text = gettext_noop( "2 PLAYERS" );
                break;
            }
            case ICN::BUTTON_3_PLAYERS: {
                text = gettext_noop( "3 PLAYERS" );
                break;
            }
            case ICN::BUTTON_4_PLAYERS: {
                text = gettext_noop( "4 PLAYERS" );
                break;
            }
            case ICN::BUTTON_5_PLAYERS: {
                text = gettext_noop( "5 PLAYERS" );
                break;
            }
            case ICN::BUTTON_6_PLAYERS: {
                text = gettext_noop( "6 PLAYERS" );
                break;
            }
            default:
                break;
            }

            createNormalButton( _icnVsSprite[id][0], _icnVsSprite[id][1], text, false, ICN::STONEBAK, { 117, 56 } );

            fheroes2::Sprite & released = _icnVsSprite[id][0];
            fheroes2::Sprite & pressed = _icnVsSprite[id][1];
            // Add original shadow.
            const fheroes2::Sprite & originalShadow = fheroes2::AGG::GetICN( ICN::BTNCOM, 0 );
            fheroes2::Image temp( originalShadow.width(), originalShadow.height() );

            Copy( released, 0, 0, temp, 5, 0, released.width(), released.height() );
            fheroes2::Copy( originalShadow, 0, 0, temp, 0, 0, 5, originalShadow.height() );
            fheroes2::Copy( originalShadow, 5, originalShadow.height() - 6, temp, 5, originalShadow.height() - 6, originalShadow.width() - 5, 6 );
            fheroes2::Copy( temp, released );

            Copy( pressed, 0, 0, temp, 5, 0, released.width(), released.height() );
            fheroes2::Copy( originalShadow, 0, 0, temp, 0, 0, 5, originalShadow.height() );
            fheroes2::Copy( originalShadow, 5, originalShadow.height() - 6, temp, 5, originalShadow.height() - 6, originalShadow.width() - 5, 6 );
            fheroes2::Copy( temp, pressed );

            break;
        }
        case ICN::BUTTON_GIFT_GOOD: {
            _icnVsSprite[id].resize( 2 );

            const bool isEvilInterface = ( id == ICN::BUTTON_GIFT_EVIL );

            fheroes2::getTextAdaptedSprite( _icnVsSprite[id][0], _icnVsSprite[id][1], gettext_noop( "GIFT" ),
                                            isEvilInterface ? ICN::EMPTY_EVIL_BUTTON : ICN::EMPTY_GOOD_BUTTON,
                                            isEvilInterface ? ICN::UNIFORMBAK_EVIL : ICN::UNIFORMBAK_GOOD );

            break;
        }
        case ICN::BUTTON_GIFT_EVIL: {
            // To preserve language-specific generations from generateLanguageSpecificImages() we do a palette swap.
            _icnVsSprite[id].resize( 2 );
            fheroes2::Sprite & released = _icnVsSprite[id][0];
            fheroes2::Sprite & pressed = _icnVsSprite[id][1];
            const fheroes2::Sprite & originalReleased = fheroes2::AGG::GetICN( ICN::BUTTON_GIFT_GOOD, 0 );
            released = originalReleased;
            pressed = fheroes2::AGG::GetICN( ICN::BUTTON_GIFT_GOOD, 1 );
            ApplyPalette( released, PAL::GetPalette( PAL::PaletteType::GOOD_TO_EVIL_BUTTON ) );
            ApplyPalette( pressed, PAL::GetPalette( PAL::PaletteType::GOOD_TO_EVIL_BUTTON ) );
            fheroes2::makeTransparentBackground( released, pressed, ICN::UNIFORMBAK_EVIL );
            break;
        }
        case ICN::BUTTON_WELL_MAX: {
            _icnVsSprite[id].resize( 2 );

            getTextAdaptedSprite( _icnVsSprite[id][0], _icnVsSprite[id][1], gettext_noop( "MAX" ), ICN::EMPTY_GUILDWELL_BUTTON, ICN::UNKNOWN );

            break;
        }
        case ICN::BUTTON_GUILDWELL_EXIT: {
            _icnVsSprite[id].resize( 2 );

            if ( useOriginalResources() ) {
                _icnVsSprite[id][0] = fheroes2::AGG::GetICN( ICN::WELLXTRA, 0 );
                _icnVsSprite[id][1] = fheroes2::AGG::GetICN( ICN::WELLXTRA, 1 );
                break;
            }

            fheroes2::getTextAdaptedSprite( _icnVsSprite[id][0], _icnVsSprite[id][1], gettext_noop( "EXIT" ), ICN::EMPTY_GUILDWELL_BUTTON, ICN::UNKNOWN );

            break;
        }
        case ICN::BUTTON_VIEWWORLD_EXIT_GOOD:
        case ICN::BUTTON_VIEWWORLD_EXIT_EVIL: {
            _icnVsSprite[id].resize( 2 );
            const bool isEvilInterface = ( id == ICN::BUTTON_VIEWWORLD_EXIT_EVIL );

            if ( useOriginalResources() ) {
                const int originalIcnId = isEvilInterface ? ICN::LGNDXTRE : ICN::LGNDXTRA;
                _icnVsSprite[id][0] = fheroes2::AGG::GetICN( originalIcnId, 2 );
                _icnVsSprite[id][1] = fheroes2::AGG::GetICN( originalIcnId, 3 );
                break;
            }

            createNormalButton( _icnVsSprite[id][0], _icnVsSprite[id][1], gettext_noop( "smallerButton|EXIT" ), isEvilInterface,
                                isEvilInterface ? ICN::STONEBAK_EVIL : ICN::STONEBAK, { 70, 35 } );

            break;
        }
        case ICN::GOOD_CAMPAIGN_BUTTONS:
        case ICN::EVIL_CAMPAIGN_BUTTONS: {
            _icnVsSprite[id].resize( 10 );

            if ( useOriginalResources() ) {
                const bool isEvilInterface = id == ICN::EVIL_CAMPAIGN_BUTTONS;
                const int originalIcnId = isEvilInterface ? ICN::CAMPXTRE : ICN::CAMPXTRG;
                const int buttonBackground = isEvilInterface ? ICN::STONEBAK_EVIL : ICN::STONEBAK;

                // The evil buttons' released state are 2 pixels wider.
                const int offsetEvilX = isEvilInterface ? 2 : 0;
                // remove embedded shadows so that we can generate shadows with our own code later
                for ( uint32_t i = 0; i < 8; i += 2 ) {
                    // released
                    const fheroes2::Sprite & originalReleased = fheroes2::AGG::GetICN( originalIcnId, i );

                    fheroes2::Sprite & released = _icnVsSprite[id][i];
                    released.resize( originalReleased.width() - 6 + offsetEvilX, originalReleased.height() - 8 );
                    released.reset();

                    Copy( originalReleased, 6 - offsetEvilX, 0, released, 0, 0, originalReleased.width() - 1, originalReleased.height() - 8 );

                    // pressed
                    const fheroes2::Sprite & originalPressed = fheroes2::AGG::GetICN( originalIcnId, i + 1 );

                    fheroes2::Sprite & pressed = _icnVsSprite[id][i + 1];
                    pressed.resize( originalPressed.width(), originalPressed.height() );
                    pressed.reset();

                    Copy( originalPressed, 0, 1, pressed, 0, 1, originalPressed.width() - 1, originalPressed.height() );
                    setButtonCornersTransparent( released );
                    fheroes2::makeTransparentBackground( released, pressed, buttonBackground );
                }
                // Generate the DIFFICULTY button because it is not present in the original resources
                fheroes2::getTextAdaptedSprite( _icnVsSprite[id][8], _icnVsSprite[id][9], gettext_noop( "DIFFICULTY" ),
                                                isEvilInterface ? ICN::EMPTY_EVIL_BUTTON : ICN::EMPTY_GOOD_BUTTON, buttonBackground );
                break;
            }
            createCampaignButtonSet( id, { gettext_noop( "VIEW INTRO" ), gettext_noop( "RESTART" ), gettext_noop( "OKAY" ), gettext_noop( "CANCEL" ),
                                           gettext_noop( "DIFFICULTY" ) } );

            break;
        }
        case ICN::POL_CAMPAIGN_BUTTONS: {
            _icnVsSprite[id].resize( 10 );

            const int baseIcnId = ICN::X_CMPBTN;

            if ( useOriginalResources() ) {
                for ( uint32_t i = 0; i < 8; i += 2 ) {
                    // released
                    const fheroes2::Sprite & originalReleased = fheroes2::AGG::GetICN( baseIcnId, i );

                    fheroes2::Sprite & released = _icnVsSprite[id][i];
                    released.resize( originalReleased.width() + 1, originalReleased.height() + 1 );
                    released.reset();

                    Copy( originalReleased, 0, 0, released, 1, 0, originalReleased.width(), originalReleased.height() );
                    const fheroes2::Sprite & originalPressed = fheroes2::AGG::GetICN( baseIcnId, i + 1 );
                    // the released state is missing the darker borders of the pressed state
                    Copy( originalPressed, 0, 0, released, 0, 1, 1, originalPressed.height() );
                    Copy( originalPressed, 0, 2, released, 0, originalPressed.height() - 1, 1, 2 );
                    Copy( originalPressed, 1, originalPressed.height() - 1, released, 1, originalPressed.height(), originalPressed.width(), 1 );
                    Copy( originalPressed, 0, 2, released, 1, originalPressed.height(), 1, 1 );
                    Copy( originalReleased, 0, 2, released, 1, originalPressed.height() - 2, 1, 1 );
                    Copy( originalReleased, 0, 2, released, 2, originalPressed.height() - 1, 1, 1 );
                    Copy( originalReleased, 0, 2, released, 1, originalPressed.height() - 1, 1, 1 );
                    Copy( originalReleased, 1, 2, released, 2, originalPressed.height() - 2, 1, 1 );

                    // pressed state
                    fheroes2::Sprite & pressed = _icnVsSprite[id][i + 1];
                    pressed.resize( originalPressed.width() + 1, originalPressed.height() + 1 );
                    pressed.reset();

                    Copy( originalPressed, 0, 0, pressed, 0, 1, originalPressed.width(), originalPressed.height() );
                    // pressed state has incomplete lower left corner
                    Copy( originalPressed, 0, 2, pressed, 0, originalPressed.height() - 1, 1, 2 );
                    Copy( originalPressed, 0, 2, pressed, 1, originalPressed.height(), 1, 1 );
                    Copy( originalPressed, 1, 2, pressed, 1, originalPressed.height() - 1, 1, 1 );
                    _icnVsSprite[id][i + 1].setPosition( 0, 0 );

                    fheroes2::makeTransparentBackground( released, pressed, ICN::STONEBAK_SMALL_POL );
                }
                // generate the DIFFICULTY button as it is not present in the original resources
                fheroes2::getTextAdaptedSprite( _icnVsSprite[id][8], _icnVsSprite[id][9], gettext_noop( "DIFFICULTY" ), ICN::EMPTY_POL_BUTTON, ICN::STONEBAK_SMALL_POL );
                break;
            }
            createCampaignButtonSet( id, { gettext_noop( "VIEW INTRO" ), gettext_noop( "RESTART" ), gettext_noop( "OKAY" ), gettext_noop( "CANCEL" ),
                                           gettext_noop( "DIFFICULTY" ) } );

            break;
        }
        case ICN::BUTTON_SMALL_MIN_GOOD: {
            _icnVsSprite[id].resize( 2 );

            const bool isEvilInterface = id == ICN::BUTTON_SMALL_MIN_EVIL;

            createNormalButton( _icnVsSprite[id][0], _icnVsSprite[id][1], gettext_noop( "MIN" ), isEvilInterface, isEvilInterface ? ICN::STONEBAK_EVIL : ICN::STONEBAK,
                                { fheroes2::AGG::GetICN( ICN::BUTTON_SMALL_MAX_GOOD, 0 ).width() - 10, 25 } );

            break;
        }
        case ICN::BUTTON_SMALL_MAX_GOOD: {
            _icnVsSprite[id].resize( 2 );

            const bool isEvilInterface = id == ICN::BUTTON_SMALL_MAX_EVIL;

            if ( useOriginalResources() ) {
                // The original assets ICN contains button with shadow. We crop only the button.
                _icnVsSprite[id][0] = fheroes2::Crop( fheroes2::AGG::GetICN( ICN::RECRUIT, 4 ), 5, 0, 60, 25 );
                _icnVsSprite[id][1] = fheroes2::Crop( fheroes2::AGG::GetICN( ICN::RECRUIT, 5 ), 5, 0, 60, 25 );
                _icnVsSprite[id][0].setPosition( 0, 0 );
                _icnVsSprite[id][1].setPosition( 0, 0 );

                // To properly generate shadows and Blit the button we need to make some pixels transparent.
                for ( fheroes2::Sprite & image : _icnVsSprite[id] ) {
                    setButtonCornersTransparent( image );
                }
                if ( isEvilInterface ) {
                    fheroes2::ApplyPalette( _icnVsSprite[id][0], PAL::GetPalette( PAL::PaletteType::GOOD_TO_EVIL_BUTTON ) );
                    fheroes2::ApplyPalette( _icnVsSprite[id][1], PAL::GetPalette( PAL::PaletteType::GOOD_TO_EVIL_BUTTON ) );
                }

                break;
            }

            createNormalButton( _icnVsSprite[id][0], _icnVsSprite[id][1], gettext_noop( "MAX" ), isEvilInterface, isEvilInterface ? ICN::STONEBAK_EVIL : ICN::STONEBAK,
                                { 61, 25 } );

            break;
        }
        case ICN::UNIFORM_GOOD_MIN_BUTTON:
        case ICN::UNIFORM_GOOD_MAX_BUTTON: {
            // To preserve language-specific generations from generateLanguageSpecificImages() we clean the non uniform button.
            _icnVsSprite[id].resize( 2 );
            fheroes2::Sprite & released = _icnVsSprite[id][0];
            fheroes2::Sprite & pressed = _icnVsSprite[id][1];
            const bool maxButton = id == ICN::UNIFORM_GOOD_MAX_BUTTON;
            const int buttonIcnID = maxButton ? ICN::BUTTON_SMALL_MAX_GOOD : ICN::BUTTON_SMALL_MIN_GOOD;
            released = fheroes2::AGG::GetICN( buttonIcnID, 0 );
            pressed = fheroes2::AGG::GetICN( buttonIcnID, 1 );
            // Clean the borders of the pressed state.
            FillTransform( pressed, 4, 0, pressed.width() - 3, 1, 1 );
            FillTransform( pressed, pressed.width() - 3, 1, 2, 1, 1 );
            FillTransform( pressed, pressed.width() - 2, 2, 2, 1, 1 );
            FillTransform( pressed, pressed.width() - 1, 3, 1, pressed.height() - 5, 1 );
            fheroes2::makeTransparentBackground( released, pressed, ICN::UNIFORMBAK_GOOD );

            break;
        }
        case ICN::UNIFORM_EVIL_MAX_BUTTON:
        case ICN::UNIFORM_EVIL_MIN_BUTTON: {
            // To preserve language-specific generations from generateLanguageSpecificImages() we do a palette swap.
            _icnVsSprite[id].resize( 2 );
            fheroes2::Sprite & released = _icnVsSprite[id][0];
            fheroes2::Sprite & pressed = _icnVsSprite[id][1];
            const bool isMaxButton = id == ICN::UNIFORM_EVIL_MAX_BUTTON;
            const int buttonIcnID = isMaxButton ? ICN::UNIFORM_GOOD_MAX_BUTTON : ICN::UNIFORM_GOOD_MIN_BUTTON;
            released = fheroes2::AGG::GetICN( buttonIcnID, 0 );
            pressed = fheroes2::AGG::GetICN( buttonIcnID, 1 );
            ApplyPalette( released, PAL::GetPalette( PAL::PaletteType::GOOD_TO_EVIL_BUTTON ) );
            ApplyPalette( pressed, PAL::GetPalette( PAL::PaletteType::GOOD_TO_EVIL_BUTTON ) );

            break;
        }
        case ICN::BUTTON_SMALL_MAX_EVIL:
        case ICN::BUTTON_SMALL_MIN_EVIL: {
            // To preserve language-specific generations from generateLanguageSpecificImages() we do a palette swap.
            _icnVsSprite[id].resize( 2 );
            fheroes2::Sprite & released = _icnVsSprite[id][0];
            fheroes2::Sprite & pressed = _icnVsSprite[id][1];
            const bool isMaxButton = id == ICN::BUTTON_SMALL_MAX_EVIL;
            const int buttonIcnID = isMaxButton ? ICN::BUTTON_SMALL_MAX_GOOD : ICN::BUTTON_SMALL_MIN_GOOD;
            released = fheroes2::AGG::GetICN( buttonIcnID, 0 );
            pressed = fheroes2::AGG::GetICN( buttonIcnID, 1 );
            ApplyPalette( released, PAL::GetPalette( PAL::PaletteType::GOOD_TO_EVIL_BUTTON ) );
            ApplyPalette( pressed, PAL::GetPalette( PAL::PaletteType::GOOD_TO_EVIL_BUTTON ) );

            break;
        }
        case ICN::BUTTON_EXIT_GOOD: {
            _icnVsSprite[id].resize( 2 );

            fheroes2::getTextAdaptedSprite( _icnVsSprite[id][0], _icnVsSprite[id][1], gettext_noop( "EXIT" ), ICN::EMPTY_GOOD_BUTTON, ICN::STONEBAK );

            break;
        }
        case ICN::BUTTON_RESET_GOOD: {
            _icnVsSprite[id].resize( 2 );

            getTextAdaptedSprite( _icnVsSprite[id][0], _icnVsSprite[id][1], gettext_noop( "RESET" ), ICN::EMPTY_GOOD_BUTTON, ICN::STONEBAK );

            break;
        }
        case ICN::BUTTON_START_GOOD: {
            _icnVsSprite[id].resize( 2 );

            getTextAdaptedSprite( _icnVsSprite[id][0], _icnVsSprite[id][1], gettext_noop( "START" ), ICN::EMPTY_GOOD_BUTTON, ICN::STONEBAK );

            break;
        }
        case ICN::BUTTON_CASTLE_GOOD:
        case ICN::BUTTON_CASTLE_EVIL: {
            _icnVsSprite[id].resize( 2 );

            // Town and Castle buttons must have the same width.
            // This is why we need to calculate text width for both buttons and then create a button with a needed width.
            const fheroes2::FontType releasedFont{ fheroes2::FontSize::BUTTON_RELEASED, fheroes2::FontColor::WHITE };
            const int32_t townTextWidth = fheroes2::Text{ fheroes2::getSupportedText( _( "TOWN" ), releasedFont ), releasedFont }.width();
            const int32_t castleTextWidth = fheroes2::Text{ fheroes2::getSupportedText( _( "CASTLE" ), releasedFont ), releasedFont }.width();

            // Normal button width is 80 pixels so if the overall length is smaller than 80 then set the default value.
            const int32_t width = std::max( 80, std::max( townTextWidth, castleTextWidth ) );
            const bool isEvilInterface = id == ICN::BUTTON_CASTLE_EVIL;
            createNormalButton( _icnVsSprite[id][0], _icnVsSprite[id][1], gettext_noop( "CASTLE" ), isEvilInterface, isEvilInterface ? ICN::STONEBAK_EVIL : ICN::STONEBAK,
                                { width, 25 } );

            break;
        }
        case ICN::BUTTON_TOWN_GOOD:
        case ICN::BUTTON_TOWN_EVIL: {
            _icnVsSprite[id].resize( 2 );

            // Town and Castle buttons must have the same width.
            // This is why we need to calculate text width for both buttons and then create a button with a needed width.
            const fheroes2::FontType releasedFont{ fheroes2::FontSize::BUTTON_RELEASED, fheroes2::FontColor::WHITE };
            const int32_t townTextWidth = fheroes2::Text{ fheroes2::getSupportedText( _( "TOWN" ), releasedFont ), releasedFont }.width();
            const int32_t castleTextWidth = fheroes2::Text{ fheroes2::getSupportedText( _( "CASTLE" ), releasedFont ), releasedFont }.width();

            // Normal button width is 80 pixels so if the overall length is smaller than 80 then set the default value.
            const int32_t width = std::max( 80, std::max( townTextWidth, castleTextWidth ) );
            const bool isEvilInterface = id == ICN::BUTTON_TOWN_EVIL;

            createNormalButton( _icnVsSprite[id][0], _icnVsSprite[id][1], gettext_noop( "TOWN" ), isEvilInterface, isEvilInterface ? ICN::STONEBAK_EVIL : ICN::STONEBAK,
                                { width, 25 } );

            break;
        }
        case ICN::BUTTON_RESTRICT_GOOD:
        case ICN::BUTTON_RESTRICT_EVIL: {
            _icnVsSprite[id].resize( 2 );

            getTextAdaptedSprite( _icnVsSprite[id][0], _icnVsSprite[id][1], gettext_noop( "RESTRICT" ),
                                  id == ICN::BUTTON_RESTRICT_EVIL ? ICN::EMPTY_EVIL_BUTTON : ICN::EMPTY_GOOD_BUTTON,
                                  id == ICN::BUTTON_RESTRICT_EVIL ? ICN::STONEBAK_EVIL : ICN::STONEBAK );

            break;
        }
        case ICN::UNIFORM_GOOD_OKAY_BUTTON:
        case ICN::UNIFORM_EVIL_OKAY_BUTTON: {
            _icnVsSprite[id].resize( 2 );

            const bool isEvilInterface = ( id == ICN::UNIFORM_EVIL_OKAY_BUTTON );

            if ( useOriginalResources() ) {
                const int baseIcnId = isEvilInterface ? ICN::SYSTEME : ICN::SYSTEM;
                _icnVsSprite[id][0] = fheroes2::AGG::GetICN( baseIcnId, 1 );
                _icnVsSprite[id][1] = fheroes2::AGG::GetICN( baseIcnId, 2 );
                break;
            }

            fheroes2::getTextAdaptedSprite( _icnVsSprite[id][0], _icnVsSprite[id][1], gettext_noop( "OKAY" ),
                                            isEvilInterface ? ICN::EMPTY_EVIL_BUTTON : ICN::EMPTY_GOOD_BUTTON,
                                            isEvilInterface ? ICN::UNIFORMBAK_EVIL : ICN::UNIFORMBAK_GOOD );
            break;
        }
        case ICN::UNIFORM_GOOD_CANCEL_BUTTON:
        case ICN::UNIFORM_EVIL_CANCEL_BUTTON: {
            _icnVsSprite[id].resize( 2 );

            const bool isEvilInterface = ( id == ICN::UNIFORM_EVIL_CANCEL_BUTTON );

            if ( useOriginalResources() ) {
                const int baseIcnId = isEvilInterface ? ICN::SYSTEME : ICN::SYSTEM;
                _icnVsSprite[id][0] = fheroes2::AGG::GetICN( baseIcnId, 3 );
                _icnVsSprite[id][1] = fheroes2::AGG::GetICN( baseIcnId, 4 );
                break;
            }

            getTextAdaptedSprite( _icnVsSprite[id][0], _icnVsSprite[id][1], gettext_noop( "CANCEL" ), isEvilInterface ? ICN::EMPTY_EVIL_BUTTON : ICN::EMPTY_GOOD_BUTTON,
                                  isEvilInterface ? ICN::UNIFORMBAK_EVIL : ICN::UNIFORMBAK_GOOD );

            break;
        }
        case ICN::UNIFORM_GOOD_EXIT_BUTTON:
        case ICN::UNIFORM_EVIL_EXIT_BUTTON: {
            _icnVsSprite[id].resize( 2 );

            const bool isEvilInterface = ( id == ICN::UNIFORM_EVIL_EXIT_BUTTON );
            const int baseIcnId = isEvilInterface ? ICN::TRADPOSE : ICN::TRADPOST;

            if ( useOriginalResources() ) {
                _icnVsSprite[id][0] = fheroes2::AGG::GetICN( baseIcnId, 17 );
                _icnVsSprite[id][1] = fheroes2::AGG::GetICN( baseIcnId, 18 );
                break;
            }

            getTextAdaptedSprite( _icnVsSprite[id][0], _icnVsSprite[id][1], gettext_noop( "EXIT" ), isEvilInterface ? ICN::EMPTY_EVIL_BUTTON : ICN::EMPTY_GOOD_BUTTON,
                                  isEvilInterface ? ICN::UNIFORMBAK_EVIL : ICN::UNIFORMBAK_GOOD );

            break;
        }
        case ICN::BUTTON_VERTICAL_DISMISS: {
            _icnVsSprite[id].resize( 2 );

            if ( useOriginalResources() ) {
                // The original DISMISS button has a broken transform layer and thinner pressed state than released state,
                // so we use our empty vertical button as a template
                _icnVsSprite[id][0] = fheroes2::AGG::GetICN( ICN::EMPTY_VERTICAL_GOOD_BUTTON, 0 );
                _icnVsSprite[id][1] = fheroes2::AGG::GetICN( ICN::EMPTY_VERTICAL_GOOD_BUTTON, 1 );

                // Copy the DISMISS text back from the original button
                const fheroes2::Sprite & originalReleased = fheroes2::AGG::GetICN( ICN::HSBTNS, 0 );
                const fheroes2::Sprite & originalPressed = fheroes2::AGG::GetICN( ICN::HSBTNS, 1 );

                Copy( originalReleased, 9, 2, _icnVsSprite[id][0], 5, 2, 21, 112 );
                Copy( originalPressed, 9, 5, _icnVsSprite[id][1], 4, 5, 19, 111 );

                fheroes2::makeTransparentBackground( _icnVsSprite[id][0], _icnVsSprite[id][1], ICN::REDBAK_SMALL_VERTICAL );

                break;
            }

            // We need to temporarily remove the letter-specific X offsets in the font because if not the letters will
            // be off-centered when we are displaying one letter per line
            const ButtonFontOffsetRestorer fontReleased( _icnVsSprite[ICN::BUTTON_GOOD_FONT_RELEASED], -1 );
            const ButtonFontOffsetRestorer fontPressed( _icnVsSprite[ICN::BUTTON_GOOD_FONT_PRESSED], -1 );
            getTextAdaptedSprite( _icnVsSprite[id][0], _icnVsSprite[id][1], gettext_noop( "D\nI\nS\nM\nI\nS\nS" ), ICN::EMPTY_VERTICAL_GOOD_BUTTON,
                                  ICN::REDBAK_SMALL_VERTICAL );

            break;
        }
        case ICN::BUTTON_VERTICAL_EXIT: {
            _icnVsSprite[id].resize( 2 );

            if ( useOriginalResources() ) {
                // The original EXIT button has a broken transform layer and we need to remove the shadows,
                // so we use our empty vertical button as a template
                _icnVsSprite[id][0] = fheroes2::AGG::GetICN( ICN::EMPTY_VERTICAL_GOOD_BUTTON, 0 );
                _icnVsSprite[id][1] = fheroes2::AGG::GetICN( ICN::EMPTY_VERTICAL_GOOD_BUTTON, 1 );

                // Copy the EXIT text back from the original button
                const fheroes2::Sprite & originalReleased = fheroes2::AGG::GetICN( ICN::HSBTNS, 2 );
                const fheroes2::Sprite & originalPressed = fheroes2::AGG::GetICN( ICN::HSBTNS, 3 );

                Copy( originalReleased, 4, 2, _icnVsSprite[id][0], 5, 2, 21, 112 );
                Copy( originalPressed, 3, 5, _icnVsSprite[id][1], 4, 5, 19, 111 );

                fheroes2::makeTransparentBackground( _icnVsSprite[id][0], _icnVsSprite[id][1], ICN::REDBAK_SMALL_VERTICAL );

                break;
            }

            // We need to temporarily remove the letter specific X offsets in the font because if not the letters will
            // be off-centered when we are displaying one letter per line
            const ButtonFontOffsetRestorer fontReleased( _icnVsSprite[ICN::BUTTON_GOOD_FONT_RELEASED], -1 );
            const ButtonFontOffsetRestorer fontPressed( _icnVsSprite[ICN::BUTTON_GOOD_FONT_PRESSED], -1 );
            getTextAdaptedSprite( _icnVsSprite[id][0], _icnVsSprite[id][1], gettext_noop( "E\nX\nI\nT" ), ICN::EMPTY_VERTICAL_GOOD_BUTTON, ICN::REDBAK_SMALL_VERTICAL );

            break;
        }
        case ICN::BUTTON_VERTICAL_PATROL: {
            _icnVsSprite[id].resize( 2 );

            // We need to temporarily remove the letter specific X offsets in the font because if not the letters will
            // be off-centered when we are displaying one letter per line
            const ButtonFontOffsetRestorer fontReleased( _icnVsSprite[ICN::BUTTON_GOOD_FONT_RELEASED], -1 );
            const ButtonFontOffsetRestorer fontPressed( _icnVsSprite[ICN::BUTTON_GOOD_FONT_PRESSED], -1 );
            getTextAdaptedSprite( _icnVsSprite[id][0], _icnVsSprite[id][1], gettext_noop( "P\nA\nT\nR\nO\nL" ), ICN::EMPTY_VERTICAL_GOOD_BUTTON,
                                  ICN::REDBAK_SMALL_VERTICAL );

            break;
        }

        case ICN::BUTTON_HSCORES_VERTICAL_CAMPAIGN:
        case ICN::BUTTON_HSCORES_VERTICAL_EXIT:
        case ICN::BUTTON_HSCORES_VERTICAL_STANDARD: {
            _icnVsSprite[id].resize( 2 );

            const int originalID = ICN::HISCORE;
            uint32_t originalICNIndex = 0;
            if ( id == ICN::BUTTON_HSCORES_VERTICAL_STANDARD ) {
                originalICNIndex = 2;
            }
            else if ( id == ICN::BUTTON_HSCORES_VERTICAL_EXIT ) {
                originalICNIndex = 4;
            }
            else {
                assert( id == ICN::BUTTON_HSCORES_VERTICAL_CAMPAIGN );
            }

            if ( useOriginalResources() ) {
                _icnVsSprite[id][0] = fheroes2::AGG::GetICN( originalID, originalICNIndex );
                _icnVsSprite[id][1] = fheroes2::AGG::GetICN( originalID, originalICNIndex + 1 );
                break;
            }
<<<<<<< HEAD
            case ICN::BUTTON_SKIP: {
                _icnVsSprite[id].resize( 2 );
                const int32_t originalId = ICN::TEXTBAR;

                if ( useOriginalResources() ) {
                    _icnVsSprite[id][0] = GetICN( originalId, 0 );
                    _icnVsSprite[id][1] = GetICN( originalId, 1 );
                    break;
                }

                getTextAdaptedButton( _icnVsSprite[id][0], _icnVsSprite[id][1], gettext_noop( "SKIP" ), ICN::EMPTY_GOOD_SKIP_BUTTON, ICN::UNKNOWN );

                break;
            }
            case ICN::BUTTON_AUTO: {
                _icnVsSprite[id].resize( 2 );
                const int32_t originalId = ICN::TEXTBAR;

                if ( useOriginalResources() ) {
                    _icnVsSprite[id][0] = GetICN( originalId, 4 );
                    _icnVsSprite[id][1] = GetICN( originalId, 5 );
                    break;
                }

                getTextAdaptedButton( _icnVsSprite[id][0], _icnVsSprite[id][1], gettext_noop( "AUTO" ), ICN::EMPTY_GOOD_BATTLE_BUTTON, ICN::UNKNOWN );

                break;
            }
            case ICN::BUTTON_HSCORES_VERTICAL_CAMPAIGN:
            case ICN::BUTTON_HSCORES_VERTICAL_EXIT:
            case ICN::BUTTON_HSCORES_VERTICAL_STANDARD: {
                _icnVsSprite[id].resize( 2 );

                const int originalID = ICN::HISCORE;
                uint32_t originalICNIndex = 0;
                if ( id == ICN::BUTTON_HSCORES_VERTICAL_STANDARD ) {
                    originalICNIndex = 2;
                }
                else if ( id == ICN::BUTTON_HSCORES_VERTICAL_EXIT ) {
                    originalICNIndex = 4;
                }
                else {
                    assert( id == ICN::BUTTON_HSCORES_VERTICAL_CAMPAIGN );
                }
=======
>>>>>>> 0e61e335

            for ( size_t i = 0; i < _icnVsSprite[id].size(); ++i ) {
                const fheroes2::Sprite & originalButton = fheroes2::AGG::GetICN( originalID, originalICNIndex + static_cast<uint32_t>( i ) );
                fheroes2::Sprite & out = _icnVsSprite[id][i];

                out = originalButton;
                // Clean the button
                Fill( out, 4 - static_cast<int32_t>( i ), 4 + static_cast<int32_t>( i ), 19, 123, getButtonFillingColor( i == 0 ) );
            }

            const char * buttonText;

            if ( id == ICN::BUTTON_HSCORES_VERTICAL_CAMPAIGN ) {
                buttonText = gettext_noop( "C\nA\nM\nP\nA\nI\nG\nN" );
            }
            else if ( id == ICN::BUTTON_HSCORES_VERTICAL_STANDARD ) {
                buttonText = gettext_noop( "S\nT\nA\nN\nD\nA\nR\nD" );
            }
            else {
                buttonText = gettext_noop( "E\nX\nI\nT" );
            }

            const ButtonFontOffsetRestorer fontRestorerReleased( _icnVsSprite[ICN::BUTTON_GOOD_FONT_RELEASED], -1 );
            const ButtonFontOffsetRestorer fontRestorerPressed( _icnVsSprite[ICN::BUTTON_GOOD_FONT_PRESSED], -1 );

            const char * translatedText = fheroes2::getSupportedText( buttonText, fheroes2::FontType{ fheroes2::FontSize::BUTTON_RELEASED, fheroes2::FontColor::WHITE } );
            fheroes2::renderTextOnButton( _icnVsSprite[id][0], _icnVsSprite[id][1], translatedText, { 3, 4 }, { 2, 5 }, { 23, 133 }, fheroes2::FontColor::WHITE );

            break;
        }
        case ICN::BUTTON_RUMORS_GOOD:
        case ICN::BUTTON_RUMORS_EVIL: {
            _icnVsSprite[id].resize( 2 );

            const bool isEvilInterface = ( id == ICN::BUTTON_RUMORS_EVIL );

            getTextAdaptedSprite( _icnVsSprite[id][0], _icnVsSprite[id][1], gettext_noop( "RUMORS" ), isEvilInterface ? ICN::EMPTY_EVIL_BUTTON : ICN::EMPTY_GOOD_BUTTON,
                                  isEvilInterface ? ICN::STONEBAK_EVIL : ICN::STONEBAK );

            break;
        }
        case ICN::BUTTON_EVENTS_GOOD:
        case ICN::BUTTON_EVENTS_EVIL: {
            _icnVsSprite[id].resize( 2 );

            const bool isEvilInterface = ( id == ICN::BUTTON_EVENTS_EVIL );

            getTextAdaptedSprite( _icnVsSprite[id][0], _icnVsSprite[id][1], gettext_noop( "EVENTS" ), isEvilInterface ? ICN::EMPTY_EVIL_BUTTON : ICN::EMPTY_GOOD_BUTTON,
                                  isEvilInterface ? ICN::STONEBAK_EVIL : ICN::STONEBAK );

            break;
        }
        case ICN::BUTTON_LANGUAGE_GOOD:
        case ICN::BUTTON_LANGUAGE_EVIL: {
            _icnVsSprite[id].resize( 2 );

            const bool isEvilInterface = ( id == ICN::BUTTON_LANGUAGE_EVIL );

            getTextAdaptedSprite( _icnVsSprite[id][0], _icnVsSprite[id][1], gettext_noop( "LANGUAGE" ), isEvilInterface ? ICN::EMPTY_EVIL_BUTTON : ICN::EMPTY_GOOD_BUTTON,
                                  isEvilInterface ? ICN::STONEBAK_EVIL : ICN::STONEBAK );

            break;
        }
        case ICN::BUTTON_AUTO_COMBAT_GOOD:
        case ICN::BUTTON_AUTO_COMBAT_EVIL: {
            _icnVsSprite[id].resize( 2 );

            const bool isEvilInterface = ( id == ICN::BUTTON_AUTO_COMBAT_EVIL );

            getTextAdaptedSprite( _icnVsSprite[id][0], _icnVsSprite[id][1], gettext_noop( "AUTO\nCOMBAT" ),
                                  isEvilInterface ? ICN::EMPTY_EVIL_BUTTON : ICN::EMPTY_GOOD_BUTTON, isEvilInterface ? ICN::STONEBAK_EVIL : ICN::STONEBAK );

            break;
        }
        case ICN::BUTTON_QUICK_COMBAT_GOOD:
        case ICN::BUTTON_QUICK_COMBAT_EVIL: {
            _icnVsSprite[id].resize( 2 );

            const bool isEvilInterface = ( id == ICN::BUTTON_QUICK_COMBAT_EVIL );

            getTextAdaptedSprite( _icnVsSprite[id][0], _icnVsSprite[id][1], gettext_noop( "QUICK\nCOMBAT" ),
                                  isEvilInterface ? ICN::EMPTY_EVIL_BUTTON : ICN::EMPTY_GOOD_BUTTON, isEvilInterface ? ICN::STONEBAK_EVIL : ICN::STONEBAK );

            break;
        }
        case ICN::DISMISS_HERO_DISABLED_BUTTON: {
            _icnVsSprite[id].resize( 1 );

            const int buttonIcnId = ICN::BUTTON_VERTICAL_DISMISS;

            const fheroes2::Sprite & released = fheroes2::AGG::GetICN( buttonIcnId, 0 );
            const fheroes2::Sprite & pressed = fheroes2::AGG::GetICN( buttonIcnId, 1 );

            fheroes2::Sprite & output = _icnVsSprite[id][0];
            output = released;

            fheroes2::ApplyPalette( output, PAL::GetPalette( PAL::PaletteType::DARKENING ) );

            fheroes2::Image common = fheroes2::ExtractCommonPattern( { &released, &pressed } );
            common = fheroes2::FilterOnePixelNoise( common );
            common = fheroes2::FilterOnePixelNoise( common );
            common = fheroes2::FilterOnePixelNoise( common );

            fheroes2::Blit( common, output );
            break;
        }
        default:
            // You're calling this function for non-specified ICN id. Check your logic!
            // Did you add a new image for one language without generating a default
            // for other languages?
            assert( 0 );
            break;
        }
    }

    bool generateGermanSpecificImages( const int id )
    {
        switch ( id ) {
        case ICN::BTNBATTLEONLY:
            _icnVsSprite[id].resize( 2 );
            for ( int32_t i = 0; i < static_cast<int32_t>( _icnVsSprite[id].size() ); ++i ) {
                fheroes2::Sprite & out = _icnVsSprite[id][i];
                out = fheroes2::AGG::GetICN( ICN::BTNNEWGM, 6 + i );
                // Clean the button
                Fill( out, 26 - i, 23 + i, 84, 11, getButtonFillingColor( i == 0 ) );
                // Add 'K'
                Copy( fheroes2::AGG::GetICN( ICN::BTNDCCFG, 4 + i ), 34 - i, 23, out, 40 - i, 23, 12, 14 );
                //'Add 'A'
                Copy( fheroes2::AGG::GetICN( ICN::BTNNEWGM, 4 + i ), 56 - i, 23, out, 52 - i, 23, 13, 14 );
                Copy( out, 20, 20, out, 52 - i + 12, 25, 3, 3 );
                // Add 'M'
                Copy( fheroes2::AGG::GetICN( ICN::BTNNEWGM, 4 + i ), 39 - i, 8, out, 65 - i, 23, 14, 14 );
                // Add 'F'
                Copy( fheroes2::AGG::GetICN( ICN::BTNDCCFG, 4 + i ), 70 - i, 23, out, 87 - i, 23, 10, 14 );
                // Add 'P'
                Copy( fheroes2::AGG::GetICN( ICN::BTNNEWGM, 4 + i ), 36 - i, 23, out, 78 - i, 23, 10, 14 );
            }
            return true;
        default:
            break;
        }
        return false;
    }

    bool generateFrenchSpecificImages( const int id )
    {
        switch ( id ) {
        case ICN::BTNBATTLEONLY: {
            _icnVsSprite[id].resize( 2 );
            for ( int32_t i = 0; i < static_cast<int32_t>( _icnVsSprite[id].size() ); ++i ) {
                fheroes2::Sprite & out = _icnVsSprite[id][i];
                out = fheroes2::AGG::GetICN( ICN::BTNNEWGM, 6 + i );
                // Clean the button
                Fill( out, 32 - i, 21 + i, 77, 14, getButtonFillingColor( i == 0 ) );
                const int32_t secondLine = 28;
                // Add 'MODE'
                Copy( fheroes2::AGG::GetICN( ICN::BTNNEWGM, 4 + i ), 40 - i, 13, out, 45 - i, 13, 50, 15 );
                // Clean up 'MODE'
                Copy( fheroes2::AGG::GetICN( ICN::BTNEMAIN, 0 + i ), 114 - i, 18, out, 94 - i, 18, 1, 10 );
                // Add 'BA'
                Copy( fheroes2::AGG::GetICN( ICN::BTNBAUD, 2 + i ), 42 - i, 28, out, 28 - i, secondLine, 22, 15 );
                // Clean up 'BA'
                Copy( fheroes2::AGG::GetICN( ICN::BTNBAUD, 2 + i ), 42 - i, 31, out, 39 - i, secondLine, 1, 1 );
                Copy( fheroes2::AGG::GetICN( ICN::BTNBAUD, 2 + i ), 39 - i, 31, out, 49 - i, secondLine + 4, 1, 2 );
                // Add 'T'
                Copy( fheroes2::AGG::GetICN( ICN::BTNDC, 2 + i ), 89 - i, 21, out, 49 - i, secondLine, 12, 15 );
                // Clean up 'AT'
                Copy( fheroes2::AGG::GetICN( ICN::BTNDC, 2 + i ), 89 - i, 18, out, 50 - i, secondLine, 1, 1 );
                Copy( fheroes2::AGG::GetICN( ICN::BTNDC, 2 + i ), 92 - ( 5 * i ), 27 - i, out, 49 - i, secondLine + 4 + i, 1, 3 );
                // Add 'AI'.
                Copy( fheroes2::AGG::GetICN( ICN::BTNMP, 6 + i ), 56 - i, 13, out, 62 - i, secondLine, 18, 15 );
                // Clean up 'TA'
                Copy( fheroes2::AGG::GetICN( ICN::BTNBAUD, 2 + i ), 51 - i, 40, out, 60 - i, secondLine + 12, 3, 3 );
                // Add 'LLE'
                Copy( fheroes2::AGG::GetICN( ICN::BTNEMAIN, 0 + i ), 85 - i, 13, out, 81 - i, secondLine, 31, 15 );
                // Clean up "IL"
                Copy( fheroes2::AGG::GetICN( ICN::BTNEMAIN, 0 + i ), 85 - i, 18, out, 81 - i, secondLine + 7, 1, 1 );
                Copy( fheroes2::AGG::GetICN( ICN::BTNEMAIN, 0 + i ), 94 - i, 17, out, 80 - i, secondLine + 4, 2, 2 );
                Copy( fheroes2::AGG::GetICN( ICN::BTNEMAIN, 0 + i ), 93 - i, 25, out, 79 - i, secondLine + 12, 3, 3 );
                Copy( fheroes2::AGG::GetICN( ICN::BTNDC, 4 + i ), 23 - i, 8, out, 79 - i, secondLine + 5, 1, 10 );
                Copy( fheroes2::AGG::GetICN( ICN::BTNMP, 6 + i ), 73 - i, 22, out, 79 - i, secondLine + 9, 1, 1 );
            }
            return true;
        }
        case ICN::BUTTON_GIFT_GOOD: {
            _icnVsSprite[id].resize( 2 );
            for ( int32_t i = 0; i < static_cast<int32_t>( _icnVsSprite[id].size() ); ++i ) {
                fheroes2::Sprite & out = _icnVsSprite[id][i];
                const fheroes2::Sprite & original = fheroes2::AGG::GetICN( ICN::TRADPOST, 17 + i );
                // We use this Copy function to make the pressed state not single layered like the original.
                Copy( original, out );
                // Clean the button
                Fill( out, 33, 5, 31, 16, getButtonFillingColor( i == 0 ) );
                const int32_t offsetY = 5;
                // Add 'D'
                const int32_t offsetXD = 14;
                Copy( fheroes2::AGG::GetICN( ICN::CPANEL, 4 + i ), 48 - i, 28 + i, out, offsetXD - i, offsetY + i, 10, 15 );
                // Clean up 'D' and restore button ornament
                Copy( fheroes2::AGG::GetICN( ICN::CPANEL, 4 + i ), 48 - i, 36, out, offsetXD - 1 - i, offsetY + 4 + i, 1, 1 );
                Copy( fheroes2::AGG::GetICN( ICN::CPANEL, 4 + i ), 48 - i, 35, out, offsetXD - i, offsetY + 9 + i, 1, 2 );
                Copy( fheroes2::AGG::GetICN( ICN::CPANEL, 4 + i ), 48 - i, 35, out, offsetXD - 1 - i, offsetY + 13 + i, 1, 1 );
                Fill( out, offsetXD + 9 - i, offsetY + 13 + i, 1, 1, getButtonFillingColor( i == 0 ) );
                Copy( fheroes2::AGG::GetICN( ICN::TRADPOST, 17 + i ), offsetXD, offsetY, out, offsetXD, offsetY, 1, 1 );
                // Add 'O'
                const int32_t offsetXO = 10;
                Copy( fheroes2::AGG::GetICN( ICN::CAMPXTRG, i ), 40 - ( 7 * i ), 5 + i, out, offsetXD + offsetXO + 1 - i, offsetY + i, 13 - i, 15 );
                // Clean up 'DO'
                Copy( fheroes2::AGG::GetICN( ICN::CPANEL, 4 + i ), 51 - i, 34, out, offsetXD + offsetXO - i, offsetY + 5, 2, 2 );
                Copy( fheroes2::AGG::GetICN( ICN::CPANEL, 4 + i ), 51 - i, 34, out, offsetXD + offsetXO - i, offsetY + 7, 1, 1 + i );
                Copy( fheroes2::AGG::GetICN( ICN::CPANEL, 4 + i ), 55 - i, 28 + i, out, offsetXD + 9 - i, offsetY + 2 + i, 3, 3 );
                Fill( out, offsetXD + 11 - i, offsetY + i, 2, 2, getButtonFillingColor( i == 0 ) );
                // Add 'N'
                const int32_t offsetXN = 13;
                Copy( fheroes2::AGG::GetICN( ICN::TRADPOST, 17 + i ), 50 - i, 5, out, offsetXD + offsetXO + offsetXN - i, offsetY, 14, 15 );
                // Clean up 'ON'
                Fill( out, offsetXD + offsetXO + offsetXN, offsetY, 1, 1, getButtonFillingColor( i == 0 ) );
                Fill( out, offsetXD + offsetXO + offsetXN - i, offsetY + 9, 1, 1, getButtonFillingColor( i == 0 ) );
                // Add 'N'
                Copy( fheroes2::AGG::GetICN( ICN::TRADPOST, 17 + i ), 50 - i, 5, out, offsetXD + 10 + offsetXN + offsetXN - i, offsetY, 14, 15 );
                // Clean up 'NN'
                Fill( out, offsetXD + offsetXO + offsetXN + offsetXN - i, offsetY + 9, 1, 1, getButtonFillingColor( i == 0 ) );
                // Add 'ER'
                Copy( fheroes2::AGG::GetICN( ICN::CAMPXTRG, 2 + i ), 75 - ( 8 * i ), 5, out, offsetXD + offsetXO + offsetXN + offsetXN + offsetXN - ( 2 * i ), offsetY,
                      23, 15 );
                // Restore button ornament
                Copy( fheroes2::AGG::GetICN( ICN::TRADPOST, 17 + i ), offsetXD + offsetXO + offsetXN + offsetXN + offsetXN + 20, offsetY, out,
                      offsetXD + offsetXO + offsetXN + offsetXN + offsetXN + 20, offsetY, 1, 1 );
                Copy( fheroes2::AGG::GetICN( ICN::TRADPOST, 17 + i ), offsetXD + offsetXO + offsetXN + offsetXN + offsetXN + 21, offsetY + 1, out,
                      offsetXD + offsetXO + offsetXN + offsetXN + offsetXN + 21, offsetY + 1, 2, 3 );
                Copy( fheroes2::AGG::GetICN( ICN::TRADPOST, 17 + i ), offsetXD + offsetXO + offsetXN + offsetXN + offsetXN + 20, offsetY, out,
                      offsetXD + offsetXO + offsetXN + offsetXN + offsetXN + 21, offsetY + 4, 1, 1 );
            }
            return true;
        }
        case ICN::BUTTON_SMALL_MAX_GOOD: {
            _icnVsSprite[id].resize( 2 );
            fheroes2::Sprite & released = _icnVsSprite[id][0];
            fheroes2::Sprite & pressed = _icnVsSprite[id][1];
            const fheroes2::Sprite & originalReleased = fheroes2::AGG::GetICN( ICN::RECRUIT, 4 );
            const fheroes2::Sprite & originalPressed = fheroes2::AGG::GetICN( ICN::RECRUIT, 5 );
            released = originalReleased;
            pressed = originalPressed;
            // The original assets ICN contains button with shadow. We crop only the button.
            released = Crop( originalReleased, 5, 0, 60, 25 );
            pressed = Crop( originalPressed, 5, 0, 60, 25 );
            released.setPosition( 0, 0 );
            pressed.setPosition( 0, 0 );
            // Fill wrong transparent text pixels with color.
            fheroes2::Image whiteBackground( released.width(), released.height() );
            Fill( whiteBackground, 0, 0, released.width(), released.height(), 10 );
            Blit( released, whiteBackground );
            released = whiteBackground;
            // To properly generate shadows and Blit the button we need to make some pixels transparent.
            for ( fheroes2::Sprite & image : _icnVsSprite[id] ) {
                setButtonCornersTransparent( image );
            }
            fheroes2::Image common = fheroes2::ExtractCommonPattern( { &released, &pressed } );
            common = FilterOnePixelNoise( common );
            common = FilterOnePixelNoise( common );
            common = FilterOnePixelNoise( common );
            Blit( common, _icnVsSprite[id][0] );

            return true;
        }
        case ICN::BUTTON_SMALL_MIN_GOOD: {
            _icnVsSprite[id].resize( 2 );
            for ( int32_t i = 0; i < static_cast<int32_t>( _icnVsSprite[id].size() ); ++i ) {
                fheroes2::Sprite & out = _icnVsSprite[id][i];
                out = fheroes2::AGG::GetICN( ICN::BUTTON_SMALL_MAX_GOOD, i );
                // Clean the button and leave 'M'
                Fill( out, 26 - 2 * i, 5 + i, 25, 15, getButtonFillingColor( i == 0 ) );
                Fill( out, 24 - 2 * i, 17 + i, 2, 2, getButtonFillingColor( i == 0 ) );
                // Add 'I'
                Copy( fheroes2::AGG::GetICN( ICN::APANEL, 4 + i ), 25 - i, 19 + i, out, 27 - i, 4 + i, 7 - i, 15 );
                Copy( fheroes2::AGG::GetICN( ICN::RECRUIT, 4 + i ), 28 - i, 7 + i, out, 31 - i, 7 + i, 3, 9 );
                Fill( out, 32 - i, 16 + i, 2, 3, getButtonFillingColor( i == 0 ) );
                // Add 'N'
                Copy( fheroes2::AGG::GetICN( ICN::TRADPOST, 17 + i ), 50 - i, 5, out, 36 - i, 5, 14, 15 );
                Fill( out, 36 - i, 5, 1, 1, getButtonFillingColor( i == 0 ) );
                Fill( out, 36 - i, 5 + 9, 1, 1, getButtonFillingColor( i == 0 ) );
            }
            return true;
        }
        default:
            break;
        }
        return false;
    }

    bool generatePolishSpecificImages( const int id )
    {
        switch ( id ) {
        case ICN::BTNBATTLEONLY: {
            _icnVsSprite[id].resize( 2 );
            for ( int32_t i = 0; i < static_cast<int32_t>( _icnVsSprite[id].size() ); ++i ) {
                fheroes2::Sprite & out = _icnVsSprite[id][i];
                out = fheroes2::AGG::GetICN( ICN::BTNNEWGM, 6 + i );
                // clean the button
                Fill( out, 41 - i, 23 + i, 57, 11, getButtonFillingColor( i == 0 ) );
                const int32_t offsetX = 46;
                const int32_t offsetY = 23;
                // Add 'BI'
                Copy( fheroes2::AGG::GetICN( ICN::BTNMCFG, 2 + i ), 58 - i, 29, out, offsetX - i, offsetY, 14, 11 );
                // Add 'T'
                Copy( fheroes2::AGG::GetICN( ICN::BTNNEWGM, 0 + i ), 24 - i, 29, out, offsetX + 14 - i, offsetY, 9, 11 );
                // Add 'WA'
                Copy( fheroes2::AGG::GetICN( ICN::BTNEMAIN, 0 + i ), 45 - i, 23, out, offsetX + 23 - i, offsetY, 24, 11 );
                // Add pixel to 'W'
                Copy( fheroes2::AGG::GetICN( ICN::BTNEMAIN, 0 + i ), 47 - i, 23 + i, out, offsetX + 38 - i, offsetY + i, 1, 1 );
            }
            return true;
        }
        case ICN::BUTTON_SMALL_MIN_GOOD: {
            _icnVsSprite[id].resize( 2 );
            for ( int32_t i = 0; i < static_cast<int32_t>( _icnVsSprite[id].size() ); ++i ) {
                fheroes2::Sprite & out = _icnVsSprite[id][i];
                const fheroes2::Sprite & original = fheroes2::AGG::GetICN( ICN::BUTTON_SMALL_MAX_GOOD, i );
                out = original;
                // Wipe the button
                Fill( out, 9 - 2 * i, 7 + i, 46 + i, 10, getButtonFillingColor( i == 0 ) );
                // 'M'
                Copy( original, 9 - i, 7 + i, out, 13 - i, 7 + i, 14, 10 );
                // 'I'
                Copy( fheroes2::AGG::GetICN( ICN::BTNMCFG, 4 + i ), 53 - i, 23 + i, out, 28 - i, 7 + i, 5, 10 );
                // 'N'
                Copy( fheroes2::AGG::GetICN( ICN::BTNMCFG, 0 + i ), 83 - i, 29 + i, out, 34 - i, 7 + i, 11, 10 );
                // '.'
                Copy( original, 52 - i, 14 + i, out, 47 - i, 14 + i, 3, 3 );
                fheroes2::Fill( out, 44 - i, 8 + i, 1, 9, getButtonFillingColor( i == 0 ) );
                if ( i == 0 ) {
                    fheroes2::ReplaceColorId( out, 56, 55 );
                }
                if ( id == ICN::BUTTON_SMALL_MIN_EVIL ) {
                    ApplyPalette( _icnVsSprite[id][0], PAL::GetPalette( PAL::PaletteType::GOOD_TO_EVIL_BUTTON ) );
                    ApplyPalette( _icnVsSprite[id][1], PAL::GetPalette( PAL::PaletteType::GOOD_TO_EVIL_BUTTON ) );
                }
            }
            return true;
        }
        default:
            break;
        }
        return false;
    }

    void generateLanguageSpecificImages( int id )
    {
        assert( isLanguageDependentIcnId( id ) );

        const fheroes2::SupportedLanguage resourceLanguage = fheroes2::getResourceLanguage();

        // Language-specific image generators, may fail
        if ( fheroes2::getCurrentLanguage() == resourceLanguage ) {
            switch ( resourceLanguage ) {
            case fheroes2::SupportedLanguage::German:
                if ( generateGermanSpecificImages( id ) ) {
                    return;
                }
                break;
            case fheroes2::SupportedLanguage::French:
                if ( generateFrenchSpecificImages( id ) ) {
                    return;
                }
                break;
            case fheroes2::SupportedLanguage::Polish:
                if ( generatePolishSpecificImages( id ) ) {
                    return;
                }
                break;
            default:
                break;
            }
        }
        // Image generator of a last resort, must provide the generation of the "default" variant
        // for all image ids for which this function can be called, and must not fail.
        generateDefaultImages( id );
    }

    void generateGradientFont( const int fontId, const int originalFontId, const uint8_t gradientInnerColor, const uint8_t gradientOuterColor,
                               const uint8_t contourInnerColor, const uint8_t contourOuterColor )
    {
        assert( fontId != originalFontId );

        fheroes2::AGG::GetICN( originalFontId, 0 );
        const std::vector<fheroes2::Sprite> & original = _icnVsSprite[originalFontId];

        _icnVsSprite[fontId].resize( original.size() );

        for ( size_t i = 0; i < original.size(); ++i ) {
            const fheroes2::Sprite & in = original[i];
            fheroes2::Sprite & out = _icnVsSprite[fontId][i];
            out.resize( in.width() + 6, in.height() + 6 );
            out.reset();
            Copy( in, 0, 0, out, 3, 3, in.width(), in.height() );
            out.setPosition( in.x() - 2, in.y() - 2 );

            applyFontVerticalGradient( out, gradientInnerColor, gradientOuterColor );

            Blit( CreateContour( out, contourInnerColor ), out );
            Blit( CreateContour( out, 0 ), out );
            Blit( CreateContour( out, contourOuterColor ), out );
        }
    }

    // This function must return true is resources have been modified, false otherwise.
    bool LoadModifiedICN( const int id )
    {
        // If this assertion blows up then you are calling this function in a recursion. Check your code!
        assert( _icnVsSprite[id].empty() );

        // IMPORTANT!!!
        // Call LoadOriginalICN() function only if you are handling the same ICN.
        // If you need to load a different ICN use loadICN() function.

        // Some images contain text. This text should be adapted to a chosen language.
        if ( isLanguageDependentIcnId( id ) ) {
            generateLanguageSpecificImages( id );
            return true;
        }

        switch ( id ) {
        case ICN::ROUTERED:
            CopyICNWithPalette( id, ICN::ROUTE, PAL::PaletteType::RED );
            return true;
        case ICN::FONT:
        case ICN::SMALFONT: {
            LoadOriginalICN( id );

            auto & imageArray = _icnVsSprite[id];
            if ( imageArray.size() < 96 ) {
                // 96 symbols is the minimum requirement for English.
                throw std::logic_error( "The game resources are corrupted. Please use resources from a licensed version of Heroes of Might and Magic II." );
            }

            // Compare '(' and ')' symbols. By size they are always the same. However, we play safe and fail if both dimensions are different.
            if ( ( imageArray[8].width() != imageArray[9].width() ) && ( imageArray[8].height() != imageArray[9].height() ) ) {
                // This is most likely a corrupted font or a pirated translation to a non-English language which causes all sorts of rendering issues.
                throw std::logic_error( "The game resources are corrupted. Please use resources from a licensed version of Heroes of Might and Magic II." );
            }

            const std::vector<uint8_t> & body = ::AGG::getDataFromAggFile( ICN::getIcnFileName( id ), false );
            const uint32_t crc32 = fheroes2::calculateCRC32( body.data(), body.size() );

            if ( id == ICN::SMALFONT ) {
                // Small font in official Polish GoG version has all letters shifted 1 pixel down.
                if ( crc32 == 0xE9EC7A63 ) {
                    for ( fheroes2::Sprite & letter : imageArray ) {
                        letter.setPosition( letter.x(), letter.y() - 1 );
                    }
                }
                modifyBaseSmallFont( _icnVsSprite[id] );
            }
            else {
                assert( id == ICN::FONT );
                // The original images contain an issue: image layer has value 50 which is '2' in UTF-8. We must correct these (only 3) places
                for ( fheroes2::Sprite & fontImage : imageArray ) {
                    ReplaceColorIdByTransformId( fontImage, 50, 2 );
                }
                modifyBaseNormalFont( _icnVsSprite[id] );
            }

            // Some checks that we really have CP1251 font
            const int32_t verifiedFontWidth = ( id == ICN::FONT ) ? 19 : 12;
            if ( imageArray.size() == 162 && imageArray[121].width() == verifiedFontWidth ) {
                // Engine expects that letter indexes correspond to charcode - 0x20.
                // In case CP1251 font.icn contains sprites for chars 0x20-0x7F, 0xC0-0xDF, 0xA8, 0xE0-0xFF, 0xB8 (in that order).
                // We rearrange sprites array for corresponding sprite indexes to charcode - 0x20.
                const fheroes2::Sprite firstSprite{ imageArray[0] };
                imageArray.insert( imageArray.begin() + 96, 64, firstSprite );
                std::swap( imageArray[136], imageArray[192] ); // Move sprites for chars 0xA8
                std::swap( imageArray[152], imageArray[225] ); // and 0xB8 to it's places.
                imageArray.pop_back();
                imageArray.erase( imageArray.begin() + 192 );
            }
            // German version uses CP1252
            if ( crc32 == 0x04745D1D || crc32 == 0xD0F0D852 ) {
                const fheroes2::Sprite firstSprite{ imageArray[0] };
                imageArray.insert( imageArray.begin() + 96, 124, firstSprite );
                std::swap( imageArray[164], imageArray[224] );
                std::swap( imageArray[182], imageArray[225] );
                std::swap( imageArray[188], imageArray[226] );
                std::swap( imageArray[191], imageArray[223] );
                std::swap( imageArray[196], imageArray[220] );
                std::swap( imageArray[214], imageArray[221] );
                std::swap( imageArray[220], imageArray[222] );
                imageArray.erase( imageArray.begin() + 221, imageArray.end() );
            }
            // The French version replaces several ASCII special characters with language-specific characters.
            // In the engine we use CP1252 for the French translation but we have to preserve the homegrown encoding
            // of the original so that original French maps' texts are displayed correctly.
            if ( crc32 == 0xD9556567 || crc32 == 0x406967B9 ) {
                // The engine expects that letter indexes correspond to charcode - 0x20, but the original French
                // Price of Loyalty maps use 0x09 for lowercase i with circonflex. This is currently not supported
                // by the engine.
                const fheroes2::Sprite firstSprite{ imageArray[0] };
                imageArray.insert( imageArray.begin() + 96, 128, firstSprite );
                // Capital letters with accents aren't present in the original assets so we use unaccented letters.
                imageArray[192 - 32] = imageArray[33];
                imageArray[199 - 32] = imageArray[35];
                imageArray[201 - 32] = imageArray[37];
                imageArray[202 - 32] = imageArray[37];

                imageArray[224 - 32] = imageArray[32];
                imageArray[226 - 32] = imageArray[10];
                imageArray[231 - 32] = imageArray[62];
                imageArray[232 - 32] = imageArray[64];
                imageArray[233 - 32] = imageArray[94];
                imageArray[234 - 32] = imageArray[92];
                imageArray[239 - 32] = imageArray[91];
                imageArray[244 - 32] = imageArray[3];
                imageArray[249 - 32] = imageArray[6];
                imageArray[251 - 32] = imageArray[4];
                // The original small font has 1 letter at three indexes (30, 93, 95) that has an empty wide transparent
                // area that we need to remove. Plus we need to add a missing pixel.
                if ( id == ICN::SMALFONT && imageArray[93].width() > 19 ) {
                    imageArray[238 - 32].resize( 4, 9 );
                    imageArray[238 - 32].reset();
                    Copy( imageArray[93], 0, 0, imageArray[238 - 32], 0, 1, 4, 8 );
                    Copy( imageArray[93], 1, 0, imageArray[238 - 32], 2, 0, 1, 1 );
                    imageArray[238 - 32].setPosition( 0, -1 );
                    fheroes2::updateShadow( imageArray[238 - 32], { -1, 1 }, 2, true );
                    // Copy the fixed sprite back.
                    for ( const int charCode : { 30, 93, 95 } ) {
                        imageArray[charCode] = imageArray[238 - 32];
                    }
                }
                else {
                    imageArray[238 - 32] = imageArray[93];
                }
                imageArray.erase( imageArray.begin() + 220, imageArray.end() );
            }
            // Italian version uses CP1252
            if ( crc32 == 0x219B3124 || crc32 == 0x1F3C3C74 ) {
                const fheroes2::Sprite firstSprite{ imageArray[0] };
                imageArray.insert( imageArray.begin() + 101, 123, firstSprite );
                imageArray[192 - 32] = imageArray[33];
                imageArray[200 - 32] = imageArray[37];
                imageArray[201 - 32] = imageArray[37];
                imageArray[204 - 32] = imageArray[41];
                imageArray[210 - 32] = imageArray[47];
                imageArray[217 - 32] = imageArray[53];
                imageArray[224 - 32] = imageArray[96];
                imageArray[232 - 32] = imageArray[97];
                imageArray[233 - 32] = imageArray[69];
                imageArray[236 - 32] = imageArray[98];
                imageArray[242 - 32] = imageArray[99];
                imageArray[249 - 32] = imageArray[100];
                imageArray.erase( imageArray.begin() + 218, imageArray.end() );
            }
            return true;
        }
        case ICN::YELLOW_FONT:
            CopyICNWithPalette( id, ICN::FONT, PAL::PaletteType::YELLOW_FONT );
            return true;
        case ICN::YELLOW_SMALLFONT:
            CopyICNWithPalette( id, ICN::SMALFONT, PAL::PaletteType::YELLOW_FONT );
            return true;
        case ICN::GRAY_FONT:
            CopyICNWithPalette( id, ICN::FONT, PAL::PaletteType::GRAY_FONT );
            return true;
        case ICN::GRAY_SMALL_FONT:
            CopyICNWithPalette( id, ICN::SMALFONT, PAL::PaletteType::GRAY_FONT );
            return true;
        case ICN::GOLDEN_GRADIENT_FONT:
            generateGradientFont( id, ICN::FONT, 108, 133, 55, 62 );
            return true;
        case ICN::GOLDEN_GRADIENT_LARGE_FONT:
            generateGradientFont( id, ICN::WHITE_LARGE_FONT, 108, 127, 55, 62 );
            return true;
        case ICN::SILVER_GRADIENT_FONT:
            generateGradientFont( id, ICN::FONT, 10, 31, 29, 0 );
            return true;
        case ICN::SILVER_GRADIENT_LARGE_FONT:
            generateGradientFont( id, ICN::WHITE_LARGE_FONT, 10, 26, 29, 0 );
            return true;
        case ICN::SPELLS:
            LoadOriginalICN( id );
            if ( _icnVsSprite[id].size() != 60 ) {
                return true;
<<<<<<< HEAD
            case ICN::BUYMAX:
            case ICN::BUTTON_NEW_GAME_GOOD:
            case ICN::BUTTON_NEW_GAME_EVIL:
            case ICN::BUTTON_SAVE_GAME_GOOD:
            case ICN::BUTTON_SAVE_GAME_EVIL:
            case ICN::BUTTON_LOAD_GAME_GOOD:
            case ICN::BUTTON_LOAD_GAME_EVIL:
            case ICN::BUTTON_INFO_GOOD:
            case ICN::BUTTON_INFO_EVIL:
            case ICN::BUTTON_QUIT_GOOD:
            case ICN::BUTTON_QUIT_EVIL:
            case ICN::BUTTON_SMALL_CANCEL_GOOD:
            case ICN::BUTTON_SMALL_CANCEL_EVIL:
            case ICN::BUTTON_SMALL_OKAY_GOOD:
            case ICN::BUTTON_SMALL_OKAY_EVIL:
            case ICN::BUTTON_SMALLER_OKAY_GOOD:
            case ICN::BUTTON_SMALLER_OKAY_EVIL:
            case ICN::BUTTON_SMALL_ACCEPT_GOOD:
            case ICN::BUTTON_SMALL_ACCEPT_EVIL:
            case ICN::BUTTON_SMALL_DECLINE_GOOD:
            case ICN::BUTTON_SMALL_DECLINE_EVIL:
            case ICN::BUTTON_SMALL_LEARN_GOOD:
            case ICN::BUTTON_SMALL_LEARN_EVIL:
            case ICN::BUTTON_SMALL_TRADE_GOOD:
            case ICN::BUTTON_SMALL_TRADE_EVIL:
            case ICN::BUTTON_SMALL_YES_GOOD:
            case ICN::BUTTON_SMALL_YES_EVIL:
            case ICN::BUTTON_SMALL_NO_GOOD:
            case ICN::BUTTON_SMALL_NO_EVIL:
            case ICN::BUTTON_SMALL_EXIT_GOOD:
            case ICN::BUTTON_SMALL_EXIT_EVIL:
            case ICN::BUTTON_EXIT_HEROES_MEETING:
            case ICN::BUTTON_EXIT_TOWN:
            case ICN::BUTTON_EXIT_PUZZLE_DDOOR_EVIL:
            case ICN::BUTTON_EXIT_PUZZLE_DDOOR_GOOD:
            case ICN::BUTTON_SMALL_DISMISS_GOOD:
            case ICN::BUTTON_SMALL_DISMISS_EVIL:
            case ICN::BUTTON_SMALL_UPGRADE_GOOD:
            case ICN::BUTTON_SMALL_UPGRADE_EVIL:
            case ICN::BUTTON_SMALL_RESTART_GOOD:
            case ICN::BUTTON_SMALL_RESTART_EVIL:
            case ICN::BUTTON_KINGDOM_EXIT:
            case ICN::BUTTON_KINGDOM_HEROES:
            case ICN::BUTTON_KINGDOM_TOWNS:
            case ICN::BUTTON_MAPSIZE_SMALL:
            case ICN::BUTTON_MAPSIZE_MEDIUM:
            case ICN::BUTTON_MAPSIZE_LARGE:
            case ICN::BUTTON_MAPSIZE_XLARGE:
            case ICN::BUTTON_MAPSIZE_ALL:
            case ICN::BUTTON_MAP_SELECT:
            case ICN::BUTTON_STANDARD_GAME:
            case ICN::BUTTON_CAMPAIGN_GAME:
            case ICN::BUTTON_MULTIPLAYER_GAME:
            case ICN::BUTTON_LARGE_CANCEL:
            case ICN::BUTTON_LARGE_CONFIG:
            case ICN::BUTTON_ORIGINAL_CAMPAIGN:
            case ICN::BUTTON_EXPANSION_CAMPAIGN:
            case ICN::BUTTON_HOT_SEAT:
            case ICN::BUTTON_2_PLAYERS:
            case ICN::BUTTON_3_PLAYERS:
            case ICN::BUTTON_4_PLAYERS:
            case ICN::BUTTON_5_PLAYERS:
            case ICN::BUTTON_6_PLAYERS:
            case ICN::BTNBATTLEONLY:
            case ICN::BTNGIFT_GOOD:
            case ICN::BTNGIFT_EVIL:
            case ICN::UNIFORM_EVIL_MAX_BUTTON:
            case ICN::UNIFORM_EVIL_MIN_BUTTON:
            case ICN::UNIFORM_GOOD_MAX_BUTTON:
            case ICN::UNIFORM_GOOD_MIN_BUTTON:
            case ICN::UNIFORM_GOOD_OKAY_BUTTON:
            case ICN::UNIFORM_EVIL_OKAY_BUTTON:
            case ICN::UNIFORM_GOOD_CANCEL_BUTTON:
            case ICN::UNIFORM_EVIL_CANCEL_BUTTON:
            case ICN::UNIFORM_GOOD_EXIT_BUTTON:
            case ICN::UNIFORM_EVIL_EXIT_BUTTON:
            case ICN::BUTTON_SMALL_MIN_GOOD:
            case ICN::BUTTON_SMALL_MIN_EVIL:
            case ICN::BUTTON_SMALL_MAX_GOOD:
            case ICN::BUTTON_SMALL_MAX_EVIL:
            case ICN::BUTTON_RESET_GOOD:
            case ICN::BUTTON_GUILDWELL_EXIT:
            case ICN::GOOD_CAMPAIGN_BUTTONS:
            case ICN::EVIL_CAMPAIGN_BUTTONS:
            case ICN::POL_CAMPAIGN_BUTTONS:
            case ICN::BUTTON_VIEWWORLD_EXIT_GOOD:
            case ICN::BUTTON_VIEWWORLD_EXIT_EVIL:
            case ICN::BUTTON_VERTICAL_DISMISS:
            case ICN::BUTTON_VERTICAL_EXIT:
            case ICN::BUTTON_SKIP:
            case ICN::BUTTON_AUTO:
            case ICN::BUTTON_HSCORES_VERTICAL_CAMPAIGN:
            case ICN::BUTTON_HSCORES_VERTICAL_EXIT:
            case ICN::BUTTON_HSCORES_VERTICAL_STANDARD:
                generateLanguageSpecificImages( id );
                return true;
            case ICN::PHOENIX:
                LoadOriginalICN( id );
                // First sprite has cropped shadow. We copy missing part from another 'almost' identical frame
                if ( _icnVsSprite[id].size() >= 32 ) {
                    const Sprite & in = _icnVsSprite[id][32];
                    Copy( in, 60, 73, _icnVsSprite[id][1], 60, 73, 14, 13 );
                    Copy( in, 56, 72, _icnVsSprite[id][30], 56, 72, 18, 9 );
=======
            }

            _icnVsSprite[id].resize( 73 );

            for ( uint32_t i = 60; i < 66; ++i ) {
                // Mass Cure spell. ( when i == 60 ).
                size_t originalIndex = 6;
                if ( i == 61 ) {
                    // Mass Haste spell.
                    originalIndex = 14;
                }
                else if ( i == 62 ) {
                    // Mass Slow spell.
                    originalIndex = 1;
>>>>>>> 0e61e335
                }
                else if ( i == 63 ) {
                    // Mass Bless spell.
                    originalIndex = 7;
                }
                else if ( i == 64 ) {
                    // Mass Curse spell.
                    originalIndex = 3;
                }
                else if ( i == 65 ) {
                    // Mass Shield spell.
                    originalIndex = 15;
                }

                const fheroes2::Sprite & originalImage = _icnVsSprite[id][originalIndex];
                fheroes2::Sprite & image = _icnVsSprite[id][i];

                image.resize( originalImage.width() + 8, originalImage.height() + 8 );
                image.setPosition( originalImage.x() + 4, originalImage.y() + 4 );
                image.fill( 1 );

                AlphaBlit( originalImage, image, 0, 0, 128 );
                AlphaBlit( originalImage, image, 4, 4, 192 );
                Blit( originalImage, image, 8, 8 );

                AddTransparency( image, 1 );
            }

            // The Petrification spell does not have its own icon in the original game.
            fheroes2::h2d::readImage( "petrification_spell_icon.image", _icnVsSprite[id][66] );

            // Generate random spell image for Editor.
            {
                const fheroes2::Sprite & randomSpellImage = _icnVsSprite[id][2];
                const int32_t imageWidth = randomSpellImage.width();

                Copy( randomSpellImage, _icnVsSprite[id][67] );

                // Add text on random spell images.
                for ( uint32_t i = 1; i < 6; ++i ) {
                    fheroes2::Sprite & originalImage = _icnVsSprite[id][i + 67];
                    Copy( randomSpellImage, originalImage );

                    const fheroes2::Text text( std::to_string( i ), fheroes2::FontType::normalWhite() );
                    text.draw( ( imageWidth - text.width() ) / 2, 22, originalImage );
                }
            }
            return true;
        case ICN::CSLMARKER:
            _icnVsSprite[id].resize( 3 );
            for ( uint32_t i = 0; i < 3; ++i ) {
                _icnVsSprite[id][i] = fheroes2::AGG::GetICN( ICN::LOCATORS, 24 );
                if ( i == 1 ) {
                    ReplaceColorId( _icnVsSprite[id][i], 0x0A, 0xD6 );
                }
                else if ( i == 2 ) {
                    ReplaceColorId( _icnVsSprite[id][i], 0x0A, 0xDE );
                }
            }
            return true;
        case ICN::PHOENIX:
            LoadOriginalICN( id );
            // First sprite has cropped shadow. We copy missing part from another 'almost' identical frame
            if ( _icnVsSprite[id].size() >= 32 ) {
                const fheroes2::Sprite & in = _icnVsSprite[id][32];
                Copy( in, 60, 73, _icnVsSprite[id][1], 60, 73, 14, 13 );
                Copy( in, 56, 72, _icnVsSprite[id][30], 56, 72, 18, 9 );
            }
            return true;
        case ICN::MONH0028: // phoenix
            LoadOriginalICN( id );
            if ( _icnVsSprite[id].size() == 1 ) {
                const fheroes2::Sprite & correctFrame = fheroes2::AGG::GetICN( ICN::PHOENIX, 32 );
                Copy( correctFrame, 60, 73, _icnVsSprite[id][0], 58, 70, 14, 13 );
            }
            return true;
        case ICN::CAVALRYR:
            LoadOriginalICN( id );
            // fheroes2::Sprite 23 has incorrect colors, we need to replace them
            if ( _icnVsSprite[id].size() >= 23 ) {
                fheroes2::Sprite & out = _icnVsSprite[id][23];

                std::vector<uint8_t> indexes( 256 );
                std::iota( indexes.begin(), indexes.end(), static_cast<uint8_t>( 0 ) );

                indexes[69] = 187;
                indexes[71] = 195;
                indexes[73] = 188;
                indexes[74] = 190;
                indexes[75] = 193;
                indexes[76] = 191;
                indexes[77] = 195;
                indexes[80] = 195;
                indexes[81] = 196;
                indexes[83] = 196;
                indexes[84] = 197;
                indexes[151] = 197;

                ApplyPalette( out, indexes );
            }
            return true;
        case ICN::TITANMSL:
            LoadOriginalICN( id );
            if ( _icnVsSprite[id].size() == 7 ) {
                // We need to shift Titan lightning arrow sprite position to correctly render it.
                _icnVsSprite[id][0].setPosition( _icnVsSprite[id][0].x(), _icnVsSprite[id][0].y() - 5 );
                _icnVsSprite[id][1].setPosition( _icnVsSprite[id][1].x() - 5, _icnVsSprite[id][1].y() - 5 );
                _icnVsSprite[id][2].setPosition( _icnVsSprite[id][2].x() - 10, _icnVsSprite[id][2].y() );
                _icnVsSprite[id][3].setPosition( _icnVsSprite[id][3].x() - 15, _icnVsSprite[id][3].y() );
                _icnVsSprite[id][4].setPosition( _icnVsSprite[id][4].x() - 10, _icnVsSprite[id][2].y() );
                _icnVsSprite[id][5].setPosition( _icnVsSprite[id][5].x() - 5, _icnVsSprite[id][5].y() - 5 );
                _icnVsSprite[id][6].setPosition( _icnVsSprite[id][6].x(), _icnVsSprite[id][6].y() - 5 );
            }
            return true;
        case ICN::TROLLMSL:
            LoadOriginalICN( id );
            if ( _icnVsSprite[id].size() == 1 ) {
                fheroes2::Sprite & out = _icnVsSprite[id][0];
                // The original sprite contains 2 pixels which are empty
                if ( out.width() * out.height() > 188 && out.transform()[147] == 1 && out.transform()[188] == 1 ) {
                    out.transform()[147] = 0;
                    out.image()[147] = 22;

                    out.transform()[188] = 0;
                    out.image()[188] = 24;
                }
            }
            return true;
        case ICN::TROLL2MSL:
            loadICN( ICN::TROLLMSL );
            if ( _icnVsSprite[ICN::TROLLMSL].size() == 1 ) {
                _icnVsSprite[id].resize( 1 );

                fheroes2::Sprite & out = _icnVsSprite[id][0];
                out = _icnVsSprite[ICN::TROLLMSL][0];

                // The original sprite contains 2 pixels which are empty
                if ( out.width() * out.height() > 188 && out.transform()[147] == 1 && out.transform()[188] == 1 ) {
                    out.transform()[147] = 0;
                    out.image()[147] = 22;

                    out.transform()[188] = 0;
                    out.image()[188] = 24;
                }

                std::vector<uint8_t> indexes( 256 );
                std::iota( indexes.begin(), indexes.end(), static_cast<uint8_t>( 0 ) );

                indexes[10] = 152;
                indexes[11] = 153;
                indexes[12] = 154;
                indexes[13] = 155;
                indexes[14] = 155;
                indexes[15] = 156;
                indexes[16] = 157;
                indexes[17] = 158;
                indexes[18] = 159;
                indexes[19] = 160;
                indexes[20] = 160;
                indexes[21] = 161;
                indexes[22] = 162;
                indexes[23] = 163;
                indexes[24] = 164;
                indexes[25] = 165;
                indexes[26] = 166;
                indexes[27] = 166;
                indexes[28] = 167;
                indexes[29] = 168;
                indexes[30] = 169;
                indexes[31] = 170;
                indexes[32] = 171;
                indexes[33] = 172;
                indexes[34] = 172;
                indexes[35] = 173;

                ApplyPalette( out, indexes );
            }
            return true;
        case ICN::GOLEM:
        case ICN::GOLEM2:
            LoadOriginalICN( id );
            // Original Golem ICN contains 40 frames. We make the corrections only for original sprite.
            if ( _icnVsSprite[id].size() == 40 ) {
                // Movement animation fix for Iron and Steel Golem: its 'MOVE_MAIN' animation is missing 1/4 of animation start.
                // The 'MOVE_START' (for first and one cell move) has this 1/4 of animation, but 'MOVE_TILE_START` is empty,
                // so we make a copy of 'MOVE_MAIN' frames to the end of sprite vector and correct their 'x' coordinate
                // to cover the whole cell except the last frame, that has correct coordinates.
                const size_t golemICNSize = _icnVsSprite[id].size();
                // 'MOVE_MAIN' has 7 frames and we copy only first 6.
                const int32_t copyFramesNum = 6;

                _icnVsSprite[id].reserve( golemICNSize + copyFramesNum );
                // 'MOVE_MAIN' frames starts from the 6th frame in Golem ICN sprites.
                size_t copyFrame = 6;

                for ( int32_t i = 0; i < copyFramesNum; ++i, ++copyFrame ) {
                    // IMPORTANT: we MUST do a copy of a vector element if we want to insert it to the same vector.
                    fheroes2::Sprite originalFrame = _icnVsSprite[id][copyFrame];
                    _icnVsSprite[id].emplace_back( std::move( originalFrame ) );

                    const size_t frameID = golemICNSize + i;
                    // We have 7 'MOVE_MAIN' frames and 1/4 of cell to expand the horizontal movement, so we shift the first copied frame by
                    // "6 * Battle::Cell::widthPx / ( 4 * 7 )" to the left and reduce this shift every next frame by "Battle::Cell::widthPx / ( 7 * 4 )".
                    _icnVsSprite[id][frameID].setPosition( _icnVsSprite[id][frameID].x() - ( copyFramesNum - i ) * Battle::Cell::widthPx / 28,
                                                           _icnVsSprite[id][frameID].y() );
                }
            }
            return true;
        case ICN::LOCATORE:
        case ICN::LOCATORS:
            LoadOriginalICN( id );
            if ( _icnVsSprite[id].size() > 15 ) {
                if ( _icnVsSprite[id][12].width() == 47 ) {
                    fheroes2::Sprite & out = _icnVsSprite[id][12];
                    out = Crop( out, 0, 0, out.width() - 1, out.height() );
                }
                if ( _icnVsSprite[id][15].width() == 47 ) {
                    fheroes2::Sprite & out = _icnVsSprite[id][15];
                    out = Crop( out, 0, 0, out.width() - 1, out.height() );
                }
            }

            if ( _icnVsSprite[id].size() == 25 ) {
                // Add random town and castle icons for Editor.
                // A temporary solution: blurred Wizard castle/town in purple palette.
                _icnVsSprite[id].resize( 27 );
                _icnVsSprite[id][25] = CreateHolyShoutEffect( _icnVsSprite[id][13], 1, 0 );
                _icnVsSprite[id][26] = CreateHolyShoutEffect( _icnVsSprite[id][19], 1, 0 );
                ApplyPalette( _icnVsSprite[id][25], PAL::GetPalette( PAL::PaletteType::PURPLE ) );
                ApplyPalette( _icnVsSprite[id][26], PAL::GetPalette( PAL::PaletteType::PURPLE ) );

                // Add the '?' mark above the image.
                const fheroes2::Text text( "? ? ?", fheroes2::FontType::normalWhite() );
                text.draw( ( _icnVsSprite[id][25].width() - text.width() ) / 2, 6, _icnVsSprite[id][25] );
                text.draw( ( _icnVsSprite[id][26].width() - text.width() ) / 2, 6, _icnVsSprite[id][26] );
            }
            return true;
        case ICN::TOWNBKG2:
            LoadOriginalICN( id );
            if ( _icnVsSprite[id].size() == 1 ) {
                fheroes2::Sprite & out = _icnVsSprite[id][0];
                // The first pixel of the original sprite has incorrect color.
                if ( !out.empty() ) {
                    out._disableTransformLayer();
                    out.image()[0] = 10;
                }
            }
            return true;
        case ICN::HSICONS:
            LoadOriginalICN( id );
            if ( _icnVsSprite[id].size() > 7 ) {
                fheroes2::Sprite & out = _icnVsSprite[id][7];
                if ( out.width() == 34 && out.height() == 19 ) {
                    fheroes2::Sprite temp;
                    std::swap( temp, out );

                    out.resize( temp.width() + 1, temp.height() );
                    out.reset();
                    Copy( temp, 0, 0, out, 1, 0, temp.width(), temp.height() );
                    Copy( temp, temp.width() - 1, 10, out, 0, 10, 1, 3 );
                }
            }
            return true;
        case ICN::MONS32:
            LoadOriginalICN( id );

            if ( _icnVsSprite[id].size() > 4 ) { // Veteran Pikeman
                fheroes2::Sprite & modified = _icnVsSprite[id][4];

                fheroes2::Sprite temp( modified.width(), modified.height() + 1 );
                temp.reset();
                Blit( modified, 0, 0, temp, 0, 1, modified.width(), modified.height() );
                modified = std::move( temp );
                Fill( modified, 7, 0, 4, 1, 36 );
            }
            if ( _icnVsSprite[id].size() > 6 ) { // Master Swordsman
                fheroes2::Sprite & modified = _icnVsSprite[id][6];

                fheroes2::Sprite temp( modified.width(), modified.height() + 1 );
                temp.reset();
                Blit( modified, 0, 0, temp, 0, 1, modified.width(), modified.height() );
                modified = std::move( temp );
                Fill( modified, 2, 0, 5, 1, 36 );
            }
            if ( _icnVsSprite[id].size() > 8 ) { // Champion
                fheroes2::Sprite & modified = _icnVsSprite[id][8];

                fheroes2::Sprite temp( modified.width(), modified.height() + 1 );
                temp.reset();
                Blit( modified, 0, 0, temp, 0, 1, modified.width(), modified.height() );
                modified = std::move( temp );
                Fill( modified, 12, 0, 5, 1, 36 );
            }
            if ( _icnVsSprite[id].size() > 33 ) {
                // Minotaur King original mini sprite has blue armlets. We make them gold to correspond the ICN::MINOTAU2.
                fheroes2::Sprite & modified = _icnVsSprite[id][33];

                if ( modified.width() == 20 && modified.height() == 36 ) {
                    // We update these pixels: 6x16, 7x16, 8x16, 5x17, 6x17, 7x17, 8x17, 6x18, 7x18, 14x18, 14x19.
                    for ( const uint32_t pixelNumber : { 326, 327, 328, 345, 346, 347, 348, 366, 367, 374, 394 } ) {
                        // The gold color gradient has -42 offset from blue color gradient.
                        modified.image()[pixelNumber] -= 42;
                    }
                }
            }
            if ( _icnVsSprite[id].size() > 62 ) {
                const fheroes2::Point shadowOffset( -1, 2 );
                for ( size_t i = 0; i < 62; ++i ) {
                    fheroes2::Sprite & modified = _icnVsSprite[id][i];
                    const fheroes2::Point originalOffset( modified.x(), modified.y() );
                    fheroes2::Sprite temp = addShadow( modified, { -1, 2 }, 2 );
                    temp.setPosition( originalOffset.x - 1, originalOffset.y + 2 );

                    const fheroes2::Rect area = GetActiveROI( temp, 2 );
                    if ( area.x > 0 || area.height != temp.height() ) {
                        const fheroes2::Point offset( temp.x() - area.x, temp.y() - temp.height() + area.y + area.height );
                        modified = Crop( temp, area.x, area.y, area.width, area.height );
                        modified.setPosition( offset.x, offset.y );
                    }
                    else {
                        modified = std::move( temp );
                    }
                }
            }
            if ( _icnVsSprite[id].size() > 63 && _icnVsSprite[id][63].width() == 19 && _icnVsSprite[id][63].height() == 37 ) { // Air Elemental
                fheroes2::Sprite & modified = _icnVsSprite[id][63];
                modified.image()[19 * 9 + 9] = modified.image()[19 * 5 + 11];
                modified.transform()[19 * 9 + 9] = modified.transform()[19 * 5 + 11];
            }

            return true;
        case ICN::MONSTER_SWITCH_LEFT_ARROW:
            _icnVsSprite[id].resize( 2 );
            for ( uint32_t i = 0; i < 2; ++i ) {
                const fheroes2::Sprite & source = fheroes2::AGG::GetICN( ICN::RECRUIT, i );
                fheroes2::Sprite & out = _icnVsSprite[id][i];
                out.resize( source.height(), source.width() );
                Transpose( source, out );
                out = Flip( out, false, true );
                out.setPosition( source.y() - static_cast<int32_t>( i ), source.x() );
            }
            return true;
        case ICN::MONSTER_SWITCH_RIGHT_ARROW:
            _icnVsSprite[id].resize( 2 );
            for ( uint32_t i = 0; i < 2; ++i ) {
                const fheroes2::Sprite & source = fheroes2::AGG::GetICN( ICN::RECRUIT, i + 2 );
                fheroes2::Sprite & out = _icnVsSprite[id][i];
                out.resize( source.height(), source.width() );
                Transpose( source, out );
                out = Flip( out, false, true );
                out.setPosition( source.y(), source.x() );
            }
            return true;
        case ICN::SURRENDR:
        case ICN::SURRENDE:
            LoadOriginalICN( id );
            if ( _icnVsSprite[id].size() >= 4 ) {
                if ( id == ICN::SURRENDR ) {
                    // Fix incorrect font color on good ACCEPT button.
                    ReplaceColorId( _icnVsSprite[id][0], 28, 56 );
                }
                // Fix pressed buttons background.
                for ( const uint32_t i : { 0, 2 } ) {
                    fheroes2::Sprite & out = _icnVsSprite[id][i + 1];

                    fheroes2::Sprite tmp( out.width(), out.height() );
                    tmp.reset();
                    Copy( out, 0, 1, tmp, 1, 0, tmp.width() - 1, tmp.height() - 1 );
                    CopyTransformLayer( _icnVsSprite[id][i], tmp );

                    out.reset();
                    Copy( tmp, 1, 0, out, 0, 1, tmp.width() - 1, tmp.height() - 1 );
                }
            }
            return true;
        case ICN::NON_UNIFORM_GOOD_RESTART_BUTTON:
            _icnVsSprite[id].resize( 2 );
            _icnVsSprite[id][0] = Crop( fheroes2::AGG::GetICN( ICN::CAMPXTRG, 2 ), 6, 0, 108, 25 );
            _icnVsSprite[id][0].setPosition( 0, 0 );

            _icnVsSprite[id][1] = fheroes2::AGG::GetICN( ICN::CAMPXTRG, 3 );
            _icnVsSprite[id][1].setPosition( 0, 0 );

            // fix transparent corners
            CopyTransformLayer( _icnVsSprite[id][1], _icnVsSprite[id][0] );
            return true;
        case ICN::NON_UNIFORM_EVIL_RESTART_BUTTON:
            _icnVsSprite[id].resize( 2 );
            _icnVsSprite[id][0] = Crop( fheroes2::AGG::GetICN( ICN::CAMPXTRE, 2 ), 4, 0, 108, 25 );
            _icnVsSprite[id][0].setPosition( 0, 0 );

            _icnVsSprite[id][1] = fheroes2::AGG::GetICN( ICN::CAMPXTRE, 3 );
            _icnVsSprite[id][1].setPosition( 0, 0 );

            // fix transparent corners
            CopyTransformLayer( _icnVsSprite[id][1], _icnVsSprite[id][0] );
            return true;
        case ICN::WHITE_LARGE_FONT: {
            fheroes2::AGG::GetICN( ICN::FONT, 0 );
            const std::vector<fheroes2::Sprite> & original = _icnVsSprite[ICN::FONT];
            _icnVsSprite[id].resize( original.size() );
            for ( size_t i = 0; i < _icnVsSprite[id].size(); ++i ) {
                const fheroes2::Sprite & in = original[i];
                fheroes2::Sprite & out = _icnVsSprite[id][i];
                out.resize( in.width() * 2, in.height() * 2 );
                SubpixelResize( in, out );
                out.setPosition( in.x() * 2, in.y() * 2 );
            }
            return true;
        }
        case ICN::SWAP_ARROW_LEFT_TO_RIGHT:
        case ICN::SWAP_ARROW_RIGHT_TO_LEFT: {
            // Since the original game does not have such resources we could generate it from hero meeting sprite.
            const fheroes2::Sprite & original = fheroes2::AGG::GetICN( ICN::SWAPWIN, 0 );
            std::array<fheroes2::Image, 4> input;

            const int32_t width = 45;
            const int32_t height = 20;

            for ( fheroes2::Image & image : input ) {
                image.resize( width, height );
            }

            Copy( original, 295, 270, input[0], 0, 0, width, height );
            Copy( original, 295, 291, input[1], 0, 0, width, height );
            Copy( original, 295, 363, input[2], 0, 0, width, height );
            Copy( original, 295, 384, input[3], 0, 0, width, height );

            input[1] = Flip( input[1], true, false );
            input[3] = Flip( input[3], true, false );

            fheroes2::Image out = fheroes2::ExtractCommonPattern( { &input[0], &input[1], &input[2], &input[3] } );

            // Here are 2 pixels which should be removed.
            if ( out.width() == width && out.height() == height ) {
                out.image()[40] = 0;
                out.transform()[40] = 1;

                out.image()[30 + 3 * width] = 0;
                out.transform()[30 + 3 * width] = 1;
            }

            _icnVsSprite[id].resize( 2 );
            _icnVsSprite[id][0] = ( id == ICN::SWAP_ARROW_LEFT_TO_RIGHT ) ? out : Flip( out, true, false );

            _icnVsSprite[id][1] = _icnVsSprite[id][0];
            _icnVsSprite[id][1].setPosition( -1, 1 );
            ApplyPalette( _icnVsSprite[id][1], 4 );

            return true;
        }
        case ICN::SWAP_ARROWS_CIRCULAR: {
            const fheroes2::Sprite & original = fheroes2::AGG::GetICN( ICN::SWAP_ARROW_LEFT_TO_RIGHT, 0 );

            const int32_t width = 47;
            const int32_t height = 42;
            fheroes2::Image out;
            out.resize( width, height );
            out.reset();

            // Rotate arrow heads.
            const int32_t arrowTipToShaftLength = 18;
            const int32_t arrowHeadWidth = 20;

            fheroes2::Image rotatedArrow;
            rotatedArrow.resize( arrowHeadWidth, arrowTipToShaftLength );
            rotatedArrow.reset();
            for ( int x = 0; x < arrowTipToShaftLength; ++x ) {
                for ( int y = 0; y < arrowHeadWidth; ++y ) {
                    Copy( original, x + ( original.width() - arrowTipToShaftLength ), y, rotatedArrow, arrowHeadWidth - y - 1, arrowTipToShaftLength - x - 1, 1, 1 );
                }
            }

            fheroes2::Copy( Flip( rotatedArrow, true, true ), 0, 0, out, 0, 5, arrowHeadWidth, arrowTipToShaftLength );
            fheroes2::Copy( Flip( rotatedArrow, true, false ), 0, 0, out, 27, 19, arrowHeadWidth, arrowTipToShaftLength );

            // Rotate arrow ends.
            const int32_t arrowEndHeight = 11;
            const int32_t arrowEndWidth = 9;

            rotatedArrow.resize( arrowEndWidth, arrowEndHeight );
            rotatedArrow.reset();

            for ( int x = 0; x < arrowEndHeight; ++x ) {
                for ( int y = 0; y < arrowEndWidth; ++y ) {
                    Copy( original, x + 2, y + 5, rotatedArrow, arrowEndWidth - y - 1, arrowEndHeight - x - 1, 1, 1 );
                }
            }

            // Clean black corner.
            fheroes2::Copy( original, 0, 0, rotatedArrow, 0, rotatedArrow.height() - 1, 1, 1 );

            fheroes2::Copy( rotatedArrow, 0, 0, out, 32, 6, arrowEndWidth, arrowEndHeight );
            fheroes2::Copy( Flip( rotatedArrow, false, true ), 0, 0, out, 5, 25, arrowEndWidth, arrowEndHeight );

            // Add straight shafts.
            Copy( original, 5, 5, out, 13, 0, 21, 10 );
            Copy( original, 5, 5, out, 12, 32, 22, 10 );

            // Lower arrow.
            // Fix overlaps.
            fheroes2::SetPixel( out, out.width() - 9, out.height() - 5, 119 );
            fheroes2::DrawLine( out, { out.width() - 13, out.height() - 6 }, { out.width() - 12, out.height() - 6 }, 109 );
            fheroes2::SetPixel( out, 12, out.height() - 10, 119 );
            fheroes2::SetPixel( out, out.width() - 14, out.height() - 10, 119 );

            // Lower right corner.
            Copy( original, 5, 10, out, out.width() - 13, out.height() - 5, 4, 5 );
            fheroes2::DrawLine( out, { out.width() - 6, out.height() - 4 }, { out.width() - 9, out.height() - 1 }, 59 );
            fheroes2::DrawLine( out, { out.width() - 6, out.height() - 5 }, { out.width() - 9, out.height() - 2 }, 59 );
            fheroes2::DrawLine( out, { out.width() - 7, out.height() - 5 }, { out.width() - 9, out.height() - 3 }, 129 );
            fheroes2::DrawLine( out, { out.width() - 8, out.height() - 5 }, { out.width() - 9, out.height() - 4 }, 123 );
            fheroes2::SetPixel( out, out.width() - 9, out.height() - 5, 119 );
            fheroes2::SetPixel( out, out.width() - 11, out.height() - 6, 112 );

            // Lower left corner.
            Copy( original, 5, 9, out, 9, out.height() - 6, 3, 6 );
            Copy( rotatedArrow, 0, 0, out, 5, out.height() - 7, 4, 2 );
            fheroes2::DrawLine( out, { 5, out.height() - 5 }, { 8, out.height() - 2 }, 129 );
            fheroes2::DrawLine( out, { 6, out.height() - 5 }, { 8, out.height() - 3 }, 123 );
            fheroes2::DrawLine( out, { 7, out.height() - 5 }, { 8, out.height() - 4 }, 119 );
            fheroes2::SetPixel( out, 8, out.height() - 5, 116 );
            fheroes2::SetPixel( out, 9, out.height() - 6, 112 );

            // Fix shading.
            fheroes2::DrawLine( out, { 14, out.height() - 15 }, { 14, out.height() - 11 }, 59 );

            // Upper arrow.
            // Upper left corner.
            fheroes2::Copy( out, 15, 0, out, 9, 0, 4, 5 );
            fheroes2::Copy( out, 21, 5, out, 11, 5, 3, 2 );
            fheroes2::DrawLine( out, { 8, 1 }, { 5, 4 }, 129 );
            fheroes2::DrawLine( out, { 8, 2 }, { 6, 4 }, 119 );
            fheroes2::DrawLine( out, { 8, 3 }, { 7, 4 }, 114 );
            fheroes2::SetPixel( out, 8, 4, 112 );
            fheroes2::SetPixel( out, 9, 4, 112 );

            // Upper right corner.
            fheroes2::Copy( out, 21, 0, out, 33, 0, 3, 6 );
            fheroes2::Copy( out, 36, 7, out, 36, 5, 5, 1 );
            fheroes2::Copy( out, 37, 6, out, 37, 4, 3, 1 );
            fheroes2::Copy( out, 37, 6, out, 37, 4, 3, 1 );
            fheroes2::Copy( out, 34, 1, out, 36, 1, 1, 3 );
            fheroes2::DrawLine( out, { 36, 0 }, { 40, 4 }, 129 );
            fheroes2::DrawLine( out, { 37, 2 }, { 38, 3 }, 119 );
            fheroes2::DrawLine( out, { 36, 4 }, { 37, 3 }, 113 );

            // Fix overlap.
            fheroes2::DrawLine( out, { 33, 8 }, { 33, 9 }, 123 );
            fheroes2::SetPixel( out, 32, 9, 129 );
            fheroes2::SetPixel( out, 13, 9, 129 );

            // Fix shading.
            fheroes2::DrawLine( out, { 10, 22 }, { 18, 14 }, 59 );
            fheroes2::DrawLine( out, { 11, 22 }, { 19, 14 }, 59 );
            fheroes2::DrawLine( out, { 34, 17 }, { 40, 17 }, 59 );
            fheroes2::DrawLine( out, { 41, 5 }, { 41, 16 }, 59 );
            fheroes2::SetPixel( out, 40, 16, 59 );
            fheroes2::Copy( original, 0, 0, out, 1, 12, 4, 1 );
            fheroes2::Copy( original, 0, 0, out, 15, 12, 5, 1 );

            // Make pressed state.
            _icnVsSprite[id].resize( 2 );
            _icnVsSprite[id][0] = out;
            _icnVsSprite[id][1] = _icnVsSprite[id][0];
            _icnVsSprite[id][1].setPosition( -1, 1 );
            ApplyPalette( _icnVsSprite[id][1], 4 );

            return true;
        }
        case ICN::EDITBTNS:
            LoadOriginalICN( id );
            if ( _icnVsSprite[id].size() == 35 ) {
                // We add three buttons for new object groups: Adventure, Kingdom, Monsters.
                _icnVsSprite[id].resize( 45 );

                // First make clean button sprites (pressed and released).
                fheroes2::Sprite released = fheroes2::AGG::GetICN( ICN::EDITBTNS, 4 );
                fheroes2::Sprite pressed = fheroes2::AGG::GetICN( ICN::EDITBTNS, 5 );
                // Clean the image from the button.
                Fill( released, 16, 6, 18, 24, 41U );
                Fill( pressed, 16, 7, 17, 23, 46U );

                for ( size_t i = 0; i < 8; i += 2 ) {
                    _icnVsSprite[id][35 + i] = released;
                    _icnVsSprite[id][35 + 1 + i] = pressed;
                }
                _icnVsSprite[id][43] = std::move( released );
                _icnVsSprite[id][44] = std::move( pressed );

                // Adventure objects button.
                drawImageOnButton( fheroes2::AGG::GetICN( ICN::X_LOC1, 0 ), 39, 29, _icnVsSprite[id][35], _icnVsSprite[id][36] );

                // Kingdom objects button.
                drawImageOnButton( fheroes2::AGG::GetICN( ICN::OBJNARTI, 13 ), 39, 29, _icnVsSprite[id][37], _icnVsSprite[id][38] );

                // Monsters objects button.
                drawImageOnButton( fheroes2::AGG::GetICN( ICN::MONS32, 11 ), 39, 29, _icnVsSprite[id][39], _icnVsSprite[id][40] );

                // Undo and Redo buttons.
                fheroes2::Image undoImage( 19, 13 );
                undoImage.reset();
                const int mainColor = 56;
                fheroes2::SetPixel( undoImage, 0, 6, mainColor );
                for ( int x = 1; x < 7; ++x ) {
                    fheroes2::DrawLine( undoImage, { x, 6 - x }, { x, 6 + x }, mainColor );
                }
                fheroes2::Fill( undoImage, 7, 4, 9, 5, mainColor );
                fheroes2::SetPixel( undoImage, 16, 5, mainColor );
                fheroes2::Fill( undoImage, 16, 6, 2, 4, mainColor );
                fheroes2::Fill( undoImage, 17, 8, 2, 4, mainColor );
                fheroes2::SetPixel( undoImage, 18, 12, mainColor );
                drawImageOnButton( undoImage, 39, 29, _icnVsSprite[id][41], _icnVsSprite[id][42] );
                drawImageOnButton( fheroes2::Flip( undoImage, true, false ), 39, 29, _icnVsSprite[id][43], _icnVsSprite[id][44] );
                // Fix shadow pixels
                fheroes2::SetPixel( _icnVsSprite[id][43], 27, 11, 41 );
                fheroes2::SetPixel( _icnVsSprite[id][44], 26, 12, 46 );
                fheroes2::SetPixel( _icnVsSprite[id][43], 16, 17, 47 );
                fheroes2::SetPixel( _icnVsSprite[id][44], 15, 18, 52 );
                // Add aliasing
                fheroes2::SetPixel( _icnVsSprite[id][41], 32, 19, 52 );
                fheroes2::DrawLine( _icnVsSprite[id][41], { 33, 20 }, { 33, 21 }, 52 );
                fheroes2::SetPixel( _icnVsSprite[id][42], 31, 20, 53 );
                fheroes2::DrawLine( _icnVsSprite[id][42], { 32, 21 }, { 32, 22 }, 53 );
            }
            return true;
        case ICN::EDITBTNS_EVIL: {
            loadICN( ICN::EDITBTNS );
            _icnVsSprite[id] = _icnVsSprite[ICN::EDITBTNS];
            for ( auto & image : _icnVsSprite[id] ) {
                convertToEvilInterface( image, { 0, 0, image.width(), image.height() } );
            }
            return true;
        }
        case ICN::DROPLISL_EVIL: {
            loadICN( ICN::DROPLISL );
            _icnVsSprite[id] = _icnVsSprite[ICN::DROPLISL];

            // To convert the yellow borders of the drop list the combination of good-to-evil and gray palettes is used here.
            const std::vector<uint8_t> palette
                = PAL::CombinePalettes( PAL::GetPalette( PAL::PaletteType::GOOD_TO_EVIL_INTERFACE ), PAL::GetPalette( PAL::PaletteType::GRAY ) );
            for ( auto & image : _icnVsSprite[id] ) {
                fheroes2::ApplyPalette( image, 0, 0, image, 0, 0, image.width(), image.height(), palette );
            }
            return true;
        }
        case ICN::CELLWIN_EVIL: {
            loadICN( ICN::CELLWIN );

            if ( _icnVsSprite[ICN::CELLWIN].size() > 18 ) {
                // Convert to Evil only the first 19 images. The rest are not standard buttons and are player color related settings used in original editor.
                _icnVsSprite[ICN::CELLWIN_EVIL].resize( 19 );
                std::copy( _icnVsSprite[ICN::CELLWIN].begin(), _icnVsSprite[ICN::CELLWIN].begin() + 19, _icnVsSprite[ICN::CELLWIN_EVIL].begin() );

                // To convert the yellow borders of some items the combination of good-to-evil and gray palettes is used here.
                const std::vector<uint8_t> palette
                    = PAL::CombinePalettes( PAL::GetPalette( PAL::PaletteType::GOOD_TO_EVIL_INTERFACE ), PAL::GetPalette( PAL::PaletteType::GRAY ) );
                for ( fheroes2::Sprite & image : _icnVsSprite[ICN::CELLWIN_EVIL] ) {
                    fheroes2::ApplyPalette( image, 0, 0, image, 0, 0, image.width(), image.height(), palette );
                }
            }
            return true;
        }
        case ICN::EDITPANL:
            LoadOriginalICN( id );
            if ( _icnVsSprite[id].size() == 6 ) {
                _icnVsSprite[id].resize( 18 );

                // Make empty buttons for object types.
                _icnVsSprite[id][6].resize( 27, 27 );
                _icnVsSprite[id][6]._disableTransformLayer();
                _icnVsSprite[id][6].reset();
                Fill( _icnVsSprite[id][6], 1, 1, 24, 24, 65U );
                for ( size_t i = 7; i < _icnVsSprite[id].size(); ++i ) {
                    _icnVsSprite[id][i] = _icnVsSprite[id][6];
                }

                // Make Mountains objects button.
                Blit( fheroes2::AGG::GetICN( ICN::MTNCRCK, 3 ), 4, 0, _icnVsSprite[id][6], 1, 1, 24, 24 );

                // Make Rocks objects button.
                Blit( fheroes2::AGG::GetICN( ICN::OBJNGRAS, 41 ), 1, 0, _icnVsSprite[id][7], 1, 9, 23, 12 );

                // Make Trees object button. Also used as erase terrain objects button image.
                Copy( fheroes2::AGG::GetICN( ICN::EDITBTNS, 2 ), 13, 4, _icnVsSprite[id][8], 1, 1, 24, 24 );

                // Replace image contour colors with the background color.
                std::vector<uint8_t> indexes( 256 );
                std::iota( indexes.begin(), indexes.end(), static_cast<uint8_t>( 0 ) );

                indexes[10] = 65U;
                indexes[38] = 65U;
                indexes[39] = 65U;
                indexes[40] = 65U;
                indexes[41] = 65U;
                indexes[46] = 65U;

                ApplyPalette( _icnVsSprite[id][8], indexes );

                // Make Landscape Water objects button.
                Blit( fheroes2::AGG::GetICN( ICN::OBJNWAT2, 0 ), 0, 3, _icnVsSprite[id][9], 5, 1, 13, 3 );
                Blit( fheroes2::AGG::GetICN( ICN::OBJNWAT2, 2 ), 5, 0, _icnVsSprite[id][9], 1, 4, 24, 21 );

                // Make Landscape Miscellaneous objects button.
                Blit( fheroes2::AGG::GetICN( ICN::OBJNDIRT, 73 ), 8, 0, _icnVsSprite[id][10], 1, 1, 24, 24 );

                // Make Dwellings button image.
                Blit( fheroes2::AGG::GetICN( ICN::OBJNMULT, 114 ), 7, 0, _icnVsSprite[id][11], 1, 1, 24, 24 );

                // Make Mines button image.
                Blit( fheroes2::AGG::GetICN( ICN::MTNMULT, 82 ), 8, 4, _icnVsSprite[id][12], 1, 1, 24, 24 );

                // Make Power-ups button image.
                Blit( fheroes2::AGG::GetICN( ICN::OBJNMULT, 72 ), 0, 6, _icnVsSprite[id][13], 1, 1, 24, 24 );

                // Make Adventure Water objects button.
                Blit( fheroes2::AGG::GetICN( ICN::OBJNWATR, 24 ), 3, 0, _icnVsSprite[id][14], 1, 1, 24, 24 );

                // Make Adventure Miscellaneous objects button.
                Blit( fheroes2::AGG::GetICN( ICN::OBJNMUL2, 198 ), 2, 0, _icnVsSprite[id][15], 1, 1, 24, 24 );

                // Make erase Roads button image.
                Blit( fheroes2::AGG::GetICN( ICN::ROAD, 2 ), 0, 0, _icnVsSprite[id][16], 1, 8, 24, 5 );
                Blit( fheroes2::AGG::GetICN( ICN::ROAD, 1 ), 1, 0, _icnVsSprite[id][16], 1, 13, 24, 5 );

                // Make erase Streams button image.
                Blit( fheroes2::AGG::GetICN( ICN::STREAM, 2 ), 0, 0, _icnVsSprite[id][17], 1, 8, 24, 11 );
            }
            return true;
        case ICN::TWNWUP_5:
        case ICN::EDITOR:
            LoadOriginalICN( id );
            if ( !_icnVsSprite[id].empty() ) {
                // Fix the cycling colors in original editor main menu background and Red Tower (Warlock castle screen).
                ApplyPalette( _icnVsSprite[id].front(), PAL::GetPalette( PAL::PaletteType::NO_CYCLE ) );
            }
            return true;
        case ICN::MINIHERO:
            LoadOriginalICN( id );
            if ( _icnVsSprite[id].size() == 42 ) {
                const auto & noCyclePalette = PAL::GetPalette( PAL::PaletteType::NO_CYCLE );

                // Fix cycling colors on the Green heroes' flag for Knight, Sorceress and Warlock.
                ApplyPalette( _icnVsSprite[id][7], noCyclePalette );
                ApplyPalette( _icnVsSprite[id][9], noCyclePalette );
                ApplyPalette( _icnVsSprite[id][10], noCyclePalette );

                // Fix cycling colors on the Yellow heroes' flag.
                for ( size_t i = 21; i < 28; ++i ) {
                    ApplyPalette( _icnVsSprite[id][i], noCyclePalette );
                }

                // Fix Blue Random hero flag.
                Copy( _icnVsSprite[id][5], 1, 4, _icnVsSprite[id][6], 1, 4, 17, 7 );

                // Fix Orange Necromancer hero flag.
                Copy( _icnVsSprite[id][32], 5, 4, _icnVsSprite[id][33], 5, 4, 14, 7 );

                // Fix Orange Random hero flag (in original assets he has a purple flag).
                Copy( _icnVsSprite[id][32], 2, 4, _icnVsSprite[id][34], 2, 4, 16, 7 );

                // Fix Knight heroes missing 2 leftmost sprite columns.
                for ( size_t i = 0; i < 6; ++i ) {
                    fheroes2::Sprite & kinght = _icnVsSprite[id][i * 7];
                    const fheroes2::Sprite & barbarian = _icnVsSprite[id][i * 7 + 1];
                    const int32_t width = kinght.width();
                    const int32_t height = kinght.height();
                    fheroes2::Sprite fixed( width + 2, height );
                    Copy( kinght, 1, 0, fixed, 3, 0, width, height );
                    fixed.setPosition( kinght.x(), kinght.y() );
                    Copy( barbarian, 0, 0, fixed, 0, 0, 3, height );
                    Copy( barbarian, 3, 28, fixed, 3, 28, 1, 1 );
                    kinght = std::move( fixed );
                }
            }
            return true;
        case ICN::HEROES:
            LoadOriginalICN( id );
            if ( !_icnVsSprite[id].empty() ) {
                fheroes2::Sprite & original = _icnVsSprite[id][0];
                // This is the main menu image which shouldn't have any transform layer.
                original._disableTransformLayer();
                if ( original.width() == 640 && original.height() == 480 ) {
                    // Fix incorrect pixel at position 260x305.
                    original.image()[195460] = 31;
                }

                // Since we cannot access game settings from here we are checking an existence
                // of one of POL resources as an indicator for this version.
                if ( !::AGG::getDataFromAggFile( ICN::getIcnFileName( ICN::X_TRACK1 ), false ).empty() ) {
                    fheroes2::Sprite editorIcon;
                    fheroes2::h2d::readImage( "main_menu_editor_icon.image", editorIcon );

                    Blit( editorIcon, 0, 0, original, editorIcon.x(), editorIcon.y(), editorIcon.width(), editorIcon.height() );
                }
            }
            return true;
        case ICN::BTNSHNGL:
            LoadOriginalICN( id );
            if ( _icnVsSprite[id].size() == 20 ) {
                _icnVsSprite[id].resize( 23 );

                fheroes2::h2d::readImage( "main_menu_editor_released_button.image", _icnVsSprite[id][20] );
                fheroes2::h2d::readImage( "main_menu_editor_highlighted_button.image", _icnVsSprite[id][21] );
                fheroes2::h2d::readImage( "main_menu_editor_pressed_button.image", _icnVsSprite[id][22] );
            }
            return true;
        case ICN::TOWNBKG3:
            // Warlock town background image contains 'empty' pixels leading to appear them as black.
            LoadOriginalICN( id );
            if ( !_icnVsSprite[id].empty() ) {
                fheroes2::Sprite & original = _icnVsSprite[id][0];
                if ( original.width() == 640 && original.height() == 256 ) {
                    original._disableTransformLayer();
                    uint8_t * imageData = original.image();
                    imageData[51945] = 17;
                    imageData[61828] = 25;
                    imageData[64918] = 164;
                    imageData[77685] = 18;
                    imageData[84618] = 19;
                }
            }
            return true;
        case ICN::MINIPORT:
            // Some heroes portraits have incorrect transparent pixels.
            LoadOriginalICN( id );
            if ( _icnVsSprite[id].size() > 60 ) {
                fheroes2::Sprite & original = _icnVsSprite[id][60];
                if ( original.width() == 30 && original.height() == 22 ) {
                    original._disableTransformLayer();
                    uint8_t * imageData = original.image();
                    imageData[5] = 75;
                    imageData[310] = 48;
                    imageData[358] = 64;
                    imageData[424] = 65;
                }
            }
            if ( _icnVsSprite[id].size() > 61 ) {
                fheroes2::Sprite & original = _icnVsSprite[id][61];
                if ( original.width() == 30 && original.height() == 22 ) {
                    original._disableTransformLayer();
                    uint8_t * imageData = original.image();
                    imageData[51] = 30;
                    imageData[80] = 28;
                    imageData[81] = 30;
                    imageData[383] = 24;
                    imageData[445] = 24;
                }
            }
            if ( _icnVsSprite[id].size() > 65 ) {
                fheroes2::Sprite & original = _icnVsSprite[id][65];
                if ( original.width() == 30 && original.height() == 22 ) {
                    original._disableTransformLayer();
                    uint8_t * imageData = original.image();
                    imageData[499] = 60;
                    imageData[601] = 24;
                    imageData[631] = 28;
                }
            }
            if ( _icnVsSprite[id].size() > 67 ) {
                fheroes2::Sprite & original = _icnVsSprite[id][67];
                if ( original.width() == 30 && original.height() == 22 ) {
                    original._disableTransformLayer();
                    original.image()[42] = 28;
                }
            }
            return true;
        case ICN::MINICAPT:
            // Barbarian captain mini icon has bad pixel at position 22x2.
            LoadOriginalICN( id );
            if ( _icnVsSprite[id].size() > 1 ) {
                fheroes2::Sprite & original = _icnVsSprite[id][1];
                if ( original.width() == 30 && original.height() == 22 ) {
                    original._disableTransformLayer();
                    original.image()[82] = 244;
                }
            }
            return true;
        case ICN::PORT0091:
            // Barbarian captain has one bad pixel.
            LoadOriginalICN( id );
            if ( !_icnVsSprite[id].empty() ) {
                fheroes2::Sprite & original = _icnVsSprite[id][0];
                if ( original.width() == 101 && original.height() == 93 ) {
                    original._disableTransformLayer();
                    original.image()[9084] = 77;
                }
            }
            return true;
        case ICN::PORT0090:
            // Knight captain has multiple bad pixels.
            LoadOriginalICN( id );
            if ( !_icnVsSprite[id].empty() ) {
                fheroes2::Sprite & original = _icnVsSprite[id][0];
                if ( original.width() == 101 && original.height() == 93 ) {
                    original._disableTransformLayer();
                    uint8_t * imageData = original.image();
                    imageData[2314] = 70;
                    imageData[5160] = 71;
                    imageData[5827] = 18;
                    imageData[7474] = 167;
                }
            }
            return true;
        case ICN::PORT0092:
            // Sorceress captain has two bad transparent pixels (8x20 and 8x66).
            LoadOriginalICN( id );
            if ( !_icnVsSprite[id].empty() ) {
                fheroes2::Sprite & original = _icnVsSprite[id][0];
                if ( original.width() == 101 && original.height() == 93 ) {
                    original._disableTransformLayer();
                    uint8_t * imageData = original.image();
                    imageData[2028] = 42;
                    imageData[6674] = 100;
                }
            }
            return true;
        case ICN::PORT0095:
            // Necromancer captain have incorrect transparent pixel at position 8x22.
            LoadOriginalICN( id );
            if ( !_icnVsSprite[id].empty() ) {
                fheroes2::Sprite & original = _icnVsSprite[id][0];
                if ( original.width() == 101 && original.height() == 93 ) {
                    original._disableTransformLayer();
                    original.image()[2230] = 212;
                }
            }
            return true;
        case ICN::CSTLWZRD:
            LoadOriginalICN( id );
            if ( _icnVsSprite[id].size() >= 8 ) {
                // Statue image has bad pixels.
                fheroes2::Sprite & original = _icnVsSprite[id][7];
                if ( original.width() == 135 && original.height() == 57 ) {
                    original._disableTransformLayer();
                    uint8_t * imageData = original.image();
                    imageData[3687] = 50;
                    imageData[5159] = 108;
                    imageData[5294] = 108;
                }
            }
            if ( _icnVsSprite[id].size() > 22 ) {
                // Cliff nest image has a glowing pixel.
                ApplyPalette( _icnVsSprite[id][22], PAL::GetPalette( PAL::PaletteType::NO_CYCLE ) );
            }
            if ( _icnVsSprite[id].size() > 28 ) {
                // Mage tower image has a bad pixel.
                for ( const uint32_t index : { 23, 28 } ) {
                    fheroes2::Sprite & original = _icnVsSprite[id][index];
                    if ( original.width() == 135 && original.height() == 57 ) {
                        original._disableTransformLayer();
                        original.image()[4333] = 23;
                    }
                }
            }
            return true;
        case ICN::CSTLCAPK:
            // Knight captain has a bad pixel.
            LoadOriginalICN( id );
            if ( _icnVsSprite[id].size() >= 2 ) {
                fheroes2::Sprite & original = _icnVsSprite[id][1];
                if ( original.width() == 84 && original.height() == 81 ) {
                    original._disableTransformLayer();
                    original.image()[4934] = 18;
                }
            }
            return true;
        case ICN::CSTLCAPW:
            // Warlock captain quarters have bad pixels.
            LoadOriginalICN( id );
            if ( !_icnVsSprite[id].empty() ) {
                fheroes2::Sprite & original = _icnVsSprite[id][0];
                if ( original.width() == 84 && original.height() == 81 ) {
                    original._disableTransformLayer();
                    uint8_t * imageData = original.image();
                    imageData[1692] = 26;
                    imageData[2363] = 32;
                    imageData[2606] = 21;
                    imageData[2608] = 21;
                }
            }
            return true;
        case ICN::CSTLSORC:
            LoadOriginalICN( id );
            if ( _icnVsSprite[id].size() >= 14 ) {
                // Rainbow has bad pixels.
                fheroes2::Sprite & original = _icnVsSprite[id][13];
                if ( original.width() == 135 && original.height() == 57 ) {
                    original._disableTransformLayer();
                    uint8_t * imageData = original.image();
                    imageData[2047] = 160;
                    imageData[2052] = 159;
                    imageData[2055] = 160;
                    imageData[2060] = 67;
                    imageData[2063] = 159;
                    imageData[2067] = 67;
                    imageData[2184] = 67;
                    imageData[2192] = 158;
                    imageData[3508] = 67;
                    imageData[3641] = 67;
                    imageData[3773] = 69;
                    imageData[3910] = 67;
                    imageData[4039] = 69;
                    imageData[4041] = 67;
                    imageData[4172] = 67;
                    imageData[4578] = 69;
                }
            }
            if ( _icnVsSprite[id].size() >= 25 ) {
                // Red tower has bad pixels.
                fheroes2::Sprite & original = _icnVsSprite[id][24];
                if ( original.width() == 135 && original.height() == 57 ) {
                    original._disableTransformLayer();
                    uint8_t * imageData = original.image();
                    imageData[2830] = 165;
                    imageData[3101] = 165;
                    imageData[3221] = 69;
                }
            }
            return true;
        case ICN::COLOR_CURSOR_ADVENTURE_MAP:
        case ICN::MONO_CURSOR_ADVENTURE_MAP: {
            // Create needed digits.
            const std::vector<fheroes2::Point> twoPoints = { { 2, 1 }, { 3, 1 }, { 1, 2 }, { 4, 2 }, { 3, 3 }, { 2, 4 }, { 1, 5 }, { 2, 5 }, { 3, 5 }, { 4, 5 } };
            const std::vector<fheroes2::Point> threePoints
                = { { 1, 1 }, { 2, 1 }, { 3, 1 }, { 4, 2 }, { 1, 3 }, { 2, 3 }, { 3, 3 }, { 4, 4 }, { 1, 5 }, { 2, 5 }, { 3, 5 } };
            const std::vector<fheroes2::Point> fourPoints = { { 1, 1 }, { 3, 1 }, { 1, 2 }, { 3, 2 }, { 1, 3 }, { 2, 3 }, { 3, 3 }, { 4, 3 }, { 3, 4 }, { 3, 5 } };
            const std::vector<fheroes2::Point> fivePoints
                = { { 1, 1 }, { 2, 1 }, { 3, 1 }, { 4, 1 }, { 1, 2 }, { 1, 3 }, { 2, 3 }, { 3, 3 }, { 4, 4 }, { 1, 5 }, { 2, 5 }, { 3, 5 } };
            const std::vector<fheroes2::Point> sixPoints = { { 2, 1 }, { 3, 1 }, { 1, 2 }, { 1, 3 }, { 2, 3 }, { 3, 3 }, { 1, 4 }, { 4, 4 }, { 2, 5 }, { 3, 5 } };
            const std::vector<fheroes2::Point> sevenPoints = { { 1, 1 }, { 2, 1 }, { 3, 1 }, { 4, 1 }, { 4, 2 }, { 3, 3 }, { 2, 4 }, { 2, 5 } };
            const std::vector<fheroes2::Point> plusPoints = { { 2, 1 }, { 1, 2 }, { 2, 2 }, { 3, 2 }, { 2, 3 } };

            const bool isColorCursor = ( id == ICN::COLOR_CURSOR_ADVENTURE_MAP );
            const uint8_t digitColor = isColorCursor ? 115 : 11;

            std::vector<fheroes2::Image> digits( 7 );
            digits[0] = createDigit( 6, 7, twoPoints, digitColor );
            digits[1] = createDigit( 6, 7, threePoints, digitColor );
            digits[2] = createDigit( 6, 7, fourPoints, digitColor );
            digits[3] = createDigit( 6, 7, fivePoints, digitColor );
            digits[4] = createDigit( 6, 7, sixPoints, digitColor );
            digits[5] = createDigit( 6, 7, sevenPoints, digitColor );
            digits[6] = addDigit( digits[5], createDigit( 5, 5, plusPoints, digitColor ), { -1, -1 } );

            _icnVsSprite[id].reserve( 7 * 8 );

            const int originalCursorId = isColorCursor ? ICN::ADVMCO : ICN::MONO_CURSOR_ADVMBW;

            populateCursorIcons( _icnVsSprite[id], fheroes2::AGG::GetICN( originalCursorId, 4 ), digits,
                                 isColorCursor ? fheroes2::Point( -2, 1 ) : fheroes2::Point( -4, -6 ) );
            populateCursorIcons( _icnVsSprite[id], fheroes2::AGG::GetICN( originalCursorId, 5 ), digits,
                                 isColorCursor ? fheroes2::Point( 1, 1 ) : fheroes2::Point( -6, -6 ) );
            populateCursorIcons( _icnVsSprite[id], fheroes2::AGG::GetICN( originalCursorId, 6 ), digits,
                                 isColorCursor ? fheroes2::Point( 0, 1 ) : fheroes2::Point( -8, -7 ) );
            populateCursorIcons( _icnVsSprite[id], fheroes2::AGG::GetICN( originalCursorId, 7 ), digits,
                                 isColorCursor ? fheroes2::Point( -2, 1 ) : fheroes2::Point( -15, -8 ) );
            populateCursorIcons( _icnVsSprite[id], fheroes2::AGG::GetICN( originalCursorId, 8 ), digits,
                                 isColorCursor ? fheroes2::Point( 1, 1 ) : fheroes2::Point( -16, -11 ) );
            populateCursorIcons( _icnVsSprite[id], fheroes2::AGG::GetICN( originalCursorId, 9 ), digits,
                                 isColorCursor ? fheroes2::Point( -6, 1 ) : fheroes2::Point( -8, -1 ) );
            populateCursorIcons( _icnVsSprite[id], fheroes2::AGG::GetICN( originalCursorId, 28 ), digits,
                                 isColorCursor ? fheroes2::Point( 0, 1 ) : fheroes2::Point( -8, -7 ) );

            return true;
        }
        case ICN::KNIGHT_CASTLE_RIGHT_FARM: {
            _icnVsSprite[id].resize( 1 );
            fheroes2::Sprite & output = _icnVsSprite[id][0];
            output = fheroes2::AGG::GetICN( ICN::TWNKWEL2, 0 );

            ApplyPalette( output, 28, 21, output, 28, 21, 39, 1, 8 );
            ApplyPalette( output, 0, 22, output, 0, 22, 69, 1, 8 );
            ApplyPalette( output, 0, 23, output, 0, 23, 53, 1, 8 );
            ApplyPalette( output, 0, 24, output, 0, 24, 54, 1, 8 );
            ApplyPalette( output, 0, 25, output, 0, 25, 62, 1, 8 );
            return true;
        }
        case ICN::KNIGHT_CASTLE_LEFT_FARM:
            _icnVsSprite[id].resize( 1 );
            fheroes2::h2d::readImage( "knight_castle_left_farm.image", _icnVsSprite[id][0] );
            return true;
        case ICN::BARBARIAN_CASTLE_CAPTAIN_QUARTERS_LEFT_SIDE:
            _icnVsSprite[id].resize( 1 );
            fheroes2::h2d::readImage( "barbarian_castle_captain_quarter_left_side.image", _icnVsSprite[id][0] );
            return true;
        case ICN::SORCERESS_CASTLE_CAPTAIN_QUARTERS_LEFT_SIDE:
            _icnVsSprite[id].resize( 1 );
            fheroes2::h2d::readImage( "sorceress_castle_captain_quarter_left_side.image", _icnVsSprite[id][0] );
            return true;
        case ICN::NECROMANCER_CASTLE_STANDALONE_CAPTAIN_QUARTERS: {
            _icnVsSprite[id].resize( 1 );
            fheroes2::Sprite & output = _icnVsSprite[id][0];
            const fheroes2::Sprite & original = fheroes2::AGG::GetICN( ICN::TWNNCAPT, 0 );

            output = Crop( original, 21, 0, original.width() - 21, original.height() );
            output.setPosition( original.x() + 21, original.y() );

            for ( int32_t y = 47; y < output.height(); ++y ) {
                SetTransformPixel( output, 0, y, 1 );
            }

            const fheroes2::Sprite & castle = fheroes2::AGG::GetICN( ICN::TWNNCSTL, 0 );
            Copy( castle, 402, 123, output, 1, 56, 2, 11 );

            return true;
        }
        case ICN::NECROMANCER_CASTLE_CAPTAIN_QUARTERS_BRIDGE: {
            _icnVsSprite[id].resize( 1 );
            fheroes2::Sprite & output = _icnVsSprite[id][0];
            const fheroes2::Sprite & original = fheroes2::AGG::GetICN( ICN::TWNNCAPT, 0 );

            output = Crop( original, 0, 0, 23, original.height() );
            output.setPosition( original.x(), original.y() );

            return true;
        }
        case ICN::ESCROLL:
            LoadOriginalICN( id );
            if ( _icnVsSprite[id].size() > 4 ) {
                // fix missing black border on the right side of the "up" button
                fheroes2::Sprite & out = _icnVsSprite[id][4];
                if ( out.width() == 16 && out.height() == 16 ) {
                    out._disableTransformLayer();
                    Copy( out, 0, 0, out, 15, 0, 1, 16 );
                }
            }
            return true;
        case ICN::MAP_TYPE_ICON: {
            _icnVsSprite[id].resize( 3 );
            for ( fheroes2::Sprite & icon : _icnVsSprite[id] ) {
                icon._disableTransformLayer();
                icon.resize( 17, 17 );
                icon.fill( 0 );
            }

            const fheroes2::Sprite & successionWarsIcon = fheroes2::AGG::GetICN( ICN::ARTFX, 6 );
            const fheroes2::Sprite & priceOfLoyaltyIcon = fheroes2::AGG::GetICN( ICN::ARTFX, 90 );
            const fheroes2::Sprite & resurrectionIcon = fheroes2::AGG::GetICN( ICN::ARTFX, 101 );

            if ( !successionWarsIcon.empty() ) {
                Resize( successionWarsIcon, 0, 0, successionWarsIcon.width(), successionWarsIcon.height(), _icnVsSprite[id][0], 1, 1, 15, 15 );
            }

            if ( !priceOfLoyaltyIcon.empty() ) {
                Resize( priceOfLoyaltyIcon, 0, 0, priceOfLoyaltyIcon.width(), priceOfLoyaltyIcon.height(), _icnVsSprite[id][1], 1, 1, 15, 15 );
            }

            if ( !resurrectionIcon.empty() ) {
                Resize( resurrectionIcon, 0, 0, resurrectionIcon.width(), resurrectionIcon.height(), _icnVsSprite[id][2], 1, 1, 15, 15 );
            }

            return true;
        }
        case ICN::TWNWWEL2: {
            LoadOriginalICN( id );
            if ( _icnVsSprite[id].size() == 7 ) {
                if ( _icnVsSprite[id][0].width() == 122 && _icnVsSprite[id][0].height() == 226 ) {
                    FillTransform( _icnVsSprite[id][0], 0, 57, 56, 62, 1 );
                }

                for ( size_t i = 1; i < 7; ++i ) {
                    fheroes2::Sprite & original = _icnVsSprite[id][i];
                    if ( original.width() == 121 && original.height() == 151 ) {
                        FillTransform( original, 0, 0, 64, 39, 1 );
                    }
                }
            }
            return true;
        }
        case ICN::TWNWCAPT: {
            LoadOriginalICN( id );
            if ( !_icnVsSprite[id].empty() ) {
                fheroes2::Sprite & original = _icnVsSprite[id][0];
                if ( original.width() == 118 && original.height() ) {
                    // Remove shadow from left side.
                    FillTransform( original, 85, 84, 33, 26, 1 );

                    // Remove extra terrain at the bottom.
                    FillTransform( original, 0, 114, 40, 4, 1 );
                    FillTransform( original, 9, 112, 51, 2, 1 );
                    FillTransform( original, 35, 110, 47, 2, 1 );
                    FillTransform( original, 57, 108, 51, 2, 1 );
                }
            }
            return true;
        }
        case ICN::GOOD_ARMY_BUTTON:
        case ICN::GOOD_MARKET_BUTTON: {
            _icnVsSprite[id].resize( 2 );

            loadICN( ICN::ADVBTNS );

            const int releasedIndex = ( id == ICN::GOOD_ARMY_BUTTON ) ? 0 : 4;
            Copy( fheroes2::AGG::GetICN( ICN::ADVBTNS, releasedIndex ), _icnVsSprite[id][0] );
            Copy( fheroes2::AGG::GetICN( ICN::ADVBTNS, releasedIndex + 1 ), _icnVsSprite[id][1] );

            // Make all black pixels transparent.
            AddTransparency( _icnVsSprite[id][0], 36 );
            AddTransparency( _icnVsSprite[id][1], 36 );
            AddTransparency( _icnVsSprite[id][1], 61 ); // remove the extra brown border

            return true;
        }
        case ICN::EVIL_ARMY_BUTTON:
        case ICN::EVIL_MARKET_BUTTON: {
            _icnVsSprite[id].resize( 2 );

            loadICN( ICN::ADVEBTNS );

            const int releasedIndex = ( id == ICN::EVIL_ARMY_BUTTON ) ? 0 : 4;
            Copy( fheroes2::AGG::GetICN( ICN::ADVEBTNS, releasedIndex ), _icnVsSprite[id][0] );
            Copy( fheroes2::AGG::GetICN( ICN::ADVEBTNS, releasedIndex + 1 ), _icnVsSprite[id][1] );

            // Make all black pixels transparent.
            AddTransparency( _icnVsSprite[id][0], 36 );
            AddTransparency( _icnVsSprite[id][1], 36 );

            // Add the bottom-left dark border.
            Fill( _icnVsSprite[id][1], 1, 4, 1, 30, 36 );
            Fill( _icnVsSprite[id][1], 1, 34, 31, 1, 36 );

            // Restore back black pixels in the middle of the image.
            Copy( _icnVsSprite[ICN::ADVEBTNS][releasedIndex], 9, 6, _icnVsSprite[id][0], 9, 6, 20, 22 );
            Copy( _icnVsSprite[ICN::ADVEBTNS][releasedIndex + 1], 8, 7, _icnVsSprite[id][1], 8, 7, 20, 22 );

            return true;
        }
        case ICN::SPANBTN:
        case ICN::SPANBTNE:
        case ICN::CSPANBTN:
        case ICN::CSPANBTE: {
            LoadOriginalICN( id );
            if ( !_icnVsSprite[id].empty() ) {
                // add missing part of the released button state on the left
                fheroes2::Sprite & out = _icnVsSprite[id][0];

                fheroes2::Sprite released( out.width() + 1, out.height() );
                released.reset();
                const uint8_t color = id == ICN::SPANBTN || id == ICN::CSPANBTN ? 57 : 32;
                DrawLine( released, { 0, 3 }, { 0, out.height() - 1 }, color );
                Blit( out, released, 1, 0 );

                out = std::move( released );
            }
            return true;
        }
        case ICN::TRADPOSE: {
            LoadOriginalICN( id );
            if ( _icnVsSprite[id].size() >= 19 ) {
                // fix background for TRADE and EXIT buttons
                for ( const uint32_t i : { 16, 18 } ) {
                    fheroes2::Sprite pressed;
                    std::swap( pressed, _icnVsSprite[id][i] );
                    AddTransparency( pressed, 25 ); // remove too dark background

                    // take background from the empty system button
                    _icnVsSprite[id][i] = fheroes2::AGG::GetICN( ICN::SYSTEME, 12 );

                    // put back dark-gray pixels in the middle of the button
                    Fill( _icnVsSprite[id][i], 5, 5, 86, 17, 25 );
                    Blit( pressed, _icnVsSprite[id][i] );
                }
            }
            return true;
        }
        case ICN::RECRUIT: {
            LoadOriginalICN( id );
            if ( _icnVsSprite[id].size() >= 10 ) {
                // fix transparent corners on released OKAY button
                CopyTransformLayer( _icnVsSprite[id][9], _icnVsSprite[id][8] );
            }
            return true;
        }
        case ICN::NGEXTRA: {
            LoadOriginalICN( id );

            std::vector<fheroes2::Sprite> & images = _icnVsSprite[id];

            if ( images.size() != 82 ) {
                // The game assets are wrong, skip modifications.
                return true;
            }

            // Fix extra column at the end of AI controlled player.
            for ( size_t i = 27; i < 34; ++i ) {
                if ( images[i].width() == 62 && images[i].height() == 58 ) {
                    Copy( images[i], 58, 44, images[i], 59, 44, 1, 11 );
                }
            }

            for ( size_t i = 39; i < 45; ++i ) {
                if ( images[i].width() == 62 && images[i].height() == 58 ) {
                    Copy( images[i], 58, 44, images[i], 59, 44, 1, 11 );
                }
            }

            // fix transparent corners on pressed OKAY and CANCEL buttons
            CopyTransformLayer( images[66], images[67] );
            CopyTransformLayer( images[68], images[69] );

            // Add 6 special icons for the Editor.
            images.resize( 82 + 6 );

            for ( size_t i = 0; i < 6; ++i ) {
                if ( images[i + 3].width() != 62 || images[i + 3].height() != 45 ) {
                    continue;
                }

                fheroes2::Sprite & humonOrAiImage = images[i + 82];
                Copy( images[i + 3], humonOrAiImage );

                // Fill the icon with the player's color.
                Fill( humonOrAiImage, 15, 8, 32, 30, images[i + 82].image()[252] );

                // Make a temporary image to cut human icon's background.
                fheroes2::Image temp( 33, 35 );
                Copy( images[i + 9], 15, 5, temp, 0, 0, 33, 35 );
                ReplaceColorIdByTransformId( temp, images[i + 82].image()[252], 1U );

                Copy( images[i + 3], 15, 8, humonOrAiImage, 27, 8, 31, 30 );
                Blit( temp, humonOrAiImage, 4, 5 );
            }

            return true;
        }
        case ICN::DIFFICULTY_ICON_EASY:
        case ICN::DIFFICULTY_ICON_NORMAL:
        case ICN::DIFFICULTY_ICON_HARD:
        case ICN::DIFFICULTY_ICON_EXPERT:
        case ICN::DIFFICULTY_ICON_IMPOSSIBLE: {
            const int originalIcnId = ICN::NGHSBKG;

            const fheroes2::Sprite & originalBackground = fheroes2::AGG::GetICN( originalIcnId, 0 );

            if ( !originalBackground.empty() ) {
                _icnVsSprite[id].resize( 2 );

                int32_t iconOffsetX = 0;

                switch ( id ) {
                case ICN::DIFFICULTY_ICON_EASY:
                    iconOffsetX = 24;
                    break;
                case ICN::DIFFICULTY_ICON_NORMAL:
                    iconOffsetX = 101;
                    break;
                case ICN::DIFFICULTY_ICON_HARD:
                    iconOffsetX = 177;
                    break;
                case ICN::DIFFICULTY_ICON_EXPERT:
                    iconOffsetX = 254;
                    break;
                case ICN::DIFFICULTY_ICON_IMPOSSIBLE:
                    iconOffsetX = 331;
                    break;
                default:
                    // Did you add a new difficulty?
                    assert( 0 );
                }

                const int32_t iconSideLength = 65;
                const int32_t iconOffsetY = 94;

                _icnVsSprite[id][0] = Crop( originalBackground, iconOffsetX, iconOffsetY, iconSideLength, iconSideLength );
                _icnVsSprite[id][0].setPosition( 0, 0 );

                // Generate Evil Icons
                _icnVsSprite[id][1] = _icnVsSprite[id][0];

                const std::vector<uint8_t> & goodToEvilPalette = PAL::GetPalette( PAL::PaletteType::GOOD_TO_EVIL_INTERFACE );
                fheroes2::ApplyPalette( _icnVsSprite[id][0], _icnVsSprite[id][1], goodToEvilPalette );
            }

            return true;
        }
        case ICN::METALLIC_BORDERED_TEXTBOX_GOOD: {
            const int originalIcnId = ICN::NGHSBKG;

            const fheroes2::Sprite & originalBackground = fheroes2::AGG::GetICN( originalIcnId, 0 );

            if ( !originalBackground.empty() ) {
                _icnVsSprite[id].resize( 1 );

                const int32_t boxWidth = 371;
                const int32_t boxHeight = 30;
                const int32_t goodOriginalBoxOffsetX = 24;
                const int32_t goodOriginalBoxOffsetY = 40;

                _icnVsSprite[id][0] = Crop( originalBackground, goodOriginalBoxOffsetX, goodOriginalBoxOffsetY, boxWidth, boxHeight );
                _icnVsSprite[id][0].setPosition( 0, 0 );

                // Copy red pattern and cover up embedded button.
                const fheroes2::Sprite & redPart = fheroes2::Flip( Crop( originalBackground, 80, 45, 81, 19 ), true, false );
                Copy( redPart, 0, 0, _icnVsSprite[id][0], 284, 5, 81, 19 );
            }

            return true;
        }
        case ICN::METALLIC_BORDERED_TEXTBOX_EVIL: {
            const fheroes2::Sprite & originalEvilBackground = fheroes2::AGG::GetICN( ICN::CAMPBKGE, 0 );

            if ( !originalEvilBackground.empty() ) {
                _icnVsSprite[id].resize( 1 );

                const int32_t boxWidth = 371;
                const int32_t boxHeight = 30;
                _icnVsSprite[id][0].resize( boxWidth, boxHeight );
                _icnVsSprite[id][0].reset();

                const int32_t evilOriginalBoxOffsetX = 26;
                const int32_t evilOriginalBoxOffsetY = 27;
                const int32_t upperPartHeight = 20;

                // The metallic box frame in campbkge is slightly taller than the one in nghsbkg. The width is the same.
                Copy( originalEvilBackground, evilOriginalBoxOffsetX, evilOriginalBoxOffsetY, _icnVsSprite[id][0], 0, 0, boxWidth, upperPartHeight );

                Copy( originalEvilBackground, evilOriginalBoxOffsetX, evilOriginalBoxOffsetY + upperPartHeight + 14, _icnVsSprite[id][0], 0, upperPartHeight, boxWidth,
                      10 );

                // Copy red central part.
                const fheroes2::Sprite goodBox = fheroes2::AGG::GetICN( ICN::METALLIC_BORDERED_TEXTBOX_GOOD, 0 );
                Copy( goodBox, 6, 5, _icnVsSprite[id][0], 6, 5, 359, 19 );
            }

            return true;
        }
        case ICN::MONO_CURSOR_ADVMBW: {
            loadICN( ICN::ADVMCO );

            _icnVsSprite[id].resize( _icnVsSprite[ICN::ADVMCO].size() );
            for ( size_t i = 0; i < _icnVsSprite[id].size(); ++i ) {
                std::string digit;
                if ( i < 9 ) {
                    digit += '0';
                }
                digit += std::to_string( i + 1 );

                _icnVsSprite[id][i] = fheroes2::decodeBMPFile( AGG::getDataFromAggFile( std::string( "ADVMBW" ) + digit + ".BMP", false ) );
            }
            return true;
        }
        case ICN::MONO_CURSOR_SPELBW: {
            loadICN( ICN::SPELCO );

            _icnVsSprite[id].resize( _icnVsSprite[ICN::SPELCO].size() );
            for ( size_t i = 0; i < _icnVsSprite[id].size(); ++i ) {
                std::string digit;
                if ( i < 10 ) {
                    digit += '0';
                }
                digit += std::to_string( i );

                _icnVsSprite[id][i] = fheroes2::decodeBMPFile( AGG::getDataFromAggFile( std::string( "SPELBW" ) + digit + ".BMP", false ) );
            }
            return true;
        }
        case ICN::MONO_CURSOR_CMSSBW: {
            loadICN( ICN::CMSECO );

            _icnVsSprite[id].resize( _icnVsSprite[ICN::CMSECO].size() );
            for ( size_t i = 0; i < _icnVsSprite[id].size(); ++i ) {
                std::string digit;
                if ( i < 9 ) {
                    digit += '0';
                }
                digit += std::to_string( i + 1 );

                _icnVsSprite[id][i] = fheroes2::decodeBMPFile( AGG::getDataFromAggFile( std::string( "CMSEBW" ) + digit + ".BMP", false ) );
            }
            return true;
        }
        case ICN::ADVBTNS:
        case ICN::ADVEBTNS:
            LoadOriginalICN( id );
            if ( _icnVsSprite[id].size() == 16 && _icnVsSprite[id][2].width() == 36 && _icnVsSprite[id][2].height() == 36 && _icnVsSprite[id][3].width() == 36
                 && _icnVsSprite[id][3].height() == 36 ) {
                // Add hero action button and inactive button released and pressed.
                _icnVsSprite[id].resize( 20 );
                const bool isGoodButton = id == ICN::ADVBTNS;
                const int emptyButtonId = isGoodButton ? ICN::EMPTY_INTERFACE_BUTTON_GOOD : ICN::EMPTY_INTERFACE_BUTTON_EVIL;

                // Get the action cursor and prepare it for button. We make it a little smaller.
                const fheroes2::Sprite & originalActionCursor = fheroes2::AGG::GetICN( ICN::ADVMCO, 9 );
                const int32_t actionCursorWidth = originalActionCursor.width() - 1;
                const int32_t actionCursorHeight = originalActionCursor.height() - 3;
                fheroes2::Image buttonImage( actionCursorWidth, actionCursorHeight );
                buttonImage.reset();

                // Head.
                Copy( originalActionCursor, 19, 1, buttonImage, 17, 2, 8, 5 );
                Copy( originalActionCursor, 16, 7, buttonImage, 14, 7, 12, 2 );
                buttonImage.transform()[15 + 7 * actionCursorWidth] = 1U;
                // Tail.
                Copy( originalActionCursor, 1, 10, buttonImage, 1, 9, 12, 11 );
                // Middle part.
                Copy( originalActionCursor, 14, 10, buttonImage, 13, 9, 1, 11 );
                // Front legs.
                Copy( originalActionCursor, 16, 10, buttonImage, 14, 9, 13, 11 );
                // Hind legs.
                Copy( originalActionCursor, 7, 22, buttonImage, 7, 19, 7, 7 );

                // Get the button's icon colors.
                const uint8_t mainReleasedColor = _icnVsSprite[id][2].image()[7 * 36 + 26];
                const uint8_t mainPressedColor = _icnVsSprite[id][3].image()[8 * 36 + 25];

                // Make contour transparent and the horse figure filled with solid color.
                const int32_t actionCursorSize = actionCursorWidth * actionCursorHeight;
                for ( int32_t i = 0; i < actionCursorSize; ++i ) {
                    if ( buttonImage.transform()[i] == 1U ) {
                        // Skip transparent pixel.
                        continue;
                    }
                    if ( buttonImage.image()[i] < 152U ) {
                        // It is the contour color, make it transparent.
                        buttonImage.transform()[i] = 1U;
                    }
                    else {
                        buttonImage.image()[i] = mainPressedColor;
                    }
                }

                // Add shadows to the horse image.
                updateShadow( buttonImage, { 1, -1 }, 2, true );
                updateShadow( buttonImage, { -1, 1 }, 6, true );
                updateShadow( buttonImage, { 2, -2 }, 4, true );

                const fheroes2::Sprite & emptyButtonPressed = fheroes2::AGG::GetICN( emptyButtonId, 1 );
                Copy( emptyButtonPressed, _icnVsSprite[id][17] );
                Blit( buttonImage, _icnVsSprite[id][17], 4, 4 );

                // Replace colors for the released button.
                for ( int32_t i = 0; i < actionCursorSize; ++i ) {
                    if ( buttonImage.transform()[i] == 6U ) {
                        // Disable whitening transform and set white color.
                        buttonImage.transform()[i] = 0U;
                        buttonImage.image()[i] = 10U;
                    }
                }
                ReplaceColorId( buttonImage, mainPressedColor, mainReleasedColor );

                const fheroes2::Sprite & emptyButtonReleased = fheroes2::AGG::GetICN( emptyButtonId, 0 );
                Copy( emptyButtonReleased, _icnVsSprite[id][16] );
                Blit( buttonImage, _icnVsSprite[id][16], 5, 3 );

                // Generate inactive horse icon.
                fheroes2::Sprite & releasedInactiveHorse = _icnVsSprite[id][18];
                Copy( emptyButtonReleased, releasedInactiveHorse );

                const uint8_t mainShadingColor = isGoodButton ? 46 : 25;
                const uint8_t secondShadingColor = isGoodButton ? 43 : 18;
                const uint8_t thirdShadingColor = isGoodButton ? 39 : 15;
                const uint8_t fourthShadingColor = isGoodButton ? 42 : 16;
                const uint8_t fifthShadingColor = isGoodButton ? 38 : 14;

                // Upper body.
                Copy( _icnVsSprite[id][2], 22, 5, releasedInactiveHorse, 22, 4, 10, 10 );
                fheroes2::SetPixel( releasedInactiveHorse, 31, 13, secondShadingColor );
                Fill( releasedInactiveHorse, 12, 13, 15, 5, mainReleasedColor );
                Fill( releasedInactiveHorse, 12, 18, 5, 2, mainReleasedColor );
                Fill( releasedInactiveHorse, 22, 18, 5, 2, mainReleasedColor );
                fheroes2::SetPixel( releasedInactiveHorse, 21, 12, mainReleasedColor );

                // Copy one leg 4 times.
                Copy( _icnVsSprite[id][2], 13, 22, releasedInactiveHorse, 11, 22, 4, 6 );
                fheroes2::SetPixel( releasedInactiveHorse, 11, 24, 10 );
                fheroes2::SetPixel( releasedInactiveHorse, 14, 24, secondShadingColor );
                fheroes2::SetPixel( releasedInactiveHorse, 14, 27, secondShadingColor );
                Fill( releasedInactiveHorse, 12, 20, 2, 2, mainReleasedColor );

                Copy( releasedInactiveHorse, 11, 21, releasedInactiveHorse, 21, 21, 4, 7 );
                Copy( releasedInactiveHorse, 11, 21, releasedInactiveHorse, 24, 20, 4, 7 );
                Copy( releasedInactiveHorse, 11, 21, releasedInactiveHorse, 14, 20, 4, 7 );
                fheroes2::SetPixel( releasedInactiveHorse, 24, 27, fourthShadingColor );

                fheroes2::SetPixel( releasedInactiveHorse, 17, 18, mainReleasedColor );
                fheroes2::SetPixel( releasedInactiveHorse, 21, 18, mainReleasedColor );
                fheroes2::DrawLine( releasedInactiveHorse, { 22, 20 }, { 23, 20 }, mainReleasedColor );

                // Tail.
                fheroes2::DrawLine( releasedInactiveHorse, { 11, 14 }, { 10, 15 }, mainReleasedColor );
                fheroes2::SetPixel( releasedInactiveHorse, 11, 15, mainReleasedColor );
                Fill( releasedInactiveHorse, 9, 16, 2, 4, mainReleasedColor );
                fheroes2::DrawLine( releasedInactiveHorse, { 7, 19 }, { 8, 19 }, mainReleasedColor );
                fheroes2::DrawLine( releasedInactiveHorse, { 8, 20 }, { 9, 20 }, mainReleasedColor );

                // Shading.
                fheroes2::DrawLine( releasedInactiveHorse, { 27, 13 }, { 27, 20 }, mainShadingColor );
                fheroes2::DrawLine( releasedInactiveHorse, { 21, 11 }, { 20, 12 }, mainShadingColor );
                fheroes2::DrawLine( releasedInactiveHorse, { 19, 12 }, { 17, 12 }, secondShadingColor );
                fheroes2::SetPixel( releasedInactiveHorse, 20, 11, secondShadingColor );
                fheroes2::DrawLine( releasedInactiveHorse, { 16, 12 }, { 12, 12 }, mainShadingColor );
                fheroes2::SetPixel( releasedInactiveHorse, 11, 12, secondShadingColor );
                fheroes2::DrawLine( releasedInactiveHorse, { 11, 13 }, { 9, 15 }, mainShadingColor );
                fheroes2::SetPixel( releasedInactiveHorse, 10, 13, fifthShadingColor );
                fheroes2::SetPixel( releasedInactiveHorse, 9, 14, 10 );
                fheroes2::DrawLine( releasedInactiveHorse, { 8, 15 }, { 8, 18 }, 10 );
                fheroes2::SetPixel( releasedInactiveHorse, 7, 18, secondShadingColor );
                fheroes2::DrawLine( releasedInactiveHorse, { 6, 19 }, { 8, 21 }, 10 );
                fheroes2::DrawLine( releasedInactiveHorse, { 6, 20 }, { 7, 21 }, thirdShadingColor );
                fheroes2::SetPixel( releasedInactiveHorse, 9, 21, 10 );
                fheroes2::SetPixel( releasedInactiveHorse, 10, 20, thirdShadingColor );
                fheroes2::SetPixel( releasedInactiveHorse, 11, 16, mainShadingColor );
                fheroes2::SetPixel( releasedInactiveHorse, 11, 17, secondShadingColor );
                fheroes2::SetPixel( releasedInactiveHorse, 11, 21, 10 );
                fheroes2::DrawLine( releasedInactiveHorse, { 14, 20 }, { 14, 21 }, thirdShadingColor );
                fheroes2::DrawLine( releasedInactiveHorse, { 17, 19 }, { 17, 20 }, mainShadingColor );
                fheroes2::DrawLine( releasedInactiveHorse, { 18, 18 }, { 20, 18 }, mainShadingColor );
                fheroes2::SetPixel( releasedInactiveHorse, 21, 19, mainShadingColor );
                fheroes2::SetPixel( releasedInactiveHorse, 18, 19, thirdShadingColor );
                fheroes2::DrawLine( releasedInactiveHorse, { 19, 19 }, { 20, 19 }, 10 );
                fheroes2::DrawLine( releasedInactiveHorse, { 21, 20 }, { 21, 21 }, 10 );
                fheroes2::SetPixel( releasedInactiveHorse, 24, 20, thirdShadingColor );

                // Clean up button border.
                fheroes2::DrawLine( releasedInactiveHorse, { 23, 4 }, { 22, 5 }, 10 );
                const uint8_t backgroundReleasedColor = isGoodButton ? 41 : 16;
                fheroes2::SetPixel( releasedInactiveHorse, 22, 4, backgroundReleasedColor );

                // Make pressed state.
                // To keep the button's edge colors do all color manipulations on a temporary single-layer image.
                const int32_t pressedHorseImageWidth = 26;
                const int32_t pressedHorseImageHeight = 24;
                buttonImage._disableTransformLayer();
                buttonImage.resize( pressedHorseImageWidth, pressedHorseImageHeight );

                const uint8_t backgroundPressedColor = isGoodButton ? 45 : 22;
                Fill( buttonImage, 0, 0, pressedHorseImageWidth, pressedHorseImageHeight, backgroundPressedColor );
                Copy( releasedInactiveHorse, 6, 11, buttonImage, 0, 7, 22, 17 );
                Copy( releasedInactiveHorse, 24, 4, buttonImage, 18, 0, 8, 10 );
                Copy( releasedInactiveHorse, 22, 8, buttonImage, 16, 4, 2, 3 );

                fheroes2::ReplaceColorId( buttonImage, mainReleasedColor, mainPressedColor );
                const uint8_t pressedColorOffset = isGoodButton ? 4 : 6;
                fheroes2::ReplaceColorId( buttonImage, backgroundReleasedColor, backgroundPressedColor );
                fheroes2::ReplaceColorId( buttonImage, mainShadingColor, mainShadingColor + pressedColorOffset );
                fheroes2::ReplaceColorId( buttonImage, secondShadingColor, secondShadingColor + pressedColorOffset );
                fheroes2::ReplaceColorId( buttonImage, thirdShadingColor, thirdShadingColor + pressedColorOffset );
                fheroes2::ReplaceColorId( buttonImage, fourthShadingColor, fourthShadingColor + pressedColorOffset );
                fheroes2::ReplaceColorId( buttonImage, fifthShadingColor, fifthShadingColor + pressedColorOffset );
                fheroes2::ReplaceColorId( buttonImage, 10, isGoodButton ? 40 : 14 );

                Copy( emptyButtonPressed, _icnVsSprite[id][19] );
                Copy( buttonImage, 0, 0, _icnVsSprite[id][19], 5, 5, pressedHorseImageWidth, pressedHorseImageHeight );
                // Fix left border.
                if ( isGoodButton ) {
                    fheroes2::DrawLine( _icnVsSprite[id][19], { 5, 5 }, { 5, 19 }, 44 );
                    fheroes2::DrawLine( _icnVsSprite[id][19], { 5, 21 }, { 5, 28 }, 44 );
                }
            }
            return true;
        case ICN::ARTFX:
            LoadOriginalICN( id );
            if ( _icnVsSprite[id].size() > 82 ) {
                // Make a sprite for EDITOR_ANY_ULTIMATE_ARTIFACT used only in Editor for the special victory condition.
                // A temporary solution is below.
                const fheroes2::Sprite & originalImage = fheroes2::AGG::GetICN( ICN::ARTIFACT, 83 );
                SubpixelResize( originalImage, _icnVsSprite[id][82] );
            }
            return true;
        case ICN::ARTIFACT:
            LoadOriginalICN( id );
            if ( _icnVsSprite[id].size() > 99 ) {
                // This fixes "Arm of the Martyr" (#88) and " Sphere of Negation" (#99) artifacts rendering which initially has some incorrect transparent pixels.
                for ( const int32_t index : { 88, 99 } ) {
                    fheroes2::Sprite & originalImage = _icnVsSprite[id][index];
                    fheroes2::Sprite temp( originalImage.width(), originalImage.height() );
                    temp.setPosition( originalImage.x(), originalImage.y() );
                    temp._disableTransformLayer();
                    temp.fill( 0 );
                    Blit( originalImage, temp );
                    originalImage = std::move( temp );
                }

                // Make a sprite for EDITOR_ANY_ULTIMATE_ARTIFACT used only in Editor for the special victory condition.
                // A temporary solution: apply the blur effect originally used for the Holy Shout spell and the purple palette.
                fheroes2::Sprite & targetImage = _icnVsSprite[id][83];
                targetImage = CreateHolyShoutEffect( _icnVsSprite[id][91], 1, 0 );
                ApplyPalette( targetImage, PAL::GetPalette( PAL::PaletteType::PURPLE ) );

                // The French and German Price of Loyalty assets contain a wrong artifact sprite at index 6. We replace it with the correct sprite from SW assets.
                const int assetIndex = 6;
                if ( _icnVsSprite[id][assetIndex].width() == 21 ) {
                    replacePOLAssetWithSW( id, assetIndex );
                }
            }
            return true;
        case ICN::OBJNARTI:
            LoadOriginalICN( id );
            if ( _icnVsSprite[id].size() == 206 ) {
                // These are the Price of Loyalty assets.

                // Spell Scroll has an invalid offset by X axis.
                if ( _icnVsSprite[id][173].width() == 21 ) {
                    _icnVsSprite[id][173].setPosition( 2, _icnVsSprite[id][173].y() );
                }

                // Make a map sprite for the Magic Book artifact.
                _icnVsSprite[id].resize( 208 );

                // Magic book sprite shadow.
                fheroes2::Sprite shadow = _icnVsSprite[id][162];
                FillTransform( shadow, 0, 0, 5, 1, 1U );
                FillTransform( shadow, 0, 1, 2, 1, 1U );
                FillTransform( shadow, 2, 1, 4, 1, 3U );
                FillTransform( shadow, 0, 2, 3, 1, 3U );
                FillTransform( shadow, 18, 1, 2, 1, 1U );
                FillTransform( shadow, 17, 2, 3, 1, 3U );
                FillTransform( shadow, 20, 2, 1, 1, 1U );
                FillTransform( shadow, 19, 3, 2, 1, 3U );

                // Magic Book main sprite. We use sprite from the info dialog to make the map sprite.
                fheroes2::Sprite body( 21, 32 );
                Copy( fheroes2::AGG::GetICN( ICN::ARTFX, 81 ), 6, 0, body, 0, 0, 21, 32 );
                FillTransform( body, 0, 0, 12, 1, 1U );
                FillTransform( body, 15, 0, 6, 1, 1U );
                FillTransform( body, 0, 1, 9, 1, 1U );
                FillTransform( body, 16, 1, 5, 1, 1U );
                FillTransform( body, 0, 2, 6, 1, 1U );
                FillTransform( body, 20, 2, 1, 1, 1U );
                FillTransform( body, 0, 4, 1, 1, 1U );
                FillTransform( body, 0, 3, 3, 1, 1U );
                FillTransform( body, 20, 25, 1, 1, 1U );
                FillTransform( body, 18, 26, 3, 1, 1U );
                FillTransform( body, 16, 27, 5, 1, 1U );
                FillTransform( body, 14, 28, 9, 1, 1U );
                FillTransform( body, 0, 29, 1, 1, 1U );
                FillTransform( body, 12, 29, 11, 1, 1U );
                FillTransform( body, 0, 30, 3, 1, 1U );
                FillTransform( body, 10, 30, 13, 1, 1U );
                FillTransform( body, 0, 31, 5, 1, 1U );
                FillTransform( body, 8, 31, 15, 1, 1U );

                const int32_t shadowOffset = ( 32 - body.width() ) / 2;

                _icnVsSprite[id][206].resize( shadow.width() - shadowOffset, shadow.height() );
                Copy( shadow, 0, 0, _icnVsSprite[id][206], 0, 0, shadow.width(), shadow.height() );
                _icnVsSprite[id][206].setPosition( shadow.x() + shadowOffset, shadow.y() );

                _icnVsSprite[id][207].resize( 21 + shadowOffset, 32 );
                _icnVsSprite[id][207].reset();
                Copy( shadow, shadow.width() - shadowOffset, 0, _icnVsSprite[id][207], 0, shadow.y(), shadowOffset, shadow.height() );
                Copy( body, 0, 0, _icnVsSprite[id][207], shadowOffset, 0, body.width(), body.height() );
            }
            return true;
        case ICN::TWNSDW_5:
            LoadOriginalICN( id );
            if ( !_icnVsSprite[id].empty() && _icnVsSprite[id][0].width() == 140 && _icnVsSprite[id][0].height() == 165 ) {
                fheroes2::Sprite & image = _icnVsSprite[id][0];
                // Red Tower has multiple defects.
                // First one is the area between columns in middle of the Tower is prerendered. We need to remove it.
                const int32_t windowBottom = 88;
                FillTransform( image, 39, 68, 1, windowBottom - 68, 1 );
                FillTransform( image, 40, 67, 1, windowBottom - 67, 1 );
                FillTransform( image, 41, 66, 1, windowBottom - 66, 1 );
                FillTransform( image, 42, 65, 1, windowBottom - 65, 1 );
                FillTransform( image, 43, 66, 1, windowBottom - 66, 1 );
                FillTransform( image, 44, 67, 1, windowBottom - 67, 1 );
                FillTransform( image, 45, 71, 1, windowBottom - 71, 1 );
                FillTransform( image, 49, 70, 1, windowBottom - 70, 1 );
                FillTransform( image, 50, 68, 2, windowBottom - 68, 1 );
                FillTransform( image, 52, 69, 1, windowBottom - 69, 1 );
                FillTransform( image, 53, 74, 1, windowBottom - 74, 1 );
                FillTransform( image, 57, 70, 1, windowBottom - 70, 1 );
                FillTransform( image, 58, 67, 1, windowBottom - 67, 1 );
                FillTransform( image, 59, 66, 1, windowBottom - 66, 1 );
                FillTransform( image, 60, 65, 2, windowBottom - 65, 1 );
                FillTransform( image, 62, 67, 1, windowBottom - 67, 1 );
                FillTransform( image, 63, 69, 1, windowBottom - 69, 1 );
                FillTransform( image, 64, 72, 1, windowBottom - 72, 1 );

                // The lower part of the tower is truncated and blocked by partial castle's sprite. The fix is done in multiple stages.
                // Fix right red part of the building by copying a piece of the same wall.
                Copy( image, 67, 135, image, 67, 119, 1, 1 );
                Copy( image, 67, 144, image, 67, 120, 2, 2 );
                Copy( image, 67, 134, image, 67, 122, 3, 2 );
                Copy( image, 67, 148, image, 67, 125, 1, 4 );

                // Remove a part of the castle at the bottom left part of the image.
                FillTransform( image, 62, 157, 3, 8, 1 );

                // Top part of the castle's tower touches Red Tower level separation part.
                Copy( image, 61, 101, image, 57, 101, 2, 1 );
                Copy( image, 52, 100, image, 57, 100, 2, 1 );

                // Generate programmatically the left part of the building.
                std::mt19937 seededGen( 751 ); // 751 is and ID of this sprite. To keep the changes constant we need to hardcode this value.

                fillRandomPixelsFromImage( image, { 33, 105, 4, 7 }, image, { 33, 117, 4, 39 }, seededGen );
                fillRandomPixelsFromImage( image, { 41, 105, 5, 9 }, image, { 41, 121, 5, 36 }, seededGen );
                fillRandomPixelsFromImage( image, { 46, 104, 4, 13 }, image, { 46, 118, 4, 39 }, seededGen );

                Copy( image, 37, 113, image, 37, 115, 1, 2 );
                Copy( image, 37, 104, image, 37, 117, 1, 2 );
                Copy( image, 38, 104, image, 38, 118, 2, 1 );
                Copy( image, 37, 113, image, 38, 117, 1, 1 );

                // Create a temporary image to be a holder of pixels.
                fheroes2::Sprite temp( 4 * 2, 8 );
                Copy( image, 33, 105, temp, 0, 0, 4, 8 );
                Copy( image, 41, 105, temp, 4, 0, 4, 8 );
                fillRandomPixelsFromImage( temp, { 0, 0, temp.width(), temp.height() }, image, { 37, 119, 4, 37 }, seededGen );

                Copy( image, 35, 131, image, 35, 113, 2, 4 );

                Copy( image, 43, 133, image, 43, 115, 3, 6 );

                // Fix the main arc.
                Copy( image, 61, 102, image, 56, 102, 3, 1 );

                // TODO: the distribution of light inside Red Tower is actually not uniform and follows the window on from th left.
                // However, generating such complex image requires a lot of code so we simply make the rest of the arc uniformed filled.
                fillRandomPixelsFromImage( image, { 61, 104, 2, 3 }, image, { 50, 110, 12, 47 }, seededGen );
                fillRandomPixelsFromImage( image, { 61, 104, 2, 3 }, image, { 52, 107, 9, 3 }, seededGen );
                fillRandomPixelsFromImage( image, { 61, 104, 2, 3 }, image, { 62, 111, 1, 46 }, seededGen );
                fillRandomPixelsFromImage( image, { 61, 104, 2, 3 }, image, { 63, 113, 1, 20 }, seededGen );
                fillRandomPixelsFromImage( image, { 61, 104, 2, 3 }, image, { 63, 141, 1, 16 }, seededGen );
                fillRandomPixelsFromImage( image, { 61, 104, 2, 3 }, image, { 64, 115, 1, 17 }, seededGen );
                fillRandomPixelsFromImage( image, { 61, 104, 2, 3 }, image, { 64, 152, 1, 5 }, seededGen );
                fillRandomPixelsFromImage( image, { 61, 104, 2, 3 }, image, { 65, 116, 1, 15 }, seededGen );
                fillRandomPixelsFromImage( image, { 61, 104, 2, 3 }, image, { 66, 118, 1, 12 }, seededGen );
                fillRandomPixelsFromImage( image, { 61, 104, 2, 3 }, image, { 51, 108, 1, 2 }, seededGen );
                fillRandomPixelsFromImage( image, { 61, 104, 2, 3 }, image, { 55, 103, 5, 4 }, seededGen );
                fillRandomPixelsFromImage( image, { 61, 104, 2, 3 }, image, { 61, 109, 1, 1 }, seededGen );
                fillRandomPixelsFromImage( image, { 61, 104, 2, 3 }, image, { 52, 106, 1, 1 }, seededGen );
            }
            return true;
        case ICN::SCENIBKG:
            LoadOriginalICN( id );
            if ( !_icnVsSprite[id].empty() && _icnVsSprite[id][0].width() == 436 && _icnVsSprite[id][0].height() == 476 ) {
                const fheroes2::Sprite & helper = fheroes2::AGG::GetICN( ICN::CSPANBKE, 1 );
                if ( !helper.empty() ) {
                    fheroes2::Sprite & original = _icnVsSprite[id][0];
                    fheroes2::Sprite temp( original.width(), original.height() + 12 );
                    temp.reset();
                    Copy( original, 0, 0, temp, 0, 0, original.width(), original.height() );
                    Copy( helper, 0, helper.height() - 12, temp, 0, temp.height() - 12, 300, 12 );
                    Copy( helper, helper.width() - ( temp.width() - 300 ), helper.height() - 12, temp, 300 - 16, temp.height() - 12, temp.width() - 300, 12 );
                    original = std::move( temp );
                }
            }
            return true;
        case ICN::CSTLCAPS:
            LoadOriginalICN( id );
            if ( !_icnVsSprite[id].empty() && _icnVsSprite[id][0].width() == 84 && _icnVsSprite[id][0].height() == 81 ) {
                const fheroes2::Sprite & castle = fheroes2::AGG::GetICN( ICN::TWNSCSTL, 0 );
                if ( !castle.empty() ) {
                    Blit( castle, 206, 106, _icnVsSprite[id][0], 2, 2, 33, 67 );
                }
            }
            return true;
        case ICN::LGNDXTRA:
            // Exit button is too huge due to 1 pixel presence at the bottom of the image.
            LoadOriginalICN( id );
            if ( _icnVsSprite[id].size() >= 6 ) {
                auto & original = _icnVsSprite[id];
                if ( original[4].height() == 142 ) {
                    const fheroes2::Point offset( original[4].x(), original[4].y() );
                    original[4] = Crop( original[4], 0, 0, original[4].width(), 25 );
                    original[4].setPosition( offset.x, offset.y );
                }

                if ( original[5].height() == 142 ) {
                    const fheroes2::Point offset( original[5].x(), original[5].y() );
                    original[5] = Crop( original[5], 0, 0, original[5].width(), 25 );
                    original[5].setPosition( offset.x, offset.y );
                }
            }
            return true;
        case ICN::LGNDXTRE:
            // Exit button is too huge due to 1 pixel presence at the bottom of the image.
            LoadOriginalICN( id );
            if ( _icnVsSprite[id].size() >= 6 ) {
                auto & original = _icnVsSprite[id];
                if ( original[4].height() == 142 ) {
                    const fheroes2::Point offset( original[4].x(), original[4].y() );
                    original[4] = Crop( original[4], 0, 0, original[4].width(), 25 );
                    original[4].setPosition( offset.x, offset.y );
                }
            }
            return true;
        case ICN::OVERBACK: {
            LoadOriginalICN( id );
            fheroes2::Sprite & background = _icnVsSprite[id][0];
            // Fill button backgrounds. This bug was present in the original game too.
            Fill( background, 540, 361, 99, 83, 57 );
            Fill( background, 540, 454, 99, 24, 57 );
            fheroes2::Copy( fheroes2::AGG::GetICN( ICN::OVERBACK, 0 ), 540, 444, background, 540, 402, 99, 5 );
            return true;
        }
        case ICN::ESPANBKG_EVIL: {
            _icnVsSprite[id].resize( 2 );

            const fheroes2::Rect roi{ 28, 28, 265, 206 };

            fheroes2::Sprite & output = _icnVsSprite[id][0];
            _icnVsSprite[id][0] = fheroes2::AGG::GetICN( ICN::CSPANBKE, 0 );
            Copy( fheroes2::AGG::GetICN( ICN::ESPANBKG, 0 ), roi.x, roi.y, output, roi.x, roi.y, roi.width, roi.height );

            convertToEvilInterface( output, roi );

            _icnVsSprite[id][1] = fheroes2::AGG::GetICN( ICN::ESPANBKG, 1 );

            return true;
        }
        case ICN::STONEBAK_EVIL: {
            fheroes2::AGG::GetICN( ICN::STONEBAK, 0 );
            _icnVsSprite[id] = _icnVsSprite[ICN::STONEBAK];
            if ( !_icnVsSprite[id].empty() ) {
                const fheroes2::Rect roi( 0, 0, _icnVsSprite[id][0].width(), _icnVsSprite[id][0].height() );
                convertToEvilInterface( _icnVsSprite[id][0], roi );
            }

            return true;
        }
        case ICN::STONEBAK_SMALL_POL: {
            _icnVsSprite[id].resize( 1 );
            const fheroes2::Sprite & original = fheroes2::AGG::GetICN( ICN::X_CMPBKG, 0 );
            if ( !original.empty() ) {
                _icnVsSprite[id][0] = Crop( original, original.width() - 272, original.height() - 52, 244, 28 );
            }
            return true;
        }
        case ICN::REDBAK_SMALL_VERTICAL: {
            _icnVsSprite[id].resize( 1 );
            const fheroes2::Sprite & original = fheroes2::AGG::GetICN( ICN::HEROBKG, 0 );
            if ( !original.empty() ) {
                _icnVsSprite[id][0] = Crop( original, 0, 0, 37, 230 );
            }
            return true;
        }
        case ICN::BLACKBAK: {
            _icnVsSprite[id].resize( 1 );
            fheroes2::Image & background = _icnVsSprite[id][0];
            // This is enough to cover the largest buttons.
            background.resize( 200, 200 );
            fheroes2::Fill( background, 0, 0, background.width(), background.height(), 9 );
            return true;
        }
        case ICN::BROWNBAK: {
            _icnVsSprite[id].resize( 1 );
            fheroes2::Image & background = _icnVsSprite[id][0];
            // This is enough to cover the largest buttons.
            background.resize( 200, 200 );
            fheroes2::Fill( background, 0, 0, background.width(), background.height(), 57 );
            return true;
        }
        case ICN::UNIFORMBAK_GOOD:
        case ICN::UNIFORMBAK_EVIL: {
            _icnVsSprite[id].resize( 1 );
            const bool isEvilInterface = ( id == ICN::UNIFORMBAK_EVIL );
            const fheroes2::Sprite & original = fheroes2::AGG::GetICN( isEvilInterface ? ICN::BUYBUILE : ICN::BUYBUILD, 1 );
            if ( !original.empty() ) {
                _icnVsSprite[id][0].resize( 246, 45 );
                _icnVsSprite[id][0].reset();
                Copy( original, 0, 0, _icnVsSprite[id][0], 0, 0, 123, 45 );
                Copy( original, 0, 0, _icnVsSprite[id][0], 123, 0, 123, 45 );
            }

            return true;
        }
        case ICN::WELLBKG_EVIL: {
            fheroes2::AGG::GetICN( ICN::WELLBKG, 0 );
            _icnVsSprite[id] = _icnVsSprite[ICN::WELLBKG];
            if ( !_icnVsSprite[id].empty() ) {
                const fheroes2::Rect roi( 0, 0, _icnVsSprite[id][0].width(), _icnVsSprite[id][0].height() - 19 );
                convertToEvilInterface( _icnVsSprite[id][0], roi );
            }

            return true;
        }
        case ICN::CASLWIND_EVIL: {
            fheroes2::AGG::GetICN( ICN::CASLWIND, 0 );
            _icnVsSprite[id] = _icnVsSprite[ICN::CASLWIND];
            if ( !_icnVsSprite[id].empty() ) {
                const fheroes2::Rect roi( 0, 0, _icnVsSprite[id][0].width(), _icnVsSprite[id][0].height() );
                convertToEvilInterface( _icnVsSprite[id][0], roi );
            }

            return true;
        }
        case ICN::CASLXTRA_EVIL: {
            fheroes2::AGG::GetICN( ICN::CASLXTRA, 0 );
            _icnVsSprite[id] = _icnVsSprite[ICN::CASLXTRA];
            if ( !_icnVsSprite[id].empty() ) {
                const fheroes2::Rect roi( 0, 0, _icnVsSprite[id][0].width(), _icnVsSprite[id][0].height() );
                convertToEvilInterface( _icnVsSprite[id][0], roi );
            }

            return true;
        }
        case ICN::STRIP_BACKGROUND_EVIL: {
            _icnVsSprite[id].resize( 1 );
            _icnVsSprite[id][0] = fheroes2::AGG::GetICN( ICN::STRIP, 11 );

            const fheroes2::Rect roi( 0, 0, _icnVsSprite[id][0].width(), _icnVsSprite[id][0].height() - 7 );
            convertToEvilInterface( _icnVsSprite[id][0], roi );

            return true;
        }
        case ICN::B_BFLG32:
        case ICN::G_BFLG32:
        case ICN::R_BFLG32:
        case ICN::Y_BFLG32:
        case ICN::O_BFLG32:
        case ICN::P_BFLG32:
            LoadOriginalICN( id );
            if ( _icnVsSprite[id].size() > 31 && _icnVsSprite[id][31].height() == 248 ) {
                fheroes2::Sprite & original = _icnVsSprite[id][31];
                fheroes2::Sprite temp = Crop( original, 0, 0, original.width(), 4 );
                temp.setPosition( original.x(), original.y() );

                original = std::move( temp );
            }
            return true;
        case ICN::FLAG32: {
            LoadOriginalICN( id );
            auto & flagImages = _icnVsSprite[id];
            if ( flagImages.size() == 49 ) {
                // Shift and crop the Lighthouse flags to properly render them on the Adventure map.
                flagImages.resize( 49 + 7 * 2 );
                for ( size_t i = 42; i < 42 + 7; ++i ) {
                    const fheroes2::Sprite & original = flagImages[i];

                    flagImages[i + 7] = Crop( original, 0, 0, -original.x(), original.height() );
                    flagImages[i + 7].setPosition( 32 + original.x(), original.y() );

                    flagImages[i + 7 + 7] = Crop( original, -original.x(), 0, original.width(), original.height() );
                    flagImages[i + 7 + 7].setPosition( 0, original.y() );
                }
            }
            return true;
        }
        case ICN::SHADOW32:
            LoadOriginalICN( id );
            // The shadow sprite of hero needs to be shifted to match the hero sprite.
            if ( _icnVsSprite[id].size() == 86 ) {
                // Direction: TOP (0-8), TOP_RIGHT (9-17), RIGHT (18-26), BOTTOM_RIGHT (27-35), BOTTOM (36-44)
                for ( int32_t i = 0; i < 45; ++i ) {
                    fheroes2::Sprite & original = _icnVsSprite[id][i];
                    original.setPosition( original.x(), original.y() - 3 );
                }

                // Direction:TOP_LEFT
                for ( int32_t i = 59; i < 68; ++i ) {
                    fheroes2::Sprite & original = _icnVsSprite[id][i];
                    original.setPosition( original.x() + 1, original.y() - 3 );
                }

                // Direction:LEFT
                for ( int32_t i = 68; i < 77; ++i ) {
                    fheroes2::Sprite & original = _icnVsSprite[id][i];
                    original.setPosition( original.x() - 5, original.y() - 3 );
                }

                // Direction:BOTTOM_LEFT
                for ( int32_t i = 77; i < 86; ++i ) {
                    fheroes2::Sprite & original = _icnVsSprite[id][i];
                    if ( i == 80 ) {
                        // This sprite needs extra fix.
                        original.setPosition( original.x() - 5, original.y() - 3 );
                    }
                    else {
                        original.setPosition( original.x() - 10, original.y() - 3 );
                    }
                }
            }
            return true;
        case ICN::MINI_MONSTER_IMAGE:
        case ICN::MINI_MONSTER_SHADOW: {
            // It doesn't matter which image is being called. We are generating both of them at the same time.
            loadICN( ICN::MINIMON );

            // Minotaur King original Adventure map sprite has blue armlets. We make them gold to correspond the ICN::MINOTAU2.
            if ( _icnVsSprite[ICN::MINIMON].size() > 303 ) {
                // The gold color gradient has -42 offset from blue color gradient.
                if ( _icnVsSprite[ICN::MINIMON][297].width() == 38 && _icnVsSprite[ICN::MINIMON][297].height() == 34 ) {
                    // We update these pixels: 29x15, 30x15, 31x15, 30x16.
                    for ( const uint32_t pixelNumber : { 599, 600, 601, 638 } ) {
                        _icnVsSprite[ICN::MINIMON][297].image()[pixelNumber] -= 42;
                    }
                }
                for ( uint32_t icnNumber = 298; icnNumber < 300; ++icnNumber ) {
                    if ( _icnVsSprite[ICN::MINIMON][icnNumber].width() == 44 && _icnVsSprite[ICN::MINIMON][icnNumber].height() == 32 ) {
                        // We update these pixels: 29x17, 30x17, 32x17, 30x18, 31x18, 38x18, 38x19, 38x20.
                        for ( const uint32_t pixelNumber : { 777, 778, 780, 822, 823, 830, 874, 918 } ) {
                            _icnVsSprite[ICN::MINIMON][icnNumber].image()[pixelNumber] -= 42;
                        }
                    }
                }
                if ( _icnVsSprite[ICN::MINIMON][300].width() == 45 && _icnVsSprite[ICN::MINIMON][300].height() == 32 ) {
                    // We update these pixels: 30x17, 31x17, 33x17, 31x18, 32x18, 39x18, 39x19, 39x20
                    for ( const uint32_t pixelNumber : { 795, 796, 798, 841, 842, 849, 894, 939 } ) {
                        _icnVsSprite[ICN::MINIMON][300].image()[pixelNumber] -= 42;
                    }
                }
                if ( _icnVsSprite[ICN::MINIMON][301].width() == 45 && _icnVsSprite[ICN::MINIMON][301].height() == 32 ) {
                    // We update these pixels: 29x17, 30x17, 32x17, 30x18, 31x18, 39x18, 39x19, 39x20
                    for ( const uint32_t pixelNumber : { 794, 795, 797, 840, 841, 849, 894, 939 } ) {
                        _icnVsSprite[ICN::MINIMON][301].image()[pixelNumber] -= 42;
                    }
                }
                if ( _icnVsSprite[ICN::MINIMON][302].width() == 45 && _icnVsSprite[ICN::MINIMON][302].height() == 32 ) {
                    // We update these pixels: 35x16, 29x17, 30x17, 32x17, 33x17, 34x17, 30x18, 31x18, 31x19, 32x20.
                    for ( const uint32_t pixelNumber : { 755, 794, 795, 797, 798, 799, 840, 841, 886, 932 } ) {
                        _icnVsSprite[ICN::MINIMON][302].image()[pixelNumber] -= 42;
                    }
                }
                if ( _icnVsSprite[ICN::MINIMON][303].width() == 44 && _icnVsSprite[ICN::MINIMON][303].height() == 32 ) {
                    // We update these pixels: 29x17, 30x17, 30x18, 31x18, 31x19.
                    for ( const uint32_t pixelNumber : { 777, 778, 822, 823, 867 } ) {
                        _icnVsSprite[ICN::MINIMON][303].image()[pixelNumber] -= 42;
                    }
                }
            }

            // TODO: optimize image sizes.
            _icnVsSprite[ICN::MINI_MONSTER_IMAGE] = _icnVsSprite[ICN::MINIMON];
            _icnVsSprite[ICN::MINI_MONSTER_SHADOW] = _icnVsSprite[ICN::MINIMON];

            for ( fheroes2::Sprite & image : _icnVsSprite[ICN::MINI_MONSTER_IMAGE] ) {
                uint8_t * transform = image.transform();
                const uint8_t * transformEnd = transform + image.width() * image.height();
                for ( ; transform != transformEnd; ++transform ) {
                    if ( *transform > 1 ) {
                        *transform = 1;
                    }
                }
            }

            for ( fheroes2::Sprite & image : _icnVsSprite[ICN::MINI_MONSTER_SHADOW] ) {
                uint8_t * transform = image.transform();
                const uint8_t * transformEnd = transform + image.width() * image.height();
                for ( ; transform != transformEnd; ++transform ) {
                    if ( *transform == 0 ) {
                        *transform = 1;
                    }
                }
            }

            return true;
        }
        case ICN::BUTTON_GOOD_FONT_RELEASED:
        case ICN::BUTTON_GOOD_FONT_PRESSED:
        case ICN::BUTTON_EVIL_FONT_RELEASED:
        case ICN::BUTTON_EVIL_FONT_PRESSED: {
            generateBaseButtonFont( _icnVsSprite[ICN::BUTTON_GOOD_FONT_RELEASED], _icnVsSprite[ICN::BUTTON_GOOD_FONT_PRESSED],
                                    _icnVsSprite[ICN::BUTTON_EVIL_FONT_RELEASED], _icnVsSprite[ICN::BUTTON_EVIL_FONT_PRESSED] );
            return true;
        }
        case ICN::HISCORE: {
            LoadOriginalICN( id );
            if ( _icnVsSprite[id].size() == 9 ) {
                // Campaign title bar needs to include rating.
                const int32_t imageHeight = _icnVsSprite[id][7].height();
                const fheroes2::Sprite temp = Crop( _icnVsSprite[id][7], 215, 0, 300, imageHeight );

                Copy( temp, 0, 0, _icnVsSprite[id][7], 215 - 57, 0, temp.width(), imageHeight );
                Copy( _icnVsSprite[id][6], 324, 0, _icnVsSprite[id][7], 324, 0, _icnVsSprite[id][6].width() - 324, imageHeight );
            }
            return true;
        }
        case ICN::SPELLINL: {
            LoadOriginalICN( id );

            if ( _icnVsSprite[id].size() > 11 ) {
                // Replace petrification spell mini-icon.
                fheroes2::h2d::readImage( "petrification_spell_icon_mini.image", _icnVsSprite[id][11] );
            }

            return true;
        }
        case ICN::EMPTY_GOOD_BUTTON:
        case ICN::EMPTY_EVIL_BUTTON: {
            const bool isGoodInterface = ( id == ICN::EMPTY_GOOD_BUTTON );
            const int32_t originalId = isGoodInterface ? ICN::SYSTEM : ICN::SYSTEME;
            loadICN( originalId );

            if ( _icnVsSprite[originalId].size() < 13 ) {
                return true;
            }

            _icnVsSprite[id].resize( 2 );

            fheroes2::Sprite & released = _icnVsSprite[id][0];
            fheroes2::Sprite & pressed = _icnVsSprite[id][1];

            released = _icnVsSprite[originalId][11];

            Fill( released, 8, 7, 1, 1, getButtonFillingColor( true, isGoodInterface ) );

            const fheroes2::Sprite & originalPressed = fheroes2::AGG::GetICN( originalId, 12 );

            if ( originalPressed.width() > 2 && originalPressed.height() > 2 ) {
                pressed.resize( originalPressed.width(), originalPressed.height() );
                // Copy the original pressed button but add the missing darker left side border from the released state
                Copy( released, 0, 0, pressed, 0, 0, 1, released.height() );
                Copy( originalPressed, 0, 0, pressed, 1, 0, originalPressed.width() - 1, originalPressed.height() );

                // Make the background transparent.
                FillTransform( pressed, 1, 0, pressed.width() - 1, 1, 1 );
                FillTransform( pressed, pressed.width() - 1, 1, 1, pressed.height() - 1, 1 );

                FillTransform( pressed, 1, 1, 2, 1, 1 );
                FillTransform( pressed, 1, 2, 1, 1, 1 );

                FillTransform( pressed, pressed.width() - 3, 1, 2, 1, 1 );
                FillTransform( pressed, pressed.width() - 2, 2, 1, 1, 1 );

                FillTransform( pressed, pressed.width() - 4, pressed.height() - 1, 3, 1, 1 );
                FillTransform( pressed, pressed.width() - 3, pressed.height() - 2, 2, 1, 1 );
                FillTransform( pressed, pressed.width() - 2, pressed.height() - 3, 1, 1, 1 );
            }

            Fill( pressed, 90, 5, 1, 1, getButtonFillingColor( false, isGoodInterface ) );

            return true;
        }
        case ICN::EMPTY_POL_BUTTON: {
            const int originalID = ICN::X_CMPBTN;
            loadICN( originalID );

            if ( _icnVsSprite[originalID].size() < 8 ) {
                return true;
            }

            _icnVsSprite[id].resize( 2 );
            // move dark border to new released state from original pressed state button
            const fheroes2::Sprite & originalReleased = fheroes2::AGG::GetICN( originalID, 4 );
            const fheroes2::Sprite & originalPressed = fheroes2::AGG::GetICN( originalID, 5 );
            if ( originalReleased.width() != 94 && originalPressed.width() != 94 && originalReleased.height() < 5 && originalPressed.height() < 5 ) {
                return true;
            }
            fheroes2::Sprite & releasedWithDarkBorder = _icnVsSprite[id][0];
            releasedWithDarkBorder.resize( originalReleased.width() + 2, originalReleased.height() + 1 );
            releasedWithDarkBorder.reset();

            Copy( originalReleased, 0, 0, releasedWithDarkBorder, 1, 0, originalReleased.width(), originalReleased.height() );
            Copy( originalReleased, 0, 2, releasedWithDarkBorder, 1, 21, 1, 1 );
            Copy( originalReleased, 0, 2, releasedWithDarkBorder, 2, 22, 1, 1 );
            Copy( originalPressed, 0, 2, releasedWithDarkBorder, 0, 3, 1, 19 );
            Copy( originalPressed, 0, originalPressed.height() - 1, releasedWithDarkBorder, 0, originalPressed.height(), originalPressed.width(), 1 );
            Copy( originalPressed, 0, 2, releasedWithDarkBorder, 1, 22, 1, 1 );

            // pressed state
            fheroes2::Sprite & pressed = _icnVsSprite[id][1];
            pressed.resize( originalPressed.width() + 2, originalPressed.height() + 1 );
            pressed.reset();
            Copy( originalPressed, 0, 0, pressed, 0, 1, originalPressed.width(), originalPressed.height() );

            // the empty buttons need to be widened by 1 px so that they can be evenly divided by 3 in resizeButton() in ui_tools.cpp
            Copy( originalReleased, originalReleased.width() - 5, 0, releasedWithDarkBorder, releasedWithDarkBorder.width() - 5, 0, 5, originalReleased.height() );
            Copy( originalPressed, originalPressed.width() - 5, 0, pressed, pressed.width() - 6, 1, 5, originalPressed.height() );

            const int32_t pixelPosition = 4 * 94 + 6;
            Fill( releasedWithDarkBorder, 5, 3, 88, 18, originalReleased.image()[pixelPosition] );
            Fill( pressed, 4, 5, 87, 17, originalPressed.image()[pixelPosition] );

            return true;
        }
        case ICN::EMPTY_GUILDWELL_BUTTON: {
            const int originalID = ICN::WELLXTRA;
            loadICN( originalID );

            if ( _icnVsSprite[originalID].size() < 3 ) {
                return true;
            }
            _icnVsSprite[id].resize( 2 );

            for ( int32_t i = 0; i < static_cast<int32_t>( _icnVsSprite[id].size() ); ++i ) {
                const fheroes2::Sprite & original = fheroes2::AGG::GetICN( originalID, 0 + i );

                fheroes2::Sprite & out = _icnVsSprite[id][i];
                // the empty button needs to shortened by 1 px so that when it is divided by 3 in resizeButton() in ui_tools.h it will give an integer result
                out.resize( original.width() - 1, original.height() );

                Copy( original, 0, 0, out, 0, 0, original.width() - 4, original.height() );
                Copy( original, original.width() - 3, 0, out, original.width() - 4, 0, 3, original.height() );

                Fill( out, 7 - i * 2, 2 + i, 50 + i, 14, getButtonFillingColor( i == 0 ) );
            }

            return true;
        }
        case ICN::EMPTY_VERTICAL_GOOD_BUTTON: {
            const int32_t originalId = ICN::HSBTNS;
            loadICN( originalId );

            if ( _icnVsSprite[originalId].size() < 9 ) {
                return true;
            }
<<<<<<< HEAD
            case ICN::EMPTY_GOOD_BATTLE_BUTTON: {
                const int originalID = ICN::TEXTBAR;
                loadICN( originalID );

                if ( _icnVsSprite[originalID].size() < 3 ) {
                    return true;
                }
                _icnVsSprite[id].resize( 2 );

                for ( int32_t i = 0; i < static_cast<int32_t>( _icnVsSprite[id].size() ); ++i ) {
                    const Sprite & original = GetICN( originalID, 4 + i );

                    Sprite & out = _icnVsSprite[id][i];
                    // the empty button needs to shortened by 1 px so that when it is divided by 3 in resizeButton() in ui_tools it will give an integer result
                    out.resize( original.width() - 1, original.height() );

                    Copy( original, 0, 0, out, 0, 0, original.width() - 5 - i, original.height() );
                    Copy( original, original.width() - 4 - i, 0, out, original.width() - 5 - i, 0, 4 + i, original.height() );

                    Fill( out, 4 - i, 2 + i, 40, 13, getButtonFillingColor( i == 0 ) );
                }

                return true;
            }
            case ICN::EMPTY_GOOD_SKIP_BUTTON: {
                const int originalID = ICN::TEXTBAR;
                loadICN( originalID );

                if ( _icnVsSprite[originalID].size() < 3 ) {
                    return true;
                }
                _icnVsSprite[id].resize( 2 );

                for ( int32_t i = 0; i < static_cast<int32_t>( _icnVsSprite[id].size() ); ++i ) {
                    const Sprite & original = GetICN( originalID, 0 + i );

                    Sprite & out = _icnVsSprite[id][i];
                    // the empty button needs to shortened by 1 px so that when it is divided by 3 in resizeButton() in ui_tools it will give an integer result
                    out.resize( original.width() - 1, original.height() );

                    Copy( original, 0, 0, out, 0, 0, original.width() - 5 - i, original.height() );
                    Copy( original, original.width() - 4 - i, 0, out, original.width() - 5 - i, 0, 4 + i, original.height() );

                    Fill( out, 4 - i, 3, 40, 30 + 2 * i, getButtonFillingColor( i == 0 ) );
                }

                return true;
            }
            case ICN::EMPTY_GOOD_MEDIUM_BUTTON:
            case ICN::EMPTY_EVIL_MEDIUM_BUTTON: {
                const bool isGoodInterface = ( id == ICN::EMPTY_GOOD_MEDIUM_BUTTON );
                const int32_t originalId = isGoodInterface ? ICN::APANEL : ICN::APANELE;
                loadICN( originalId );
=======
>>>>>>> 0e61e335

            _icnVsSprite[id].resize( 2 );
            const fheroes2::Sprite & originalReleased = fheroes2::AGG::GetICN( originalId, 2 );
            const fheroes2::Sprite & originalPressed = fheroes2::AGG::GetICN( originalId, 3 );

            fheroes2::Sprite & released = _icnVsSprite[id][0];
            fheroes2::Sprite & pressed = _icnVsSprite[id][1];

            if ( originalReleased.width() > 2 && originalReleased.height() > 2 && originalPressed.width() > 2 && originalPressed.height() > 2 ) {
                released.resize( originalReleased.width() + 1, originalReleased.height() );
                pressed.resize( originalPressed.width() + 1, originalPressed.height() );
                released.reset();
                pressed.reset();

                // Shorten the button by 1 pixel in the height so that it is evenly divided by 5 in resizeButton() in ui_button.cpp
                Copy( originalReleased, 0, 0, released, 1, 0, originalReleased.width(), originalReleased.height() - 7 );
                Copy( originalPressed, 0, 0, pressed, 1, 0, originalPressed.width(), originalPressed.height() - 7 );
                Copy( originalReleased, 0, originalReleased.height() - 7, released, 1, originalReleased.height() - 8, originalReleased.width(),
                      originalReleased.height() - 7 );
                Copy( originalPressed, 0, originalPressed.height() - 7, pressed, 1, originalPressed.height() - 8, originalPressed.width(), originalPressed.height() - 7 );

                FillTransform( released, 1, 4, 1, released.height() - 4, 1 );

                // Fix the carried over broken transform layer of the original vertical button that is being used.
                fheroes2::Image exitCommonMask = fheroes2::ExtractCommonPattern( { &released, &pressed } );
                // Fix wrong non-transparent pixels of the transform layer that ExtractCommonPattern() missed.
                FillTransform( exitCommonMask, 4, 2, 1, 114, 1 );
                FillTransform( exitCommonMask, 5, 115, 1, 2, 1 );
                FillTransform( exitCommonMask, 6, 116, 17, 1, 1 );
                FillTransform( exitCommonMask, exitCommonMask.width() - 4, 113, 1, 2, 1 );

                invertTransparency( exitCommonMask );
                // Make the extended width and height lines transparent.
                FillTransform( exitCommonMask, 0, 0, 1, exitCommonMask.height(), 1 );
                FillTransform( exitCommonMask, exitCommonMask.width() - 4, exitCommonMask.height() - 1, 4, 1, 1 );

                CopyTransformLayer( exitCommonMask, released );
                CopyTransformLayer( exitCommonMask, pressed );

                // Restore dark-brown lines on the left and bottom borders of the button backgrounds.
                const fheroes2::Sprite & originalDismiss = fheroes2::AGG::GetICN( ICN::HSBTNS, 0 );

                Copy( originalReleased, 0, 4, released, 1, 4, 1, originalReleased.height() - 4 );
                Copy( originalDismiss, 6, originalDismiss.height() - 7, released, 2, originalReleased.height() - 1, 22, 1 );
                Copy( originalPressed, 0, 4, pressed, 1, 4, 1, originalPressed.height() - 4 );
                Copy( originalDismiss, 6, originalDismiss.height() - 7, pressed, 2, originalPressed.height() - 1, 22, 1 );

                // Clean the button states' text areas.
                Fill( released, 6, 4, 18, 110, getButtonFillingColor( true ) );
                Fill( pressed, 5, 5, 18, 110, getButtonFillingColor( false ) );

                // Make the pressed background transparent by removing remaining red parts.
                FillTransform( pressed, 5, 0, 21, 1, 1 );
                FillTransform( pressed, pressed.width() - 3, 1, 2, 1, 1 );
                FillTransform( pressed, pressed.width() - 2, 2, 2, 1, 1 );
                FillTransform( pressed, pressed.width() - 1, 3, 1, originalPressed.height() - 5, 1 );
            }
<<<<<<< HEAD
            case ICN::BUTTON_BATTLE_SETTINGS: {
                const int32_t originalId = ICN::TEXTBAR;
                loadICN( originalId );

                if ( _icnVsSprite[originalId].size() < 15 ) {
                    return true;
                }

                _icnVsSprite[id].resize( 2 );

                if ( useOriginalResources() ) {
                    _icnVsSprite[id][0] = GetICN( originalId, 6 );
                    _icnVsSprite[id][1] = GetICN( originalId, 7 );
                    return true;
                }

                const Sprite & autoButtonReleased = GetICN( ICN::BUTTON_AUTO, 0 );
                const Sprite & autoButtonPressed = GetICN( ICN::BUTTON_AUTO, 1 );

                Sprite & released = _icnVsSprite[id][0];
                Sprite & pressed = _icnVsSprite[id][1];

                const int32_t buttonWidth = autoButtonReleased.width();

                released.resize( buttonWidth, autoButtonReleased.height() + 1 );
                pressed.resize( buttonWidth, autoButtonPressed.height() + 1 );

                // We need to add 1 pixel in height because the Settings button should be 1 pixel higher than the AUTO button.
                Copy( autoButtonReleased, 0, 0, released, 0, 0, buttonWidth, 10 );
                Copy( autoButtonReleased, 0, 9, released, 0, 10, buttonWidth, 9 );

                Copy( autoButtonPressed, 0, 0, pressed, 0, 0, buttonWidth, 10 );
                Copy( autoButtonPressed, 0, 9, pressed, 0, 10, buttonWidth, 9 );

                Fill( released, 4, 2, buttonWidth - 8, 14, getButtonFillingColor( true ) );
                Fill( pressed, 3, 3, buttonWidth - 8, 14, getButtonFillingColor( false ) );

                Copy( GetICN( originalId, 6 ), 12, 2, released, buttonWidth / 2 - 27 / 2, 2, 27, 14 );
                Copy( GetICN( originalId, 7 ), 11, 3, pressed, buttonWidth / 2 - 27 / 2 - 1, 3, 27, 14 );

                return true;
            }
            case ICN::STATUSBAR_BATTLE: {
                const int32_t originalId = ICN::TEXTBAR;
                loadICN( originalId );

                if ( _icnVsSprite[originalId].size() < 15 ) {
                    return true;
                }

                _icnVsSprite[id].resize( 2 );

                if ( useOriginalResources() ) {
                    _icnVsSprite[id][0] = GetICN( originalId, 8 );
                    _icnVsSprite[id][1] = GetICN( originalId, 9 );
                    return true;
                }

                const Sprite & originalTopHalf = GetICN( originalId, 8 );
                const Sprite & originalBottomHalf = GetICN( originalId, 9 );

                Sprite & topHalf = _icnVsSprite[id][0];
                Sprite & bottomHalf = _icnVsSprite[id][1];

                const int32_t buttonAutoWidth = fheroes2::AGG::GetICN( ICN::BUTTON_AUTO, 0 ).width();
                const int32_t buttonSkipWidth = fheroes2::AGG::GetICN( ICN::BUTTON_SKIP, 0 ).width();
                const int32_t originalButtonAutoWidth = fheroes2::AGG::GetICN( originalId, 4 ).width();
                const int32_t originalButtonSkipWidth = fheroes2::AGG::GetICN( originalId, 0 ).width();
                const int32_t topBarHeight = originalTopHalf.height();
                const int32_t bottomBarHeight = originalBottomHalf.height();

                const int32_t excessWidth = ( ( buttonAutoWidth + buttonSkipWidth ) - ( originalButtonAutoWidth + originalButtonSkipWidth ) );

                topHalf.resize( originalTopHalf.width() - excessWidth, topBarHeight );
                bottomHalf.resize( originalBottomHalf.width() - excessWidth, bottomBarHeight );

                fheroes2::Copy( originalTopHalf, 0, 0, topHalf, 0, 0, fheroes2::Display::DEFAULT_WIDTH / 2 - buttonAutoWidth, topBarHeight );
                fheroes2::Copy( originalTopHalf, originalTopHalf.width() - fheroes2::Display::DEFAULT_WIDTH / 2 + buttonSkipWidth - 1, 0, topHalf,
                                fheroes2::Display::DEFAULT_WIDTH / 2 - buttonAutoWidth, 0, fheroes2::Display::DEFAULT_WIDTH / 2 - buttonSkipWidth + 1, topBarHeight );

                fheroes2::Copy( originalBottomHalf, 0, 0, bottomHalf, 0, 0, fheroes2::Display::DEFAULT_WIDTH / 2 - buttonAutoWidth, bottomBarHeight );
                fheroes2::Copy( originalBottomHalf, originalBottomHalf.width() - fheroes2::Display::DEFAULT_WIDTH / 2 + buttonSkipWidth - 1, 0, bottomHalf,
                                fheroes2::Display::DEFAULT_WIDTH / 2 - buttonAutoWidth, 0, fheroes2::Display::DEFAULT_WIDTH / 2 - buttonSkipWidth + 1, bottomBarHeight );

                return true;
            }
            case ICN::BRCREST: {
                LoadOriginalICN( id );
                // First sprite in this ICN has incorrect transparent pixel at position 30x5.
                if ( !_icnVsSprite[id].empty() ) {
                    Sprite & original = _icnVsSprite[id][0];
                    if ( original.width() == 50 && original.height() == 47 ) {
                        original._disableTransformLayer();
                        original.image()[280] = 117;
                    }
                }
=======

            return true;
        }
        case ICN::EMPTY_MAP_SELECT_BUTTON: {
            const int32_t originalId = ICN::NGEXTRA;
            loadICN( originalId );

            if ( _icnVsSprite[originalId].size() < 80 ) {
>>>>>>> 0e61e335
                return true;
            }

            _icnVsSprite[id].resize( 2 );

            for ( int32_t i = 0; i < static_cast<int32_t>( _icnVsSprite[id].size() ); ++i ) {
                const fheroes2::Sprite & original = fheroes2::AGG::GetICN( originalId, 64 + i );

                fheroes2::Sprite & out = _icnVsSprite[id][i];
                // the empty button needs to widened by 1 px so that when it is divided by 3 in resizeButton() in ui_tools.h it will
                // give an integer result
                out.resize( original.width() + 1, original.height() );

                Copy( original, 0, 0, out, 0, 0, original.width() - 5, original.height() );
                Copy( original, original.width() - 6, 0, out, original.width() - 5, 0, 6, original.height() );

                Fill( out, 6 - i, 2 + 2 * i, 72, 15 - i, getButtonFillingColor( i == 0 ) );
            }

            return true;
        }
        case ICN::EMPTY_INTERFACE_BUTTON_GOOD:
        case ICN::EMPTY_INTERFACE_BUTTON_EVIL: {
            const int originalId = ( id == ICN::EMPTY_INTERFACE_BUTTON_GOOD ) ? ICN::ADVBTNS : ICN::ADVEBTNS;
            loadICN( originalId );
            _icnVsSprite[id].resize( 2 );

            Copy( _icnVsSprite[originalId][2], _icnVsSprite[id][0] );
            Copy( _icnVsSprite[originalId][3], _icnVsSprite[id][1] );

            // Get the button's icon colors.
            const uint8_t backgroundReleasedColor = _icnVsSprite[originalId][2].image()[1 * 36 + 5];
            const uint8_t backgroundPressedColor = _icnVsSprite[originalId][3].image()[5 * 36 + 6];

            // Clean-up the buttons' background
            Fill( _icnVsSprite[id][0], 23, 5, 8, 5, backgroundReleasedColor );
            Fill( _icnVsSprite[id][0], 8, 10, 24, 8, backgroundReleasedColor );
            Fill( _icnVsSprite[id][0], 6, 18, 24, 10, backgroundReleasedColor );
            Fill( _icnVsSprite[id][1], 22, 6, 8, 5, backgroundPressedColor );
            Fill( _icnVsSprite[id][1], 7, 11, 24, 8, backgroundPressedColor );
            Fill( _icnVsSprite[id][1], 5, 19, 24, 10, backgroundPressedColor );

            return true;
        }
        case ICN::BRCREST: {
            LoadOriginalICN( id );
            // First sprite in this ICN has incorrect transparent pixel at position 30x5.
            if ( !_icnVsSprite[id].empty() ) {
                fheroes2::Sprite & original = _icnVsSprite[id][0];
                if ( original.width() == 50 && original.height() == 47 ) {
                    original._disableTransformLayer();
                    original.image()[280] = 117;
                }
            }

            // An extra image for the neutral color (for Editor).
            if ( _icnVsSprite[id].size() == 7 ) {
                fheroes2::Sprite neutralShield( fheroes2::AGG::GetICN( ICN::SPELLS, 15 ) );
                if ( neutralShield.width() < 2 || neutralShield.height() < 2 ) {
                    // We can not make a new image if there is no original shield image.
                    return true;
                }

                // Make original shield image contour transparent.
                ReplaceColorIdByTransformId( neutralShield, neutralShield.image()[1], 1U );

                fheroes2::Sprite neutralColorSprite( _icnVsSprite[id][0].width(), _icnVsSprite[id][0].height() );
                neutralColorSprite.reset();
                Blit( neutralShield, neutralColorSprite, 8, 4 );

                // Make the background.
                uint8_t * imageData = neutralColorSprite.image();
                const uint8_t * transformData = neutralColorSprite.transform();
                const int32_t imageWidth = neutralColorSprite.width();
                const int32_t imageHeight = neutralColorSprite.height();
                const int32_t imageSize = imageWidth * imageHeight;
                const int32_t startValueX = 12 * imageWidth;
                const int32_t startValueY = 12 * imageHeight;

                for ( int32_t y = 0; y < imageHeight; ++y ) {
                    const int32_t offsetY = y * imageWidth;
                    const int32_t offsetValueY = y * startValueX;
                    for ( int32_t x = 0; x < imageWidth; ++x ) {
                        if ( transformData[x + offsetY] == 0U ) {
                            // Skip pixels with image.
                            continue;
                        }

                        const uint8_t colorValue = static_cast<uint8_t>( 10 + ( offsetValueY + ( imageWidth - x ) * startValueY ) / imageSize + ( x + y ) % 2 );
                        imageData[x + offsetY] = ( ( imageWidth - x - 1 ) * imageHeight > offsetY ) ? colorValue : 44U - colorValue;
                    }
                }

                // Make all image non-transparent.
                neutralColorSprite._disableTransformLayer();
                // We add shadow twice to make it more dark.
                addGradientShadow( neutralShield, neutralColorSprite, { 8, 4 }, { -2, 5 } );
                addGradientShadow( neutralShield, neutralColorSprite, { 8, 4 }, { -2, 5 } );

                _icnVsSprite[id].push_back( std::move( neutralColorSprite ) );
            }
            return true;
        }
        case ICN::CBKGWATR: {
            // Ship battlefield background has incorrect transparent pixel at position 125x36.
            LoadOriginalICN( id );
            if ( !_icnVsSprite[id].empty() ) {
                fheroes2::Sprite & original = _icnVsSprite[id][0];
                if ( original.width() == 640 && original.height() == 443 ) {
                    original._disableTransformLayer();
                    original.image()[23165] = 24;
                }
            }
            return true;
        }
        case ICN::SWAPWIN:
        case ICN::WELLBKG: {
            // Hero Meeting dialog and Castle Well images can be used with disabled transform layer.
            LoadOriginalICN( id );
            if ( !_icnVsSprite[id].empty() ) {
                _icnVsSprite[id][0]._disableTransformLayer();
            }
            return true;
        }
        case ICN::GAME_OPTION_ICON: {
            _icnVsSprite[id].resize( 2 );

            fheroes2::h2d::readImage( "hotkeys_icon.image", _icnVsSprite[id][0] );
            fheroes2::h2d::readImage( "graphics_icon.image", _icnVsSprite[id][1] );

            return true;
        }
        case ICN::COVR0010:
        case ICN::COVR0011:
        case ICN::COVR0012: {
            // The original image contains some foreign pixels that do not belong to the image.
            LoadOriginalICN( id );

            if ( !_icnVsSprite[id].empty() ) {
                fheroes2::Sprite & sprite = _icnVsSprite[id][0];
                const uint8_t * image = sprite.image();
                const uint8_t * imageEnd = image + static_cast<size_t>( sprite.width() ) * sprite.height();
                uint8_t * transform = sprite.transform();

                for ( ; image != imageEnd; ++image, ++transform ) {
                    // Mask all non white/black or brown pixels.
                    if ( *transform == 0 && *image > 36 && ( *image < 108 || *image > 130 ) ) {
                        *transform = 1;
                    }
                }
            }

            return true;
        }
        case ICN::OBJNDSRT: {
            LoadOriginalICN( id );
            if ( _icnVsSprite[id].size() == 131 ) {
                _icnVsSprite[id].resize( 132 );
                fheroes2::h2d::readImage( "missing_sphinx_part.image", _icnVsSprite[id][131] );
            }

            return true;
        }
        case ICN::OBJNGRAS: {
            LoadOriginalICN( id );
            if ( _icnVsSprite[id].size() == 151 ) {
                _icnVsSprite[id].resize( 155 );

                loadICN( ICN::OBJNSNOW );

                if ( _icnVsSprite[ICN::OBJNSNOW].size() > 210 ) {
                    fheroes2::Sprite temp;

                    fheroes2::h2d::readImage( "adventure-map-grass-cave-diff-01.image", temp );
                    _icnVsSprite[id][151] = _icnVsSprite[ICN::OBJNSNOW][2];
                    Blit( temp, _icnVsSprite[id][151] );

                    ReplaceColorIdByTransformId( _icnVsSprite[id][151], 255, 1 );

                    fheroes2::h2d::readImage( "adventure-map-grass-cave-diff-02.image", temp );
                    _icnVsSprite[id][152] = _icnVsSprite[ICN::OBJNSNOW][3];
                    Blit( temp, _icnVsSprite[id][152] );

                    ReplaceColorIdByTransformId( _icnVsSprite[id][152], 255, 1 );

                    fheroes2::h2d::readImage( "lean-to-diff-part1.image", temp );
                    _icnVsSprite[id][153] = _icnVsSprite[ICN::OBJNSNOW][12];
                    Blit( temp, _icnVsSprite[id][153] );

                    ReplaceColorIdByTransformId( _icnVsSprite[id][153], 253, 1 );
                    ReplaceColorIdByTransformId( _icnVsSprite[id][153], 254, 2 );
                    ReplaceColorIdByTransformId( _icnVsSprite[id][153], 255, 3 );

                    fheroes2::h2d::readImage( "lean-to-diff-part2.image", temp );
                    _icnVsSprite[id][154] = _icnVsSprite[ICN::OBJNSNOW][13];
                    Blit( temp, _icnVsSprite[id][154] );

                    ReplaceColorIdByTransformId( _icnVsSprite[id][154], 253, 1 );
                    ReplaceColorIdByTransformId( _icnVsSprite[id][154], 254, 2 );
                    ReplaceColorIdByTransformId( _icnVsSprite[id][154], 255, 3 );
                }
            }

            return true;
        }
        case ICN::OBJNMUL2: {
            LoadOriginalICN( id );
            auto & images = _icnVsSprite[id];
            if ( images.size() == 218 ) {
                // Expand the existing set of Adventure Map objects:
                // - 2 extra River Delta objects. Each object has 7 image parts.
                // - 1 new Stone Liths with 3 image parts.
                // - 3 new variants of Observation Tower object. In total, 6 new image parts.
                images.resize( 218 + ( 7 * 2 ) + 3 + 6 );

                // 2 River Deltas.
                for ( size_t i = 0; i < 14; ++i ) {
                    images[218 + i].resize( images[i].height(), images[i].width() );
                    fheroes2::Transpose( images[i], images[218 + i] );
                    images[218 + i].setPosition( images[i].y(), images[i].x() );
                }

                // 1 Stone Liths.
                fheroes2::Sprite temp;
                fheroes2::h2d::readImage( "circular_stone_liths_center.image", temp );

                images[232].resize( 32, 32 );
                images[232].reset();
                Copy( temp, 0, 0, images[232], 0, 0, temp.width(), temp.height() );
                Copy( images[116], 0, temp.height(), images[232], 0, temp.height(), images[116].width(), images[116].height() - temp.height() );

                fheroes2::h2d::readImage( "circular_stone_liths_left.image", images[233] );
                fheroes2::h2d::readImage( "circular_stone_liths_top.image", images[234] );

                // Generic Observation Tower.
                images[235] = images[201];
                fheroes2::h2d::readImage( "observation_tower_generic_bottom_part.image", temp );
                Blit( temp, 0, 0, images[235], 0, temp.y() - images[235].y(), temp.width(), temp.height() );

                // Desert Observation Tower.
                images[236] = images[201];
                fheroes2::h2d::readImage( "observation_tower_desert_bottom_part.image", temp );
                Blit( temp, 0, 0, images[236], 0, temp.y() - images[236].y(), temp.width(), temp.height() );

                fheroes2::h2d::readImage( "observation_tower_desert_right_part.image", images[237] );

                // Snow Observation Tower.
                images[238] = images[201];
                fheroes2::h2d::readImage( "observation_tower_snow_bottom_part.image", temp );
                Blit( temp, 0, 0, images[238], 0, temp.y() - images[238].y(), temp.width(), temp.height() );

                fheroes2::h2d::readImage( "observation_tower_snow_right_part.image", images[239] );

                images[240] = images[198];
                fheroes2::h2d::readImage( "observation_tower_snow_top_part.image", temp );
                Blit( temp, 0, 0, images[240], 0, 0, temp.width(), temp.height() );
            }

            return true;
        }
        case ICN::SCENIBKG_EVIL: {
            const int32_t originalId = ICN::SCENIBKG;
            loadICN( originalId );

            if ( _icnVsSprite[originalId].size() != 1 ) {
                return true;
            }

            _icnVsSprite[id].resize( 1 );

            const auto & originalImage = _icnVsSprite[originalId][0];
            auto & outputImage = _icnVsSprite[id][0];

            outputImage = originalImage;
            convertToEvilInterface( outputImage, { 0, 0, outputImage.width(), outputImage.height() } );

            loadICN( ICN::METALLIC_BORDERED_TEXTBOX_EVIL );
            if ( _icnVsSprite[ICN::METALLIC_BORDERED_TEXTBOX_EVIL].empty() ) {
                return true;
            }

            const auto & evilTextBox = _icnVsSprite[ICN::METALLIC_BORDERED_TEXTBOX_EVIL][0];

            // The original text area is shorter than one we are using so we need to make 2 image copy operations to compensate this.
            const int32_t textWidth = 361;
            fheroes2::Copy( evilTextBox, 0, 0, outputImage, 46, 23, textWidth / 2, evilTextBox.height() );
            fheroes2::Copy( evilTextBox, evilTextBox.width() - ( textWidth - textWidth / 2 ), 0, outputImage, 46 + textWidth / 2, 23, ( textWidth - textWidth / 2 ),
                            evilTextBox.height() );

            return true;
        }
        default:
            break;
        }

        return false;
    }

    void loadICN( const int id )
    {
        if ( !_icnVsSprite[id].empty() ) {
            // The images have been loaded.
            return;
        }

        if ( !LoadModifiedICN( id ) ) {
            LoadOriginalICN( id );
        }

        if ( _icnVsSprite[id].empty() ) {
            // This could happen by one reason: asking to render an ICN that simply doesn't exist within the resources.
            // In order to avoid subsequent attempts to get resources from this ICN we are making it as non-empty.
            _icnVsSprite[id].resize( 1 );
        }
    }

    size_t GetMaximumICNIndex( int id )
    {
        loadICN( id );

        return _icnVsSprite[id].size();
    }

    size_t GetMaximumTILIndex( const int id )
    {
        auto & tilImages = _tilVsImage[id];

        if ( tilImages.empty() ) {
            tilImages.resize( 4 ); // 4 possible sides

            const std::vector<uint8_t> & data = ::AGG::getDataFromAggFile( tilFileName[id], false );
            if ( data.size() < headerSize ) {
                // The important resource is absent! Make sure that you are using the correct version of the game.
                assert( 0 );
                return 0;
            }

            ROStreamBuf buffer( data );

            const size_t count = buffer.getLE16();
            const int32_t width = buffer.getLE16();
            const int32_t height = buffer.getLE16();
            if ( count < 1 || width < 1 || height < 1 || ( headerSize + count * width * height ) != data.size() ) {
                return 0;
            }

            std::vector<fheroes2::Image> & originalTIL = tilImages[0];
            decodeTILImages( data.data() + headerSize, count, width, height, originalTIL );

            for ( uint32_t shapeId = 1; shapeId < 4; ++shapeId ) {
                tilImages[shapeId].resize( count );
            }

            for ( size_t i = 0; i < count; ++i ) {
                for ( uint32_t shapeId = 1; shapeId < 4; ++shapeId ) {
                    fheroes2::Image & image = tilImages[shapeId][i];

                    const bool horizontalFlip = ( shapeId & 2 ) != 0;
                    const bool verticalFlip = ( shapeId & 1 ) != 0;

                    image._disableTransformLayer();
                    image.resize( width, height );

                    Flip( originalTIL[i], 0, 0, image, 0, 0, width, height, horizontalFlip, verticalFlip );
                }
            }
        }

        return tilImages[0].size();
    }

    // We have few ICNs which we need to scale like some related to main screen
    bool IsScalableICN( const int id )
    {
        switch ( id ) {
        case ICN::EDITOR:
        case ICN::HEROES:
        case ICN::BTNSHNGL:
        case ICN::SHNGANIM:
            return true;
        default:
            return false;
        }
    }

    const fheroes2::Sprite & GetScaledICN( const int icnId, const uint32_t index )
    {
        const fheroes2::Sprite & originalIcn = _icnVsSprite[icnId][index];
        const fheroes2::Display & display = fheroes2::Display::instance();

        if ( display.width() == fheroes2::Display::DEFAULT_WIDTH && display.height() == fheroes2::Display::DEFAULT_HEIGHT ) {
            return originalIcn;
        }

        if ( _icnVsScaledSprite[icnId].empty() ) {
            _icnVsScaledSprite[icnId].resize( _icnVsSprite[icnId].size() );
        }

        fheroes2::Sprite & resizedIcn = _icnVsScaledSprite[icnId][index];

        if ( originalIcn.singleLayer() && !resizedIcn.singleLayer() ) {
            resizedIcn._disableTransformLayer();
        }

        const double scaleFactorX = static_cast<double>( display.width() ) / fheroes2::Display::DEFAULT_WIDTH;
        const double scaleFactorY = static_cast<double>( display.height() ) / fheroes2::Display::DEFAULT_HEIGHT;

        const double scaleFactor = std::min( scaleFactorX, scaleFactorY );
        const int32_t resizedWidth = static_cast<int32_t>( std::lround( originalIcn.width() * scaleFactor ) );
        const int32_t resizedHeight = static_cast<int32_t>( std::lround( originalIcn.height() * scaleFactor ) );
        const int32_t offsetX = static_cast<int32_t>( std::lround( display.width() - fheroes2::Display::DEFAULT_WIDTH * scaleFactor ) ) / 2;
        const int32_t offsetY = static_cast<int32_t>( std::lround( display.height() - fheroes2::Display::DEFAULT_HEIGHT * scaleFactor ) ) / 2;
        assert( offsetX >= 0 && offsetY >= 0 );

        // Resize only if needed
        if ( resizedIcn.height() != resizedHeight || resizedIcn.width() != resizedWidth ) {
            resizedIcn.resize( resizedWidth, resizedHeight );
            resizedIcn.setPosition( static_cast<int32_t>( std::lround( originalIcn.x() * scaleFactor ) ) + offsetX,
                                    static_cast<int32_t>( std::lround( originalIcn.y() * scaleFactor ) ) + offsetY );
            Resize( originalIcn, resizedIcn );
        }
        else {
            // No need to resize but we have to update the offset.
            resizedIcn.setPosition( static_cast<int32_t>( std::lround( originalIcn.x() * scaleFactor ) ) + offsetX,
                                    static_cast<int32_t>( std::lround( originalIcn.y() * scaleFactor ) ) + offsetY );
        }

        return resizedIcn;
    }
}

namespace fheroes2::AGG
{
    const Sprite & GetICN( int icnId, uint32_t index )
    {
        if ( !IsValidICNId( icnId ) ) {
            return errorImage;
        }

        if ( index >= GetMaximumICNIndex( icnId ) ) {
            return errorImage;
        }

        if ( IsScalableICN( icnId ) ) {
            return GetScaledICN( icnId, index );
        }

        return _icnVsSprite[icnId][index];
    }

    uint32_t GetICNCount( int icnId )
    {
        if ( !IsValidICNId( icnId ) ) {
            return 0;
        }

        return static_cast<uint32_t>( GetMaximumICNIndex( icnId ) );
    }

    const Image & GetTIL( int tilId, uint32_t index, uint32_t shapeId )
    {
        if ( shapeId > 3 ) {
            return errorImage;
        }

        if ( !IsValidTILId( tilId ) ) {
            return errorImage;
        }

        const size_t maxTILIndex = GetMaximumTILIndex( tilId );
        if ( index >= maxTILIndex ) {
            return errorImage;
        }

        return _tilVsImage[tilId][shapeId][index];
    }

    void updateLanguageDependentResources( const SupportedLanguage language, const bool loadOriginalAlphabet )
    {
        if ( loadOriginalAlphabet || !isAlphabetSupported( language ) ) {
            if ( !alphabetPreserver.isPreserved() ) {
                // This can happen when we try to change a language without loading assets.
                alphabetPreserver.preserve();
            }
            else {
                alphabetPreserver.restore();
            }
        }
        else {
            alphabetPreserver.preserve();
            // Restore original letters when changing language to avoid changes to them being carried over.
            alphabetPreserver.restore();
            generateAlphabet( language, _icnVsSprite );
        }
        generateButtonAlphabet( language, _icnVsSprite );

        // Clear language dependent resources.
        for ( const int id : languageDependentIcnId ) {
            _icnVsSprite[id].clear();
        }
    }
}<|MERGE_RESOLUTION|>--- conflicted
+++ resolved
@@ -180,13 +180,6 @@
                                                 ICN::BUTTON_HSCORES_VERTICAL_EXIT,
                                                 ICN::BUTTON_HSCORES_VERTICAL_STANDARD,
                                                 ICN::DISMISS_HERO_DISABLED_BUTTON,
-<<<<<<< HEAD
-                                                ICN::NEW_CAMPAIGN_DISABLED_BUTTON,
-                                                ICN::BUTTON_SKIP,
-                                                ICN::BUTTON_AUTO,
-                                                ICN::BUTTON_BATTLE_SETTINGS,
-                                                ICN::STATUSBAR_BATTLE };
-=======
                                                 ICN::BUTTON_RUMORS_GOOD,
                                                 ICN::BUTTON_RUMORS_EVIL,
                                                 ICN::BUTTON_EVENTS_GOOD,
@@ -196,8 +189,11 @@
                                                 ICN::BUTTON_AUTO_COMBAT_GOOD,
                                                 ICN::BUTTON_AUTO_COMBAT_EVIL,
                                                 ICN::BUTTON_QUICK_COMBAT_GOOD,
-                                                ICN::BUTTON_QUICK_COMBAT_EVIL };
->>>>>>> 0e61e335
+                                                ICN::BUTTON_QUICK_COMBAT_EVIL,
+												ICN::BUTTON_SKIP,
+                                                ICN::BUTTON_AUTO,
+                                                ICN::BUTTON_BATTLE_SETTINGS,
+                                                ICN::STATUSBAR_BATTLE };
 
     bool isLanguageDependentIcnId( const int id )
     {
@@ -1323,6 +1319,34 @@
 
             break;
         }
+		case ICN::BUTTON_SKIP: {
+                _icnVsSprite[id].resize( 2 );
+                const int32_t originalId = ICN::TEXTBAR;
+
+                if ( useOriginalResources() ) {
+                    _icnVsSprite[id][0] = GetICN( originalId, 0 );
+                    _icnVsSprite[id][1] = GetICN( originalId, 1 );
+                    break;
+                }
+
+                getTextAdaptedButton( _icnVsSprite[id][0], _icnVsSprite[id][1], gettext_noop( "SKIP" ), ICN::EMPTY_GOOD_SKIP_BUTTON, ICN::UNKNOWN );
+
+                break;
+            }
+		case ICN::BUTTON_AUTO: {
+                _icnVsSprite[id].resize( 2 );
+                const int32_t originalId = ICN::TEXTBAR;
+
+                if ( useOriginalResources() ) {
+                    _icnVsSprite[id][0] = GetICN( originalId, 4 );
+                    _icnVsSprite[id][1] = GetICN( originalId, 5 );
+                    break;
+                }
+
+                getTextAdaptedButton( _icnVsSprite[id][0], _icnVsSprite[id][1], gettext_noop( "AUTO" ), ICN::EMPTY_GOOD_BATTLE_BUTTON, ICN::UNKNOWN );
+
+                break;
+            }
         case ICN::BUTTON_GIFT_GOOD: {
             _icnVsSprite[id].resize( 2 );
 
@@ -1411,6 +1435,160 @@
 
                     fheroes2::Sprite & pressed = _icnVsSprite[id][i + 1];
                     pressed.resize( originalPressed.width(), originalPressed.height() );
+                    // copy the original pressed button but add the missing darker leftside border from the released state
+                    Copy( released, 0, 0, pressed, 0, 0, 1, released.height() );
+                    Copy( originalPressed, 0, 0, pressed, 1, 0, originalPressed.width() - 1, originalPressed.height() );
+
+                    // Make the background transparent.
+                    FillTransform( pressed, 1, 0, pressed.width() - 1, 1, 1 );
+                    FillTransform( pressed, pressed.width() - 1, 1, 1, pressed.height() - 1, 1 );
+
+                    FillTransform( pressed, 1, 1, 2, 1, 1 );
+                    FillTransform( pressed, 1, 2, 1, 1, 1 );
+
+                    FillTransform( pressed, pressed.width() - 3, 1, 2, 1, 1 );
+                    FillTransform( pressed, pressed.width() - 2, 2, 1, 1, 1 );
+
+                    FillTransform( pressed, pressed.width() - 4, pressed.height() - 1, 3, 1, 1 );
+                    FillTransform( pressed, pressed.width() - 3, pressed.height() - 2, 2, 1, 1 );
+                    FillTransform( pressed, pressed.width() - 2, pressed.height() - 3, 1, 1, 1 );
+                }
+
+                return true;
+            }
+            case ICN::EMPTY_POL_BUTTON: {
+                const int originalID = ICN::X_CMPBTN;
+                loadICN( originalID );
+
+                if ( _icnVsSprite[originalID].size() < 8 ) {
+                    return true;
+                }
+
+                _icnVsSprite[id].resize( 2 );
+                // move dark border to new released state from original pressed state button
+                const Sprite & originalReleased = GetICN( originalID, 4 );
+                const Sprite & originalPressed = GetICN( originalID, 5 );
+                if ( originalReleased.width() != 94 && originalPressed.width() != 94 && originalReleased.height() < 5 && originalPressed.height() < 5 ) {
+                    return true;
+                }
+                Sprite & releasedWithDarkBorder = _icnVsSprite[id][0];
+                releasedWithDarkBorder.resize( originalReleased.width() + 2, originalReleased.height() + 1 );
+                releasedWithDarkBorder.reset();
+
+                Copy( originalReleased, 0, 0, releasedWithDarkBorder, 1, 0, originalReleased.width(), originalReleased.height() );
+                Copy( originalReleased, 0, 2, releasedWithDarkBorder, 1, 21, 1, 1 );
+                Copy( originalReleased, 0, 2, releasedWithDarkBorder, 2, 22, 1, 1 );
+                Copy( originalPressed, 0, 2, releasedWithDarkBorder, 0, 3, 1, 19 );
+                Copy( originalPressed, 0, originalPressed.height() - 1, releasedWithDarkBorder, 0, originalPressed.height(), originalPressed.width(), 1 );
+                Copy( originalPressed, 0, 2, releasedWithDarkBorder, 1, 22, 1, 1 );
+
+                // pressed state
+                Sprite & pressed = _icnVsSprite[id][1];
+                pressed.resize( originalPressed.width() + 2, originalPressed.height() + 1 );
+                pressed.reset();
+                Copy( originalPressed, 0, 0, pressed, 0, 1, originalPressed.width(), originalPressed.height() );
+
+                // the empty buttons need to be widened by 1 px so that they can be evenly divided by 3 in resizeButton() in ui_tools.cpp
+                Copy( originalReleased, originalReleased.width() - 5, 0, releasedWithDarkBorder, releasedWithDarkBorder.width() - 5, 0, 5, originalReleased.height() );
+                Copy( originalPressed, originalPressed.width() - 5, 0, pressed, pressed.width() - 6, 1, 5, originalPressed.height() );
+
+                const int32_t pixelPosition = 4 * 94 + 6;
+                Fill( releasedWithDarkBorder, 5, 3, 88, 18, originalReleased.image()[pixelPosition] );
+                Fill( pressed, 4, 5, 87, 17, originalPressed.image()[pixelPosition] );
+
+                return true;
+            }
+            case ICN::EMPTY_GUILDWELL_BUTTON: {
+                const int originalID = ICN::WELLXTRA;
+                loadICN( originalID );
+
+                if ( _icnVsSprite[originalID].size() < 3 ) {
+                    return true;
+                }
+                _icnVsSprite[id].resize( 2 );
+
+                for ( int32_t i = 0; i < static_cast<int32_t>( _icnVsSprite[id].size() ); ++i ) {
+                    const Sprite & original = GetICN( originalID, 0 + i );
+
+                    Sprite & out = _icnVsSprite[id][i];
+                    // the empty button needs to shortened by 1 px so that when it is divided by 3 in resizeButton() in ui_tools.h it will give an integer result
+                    out.resize( original.width() - 1, original.height() );
+
+                    Copy( original, 0, 0, out, 0, 0, original.width() - 4, original.height() );
+                    Copy( original, original.width() - 3, 0, out, original.width() - 4, 0, 3, original.height() );
+
+                    Fill( out, 7 - i * 2, 2 + i, 50 + i, 14, getButtonFillingColor( i == 0 ) );
+                }
+
+                return true;
+            }
+            case ICN::EMPTY_GOOD_BATTLE_BUTTON: {
+                const int originalID = ICN::TEXTBAR;
+                loadICN( originalID );
+
+                if ( _icnVsSprite[originalID].size() < 3 ) {
+                    return true;
+                }
+                _icnVsSprite[id].resize( 2 );
+
+                for ( int32_t i = 0; i < static_cast<int32_t>( _icnVsSprite[id].size() ); ++i ) {
+                    const Sprite & original = GetICN( originalID, 4 + i );
+
+                    Sprite & out = _icnVsSprite[id][i];
+                    // the empty button needs to shortened by 1 px so that when it is divided by 3 in resizeButton() in ui_tools it will give an integer result
+                    out.resize( original.width() - 1, original.height() );
+
+                    Copy( original, 0, 0, out, 0, 0, original.width() - 5 - i, original.height() );
+                    Copy( original, original.width() - 4 - i, 0, out, original.width() - 5 - i, 0, 4 + i, original.height() );
+
+                    Fill( out, 4 - i, 2 + i, 40, 13, getButtonFillingColor( i == 0 ) );
+                }
+
+                return true;
+            }
+            case ICN::EMPTY_GOOD_SKIP_BUTTON: {
+                const int originalID = ICN::TEXTBAR;
+                loadICN( originalID );
+
+                if ( _icnVsSprite[originalID].size() < 3 ) {
+                    return true;
+                }
+                _icnVsSprite[id].resize( 2 );
+
+                for ( int32_t i = 0; i < static_cast<int32_t>( _icnVsSprite[id].size() ); ++i ) {
+                    const Sprite & original = GetICN( originalID, 0 + i );
+
+                    Sprite & out = _icnVsSprite[id][i];
+                    // the empty button needs to shortened by 1 px so that when it is divided by 3 in resizeButton() in ui_tools it will give an integer result
+                    out.resize( original.width() - 1, original.height() );
+
+                    Copy( original, 0, 0, out, 0, 0, original.width() - 5 - i, original.height() );
+                    Copy( original, original.width() - 4 - i, 0, out, original.width() - 5 - i, 0, 4 + i, original.height() );
+
+                    Fill( out, 4 - i, 3, 40, 30 + 2 * i, getButtonFillingColor( i == 0 ) );
+                }
+
+                return true;
+            }
+            case ICN::EMPTY_VERTICAL_GOOD_BUTTON: {
+                const int32_t originalId = ICN::HSBTNS;
+                loadICN( originalId );
+
+                if ( _icnVsSprite[originalId].size() < 9 ) {
+                    return true;
+                }
+
+                _icnVsSprite[id].resize( 2 );
+                const Sprite & originalReleased = GetICN( originalId, 2 );
+                const Sprite & originalPressed = GetICN( originalId, 3 );
+
+                Sprite & released = _icnVsSprite[id][0];
+                Sprite & pressed = _icnVsSprite[id][1];
+
+                if ( originalReleased.width() > 2 && originalReleased.height() > 2 && originalPressed.width() > 2 && originalPressed.height() > 2 ) {
+                    released.resize( originalReleased.width() + 1, originalReleased.height() + 1 );
+                    pressed.resize( originalPressed.width() + 1, originalPressed.height() + 1 );
+                    released.reset();
                     pressed.reset();
 
                     Copy( originalPressed, 0, 1, pressed, 0, 1, originalPressed.width() - 1, originalPressed.height() );
@@ -1506,7 +1684,6 @@
                     fheroes2::ApplyPalette( _icnVsSprite[id][0], PAL::GetPalette( PAL::PaletteType::GOOD_TO_EVIL_BUTTON ) );
                     fheroes2::ApplyPalette( _icnVsSprite[id][1], PAL::GetPalette( PAL::PaletteType::GOOD_TO_EVIL_BUTTON ) );
                 }
-
                 break;
             }
 
@@ -1780,53 +1957,6 @@
                 _icnVsSprite[id][1] = fheroes2::AGG::GetICN( originalID, originalICNIndex + 1 );
                 break;
             }
-<<<<<<< HEAD
-            case ICN::BUTTON_SKIP: {
-                _icnVsSprite[id].resize( 2 );
-                const int32_t originalId = ICN::TEXTBAR;
-
-                if ( useOriginalResources() ) {
-                    _icnVsSprite[id][0] = GetICN( originalId, 0 );
-                    _icnVsSprite[id][1] = GetICN( originalId, 1 );
-                    break;
-                }
-
-                getTextAdaptedButton( _icnVsSprite[id][0], _icnVsSprite[id][1], gettext_noop( "SKIP" ), ICN::EMPTY_GOOD_SKIP_BUTTON, ICN::UNKNOWN );
-
-                break;
-            }
-            case ICN::BUTTON_AUTO: {
-                _icnVsSprite[id].resize( 2 );
-                const int32_t originalId = ICN::TEXTBAR;
-
-                if ( useOriginalResources() ) {
-                    _icnVsSprite[id][0] = GetICN( originalId, 4 );
-                    _icnVsSprite[id][1] = GetICN( originalId, 5 );
-                    break;
-                }
-
-                getTextAdaptedButton( _icnVsSprite[id][0], _icnVsSprite[id][1], gettext_noop( "AUTO" ), ICN::EMPTY_GOOD_BATTLE_BUTTON, ICN::UNKNOWN );
-
-                break;
-            }
-            case ICN::BUTTON_HSCORES_VERTICAL_CAMPAIGN:
-            case ICN::BUTTON_HSCORES_VERTICAL_EXIT:
-            case ICN::BUTTON_HSCORES_VERTICAL_STANDARD: {
-                _icnVsSprite[id].resize( 2 );
-
-                const int originalID = ICN::HISCORE;
-                uint32_t originalICNIndex = 0;
-                if ( id == ICN::BUTTON_HSCORES_VERTICAL_STANDARD ) {
-                    originalICNIndex = 2;
-                }
-                else if ( id == ICN::BUTTON_HSCORES_VERTICAL_EXIT ) {
-                    originalICNIndex = 4;
-                }
-                else {
-                    assert( id == ICN::BUTTON_HSCORES_VERTICAL_CAMPAIGN );
-                }
-=======
->>>>>>> 0e61e335
 
             for ( size_t i = 0; i < _icnVsSprite[id].size(); ++i ) {
                 const fheroes2::Sprite & originalButton = fheroes2::AGG::GetICN( originalID, originalICNIndex + static_cast<uint32_t>( i ) );
@@ -2406,111 +2536,6 @@
             LoadOriginalICN( id );
             if ( _icnVsSprite[id].size() != 60 ) {
                 return true;
-<<<<<<< HEAD
-            case ICN::BUYMAX:
-            case ICN::BUTTON_NEW_GAME_GOOD:
-            case ICN::BUTTON_NEW_GAME_EVIL:
-            case ICN::BUTTON_SAVE_GAME_GOOD:
-            case ICN::BUTTON_SAVE_GAME_EVIL:
-            case ICN::BUTTON_LOAD_GAME_GOOD:
-            case ICN::BUTTON_LOAD_GAME_EVIL:
-            case ICN::BUTTON_INFO_GOOD:
-            case ICN::BUTTON_INFO_EVIL:
-            case ICN::BUTTON_QUIT_GOOD:
-            case ICN::BUTTON_QUIT_EVIL:
-            case ICN::BUTTON_SMALL_CANCEL_GOOD:
-            case ICN::BUTTON_SMALL_CANCEL_EVIL:
-            case ICN::BUTTON_SMALL_OKAY_GOOD:
-            case ICN::BUTTON_SMALL_OKAY_EVIL:
-            case ICN::BUTTON_SMALLER_OKAY_GOOD:
-            case ICN::BUTTON_SMALLER_OKAY_EVIL:
-            case ICN::BUTTON_SMALL_ACCEPT_GOOD:
-            case ICN::BUTTON_SMALL_ACCEPT_EVIL:
-            case ICN::BUTTON_SMALL_DECLINE_GOOD:
-            case ICN::BUTTON_SMALL_DECLINE_EVIL:
-            case ICN::BUTTON_SMALL_LEARN_GOOD:
-            case ICN::BUTTON_SMALL_LEARN_EVIL:
-            case ICN::BUTTON_SMALL_TRADE_GOOD:
-            case ICN::BUTTON_SMALL_TRADE_EVIL:
-            case ICN::BUTTON_SMALL_YES_GOOD:
-            case ICN::BUTTON_SMALL_YES_EVIL:
-            case ICN::BUTTON_SMALL_NO_GOOD:
-            case ICN::BUTTON_SMALL_NO_EVIL:
-            case ICN::BUTTON_SMALL_EXIT_GOOD:
-            case ICN::BUTTON_SMALL_EXIT_EVIL:
-            case ICN::BUTTON_EXIT_HEROES_MEETING:
-            case ICN::BUTTON_EXIT_TOWN:
-            case ICN::BUTTON_EXIT_PUZZLE_DDOOR_EVIL:
-            case ICN::BUTTON_EXIT_PUZZLE_DDOOR_GOOD:
-            case ICN::BUTTON_SMALL_DISMISS_GOOD:
-            case ICN::BUTTON_SMALL_DISMISS_EVIL:
-            case ICN::BUTTON_SMALL_UPGRADE_GOOD:
-            case ICN::BUTTON_SMALL_UPGRADE_EVIL:
-            case ICN::BUTTON_SMALL_RESTART_GOOD:
-            case ICN::BUTTON_SMALL_RESTART_EVIL:
-            case ICN::BUTTON_KINGDOM_EXIT:
-            case ICN::BUTTON_KINGDOM_HEROES:
-            case ICN::BUTTON_KINGDOM_TOWNS:
-            case ICN::BUTTON_MAPSIZE_SMALL:
-            case ICN::BUTTON_MAPSIZE_MEDIUM:
-            case ICN::BUTTON_MAPSIZE_LARGE:
-            case ICN::BUTTON_MAPSIZE_XLARGE:
-            case ICN::BUTTON_MAPSIZE_ALL:
-            case ICN::BUTTON_MAP_SELECT:
-            case ICN::BUTTON_STANDARD_GAME:
-            case ICN::BUTTON_CAMPAIGN_GAME:
-            case ICN::BUTTON_MULTIPLAYER_GAME:
-            case ICN::BUTTON_LARGE_CANCEL:
-            case ICN::BUTTON_LARGE_CONFIG:
-            case ICN::BUTTON_ORIGINAL_CAMPAIGN:
-            case ICN::BUTTON_EXPANSION_CAMPAIGN:
-            case ICN::BUTTON_HOT_SEAT:
-            case ICN::BUTTON_2_PLAYERS:
-            case ICN::BUTTON_3_PLAYERS:
-            case ICN::BUTTON_4_PLAYERS:
-            case ICN::BUTTON_5_PLAYERS:
-            case ICN::BUTTON_6_PLAYERS:
-            case ICN::BTNBATTLEONLY:
-            case ICN::BTNGIFT_GOOD:
-            case ICN::BTNGIFT_EVIL:
-            case ICN::UNIFORM_EVIL_MAX_BUTTON:
-            case ICN::UNIFORM_EVIL_MIN_BUTTON:
-            case ICN::UNIFORM_GOOD_MAX_BUTTON:
-            case ICN::UNIFORM_GOOD_MIN_BUTTON:
-            case ICN::UNIFORM_GOOD_OKAY_BUTTON:
-            case ICN::UNIFORM_EVIL_OKAY_BUTTON:
-            case ICN::UNIFORM_GOOD_CANCEL_BUTTON:
-            case ICN::UNIFORM_EVIL_CANCEL_BUTTON:
-            case ICN::UNIFORM_GOOD_EXIT_BUTTON:
-            case ICN::UNIFORM_EVIL_EXIT_BUTTON:
-            case ICN::BUTTON_SMALL_MIN_GOOD:
-            case ICN::BUTTON_SMALL_MIN_EVIL:
-            case ICN::BUTTON_SMALL_MAX_GOOD:
-            case ICN::BUTTON_SMALL_MAX_EVIL:
-            case ICN::BUTTON_RESET_GOOD:
-            case ICN::BUTTON_GUILDWELL_EXIT:
-            case ICN::GOOD_CAMPAIGN_BUTTONS:
-            case ICN::EVIL_CAMPAIGN_BUTTONS:
-            case ICN::POL_CAMPAIGN_BUTTONS:
-            case ICN::BUTTON_VIEWWORLD_EXIT_GOOD:
-            case ICN::BUTTON_VIEWWORLD_EXIT_EVIL:
-            case ICN::BUTTON_VERTICAL_DISMISS:
-            case ICN::BUTTON_VERTICAL_EXIT:
-            case ICN::BUTTON_SKIP:
-            case ICN::BUTTON_AUTO:
-            case ICN::BUTTON_HSCORES_VERTICAL_CAMPAIGN:
-            case ICN::BUTTON_HSCORES_VERTICAL_EXIT:
-            case ICN::BUTTON_HSCORES_VERTICAL_STANDARD:
-                generateLanguageSpecificImages( id );
-                return true;
-            case ICN::PHOENIX:
-                LoadOriginalICN( id );
-                // First sprite has cropped shadow. We copy missing part from another 'almost' identical frame
-                if ( _icnVsSprite[id].size() >= 32 ) {
-                    const Sprite & in = _icnVsSprite[id][32];
-                    Copy( in, 60, 73, _icnVsSprite[id][1], 60, 73, 14, 13 );
-                    Copy( in, 56, 72, _icnVsSprite[id][30], 56, 72, 18, 9 );
-=======
             }
 
             _icnVsSprite[id].resize( 73 );
@@ -2525,7 +2550,6 @@
                 else if ( i == 62 ) {
                     // Mass Slow spell.
                     originalIndex = 1;
->>>>>>> 0e61e335
                 }
                 else if ( i == 63 ) {
                     // Mass Bless spell.
@@ -4817,62 +4841,6 @@
             if ( _icnVsSprite[originalId].size() < 9 ) {
                 return true;
             }
-<<<<<<< HEAD
-            case ICN::EMPTY_GOOD_BATTLE_BUTTON: {
-                const int originalID = ICN::TEXTBAR;
-                loadICN( originalID );
-
-                if ( _icnVsSprite[originalID].size() < 3 ) {
-                    return true;
-                }
-                _icnVsSprite[id].resize( 2 );
-
-                for ( int32_t i = 0; i < static_cast<int32_t>( _icnVsSprite[id].size() ); ++i ) {
-                    const Sprite & original = GetICN( originalID, 4 + i );
-
-                    Sprite & out = _icnVsSprite[id][i];
-                    // the empty button needs to shortened by 1 px so that when it is divided by 3 in resizeButton() in ui_tools it will give an integer result
-                    out.resize( original.width() - 1, original.height() );
-
-                    Copy( original, 0, 0, out, 0, 0, original.width() - 5 - i, original.height() );
-                    Copy( original, original.width() - 4 - i, 0, out, original.width() - 5 - i, 0, 4 + i, original.height() );
-
-                    Fill( out, 4 - i, 2 + i, 40, 13, getButtonFillingColor( i == 0 ) );
-                }
-
-                return true;
-            }
-            case ICN::EMPTY_GOOD_SKIP_BUTTON: {
-                const int originalID = ICN::TEXTBAR;
-                loadICN( originalID );
-
-                if ( _icnVsSprite[originalID].size() < 3 ) {
-                    return true;
-                }
-                _icnVsSprite[id].resize( 2 );
-
-                for ( int32_t i = 0; i < static_cast<int32_t>( _icnVsSprite[id].size() ); ++i ) {
-                    const Sprite & original = GetICN( originalID, 0 + i );
-
-                    Sprite & out = _icnVsSprite[id][i];
-                    // the empty button needs to shortened by 1 px so that when it is divided by 3 in resizeButton() in ui_tools it will give an integer result
-                    out.resize( original.width() - 1, original.height() );
-
-                    Copy( original, 0, 0, out, 0, 0, original.width() - 5 - i, original.height() );
-                    Copy( original, original.width() - 4 - i, 0, out, original.width() - 5 - i, 0, 4 + i, original.height() );
-
-                    Fill( out, 4 - i, 3, 40, 30 + 2 * i, getButtonFillingColor( i == 0 ) );
-                }
-
-                return true;
-            }
-            case ICN::EMPTY_GOOD_MEDIUM_BUTTON:
-            case ICN::EMPTY_EVIL_MEDIUM_BUTTON: {
-                const bool isGoodInterface = ( id == ICN::EMPTY_GOOD_MEDIUM_BUTTON );
-                const int32_t originalId = isGoodInterface ? ICN::APANEL : ICN::APANELE;
-                loadICN( originalId );
-=======
->>>>>>> 0e61e335
 
             _icnVsSprite[id].resize( 2 );
             const fheroes2::Sprite & originalReleased = fheroes2::AGG::GetICN( originalId, 2 );
@@ -4930,104 +4898,6 @@
                 FillTransform( pressed, pressed.width() - 2, 2, 2, 1, 1 );
                 FillTransform( pressed, pressed.width() - 1, 3, 1, originalPressed.height() - 5, 1 );
             }
-<<<<<<< HEAD
-            case ICN::BUTTON_BATTLE_SETTINGS: {
-                const int32_t originalId = ICN::TEXTBAR;
-                loadICN( originalId );
-
-                if ( _icnVsSprite[originalId].size() < 15 ) {
-                    return true;
-                }
-
-                _icnVsSprite[id].resize( 2 );
-
-                if ( useOriginalResources() ) {
-                    _icnVsSprite[id][0] = GetICN( originalId, 6 );
-                    _icnVsSprite[id][1] = GetICN( originalId, 7 );
-                    return true;
-                }
-
-                const Sprite & autoButtonReleased = GetICN( ICN::BUTTON_AUTO, 0 );
-                const Sprite & autoButtonPressed = GetICN( ICN::BUTTON_AUTO, 1 );
-
-                Sprite & released = _icnVsSprite[id][0];
-                Sprite & pressed = _icnVsSprite[id][1];
-
-                const int32_t buttonWidth = autoButtonReleased.width();
-
-                released.resize( buttonWidth, autoButtonReleased.height() + 1 );
-                pressed.resize( buttonWidth, autoButtonPressed.height() + 1 );
-
-                // We need to add 1 pixel in height because the Settings button should be 1 pixel higher than the AUTO button.
-                Copy( autoButtonReleased, 0, 0, released, 0, 0, buttonWidth, 10 );
-                Copy( autoButtonReleased, 0, 9, released, 0, 10, buttonWidth, 9 );
-
-                Copy( autoButtonPressed, 0, 0, pressed, 0, 0, buttonWidth, 10 );
-                Copy( autoButtonPressed, 0, 9, pressed, 0, 10, buttonWidth, 9 );
-
-                Fill( released, 4, 2, buttonWidth - 8, 14, getButtonFillingColor( true ) );
-                Fill( pressed, 3, 3, buttonWidth - 8, 14, getButtonFillingColor( false ) );
-
-                Copy( GetICN( originalId, 6 ), 12, 2, released, buttonWidth / 2 - 27 / 2, 2, 27, 14 );
-                Copy( GetICN( originalId, 7 ), 11, 3, pressed, buttonWidth / 2 - 27 / 2 - 1, 3, 27, 14 );
-
-                return true;
-            }
-            case ICN::STATUSBAR_BATTLE: {
-                const int32_t originalId = ICN::TEXTBAR;
-                loadICN( originalId );
-
-                if ( _icnVsSprite[originalId].size() < 15 ) {
-                    return true;
-                }
-
-                _icnVsSprite[id].resize( 2 );
-
-                if ( useOriginalResources() ) {
-                    _icnVsSprite[id][0] = GetICN( originalId, 8 );
-                    _icnVsSprite[id][1] = GetICN( originalId, 9 );
-                    return true;
-                }
-
-                const Sprite & originalTopHalf = GetICN( originalId, 8 );
-                const Sprite & originalBottomHalf = GetICN( originalId, 9 );
-
-                Sprite & topHalf = _icnVsSprite[id][0];
-                Sprite & bottomHalf = _icnVsSprite[id][1];
-
-                const int32_t buttonAutoWidth = fheroes2::AGG::GetICN( ICN::BUTTON_AUTO, 0 ).width();
-                const int32_t buttonSkipWidth = fheroes2::AGG::GetICN( ICN::BUTTON_SKIP, 0 ).width();
-                const int32_t originalButtonAutoWidth = fheroes2::AGG::GetICN( originalId, 4 ).width();
-                const int32_t originalButtonSkipWidth = fheroes2::AGG::GetICN( originalId, 0 ).width();
-                const int32_t topBarHeight = originalTopHalf.height();
-                const int32_t bottomBarHeight = originalBottomHalf.height();
-
-                const int32_t excessWidth = ( ( buttonAutoWidth + buttonSkipWidth ) - ( originalButtonAutoWidth + originalButtonSkipWidth ) );
-
-                topHalf.resize( originalTopHalf.width() - excessWidth, topBarHeight );
-                bottomHalf.resize( originalBottomHalf.width() - excessWidth, bottomBarHeight );
-
-                fheroes2::Copy( originalTopHalf, 0, 0, topHalf, 0, 0, fheroes2::Display::DEFAULT_WIDTH / 2 - buttonAutoWidth, topBarHeight );
-                fheroes2::Copy( originalTopHalf, originalTopHalf.width() - fheroes2::Display::DEFAULT_WIDTH / 2 + buttonSkipWidth - 1, 0, topHalf,
-                                fheroes2::Display::DEFAULT_WIDTH / 2 - buttonAutoWidth, 0, fheroes2::Display::DEFAULT_WIDTH / 2 - buttonSkipWidth + 1, topBarHeight );
-
-                fheroes2::Copy( originalBottomHalf, 0, 0, bottomHalf, 0, 0, fheroes2::Display::DEFAULT_WIDTH / 2 - buttonAutoWidth, bottomBarHeight );
-                fheroes2::Copy( originalBottomHalf, originalBottomHalf.width() - fheroes2::Display::DEFAULT_WIDTH / 2 + buttonSkipWidth - 1, 0, bottomHalf,
-                                fheroes2::Display::DEFAULT_WIDTH / 2 - buttonAutoWidth, 0, fheroes2::Display::DEFAULT_WIDTH / 2 - buttonSkipWidth + 1, bottomBarHeight );
-
-                return true;
-            }
-            case ICN::BRCREST: {
-                LoadOriginalICN( id );
-                // First sprite in this ICN has incorrect transparent pixel at position 30x5.
-                if ( !_icnVsSprite[id].empty() ) {
-                    Sprite & original = _icnVsSprite[id][0];
-                    if ( original.width() == 50 && original.height() == 47 ) {
-                        original._disableTransformLayer();
-                        original.image()[280] = 117;
-                    }
-                }
-=======
 
             return true;
         }
@@ -5036,7 +4906,6 @@
             loadICN( originalId );
 
             if ( _icnVsSprite[originalId].size() < 80 ) {
->>>>>>> 0e61e335
                 return true;
             }
 
@@ -5081,6 +4950,92 @@
 
             return true;
         }
+		case ICN::BUTTON_BATTLE_SETTINGS: {
+                const int32_t originalId = ICN::TEXTBAR;
+                loadICN( originalId );
+
+                if ( _icnVsSprite[originalId].size() < 15 ) {
+                    return true;
+                }
+
+                _icnVsSprite[id].resize( 2 );
+
+                if ( useOriginalResources() ) {
+                    _icnVsSprite[id][0] = GetICN( originalId, 6 );
+                    _icnVsSprite[id][1] = GetICN( originalId, 7 );
+                    return true;
+                }
+
+                const Sprite & autoButtonReleased = GetICN( ICN::BUTTON_AUTO, 0 );
+                const Sprite & autoButtonPressed = GetICN( ICN::BUTTON_AUTO, 1 );
+
+                Sprite & released = _icnVsSprite[id][0];
+                Sprite & pressed = _icnVsSprite[id][1];
+
+                const int32_t buttonWidth = autoButtonReleased.width();
+
+                released.resize( buttonWidth, autoButtonReleased.height() + 1 );
+                pressed.resize( buttonWidth, autoButtonPressed.height() + 1 );
+
+                // We need to add 1 pixel in height because the Settings button should be 1 pixel higher than the AUTO button.
+                Copy( autoButtonReleased, 0, 0, released, 0, 0, buttonWidth, 10 );
+                Copy( autoButtonReleased, 0, 9, released, 0, 10, buttonWidth, 9 );
+
+                Copy( autoButtonPressed, 0, 0, pressed, 0, 0, buttonWidth, 10 );
+                Copy( autoButtonPressed, 0, 9, pressed, 0, 10, buttonWidth, 9 );
+
+                Fill( released, 4, 2, buttonWidth - 8, 14, getButtonFillingColor( true ) );
+                Fill( pressed, 3, 3, buttonWidth - 8, 14, getButtonFillingColor( false ) );
+
+                Copy( GetICN( originalId, 6 ), 12, 2, released, buttonWidth / 2 - 27 / 2, 2, 27, 14 );
+                Copy( GetICN( originalId, 7 ), 11, 3, pressed, buttonWidth / 2 - 27 / 2 - 1, 3, 27, 14 );
+
+                return true;
+            }
+            case ICN::STATUSBAR_BATTLE: {
+                const int32_t originalId = ICN::TEXTBAR;
+                loadICN( originalId );
+
+                if ( _icnVsSprite[originalId].size() < 15 ) {
+                    return true;
+                }
+
+                _icnVsSprite[id].resize( 2 );
+
+                if ( useOriginalResources() ) {
+                    _icnVsSprite[id][0] = GetICN( originalId, 8 );
+                    _icnVsSprite[id][1] = GetICN( originalId, 9 );
+                    return true;
+                }
+
+                const Sprite & originalTopHalf = GetICN( originalId, 8 );
+                const Sprite & originalBottomHalf = GetICN( originalId, 9 );
+
+                Sprite & topHalf = _icnVsSprite[id][0];
+                Sprite & bottomHalf = _icnVsSprite[id][1];
+
+                const int32_t buttonAutoWidth = fheroes2::AGG::GetICN( ICN::BUTTON_AUTO, 0 ).width();
+                const int32_t buttonSkipWidth = fheroes2::AGG::GetICN( ICN::BUTTON_SKIP, 0 ).width();
+                const int32_t originalButtonAutoWidth = fheroes2::AGG::GetICN( originalId, 4 ).width();
+                const int32_t originalButtonSkipWidth = fheroes2::AGG::GetICN( originalId, 0 ).width();
+                const int32_t topBarHeight = originalTopHalf.height();
+                const int32_t bottomBarHeight = originalBottomHalf.height();
+
+                const int32_t excessWidth = ( ( buttonAutoWidth + buttonSkipWidth ) - ( originalButtonAutoWidth + originalButtonSkipWidth ) );
+
+                topHalf.resize( originalTopHalf.width() - excessWidth, topBarHeight );
+                bottomHalf.resize( originalBottomHalf.width() - excessWidth, bottomBarHeight );
+
+                fheroes2::Copy( originalTopHalf, 0, 0, topHalf, 0, 0, fheroes2::Display::DEFAULT_WIDTH / 2 - buttonAutoWidth, topBarHeight );
+                fheroes2::Copy( originalTopHalf, originalTopHalf.width() - fheroes2::Display::DEFAULT_WIDTH / 2 + buttonSkipWidth - 1, 0, topHalf,
+                                fheroes2::Display::DEFAULT_WIDTH / 2 - buttonAutoWidth, 0, fheroes2::Display::DEFAULT_WIDTH / 2 - buttonSkipWidth + 1, topBarHeight );
+
+                fheroes2::Copy( originalBottomHalf, 0, 0, bottomHalf, 0, 0, fheroes2::Display::DEFAULT_WIDTH / 2 - buttonAutoWidth, bottomBarHeight );
+                fheroes2::Copy( originalBottomHalf, originalBottomHalf.width() - fheroes2::Display::DEFAULT_WIDTH / 2 + buttonSkipWidth - 1, 0, bottomHalf,
+                                fheroes2::Display::DEFAULT_WIDTH / 2 - buttonAutoWidth, 0, fheroes2::Display::DEFAULT_WIDTH / 2 - buttonSkipWidth + 1, bottomBarHeight );
+
+                return true;
+            }
         case ICN::BRCREST: {
             LoadOriginalICN( id );
             // First sprite in this ICN has incorrect transparent pixel at position 30x5.
