/***************************************************************************
 *   fheroes2: https://github.com/ihhub/fheroes2                           *
 *   Copyright (C) 2021 - 2025                                             *
 *                                                                         *
 *   This program is free software; you can redistribute it and/or modify  *
 *   it under the terms of the GNU General Public License as published by  *
 *   the Free Software Foundation; either version 2 of the License, or     *
 *   (at your option) any later version.                                   *
 *                                                                         *
 *   This program is distributed in the hope that it will be useful,       *
 *   but WITHOUT ANY WARRANTY; without even the implied warranty of        *
 *   MERCHANTABILITY or FITNESS FOR A PARTICULAR PURPOSE.  See the         *
 *   GNU General Public License for more details.                          *
 *                                                                         *
 *   You should have received a copy of the GNU General Public License     *
 *   along with this program; if not, write to the                         *
 *   Free Software Foundation, Inc.,                                       *
 *   59 Temple Place - Suite 330, Boston, MA  02111-1307, USA.             *
 ***************************************************************************/

#include "agg_image.h"

#include <algorithm>
#include <array>
#include <cassert>
#include <cmath>
#include <cstddef>
#include <initializer_list>
#include <map>
#include <numeric>
#include <random>
#include <set>
#include <stdexcept>
#include <string>
#include <utility>
#include <vector>

#include "agg.h"
#include "agg_file.h"
#include "battle_cell.h"
#include "exception.h"
#include "game_language.h"
#include "h2d.h"
#include "icn.h"
#include "image.h"
#include "image_tool.h"
#include "math_base.h"
#include "pal.h"
#include "rand.h"
#include "screen.h"
#include "serialize.h"
#include "til.h"
#include "tools.h"
#include "translations.h"
#include "ui_button.h"
#include "ui_font.h"
#include "ui_language.h"
#include "ui_text.h"
#include "ui_tool.h"

namespace
{
    const std::array<const char *, TIL::LASTTIL> tilFileName = { "UNKNOWN", "CLOF32.TIL", "GROUND32.TIL", "STON.TIL" };

    std::vector<std::vector<fheroes2::Sprite>> _icnVsSprite( ICN::LASTICN );
    std::array<std::vector<std::vector<fheroes2::Image>>, TIL::LASTTIL> _tilVsImage;
    const fheroes2::Sprite errorImage;

    const uint32_t headerSize = 6;

    std::map<int, std::vector<fheroes2::Sprite>> _icnVsScaledSprite;

    // Some resources are language dependent. These are mostly buttons with a text of them.
    // Once a user changes a language we have to update resources. To do this we need to clear the existing images.

    const std::set<int> languageDependentIcnId{ ICN::BUTTON_WELL_MAX,
                                                ICN::BUTTON_NEW_GAME_GOOD,
                                                ICN::BUTTON_NEW_GAME_EVIL,
                                                ICN::BUTTON_SAVE_GAME_GOOD,
                                                ICN::BUTTON_SAVE_GAME_EVIL,
                                                ICN::BUTTON_LOAD_GAME_GOOD,
                                                ICN::BUTTON_LOAD_GAME_EVIL,
                                                ICN::BUTTON_INFO_GOOD,
                                                ICN::BUTTON_INFO_EVIL,
                                                ICN::BUTTON_QUIT_GOOD,
                                                ICN::BUTTON_QUIT_EVIL,
                                                ICN::BUTTON_NEW_MAP_EVIL,
                                                ICN::BUTTON_NEW_MAP_GOOD,
                                                ICN::BUTTON_SAVE_MAP_EVIL,
                                                ICN::BUTTON_SAVE_MAP_GOOD,
                                                ICN::BUTTON_LOAD_MAP_EVIL,
                                                ICN::BUTTON_LOAD_MAP_GOOD,
                                                ICN::BUTTON_SMALL_CANCEL_GOOD,
                                                ICN::BUTTON_SMALL_CANCEL_EVIL,
                                                ICN::BUTTON_SMALL_OKAY_GOOD,
                                                ICN::BUTTON_SMALL_OKAY_EVIL,
                                                ICN::BUTTON_SMALL_ACCEPT_GOOD,
                                                ICN::BUTTON_SMALL_ACCEPT_EVIL,
                                                ICN::BUTTON_SMALL_DECLINE_GOOD,
                                                ICN::BUTTON_SMALL_DECLINE_EVIL,
                                                ICN::BUTTON_SMALL_LEARN_GOOD,
                                                ICN::BUTTON_SMALL_LEARN_EVIL,
                                                ICN::BUTTON_SMALL_TRADE_GOOD,
                                                ICN::BUTTON_SMALL_TRADE_EVIL,
                                                ICN::BUTTON_SMALL_YES_GOOD,
                                                ICN::BUTTON_SMALL_YES_EVIL,
                                                ICN::BUTTON_SMALL_NO_GOOD,
                                                ICN::BUTTON_SMALL_NO_EVIL,
                                                ICN::BUTTON_SMALL_EXIT_GOOD,
                                                ICN::BUTTON_SMALL_EXIT_EVIL,
                                                ICN::BUTTON_EXIT_HEROES_MEETING,
                                                ICN::BUTTON_EXIT_TOWN,
                                                ICN::BUTTON_EXIT_PUZZLE_DIM_DOOR_GOOD,
                                                ICN::BUTTON_EXIT_PUZZLE_DIM_DOOR_EVIL,
                                                ICN::BUTTON_SMALL_DISMISS_GOOD,
                                                ICN::BUTTON_SMALL_DISMISS_EVIL,
                                                ICN::BUTTON_SMALL_UPGRADE_GOOD,
                                                ICN::BUTTON_SMALL_UPGRADE_EVIL,
                                                ICN::BUTTON_SMALL_RESTART_GOOD,
                                                ICN::BUTTON_SMALL_RESTART_EVIL,
                                                ICN::BUTTON_KINGDOM_EXIT,
                                                ICN::BUTTON_KINGDOM_HEROES,
                                                ICN::BUTTON_KINGDOM_TOWNS,
                                                ICN::BUTTON_MAPSIZE_SMALL,
                                                ICN::BUTTON_MAPSIZE_MEDIUM,
                                                ICN::BUTTON_MAPSIZE_LARGE,
                                                ICN::BUTTON_MAPSIZE_XLARGE,
                                                ICN::BUTTON_MAPSIZE_ALL,
                                                ICN::BUTTON_MAP_SELECT_GOOD,
                                                ICN::BUTTON_MAP_SELECT_EVIL,
                                                ICN::BUTTON_STANDARD_GAME,
                                                ICN::BUTTON_CAMPAIGN_GAME,
                                                ICN::BUTTON_MULTIPLAYER_GAME,
                                                ICN::BUTTON_LARGE_CANCEL,
                                                ICN::BUTTON_LARGE_CONFIG,
                                                ICN::BUTTON_ORIGINAL_CAMPAIGN,
                                                ICN::BUTTON_EXPANSION_CAMPAIGN,
                                                ICN::BUTTON_HOT_SEAT,
                                                ICN::BUTTON_2_PLAYERS,
                                                ICN::BUTTON_3_PLAYERS,
                                                ICN::BUTTON_4_PLAYERS,
                                                ICN::BUTTON_5_PLAYERS,
                                                ICN::BUTTON_6_PLAYERS,
                                                ICN::BTNBATTLEONLY,
                                                ICN::BUTTON_GIFT_GOOD,
                                                ICN::BUTTON_GIFT_EVIL,
                                                ICN::UNIFORM_EVIL_MAX_BUTTON,
                                                ICN::UNIFORM_EVIL_MIN_BUTTON,
                                                ICN::UNIFORM_GOOD_MAX_BUTTON,
                                                ICN::UNIFORM_GOOD_MIN_BUTTON,
                                                ICN::UNIFORM_GOOD_OKAY_BUTTON,
                                                ICN::UNIFORM_EVIL_OKAY_BUTTON,
                                                ICN::UNIFORM_GOOD_CANCEL_BUTTON,
                                                ICN::UNIFORM_EVIL_CANCEL_BUTTON,
                                                ICN::UNIFORM_GOOD_EXIT_BUTTON,
                                                ICN::UNIFORM_EVIL_EXIT_BUTTON,
                                                ICN::BUTTON_SMALL_MIN_GOOD,
                                                ICN::BUTTON_SMALL_MIN_EVIL,
                                                ICN::BUTTON_SMALL_MAX_GOOD,
                                                ICN::BUTTON_SMALL_MAX_EVIL,
                                                ICN::BUTTON_EXIT_GOOD,
                                                ICN::BUTTON_RESET_GOOD,
                                                ICN::BUTTON_START_GOOD,
                                                ICN::BUTTON_CASTLE_GOOD,
                                                ICN::BUTTON_CASTLE_EVIL,
                                                ICN::BUTTON_TOWN_GOOD,
                                                ICN::BUTTON_TOWN_EVIL,
                                                ICN::BUTTON_GUILDWELL_EXIT,
                                                ICN::GOOD_CAMPAIGN_BUTTONS,
                                                ICN::EVIL_CAMPAIGN_BUTTONS,
                                                ICN::POL_CAMPAIGN_BUTTONS,
                                                ICN::BUTTON_VIEWWORLD_EXIT_GOOD,
                                                ICN::BUTTON_VIEWWORLD_EXIT_EVIL,
                                                ICN::BUTTON_VERTICAL_DISMISS,
                                                ICN::BUTTON_VERTICAL_EXIT,
                                                ICN::BUTTON_VERTICAL_PATROL,
                                                ICN::BUTTON_HSCORES_VERTICAL_CAMPAIGN,
                                                ICN::BUTTON_HSCORES_VERTICAL_EXIT,
                                                ICN::BUTTON_HSCORES_VERTICAL_STANDARD,
                                                ICN::DISMISS_HERO_DISABLED_BUTTON,
                                                ICN::BUTTON_AUTO_COMBAT_GOOD,
                                                ICN::BUTTON_AUTO_COMBAT_EVIL,
                                                ICN::BUTTON_QUICK_COMBAT_GOOD,
                                                ICN::BUTTON_QUICK_COMBAT_EVIL };

    bool isLanguageDependentIcnId( const int id )
    {
        return languageDependentIcnId.count( id ) > 0;
    }

    bool useOriginalResources()
    {
        const fheroes2::SupportedLanguage currentLanguage = fheroes2::getCurrentLanguage();
        const fheroes2::SupportedLanguage resourceLanguage = fheroes2::getResourceLanguage();
        return ( currentLanguage == fheroes2::SupportedLanguage::English && resourceLanguage == fheroes2::SupportedLanguage::English )
               || ( currentLanguage == fheroes2::SupportedLanguage::Czech && resourceLanguage == fheroes2::SupportedLanguage::Czech )
               || ( currentLanguage == fheroes2::SupportedLanguage::Polish && resourceLanguage == fheroes2::SupportedLanguage::Polish )
               || ( currentLanguage == fheroes2::SupportedLanguage::French && resourceLanguage == fheroes2::SupportedLanguage::French )
               || ( currentLanguage == fheroes2::SupportedLanguage::German && resourceLanguage == fheroes2::SupportedLanguage::German )
               || ( currentLanguage == fheroes2::SupportedLanguage::Russian && resourceLanguage == fheroes2::SupportedLanguage::Russian );
    }

    bool IsValidICNId( int id )
    {
        return id > ICN::UNKNOWN && static_cast<size_t>( id ) < _icnVsSprite.size();
    }

    bool IsValidTILId( int id )
    {
        return id >= 0 && static_cast<size_t>( id ) < _tilVsImage.size();
    }

    fheroes2::Image createDigit( const int32_t width, const int32_t height, const std::vector<fheroes2::Point> & points, const uint8_t pixelColor )
    {
        fheroes2::Image digit( width, height );
        digit.reset();

        fheroes2::SetPixel( digit, points, pixelColor );
        fheroes2::Blit( fheroes2::CreateContour( digit, 35 ), digit );

        return digit;
    }

    fheroes2::Image addDigit( const fheroes2::Sprite & original, const fheroes2::Image & digit, const fheroes2::Point & offset )
    {
        fheroes2::Image combined( original.width() + digit.width() + offset.x, original.height() + ( offset.y < 0 ? 0 : offset.y ) );
        combined.reset();

        fheroes2::Copy( original, 0, 0, combined, 0, 0, original.width(), original.height() );
        fheroes2::Blit( digit, 0, 0, combined, original.width() + offset.x, combined.height() - digit.height() + ( offset.y >= 0 ? 0 : offset.y ), digit.width(),
                        digit.height() );

        return combined;
    }

    void populateCursorIcons( std::vector<fheroes2::Sprite> & output, const fheroes2::Sprite & origin, const std::vector<fheroes2::Image> & digits,
                              const fheroes2::Point & offset )
    {
        output.emplace_back( origin );
        for ( const fheroes2::Image & digit : digits ) {
            output.emplace_back( addDigit( origin, digit, offset ) );
            output.back().setPosition( output.back().width() - origin.width(), output.back().height() - origin.height() );
        }
    }

    void fillRandomPixelsFromImage( const fheroes2::Image & original, const fheroes2::Rect & originalRoi, fheroes2::Image & output, const fheroes2::Rect & outputRoi,
                                    std::mt19937 & seededGen )
    {
        for ( int x = outputRoi.x; x < outputRoi.x + outputRoi.width; ++x ) {
            for ( int y = outputRoi.y; y < outputRoi.y + outputRoi.height; ++y ) {
                const fheroes2::Point pixelLocation{ static_cast<int32_t>( Rand::GetWithGen( originalRoi.x, originalRoi.x + originalRoi.width - 1, seededGen ) ),
                                                     static_cast<int32_t>( Rand::GetWithGen( originalRoi.y, originalRoi.y + originalRoi.height - 1, seededGen ) ) };

                fheroes2::Copy( original, pixelLocation.x, pixelLocation.y, output, x, y, 1, 1 );
            }
        }
    }

    // This class serves the purpose of preserving the original alphabet which is loaded from AGG files for cases when we generate new language alphabet.
    class OriginalAlphabetPreserver
    {
    public:
        void preserve()
        {
            if ( _isPreserved ) {
                return;
            }

            fheroes2::AGG::GetICN( ICN::FONT, 0 );
            fheroes2::AGG::GetICN( ICN::SMALFONT, 0 );
            fheroes2::AGG::GetICN( ICN::BUTTON_GOOD_FONT_RELEASED, 0 );
            fheroes2::AGG::GetICN( ICN::BUTTON_GOOD_FONT_PRESSED, 0 );
            fheroes2::AGG::GetICN( ICN::BUTTON_EVIL_FONT_RELEASED, 0 );
            fheroes2::AGG::GetICN( ICN::BUTTON_EVIL_FONT_PRESSED, 0 );

            _normalFont = _icnVsSprite[ICN::FONT];
            _smallFont = _icnVsSprite[ICN::SMALFONT];
            _buttonGoodReleasedFont = _icnVsSprite[ICN::BUTTON_GOOD_FONT_RELEASED];
            _buttonGoodPressedFont = _icnVsSprite[ICN::BUTTON_GOOD_FONT_PRESSED];
            _buttonEvilReleasedFont = _icnVsSprite[ICN::BUTTON_EVIL_FONT_RELEASED];
            _buttonEvilPressedFont = _icnVsSprite[ICN::BUTTON_EVIL_FONT_PRESSED];

            _isPreserved = true;
        }

        void restore() const
        {
            if ( !_isPreserved ) {
                return;
            }

            // Restore the original font.
            _icnVsSprite[ICN::FONT] = _normalFont;
            _icnVsSprite[ICN::SMALFONT] = _smallFont;
            _icnVsSprite[ICN::BUTTON_GOOD_FONT_RELEASED] = _buttonGoodReleasedFont;
            _icnVsSprite[ICN::BUTTON_GOOD_FONT_PRESSED] = _buttonGoodPressedFont;
            _icnVsSprite[ICN::BUTTON_EVIL_FONT_RELEASED] = _buttonEvilReleasedFont;
            _icnVsSprite[ICN::BUTTON_EVIL_FONT_PRESSED] = _buttonEvilPressedFont;

            // Clear modified fonts.
            _icnVsSprite[ICN::YELLOW_FONT].clear();
            _icnVsSprite[ICN::YELLOW_SMALLFONT].clear();
            _icnVsSprite[ICN::GRAY_FONT].clear();
            _icnVsSprite[ICN::GRAY_SMALL_FONT].clear();
            _icnVsSprite[ICN::WHITE_LARGE_FONT].clear();
        }

        bool isPreserved() const
        {
            return _isPreserved;
        }

    private:
        bool _isPreserved = false;

        std::vector<fheroes2::Sprite> _normalFont;
        std::vector<fheroes2::Sprite> _smallFont;
        std::vector<fheroes2::Sprite> _buttonGoodReleasedFont;
        std::vector<fheroes2::Sprite> _buttonGoodPressedFont;
        std::vector<fheroes2::Sprite> _buttonEvilReleasedFont;
        std::vector<fheroes2::Sprite> _buttonEvilPressedFont;
    };

    OriginalAlphabetPreserver alphabetPreserver;

    // This class is used for situations when we need to remove letter-specific offsets, like when we display single letters in a row,
    // and then restore these offsets within the scope of the code
    class ButtonFontOffsetRestorer final
    {
    public:
        ButtonFontOffsetRestorer( std::vector<fheroes2::Sprite> & font, const int32_t offsetX )
            : _font( font )
        {
            _originalXOffsets.reserve( _font.size() );

            for ( fheroes2::Sprite & characterSprite : _font ) {
                _originalXOffsets.emplace_back( characterSprite.x() );
                characterSprite.setPosition( offsetX, characterSprite.y() );
            }
        }

        ButtonFontOffsetRestorer( const ButtonFontOffsetRestorer & ) = delete;

        ~ButtonFontOffsetRestorer()
        {
            if ( _originalXOffsets.size() != _font.size() ) {
                // If this assertion blows up then something is wrong with the fonts as they must have the same size.
                assert( 0 );
                return;
            }

            for ( size_t i = 0; i < _font.size(); ++i ) {
                _font[i].setPosition( _originalXOffsets[i], _font[i].y() );
            }
        }

        ButtonFontOffsetRestorer & operator=( const ButtonFontOffsetRestorer & ) = delete;

    private:
        std::vector<fheroes2::Sprite> & _font;
        std::vector<int32_t> _originalXOffsets;
    };

    void invertTransparency( fheroes2::Image & image )
    {
        if ( image.singleLayer() ) {
            assert( 0 );
            return;
        }

        uint8_t * transform = image.transform();
        const uint8_t * transformEnd = transform + image.width() * image.height();
        for ( ; transform != transformEnd; ++transform ) {
            if ( *transform == 0 ) {
                *transform = 1;
            }
            else if ( *transform == 1 ) {
                *transform = 0;
            }
            // Other transform values are not relevant for transparency checks.
        }
    }

    uint8_t getButtonFillingColor( const bool isReleasedState, const bool isGoodInterface = true )
    {
        if ( isGoodInterface ) {
            return isReleasedState ? fheroes2::GetColorId( 216, 184, 152 ) : fheroes2::GetColorId( 184, 136, 96 );
        }
        return isReleasedState ? fheroes2::GetColorId( 180, 180, 180 ) : fheroes2::GetColorId( 144, 144, 144 );
    }
    void convertToEvilButtonBackground(fheroes2::Sprite& released, fheroes2::Sprite& pressed,const int goodButtonIcnId ) {
        released = fheroes2::AGG::GetICN( goodButtonIcnId, 0 );
        pressed = fheroes2::AGG::GetICN( goodButtonIcnId, 1 );

        const std::vector<uint8_t> & goodToEvilPalette = PAL::GetPalette( PAL::PaletteType::GOOD_TO_EVIL_BUTTON );
        fheroes2::ApplyPalette( released, goodToEvilPalette );
        fheroes2::ApplyPalette( pressed, goodToEvilPalette );
    }

    void createNormalButton( fheroes2::Sprite & released, fheroes2::Sprite & pressed, const char * untranslatedText, const bool isEvilInterface,
                             const int backgroundIcnId, fheroes2::Size buttonSize )
    {
        // TODO: do not do translations for button generation. We shouldn't assume that we receive a non-translated string.
        const fheroes2::FontColor buttonFontColor = isEvilInterface ? fheroes2::FontColor::GRAY : fheroes2::FontColor::WHITE;
        const char * text = fheroes2::getSupportedText( untranslatedText, fheroes2::FontType{ fheroes2::FontSize::BUTTON_RELEASED, buttonFontColor } );

        fheroes2::makeButtonSprites( released, pressed, text, buttonSize, isEvilInterface, backgroundIcnId );
    }

    void createCampaignButtonSet( const int campaignSetIcnId, const std::array<const char *, 5> & texts )
    {
        int emptyButtonIcnID = 0;
        int buttonBackgroundICN = ICN::UNKNOWN;
        switch ( campaignSetIcnId ) {
        case ICN::GOOD_CAMPAIGN_BUTTONS:
            emptyButtonIcnID = ICN::EMPTY_GOOD_BUTTON;
            buttonBackgroundICN = ICN::STONEBAK;
            break;
        case ICN::EVIL_CAMPAIGN_BUTTONS:
            emptyButtonIcnID = ICN::EMPTY_EVIL_BUTTON;
            buttonBackgroundICN = ICN::STONEBAK_EVIL;
            break;
        case ICN::POL_CAMPAIGN_BUTTONS:
            emptyButtonIcnID = ICN::EMPTY_POL_BUTTON;
            buttonBackgroundICN = ICN::STONEBAK_SMALL_POL;
            break;
        default:
            // Was a new set of buttons added?
            assert( 0 );
            break;
        }

        for ( size_t i = 0; i < texts.size(); ++i ) {
            const size_t icnIndex = 2 * i;
            fheroes2::getTextAdaptedSprite( _icnVsSprite[campaignSetIcnId][icnIndex], _icnVsSprite[campaignSetIcnId][icnIndex + 1], texts[i], emptyButtonIcnID,
                                            buttonBackgroundICN );
        }
    }

    void convertToEvilInterface( fheroes2::Sprite & image, const fheroes2::Rect & roi )
    {
        fheroes2::ApplyPalette( image, roi.x, roi.y, image, roi.x, roi.y, roi.width, roi.height, PAL::GetPalette( PAL::PaletteType::GOOD_TO_EVIL_INTERFACE ) );
    }

    // Sets the upper left (offset 3 pixels), upper right (offset 2 pixels), lower right (offset 3 pixels) corners transparent.
    void setButtonCornersTransparent( fheroes2::Sprite & buttonSprite )
    {
        const ptrdiff_t imageWidth = buttonSprite.width();
        const ptrdiff_t imageHeight = buttonSprite.height();

        assert( imageWidth > 3 && imageHeight > 3 );

        uint8_t * imageTransform = buttonSprite.transform();
        const uint8_t transparencyValue = 1;
        std::fill( imageTransform, imageTransform + 4, transparencyValue );
        std::fill( imageTransform + imageWidth - 2, imageTransform + imageWidth + 3, transparencyValue );
        std::fill( imageTransform + 2 * imageWidth - 1, imageTransform + 2 * imageWidth + 2, transparencyValue );
        *( imageTransform + 3 * imageWidth ) = transparencyValue;
        *( imageTransform + ( imageHeight - 3 ) * imageWidth - 1 ) = transparencyValue;
        std::fill( imageTransform + ( imageHeight - 2 ) * imageWidth - 2, imageTransform + ( imageHeight - 2 ) * imageWidth, transparencyValue );
        std::fill( imageTransform + ( imageHeight - 1 ) * imageWidth - 3, imageTransform + ( imageHeight - 1 ) * imageWidth, transparencyValue );
        std::fill( imageTransform + imageHeight * imageWidth - 4, imageTransform + imageHeight * imageWidth, transparencyValue );
    }

    // Remove all shadows from the image and make them fully transparent.
    void setTransformLayerTransparent( fheroes2::Image & image )
    {
        assert( !image.empty() && !image.singleLayer() );

        uint8_t * transform = image.transform();
        const uint8_t * transformEnd = transform + static_cast<ptrdiff_t>( image.width() ) * image.height();

        for ( ; transform != transformEnd; ++transform ) {
            if ( *transform > 1 ) {
                *transform = 1U;
            }
        }
    }

    // Draw the given image in the center of the button images (released and pressed states) and add extra shading and brightening at the edges of the image.
    void drawImageOnButton( const fheroes2::Image & image, const int32_t maxImageWidth, const int32_t maxImageHeight, fheroes2::Image & releasedSprite,
                            fheroes2::Image & pressedSprite )
    {
        assert( !image.empty() && !releasedSprite.empty() && !pressedSprite.empty() );

        fheroes2::Image newImage( std::min( maxImageWidth, image.width() + 4 ), std::min( maxImageHeight, image.height() + 4 ) );
        newImage.reset();
        fheroes2::Blit( image, 0, 0, newImage, 2, 2, 35, 25 );
        // Remove shadow from the image.
        setTransformLayerTransparent( newImage );
        // Add extra shading and brightening at the edges of the image.
        fheroes2::updateShadow( newImage, { 1, -1 }, 2U, false );
        fheroes2::updateShadow( newImage, { 2, -2 }, 5U, false );
        fheroes2::updateShadow( newImage, { -1, 1 }, 6U, false );
        fheroes2::updateShadow( newImage, { -2, 2 }, 9U, false );
        // Draw the image on the button.
        const int32_t offsetX = ( pressedSprite.width() - newImage.width() ) / 2;
        const int32_t offsetY = ( pressedSprite.height() - newImage.height() ) / 2;
        fheroes2::Blit( newImage, pressedSprite, offsetX + 1, offsetY );
        fheroes2::ReplaceTransformIdByColorId( newImage, 6U, 10U );
        fheroes2::Blit( newImage, releasedSprite, offsetX + 2, offsetY - 1 );
    }

    void loadICN( const int id );

    void replacePOLAssetWithSW( const int id, const int assetIndex )
    {
        const std::vector<uint8_t> & body = ::AGG::getDataFromAggFile( ICN::getIcnFileName( id ), true );
        ROStreamBuf imageStream( body );

        imageStream.seek( headerSize + assetIndex * 13 );

        fheroes2::ICNHeader header1;
        imageStream >> header1;

        fheroes2::ICNHeader header2;
        imageStream >> header2;
        const uint32_t dataSize = header2.offsetData - header1.offsetData;

        const uint8_t * data = body.data() + headerSize + header1.offsetData;
        const uint8_t * dataEnd = data + dataSize;

        _icnVsSprite[id][assetIndex] = fheroes2::decodeICNSprite( data, dataEnd, header1 );
    }

    void LoadOriginalICN( const int id )
    {
        // If this assertion blows up then something wrong with your logic and you load resources more than once!
        assert( _icnVsSprite[id].empty() );

        const std::vector<uint8_t> & body = ::AGG::getDataFromAggFile( ICN::getIcnFileName( id ), false );

        if ( body.empty() ) {
            return;
        }

        ROStreamBuf imageStream( body );

        const uint32_t count = imageStream.getLE16();
        const uint32_t blockSize = imageStream.getLE32();
        if ( count == 0 || blockSize == 0 ) {
            return;
        }

        _icnVsSprite[id].resize( count );

        for ( uint32_t i = 0; i < count; ++i ) {
            imageStream.seek( headerSize + i * 13 );

            fheroes2::ICNHeader header1;
            imageStream >> header1;

            // There should be enough frames for ICNs with animation. When animationFrames is equal to 32 then it is a Monochromatic image
            assert( header1.animationFrames == 32 || header1.animationFrames <= count );

            uint32_t dataSize = 0;
            if ( i + 1 != count ) {
                fheroes2::ICNHeader header2;
                imageStream >> header2;
                dataSize = header2.offsetData - header1.offsetData;
            }
            else {
                dataSize = blockSize - header1.offsetData;
            }

            if ( headerSize + header1.offsetData + dataSize > body.size() ) {
                // This is a corrupted AGG file.
                throw fheroes2::InvalidDataResources( "ICN Id " + std::to_string( id ) + ", index " + std::to_string( i )
                                                      + " is being corrupted. "
                                                        "Make sure that you own an official version of the game." );
            }

            const uint8_t * data = body.data() + headerSize + header1.offsetData;
            const uint8_t * dataEnd = data + dataSize;

            _icnVsSprite[id][i] = fheroes2::decodeICNSprite( data, dataEnd, header1 );
        }
    }

    // Helper function for LoadModifiedICN
    void CopyICNWithPalette( const int icnId, const int originalIcnId, const PAL::PaletteType paletteType )
    {
        assert( icnId != originalIcnId );

        fheroes2::AGG::GetICN( originalIcnId, 0 ); // always avoid calling LoadOriginalICN directly

        _icnVsSprite[icnId] = _icnVsSprite[originalIcnId];
        const std::vector<uint8_t> & palette = PAL::GetPalette( paletteType );
        for ( fheroes2::Sprite & sprite : _icnVsSprite[icnId] ) {
            ApplyPalette( sprite, palette );
        }
    }

    void generateDefaultImages( const int id )
    {
        switch ( id ) {
        case ICN::BUTTON_MAP_SELECT_GOOD: {
            _icnVsSprite[id].resize( 2 );

            if ( useOriginalResources() ) {
                _icnVsSprite[id][0] = fheroes2::AGG::GetICN( ICN::NGEXTRA, 64 );
                _icnVsSprite[id][1] = fheroes2::AGG::GetICN( ICN::NGEXTRA, 65 );
                break;
            }

            getTextAdaptedSprite( _icnVsSprite[id][0], _icnVsSprite[id][1], gettext_noop( "SELECT" ), ICN::EMPTY_MAP_SELECT_BUTTON, ICN::UNKNOWN );

            break;
        }
        case ICN::BUTTON_MAPSIZE_SMALL: {
            _icnVsSprite[id].resize( 2 );

            if ( useOriginalResources() ) {
                _icnVsSprite[id][0] = fheroes2::AGG::GetICN( ICN::REQUESTS, 9 );
                _icnVsSprite[id][1] = fheroes2::AGG::GetICN( ICN::REQUESTS, 10 );
                break;
            }

            createNormalButton( _icnVsSprite[id][0], _icnVsSprite[id][1], gettext_noop( "S" ), false, ICN::STONEBAK, { 46, 25 } );

            break;
        }
        case ICN::BUTTON_MAPSIZE_MEDIUM: {
            _icnVsSprite[id].resize( 2 );

            if ( useOriginalResources() ) {
                _icnVsSprite[id][0] = fheroes2::AGG::GetICN( ICN::REQUESTS, 11 );
                _icnVsSprite[id][1] = fheroes2::AGG::GetICN( ICN::REQUESTS, 12 );
                break;
            }

            createNormalButton( _icnVsSprite[id][0], _icnVsSprite[id][1], gettext_noop( "M" ), false, ICN::STONEBAK, { 46, 25 } );

            break;
        }
        case ICN::BUTTON_MAPSIZE_LARGE: {
            _icnVsSprite[id].resize( 2 );

            if ( useOriginalResources() ) {
                _icnVsSprite[id][0] = fheroes2::AGG::GetICN( ICN::REQUESTS, 13 );
                _icnVsSprite[id][1] = fheroes2::AGG::GetICN( ICN::REQUESTS, 14 );
                break;
            }

            createNormalButton( _icnVsSprite[id][0], _icnVsSprite[id][1], gettext_noop( "L" ), false, ICN::STONEBAK, { 46, 25 } );

            break;
        }
        case ICN::BUTTON_MAPSIZE_XLARGE: {
            _icnVsSprite[id].resize( 2 );

            if ( useOriginalResources() ) {
                _icnVsSprite[id][0] = fheroes2::AGG::GetICN( ICN::REQUESTS, 15 );
                _icnVsSprite[id][1] = fheroes2::AGG::GetICN( ICN::REQUESTS, 16 );
                break;
            }

            createNormalButton( _icnVsSprite[id][0], _icnVsSprite[id][1], gettext_noop( "X-L" ), false, ICN::STONEBAK, { 46, 25 } );

            break;
        }
        case ICN::BUTTON_MAPSIZE_ALL: {
            _icnVsSprite[id].resize( 2 );

            if ( useOriginalResources() ) {
                _icnVsSprite[id][0] = fheroes2::AGG::GetICN( ICN::REQUESTS, 17 );
                _icnVsSprite[id][1] = fheroes2::AGG::GetICN( ICN::REQUESTS, 18 );
                break;
            }

            createNormalButton( _icnVsSprite[id][0], _icnVsSprite[id][1], gettext_noop( "ALL" ), false, ICN::STONEBAK, { 58, 25 } );

            break;
        }
        case ICN::BUTTON_GUILDWELL_EXIT: {
            _icnVsSprite[id].resize( 2 );

            if ( useOriginalResources() ) {
                _icnVsSprite[id][0] = fheroes2::AGG::GetICN( ICN::WELLXTRA, 0 );
                _icnVsSprite[id][1] = fheroes2::AGG::GetICN( ICN::WELLXTRA, 1 );
                break;
            }

            fheroes2::getTextAdaptedSprite( _icnVsSprite[id][0], _icnVsSprite[id][1], gettext_noop( "EXIT" ), ICN::EMPTY_GUILDWELL_BUTTON, ICN::UNKNOWN );

            break;
        }
        case ICN::BUTTON_EXIT_TOWN: {
            std::vector<fheroes2::Sprite> & buttonStates = _icnVsSprite[id];
            buttonStates.resize( 2 );

            if ( useOriginalResources() ) {
                buttonStates[0] = fheroes2::AGG::GetICN( ICN::TREASURY, 1 );
                buttonStates[1] = fheroes2::AGG::GetICN( ICN::TREASURY, 2 );
                break;
            }

            createNormalButton( _icnVsSprite[id][0], _icnVsSprite[id][1], gettext_noop( "smallerButton|EXIT" ), false, ICN::BLACKBAK, { 70, 25 } );

            break;
        }
        case ICN::BUTTON_EXIT_PUZZLE_DIM_DOOR_GOOD:
        case ICN::BUTTON_EXIT_PUZZLE_DIM_DOOR_EVIL: {
            _icnVsSprite[id].resize( 2 );

            const bool isEvilInterface = ( id == ICN::BUTTON_EXIT_PUZZLE_DIM_DOOR_EVIL );

            if ( useOriginalResources() ) {
                const int originalButtonICN = isEvilInterface ? ICN::LGNDXTRE : ICN::LGNDXTRA;
                _icnVsSprite[id][0] = fheroes2::AGG::GetICN( originalButtonICN, 4 );
                _icnVsSprite[id][1] = fheroes2::AGG::GetICN( originalButtonICN, 5 );
                break;
            }

            createNormalButton( _icnVsSprite[id][0], _icnVsSprite[id][1], gettext_noop( "smallerButton|EXIT" ), isEvilInterface,
                                isEvilInterface ? ICN::STONEBAK_EVIL : ICN::STONEBAK, { 70, 25 } );

            break;
        }
        case ICN::BUTTON_VIEWWORLD_EXIT_GOOD:
        case ICN::BUTTON_VIEWWORLD_EXIT_EVIL: {
            _icnVsSprite[id].resize( 2 );
            const bool isEvilInterface = ( id == ICN::BUTTON_VIEWWORLD_EXIT_EVIL );

            if ( useOriginalResources() ) {
                const int originalIcnId = isEvilInterface ? ICN::LGNDXTRE : ICN::LGNDXTRA;
                _icnVsSprite[id][0] = fheroes2::AGG::GetICN( originalIcnId, 2 );
                _icnVsSprite[id][1] = fheroes2::AGG::GetICN( originalIcnId, 3 );
                break;
            }

            createNormalButton( _icnVsSprite[id][0], _icnVsSprite[id][1], gettext_noop( "smallerButton|EXIT" ), isEvilInterface,
                                isEvilInterface ? ICN::STONEBAK_EVIL : ICN::STONEBAK, { 70, 35 } );

            break;
        }
        case ICN::BUTTON_KINGDOM_EXIT: {
            _icnVsSprite[id].resize( 2 );

            if ( useOriginalResources() ) {
                _icnVsSprite[id][0] = fheroes2::AGG::GetICN( ICN::OVERVIEW, 4 );
                _icnVsSprite[id][1] = fheroes2::AGG::GetICN( ICN::OVERVIEW, 5 );
                break;
            }

            createNormalButton( _icnVsSprite[id][0], _icnVsSprite[id][1], gettext_noop( "smallerButton|EXIT" ), false, ICN::BROWNBAK, { 89, 25 } );

            break;
        }
        case ICN::BUTTON_KINGDOM_HEROES: {
            _icnVsSprite[id].resize( 2 );

            if ( useOriginalResources() ) {
                _icnVsSprite[id][0] = fheroes2::AGG::GetICN( ICN::OVERVIEW, 0 );
                _icnVsSprite[id][1] = fheroes2::AGG::GetICN( ICN::OVERVIEW, 1 );
                break;
            }

            createNormalButton( _icnVsSprite[id][0], _icnVsSprite[id][1], gettext_noop( "HEROES" ), false, ICN::BROWNBAK, { 89, 42 } );

            break;
        }
        case ICN::BUTTON_KINGDOM_TOWNS: {
            _icnVsSprite[id].resize( 2 );

            if ( useOriginalResources() ) {
                _icnVsSprite[id][0] = fheroes2::AGG::GetICN( ICN::OVERVIEW, 2 );
                _icnVsSprite[id][1] = fheroes2::AGG::GetICN( ICN::OVERVIEW, 3 );
                break;
            }

            createNormalButton( _icnVsSprite[id][0], _icnVsSprite[id][1], gettext_noop( "TOWNS/\nCASTLES" ), false, ICN::BROWNBAK, { 90, 42 } );

            break;
        }
        case ICN::BUTTON_SMALL_CANCEL_GOOD:
        case ICN::BUTTON_SMALL_CANCEL_EVIL: {
            _icnVsSprite[id].resize( 2 );

            const bool isEvilInterface = ( id == ICN::BUTTON_SMALL_CANCEL_EVIL );

            if ( useOriginalResources() ) {
                _icnVsSprite[id][0] = fheroes2::AGG::GetICN( isEvilInterface ? ICN::CPANELE : ICN::CPANEL, 8 );
                _icnVsSprite[id][1] = fheroes2::AGG::GetICN( isEvilInterface ? ICN::CPANELE : ICN::CPANEL, 9 );

                // To properly generate shadows and Blit the button we need to make transparent pixels in its released state the same as in the pressed state.
                CopyTransformLayer( _icnVsSprite[id][0], _icnVsSprite[id][1] );

                break;
            }

            getTextAdaptedSprite( _icnVsSprite[id][0], _icnVsSprite[id][1], gettext_noop( "CANCEL" ), isEvilInterface ? ICN::EMPTY_EVIL_BUTTON : ICN::EMPTY_GOOD_BUTTON,
                                  isEvilInterface ? ICN::STONEBAK_EVIL : ICN::STONEBAK );

            break;
        }
        case ICN::BUTTON_SMALL_OKAY_GOOD:
        case ICN::BUTTON_SMALL_OKAY_EVIL: {
            _icnVsSprite[id].resize( 2 );

            const bool isEvilInterface = ( id == ICN::BUTTON_SMALL_OKAY_EVIL );

            if ( useOriginalResources() ) {
                _icnVsSprite[id][0] = fheroes2::AGG::GetICN( isEvilInterface ? ICN::SPANBTNE : ICN::SPANBTN, 0 );
                _icnVsSprite[id][1] = fheroes2::AGG::GetICN( isEvilInterface ? ICN::SPANBTNE : ICN::SPANBTN, 1 );

                // To properly generate shadows and Blit the button we need to make transparent pixels in its released state the same as in the pressed state.
                CopyTransformLayer( _icnVsSprite[id][0], _icnVsSprite[id][1] );

                break;
            }

            fheroes2::getTextAdaptedSprite( _icnVsSprite[id][0], _icnVsSprite[id][1], gettext_noop( "OKAY" ),
                                            isEvilInterface ? ICN::EMPTY_EVIL_BUTTON : ICN::EMPTY_GOOD_BUTTON, isEvilInterface ? ICN::STONEBAK_EVIL : ICN::STONEBAK );

            break;
        }
        case ICN::BUTTON_SMALL_ACCEPT_GOOD: {
            _icnVsSprite[id].resize( 2 );

            if ( useOriginalResources() ) {
                _icnVsSprite[id][0] = fheroes2::AGG::GetICN( ICN::SURRENDR, 0 );
                _icnVsSprite[id][1] = fheroes2::AGG::GetICN( ICN::SURRENDR, 1 );

                // Fix incorrect font color.
                ReplaceColorId( _icnVsSprite[id][0], 28, 56 );

                // To properly generate shadows and Blit the button we need to make transparent pixels in its released state the same as in the pressed state.
                CopyTransformLayer( _icnVsSprite[id][0], _icnVsSprite[id][1] );

                break;
            }

            getTextAdaptedSprite( _icnVsSprite[id][0], _icnVsSprite[id][1], gettext_noop( "ACCEPT" ), ICN::EMPTY_GOOD_BUTTON, ICN::STONEBAK );

            break;
        }
        case ICN::BUTTON_SMALL_DECLINE_GOOD: {
            _icnVsSprite[id].resize( 2 );

            if ( useOriginalResources() ) {
                _icnVsSprite[id][0] = fheroes2::AGG::GetICN( ICN::SURRENDR, 2 );
                _icnVsSprite[id][1] = fheroes2::AGG::GetICN( ICN::SURRENDR, 3 );

                // Fix incorrect font color.
                ReplaceColorId( _icnVsSprite[id][0], 28, 56 );

                // To properly generate shadows and Blit the button we need to make transparent pixels in its released state the same as in the pressed state.
                CopyTransformLayer( _icnVsSprite[id][0], _icnVsSprite[id][1] );
                setButtonCornersTransparent( _icnVsSprite[id][1] );

                break;
            }

            getTextAdaptedSprite( _icnVsSprite[id][0], _icnVsSprite[id][1], gettext_noop( "DECLINE" ), ICN::EMPTY_GOOD_BUTTON, ICN::STONEBAK );

            break;
        }
        case ICN::BUTTON_SMALL_LEARN_GOOD:
        case ICN::BUTTON_SMALL_LEARN_EVIL: {
            _icnVsSprite[id].resize( 2 );

            const bool isEvilInterface = ( id == ICN::BUTTON_SMALL_LEARN_EVIL );

            if ( useOriginalResources() ) {
                const int baseIcnID = isEvilInterface ? ICN::SYSTEME : ICN::SYSTEM;
                _icnVsSprite[id][0] = fheroes2::AGG::GetICN( baseIcnID, 9 );
                _icnVsSprite[id][1] = fheroes2::AGG::GetICN( baseIcnID, 10 );
                break;
            }

            fheroes2::getTextAdaptedSprite( _icnVsSprite[id][0], _icnVsSprite[id][1], gettext_noop( "LEARN" ),
                                            isEvilInterface ? ICN::EMPTY_EVIL_BUTTON : ICN::EMPTY_GOOD_BUTTON,
                                            isEvilInterface ? ICN::UNIFORMBAK_EVIL : ICN::UNIFORMBAK_GOOD );

            break;
        }
        case ICN::BUTTON_SMALL_TRADE_GOOD:
        case ICN::BUTTON_SMALL_TRADE_EVIL: {
            _icnVsSprite[id].resize( 2 );

            const bool isEvilInterface = ( id == ICN::BUTTON_SMALL_TRADE_EVIL );

            if ( useOriginalResources() ) {
                _icnVsSprite[id][0] = fheroes2::AGG::GetICN( isEvilInterface ? ICN::TRADPOSE : ICN::TRADPOST, 15 );
                _icnVsSprite[id][1] = fheroes2::AGG::GetICN( isEvilInterface ? ICN::TRADPOSE : ICN::TRADPOST, 16 );
                break;
            }

            getTextAdaptedSprite( _icnVsSprite[id][0], _icnVsSprite[id][1], gettext_noop( "TRADE" ), isEvilInterface ? ICN::EMPTY_EVIL_BUTTON : ICN::EMPTY_GOOD_BUTTON,
                                  isEvilInterface ? ICN::UNIFORMBAK_EVIL : ICN::UNIFORMBAK_GOOD );
            break;
        }
        case ICN::BUTTON_SMALL_YES_GOOD:
        case ICN::BUTTON_SMALL_YES_EVIL: {
            _icnVsSprite[id].resize( 2 );

            const bool isEvilInterface = ( id == ICN::BUTTON_SMALL_YES_EVIL );

            if ( useOriginalResources() ) {
                const int baseIcnID = isEvilInterface ? ICN::SYSTEME : ICN::SYSTEM;
                _icnVsSprite[id][0] = fheroes2::AGG::GetICN( baseIcnID, 5 );
                _icnVsSprite[id][1] = fheroes2::AGG::GetICN( baseIcnID, 6 );
                break;
            }

            fheroes2::getTextAdaptedSprite( _icnVsSprite[id][0], _icnVsSprite[id][1], gettext_noop( "YES" ),
                                            isEvilInterface ? ICN::EMPTY_EVIL_BUTTON : ICN::EMPTY_GOOD_BUTTON,
                                            isEvilInterface ? ICN::UNIFORMBAK_EVIL : ICN::UNIFORMBAK_GOOD );
            break;
        }
        case ICN::BUTTON_SMALL_NO_GOOD:
        case ICN::BUTTON_SMALL_NO_EVIL: {
            _icnVsSprite[id].resize( 2 );

            const bool isEvilInterface = ( id == ICN::BUTTON_SMALL_NO_EVIL );

            if ( useOriginalResources() ) {
                const int baseIcnID = isEvilInterface ? ICN::SYSTEME : ICN::SYSTEM;
                _icnVsSprite[id][0] = fheroes2::AGG::GetICN( baseIcnID, 7 );
                _icnVsSprite[id][1] = fheroes2::AGG::GetICN( baseIcnID, 8 );
                break;
            }

            fheroes2::getTextAdaptedSprite( _icnVsSprite[id][0], _icnVsSprite[id][1], gettext_noop( "NO" ),
                                            isEvilInterface ? ICN::EMPTY_EVIL_BUTTON : ICN::EMPTY_GOOD_BUTTON,
                                            isEvilInterface ? ICN::UNIFORMBAK_EVIL : ICN::UNIFORMBAK_GOOD );
            break;
        }
        case ICN::BUTTON_SMALL_EXIT_GOOD:
        case ICN::BUTTON_SMALL_EXIT_EVIL: {
            _icnVsSprite[id].resize( 2 );

            const bool isEvilInterface = ( id == ICN::BUTTON_SMALL_EXIT_EVIL );

            if ( useOriginalResources() ) {
                _icnVsSprite[id][0] = fheroes2::AGG::GetICN( isEvilInterface ? ICN::VIEWARME : ICN::VIEWARMY, 3 );
                _icnVsSprite[id][1] = fheroes2::AGG::GetICN( isEvilInterface ? ICN::VIEWARME : ICN::VIEWARMY, 4 );
                break;
            }

            getTextAdaptedSprite( _icnVsSprite[id][0], _icnVsSprite[id][1], gettext_noop( "EXIT" ), isEvilInterface ? ICN::EMPTY_EVIL_BUTTON : ICN::EMPTY_GOOD_BUTTON,
                                  isEvilInterface ? ICN::STONEBAK_EVIL : ICN::STONEBAK );

            break;
        }
        case ICN::BUTTON_SMALL_DISMISS_GOOD:
        case ICN::BUTTON_SMALL_DISMISS_EVIL: {
            _icnVsSprite[id].resize( 2 );

            const bool isEvilInterface = ( id == ICN::BUTTON_SMALL_DISMISS_EVIL );

            if ( useOriginalResources() ) {
                _icnVsSprite[id][0] = fheroes2::AGG::GetICN( isEvilInterface ? ICN::VIEWARME : ICN::VIEWARMY, 1 );
                _icnVsSprite[id][1] = fheroes2::AGG::GetICN( isEvilInterface ? ICN::VIEWARME : ICN::VIEWARMY, 2 );
                break;
            }

            getTextAdaptedSprite( _icnVsSprite[id][0], _icnVsSprite[id][1], gettext_noop( "DISMISS" ), isEvilInterface ? ICN::EMPTY_EVIL_BUTTON : ICN::EMPTY_GOOD_BUTTON,
                                  isEvilInterface ? ICN::STONEBAK_EVIL : ICN::STONEBAK );

            break;
        }
        case ICN::BUTTON_SMALL_UPGRADE_GOOD:
        case ICN::BUTTON_SMALL_UPGRADE_EVIL: {
            _icnVsSprite[id].resize( 2 );

            const bool isEvilInterface = ( id == ICN::BUTTON_SMALL_UPGRADE_EVIL );

            if ( useOriginalResources() ) {
                _icnVsSprite[id][0] = fheroes2::AGG::GetICN( isEvilInterface ? ICN::VIEWARME : ICN::VIEWARMY, 5 );
                _icnVsSprite[id][1] = fheroes2::AGG::GetICN( isEvilInterface ? ICN::VIEWARME : ICN::VIEWARMY, 6 );
                break;
            }

            getTextAdaptedSprite( _icnVsSprite[id][0], _icnVsSprite[id][1], gettext_noop( "UPGRADE" ), isEvilInterface ? ICN::EMPTY_EVIL_BUTTON : ICN::EMPTY_GOOD_BUTTON,
                                  isEvilInterface ? ICN::STONEBAK_EVIL : ICN::STONEBAK );

            break;
        }
        case ICN::BUTTON_GIFT_GOOD: {
            _icnVsSprite[id].resize( 2 );

            const bool isEvilInterface = ( id == ICN::BUTTON_GIFT_EVIL );

            fheroes2::getTextAdaptedSprite( _icnVsSprite[id][0], _icnVsSprite[id][1], gettext_noop( "GIFT" ),
                                            isEvilInterface ? ICN::EMPTY_EVIL_BUTTON : ICN::EMPTY_GOOD_BUTTON,
                                            isEvilInterface ? ICN::UNIFORMBAK_EVIL : ICN::UNIFORMBAK_GOOD );

            break;
        }
        case ICN::BUTTON_SMALL_RESTART_GOOD: {
            _icnVsSprite[id].resize( 2 );

            if ( useOriginalResources() ) {
                _icnVsSprite[id][0] = fheroes2::AGG::GetICN( ICN::NON_UNIFORM_GOOD_RESTART_BUTTON, 0 );
                _icnVsSprite[id][1] = fheroes2::AGG::GetICN( ICN::NON_UNIFORM_GOOD_RESTART_BUTTON, 1 );
                break;
            }

            getTextAdaptedSprite( _icnVsSprite[id][0], _icnVsSprite[id][1], gettext_noop( "RESTART" ), ICN::EMPTY_GOOD_BUTTON, ICN::STONEBAK );

            break;
        }
        case ICN::BUTTON_SMALL_MAX_GOOD: {
            _icnVsSprite[id].resize( 2 );

            if ( useOriginalResources() ) {
                // The original assets ICN contains button with shadow. We crop only the button.
                _icnVsSprite[id][0] = fheroes2::Crop( fheroes2::AGG::GetICN( ICN::RECRUIT, 4 ), 5, 0, 60, 25 );
                _icnVsSprite[id][1] = fheroes2::Crop( fheroes2::AGG::GetICN( ICN::RECRUIT, 5 ), 5, 0, 60, 25 );
                _icnVsSprite[id][0].setPosition( 0, 0 );
                _icnVsSprite[id][1].setPosition( 0, 0 );

                // To properly generate shadows and Blit the button we need to make some pixels transparent.
                for ( fheroes2::Sprite & image : _icnVsSprite[id] ) {
                    setButtonCornersTransparent( image );
                }

                break;
            }

            createNormalButton( _icnVsSprite[id][0], _icnVsSprite[id][1], gettext_noop( "MAX" ), false, ICN::STONEBAK, { 61, 25 } );

            break;
        }
        case ICN::BUTTON_SMALL_MIN_GOOD: {
            _icnVsSprite[id].resize( 2 );

            const bool isEvilInterface = id == ICN::BUTTON_SMALL_MIN_EVIL;

            createNormalButton( _icnVsSprite[id][0], _icnVsSprite[id][1], gettext_noop( "MIN" ), isEvilInterface, isEvilInterface ? ICN::STONEBAK_EVIL : ICN::STONEBAK,
                                { fheroes2::AGG::GetICN( ICN::BUTTON_SMALL_MAX_GOOD, 0 ).width() - 10, 25 } );

            break;
        }
        case ICN::UNIFORM_GOOD_MIN_BUTTON:
        case ICN::UNIFORM_GOOD_MAX_BUTTON: {
            // To preserve language-specific generations from generateLanguageSpecificImages() we clean the non uniform button.
            _icnVsSprite[id].resize( 2 );
            fheroes2::Sprite & released = _icnVsSprite[id][0];
            fheroes2::Sprite & pressed = _icnVsSprite[id][1];
            const bool maxButton = id == ICN::UNIFORM_GOOD_MAX_BUTTON;
            const int buttonIcnID = maxButton ? ICN::BUTTON_SMALL_MAX_GOOD : ICN::BUTTON_SMALL_MIN_GOOD;
            released = fheroes2::AGG::GetICN( buttonIcnID, 0 );
            pressed = fheroes2::AGG::GetICN( buttonIcnID, 1 );
            // Clean the borders of the pressed state.
            FillTransform( pressed, 4, 0, pressed.width() - 3, 1, 1 );
            FillTransform( pressed, pressed.width() - 3, 1, 2, 1, 1 );
            FillTransform( pressed, pressed.width() - 2, 2, 2, 1, 1 );
            FillTransform( pressed, pressed.width() - 1, 3, 1, pressed.height() - 5, 1 );
            fheroes2::makeTransparentBackground( released, pressed, ICN::UNIFORMBAK_GOOD );

            break;
        }
        case ICN::UNIFORM_GOOD_OKAY_BUTTON:
        case ICN::UNIFORM_EVIL_OKAY_BUTTON: {
            _icnVsSprite[id].resize( 2 );

            const bool isEvilInterface = ( id == ICN::UNIFORM_EVIL_OKAY_BUTTON );

            if ( useOriginalResources() ) {
                const int baseIcnId = isEvilInterface ? ICN::SYSTEME : ICN::SYSTEM;
                _icnVsSprite[id][0] = fheroes2::AGG::GetICN( baseIcnId, 1 );
                _icnVsSprite[id][1] = fheroes2::AGG::GetICN( baseIcnId, 2 );
                break;
            }

            fheroes2::getTextAdaptedSprite( _icnVsSprite[id][0], _icnVsSprite[id][1], gettext_noop( "OKAY" ),
                                            isEvilInterface ? ICN::EMPTY_EVIL_BUTTON : ICN::EMPTY_GOOD_BUTTON,
                                            isEvilInterface ? ICN::UNIFORMBAK_EVIL : ICN::UNIFORMBAK_GOOD );
            break;
        }
        case ICN::UNIFORM_GOOD_CANCEL_BUTTON:
        case ICN::UNIFORM_EVIL_CANCEL_BUTTON: {
            _icnVsSprite[id].resize( 2 );

            const bool isEvilInterface = ( id == ICN::UNIFORM_EVIL_CANCEL_BUTTON );

            if ( useOriginalResources() ) {
                const int baseIcnId = isEvilInterface ? ICN::SYSTEME : ICN::SYSTEM;
                _icnVsSprite[id][0] = fheroes2::AGG::GetICN( baseIcnId, 3 );
                _icnVsSprite[id][1] = fheroes2::AGG::GetICN( baseIcnId, 4 );
                break;
            }

            getTextAdaptedSprite( _icnVsSprite[id][0], _icnVsSprite[id][1], gettext_noop( "CANCEL" ), isEvilInterface ? ICN::EMPTY_EVIL_BUTTON : ICN::EMPTY_GOOD_BUTTON,
                                  isEvilInterface ? ICN::UNIFORMBAK_EVIL : ICN::UNIFORMBAK_GOOD );

            break;
        }
        case ICN::UNIFORM_GOOD_EXIT_BUTTON:
        case ICN::UNIFORM_EVIL_EXIT_BUTTON: {
            _icnVsSprite[id].resize( 2 );

            const bool isEvilInterface = ( id == ICN::UNIFORM_EVIL_EXIT_BUTTON );
            const int baseIcnId = isEvilInterface ? ICN::TRADPOSE : ICN::TRADPOST;

            if ( useOriginalResources() ) {
                _icnVsSprite[id][0] = fheroes2::AGG::GetICN( baseIcnId, 17 );
                _icnVsSprite[id][1] = fheroes2::AGG::GetICN( baseIcnId, 18 );
                break;
            }

            getTextAdaptedSprite( _icnVsSprite[id][0], _icnVsSprite[id][1], gettext_noop( "EXIT" ), isEvilInterface ? ICN::EMPTY_EVIL_BUTTON : ICN::EMPTY_GOOD_BUTTON,
                                  isEvilInterface ? ICN::UNIFORMBAK_EVIL : ICN::UNIFORMBAK_GOOD );

            break;
        }
        case ICN::BUTTON_VERTICAL_DISMISS: {
            _icnVsSprite[id].resize( 2 );

            if ( useOriginalResources() ) {
                // The original DISMISS button has a broken transform layer and thinner pressed state than released state,
                // so we use our empty vertical button as a template
                _icnVsSprite[id][0] = fheroes2::AGG::GetICN( ICN::EMPTY_VERTICAL_GOOD_BUTTON, 0 );
                _icnVsSprite[id][1] = fheroes2::AGG::GetICN( ICN::EMPTY_VERTICAL_GOOD_BUTTON, 1 );

                // Copy the DISMISS text back from the original button
                const fheroes2::Sprite & originalReleased = fheroes2::AGG::GetICN( ICN::HSBTNS, 0 );
                const fheroes2::Sprite & originalPressed = fheroes2::AGG::GetICN( ICN::HSBTNS, 1 );

                Copy( originalReleased, 9, 2, _icnVsSprite[id][0], 5, 2, 21, 112 );
                Copy( originalPressed, 9, 5, _icnVsSprite[id][1], 4, 5, 19, 111 );

                fheroes2::makeTransparentBackground( _icnVsSprite[id][0], _icnVsSprite[id][1], ICN::REDBAK_SMALL_VERTICAL );

                break;
            }

            // We need to temporarily remove the letter-specific X offsets in the font because if not the letters will
            // be off-centered when we are displaying one letter per line
            const ButtonFontOffsetRestorer fontReleased( _icnVsSprite[ICN::BUTTON_GOOD_FONT_RELEASED], -1 );
            const ButtonFontOffsetRestorer fontPressed( _icnVsSprite[ICN::BUTTON_GOOD_FONT_PRESSED], -1 );
            getTextAdaptedSprite( _icnVsSprite[id][0], _icnVsSprite[id][1], gettext_noop( "D\nI\nS\nM\nI\nS\nS" ), ICN::EMPTY_VERTICAL_GOOD_BUTTON,
                                  ICN::REDBAK_SMALL_VERTICAL );

            break;
        }
        case ICN::BUTTON_VERTICAL_EXIT: {
            _icnVsSprite[id].resize( 2 );

            if ( useOriginalResources() ) {
                // The original EXIT button has a broken transform layer and we need to remove the shadows,
                // so we use our empty vertical button as a template
                _icnVsSprite[id][0] = fheroes2::AGG::GetICN( ICN::EMPTY_VERTICAL_GOOD_BUTTON, 0 );
                _icnVsSprite[id][1] = fheroes2::AGG::GetICN( ICN::EMPTY_VERTICAL_GOOD_BUTTON, 1 );

                // Copy the EXIT text back from the original button
                const fheroes2::Sprite & originalReleased = fheroes2::AGG::GetICN( ICN::HSBTNS, 2 );
                const fheroes2::Sprite & originalPressed = fheroes2::AGG::GetICN( ICN::HSBTNS, 3 );

                Copy( originalReleased, 4, 2, _icnVsSprite[id][0], 5, 2, 21, 112 );
                Copy( originalPressed, 3, 5, _icnVsSprite[id][1], 4, 5, 19, 111 );

                fheroes2::makeTransparentBackground( _icnVsSprite[id][0], _icnVsSprite[id][1], ICN::REDBAK_SMALL_VERTICAL );

                break;
            }

            // We need to temporarily remove the letter specific X offsets in the font because if not the letters will
            // be off-centered when we are displaying one letter per line
            const ButtonFontOffsetRestorer fontReleased( _icnVsSprite[ICN::BUTTON_GOOD_FONT_RELEASED], -1 );
            const ButtonFontOffsetRestorer fontPressed( _icnVsSprite[ICN::BUTTON_GOOD_FONT_PRESSED], -1 );
            getTextAdaptedSprite( _icnVsSprite[id][0], _icnVsSprite[id][1], gettext_noop( "E\nX\nI\nT" ), ICN::EMPTY_VERTICAL_GOOD_BUTTON, ICN::REDBAK_SMALL_VERTICAL );

            break;
        }
        case ICN::BUTTON_HSCORES_VERTICAL_CAMPAIGN:
        case ICN::BUTTON_HSCORES_VERTICAL_EXIT:
        case ICN::BUTTON_HSCORES_VERTICAL_STANDARD: {
            _icnVsSprite[id].resize( 2 );

            const int originalID = ICN::HISCORE;
            uint32_t originalICNIndex = 0;
            if ( id == ICN::BUTTON_HSCORES_VERTICAL_STANDARD ) {
                originalICNIndex = 2;
            }
            else if ( id == ICN::BUTTON_HSCORES_VERTICAL_EXIT ) {
                originalICNIndex = 4;
            }
            else {
                assert( id == ICN::BUTTON_HSCORES_VERTICAL_CAMPAIGN );
            }

            if ( useOriginalResources() ) {
                _icnVsSprite[id][0] = fheroes2::AGG::GetICN( originalID, originalICNIndex );
                _icnVsSprite[id][1] = fheroes2::AGG::GetICN( originalID, originalICNIndex + 1 );
                break;
            }

            for ( size_t i = 0; i < _icnVsSprite[id].size(); ++i ) {
                const fheroes2::Sprite & originalButton = fheroes2::AGG::GetICN( originalID, originalICNIndex + static_cast<uint32_t>( i ) );
                fheroes2::Sprite & out = _icnVsSprite[id][i];

                out = originalButton;
                // Clean the button
                Fill( out, 4 - static_cast<int32_t>( i ), 4 + static_cast<int32_t>( i ), 19, 123, getButtonFillingColor( i == 0 ) );
            }

            const char * buttonText;

            if ( id == ICN::BUTTON_HSCORES_VERTICAL_CAMPAIGN ) {
                buttonText = gettext_noop( "C\nA\nM\nP\nA\nI\nG\nN" );
            }
            else if ( id == ICN::BUTTON_HSCORES_VERTICAL_STANDARD ) {
                buttonText = gettext_noop( "S\nT\nA\nN\nD\nA\nR\nD" );
            }
            else {
                buttonText = gettext_noop( "E\nX\nI\nT" );
            }

            const ButtonFontOffsetRestorer fontRestorerReleased( _icnVsSprite[ICN::BUTTON_GOOD_FONT_RELEASED], -1 );
            const ButtonFontOffsetRestorer fontRestorerPressed( _icnVsSprite[ICN::BUTTON_GOOD_FONT_PRESSED], -1 );

            const char * translatedText = fheroes2::getSupportedText( buttonText, fheroes2::FontType{ fheroes2::FontSize::BUTTON_RELEASED, fheroes2::FontColor::WHITE } );
            fheroes2::renderTextOnButton( _icnVsSprite[id][0], _icnVsSprite[id][1], translatedText, { 3, 4 }, { 2, 5 }, { 23, 133 }, fheroes2::FontColor::WHITE );

            break;
        }
        case ICN::BUTTON_LOAD_MAP_EVIL:
        case ICN::BUTTON_SAVE_MAP_EVIL:
        case ICN::BUTTON_NEW_MAP_EVIL:
        case ICN::UNIFORM_EVIL_MAX_BUTTON:
        case ICN::UNIFORM_EVIL_MIN_BUTTON:
        case ICN::BUTTON_SMALL_MAX_EVIL:
        case ICN::BUTTON_SMALL_MIN_EVIL:
        case ICN::BUTTON_SMALL_ACCEPT_EVIL:
        case ICN::BUTTON_SMALL_DECLINE_EVIL:
        case ICN::BUTTON_GIFT_EVIL:
        case ICN::BUTTON_SMALL_RESTART_EVIL:
        case ICN::BUTTON_MAP_SELECT_EVIL: {
            // We do palette swaps for these for one out of either two reasons: to generate completely new buttons, or to preserve
            // language-specific generations from generateLanguageSpecificImages().
            _icnVsSprite[id].resize( 2 );

            int goodButtonIcnID = ICN::UNKNOWN;
            if ( id == ICN::BUTTON_MAP_SELECT_EVIL ) {
                goodButtonIcnID = ICN::BUTTON_MAP_SELECT_GOOD;
            }
            else if ( id == ICN::BUTTON_SMALL_RESTART_EVIL ) {
                goodButtonIcnID = ICN::BUTTON_SMALL_RESTART_GOOD;
            }
            else if ( id == ICN::BUTTON_GIFT_EVIL ) {
                goodButtonIcnID = ICN::BUTTON_GIFT_GOOD;
            }
            else if ( id == ICN::BUTTON_SMALL_DECLINE_EVIL ) {
                goodButtonIcnID = ICN::BUTTON_SMALL_DECLINE_GOOD;
            }
            else if ( id == ICN::BUTTON_SMALL_ACCEPT_EVIL ) {
                goodButtonIcnID = ICN::BUTTON_SMALL_ACCEPT_GOOD;
            }
            else if ( id == ICN::BUTTON_SMALL_MIN_EVIL ) {
                goodButtonIcnID = ICN::BUTTON_SMALL_MIN_GOOD;
            }
            else if ( id == ICN::BUTTON_SMALL_MAX_EVIL ) {
                goodButtonIcnID = ICN::BUTTON_SMALL_MAX_GOOD;
            }
            else if ( id == ICN::UNIFORM_EVIL_MIN_BUTTON ) {
                goodButtonIcnID = ICN::UNIFORM_GOOD_MIN_BUTTON;
            }
            else if ( id == ICN::UNIFORM_EVIL_MAX_BUTTON ) {
                goodButtonIcnID = ICN::UNIFORM_GOOD_MAX_BUTTON;
            }
            else if ( id == ICN::BUTTON_NEW_MAP_EVIL ) {
                goodButtonIcnID = ICN::BUTTON_NEW_MAP_GOOD;
            }
            else if ( id == ICN::BUTTON_SAVE_MAP_EVIL ) {
                goodButtonIcnID = ICN::BUTTON_SAVE_MAP_GOOD;
            }
            else if ( id == ICN::BUTTON_LOAD_MAP_EVIL ) {
                goodButtonIcnID = ICN::BUTTON_LOAD_MAP_GOOD;
            }

            convertToEvilButtonBackground( _icnVsSprite[id][0], _icnVsSprite[id][1], goodButtonIcnID );
            break;
        }
        case ICN::BUTTON_INFO_EVIL:
        case ICN::BUTTON_INFO_GOOD:
        case ICN::BUTTON_QUIT_EVIL:
        case ICN::BUTTON_QUIT_GOOD:
        case ICN::BUTTON_SAVE_GAME_EVIL:
        case ICN::BUTTON_SAVE_GAME_GOOD:
        case ICN::BUTTON_LOAD_GAME_EVIL:
        case ICN::BUTTON_LOAD_GAME_GOOD:
        case ICN::BUTTON_NEW_GAME_EVIL:
        case ICN::BUTTON_NEW_GAME_GOOD:
        case ICN::BUTTON_SAVE_MAP_GOOD:
        case ICN::BUTTON_LOAD_MAP_GOOD:
        case ICN::BUTTON_NEW_MAP_GOOD: {
            _icnVsSprite[id].resize( 2 );

            const bool isEvilInterface = ( id == ICN::BUTTON_NEW_GAME_EVIL || id == ICN::BUTTON_LOAD_GAME_EVIL || id == ICN::BUTTON_SAVE_GAME_EVIL
                                           || id == ICN::BUTTON_QUIT_EVIL || id == ICN::BUTTON_INFO_EVIL );

            if ( useOriginalResources() ) {
                int buttonIcnID = ICN::UNKNOWN;
                std::pair<int, int> icnIndex;
                switch ( id ) {
                case ICN::BUTTON_NEW_MAP_GOOD: {
                    buttonIcnID = ICN::ECPANEL;
                    icnIndex = { 0, 1 };
                    break;
                }
                case ICN::BUTTON_LOAD_MAP_GOOD: {
                    buttonIcnID = ICN::ECPANEL;
                    icnIndex = { 2, 3 };
                    break;
                }
                case ICN::BUTTON_SAVE_MAP_GOOD: {
                    buttonIcnID = ICN::ECPANEL;
                    icnIndex = { 4, 5 };
                    break;
                }
                case ICN::BUTTON_NEW_GAME_EVIL:
                case ICN::BUTTON_NEW_GAME_GOOD: {
                    buttonIcnID = isEvilInterface ? ICN::CPANELE : ICN::CPANEL;
                    icnIndex = { 0, 1 };
                    break;
                }
                case ICN::BUTTON_LOAD_GAME_EVIL:
                case ICN::BUTTON_LOAD_GAME_GOOD: {
                    buttonIcnID = isEvilInterface ? ICN::CPANELE : ICN::CPANEL;
                    icnIndex = { 2, 3 };
                    break;
                }
                case ICN::BUTTON_SAVE_GAME_EVIL:
                case ICN::BUTTON_SAVE_GAME_GOOD: {
                    buttonIcnID = isEvilInterface ? ICN::CPANELE : ICN::CPANEL;
                    icnIndex = { 4, 5 };
                    break;
                }
                case ICN::BUTTON_QUIT_EVIL:
                case ICN::BUTTON_QUIT_GOOD: {
                    buttonIcnID = isEvilInterface ? ICN::CPANELE : ICN::CPANEL;
                    icnIndex = { 6, 7 };
                    break;
                }
                case ICN::BUTTON_INFO_EVIL:
                case ICN::BUTTON_INFO_GOOD: {
                    buttonIcnID = isEvilInterface ? ICN::APANELE : ICN::APANEL;
                    icnIndex = { 4, 5 };
                    break;
                }
                default:
                    buttonIcnID = ICN::CPANEL;
                    icnIndex = { 0, 1 };
                    break;
                }
                
                _icnVsSprite[id][0] = fheroes2::AGG::GetICN( buttonIcnID, icnIndex.first );
                _icnVsSprite[id][1] = fheroes2::AGG::GetICN( buttonIcnID, icnIndex.second );
                break;
            }
            
            const char * text = gettext_noop( "LOAD\nMAP" );
            switch ( id ) {
            case ICN::BUTTON_NEW_MAP_GOOD: {
                text = gettext_noop( "NEW\nMAP" );
                break;
            }
            case ICN::BUTTON_LOAD_MAP_GOOD: {
                text = gettext_noop( "LOAD\nMAP" );
                break;
            }
            case ICN::BUTTON_SAVE_MAP_GOOD: {
                text = gettext_noop( "SAVE\nMAP" );
                break;
            }
            case ICN::BUTTON_NEW_GAME_EVIL:
            case ICN::BUTTON_NEW_GAME_GOOD: {
                text = gettext_noop( "NEW\nGAME" );
                break;
            }
            case ICN::BUTTON_LOAD_GAME_EVIL:
            case ICN::BUTTON_LOAD_GAME_GOOD: {
                text = gettext_noop( "LOAD\nGAME" );
                break;
            }
            case ICN::BUTTON_SAVE_GAME_EVIL:
            case ICN::BUTTON_SAVE_GAME_GOOD: {
                text = gettext_noop( "SAVE\nGAME" );
                break;
            }
            case ICN::BUTTON_QUIT_EVIL:
            case ICN::BUTTON_QUIT_GOOD: {
                text = gettext_noop( "QUIT" );
                break;
            }
            case ICN::BUTTON_INFO_EVIL:
            case ICN::BUTTON_INFO_GOOD: {
                text = gettext_noop( "INFO" );
                break;
            }
            default:
                break;
            }

            createNormalButton( _icnVsSprite[id][0], _icnVsSprite[id][1], text, isEvilInterface,
                                isEvilInterface ? ICN::STONEBAK_EVIL : ICN::STONEBAK, { 86, 56 } );

            break;
        }
        case ICN::BTNBATTLEONLY:
        case ICN::BUTTON_STANDARD_GAME:
        case ICN::BUTTON_CAMPAIGN_GAME:
        case ICN::BUTTON_MULTIPLAYER_GAME:
        case ICN::BUTTON_LARGE_CANCEL:
        case ICN::BUTTON_LARGE_CONFIG:
        case ICN::BUTTON_ORIGINAL_CAMPAIGN:
        case ICN::BUTTON_EXPANSION_CAMPAIGN:
        case ICN::BUTTON_HOT_SEAT:
        case ICN::BUTTON_2_PLAYERS:
        case ICN::BUTTON_3_PLAYERS:
        case ICN::BUTTON_4_PLAYERS:
        case ICN::BUTTON_5_PLAYERS:
        case ICN::BUTTON_6_PLAYERS: {
            _icnVsSprite[id].resize( 2 );

            if ( useOriginalResources() && id != ICN::BTNBATTLEONLY ) {
                int buttonIcnID = ICN::UNKNOWN;
                std::pair<int, int> icnIndex;
                switch ( id ) {
                case ICN::BUTTON_CAMPAIGN_GAME: {
                    buttonIcnID = ICN::BTNNEWGM;
                    icnIndex = { 2, 3 };
                    break;
                }
                case ICN::BUTTON_MULTIPLAYER_GAME: {
                    buttonIcnID = ICN::BTNNEWGM;
                    icnIndex = { 4, 5 };
                    break;
                }
                case ICN::BUTTON_LARGE_CANCEL: {
                    buttonIcnID = ICN::BTNNEWGM;
                    icnIndex = { 6, 7 };
                    break;
                }
                case ICN::BUTTON_LARGE_CONFIG: {
                    buttonIcnID = ICN::BTNDCCFG;
                    icnIndex = { 4, 5 };
                    break;
                }
                case ICN::BUTTON_ORIGINAL_CAMPAIGN: {
                    buttonIcnID = ICN::X_LOADCM;
                    icnIndex = { 0, 1 };
                    break;
                }
                case ICN::BUTTON_EXPANSION_CAMPAIGN: {
                    buttonIcnID = ICN::X_LOADCM;
                    icnIndex = { 2, 3 };
                    break;
                }
                case ICN::BUTTON_HOT_SEAT: {
                    buttonIcnID = ICN::BTNMP;
                    icnIndex = { 0, 1 };
                    break;
                }
                case ICN::BUTTON_2_PLAYERS: {
                    buttonIcnID = ICN::BTNHOTST;
                    icnIndex = { 0, 1 };
                    break;
                }
                case ICN::BUTTON_3_PLAYERS: {
                    buttonIcnID = ICN::BTNHOTST;
                    icnIndex = { 2, 3 };
                    break;
                }
                case ICN::BUTTON_4_PLAYERS: {
                    buttonIcnID = ICN::BTNHOTST;
                    icnIndex = { 4, 5 };
                    break;
                }
                case ICN::BUTTON_5_PLAYERS: {
                    buttonIcnID = ICN::BTNHOTST;
                    icnIndex = { 6, 7 };
                    break;
                }
                case ICN::BUTTON_6_PLAYERS: {
                    buttonIcnID = ICN::BTNHOTST;
                    icnIndex = { 8, 9 };
                    break;
                }
                default:
                    // All other buttons share the same settings.
                    buttonIcnID = ICN::BTNNEWGM;
                    icnIndex = { 0, 1 };
                    break;
                }

                _icnVsSprite[id][0] = fheroes2::AGG::GetICN( buttonIcnID, icnIndex.first );
                _icnVsSprite[id][1] = fheroes2::AGG::GetICN( buttonIcnID, icnIndex.second );
                if ( id == ICN::BUTTON_CAMPAIGN_GAME ) {
                    // Fix the disabled state.
                    const fheroes2::Sprite & released = fheroes2::AGG::GetICN( buttonIcnID, icnIndex.first );
                    const fheroes2::Sprite & pressed = fheroes2::AGG::GetICN( buttonIcnID, icnIndex.second );
                    fheroes2::Image common = fheroes2::ExtractCommonPattern( { &released, &pressed } );
                    common = fheroes2::FilterOnePixelNoise( common );
                    common = fheroes2::FilterOnePixelNoise( common );
                    common = fheroes2::FilterOnePixelNoise( common );
                    fheroes2::Blit( common, _icnVsSprite[id][0] );
                }

                break;
            }
            const char * text = gettext_noop( "STANDARD\nGAME" );
            switch ( id ) {
            case ICN::BTNBATTLEONLY: {
                text = gettext_noop( "BATTLE\nONLY" );
                break;
            }
            case ICN::BUTTON_CAMPAIGN_GAME: {
                text = gettext_noop( "CAMPAIGN\nGAME" );
                break;
            }
            case ICN::BUTTON_MULTIPLAYER_GAME: {
                text = gettext_noop( "MULTI-\nPLAYER\nGAME" );
                break;
            }
            case ICN::BUTTON_LARGE_CANCEL: {
                text = gettext_noop( "CANCEL" );
                break;
            }
            case ICN::BUTTON_LARGE_CONFIG: {
                text = gettext_noop( "CONFIG" );
                break;
            }
            case ICN::BUTTON_ORIGINAL_CAMPAIGN: {
                text = gettext_noop( "ORIGINAL\nCAMPAIGN" );
                break;
            }
            case ICN::BUTTON_EXPANSION_CAMPAIGN: {
                text = gettext_noop( "EXPANSION\nCAMPAIGN" );
                break;
            }
            case ICN::BUTTON_HOT_SEAT: {
                text = gettext_noop( "HOT SEAT" );
                break;
            }
            case ICN::BUTTON_2_PLAYERS: {
                text = gettext_noop( "2 PLAYERS" );
                break;
            }
            case ICN::BUTTON_3_PLAYERS: {
                text = gettext_noop( "3 PLAYERS" );
                break;
            }
            case ICN::BUTTON_4_PLAYERS: {
                text = gettext_noop( "4 PLAYERS" );
                break;
            }
            case ICN::BUTTON_5_PLAYERS: {
                text = gettext_noop( "5 PLAYERS" );
                break;
            }
            case ICN::BUTTON_6_PLAYERS: {
                text = gettext_noop( "6 PLAYERS" );
                break;
            }
            default:
                break;
            }

            createNormalButton( _icnVsSprite[id][0], _icnVsSprite[id][1], text, false, ICN::STONEBAK, { 117, 56 } );

            fheroes2::Sprite & released = _icnVsSprite[id][0];
            fheroes2::Sprite & pressed = _icnVsSprite[id][1];
            // Add original shadow.
            const fheroes2::Sprite & originalShadow = fheroes2::AGG::GetICN( ICN::BTNCOM, 0 );
            fheroes2::Image temp( originalShadow.width(), originalShadow.height() );

            Copy( released, 0, 0, temp, 5, 0, released.width(), released.height() );
            fheroes2::Copy( originalShadow, 0, 0, temp, 0, 0, 5, originalShadow.height() );
            fheroes2::Copy( originalShadow, 5, originalShadow.height() - 6, temp, 5, originalShadow.height() - 6, originalShadow.width() - 5, 6 );
            fheroes2::Copy( temp, released );

            Copy( pressed, 0, 0, temp, 5, 0, released.width(), released.height() );
            fheroes2::Copy( originalShadow, 0, 0, temp, 0, 0, 5, originalShadow.height() );
            fheroes2::Copy( originalShadow, 5, originalShadow.height() - 6, temp, 5, originalShadow.height() - 6, originalShadow.width() - 5, 6 );
            fheroes2::Copy( temp, pressed );

            break;
        }
        case ICN::GOOD_CAMPAIGN_BUTTONS:
        case ICN::EVIL_CAMPAIGN_BUTTONS: {
            _icnVsSprite[id].resize( 10 );

            if ( useOriginalResources() ) {
                const bool isEvilInterface = id == ICN::EVIL_CAMPAIGN_BUTTONS;
                const int originalIcnId = isEvilInterface ? ICN::CAMPXTRE : ICN::CAMPXTRG;
                const int buttonBackground = isEvilInterface ? ICN::STONEBAK_EVIL : ICN::STONEBAK;

                // The evil buttons' released state are 2 pixels wider.
                const int offsetEvilX = isEvilInterface ? 2 : 0;
                // remove embedded shadows so that we can generate shadows with our own code later
                for ( uint32_t i = 0; i < 8; i += 2 ) {
                    // released
                    const fheroes2::Sprite & originalReleased = fheroes2::AGG::GetICN( originalIcnId, i );

                    fheroes2::Sprite & released = _icnVsSprite[id][i];
                    released.resize( originalReleased.width() - 6 + offsetEvilX, originalReleased.height() - 8 );
                    released.reset();

                    Copy( originalReleased, 6 - offsetEvilX, 0, released, 0, 0, originalReleased.width() - 1, originalReleased.height() - 8 );

                    // pressed
                    const fheroes2::Sprite & originalPressed = fheroes2::AGG::GetICN( originalIcnId, i + 1 );

                    fheroes2::Sprite & pressed = _icnVsSprite[id][i + 1];
                    pressed.resize( originalPressed.width(), originalPressed.height() );
                    pressed.reset();

                    Copy( originalPressed, 0, 1, pressed, 0, 1, originalPressed.width() - 1, originalPressed.height() );
                    setButtonCornersTransparent( released );
                    fheroes2::makeTransparentBackground( released, pressed, buttonBackground );
                }
                // Generate the DIFFICULTY button because it is not present in the original resources
                fheroes2::getTextAdaptedSprite( _icnVsSprite[id][8], _icnVsSprite[id][9], gettext_noop( "DIFFICULTY" ),
                                                isEvilInterface ? ICN::EMPTY_EVIL_BUTTON : ICN::EMPTY_GOOD_BUTTON, buttonBackground );
                break;
            }
            createCampaignButtonSet( id, { gettext_noop( "VIEW INTRO" ), gettext_noop( "RESTART" ), gettext_noop( "OKAY" ), gettext_noop( "CANCEL" ),
                                           gettext_noop( "DIFFICULTY" ) } );

            break;
        }
        case ICN::POL_CAMPAIGN_BUTTONS: {
            _icnVsSprite[id].resize( 10 );

            const int baseIcnId = ICN::X_CMPBTN;

            if ( useOriginalResources() ) {
                for ( uint32_t i = 0; i < 8; i += 2 ) {
                    // released
                    const fheroes2::Sprite & originalReleased = fheroes2::AGG::GetICN( baseIcnId, i );

                    fheroes2::Sprite & released = _icnVsSprite[id][i];
                    released.resize( originalReleased.width() + 1, originalReleased.height() + 1 );
                    released.reset();

                    Copy( originalReleased, 0, 0, released, 1, 0, originalReleased.width(), originalReleased.height() );
                    const fheroes2::Sprite & originalPressed = fheroes2::AGG::GetICN( baseIcnId, i + 1 );
                    // the released state is missing the darker borders of the pressed state
                    Copy( originalPressed, 0, 0, released, 0, 1, 1, originalPressed.height() );
                    Copy( originalPressed, 0, 2, released, 0, originalPressed.height() - 1, 1, 2 );
                    Copy( originalPressed, 1, originalPressed.height() - 1, released, 1, originalPressed.height(), originalPressed.width(), 1 );
                    Copy( originalPressed, 0, 2, released, 1, originalPressed.height(), 1, 1 );
                    Copy( originalReleased, 0, 2, released, 1, originalPressed.height() - 2, 1, 1 );
                    Copy( originalReleased, 0, 2, released, 2, originalPressed.height() - 1, 1, 1 );
                    Copy( originalReleased, 0, 2, released, 1, originalPressed.height() - 1, 1, 1 );
                    Copy( originalReleased, 1, 2, released, 2, originalPressed.height() - 2, 1, 1 );

                    // pressed state
                    fheroes2::Sprite & pressed = _icnVsSprite[id][i + 1];
                    pressed.resize( originalPressed.width() + 1, originalPressed.height() + 1 );
                    pressed.reset();

                    Copy( originalPressed, 0, 0, pressed, 0, 1, originalPressed.width(), originalPressed.height() );
                    // pressed state has incomplete lower left corner
                    Copy( originalPressed, 0, 2, pressed, 0, originalPressed.height() - 1, 1, 2 );
                    Copy( originalPressed, 0, 2, pressed, 1, originalPressed.height(), 1, 1 );
                    Copy( originalPressed, 1, 2, pressed, 1, originalPressed.height() - 1, 1, 1 );
                    _icnVsSprite[id][i + 1].setPosition( 0, 0 );

                    fheroes2::makeTransparentBackground( released, pressed, ICN::STONEBAK_SMALL_POL );
                }
                // generate the DIFFICULTY button as it is not present in the original resources
                fheroes2::getTextAdaptedSprite( _icnVsSprite[id][8], _icnVsSprite[id][9], gettext_noop( "DIFFICULTY" ), ICN::EMPTY_POL_BUTTON, ICN::STONEBAK_SMALL_POL );
                break;
            }
            createCampaignButtonSet( id, { gettext_noop( "VIEW INTRO" ), gettext_noop( "RESTART" ), gettext_noop( "OKAY" ), gettext_noop( "CANCEL" ),
                                           gettext_noop( "DIFFICULTY" ) } );

            break;
        }
        case ICN::BUTTON_EXIT_HEROES_MEETING: {
            _icnVsSprite[id].resize( 2 );

            if ( useOriginalResources() ) {
                _icnVsSprite[id][0] = fheroes2::AGG::GetICN( ICN::SWAPBTN, 0 );
                _icnVsSprite[id][1] = fheroes2::AGG::GetICN( ICN::SWAPBTN, 1 );
                // fix some wrong pixels in the original pressed state
                setButtonCornersTransparent( _icnVsSprite[id][1] );
                break;
            }

            // The heroes meeting screen has an embedded shadow so the button needs to be fixed at the same size as the original one.
            // TODO: Remove the embedded shadow and button in the heroes meeting screen and use getTextAdaptedSprite() instead.
            createNormalButton( _icnVsSprite[id][0], _icnVsSprite[id][1], gettext_noop( "smallerButton|EXIT" ), false, ICN::STONEBAK, { 70, 25 } );

            break;
        }
        case ICN::BUTTON_EXIT_GOOD: {
            _icnVsSprite[id].resize( 2 );

            fheroes2::getTextAdaptedSprite( _icnVsSprite[id][0], _icnVsSprite[id][1], gettext_noop( "EXIT" ), ICN::EMPTY_GOOD_BUTTON, ICN::STONEBAK );

            break;
        }
        case ICN::BUTTON_RESET_GOOD: {
            _icnVsSprite[id].resize( 2 );

            getTextAdaptedSprite( _icnVsSprite[id][0], _icnVsSprite[id][1], gettext_noop( "RESET" ), ICN::EMPTY_GOOD_BUTTON, ICN::STONEBAK );

            break;
        }
        case ICN::BUTTON_START_GOOD: {
            _icnVsSprite[id].resize( 2 );

            getTextAdaptedSprite( _icnVsSprite[id][0], _icnVsSprite[id][1], gettext_noop( "START" ), ICN::EMPTY_GOOD_BUTTON, ICN::STONEBAK );

            break;
        }
        case ICN::BUTTON_WELL_MAX: {
            _icnVsSprite[id].resize( 2 );

            getTextAdaptedSprite( _icnVsSprite[id][0], _icnVsSprite[id][1], gettext_noop( "MAX" ), ICN::EMPTY_GUILDWELL_BUTTON, ICN::UNKNOWN );

            break;
        }
        case ICN::BUTTON_CASTLE_GOOD:
        case ICN::BUTTON_CASTLE_EVIL: {
            _icnVsSprite[id].resize( 2 );

            // Town and Castle buttons must have the same width.
            // This is why we need to calculate text width for both buttons and then create a button with a needed width.
            const fheroes2::FontType releasedFont{ fheroes2::FontSize::BUTTON_RELEASED, fheroes2::FontColor::WHITE };
            const int32_t townTextWidth = fheroes2::Text{ fheroes2::getSupportedText( _( "TOWN" ), releasedFont ), releasedFont }.width();
            const int32_t castleTextWidth = fheroes2::Text{ fheroes2::getSupportedText( _( "CASTLE" ), releasedFont ), releasedFont }.width();

            // Normal button width is 80 pixels so if the overall length is smaller than 80 then set the default value.
            const int32_t width = std::max( 80, std::max( townTextWidth, castleTextWidth ) );
            const bool isEvilInterface = id == ICN::BUTTON_CASTLE_EVIL;
            createNormalButton( _icnVsSprite[id][0], _icnVsSprite[id][1], gettext_noop( "CASTLE" ), isEvilInterface, isEvilInterface ? ICN::STONEBAK_EVIL : ICN::STONEBAK,
                                { width, 25 } );

            break;
        }
        case ICN::BUTTON_TOWN_GOOD:
        case ICN::BUTTON_TOWN_EVIL: {
            _icnVsSprite[id].resize( 2 );

            // Town and Castle buttons must have the same width.
            // This is why we need to calculate text width for both buttons and then create a button with a needed width.
            const fheroes2::FontType releasedFont{ fheroes2::FontSize::BUTTON_RELEASED, fheroes2::FontColor::WHITE };
            const int32_t townTextWidth = fheroes2::Text{ fheroes2::getSupportedText( _( "TOWN" ), releasedFont ), releasedFont }.width();
            const int32_t castleTextWidth = fheroes2::Text{ fheroes2::getSupportedText( _( "CASTLE" ), releasedFont ), releasedFont }.width();

            // Normal button width is 80 pixels so if the overall length is smaller than 80 then set the default value.
            const int32_t width = std::max( 80, std::max( townTextWidth, castleTextWidth ) );
            const bool isEvilInterface = id == ICN::BUTTON_TOWN_EVIL;

            createNormalButton( _icnVsSprite[id][0], _icnVsSprite[id][1], gettext_noop( "TOWN" ), isEvilInterface, isEvilInterface ? ICN::STONEBAK_EVIL : ICN::STONEBAK,
                                { width, 25 } );

            break;
        }
        case ICN::BUTTON_AUTO_COMBAT_GOOD:
        case ICN::BUTTON_AUTO_COMBAT_EVIL: {
            _icnVsSprite[id].resize( 2 );

            const bool isEvilInterface = ( id == ICN::BUTTON_AUTO_COMBAT_EVIL );

            getTextAdaptedSprite( _icnVsSprite[id][0], _icnVsSprite[id][1], gettext_noop( "AUTO\nCOMBAT" ),
                                  isEvilInterface ? ICN::EMPTY_EVIL_BUTTON : ICN::EMPTY_GOOD_BUTTON, isEvilInterface ? ICN::STONEBAK_EVIL : ICN::STONEBAK );

            break;
        }
        case ICN::BUTTON_QUICK_COMBAT_GOOD:
        case ICN::BUTTON_QUICK_COMBAT_EVIL: {
            _icnVsSprite[id].resize( 2 );

            const bool isEvilInterface = ( id == ICN::BUTTON_QUICK_COMBAT_EVIL );

            getTextAdaptedSprite( _icnVsSprite[id][0], _icnVsSprite[id][1], gettext_noop( "QUICK\nCOMBAT" ),
                                  isEvilInterface ? ICN::EMPTY_EVIL_BUTTON : ICN::EMPTY_GOOD_BUTTON, isEvilInterface ? ICN::STONEBAK_EVIL : ICN::STONEBAK );

            break;
        }
        case ICN::BUTTON_VERTICAL_PATROL: {
            _icnVsSprite[id].resize( 2 );

            // We need to temporarily remove the letter specific X offsets in the font because if not the letters will
            // be off-centered when we are displaying one letter per line
            const ButtonFontOffsetRestorer fontReleased( _icnVsSprite[ICN::BUTTON_GOOD_FONT_RELEASED], -1 );
            const ButtonFontOffsetRestorer fontPressed( _icnVsSprite[ICN::BUTTON_GOOD_FONT_PRESSED], -1 );
            getTextAdaptedSprite( _icnVsSprite[id][0], _icnVsSprite[id][1], gettext_noop( "P\nA\nT\nR\nO\nL" ), ICN::EMPTY_VERTICAL_GOOD_BUTTON,
                                  ICN::REDBAK_SMALL_VERTICAL );

            break;
        }
        case ICN::DISMISS_HERO_DISABLED_BUTTON: {
            _icnVsSprite[id].resize( 1 );

            const int buttonIcnId = ICN::BUTTON_VERTICAL_DISMISS;

            const fheroes2::Sprite & released = fheroes2::AGG::GetICN( buttonIcnId, 0 );
            const fheroes2::Sprite & pressed = fheroes2::AGG::GetICN( buttonIcnId, 1 );

            fheroes2::Sprite & output = _icnVsSprite[id][0];
            output = released;

            fheroes2::ApplyPalette( output, PAL::GetPalette( PAL::PaletteType::DARKENING ) );

            fheroes2::Image common = fheroes2::ExtractCommonPattern( { &released, &pressed } );
            common = fheroes2::FilterOnePixelNoise( common );
            common = fheroes2::FilterOnePixelNoise( common );
            common = fheroes2::FilterOnePixelNoise( common );
            FillTransform( common, 1, common.height() - 1, 23, 1, 1 );

            fheroes2::Blit( common, output );
            break;
        }
        default:
            // You're calling this function for non-specified ICN id. Check your logic!
            // Did you add a new image for one language without generating a default
            // for other languages?
            assert( 0 );
            break;
        }
    }

    bool generateGermanSpecificImages( const int id )
    {
        switch ( id ) {
        case ICN::BTNBATTLEONLY:
            _icnVsSprite[id].resize( 2 );
            for ( int32_t i = 0; i < static_cast<int32_t>( _icnVsSprite[id].size() ); ++i ) {
                fheroes2::Sprite & out = _icnVsSprite[id][i];
                out = fheroes2::AGG::GetICN( ICN::BTNNEWGM, 6 + i );
                // Clean the button
                Fill( out, 26 - i, 23 + i, 84, 11, getButtonFillingColor( i == 0 ) );
                // Add 'K'
                Copy( fheroes2::AGG::GetICN( ICN::BTNDCCFG, 4 + i ), 34 - i, 23, out, 40 - i, 23, 12, 14 );
                //'Add 'A'
                Copy( fheroes2::AGG::GetICN( ICN::BTNNEWGM, 4 + i ), 56 - i, 23, out, 52 - i, 23, 13, 14 );
                Copy( out, 20, 20, out, 52 - i + 12, 25, 3, 3 );
                // Add 'M'
                Copy( fheroes2::AGG::GetICN( ICN::BTNNEWGM, 4 + i ), 39 - i, 8, out, 65 - i, 23, 14, 14 );
                // Add 'F'
                Copy( fheroes2::AGG::GetICN( ICN::BTNDCCFG, 4 + i ), 70 - i, 23, out, 87 - i, 23, 10, 14 );
                // Add 'P'
                Copy( fheroes2::AGG::GetICN( ICN::BTNNEWGM, 4 + i ), 36 - i, 23, out, 78 - i, 23, 10, 14 );
            }
            return true;
<<<<<<< HEAD
        case ICN::BUTTON_SMALL_MIN_GOOD:
            _icnVsSprite[id].resize( 2 );
            for ( int32_t i = 0; i < static_cast<int32_t>( _icnVsSprite[id].size() ); ++i ) {
                fheroes2::Sprite & out = _icnVsSprite[id][i];
                out = fheroes2::AGG::GetICN( ICN::RECRUIT, 4 + i );
                // clean the button
                Blit( fheroes2::AGG::GetICN( ICN::SYSTEM, 11 + i ), 10, 6 + i, out, 30 - 2 * i, 5 + i, 31, 15 );
                // add 'IN'
                Copy( fheroes2::AGG::GetICN( ICN::APANEL, 4 + i ), 23 - i, 22 + i, out, 33 - i, 6 + i, 8, 14 ); // letter 'I'
                Copy( fheroes2::AGG::GetICN( ICN::APANEL, 4 + i ), 31 - i, 22 + i, out, 44 - i, 6 + i, 17, 14 ); // letter 'N'
            }
            return true;
        case ICN::BUTTON_SMALL_DECLINE_GOOD:
        case ICN::BUTTON_SMALL_ACCEPT_GOOD: {
            _icnVsSprite[id].resize( 2 );
            const int buttonIcnIndex = id == ICN::BUTTON_SMALL_ACCEPT_GOOD ? 0 : 2;
            fheroes2::Sprite & released = _icnVsSprite[id][0];
            fheroes2::Sprite & pressed = _icnVsSprite[id][1];
            released = fheroes2::AGG::GetICN( ICN::SURRENDR, buttonIcnIndex );
            pressed = fheroes2::AGG::GetICN( ICN::SURRENDR, buttonIcnIndex + 1 );
            // Fill wrong transparent text pixels by using single-colored background.
            fheroes2::Image background( released.width(), released.height() );
            Fill( background, 0, 0, released.width(), released.height(), 10 );
            Blit( released, background );
            released = background;
            setButtonCornersTransparent( released );
            return true;
        }
        case ICN::BUTTON_HSCORES_VERTICAL_CAMPAIGN:
        case ICN::BUTTON_HSCORES_VERTICAL_EXIT:
        case ICN::BUTTON_HSCORES_VERTICAL_STANDARD: {
            _icnVsSprite[id].resize( 2 );
            const int originalID = ICN::HISCORE;
            uint32_t originalICNIndex = 0;
            if ( id == ICN::BUTTON_HSCORES_VERTICAL_STANDARD ) {
                originalICNIndex = 2;
            }
            else if ( id == ICN::BUTTON_HSCORES_VERTICAL_EXIT ) {
                originalICNIndex = 4;
            }
            else {
                assert( id == ICN::BUTTON_HSCORES_VERTICAL_CAMPAIGN );
            }

            fheroes2::Sprite & released = _icnVsSprite[id][0];
            fheroes2::Sprite & pressed = _icnVsSprite[id][1];
            released = fheroes2::AGG::GetICN( originalID, originalICNIndex );
            pressed = fheroes2::AGG::GetICN( originalID, originalICNIndex + 1 );
            // Fill wrong transparent text pixels by using single-colored background.
            fheroes2::Image background( released.width(), released.height() );
            Fill( background, 0, 0, released.width(), released.height(), 10 );
            Blit( released, background );
            released = background;
            setButtonCornersTransparent( released );
            return true;
        }
=======
>>>>>>> 0e61e335
        default:
            break;
        }
        return false;
    }

    bool generateFrenchSpecificImages( const int id )
    {
        switch ( id ) {
        case ICN::BTNBATTLEONLY: {
            _icnVsSprite[id].resize( 2 );
            for ( int32_t i = 0; i < static_cast<int32_t>( _icnVsSprite[id].size() ); ++i ) {
                fheroes2::Sprite & out = _icnVsSprite[id][i];
                out = fheroes2::AGG::GetICN( ICN::BTNNEWGM, 6 + i );
                // Clean the button
                Fill( out, 32 - i, 21 + i, 77, 14, getButtonFillingColor( i == 0 ) );
                const int32_t secondLine = 28;
                // Add 'MODE'
                Copy( fheroes2::AGG::GetICN( ICN::BTNNEWGM, 4 + i ), 40 - i, 13, out, 45 - i, 13, 50, 15 );
                // Clean up 'MODE'
                Copy( fheroes2::AGG::GetICN( ICN::BTNEMAIN, 0 + i ), 114 - i, 18, out, 94 - i, 18, 1, 10 );
                // Add 'BA'
                Copy( fheroes2::AGG::GetICN( ICN::BTNBAUD, 2 + i ), 42 - i, 28, out, 28 - i, secondLine, 22, 15 );
                // Clean up 'BA'
                Copy( fheroes2::AGG::GetICN( ICN::BTNBAUD, 2 + i ), 42 - i, 31, out, 39 - i, secondLine, 1, 1 );
                Copy( fheroes2::AGG::GetICN( ICN::BTNBAUD, 2 + i ), 39 - i, 31, out, 49 - i, secondLine + 4, 1, 2 );
                // Add 'T'
                Copy( fheroes2::AGG::GetICN( ICN::BTNDC, 2 + i ), 89 - i, 21, out, 49 - i, secondLine, 12, 15 );
                // Clean up 'AT'
                Copy( fheroes2::AGG::GetICN( ICN::BTNDC, 2 + i ), 89 - i, 18, out, 50 - i, secondLine, 1, 1 );
                Copy( fheroes2::AGG::GetICN( ICN::BTNDC, 2 + i ), 92 - ( 5 * i ), 27 - i, out, 49 - i, secondLine + 4 + i, 1, 3 );
                // Add 'AI'.
                Copy( fheroes2::AGG::GetICN( ICN::BTNMP, 6 + i ), 56 - i, 13, out, 62 - i, secondLine, 18, 15 );
                // Clean up 'TA'
                Copy( fheroes2::AGG::GetICN( ICN::BTNBAUD, 2 + i ), 51 - i, 40, out, 60 - i, secondLine + 12, 3, 3 );
                // Add 'LLE'
                Copy( fheroes2::AGG::GetICN( ICN::BTNEMAIN, 0 + i ), 85 - i, 13, out, 81 - i, secondLine, 31, 15 );
                // Clean up "IL"
                Copy( fheroes2::AGG::GetICN( ICN::BTNEMAIN, 0 + i ), 85 - i, 18, out, 81 - i, secondLine + 7, 1, 1 );
                Copy( fheroes2::AGG::GetICN( ICN::BTNEMAIN, 0 + i ), 94 - i, 17, out, 80 - i, secondLine + 4, 2, 2 );
                Copy( fheroes2::AGG::GetICN( ICN::BTNEMAIN, 0 + i ), 93 - i, 25, out, 79 - i, secondLine + 12, 3, 3 );
                Copy( fheroes2::AGG::GetICN( ICN::BTNDC, 4 + i ), 23 - i, 8, out, 79 - i, secondLine + 5, 1, 10 );
                Copy( fheroes2::AGG::GetICN( ICN::BTNMP, 6 + i ), 73 - i, 22, out, 79 - i, secondLine + 9, 1, 1 );
            }
            return true;
        }
        case ICN::BUTTON_GIFT_GOOD: {
            _icnVsSprite[id].resize( 2 );
            for ( int32_t i = 0; i < static_cast<int32_t>( _icnVsSprite[id].size() ); ++i ) {
                fheroes2::Sprite & out = _icnVsSprite[id][i];
                const fheroes2::Sprite & original = fheroes2::AGG::GetICN( ICN::TRADPOST, 17 + i );
                // We use this Copy function to make the pressed state not single layered like the original.
                Copy( original, out );
                // Clean the button
                Fill( out, 33, 5, 31, 16, getButtonFillingColor( i == 0 ) );
                const int32_t offsetY = 5;
                // Add 'D'
                const int32_t offsetXD = 14;
                Copy( fheroes2::AGG::GetICN( ICN::CPANEL, 4 + i ), 48 - i, 28 + i, out, offsetXD - i, offsetY + i, 10, 15 );
                // Clean up 'D' and restore button ornament
                Copy( fheroes2::AGG::GetICN( ICN::CPANEL, 4 + i ), 48 - i, 36, out, offsetXD - 1 - i, offsetY + 4 + i, 1, 1 );
                Copy( fheroes2::AGG::GetICN( ICN::CPANEL, 4 + i ), 48 - i, 35, out, offsetXD - i, offsetY + 9 + i, 1, 2 );
                Copy( fheroes2::AGG::GetICN( ICN::CPANEL, 4 + i ), 48 - i, 35, out, offsetXD - 1 - i, offsetY + 13 + i, 1, 1 );
                Fill( out, offsetXD + 9 - i, offsetY + 13 + i, 1, 1, getButtonFillingColor( i == 0 ) );
                Copy( fheroes2::AGG::GetICN( ICN::TRADPOST, 17 + i ), offsetXD, offsetY, out, offsetXD, offsetY, 1, 1 );
                // Add 'O'
                const int32_t offsetXO = 10;
                Copy( fheroes2::AGG::GetICN( ICN::CAMPXTRG, i ), 40 - ( 7 * i ), 5 + i, out, offsetXD + offsetXO + 1 - i, offsetY + i, 13 - i, 15 );
                // Clean up 'DO'
                Copy( fheroes2::AGG::GetICN( ICN::CPANEL, 4 + i ), 51 - i, 34, out, offsetXD + offsetXO - i, offsetY + 5, 2, 2 );
                Copy( fheroes2::AGG::GetICN( ICN::CPANEL, 4 + i ), 51 - i, 34, out, offsetXD + offsetXO - i, offsetY + 7, 1, 1 + i );
                Copy( fheroes2::AGG::GetICN( ICN::CPANEL, 4 + i ), 55 - i, 28 + i, out, offsetXD + 9 - i, offsetY + 2 + i, 3, 3 );
                Fill( out, offsetXD + 11 - i, offsetY + i, 2, 2, getButtonFillingColor( i == 0 ) );
                // Add 'N'
                const int32_t offsetXN = 13;
                Copy( fheroes2::AGG::GetICN( ICN::TRADPOST, 17 + i ), 50 - i, 5, out, offsetXD + offsetXO + offsetXN - i, offsetY, 14, 15 );
                // Clean up 'ON'
                Fill( out, offsetXD + offsetXO + offsetXN, offsetY, 1, 1, getButtonFillingColor( i == 0 ) );
                Fill( out, offsetXD + offsetXO + offsetXN - i, offsetY + 9, 1, 1, getButtonFillingColor( i == 0 ) );
                // Add 'N'
                Copy( fheroes2::AGG::GetICN( ICN::TRADPOST, 17 + i ), 50 - i, 5, out, offsetXD + 10 + offsetXN + offsetXN - i, offsetY, 14, 15 );
                // Clean up 'NN'
                Fill( out, offsetXD + offsetXO + offsetXN + offsetXN - i, offsetY + 9, 1, 1, getButtonFillingColor( i == 0 ) );
                // Add 'ER'
                Copy( fheroes2::AGG::GetICN( ICN::CAMPXTRG, 2 + i ), 75 - ( 8 * i ), 5, out, offsetXD + offsetXO + offsetXN + offsetXN + offsetXN - ( 2 * i ), offsetY,
                      23, 15 );
                // Restore button ornament
                Copy( fheroes2::AGG::GetICN( ICN::TRADPOST, 17 + i ), offsetXD + offsetXO + offsetXN + offsetXN + offsetXN + 20, offsetY, out,
                      offsetXD + offsetXO + offsetXN + offsetXN + offsetXN + 20, offsetY, 1, 1 );
                Copy( fheroes2::AGG::GetICN( ICN::TRADPOST, 17 + i ), offsetXD + offsetXO + offsetXN + offsetXN + offsetXN + 21, offsetY + 1, out,
                      offsetXD + offsetXO + offsetXN + offsetXN + offsetXN + 21, offsetY + 1, 2, 3 );
                Copy( fheroes2::AGG::GetICN( ICN::TRADPOST, 17 + i ), offsetXD + offsetXO + offsetXN + offsetXN + offsetXN + 20, offsetY, out,
                      offsetXD + offsetXO + offsetXN + offsetXN + offsetXN + 21, offsetY + 4, 1, 1 );
            }
            return true;
        }
        case ICN::BUTTON_SMALL_MAX_GOOD: {
            _icnVsSprite[id].resize( 2 );
            fheroes2::Sprite & released = _icnVsSprite[id][0];
            fheroes2::Sprite & pressed = _icnVsSprite[id][1];
            const fheroes2::Sprite & originalReleased = fheroes2::AGG::GetICN( ICN::RECRUIT, 4 );
            const fheroes2::Sprite & originalPressed = fheroes2::AGG::GetICN( ICN::RECRUIT, 5 );
            released = originalReleased;
            pressed = originalPressed;
            // The original assets ICN contains button with shadow. We crop only the button.
            released = Crop( originalReleased, 5, 0, 60, 25 );
            pressed = Crop( originalPressed, 5, 0, 60, 25 );
            released.setPosition( 0, 0 );
            pressed.setPosition( 0, 0 );
            // Fill wrong transparent text pixels by using single-colored background.
            fheroes2::Image background( released.width(), released.height() );
            Fill( background, 0, 0, released.width(), released.height(), 10 );
            Blit( released, background );
            released = background;
            // To properly generate shadows and Blit the button we need to make some pixels transparent.
            for ( fheroes2::Sprite & image : _icnVsSprite[id] ) {
                setButtonCornersTransparent( image );
            }
            fheroes2::Image common = fheroes2::ExtractCommonPattern( { &released, &pressed } );
            common = FilterOnePixelNoise( common );
            common = FilterOnePixelNoise( common );
            common = FilterOnePixelNoise( common );
            Blit( common, _icnVsSprite[id][0] );

            return true;
        }
        case ICN::BUTTON_SMALL_MIN_GOOD: {
            _icnVsSprite[id].resize( 2 );
            for ( int32_t i = 0; i < static_cast<int32_t>( _icnVsSprite[id].size() ); ++i ) {
                fheroes2::Sprite & out = _icnVsSprite[id][i];
                out = fheroes2::AGG::GetICN( ICN::BUTTON_SMALL_MAX_GOOD, i );
                // Clean the button and leave 'M'
                Fill( out, 26 - 2 * i, 5 + i, 25, 15, getButtonFillingColor( i == 0 ) );
                Fill( out, 24 - 2 * i, 17 + i, 2, 2, getButtonFillingColor( i == 0 ) );
                // Add 'I'
                Copy( fheroes2::AGG::GetICN( ICN::APANEL, 4 + i ), 25 - i, 19 + i, out, 27 - i, 4 + i, 7 - i, 15 );
                Copy( fheroes2::AGG::GetICN( ICN::RECRUIT, 4 + i ), 28 - i, 7 + i, out, 31 - i, 7 + i, 3, 9 );
                Fill( out, 32 - i, 16 + i, 2, 3, getButtonFillingColor( i == 0 ) );
                // Add 'N'
                Copy( fheroes2::AGG::GetICN( ICN::TRADPOST, 17 + i ), 50 - i, 5, out, 36 - i, 5, 14, 15 );
                Fill( out, 36 - i, 5, 1, 1, getButtonFillingColor( i == 0 ) );
                Fill( out, 36 - i, 5 + 9, 1, 1, getButtonFillingColor( i == 0 ) );
            }
            return true;
        }
        case ICN::BUTTON_SMALL_DECLINE_GOOD:
        case ICN::BUTTON_SMALL_ACCEPT_GOOD: {
            _icnVsSprite[id].resize( 2 );
            const int buttonIcnIndex = id == ICN::BUTTON_SMALL_ACCEPT_GOOD ? 0 : 2;
            fheroes2::Sprite & released = _icnVsSprite[id][0];
            fheroes2::Sprite & pressed = _icnVsSprite[id][1];
            released = fheroes2::AGG::GetICN( ICN::SURRENDR, buttonIcnIndex );
            pressed = fheroes2::AGG::GetICN( ICN::SURRENDR, buttonIcnIndex + 1 );
            // Fill wrong transparent text pixels by using single-colored background.
            fheroes2::Image background( released.width(), released.height() );
            Fill( background, 0, 0, released.width(), released.height(), 10 );
            Blit( released, background );
            released = background;
            setButtonCornersTransparent( released );
            // Fix corrupted pixels.
            fheroes2::ReplaceColorId( released, 109, 39 );
            fheroes2::ReplaceColorId( pressed, 178, 39 );
            return true;
        }
        case ICN::BUTTON_HSCORES_VERTICAL_CAMPAIGN:
        case ICN::BUTTON_HSCORES_VERTICAL_EXIT:
        case ICN::BUTTON_HSCORES_VERTICAL_STANDARD: {
            _icnVsSprite[id].resize( 2 );
            const int originalID = ICN::HISCORE;
            uint32_t originalICNIndex = 0;
            if ( id == ICN::BUTTON_HSCORES_VERTICAL_STANDARD ) {
                originalICNIndex = 2;
            }
            else if ( id == ICN::BUTTON_HSCORES_VERTICAL_EXIT ) {
                originalICNIndex = 4;
            }
            else {
                assert( id == ICN::BUTTON_HSCORES_VERTICAL_CAMPAIGN );
            }

            fheroes2::Sprite & released = _icnVsSprite[id][0];
            fheroes2::Sprite & pressed = _icnVsSprite[id][1];
            released = fheroes2::AGG::GetICN( originalID, originalICNIndex );
            pressed = fheroes2::AGG::GetICN( originalID, originalICNIndex + 1 );
            // Fill wrong transparent text pixels by using single-colored background.
            fheroes2::Image background( released.width(), released.height() );
            Fill( background, 0, 0, released.width(), released.height(), 10 );
            Blit( released, background );
            released = background;
            setButtonCornersTransparent( released );
            return true;
        }
        case ICN::BUTTON_SMALL_OKAY_EVIL:
        case ICN::BUTTON_SMALL_CANCEL_EVIL: {
            // This fixes black pixels in lower right corner of button backgrounds.
            _icnVsSprite[id].resize( 2 );
            fheroes2::Sprite & released = _icnVsSprite[id][0];
            fheroes2::Sprite & pressed = _icnVsSprite[id][1];
            const bool isOkayButton = id == ICN::BUTTON_SMALL_OKAY_EVIL;
            const int buttonIcnID = isOkayButton ? ICN::BUTTON_SMALL_OKAY_GOOD : ICN::BUTTON_SMALL_CANCEL_GOOD;
            released = fheroes2::AGG::GetICN( buttonIcnID, 0 );
            pressed = fheroes2::AGG::GetICN( buttonIcnID, 1 );
            ApplyPalette( _icnVsSprite[id][0], PAL::GetPalette( PAL::PaletteType::GOOD_TO_EVIL_BUTTON ) );
            ApplyPalette( _icnVsSprite[id][1], PAL::GetPalette( PAL::PaletteType::GOOD_TO_EVIL_BUTTON ) );
            return true;
        }
        default:
            break;
        }
        return false;
    }

    bool generatePolishSpecificImages( const int id )
    {
        switch ( id ) {
        case ICN::BTNBATTLEONLY: {
            _icnVsSprite[id].resize( 2 );
            for ( int32_t i = 0; i < static_cast<int32_t>( _icnVsSprite[id].size() ); ++i ) {
                fheroes2::Sprite & out = _icnVsSprite[id][i];
                out = fheroes2::AGG::GetICN( ICN::BTNNEWGM, 6 + i );
                // clean the button
                Fill( out, 41 - i, 23 + i, 57, 11, getButtonFillingColor( i == 0 ) );
                const int32_t offsetX = 46;
                const int32_t offsetY = 23;
                // Add 'BI'
                Copy( fheroes2::AGG::GetICN( ICN::BTNMCFG, 2 + i ), 58 - i, 29, out, offsetX - i, offsetY, 14, 11 );
                // Add 'T'
                Copy( fheroes2::AGG::GetICN( ICN::BTNNEWGM, 0 + i ), 24 - i, 29, out, offsetX + 14 - i, offsetY, 9, 11 );
                // Add 'WA'
                Copy( fheroes2::AGG::GetICN( ICN::BTNEMAIN, 0 + i ), 45 - i, 23, out, offsetX + 23 - i, offsetY, 24, 11 );
                // Add pixel to 'W'
                Copy( fheroes2::AGG::GetICN( ICN::BTNEMAIN, 0 + i ), 47 - i, 23 + i, out, offsetX + 38 - i, offsetY + i, 1, 1 );
            }
            return true;
        }
        case ICN::BUTTON_SMALL_MIN_GOOD: {
            _icnVsSprite[id].resize( 2 );
            for ( int32_t i = 0; i < static_cast<int32_t>( _icnVsSprite[id].size() ); ++i ) {
                fheroes2::Sprite & out = _icnVsSprite[id][i];
                const fheroes2::Sprite & original = fheroes2::AGG::GetICN( ICN::BUTTON_SMALL_MAX_GOOD, i );
                out = original;
                // Wipe the button
                Fill( out, 9 - 2 * i, 7 + i, 46 + i, 10, getButtonFillingColor( i == 0 ) );
                // 'M'
                Copy( original, 9 - i, 7 + i, out, 13 - i, 7 + i, 14, 10 );
                // 'I'
                Copy( fheroes2::AGG::GetICN( ICN::BTNMCFG, 4 + i ), 53 - i, 23 + i, out, 28 - i, 7 + i, 5, 10 );
                // 'N'
                Copy( fheroes2::AGG::GetICN( ICN::BTNMCFG, 0 + i ), 83 - i, 29 + i, out, 34 - i, 7 + i, 11, 10 );
                // '.'
                Copy( original, 52 - i, 14 + i, out, 47 - i, 14 + i, 3, 3 );
                fheroes2::Fill( out, 44 - i, 8 + i, 1, 9, getButtonFillingColor( i == 0 ) );
                if ( i == 0 ) {
                    fheroes2::ReplaceColorId( out, 56, 55 );
                }
                if ( id == ICN::BUTTON_SMALL_MIN_EVIL ) {
                    ApplyPalette( _icnVsSprite[id][0], PAL::GetPalette( PAL::PaletteType::GOOD_TO_EVIL_BUTTON ) );
                    ApplyPalette( _icnVsSprite[id][1], PAL::GetPalette( PAL::PaletteType::GOOD_TO_EVIL_BUTTON ) );
                }
            }
            return true;
        }
        default:
            break;
        }
        return false;
    }

    void generateLanguageSpecificImages( int id )
    {
        assert( isLanguageDependentIcnId( id ) );

        const fheroes2::SupportedLanguage resourceLanguage = fheroes2::getResourceLanguage();

        // Language-specific image generators, may fail
        if ( fheroes2::getCurrentLanguage() == resourceLanguage ) {
            switch ( resourceLanguage ) {
            case fheroes2::SupportedLanguage::German:
                if ( generateGermanSpecificImages( id ) ) {
                    return;
                }
                break;
            case fheroes2::SupportedLanguage::French:
                if ( generateFrenchSpecificImages( id ) ) {
                    return;
                }
                break;
            case fheroes2::SupportedLanguage::Polish:
                if ( generatePolishSpecificImages( id ) ) {
                    return;
                }
                break;
            default:
                break;
            }
        }
        // Image generator of a last resort, must provide the generation of the "default" variant
        // for all image ids for which this function can be called, and must not fail.
        generateDefaultImages( id );
    }

    void generateGradientFont( const int fontId, const int originalFontId, const uint8_t gradientInnerColor, const uint8_t gradientOuterColor,
                               const uint8_t contourInnerColor, const uint8_t contourOuterColor )
    {
        assert( fontId != originalFontId );

        fheroes2::AGG::GetICN( originalFontId, 0 );
        const std::vector<fheroes2::Sprite> & original = _icnVsSprite[originalFontId];

        _icnVsSprite[fontId].resize( original.size() );

        for ( size_t i = 0; i < original.size(); ++i ) {
            const fheroes2::Sprite & in = original[i];
            fheroes2::Sprite & out = _icnVsSprite[fontId][i];
            out.resize( in.width() + 6, in.height() + 6 );
            out.reset();
            Copy( in, 0, 0, out, 3, 3, in.width(), in.height() );
            out.setPosition( in.x() - 2, in.y() - 2 );

            applyFontVerticalGradient( out, gradientInnerColor, gradientOuterColor );

            Blit( CreateContour( out, contourInnerColor ), out );
            Blit( CreateContour( out, 0 ), out );
            Blit( CreateContour( out, contourOuterColor ), out );
        }
    }

    // This function must return true is resources have been modified, false otherwise.
    bool LoadModifiedICN( const int id )
    {
        // If this assertion blows up then you are calling this function in a recursion. Check your code!
        assert( _icnVsSprite[id].empty() );

        // IMPORTANT!!!
        // Call LoadOriginalICN() function only if you are handling the same ICN.
        // If you need to load a different ICN use loadICN() function.

        // Some images contain text. This text should be adapted to a chosen language.
        if ( isLanguageDependentIcnId( id ) ) {
            generateLanguageSpecificImages( id );
            return true;
        }

        switch ( id ) {
        case ICN::ROUTERED:
            CopyICNWithPalette( id, ICN::ROUTE, PAL::PaletteType::RED );
            return true;
        case ICN::FONT:
        case ICN::SMALFONT: {
            LoadOriginalICN( id );

            auto & imageArray = _icnVsSprite[id];
            if ( imageArray.size() < 96 ) {
                // 96 symbols is the minimum requirement for English.
                throw std::logic_error( "The game resources are corrupted. Please use resources from a licensed version of Heroes of Might and Magic II." );
            }

            // Compare '(' and ')' symbols. By size they are always the same. However, we play safe and fail if both dimensions are different.
            if ( ( imageArray[8].width() != imageArray[9].width() ) && ( imageArray[8].height() != imageArray[9].height() ) ) {
                // This is most likely a corrupted font or a pirated translation to a non-English language which causes all sorts of rendering issues.
                throw std::logic_error( "The game resources are corrupted. Please use resources from a licensed version of Heroes of Might and Magic II." );
            }

            const std::vector<uint8_t> & body = ::AGG::getDataFromAggFile( ICN::getIcnFileName( id ), false );
            const uint32_t crc32 = fheroes2::calculateCRC32( body.data(), body.size() );

            if ( id == ICN::SMALFONT ) {
                // Small font in official Polish GoG version has all letters shifted 1 pixel down.
                if ( crc32 == 0xE9EC7A63 ) {
                    for ( fheroes2::Sprite & letter : imageArray ) {
                        letter.setPosition( letter.x(), letter.y() - 1 );
                    }
                }
                modifyBaseSmallFont( _icnVsSprite[id] );
            }
            else {
                assert( id == ICN::FONT );
                // The original images contain an issue: image layer has value 50 which is '2' in UTF-8. We must correct these (only 3) places
                for ( fheroes2::Sprite & fontImage : imageArray ) {
                    ReplaceColorIdByTransformId( fontImage, 50, 2 );
                }
                modifyBaseNormalFont( _icnVsSprite[id] );
            }

            // Some checks that we really have CP1251 font
            const int32_t verifiedFontWidth = ( id == ICN::FONT ) ? 19 : 12;
            if ( imageArray.size() == 162 && imageArray[121].width() == verifiedFontWidth ) {
                // Engine expects that letter indexes correspond to charcode - 0x20.
                // In case CP1251 font.icn contains sprites for chars 0x20-0x7F, 0xC0-0xDF, 0xA8, 0xE0-0xFF, 0xB8 (in that order).
                // We rearrange sprites array for corresponding sprite indexes to charcode - 0x20.
                const fheroes2::Sprite firstSprite{ imageArray[0] };
                imageArray.insert( imageArray.begin() + 96, 64, firstSprite );
                std::swap( imageArray[136], imageArray[192] ); // Move sprites for chars 0xA8
                std::swap( imageArray[152], imageArray[225] ); // and 0xB8 to it's places.
                imageArray.pop_back();
                imageArray.erase( imageArray.begin() + 192 );
            }
            // German version uses CP1252
            if ( crc32 == 0x04745D1D || crc32 == 0xD0F0D852 ) {
                const fheroes2::Sprite firstSprite{ imageArray[0] };
                imageArray.insert( imageArray.begin() + 96, 124, firstSprite );
                std::swap( imageArray[164], imageArray[224] );
                std::swap( imageArray[182], imageArray[225] );
                std::swap( imageArray[188], imageArray[226] );
                std::swap( imageArray[191], imageArray[223] );
                std::swap( imageArray[196], imageArray[220] );
                std::swap( imageArray[214], imageArray[221] );
                std::swap( imageArray[220], imageArray[222] );
                imageArray.erase( imageArray.begin() + 221, imageArray.end() );
            }
            // The French version replaces several ASCII special characters with language-specific characters.
            // In the engine we use CP1252 for the French translation but we have to preserve the homegrown encoding
            // of the original so that original French maps' texts are displayed correctly.
            if ( crc32 == 0xD9556567 || crc32 == 0x406967B9 ) {
                // The engine expects that letter indexes correspond to charcode - 0x20, but the original French
                // Price of Loyalty maps use 0x09 for lowercase i with circonflex. This is currently not supported
                // by the engine.
                const fheroes2::Sprite firstSprite{ imageArray[0] };
                imageArray.insert( imageArray.begin() + 96, 128, firstSprite );
                // Capital letters with accents aren't present in the original assets so we use unaccented letters.
                imageArray[192 - 32] = imageArray[33];
                imageArray[199 - 32] = imageArray[35];
                imageArray[201 - 32] = imageArray[37];
                imageArray[202 - 32] = imageArray[37];

                imageArray[224 - 32] = imageArray[32];
                imageArray[226 - 32] = imageArray[10];
                imageArray[231 - 32] = imageArray[62];
                imageArray[232 - 32] = imageArray[64];
                imageArray[233 - 32] = imageArray[94];
                imageArray[234 - 32] = imageArray[92];
                imageArray[239 - 32] = imageArray[91];
                imageArray[244 - 32] = imageArray[3];
                imageArray[249 - 32] = imageArray[6];
                imageArray[251 - 32] = imageArray[4];
                // The original small font has 1 letter at three indexes (30, 93, 95) that has an empty wide transparent
                // area that we need to remove. Plus we need to add a missing pixel.
                if ( id == ICN::SMALFONT && imageArray[93].width() > 19 ) {
                    imageArray[238 - 32].resize( 4, 9 );
                    imageArray[238 - 32].reset();
                    Copy( imageArray[93], 0, 0, imageArray[238 - 32], 0, 1, 4, 8 );
                    Copy( imageArray[93], 1, 0, imageArray[238 - 32], 2, 0, 1, 1 );
                    imageArray[238 - 32].setPosition( 0, -1 );
                    fheroes2::updateShadow( imageArray[238 - 32], { -1, 1 }, 2, true );
                    // Copy the fixed sprite back.
                    for ( const int charCode : { 30, 93, 95 } ) {
                        imageArray[charCode] = imageArray[238 - 32];
                    }
                }
                else {
                    imageArray[238 - 32] = imageArray[93];
                }
                imageArray.erase( imageArray.begin() + 220, imageArray.end() );
            }
            // Italian version uses CP1252
            if ( crc32 == 0x219B3124 || crc32 == 0x1F3C3C74 ) {
                const fheroes2::Sprite firstSprite{ imageArray[0] };
                imageArray.insert( imageArray.begin() + 101, 123, firstSprite );
                imageArray[192 - 32] = imageArray[33];
                imageArray[200 - 32] = imageArray[37];
                imageArray[201 - 32] = imageArray[37];
                imageArray[204 - 32] = imageArray[41];
                imageArray[210 - 32] = imageArray[47];
                imageArray[217 - 32] = imageArray[53];
                imageArray[224 - 32] = imageArray[96];
                imageArray[232 - 32] = imageArray[97];
                imageArray[233 - 32] = imageArray[69];
                imageArray[236 - 32] = imageArray[98];
                imageArray[242 - 32] = imageArray[99];
                imageArray[249 - 32] = imageArray[100];
                imageArray.erase( imageArray.begin() + 218, imageArray.end() );
            }
            return true;
        }
        case ICN::YELLOW_FONT:
            CopyICNWithPalette( id, ICN::FONT, PAL::PaletteType::YELLOW_FONT );
            return true;
        case ICN::YELLOW_SMALLFONT:
            CopyICNWithPalette( id, ICN::SMALFONT, PAL::PaletteType::YELLOW_FONT );
            return true;
        case ICN::GRAY_FONT:
            CopyICNWithPalette( id, ICN::FONT, PAL::PaletteType::GRAY_FONT );
            return true;
        case ICN::GRAY_SMALL_FONT:
            CopyICNWithPalette( id, ICN::SMALFONT, PAL::PaletteType::GRAY_FONT );
            return true;
        case ICN::GOLDEN_GRADIENT_FONT:
            generateGradientFont( id, ICN::FONT, 108, 133, 55, 62 );
            return true;
        case ICN::GOLDEN_GRADIENT_LARGE_FONT:
            generateGradientFont( id, ICN::WHITE_LARGE_FONT, 108, 127, 55, 62 );
            return true;
        case ICN::SILVER_GRADIENT_FONT:
            generateGradientFont( id, ICN::FONT, 10, 31, 29, 0 );
            return true;
        case ICN::SILVER_GRADIENT_LARGE_FONT:
            generateGradientFont( id, ICN::WHITE_LARGE_FONT, 10, 26, 29, 0 );
            return true;
        case ICN::SPELLS:
            LoadOriginalICN( id );
            if ( _icnVsSprite[id].size() != 60 ) {
                return true;
            }

            _icnVsSprite[id].resize( 73 );

            for ( uint32_t i = 60; i < 66; ++i ) {
                // Mass Cure spell. ( when i == 60 ).
                size_t originalIndex = 6;
                if ( i == 61 ) {
                    // Mass Haste spell.
                    originalIndex = 14;
                }
                else if ( i == 62 ) {
                    // Mass Slow spell.
                    originalIndex = 1;
                }
                else if ( i == 63 ) {
                    // Mass Bless spell.
                    originalIndex = 7;
                }
                else if ( i == 64 ) {
                    // Mass Curse spell.
                    originalIndex = 3;
                }
                else if ( i == 65 ) {
                    // Mass Shield spell.
                    originalIndex = 15;
                }

                const fheroes2::Sprite & originalImage = _icnVsSprite[id][originalIndex];
                fheroes2::Sprite & image = _icnVsSprite[id][i];

                image.resize( originalImage.width() + 8, originalImage.height() + 8 );
                image.setPosition( originalImage.x() + 4, originalImage.y() + 4 );
                image.fill( 1 );

                AlphaBlit( originalImage, image, 0, 0, 128 );
                AlphaBlit( originalImage, image, 4, 4, 192 );
                Blit( originalImage, image, 8, 8 );

                AddTransparency( image, 1 );
            }

            // The Petrification spell does not have its own icon in the original game.
            fheroes2::h2d::readImage( "petrification_spell_icon.image", _icnVsSprite[id][66] );

            // Generate random spell image for Editor.
            {
                const fheroes2::Sprite & randomSpellImage = _icnVsSprite[id][2];
                const int32_t imageWidth = randomSpellImage.width();

                Copy( randomSpellImage, _icnVsSprite[id][67] );

                // Add text on random spell images.
                for ( uint32_t i = 1; i < 6; ++i ) {
                    fheroes2::Sprite & originalImage = _icnVsSprite[id][i + 67];
                    Copy( randomSpellImage, originalImage );

                    const fheroes2::Text text( std::to_string( i ), fheroes2::FontType::normalWhite() );
                    text.draw( ( imageWidth - text.width() ) / 2, 22, originalImage );
                }
            }
            return true;
        case ICN::CSLMARKER:
            _icnVsSprite[id].resize( 3 );
            for ( uint32_t i = 0; i < 3; ++i ) {
                _icnVsSprite[id][i] = fheroes2::AGG::GetICN( ICN::LOCATORS, 24 );
                if ( i == 1 ) {
                    ReplaceColorId( _icnVsSprite[id][i], 0x0A, 0xD6 );
                }
                else if ( i == 2 ) {
                    ReplaceColorId( _icnVsSprite[id][i], 0x0A, 0xDE );
                }
            }
            return true;
        case ICN::PHOENIX:
            LoadOriginalICN( id );
            // First sprite has cropped shadow. We copy missing part from another 'almost' identical frame
            if ( _icnVsSprite[id].size() >= 32 ) {
                const fheroes2::Sprite & in = _icnVsSprite[id][32];
                Copy( in, 60, 73, _icnVsSprite[id][1], 60, 73, 14, 13 );
                Copy( in, 56, 72, _icnVsSprite[id][30], 56, 72, 18, 9 );
            }
            return true;
        case ICN::MONH0028: // phoenix
            LoadOriginalICN( id );
            if ( _icnVsSprite[id].size() == 1 ) {
                const fheroes2::Sprite & correctFrame = fheroes2::AGG::GetICN( ICN::PHOENIX, 32 );
                Copy( correctFrame, 60, 73, _icnVsSprite[id][0], 58, 70, 14, 13 );
            }
            return true;
        case ICN::CAVALRYR:
            LoadOriginalICN( id );
            // fheroes2::Sprite 23 has incorrect colors, we need to replace them
            if ( _icnVsSprite[id].size() >= 23 ) {
                fheroes2::Sprite & out = _icnVsSprite[id][23];

                std::vector<uint8_t> indexes( 256 );
                std::iota( indexes.begin(), indexes.end(), static_cast<uint8_t>( 0 ) );

                indexes[69] = 187;
                indexes[71] = 195;
                indexes[73] = 188;
                indexes[74] = 190;
                indexes[75] = 193;
                indexes[76] = 191;
                indexes[77] = 195;
                indexes[80] = 195;
                indexes[81] = 196;
                indexes[83] = 196;
                indexes[84] = 197;
                indexes[151] = 197;

                ApplyPalette( out, indexes );
            }
            return true;
        case ICN::TITANMSL:
            LoadOriginalICN( id );
            if ( _icnVsSprite[id].size() == 7 ) {
                // We need to shift Titan lightning arrow sprite position to correctly render it.
                _icnVsSprite[id][0].setPosition( _icnVsSprite[id][0].x(), _icnVsSprite[id][0].y() - 5 );
                _icnVsSprite[id][1].setPosition( _icnVsSprite[id][1].x() - 5, _icnVsSprite[id][1].y() - 5 );
                _icnVsSprite[id][2].setPosition( _icnVsSprite[id][2].x() - 10, _icnVsSprite[id][2].y() );
                _icnVsSprite[id][3].setPosition( _icnVsSprite[id][3].x() - 15, _icnVsSprite[id][3].y() );
                _icnVsSprite[id][4].setPosition( _icnVsSprite[id][4].x() - 10, _icnVsSprite[id][2].y() );
                _icnVsSprite[id][5].setPosition( _icnVsSprite[id][5].x() - 5, _icnVsSprite[id][5].y() - 5 );
                _icnVsSprite[id][6].setPosition( _icnVsSprite[id][6].x(), _icnVsSprite[id][6].y() - 5 );
            }
            return true;
        case ICN::TROLLMSL:
            LoadOriginalICN( id );
            if ( _icnVsSprite[id].size() == 1 ) {
                fheroes2::Sprite & out = _icnVsSprite[id][0];
                // The original sprite contains 2 pixels which are empty
                if ( out.width() * out.height() > 188 && out.transform()[147] == 1 && out.transform()[188] == 1 ) {
                    out.transform()[147] = 0;
                    out.image()[147] = 22;

                    out.transform()[188] = 0;
                    out.image()[188] = 24;
                }
            }
            return true;
        case ICN::TROLL2MSL:
            loadICN( ICN::TROLLMSL );
            if ( _icnVsSprite[ICN::TROLLMSL].size() == 1 ) {
                _icnVsSprite[id].resize( 1 );

                fheroes2::Sprite & out = _icnVsSprite[id][0];
                out = _icnVsSprite[ICN::TROLLMSL][0];

                // The original sprite contains 2 pixels which are empty
                if ( out.width() * out.height() > 188 && out.transform()[147] == 1 && out.transform()[188] == 1 ) {
                    out.transform()[147] = 0;
                    out.image()[147] = 22;

                    out.transform()[188] = 0;
                    out.image()[188] = 24;
                }

                std::vector<uint8_t> indexes( 256 );
                std::iota( indexes.begin(), indexes.end(), static_cast<uint8_t>( 0 ) );

                indexes[10] = 152;
                indexes[11] = 153;
                indexes[12] = 154;
                indexes[13] = 155;
                indexes[14] = 155;
                indexes[15] = 156;
                indexes[16] = 157;
                indexes[17] = 158;
                indexes[18] = 159;
                indexes[19] = 160;
                indexes[20] = 160;
                indexes[21] = 161;
                indexes[22] = 162;
                indexes[23] = 163;
                indexes[24] = 164;
                indexes[25] = 165;
                indexes[26] = 166;
                indexes[27] = 166;
                indexes[28] = 167;
                indexes[29] = 168;
                indexes[30] = 169;
                indexes[31] = 170;
                indexes[32] = 171;
                indexes[33] = 172;
                indexes[34] = 172;
                indexes[35] = 173;

                ApplyPalette( out, indexes );
            }
            return true;
        case ICN::GOLEM:
        case ICN::GOLEM2:
            LoadOriginalICN( id );
            // Original Golem ICN contains 40 frames. We make the corrections only for original sprite.
            if ( _icnVsSprite[id].size() == 40 ) {
                // Movement animation fix for Iron and Steel Golem: its 'MOVE_MAIN' animation is missing 1/4 of animation start.
                // The 'MOVE_START' (for first and one cell move) has this 1/4 of animation, but 'MOVE_TILE_START` is empty,
                // so we make a copy of 'MOVE_MAIN' frames to the end of sprite vector and correct their 'x' coordinate
                // to cover the whole cell except the last frame, that has correct coordinates.
                const size_t golemICNSize = _icnVsSprite[id].size();
                // 'MOVE_MAIN' has 7 frames and we copy only first 6.
                const int32_t copyFramesNum = 6;

                _icnVsSprite[id].reserve( golemICNSize + copyFramesNum );
                // 'MOVE_MAIN' frames starts from the 6th frame in Golem ICN sprites.
                size_t copyFrame = 6;

                for ( int32_t i = 0; i < copyFramesNum; ++i, ++copyFrame ) {
                    // IMPORTANT: we MUST do a copy of a vector element if we want to insert it to the same vector.
                    fheroes2::Sprite originalFrame = _icnVsSprite[id][copyFrame];
                    _icnVsSprite[id].emplace_back( std::move( originalFrame ) );

                    const size_t frameID = golemICNSize + i;
                    // We have 7 'MOVE_MAIN' frames and 1/4 of cell to expand the horizontal movement, so we shift the first copied frame by
                    // "6 * Battle::Cell::widthPx / ( 4 * 7 )" to the left and reduce this shift every next frame by "Battle::Cell::widthPx / ( 7 * 4 )".
                    _icnVsSprite[id][frameID].setPosition( _icnVsSprite[id][frameID].x() - ( copyFramesNum - i ) * Battle::Cell::widthPx / 28,
                                                           _icnVsSprite[id][frameID].y() );
                }
            }
            return true;
        case ICN::LOCATORE:
        case ICN::LOCATORS:
            LoadOriginalICN( id );
            if ( _icnVsSprite[id].size() > 15 ) {
                if ( _icnVsSprite[id][12].width() == 47 ) {
                    fheroes2::Sprite & out = _icnVsSprite[id][12];
                    out = Crop( out, 0, 0, out.width() - 1, out.height() );
                }
                if ( _icnVsSprite[id][15].width() == 47 ) {
                    fheroes2::Sprite & out = _icnVsSprite[id][15];
                    out = Crop( out, 0, 0, out.width() - 1, out.height() );
                }
            }

            if ( _icnVsSprite[id].size() == 25 ) {
                // Add random town and castle icons for Editor.
                // A temporary solution: blurred Wizard castle/town in purple palette.
                _icnVsSprite[id].resize( 27 );
                _icnVsSprite[id][25] = CreateHolyShoutEffect( _icnVsSprite[id][13], 1, 0 );
                _icnVsSprite[id][26] = CreateHolyShoutEffect( _icnVsSprite[id][19], 1, 0 );
                ApplyPalette( _icnVsSprite[id][25], PAL::GetPalette( PAL::PaletteType::PURPLE ) );
                ApplyPalette( _icnVsSprite[id][26], PAL::GetPalette( PAL::PaletteType::PURPLE ) );

                // Add the '?' mark above the image.
                const fheroes2::Text text( "? ? ?", fheroes2::FontType::normalWhite() );
                text.draw( ( _icnVsSprite[id][25].width() - text.width() ) / 2, 6, _icnVsSprite[id][25] );
                text.draw( ( _icnVsSprite[id][26].width() - text.width() ) / 2, 6, _icnVsSprite[id][26] );
            }
            return true;
        case ICN::TOWNBKG2:
            LoadOriginalICN( id );
            if ( _icnVsSprite[id].size() == 1 ) {
                fheroes2::Sprite & out = _icnVsSprite[id][0];
                // The first pixel of the original sprite has incorrect color.
                if ( !out.empty() ) {
                    out._disableTransformLayer();
                    out.image()[0] = 10;
                }
            }
            return true;
        case ICN::HSICONS:
            LoadOriginalICN( id );
            if ( _icnVsSprite[id].size() > 7 ) {
                fheroes2::Sprite & out = _icnVsSprite[id][7];
                if ( out.width() == 34 && out.height() == 19 ) {
                    fheroes2::Sprite temp;
                    std::swap( temp, out );

                    out.resize( temp.width() + 1, temp.height() );
                    out.reset();
                    Copy( temp, 0, 0, out, 1, 0, temp.width(), temp.height() );
                    Copy( temp, temp.width() - 1, 10, out, 0, 10, 1, 3 );
                }
            }
            return true;
        case ICN::MONS32:
            LoadOriginalICN( id );

            if ( _icnVsSprite[id].size() > 4 ) { // Veteran Pikeman
                fheroes2::Sprite & modified = _icnVsSprite[id][4];

                fheroes2::Sprite temp( modified.width(), modified.height() + 1 );
                temp.reset();
                Blit( modified, 0, 0, temp, 0, 1, modified.width(), modified.height() );
                modified = std::move( temp );
                Fill( modified, 7, 0, 4, 1, 36 );
            }
            if ( _icnVsSprite[id].size() > 6 ) { // Master Swordsman
                fheroes2::Sprite & modified = _icnVsSprite[id][6];

                fheroes2::Sprite temp( modified.width(), modified.height() + 1 );
                temp.reset();
                Blit( modified, 0, 0, temp, 0, 1, modified.width(), modified.height() );
                modified = std::move( temp );
                Fill( modified, 2, 0, 5, 1, 36 );
            }
            if ( _icnVsSprite[id].size() > 8 ) { // Champion
                fheroes2::Sprite & modified = _icnVsSprite[id][8];

                fheroes2::Sprite temp( modified.width(), modified.height() + 1 );
                temp.reset();
                Blit( modified, 0, 0, temp, 0, 1, modified.width(), modified.height() );
                modified = std::move( temp );
                Fill( modified, 12, 0, 5, 1, 36 );
            }
            if ( _icnVsSprite[id].size() > 33 ) {
                // Minotaur King original mini sprite has blue armlets. We make them gold to correspond the ICN::MINOTAU2.
                fheroes2::Sprite & modified = _icnVsSprite[id][33];

                if ( modified.width() == 20 && modified.height() == 36 ) {
                    // We update these pixels: 6x16, 7x16, 8x16, 5x17, 6x17, 7x17, 8x17, 6x18, 7x18, 14x18, 14x19.
                    for ( const uint32_t pixelNumber : { 326, 327, 328, 345, 346, 347, 348, 366, 367, 374, 394 } ) {
                        // The gold color gradient has -42 offset from blue color gradient.
                        modified.image()[pixelNumber] -= 42;
                    }
                }
            }
            if ( _icnVsSprite[id].size() > 62 ) {
                const fheroes2::Point shadowOffset( -1, 2 );
                for ( size_t i = 0; i < 62; ++i ) {
                    fheroes2::Sprite & modified = _icnVsSprite[id][i];
                    const fheroes2::Point originalOffset( modified.x(), modified.y() );
                    fheroes2::Sprite temp = addShadow( modified, { -1, 2 }, 2 );
                    temp.setPosition( originalOffset.x - 1, originalOffset.y + 2 );

                    const fheroes2::Rect area = GetActiveROI( temp, 2 );
                    if ( area.x > 0 || area.height != temp.height() ) {
                        const fheroes2::Point offset( temp.x() - area.x, temp.y() - temp.height() + area.y + area.height );
                        modified = Crop( temp, area.x, area.y, area.width, area.height );
                        modified.setPosition( offset.x, offset.y );
                    }
                    else {
                        modified = std::move( temp );
                    }
                }
            }
            if ( _icnVsSprite[id].size() > 63 && _icnVsSprite[id][63].width() == 19 && _icnVsSprite[id][63].height() == 37 ) { // Air Elemental
                fheroes2::Sprite & modified = _icnVsSprite[id][63];
                modified.image()[19 * 9 + 9] = modified.image()[19 * 5 + 11];
                modified.transform()[19 * 9 + 9] = modified.transform()[19 * 5 + 11];
            }

            return true;
        case ICN::MONSTER_SWITCH_LEFT_ARROW:
            _icnVsSprite[id].resize( 2 );
            for ( uint32_t i = 0; i < 2; ++i ) {
                const fheroes2::Sprite & source = fheroes2::AGG::GetICN( ICN::RECRUIT, i );
                fheroes2::Sprite & out = _icnVsSprite[id][i];
                out.resize( source.height(), source.width() );
                Transpose( source, out );
                out = Flip( out, false, true );
                out.setPosition( source.y() - static_cast<int32_t>( i ), source.x() );
            }
            return true;
        case ICN::MONSTER_SWITCH_RIGHT_ARROW:
            _icnVsSprite[id].resize( 2 );
            for ( uint32_t i = 0; i < 2; ++i ) {
                const fheroes2::Sprite & source = fheroes2::AGG::GetICN( ICN::RECRUIT, i + 2 );
                fheroes2::Sprite & out = _icnVsSprite[id][i];
                out.resize( source.height(), source.width() );
                Transpose( source, out );
                out = Flip( out, false, true );
                out.setPosition( source.y(), source.x() );
            }
            return true;
        case ICN::SURRENDR:
            LoadOriginalICN( id );
            // We fix the pressed button backgrounds here because this also needs to be applied on all localized assets.
            if ( _icnVsSprite[id].size() >= 4 ) {
                for ( const uint32_t i : { 0, 2 } ) {
                    fheroes2::Sprite & out = _icnVsSprite[id][i + 1];
                    fheroes2::Sprite tmp( out.width(), out.height() );
                    tmp.reset();
                    Copy( out, 0, 1, tmp, 0, 1, tmp.width() - 1, tmp.height() - 1 );
                    out = tmp;
                    setButtonCornersTransparent( out );
                    FillTransform( out, out.width() - 3, 1, 2, 1, 1 );
                    FillTransform( out, out.width() - 2, 2, 1, 1, 1 );
                    fheroes2::makeTransparentBackground( _icnVsSprite[id][i], _icnVsSprite[id][i + 1], ICN::STONEBAK );
                }
            }
            return true;
        case ICN::NON_UNIFORM_GOOD_RESTART_BUTTON:
            _icnVsSprite[id].resize( 2 );
            _icnVsSprite[id][0] = Crop( fheroes2::AGG::GetICN( ICN::CAMPXTRG, 2 ), 6, 0, 108, 25 );
            _icnVsSprite[id][0].setPosition( 0, 0 );

            _icnVsSprite[id][1] = fheroes2::AGG::GetICN( ICN::CAMPXTRG, 3 );
            _icnVsSprite[id][1].setPosition( 0, 0 );

            // fix transparent corners
            CopyTransformLayer( _icnVsSprite[id][1], _icnVsSprite[id][0] );
            return true;
        case ICN::WHITE_LARGE_FONT: {
            fheroes2::AGG::GetICN( ICN::FONT, 0 );
            const std::vector<fheroes2::Sprite> & original = _icnVsSprite[ICN::FONT];
            _icnVsSprite[id].resize( original.size() );
            for ( size_t i = 0; i < _icnVsSprite[id].size(); ++i ) {
                const fheroes2::Sprite & in = original[i];
                fheroes2::Sprite & out = _icnVsSprite[id][i];
                out.resize( in.width() * 2, in.height() * 2 );
                SubpixelResize( in, out );
                out.setPosition( in.x() * 2, in.y() * 2 );
            }
            return true;
        }
        case ICN::SWAP_ARROW_LEFT_TO_RIGHT:
        case ICN::SWAP_ARROW_RIGHT_TO_LEFT: {
            // Since the original game does not have such resources we could generate it from hero meeting sprite.
            const fheroes2::Sprite & original = fheroes2::AGG::GetICN( ICN::SWAPWIN, 0 );
            std::array<fheroes2::Image, 4> input;

            const int32_t width = 45;
            const int32_t height = 20;

            for ( fheroes2::Image & image : input ) {
                image.resize( width, height );
            }

            Copy( original, 295, 270, input[0], 0, 0, width, height );
            Copy( original, 295, 291, input[1], 0, 0, width, height );
            Copy( original, 295, 363, input[2], 0, 0, width, height );
            Copy( original, 295, 384, input[3], 0, 0, width, height );

            input[1] = Flip( input[1], true, false );
            input[3] = Flip( input[3], true, false );

            fheroes2::Image out = fheroes2::ExtractCommonPattern( { &input[0], &input[1], &input[2], &input[3] } );

            // Here are 2 pixels which should be removed.
            if ( out.width() == width && out.height() == height ) {
                out.image()[40] = 0;
                out.transform()[40] = 1;

                out.image()[30 + 3 * width] = 0;
                out.transform()[30 + 3 * width] = 1;
            }

            _icnVsSprite[id].resize( 2 );
            _icnVsSprite[id][0] = ( id == ICN::SWAP_ARROW_LEFT_TO_RIGHT ) ? out : Flip( out, true, false );

            _icnVsSprite[id][1] = _icnVsSprite[id][0];
            _icnVsSprite[id][1].setPosition( -1, 1 );
            ApplyPalette( _icnVsSprite[id][1], 4 );

            return true;
        }
        case ICN::SWAP_ARROWS_CIRCULAR: {
            const fheroes2::Sprite & original = fheroes2::AGG::GetICN( ICN::SWAP_ARROW_LEFT_TO_RIGHT, 0 );

            const int32_t width = 47;
            const int32_t height = 42;
            fheroes2::Image out;
            out.resize( width, height );
            out.reset();

            // Rotate arrow heads.
            const int32_t arrowTipToShaftLength = 18;
            const int32_t arrowHeadWidth = 20;

            fheroes2::Image rotatedArrow;
            rotatedArrow.resize( arrowHeadWidth, arrowTipToShaftLength );
            rotatedArrow.reset();
            for ( int x = 0; x < arrowTipToShaftLength; ++x ) {
                for ( int y = 0; y < arrowHeadWidth; ++y ) {
                    Copy( original, x + ( original.width() - arrowTipToShaftLength ), y, rotatedArrow, arrowHeadWidth - y - 1, arrowTipToShaftLength - x - 1, 1, 1 );
                }
            }

            fheroes2::Copy( Flip( rotatedArrow, true, true ), 0, 0, out, 0, 5, arrowHeadWidth, arrowTipToShaftLength );
            fheroes2::Copy( Flip( rotatedArrow, true, false ), 0, 0, out, 27, 19, arrowHeadWidth, arrowTipToShaftLength );

            // Rotate arrow ends.
            const int32_t arrowEndHeight = 11;
            const int32_t arrowEndWidth = 9;

            rotatedArrow.resize( arrowEndWidth, arrowEndHeight );
            rotatedArrow.reset();

            for ( int x = 0; x < arrowEndHeight; ++x ) {
                for ( int y = 0; y < arrowEndWidth; ++y ) {
                    Copy( original, x + 2, y + 5, rotatedArrow, arrowEndWidth - y - 1, arrowEndHeight - x - 1, 1, 1 );
                }
            }

            // Clean black corner.
            fheroes2::Copy( original, 0, 0, rotatedArrow, 0, rotatedArrow.height() - 1, 1, 1 );

            fheroes2::Copy( rotatedArrow, 0, 0, out, 32, 6, arrowEndWidth, arrowEndHeight );
            fheroes2::Copy( Flip( rotatedArrow, false, true ), 0, 0, out, 5, 25, arrowEndWidth, arrowEndHeight );

            // Add straight shafts.
            Copy( original, 5, 5, out, 13, 0, 21, 10 );
            Copy( original, 5, 5, out, 12, 32, 22, 10 );

            // Lower arrow.
            // Fix overlaps.
            fheroes2::SetPixel( out, out.width() - 9, out.height() - 5, 119 );
            fheroes2::DrawLine( out, { out.width() - 13, out.height() - 6 }, { out.width() - 12, out.height() - 6 }, 109 );
            fheroes2::SetPixel( out, 12, out.height() - 10, 119 );
            fheroes2::SetPixel( out, out.width() - 14, out.height() - 10, 119 );

            // Lower right corner.
            Copy( original, 5, 10, out, out.width() - 13, out.height() - 5, 4, 5 );
            fheroes2::DrawLine( out, { out.width() - 6, out.height() - 4 }, { out.width() - 9, out.height() - 1 }, 59 );
            fheroes2::DrawLine( out, { out.width() - 6, out.height() - 5 }, { out.width() - 9, out.height() - 2 }, 59 );
            fheroes2::DrawLine( out, { out.width() - 7, out.height() - 5 }, { out.width() - 9, out.height() - 3 }, 129 );
            fheroes2::DrawLine( out, { out.width() - 8, out.height() - 5 }, { out.width() - 9, out.height() - 4 }, 123 );
            fheroes2::SetPixel( out, out.width() - 9, out.height() - 5, 119 );
            fheroes2::SetPixel( out, out.width() - 11, out.height() - 6, 112 );

            // Lower left corner.
            Copy( original, 5, 9, out, 9, out.height() - 6, 3, 6 );
            Copy( rotatedArrow, 0, 0, out, 5, out.height() - 7, 4, 2 );
            fheroes2::DrawLine( out, { 5, out.height() - 5 }, { 8, out.height() - 2 }, 129 );
            fheroes2::DrawLine( out, { 6, out.height() - 5 }, { 8, out.height() - 3 }, 123 );
            fheroes2::DrawLine( out, { 7, out.height() - 5 }, { 8, out.height() - 4 }, 119 );
            fheroes2::SetPixel( out, 8, out.height() - 5, 116 );
            fheroes2::SetPixel( out, 9, out.height() - 6, 112 );

            // Fix shading.
            fheroes2::DrawLine( out, { 14, out.height() - 15 }, { 14, out.height() - 11 }, 59 );

            // Upper arrow.
            // Upper left corner.
            fheroes2::Copy( out, 15, 0, out, 9, 0, 4, 5 );
            fheroes2::Copy( out, 21, 5, out, 11, 5, 3, 2 );
            fheroes2::DrawLine( out, { 8, 1 }, { 5, 4 }, 129 );
            fheroes2::DrawLine( out, { 8, 2 }, { 6, 4 }, 119 );
            fheroes2::DrawLine( out, { 8, 3 }, { 7, 4 }, 114 );
            fheroes2::SetPixel( out, 8, 4, 112 );
            fheroes2::SetPixel( out, 9, 4, 112 );

            // Upper right corner.
            fheroes2::Copy( out, 21, 0, out, 33, 0, 3, 6 );
            fheroes2::Copy( out, 36, 7, out, 36, 5, 5, 1 );
            fheroes2::Copy( out, 37, 6, out, 37, 4, 3, 1 );
            fheroes2::Copy( out, 37, 6, out, 37, 4, 3, 1 );
            fheroes2::Copy( out, 34, 1, out, 36, 1, 1, 3 );
            fheroes2::DrawLine( out, { 36, 0 }, { 40, 4 }, 129 );
            fheroes2::DrawLine( out, { 37, 2 }, { 38, 3 }, 119 );
            fheroes2::DrawLine( out, { 36, 4 }, { 37, 3 }, 113 );

            // Fix overlap.
            fheroes2::DrawLine( out, { 33, 8 }, { 33, 9 }, 123 );
            fheroes2::SetPixel( out, 32, 9, 129 );
            fheroes2::SetPixel( out, 13, 9, 129 );

            // Fix shading.
            fheroes2::DrawLine( out, { 10, 22 }, { 18, 14 }, 59 );
            fheroes2::DrawLine( out, { 11, 22 }, { 19, 14 }, 59 );
            fheroes2::DrawLine( out, { 34, 17 }, { 40, 17 }, 59 );
            fheroes2::DrawLine( out, { 41, 5 }, { 41, 16 }, 59 );
            fheroes2::SetPixel( out, 40, 16, 59 );
            fheroes2::Copy( original, 0, 0, out, 1, 12, 4, 1 );
            fheroes2::Copy( original, 0, 0, out, 15, 12, 5, 1 );

            // Make pressed state.
            _icnVsSprite[id].resize( 2 );
            _icnVsSprite[id][0] = out;
            _icnVsSprite[id][1] = _icnVsSprite[id][0];
            _icnVsSprite[id][1].setPosition( -1, 1 );
            ApplyPalette( _icnVsSprite[id][1], 4 );

            return true;
        }
        case ICN::EDITBTNS:
            LoadOriginalICN( id );
            if ( _icnVsSprite[id].size() == 35 ) {
                // We add three buttons for new object groups: Adventure, Kingdom, Monsters.
                _icnVsSprite[id].resize( 45 );

                // First make clean button sprites (pressed and released).
                fheroes2::Sprite released = fheroes2::AGG::GetICN( ICN::EDITBTNS, 4 );
                fheroes2::Sprite pressed = fheroes2::AGG::GetICN( ICN::EDITBTNS, 5 );
                // Clean the image from the button.
                Fill( released, 16, 6, 18, 24, 41U );
                Fill( pressed, 16, 7, 17, 23, 46U );

                for ( size_t i = 0; i < 8; i += 2 ) {
                    _icnVsSprite[id][35 + i] = released;
                    _icnVsSprite[id][35 + 1 + i] = pressed;
                }
                _icnVsSprite[id][43] = std::move( released );
                _icnVsSprite[id][44] = std::move( pressed );

                // Adventure objects button.
                drawImageOnButton( fheroes2::AGG::GetICN( ICN::X_LOC1, 0 ), 39, 29, _icnVsSprite[id][35], _icnVsSprite[id][36] );

                // Kingdom objects button.
                drawImageOnButton( fheroes2::AGG::GetICN( ICN::OBJNARTI, 13 ), 39, 29, _icnVsSprite[id][37], _icnVsSprite[id][38] );

                // Monsters objects button.
                drawImageOnButton( fheroes2::AGG::GetICN( ICN::MONS32, 11 ), 39, 29, _icnVsSprite[id][39], _icnVsSprite[id][40] );

                // Undo and Redo buttons.
                fheroes2::Image undoImage( 19, 13 );
                undoImage.reset();
                const int mainColor = 56;
                fheroes2::SetPixel( undoImage, 0, 6, mainColor );
                for ( int x = 1; x < 7; ++x ) {
                    fheroes2::DrawLine( undoImage, { x, 6 - x }, { x, 6 + x }, mainColor );
                }
                fheroes2::Fill( undoImage, 7, 4, 9, 5, mainColor );
                fheroes2::SetPixel( undoImage, 16, 5, mainColor );
                fheroes2::Fill( undoImage, 16, 6, 2, 4, mainColor );
                fheroes2::Fill( undoImage, 17, 8, 2, 4, mainColor );
                fheroes2::SetPixel( undoImage, 18, 12, mainColor );
                drawImageOnButton( undoImage, 39, 29, _icnVsSprite[id][41], _icnVsSprite[id][42] );
                drawImageOnButton( fheroes2::Flip( undoImage, true, false ), 39, 29, _icnVsSprite[id][43], _icnVsSprite[id][44] );
                // Fix shadow pixels
                fheroes2::SetPixel( _icnVsSprite[id][43], 27, 11, 41 );
                fheroes2::SetPixel( _icnVsSprite[id][44], 26, 12, 46 );
                fheroes2::SetPixel( _icnVsSprite[id][43], 16, 17, 47 );
                fheroes2::SetPixel( _icnVsSprite[id][44], 15, 18, 52 );
                // Add aliasing
                fheroes2::SetPixel( _icnVsSprite[id][41], 32, 19, 52 );
                fheroes2::DrawLine( _icnVsSprite[id][41], { 33, 20 }, { 33, 21 }, 52 );
                fheroes2::SetPixel( _icnVsSprite[id][42], 31, 20, 53 );
                fheroes2::DrawLine( _icnVsSprite[id][42], { 32, 21 }, { 32, 22 }, 53 );
            }
            return true;
        case ICN::EDITBTNS_EVIL: {
            loadICN( ICN::EDITBTNS );
            _icnVsSprite[id] = _icnVsSprite[ICN::EDITBTNS];
            for ( auto & image : _icnVsSprite[id] ) {
                convertToEvilInterface( image, { 0, 0, image.width(), image.height() } );
            }
            return true;
        }
        case ICN::DROPLISL_EVIL: {
            loadICN( ICN::DROPLISL );
            _icnVsSprite[id] = _icnVsSprite[ICN::DROPLISL];

            // To convert the yellow borders of the drop list the combination of good-to-evil and gray palettes is used here.
            const std::vector<uint8_t> palette
                = PAL::CombinePalettes( PAL::GetPalette( PAL::PaletteType::GOOD_TO_EVIL_INTERFACE ), PAL::GetPalette( PAL::PaletteType::GRAY ) );
            for ( auto & image : _icnVsSprite[id] ) {
                fheroes2::ApplyPalette( image, 0, 0, image, 0, 0, image.width(), image.height(), palette );
            }
            return true;
        }
        case ICN::CELLWIN_EVIL: {
            loadICN( ICN::CELLWIN );

            if ( _icnVsSprite[ICN::CELLWIN].size() > 18 ) {
                // Convert to Evil only the first 19 images. The rest are not standard buttons and are player color related settings used in original editor.
                _icnVsSprite[ICN::CELLWIN_EVIL].resize( 19 );
                std::copy( _icnVsSprite[ICN::CELLWIN].begin(), _icnVsSprite[ICN::CELLWIN].begin() + 19, _icnVsSprite[ICN::CELLWIN_EVIL].begin() );

                // To convert the yellow borders of some items the combination of good-to-evil and gray palettes is used here.
                const std::vector<uint8_t> palette
                    = PAL::CombinePalettes( PAL::GetPalette( PAL::PaletteType::GOOD_TO_EVIL_INTERFACE ), PAL::GetPalette( PAL::PaletteType::GRAY ) );
                for ( fheroes2::Sprite & image : _icnVsSprite[ICN::CELLWIN_EVIL] ) {
                    fheroes2::ApplyPalette( image, 0, 0, image, 0, 0, image.width(), image.height(), palette );
                }
            }
            return true;
        }
        case ICN::EDITPANL:
            LoadOriginalICN( id );
            if ( _icnVsSprite[id].size() == 6 ) {
                _icnVsSprite[id].resize( 18 );

                // Make empty buttons for object types.
                _icnVsSprite[id][6].resize( 27, 27 );
                _icnVsSprite[id][6]._disableTransformLayer();
                _icnVsSprite[id][6].reset();
                Fill( _icnVsSprite[id][6], 1, 1, 24, 24, 65U );
                for ( size_t i = 7; i < _icnVsSprite[id].size(); ++i ) {
                    _icnVsSprite[id][i] = _icnVsSprite[id][6];
                }

                // Make Mountains objects button.
                Blit( fheroes2::AGG::GetICN( ICN::MTNCRCK, 3 ), 4, 0, _icnVsSprite[id][6], 1, 1, 24, 24 );

                // Make Rocks objects button.
                Blit( fheroes2::AGG::GetICN( ICN::OBJNGRAS, 41 ), 1, 0, _icnVsSprite[id][7], 1, 9, 23, 12 );

                // Make Trees object button. Also used as erase terrain objects button image.
                Copy( fheroes2::AGG::GetICN( ICN::EDITBTNS, 2 ), 13, 4, _icnVsSprite[id][8], 1, 1, 24, 24 );

                // Replace image contour colors with the background color.
                std::vector<uint8_t> indexes( 256 );
                std::iota( indexes.begin(), indexes.end(), static_cast<uint8_t>( 0 ) );

                indexes[10] = 65U;
                indexes[38] = 65U;
                indexes[39] = 65U;
                indexes[40] = 65U;
                indexes[41] = 65U;
                indexes[46] = 65U;

                ApplyPalette( _icnVsSprite[id][8], indexes );

                // Make Landscape Water objects button.
                Blit( fheroes2::AGG::GetICN( ICN::OBJNWAT2, 0 ), 0, 3, _icnVsSprite[id][9], 5, 1, 13, 3 );
                Blit( fheroes2::AGG::GetICN( ICN::OBJNWAT2, 2 ), 5, 0, _icnVsSprite[id][9], 1, 4, 24, 21 );

                // Make Landscape Miscellaneous objects button.
                Blit( fheroes2::AGG::GetICN( ICN::OBJNDIRT, 73 ), 8, 0, _icnVsSprite[id][10], 1, 1, 24, 24 );

                // Make Dwellings button image.
                Blit( fheroes2::AGG::GetICN( ICN::OBJNMULT, 114 ), 7, 0, _icnVsSprite[id][11], 1, 1, 24, 24 );

                // Make Mines button image.
                Blit( fheroes2::AGG::GetICN( ICN::MTNMULT, 82 ), 8, 4, _icnVsSprite[id][12], 1, 1, 24, 24 );

                // Make Power-ups button image.
                Blit( fheroes2::AGG::GetICN( ICN::OBJNMULT, 72 ), 0, 6, _icnVsSprite[id][13], 1, 1, 24, 24 );

                // Make Adventure Water objects button.
                Blit( fheroes2::AGG::GetICN( ICN::OBJNWATR, 24 ), 3, 0, _icnVsSprite[id][14], 1, 1, 24, 24 );

                // Make Adventure Miscellaneous objects button.
                Blit( fheroes2::AGG::GetICN( ICN::OBJNMUL2, 198 ), 2, 0, _icnVsSprite[id][15], 1, 1, 24, 24 );

                // Make erase Roads button image.
                Blit( fheroes2::AGG::GetICN( ICN::ROAD, 2 ), 0, 0, _icnVsSprite[id][16], 1, 8, 24, 5 );
                Blit( fheroes2::AGG::GetICN( ICN::ROAD, 1 ), 1, 0, _icnVsSprite[id][16], 1, 13, 24, 5 );

                // Make erase Streams button image.
                Blit( fheroes2::AGG::GetICN( ICN::STREAM, 2 ), 0, 0, _icnVsSprite[id][17], 1, 8, 24, 11 );
            }
            return true;
        case ICN::TWNWUP_5:
        case ICN::EDITOR:
            LoadOriginalICN( id );
            if ( !_icnVsSprite[id].empty() ) {
                // Fix the cycling colors in original editor main menu background and Red Tower (Warlock castle screen).
                ApplyPalette( _icnVsSprite[id].front(), PAL::GetPalette( PAL::PaletteType::NO_CYCLE ) );
            }
            return true;
        case ICN::MINIHERO:
            LoadOriginalICN( id );
            if ( _icnVsSprite[id].size() == 42 ) {
                const auto & noCyclePalette = PAL::GetPalette( PAL::PaletteType::NO_CYCLE );

                // Fix cycling colors on the Green heroes' flag for Knight, Sorceress and Warlock.
                ApplyPalette( _icnVsSprite[id][7], noCyclePalette );
                ApplyPalette( _icnVsSprite[id][9], noCyclePalette );
                ApplyPalette( _icnVsSprite[id][10], noCyclePalette );

                // Fix cycling colors on the Yellow heroes' flag.
                for ( size_t i = 21; i < 28; ++i ) {
                    ApplyPalette( _icnVsSprite[id][i], noCyclePalette );
                }

                // Fix Blue Random hero flag.
                Copy( _icnVsSprite[id][5], 1, 4, _icnVsSprite[id][6], 1, 4, 17, 7 );

                // Fix Orange Necromancer hero flag.
                Copy( _icnVsSprite[id][32], 5, 4, _icnVsSprite[id][33], 5, 4, 14, 7 );

                // Fix Orange Random hero flag (in original assets he has a purple flag).
                Copy( _icnVsSprite[id][32], 2, 4, _icnVsSprite[id][34], 2, 4, 16, 7 );

                // Fix Knight heroes missing 2 leftmost sprite columns.
                for ( size_t i = 0; i < 6; ++i ) {
                    fheroes2::Sprite & kinght = _icnVsSprite[id][i * 7];
                    const fheroes2::Sprite & barbarian = _icnVsSprite[id][i * 7 + 1];
                    const int32_t width = kinght.width();
                    const int32_t height = kinght.height();
                    fheroes2::Sprite fixed( width + 2, height );
                    Copy( kinght, 1, 0, fixed, 3, 0, width, height );
                    fixed.setPosition( kinght.x(), kinght.y() );
                    Copy( barbarian, 0, 0, fixed, 0, 0, 3, height );
                    Copy( barbarian, 3, 28, fixed, 3, 28, 1, 1 );
                    kinght = std::move( fixed );
                }
            }
            return true;
        case ICN::HEROES:
            LoadOriginalICN( id );
            if ( !_icnVsSprite[id].empty() ) {
                fheroes2::Sprite & original = _icnVsSprite[id][0];
                // This is the main menu image which shouldn't have any transform layer.
                original._disableTransformLayer();
                if ( original.width() == 640 && original.height() == 480 ) {
                    // Fix incorrect pixel at position 260x305.
                    original.image()[195460] = 31;
                }

                // Since we cannot access game settings from here we are checking an existence
                // of one of POL resources as an indicator for this version.
                if ( !::AGG::getDataFromAggFile( ICN::getIcnFileName( ICN::X_TRACK1 ), false ).empty() ) {
                    fheroes2::Sprite editorIcon;
                    fheroes2::h2d::readImage( "main_menu_editor_icon.image", editorIcon );

                    Blit( editorIcon, 0, 0, original, editorIcon.x(), editorIcon.y(), editorIcon.width(), editorIcon.height() );
                }
            }
            return true;
        case ICN::BTNSHNGL:
            LoadOriginalICN( id );
            if ( _icnVsSprite[id].size() == 20 ) {
                _icnVsSprite[id].resize( 23 );

                fheroes2::h2d::readImage( "main_menu_editor_released_button.image", _icnVsSprite[id][20] );
                fheroes2::h2d::readImage( "main_menu_editor_highlighted_button.image", _icnVsSprite[id][21] );
                fheroes2::h2d::readImage( "main_menu_editor_pressed_button.image", _icnVsSprite[id][22] );
            }
            return true;
        case ICN::TOWNBKG3:
            // Warlock town background image contains 'empty' pixels leading to appear them as black.
            LoadOriginalICN( id );
            if ( !_icnVsSprite[id].empty() ) {
                fheroes2::Sprite & original = _icnVsSprite[id][0];
                if ( original.width() == 640 && original.height() == 256 ) {
                    original._disableTransformLayer();
                    uint8_t * imageData = original.image();
                    imageData[51945] = 17;
                    imageData[61828] = 25;
                    imageData[64918] = 164;
                    imageData[77685] = 18;
                    imageData[84618] = 19;
                }
            }
            return true;
        case ICN::MINIPORT:
            // Some heroes portraits have incorrect transparent pixels.
            LoadOriginalICN( id );
            if ( _icnVsSprite[id].size() > 60 ) {
                fheroes2::Sprite & original = _icnVsSprite[id][60];
                if ( original.width() == 30 && original.height() == 22 ) {
                    original._disableTransformLayer();
                    uint8_t * imageData = original.image();
                    imageData[5] = 75;
                    imageData[310] = 48;
                    imageData[358] = 64;
                    imageData[424] = 65;
                }
            }
            if ( _icnVsSprite[id].size() > 61 ) {
                fheroes2::Sprite & original = _icnVsSprite[id][61];
                if ( original.width() == 30 && original.height() == 22 ) {
                    original._disableTransformLayer();
                    uint8_t * imageData = original.image();
                    imageData[51] = 30;
                    imageData[80] = 28;
                    imageData[81] = 30;
                    imageData[383] = 24;
                    imageData[445] = 24;
                }
            }
            if ( _icnVsSprite[id].size() > 65 ) {
                fheroes2::Sprite & original = _icnVsSprite[id][65];
                if ( original.width() == 30 && original.height() == 22 ) {
                    original._disableTransformLayer();
                    uint8_t * imageData = original.image();
                    imageData[499] = 60;
                    imageData[601] = 24;
                    imageData[631] = 28;
                }
            }
            if ( _icnVsSprite[id].size() > 67 ) {
                fheroes2::Sprite & original = _icnVsSprite[id][67];
                if ( original.width() == 30 && original.height() == 22 ) {
                    original._disableTransformLayer();
                    original.image()[42] = 28;
                }
            }
            return true;
        case ICN::MINICAPT:
            // Barbarian captain mini icon has bad pixel at position 22x2.
            LoadOriginalICN( id );
            if ( _icnVsSprite[id].size() > 1 ) {
                fheroes2::Sprite & original = _icnVsSprite[id][1];
                if ( original.width() == 30 && original.height() == 22 ) {
                    original._disableTransformLayer();
                    original.image()[82] = 244;
                }
            }
            return true;
        case ICN::PORT0091:
            // Barbarian captain has one bad pixel.
            LoadOriginalICN( id );
            if ( !_icnVsSprite[id].empty() ) {
                fheroes2::Sprite & original = _icnVsSprite[id][0];
                if ( original.width() == 101 && original.height() == 93 ) {
                    original._disableTransformLayer();
                    original.image()[9084] = 77;
                }
            }
            return true;
        case ICN::PORT0090:
            // Knight captain has multiple bad pixels.
            LoadOriginalICN( id );
            if ( !_icnVsSprite[id].empty() ) {
                fheroes2::Sprite & original = _icnVsSprite[id][0];
                if ( original.width() == 101 && original.height() == 93 ) {
                    original._disableTransformLayer();
                    uint8_t * imageData = original.image();
                    imageData[2314] = 70;
                    imageData[5160] = 71;
                    imageData[5827] = 18;
                    imageData[7474] = 167;
                }
            }
            return true;
        case ICN::PORT0092:
            // Sorceress captain has two bad transparent pixels (8x20 and 8x66).
            LoadOriginalICN( id );
            if ( !_icnVsSprite[id].empty() ) {
                fheroes2::Sprite & original = _icnVsSprite[id][0];
                if ( original.width() == 101 && original.height() == 93 ) {
                    original._disableTransformLayer();
                    uint8_t * imageData = original.image();
                    imageData[2028] = 42;
                    imageData[6674] = 100;
                }
            }
            return true;
        case ICN::PORT0095:
            // Necromancer captain have incorrect transparent pixel at position 8x22.
            LoadOriginalICN( id );
            if ( !_icnVsSprite[id].empty() ) {
                fheroes2::Sprite & original = _icnVsSprite[id][0];
                if ( original.width() == 101 && original.height() == 93 ) {
                    original._disableTransformLayer();
                    original.image()[2230] = 212;
                }
            }
            return true;
        case ICN::CSTLWZRD:
            LoadOriginalICN( id );
            if ( _icnVsSprite[id].size() >= 8 ) {
                // Statue image has bad pixels.
                fheroes2::Sprite & original = _icnVsSprite[id][7];
                if ( original.width() == 135 && original.height() == 57 ) {
                    original._disableTransformLayer();
                    uint8_t * imageData = original.image();
                    imageData[3687] = 50;
                    imageData[5159] = 108;
                    imageData[5294] = 108;
                }
            }
            if ( _icnVsSprite[id].size() > 22 ) {
                // Cliff nest image has a glowing pixel.
                ApplyPalette( _icnVsSprite[id][22], PAL::GetPalette( PAL::PaletteType::NO_CYCLE ) );
            }
            if ( _icnVsSprite[id].size() > 28 ) {
                // Mage tower image has a bad pixel.
                for ( const uint32_t index : { 23, 28 } ) {
                    fheroes2::Sprite & original = _icnVsSprite[id][index];
                    if ( original.width() == 135 && original.height() == 57 ) {
                        original._disableTransformLayer();
                        original.image()[4333] = 23;
                    }
                }
            }
            return true;
        case ICN::CSTLCAPK:
            // Knight captain has a bad pixel.
            LoadOriginalICN( id );
            if ( _icnVsSprite[id].size() >= 2 ) {
                fheroes2::Sprite & original = _icnVsSprite[id][1];
                if ( original.width() == 84 && original.height() == 81 ) {
                    original._disableTransformLayer();
                    original.image()[4934] = 18;
                }
            }
            return true;
        case ICN::CSTLCAPW:
            // Warlock captain quarters have bad pixels.
            LoadOriginalICN( id );
            if ( !_icnVsSprite[id].empty() ) {
                fheroes2::Sprite & original = _icnVsSprite[id][0];
                if ( original.width() == 84 && original.height() == 81 ) {
                    original._disableTransformLayer();
                    uint8_t * imageData = original.image();
                    imageData[1692] = 26;
                    imageData[2363] = 32;
                    imageData[2606] = 21;
                    imageData[2608] = 21;
                }
            }
            return true;
        case ICN::CSTLSORC:
            LoadOriginalICN( id );
            if ( _icnVsSprite[id].size() >= 14 ) {
                // Rainbow has bad pixels.
                fheroes2::Sprite & original = _icnVsSprite[id][13];
                if ( original.width() == 135 && original.height() == 57 ) {
                    original._disableTransformLayer();
                    uint8_t * imageData = original.image();
                    imageData[2047] = 160;
                    imageData[2052] = 159;
                    imageData[2055] = 160;
                    imageData[2060] = 67;
                    imageData[2063] = 159;
                    imageData[2067] = 67;
                    imageData[2184] = 67;
                    imageData[2192] = 158;
                    imageData[3508] = 67;
                    imageData[3641] = 67;
                    imageData[3773] = 69;
                    imageData[3910] = 67;
                    imageData[4039] = 69;
                    imageData[4041] = 67;
                    imageData[4172] = 67;
                    imageData[4578] = 69;
                }
            }
            if ( _icnVsSprite[id].size() >= 25 ) {
                // Red tower has bad pixels.
                fheroes2::Sprite & original = _icnVsSprite[id][24];
                if ( original.width() == 135 && original.height() == 57 ) {
                    original._disableTransformLayer();
                    uint8_t * imageData = original.image();
                    imageData[2830] = 165;
                    imageData[3101] = 165;
                    imageData[3221] = 69;
                }
            }
            return true;
        case ICN::COLOR_CURSOR_ADVENTURE_MAP:
        case ICN::MONO_CURSOR_ADVENTURE_MAP: {
            // Create needed digits.
            const std::vector<fheroes2::Point> twoPoints = { { 2, 1 }, { 3, 1 }, { 1, 2 }, { 4, 2 }, { 3, 3 }, { 2, 4 }, { 1, 5 }, { 2, 5 }, { 3, 5 }, { 4, 5 } };
            const std::vector<fheroes2::Point> threePoints
                = { { 1, 1 }, { 2, 1 }, { 3, 1 }, { 4, 2 }, { 1, 3 }, { 2, 3 }, { 3, 3 }, { 4, 4 }, { 1, 5 }, { 2, 5 }, { 3, 5 } };
            const std::vector<fheroes2::Point> fourPoints = { { 1, 1 }, { 3, 1 }, { 1, 2 }, { 3, 2 }, { 1, 3 }, { 2, 3 }, { 3, 3 }, { 4, 3 }, { 3, 4 }, { 3, 5 } };
            const std::vector<fheroes2::Point> fivePoints
                = { { 1, 1 }, { 2, 1 }, { 3, 1 }, { 4, 1 }, { 1, 2 }, { 1, 3 }, { 2, 3 }, { 3, 3 }, { 4, 4 }, { 1, 5 }, { 2, 5 }, { 3, 5 } };
            const std::vector<fheroes2::Point> sixPoints = { { 2, 1 }, { 3, 1 }, { 1, 2 }, { 1, 3 }, { 2, 3 }, { 3, 3 }, { 1, 4 }, { 4, 4 }, { 2, 5 }, { 3, 5 } };
            const std::vector<fheroes2::Point> sevenPoints = { { 1, 1 }, { 2, 1 }, { 3, 1 }, { 4, 1 }, { 4, 2 }, { 3, 3 }, { 2, 4 }, { 2, 5 } };
            const std::vector<fheroes2::Point> plusPoints = { { 2, 1 }, { 1, 2 }, { 2, 2 }, { 3, 2 }, { 2, 3 } };

            const bool isColorCursor = ( id == ICN::COLOR_CURSOR_ADVENTURE_MAP );
            const uint8_t digitColor = isColorCursor ? 115 : 11;

            std::vector<fheroes2::Image> digits( 7 );
            digits[0] = createDigit( 6, 7, twoPoints, digitColor );
            digits[1] = createDigit( 6, 7, threePoints, digitColor );
            digits[2] = createDigit( 6, 7, fourPoints, digitColor );
            digits[3] = createDigit( 6, 7, fivePoints, digitColor );
            digits[4] = createDigit( 6, 7, sixPoints, digitColor );
            digits[5] = createDigit( 6, 7, sevenPoints, digitColor );
            digits[6] = addDigit( digits[5], createDigit( 5, 5, plusPoints, digitColor ), { -1, -1 } );

            _icnVsSprite[id].reserve( 7 * 8 );

            const int originalCursorId = isColorCursor ? ICN::ADVMCO : ICN::MONO_CURSOR_ADVMBW;

            populateCursorIcons( _icnVsSprite[id], fheroes2::AGG::GetICN( originalCursorId, 4 ), digits,
                                 isColorCursor ? fheroes2::Point( -2, 1 ) : fheroes2::Point( -4, -6 ) );
            populateCursorIcons( _icnVsSprite[id], fheroes2::AGG::GetICN( originalCursorId, 5 ), digits,
                                 isColorCursor ? fheroes2::Point( 1, 1 ) : fheroes2::Point( -6, -6 ) );
            populateCursorIcons( _icnVsSprite[id], fheroes2::AGG::GetICN( originalCursorId, 6 ), digits,
                                 isColorCursor ? fheroes2::Point( 0, 1 ) : fheroes2::Point( -8, -7 ) );
            populateCursorIcons( _icnVsSprite[id], fheroes2::AGG::GetICN( originalCursorId, 7 ), digits,
                                 isColorCursor ? fheroes2::Point( -2, 1 ) : fheroes2::Point( -15, -8 ) );
            populateCursorIcons( _icnVsSprite[id], fheroes2::AGG::GetICN( originalCursorId, 8 ), digits,
                                 isColorCursor ? fheroes2::Point( 1, 1 ) : fheroes2::Point( -16, -11 ) );
            populateCursorIcons( _icnVsSprite[id], fheroes2::AGG::GetICN( originalCursorId, 9 ), digits,
                                 isColorCursor ? fheroes2::Point( -6, 1 ) : fheroes2::Point( -8, -1 ) );
            populateCursorIcons( _icnVsSprite[id], fheroes2::AGG::GetICN( originalCursorId, 28 ), digits,
                                 isColorCursor ? fheroes2::Point( 0, 1 ) : fheroes2::Point( -8, -7 ) );

            return true;
        }
        case ICN::KNIGHT_CASTLE_RIGHT_FARM: {
            _icnVsSprite[id].resize( 1 );
            fheroes2::Sprite & output = _icnVsSprite[id][0];
            output = fheroes2::AGG::GetICN( ICN::TWNKWEL2, 0 );

            ApplyPalette( output, 28, 21, output, 28, 21, 39, 1, 8 );
            ApplyPalette( output, 0, 22, output, 0, 22, 69, 1, 8 );
            ApplyPalette( output, 0, 23, output, 0, 23, 53, 1, 8 );
            ApplyPalette( output, 0, 24, output, 0, 24, 54, 1, 8 );
            ApplyPalette( output, 0, 25, output, 0, 25, 62, 1, 8 );
            return true;
        }
        case ICN::KNIGHT_CASTLE_LEFT_FARM:
            _icnVsSprite[id].resize( 1 );
            fheroes2::h2d::readImage( "knight_castle_left_farm.image", _icnVsSprite[id][0] );
            return true;
        case ICN::BARBARIAN_CASTLE_CAPTAIN_QUARTERS_LEFT_SIDE:
            _icnVsSprite[id].resize( 1 );
            fheroes2::h2d::readImage( "barbarian_castle_captain_quarter_left_side.image", _icnVsSprite[id][0] );
            return true;
        case ICN::SORCERESS_CASTLE_CAPTAIN_QUARTERS_LEFT_SIDE:
            _icnVsSprite[id].resize( 1 );
            fheroes2::h2d::readImage( "sorceress_castle_captain_quarter_left_side.image", _icnVsSprite[id][0] );
            return true;
        case ICN::NECROMANCER_CASTLE_STANDALONE_CAPTAIN_QUARTERS: {
            _icnVsSprite[id].resize( 1 );
            fheroes2::Sprite & output = _icnVsSprite[id][0];
            const fheroes2::Sprite & original = fheroes2::AGG::GetICN( ICN::TWNNCAPT, 0 );

            output = Crop( original, 21, 0, original.width() - 21, original.height() );
            output.setPosition( original.x() + 21, original.y() );

            for ( int32_t y = 47; y < output.height(); ++y ) {
                SetTransformPixel( output, 0, y, 1 );
            }

            const fheroes2::Sprite & castle = fheroes2::AGG::GetICN( ICN::TWNNCSTL, 0 );
            Copy( castle, 402, 123, output, 1, 56, 2, 11 );

            return true;
        }
        case ICN::NECROMANCER_CASTLE_CAPTAIN_QUARTERS_BRIDGE: {
            _icnVsSprite[id].resize( 1 );
            fheroes2::Sprite & output = _icnVsSprite[id][0];
            const fheroes2::Sprite & original = fheroes2::AGG::GetICN( ICN::TWNNCAPT, 0 );

            output = Crop( original, 0, 0, 23, original.height() );
            output.setPosition( original.x(), original.y() );

            return true;
        }
        case ICN::ESCROLL:
            LoadOriginalICN( id );
            if ( _icnVsSprite[id].size() > 4 ) {
                // fix missing black border on the right side of the "up" button
                fheroes2::Sprite & out = _icnVsSprite[id][4];
                if ( out.width() == 16 && out.height() == 16 ) {
                    out._disableTransformLayer();
                    Copy( out, 0, 0, out, 15, 0, 1, 16 );
                }
            }
            return true;
        case ICN::MAP_TYPE_ICON: {
            _icnVsSprite[id].resize( 3 );
            for ( fheroes2::Sprite & icon : _icnVsSprite[id] ) {
                icon._disableTransformLayer();
                icon.resize( 17, 17 );
                icon.fill( 0 );
            }

            const fheroes2::Sprite & successionWarsIcon = fheroes2::AGG::GetICN( ICN::ARTFX, 6 );
            const fheroes2::Sprite & priceOfLoyaltyIcon = fheroes2::AGG::GetICN( ICN::ARTFX, 90 );
            const fheroes2::Sprite & resurrectionIcon = fheroes2::AGG::GetICN( ICN::ARTFX, 101 );

            if ( !successionWarsIcon.empty() ) {
                Resize( successionWarsIcon, 0, 0, successionWarsIcon.width(), successionWarsIcon.height(), _icnVsSprite[id][0], 1, 1, 15, 15 );
            }

            if ( !priceOfLoyaltyIcon.empty() ) {
                Resize( priceOfLoyaltyIcon, 0, 0, priceOfLoyaltyIcon.width(), priceOfLoyaltyIcon.height(), _icnVsSprite[id][1], 1, 1, 15, 15 );
            }

            if ( !resurrectionIcon.empty() ) {
                Resize( resurrectionIcon, 0, 0, resurrectionIcon.width(), resurrectionIcon.height(), _icnVsSprite[id][2], 1, 1, 15, 15 );
            }

            return true;
        }
        case ICN::TWNWWEL2: {
            LoadOriginalICN( id );
            if ( _icnVsSprite[id].size() == 7 ) {
                if ( _icnVsSprite[id][0].width() == 122 && _icnVsSprite[id][0].height() == 226 ) {
                    FillTransform( _icnVsSprite[id][0], 0, 57, 56, 62, 1 );
                }

                for ( size_t i = 1; i < 7; ++i ) {
                    fheroes2::Sprite & original = _icnVsSprite[id][i];
                    if ( original.width() == 121 && original.height() == 151 ) {
                        FillTransform( original, 0, 0, 64, 39, 1 );
                    }
                }
            }
            return true;
        }
        case ICN::TWNWCAPT: {
            LoadOriginalICN( id );
            if ( !_icnVsSprite[id].empty() ) {
                fheroes2::Sprite & original = _icnVsSprite[id][0];
                if ( original.width() == 118 && original.height() ) {
                    // Remove shadow from left side.
                    FillTransform( original, 85, 84, 33, 26, 1 );

                    // Remove extra terrain at the bottom.
                    FillTransform( original, 0, 114, 40, 4, 1 );
                    FillTransform( original, 9, 112, 51, 2, 1 );
                    FillTransform( original, 35, 110, 47, 2, 1 );
                    FillTransform( original, 57, 108, 51, 2, 1 );
                }
            }
            return true;
        }
        case ICN::GOOD_ARMY_BUTTON:
        case ICN::GOOD_MARKET_BUTTON: {
            _icnVsSprite[id].resize( 2 );

            loadICN( ICN::ADVBTNS );

            const int releasedIndex = ( id == ICN::GOOD_ARMY_BUTTON ) ? 0 : 4;
            Copy( fheroes2::AGG::GetICN( ICN::ADVBTNS, releasedIndex ), _icnVsSprite[id][0] );
            Copy( fheroes2::AGG::GetICN( ICN::ADVBTNS, releasedIndex + 1 ), _icnVsSprite[id][1] );

            // Make all black pixels transparent.
            AddTransparency( _icnVsSprite[id][0], 36 );
            AddTransparency( _icnVsSprite[id][1], 36 );
            AddTransparency( _icnVsSprite[id][1], 61 ); // remove the extra brown border

            return true;
        }
        case ICN::EVIL_ARMY_BUTTON:
        case ICN::EVIL_MARKET_BUTTON: {
            _icnVsSprite[id].resize( 2 );

            loadICN( ICN::ADVEBTNS );

            const int releasedIndex = ( id == ICN::EVIL_ARMY_BUTTON ) ? 0 : 4;
            Copy( fheroes2::AGG::GetICN( ICN::ADVEBTNS, releasedIndex ), _icnVsSprite[id][0] );
            Copy( fheroes2::AGG::GetICN( ICN::ADVEBTNS, releasedIndex + 1 ), _icnVsSprite[id][1] );

            // Make all black pixels transparent.
            AddTransparency( _icnVsSprite[id][0], 36 );
            AddTransparency( _icnVsSprite[id][1], 36 );

            // Add the bottom-left dark border.
            Fill( _icnVsSprite[id][1], 1, 4, 1, 30, 36 );
            Fill( _icnVsSprite[id][1], 1, 34, 31, 1, 36 );

            // Restore back black pixels in the middle of the image.
            Copy( _icnVsSprite[ICN::ADVEBTNS][releasedIndex], 9, 6, _icnVsSprite[id][0], 9, 6, 20, 22 );
            Copy( _icnVsSprite[ICN::ADVEBTNS][releasedIndex + 1], 8, 7, _icnVsSprite[id][1], 8, 7, 20, 22 );

            return true;
        }
        case ICN::SPANBTN:
        case ICN::SPANBTNE:
        case ICN::CSPANBTN:
        case ICN::CSPANBTE: {
            LoadOriginalICN( id );
            if ( !_icnVsSprite[id].empty() ) {
                // add missing part of the released button state on the left
                fheroes2::Sprite & out = _icnVsSprite[id][0];

                fheroes2::Sprite released( out.width() + 1, out.height() );
                released.reset();
                const uint8_t color = id == ICN::SPANBTN || id == ICN::CSPANBTN ? 57 : 32;
                DrawLine( released, { 0, 3 }, { 0, out.height() - 1 }, color );
                Blit( out, released, 1, 0 );

                out = std::move( released );
            }
            return true;
        }
        case ICN::TRADPOSE: {
            LoadOriginalICN( id );
            if ( _icnVsSprite[id].size() >= 19 ) {
                // fix background for TRADE and EXIT buttons
                for ( const uint32_t i : { 16, 18 } ) {
                    fheroes2::Sprite pressed;
                    std::swap( pressed, _icnVsSprite[id][i] );
                    AddTransparency( pressed, 25 ); // remove too dark background

                    // take background from the empty system button
                    _icnVsSprite[id][i] = fheroes2::AGG::GetICN( ICN::SYSTEME, 12 );

                    // put back dark-gray pixels in the middle of the button
                    Fill( _icnVsSprite[id][i], 5, 5, 86, 17, 25 );
                    Blit( pressed, _icnVsSprite[id][i] );
                }
            }
            return true;
        }
        case ICN::RECRUIT: {
            LoadOriginalICN( id );
            if ( _icnVsSprite[id].size() >= 10 ) {
                // fix transparent corners on released OKAY button
                CopyTransformLayer( _icnVsSprite[id][9], _icnVsSprite[id][8] );
            }
            return true;
        }
        case ICN::NGEXTRA: {
            LoadOriginalICN( id );

            std::vector<fheroes2::Sprite> & images = _icnVsSprite[id];

            if ( images.size() != 82 ) {
                // The game assets are wrong, skip modifications.
                return true;
            }

            // Fix extra column at the end of AI controlled player.
            for ( size_t i = 27; i < 34; ++i ) {
                if ( images[i].width() == 62 && images[i].height() == 58 ) {
                    Copy( images[i], 58, 44, images[i], 59, 44, 1, 11 );
                }
            }

            for ( size_t i = 39; i < 45; ++i ) {
                if ( images[i].width() == 62 && images[i].height() == 58 ) {
                    Copy( images[i], 58, 44, images[i], 59, 44, 1, 11 );
                }
            }

            // fix transparent corners on pressed OKAY and CANCEL buttons
            CopyTransformLayer( images[66], images[67] );
            CopyTransformLayer( images[68], images[69] );

            // Add 6 special icons for the Editor.
            images.resize( 82 + 6 );

            for ( size_t i = 0; i < 6; ++i ) {
                if ( images[i + 3].width() != 62 || images[i + 3].height() != 45 ) {
                    continue;
                }

                fheroes2::Sprite & humonOrAiImage = images[i + 82];
                Copy( images[i + 3], humonOrAiImage );

                // Fill the icon with the player's color.
                Fill( humonOrAiImage, 15, 8, 32, 30, images[i + 82].image()[252] );

                // Make a temporary image to cut human icon's background.
                fheroes2::Image temp( 33, 35 );
                Copy( images[i + 9], 15, 5, temp, 0, 0, 33, 35 );
                ReplaceColorIdByTransformId( temp, images[i + 82].image()[252], 1U );

                Copy( images[i + 3], 15, 8, humonOrAiImage, 27, 8, 31, 30 );
                Blit( temp, humonOrAiImage, 4, 5 );
            }

            return true;
        }
        case ICN::DIFFICULTY_ICON_EASY:
        case ICN::DIFFICULTY_ICON_NORMAL:
        case ICN::DIFFICULTY_ICON_HARD:
        case ICN::DIFFICULTY_ICON_EXPERT:
        case ICN::DIFFICULTY_ICON_IMPOSSIBLE: {
            const int originalIcnId = ICN::NGHSBKG;

            const fheroes2::Sprite & originalBackground = fheroes2::AGG::GetICN( originalIcnId, 0 );

            if ( !originalBackground.empty() ) {
                _icnVsSprite[id].resize( 2 );

                int32_t iconOffsetX = 0;

                switch ( id ) {
                case ICN::DIFFICULTY_ICON_EASY:
                    iconOffsetX = 24;
                    break;
                case ICN::DIFFICULTY_ICON_NORMAL:
                    iconOffsetX = 101;
                    break;
                case ICN::DIFFICULTY_ICON_HARD:
                    iconOffsetX = 177;
                    break;
                case ICN::DIFFICULTY_ICON_EXPERT:
                    iconOffsetX = 254;
                    break;
                case ICN::DIFFICULTY_ICON_IMPOSSIBLE:
                    iconOffsetX = 331;
                    break;
                default:
                    // Did you add a new difficulty?
                    assert( 0 );
                }

                const int32_t iconSideLength = 65;
                const int32_t iconOffsetY = 94;

                _icnVsSprite[id][0] = Crop( originalBackground, iconOffsetX, iconOffsetY, iconSideLength, iconSideLength );
                _icnVsSprite[id][0].setPosition( 0, 0 );

                // Generate Evil Icons
                _icnVsSprite[id][1] = _icnVsSprite[id][0];

                const std::vector<uint8_t> & goodToEvilPalette = PAL::GetPalette( PAL::PaletteType::GOOD_TO_EVIL_INTERFACE );
                fheroes2::ApplyPalette( _icnVsSprite[id][0], _icnVsSprite[id][1], goodToEvilPalette );
            }

            return true;
        }
        case ICN::METALLIC_BORDERED_TEXTBOX_GOOD: {
            const int originalIcnId = ICN::NGHSBKG;

            const fheroes2::Sprite & originalBackground = fheroes2::AGG::GetICN( originalIcnId, 0 );

            if ( !originalBackground.empty() ) {
                _icnVsSprite[id].resize( 1 );

                const int32_t boxWidth = 371;
                const int32_t boxHeight = 30;
                const int32_t goodOriginalBoxOffsetX = 24;
                const int32_t goodOriginalBoxOffsetY = 40;

                _icnVsSprite[id][0] = Crop( originalBackground, goodOriginalBoxOffsetX, goodOriginalBoxOffsetY, boxWidth, boxHeight );
                _icnVsSprite[id][0].setPosition( 0, 0 );

                // Copy red pattern and cover up embedded button.
                const fheroes2::Sprite & redPart = fheroes2::Flip( Crop( originalBackground, 80, 45, 81, 19 ), true, false );
                Copy( redPart, 0, 0, _icnVsSprite[id][0], 284, 5, 81, 19 );
            }

            return true;
        }
        case ICN::METALLIC_BORDERED_TEXTBOX_EVIL: {
            const fheroes2::Sprite & originalEvilBackground = fheroes2::AGG::GetICN( ICN::CAMPBKGE, 0 );

            if ( !originalEvilBackground.empty() ) {
                _icnVsSprite[id].resize( 1 );

                const int32_t boxWidth = 371;
                const int32_t boxHeight = 30;
                _icnVsSprite[id][0].resize( boxWidth, boxHeight );
                _icnVsSprite[id][0].reset();

                const int32_t evilOriginalBoxOffsetX = 26;
                const int32_t evilOriginalBoxOffsetY = 27;
                const int32_t upperPartHeight = 20;

                // The metallic box frame in campbkge is slightly taller than the one in nghsbkg. The width is the same.
                Copy( originalEvilBackground, evilOriginalBoxOffsetX, evilOriginalBoxOffsetY, _icnVsSprite[id][0], 0, 0, boxWidth, upperPartHeight );

                Copy( originalEvilBackground, evilOriginalBoxOffsetX, evilOriginalBoxOffsetY + upperPartHeight + 14, _icnVsSprite[id][0], 0, upperPartHeight, boxWidth,
                      10 );

                // Copy red central part.
                const fheroes2::Sprite goodBox = fheroes2::AGG::GetICN( ICN::METALLIC_BORDERED_TEXTBOX_GOOD, 0 );
                Copy( goodBox, 6, 5, _icnVsSprite[id][0], 6, 5, 359, 19 );
            }

            return true;
        }
        case ICN::MONO_CURSOR_ADVMBW: {
            loadICN( ICN::ADVMCO );

            _icnVsSprite[id].resize( _icnVsSprite[ICN::ADVMCO].size() );
            for ( size_t i = 0; i < _icnVsSprite[id].size(); ++i ) {
                std::string digit;
                if ( i < 9 ) {
                    digit += '0';
                }
                digit += std::to_string( i + 1 );

                _icnVsSprite[id][i] = fheroes2::decodeBMPFile( AGG::getDataFromAggFile( std::string( "ADVMBW" ) + digit + ".BMP", false ) );
            }
            return true;
        }
        case ICN::MONO_CURSOR_SPELBW: {
            loadICN( ICN::SPELCO );

            _icnVsSprite[id].resize( _icnVsSprite[ICN::SPELCO].size() );
            for ( size_t i = 0; i < _icnVsSprite[id].size(); ++i ) {
                std::string digit;
                if ( i < 10 ) {
                    digit += '0';
                }
                digit += std::to_string( i );

                _icnVsSprite[id][i] = fheroes2::decodeBMPFile( AGG::getDataFromAggFile( std::string( "SPELBW" ) + digit + ".BMP", false ) );
            }
            return true;
        }
        case ICN::MONO_CURSOR_CMSSBW: {
            loadICN( ICN::CMSECO );

            _icnVsSprite[id].resize( _icnVsSprite[ICN::CMSECO].size() );
            for ( size_t i = 0; i < _icnVsSprite[id].size(); ++i ) {
                std::string digit;
                if ( i < 9 ) {
                    digit += '0';
                }
                digit += std::to_string( i + 1 );

                _icnVsSprite[id][i] = fheroes2::decodeBMPFile( AGG::getDataFromAggFile( std::string( "CMSEBW" ) + digit + ".BMP", false ) );
            }
            return true;
        }
        case ICN::ADVBTNS:
        case ICN::ADVEBTNS:
            LoadOriginalICN( id );
            if ( _icnVsSprite[id].size() == 16 && _icnVsSprite[id][2].width() == 36 && _icnVsSprite[id][2].height() == 36 && _icnVsSprite[id][3].width() == 36
                 && _icnVsSprite[id][3].height() == 36 ) {
                // Add hero action button and inactive button released and pressed.
                _icnVsSprite[id].resize( 20 );
                const bool isGoodButton = id == ICN::ADVBTNS;
                const int emptyButtonId = isGoodButton ? ICN::EMPTY_INTERFACE_BUTTON_GOOD : ICN::EMPTY_INTERFACE_BUTTON_EVIL;

                // Get the action cursor and prepare it for button. We make it a little smaller.
                const fheroes2::Sprite & originalActionCursor = fheroes2::AGG::GetICN( ICN::ADVMCO, 9 );
                const int32_t actionCursorWidth = originalActionCursor.width() - 1;
                const int32_t actionCursorHeight = originalActionCursor.height() - 3;
                fheroes2::Image buttonImage( actionCursorWidth, actionCursorHeight );
                buttonImage.reset();

                // Head.
                Copy( originalActionCursor, 19, 1, buttonImage, 17, 2, 8, 5 );
                Copy( originalActionCursor, 16, 7, buttonImage, 14, 7, 12, 2 );
                buttonImage.transform()[15 + 7 * actionCursorWidth] = 1U;
                // Tail.
                Copy( originalActionCursor, 1, 10, buttonImage, 1, 9, 12, 11 );
                // Middle part.
                Copy( originalActionCursor, 14, 10, buttonImage, 13, 9, 1, 11 );
                // Front legs.
                Copy( originalActionCursor, 16, 10, buttonImage, 14, 9, 13, 11 );
                // Hind legs.
                Copy( originalActionCursor, 7, 22, buttonImage, 7, 19, 7, 7 );

                // Get the button's icon colors.
                const uint8_t mainReleasedColor = _icnVsSprite[id][2].image()[7 * 36 + 26];
                const uint8_t mainPressedColor = _icnVsSprite[id][3].image()[8 * 36 + 25];

                // Make contour transparent and the horse figure filled with solid color.
                const int32_t actionCursorSize = actionCursorWidth * actionCursorHeight;
                for ( int32_t i = 0; i < actionCursorSize; ++i ) {
                    if ( buttonImage.transform()[i] == 1U ) {
                        // Skip transparent pixel.
                        continue;
                    }
                    if ( buttonImage.image()[i] < 152U ) {
                        // It is the contour color, make it transparent.
                        buttonImage.transform()[i] = 1U;
                    }
                    else {
                        buttonImage.image()[i] = mainPressedColor;
                    }
                }

                // Add shadows to the horse image.
                updateShadow( buttonImage, { 1, -1 }, 2, true );
                updateShadow( buttonImage, { -1, 1 }, 6, true );
                updateShadow( buttonImage, { 2, -2 }, 4, true );

                const fheroes2::Sprite & emptyButtonPressed = fheroes2::AGG::GetICN( emptyButtonId, 1 );
                Copy( emptyButtonPressed, _icnVsSprite[id][17] );
                Blit( buttonImage, _icnVsSprite[id][17], 4, 4 );

                // Replace colors for the released button.
                for ( int32_t i = 0; i < actionCursorSize; ++i ) {
                    if ( buttonImage.transform()[i] == 6U ) {
                        // Disable whitening transform and set white color.
                        buttonImage.transform()[i] = 0U;
                        buttonImage.image()[i] = 10U;
                    }
                }
                ReplaceColorId( buttonImage, mainPressedColor, mainReleasedColor );

                const fheroes2::Sprite & emptyButtonReleased = fheroes2::AGG::GetICN( emptyButtonId, 0 );
                Copy( emptyButtonReleased, _icnVsSprite[id][16] );
                Blit( buttonImage, _icnVsSprite[id][16], 5, 3 );

                // Generate inactive horse icon.
                fheroes2::Sprite & releasedInactiveHorse = _icnVsSprite[id][18];
                Copy( emptyButtonReleased, releasedInactiveHorse );

                const uint8_t mainShadingColor = isGoodButton ? 46 : 25;
                const uint8_t secondShadingColor = isGoodButton ? 43 : 18;
                const uint8_t thirdShadingColor = isGoodButton ? 39 : 15;
                const uint8_t fourthShadingColor = isGoodButton ? 42 : 16;
                const uint8_t fifthShadingColor = isGoodButton ? 38 : 14;

                // Upper body.
                Copy( _icnVsSprite[id][2], 22, 5, releasedInactiveHorse, 22, 4, 10, 10 );
                fheroes2::SetPixel( releasedInactiveHorse, 31, 13, secondShadingColor );
                Fill( releasedInactiveHorse, 12, 13, 15, 5, mainReleasedColor );
                Fill( releasedInactiveHorse, 12, 18, 5, 2, mainReleasedColor );
                Fill( releasedInactiveHorse, 22, 18, 5, 2, mainReleasedColor );
                fheroes2::SetPixel( releasedInactiveHorse, 21, 12, mainReleasedColor );

                // Copy one leg 4 times.
                Copy( _icnVsSprite[id][2], 13, 22, releasedInactiveHorse, 11, 22, 4, 6 );
                fheroes2::SetPixel( releasedInactiveHorse, 11, 24, 10 );
                fheroes2::SetPixel( releasedInactiveHorse, 14, 24, secondShadingColor );
                fheroes2::SetPixel( releasedInactiveHorse, 14, 27, secondShadingColor );
                Fill( releasedInactiveHorse, 12, 20, 2, 2, mainReleasedColor );

                Copy( releasedInactiveHorse, 11, 21, releasedInactiveHorse, 21, 21, 4, 7 );
                Copy( releasedInactiveHorse, 11, 21, releasedInactiveHorse, 24, 20, 4, 7 );
                Copy( releasedInactiveHorse, 11, 21, releasedInactiveHorse, 14, 20, 4, 7 );
                fheroes2::SetPixel( releasedInactiveHorse, 24, 27, fourthShadingColor );

                fheroes2::SetPixel( releasedInactiveHorse, 17, 18, mainReleasedColor );
                fheroes2::SetPixel( releasedInactiveHorse, 21, 18, mainReleasedColor );
                fheroes2::DrawLine( releasedInactiveHorse, { 22, 20 }, { 23, 20 }, mainReleasedColor );

                // Tail.
                fheroes2::DrawLine( releasedInactiveHorse, { 11, 14 }, { 10, 15 }, mainReleasedColor );
                fheroes2::SetPixel( releasedInactiveHorse, 11, 15, mainReleasedColor );
                Fill( releasedInactiveHorse, 9, 16, 2, 4, mainReleasedColor );
                fheroes2::DrawLine( releasedInactiveHorse, { 7, 19 }, { 8, 19 }, mainReleasedColor );
                fheroes2::DrawLine( releasedInactiveHorse, { 8, 20 }, { 9, 20 }, mainReleasedColor );

                // Shading.
                fheroes2::DrawLine( releasedInactiveHorse, { 27, 13 }, { 27, 20 }, mainShadingColor );
                fheroes2::DrawLine( releasedInactiveHorse, { 21, 11 }, { 20, 12 }, mainShadingColor );
                fheroes2::DrawLine( releasedInactiveHorse, { 19, 12 }, { 17, 12 }, secondShadingColor );
                fheroes2::SetPixel( releasedInactiveHorse, 20, 11, secondShadingColor );
                fheroes2::DrawLine( releasedInactiveHorse, { 16, 12 }, { 12, 12 }, mainShadingColor );
                fheroes2::SetPixel( releasedInactiveHorse, 11, 12, secondShadingColor );
                fheroes2::DrawLine( releasedInactiveHorse, { 11, 13 }, { 9, 15 }, mainShadingColor );
                fheroes2::SetPixel( releasedInactiveHorse, 10, 13, fifthShadingColor );
                fheroes2::SetPixel( releasedInactiveHorse, 9, 14, 10 );
                fheroes2::DrawLine( releasedInactiveHorse, { 8, 15 }, { 8, 18 }, 10 );
                fheroes2::SetPixel( releasedInactiveHorse, 7, 18, secondShadingColor );
                fheroes2::DrawLine( releasedInactiveHorse, { 6, 19 }, { 8, 21 }, 10 );
                fheroes2::DrawLine( releasedInactiveHorse, { 6, 20 }, { 7, 21 }, thirdShadingColor );
                fheroes2::SetPixel( releasedInactiveHorse, 9, 21, 10 );
                fheroes2::SetPixel( releasedInactiveHorse, 10, 20, thirdShadingColor );
                fheroes2::SetPixel( releasedInactiveHorse, 11, 16, mainShadingColor );
                fheroes2::SetPixel( releasedInactiveHorse, 11, 17, secondShadingColor );
                fheroes2::SetPixel( releasedInactiveHorse, 11, 21, 10 );
                fheroes2::DrawLine( releasedInactiveHorse, { 14, 20 }, { 14, 21 }, thirdShadingColor );
                fheroes2::DrawLine( releasedInactiveHorse, { 17, 19 }, { 17, 20 }, mainShadingColor );
                fheroes2::DrawLine( releasedInactiveHorse, { 18, 18 }, { 20, 18 }, mainShadingColor );
                fheroes2::SetPixel( releasedInactiveHorse, 21, 19, mainShadingColor );
                fheroes2::SetPixel( releasedInactiveHorse, 18, 19, thirdShadingColor );
                fheroes2::DrawLine( releasedInactiveHorse, { 19, 19 }, { 20, 19 }, 10 );
                fheroes2::DrawLine( releasedInactiveHorse, { 21, 20 }, { 21, 21 }, 10 );
                fheroes2::SetPixel( releasedInactiveHorse, 24, 20, thirdShadingColor );

                // Clean up button border.
                fheroes2::DrawLine( releasedInactiveHorse, { 23, 4 }, { 22, 5 }, 10 );
                const uint8_t backgroundReleasedColor = isGoodButton ? 41 : 16;
                fheroes2::SetPixel( releasedInactiveHorse, 22, 4, backgroundReleasedColor );

                // Make pressed state.
                // To keep the button's edge colors do all color manipulations on a temporary single-layer image.
                const int32_t pressedHorseImageWidth = 26;
                const int32_t pressedHorseImageHeight = 24;
                buttonImage._disableTransformLayer();
                buttonImage.resize( pressedHorseImageWidth, pressedHorseImageHeight );

                const uint8_t backgroundPressedColor = isGoodButton ? 45 : 22;
                Fill( buttonImage, 0, 0, pressedHorseImageWidth, pressedHorseImageHeight, backgroundPressedColor );
                Copy( releasedInactiveHorse, 6, 11, buttonImage, 0, 7, 22, 17 );
                Copy( releasedInactiveHorse, 24, 4, buttonImage, 18, 0, 8, 10 );
                Copy( releasedInactiveHorse, 22, 8, buttonImage, 16, 4, 2, 3 );

                fheroes2::ReplaceColorId( buttonImage, mainReleasedColor, mainPressedColor );
                const uint8_t pressedColorOffset = isGoodButton ? 4 : 6;
                fheroes2::ReplaceColorId( buttonImage, backgroundReleasedColor, backgroundPressedColor );
                fheroes2::ReplaceColorId( buttonImage, mainShadingColor, mainShadingColor + pressedColorOffset );
                fheroes2::ReplaceColorId( buttonImage, secondShadingColor, secondShadingColor + pressedColorOffset );
                fheroes2::ReplaceColorId( buttonImage, thirdShadingColor, thirdShadingColor + pressedColorOffset );
                fheroes2::ReplaceColorId( buttonImage, fourthShadingColor, fourthShadingColor + pressedColorOffset );
                fheroes2::ReplaceColorId( buttonImage, fifthShadingColor, fifthShadingColor + pressedColorOffset );
                fheroes2::ReplaceColorId( buttonImage, 10, isGoodButton ? 40 : 14 );

                Copy( emptyButtonPressed, _icnVsSprite[id][19] );
                Copy( buttonImage, 0, 0, _icnVsSprite[id][19], 5, 5, pressedHorseImageWidth, pressedHorseImageHeight );
                // Fix left border.
                if ( isGoodButton ) {
                    fheroes2::DrawLine( _icnVsSprite[id][19], { 5, 5 }, { 5, 19 }, 44 );
                    fheroes2::DrawLine( _icnVsSprite[id][19], { 5, 21 }, { 5, 28 }, 44 );
                }
            }
            return true;
        case ICN::ARTFX:
            LoadOriginalICN( id );
            if ( _icnVsSprite[id].size() > 82 ) {
                // Make a sprite for EDITOR_ANY_ULTIMATE_ARTIFACT used only in Editor for the special victory condition.
                // A temporary solution is below.
                const fheroes2::Sprite & originalImage = fheroes2::AGG::GetICN( ICN::ARTIFACT, 83 );
                SubpixelResize( originalImage, _icnVsSprite[id][82] );
            }
            return true;
        case ICN::ARTIFACT:
            LoadOriginalICN( id );
            if ( _icnVsSprite[id].size() > 99 ) {
                // This fixes "Arm of the Martyr" (#88) and " Sphere of Negation" (#99) artifacts rendering which initially has some incorrect transparent pixels.
                for ( const int32_t index : { 88, 99 } ) {
                    fheroes2::Sprite & originalImage = _icnVsSprite[id][index];
                    fheroes2::Sprite temp( originalImage.width(), originalImage.height() );
                    temp.setPosition( originalImage.x(), originalImage.y() );
                    temp._disableTransformLayer();
                    temp.fill( 0 );
                    Blit( originalImage, temp );
                    originalImage = std::move( temp );
                }

                // Make a sprite for EDITOR_ANY_ULTIMATE_ARTIFACT used only in Editor for the special victory condition.
                // A temporary solution: apply the blur effect originally used for the Holy Shout spell and the purple palette.
                fheroes2::Sprite & targetImage = _icnVsSprite[id][83];
                targetImage = CreateHolyShoutEffect( _icnVsSprite[id][91], 1, 0 );
                ApplyPalette( targetImage, PAL::GetPalette( PAL::PaletteType::PURPLE ) );

                // The French and German Price of Loyalty assets contain a wrong artifact sprite at index 6. We replace it with the correct sprite from SW assets.
                const int assetIndex = 6;
                if ( _icnVsSprite[id][assetIndex].width() == 21 ) {
                    replacePOLAssetWithSW( id, assetIndex );
                }
            }
            return true;
        case ICN::OBJNARTI:
            LoadOriginalICN( id );
            if ( _icnVsSprite[id].size() == 206 ) {
                // These are the Price of Loyalty assets.

                // Spell Scroll has an invalid offset by X axis.
                if ( _icnVsSprite[id][173].width() == 21 ) {
                    _icnVsSprite[id][173].setPosition( 2, _icnVsSprite[id][173].y() );
                }

                // Make a map sprite for the Magic Book artifact.
                _icnVsSprite[id].resize( 208 );

                // Magic book sprite shadow.
                fheroes2::Sprite shadow = _icnVsSprite[id][162];
                FillTransform( shadow, 0, 0, 5, 1, 1U );
                FillTransform( shadow, 0, 1, 2, 1, 1U );
                FillTransform( shadow, 2, 1, 4, 1, 3U );
                FillTransform( shadow, 0, 2, 3, 1, 3U );
                FillTransform( shadow, 18, 1, 2, 1, 1U );
                FillTransform( shadow, 17, 2, 3, 1, 3U );
                FillTransform( shadow, 20, 2, 1, 1, 1U );
                FillTransform( shadow, 19, 3, 2, 1, 3U );

                // Magic Book main sprite. We use sprite from the info dialog to make the map sprite.
                fheroes2::Sprite body( 21, 32 );
                Copy( fheroes2::AGG::GetICN( ICN::ARTFX, 81 ), 6, 0, body, 0, 0, 21, 32 );
                FillTransform( body, 0, 0, 12, 1, 1U );
                FillTransform( body, 15, 0, 6, 1, 1U );
                FillTransform( body, 0, 1, 9, 1, 1U );
                FillTransform( body, 16, 1, 5, 1, 1U );
                FillTransform( body, 0, 2, 6, 1, 1U );
                FillTransform( body, 20, 2, 1, 1, 1U );
                FillTransform( body, 0, 4, 1, 1, 1U );
                FillTransform( body, 0, 3, 3, 1, 1U );
                FillTransform( body, 20, 25, 1, 1, 1U );
                FillTransform( body, 18, 26, 3, 1, 1U );
                FillTransform( body, 16, 27, 5, 1, 1U );
                FillTransform( body, 14, 28, 9, 1, 1U );
                FillTransform( body, 0, 29, 1, 1, 1U );
                FillTransform( body, 12, 29, 11, 1, 1U );
                FillTransform( body, 0, 30, 3, 1, 1U );
                FillTransform( body, 10, 30, 13, 1, 1U );
                FillTransform( body, 0, 31, 5, 1, 1U );
                FillTransform( body, 8, 31, 15, 1, 1U );

                const int32_t shadowOffset = ( 32 - body.width() ) / 2;

                _icnVsSprite[id][206].resize( shadow.width() - shadowOffset, shadow.height() );
                Copy( shadow, 0, 0, _icnVsSprite[id][206], 0, 0, shadow.width(), shadow.height() );
                _icnVsSprite[id][206].setPosition( shadow.x() + shadowOffset, shadow.y() );

                _icnVsSprite[id][207].resize( 21 + shadowOffset, 32 );
                _icnVsSprite[id][207].reset();
                Copy( shadow, shadow.width() - shadowOffset, 0, _icnVsSprite[id][207], 0, shadow.y(), shadowOffset, shadow.height() );
                Copy( body, 0, 0, _icnVsSprite[id][207], shadowOffset, 0, body.width(), body.height() );
            }
            return true;
        case ICN::TWNSDW_5:
            LoadOriginalICN( id );
            if ( !_icnVsSprite[id].empty() && _icnVsSprite[id][0].width() == 140 && _icnVsSprite[id][0].height() == 165 ) {
                fheroes2::Sprite & image = _icnVsSprite[id][0];
                // Red Tower has multiple defects.
                // First one is the area between columns in middle of the Tower is prerendered. We need to remove it.
                const int32_t windowBottom = 88;
                FillTransform( image, 39, 68, 1, windowBottom - 68, 1 );
                FillTransform( image, 40, 67, 1, windowBottom - 67, 1 );
                FillTransform( image, 41, 66, 1, windowBottom - 66, 1 );
                FillTransform( image, 42, 65, 1, windowBottom - 65, 1 );
                FillTransform( image, 43, 66, 1, windowBottom - 66, 1 );
                FillTransform( image, 44, 67, 1, windowBottom - 67, 1 );
                FillTransform( image, 45, 71, 1, windowBottom - 71, 1 );
                FillTransform( image, 49, 70, 1, windowBottom - 70, 1 );
                FillTransform( image, 50, 68, 2, windowBottom - 68, 1 );
                FillTransform( image, 52, 69, 1, windowBottom - 69, 1 );
                FillTransform( image, 53, 74, 1, windowBottom - 74, 1 );
                FillTransform( image, 57, 70, 1, windowBottom - 70, 1 );
                FillTransform( image, 58, 67, 1, windowBottom - 67, 1 );
                FillTransform( image, 59, 66, 1, windowBottom - 66, 1 );
                FillTransform( image, 60, 65, 2, windowBottom - 65, 1 );
                FillTransform( image, 62, 67, 1, windowBottom - 67, 1 );
                FillTransform( image, 63, 69, 1, windowBottom - 69, 1 );
                FillTransform( image, 64, 72, 1, windowBottom - 72, 1 );

                // The lower part of the tower is truncated and blocked by partial castle's sprite. The fix is done in multiple stages.
                // Fix right red part of the building by copying a piece of the same wall.
                Copy( image, 67, 135, image, 67, 119, 1, 1 );
                Copy( image, 67, 144, image, 67, 120, 2, 2 );
                Copy( image, 67, 134, image, 67, 122, 3, 2 );
                Copy( image, 67, 148, image, 67, 125, 1, 4 );

                // Remove a part of the castle at the bottom left part of the image.
                FillTransform( image, 62, 157, 3, 8, 1 );

                // Top part of the castle's tower touches Red Tower level separation part.
                Copy( image, 61, 101, image, 57, 101, 2, 1 );
                Copy( image, 52, 100, image, 57, 100, 2, 1 );

                // Generate programmatically the left part of the building.
                std::mt19937 seededGen( 751 ); // 751 is and ID of this sprite. To keep the changes constant we need to hardcode this value.

                fillRandomPixelsFromImage( image, { 33, 105, 4, 7 }, image, { 33, 117, 4, 39 }, seededGen );
                fillRandomPixelsFromImage( image, { 41, 105, 5, 9 }, image, { 41, 121, 5, 36 }, seededGen );
                fillRandomPixelsFromImage( image, { 46, 104, 4, 13 }, image, { 46, 118, 4, 39 }, seededGen );

                Copy( image, 37, 113, image, 37, 115, 1, 2 );
                Copy( image, 37, 104, image, 37, 117, 1, 2 );
                Copy( image, 38, 104, image, 38, 118, 2, 1 );
                Copy( image, 37, 113, image, 38, 117, 1, 1 );

                // Create a temporary image to be a holder of pixels.
                fheroes2::Sprite temp( 4 * 2, 8 );
                Copy( image, 33, 105, temp, 0, 0, 4, 8 );
                Copy( image, 41, 105, temp, 4, 0, 4, 8 );
                fillRandomPixelsFromImage( temp, { 0, 0, temp.width(), temp.height() }, image, { 37, 119, 4, 37 }, seededGen );

                Copy( image, 35, 131, image, 35, 113, 2, 4 );

                Copy( image, 43, 133, image, 43, 115, 3, 6 );

                // Fix the main arc.
                Copy( image, 61, 102, image, 56, 102, 3, 1 );

                // TODO: the distribution of light inside Red Tower is actually not uniform and follows the window on from th left.
                // However, generating such complex image requires a lot of code so we simply make the rest of the arc uniformed filled.
                fillRandomPixelsFromImage( image, { 61, 104, 2, 3 }, image, { 50, 110, 12, 47 }, seededGen );
                fillRandomPixelsFromImage( image, { 61, 104, 2, 3 }, image, { 52, 107, 9, 3 }, seededGen );
                fillRandomPixelsFromImage( image, { 61, 104, 2, 3 }, image, { 62, 111, 1, 46 }, seededGen );
                fillRandomPixelsFromImage( image, { 61, 104, 2, 3 }, image, { 63, 113, 1, 20 }, seededGen );
                fillRandomPixelsFromImage( image, { 61, 104, 2, 3 }, image, { 63, 141, 1, 16 }, seededGen );
                fillRandomPixelsFromImage( image, { 61, 104, 2, 3 }, image, { 64, 115, 1, 17 }, seededGen );
                fillRandomPixelsFromImage( image, { 61, 104, 2, 3 }, image, { 64, 152, 1, 5 }, seededGen );
                fillRandomPixelsFromImage( image, { 61, 104, 2, 3 }, image, { 65, 116, 1, 15 }, seededGen );
                fillRandomPixelsFromImage( image, { 61, 104, 2, 3 }, image, { 66, 118, 1, 12 }, seededGen );
                fillRandomPixelsFromImage( image, { 61, 104, 2, 3 }, image, { 51, 108, 1, 2 }, seededGen );
                fillRandomPixelsFromImage( image, { 61, 104, 2, 3 }, image, { 55, 103, 5, 4 }, seededGen );
                fillRandomPixelsFromImage( image, { 61, 104, 2, 3 }, image, { 61, 109, 1, 1 }, seededGen );
                fillRandomPixelsFromImage( image, { 61, 104, 2, 3 }, image, { 52, 106, 1, 1 }, seededGen );
            }
            return true;
        case ICN::SCENIBKG:
            LoadOriginalICN( id );
            if ( !_icnVsSprite[id].empty() && _icnVsSprite[id][0].width() == 436 && _icnVsSprite[id][0].height() == 476 ) {
                const fheroes2::Sprite & helper = fheroes2::AGG::GetICN( ICN::CSPANBKE, 1 );
                if ( !helper.empty() ) {
                    fheroes2::Sprite & original = _icnVsSprite[id][0];
                    fheroes2::Sprite temp( original.width(), original.height() + 12 );
                    temp.reset();
                    Copy( original, 0, 0, temp, 0, 0, original.width(), original.height() );
                    Copy( helper, 0, helper.height() - 12, temp, 0, temp.height() - 12, 300, 12 );
                    Copy( helper, helper.width() - ( temp.width() - 300 ), helper.height() - 12, temp, 300 - 16, temp.height() - 12, temp.width() - 300, 12 );
                    original = std::move( temp );
                }
            }
            return true;
        case ICN::CSTLCAPS:
            LoadOriginalICN( id );
            if ( !_icnVsSprite[id].empty() && _icnVsSprite[id][0].width() == 84 && _icnVsSprite[id][0].height() == 81 ) {
                const fheroes2::Sprite & castle = fheroes2::AGG::GetICN( ICN::TWNSCSTL, 0 );
                if ( !castle.empty() ) {
                    Blit( castle, 206, 106, _icnVsSprite[id][0], 2, 2, 33, 67 );
                }
            }
            return true;
        case ICN::LGNDXTRA:
            // Exit button is too huge due to 1 pixel presence at the bottom of the image.
            LoadOriginalICN( id );
            if ( _icnVsSprite[id].size() >= 6 ) {
                auto & original = _icnVsSprite[id];
                if ( original[4].height() == 142 ) {
                    const fheroes2::Point offset( original[4].x(), original[4].y() );
                    original[4] = Crop( original[4], 0, 0, original[4].width(), 25 );
                    original[4].setPosition( offset.x, offset.y );
                }

                if ( original[5].height() == 142 ) {
                    const fheroes2::Point offset( original[5].x(), original[5].y() );
                    original[5] = Crop( original[5], 0, 0, original[5].width(), 25 );
                    original[5].setPosition( offset.x, offset.y );
                }
            }
            return true;
        case ICN::LGNDXTRE:
            // Exit button is too huge due to 1 pixel presence at the bottom of the image.
            LoadOriginalICN( id );
            if ( _icnVsSprite[id].size() >= 6 ) {
                auto & original = _icnVsSprite[id];
                if ( original[4].height() == 142 ) {
                    const fheroes2::Point offset( original[4].x(), original[4].y() );
                    original[4] = Crop( original[4], 0, 0, original[4].width(), 25 );
                    original[4].setPosition( offset.x, offset.y );
                }
            }
            return true;
        case ICN::OVERBACK: {
            LoadOriginalICN( id );
            fheroes2::Sprite & background = _icnVsSprite[id][0];
            // Fill button backgrounds. This bug was present in the original game too.
            Fill( background, 540, 361, 99, 83, 57 );
            Fill( background, 540, 454, 99, 24, 57 );
            fheroes2::Copy( fheroes2::AGG::GetICN( ICN::OVERBACK, 0 ), 540, 444, background, 540, 402, 99, 5 );
            return true;
        }
        case ICN::ESPANBKG_EVIL: {
            _icnVsSprite[id].resize( 2 );

            const fheroes2::Rect roi{ 28, 28, 265, 206 };

            fheroes2::Sprite & output = _icnVsSprite[id][0];
            _icnVsSprite[id][0] = fheroes2::AGG::GetICN( ICN::CSPANBKE, 0 );
            Copy( fheroes2::AGG::GetICN( ICN::ESPANBKG, 0 ), roi.x, roi.y, output, roi.x, roi.y, roi.width, roi.height );

            convertToEvilInterface( output, roi );

            _icnVsSprite[id][1] = fheroes2::AGG::GetICN( ICN::ESPANBKG, 1 );

            return true;
        }
        case ICN::STONEBAK_EVIL: {
            fheroes2::AGG::GetICN( ICN::STONEBAK, 0 );
            _icnVsSprite[id] = _icnVsSprite[ICN::STONEBAK];
            if ( !_icnVsSprite[id].empty() ) {
                const fheroes2::Rect roi( 0, 0, _icnVsSprite[id][0].width(), _icnVsSprite[id][0].height() );
                convertToEvilInterface( _icnVsSprite[id][0], roi );
            }

            return true;
        }
        case ICN::STONEBAK_SMALL_POL: {
            _icnVsSprite[id].resize( 1 );
            const fheroes2::Sprite & original = fheroes2::AGG::GetICN( ICN::X_CMPBKG, 0 );
            if ( !original.empty() ) {
                _icnVsSprite[id][0] = Crop( original, original.width() - 272, original.height() - 52, 244, 28 );
            }
            return true;
        }
        case ICN::REDBAK_SMALL_VERTICAL: {
            _icnVsSprite[id].resize( 1 );
            const fheroes2::Sprite & original = fheroes2::AGG::GetICN( ICN::HEROBKG, 0 );
            if ( !original.empty() ) {
                _icnVsSprite[id][0] = Crop( original, 0, 0, 37, 230 );
            }
            return true;
        }
        case ICN::BLACKBAK: {
            _icnVsSprite[id].resize( 1 );
            fheroes2::Image & background = _icnVsSprite[id][0];
            // This is enough to cover the largest buttons.
            background.resize( 200, 200 );
            fheroes2::Fill( background, 0, 0, background.width(), background.height(), 9 );
            return true;
        }
        case ICN::BROWNBAK: {
            _icnVsSprite[id].resize( 1 );
            fheroes2::Image & background = _icnVsSprite[id][0];
            // This is enough to cover the largest buttons.
            background.resize( 200, 200 );
            fheroes2::Fill( background, 0, 0, background.width(), background.height(), 57 );
            return true;
        }
        case ICN::UNIFORMBAK_GOOD:
        case ICN::UNIFORMBAK_EVIL: {
            _icnVsSprite[id].resize( 1 );
            const bool isEvilInterface = ( id == ICN::UNIFORMBAK_EVIL );
            const fheroes2::Sprite & original = fheroes2::AGG::GetICN( isEvilInterface ? ICN::BUYBUILE : ICN::BUYBUILD, 1 );
            if ( !original.empty() ) {
                _icnVsSprite[id][0].resize( 246, 45 );
                _icnVsSprite[id][0].reset();
                Copy( original, 0, 0, _icnVsSprite[id][0], 0, 0, 123, 45 );
                Copy( original, 0, 0, _icnVsSprite[id][0], 123, 0, 123, 45 );
            }

            return true;
        }
        case ICN::WELLBKG_EVIL: {
            fheroes2::AGG::GetICN( ICN::WELLBKG, 0 );
            _icnVsSprite[id] = _icnVsSprite[ICN::WELLBKG];
            if ( !_icnVsSprite[id].empty() ) {
                const fheroes2::Rect roi( 0, 0, _icnVsSprite[id][0].width(), _icnVsSprite[id][0].height() - 19 );
                convertToEvilInterface( _icnVsSprite[id][0], roi );
            }

            return true;
        }
        case ICN::CASLWIND_EVIL: {
            fheroes2::AGG::GetICN( ICN::CASLWIND, 0 );
            _icnVsSprite[id] = _icnVsSprite[ICN::CASLWIND];
            if ( !_icnVsSprite[id].empty() ) {
                const fheroes2::Rect roi( 0, 0, _icnVsSprite[id][0].width(), _icnVsSprite[id][0].height() );
                convertToEvilInterface( _icnVsSprite[id][0], roi );
            }

            return true;
        }
        case ICN::CASLXTRA_EVIL: {
            fheroes2::AGG::GetICN( ICN::CASLXTRA, 0 );
            _icnVsSprite[id] = _icnVsSprite[ICN::CASLXTRA];
            if ( !_icnVsSprite[id].empty() ) {
                const fheroes2::Rect roi( 0, 0, _icnVsSprite[id][0].width(), _icnVsSprite[id][0].height() );
                convertToEvilInterface( _icnVsSprite[id][0], roi );
            }

            return true;
        }
        case ICN::STRIP_BACKGROUND_EVIL: {
            _icnVsSprite[id].resize( 1 );
            _icnVsSprite[id][0] = fheroes2::AGG::GetICN( ICN::STRIP, 11 );

            const fheroes2::Rect roi( 0, 0, _icnVsSprite[id][0].width(), _icnVsSprite[id][0].height() - 7 );
            convertToEvilInterface( _icnVsSprite[id][0], roi );

            return true;
        }
        case ICN::B_BFLG32:
        case ICN::G_BFLG32:
        case ICN::R_BFLG32:
        case ICN::Y_BFLG32:
        case ICN::O_BFLG32:
        case ICN::P_BFLG32:
            LoadOriginalICN( id );
            if ( _icnVsSprite[id].size() > 31 && _icnVsSprite[id][31].height() == 248 ) {
                fheroes2::Sprite & original = _icnVsSprite[id][31];
                fheroes2::Sprite temp = Crop( original, 0, 0, original.width(), 4 );
                temp.setPosition( original.x(), original.y() );

                original = std::move( temp );
            }
            return true;
        case ICN::FLAG32: {
            LoadOriginalICN( id );
            auto & flagImages = _icnVsSprite[id];
            if ( flagImages.size() == 49 ) {
                // Shift and crop the Lighthouse flags to properly render them on the Adventure map.
                flagImages.resize( 49 + 7 * 2 );
                for ( size_t i = 42; i < 42 + 7; ++i ) {
                    const fheroes2::Sprite & original = flagImages[i];

                    flagImages[i + 7] = Crop( original, 0, 0, -original.x(), original.height() );
                    flagImages[i + 7].setPosition( 32 + original.x(), original.y() );

                    flagImages[i + 7 + 7] = Crop( original, -original.x(), 0, original.width(), original.height() );
                    flagImages[i + 7 + 7].setPosition( 0, original.y() );
                }
            }
            return true;
        }
        case ICN::SHADOW32:
            LoadOriginalICN( id );
            // The shadow sprite of hero needs to be shifted to match the hero sprite.
            if ( _icnVsSprite[id].size() == 86 ) {
                // Direction: TOP (0-8), TOP_RIGHT (9-17), RIGHT (18-26), BOTTOM_RIGHT (27-35), BOTTOM (36-44)
                for ( int32_t i = 0; i < 45; ++i ) {
                    fheroes2::Sprite & original = _icnVsSprite[id][i];
                    original.setPosition( original.x(), original.y() - 3 );
                }

                // Direction:TOP_LEFT
                for ( int32_t i = 59; i < 68; ++i ) {
                    fheroes2::Sprite & original = _icnVsSprite[id][i];
                    original.setPosition( original.x() + 1, original.y() - 3 );
                }

                // Direction:LEFT
                for ( int32_t i = 68; i < 77; ++i ) {
                    fheroes2::Sprite & original = _icnVsSprite[id][i];
                    original.setPosition( original.x() - 5, original.y() - 3 );
                }

                // Direction:BOTTOM_LEFT
                for ( int32_t i = 77; i < 86; ++i ) {
                    fheroes2::Sprite & original = _icnVsSprite[id][i];
                    if ( i == 80 ) {
                        // This sprite needs extra fix.
                        original.setPosition( original.x() - 5, original.y() - 3 );
                    }
                    else {
                        original.setPosition( original.x() - 10, original.y() - 3 );
                    }
                }
            }
            return true;
        case ICN::MINI_MONSTER_IMAGE:
        case ICN::MINI_MONSTER_SHADOW: {
            // It doesn't matter which image is being called. We are generating both of them at the same time.
            loadICN( ICN::MINIMON );

            // Minotaur King original Adventure map sprite has blue armlets. We make them gold to correspond the ICN::MINOTAU2.
            if ( _icnVsSprite[ICN::MINIMON].size() > 303 ) {
                // The gold color gradient has -42 offset from blue color gradient.
                if ( _icnVsSprite[ICN::MINIMON][297].width() == 38 && _icnVsSprite[ICN::MINIMON][297].height() == 34 ) {
                    // We update these pixels: 29x15, 30x15, 31x15, 30x16.
                    for ( const uint32_t pixelNumber : { 599, 600, 601, 638 } ) {
                        _icnVsSprite[ICN::MINIMON][297].image()[pixelNumber] -= 42;
                    }
                }
                for ( uint32_t icnNumber = 298; icnNumber < 300; ++icnNumber ) {
                    if ( _icnVsSprite[ICN::MINIMON][icnNumber].width() == 44 && _icnVsSprite[ICN::MINIMON][icnNumber].height() == 32 ) {
                        // We update these pixels: 29x17, 30x17, 32x17, 30x18, 31x18, 38x18, 38x19, 38x20.
                        for ( const uint32_t pixelNumber : { 777, 778, 780, 822, 823, 830, 874, 918 } ) {
                            _icnVsSprite[ICN::MINIMON][icnNumber].image()[pixelNumber] -= 42;
                        }
                    }
                }
                if ( _icnVsSprite[ICN::MINIMON][300].width() == 45 && _icnVsSprite[ICN::MINIMON][300].height() == 32 ) {
                    // We update these pixels: 30x17, 31x17, 33x17, 31x18, 32x18, 39x18, 39x19, 39x20
                    for ( const uint32_t pixelNumber : { 795, 796, 798, 841, 842, 849, 894, 939 } ) {
                        _icnVsSprite[ICN::MINIMON][300].image()[pixelNumber] -= 42;
                    }
                }
                if ( _icnVsSprite[ICN::MINIMON][301].width() == 45 && _icnVsSprite[ICN::MINIMON][301].height() == 32 ) {
                    // We update these pixels: 29x17, 30x17, 32x17, 30x18, 31x18, 39x18, 39x19, 39x20
                    for ( const uint32_t pixelNumber : { 794, 795, 797, 840, 841, 849, 894, 939 } ) {
                        _icnVsSprite[ICN::MINIMON][301].image()[pixelNumber] -= 42;
                    }
                }
                if ( _icnVsSprite[ICN::MINIMON][302].width() == 45 && _icnVsSprite[ICN::MINIMON][302].height() == 32 ) {
                    // We update these pixels: 35x16, 29x17, 30x17, 32x17, 33x17, 34x17, 30x18, 31x18, 31x19, 32x20.
                    for ( const uint32_t pixelNumber : { 755, 794, 795, 797, 798, 799, 840, 841, 886, 932 } ) {
                        _icnVsSprite[ICN::MINIMON][302].image()[pixelNumber] -= 42;
                    }
                }
                if ( _icnVsSprite[ICN::MINIMON][303].width() == 44 && _icnVsSprite[ICN::MINIMON][303].height() == 32 ) {
                    // We update these pixels: 29x17, 30x17, 30x18, 31x18, 31x19.
                    for ( const uint32_t pixelNumber : { 777, 778, 822, 823, 867 } ) {
                        _icnVsSprite[ICN::MINIMON][303].image()[pixelNumber] -= 42;
                    }
                }
            }

            // TODO: optimize image sizes.
            _icnVsSprite[ICN::MINI_MONSTER_IMAGE] = _icnVsSprite[ICN::MINIMON];
            _icnVsSprite[ICN::MINI_MONSTER_SHADOW] = _icnVsSprite[ICN::MINIMON];

            for ( fheroes2::Sprite & image : _icnVsSprite[ICN::MINI_MONSTER_IMAGE] ) {
                uint8_t * transform = image.transform();
                const uint8_t * transformEnd = transform + image.width() * image.height();
                for ( ; transform != transformEnd; ++transform ) {
                    if ( *transform > 1 ) {
                        *transform = 1;
                    }
                }
            }

            for ( fheroes2::Sprite & image : _icnVsSprite[ICN::MINI_MONSTER_SHADOW] ) {
                uint8_t * transform = image.transform();
                const uint8_t * transformEnd = transform + image.width() * image.height();
                for ( ; transform != transformEnd; ++transform ) {
                    if ( *transform == 0 ) {
                        *transform = 1;
                    }
                }
            }

            return true;
        }
        case ICN::BUTTON_GOOD_FONT_RELEASED:
        case ICN::BUTTON_GOOD_FONT_PRESSED:
        case ICN::BUTTON_EVIL_FONT_RELEASED:
        case ICN::BUTTON_EVIL_FONT_PRESSED: {
            generateBaseButtonFont( _icnVsSprite[ICN::BUTTON_GOOD_FONT_RELEASED], _icnVsSprite[ICN::BUTTON_GOOD_FONT_PRESSED],
                                    _icnVsSprite[ICN::BUTTON_EVIL_FONT_RELEASED], _icnVsSprite[ICN::BUTTON_EVIL_FONT_PRESSED] );
            return true;
        }
        case ICN::HISCORE: {
            LoadOriginalICN( id );
            if ( _icnVsSprite[id].size() == 9 ) {
                // Campaign title bar needs to include rating.
                const int32_t imageHeight = _icnVsSprite[id][7].height();
                const fheroes2::Sprite temp = Crop( _icnVsSprite[id][7], 215, 0, 300, imageHeight );

                Copy( temp, 0, 0, _icnVsSprite[id][7], 215 - 57, 0, temp.width(), imageHeight );
                Copy( _icnVsSprite[id][6], 324, 0, _icnVsSprite[id][7], 324, 0, _icnVsSprite[id][6].width() - 324, imageHeight );
            }
            return true;
        }
        case ICN::SPELLINL: {
            LoadOriginalICN( id );

            if ( _icnVsSprite[id].size() > 11 ) {
                // Replace petrification spell mini-icon.
                fheroes2::h2d::readImage( "petrification_spell_icon_mini.image", _icnVsSprite[id][11] );
            }

            return true;
        }
        case ICN::EMPTY_GOOD_BUTTON:
        case ICN::EMPTY_EVIL_BUTTON: {
            const bool isGoodInterface = ( id == ICN::EMPTY_GOOD_BUTTON );
            const int32_t originalId = isGoodInterface ? ICN::SYSTEM : ICN::SYSTEME;
            loadICN( originalId );

            if ( _icnVsSprite[originalId].size() < 13 ) {
                return true;
            }

            _icnVsSprite[id].resize( 2 );

            fheroes2::Sprite & released = _icnVsSprite[id][0];
            fheroes2::Sprite & pressed = _icnVsSprite[id][1];

            released = _icnVsSprite[originalId][11];

            Fill( released, 8, 7, 1, 1, getButtonFillingColor( true, isGoodInterface ) );

            const fheroes2::Sprite & originalPressed = fheroes2::AGG::GetICN( originalId, 12 );

            if ( originalPressed.width() > 2 && originalPressed.height() > 2 ) {
                pressed.resize( originalPressed.width(), originalPressed.height() );
                // Copy the original pressed button but add the missing darker left side border from the released state
                Copy( released, 0, 0, pressed, 0, 0, 1, released.height() );
                Copy( originalPressed, 0, 0, pressed, 1, 0, originalPressed.width() - 1, originalPressed.height() );

                // Make the background transparent.
                FillTransform( pressed, 1, 0, pressed.width() - 1, 1, 1 );
                FillTransform( pressed, pressed.width() - 1, 1, 1, pressed.height() - 1, 1 );

                FillTransform( pressed, 1, 1, 2, 1, 1 );
                FillTransform( pressed, 1, 2, 1, 1, 1 );

                FillTransform( pressed, pressed.width() - 3, 1, 2, 1, 1 );
                FillTransform( pressed, pressed.width() - 2, 2, 1, 1, 1 );

                FillTransform( pressed, pressed.width() - 4, pressed.height() - 1, 3, 1, 1 );
                FillTransform( pressed, pressed.width() - 3, pressed.height() - 2, 2, 1, 1 );
                FillTransform( pressed, pressed.width() - 2, pressed.height() - 3, 1, 1, 1 );
            }

            Fill( pressed, 90, 5, 1, 1, getButtonFillingColor( false, isGoodInterface ) );

            return true;
        }
        case ICN::EMPTY_POL_BUTTON: {
            const int originalID = ICN::X_CMPBTN;
            loadICN( originalID );

            if ( _icnVsSprite[originalID].size() < 8 ) {
                return true;
            }

            _icnVsSprite[id].resize( 2 );
            // move dark border to new released state from original pressed state button
            const fheroes2::Sprite & originalReleased = fheroes2::AGG::GetICN( originalID, 4 );
            const fheroes2::Sprite & originalPressed = fheroes2::AGG::GetICN( originalID, 5 );
            if ( originalReleased.width() != 94 && originalPressed.width() != 94 && originalReleased.height() < 5 && originalPressed.height() < 5 ) {
                return true;
            }
            fheroes2::Sprite & releasedWithDarkBorder = _icnVsSprite[id][0];
            releasedWithDarkBorder.resize( originalReleased.width() + 2, originalReleased.height() + 1 );
            releasedWithDarkBorder.reset();

            Copy( originalReleased, 0, 0, releasedWithDarkBorder, 1, 0, originalReleased.width(), originalReleased.height() );
            Copy( originalReleased, 0, 2, releasedWithDarkBorder, 1, 21, 1, 1 );
            Copy( originalReleased, 0, 2, releasedWithDarkBorder, 2, 22, 1, 1 );
            Copy( originalPressed, 0, 2, releasedWithDarkBorder, 0, 3, 1, 19 );
            Copy( originalPressed, 0, originalPressed.height() - 1, releasedWithDarkBorder, 0, originalPressed.height(), originalPressed.width(), 1 );
            Copy( originalPressed, 0, 2, releasedWithDarkBorder, 1, 22, 1, 1 );

            // pressed state
            fheroes2::Sprite & pressed = _icnVsSprite[id][1];
            pressed.resize( originalPressed.width() + 2, originalPressed.height() + 1 );
            pressed.reset();
            Copy( originalPressed, 0, 0, pressed, 0, 1, originalPressed.width(), originalPressed.height() );

            // the empty buttons need to be widened by 1 px so that they can be evenly divided by 3 in resizeButton() in ui_tools.cpp
            Copy( originalReleased, originalReleased.width() - 5, 0, releasedWithDarkBorder, releasedWithDarkBorder.width() - 5, 0, 5, originalReleased.height() );
            Copy( originalPressed, originalPressed.width() - 5, 0, pressed, pressed.width() - 6, 1, 5, originalPressed.height() );

            const int32_t pixelPosition = 4 * 94 + 6;
            Fill( releasedWithDarkBorder, 5, 3, 88, 18, originalReleased.image()[pixelPosition] );
            Fill( pressed, 4, 5, 87, 17, originalPressed.image()[pixelPosition] );

            return true;
        }
        case ICN::EMPTY_GUILDWELL_BUTTON: {
            const int originalID = ICN::WELLXTRA;
            loadICN( originalID );

            if ( _icnVsSprite[originalID].size() < 3 ) {
                return true;
            }
            _icnVsSprite[id].resize( 2 );

            for ( int32_t i = 0; i < static_cast<int32_t>( _icnVsSprite[id].size() ); ++i ) {
                const fheroes2::Sprite & original = fheroes2::AGG::GetICN( originalID, 0 + i );

                fheroes2::Sprite & out = _icnVsSprite[id][i];
                // the empty button needs to shortened by 1 px so that when it is divided by 3 in resizeButton() in ui_tools.h it will give an integer result
                out.resize( original.width() - 1, original.height() );

                Copy( original, 0, 0, out, 0, 0, original.width() - 4, original.height() );
                Copy( original, original.width() - 3, 0, out, original.width() - 4, 0, 3, original.height() );

                Fill( out, 7 - i * 2, 2 + i, 50 + i, 14, getButtonFillingColor( i == 0 ) );
            }

            return true;
        }
        case ICN::EMPTY_VERTICAL_GOOD_BUTTON: {
            const int32_t originalId = ICN::HSBTNS;
            loadICN( originalId );

            if ( _icnVsSprite[originalId].size() < 9 ) {
                return true;
            }

            _icnVsSprite[id].resize( 2 );
            const fheroes2::Sprite & originalReleased = fheroes2::AGG::GetICN( originalId, 2 );
            const fheroes2::Sprite & originalPressed = fheroes2::AGG::GetICN( originalId, 3 );

            fheroes2::Sprite & released = _icnVsSprite[id][0];
            fheroes2::Sprite & pressed = _icnVsSprite[id][1];

            if ( originalReleased.width() > 2 && originalReleased.height() > 2 && originalPressed.width() > 2 && originalPressed.height() > 2 ) {
                released.resize( originalReleased.width() + 1, originalReleased.height() );
                pressed.resize( originalPressed.width() + 1, originalPressed.height() );
                released.reset();
                pressed.reset();

                // Shorten the button by 1 pixel in the height so that it is evenly divided by 5 in resizeButton() in ui_button.cpp
                Copy( originalReleased, 0, 0, released, 1, 0, originalReleased.width(), originalReleased.height() - 7 );
                Copy( originalPressed, 0, 0, pressed, 1, 0, originalPressed.width(), originalPressed.height() - 7 );
                Copy( originalReleased, 0, originalReleased.height() - 7, released, 1, originalReleased.height() - 8, originalReleased.width(),
                      originalReleased.height() - 7 );
                Copy( originalPressed, 0, originalPressed.height() - 7, pressed, 1, originalPressed.height() - 8, originalPressed.width(), originalPressed.height() - 7 );

                FillTransform( released, 1, 4, 1, released.height() - 4, 1 );

                // Fix the carried over broken transform layer of the original vertical button that is being used.
                fheroes2::Image exitCommonMask = fheroes2::ExtractCommonPattern( { &released, &pressed } );
                // Fix wrong non-transparent pixels of the transform layer that ExtractCommonPattern() missed.
                FillTransform( exitCommonMask, 4, 2, 1, 114, 1 );
                FillTransform( exitCommonMask, 5, 115, 1, 2, 1 );
                FillTransform( exitCommonMask, 6, 116, 17, 1, 1 );
                FillTransform( exitCommonMask, exitCommonMask.width() - 4, 113, 1, 2, 1 );

                invertTransparency( exitCommonMask );
                // Make the extended width and height lines transparent.
                FillTransform( exitCommonMask, 0, 0, 1, exitCommonMask.height(), 1 );
                FillTransform( exitCommonMask, exitCommonMask.width() - 4, exitCommonMask.height() - 1, 4, 1, 1 );

                CopyTransformLayer( exitCommonMask, released );
                CopyTransformLayer( exitCommonMask, pressed );

                // Restore dark-brown lines on the left and bottom borders of the button backgrounds.
                const fheroes2::Sprite & originalDismiss = fheroes2::AGG::GetICN( ICN::HSBTNS, 0 );

                Copy( originalReleased, 0, 4, released, 1, 4, 1, originalReleased.height() - 4 );
                Copy( originalDismiss, 6, originalDismiss.height() - 7, released, 2, originalReleased.height() - 1, 22, 1 );
                Copy( originalPressed, 0, 4, pressed, 1, 4, 1, originalPressed.height() - 4 );
                Copy( originalDismiss, 6, originalDismiss.height() - 7, pressed, 2, originalPressed.height() - 1, 22, 1 );

                // Clean the button states' text areas.
                Fill( released, 6, 4, 18, 110, getButtonFillingColor( true ) );
                Fill( pressed, 5, 5, 18, 110, getButtonFillingColor( false ) );

                // Make the pressed background transparent by removing remaining red parts.
                FillTransform( pressed, 5, 0, 21, 1, 1 );
                FillTransform( pressed, pressed.width() - 3, 1, 2, 1, 1 );
                FillTransform( pressed, pressed.width() - 2, 2, 2, 1, 1 );
                FillTransform( pressed, pressed.width() - 1, 3, 1, originalPressed.height() - 5, 1 );
            }

            return true;
        }
        case ICN::EMPTY_MAP_SELECT_BUTTON: {
            const int32_t originalId = ICN::NGEXTRA;
            loadICN( originalId );

            if ( _icnVsSprite[originalId].size() < 80 ) {
                return true;
            }

            _icnVsSprite[id].resize( 2 );

            for ( int32_t i = 0; i < static_cast<int32_t>( _icnVsSprite[id].size() ); ++i ) {
                const fheroes2::Sprite & original = fheroes2::AGG::GetICN( originalId, 64 + i );

                fheroes2::Sprite & out = _icnVsSprite[id][i];
                // the empty button needs to widened by 1 px so that when it is divided by 3 in resizeButton() in ui_tools.h it will
                // give an integer result
                out.resize( original.width() + 1, original.height() );

                Copy( original, 0, 0, out, 0, 0, original.width() - 5, original.height() );
                Copy( original, original.width() - 6, 0, out, original.width() - 5, 0, 6, original.height() );

                Fill( out, 6 - i, 2 + 2 * i, 72, 15 - i, getButtonFillingColor( i == 0 ) );
            }

            return true;
        }
        case ICN::EMPTY_INTERFACE_BUTTON_GOOD:
        case ICN::EMPTY_INTERFACE_BUTTON_EVIL: {
            const int originalId = ( id == ICN::EMPTY_INTERFACE_BUTTON_GOOD ) ? ICN::ADVBTNS : ICN::ADVEBTNS;
            loadICN( originalId );
            _icnVsSprite[id].resize( 2 );

            Copy( _icnVsSprite[originalId][2], _icnVsSprite[id][0] );
            Copy( _icnVsSprite[originalId][3], _icnVsSprite[id][1] );

            // Get the button's icon colors.
            const uint8_t backgroundReleasedColor = _icnVsSprite[originalId][2].image()[1 * 36 + 5];
            const uint8_t backgroundPressedColor = _icnVsSprite[originalId][3].image()[5 * 36 + 6];

            // Clean-up the buttons' background
            Fill( _icnVsSprite[id][0], 23, 5, 8, 5, backgroundReleasedColor );
            Fill( _icnVsSprite[id][0], 8, 10, 24, 8, backgroundReleasedColor );
            Fill( _icnVsSprite[id][0], 6, 18, 24, 10, backgroundReleasedColor );
            Fill( _icnVsSprite[id][1], 22, 6, 8, 5, backgroundPressedColor );
            Fill( _icnVsSprite[id][1], 7, 11, 24, 8, backgroundPressedColor );
            Fill( _icnVsSprite[id][1], 5, 19, 24, 10, backgroundPressedColor );

            return true;
        }
        case ICN::BRCREST: {
            LoadOriginalICN( id );
            // First sprite in this ICN has incorrect transparent pixel at position 30x5.
            if ( !_icnVsSprite[id].empty() ) {
                fheroes2::Sprite & original = _icnVsSprite[id][0];
                if ( original.width() == 50 && original.height() == 47 ) {
                    original._disableTransformLayer();
                    original.image()[280] = 117;
                }
            }

            // An extra image for the neutral color (for Editor).
            if ( _icnVsSprite[id].size() == 7 ) {
                fheroes2::Sprite neutralShield( fheroes2::AGG::GetICN( ICN::SPELLS, 15 ) );
                if ( neutralShield.width() < 2 || neutralShield.height() < 2 ) {
                    // We can not make a new image if there is no original shield image.
                    return true;
                }

                // Make original shield image contour transparent.
                ReplaceColorIdByTransformId( neutralShield, neutralShield.image()[1], 1U );

                fheroes2::Sprite neutralColorSprite( _icnVsSprite[id][0].width(), _icnVsSprite[id][0].height() );
                neutralColorSprite.reset();
                Blit( neutralShield, neutralColorSprite, 8, 4 );

                // Make the background.
                uint8_t * imageData = neutralColorSprite.image();
                const uint8_t * transformData = neutralColorSprite.transform();
                const int32_t imageWidth = neutralColorSprite.width();
                const int32_t imageHeight = neutralColorSprite.height();
                const int32_t imageSize = imageWidth * imageHeight;
                const int32_t startValueX = 12 * imageWidth;
                const int32_t startValueY = 12 * imageHeight;

                for ( int32_t y = 0; y < imageHeight; ++y ) {
                    const int32_t offsetY = y * imageWidth;
                    const int32_t offsetValueY = y * startValueX;
                    for ( int32_t x = 0; x < imageWidth; ++x ) {
                        if ( transformData[x + offsetY] == 0U ) {
                            // Skip pixels with image.
                            continue;
                        }

                        const uint8_t colorValue = static_cast<uint8_t>( 10 + ( offsetValueY + ( imageWidth - x ) * startValueY ) / imageSize + ( x + y ) % 2 );
                        imageData[x + offsetY] = ( ( imageWidth - x - 1 ) * imageHeight > offsetY ) ? colorValue : 44U - colorValue;
                    }
                }

                // Make all image non-transparent.
                neutralColorSprite._disableTransformLayer();
                // We add shadow twice to make it more dark.
                addGradientShadow( neutralShield, neutralColorSprite, { 8, 4 }, { -2, 5 } );
                addGradientShadow( neutralShield, neutralColorSprite, { 8, 4 }, { -2, 5 } );

                _icnVsSprite[id].push_back( std::move( neutralColorSprite ) );
            }
            return true;
        }
        case ICN::CBKGWATR: {
            // Ship battlefield background has incorrect transparent pixel at position 125x36.
            LoadOriginalICN( id );
            if ( !_icnVsSprite[id].empty() ) {
                fheroes2::Sprite & original = _icnVsSprite[id][0];
                if ( original.width() == 640 && original.height() == 443 ) {
                    original._disableTransformLayer();
                    original.image()[23165] = 24;
                }
            }
            return true;
        }
        case ICN::SWAPWIN:
        case ICN::WELLBKG: {
            // Hero Meeting dialog and Castle Well images can be used with disabled transform layer.
            LoadOriginalICN( id );
            if ( !_icnVsSprite[id].empty() ) {
                _icnVsSprite[id][0]._disableTransformLayer();
            }
            return true;
        }
        case ICN::GAME_OPTION_ICON: {
            _icnVsSprite[id].resize( 2 );

            fheroes2::h2d::readImage( "hotkeys_icon.image", _icnVsSprite[id][0] );
            fheroes2::h2d::readImage( "graphics_icon.image", _icnVsSprite[id][1] );

            return true;
        }
        case ICN::COVR0010:
        case ICN::COVR0011:
        case ICN::COVR0012: {
            // The original image contains some foreign pixels that do not belong to the image.
            LoadOriginalICN( id );

            if ( !_icnVsSprite[id].empty() ) {
                fheroes2::Sprite & sprite = _icnVsSprite[id][0];
                const uint8_t * image = sprite.image();
                const uint8_t * imageEnd = image + static_cast<size_t>( sprite.width() ) * sprite.height();
                uint8_t * transform = sprite.transform();

                for ( ; image != imageEnd; ++image, ++transform ) {
                    // Mask all non white/black or brown pixels.
                    if ( *transform == 0 && *image > 36 && ( *image < 108 || *image > 130 ) ) {
                        *transform = 1;
                    }
                }
            }

            return true;
        }
        case ICN::OBJNDSRT: {
            LoadOriginalICN( id );
            if ( _icnVsSprite[id].size() == 131 ) {
                _icnVsSprite[id].resize( 132 );
                fheroes2::h2d::readImage( "missing_sphinx_part.image", _icnVsSprite[id][131] );
            }

            return true;
        }
        case ICN::OBJNGRAS: {
            LoadOriginalICN( id );
            if ( _icnVsSprite[id].size() == 151 ) {
                _icnVsSprite[id].resize( 155 );

                loadICN( ICN::OBJNSNOW );

                if ( _icnVsSprite[ICN::OBJNSNOW].size() > 210 ) {
                    fheroes2::Sprite temp;

                    fheroes2::h2d::readImage( "adventure-map-grass-cave-diff-01.image", temp );
                    _icnVsSprite[id][151] = _icnVsSprite[ICN::OBJNSNOW][2];
                    Blit( temp, _icnVsSprite[id][151] );

                    ReplaceColorIdByTransformId( _icnVsSprite[id][151], 255, 1 );

                    fheroes2::h2d::readImage( "adventure-map-grass-cave-diff-02.image", temp );
                    _icnVsSprite[id][152] = _icnVsSprite[ICN::OBJNSNOW][3];
                    Blit( temp, _icnVsSprite[id][152] );

                    ReplaceColorIdByTransformId( _icnVsSprite[id][152], 255, 1 );

                    fheroes2::h2d::readImage( "lean-to-diff-part1.image", temp );
                    _icnVsSprite[id][153] = _icnVsSprite[ICN::OBJNSNOW][12];
                    Blit( temp, _icnVsSprite[id][153] );

                    ReplaceColorIdByTransformId( _icnVsSprite[id][153], 253, 1 );
                    ReplaceColorIdByTransformId( _icnVsSprite[id][153], 254, 2 );
                    ReplaceColorIdByTransformId( _icnVsSprite[id][153], 255, 3 );

                    fheroes2::h2d::readImage( "lean-to-diff-part2.image", temp );
                    _icnVsSprite[id][154] = _icnVsSprite[ICN::OBJNSNOW][13];
                    Blit( temp, _icnVsSprite[id][154] );

                    ReplaceColorIdByTransformId( _icnVsSprite[id][154], 253, 1 );
                    ReplaceColorIdByTransformId( _icnVsSprite[id][154], 254, 2 );
                    ReplaceColorIdByTransformId( _icnVsSprite[id][154], 255, 3 );
                }
            }

            return true;
        }
        case ICN::OBJNMUL2: {
            LoadOriginalICN( id );
            auto & images = _icnVsSprite[id];
            if ( images.size() == 218 ) {
                // Expand the existing set of Adventure Map objects:
                // - 2 extra River Delta objects. Each object has 7 image parts.
                // - 1 new Stone Liths with 3 image parts.
                // - 3 new variants of Observation Tower object. In total, 6 new image parts.
                images.resize( 218 + ( 7 * 2 ) + 3 + 6 );

                // 2 River Deltas.
                for ( size_t i = 0; i < 14; ++i ) {
                    images[218 + i].resize( images[i].height(), images[i].width() );
                    fheroes2::Transpose( images[i], images[218 + i] );
                    images[218 + i].setPosition( images[i].y(), images[i].x() );
                }

                // 1 Stone Liths.
                fheroes2::Sprite temp;
                fheroes2::h2d::readImage( "circular_stone_liths_center.image", temp );

                images[232].resize( 32, 32 );
                images[232].reset();
                Copy( temp, 0, 0, images[232], 0, 0, temp.width(), temp.height() );
                Copy( images[116], 0, temp.height(), images[232], 0, temp.height(), images[116].width(), images[116].height() - temp.height() );

                fheroes2::h2d::readImage( "circular_stone_liths_left.image", images[233] );
                fheroes2::h2d::readImage( "circular_stone_liths_top.image", images[234] );

                // Generic Observation Tower.
                images[235] = images[201];
                fheroes2::h2d::readImage( "observation_tower_generic_bottom_part.image", temp );
                Blit( temp, 0, 0, images[235], 0, temp.y() - images[235].y(), temp.width(), temp.height() );

                // Desert Observation Tower.
                images[236] = images[201];
                fheroes2::h2d::readImage( "observation_tower_desert_bottom_part.image", temp );
                Blit( temp, 0, 0, images[236], 0, temp.y() - images[236].y(), temp.width(), temp.height() );

                fheroes2::h2d::readImage( "observation_tower_desert_right_part.image", images[237] );

                // Snow Observation Tower.
                images[238] = images[201];
                fheroes2::h2d::readImage( "observation_tower_snow_bottom_part.image", temp );
                Blit( temp, 0, 0, images[238], 0, temp.y() - images[238].y(), temp.width(), temp.height() );

                fheroes2::h2d::readImage( "observation_tower_snow_right_part.image", images[239] );

                images[240] = images[198];
                fheroes2::h2d::readImage( "observation_tower_snow_top_part.image", temp );
                Blit( temp, 0, 0, images[240], 0, 0, temp.width(), temp.height() );
            }

            return true;
        }
        case ICN::SCENIBKG_EVIL: {
            const int32_t originalId = ICN::SCENIBKG;
            loadICN( originalId );

            if ( _icnVsSprite[originalId].size() != 1 ) {
                return true;
            }

            _icnVsSprite[id].resize( 1 );

            const auto & originalImage = _icnVsSprite[originalId][0];
            auto & outputImage = _icnVsSprite[id][0];

            outputImage = originalImage;
            convertToEvilInterface( outputImage, { 0, 0, outputImage.width(), outputImage.height() } );

            loadICN( ICN::METALLIC_BORDERED_TEXTBOX_EVIL );
            if ( _icnVsSprite[ICN::METALLIC_BORDERED_TEXTBOX_EVIL].empty() ) {
                return true;
            }

            const auto & evilTextBox = _icnVsSprite[ICN::METALLIC_BORDERED_TEXTBOX_EVIL][0];

            // The original text area is shorter than one we are using so we need to make 2 image copy operations to compensate this.
            const int32_t textWidth = 361;
            fheroes2::Copy( evilTextBox, 0, 0, outputImage, 46, 23, textWidth / 2, evilTextBox.height() );
            fheroes2::Copy( evilTextBox, evilTextBox.width() - ( textWidth - textWidth / 2 ), 0, outputImage, 46 + textWidth / 2, 23, ( textWidth - textWidth / 2 ),
                            evilTextBox.height() );

            return true;
        }
        default:
            break;
        }

        return false;
    }

    void loadICN( const int id )
    {
        if ( !_icnVsSprite[id].empty() ) {
            // The images have been loaded.
            return;
        }

        if ( !LoadModifiedICN( id ) ) {
            LoadOriginalICN( id );
        }

        if ( _icnVsSprite[id].empty() ) {
            // This could happen by one reason: asking to render an ICN that simply doesn't exist within the resources.
            // In order to avoid subsequent attempts to get resources from this ICN we are making it as non-empty.
            _icnVsSprite[id].resize( 1 );
        }
    }

    size_t GetMaximumICNIndex( int id )
    {
        loadICN( id );

        return _icnVsSprite[id].size();
    }

    size_t GetMaximumTILIndex( const int id )
    {
        auto & tilImages = _tilVsImage[id];

        if ( tilImages.empty() ) {
            tilImages.resize( 4 ); // 4 possible sides

            const std::vector<uint8_t> & data = ::AGG::getDataFromAggFile( tilFileName[id], false );
            if ( data.size() < headerSize ) {
                // The important resource is absent! Make sure that you are using the correct version of the game.
                assert( 0 );
                return 0;
            }

            ROStreamBuf buffer( data );

            const size_t count = buffer.getLE16();
            const int32_t width = buffer.getLE16();
            const int32_t height = buffer.getLE16();
            if ( count < 1 || width < 1 || height < 1 || ( headerSize + count * width * height ) != data.size() ) {
                return 0;
            }

            std::vector<fheroes2::Image> & originalTIL = tilImages[0];
            decodeTILImages( data.data() + headerSize, count, width, height, originalTIL );

            for ( uint32_t shapeId = 1; shapeId < 4; ++shapeId ) {
                tilImages[shapeId].resize( count );
            }

            for ( size_t i = 0; i < count; ++i ) {
                for ( uint32_t shapeId = 1; shapeId < 4; ++shapeId ) {
                    fheroes2::Image & image = tilImages[shapeId][i];

                    const bool horizontalFlip = ( shapeId & 2 ) != 0;
                    const bool verticalFlip = ( shapeId & 1 ) != 0;

                    image._disableTransformLayer();
                    image.resize( width, height );

                    Flip( originalTIL[i], 0, 0, image, 0, 0, width, height, horizontalFlip, verticalFlip );
                }
            }
        }

        return tilImages[0].size();
    }

    // We have few ICNs which we need to scale like some related to main screen
    bool IsScalableICN( const int id )
    {
        switch ( id ) {
        case ICN::EDITOR:
        case ICN::HEROES:
        case ICN::BTNSHNGL:
        case ICN::SHNGANIM:
            return true;
        default:
            return false;
        }
    }

    const fheroes2::Sprite & GetScaledICN( const int icnId, const uint32_t index )
    {
        const fheroes2::Sprite & originalIcn = _icnVsSprite[icnId][index];
        const fheroes2::Display & display = fheroes2::Display::instance();

        if ( display.width() == fheroes2::Display::DEFAULT_WIDTH && display.height() == fheroes2::Display::DEFAULT_HEIGHT ) {
            return originalIcn;
        }

        if ( _icnVsScaledSprite[icnId].empty() ) {
            _icnVsScaledSprite[icnId].resize( _icnVsSprite[icnId].size() );
        }

        fheroes2::Sprite & resizedIcn = _icnVsScaledSprite[icnId][index];

        if ( originalIcn.singleLayer() && !resizedIcn.singleLayer() ) {
            resizedIcn._disableTransformLayer();
        }

        const double scaleFactorX = static_cast<double>( display.width() ) / fheroes2::Display::DEFAULT_WIDTH;
        const double scaleFactorY = static_cast<double>( display.height() ) / fheroes2::Display::DEFAULT_HEIGHT;

        const double scaleFactor = std::min( scaleFactorX, scaleFactorY );
        const int32_t resizedWidth = static_cast<int32_t>( std::lround( originalIcn.width() * scaleFactor ) );
        const int32_t resizedHeight = static_cast<int32_t>( std::lround( originalIcn.height() * scaleFactor ) );
        const int32_t offsetX = static_cast<int32_t>( std::lround( display.width() - fheroes2::Display::DEFAULT_WIDTH * scaleFactor ) ) / 2;
        const int32_t offsetY = static_cast<int32_t>( std::lround( display.height() - fheroes2::Display::DEFAULT_HEIGHT * scaleFactor ) ) / 2;
        assert( offsetX >= 0 && offsetY >= 0 );

        // Resize only if needed
        if ( resizedIcn.height() != resizedHeight || resizedIcn.width() != resizedWidth ) {
            resizedIcn.resize( resizedWidth, resizedHeight );
            resizedIcn.setPosition( static_cast<int32_t>( std::lround( originalIcn.x() * scaleFactor ) ) + offsetX,
                                    static_cast<int32_t>( std::lround( originalIcn.y() * scaleFactor ) ) + offsetY );
            Resize( originalIcn, resizedIcn );
        }
        else {
            // No need to resize but we have to update the offset.
            resizedIcn.setPosition( static_cast<int32_t>( std::lround( originalIcn.x() * scaleFactor ) ) + offsetX,
                                    static_cast<int32_t>( std::lround( originalIcn.y() * scaleFactor ) ) + offsetY );
        }

        return resizedIcn;
    }
}

namespace fheroes2::AGG
{
    const Sprite & GetICN( int icnId, uint32_t index )
    {
        if ( !IsValidICNId( icnId ) ) {
            return errorImage;
        }

        if ( index >= GetMaximumICNIndex( icnId ) ) {
            return errorImage;
        }

        if ( IsScalableICN( icnId ) ) {
            return GetScaledICN( icnId, index );
        }

        return _icnVsSprite[icnId][index];
    }

    uint32_t GetICNCount( int icnId )
    {
        if ( !IsValidICNId( icnId ) ) {
            return 0;
        }

        return static_cast<uint32_t>( GetMaximumICNIndex( icnId ) );
    }

    const Image & GetTIL( int tilId, uint32_t index, uint32_t shapeId )
    {
        if ( shapeId > 3 ) {
            return errorImage;
        }

        if ( !IsValidTILId( tilId ) ) {
            return errorImage;
        }

        const size_t maxTILIndex = GetMaximumTILIndex( tilId );
        if ( index >= maxTILIndex ) {
            return errorImage;
        }

        return _tilVsImage[tilId][shapeId][index];
    }

    void updateLanguageDependentResources( const SupportedLanguage language, const bool loadOriginalAlphabet )
    {
        if ( loadOriginalAlphabet || !isAlphabetSupported( language ) ) {
            if ( !alphabetPreserver.isPreserved() ) {
                // This can happen when we try to change a language without loading assets.
                alphabetPreserver.preserve();
            }
            else {
                alphabetPreserver.restore();
            }
        }
        else {
            alphabetPreserver.preserve();
            // Restore original letters when changing language to avoid changes to them being carried over.
            alphabetPreserver.restore();
            generateAlphabet( language, _icnVsSprite );
        }
        generateButtonAlphabet( language, _icnVsSprite );

        // Clear language dependent resources.
        for ( const int id : languageDependentIcnId ) {
            _icnVsSprite[id].clear();
        }
    }
}<|MERGE_RESOLUTION|>--- conflicted
+++ resolved
@@ -1843,19 +1843,6 @@
                 Copy( fheroes2::AGG::GetICN( ICN::BTNNEWGM, 4 + i ), 36 - i, 23, out, 78 - i, 23, 10, 14 );
             }
             return true;
-<<<<<<< HEAD
-        case ICN::BUTTON_SMALL_MIN_GOOD:
-            _icnVsSprite[id].resize( 2 );
-            for ( int32_t i = 0; i < static_cast<int32_t>( _icnVsSprite[id].size() ); ++i ) {
-                fheroes2::Sprite & out = _icnVsSprite[id][i];
-                out = fheroes2::AGG::GetICN( ICN::RECRUIT, 4 + i );
-                // clean the button
-                Blit( fheroes2::AGG::GetICN( ICN::SYSTEM, 11 + i ), 10, 6 + i, out, 30 - 2 * i, 5 + i, 31, 15 );
-                // add 'IN'
-                Copy( fheroes2::AGG::GetICN( ICN::APANEL, 4 + i ), 23 - i, 22 + i, out, 33 - i, 6 + i, 8, 14 ); // letter 'I'
-                Copy( fheroes2::AGG::GetICN( ICN::APANEL, 4 + i ), 31 - i, 22 + i, out, 44 - i, 6 + i, 17, 14 ); // letter 'N'
-            }
-            return true;
         case ICN::BUTTON_SMALL_DECLINE_GOOD:
         case ICN::BUTTON_SMALL_ACCEPT_GOOD: {
             _icnVsSprite[id].resize( 2 );
@@ -1900,8 +1887,6 @@
             setButtonCornersTransparent( released );
             return true;
         }
-=======
->>>>>>> 0e61e335
         default:
             break;
         }
