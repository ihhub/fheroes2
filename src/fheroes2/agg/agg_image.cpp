/***************************************************************************
 *   fheroes2: https://github.com/ihhub/fheroes2                           *
 *   Copyright (C) 2021 - 2023                                             *
 *                                                                         *
 *   This program is free software; you can redistribute it and/or modify  *
 *   it under the terms of the GNU General Public License as published by  *
 *   the Free Software Foundation; either version 2 of the License, or     *
 *   (at your option) any later version.                                   *
 *                                                                         *
 *   This program is distributed in the hope that it will be useful,       *
 *   but WITHOUT ANY WARRANTY; without even the implied warranty of        *
 *   MERCHANTABILITY or FITNESS FOR A PARTICULAR PURPOSE.  See the         *
 *   GNU General Public License for more details.                          *
 *                                                                         *
 *   You should have received a copy of the GNU General Public License     *
 *   along with this program; if not, write to the                         *
 *   Free Software Foundation, Inc.,                                       *
 *   59 Temple Place - Suite 330, Boston, MA  02111-1307, USA.             *
 ***************************************************************************/

#include "agg_image.h"

#include <algorithm>
#include <array>
#include <cassert>
#include <cmath>
#include <cstddef>
#include <initializer_list>
#include <map>
#include <memory>
#include <random>
#include <set>
#include <stdexcept>
#include <string>
#include <utility>
#include <vector>

#include "agg.h"
#include "agg_file.h"
#include "battle_cell.h"
#include "exception.h"
#include "h2d.h"
#include "icn.h"
#include "image.h"
#include "image_tool.h"
#include "math_base.h"
#include "pal.h"
#include "rand.h"
#include "screen.h"
#include "serialize.h"
#include "text.h"
#include "til.h"
#include "tools.h"
#include "translations.h"
#include "ui_button.h"
#include "ui_font.h"
#include "ui_language.h"
#include "ui_text.h"

namespace
{
    const std::array<const char *, TIL::LASTTIL> tilFileName = { "UNKNOWN", "CLOF32.TIL", "GROUND32.TIL", "STON.TIL" };

    std::vector<std::vector<fheroes2::Sprite>> _icnVsSprite( ICN::LASTICN );
    std::array<std::vector<std::vector<fheroes2::Image>>, TIL::LASTTIL> _tilVsImage;
    const fheroes2::Sprite errorImage;

    const uint32_t headerSize = 6;

    std::map<int, std::vector<fheroes2::Sprite>> _icnVsScaledSprite;

    // Some resources are language dependent. These are mostly buttons with a text of them.
    // Once a user changes a language we have to update resources. To do this we need to clear the existing images.

    const std::set<int> languageDependentIcnId{ ICN::BUYMAX,
                                                ICN::BUTTON_NEW_GAME_GOOD,
                                                ICN::BUTTON_NEW_GAME_EVIL,
                                                ICN::BUTTON_SAVE_GAME_GOOD,
                                                ICN::BUTTON_SAVE_GAME_EVIL,
                                                ICN::BUTTON_LOAD_GAME_GOOD,
                                                ICN::BUTTON_LOAD_GAME_EVIL,
                                                ICN::BUTTON_INFO_GOOD,
                                                ICN::BUTTON_INFO_EVIL,
                                                ICN::BUTTON_QUIT_GOOD,
                                                ICN::BUTTON_QUIT_EVIL,
                                                ICN::BUTTON_SMALL_CANCEL_GOOD,
                                                ICN::BUTTON_SMALL_CANCEL_EVIL,
                                                ICN::BUTTON_SMALL_OKAY_GOOD,
                                                ICN::BUTTON_SMALL_OKAY_EVIL,
                                                ICN::BUTTON_SMALLER_OKAY_GOOD,
                                                ICN::BUTTON_SMALLER_OKAY_EVIL,
                                                ICN::BUTTON_SMALL_ACCEPT_GOOD,
                                                ICN::BUTTON_SMALL_ACCEPT_EVIL,
                                                ICN::BUTTON_SMALL_DECLINE_GOOD,
                                                ICN::BUTTON_SMALL_DECLINE_EVIL,
                                                ICN::BUTTON_SMALL_LEARN_GOOD,
                                                ICN::BUTTON_SMALL_LEARN_EVIL,
                                                ICN::BUTTON_SMALL_TRADE_GOOD,
                                                ICN::BUTTON_SMALL_TRADE_EVIL,
                                                ICN::BUTTON_SMALL_YES_GOOD,
                                                ICN::BUTTON_SMALL_YES_EVIL,
                                                ICN::BUTTON_SMALL_NO_GOOD,
                                                ICN::BUTTON_SMALL_NO_EVIL,
                                                ICN::BUTTON_SMALL_EXIT_GOOD,
                                                ICN::BUTTON_SMALL_EXIT_EVIL,
                                                ICN::BUTTON_EXIT_HEROES_MEETING,
                                                ICN::BUTTON_EXIT_TOWN,
                                                ICN::BUTTON_EXIT_PUZZLE_DDOOR_GOOD,
                                                ICN::BUTTON_EXIT_PUZZLE_DDOOR_EVIL,
                                                ICN::BUTTON_SMALL_DISMISS_GOOD,
                                                ICN::BUTTON_SMALL_DISMISS_EVIL,
                                                ICN::BUTTON_SMALL_UPGRADE_GOOD,
                                                ICN::BUTTON_SMALL_UPGRADE_EVIL,
                                                ICN::BUTTON_SMALL_RESTART_GOOD,
                                                ICN::BUTTON_SMALL_RESTART_EVIL,
                                                ICN::BUTTON_KINGDOM_EXIT,
                                                ICN::BUTTON_KINGDOM_HEROES,
                                                ICN::BUTTON_KINGDOM_TOWNS,
                                                ICN::BUTTON_MAPSIZE_SMALL,
                                                ICN::BUTTON_MAPSIZE_MEDIUM,
                                                ICN::BUTTON_MAPSIZE_LARGE,
                                                ICN::BUTTON_MAPSIZE_XLARGE,
                                                ICN::BUTTON_MAPSIZE_ALL,
                                                ICN::BUTTON_MAP_SELECT,
                                                ICN::BUTTON_STANDARD_GAME,
                                                ICN::BUTTON_CAMPAIGN_GAME,
                                                ICN::BUTTON_MULTIPLAYER_GAME,
                                                ICN::BUTTON_LARGE_CANCEL,
                                                ICN::BUTTON_LARGE_CONFIG,
                                                ICN::BUTTON_ORIGINAL_CAMPAIGN,
                                                ICN::BUTTON_EXPANSION_CAMPAIGN,
                                                ICN::BUTTON_HOT_SEAT,
                                                ICN::BUTTON_2_PLAYERS,
                                                ICN::BUTTON_3_PLAYERS,
                                                ICN::BUTTON_4_PLAYERS,
                                                ICN::BUTTON_5_PLAYERS,
                                                ICN::BUTTON_6_PLAYERS,
                                                ICN::BTNBATTLEONLY,
                                                ICN::BTNGIFT_GOOD,
                                                ICN::BTNGIFT_EVIL,
                                                ICN::UNIFORM_EVIL_MAX_BUTTON,
                                                ICN::UNIFORM_EVIL_MIN_BUTTON,
                                                ICN::UNIFORM_GOOD_MAX_BUTTON,
                                                ICN::UNIFORM_GOOD_MIN_BUTTON,
                                                ICN::UNIFORM_GOOD_OKAY_BUTTON,
                                                ICN::UNIFORM_EVIL_OKAY_BUTTON,
                                                ICN::UNIFORM_GOOD_CANCEL_BUTTON,
                                                ICN::UNIFORM_EVIL_CANCEL_BUTTON,
                                                ICN::UNIFORM_GOOD_EXIT_BUTTON,
                                                ICN::UNIFORM_EVIL_EXIT_BUTTON,
                                                ICN::BUTTON_SMALL_MIN_GOOD,
                                                ICN::BUTTON_SMALL_MIN_EVIL,
                                                ICN::BUTTON_SMALL_MAX_GOOD,
                                                ICN::BUTTON_SMALL_MAX_EVIL,
                                                ICN::BUTTON_GUILDWELL_EXIT,
                                                ICN::GOOD_CAMPAIGN_BUTTONS,
                                                ICN::EVIL_CAMPAIGN_BUTTONS,
                                                ICN::POL_CAMPAIGN_BUTTONS,
                                                ICN::BUTTON_VIEWWORLD_EXIT_GOOD,
                                                ICN::BUTTON_VIEWWORLD_EXIT_EVIL,
                                                ICN::BUTTON_VERTICAL_DISMISS };

#ifndef NDEBUG
    bool isLanguageDependentIcnId( const int id )
    {
        return languageDependentIcnId.count( id ) > 0;
    }
#endif

    bool useOriginalResources()
    {
        const fheroes2::SupportedLanguage currentLanguage = fheroes2::getCurrentLanguage();
        const fheroes2::SupportedLanguage resourceLanguage = fheroes2::getResourceLanguage();
        return ( currentLanguage == fheroes2::SupportedLanguage::English && resourceLanguage == fheroes2::SupportedLanguage::English )
               || ( currentLanguage == fheroes2::SupportedLanguage::Polish && resourceLanguage == fheroes2::SupportedLanguage::Polish )
               || ( currentLanguage == fheroes2::SupportedLanguage::French && resourceLanguage == fheroes2::SupportedLanguage::French )
               || ( currentLanguage == fheroes2::SupportedLanguage::German && resourceLanguage == fheroes2::SupportedLanguage::German )
               || ( currentLanguage == fheroes2::SupportedLanguage::Russian && resourceLanguage == fheroes2::SupportedLanguage::Russian );
    }

    bool IsValidICNId( int id )
    {
        return id >= 0 && static_cast<size_t>( id ) < _icnVsSprite.size();
    }

    bool IsValidTILId( int id )
    {
        return id >= 0 && static_cast<size_t>( id ) < _tilVsImage.size();
    }

    fheroes2::Image createDigit( const int32_t width, const int32_t height, const std::vector<fheroes2::Point> & points, const uint8_t pixelColor )
    {
        fheroes2::Image digit( width, height );
        digit.reset();

        fheroes2::SetPixel( digit, points, pixelColor );
        fheroes2::Blit( fheroes2::CreateContour( digit, 35 ), digit );

        return digit;
    }

    fheroes2::Image addDigit( const fheroes2::Sprite & original, const fheroes2::Image & digit, const fheroes2::Point & offset )
    {
        fheroes2::Image combined( original.width() + digit.width() + offset.x, original.height() + ( offset.y < 0 ? 0 : offset.y ) );
        combined.reset();

        fheroes2::Copy( original, 0, 0, combined, 0, 0, original.width(), original.height() );
        fheroes2::Blit( digit, 0, 0, combined, original.width() + offset.x, combined.height() - digit.height() + ( offset.y >= 0 ? 0 : offset.y ), digit.width(),
                        digit.height() );

        return combined;
    }

    void populateCursorIcons( std::vector<fheroes2::Sprite> & output, const fheroes2::Sprite & origin, const std::vector<fheroes2::Image> & digits,
                              const fheroes2::Point & offset )
    {
        output.emplace_back( origin );
        for ( const fheroes2::Image & digit : digits ) {
            output.emplace_back( addDigit( origin, digit, offset ) );
            output.back().setPosition( output.back().width() - origin.width(), output.back().height() - origin.height() );
        }
    }

    void fillRandomPixelsFromImage( const fheroes2::Image & original, const fheroes2::Rect & originalRoi, fheroes2::Image & output, const fheroes2::Rect & outputRoi,
                                    std::mt19937 & seededGen )
    {
        for ( int x = outputRoi.x; x < outputRoi.x + outputRoi.width; ++x ) {
            for ( int y = outputRoi.y; y < outputRoi.y + outputRoi.height; ++y ) {
                const fheroes2::Point pixelLocation{ static_cast<int32_t>( Rand::GetWithGen( originalRoi.x, originalRoi.x + originalRoi.width - 1, seededGen ) ),
                                                     static_cast<int32_t>( Rand::GetWithGen( originalRoi.y, originalRoi.y + originalRoi.height - 1, seededGen ) ) };

                fheroes2::Copy( original, pixelLocation.x, pixelLocation.y, output, x, y, 1, 1 );
            }
        }
    }

    // BMP files within AGG are not Bitmap files.
    fheroes2::Sprite loadBMPFile( const std::string & path )
    {
        const std::vector<uint8_t> & data = AGG::getDataFromAggFile( path );
        if ( data.size() < 6 ) {
            // It is an invalid BMP file.
            return {};
        }

        StreamBuf imageStream( data );

        const uint8_t blackColor = imageStream.get();

        // Skip the second byte
        imageStream.get();
        const uint8_t whiteColor = 11;

        const int32_t width = imageStream.get16();
        const int32_t height = imageStream.get16();

        if ( static_cast<int32_t>( data.size() ) != 6 + width * height ) {
            // It is an invalid BMP file.
            return {};
        }

        fheroes2::Sprite output( width, height );
        output.reset();

        const uint8_t * input = data.data() + 6;
        uint8_t * image = output.image();
        const uint8_t * imageEnd = image + width * height;
        uint8_t * transform = output.transform();

        for ( ; image != imageEnd; ++image, ++transform, ++input ) {
            if ( *input == 1 ) {
                *image = whiteColor;
                *transform = 0;
            }
            else if ( *input == 2 ) {
                *image = blackColor;
                *transform = 0;
            }
        }

        return output;
    }

    // This class serves the purpose of preserving the original alphabet which is loaded from AGG files for cases when we generate new language alphabet.
    class OriginalAlphabetPreserver
    {
    public:
        void preserve()
        {
            if ( _isPreserved ) {
                return;
            }

            fheroes2::AGG::GetICN( ICN::FONT, 0 );
            fheroes2::AGG::GetICN( ICN::SMALFONT, 0 );
            fheroes2::AGG::GetICN( ICN::BUTTON_GOOD_FONT_RELEASED, 0 );
            fheroes2::AGG::GetICN( ICN::BUTTON_GOOD_FONT_PRESSED, 0 );
            fheroes2::AGG::GetICN( ICN::BUTTON_EVIL_FONT_RELEASED, 0 );
            fheroes2::AGG::GetICN( ICN::BUTTON_EVIL_FONT_PRESSED, 0 );

            _normalFont = _icnVsSprite[ICN::FONT];
            _smallFont = _icnVsSprite[ICN::SMALFONT];
            _buttonGoodReleasedFont = _icnVsSprite[ICN::BUTTON_GOOD_FONT_RELEASED];
            _buttonGoodPressedFont = _icnVsSprite[ICN::BUTTON_GOOD_FONT_PRESSED];
            _buttonEvilReleasedFont = _icnVsSprite[ICN::BUTTON_EVIL_FONT_RELEASED];
            _buttonEvilPressedFont = _icnVsSprite[ICN::BUTTON_EVIL_FONT_PRESSED];

            _isPreserved = true;
        }

        void restore() const
        {
            if ( !_isPreserved ) {
                return;
            }

            // Restore the original font.
            _icnVsSprite[ICN::FONT] = _normalFont;
            _icnVsSprite[ICN::SMALFONT] = _smallFont;
            _icnVsSprite[ICN::BUTTON_GOOD_FONT_RELEASED] = _buttonGoodReleasedFont;
            _icnVsSprite[ICN::BUTTON_GOOD_FONT_PRESSED] = _buttonGoodPressedFont;
            _icnVsSprite[ICN::BUTTON_EVIL_FONT_RELEASED] = _buttonEvilReleasedFont;
            _icnVsSprite[ICN::BUTTON_EVIL_FONT_PRESSED] = _buttonEvilPressedFont;

            // Clear modified fonts.
            _icnVsSprite[ICN::YELLOW_FONT].clear();
            _icnVsSprite[ICN::YELLOW_SMALLFONT].clear();
            _icnVsSprite[ICN::GRAY_FONT].clear();
            _icnVsSprite[ICN::GRAY_SMALL_FONT].clear();
            _icnVsSprite[ICN::WHITE_LARGE_FONT].clear();
        }

        bool isPreserved() const
        {
            return _isPreserved;
        }

    private:
        bool _isPreserved = false;

        std::vector<fheroes2::Sprite> _normalFont;
        std::vector<fheroes2::Sprite> _smallFont;
        std::vector<fheroes2::Sprite> _buttonGoodReleasedFont;
        std::vector<fheroes2::Sprite> _buttonGoodPressedFont;
        std::vector<fheroes2::Sprite> _buttonEvilReleasedFont;
        std::vector<fheroes2::Sprite> _buttonEvilPressedFont;
    };

    OriginalAlphabetPreserver alphabetPreserver;

    void invertTransparency( fheroes2::Image & image )
    {
        if ( image.singleLayer() ) {
            assert( 0 );
            return;
        }

        uint8_t * transform = image.transform();
        const uint8_t * transformEnd = transform + image.width() * image.height();
        for ( ; transform != transformEnd; ++transform ) {
            if ( *transform == 0 ) {
                *transform = 1;
            }
            else if ( *transform == 1 ) {
                *transform = 0;
            }
            // Other transform values are not relevant for transparency checks.
        }
    }

    uint8_t getButtonFillingColor( const bool isReleasedState, const bool isGoodInterface = true )
    {
        if ( isGoodInterface ) {
            return isReleasedState ? fheroes2::GetColorId( 216, 184, 152 ) : fheroes2::GetColorId( 184, 136, 96 );
        }
        return isReleasedState ? fheroes2::GetColorId( 180, 180, 180 ) : fheroes2::GetColorId( 144, 144, 144 );
    }

    const char * getSupportedText( const char * text, const fheroes2::FontType & font )
    {
        const char * translatedText = _( text );
        return fheroes2::isFontAvailable( translatedText, font ) ? translatedText : text;
    }

    void renderTextOnButton( fheroes2::Image & releasedState, fheroes2::Image & pressedState, const char * text, const fheroes2::Point & releasedTextOffset,
                             const fheroes2::Point & pressedTextOffset, const fheroes2::Size buttonSize, const fheroes2::FontColor fontColor )
    {
        const fheroes2::FontType releasedFont{ fheroes2::FontSize::BUTTON_RELEASED, fontColor };
        const fheroes2::FontType pressedFont{ fheroes2::FontSize::BUTTON_PRESSED, fontColor };

        const char * textSupported = getSupportedText( text, releasedFont );

        const fheroes2::Text releasedText( textSupported, releasedFont );
        const fheroes2::Text pressedText( textSupported, pressedFont );

        const fheroes2::Size releasedTextSize( releasedText.width( buttonSize.width ), releasedText.height( buttonSize.width ) );
        const fheroes2::Size pressedTextSize( pressedText.width( buttonSize.width ), pressedText.height( buttonSize.width ) );

        releasedText.draw( releasedTextOffset.x, releasedTextOffset.y + ( buttonSize.height - releasedTextSize.height ) / 2, buttonSize.width, releasedState );
        pressedText.draw( pressedTextOffset.x, pressedTextOffset.y + ( buttonSize.height - pressedTextSize.height ) / 2, buttonSize.width, pressedState );
    }

    void createNormalButton( fheroes2::Sprite & released, fheroes2::Sprite & pressed, int32_t textWidth, const char * text, const bool isEvilInterface )
    {
        fheroes2::Point releasedOffset;
        fheroes2::Point pressedOffset;
        fheroes2::getCustomNormalButton( released, pressed, isEvilInterface, textWidth, releasedOffset, pressedOffset );

        const fheroes2::FontColor buttonFontColor = isEvilInterface ? fheroes2::FontColor::GRAY : fheroes2::FontColor::WHITE;

        renderTextOnButton( released, pressed, text, releasedOffset, pressedOffset, { textWidth, fheroes2::getFontHeight( fheroes2::FontSize::BUTTON_RELEASED ) },
                            buttonFontColor );
    }

    void createCampaignButtonSet( const int campaignSetIcnId, const std::array<const char *, 5> & texts )
    {
        int emptyButtonIcnID = 0;
        switch ( campaignSetIcnId ) {
        case ICN::GOOD_CAMPAIGN_BUTTONS:
            emptyButtonIcnID = ICN::EMPTY_GOOD_BUTTON;
            break;
        case ICN::EVIL_CAMPAIGN_BUTTONS:
            emptyButtonIcnID = ICN::EMPTY_EVIL_BUTTON;
            break;
        case ICN::POL_CAMPAIGN_BUTTONS:
            emptyButtonIcnID = ICN::EMPTY_POL_BUTTON;
            break;
        default:
            // Was a new set of buttons added?
            assert( 0 );
            break;
        }

        for ( size_t i = 0; i < texts.size(); ++i ) {
            const size_t icnIndex = 2 * i;
            fheroes2::getTextAdaptedButton( _icnVsSprite[campaignSetIcnId][icnIndex], _icnVsSprite[campaignSetIcnId][icnIndex + 1], texts[i], emptyButtonIcnID );
        }
    }

    void convertToEvilInterface( fheroes2::Sprite & image, const fheroes2::Rect & roi )
    {
        fheroes2::ApplyPalette( image, roi.x, roi.y, image, roi.x, roi.y, roi.width, roi.height, PAL::GetPalette( PAL::PaletteType::GOOD_TO_EVIL_INTERFACE ) );
    }

    void copyEvilInterfaceElements( fheroes2::Sprite & image, const fheroes2::Rect & roi )
    {
        // Evil interface has special elements at each corner of the window.
        const fheroes2::Sprite & original = fheroes2::AGG::GetICN( ICN::CSPANBKE, 0 );

        // If this assertion blows up you are using some modded resources. Good luck!
        assert( original.width() == 321 && original.height() == 304 );

        // Top-left corner.
        fheroes2::Copy( original, 0, 0, image, roi.x, roi.y, 17, 43 );
        fheroes2::Copy( original, 17, 0, image, roi.x + 17, roi.y, 26, 14 );

        // Top-right corner.
        fheroes2::Copy( original, original.width() - 43, 0, image, roi.x + roi.width - 43, roi.y, 43, 14 );
        fheroes2::Copy( original, original.width() - 17, 14, image, roi.x + roi.width - 17, roi.y + 14, 17, 29 );

        // Bottom-right corner.
        fheroes2::Copy( original, original.width() - 13, original.height() - 43, image, roi.x + roi.width - 13, roi.y + roi.height - 43, 13, 27 );
        fheroes2::Copy( original, original.width() - 16, original.height() - 16, image, roi.x + roi.width - 16, roi.y + roi.height - 16, 16, 16 );
        fheroes2::Copy( original, original.width() - 43, original.height() - 13, image, roi.x + roi.width - 43, roi.y + roi.height - 13, 27, 13 );

        // Bottom-left corner.
        fheroes2::Copy( original, 0, original.height() - 43, image, roi.x, roi.y + roi.height - 43, 13, 27 );
        fheroes2::Copy( original, 0, original.height() - 16, image, roi.x, roi.y + roi.height - 16, 16, 16 );
        fheroes2::Copy( original, 16, original.height() - 13, image, roi.x + 16, roi.y + roi.height - 13, 27, 13 );
    }

    // Sets the upper left (offset 3 pixels), upper right (offset 2 pixels), lower right (offset 3 pixels) corners transparent.
    void setButtonCornersTransparent( fheroes2::Sprite & buttonSprite )
    {
        const ptrdiff_t imageWidth = buttonSprite.width();
        const ptrdiff_t imageHeight = buttonSprite.height();

        assert( imageWidth > 3 && imageHeight > 3 );

        uint8_t * imageTransform = buttonSprite.transform();
        const uint8_t transparencyValue = 1;
        std::fill( imageTransform, imageTransform + 4, transparencyValue );
        std::fill( imageTransform + imageWidth - 2, imageTransform + imageWidth + 3, transparencyValue );
        std::fill( imageTransform + 2 * imageWidth - 1, imageTransform + 2 * imageWidth + 2, transparencyValue );
        *( imageTransform + 3 * imageWidth ) = transparencyValue;
        *( imageTransform + ( imageHeight - 3 ) * imageWidth - 1 ) = transparencyValue;
        std::fill( imageTransform + ( imageHeight - 2 ) * imageWidth - 2, imageTransform + ( imageHeight - 2 ) * imageWidth, transparencyValue );
        std::fill( imageTransform + ( imageHeight - 1 ) * imageWidth - 3, imageTransform + ( imageHeight - 1 ) * imageWidth, transparencyValue );
        std::fill( imageTransform + imageHeight * imageWidth - 4, imageTransform + imageHeight * imageWidth, transparencyValue );
    }
}

namespace fheroes2
{
    namespace AGG
    {
        void LoadOriginalICN( const int id )
        {
            const std::vector<uint8_t> & body = ::AGG::getDataFromAggFile( ICN::GetString( id ) );

            if ( body.empty() ) {
                return;
            }

            StreamBuf imageStream( body );

            const uint32_t count = imageStream.getLE16();
            const uint32_t blockSize = imageStream.getLE32();
            if ( count == 0 || blockSize == 0 ) {
                return;
            }

            _icnVsSprite[id].resize( count );

            for ( uint32_t i = 0; i < count; ++i ) {
                imageStream.seek( headerSize + i * 13 );

                ICNHeader header1;
                imageStream >> header1;

                uint32_t sizeData = 0;
                if ( i + 1 != count ) {
                    ICNHeader header2;
                    imageStream >> header2;
                    sizeData = header2.offsetData - header1.offsetData;
                }
                else {
                    sizeData = blockSize - header1.offsetData;
                }

                if ( headerSize + header1.offsetData + sizeData > body.size() ) {
                    // This is a corrupted AGG file.
                    throw fheroes2::InvalidDataResources( "ICN Id " + std::to_string( id ) + ", index " + std::to_string( i )
                                                          + " is being corrupted. "
                                                            "Make sure that you own an official version of the game." );
                }

                const uint8_t * data = body.data() + headerSize + header1.offsetData;

                _icnVsSprite[id][i] = decodeICNSprite( data, sizeData, header1.width, header1.height, header1.offsetX, header1.offsetY );
            }
        }

        // Helper function for LoadModifiedICN
        void CopyICNWithPalette( int icnId, int originalIcnId, const PAL::PaletteType paletteType )
        {
            assert( icnId != originalIcnId );

            GetICN( originalIcnId, 0 ); // always avoid calling LoadOriginalICN directly

            _icnVsSprite[icnId] = _icnVsSprite[originalIcnId];
            const std::vector<uint8_t> & palette = PAL::GetPalette( paletteType );
            for ( fheroes2::Sprite & sprite : _icnVsSprite[icnId] ) {
                ApplyPalette( sprite, palette );
            }
        }

        void generateDefaultImages( const int id )
        {
            switch ( id ) {
            case ICN::BTNBATTLEONLY: {
                _icnVsSprite[id].resize( 2 );

                for ( int32_t i = 0; i < static_cast<int32_t>( _icnVsSprite[id].size() ); ++i ) {
                    Sprite & out = _icnVsSprite[id][i];
                    out = GetICN( ICN::BTNCOM, i );

                    // clean button.
                    Fill( out, 13, 11, 113, 31, getButtonFillingColor( i == 0 ) );
                }

                renderTextOnButton( _icnVsSprite[id][0], _icnVsSprite[id][1], gettext_noop( "BATTLE\nONLY" ), { 12, 5 }, { 11, 6 }, { 117, 47 },
                                    fheroes2::FontColor::WHITE );

                break;
            }
            case ICN::BUTTON_NEW_GAME_EVIL:
            case ICN::BUTTON_NEW_GAME_GOOD: {
                _icnVsSprite[id].resize( 2 );

                const bool isEvilInterface = ( id == ICN::BUTTON_NEW_GAME_EVIL );

                if ( useOriginalResources() ) {
                    _icnVsSprite[id][0] = GetICN( isEvilInterface ? ICN::CPANELE : ICN::CPANEL, 0 );
                    _icnVsSprite[id][1] = GetICN( isEvilInterface ? ICN::CPANELE : ICN::CPANEL, 1 );
                    break;
                }

                const int baseIcnId = isEvilInterface ? ICN::EMPTY_EVIL_MEDIUM_BUTTON : ICN::EMPTY_GOOD_MEDIUM_BUTTON;

                for ( int32_t i = 0; i < static_cast<int32_t>( _icnVsSprite[id].size() ); ++i ) {
                    Sprite & out = _icnVsSprite[id][i];
                    out = GetICN( baseIcnId, i );
                }

                const fheroes2::FontColor buttonFontColor = isEvilInterface ? fheroes2::FontColor::GRAY : fheroes2::FontColor::WHITE;
                renderTextOnButton( _icnVsSprite[id][0], _icnVsSprite[id][1], gettext_noop( "NEW\nGAME" ), { 7, 5 }, { 6, 6 }, { 86, 48 }, buttonFontColor );

                break;
            }
            case ICN::BUTTON_SAVE_GAME_EVIL:
            case ICN::BUTTON_SAVE_GAME_GOOD: {
                _icnVsSprite[id].resize( 2 );

                const bool isEvilInterface = ( id == ICN::BUTTON_SAVE_GAME_EVIL );

                if ( useOriginalResources() ) {
                    _icnVsSprite[id][0] = GetICN( isEvilInterface ? ICN::CPANELE : ICN::CPANEL, 4 );
                    _icnVsSprite[id][1] = GetICN( isEvilInterface ? ICN::CPANELE : ICN::CPANEL, 5 );
                    break;
                }

                const int baseIcnId = isEvilInterface ? ICN::EMPTY_EVIL_MEDIUM_BUTTON : ICN::EMPTY_GOOD_MEDIUM_BUTTON;

                for ( int32_t i = 0; i < static_cast<int32_t>( _icnVsSprite[id].size() ); ++i ) {
                    Sprite & out = _icnVsSprite[id][i];
                    out = GetICN( baseIcnId, i );
                }

                const fheroes2::FontColor buttonFontColor = isEvilInterface ? fheroes2::FontColor::GRAY : fheroes2::FontColor::WHITE;
                renderTextOnButton( _icnVsSprite[id][0], _icnVsSprite[id][1], gettext_noop( "SAVE\nGAME" ), { 7, 5 }, { 6, 6 }, { 86, 48 }, buttonFontColor );

                break;
            }
            case ICN::BUTTON_LOAD_GAME_EVIL:
            case ICN::BUTTON_LOAD_GAME_GOOD: {
                _icnVsSprite[id].resize( 2 );

                const bool isEvilInterface = ( id == ICN::BUTTON_LOAD_GAME_EVIL );

                if ( useOriginalResources() ) {
                    _icnVsSprite[id][0] = GetICN( isEvilInterface ? ICN::CPANELE : ICN::CPANEL, 2 );
                    _icnVsSprite[id][1] = GetICN( isEvilInterface ? ICN::CPANELE : ICN::CPANEL, 3 );
                    break;
                }

                const int baseIcnId = isEvilInterface ? ICN::EMPTY_EVIL_MEDIUM_BUTTON : ICN::EMPTY_GOOD_MEDIUM_BUTTON;

                for ( int32_t i = 0; i < static_cast<int32_t>( _icnVsSprite[id].size() ); ++i ) {
                    Sprite & out = _icnVsSprite[id][i];
                    out = GetICN( baseIcnId, i );
                }

                const fheroes2::FontColor buttonFontColor = isEvilInterface ? fheroes2::FontColor::GRAY : fheroes2::FontColor::WHITE;
                renderTextOnButton( _icnVsSprite[id][0], _icnVsSprite[id][1], gettext_noop( "LOAD\nGAME" ), { 7, 5 }, { 6, 6 }, { 86, 48 }, buttonFontColor );

                break;
            }
            case ICN::BUTTON_INFO_EVIL:
            case ICN::BUTTON_INFO_GOOD: {
                _icnVsSprite[id].resize( 2 );

                const bool isEvilInterface = ( id == ICN::BUTTON_INFO_EVIL );

                if ( useOriginalResources() ) {
                    _icnVsSprite[id][0] = GetICN( isEvilInterface ? ICN::APANELE : ICN::APANEL, 4 );
                    _icnVsSprite[id][1] = GetICN( isEvilInterface ? ICN::APANELE : ICN::APANEL, 5 );
                    break;
                }

                const int baseIcnId = isEvilInterface ? ICN::EMPTY_EVIL_MEDIUM_BUTTON : ICN::EMPTY_GOOD_MEDIUM_BUTTON;

                for ( int32_t i = 0; i < static_cast<int32_t>( _icnVsSprite[id].size() ); ++i ) {
                    Sprite & out = _icnVsSprite[id][i];
                    out = GetICN( baseIcnId, i );
                }

                const fheroes2::FontColor buttonFontColor = isEvilInterface ? fheroes2::FontColor::GRAY : fheroes2::FontColor::WHITE;
                renderTextOnButton( _icnVsSprite[id][0], _icnVsSprite[id][1], gettext_noop( "INFO" ), { 7, 5 }, { 6, 6 }, { 86, 48 }, buttonFontColor );

                break;
            }
            case ICN::BUTTON_QUIT_EVIL:
            case ICN::BUTTON_QUIT_GOOD: {
                _icnVsSprite[id].resize( 2 );

                const bool isEvilInterface = ( id == ICN::BUTTON_QUIT_EVIL );

                if ( useOriginalResources() ) {
                    _icnVsSprite[id][0] = GetICN( isEvilInterface ? ICN::CPANELE : ICN::CPANEL, 6 );
                    _icnVsSprite[id][1] = GetICN( isEvilInterface ? ICN::CPANELE : ICN::CPANEL, 7 );
                    break;
                }

                const int baseIcnId = isEvilInterface ? ICN::EMPTY_EVIL_MEDIUM_BUTTON : ICN::EMPTY_GOOD_MEDIUM_BUTTON;

                for ( int32_t i = 0; i < static_cast<int32_t>( _icnVsSprite[id].size() ); ++i ) {
                    Sprite & out = _icnVsSprite[id][i];
                    out = GetICN( baseIcnId, i );
                }

                const fheroes2::FontColor buttonFontColor = isEvilInterface ? fheroes2::FontColor::GRAY : fheroes2::FontColor::WHITE;
                renderTextOnButton( _icnVsSprite[id][0], _icnVsSprite[id][1], gettext_noop( "QUIT" ), { 7, 5 }, { 6, 6 }, { 86, 48 }, buttonFontColor );

                break;
            }
            case ICN::BUTTON_SMALL_CANCEL_GOOD:
            case ICN::BUTTON_SMALL_CANCEL_EVIL: {
                _icnVsSprite[id].resize( 2 );

                const bool isEvilInterface = ( id == ICN::BUTTON_SMALL_CANCEL_EVIL );

                if ( useOriginalResources() ) {
                    _icnVsSprite[id][0] = GetICN( isEvilInterface ? ICN::CPANELE : ICN::CPANEL, 8 );
                    _icnVsSprite[id][1] = GetICN( isEvilInterface ? ICN::CPANELE : ICN::CPANEL, 9 );

                    // To properly generate shadows and Blit the button we need to make transparent pixels in its released state the same as in the pressed state.
                    CopyTransformLayer( _icnVsSprite[id][0], _icnVsSprite[id][1] );

                    break;
                }

                const int32_t textWidth = 86;
                createNormalButton( _icnVsSprite[id][0], _icnVsSprite[id][1], textWidth, gettext_noop( "CANCEL" ), isEvilInterface );

                break;
            }
            case ICN::BUTTON_SMALL_OKAY_GOOD:
            case ICN::BUTTON_SMALL_OKAY_EVIL:
            case ICN::BUTTON_SMALLER_OKAY_GOOD:
            case ICN::BUTTON_SMALLER_OKAY_EVIL: {
                _icnVsSprite[id].resize( 2 );

                const bool isEvilInterface = ( id == ICN::BUTTON_SMALL_OKAY_EVIL || id == ICN::BUTTON_SMALLER_OKAY_EVIL );
                const bool isSameResourceAsLanguage = useOriginalResources();

                if ( isSameResourceAsLanguage && ( id == ICN::BUTTON_SMALL_OKAY_EVIL || id == ICN::BUTTON_SMALL_OKAY_GOOD ) ) {
                    _icnVsSprite[id][0] = GetICN( isEvilInterface ? ICN::SPANBTNE : ICN::SPANBTN, 0 );
                    _icnVsSprite[id][1] = GetICN( isEvilInterface ? ICN::SPANBTNE : ICN::SPANBTN, 1 );

                    // To properly generate shadows and Blit the button we need to make transparent pixels in its released state the same as in the pressed state.
                    CopyTransformLayer( _icnVsSprite[id][0], _icnVsSprite[id][1] );

                    break;
                }
                if ( isSameResourceAsLanguage && ( id == ICN::BUTTON_SMALLER_OKAY_EVIL || id == ICN::BUTTON_SMALLER_OKAY_GOOD ) ) {
                    _icnVsSprite[id][0] = GetICN( isEvilInterface ? ICN::WINCMBBE : ICN::WINCMBTB, 0 );
                    _icnVsSprite[id][1] = GetICN( isEvilInterface ? ICN::WINCMBBE : ICN::WINCMBTB, 1 );
                    break;
                }

                int32_t textWidth = 86;
                const char * text = gettext_noop( "OKAY" );
                if ( id == ICN::BUTTON_SMALLER_OKAY_EVIL || id == ICN::BUTTON_SMALLER_OKAY_GOOD ) {
                    textWidth = 70;
                    text = gettext_noop( "smallerButton|OKAY" );
                }

                createNormalButton( _icnVsSprite[id][0], _icnVsSprite[id][1], textWidth, text, isEvilInterface );

                break;
            }
            case ICN::BUTTON_SMALL_ACCEPT_GOOD:
            case ICN::BUTTON_SMALL_ACCEPT_EVIL: {
                _icnVsSprite[id].resize( 2 );

                const bool isEvilInterface = ( id == ICN::BUTTON_SMALL_ACCEPT_EVIL );

                if ( useOriginalResources() ) {
                    _icnVsSprite[id][0] = GetICN( isEvilInterface ? ICN::SURRENDE : ICN::SURRENDR, 0 );
                    _icnVsSprite[id][1] = GetICN( isEvilInterface ? ICN::SURRENDE : ICN::SURRENDR, 1 );

                    // To properly generate shadows and Blit the button we need to make transparent pixels in its released state the same as in the pressed state.
                    CopyTransformLayer( _icnVsSprite[id][0], _icnVsSprite[id][1] );

                    break;
                }

                const int32_t textWidth = 108;
                createNormalButton( _icnVsSprite[id][0], _icnVsSprite[id][1], textWidth, gettext_noop( "ACCEPT" ), isEvilInterface );

                break;
            }
            case ICN::BUTTON_SMALL_DECLINE_GOOD:
            case ICN::BUTTON_SMALL_DECLINE_EVIL: {
                _icnVsSprite[id].resize( 2 );

                const bool isEvilInterface = ( id == ICN::BUTTON_SMALL_DECLINE_EVIL );

                if ( useOriginalResources() ) {
                    _icnVsSprite[id][0] = GetICN( isEvilInterface ? ICN::SURRENDE : ICN::SURRENDR, 2 );
                    _icnVsSprite[id][1] = GetICN( isEvilInterface ? ICN::SURRENDE : ICN::SURRENDR, 3 );

                    // To properly generate shadows and Blit the button we need to make transparent pixels in its released state the same as in the pressed state.
                    CopyTransformLayer( _icnVsSprite[id][0], _icnVsSprite[id][1] );

                    break;
                }

                const int32_t textWidth = 108;
                createNormalButton( _icnVsSprite[id][0], _icnVsSprite[id][1], textWidth, gettext_noop( "DECLINE" ), isEvilInterface );

                break;
            }
            case ICN::BUTTON_SMALL_LEARN_GOOD:
            case ICN::BUTTON_SMALL_LEARN_EVIL: {
                _icnVsSprite[id].resize( 2 );

                const bool isEvilInterface = ( id == ICN::BUTTON_SMALL_LEARN_EVIL );
                const int baseIcnID = isEvilInterface ? ICN::SYSTEME : ICN::SYSTEM;

                if ( useOriginalResources() ) {
                    _icnVsSprite[id][0] = GetICN( baseIcnID, 9 );
                    _icnVsSprite[id][1] = GetICN( baseIcnID, 10 );
                    break;
                }

                for ( int32_t i = 0; i < static_cast<int32_t>( _icnVsSprite[id].size() ); ++i ) {
                    Sprite & out = _icnVsSprite[id][i];
                    out = GetICN( baseIcnID, 11 + i );
                }

                const fheroes2::FontColor buttonFontColor = isEvilInterface ? fheroes2::FontColor::GRAY : fheroes2::FontColor::WHITE;
                renderTextOnButton( _icnVsSprite[id][0], _icnVsSprite[id][1], gettext_noop( "LEARN" ), { 7, 5 }, { 5, 6 }, { 86, 16 }, buttonFontColor );

                break;
            }
            case ICN::BUTTON_SMALL_TRADE_GOOD:
            case ICN::BUTTON_SMALL_TRADE_EVIL: {
                _icnVsSprite[id].resize( 2 );

                const bool isEvilInterface = ( id == ICN::BUTTON_SMALL_TRADE_EVIL );

                if ( useOriginalResources() ) {
                    _icnVsSprite[id][0] = GetICN( isEvilInterface ? ICN::TRADPOSE : ICN::TRADPOST, 15 );
                    _icnVsSprite[id][1] = GetICN( isEvilInterface ? ICN::TRADPOSE : ICN::TRADPOST, 16 );
                    break;
                }

                const int baseIcnID = isEvilInterface ? ICN::SYSTEME : ICN::SYSTEM;

                for ( int32_t i = 0; i < static_cast<int32_t>( _icnVsSprite[id].size() ); ++i ) {
                    Sprite & out = _icnVsSprite[id][i];
                    const Sprite & originalButton = GetICN( baseIcnID, 11 + i );
                    const int extendedAmount = 14;
                    out.resize( originalButton.width() + extendedAmount, originalButton.height() );
                    out.reset();

                    const int widthEndPart = 4 + 2 * i;
                    const int widthFirstPart = originalButton.width() - widthEndPart;
                    const int widthMiddlePart = extendedAmount + i;
                    const int offsetXEndPart = widthFirstPart + widthMiddlePart;
                    const int startOffsetXMiddlePart = 36;

                    // Copy left main body of button.
                    fheroes2::Copy( originalButton, 0, 0, out, 0, 0, widthFirstPart, originalButton.height() );

                    // Copy middle body of button.
                    fheroes2::Copy( originalButton, originalButton.width() - startOffsetXMiddlePart, 0, out, widthFirstPart, 0, widthMiddlePart,
                                    originalButton.height() );

                    // Copy terminating right margin of the button.
                    fheroes2::Copy( originalButton, originalButton.width() - widthEndPart, 0, out, offsetXEndPart, 0, widthEndPart, originalButton.height() );
                }

                const fheroes2::FontColor buttonFontColor = isEvilInterface ? fheroes2::FontColor::GRAY : fheroes2::FontColor::WHITE;
                renderTextOnButton( _icnVsSprite[id][0], _icnVsSprite[id][1], gettext_noop( "TRADE" ), { 6, 5 }, { 4, 6 }, { 100, 16 }, buttonFontColor );

                break;
            }
            case ICN::BUTTON_SMALL_YES_GOOD:
            case ICN::BUTTON_SMALL_YES_EVIL: {
                _icnVsSprite[id].resize( 2 );

                const bool isEvilInterface = ( id == ICN::BUTTON_SMALL_YES_EVIL );
                const int baseIcnID = isEvilInterface ? ICN::SYSTEME : ICN::SYSTEM;

                if ( useOriginalResources() ) {
                    _icnVsSprite[id][0] = GetICN( baseIcnID, 5 );
                    _icnVsSprite[id][1] = GetICN( baseIcnID, 6 );
                    break;
                }

                for ( int32_t i = 0; i < static_cast<int32_t>( _icnVsSprite[id].size() ); ++i ) {
                    Sprite & out = _icnVsSprite[id][i];
                    out = GetICN( baseIcnID, 11 + i );
                }

                const fheroes2::FontColor buttonFontColor = isEvilInterface ? fheroes2::FontColor::GRAY : fheroes2::FontColor::WHITE;
                renderTextOnButton( _icnVsSprite[id][0], _icnVsSprite[id][1], gettext_noop( "YES" ), { 6, 5 }, { 5, 6 }, { 86, 16 }, buttonFontColor );

                break;
            }
            case ICN::BUTTON_SMALL_NO_GOOD:
            case ICN::BUTTON_SMALL_NO_EVIL: {
                _icnVsSprite[id].resize( 2 );

                const bool isEvilInterface = ( id == ICN::BUTTON_SMALL_NO_EVIL );
                const int baseIcnID = isEvilInterface ? ICN::SYSTEME : ICN::SYSTEM;

                if ( useOriginalResources() ) {
                    _icnVsSprite[id][0] = GetICN( baseIcnID, 7 );
                    _icnVsSprite[id][1] = GetICN( baseIcnID, 8 );
                    break;
                }

                for ( int32_t i = 0; i < static_cast<int32_t>( _icnVsSprite[id].size() ); ++i ) {
                    Sprite & out = _icnVsSprite[id][i];
                    out = GetICN( baseIcnID, 11 + i );
                }

                const fheroes2::FontColor buttonFontColor = isEvilInterface ? fheroes2::FontColor::GRAY : fheroes2::FontColor::WHITE;
                renderTextOnButton( _icnVsSprite[id][0], _icnVsSprite[id][1], gettext_noop( "NO" ), { 6, 5 }, { 5, 6 }, { 86, 16 }, buttonFontColor );

                break;
            }
            case ICN::BUTTON_SMALL_EXIT_GOOD:
            case ICN::BUTTON_SMALL_EXIT_EVIL: {
                _icnVsSprite[id].resize( 2 );

                const bool isEvilInterface = ( id == ICN::BUTTON_SMALL_EXIT_EVIL );

                if ( useOriginalResources() ) {
                    _icnVsSprite[id][0] = GetICN( isEvilInterface ? ICN::VIEWARME : ICN::VIEWARMY, 3 );
                    _icnVsSprite[id][1] = GetICN( isEvilInterface ? ICN::VIEWARME : ICN::VIEWARMY, 4 );
                    break;
                }

                const int32_t textWidth = 85;
                createNormalButton( _icnVsSprite[id][0], _icnVsSprite[id][1], textWidth, gettext_noop( "EXIT" ), isEvilInterface );

                break;
            }
            case ICN::BUTTON_EXIT_HEROES_MEETING: {
                _icnVsSprite[id].resize( 2 );

                if ( useOriginalResources() ) {
                    _icnVsSprite[id][0] = GetICN( ICN::SWAPBTN, 0 );
                    _icnVsSprite[id][1] = GetICN( ICN::SWAPBTN, 1 );
                    // fix some wrong pixels in the original pressed state
                    setButtonCornersTransparent( _icnVsSprite[id][1] );
                    break;
                }

                // The heroes meeting screen has an embedded shadow so the button needs to be fixed at the same size as the original one.
                // TODO: Remove the embedded shadow and button in the heroes meeting screen and use getTextAdaptedButton() instead.
                const int32_t textWidth = 70;
                createNormalButton( _icnVsSprite[id][0], _icnVsSprite[id][1], textWidth, gettext_noop( "smallerButton|EXIT" ), false );

                break;
            }
            case ICN::BUTTON_EXIT_TOWN: {
<<<<<<< HEAD
                _icnVsSprite[id].resize( 2 );

                if ( useOriginalResources() ) {
                    _icnVsSprite[id][0] = GetICN( ICN::TREASURY, 1 );
                    _icnVsSprite[id][1] = GetICN( ICN::TREASURY, 2 );
=======
                std::vector<fheroes2::Sprite> & buttonStates = _icnVsSprite[id];
                buttonStates.resize( 2 );

                if ( useOriginalResources() ) {
                    buttonStates[0] = GetICN( ICN::TREASURY, 1 );
                    buttonStates[1] = GetICN( ICN::TREASURY, 2 );
>>>>>>> 72e1479f
                    break;
                }

                // Needs to be generated from original assets because it needs the black background from the pressed state.
                // TODO: Make a way to generate buttons with black background since it is needed for MAX and EXIT in the Well and Guilds.
<<<<<<< HEAD
                for ( int32_t i = 0; i < static_cast<int32_t>( _icnVsSprite[id].size() ); ++i ) {
                    Sprite & out = _icnVsSprite[id][i];
=======
                for ( int32_t i = 0; i < static_cast<int32_t>( buttonStates.size() ); ++i ) {
                    Sprite & out = buttonStates[i];
>>>>>>> 72e1479f
                    out = GetICN( ICN::TREASURY, 1 + i );

                    // clean the button.
                    Fill( out, 6 - i, 4 + i, 70, 17, getButtonFillingColor( i == 0 ) );
                }

                const int32_t textWidth = 70;
<<<<<<< HEAD
                Point releasedOffset = { 7, 5 };
                Point pressedOffset = { 6, 6 };
                renderTextOnButton( _icnVsSprite[id][0], _icnVsSprite[id][1], gettext_noop( "smallerButton|EXIT" ), releasedOffset, pressedOffset,
=======
                renderTextOnButton( buttonStates[0], buttonStates[1], gettext_noop( "smallerButton|EXIT" ), { 7, 5 }, { 6, 6 },
>>>>>>> 72e1479f
                                    { textWidth, fheroes2::getFontHeight( fheroes2::FontSize::BUTTON_RELEASED ) }, fheroes2::FontColor::WHITE );

                break;
            }
            case ICN::BUTTON_EXIT_PUZZLE_DDOOR_GOOD:
            case ICN::BUTTON_EXIT_PUZZLE_DDOOR_EVIL: {
<<<<<<< HEAD
                _icnVsSprite[id].resize( 2 );
=======
                std::vector<fheroes2::Sprite> & buttonStates = _icnVsSprite[id];
                buttonStates.resize( 2 );
>>>>>>> 72e1479f

                const bool isEvilInterface = ( id == ICN::BUTTON_EXIT_PUZZLE_DDOOR_EVIL );
                const int originalButtonICN = isEvilInterface ? ICN::LGNDXTRE : ICN::LGNDXTRA;

                if ( useOriginalResources() ) {
<<<<<<< HEAD
                    _icnVsSprite[id][0] = GetICN( originalButtonICN, 4 );
                    _icnVsSprite[id][1] = GetICN( originalButtonICN, 5 );
=======
                    buttonStates[0] = GetICN( originalButtonICN, 4 );
                    buttonStates[1] = GetICN( originalButtonICN, 5 );
>>>>>>> 72e1479f
                    break;
                }

                // Needs to be generated from original assets because the background has a much darker shadow than normal.
                // TODO: Make the button generated as normal after removing the embedded shadow on the background.
<<<<<<< HEAD
                for ( int32_t i = 0; i < static_cast<int32_t>( _icnVsSprite[id].size() ); ++i ) {
                    Sprite & out = _icnVsSprite[id][i];
=======
                for ( int32_t i = 0; i < static_cast<int32_t>( buttonStates.size() ); ++i ) {
                    Sprite & out = buttonStates[i];
>>>>>>> 72e1479f
                    out = GetICN( originalButtonICN, 4 + i );

                    // clean the button.
                    Fill( out, 6 - i, 4 + i, 71 - i, 17, getButtonFillingColor( i == 0, !isEvilInterface ) );
                }

                const int32_t textWidth = 71;
<<<<<<< HEAD
                Point releasedOffset = { 6, 5 };
                Point pressedOffset = { 5, 6 };
                renderTextOnButton( _icnVsSprite[id][0], _icnVsSprite[id][1], gettext_noop( "smallerButton|EXIT" ), releasedOffset, pressedOffset,
=======
                renderTextOnButton( buttonStates[0], buttonStates[1], gettext_noop( "smallerButton|EXIT" ), { 6, 5 }, { 5, 6 },
>>>>>>> 72e1479f
                                    { textWidth, fheroes2::getFontHeight( fheroes2::FontSize::BUTTON_RELEASED ) },
                                    isEvilInterface ? fheroes2::FontColor::GRAY : fheroes2::FontColor::WHITE );

                break;
            }
            case ICN::BUTTON_SMALL_DISMISS_GOOD:
            case ICN::BUTTON_SMALL_DISMISS_EVIL: {
                _icnVsSprite[id].resize( 2 );

                const bool isEvilInterface = ( id == ICN::BUTTON_SMALL_DISMISS_EVIL );

                if ( useOriginalResources() ) {
                    _icnVsSprite[id][0] = GetICN( isEvilInterface ? ICN::VIEWARME : ICN::VIEWARMY, 1 );
                    _icnVsSprite[id][1] = GetICN( isEvilInterface ? ICN::VIEWARME : ICN::VIEWARMY, 2 );
                    break;
                }

                const int32_t textWidth = 110;
                createNormalButton( _icnVsSprite[id][0], _icnVsSprite[id][1], textWidth, gettext_noop( "DISMISS" ), isEvilInterface );

                break;
            }
            case ICN::BUTTON_SMALL_UPGRADE_GOOD:
            case ICN::BUTTON_SMALL_UPGRADE_EVIL: {
                _icnVsSprite[id].resize( 2 );

                const bool isEvilInterface = ( id == ICN::BUTTON_SMALL_UPGRADE_EVIL );

                if ( useOriginalResources() ) {
                    _icnVsSprite[id][0] = GetICN( isEvilInterface ? ICN::VIEWARME : ICN::VIEWARMY, 5 );
                    _icnVsSprite[id][1] = GetICN( isEvilInterface ? ICN::VIEWARME : ICN::VIEWARMY, 6 );
                    break;
                }

                const int32_t textWidth = 110;
                createNormalButton( _icnVsSprite[id][0], _icnVsSprite[id][1], textWidth, gettext_noop( "UPGRADE" ), isEvilInterface );

                break;
            }
            case ICN::BUTTON_SMALL_RESTART_GOOD:
            case ICN::BUTTON_SMALL_RESTART_EVIL: {
                _icnVsSprite[id].resize( 2 );

                const bool isEvilInterface = ( id == ICN::BUTTON_SMALL_RESTART_EVIL );

                if ( useOriginalResources() ) {
                    _icnVsSprite[id][0] = GetICN( isEvilInterface ? ICN::NON_UNIFORM_EVIL_RESTART_BUTTON : ICN::NON_UNIFORM_GOOD_RESTART_BUTTON, 0 );
                    _icnVsSprite[id][1] = GetICN( isEvilInterface ? ICN::NON_UNIFORM_EVIL_RESTART_BUTTON : ICN::NON_UNIFORM_GOOD_RESTART_BUTTON, 1 );
                    break;
                }

                const int32_t textWidth = 102;
                createNormalButton( _icnVsSprite[id][0], _icnVsSprite[id][1], textWidth, gettext_noop( "RESTART" ), isEvilInterface );

                break;
            }
            case ICN::BUTTON_KINGDOM_EXIT: {
                _icnVsSprite[id].resize( 2 );

                if ( useOriginalResources() ) {
                    _icnVsSprite[id][0] = GetICN( ICN::OVERVIEW, 4 );
                    _icnVsSprite[id][1] = GetICN( ICN::OVERVIEW, 5 );
                    break;
                }

                // Needs to be generated from original assets because the pressed state is 1px wider than normal.
                for ( int32_t i = 0; i < static_cast<int32_t>( _icnVsSprite[id].size() ); ++i ) {
                    Sprite & out = _icnVsSprite[id][i];
                    out = GetICN( ICN::OVERVIEW, 4 + i );

                    // clean the button.
                    Fill( out, 6 - i, 4 + i, 89, 16, getButtonFillingColor( i == 0 ) );
                }

                renderTextOnButton( _icnVsSprite[id][0], _icnVsSprite[id][1], gettext_noop( "EXIT" ), { 6, 5 }, { 5, 6 }, { 89, 16 }, fheroes2::FontColor::WHITE );

                break;
            }
            case ICN::BUTTON_KINGDOM_HEROES: {
                _icnVsSprite[id].resize( 2 );

                if ( useOriginalResources() ) {
                    _icnVsSprite[id][0] = GetICN( ICN::OVERVIEW, 0 );
                    _icnVsSprite[id][1] = GetICN( ICN::OVERVIEW, 1 );
                    break;
                }

                for ( int32_t i = 0; i < static_cast<int32_t>( _icnVsSprite[id].size() ); ++i ) {
                    Sprite & out = _icnVsSprite[id][i];
                    out = GetICN( ICN::OVERVIEW, 0 + i );

                    // clean the button.
                    Fill( out, 5, 10 + i, 89, 20, getButtonFillingColor( i == 0 ) );
                }

                renderTextOnButton( _icnVsSprite[id][0], _icnVsSprite[id][1], gettext_noop( "HEROES" ), { 6, 5 }, { 5, 6 }, { 89, 34 }, fheroes2::FontColor::WHITE );

                break;
            }
            case ICN::BUTTON_KINGDOM_TOWNS: {
                _icnVsSprite[id].resize( 2 );

                if ( useOriginalResources() ) {
                    _icnVsSprite[id][0] = GetICN( ICN::OVERVIEW, 2 );
                    _icnVsSprite[id][1] = GetICN( ICN::OVERVIEW, 3 );
                    break;
                }

                for ( int32_t i = 0; i < static_cast<int32_t>( _icnVsSprite[id].size() ); ++i ) {
                    Sprite & out = _icnVsSprite[id][i];
                    out = GetICN( ICN::OVERVIEW, 2 + i );

                    // clean the button.
                    Fill( out, 6, 6 + i, 89 - i, 30, getButtonFillingColor( i == 0 ) );
                }

                renderTextOnButton( _icnVsSprite[id][0], _icnVsSprite[id][1], gettext_noop( "TOWNS/\nCASTLES" ), { 6, 5 }, { 5, 6 }, { 90, 34 },
                                    fheroes2::FontColor::WHITE );

                break;
            }

            case ICN::BUTTON_MAPSIZE_SMALL: {
                _icnVsSprite[id].resize( 2 );

                if ( useOriginalResources() ) {
                    _icnVsSprite[id][0] = GetICN( ICN::REQUESTS, 9 );
                    _icnVsSprite[id][1] = GetICN( ICN::REQUESTS, 10 );
                    break;
                }

                const int32_t textWidth = 46;
                createNormalButton( _icnVsSprite[id][0], _icnVsSprite[id][1], textWidth, gettext_noop( "S" ), false );

                break;
            }
            case ICN::BUTTON_MAPSIZE_MEDIUM: {
                _icnVsSprite[id].resize( 2 );

                if ( useOriginalResources() ) {
                    _icnVsSprite[id][0] = GetICN( ICN::REQUESTS, 11 );
                    _icnVsSprite[id][1] = GetICN( ICN::REQUESTS, 12 );
                    break;
                }

                const int32_t textWidth = 46;
                createNormalButton( _icnVsSprite[id][0], _icnVsSprite[id][1], textWidth, gettext_noop( "M" ), false );

                break;
            }
            case ICN::BUTTON_MAPSIZE_LARGE: {
                _icnVsSprite[id].resize( 2 );

                if ( useOriginalResources() ) {
                    _icnVsSprite[id][0] = GetICN( ICN::REQUESTS, 13 );
                    _icnVsSprite[id][1] = GetICN( ICN::REQUESTS, 14 );
                    break;
                }

                const int32_t textWidth = 46;
                createNormalButton( _icnVsSprite[id][0], _icnVsSprite[id][1], textWidth, gettext_noop( "L" ), false );

                break;
            }
            case ICN::BUTTON_MAPSIZE_XLARGE: {
                _icnVsSprite[id].resize( 2 );

                if ( useOriginalResources() ) {
                    _icnVsSprite[id][0] = GetICN( ICN::REQUESTS, 15 );
                    _icnVsSprite[id][1] = GetICN( ICN::REQUESTS, 16 );
                    break;
                }

                const int32_t textWidth = 46;
                createNormalButton( _icnVsSprite[id][0], _icnVsSprite[id][1], textWidth, gettext_noop( "X-L" ), false );

                break;
            }
            case ICN::BUTTON_MAPSIZE_ALL: {
                _icnVsSprite[id].resize( 2 );

                if ( useOriginalResources() ) {
                    _icnVsSprite[id][0] = GetICN( ICN::REQUESTS, 17 );
                    _icnVsSprite[id][1] = GetICN( ICN::REQUESTS, 18 );
                    break;
                }

                const int32_t textWidth = 58;
                createNormalButton( _icnVsSprite[id][0], _icnVsSprite[id][1], textWidth, gettext_noop( "ALL" ), false );

                break;
            }
            case ICN::BUTTON_MAP_SELECT: {
                _icnVsSprite[id].resize( 2 );

                if ( useOriginalResources() ) {
                    _icnVsSprite[id][0] = GetICN( ICN::NGEXTRA, 64 );
                    _icnVsSprite[id][1] = GetICN( ICN::NGEXTRA, 65 );
                    break;
                }

                for ( int32_t i = 0; i < static_cast<int32_t>( _icnVsSprite[id].size() ); ++i ) {
                    Sprite & out = _icnVsSprite[id][i];

                    const Sprite & originalButton = GetICN( ICN::NGEXTRA, 64 + i );
                    const int32_t originalHeight = originalButton.height();
                    const int32_t originalWidth = originalButton.width();
                    const int32_t extensionWidth = 5;
                    out.resize( originalWidth + extensionWidth, originalHeight );
                    out.reset();

                    const int32_t rightPartWidth = 3 + i;
                    const int32_t leftPartWidth = originalWidth - rightPartWidth;

                    // copy left main body of button.
                    fheroes2::Copy( originalButton, 0, 0, out, 0, 0, leftPartWidth, originalHeight );

                    // copy middle extending part of button.
                    fheroes2::Copy( originalButton, 9, 0, out, leftPartWidth, 0, extensionWidth, originalHeight );

                    // copy terminating right margin of the button.
                    fheroes2::Copy( originalButton, leftPartWidth, 0, out, leftPartWidth + extensionWidth, 0, rightPartWidth, originalHeight );

                    // clean the button.
                    const int32_t leftMarginWidth = 6 - i;
                    Fill( out, leftMarginWidth, 2 + 2 * i, out.width() - rightPartWidth - leftMarginWidth, 15 - i, getButtonFillingColor( i == 0 ) );
                }

                renderTextOnButton( _icnVsSprite[id][0], _icnVsSprite[id][1], gettext_noop( "SELECT" ), { 7, 3 }, { 6, 4 }, { 76, 15 }, fheroes2::FontColor::WHITE );

                break;
            }
            case ICN::BUTTON_STANDARD_GAME: {
                _icnVsSprite[id].resize( 2 );

                if ( useOriginalResources() ) {
                    _icnVsSprite[id][0] = GetICN( ICN::BTNNEWGM, 0 );
                    _icnVsSprite[id][1] = GetICN( ICN::BTNNEWGM, 1 );
                    break;
                }

                for ( int32_t i = 0; i < static_cast<int32_t>( _icnVsSprite[id].size() ); ++i ) {
                    Sprite & out = _icnVsSprite[id][i];
                    out = GetICN( ICN::BTNCOM, i );
                    // clean button.
                    Fill( out, 13, 11, 113, 31, getButtonFillingColor( i == 0 ) );
                }

                renderTextOnButton( _icnVsSprite[id][0], _icnVsSprite[id][1], gettext_noop( "STANDARD\nGAME" ), { 12, 5 }, { 11, 6 }, { 120, 47 },
                                    fheroes2::FontColor::WHITE );

                break;
            }
            case ICN::BUTTON_CAMPAIGN_GAME: {
                _icnVsSprite[id].resize( 2 );

                if ( useOriginalResources() ) {
                    _icnVsSprite[id][0] = GetICN( ICN::BTNNEWGM, 2 );
                    _icnVsSprite[id][1] = GetICN( ICN::BTNNEWGM, 3 );
                    break;
                }

                for ( int32_t i = 0; i < static_cast<int32_t>( _icnVsSprite[id].size() ); ++i ) {
                    Sprite & out = _icnVsSprite[id][i];
                    out = GetICN( ICN::BTNCOM, i );
                    // clean button.
                    Fill( out, 13, 11, 113, 31, getButtonFillingColor( i == 0 ) );
                }

                renderTextOnButton( _icnVsSprite[id][0], _icnVsSprite[id][1], gettext_noop( "CAMPAIGN\nGAME" ), { 11, 5 }, { 10, 6 }, { 119, 47 },
                                    fheroes2::FontColor::WHITE );

                break;
            }
            case ICN::BUTTON_MULTIPLAYER_GAME: {
                _icnVsSprite[id].resize( 2 );

                if ( useOriginalResources() ) {
                    _icnVsSprite[id][0] = GetICN( ICN::BTNNEWGM, 4 );
                    _icnVsSprite[id][1] = GetICN( ICN::BTNNEWGM, 5 );
                    break;
                }

                for ( int32_t i = 0; i < static_cast<int32_t>( _icnVsSprite[id].size() ); ++i ) {
                    Sprite & out = _icnVsSprite[id][i];
                    out = GetICN( ICN::BTNCOM, i );
                    // clean button.
                    Fill( out, 13, 11, 113, 31, getButtonFillingColor( i == 0 ) );
                }

                renderTextOnButton( _icnVsSprite[id][0], _icnVsSprite[id][1], gettext_noop( "MULTI-\nPLAYER\nGAME" ), { 12, 5 }, { 11, 6 }, { 117, 47 },
                                    fheroes2::FontColor::WHITE );

                break;
            }
            case ICN::BUTTON_LARGE_CANCEL: {
                _icnVsSprite[id].resize( 2 );

                if ( useOriginalResources() ) {
                    _icnVsSprite[id][0] = GetICN( ICN::BTNNEWGM, 6 );
                    _icnVsSprite[id][1] = GetICN( ICN::BTNNEWGM, 7 );
                    break;
                }

                for ( int32_t i = 0; i < static_cast<int32_t>( _icnVsSprite[id].size() ); ++i ) {
                    Sprite & out = _icnVsSprite[id][i];
                    out = GetICN( ICN::BTNCOM, i );
                    // clean button.
                    Fill( out, 13, 11, 113, 31, getButtonFillingColor( i == 0 ) );
                }

                renderTextOnButton( _icnVsSprite[id][0], _icnVsSprite[id][1], gettext_noop( "CANCEL" ), { 12, 5 }, { 11, 6 }, { 117, 47 }, fheroes2::FontColor::WHITE );

                break;
            }
            case ICN::BUTTON_LARGE_CONFIG: {
                _icnVsSprite[id].resize( 2 );

                if ( useOriginalResources() ) {
                    _icnVsSprite[id][0] = GetICN( ICN::BTNDCCFG, 4 );
                    _icnVsSprite[id][1] = GetICN( ICN::BTNDCCFG, 5 );
                    break;
                }

                for ( int32_t i = 0; i < static_cast<int32_t>( _icnVsSprite[id].size() ); ++i ) {
                    Sprite & out = _icnVsSprite[id][i];
                    out = GetICN( ICN::BTNCOM, i );
                    // clean button.
                    Fill( out, 13, 11, 113, 31, getButtonFillingColor( i == 0 ) );
                }

                renderTextOnButton( _icnVsSprite[id][0], _icnVsSprite[id][1], gettext_noop( "CONFIG" ), { 12, 5 }, { 11, 6 }, { 117, 47 }, fheroes2::FontColor::WHITE );

                break;
            }
            case ICN::BUTTON_ORIGINAL_CAMPAIGN: {
                _icnVsSprite[id].resize( 2 );

                if ( useOriginalResources() ) {
                    _icnVsSprite[id][0] = GetICN( ICN::X_LOADCM, 0 );
                    _icnVsSprite[id][1] = GetICN( ICN::X_LOADCM, 1 );
                    break;
                }

                for ( int32_t i = 0; i < static_cast<int32_t>( _icnVsSprite[id].size() ); ++i ) {
                    Sprite & out = _icnVsSprite[id][i];
                    out = GetICN( ICN::BTNCOM, i );
                    // clean button.
                    Fill( out, 13, 11, 113, 31, getButtonFillingColor( i == 0 ) );
                }

                renderTextOnButton( _icnVsSprite[id][0], _icnVsSprite[id][1], gettext_noop( "ORIGINAL\nCAMPAIGN" ), { 12, 5 }, { 11, 6 }, { 117, 47 },
                                    fheroes2::FontColor::WHITE );

                break;
            }
            case ICN::BUTTON_EXPANSION_CAMPAIGN: {
                _icnVsSprite[id].resize( 2 );

                if ( useOriginalResources() ) {
                    _icnVsSprite[id][0] = GetICN( ICN::X_LOADCM, 2 );
                    _icnVsSprite[id][1] = GetICN( ICN::X_LOADCM, 3 );
                    break;
                }

                for ( int32_t i = 0; i < static_cast<int32_t>( _icnVsSprite[id].size() ); ++i ) {
                    Sprite & out = _icnVsSprite[id][i];
                    out = GetICN( ICN::BTNCOM, i );
                    // clean button.
                    Fill( out, 13, 11, 113, 31, getButtonFillingColor( i == 0 ) );
                }

                renderTextOnButton( _icnVsSprite[id][0], _icnVsSprite[id][1], gettext_noop( "EXPANSION\nCAMPAIGN" ), { 12, 5 }, { 11, 6 }, { 117, 47 },
                                    fheroes2::FontColor::WHITE );

                break;
            }
            case ICN::BUTTON_HOT_SEAT: {
                _icnVsSprite[id].resize( 2 );

                if ( useOriginalResources() ) {
                    _icnVsSprite[id][0] = GetICN( ICN::BTNMP, 0 );
                    _icnVsSprite[id][1] = GetICN( ICN::BTNMP, 1 );
                    break;
                }

                for ( int32_t i = 0; i < static_cast<int32_t>( _icnVsSprite[id].size() ); ++i ) {
                    Sprite & out = _icnVsSprite[id][i];
                    out = GetICN( ICN::BTNCOM, i );
                    // clean button.
                    Fill( out, 13, 11, 113, 31, getButtonFillingColor( i == 0 ) );
                }

                renderTextOnButton( _icnVsSprite[id][0], _icnVsSprite[id][1], gettext_noop( "HOT SEAT" ), { 11, 5 }, { 10, 6 }, { 120, 47 }, fheroes2::FontColor::WHITE );

                break;
            }
            case ICN::BUTTON_2_PLAYERS: {
                _icnVsSprite[id].resize( 2 );

                if ( useOriginalResources() ) {
                    _icnVsSprite[id][0] = GetICN( ICN::BTNHOTST, 0 );
                    _icnVsSprite[id][1] = GetICN( ICN::BTNHOTST, 1 );
                    break;
                }

                for ( int32_t i = 0; i < static_cast<int32_t>( _icnVsSprite[id].size() ); ++i ) {
                    Sprite & out = _icnVsSprite[id][i];
                    out = GetICN( ICN::BTNCOM, i );
                    // clean button.
                    Fill( out, 13, 11, 113, 31, getButtonFillingColor( i == 0 ) );
                }

                renderTextOnButton( _icnVsSprite[id][0], _icnVsSprite[id][1], gettext_noop( "2 PLAYERS" ), { 11, 5 }, { 10, 6 }, { 120, 47 },
                                    fheroes2::FontColor::WHITE );

                break;
            }
            case ICN::BUTTON_3_PLAYERS: {
                _icnVsSprite[id].resize( 2 );

                if ( useOriginalResources() ) {
                    _icnVsSprite[id][0] = GetICN( ICN::BTNHOTST, 2 );
                    _icnVsSprite[id][1] = GetICN( ICN::BTNHOTST, 3 );
                    break;
                }

                for ( int32_t i = 0; i < static_cast<int32_t>( _icnVsSprite[id].size() ); ++i ) {
                    Sprite & out = _icnVsSprite[id][i];
                    out = GetICN( ICN::BTNCOM, i );
                    // clean button.
                    Fill( out, 13, 11, 113, 31, getButtonFillingColor( i == 0 ) );
                }

                renderTextOnButton( _icnVsSprite[id][0], _icnVsSprite[id][1], gettext_noop( "3 PLAYERS" ), { 11, 5 }, { 10, 6 }, { 120, 47 },
                                    fheroes2::FontColor::WHITE );

                break;
            }
            case ICN::BUTTON_4_PLAYERS: {
                _icnVsSprite[id].resize( 2 );

                if ( useOriginalResources() ) {
                    _icnVsSprite[id][0] = GetICN( ICN::BTNHOTST, 4 );
                    _icnVsSprite[id][1] = GetICN( ICN::BTNHOTST, 5 );
                    break;
                }

                for ( int32_t i = 0; i < static_cast<int32_t>( _icnVsSprite[id].size() ); ++i ) {
                    Sprite & out = _icnVsSprite[id][i];
                    out = GetICN( ICN::BTNCOM, i );
                    // clean button.
                    Fill( out, 13, 11, 113, 31, getButtonFillingColor( i == 0 ) );
                }

                renderTextOnButton( _icnVsSprite[id][0], _icnVsSprite[id][1], gettext_noop( "4 PLAYERS" ), { 11, 5 }, { 10, 6 }, { 120, 47 },
                                    fheroes2::FontColor::WHITE );

                break;
            }
            case ICN::BUTTON_5_PLAYERS: {
                _icnVsSprite[id].resize( 2 );

                if ( useOriginalResources() ) {
                    _icnVsSprite[id][0] = GetICN( ICN::BTNHOTST, 6 );
                    _icnVsSprite[id][1] = GetICN( ICN::BTNHOTST, 7 );
                    break;
                }

                for ( int32_t i = 0; i < static_cast<int32_t>( _icnVsSprite[id].size() ); ++i ) {
                    Sprite & out = _icnVsSprite[id][i];
                    out = GetICN( ICN::BTNCOM, i );
                    // clean button.
                    Fill( out, 13, 11, 113, 31, getButtonFillingColor( i == 0 ) );
                }

                renderTextOnButton( _icnVsSprite[id][0], _icnVsSprite[id][1], gettext_noop( "5 PLAYERS" ), { 11, 5 }, { 10, 6 }, { 120, 47 },
                                    fheroes2::FontColor::WHITE );

                break;
            }
            case ICN::BUTTON_6_PLAYERS: {
                _icnVsSprite[id].resize( 2 );

                if ( useOriginalResources() ) {
                    _icnVsSprite[id][0] = GetICN( ICN::BTNHOTST, 8 );
                    _icnVsSprite[id][1] = GetICN( ICN::BTNHOTST, 9 );
                    break;
                }

                for ( int32_t i = 0; i < static_cast<int32_t>( _icnVsSprite[id].size() ); ++i ) {
                    Sprite & out = _icnVsSprite[id][i];
                    out = GetICN( ICN::BTNCOM, i );
                    // clean button.
                    Fill( out, 13, 11, 113, 31, getButtonFillingColor( i == 0 ) );
                }

                renderTextOnButton( _icnVsSprite[id][0], _icnVsSprite[id][1], gettext_noop( "6 PLAYERS" ), { 11, 5 }, { 10, 6 }, { 120, 47 },
                                    fheroes2::FontColor::WHITE );

                break;
            }
            case ICN::BTNGIFT_GOOD:
            case ICN::BTNGIFT_EVIL: {
                _icnVsSprite[id].resize( 2 );

                const bool isEvilInterface = ( id == ICN::BTNGIFT_EVIL );
                const int baseIcnId = isEvilInterface ? ICN::SYSTEME : ICN::SYSTEM;

                for ( int32_t i = 0; i < static_cast<int32_t>( _icnVsSprite[id].size() ); ++i ) {
                    Sprite & out = _icnVsSprite[id][i];
                    out = GetICN( baseIcnId, 11 + i );
                }

                const fheroes2::FontColor buttonFontColor = isEvilInterface ? fheroes2::FontColor::GRAY : fheroes2::FontColor::WHITE;
                renderTextOnButton( _icnVsSprite[id][0], _icnVsSprite[id][1], gettext_noop( "GIFT" ), { 5, 5 }, { 4, 6 }, { 88, 16 }, buttonFontColor );

                break;
            }
            case ICN::BUYMAX: {
                _icnVsSprite[id].resize( 2 );

                getTextAdaptedButton( _icnVsSprite[id][0], _icnVsSprite[id][1], gettext_noop( "MAX" ), ICN::EMPTY_GUILDWELL_BUTTON );

                break;
            }
            case ICN::BUTTON_GUILDWELL_EXIT: {
                _icnVsSprite[id].resize( 2 );

                if ( useOriginalResources() ) {
                    _icnVsSprite[id][0] = GetICN( ICN::WELLXTRA, 0 );
                    _icnVsSprite[id][1] = GetICN( ICN::WELLXTRA, 1 );
                    break;
                }
                fheroes2::getTextAdaptedButton( _icnVsSprite[id][0], _icnVsSprite[id][1], gettext_noop( "EXIT" ), ICN::EMPTY_GUILDWELL_BUTTON );

                break;
            }
            case ICN::BUTTON_VIEWWORLD_EXIT_GOOD:
            case ICN::BUTTON_VIEWWORLD_EXIT_EVIL: {
                _icnVsSprite[id].resize( 2 );

                const bool isEvilInterface = ( id == ICN::BUTTON_VIEWWORLD_EXIT_EVIL );
                const int baseIcnId = isEvilInterface ? ICN::LGNDXTRE : ICN::LGNDXTRA;

                for ( int32_t i = 0; i < static_cast<int32_t>( _icnVsSprite[id].size() ); ++i ) {
                    Sprite & out = _icnVsSprite[id][i];
                    out = GetICN( baseIcnId, 0 + i );
                    // clean the button.
                    Fill( out, 27 - i, 4 + i, 25, 26, getButtonFillingColor( i == 0, !isEvilInterface ) );
                }

                const fheroes2::FontColor buttonFontColor = isEvilInterface ? fheroes2::FontColor::GRAY : fheroes2::FontColor::WHITE;
                renderTextOnButton( _icnVsSprite[id][0], _icnVsSprite[id][1], gettext_noop( "EXIT" ), { 6, 5 }, { 5, 6 }, { 71, 27 }, buttonFontColor );

                break;
            }
            case ICN::GOOD_CAMPAIGN_BUTTONS:
            case ICN::EVIL_CAMPAIGN_BUTTONS: {
                _icnVsSprite[id].resize( 10 );

                if ( useOriginalResources() ) {
                    const bool isEvilInterface = id == ICN::EVIL_CAMPAIGN_BUTTONS;
                    const int originalIcnId = isEvilInterface ? ICN::CAMPXTRE : ICN::CAMPXTRG;

                    // The evil buttons' released state are 2 pixels wider.
                    const int offsetEvilX = isEvilInterface ? 2 : 0;
                    // remove embedded shadows so that we can generate shadows with our own code later
                    for ( uint32_t i = 0; i < 8; i += 2 ) {
                        // released
                        const Sprite & originalReleased = GetICN( originalIcnId, i );

                        Sprite & released = _icnVsSprite[id][i];
                        released.resize( originalReleased.width() - 6 + offsetEvilX, originalReleased.height() - 8 );
                        released.reset();

                        Copy( originalReleased, 6 - offsetEvilX, 0, released, 0, 0, originalReleased.width() - 1, originalReleased.height() - 8 );

                        // pressed
                        const Sprite & originalPressed = GetICN( originalIcnId, i + 1 );

                        Sprite & pressed = _icnVsSprite[id][i + 1];
                        pressed.resize( originalPressed.width(), originalPressed.height() );
                        pressed.reset();

                        Copy( originalPressed, 0, 1, pressed, 0, 1, originalPressed.width() - 1, originalPressed.height() );
                        setButtonCornersTransparent( released );
                        fheroes2::makeTransparentBackground( released, pressed, isEvilInterface ? ICN::STONEBAK_EVIL : ICN::STONEBAK );
                    }
                    // generate the DIFFICULTY button as it is not present in the original resources
                    fheroes2::getTextAdaptedButton( _icnVsSprite[id][8], _icnVsSprite[id][9], gettext_noop( "DIFFICULTY" ),
                                                    isEvilInterface ? ICN::EMPTY_EVIL_BUTTON : ICN::EMPTY_GOOD_BUTTON );
                    break;
                }
                createCampaignButtonSet( id, { gettext_noop( "VIEW INTRO" ), gettext_noop( "RESTART" ), gettext_noop( "OKAY" ), gettext_noop( "CANCEL" ),
                                               gettext_noop( "DIFFICULTY" ) } );

                break;
            }
            case ICN::POL_CAMPAIGN_BUTTONS: {
                _icnVsSprite[id].resize( 10 );

                const int baseIcnId = ICN::X_CMPBTN;

                if ( useOriginalResources() ) {
                    for ( uint32_t i = 0; i < 8; i += 2 ) {
                        // released
                        const Sprite & originalReleased = GetICN( baseIcnId, i );

                        Sprite & released = _icnVsSprite[id][i];
                        released.resize( originalReleased.width() + 1, originalReleased.height() + 1 );
                        released.reset();

                        Copy( originalReleased, 0, 0, released, 1, 0, originalReleased.width(), originalReleased.height() );
                        const Sprite & originalPressed = GetICN( baseIcnId, i + 1 );
                        // the released state is missing the darker borders of the pressed state
                        Copy( originalPressed, 0, 0, released, 0, 1, 1, originalPressed.height() );
                        Copy( originalPressed, 0, 2, released, 0, originalPressed.height() - 1, 1, 2 );
                        Copy( originalPressed, 1, originalPressed.height() - 1, released, 1, originalPressed.height(), originalPressed.width(), 1 );
                        Copy( originalPressed, 0, 2, released, 1, originalPressed.height(), 1, 1 );
                        Copy( originalReleased, 0, 2, released, 1, originalPressed.height() - 2, 1, 1 );
                        Copy( originalReleased, 0, 2, released, 2, originalPressed.height() - 1, 1, 1 );
                        Copy( originalReleased, 0, 2, released, 1, originalPressed.height() - 1, 1, 1 );
                        Copy( originalReleased, 1, 2, released, 2, originalPressed.height() - 2, 1, 1 );

                        // pressed state
                        Sprite & pressed = _icnVsSprite[id][i + 1];
                        pressed.resize( originalPressed.width() + 1, originalPressed.height() + 1 );
                        pressed.reset();

                        Copy( originalPressed, 0, 0, pressed, 0, 1, originalPressed.width(), originalPressed.height() );
                        // pressed state has incomplete lower left corner
                        Copy( originalPressed, 0, 2, pressed, 0, originalPressed.height() - 1, 1, 2 );
                        Copy( originalPressed, 0, 2, pressed, 1, originalPressed.height(), 1, 1 );
                        Copy( originalPressed, 1, 2, pressed, 1, originalPressed.height() - 1, 1, 1 );
                        _icnVsSprite[id][i + 1].setPosition( 0, 0 );

                        fheroes2::makeTransparentBackground( released, pressed, ICN::STONEBAK_SMALL_POL );
                    }
                    // generate the DIFFICULTY button as it is not present in the original resources
                    fheroes2::getTextAdaptedButton( _icnVsSprite[id][8], _icnVsSprite[id][9], gettext_noop( "DIFFICULTY" ), ICN::EMPTY_POL_BUTTON );
                    break;
                }
                createCampaignButtonSet( id, { gettext_noop( "VIEW INTRO" ), gettext_noop( "RESTART" ), gettext_noop( "OKAY" ), gettext_noop( "CANCEL" ),
                                               gettext_noop( "DIFFICULTY" ) } );

                break;
            }
            case ICN::BUTTON_SMALL_MIN_GOOD: {
                _icnVsSprite[id].resize( 2 );

                if ( useOriginalResources() ) {
                    // Write the "MIN" text on original assets ICNs.
                    for ( int32_t i = 0; i < static_cast<int32_t>( _icnVsSprite[id].size() ); ++i ) {
                        _icnVsSprite[id][i] = GetICN( ICN::BUTTON_SMALL_MAX_GOOD, 0 + i );

                        // Clean the button text.
                        Blit( GetICN( ICN::SYSTEM, 11 + i ), 10 - i, 4 + i, _icnVsSprite[id][i], 6 - i, 4 + i, 50, 16 );
                    }

                    renderTextOnButton( _icnVsSprite[id][0], _icnVsSprite[id][1], gettext_noop( "MIN" ), { 6, 5 }, { 5, 6 }, { 52, 16 }, fheroes2::FontColor::WHITE );

                    break;
                }

                createNormalButton( _icnVsSprite[id][0], _icnVsSprite[id][1], 61, gettext_noop( "MIN" ), false );

                break;
            }
            case ICN::BUTTON_SMALL_MIN_EVIL: {
                _icnVsSprite[id].resize( 2 );

                createNormalButton( _icnVsSprite[id][0], _icnVsSprite[id][1], 61, gettext_noop( "MIN" ), true );

                break;
            }
            case ICN::BUTTON_SMALL_MAX_GOOD: {
                _icnVsSprite[id].resize( 2 );

                if ( useOriginalResources() ) {
                    // The original assets ICN contains button with shadow. We crop only the button.
                    _icnVsSprite[id][0] = fheroes2::Crop( GetICN( ICN::RECRUIT, 4 ), 5, 0, 60, 25 );
                    _icnVsSprite[id][1] = fheroes2::Crop( GetICN( ICN::RECRUIT, 5 ), 5, 0, 60, 25 );

                    // To properly generate shadows and Blit the button we need to make some pixels transparent.
                    for ( fheroes2::Sprite & image : _icnVsSprite[id] ) {
                        setButtonCornersTransparent( image );
                    }

                    break;
                }

                createNormalButton( _icnVsSprite[id][0], _icnVsSprite[id][1], 61, gettext_noop( "MAX" ), false );

                break;
            }
            case ICN::BUTTON_SMALL_MAX_EVIL: {
                _icnVsSprite[id].resize( 2 );

                createNormalButton( _icnVsSprite[id][0], _icnVsSprite[id][1], 61, gettext_noop( "MAX" ), true );

                break;
            }
            case ICN::UNIFORM_EVIL_MAX_BUTTON:
            case ICN::UNIFORM_EVIL_MIN_BUTTON:
            case ICN::UNIFORM_GOOD_MAX_BUTTON:
            case ICN::UNIFORM_GOOD_MIN_BUTTON: {
                _icnVsSprite[id].resize( 2 );

                const bool isEvilInterface = ( id == ICN::UNIFORM_EVIL_MAX_BUTTON || id == ICN::UNIFORM_EVIL_MIN_BUTTON );
                const int baseIcnId = isEvilInterface ? ICN::SYSTEME : ICN::SYSTEM;

                for ( int32_t i = 0; i < static_cast<int32_t>( _icnVsSprite[id].size() ); ++i ) {
                    Sprite & out = _icnVsSprite[id][i];

                    const Sprite & originalButton = GetICN( ICN::RECRUIT, 4 + i );
                    out.resize( originalButton.width() + 4, originalButton.height() - 5 + i );
                    out.reset();

                    const Sprite & emptyButton = GetICN( baseIcnId, 11 + i );

                    // Copy left main body of button.
                    fheroes2::Copy( emptyButton, 0, 0, out, 0, 0, originalButton.width() - 3 + i, originalButton.height() - 5 + i );

                    // Copy terminating right margin of the button.
                    fheroes2::Copy( emptyButton, 89 + i, 0, out, 63 + i, 0, 7 - i, originalButton.height() - i );
                }

                const char * text( ( id == ICN::UNIFORM_GOOD_MIN_BUTTON || id == ICN::UNIFORM_EVIL_MIN_BUTTON ) ? "MIN" : "MAX" );

                const fheroes2::FontColor buttonFontColor = isEvilInterface ? fheroes2::FontColor::GRAY : fheroes2::FontColor::WHITE;
                renderTextOnButton( _icnVsSprite[id][0], _icnVsSprite[id][1], gettext_noop( text ), { 6, 5 }, { 4, 6 }, { 62, 16 }, buttonFontColor );

                break;
            }
            case ICN::UNIFORM_GOOD_OKAY_BUTTON:
            case ICN::UNIFORM_EVIL_OKAY_BUTTON: {
                _icnVsSprite[id].resize( 2 );

                const bool isEvilInterface = ( id == ICN::UNIFORM_EVIL_OKAY_BUTTON );
                const int baseIcnId = isEvilInterface ? ICN::SYSTEME : ICN::SYSTEM;

                if ( useOriginalResources() ) {
                    _icnVsSprite[id][0] = GetICN( baseIcnId, 1 );
                    _icnVsSprite[id][1] = GetICN( baseIcnId, 2 );
                    break;
                }

                for ( int32_t i = 0; i < static_cast<int32_t>( _icnVsSprite[id].size() ); ++i ) {
                    Sprite & out = _icnVsSprite[id][i];
                    out = GetICN( baseIcnId, 11 + i );
                }

                const fheroes2::FontColor buttonFontColor = isEvilInterface ? fheroes2::FontColor::GRAY : fheroes2::FontColor::WHITE;
                renderTextOnButton( _icnVsSprite[id][0], _icnVsSprite[id][1], gettext_noop( "OKAY" ), { 6, 5 }, { 5, 6 }, { 86, 16 }, buttonFontColor );

                break;
            }
            case ICN::UNIFORM_GOOD_CANCEL_BUTTON:
            case ICN::UNIFORM_EVIL_CANCEL_BUTTON: {
                _icnVsSprite[id].resize( 2 );

                const bool isEvilInterface = ( id == ICN::UNIFORM_EVIL_CANCEL_BUTTON );
                const int baseIcnId = isEvilInterface ? ICN::SYSTEME : ICN::SYSTEM;

                if ( useOriginalResources() ) {
                    _icnVsSprite[id][0] = GetICN( baseIcnId, 3 );
                    _icnVsSprite[id][1] = GetICN( baseIcnId, 4 );
                    break;
                }

                for ( int32_t i = 0; i < static_cast<int32_t>( _icnVsSprite[id].size() ); ++i ) {
                    Sprite & out = _icnVsSprite[id][i];
                    out = GetICN( baseIcnId, 11 + i );
                }

                const fheroes2::FontColor buttonFontColor = isEvilInterface ? fheroes2::FontColor::GRAY : fheroes2::FontColor::WHITE;
                renderTextOnButton( _icnVsSprite[id][0], _icnVsSprite[id][1], gettext_noop( "CANCEL" ), { 7, 5 }, { 6, 6 }, { 86, 16 }, buttonFontColor );

                break;
            }
            case ICN::UNIFORM_GOOD_EXIT_BUTTON:
            case ICN::UNIFORM_EVIL_EXIT_BUTTON: {
                _icnVsSprite[id].resize( 2 );

                const bool isEvilInterface = ( id == ICN::UNIFORM_EVIL_EXIT_BUTTON );
                const int baseIcnId = isEvilInterface ? ICN::TRADPOSE : ICN::TRADPOST;

                if ( useOriginalResources() ) {
                    _icnVsSprite[id][0] = GetICN( baseIcnId, 17 );
                    _icnVsSprite[id][1] = GetICN( baseIcnId, 18 );
                    break;
                }

                for ( int32_t i = 0; i < static_cast<int32_t>( _icnVsSprite[id].size() ); ++i ) {
                    Sprite & out = _icnVsSprite[id][i];
                    out = GetICN( isEvilInterface ? ICN::SYSTEME : ICN::SYSTEM, 11 + i );
                }

                const fheroes2::FontColor buttonFontColor = isEvilInterface ? fheroes2::FontColor::GRAY : fheroes2::FontColor::WHITE;
                renderTextOnButton( _icnVsSprite[id][0], _icnVsSprite[id][1], gettext_noop( "EXIT" ), { 7, 5 }, { 6, 6 }, { 86, 16 }, buttonFontColor );

                break;
            }
            case ICN::BUTTON_VERTICAL_DISMISS: {
                _icnVsSprite[id].resize( 2 );

                if ( useOriginalResources() ) {
                    _icnVsSprite[id][0] = GetICN( ICN::HSBTNS, 0 );
                    _icnVsSprite[id][1] = GetICN( ICN::HSBTNS, 1 );
                    break;
                }

                for ( int32_t i = 0; i < static_cast<int32_t>( _icnVsSprite[id].size() ); ++i ) {
                    Sprite & out = _icnVsSprite[id][i];
                    out = GetICN( ICN::EMPTY_VERTICAL_GOOD_BUTTON, i );
                }
                renderTextOnButton( _icnVsSprite[id][0], _icnVsSprite[id][1], "D\nI\nS\nM\nI\nS\nS", { 5, 4 }, { 4, 5 }, { 18, 111 }, fheroes2::FontColor::WHITE );
                break;
            }
            default:
                // You're calling this function for non-specified ICN id. Check your logic!
                // Did you add a new image for one language without generating a default
                // for other languages?
                assert( 0 );
                break;
            }
        }

        bool generateGermanSpecificImages( const int id )
        {
            switch ( id ) {
            case ICN::BTNBATTLEONLY:
                _icnVsSprite[id].resize( 2 );
                for ( int32_t i = 0; i < static_cast<int32_t>( _icnVsSprite[id].size() ); ++i ) {
                    Sprite & out = _icnVsSprite[id][i];
                    out = GetICN( ICN::BTNNEWGM, 6 + i );
                    // Clean the button
                    Fill( out, 25, 18, 88, 23, getButtonFillingColor( i == 0 ) );
                    // Add 'K'
                    Blit( GetICN( ICN::BTNDCCFG, 4 + i ), 34 - i, 23, out, 40 - i, 23, 12, 14 );
                    //'Add 'A'
                    Blit( GetICN( ICN::BTNNEWGM, 4 + i ), 56 - i, 23, out, 52 - i, 23, 13, 14 );
                    Blit( out, 20, 20, out, 52 - i + 12, 25, 3, 3 );
                    // Add 'M'
                    Blit( GetICN( ICN::BTNNEWGM, 4 + i ), 39 - i, 8, out, 65 - i, 23, 14, 14 );
                    // Add 'F'
                    Blit( GetICN( ICN::BTNDCCFG, 4 + i ), 70 - i, 23, out, 87 - i, 23, 10, 14 );
                    // Add 'P'
                    Blit( GetICN( ICN::BTNNEWGM, 4 + i ), 36 - i, 23, out, 78 - i, 23, 10, 14 );
                }
                return true;
            case ICN::BUTTON_SMALL_MIN_GOOD:
                _icnVsSprite[id].resize( 2 );
                for ( int32_t i = 0; i < static_cast<int32_t>( _icnVsSprite[id].size() ); ++i ) {
                    Sprite & out = _icnVsSprite[id][i];
                    out = GetICN( ICN::RECRUIT, 4 + i );
                    // clean the button
                    Blit( GetICN( ICN::SYSTEM, 11 + i ), 10, 6 + i, out, 30 - 2 * i, 5 + i, 31, 15 );
                    // add 'IN'
                    Copy( GetICN( ICN::APANEL, 4 + i ), 23 - i, 22 + i, out, 33 - i, 6 + i, 8, 14 ); // letter 'I'
                    Copy( GetICN( ICN::APANEL, 4 + i ), 31 - i, 22 + i, out, 44 - i, 6 + i, 17, 14 ); // letter 'N'
                }
                return true;
            default:
                break;
            }
            return false;
        }

        bool generateFrenchSpecificImages( const int id )
        {
            switch ( id ) {
            case ICN::BTNBATTLEONLY:
                _icnVsSprite[id].resize( 2 );
                for ( int32_t i = 0; i < static_cast<int32_t>( _icnVsSprite[id].size() ); ++i ) {
                    Sprite & out = _icnVsSprite[id][i];
                    out = GetICN( ICN::BTNNEWGM, 6 + i );
                    // Clean the button
                    Fill( out, 25, 18, 88, 23, getButtonFillingColor( i == 0 ) );

                    const int32_t secondLine = 28;
                    // Add 'MODE'
                    Blit( GetICN( ICN::BTNNEWGM, 4 + i ), 40 - i, 13, out, 45 - i, 13, 50, 15 );
                    // Clean up 'MODE'
                    Blit( GetICN( ICN::BTNEMAIN, 0 + i ), 114 - i, 18, out, 94 - i, 18, 1, 10 );
                    // Add 'BA'
                    Blit( GetICN( ICN::BTNBAUD, 2 + i ), 42 - i, 28, out, 28 - i, secondLine, 22, 15 );
                    // Clean up 'BA'
                    Blit( GetICN( ICN::BTNBAUD, 2 + i ), 42 - i, 31, out, 39 - i, secondLine, 1, 1 );
                    Blit( GetICN( ICN::BTNBAUD, 2 + i ), 39 - i, 31, out, 49 - i, secondLine + 4, 1, 2 );
                    // Add 'T'
                    Blit( GetICN( ICN::BTNDC, 2 + i ), 89 - i, 21, out, 50 - i, secondLine, 12, 15 );
                    // Clean up 'AT'
                    Blit( GetICN( ICN::BTNDC, 2 + i ), 89 - i, 18, out, 50 - i, secondLine, 1, 1 );
                    Blit( GetICN( ICN::BTNDC, 2 + i ), 92 - ( 5 * i ), 27 - i, out, 49 - i, secondLine + 4 + i, 1, 3 );
                    // Add 'AI'.
                    Blit( GetICN( ICN::BTNMP, 6 + i ), 56 - i, 13, out, 62 - i, secondLine, 18, 15 );
                    // Clean up 'TA'
                    Blit( GetICN( ICN::BTNBAUD, 2 + i ), 51 - i, 40, out, 60 - i, secondLine + 12, 3, 3 );
                    // Add 'LLE'
                    Blit( GetICN( ICN::BTNEMAIN, 0 + i ), 85 - i, 13, out, 81 - i, secondLine, 31, 15 );
                    // Clean up "IL"
                    Blit( GetICN( ICN::BTNEMAIN, 0 + i ), 85 - i, 18, out, 81 - i, secondLine + 7, 1, 1 );
                    Blit( GetICN( ICN::BTNEMAIN, 0 + i ), 94 - i, 17, out, 80 - i, secondLine + 4, 2, 2 );
                    Blit( GetICN( ICN::BTNEMAIN, 0 + i ), 93 - i, 25, out, 79 - i, secondLine + 12, 3, 3 );
                    Blit( GetICN( ICN::BTNDC, 4 + i ), 23 - i, 8, out, 79 - i, secondLine + 5, 1, 10 );
                    Blit( GetICN( ICN::BTNMP, 6 + i ), 73 - i, 22, out, 79 - i, secondLine + 9, 1, 1 );
                }
                return true;
            case ICN::BTNGIFT_GOOD:
                _icnVsSprite[id].resize( 2 );
                for ( int32_t i = 0; i < static_cast<int32_t>( _icnVsSprite[id].size() ); ++i ) {
                    Sprite & out = _icnVsSprite[id][i];
                    out = GetICN( ICN::TRADPOST, 17 + i );
                    // clean the button
                    Fill( out, 33, 5, 31, 16, getButtonFillingColor( i == 0 ) );

                    const int32_t offsetY = 5;
                    // Add 'D'
                    const int32_t offsetXD = 14;
                    Blit( GetICN( ICN::CPANEL, 4 + i ), 48 - i, 28 + i, out, offsetXD - i, offsetY + i, 10, 15 );
                    // Clean up 'D' and restore button ornament
                    Blit( GetICN( ICN::CPANEL, 4 + i ), 48 - i, 36, out, offsetXD - 1 - i, offsetY + 4 + i, 1, 1 );
                    Blit( GetICN( ICN::CPANEL, 4 + i ), 48 - i, 35, out, offsetXD - i, offsetY + 9 + i, 1, 2 );
                    Blit( GetICN( ICN::CPANEL, 4 + i ), 48 - i, 35, out, offsetXD - 1 - i, offsetY + 13 + i, 1, 1 );
                    Fill( out, offsetXD + 9 - i, offsetY + 13 + i, 1, 1, getButtonFillingColor( i == 0 ) );
                    Blit( GetICN( ICN::TRADPOST, 17 + i ), offsetXD, offsetY, out, offsetXD, offsetY, 1, 1 );
                    // Add 'O'
                    const int32_t offsetXO = 10;
                    Blit( GetICN( ICN::CAMPXTRG, i ), 40 - ( 7 * i ), 5 + i, out, offsetXD + offsetXO + 1 - i, offsetY + i, 13 - i, 15 );
                    // Clean up 'DO'
                    Blit( GetICN( ICN::CPANEL, 4 + i ), 51 - i, 34, out, offsetXD + offsetXO - i, offsetY + 5, 2, 2 );
                    Blit( GetICN( ICN::CPANEL, 4 + i ), 51 - i, 34, out, offsetXD + offsetXO - i, offsetY + 7, 1, 1 + i );
                    Blit( GetICN( ICN::CPANEL, 4 + i ), 55 - i, 28 + i, out, offsetXD + 9 - i, offsetY + 2 + i, 3, 3 );
                    Fill( out, offsetXD + 11 - i, offsetY + i, 2, 2, getButtonFillingColor( i == 0 ) );
                    // Add 'N'
                    const int32_t offsetXN = 13;
                    Blit( GetICN( ICN::TRADPOST, 17 + i ), 50 - i, 5, out, offsetXD + offsetXO + offsetXN - i, offsetY, 14, 15 );
                    // Clean up 'ON'
                    Fill( out, offsetXD + offsetXO + offsetXN, offsetY, 1, 1, getButtonFillingColor( i == 0 ) );
                    Fill( out, offsetXD + offsetXO + offsetXN - i, offsetY + 9, 1, 1, getButtonFillingColor( i == 0 ) );
                    // Add 'N'
                    Blit( GetICN( ICN::TRADPOST, 17 + i ), 50 - i, 5, out, offsetXD + 10 + offsetXN + offsetXN - i, offsetY, 14, 15 );
                    // Clean up 'NN'
                    Fill( out, offsetXD + offsetXO + offsetXN + offsetXN - i, offsetY + 9, 1, 1, getButtonFillingColor( i == 0 ) );
                    // Add 'ER'
                    Blit( GetICN( ICN::CAMPXTRG, 2 + i ), 75 - ( 8 * i ), 5, out, offsetXD + offsetXO + offsetXN + offsetXN + offsetXN - ( 2 * i ), offsetY, 23, 15 );
                    // Restore button ornament
                    Blit( GetICN( ICN::TRADPOST, 17 + i ), offsetXD + offsetXO + offsetXN + offsetXN + offsetXN + 20, offsetY, out,
                          offsetXD + offsetXO + offsetXN + offsetXN + offsetXN + 20, offsetY, 1, 1 );
                    Blit( GetICN( ICN::TRADPOST, 17 + i ), offsetXD + offsetXO + offsetXN + offsetXN + offsetXN + 21, offsetY + 1, out,
                          offsetXD + offsetXO + offsetXN + offsetXN + offsetXN + 21, offsetY + 1, 2, 3 );
                    Blit( GetICN( ICN::TRADPOST, 17 + i ), offsetXD + offsetXO + offsetXN + offsetXN + offsetXN + 20, offsetY, out,
                          offsetXD + offsetXO + offsetXN + offsetXN + offsetXN + 21, offsetY + 4, 1, 1 );
                }
                return true;
            case ICN::BTNGIFT_EVIL:
                _icnVsSprite[id].resize( 2 );
                for ( int32_t i = 0; i < static_cast<int32_t>( _icnVsSprite[id].size() ); ++i ) {
                    Sprite & out = _icnVsSprite[id][i];
                    out = GetICN( ICN::TRADPOSE, 17 + i );
                    // clean the button
                    Fill( out, 33, 5, 31, 16, getButtonFillingColor( i == 0, false ) );

                    const int32_t offsetY = 5;
                    // Add 'D'
                    const int32_t offsetXD = 14;
                    Blit( GetICN( ICN::CPANELE, 4 + i ), 48 - i, 28 + i, out, offsetXD - i, offsetY + i, 10, 15 );
                    // Clean up 'D' and restore button ornament
                    Blit( GetICN( ICN::CPANELE, 4 + i ), 48 - i, 36, out, offsetXD - 1 - i, offsetY + 4 + i, 1, 1 );
                    Blit( GetICN( ICN::CPANELE, 4 + i ), 48 - i, 35, out, offsetXD - i, offsetY + 9 + i, 1, 2 );
                    Blit( GetICN( ICN::CPANELE, 4 + i ), 48 - i, 35, out, offsetXD - 1 - i, offsetY + 13 + i, 1, 1 );
                    Fill( out, offsetXD + 9 - i, offsetY + 13 + i, 1, 1, getButtonFillingColor( i == 0, false ) );
                    Blit( GetICN( ICN::TRADPOSE, 17 + i ), offsetXD, offsetY, out, offsetXD, offsetY, 1, 1 );
                    Fill( out, offsetXD + 9 - i, offsetY + i, 1, 1, getButtonFillingColor( i == 0, false ) );
                    // Add 'O'
                    const int32_t offsetXO = 10;
                    Blit( GetICN( ICN::APANELE, 4 + i ), 50 - i, 20 + i, out, offsetXD + offsetXO + 1 - i, offsetY + i, 13 - i, 14 );
                    // Clean up 'DO'
                    Blit( GetICN( ICN::CPANELE, 4 + i ), 51 - i, 34, out, offsetXD + offsetXO - i, offsetY + 5, 2, 2 );
                    Blit( GetICN( ICN::CPANELE, 4 + i ), 51 - i, 34, out, offsetXD + offsetXO - i, offsetY + 7, 1, 1 + i );
                    Blit( GetICN( ICN::CPANELE, 4 + i ), 56 - i, 28 + i, out, offsetXD + 10 - i, offsetY + 2 + i, 1, 3 );
                    Blit( GetICN( ICN::CPANELE, 4 + i ), 56 - i, 28 + i, out, offsetXD + 11 - i, offsetY + 3 + i, 1, 2 );
                    Fill( out, offsetXD + 11 - i, offsetY + i, 3, 3, getButtonFillingColor( i == 0, false ) );
                    Fill( out, offsetXD + 12 - i, offsetY + 3 + i, 1, 2, getButtonFillingColor( i == 0, false ) );
                    // Add 'N'
                    const int32_t offsetXN = 13;
                    Blit( GetICN( ICN::TRADPOSE, 17 + i ), 50 - i, 5, out, offsetXD + offsetXO + offsetXN - i, offsetY, 14, 15 );
                    // Clean up 'ON'
                    Fill( out, offsetXD + offsetXO + offsetXN - 1 - i, offsetY + 11 + i, 1, 3, getButtonFillingColor( i == 0, false ) );
                    Fill( out, offsetXD + offsetXO + offsetXN - i, offsetY, 1, 1, getButtonFillingColor( i == 0, false ) );
                    Fill( out, offsetXD + offsetXO + offsetXN - i, offsetY + 9, 1, 1, getButtonFillingColor( i == 0, false ) );
                    // Add 'N'
                    Blit( GetICN( ICN::TRADPOSE, 17 + i ), 50 - i, 5, out, offsetXD + offsetXO + offsetXN + offsetXN - i, offsetY, 13, 15 );
                    // Clean up 'NN'
                    Fill( out, offsetXD + offsetXO + offsetXN + offsetXN - i, offsetY + 9, 1, 1, getButtonFillingColor( i == 0, false ) );
                    // Add 'ER'
                    Blit( GetICN( ICN::APANELE, 8 + i ), 66 - ( 3 * i ), 5 + ( 2 * i ), out, offsetXD + offsetXO + offsetXN + offsetXN + offsetXN - ( 2 * i ),
                          offsetY + ( 2 * i ), 23, 14 - i );
                    // Clean up 'NE'
                    Blit( GetICN( ICN::TRADPOSE, 17 + i ), 50 - i, 5, out, offsetXD + offsetXO + offsetXN + offsetXN + offsetXN - i, offsetY, 2, 10 );
                    Fill( out, offsetXD + offsetXO + offsetXN + offsetXN + offsetXN - ( 2 * i ), offsetY + 9 + i, 1 + i, 2 + i, getButtonFillingColor( i == 0, false ) );
                    // Restore button ornament
                    Blit( GetICN( ICN::TRADPOSE, 17 + i ), offsetXD + offsetXO + offsetXN + offsetXN + offsetXN + 20, offsetY, out,
                          offsetXD + offsetXO + offsetXN + offsetXN + offsetXN + 20, offsetY, 1, 1 );
                    Blit( GetICN( ICN::TRADPOSE, 17 + i ), offsetXD + offsetXO + offsetXN + offsetXN + offsetXN + 21, offsetY + 1, out,
                          offsetXD + offsetXO + offsetXN + offsetXN + offsetXN + 21, offsetY + 1, 2, 3 );
                    Blit( GetICN( ICN::TRADPOSE, 17 + i ), offsetXD + offsetXO + offsetXN + offsetXN + offsetXN + 20, offsetY, out,
                          offsetXD + offsetXO + offsetXN + offsetXN + offsetXN + 21, offsetY + 4, 1, 1 );
                }
                return true;
            case ICN::BUTTON_SMALL_MIN_GOOD:
                _icnVsSprite[id].resize( 2 );
                for ( int32_t i = 0; i < static_cast<int32_t>( _icnVsSprite[id].size() ); ++i ) {
                    Sprite & out = _icnVsSprite[id][i];
                    out = GetICN( ICN::RECRUIT, 4 + i );
                    // Clean the button and leave 'M'
                    Fill( out, 31 - 2 * i, 5 + i, 25, 15, getButtonFillingColor( i == 0 ) );
                    Fill( out, 29 - 2 * i, 17 + i, 2, 2, getButtonFillingColor( i == 0 ) );
                    // Add 'I'
                    Blit( GetICN( ICN::APANEL, 4 + i ), 25 - i, 19 + i, out, 32 - i, 4 + i, 7 - i, 15 );
                    Blit( GetICN( ICN::RECRUIT, 4 + i ), 28 - i, 7 + i, out, 36 - i, 7 + i, 3, 9 );
                    Fill( out, 37 - i, 16 + i, 2, 3, getButtonFillingColor( i == 0 ) );
                    // Add 'N'
                    Blit( GetICN( ICN::TRADPOST, 17 + i ), 50 - i, 5, out, 41 - i, 5, 14, 15 );
                    Fill( out, 41 - i, 5, 1, 1, getButtonFillingColor( i == 0 ) );
                    Fill( out, 41 - i, 5 + 9, 1, 1, getButtonFillingColor( i == 0 ) );
                }
                return true;
            default:
                break;
            }
            return false;
        }

        bool generatePolishSpecificImages( const int id )
        {
            switch ( id ) {
            case ICN::BTNBATTLEONLY:
                _icnVsSprite[id].resize( 2 );
                for ( int32_t i = 0; i < static_cast<int32_t>( _icnVsSprite[id].size() ); ++i ) {
                    Sprite & out = _icnVsSprite[id][i];
                    out = GetICN( ICN::BTNNEWGM, 6 + i );
                    // clean the button
                    Fill( out, 25, 18, 88, 23, getButtonFillingColor( i == 0 ) );
                    const int32_t offsetX = 46;
                    const int32_t offsetY = 23;
                    // Add 'BI'
                    Blit( GetICN( ICN::BTNMCFG, 2 + i ), 58 - i, 29, out, offsetX - i, offsetY, 14, 11 );
                    // Add 'T'
                    Blit( GetICN( ICN::BTNNEWGM, 0 + i ), 24 - i, 29, out, offsetX + 14 - i, offsetY, 9, 11 );
                    // Add 'WA'
                    Blit( GetICN( ICN::BTNEMAIN, 0 + i ), 45 - i, 23, out, offsetX + 23 - i, offsetY, 24, 11 );
                    // Add pixel to 'W'
                    Blit( GetICN( ICN::BTNEMAIN, 0 + i ), 47 - i, 23 + i, out, offsetX + 38 - i, offsetY + i, 1, 1 );
                }
                return true;
            default:
                break;
            }
            return false;
        }

        bool generateItalianSpecificImages( const int id )
        {
            switch ( id ) {
            case ICN::BTNBATTLEONLY:
                _icnVsSprite[id].resize( 2 );
                for ( int32_t i = 0; i < static_cast<int32_t>( _icnVsSprite[id].size() ); ++i ) {
                    Sprite & out = _icnVsSprite[id][i];
                    out = GetICN( ICN::BTNNEWGM, 6 + i );
                    // clean the button
                    const uint8_t buttonFillingColor = getButtonFillingColor( i == 0 );
                    Fill( out, 25, 18, 88, 23, buttonFillingColor );
                    const int32_t offsetX = 16;
                    const int32_t offsetY = 21;
                    // Add 'B'
                    Blit( GetICN( ICN::BTNBAUD, 0 + i ), 42 - i, 28, out, offsetX - i, offsetY, 13, 15 );
                    Fill( out, offsetX + 11, offsetY + 13, 1, 2, buttonFillingColor );
                    // Add 'A'
                    Blit( GetICN( ICN::BTNNEWGM, 0 + i ), 80 - i, 28, out, offsetX + 13 - i, offsetY, 14, 15 );
                    Fill( out, offsetX + 13 - i, offsetY + 3, 1, 4, buttonFillingColor );
                    // Add 'T'
                    Blit( GetICN( ICN::BTNMP, 0 + i ), 74 - i, 5, out, offsetX + 27 - 2 * i, offsetY, 12, 15 );
                    // Add 'T'
                    Blit( GetICN( ICN::BTNMP, 0 + i ), 74 - i, 5, out, offsetX + 39 - 2 * i, offsetY, 12, 15 );
                    // Add 'A'
                    Blit( GetICN( ICN::BTNNEWGM, 0 + i ), 80 - i, 28, out, offsetX + 50 - i, offsetY, 14, 15 );
                    Fill( out, offsetX + 65 - i, offsetY + 5, 1, 2, buttonFillingColor );
                    Fill( out, offsetX + 65 - i, offsetY + 14, 1, 3, buttonFillingColor );
                    Fill( out, offsetX + 50 - i, offsetY + 3, 1, 4, buttonFillingColor );
                    // Add 'G'
                    Blit( GetICN( ICN::BTNNEWGM, 0 + i ), 44 - i, 12, out, offsetX + 65 - i, offsetY, 11, 15 );
                    // Add 'L'
                    Blit( GetICN( ICN::BTNDC, 4 + i ), 77 - i, 21, out, offsetX + 77 - 2 * i, offsetY, 9, 15 );
                    // Add 'I'
                    Blit( GetICN( ICN::BTNNEWGM, 0 + i ), 56 - i, 12, out, offsetX + 86 - i, offsetY, 7, 15 );
                    // Add 'A'
                    Blit( GetICN( ICN::BTNNEWGM, 0 + i ), 80 - i, 28, out, offsetX + 93 - i, offsetY, 14, 15 );
                    Fill( out, offsetX + 109 - i, offsetY + 5, 1, 2, buttonFillingColor );
                    Fill( out, offsetX + 93 - i, offsetY + 3, 1, 4, buttonFillingColor );
                }
                return true;
            default:
                break;
            }
            return false;
        }

        void generateLanguageSpecificImages( int id )
        {
            assert( isLanguageDependentIcnId( id ) );

            const fheroes2::SupportedLanguage resourceLanguage = fheroes2::getResourceLanguage();

            // Language-specific image generators, may fail
            if ( fheroes2::getCurrentLanguage() == resourceLanguage ) {
                switch ( resourceLanguage ) {
                case fheroes2::SupportedLanguage::German:
                    if ( generateGermanSpecificImages( id ) ) {
                        return;
                    }
                    break;
                case fheroes2::SupportedLanguage::French:
                    if ( generateFrenchSpecificImages( id ) ) {
                        return;
                    }
                    break;
                case fheroes2::SupportedLanguage::Polish:
                    if ( generatePolishSpecificImages( id ) ) {
                        return;
                    }
                    break;
                case fheroes2::SupportedLanguage::Italian:
                    if ( generateItalianSpecificImages( id ) ) {
                        return;
                    }
                    break;
                default:
                    break;
                }
            }
            // Image generator of a last resort, must provide the generation of the "default" variant
            // for all image ids for which this function can be called, and must not fail.
            generateDefaultImages( id );
        }

        bool LoadModifiedICN( int id )
        {
            switch ( id ) {
            case ICN::ROUTERED:
                CopyICNWithPalette( id, ICN::ROUTE, PAL::PaletteType::RED );
                return true;
            case ICN::FONT:
            case ICN::SMALFONT: {
                LoadOriginalICN( id );

                auto & imageArray = _icnVsSprite[id];
                if ( imageArray.size() < 96 ) {
                    // 96 symbols is the minimum requirement for English.
                    throw std::logic_error( "The game resources are corrupted. Please use resources from a licensed version of Heroes of Might and Magic II." );
                }

                // Compare '(' and ')' symbols. By size they are always the same. However, we play safe and fail if both dimensions are different.
                if ( ( imageArray[8].width() != imageArray[9].width() ) && ( imageArray[8].height() != imageArray[9].height() ) ) {
                    // This is most likely a corrupted font or a pirated translation to a non-English language which causes all sorts of rendering issues.
                    throw std::logic_error( "The game resources are corrupted. Please use resources from a licensed version of Heroes of Might and Magic II." );
                }

                const std::vector<uint8_t> & body = ::AGG::getDataFromAggFile( ICN::GetString( id ) );
                const uint32_t crc32 = fheroes2::calculateCRC32( body.data(), body.size() );

                if ( id == ICN::SMALFONT ) {
                    // Small font in official Polish GoG version has all letters shifted 1 pixel down.
                    if ( crc32 == 0xE9EC7A63 ) {
                        for ( Sprite & letter : imageArray ) {
                            letter.setPosition( letter.x(), letter.y() - 1 );
                        }
                    }
                    modifyBaseSmallFont( _icnVsSprite[id] );
                }
                else {
                    assert( id == ICN::FONT );
                    // The original images contain an issue: image layer has value 50 which is '2' in UTF-8. We must correct these (only 3) places
                    for ( fheroes2::Sprite & fontImage : imageArray ) {
                        ReplaceColorIdByTransformId( fontImage, 50, 2 );
                    }
                    modifyBaseNormalFont( _icnVsSprite[id] );
                }

                // Some checks that we really have CP1251 font
                const int32_t verifiedFontWidth = ( id == ICN::FONT ) ? 19 : 12;
                if ( imageArray.size() == 162 && imageArray[121].width() == verifiedFontWidth ) {
                    // Engine expects that letter indexes correspond to charcode - 0x20.
                    // In case CP1251 font.icn contains sprites for chars 0x20-0x7F, 0xC0-0xDF, 0xA8, 0xE0-0xFF, 0xB8 (in that order).
                    // We rearrange sprites array for corresponding sprite indexes to charcode - 0x20.
                    const Sprite firstSprite{ imageArray[0] };
                    imageArray.insert( imageArray.begin() + 96, 64, firstSprite );
                    std::swap( imageArray[136], imageArray[192] ); // Move sprites for chars 0xA8
                    std::swap( imageArray[152], imageArray[225] ); // and 0xB8 to it's places.
                    imageArray.pop_back();
                    imageArray.erase( imageArray.begin() + 192 );
                }
                // German version uses CP1252
                if ( crc32 == 0x04745D1D || crc32 == 0xD0F0D852 ) {
                    const Sprite firstSprite{ imageArray[0] };
                    imageArray.insert( imageArray.begin() + 96, 124, firstSprite );
                    std::swap( imageArray[164], imageArray[224] );
                    std::swap( imageArray[182], imageArray[225] );
                    std::swap( imageArray[188], imageArray[226] );
                    std::swap( imageArray[191], imageArray[223] );
                    std::swap( imageArray[196], imageArray[220] );
                    std::swap( imageArray[214], imageArray[221] );
                    std::swap( imageArray[220], imageArray[222] );
                    imageArray.erase( imageArray.begin() + 221, imageArray.end() );
                }
                // French version has its own special encoding but should conform to CP1252 too
                if ( crc32 == 0xD9556567 || crc32 == 0x406967B9 ) {
                    const Sprite firstSprite{ imageArray[0] };
                    imageArray.insert( imageArray.begin() + 96, 160 - 32, firstSprite );
                    imageArray[192 - 32] = imageArray[33];
                    imageArray[199 - 32] = imageArray[35];
                    imageArray[201 - 32] = imageArray[37];
                    imageArray[202 - 32] = imageArray[37];
                    imageArray[244 - 32] = imageArray[3];
                    imageArray[251 - 32] = imageArray[4];
                    imageArray[249 - 32] = imageArray[6];
                    imageArray[226 - 32] = imageArray[10];
                    imageArray[239 - 32] = imageArray[28];
                    imageArray[238 - 32] = imageArray[30];
                    imageArray[224 - 32] = imageArray[32];
                    imageArray[231 - 32] = imageArray[62];
                    imageArray[232 - 32] = imageArray[64];
                    imageArray[239 - 32] = imageArray[91];
                    imageArray[234 - 32] = imageArray[92];
                    imageArray[238 - 32] = imageArray[93];
                    imageArray[233 - 32] = imageArray[94];
                    imageArray[238 - 32] = imageArray[95];
                    imageArray.erase( imageArray.begin() + 252 - 32, imageArray.end() );
                }
                // Italian version uses CP1252
                if ( crc32 == 0x219B3124 || crc32 == 0x1F3C3C74 ) {
                    const Sprite firstSprite{ imageArray[0] };
                    imageArray.insert( imageArray.begin() + 101, 155 - 32, firstSprite );
                    imageArray[192 - 32] = imageArray[33];
                    imageArray[200 - 32] = imageArray[37];
                    imageArray[201 - 32] = imageArray[37];
                    imageArray[204 - 32] = imageArray[41];
                    imageArray[210 - 32] = imageArray[47];
                    imageArray[217 - 32] = imageArray[53];
                    imageArray[224 - 32] = imageArray[96];
                    imageArray[232 - 32] = imageArray[97];
                    imageArray[233 - 32] = imageArray[69];
                    imageArray[236 - 32] = imageArray[98];
                    imageArray[242 - 32] = imageArray[99];
                    imageArray[249 - 32] = imageArray[100];
                    imageArray.erase( imageArray.begin() + 250 - 32, imageArray.end() );
                }
                return true;
            }
            case ICN::YELLOW_FONT:
                CopyICNWithPalette( id, ICN::FONT, PAL::PaletteType::YELLOW_FONT );
                return true;
            case ICN::YELLOW_SMALLFONT:
                CopyICNWithPalette( id, ICN::SMALFONT, PAL::PaletteType::YELLOW_FONT );
                return true;
            case ICN::GRAY_FONT:
                CopyICNWithPalette( id, ICN::FONT, PAL::PaletteType::GRAY_FONT );
                return true;
            case ICN::GRAY_SMALL_FONT:
                CopyICNWithPalette( id, ICN::SMALFONT, PAL::PaletteType::GRAY_FONT );
                return true;
            case ICN::SPELLS:
                LoadOriginalICN( id );
                _icnVsSprite[id].resize( 67 );
                for ( uint32_t i = 60; i < 66; ++i ) {
                    int originalIndex = 0;
                    if ( i == 60 ) // Mass Cure
                        originalIndex = 6;
                    else if ( i == 61 ) // Mass Haste
                        originalIndex = 14;
                    else if ( i == 62 ) // Mass Slow
                        originalIndex = 1;
                    else if ( i == 63 ) // Mass Bless
                        originalIndex = 7;
                    else if ( i == 64 ) // Mass Curse
                        originalIndex = 3;
                    else if ( i == 65 ) // Mass Shield
                        originalIndex = 15;

                    const Sprite & originalImage = _icnVsSprite[id][originalIndex];
                    Sprite & image = _icnVsSprite[id][i];

                    image.resize( originalImage.width() + 8, originalImage.height() + 8 );
                    image.setPosition( originalImage.x() + 4, originalImage.y() + 4 );
                    image.fill( 1 );

                    AlphaBlit( originalImage, image, 0, 0, 128 );
                    AlphaBlit( originalImage, image, 4, 4, 192 );
                    Blit( originalImage, image, 8, 8 );

                    AddTransparency( image, 1 );
                }

                // The Petrification spell does not have its own icon in the original game.
                h2d::readImage( "petrification_spell_icon.image", _icnVsSprite[id][66] );

                return true;
            case ICN::CSLMARKER:
                _icnVsSprite[id].resize( 3 );
                for ( uint32_t i = 0; i < 3; ++i ) {
                    _icnVsSprite[id][i] = GetICN( ICN::LOCATORS, 24 );
                    if ( i == 1 ) {
                        ReplaceColorId( _icnVsSprite[id][i], 0x0A, 0xD6 );
                    }
                    else if ( i == 2 ) {
                        ReplaceColorId( _icnVsSprite[id][i], 0x0A, 0xDE );
                    }
                }
                return true;
            case ICN::BATTLESKIP:
                _icnVsSprite[id].resize( 2 );
                for ( uint32_t i = 0; i < 2; ++i ) {
                    Sprite & out = _icnVsSprite[id][i];
                    out = GetICN( ICN::TEXTBAR, 4 + i );

                    // clean the button
                    Blit( GetICN( ICN::SYSTEM, 11 + i ), 3, 8, out, 3, 1, 43, 14 );

                    // add 'skip'
                    Blit( GetICN( ICN::TEXTBAR, i ), 3, 10, out, 3, 0, 43, 14 );
                }
                return true;
            case ICN::BUYMAX:
            case ICN::BUTTON_NEW_GAME_GOOD:
            case ICN::BUTTON_NEW_GAME_EVIL:
            case ICN::BUTTON_SAVE_GAME_GOOD:
            case ICN::BUTTON_SAVE_GAME_EVIL:
            case ICN::BUTTON_LOAD_GAME_GOOD:
            case ICN::BUTTON_LOAD_GAME_EVIL:
            case ICN::BUTTON_INFO_GOOD:
            case ICN::BUTTON_INFO_EVIL:
            case ICN::BUTTON_QUIT_GOOD:
            case ICN::BUTTON_QUIT_EVIL:
            case ICN::BUTTON_SMALL_CANCEL_GOOD:
            case ICN::BUTTON_SMALL_CANCEL_EVIL:
            case ICN::BUTTON_SMALL_OKAY_GOOD:
            case ICN::BUTTON_SMALL_OKAY_EVIL:
            case ICN::BUTTON_SMALLER_OKAY_GOOD:
            case ICN::BUTTON_SMALLER_OKAY_EVIL:
            case ICN::BUTTON_SMALL_ACCEPT_GOOD:
            case ICN::BUTTON_SMALL_ACCEPT_EVIL:
            case ICN::BUTTON_SMALL_DECLINE_GOOD:
            case ICN::BUTTON_SMALL_DECLINE_EVIL:
            case ICN::BUTTON_SMALL_LEARN_GOOD:
            case ICN::BUTTON_SMALL_LEARN_EVIL:
            case ICN::BUTTON_SMALL_TRADE_GOOD:
            case ICN::BUTTON_SMALL_TRADE_EVIL:
            case ICN::BUTTON_SMALL_YES_GOOD:
            case ICN::BUTTON_SMALL_YES_EVIL:
            case ICN::BUTTON_SMALL_NO_GOOD:
            case ICN::BUTTON_SMALL_NO_EVIL:
            case ICN::BUTTON_SMALL_EXIT_GOOD:
            case ICN::BUTTON_SMALL_EXIT_EVIL:
            case ICN::BUTTON_EXIT_HEROES_MEETING:
            case ICN::BUTTON_EXIT_TOWN:
            case ICN::BUTTON_EXIT_PUZZLE_DDOOR_EVIL:
            case ICN::BUTTON_EXIT_PUZZLE_DDOOR_GOOD:
            case ICN::BUTTON_SMALL_DISMISS_GOOD:
            case ICN::BUTTON_SMALL_DISMISS_EVIL:
            case ICN::BUTTON_SMALL_UPGRADE_GOOD:
            case ICN::BUTTON_SMALL_UPGRADE_EVIL:
            case ICN::BUTTON_SMALL_RESTART_GOOD:
            case ICN::BUTTON_SMALL_RESTART_EVIL:
            case ICN::BUTTON_KINGDOM_EXIT:
            case ICN::BUTTON_KINGDOM_HEROES:
            case ICN::BUTTON_KINGDOM_TOWNS:
            case ICN::BUTTON_MAPSIZE_SMALL:
            case ICN::BUTTON_MAPSIZE_MEDIUM:
            case ICN::BUTTON_MAPSIZE_LARGE:
            case ICN::BUTTON_MAPSIZE_XLARGE:
            case ICN::BUTTON_MAPSIZE_ALL:
            case ICN::BUTTON_MAP_SELECT:
            case ICN::BUTTON_STANDARD_GAME:
            case ICN::BUTTON_CAMPAIGN_GAME:
            case ICN::BUTTON_MULTIPLAYER_GAME:
            case ICN::BUTTON_LARGE_CANCEL:
            case ICN::BUTTON_LARGE_CONFIG:
            case ICN::BUTTON_ORIGINAL_CAMPAIGN:
            case ICN::BUTTON_EXPANSION_CAMPAIGN:
            case ICN::BUTTON_HOT_SEAT:
            case ICN::BUTTON_2_PLAYERS:
            case ICN::BUTTON_3_PLAYERS:
            case ICN::BUTTON_4_PLAYERS:
            case ICN::BUTTON_5_PLAYERS:
            case ICN::BUTTON_6_PLAYERS:
            case ICN::BTNBATTLEONLY:
            case ICN::BTNGIFT_GOOD:
            case ICN::BTNGIFT_EVIL:
            case ICN::UNIFORM_EVIL_MAX_BUTTON:
            case ICN::UNIFORM_EVIL_MIN_BUTTON:
            case ICN::UNIFORM_GOOD_MAX_BUTTON:
            case ICN::UNIFORM_GOOD_MIN_BUTTON:
            case ICN::UNIFORM_GOOD_OKAY_BUTTON:
            case ICN::UNIFORM_EVIL_OKAY_BUTTON:
            case ICN::UNIFORM_GOOD_CANCEL_BUTTON:
            case ICN::UNIFORM_EVIL_CANCEL_BUTTON:
            case ICN::UNIFORM_GOOD_EXIT_BUTTON:
            case ICN::UNIFORM_EVIL_EXIT_BUTTON:
            case ICN::BUTTON_SMALL_MIN_GOOD:
            case ICN::BUTTON_SMALL_MIN_EVIL:
            case ICN::BUTTON_SMALL_MAX_GOOD:
            case ICN::BUTTON_SMALL_MAX_EVIL:
            case ICN::BUTTON_GUILDWELL_EXIT:
            case ICN::GOOD_CAMPAIGN_BUTTONS:
            case ICN::EVIL_CAMPAIGN_BUTTONS:
            case ICN::POL_CAMPAIGN_BUTTONS:
            case ICN::BUTTON_VIEWWORLD_EXIT_GOOD:
            case ICN::BUTTON_VIEWWORLD_EXIT_EVIL:
            case ICN::BUTTON_VERTICAL_DISMISS:
                generateLanguageSpecificImages( id );
                return true;
            case ICN::PHOENIX:
                LoadOriginalICN( id );
                // First sprite has cropped shadow. We copy missing part from another 'almost' identical frame
                if ( _icnVsSprite[id].size() >= 32 ) {
                    const Sprite & in = _icnVsSprite[id][32];
                    Copy( in, 60, 73, _icnVsSprite[id][1], 60, 73, 14, 13 );
                    Copy( in, 56, 72, _icnVsSprite[id][30], 56, 72, 18, 9 );
                }
                return true;
            case ICN::MONH0028: // phoenix
                LoadOriginalICN( id );
                if ( _icnVsSprite[id].size() == 1 ) {
                    const Sprite & correctFrame = GetICN( ICN::PHOENIX, 32 );
                    Copy( correctFrame, 60, 73, _icnVsSprite[id][0], 58, 70, 14, 13 );
                }
                return true;
            case ICN::CAVALRYR:
                LoadOriginalICN( id );
                // Sprite 23 has incorrect colors, we need to replace them
                if ( _icnVsSprite[id].size() >= 23 ) {
                    Sprite & out = _icnVsSprite[id][23];

                    std::vector<uint8_t> indexes( 256 );
                    for ( uint32_t i = 0; i < 256; ++i ) {
                        indexes[i] = static_cast<uint8_t>( i );
                    }

                    indexes[69] = 187;
                    indexes[71] = 195;
                    indexes[73] = 188;
                    indexes[74] = 190;
                    indexes[75] = 193;
                    indexes[76] = 191;
                    indexes[77] = 195;
                    indexes[80] = 195;
                    indexes[81] = 196;
                    indexes[83] = 196;
                    indexes[84] = 197;
                    indexes[151] = 197;

                    ApplyPalette( out, indexes );
                }
                return true;
            case ICN::TITANMSL:
                LoadOriginalICN( id );
                if ( _icnVsSprite[id].size() == 7 ) {
                    // We need to shift Titan lightning arrow sprite position to correctly render it.
                    _icnVsSprite[id][0].setPosition( _icnVsSprite[id][0].x(), _icnVsSprite[id][0].y() - 5 );
                    _icnVsSprite[id][1].setPosition( _icnVsSprite[id][1].x() - 5, _icnVsSprite[id][1].y() - 5 );
                    _icnVsSprite[id][2].setPosition( _icnVsSprite[id][2].x() - 10, _icnVsSprite[id][2].y() );
                    _icnVsSprite[id][3].setPosition( _icnVsSprite[id][3].x() - 15, _icnVsSprite[id][3].y() );
                    _icnVsSprite[id][4].setPosition( _icnVsSprite[id][4].x() - 10, _icnVsSprite[id][2].y() );
                    _icnVsSprite[id][5].setPosition( _icnVsSprite[id][5].x() - 5, _icnVsSprite[id][5].y() - 5 );
                    _icnVsSprite[id][6].setPosition( _icnVsSprite[id][6].x(), _icnVsSprite[id][6].y() - 5 );
                }
                return true;
            case ICN::TROLLMSL:
                LoadOriginalICN( id );
                if ( _icnVsSprite[id].size() == 1 ) {
                    Sprite & out = _icnVsSprite[id][0];
                    // The original sprite contains 2 pixels which are empty
                    if ( out.width() * out.height() > 188 && out.transform()[147] == 1 && out.transform()[188] == 1 ) {
                        out.transform()[147] = 0;
                        out.image()[147] = 22;

                        out.transform()[188] = 0;
                        out.image()[188] = 24;
                    }
                }
                return true;
            case ICN::TROLL2MSL:
                LoadOriginalICN( ICN::TROLLMSL );
                if ( _icnVsSprite[ICN::TROLLMSL].size() == 1 ) {
                    _icnVsSprite[id].resize( 1 );

                    Sprite & out = _icnVsSprite[id][0];
                    out = _icnVsSprite[ICN::TROLLMSL][0];

                    // The original sprite contains 2 pixels which are empty
                    if ( out.width() * out.height() > 188 && out.transform()[147] == 1 && out.transform()[188] == 1 ) {
                        out.transform()[147] = 0;
                        out.image()[147] = 22;

                        out.transform()[188] = 0;
                        out.image()[188] = 24;
                    }

                    std::vector<uint8_t> indexes( 256 );
                    for ( uint32_t i = 0; i < 256; ++i ) {
                        indexes[i] = static_cast<uint8_t>( i );
                    }

                    indexes[10] = 152;
                    indexes[11] = 153;
                    indexes[12] = 154;
                    indexes[13] = 155;
                    indexes[14] = 155;
                    indexes[15] = 156;
                    indexes[16] = 157;
                    indexes[17] = 158;
                    indexes[18] = 159;
                    indexes[19] = 160;
                    indexes[20] = 160;
                    indexes[21] = 161;
                    indexes[22] = 162;
                    indexes[23] = 163;
                    indexes[24] = 164;
                    indexes[25] = 165;
                    indexes[26] = 166;
                    indexes[27] = 166;
                    indexes[28] = 167;
                    indexes[29] = 168;
                    indexes[30] = 169;
                    indexes[31] = 170;
                    indexes[32] = 171;
                    indexes[33] = 172;
                    indexes[34] = 172;
                    indexes[35] = 173;

                    ApplyPalette( out, indexes );
                }
                return true;
            case ICN::GOLEM:
            case ICN::GOLEM2:
                LoadOriginalICN( id );
                // Original Golem ICN contains 40 frames. We make the corrections only for original sprite.
                if ( _icnVsSprite[id].size() == 40 ) {
                    // Movement animation fix for Iron and Steel Golem: its 'MOVE_MAIN' animation is missing 1/4 of animation start.
                    // The 'MOVE_START' (for first and one cell move) has this 1/4 of animation, but 'MOVE_TILE_START` is empty,
                    // so we make a copy of 'MOVE_MAIN' frames to the end of sprite vector and correct their 'x' coordinate
                    // to cover the whole cell except the last frame, that has correct coordinates.
                    const size_t golemICNSize = _icnVsSprite[id].size();
                    // 'MOVE_MAIN' has 7 frames and we copy only first 6.
                    const int32_t copyFramesNum = 6;

                    _icnVsSprite[id].reserve( golemICNSize + copyFramesNum );
                    // 'MOVE_MAIN' frames starts from the 6th frame in Golem ICN sprites.
                    size_t copyFrame = 6;

                    for ( int32_t i = 0; i < copyFramesNum; ++i, ++copyFrame ) {
                        // IMPORTANT: we MUST do a copy of a vector element if we want to insert it to the same vector.
                        fheroes2::Sprite originalFrame = _icnVsSprite[id][copyFrame];
                        _icnVsSprite[id].emplace_back( std::move( originalFrame ) );

                        const size_t frameID = golemICNSize + i;
                        // We have 7 'MOVE_MAIN' frames and 1/4 of cell to expand the horizontal movement, so we shift the first copied frame by "6*CELLW/(4*7)" to the
                        // left and reduce this shift every next frame by "CELLW/(7*4)".
                        _icnVsSprite[id][frameID].setPosition( _icnVsSprite[id][frameID].x() - ( copyFramesNum - i ) * CELLW / 28, _icnVsSprite[id][frameID].y() );
                    }
                }
                return true;
            case ICN::LOCATORE:
            case ICN::LOCATORS:
                LoadOriginalICN( id );
                if ( _icnVsSprite[id].size() > 15 ) {
                    if ( _icnVsSprite[id][12].width() == 47 ) {
                        Sprite & out = _icnVsSprite[id][12];
                        out = Crop( out, 0, 0, out.width() - 1, out.height() );
                    }
                    if ( _icnVsSprite[id][15].width() == 47 ) {
                        Sprite & out = _icnVsSprite[id][15];
                        out = Crop( out, 0, 0, out.width() - 1, out.height() );
                    }
                }
                return true;
            case ICN::TOWNBKG2:
                LoadOriginalICN( id );
                if ( _icnVsSprite[id].size() == 1 ) {
                    Sprite & out = _icnVsSprite[id][0];
                    // The first pixel of the original sprite has incorrect color.
                    if ( !out.empty() ) {
                        out._disableTransformLayer();
                        out.image()[0] = 10;
                    }
                }
                return true;
            case ICN::HSICONS:
                LoadOriginalICN( id );
                if ( _icnVsSprite[id].size() > 7 ) {
                    Sprite & out = _icnVsSprite[id][7];
                    if ( out.width() == 34 && out.height() == 19 ) {
                        Sprite temp;
                        std::swap( temp, out );

                        out.resize( temp.width() + 1, temp.height() );
                        out.reset();
                        Copy( temp, 0, 0, out, 1, 0, temp.width(), temp.height() );
                        Copy( temp, temp.width() - 1, 10, out, 0, 10, 1, 3 );
                    }
                }
                return true;
            case ICN::LISTBOX_EVIL:
                CopyICNWithPalette( id, ICN::LISTBOX, PAL::PaletteType::GRAY );
                for ( fheroes2::Sprite & sprite : _icnVsSprite[id] ) {
                    ApplyPalette( sprite, 2 );
                }
                return true;
            case ICN::MONS32:
                LoadOriginalICN( id );

                if ( _icnVsSprite[id].size() > 4 ) { // Veteran Pikeman
                    Sprite & modified = _icnVsSprite[id][4];

                    Sprite temp( modified.width(), modified.height() + 1 );
                    temp.reset();
                    Blit( modified, 0, 0, temp, 0, 1, modified.width(), modified.height() );
                    modified = std::move( temp );
                    Fill( modified, 7, 0, 4, 1, 36 );
                }
                if ( _icnVsSprite[id].size() > 6 ) { // Master Swordsman
                    Sprite & modified = _icnVsSprite[id][6];

                    Sprite temp( modified.width(), modified.height() + 1 );
                    temp.reset();
                    Blit( modified, 0, 0, temp, 0, 1, modified.width(), modified.height() );
                    modified = std::move( temp );
                    Fill( modified, 2, 0, 5, 1, 36 );
                }
                if ( _icnVsSprite[id].size() > 8 ) { // Champion
                    Sprite & modified = _icnVsSprite[id][8];

                    Sprite temp( modified.width(), modified.height() + 1 );
                    temp.reset();
                    Blit( modified, 0, 0, temp, 0, 1, modified.width(), modified.height() );
                    modified = std::move( temp );
                    Fill( modified, 12, 0, 5, 1, 36 );
                }
                if ( _icnVsSprite[id].size() > 33 ) {
                    // Minotaur King original mini sprite has blue armlets. We make them gold to correspond the ICN::MINOTAU2.
                    Sprite & modified = _icnVsSprite[id][33];

                    if ( modified.width() == 20 && modified.height() == 36 ) {
                        // We update these pixels: 6x16, 7x16, 8x16, 5x17, 6x17, 7x17, 8x17, 6x18, 7x18, 14x18, 14x19.
                        for ( const uint32_t pixelNumber : { 326, 327, 328, 345, 346, 347, 348, 366, 367, 374, 394 } ) {
                            // The gold color gradient has -42 offset from blue color gradient.
                            modified.image()[pixelNumber] -= 42;
                        }
                    }
                }
                if ( _icnVsSprite[id].size() > 62 ) {
                    const Point shadowOffset( -1, 2 );
                    for ( size_t i = 0; i < 62; ++i ) {
                        Sprite & modified = _icnVsSprite[id][i];
                        const Point originalOffset( modified.x(), modified.y() );
                        Sprite temp = addShadow( modified, { -1, 2 }, 2 );
                        temp.setPosition( originalOffset.x - 1, originalOffset.y + 2 );

                        const Rect area = GetActiveROI( temp, 2 );
                        if ( area.x > 0 || area.height != temp.height() ) {
                            const Point offset( temp.x() - area.x, temp.y() - temp.height() + area.y + area.height );
                            modified = Crop( temp, area.x, area.y, area.width, area.height );
                            modified.setPosition( offset.x, offset.y );
                        }
                        else {
                            modified = std::move( temp );
                        }
                    }
                }
                if ( _icnVsSprite[id].size() > 63 && _icnVsSprite[id][63].width() == 19 && _icnVsSprite[id][63].height() == 37 ) { // Air Elemental
                    Sprite & modified = _icnVsSprite[id][63];
                    modified.image()[19 * 9 + 9] = modified.image()[19 * 5 + 11];
                    modified.transform()[19 * 9 + 9] = modified.transform()[19 * 5 + 11];
                }

                return true;
            case ICN::MONSTER_SWITCH_LEFT_ARROW:
                _icnVsSprite[id].resize( 2 );
                for ( uint32_t i = 0; i < 2; ++i ) {
                    const Sprite & source = GetICN( ICN::RECRUIT, i );
                    Sprite & out = _icnVsSprite[id][i];
                    out.resize( source.height(), source.width() );
                    Transpose( source, out );
                    out = Flip( out, false, true );
                    out.setPosition( source.y() - static_cast<int32_t>( i ), source.x() );
                }
                return true;
            case ICN::MONSTER_SWITCH_RIGHT_ARROW:
                _icnVsSprite[id].resize( 2 );
                for ( uint32_t i = 0; i < 2; ++i ) {
                    const Sprite & source = GetICN( ICN::RECRUIT, i + 2 );
                    Sprite & out = _icnVsSprite[id][i];
                    out.resize( source.height(), source.width() );
                    Transpose( source, out );
                    out = Flip( out, false, true );
                    out.setPosition( source.y(), source.x() );
                }
                return true;
            case ICN::SURRENDR:
            case ICN::SURRENDE:
                LoadOriginalICN( id );
                if ( _icnVsSprite[id].size() >= 4 ) {
                    if ( id == ICN::SURRENDR ) {
                        // Fix incorrect font color on good ACCEPT button.
                        ReplaceColorId( _icnVsSprite[id][0], 28, 56 );
                    }
                    // Fix pressed buttons background.
                    for ( const uint32_t i : { 0, 2 } ) {
                        Sprite & out = _icnVsSprite[id][i + 1];

                        Sprite tmp( out.width(), out.height() );
                        tmp.reset();
                        Copy( out, 0, 1, tmp, 1, 0, tmp.width() - 1, tmp.height() - 1 );
                        CopyTransformLayer( _icnVsSprite[id][i], tmp );

                        out.reset();
                        Copy( tmp, 1, 0, out, 0, 1, tmp.width() - 1, tmp.height() - 1 );
                    }
                }
                return true;
            case ICN::NON_UNIFORM_GOOD_RESTART_BUTTON:
                _icnVsSprite[id].resize( 2 );
                _icnVsSprite[id][0] = Crop( GetICN( ICN::CAMPXTRG, 2 ), 6, 0, 108, 25 );
                _icnVsSprite[id][0].setPosition( 0, 0 );

                _icnVsSprite[id][1] = GetICN( ICN::CAMPXTRG, 3 );
                _icnVsSprite[id][1].setPosition( 0, 0 );

                // fix transparent corners
                CopyTransformLayer( _icnVsSprite[id][1], _icnVsSprite[id][0] );
                return true;
            case ICN::NON_UNIFORM_EVIL_RESTART_BUTTON:
                _icnVsSprite[id].resize( 2 );
                _icnVsSprite[id][0] = Crop( GetICN( ICN::CAMPXTRE, 2 ), 4, 0, 108, 25 );
                _icnVsSprite[id][0].setPosition( 0, 0 );

                _icnVsSprite[id][1] = GetICN( ICN::CAMPXTRE, 3 );
                _icnVsSprite[id][1].setPosition( 0, 0 );

                // fix transparent corners
                CopyTransformLayer( _icnVsSprite[id][1], _icnVsSprite[id][0] );
                return true;
            case ICN::WHITE_LARGE_FONT: {
                GetICN( ICN::FONT, 0 );
                const std::vector<Sprite> & original = _icnVsSprite[ICN::FONT];
                _icnVsSprite[id].resize( original.size() );
                for ( size_t i = 0; i < _icnVsSprite[id].size(); ++i ) {
                    const Sprite & in = original[i];
                    Sprite & out = _icnVsSprite[id][i];
                    out.resize( in.width() * 2, in.height() * 2 );
                    Resize( in, out, true );
                    out.setPosition( in.x() * 2, in.y() * 2 );
                }
                return true;
            }
            case ICN::SWAP_ARROW_LEFT_TO_RIGHT:
            case ICN::SWAP_ARROW_RIGHT_TO_LEFT: {
                // Since the original game does not have such resources we could generate it from hero meeting sprite.
                const Sprite & original = GetICN( ICN::SWAPWIN, 0 );
                std::array<Image, 4> input;

                const int32_t width = 45;
                const int32_t height = 20;

                for ( Image & image : input ) {
                    image.resize( width, height );
                }

                Copy( original, 295, 270, input[0], 0, 0, width, height );
                Copy( original, 295, 291, input[1], 0, 0, width, height );
                Copy( original, 295, 363, input[2], 0, 0, width, height );
                Copy( original, 295, 384, input[3], 0, 0, width, height );

                input[1] = Flip( input[1], true, false );
                input[3] = Flip( input[3], true, false );

                Image out = ExtractCommonPattern( { &input[0], &input[1], &input[2], &input[3] } );

                // Here are 2 pixels which should be removed.
                if ( out.width() == width && out.height() == height ) {
                    out.image()[40] = 0;
                    out.transform()[40] = 1;

                    out.image()[30 + 3 * width] = 0;
                    out.transform()[30 + 3 * width] = 1;
                }

                _icnVsSprite[id].resize( 2 );
                _icnVsSprite[id][0] = ( id == ICN::SWAP_ARROW_LEFT_TO_RIGHT ) ? out : Flip( out, true, false );

                _icnVsSprite[id][1] = _icnVsSprite[id][0];
                _icnVsSprite[id][1].setPosition( -1, 1 );
                ApplyPalette( _icnVsSprite[id][1], 4 );

                return true;
            }
            case ICN::EDITOR:
                LoadOriginalICN( id );
                if ( !_icnVsSprite[id].empty() ) {
                    // Fix the cycling colors in original editor main menu background.
                    fheroes2::ApplyPalette( _icnVsSprite[id][0], PAL::GetPalette( PAL::PaletteType::NO_CYCLE ) );
                }
                return true;
            case ICN::HEROES:
                LoadOriginalICN( id );
                if ( !_icnVsSprite[id].empty() ) {
                    Sprite & original = _icnVsSprite[id][0];
                    // This is the main menu image which shouldn't have any transform layer.
                    original._disableTransformLayer();
                    if ( original.width() == 640 && original.height() == 480 ) {
                        // Fix incorrect pixel at position 260x305.
                        original.image()[195460] = 31;
                    }
                }
                return true;
            case ICN::TOWNBKG3:
                // Warlock town background image contains 'empty' pixels leading to appear them as black.
                LoadOriginalICN( id );
                if ( !_icnVsSprite[id].empty() ) {
                    Sprite & original = _icnVsSprite[id][0];
                    if ( original.width() == 640 && original.height() == 256 ) {
                        original._disableTransformLayer();
                        uint8_t * imageData = original.image();
                        imageData[51945] = 17;
                        imageData[61828] = 25;
                        imageData[64918] = 164;
                        imageData[77685] = 18;
                        imageData[84618] = 19;
                    }
                }
                return true;
            case ICN::MINIPORT:
                // Some heroes portraits have incorrect transparent pixels.
                LoadOriginalICN( id );
                if ( _icnVsSprite[id].size() > 60 ) {
                    Sprite & original = _icnVsSprite[id][60];
                    if ( original.width() == 30 && original.height() == 22 ) {
                        original._disableTransformLayer();
                        uint8_t * imageData = original.image();
                        imageData[5] = 75;
                        imageData[310] = 48;
                        imageData[358] = 64;
                        imageData[424] = 65;
                    }
                }
                if ( _icnVsSprite[id].size() > 61 ) {
                    Sprite & original = _icnVsSprite[id][61];
                    if ( original.width() == 30 && original.height() == 22 ) {
                        original._disableTransformLayer();
                        uint8_t * imageData = original.image();
                        imageData[51] = 30;
                        imageData[80] = 28;
                        imageData[81] = 30;
                        imageData[383] = 24;
                        imageData[445] = 24;
                    }
                }
                if ( _icnVsSprite[id].size() > 65 ) {
                    Sprite & original = _icnVsSprite[id][65];
                    if ( original.width() == 30 && original.height() == 22 ) {
                        original._disableTransformLayer();
                        uint8_t * imageData = original.image();
                        imageData[499] = 60;
                        imageData[601] = 24;
                        imageData[631] = 28;
                    }
                }
                if ( _icnVsSprite[id].size() > 67 ) {
                    Sprite & original = _icnVsSprite[id][67];
                    if ( original.width() == 30 && original.height() == 22 ) {
                        original._disableTransformLayer();
                        original.image()[42] = 28;
                    }
                }
                return true;
            case ICN::MINICAPT:
                // Barbarian captain mini icon has bad pixel at position 22x2.
                LoadOriginalICN( id );
                if ( _icnVsSprite[id].size() > 1 ) {
                    Sprite & original = _icnVsSprite[id][1];
                    if ( original.width() == 30 && original.height() == 22 ) {
                        original._disableTransformLayer();
                        original.image()[82] = 244;
                    }
                }
                return true;
            case ICN::PORT0091:
                // Barbarian captain has one bad pixel.
                LoadOriginalICN( id );
                if ( !_icnVsSprite[id].empty() ) {
                    Sprite & original = _icnVsSprite[id][0];
                    if ( original.width() == 101 && original.height() == 93 ) {
                        original._disableTransformLayer();
                        original.image()[9084] = 77;
                    }
                }
                return true;
            case ICN::PORT0090:
                // Knight captain has multiple bad pixels.
                LoadOriginalICN( id );
                if ( !_icnVsSprite[id].empty() ) {
                    Sprite & original = _icnVsSprite[id][0];
                    if ( original.width() == 101 && original.height() == 93 ) {
                        original._disableTransformLayer();
                        uint8_t * imageData = original.image();
                        imageData[2314] = 70;
                        imageData[5160] = 71;
                        imageData[5827] = 18;
                        imageData[7474] = 167;
                    }
                }
                return true;
            case ICN::PORT0092:
                // Sorceress captain has two bad transparent pixels (8x20 and 8x66).
                LoadOriginalICN( id );
                if ( !_icnVsSprite[id].empty() ) {
                    Sprite & original = _icnVsSprite[id][0];
                    if ( original.width() == 101 && original.height() == 93 ) {
                        original._disableTransformLayer();
                        uint8_t * imageData = original.image();
                        imageData[2028] = 42;
                        imageData[6674] = 100;
                    }
                }
                return true;
            case ICN::PORT0095:
                // Necromancer captain have incorrect transparent pixel at position 8x22.
                LoadOriginalICN( id );
                if ( !_icnVsSprite[id].empty() ) {
                    Sprite & original = _icnVsSprite[id][0];
                    if ( original.width() == 101 && original.height() == 93 ) {
                        original._disableTransformLayer();
                        original.image()[2230] = 212;
                    }
                }
                return true;
            case ICN::CSTLWZRD:
                LoadOriginalICN( id );
                if ( _icnVsSprite[id].size() >= 8 ) {
                    // Statue image has bad pixels.
                    Sprite & original = _icnVsSprite[id][7];
                    if ( original.width() == 135 && original.height() == 57 ) {
                        original._disableTransformLayer();
                        uint8_t * imageData = original.image();
                        imageData[3687] = 50;
                        imageData[5159] = 108;
                        imageData[5294] = 108;
                    }
                }
                if ( _icnVsSprite[id].size() > 28 ) {
                    // Mage tower image has a bad pixel.
                    for ( const uint32_t index : { 23, 28 } ) {
                        Sprite & original = _icnVsSprite[id][index];
                        if ( original.width() == 135 && original.height() == 57 ) {
                            original._disableTransformLayer();
                            original.image()[4333] = 23;
                        }
                    }
                }
                return true;
            case ICN::CSTLCAPK:
                // Knight captain has a bad pixel.
                LoadOriginalICN( id );
                if ( _icnVsSprite[id].size() >= 2 ) {
                    Sprite & original = _icnVsSprite[id][1];
                    if ( original.width() == 84 && original.height() == 81 ) {
                        original._disableTransformLayer();
                        original.image()[4934] = 18;
                    }
                }
                return true;
            case ICN::CSTLCAPW:
                // Warlock captain quarters have bad pixels.
                LoadOriginalICN( id );
                if ( !_icnVsSprite[id].empty() ) {
                    Sprite & original = _icnVsSprite[id][0];
                    if ( original.width() == 84 && original.height() == 81 ) {
                        original._disableTransformLayer();
                        uint8_t * imageData = original.image();
                        imageData[1692] = 26;
                        imageData[2363] = 32;
                        imageData[2606] = 21;
                        imageData[2608] = 21;
                    }
                }
                return true;
            case ICN::CSTLSORC:
                LoadOriginalICN( id );
                if ( _icnVsSprite[id].size() >= 14 ) {
                    // Rainbow has bad pixels.
                    Sprite & original = _icnVsSprite[id][13];
                    if ( original.width() == 135 && original.height() == 57 ) {
                        original._disableTransformLayer();
                        uint8_t * imageData = original.image();
                        imageData[2047] = 160;
                        imageData[2052] = 159;
                        imageData[2055] = 160;
                        imageData[2060] = 67;
                        imageData[2063] = 159;
                        imageData[2067] = 67;
                        imageData[2184] = 67;
                        imageData[2192] = 158;
                        imageData[3508] = 67;
                        imageData[3641] = 67;
                        imageData[3773] = 69;
                        imageData[3910] = 67;
                        imageData[4039] = 69;
                        imageData[4041] = 67;
                        imageData[4172] = 67;
                        imageData[4578] = 69;
                    }
                }
                if ( _icnVsSprite[id].size() >= 25 ) {
                    // Red tower has bad pixels.
                    Sprite & original = _icnVsSprite[id][24];
                    if ( original.width() == 135 && original.height() == 57 ) {
                        original._disableTransformLayer();
                        uint8_t * imageData = original.image();
                        imageData[2830] = 165;
                        imageData[3101] = 165;
                        imageData[3221] = 69;
                    }
                }
                return true;
            case ICN::COLOR_CURSOR_ADVENTURE_MAP:
            case ICN::MONO_CURSOR_ADVENTURE_MAP: {
                // Create needed digits.
                const std::vector<Point> twoPoints = { { 2, 1 }, { 3, 1 }, { 1, 2 }, { 4, 2 }, { 3, 3 }, { 2, 4 }, { 1, 5 }, { 2, 5 }, { 3, 5 }, { 4, 5 } };
                const std::vector<Point> threePoints = { { 1, 1 }, { 2, 1 }, { 3, 1 }, { 4, 2 }, { 1, 3 }, { 2, 3 }, { 3, 3 }, { 4, 4 }, { 1, 5 }, { 2, 5 }, { 3, 5 } };
                const std::vector<Point> fourPoints = { { 1, 1 }, { 3, 1 }, { 1, 2 }, { 3, 2 }, { 1, 3 }, { 2, 3 }, { 3, 3 }, { 4, 3 }, { 3, 4 }, { 3, 5 } };
                const std::vector<Point> fivePoints
                    = { { 1, 1 }, { 2, 1 }, { 3, 1 }, { 4, 1 }, { 1, 2 }, { 1, 3 }, { 2, 3 }, { 3, 3 }, { 4, 4 }, { 1, 5 }, { 2, 5 }, { 3, 5 } };
                const std::vector<Point> sixPoints = { { 2, 1 }, { 3, 1 }, { 1, 2 }, { 1, 3 }, { 2, 3 }, { 3, 3 }, { 1, 4 }, { 4, 4 }, { 2, 5 }, { 3, 5 } };
                const std::vector<Point> sevenPoints = { { 1, 1 }, { 2, 1 }, { 3, 1 }, { 4, 1 }, { 4, 2 }, { 3, 3 }, { 2, 4 }, { 2, 5 } };
                const std::vector<Point> plusPoints = { { 2, 1 }, { 1, 2 }, { 2, 2 }, { 3, 2 }, { 2, 3 } };

                const bool isColorCursor = ( id == ICN::COLOR_CURSOR_ADVENTURE_MAP );
                const uint8_t digitColor = isColorCursor ? 115 : 11;

                std::vector<Image> digits( 7 );
                digits[0] = createDigit( 6, 7, twoPoints, digitColor );
                digits[1] = createDigit( 6, 7, threePoints, digitColor );
                digits[2] = createDigit( 6, 7, fourPoints, digitColor );
                digits[3] = createDigit( 6, 7, fivePoints, digitColor );
                digits[4] = createDigit( 6, 7, sixPoints, digitColor );
                digits[5] = createDigit( 6, 7, sevenPoints, digitColor );
                digits[6] = addDigit( digits[5], createDigit( 5, 5, plusPoints, digitColor ), { -1, -1 } );

                _icnVsSprite[id].reserve( 7 * 8 );

                const int originalCursorId = isColorCursor ? ICN::ADVMCO : ICN::MONO_CURSOR_ADVMBW;

                populateCursorIcons( _icnVsSprite[id], GetICN( originalCursorId, 4 ), digits, isColorCursor ? Point( -2, 1 ) : Point( -4, -6 ) );
                populateCursorIcons( _icnVsSprite[id], GetICN( originalCursorId, 5 ), digits, isColorCursor ? Point( 1, 1 ) : Point( -6, -6 ) );
                populateCursorIcons( _icnVsSprite[id], GetICN( originalCursorId, 6 ), digits, isColorCursor ? Point( 0, 1 ) : Point( -8, -7 ) );
                populateCursorIcons( _icnVsSprite[id], GetICN( originalCursorId, 7 ), digits, isColorCursor ? Point( -2, 1 ) : Point( -15, -8 ) );
                populateCursorIcons( _icnVsSprite[id], GetICN( originalCursorId, 8 ), digits, isColorCursor ? Point( 1, 1 ) : Point( -16, -11 ) );
                populateCursorIcons( _icnVsSprite[id], GetICN( originalCursorId, 9 ), digits, isColorCursor ? Point( -6, 1 ) : Point( -8, -1 ) );
                populateCursorIcons( _icnVsSprite[id], GetICN( originalCursorId, 28 ), digits, isColorCursor ? Point( 0, 1 ) : Point( -8, -7 ) );

                return true;
            }
            case ICN::DISMISS_HERO_DISABLED_BUTTON:
            case ICN::NEW_CAMPAIGN_DISABLED_BUTTON:
            case ICN::MAX_DISABLED_BUTTON: {
                _icnVsSprite[id].resize( 1 );
                Sprite & output = _icnVsSprite[id][0];

                int buttonIcnId = ICN::UNKNOWN;
                uint32_t startIcnId = 0;

                if ( id == ICN::DISMISS_HERO_DISABLED_BUTTON ) {
                    buttonIcnId = ICN::HSBTNS;
                    startIcnId = 0;
                }
                else if ( id == ICN::NEW_CAMPAIGN_DISABLED_BUTTON ) {
                    buttonIcnId = ICN::BTNNEWGM;
                    startIcnId = 2;
                }
                else if ( id == ICN::MAX_DISABLED_BUTTON ) {
                    buttonIcnId = ICN::RECRUIT;
                    startIcnId = 4;
                }

                assert( buttonIcnId != ICN::UNKNOWN ); // Did you add a new disabled button and forget to add the condition above?

                const Sprite & released = GetICN( buttonIcnId, startIcnId );
                const Sprite & pressed = GetICN( buttonIcnId, startIcnId + 1 );
                output = released;

                ApplyPalette( output, PAL::GetPalette( PAL::PaletteType::DARKENING ) );

                Image common = ExtractCommonPattern( { &released, &pressed } );
                common = FilterOnePixelNoise( common );
                common = FilterOnePixelNoise( common );
                common = FilterOnePixelNoise( common );

                Blit( common, output );
                return true;
            }
            case ICN::KNIGHT_CASTLE_RIGHT_FARM: {
                _icnVsSprite[id].resize( 1 );
                Sprite & output = _icnVsSprite[id][0];
                output = GetICN( ICN::TWNKWEL2, 0 );

                ApplyPalette( output, 28, 21, output, 28, 21, 39, 1, 8 );
                ApplyPalette( output, 0, 22, output, 0, 22, 69, 1, 8 );
                ApplyPalette( output, 0, 23, output, 0, 23, 53, 1, 8 );
                ApplyPalette( output, 0, 24, output, 0, 24, 54, 1, 8 );
                ApplyPalette( output, 0, 25, output, 0, 25, 62, 1, 8 );
                return true;
            }
            case ICN::KNIGHT_CASTLE_LEFT_FARM:
                _icnVsSprite[id].resize( 1 );
                h2d::readImage( "knight_castle_left_farm.image", _icnVsSprite[id][0] );
                return true;
            case ICN::BARBARIAN_CASTLE_CAPTAIN_QUARTERS_LEFT_SIDE:
                _icnVsSprite[id].resize( 1 );
                h2d::readImage( "barbarian_castle_captain_quarter_left_side.image", _icnVsSprite[id][0] );
                return true;
            case ICN::SORCERESS_CASTLE_CAPTAIN_QUARTERS_LEFT_SIDE:
                _icnVsSprite[id].resize( 1 );
                h2d::readImage( "sorceress_castle_captain_quarter_left_side.image", _icnVsSprite[id][0] );
                return true;
            case ICN::NECROMANCER_CASTLE_STANDALONE_CAPTAIN_QUARTERS: {
                _icnVsSprite[id].resize( 1 );
                Sprite & output = _icnVsSprite[id][0];
                const Sprite & original = GetICN( ICN::TWNNCAPT, 0 );

                output = Crop( original, 21, 0, original.width() - 21, original.height() );
                output.setPosition( original.x() + 21, original.y() );

                for ( int32_t y = 47; y < output.height(); ++y ) {
                    SetTransformPixel( output, 0, y, 1 );
                }

                const Sprite & castle = GetICN( ICN::TWNNCSTL, 0 );
                Copy( castle, 402, 123, output, 1, 56, 2, 11 );

                return true;
            }
            case ICN::NECROMANCER_CASTLE_CAPTAIN_QUARTERS_BRIDGE: {
                _icnVsSprite[id].resize( 1 );
                Sprite & output = _icnVsSprite[id][0];
                const Sprite & original = GetICN( ICN::TWNNCAPT, 0 );

                output = Crop( original, 0, 0, 23, original.height() );
                output.setPosition( original.x(), original.y() );

                return true;
            }
            case ICN::ESCROLL:
                LoadOriginalICN( id );
                if ( _icnVsSprite[id].size() > 4 ) {
                    // fix missing black border on the right side of the "up" button
                    Sprite & out = _icnVsSprite[id][4];
                    if ( out.width() == 16 && out.height() == 16 ) {
                        out._disableTransformLayer();
                        Copy( out, 0, 0, out, 15, 0, 1, 16 );
                    }
                }
                return true;
            case ICN::MAP_TYPE_ICON: {
                // TODO: add a new icon for the Resurrection add-on map type.
                _icnVsSprite[id].resize( 2 );
                for ( Sprite & icon : _icnVsSprite[id] ) {
                    icon._disableTransformLayer();
                    icon.resize( 17, 17 );
                    icon.fill( 0 );
                }

                const Sprite & successionWarsIcon = GetICN( ICN::ARTFX, 6 );
                const Sprite & priceOfLoyaltyIcon = GetICN( ICN::ARTFX, 90 );

                if ( !successionWarsIcon.empty() ) {
                    Resize( successionWarsIcon, 0, 0, successionWarsIcon.width(), successionWarsIcon.height(), _icnVsSprite[id][0], 1, 1, 15, 15 );
                }

                if ( !priceOfLoyaltyIcon.empty() ) {
                    Resize( priceOfLoyaltyIcon, 0, 0, priceOfLoyaltyIcon.width(), priceOfLoyaltyIcon.height(), _icnVsSprite[id][1], 1, 1, 15, 15 );
                }

                return true;
            }
            case ICN::TWNWWEL2: {
                LoadOriginalICN( id );
                if ( _icnVsSprite[id].size() == 7 ) {
                    if ( _icnVsSprite[id][0].width() == 122 && _icnVsSprite[id][0].height() == 226 ) {
                        FillTransform( _icnVsSprite[id][0], 0, 57, 56, 62, 1 );
                    }

                    for ( size_t i = 1; i < 7; ++i ) {
                        Sprite & original = _icnVsSprite[id][i];
                        if ( original.width() == 121 && original.height() == 151 ) {
                            FillTransform( original, 0, 0, 64, 39, 1 );
                        }
                    }
                }
                return true;
            }
            case ICN::TWNWCAPT: {
                LoadOriginalICN( id );
                if ( !_icnVsSprite[id].empty() ) {
                    Sprite & original = _icnVsSprite[id][0];
                    if ( original.width() == 118 && original.height() ) {
                        // Remove shadow from left side.
                        FillTransform( original, 85, 84, 33, 26, 1 );

                        // Remove extra terrain at the bottom.
                        FillTransform( original, 0, 114, 40, 4, 1 );
                        FillTransform( original, 9, 112, 51, 2, 1 );
                        FillTransform( original, 35, 110, 47, 2, 1 );
                        FillTransform( original, 57, 108, 51, 2, 1 );
                    }
                }
                return true;
            }
            case ICN::GOOD_ARMY_BUTTON:
            case ICN::GOOD_MARKET_BUTTON: {
                _icnVsSprite[id].resize( 2 );

                LoadOriginalICN( ICN::ADVBTNS );

                const int releasedIndex = ( id == ICN::GOOD_ARMY_BUTTON ) ? 0 : 4;
                Copy( GetICN( ICN::ADVBTNS, releasedIndex ), _icnVsSprite[id][0] );
                Copy( GetICN( ICN::ADVBTNS, releasedIndex + 1 ), _icnVsSprite[id][1] );

                // Make all black pixels transparent.
                AddTransparency( _icnVsSprite[id][0], 36 );
                AddTransparency( _icnVsSprite[id][1], 36 );
                AddTransparency( _icnVsSprite[id][1], 61 ); // remove the extra brown border

                return true;
            }
            case ICN::EVIL_ARMY_BUTTON:
            case ICN::EVIL_MARKET_BUTTON: {
                _icnVsSprite[id].resize( 2 );

                LoadOriginalICN( ICN::ADVEBTNS );

                const int releasedIndex = ( id == ICN::EVIL_ARMY_BUTTON ) ? 0 : 4;
                Copy( GetICN( ICN::ADVEBTNS, releasedIndex ), _icnVsSprite[id][0] );
                Copy( GetICN( ICN::ADVEBTNS, releasedIndex + 1 ), _icnVsSprite[id][1] );

                // Make all black pixels transparent.
                AddTransparency( _icnVsSprite[id][0], 36 );
                AddTransparency( _icnVsSprite[id][1], 36 );

                // Add the bottom-left dark border.
                Fill( _icnVsSprite[id][1], 1, 4, 1, 30, 36 );
                Fill( _icnVsSprite[id][1], 1, 34, 31, 1, 36 );

                // Restore back black pixels in the middle of the image.
                Copy( _icnVsSprite[ICN::ADVEBTNS][releasedIndex], 9, 6, _icnVsSprite[id][0], 9, 6, 20, 22 );
                Copy( _icnVsSprite[ICN::ADVEBTNS][releasedIndex + 1], 8, 7, _icnVsSprite[id][1], 8, 7, 20, 22 );

                return true;
            }
            case ICN::SPANBTN:
            case ICN::SPANBTNE:
            case ICN::CSPANBTN:
            case ICN::CSPANBTE: {
                LoadOriginalICN( id );
                if ( !_icnVsSprite[id].empty() ) {
                    // add missing part of the released button state on the left
                    Sprite & out = _icnVsSprite[id][0];

                    Sprite released( out.width() + 1, out.height() );
                    released.reset();
                    const uint8_t color = id == ICN::SPANBTN || id == ICN::CSPANBTN ? 57 : 32;
                    DrawLine( released, { 0, 3 }, { 0, out.height() - 1 }, color );
                    Blit( out, released, 1, 0 );

                    out = std::move( released );
                }
                return true;
            }
            case ICN::TRADPOSE: {
                LoadOriginalICN( id );
                if ( _icnVsSprite[id].size() >= 19 ) {
                    // fix background for TRADE and EXIT buttons
                    for ( const uint32_t i : { 16, 18 } ) {
                        Sprite pressed;
                        std::swap( pressed, _icnVsSprite[id][i] );
                        AddTransparency( pressed, 25 ); // remove too dark background

                        // take background from the empty system button
                        _icnVsSprite[id][i] = GetICN( ICN::SYSTEME, 12 );

                        // put back dark-gray pixels in the middle of the button
                        Fill( _icnVsSprite[id][i], 5, 5, 86, 17, 25 );
                        Blit( pressed, _icnVsSprite[id][i] );
                    }
                }
                return true;
            }
            case ICN::RECRUIT: {
                LoadOriginalICN( id );
                if ( _icnVsSprite[id].size() >= 10 ) {
                    // fix transparent corners on released OKAY button
                    CopyTransformLayer( _icnVsSprite[id][9], _icnVsSprite[id][8] );
                }
                return true;
            }
            case ICN::NGEXTRA: {
                LoadOriginalICN( id );
                std::vector<Sprite> & images = _icnVsSprite[id];

                if ( images.size() >= 34 ) {
                    // Fix extra column at the end of AI controlled player.
                    for ( size_t i = 27; i < 34; ++i ) {
                        if ( images[i].width() == 62 && images[i].height() == 58 ) {
                            Copy( images[i], 58, 44, images[i], 59, 44, 1, 11 );
                        }
                    }

                    for ( size_t i = 39; i < 45; ++i ) {
                        if ( images[i].width() == 62 && images[i].height() == 58 ) {
                            Copy( images[i], 58, 44, images[i], 59, 44, 1, 11 );
                        }
                    }
                }

                if ( images.size() >= 70 ) {
                    // fix transparent corners on pressed OKAY and CANCEL buttons
                    CopyTransformLayer( images[66], images[67] );
                    CopyTransformLayer( images[68], images[69] );
                }
                return true;
            }
            case ICN::HSBTNS: {
                LoadOriginalICN( id );
                if ( _icnVsSprite[id].size() >= 4 ) {
                    // extract the EXIT button without background
                    Sprite exitReleased = _icnVsSprite[id][2];
                    Sprite exitPressed = _icnVsSprite[id][3];

                    // make the border parts around EXIT button transparent
                    Image exitCommonMask = ExtractCommonPattern( { &exitReleased, &exitPressed } );
                    invertTransparency( exitCommonMask );

                    CopyTransformLayer( exitCommonMask, exitReleased );
                    CopyTransformLayer( exitCommonMask, exitPressed );

                    // fix DISMISS button: get the EXIT button, then slap the text back
                    Sprite & dismissReleased = _icnVsSprite[id][0];

                    Sprite tmpReleased = dismissReleased;
                    Blit( exitReleased, 0, 0, tmpReleased, 5, 0, 27, 120 );
                    Blit( dismissReleased, 9, 4, tmpReleased, 9, 4, 19, 110 );

                    dismissReleased = std::move( tmpReleased );

                    Sprite & dismissPressed = _icnVsSprite[id][1];

                    // start with the released state as well to capture more details
                    Sprite tmpPressed = dismissReleased;
                    Blit( exitPressed, 0, 0, tmpPressed, 5, 0, 27, 120 );
                    Blit( dismissPressed, 9, 5, tmpPressed, 8, 5, 19, 110 );

                    dismissPressed = std::move( tmpPressed );
                }
                return true;
            }
            case ICN::TWNWUP_5: {
                LoadOriginalICN( id );
                if ( !_icnVsSprite[id].empty() && _icnVsSprite[id].front().width() == 84 && _icnVsSprite[id].front().height() == 256 ) {
                    // Fix glowing red pixel.
                    Copy( _icnVsSprite[id].front(), 52, 92, _icnVsSprite[id].front(), 54, 92, 1, 1 );
                }

                return true;
            }
            case ICN::MONO_CURSOR_ADVMBW: {
                LoadOriginalICN( ICN::ADVMCO );

                _icnVsSprite[id].resize( _icnVsSprite[ICN::ADVMCO].size() );
                for ( size_t i = 0; i < _icnVsSprite[id].size(); ++i ) {
                    std::string digit;
                    if ( i < 9 ) {
                        digit += '0';
                    }
                    digit += std::to_string( i + 1 );

                    _icnVsSprite[id][i] = loadBMPFile( std::string( "ADVMBW" ) + digit + ".BMP" );
                }
                return true;
            }
            case ICN::MONO_CURSOR_SPELBW: {
                LoadOriginalICN( ICN::SPELCO );

                _icnVsSprite[id].resize( _icnVsSprite[ICN::SPELCO].size() );
                for ( size_t i = 0; i < _icnVsSprite[id].size(); ++i ) {
                    std::string digit;
                    if ( i < 10 ) {
                        digit += '0';
                    }
                    digit += std::to_string( i );

                    _icnVsSprite[id][i] = loadBMPFile( std::string( "SPELBW" ) + digit + ".BMP" );
                }
                return true;
            }
            case ICN::MONO_CURSOR_CMSSBW: {
                LoadOriginalICN( ICN::CMSECO );

                _icnVsSprite[id].resize( _icnVsSprite[ICN::CMSECO].size() );
                for ( size_t i = 0; i < _icnVsSprite[id].size(); ++i ) {
                    std::string digit;
                    if ( i < 9 ) {
                        digit += '0';
                    }
                    digit += std::to_string( i + 1 );

                    _icnVsSprite[id][i] = loadBMPFile( std::string( "CMSEBW" ) + digit + ".BMP" );
                }
                return true;
            }
            case ICN::ARTIFACT:
                LoadOriginalICN( id );
                if ( _icnVsSprite[id].size() > 99 ) {
                    // This fixes "Arm of the Martyr" (#88) and " Sphere of Negation" (#99) artifacts rendering which initially has some incorrect transparent pixels.
                    for ( const int32_t index : { 88, 99 } ) {
                        Sprite & originalImage = _icnVsSprite[id][index];
                        Sprite temp( originalImage.width(), originalImage.height() );
                        temp.setPosition( originalImage.x(), originalImage.y() );
                        temp._disableTransformLayer();
                        temp.fill( 0 );
                        Blit( originalImage, temp );
                        originalImage = std::move( temp );
                    }
                }
                return true;
            case ICN::TWNSDW_5:
                LoadOriginalICN( id );
                if ( !_icnVsSprite[id].empty() && _icnVsSprite[id][0].width() == 140 && _icnVsSprite[id][0].height() == 165 ) {
                    Sprite & image = _icnVsSprite[id][0];
                    // Red Tower has multiple defects.
                    // First one is the area between columns in middle of the Tower is prerendered. We need to remove it.
                    const int32_t windowBottom = 88;
                    FillTransform( image, 39, 68, 1, windowBottom - 68, 1 );
                    FillTransform( image, 40, 67, 1, windowBottom - 67, 1 );
                    FillTransform( image, 41, 66, 1, windowBottom - 66, 1 );
                    FillTransform( image, 42, 65, 1, windowBottom - 65, 1 );
                    FillTransform( image, 43, 66, 1, windowBottom - 66, 1 );
                    FillTransform( image, 44, 67, 1, windowBottom - 67, 1 );
                    FillTransform( image, 45, 71, 1, windowBottom - 71, 1 );
                    FillTransform( image, 49, 70, 1, windowBottom - 70, 1 );
                    FillTransform( image, 50, 68, 2, windowBottom - 68, 1 );
                    FillTransform( image, 52, 69, 1, windowBottom - 69, 1 );
                    FillTransform( image, 53, 74, 1, windowBottom - 74, 1 );
                    FillTransform( image, 57, 70, 1, windowBottom - 70, 1 );
                    FillTransform( image, 58, 67, 1, windowBottom - 67, 1 );
                    FillTransform( image, 59, 66, 1, windowBottom - 66, 1 );
                    FillTransform( image, 60, 65, 2, windowBottom - 65, 1 );
                    FillTransform( image, 62, 67, 1, windowBottom - 67, 1 );
                    FillTransform( image, 63, 69, 1, windowBottom - 69, 1 );
                    FillTransform( image, 64, 72, 1, windowBottom - 72, 1 );

                    // The lower part of the tower is truncated and blocked by partial castle's sprite. The fix is done in multiple stages.
                    // Fix right red part of the building by copying a piece of the same wall.
                    Copy( image, 67, 135, image, 67, 119, 1, 1 );
                    Copy( image, 67, 144, image, 67, 120, 2, 2 );
                    Copy( image, 67, 134, image, 67, 122, 3, 2 );
                    Copy( image, 67, 148, image, 67, 125, 1, 4 );

                    // Remove a part of the castle at the bottom left part of the image.
                    FillTransform( image, 62, 157, 3, 8, 1 );

                    // Top part of the castle's tower touches Red Tower level separation part.
                    Copy( image, 61, 101, image, 57, 101, 2, 1 );
                    Copy( image, 52, 100, image, 57, 100, 2, 1 );

                    // Generate programmatically the left part of the building.
                    std::mt19937 seededGen( 751 ); // 751 is and ID of this sprite. To keep the changes constant we need to hardcode this value.

                    fillRandomPixelsFromImage( image, { 33, 105, 4, 7 }, image, { 33, 117, 4, 39 }, seededGen );
                    fillRandomPixelsFromImage( image, { 41, 105, 5, 9 }, image, { 41, 121, 5, 36 }, seededGen );
                    fillRandomPixelsFromImage( image, { 46, 104, 4, 13 }, image, { 46, 118, 4, 39 }, seededGen );

                    Copy( image, 37, 113, image, 37, 115, 1, 2 );
                    Copy( image, 37, 104, image, 37, 117, 1, 2 );
                    Copy( image, 38, 104, image, 38, 118, 2, 1 );
                    Copy( image, 37, 113, image, 38, 117, 1, 1 );

                    // Create a temporary image to be a holder of pixels.
                    Sprite temp( 4 * 2, 8 );
                    Copy( image, 33, 105, temp, 0, 0, 4, 8 );
                    Copy( image, 41, 105, temp, 4, 0, 4, 8 );
                    fillRandomPixelsFromImage( temp, { 0, 0, temp.width(), temp.height() }, image, { 37, 119, 4, 37 }, seededGen );

                    Copy( image, 35, 131, image, 35, 113, 2, 4 );

                    Copy( image, 43, 133, image, 43, 115, 3, 6 );

                    // Fix the main arc.
                    Copy( image, 61, 102, image, 56, 102, 3, 1 );

                    // TODO: the distribution of light inside Red Tower is actually not uniform and follows the window on from th left.
                    // However, generating such complex image requires a lot of code so we simply make the rest of the arc uniformed filled.
                    fillRandomPixelsFromImage( image, { 61, 104, 2, 3 }, image, { 50, 110, 12, 47 }, seededGen );
                    fillRandomPixelsFromImage( image, { 61, 104, 2, 3 }, image, { 52, 107, 9, 3 }, seededGen );
                    fillRandomPixelsFromImage( image, { 61, 104, 2, 3 }, image, { 62, 111, 1, 46 }, seededGen );
                    fillRandomPixelsFromImage( image, { 61, 104, 2, 3 }, image, { 63, 113, 1, 20 }, seededGen );
                    fillRandomPixelsFromImage( image, { 61, 104, 2, 3 }, image, { 63, 141, 1, 16 }, seededGen );
                    fillRandomPixelsFromImage( image, { 61, 104, 2, 3 }, image, { 64, 115, 1, 17 }, seededGen );
                    fillRandomPixelsFromImage( image, { 61, 104, 2, 3 }, image, { 64, 152, 1, 5 }, seededGen );
                    fillRandomPixelsFromImage( image, { 61, 104, 2, 3 }, image, { 65, 116, 1, 15 }, seededGen );
                    fillRandomPixelsFromImage( image, { 61, 104, 2, 3 }, image, { 66, 118, 1, 12 }, seededGen );
                    fillRandomPixelsFromImage( image, { 61, 104, 2, 3 }, image, { 51, 108, 1, 2 }, seededGen );
                    fillRandomPixelsFromImage( image, { 61, 104, 2, 3 }, image, { 55, 103, 5, 4 }, seededGen );
                    fillRandomPixelsFromImage( image, { 61, 104, 2, 3 }, image, { 61, 109, 1, 1 }, seededGen );
                    fillRandomPixelsFromImage( image, { 61, 104, 2, 3 }, image, { 52, 106, 1, 1 }, seededGen );
                }
                return true;
            case ICN::SCENIBKG:
                LoadOriginalICN( id );
                if ( !_icnVsSprite[id].empty() && _icnVsSprite[id][0].width() == 436 && _icnVsSprite[id][0].height() == 476 ) {
                    const Sprite & helper = GetICN( ICN::CSPANBKE, 1 );
                    if ( !helper.empty() ) {
                        Sprite & original = _icnVsSprite[id][0];
                        Sprite temp( original.width(), original.height() + 12 );
                        temp.reset();
                        Copy( original, 0, 0, temp, 0, 0, original.width(), original.height() );
                        Copy( helper, 0, helper.height() - 12, temp, 0, temp.height() - 12, 300, 12 );
                        Copy( helper, helper.width() - ( temp.width() - 300 ), helper.height() - 12, temp, 300 - 16, temp.height() - 12, temp.width() - 300, 12 );
                        original = std::move( temp );
                    }
                }
                return true;
            case ICN::CSTLCAPS:
                LoadOriginalICN( id );
                if ( !_icnVsSprite[id].empty() && _icnVsSprite[id][0].width() == 84 && _icnVsSprite[id][0].height() == 81 ) {
                    const Sprite & castle = GetICN( ICN::TWNSCSTL, 0 );
                    if ( !castle.empty() ) {
                        Blit( castle, 206, 106, _icnVsSprite[id][0], 2, 2, 33, 67 );
                    }
                }
                return true;
            case ICN::LGNDXTRA:
                // Exit button is too huge due to 1 pixel presence at the bottom of the image.
                LoadOriginalICN( id );
                if ( _icnVsSprite[id].size() >= 6 ) {
                    auto & original = _icnVsSprite[id];
                    if ( original[4].height() == 142 ) {
                        const Point offset( original[4].x(), original[4].y() );
                        original[4] = Crop( original[4], 0, 0, original[4].width(), 25 );
                        original[4].setPosition( offset.x, offset.y );
                    }

                    if ( original[5].height() == 142 ) {
                        const Point offset( original[5].x(), original[5].y() );
                        original[5] = Crop( original[5], 0, 0, original[5].width(), 25 );
                        original[5].setPosition( offset.x, offset.y );
                    }
                }
                return true;
            case ICN::LGNDXTRE:
                // Exit button is too huge due to 1 pixel presence at the bottom of the image.
                LoadOriginalICN( id );
                if ( _icnVsSprite[id].size() >= 6 ) {
                    auto & original = _icnVsSprite[id];
                    if ( original[4].height() == 142 ) {
                        const Point offset( original[4].x(), original[4].y() );
                        original[4] = Crop( original[4], 0, 0, original[4].width(), 25 );
                        original[4].setPosition( offset.x, offset.y );
                    }
                }
                return true;
            case ICN::ESPANBKG_EVIL: {
                _icnVsSprite[id].resize( 2 );

                const Rect roi{ 28, 28, 265, 206 };

                Sprite & output = _icnVsSprite[id][0];
                _icnVsSprite[id][0] = GetICN( ICN::CSPANBKE, 0 );
                Copy( GetICN( ICN::ESPANBKG, 0 ), roi.x, roi.y, output, roi.x, roi.y, roi.width, roi.height );

                convertToEvilInterface( output, roi );

                _icnVsSprite[id][1] = GetICN( ICN::ESPANBKG, 1 );

                return true;
            }
            case ICN::RECR2BKG_EVIL: {
                GetICN( ICN::RECR2BKG, 0 );
                _icnVsSprite[id] = _icnVsSprite[ICN::RECR2BKG];
                if ( !_icnVsSprite[id].empty() ) {
                    const Rect roi( 0, 0, _icnVsSprite[id][0].width(), _icnVsSprite[id][0].height() );
                    convertToEvilInterface( _icnVsSprite[id][0], roi );
                    copyEvilInterfaceElements( _icnVsSprite[id][0], roi );
                }

                return true;
            }
            case ICN::RECRBKG_EVIL: {
                GetICN( ICN::RECRBKG, 0 );
                _icnVsSprite[id] = _icnVsSprite[ICN::RECRBKG];
                if ( !_icnVsSprite[id].empty() ) {
                    const Rect roi( 0, 0, _icnVsSprite[id][0].width(), _icnVsSprite[id][0].height() );
                    convertToEvilInterface( _icnVsSprite[id][0], roi );
                    copyEvilInterfaceElements( _icnVsSprite[id][0], roi );
                }

                return true;
            }
            case ICN::STONEBAK_EVIL: {
                GetICN( ICN::STONEBAK, 0 );
                _icnVsSprite[id] = _icnVsSprite[ICN::STONEBAK];
                if ( !_icnVsSprite[id].empty() ) {
                    const Rect roi( 0, 0, _icnVsSprite[id][0].width(), _icnVsSprite[id][0].height() );
                    convertToEvilInterface( _icnVsSprite[id][0], roi );
                }

                return true;
            }
            case ICN::STONEBAK_SMALL_POL: {
                _icnVsSprite[id].resize( 1 );
                const fheroes2::Sprite & original = GetICN( ICN::X_CMPBKG, 0 );
                if ( !original.empty() ) {
                    _icnVsSprite[id][0] = Crop( original, original.width() - 272, original.height() - 52, 244, 28 );
                }
                return true;
            }
            case ICN::WELLBKG_EVIL: {
                GetICN( ICN::WELLBKG, 0 );
                _icnVsSprite[id] = _icnVsSprite[ICN::WELLBKG];
                if ( !_icnVsSprite[id].empty() ) {
                    const Rect roi( 0, 0, _icnVsSprite[id][0].width(), _icnVsSprite[id][0].height() - 19 );
                    convertToEvilInterface( _icnVsSprite[id][0], roi );
                }

                return true;
            }
            case ICN::CASLWIND_EVIL: {
                GetICN( ICN::CASLWIND, 0 );
                _icnVsSprite[id] = _icnVsSprite[ICN::CASLWIND];
                if ( !_icnVsSprite[id].empty() ) {
                    const Rect roi( 0, 0, _icnVsSprite[id][0].width(), _icnVsSprite[id][0].height() );
                    convertToEvilInterface( _icnVsSprite[id][0], roi );
                }

                return true;
            }
            case ICN::CASLXTRA_EVIL: {
                GetICN( ICN::CASLXTRA, 0 );
                _icnVsSprite[id] = _icnVsSprite[ICN::CASLXTRA];
                if ( !_icnVsSprite[id].empty() ) {
                    const Rect roi( 0, 0, _icnVsSprite[id][0].width(), _icnVsSprite[id][0].height() );
                    convertToEvilInterface( _icnVsSprite[id][0], roi );
                }

                return true;
            }
            case ICN::STRIP_BACKGROUND_EVIL: {
                _icnVsSprite[id].resize( 1 );
                _icnVsSprite[id][0] = GetICN( ICN::STRIP, 11 );

                const Rect roi( 0, 0, _icnVsSprite[id][0].width(), _icnVsSprite[id][0].height() - 7 );
                convertToEvilInterface( _icnVsSprite[id][0], roi );

                return true;
            }
            case ICN::B_BFLG32:
            case ICN::G_BFLG32:
            case ICN::R_BFLG32:
            case ICN::Y_BFLG32:
            case ICN::O_BFLG32:
            case ICN::P_BFLG32:
                LoadOriginalICN( id );
                if ( _icnVsSprite[id].size() > 31 && _icnVsSprite[id][31].height() == 248 ) {
                    Sprite & original = _icnVsSprite[id][31];
                    Sprite temp = Crop( original, 0, 0, original.width(), 4 );
                    temp.setPosition( original.x(), original.y() );

                    original = std::move( temp );
                }
                return true;
            case ICN::FLAG32:
                LoadOriginalICN( id );
                // Only first 14 images are properly aligned within an Adventure Map tile. The rest of images should be rendered on multiple tiles.
                // To keep proper rendering logic we are creating new images by diving existing ones into 2 parts and setting up new sprite offsets.
                // This helps to solve the problem with rendering order.
                _icnVsSprite[id].resize( 128 + _icnVsSprite[id].size() * 2 );
                for ( int32_t i = 14; i < 14 + 7; ++i ) {
                    const Sprite & original = _icnVsSprite[id][i];

                    _icnVsSprite[id][i + 128] = Crop( original, 0, 0, 32 - original.x(), original.height() );
                    _icnVsSprite[id][i + 128].setPosition( original.x(), 32 + original.y() );

                    _icnVsSprite[id][i + 128 + 7] = Crop( original, 32 - original.x(), 0, original.width(), original.height() );
                    _icnVsSprite[id][i + 128 + 7].setPosition( 0, 32 + original.y() );
                }

                for ( int32_t i = 42; i < 42 + 7; ++i ) {
                    const Sprite & original = _icnVsSprite[id][i];

                    _icnVsSprite[id][i + 128] = Crop( original, 0, 0, -original.x(), original.height() );
                    _icnVsSprite[id][i + 128].setPosition( 32 + original.x(), original.y() );

                    _icnVsSprite[id][i + 128 + 7] = Crop( original, -original.x(), 0, original.width(), original.height() );
                    _icnVsSprite[id][i + 128 + 7].setPosition( 0, original.y() );
                }
                return true;
            case ICN::SHADOW32:
                LoadOriginalICN( id );
                // The shadow sprite of hero needs to be shifted to match the hero sprite.
                if ( _icnVsSprite[id].size() == 86 ) {
                    // Direction: TOP (0-8), TOP_RIGHT (9-17), RIGHT (18-26), BOTTOM_RIGHT (27-35), BOTTOM (36-44)
                    for ( int32_t i = 0; i < 45; ++i ) {
                        Sprite & original = _icnVsSprite[id][i];
                        original.setPosition( original.x(), original.y() - 3 );
                    }

                    // Direction:TOP_LEFT
                    for ( int32_t i = 59; i < 68; ++i ) {
                        Sprite & original = _icnVsSprite[id][i];
                        original.setPosition( original.x() + 1, original.y() - 3 );
                    }

                    // Direction:LEFT
                    for ( int32_t i = 68; i < 77; ++i ) {
                        Sprite & original = _icnVsSprite[id][i];
                        original.setPosition( original.x() - 5, original.y() - 3 );
                    }

                    // Direction:BOTTOM_LEFT
                    for ( int32_t i = 77; i < 86; ++i ) {
                        Sprite & original = _icnVsSprite[id][i];
                        if ( i == 80 ) {
                            // This sprite needs extra fix.
                            original.setPosition( original.x() - 5, original.y() - 3 );
                        }
                        else {
                            original.setPosition( original.x() - 10, original.y() - 3 );
                        }
                    }
                }
                return true;
            case ICN::MINI_MONSTER_IMAGE:
            case ICN::MINI_MONSTER_SHADOW: {
                // It doesn't matter which image is being called. We are generating both of them at the same time.
                LoadOriginalICN( ICN::MINIMON );

                // Minotaur King original Adventure map sprite has blue armlets. We make them gold to correspond the ICN::MINOTAU2.
                if ( _icnVsSprite[ICN::MINIMON].size() > 303 ) {
                    // The gold color gradient has -42 offset from blue color gradient.
                    if ( _icnVsSprite[ICN::MINIMON][297].width() == 38 && _icnVsSprite[ICN::MINIMON][297].height() == 34 ) {
                        // We update these pixels: 29x15, 30x15, 31x15, 30x16.
                        for ( const uint32_t pixelNumber : { 599, 600, 601, 638 } ) {
                            _icnVsSprite[ICN::MINIMON][297].image()[pixelNumber] -= 42;
                        }
                    }
                    for ( uint32_t icnNumber = 298; icnNumber < 300; ++icnNumber ) {
                        if ( _icnVsSprite[ICN::MINIMON][icnNumber].width() == 44 && _icnVsSprite[ICN::MINIMON][icnNumber].height() == 32 ) {
                            // We update these pixels: 29x17, 30x17, 32x17, 30x18, 31x18, 38x18, 38x19, 38x20.
                            for ( const uint32_t pixelNumber : { 777, 778, 780, 822, 823, 830, 874, 918 } ) {
                                _icnVsSprite[ICN::MINIMON][icnNumber].image()[pixelNumber] -= 42;
                            }
                        }
                    }
                    if ( _icnVsSprite[ICN::MINIMON][300].width() == 45 && _icnVsSprite[ICN::MINIMON][300].height() == 32 ) {
                        // We update these pixels: 30x17, 31x17, 33x17, 31x18, 32x18, 39x18, 39x19, 39x20
                        for ( const uint32_t pixelNumber : { 795, 796, 798, 841, 842, 849, 894, 939 } ) {
                            _icnVsSprite[ICN::MINIMON][300].image()[pixelNumber] -= 42;
                        }
                    }
                    if ( _icnVsSprite[ICN::MINIMON][301].width() == 45 && _icnVsSprite[ICN::MINIMON][301].height() == 32 ) {
                        // We update these pixels: 29x17, 30x17, 32x17, 30x18, 31x18, 39x18, 39x19, 39x20
                        for ( const uint32_t pixelNumber : { 794, 795, 797, 840, 841, 849, 894, 939 } ) {
                            _icnVsSprite[ICN::MINIMON][301].image()[pixelNumber] -= 42;
                        }
                    }
                    if ( _icnVsSprite[ICN::MINIMON][302].width() == 45 && _icnVsSprite[ICN::MINIMON][302].height() == 32 ) {
                        // We update these pixels: 35x16, 29x17, 30x17, 32x17, 33x17, 34x17, 30x18, 31x18, 31x19, 32x20.
                        for ( const uint32_t pixelNumber : { 755, 794, 795, 797, 798, 799, 840, 841, 886, 932 } ) {
                            _icnVsSprite[ICN::MINIMON][302].image()[pixelNumber] -= 42;
                        }
                    }
                    if ( _icnVsSprite[ICN::MINIMON][303].width() == 44 && _icnVsSprite[ICN::MINIMON][303].height() == 32 ) {
                        // We update these pixels: 29x17, 30x17, 30x18, 31x18, 31x19.
                        for ( const uint32_t pixelNumber : { 777, 778, 822, 823, 867 } ) {
                            _icnVsSprite[ICN::MINIMON][303].image()[pixelNumber] -= 42;
                        }
                    }
                }

                // TODO: optimize image sizes.
                _icnVsSprite[ICN::MINI_MONSTER_IMAGE] = _icnVsSprite[ICN::MINIMON];
                _icnVsSprite[ICN::MINI_MONSTER_SHADOW] = _icnVsSprite[ICN::MINIMON];

                for ( Sprite & image : _icnVsSprite[ICN::MINI_MONSTER_IMAGE] ) {
                    uint8_t * transform = image.transform();
                    const uint8_t * transformEnd = transform + image.width() * image.height();
                    for ( ; transform != transformEnd; ++transform ) {
                        if ( *transform > 1 ) {
                            *transform = 1;
                        }
                    }
                }

                for ( Sprite & image : _icnVsSprite[ICN::MINI_MONSTER_SHADOW] ) {
                    uint8_t * transform = image.transform();
                    const uint8_t * transformEnd = transform + image.width() * image.height();
                    for ( ; transform != transformEnd; ++transform ) {
                        if ( *transform == 0 ) {
                            *transform = 1;
                        }
                    }
                }

                return true;
            }
            case ICN::BUTTON_GOOD_FONT_RELEASED:
            case ICN::BUTTON_GOOD_FONT_PRESSED:
            case ICN::BUTTON_EVIL_FONT_RELEASED:
            case ICN::BUTTON_EVIL_FONT_PRESSED: {
                generateBaseButtonFont( _icnVsSprite[ICN::BUTTON_GOOD_FONT_RELEASED], _icnVsSprite[ICN::BUTTON_GOOD_FONT_PRESSED],
                                        _icnVsSprite[ICN::BUTTON_EVIL_FONT_RELEASED], _icnVsSprite[ICN::BUTTON_EVIL_FONT_PRESSED] );
                return true;
            }
            case ICN::HISCORE: {
                LoadOriginalICN( id );
                if ( _icnVsSprite[id].size() == 9 ) {
                    // Campaign title bar needs to include rating.
                    const int32_t imageHeight = _icnVsSprite[id][7].height();
                    const Sprite temp = Crop( _icnVsSprite[id][7], 215, 0, 300, imageHeight );

                    Copy( temp, 0, 0, _icnVsSprite[id][7], 215 - 57, 0, temp.width(), imageHeight );
                    Copy( _icnVsSprite[id][6], 324, 0, _icnVsSprite[id][7], 324, 0, _icnVsSprite[id][6].width() - 324, imageHeight );
                }
                return true;
            }
            case ICN::SPELLINL: {
                LoadOriginalICN( id );

                if ( _icnVsSprite[id].size() > 11 ) {
                    // Replace petrification spell mini-icon.
                    h2d::readImage( "petrification_spell_icon_mini.image", _icnVsSprite[id][11] );
                }

                return true;
            }
            case ICN::EMPTY_GOOD_BUTTON:
            case ICN::EMPTY_EVIL_BUTTON: {
                const bool isGoodInterface = ( id == ICN::EMPTY_GOOD_BUTTON );
                const int32_t originalId = isGoodInterface ? ICN::SYSTEM : ICN::SYSTEME;
                LoadOriginalICN( originalId );

                if ( _icnVsSprite[originalId].size() < 13 ) {
                    break;
                }

                _icnVsSprite[id].resize( 2 );

                Sprite & released = _icnVsSprite[id][0];
                Sprite & pressed = _icnVsSprite[id][1];

                released = _icnVsSprite[originalId][11];

                // fix single bright pixel in the left part of the text area of the released state buttons
                Fill( released, 8, 7, 1, 1, getButtonFillingColor( true, isGoodInterface ) );

                const Sprite & originalPressed = GetICN( originalId, 12 );

                if ( originalPressed.width() > 2 && originalPressed.height() > 2 ) {
                    pressed.resize( originalPressed.width(), originalPressed.height() );
                    // copy the original pressed button but add the missing darker leftside border from the released state
                    Copy( released, 0, 0, pressed, 0, 0, 1, released.height() );
                    Copy( originalPressed, 0, 0, pressed, 1, 0, originalPressed.width() - 1, originalPressed.height() );

                    // Make the background transparent.
                    FillTransform( pressed, 1, 0, pressed.width() - 1, 1, 1 );
                    FillTransform( pressed, pressed.width() - 1, 1, 1, pressed.height() - 1, 1 );

                    FillTransform( pressed, 1, 1, 2, 1, 1 );
                    FillTransform( pressed, 1, 2, 1, 1, 1 );

                    FillTransform( pressed, pressed.width() - 3, 1, 2, 1, 1 );
                    FillTransform( pressed, pressed.width() - 2, 2, 1, 1, 1 );

                    FillTransform( pressed, pressed.width() - 4, pressed.height() - 1, 3, 1, 1 );
                    FillTransform( pressed, pressed.width() - 3, pressed.height() - 2, 2, 1, 1 );
                    FillTransform( pressed, pressed.width() - 2, pressed.height() - 3, 1, 1, 1 );
                }

                break;
            }
            case ICN::EMPTY_POL_BUTTON: {
                const int originalID = ICN::X_CMPBTN;
                LoadOriginalICN( originalID );

                if ( _icnVsSprite[originalID].size() < 8 ) {
                    break;
                }

                _icnVsSprite[id].resize( 2 );
                // move dark border to new released state from original pressed state button
                const Sprite & originalReleased = GetICN( originalID, 4 );
                const Sprite & originalPressed = GetICN( originalID, 5 );
                if ( originalReleased.width() != 94 && originalPressed.width() != 94 && originalReleased.height() < 5 && originalPressed.height() < 5 ) {
                    break;
                }
                Sprite & releasedWithDarkBorder = _icnVsSprite[id][0];
                releasedWithDarkBorder.resize( originalReleased.width() + 2, originalReleased.height() + 1 );
                releasedWithDarkBorder.reset();

                Copy( originalReleased, 0, 0, releasedWithDarkBorder, 1, 0, originalReleased.width(), originalReleased.height() );
                Copy( originalReleased, 0, 2, releasedWithDarkBorder, 1, 21, 1, 1 );
                Copy( originalReleased, 0, 2, releasedWithDarkBorder, 2, 22, 1, 1 );
                Copy( originalPressed, 0, 2, releasedWithDarkBorder, 0, 3, 1, 19 );
                Copy( originalPressed, 0, originalPressed.height() - 1, releasedWithDarkBorder, 0, originalPressed.height(), originalPressed.width(), 1 );
                Copy( originalPressed, 0, 2, releasedWithDarkBorder, 1, 22, 1, 1 );

                // pressed state
                Sprite & pressed = _icnVsSprite[id][1];
                pressed.resize( originalPressed.width() + 2, originalPressed.height() + 1 );
                pressed.reset();
                Copy( originalPressed, 0, 0, pressed, 0, 1, originalPressed.width(), originalPressed.height() );

                // the empty buttons need to be widened by 1 px so that they can be evenly divided by 3 in resizeButton() in ui_tools.cpp
                Copy( originalReleased, originalReleased.width() - 5, 0, releasedWithDarkBorder, releasedWithDarkBorder.width() - 5, 0, 5, originalReleased.height() );
                Copy( originalPressed, originalPressed.width() - 5, 0, pressed, pressed.width() - 6, 1, 5, originalPressed.height() );

                const int32_t pixelPosition = 4 * 94 + 6;
                Fill( releasedWithDarkBorder, 5, 3, 88, 18, originalReleased.image()[pixelPosition] );
                Fill( pressed, 4, 5, 87, 17, originalPressed.image()[pixelPosition] );

                break;
            }
            case ICN::EMPTY_GUILDWELL_BUTTON: {
                const int originalID = ICN::WELLXTRA;
                LoadOriginalICN( originalID );

                if ( _icnVsSprite[originalID].size() < 3 ) {
                    break;
                }
                _icnVsSprite[id].resize( 2 );

                for ( int32_t i = 0; i < static_cast<int32_t>( _icnVsSprite[id].size() ); ++i ) {
                    const Sprite & original = GetICN( originalID, 0 + i );

                    Sprite & out = _icnVsSprite[id][i];
                    // the empty button needs to shortened by 1 px so that when it is divided by 3 in resizeButton() in ui_tools.h it will give an integer result
                    out.resize( original.width() - 1, original.height() );

                    Copy( original, 0, 0, out, 0, 0, original.width() - 4, original.height() );
                    Copy( original, original.width() - 3, 0, out, original.width() - 4, 0, 3, original.height() );

                    Fill( out, 7 - i * 2, 2 + i, 50 + i, 14, getButtonFillingColor( i == 0 ) );
                }

                break;
            }
            case ICN::EMPTY_GOOD_MEDIUM_BUTTON:
            case ICN::EMPTY_EVIL_MEDIUM_BUTTON: {
                const bool isGoodInterface = ( id == ICN::EMPTY_GOOD_MEDIUM_BUTTON );
                const int32_t originalId = isGoodInterface ? ICN::APANEL : ICN::APANELE;
                LoadOriginalICN( originalId );

                if ( _icnVsSprite[originalId].size() < 10 ) {
                    break;
                }

                _icnVsSprite[id].resize( 2 );

                Sprite & released = _icnVsSprite[id][0];
                Sprite & pressed = _icnVsSprite[id][1];

                released = _icnVsSprite[originalId][2];
                pressed = _icnVsSprite[originalId][3];

                if ( released.width() > 2 && released.height() > 2 && pressed.width() > 2 && pressed.height() > 2 ) {
                    // Clean the buttons.
                    Fill( released, 28, 15, 42, 27, getButtonFillingColor( true, isGoodInterface ) );
                    Fill( pressed, 27, 16, 42, 27, getButtonFillingColor( false, isGoodInterface ) );
                }

                break;
            }
            case ICN::EMPTY_VERTICAL_GOOD_BUTTON: {
                const int32_t originalId = ICN::HSBTNS;
                LoadOriginalICN( originalId );

                if ( _icnVsSprite[originalId].size() < 9 ) {
                    break;
                }

                _icnVsSprite[id].resize( 2 );
                const Sprite & originalReleased = GetICN( originalId, 2 );
                const Sprite & originalPressed = GetICN( originalId, 3 );

                Sprite & released = _icnVsSprite[id][0];
                Sprite & pressed = _icnVsSprite[id][1];

                Copy( originalReleased, released );
                Copy( originalPressed, pressed );

                if ( released.width() > 2 && released.height() > 2 && pressed.width() > 2 && pressed.height() > 2 ) {
                    // Clean the button states.
                    Fill( released, 5, 4, 18, 111, getButtonFillingColor( true ) );
                    Fill( pressed, 4, 5, 18, 111, getButtonFillingColor( false ) );

                    // Make the background transparent.
                    FillTransform( pressed, 0, 0, pressed.width(), 1, 1 );
                    FillTransform( pressed, 0, 1, 3, 1, 1 );
                    FillTransform( pressed, 0, 2, 2, 1, 1 );
                    FillTransform( pressed, 0, 3, 1, 1, 1 );

                    FillTransform( pressed, pressed.width() - 3, 1, 2, 1, 1 );
                    FillTransform( pressed, pressed.width() - 2, 2, 1, 1, 1 );

                    FillTransform( pressed, pressed.width() - 1, 1, 1, pressed.height() - 1, 1 );
                    FillTransform( pressed, pressed.width() - 2, pressed.height() - 2, 1, 2, 1 );
                    FillTransform( pressed, pressed.width() - 3, pressed.height() - 1, 1, 1, 1 );

                    FillTransform( released, 0, 0, 4, 1, 1 );
                    FillTransform( released, 0, 1, 3, 1, 1 );
                    FillTransform( released, 0, 2, 2, 1, 1 );
                    FillTransform( released, 0, 3, 1, 1, 1 );

                    FillTransform( released, released.width() - 2, 0, 2, 1, 1 );
                    FillTransform( released, released.width() - 1, 1, 1, 1, 1 );

                    FillTransform( released, released.width() - 1, released.height() - 3, 1, 3, 1 );
                    FillTransform( released, released.width() - 2, released.height() - 2, 1, 2, 1 );
                    FillTransform( released, released.width() - 3, released.height() - 1, 1, 1, 1 );
                }

                break;
            }
            case ICN::BRCREST: {
                LoadOriginalICN( id );
                // First sprite in this ICN has incorrect transparent pixel at position 30x5.
                if ( !_icnVsSprite[id].empty() ) {
                    Sprite & original = _icnVsSprite[id][0];
                    if ( original.width() == 50 && original.height() == 47 ) {
                        original._disableTransformLayer();
                        original.image()[280] = 117;
                    }
                }
                return true;
            }
            case ICN::CBKGWATR: {
                // Ship battlefield background has incorrect transparent pixel at position 125x36.
                LoadOriginalICN( id );
                if ( !_icnVsSprite[id].empty() ) {
                    Sprite & original = _icnVsSprite[id][0];
                    if ( original.width() == 640 && original.height() == 443 ) {
                        original._disableTransformLayer();
                        original.image()[23165] = 24;
                    }
                }
                return true;
            }
            case ICN::SWAPWIN:
            case ICN::WELLBKG: {
                // Hero Meeting dialog and Castle Well images can be used with disabled transform layer.
                LoadOriginalICN( id );
                if ( !_icnVsSprite[id].empty() ) {
                    _icnVsSprite[id][0]._disableTransformLayer();
                }
                return true;
            }
            case ICN::GAME_OPTION_ICON: {
                _icnVsSprite[id].resize( 2 );

                h2d::readImage( "hotkeys_icon.image", _icnVsSprite[id][0] );
                h2d::readImage( "graphics_icon.image", _icnVsSprite[id][1] );

                break;
            }
            default:
                break;
            }

            return false;
        }

        size_t GetMaximumICNIndex( int id )
        {
            if ( _icnVsSprite[id].empty() && !LoadModifiedICN( id ) ) {
                LoadOriginalICN( id );
            }

            return _icnVsSprite[id].size();
        }

        size_t GetMaximumTILIndex( int id )
        {
            if ( _tilVsImage[id].empty() ) {
                _tilVsImage[id].resize( 4 ); // 4 possible sides

                const std::vector<uint8_t> & data = ::AGG::getDataFromAggFile( tilFileName[id] );
                if ( data.size() < headerSize ) {
                    // The important resource is absent! Make sure that you are using the correct version of the game.
                    assert( 0 );
                    return 0;
                }

                StreamBuf buffer( data );

                const size_t count = buffer.getLE16();
                const int32_t width = buffer.getLE16();
                const int32_t height = buffer.getLE16();
                if ( count < 1 || width < 1 || height < 1 || ( headerSize + count * width * height ) != data.size() ) {
                    return 0;
                }

                std::vector<Image> & originalTIL = _tilVsImage[id][0];
                decodeTILImages( data.data() + headerSize, count, width, height, originalTIL );

                for ( uint32_t shapeId = 1; shapeId < 4; ++shapeId ) {
                    std::vector<Image> & currentTIL = _tilVsImage[id][shapeId];
                    currentTIL.resize( count );

                    const bool horizontalFlip = ( shapeId & 2 ) != 0;
                    const bool verticalFlip = ( shapeId & 1 ) != 0;

                    for ( size_t i = 0; i < count; ++i ) {
                        currentTIL[i] = Flip( originalTIL[i], horizontalFlip, verticalFlip );
                    }
                }
            }

            return _tilVsImage[id][0].size();
        }

        // We have few ICNs which we need to scale like some related to main screen
        bool IsScalableICN( const int id )
        {
            switch ( id ) {
            case ICN::EDITOR:
            case ICN::HEROES:
            case ICN::BTNSHNGL:
            case ICN::SHNGANIM:
                return true;
            default:
                return false;
            }
        }

        const Sprite & GetScaledICN( const int icnId, const uint32_t index )
        {
            const Sprite & originalIcn = _icnVsSprite[icnId][index];
            const Display & display = Display::instance();

            if ( display.width() == Display::DEFAULT_WIDTH && display.height() == Display::DEFAULT_HEIGHT ) {
                return originalIcn;
            }

            if ( _icnVsScaledSprite[icnId].empty() ) {
                _icnVsScaledSprite[icnId].resize( _icnVsSprite[icnId].size() );
            }

            Sprite & resizedIcn = _icnVsScaledSprite[icnId][index];

            if ( originalIcn.singleLayer() && !resizedIcn.singleLayer() ) {
                resizedIcn._disableTransformLayer();
            }

            const double scaleFactorX = static_cast<double>( display.width() ) / Display::DEFAULT_WIDTH;
            const double scaleFactorY = static_cast<double>( display.height() ) / Display::DEFAULT_HEIGHT;

            const double scaleFactor = std::min( scaleFactorX, scaleFactorY );
            const int32_t resizedWidth = static_cast<int32_t>( std::lround( originalIcn.width() * scaleFactor ) );
            const int32_t resizedHeight = static_cast<int32_t>( std::lround( originalIcn.height() * scaleFactor ) );
            const int32_t offsetX = static_cast<int32_t>( std::lround( display.width() - Display::DEFAULT_WIDTH * scaleFactor ) ) / 2;
            const int32_t offsetY = static_cast<int32_t>( std::lround( display.height() - Display::DEFAULT_HEIGHT * scaleFactor ) ) / 2;
            assert( offsetX >= 0 && offsetY >= 0 );

            // Resize only if needed
            if ( resizedIcn.height() != resizedHeight || resizedIcn.width() != resizedWidth ) {
                resizedIcn.resize( resizedWidth, resizedHeight );
                resizedIcn.setPosition( static_cast<int32_t>( std::lround( originalIcn.x() * scaleFactor ) ) + offsetX,
                                        static_cast<int32_t>( std::lround( originalIcn.y() * scaleFactor ) ) + offsetY );
                Resize( originalIcn, resizedIcn, false );
            }
            else {
                // No need to resize but we have to update the offset.
                resizedIcn.setPosition( static_cast<int32_t>( std::lround( originalIcn.x() * scaleFactor ) ) + offsetX,
                                        static_cast<int32_t>( std::lround( originalIcn.y() * scaleFactor ) ) + offsetY );
            }

            return resizedIcn;
        }

        const Sprite & GetICN( int icnId, uint32_t index )
        {
            if ( !IsValidICNId( icnId ) ) {
                return errorImage;
            }

            if ( index >= GetMaximumICNIndex( icnId ) ) {
                return errorImage;
            }

            if ( IsScalableICN( icnId ) ) {
                return GetScaledICN( icnId, index );
            }

            return _icnVsSprite[icnId][index];
        }

        uint32_t GetICNCount( int icnId )
        {
            if ( !IsValidICNId( icnId ) ) {
                return 0;
            }

            return static_cast<uint32_t>( GetMaximumICNIndex( icnId ) );
        }

        const Image & GetTIL( int tilId, uint32_t index, uint32_t shapeId )
        {
            if ( shapeId > 3 ) {
                return errorImage;
            }

            if ( !IsValidTILId( tilId ) ) {
                return errorImage;
            }

            const size_t maxTILIndex = GetMaximumTILIndex( tilId );
            if ( index >= maxTILIndex ) {
                return errorImage;
            }

            return _tilVsImage[tilId][shapeId][index];
        }

        const Sprite & GetLetter( uint32_t character, uint32_t fontType )
        {
            if ( character < 0x21 ) {
                return errorImage;
            }

            // TODO: correct naming and standardize the code
            switch ( fontType ) {
            case Font::GRAY_SMALL:
                return GetICN( ICN::GRAY_SMALL_FONT, character - 0x20 );
            case Font::YELLOW_BIG:
                return GetICN( ICN::YELLOW_FONT, character - 0x20 );
            case Font::YELLOW_SMALL:
                return GetICN( ICN::YELLOW_SMALLFONT, character - 0x20 );
            case Font::BIG:
                return GetICN( ICN::FONT, character - 0x20 );
            case Font::SMALL:
                return GetICN( ICN::SMALFONT, character - 0x20 );
            default:
                assert( 0 );
                break;
            }

            return GetICN( ICN::SMALFONT, character - 0x20 );
        }

        uint32_t ASCIILastSupportedCharacter( const uint32_t fontType )
        {
            switch ( fontType ) {
            case Font::BIG:
            case Font::YELLOW_BIG:
                return static_cast<uint32_t>( GetMaximumICNIndex( ICN::FONT ) ) + 0x20 - 1;
            case Font::SMALL:
            case Font::GRAY_SMALL:
            case Font::YELLOW_SMALL:
                return static_cast<uint32_t>( GetMaximumICNIndex( ICN::SMALFONT ) ) + 0x20 - 1;
            default:
                assert( 0 );
                return 0;
            }
        }

        int32_t GetAbsoluteICNHeight( int icnId )
        {
            const uint32_t frameCount = GetICNCount( icnId );
            if ( frameCount == 0 ) {
                return 0;
            }

            int32_t height = 0;
            for ( uint32_t i = 0; i < frameCount; ++i ) {
                const int32_t offset = -GetICN( icnId, i ).y();
                if ( offset > height ) {
                    height = offset;
                }
            }

            return height;
        }

        uint32_t getCharacterLimit( const FontSize fontSize )
        {
            switch ( fontSize ) {
            case FontSize::SMALL:
                return static_cast<uint32_t>( GetMaximumICNIndex( ICN::SMALFONT ) ) + 0x20 - 1;
            case FontSize::NORMAL:
            case FontSize::LARGE:
                return static_cast<uint32_t>( GetMaximumICNIndex( ICN::FONT ) ) + 0x20 - 1;
            case FontSize::BUTTON_RELEASED:
            case FontSize::BUTTON_PRESSED:
                return static_cast<uint32_t>( GetMaximumICNIndex( ICN::BUTTON_GOOD_FONT_RELEASED ) ) + 0x20 - 1;
            default:
                assert( 0 ); // Did you add a new font size? Please add implementation.
            }

            return 0;
        }

        const Sprite & getChar( const uint8_t character, const FontType & fontType )
        {
            if ( character < 0x21 ) {
                return errorImage;
            }

            switch ( fontType.size ) {
            case FontSize::SMALL:
                switch ( fontType.color ) {
                case FontColor::WHITE:
                    return GetICN( ICN::SMALFONT, character - 0x20 );
                case FontColor::GRAY:
                    return GetICN( ICN::GRAY_SMALL_FONT, character - 0x20 );
                case FontColor::YELLOW:
                    return GetICN( ICN::YELLOW_SMALLFONT, character - 0x20 );
                default:
                    // Did you add a new font color? Add the corresponding logic for it!
                    assert( 0 );
                    break;
                }
                break;
            case FontSize::NORMAL:
                switch ( fontType.color ) {
                case FontColor::WHITE:
                    return GetICN( ICN::FONT, character - 0x20 );
                case FontColor::GRAY:
                    return GetICN( ICN::GRAY_FONT, character - 0x20 );
                case FontColor::YELLOW:
                    return GetICN( ICN::YELLOW_FONT, character - 0x20 );
                default:
                    // Did you add a new font color? Add the corresponding logic for it!
                    assert( 0 );
                    break;
                }
                break;
            case FontSize::LARGE:
                switch ( fontType.color ) {
                case FontColor::WHITE:
                    return GetICN( ICN::WHITE_LARGE_FONT, character - 0x20 );
                default:
                    // Did you add a new font color? Add the corresponding logic for it!
                    assert( 0 );
                    break;
                }
                break;
            case FontSize::BUTTON_RELEASED:
                switch ( fontType.color ) {
                case FontColor::WHITE:
                    return GetICN( ICN::BUTTON_GOOD_FONT_RELEASED, character - 0x20 );
                case FontColor::GRAY:
                    return GetICN( ICN::BUTTON_EVIL_FONT_RELEASED, character - 0x20 );
                default:
                    // Did you add a new font color? Add the corresponding logic for it!
                    assert( 0 );
                    break;
                }
                break;
            case FontSize::BUTTON_PRESSED:
                switch ( fontType.color ) {
                case FontColor::WHITE:
                    return GetICN( ICN::BUTTON_GOOD_FONT_PRESSED, character - 0x20 );
                case FontColor::GRAY:
                    return GetICN( ICN::BUTTON_EVIL_FONT_PRESSED, character - 0x20 );
                default:
                    // Did you add a new font color? Add the corresponding logic for it!
                    assert( 0 );
                    break;
                }
                break;
            default:
                // Did you add a new font size? Add the corresponding logic for it!
                assert( 0 );
                break;
            }

            assert( 0 ); // Did you add a new font size? Please add implementation.

            return errorImage;
        }

        void updateLanguageDependentResources( const SupportedLanguage language, const bool loadOriginalAlphabet )
        {
            if ( loadOriginalAlphabet || !isAlphabetSupported( language ) ) {
                if ( !alphabetPreserver.isPreserved() ) {
                    // This can happen when we try to change a language without loading assets.
                    alphabetPreserver.preserve();
                }
                else {
                    alphabetPreserver.restore();
                }
            }
            else {
                alphabetPreserver.preserve();
                // Restore original letters when changing language to avoid changes to them being carried over.
                alphabetPreserver.restore();
                generateAlphabet( language, _icnVsSprite );
            }
            generateButtonAlphabet( language, _icnVsSprite );

            // Clear language dependent resources.
            for ( const int id : languageDependentIcnId ) {
                _icnVsSprite[id].clear();
            }
        }
    }
}<|MERGE_RESOLUTION|>--- conflicted
+++ resolved
@@ -940,32 +940,19 @@
                 break;
             }
             case ICN::BUTTON_EXIT_TOWN: {
-<<<<<<< HEAD
-                _icnVsSprite[id].resize( 2 );
-
-                if ( useOriginalResources() ) {
-                    _icnVsSprite[id][0] = GetICN( ICN::TREASURY, 1 );
-                    _icnVsSprite[id][1] = GetICN( ICN::TREASURY, 2 );
-=======
                 std::vector<fheroes2::Sprite> & buttonStates = _icnVsSprite[id];
                 buttonStates.resize( 2 );
 
                 if ( useOriginalResources() ) {
                     buttonStates[0] = GetICN( ICN::TREASURY, 1 );
                     buttonStates[1] = GetICN( ICN::TREASURY, 2 );
->>>>>>> 72e1479f
                     break;
                 }
 
                 // Needs to be generated from original assets because it needs the black background from the pressed state.
                 // TODO: Make a way to generate buttons with black background since it is needed for MAX and EXIT in the Well and Guilds.
-<<<<<<< HEAD
-                for ( int32_t i = 0; i < static_cast<int32_t>( _icnVsSprite[id].size() ); ++i ) {
-                    Sprite & out = _icnVsSprite[id][i];
-=======
                 for ( int32_t i = 0; i < static_cast<int32_t>( buttonStates.size() ); ++i ) {
                     Sprite & out = buttonStates[i];
->>>>>>> 72e1479f
                     out = GetICN( ICN::TREASURY, 1 + i );
 
                     // clean the button.
@@ -973,49 +960,29 @@
                 }
 
                 const int32_t textWidth = 70;
-<<<<<<< HEAD
-                Point releasedOffset = { 7, 5 };
-                Point pressedOffset = { 6, 6 };
-                renderTextOnButton( _icnVsSprite[id][0], _icnVsSprite[id][1], gettext_noop( "smallerButton|EXIT" ), releasedOffset, pressedOffset,
-=======
                 renderTextOnButton( buttonStates[0], buttonStates[1], gettext_noop( "smallerButton|EXIT" ), { 7, 5 }, { 6, 6 },
->>>>>>> 72e1479f
                                     { textWidth, fheroes2::getFontHeight( fheroes2::FontSize::BUTTON_RELEASED ) }, fheroes2::FontColor::WHITE );
 
                 break;
             }
             case ICN::BUTTON_EXIT_PUZZLE_DDOOR_GOOD:
             case ICN::BUTTON_EXIT_PUZZLE_DDOOR_EVIL: {
-<<<<<<< HEAD
-                _icnVsSprite[id].resize( 2 );
-=======
                 std::vector<fheroes2::Sprite> & buttonStates = _icnVsSprite[id];
                 buttonStates.resize( 2 );
->>>>>>> 72e1479f
 
                 const bool isEvilInterface = ( id == ICN::BUTTON_EXIT_PUZZLE_DDOOR_EVIL );
                 const int originalButtonICN = isEvilInterface ? ICN::LGNDXTRE : ICN::LGNDXTRA;
 
                 if ( useOriginalResources() ) {
-<<<<<<< HEAD
-                    _icnVsSprite[id][0] = GetICN( originalButtonICN, 4 );
-                    _icnVsSprite[id][1] = GetICN( originalButtonICN, 5 );
-=======
                     buttonStates[0] = GetICN( originalButtonICN, 4 );
                     buttonStates[1] = GetICN( originalButtonICN, 5 );
->>>>>>> 72e1479f
                     break;
                 }
 
                 // Needs to be generated from original assets because the background has a much darker shadow than normal.
                 // TODO: Make the button generated as normal after removing the embedded shadow on the background.
-<<<<<<< HEAD
-                for ( int32_t i = 0; i < static_cast<int32_t>( _icnVsSprite[id].size() ); ++i ) {
-                    Sprite & out = _icnVsSprite[id][i];
-=======
                 for ( int32_t i = 0; i < static_cast<int32_t>( buttonStates.size() ); ++i ) {
                     Sprite & out = buttonStates[i];
->>>>>>> 72e1479f
                     out = GetICN( originalButtonICN, 4 + i );
 
                     // clean the button.
@@ -1023,13 +990,7 @@
                 }
 
                 const int32_t textWidth = 71;
-<<<<<<< HEAD
-                Point releasedOffset = { 6, 5 };
-                Point pressedOffset = { 5, 6 };
-                renderTextOnButton( _icnVsSprite[id][0], _icnVsSprite[id][1], gettext_noop( "smallerButton|EXIT" ), releasedOffset, pressedOffset,
-=======
                 renderTextOnButton( buttonStates[0], buttonStates[1], gettext_noop( "smallerButton|EXIT" ), { 6, 5 }, { 5, 6 },
->>>>>>> 72e1479f
                                     { textWidth, fheroes2::getFontHeight( fheroes2::FontSize::BUTTON_RELEASED ) },
                                     isEvilInterface ? fheroes2::FontColor::GRAY : fheroes2::FontColor::WHITE );
 
