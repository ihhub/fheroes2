/***************************************************************************
 *   fheroes2: https://github.com/ihhub/fheroes2                           *
 *   Copyright (C) 2021 - 2023                                             *
 *                                                                         *
 *   This program is free software; you can redistribute it and/or modify  *
 *   it under the terms of the GNU General Public License as published by  *
 *   the Free Software Foundation; either version 2 of the License, or     *
 *   (at your option) any later version.                                   *
 *                                                                         *
 *   This program is distributed in the hope that it will be useful,       *
 *   but WITHOUT ANY WARRANTY; without even the implied warranty of        *
 *   MERCHANTABILITY or FITNESS FOR A PARTICULAR PURPOSE.  See the         *
 *   GNU General Public License for more details.                          *
 *                                                                         *
 *   You should have received a copy of the GNU General Public License     *
 *   along with this program; if not, write to the                         *
 *   Free Software Foundation, Inc.,                                       *
 *   59 Temple Place - Suite 330, Boston, MA  02111-1307, USA.             *
 ***************************************************************************/

#include "agg_image.h"

#include <algorithm>
#include <array>
#include <cassert>
#include <cmath>
#include <cstddef>
#include <initializer_list>
#include <map>
#include <memory>
#include <random>
#include <set>
#include <stdexcept>
#include <string>
#include <utility>
#include <vector>

#include "agg.h"
#include "agg_file.h"
#include "battle_cell.h"
#include "exception.h"
#include "h2d.h"
#include "icn.h"
#include "image.h"
#include "image_tool.h"
#include "math_base.h"
#include "pal.h"
#include "rand.h"
#include "screen.h"
#include "serialize.h"
#include "text.h"
#include "til.h"
#include "tools.h"
#include "translations.h"
#include "ui_button.h"
#include "ui_font.h"
#include "ui_language.h"
#include "ui_text.h"

namespace
{
    const std::array<const char *, TIL::LASTTIL> tilFileName = { "UNKNOWN", "CLOF32.TIL", "GROUND32.TIL", "STON.TIL" };

    std::vector<std::vector<fheroes2::Sprite>> _icnVsSprite( ICN::LASTICN );
    std::array<std::vector<std::vector<fheroes2::Image>>, TIL::LASTTIL> _tilVsImage;
    const fheroes2::Sprite errorImage;

    const uint32_t headerSize = 6;

    std::map<int, std::vector<fheroes2::Sprite>> _icnVsScaledSprite;

    // Some resources are language dependent. These are mostly buttons with a text of them.
    // Once a user changes a language we have to update resources. To do this we need to clear the existing images.

    const std::set<int> languageDependentIcnId{ ICN::BUTTON_NEW_GAME_GOOD,
                                                ICN::BUTTON_NEW_GAME_EVIL,
                                                ICN::BUTTON_SAVE_GAME_GOOD,
                                                ICN::BUTTON_SAVE_GAME_EVIL,
                                                ICN::BUTTON_LOAD_GAME_GOOD,
                                                ICN::BUTTON_LOAD_GAME_EVIL,
                                                ICN::BUTTON_INFO_GOOD,
                                                ICN::BUTTON_INFO_EVIL,
                                                ICN::BUTTON_QUIT_GOOD,
                                                ICN::BUTTON_QUIT_EVIL,
                                                ICN::BUTTON_SMALL_CANCEL_GOOD,
                                                ICN::BUTTON_SMALL_CANCEL_EVIL,
                                                ICN::BUTTON_SMALL_OKAY_GOOD,
                                                ICN::BUTTON_SMALL_OKAY_EVIL,
                                                ICN::BUTTON_SMALLER_OKAY_GOOD,
                                                ICN::BUTTON_SMALLER_OKAY_EVIL,
                                                ICN::BUTTON_SMALL_ACCEPT_GOOD,
                                                ICN::BUTTON_SMALL_ACCEPT_EVIL,
                                                ICN::BUTTON_SMALL_DECLINE_GOOD,
                                                ICN::BUTTON_SMALL_DECLINE_EVIL,
                                                ICN::BUTTON_SMALL_LEARN_GOOD,
                                                ICN::BUTTON_SMALL_LEARN_EVIL,
                                                ICN::BUTTON_SMALL_TRADE_GOOD,
                                                ICN::BUTTON_SMALL_TRADE_EVIL,
                                                ICN::BUTTON_SMALL_YES_GOOD,
                                                ICN::BUTTON_SMALL_YES_EVIL,
                                                ICN::BUTTON_SMALL_NO_GOOD,
                                                ICN::BUTTON_SMALL_NO_EVIL,
                                                ICN::BUTTON_SMALL_EXIT_GOOD,
                                                ICN::BUTTON_SMALL_EXIT_EVIL,
                                                ICN::BUTTON_SMALLER_EXIT_GOOD,
                                                ICN::BUTTON_SMALLER_EXIT_EVIL,
                                                ICN::BUTTON_SMALL_DISMISS_GOOD,
                                                ICN::BUTTON_SMALL_DISMISS_EVIL,
                                                ICN::BUTTON_SMALL_UPGRADE_GOOD,
                                                ICN::BUTTON_SMALL_UPGRADE_EVIL,
                                                ICN::BUTTON_SMALL_RESTART_GOOD,
                                                ICN::BUTTON_SMALL_RESTART_EVIL,
                                                ICN::BUTTON_KINGDOM_EXIT,
                                                ICN::BUTTON_KINGDOM_HEROES,
                                                ICN::BUTTON_KINGDOM_TOWNS,
                                                ICN::BUTTON_MAPSIZE_SMALL,
                                                ICN::BUTTON_MAPSIZE_MEDIUM,
                                                ICN::BUTTON_MAPSIZE_LARGE,
                                                ICN::BUTTON_MAPSIZE_XLARGE,
                                                ICN::BUTTON_MAPSIZE_ALL,
                                                ICN::BUTTON_MAP_SELECT,
                                                ICN::BUTTON_STANDARD_GAME,
                                                ICN::BUTTON_CAMPAIGN_GAME,
                                                ICN::BUTTON_MULTIPLAYER_GAME,
                                                ICN::BUTTON_LARGE_CANCEL,
                                                ICN::BUTTON_LARGE_CONFIG,
                                                ICN::BUTTON_ORIGINAL_CAMPAIGN,
                                                ICN::BUTTON_EXPANSION_CAMPAIGN,
                                                ICN::BUTTON_HOT_SEAT,
                                                ICN::BUTTON_2_PLAYERS,
                                                ICN::BUTTON_3_PLAYERS,
                                                ICN::BUTTON_4_PLAYERS,
                                                ICN::BUTTON_5_PLAYERS,
                                                ICN::BUTTON_6_PLAYERS,
                                                ICN::BTNBATTLEONLY,
                                                ICN::BTNGIFT_GOOD,
                                                ICN::BTNGIFT_EVIL,
                                                ICN::UNIFORM_EVIL_MAX_BUTTON,
                                                ICN::UNIFORM_EVIL_MIN_BUTTON,
                                                ICN::UNIFORM_GOOD_MAX_BUTTON,
                                                ICN::UNIFORM_GOOD_MIN_BUTTON,
                                                ICN::UNIFORM_GOOD_OKAY_BUTTON,
                                                ICN::UNIFORM_EVIL_OKAY_BUTTON,
                                                ICN::UNIFORM_GOOD_CANCEL_BUTTON,
                                                ICN::UNIFORM_EVIL_CANCEL_BUTTON,
                                                ICN::UNIFORM_GOOD_EXIT_BUTTON,
                                                ICN::UNIFORM_EVIL_EXIT_BUTTON,
                                                ICN::BUTTON_SMALL_MIN_GOOD,
                                                ICN::BUTTON_SMALL_MIN_EVIL,
                                                ICN::BUTTON_SMALL_MAX_GOOD,
                                                ICN::BUTTON_SMALL_MAX_EVIL,
                                                ICN::BUTTON_GUILDWELL_EXIT,
                                                ICN::GOOD_CAMPAIGN_BUTTONS,
                                                ICN::EVIL_CAMPAIGN_BUTTONS,
                                                ICN::POL_CAMPAIGN_BUTTONS,
                                                ICN::BUTTON_VIEWWORLD_EXIT_GOOD,
                                                ICN::BUTTON_VIEWWORLD_EXIT_EVIL };

#ifndef NDEBUG
    bool isLanguageDependentIcnId( const int id )
    {
        return languageDependentIcnId.count( id ) > 0;
    }
#endif

    bool useOriginalResources()
    {
        const fheroes2::SupportedLanguage currentLanguage = fheroes2::getCurrentLanguage();
        const fheroes2::SupportedLanguage resourceLanguage = fheroes2::getResourceLanguage();
        return ( currentLanguage == fheroes2::SupportedLanguage::English && resourceLanguage == fheroes2::SupportedLanguage::English )
               || ( currentLanguage == fheroes2::SupportedLanguage::Polish && resourceLanguage == fheroes2::SupportedLanguage::Polish )
               || ( currentLanguage == fheroes2::SupportedLanguage::French && resourceLanguage == fheroes2::SupportedLanguage::French )
               || ( currentLanguage == fheroes2::SupportedLanguage::German && resourceLanguage == fheroes2::SupportedLanguage::German )
               || ( currentLanguage == fheroes2::SupportedLanguage::Russian && resourceLanguage == fheroes2::SupportedLanguage::Russian );
    }

    bool IsValidICNId( int id )
    {
        return id >= 0 && static_cast<size_t>( id ) < _icnVsSprite.size();
    }

    bool IsValidTILId( int id )
    {
        return id >= 0 && static_cast<size_t>( id ) < _tilVsImage.size();
    }

    fheroes2::Image createDigit( const int32_t width, const int32_t height, const std::vector<fheroes2::Point> & points, const uint8_t pixelColor )
    {
        fheroes2::Image digit( width, height );
        digit.reset();

        fheroes2::SetPixel( digit, points, pixelColor );
        fheroes2::Blit( fheroes2::CreateContour( digit, 35 ), digit );

        return digit;
    }

    fheroes2::Image addDigit( const fheroes2::Sprite & original, const fheroes2::Image & digit, const fheroes2::Point & offset )
    {
        fheroes2::Image combined( original.width() + digit.width() + offset.x, original.height() + ( offset.y < 0 ? 0 : offset.y ) );
        combined.reset();

        fheroes2::Copy( original, 0, 0, combined, 0, 0, original.width(), original.height() );
        fheroes2::Blit( digit, 0, 0, combined, original.width() + offset.x, combined.height() - digit.height() + ( offset.y >= 0 ? 0 : offset.y ), digit.width(),
                        digit.height() );

        return combined;
    }

    void populateCursorIcons( std::vector<fheroes2::Sprite> & output, const fheroes2::Sprite & origin, const std::vector<fheroes2::Image> & digits,
                              const fheroes2::Point & offset )
    {
        output.emplace_back( origin );
        for ( const fheroes2::Image & digit : digits ) {
            output.emplace_back( addDigit( origin, digit, offset ) );
            output.back().setPosition( output.back().width() - origin.width(), output.back().height() - origin.height() );
        }
    }

    void fillRandomPixelsFromImage( const fheroes2::Image & original, const fheroes2::Rect & originalRoi, fheroes2::Image & output, const fheroes2::Rect & outputRoi,
                                    std::mt19937 & seededGen )
    {
        for ( int x = outputRoi.x; x < outputRoi.x + outputRoi.width; ++x ) {
            for ( int y = outputRoi.y; y < outputRoi.y + outputRoi.height; ++y ) {
                const fheroes2::Point pixelLocation{ static_cast<int32_t>( Rand::GetWithGen( originalRoi.x, originalRoi.x + originalRoi.width - 1, seededGen ) ),
                                                     static_cast<int32_t>( Rand::GetWithGen( originalRoi.y, originalRoi.y + originalRoi.height - 1, seededGen ) ) };

                fheroes2::Copy( original, pixelLocation.x, pixelLocation.y, output, x, y, 1, 1 );
            }
        }
    }

    // BMP files within AGG are not Bitmap files.
    fheroes2::Sprite loadBMPFile( const std::string & path )
    {
        const std::vector<uint8_t> & data = AGG::getDataFromAggFile( path );
        if ( data.size() < 6 ) {
            // It is an invalid BMP file.
            return {};
        }

        StreamBuf imageStream( data );

        const uint8_t blackColor = imageStream.get();

        // Skip the second byte
        imageStream.get();
        const uint8_t whiteColor = 11;

        const int32_t width = imageStream.get16();
        const int32_t height = imageStream.get16();

        if ( static_cast<int32_t>( data.size() ) != 6 + width * height ) {
            // It is an invalid BMP file.
            return {};
        }

        fheroes2::Sprite output( width, height );
        output.reset();

        const uint8_t * input = data.data() + 6;
        uint8_t * image = output.image();
        const uint8_t * imageEnd = image + width * height;
        uint8_t * transform = output.transform();

        for ( ; image != imageEnd; ++image, ++transform, ++input ) {
            if ( *input == 1 ) {
                *image = whiteColor;
                *transform = 0;
            }
            else if ( *input == 2 ) {
                *image = blackColor;
                *transform = 0;
            }
        }

        return output;
    }

    // This class serves the purpose of preserving the original alphabet which is loaded from AGG files for cases when we generate new language alphabet.
    class OriginalAlphabetPreserver
    {
    public:
        void preserve()
        {
            if ( _isPreserved ) {
                return;
            }

            fheroes2::AGG::GetICN( ICN::FONT, 0 );
            fheroes2::AGG::GetICN( ICN::SMALFONT, 0 );
            fheroes2::AGG::GetICN( ICN::BUTTON_GOOD_FONT_RELEASED, 0 );
            fheroes2::AGG::GetICN( ICN::BUTTON_GOOD_FONT_PRESSED, 0 );
            fheroes2::AGG::GetICN( ICN::BUTTON_EVIL_FONT_RELEASED, 0 );
            fheroes2::AGG::GetICN( ICN::BUTTON_EVIL_FONT_PRESSED, 0 );

            _normalFont = _icnVsSprite[ICN::FONT];
            _smallFont = _icnVsSprite[ICN::SMALFONT];
            _buttonGoodReleasedFont = _icnVsSprite[ICN::BUTTON_GOOD_FONT_RELEASED];
            _buttonGoodPressedFont = _icnVsSprite[ICN::BUTTON_GOOD_FONT_PRESSED];
            _buttonEvilReleasedFont = _icnVsSprite[ICN::BUTTON_EVIL_FONT_RELEASED];
            _buttonEvilPressedFont = _icnVsSprite[ICN::BUTTON_EVIL_FONT_PRESSED];

            _isPreserved = true;
        }

        void restore() const
        {
            if ( !_isPreserved ) {
                return;
            }

            // Restore the original font.
            _icnVsSprite[ICN::FONT] = _normalFont;
            _icnVsSprite[ICN::SMALFONT] = _smallFont;
            _icnVsSprite[ICN::BUTTON_GOOD_FONT_RELEASED] = _buttonGoodReleasedFont;
            _icnVsSprite[ICN::BUTTON_GOOD_FONT_PRESSED] = _buttonGoodPressedFont;
            _icnVsSprite[ICN::BUTTON_EVIL_FONT_RELEASED] = _buttonEvilReleasedFont;
            _icnVsSprite[ICN::BUTTON_EVIL_FONT_PRESSED] = _buttonEvilPressedFont;

            // Clear modified fonts.
            _icnVsSprite[ICN::YELLOW_FONT].clear();
            _icnVsSprite[ICN::YELLOW_SMALLFONT].clear();
            _icnVsSprite[ICN::GRAY_FONT].clear();
            _icnVsSprite[ICN::GRAY_SMALL_FONT].clear();
            _icnVsSprite[ICN::WHITE_LARGE_FONT].clear();
        }

        bool isPreserved() const
        {
            return _isPreserved;
        }

    private:
        bool _isPreserved = false;

        std::vector<fheroes2::Sprite> _normalFont;
        std::vector<fheroes2::Sprite> _smallFont;
        std::vector<fheroes2::Sprite> _buttonGoodReleasedFont;
        std::vector<fheroes2::Sprite> _buttonGoodPressedFont;
        std::vector<fheroes2::Sprite> _buttonEvilReleasedFont;
        std::vector<fheroes2::Sprite> _buttonEvilPressedFont;
    };

    OriginalAlphabetPreserver alphabetPreserver;

    void invertTransparency( fheroes2::Image & image )
    {
        if ( image.singleLayer() ) {
            assert( 0 );
            return;
        }

        uint8_t * transform = image.transform();
        const uint8_t * transformEnd = transform + image.width() * image.height();
        for ( ; transform != transformEnd; ++transform ) {
            if ( *transform == 0 ) {
                *transform = 1;
            }
            else if ( *transform == 1 ) {
                *transform = 0;
            }
            // Other transform values are not relevant for transparency checks.
        }
    }

    uint8_t getButtonFillingColor( const bool isReleasedState, const bool isGoodInterface = true )
    {
        if ( isGoodInterface ) {
            return isReleasedState ? fheroes2::GetColorId( 216, 184, 152 ) : fheroes2::GetColorId( 184, 136, 96 );
        }
        return isReleasedState ? fheroes2::GetColorId( 180, 180, 180 ) : fheroes2::GetColorId( 144, 144, 144 );
    }

    const char * getSupportedText( const char * text, const fheroes2::FontType & font )
    {
        const char * translatedText = _( text );
        return fheroes2::isFontAvailable( translatedText, font ) ? translatedText : text;
    }

    void renderTextOnButton( fheroes2::Image & releasedState, fheroes2::Image & pressedState, const char * text, const fheroes2::Point & releasedTextOffset,
                             const fheroes2::Point & pressedTextOffset, const fheroes2::Size buttonSize, const fheroes2::FontColor fontColor )
    {
        const fheroes2::FontType releasedFont{ fheroes2::FontSize::BUTTON_RELEASED, fontColor };
        const fheroes2::FontType pressedFont{ fheroes2::FontSize::BUTTON_PRESSED, fontColor };

        const char * textSupported = getSupportedText( text, releasedFont );

        const fheroes2::Text releasedText( textSupported, releasedFont );
        const fheroes2::Text pressedText( textSupported, pressedFont );

        const fheroes2::Size releasedTextSize( releasedText.width( buttonSize.width ), releasedText.height( buttonSize.width ) );
        const fheroes2::Size pressedTextSize( pressedText.width( buttonSize.width ), pressedText.height( buttonSize.width ) );

        releasedText.draw( releasedTextOffset.x, releasedTextOffset.y + ( buttonSize.height - releasedTextSize.height ) / 2, buttonSize.width, releasedState );
        pressedText.draw( pressedTextOffset.x, pressedTextOffset.y + ( buttonSize.height - pressedTextSize.height ) / 2, buttonSize.width, pressedState );
    }

    void createNormalButton( fheroes2::Sprite & released, fheroes2::Sprite & pressed, int32_t textWidth, const char * text, const bool isEvilInterface )
    {
        fheroes2::Point releasedOffset;
        fheroes2::Point pressedOffset;
        fheroes2::getCustomNormalButton( released, pressed, isEvilInterface, textWidth, releasedOffset, pressedOffset );

        const fheroes2::FontColor buttonFontColor = isEvilInterface ? fheroes2::FontColor::GRAY : fheroes2::FontColor::WHITE;

        renderTextOnButton( released, pressed, text, releasedOffset, pressedOffset, { textWidth, fheroes2::getFontHeight( fheroes2::FontSize::BUTTON_RELEASED ) },
                            buttonFontColor );
    }

    void createCampaignButtonSet( const int campaignSetIcnId, const std::array<const char *, 5> & texts )
    {
        int emptyButtonIcnID = 0;
        switch ( campaignSetIcnId ) {
        case ICN::GOOD_CAMPAIGN_BUTTONS:
            emptyButtonIcnID = ICN::EMPTY_GOOD_BUTTON;
            break;
        case ICN::EVIL_CAMPAIGN_BUTTONS:
            emptyButtonIcnID = ICN::EMPTY_EVIL_BUTTON;
            break;
        case ICN::POL_CAMPAIGN_BUTTONS:
            emptyButtonIcnID = ICN::EMPTY_POL_BUTTON;
            break;
        default:
            // Was a new set of buttons added?
            assert( 0 );
            break;
        }

        for ( size_t i = 0; i < texts.size(); ++i ) {
            const size_t icnIndex = 2 * i;
            fheroes2::getTextAdaptedButton( _icnVsSprite[campaignSetIcnId][icnIndex], _icnVsSprite[campaignSetIcnId][icnIndex + 1], texts[i], emptyButtonIcnID );
        }
    }

    void convertToEvilInterface( fheroes2::Sprite & image, const fheroes2::Rect & roi )
    {
        fheroes2::ApplyPalette( image, roi.x, roi.y, image, roi.x, roi.y, roi.width, roi.height, PAL::GetPalette( PAL::PaletteType::GOOD_TO_EVIL_INTERFACE ) );
    }

    void copyEvilInterfaceElements( fheroes2::Sprite & image, const fheroes2::Rect & roi )
    {
        // Evil interface has special elements at each corner of the window.
        const fheroes2::Sprite & original = fheroes2::AGG::GetICN( ICN::CSPANBKE, 0 );

        // If this assertion blows up you are using some modded resources. Good luck!
        assert( original.width() == 321 && original.height() == 304 );

        // Top-left corner.
        fheroes2::Copy( original, 0, 0, image, roi.x, roi.y, 17, 43 );
        fheroes2::Copy( original, 17, 0, image, roi.x + 17, roi.y, 26, 14 );

        // Top-right corner.
        fheroes2::Copy( original, original.width() - 43, 0, image, roi.x + roi.width - 43, roi.y, 43, 14 );
        fheroes2::Copy( original, original.width() - 17, 14, image, roi.x + roi.width - 17, roi.y + 14, 17, 29 );

        // Bottom-right corner.
        fheroes2::Copy( original, original.width() - 13, original.height() - 43, image, roi.x + roi.width - 13, roi.y + roi.height - 43, 13, 27 );
        fheroes2::Copy( original, original.width() - 16, original.height() - 16, image, roi.x + roi.width - 16, roi.y + roi.height - 16, 16, 16 );
        fheroes2::Copy( original, original.width() - 43, original.height() - 13, image, roi.x + roi.width - 43, roi.y + roi.height - 13, 27, 13 );

        // Bottom-left corner.
        fheroes2::Copy( original, 0, original.height() - 43, image, roi.x, roi.y + roi.height - 43, 13, 27 );
        fheroes2::Copy( original, 0, original.height() - 16, image, roi.x, roi.y + roi.height - 16, 16, 16 );
        fheroes2::Copy( original, 16, original.height() - 13, image, roi.x + 16, roi.y + roi.height - 13, 27, 13 );
    }

    // Sets the upper left (offset 3 pixels), upper right (offset 2 pixels), lower right (offset 3 pixels) corners transparent.
    void setButtonCornersTransparent( fheroes2::Sprite & buttonSprite )
    {
        const ptrdiff_t imageWidth = buttonSprite.width();
        const ptrdiff_t imageHeight = buttonSprite.height();

        assert( imageWidth > 3 && imageHeight > 3 );

        uint8_t * imageTransform = buttonSprite.transform();
        const uint8_t transparencyValue = 1;
        std::fill( imageTransform, imageTransform + 4, transparencyValue );
        std::fill( imageTransform + imageWidth - 2, imageTransform + imageWidth + 3, transparencyValue );
        std::fill( imageTransform + 2 * imageWidth - 1, imageTransform + 2 * imageWidth + 2, transparencyValue );
        *( imageTransform + 3 * imageWidth ) = transparencyValue;
        *( imageTransform + ( imageHeight - 3 ) * imageWidth - 1 ) = transparencyValue;
        std::fill( imageTransform + ( imageHeight - 2 ) * imageWidth - 2, imageTransform + ( imageHeight - 2 ) * imageWidth, transparencyValue );
        std::fill( imageTransform + ( imageHeight - 1 ) * imageWidth - 3, imageTransform + ( imageHeight - 1 ) * imageWidth, transparencyValue );
        std::fill( imageTransform + imageHeight * imageWidth - 4, imageTransform + imageHeight * imageWidth, transparencyValue );
    }

    // Checks if all values in transform layer are 0 (zero). For single-layer images returns true.
    bool isTransformLayerNotUsed( const fheroes2::Sprite & image )
    {
        if ( image.singleLayer() ) {
            return true;
        }

        const uint8_t * transformLayer = image.transform();
        const size_t size = static_cast<size_t>( image.width() ) * image.height();

        for ( size_t transformIndex = 0; transformIndex < size; ++transformIndex ) {
            if ( transformLayer[transformIndex] != 0 ) {
                return false;
            }
        }

        return true;
    }
}

namespace fheroes2
{
    namespace AGG
    {
        void LoadOriginalICN( const int id )
        {
            const std::vector<uint8_t> & body = ::AGG::getDataFromAggFile( ICN::GetString( id ) );

            if ( body.empty() ) {
                return;
            }

            StreamBuf imageStream( body );

            const uint32_t count = imageStream.getLE16();
            const uint32_t blockSize = imageStream.getLE32();
            if ( count == 0 || blockSize == 0 ) {
                return;
            }

            _icnVsSprite[id].resize( count );

            for ( uint32_t i = 0; i < count; ++i ) {
                imageStream.seek( headerSize + i * 13 );

                ICNHeader header1;
                imageStream >> header1;

                uint32_t sizeData = 0;
                if ( i + 1 != count ) {
                    ICNHeader header2;
                    imageStream >> header2;
                    sizeData = header2.offsetData - header1.offsetData;
                }
                else {
                    sizeData = blockSize - header1.offsetData;
                }

                if ( headerSize + header1.offsetData + sizeData > body.size() ) {
                    // This is a corrupted AGG file.
                    throw fheroes2::InvalidDataResources( "ICN Id " + std::to_string( id ) + ", index " + std::to_string( i )
                                                          + " is being corrupted. "
                                                            "Make sure that you own an official version of the game." );
                }

                const uint8_t * data = body.data() + headerSize + header1.offsetData;

                _icnVsSprite[id][i] = decodeICNSprite( data, sizeData, header1.width, header1.height, header1.offsetX, header1.offsetY );
            }
        }

        // Helper function for LoadModifiedICN
        void CopyICNWithPalette( int icnId, int originalIcnId, const PAL::PaletteType paletteType )
        {
            assert( icnId != originalIcnId );

            GetICN( originalIcnId, 0 ); // always avoid calling LoadOriginalICN directly

            _icnVsSprite[icnId] = _icnVsSprite[originalIcnId];
            const std::vector<uint8_t> & palette = PAL::GetPalette( paletteType );
            for ( fheroes2::Sprite & sprite : _icnVsSprite[icnId] ) {
                ApplyPalette( sprite, palette );
            }
        }

        void generateDefaultImages( const int id )
        {
            switch ( id ) {
            case ICN::BTNBATTLEONLY: {
                _icnVsSprite[id].resize( 2 );

                for ( int32_t i = 0; i < static_cast<int32_t>( _icnVsSprite[id].size() ); ++i ) {
                    Sprite & out = _icnVsSprite[id][i];
                    out = GetICN( ICN::BTNCOM, i );

                    // clean button.
                    Fill( out, 13, 11, 113, 31, getButtonFillingColor( i == 0 ) );
                }

                renderTextOnButton( _icnVsSprite[id][0], _icnVsSprite[id][1], gettext_noop( "BATTLE\nONLY" ), { 12, 5 }, { 11, 6 }, { 117, 47 },
                                    fheroes2::FontColor::WHITE );

                break;
            }
            case ICN::BUTTON_NEW_GAME_EVIL:
            case ICN::BUTTON_NEW_GAME_GOOD: {
                _icnVsSprite[id].resize( 2 );

                const bool isEvilInterface = ( id == ICN::BUTTON_NEW_GAME_EVIL );

                if ( useOriginalResources() ) {
                    _icnVsSprite[id][0] = GetICN( isEvilInterface ? ICN::CPANELE : ICN::CPANEL, 0 );
                    _icnVsSprite[id][1] = GetICN( isEvilInterface ? ICN::CPANELE : ICN::CPANEL, 1 );
                    break;
                }

                const int baseIcnId = isEvilInterface ? ICN::EMPTY_EVIL_MEDIUM_BUTTON : ICN::EMPTY_GOOD_MEDIUM_BUTTON;

                for ( int32_t i = 0; i < static_cast<int32_t>( _icnVsSprite[id].size() ); ++i ) {
                    Sprite & out = _icnVsSprite[id][i];
                    out = GetICN( baseIcnId, i );
                }

                const fheroes2::FontColor buttonFontColor = isEvilInterface ? fheroes2::FontColor::GRAY : fheroes2::FontColor::WHITE;
                renderTextOnButton( _icnVsSprite[id][0], _icnVsSprite[id][1], gettext_noop( "NEW\nGAME" ), { 7, 5 }, { 6, 6 }, { 86, 48 }, buttonFontColor );

                break;
            }
            case ICN::BUTTON_SAVE_GAME_EVIL:
            case ICN::BUTTON_SAVE_GAME_GOOD: {
                _icnVsSprite[id].resize( 2 );

                const bool isEvilInterface = ( id == ICN::BUTTON_SAVE_GAME_EVIL );

                if ( useOriginalResources() ) {
                    _icnVsSprite[id][0] = GetICN( isEvilInterface ? ICN::CPANELE : ICN::CPANEL, 4 );
                    _icnVsSprite[id][1] = GetICN( isEvilInterface ? ICN::CPANELE : ICN::CPANEL, 5 );
                    break;
                }

                const int baseIcnId = isEvilInterface ? ICN::EMPTY_EVIL_MEDIUM_BUTTON : ICN::EMPTY_GOOD_MEDIUM_BUTTON;

                for ( int32_t i = 0; i < static_cast<int32_t>( _icnVsSprite[id].size() ); ++i ) {
                    Sprite & out = _icnVsSprite[id][i];
                    out = GetICN( baseIcnId, i );
                }

                const fheroes2::FontColor buttonFontColor = isEvilInterface ? fheroes2::FontColor::GRAY : fheroes2::FontColor::WHITE;
                renderTextOnButton( _icnVsSprite[id][0], _icnVsSprite[id][1], gettext_noop( "SAVE\nGAME" ), { 7, 5 }, { 6, 6 }, { 86, 48 }, buttonFontColor );

                break;
            }
            case ICN::BUTTON_LOAD_GAME_EVIL:
            case ICN::BUTTON_LOAD_GAME_GOOD: {
                _icnVsSprite[id].resize( 2 );

                const bool isEvilInterface = ( id == ICN::BUTTON_LOAD_GAME_EVIL );

                if ( useOriginalResources() ) {
                    _icnVsSprite[id][0] = GetICN( isEvilInterface ? ICN::CPANELE : ICN::CPANEL, 2 );
                    _icnVsSprite[id][1] = GetICN( isEvilInterface ? ICN::CPANELE : ICN::CPANEL, 3 );
                    break;
                }

                const int baseIcnId = isEvilInterface ? ICN::EMPTY_EVIL_MEDIUM_BUTTON : ICN::EMPTY_GOOD_MEDIUM_BUTTON;

                for ( int32_t i = 0; i < static_cast<int32_t>( _icnVsSprite[id].size() ); ++i ) {
                    Sprite & out = _icnVsSprite[id][i];
                    out = GetICN( baseIcnId, i );
                }

                const fheroes2::FontColor buttonFontColor = isEvilInterface ? fheroes2::FontColor::GRAY : fheroes2::FontColor::WHITE;
                renderTextOnButton( _icnVsSprite[id][0], _icnVsSprite[id][1], gettext_noop( "LOAD\nGAME" ), { 7, 5 }, { 6, 6 }, { 86, 48 }, buttonFontColor );

                break;
            }
            case ICN::BUTTON_INFO_EVIL:
            case ICN::BUTTON_INFO_GOOD: {
                _icnVsSprite[id].resize( 2 );

                const bool isEvilInterface = ( id == ICN::BUTTON_INFO_EVIL );

                if ( useOriginalResources() ) {
                    _icnVsSprite[id][0] = GetICN( isEvilInterface ? ICN::APANELE : ICN::APANEL, 4 );
                    _icnVsSprite[id][1] = GetICN( isEvilInterface ? ICN::APANELE : ICN::APANEL, 5 );
                    break;
                }

                const int baseIcnId = isEvilInterface ? ICN::EMPTY_EVIL_MEDIUM_BUTTON : ICN::EMPTY_GOOD_MEDIUM_BUTTON;

                for ( int32_t i = 0; i < static_cast<int32_t>( _icnVsSprite[id].size() ); ++i ) {
                    Sprite & out = _icnVsSprite[id][i];
                    out = GetICN( baseIcnId, i );
                }

                const fheroes2::FontColor buttonFontColor = isEvilInterface ? fheroes2::FontColor::GRAY : fheroes2::FontColor::WHITE;
                renderTextOnButton( _icnVsSprite[id][0], _icnVsSprite[id][1], gettext_noop( "INFO" ), { 7, 5 }, { 6, 6 }, { 86, 48 }, buttonFontColor );

                break;
            }
            case ICN::BUTTON_QUIT_EVIL:
            case ICN::BUTTON_QUIT_GOOD: {
                _icnVsSprite[id].resize( 2 );

                const bool isEvilInterface = ( id == ICN::BUTTON_QUIT_EVIL );

                if ( useOriginalResources() ) {
                    _icnVsSprite[id][0] = GetICN( isEvilInterface ? ICN::CPANELE : ICN::CPANEL, 6 );
                    _icnVsSprite[id][1] = GetICN( isEvilInterface ? ICN::CPANELE : ICN::CPANEL, 7 );
                    break;
                }

                const int baseIcnId = isEvilInterface ? ICN::EMPTY_EVIL_MEDIUM_BUTTON : ICN::EMPTY_GOOD_MEDIUM_BUTTON;

                for ( int32_t i = 0; i < static_cast<int32_t>( _icnVsSprite[id].size() ); ++i ) {
                    Sprite & out = _icnVsSprite[id][i];
                    out = GetICN( baseIcnId, i );
                }

                const fheroes2::FontColor buttonFontColor = isEvilInterface ? fheroes2::FontColor::GRAY : fheroes2::FontColor::WHITE;
                renderTextOnButton( _icnVsSprite[id][0], _icnVsSprite[id][1], gettext_noop( "QUIT" ), { 7, 5 }, { 6, 6 }, { 86, 48 }, buttonFontColor );

                break;
            }
            case ICN::BUTTON_SMALL_CANCEL_GOOD:
            case ICN::BUTTON_SMALL_CANCEL_EVIL: {
                _icnVsSprite[id].resize( 2 );

                const bool isEvilInterface = ( id == ICN::BUTTON_SMALL_CANCEL_EVIL );

                if ( useOriginalResources() ) {
                    _icnVsSprite[id][0] = GetICN( isEvilInterface ? ICN::CPANELE : ICN::CPANEL, 8 );
                    _icnVsSprite[id][1] = GetICN( isEvilInterface ? ICN::CPANELE : ICN::CPANEL, 9 );

                    // To properly generate shadows and Blit the button we need to make transparent pixels in its released state the same as in the pressed state.
                    CopyTransformLayer( _icnVsSprite[id][0], _icnVsSprite[id][1] );

                    break;
                }

                const int32_t textWidth = 86;
                createNormalButton( _icnVsSprite[id][0], _icnVsSprite[id][1], textWidth, gettext_noop( "CANCEL" ), isEvilInterface );

                break;
            }
            case ICN::BUTTON_SMALL_OKAY_GOOD:
            case ICN::BUTTON_SMALL_OKAY_EVIL:
            case ICN::BUTTON_SMALLER_OKAY_GOOD:
            case ICN::BUTTON_SMALLER_OKAY_EVIL: {
                _icnVsSprite[id].resize( 2 );

                const bool isEvilInterface = ( id == ICN::BUTTON_SMALL_OKAY_EVIL || id == ICN::BUTTON_SMALLER_OKAY_EVIL );
                const bool isSameResourceAsLanguage = useOriginalResources();

                if ( isSameResourceAsLanguage && ( id == ICN::BUTTON_SMALL_OKAY_EVIL || id == ICN::BUTTON_SMALL_OKAY_GOOD ) ) {
                    _icnVsSprite[id][0] = GetICN( isEvilInterface ? ICN::SPANBTNE : ICN::SPANBTN, 0 );
                    _icnVsSprite[id][1] = GetICN( isEvilInterface ? ICN::SPANBTNE : ICN::SPANBTN, 1 );

                    // To properly generate shadows and Blit the button we need to make transparent pixels in its released state the same as in the pressed state.
                    CopyTransformLayer( _icnVsSprite[id][0], _icnVsSprite[id][1] );

                    break;
                }
                if ( isSameResourceAsLanguage && ( id == ICN::BUTTON_SMALLER_OKAY_EVIL || id == ICN::BUTTON_SMALLER_OKAY_GOOD ) ) {
                    _icnVsSprite[id][0] = GetICN( isEvilInterface ? ICN::WINCMBBE : ICN::WINCMBTB, 0 );
                    _icnVsSprite[id][1] = GetICN( isEvilInterface ? ICN::WINCMBBE : ICN::WINCMBTB, 1 );
                    break;
                }

                int32_t textWidth = 86;
                const char * text = gettext_noop( "OKAY" );
                if ( id == ICN::BUTTON_SMALLER_OKAY_EVIL || id == ICN::BUTTON_SMALLER_OKAY_GOOD ) {
                    textWidth = 70;
                    text = gettext_noop( "smallerButton|OKAY" );
                }

                createNormalButton( _icnVsSprite[id][0], _icnVsSprite[id][1], textWidth, text, isEvilInterface );

                break;
            }
            case ICN::BUTTON_SMALL_ACCEPT_GOOD:
            case ICN::BUTTON_SMALL_ACCEPT_EVIL: {
                _icnVsSprite[id].resize( 2 );

                const bool isEvilInterface = ( id == ICN::BUTTON_SMALL_ACCEPT_EVIL );

                if ( useOriginalResources() ) {
                    _icnVsSprite[id][0] = GetICN( isEvilInterface ? ICN::SURRENDE : ICN::SURRENDR, 0 );
                    _icnVsSprite[id][1] = GetICN( isEvilInterface ? ICN::SURRENDE : ICN::SURRENDR, 1 );

                    // To properly generate shadows and Blit the button we need to make transparent pixels in its released state the same as in the pressed state.
                    CopyTransformLayer( _icnVsSprite[id][0], _icnVsSprite[id][1] );

                    break;
                }

                const int32_t textWidth = 108;
                createNormalButton( _icnVsSprite[id][0], _icnVsSprite[id][1], textWidth, gettext_noop( "ACCEPT" ), isEvilInterface );

                break;
            }
            case ICN::BUTTON_SMALL_DECLINE_GOOD:
            case ICN::BUTTON_SMALL_DECLINE_EVIL: {
                _icnVsSprite[id].resize( 2 );

                const bool isEvilInterface = ( id == ICN::BUTTON_SMALL_DECLINE_EVIL );

                if ( useOriginalResources() ) {
                    _icnVsSprite[id][0] = GetICN( isEvilInterface ? ICN::SURRENDE : ICN::SURRENDR, 2 );
                    _icnVsSprite[id][1] = GetICN( isEvilInterface ? ICN::SURRENDE : ICN::SURRENDR, 3 );

                    // To properly generate shadows and Blit the button we need to make transparent pixels in its released state the same as in the pressed state.
                    CopyTransformLayer( _icnVsSprite[id][0], _icnVsSprite[id][1] );

                    break;
                }

                const int32_t textWidth = 108;
                createNormalButton( _icnVsSprite[id][0], _icnVsSprite[id][1], textWidth, gettext_noop( "DECLINE" ), isEvilInterface );

                break;
            }
            case ICN::BUTTON_SMALL_LEARN_GOOD:
            case ICN::BUTTON_SMALL_LEARN_EVIL: {
                _icnVsSprite[id].resize( 2 );

                const bool isEvilInterface = ( id == ICN::BUTTON_SMALL_LEARN_EVIL );
                const int baseIcnID = isEvilInterface ? ICN::SYSTEME : ICN::SYSTEM;

                if ( useOriginalResources() ) {
                    _icnVsSprite[id][0] = GetICN( baseIcnID, 9 );
                    _icnVsSprite[id][1] = GetICN( baseIcnID, 10 );
                    break;
                }

                for ( int32_t i = 0; i < static_cast<int32_t>( _icnVsSprite[id].size() ); ++i ) {
                    Sprite & out = _icnVsSprite[id][i];
                    out = GetICN( baseIcnID, 11 + i );
                }

                const fheroes2::FontColor buttonFontColor = isEvilInterface ? fheroes2::FontColor::GRAY : fheroes2::FontColor::WHITE;
                renderTextOnButton( _icnVsSprite[id][0], _icnVsSprite[id][1], gettext_noop( "LEARN" ), { 7, 5 }, { 5, 6 }, { 86, 16 }, buttonFontColor );

                break;
            }
            case ICN::BUTTON_SMALL_TRADE_GOOD:
            case ICN::BUTTON_SMALL_TRADE_EVIL: {
                _icnVsSprite[id].resize( 2 );

                const bool isEvilInterface = ( id == ICN::BUTTON_SMALL_TRADE_EVIL );

                if ( useOriginalResources() ) {
                    _icnVsSprite[id][0] = GetICN( isEvilInterface ? ICN::TRADPOSE : ICN::TRADPOST, 15 );
                    _icnVsSprite[id][1] = GetICN( isEvilInterface ? ICN::TRADPOSE : ICN::TRADPOST, 16 );
                    break;
                }

                const int baseIcnID = isEvilInterface ? ICN::SYSTEME : ICN::SYSTEM;

                for ( int32_t i = 0; i < static_cast<int32_t>( _icnVsSprite[id].size() ); ++i ) {
                    Sprite & out = _icnVsSprite[id][i];
                    const Sprite & originalButton = GetICN( baseIcnID, 11 + i );
                    const int extendedAmount = 14;
                    out.resize( originalButton.width() + extendedAmount, originalButton.height() );
                    out.reset();

                    const int widthEndPart = 4 + 2 * i;
                    const int widthFirstPart = originalButton.width() - widthEndPart;
                    const int widthMiddlePart = extendedAmount + i;
                    const int offsetXEndPart = widthFirstPart + widthMiddlePart;
                    const int startOffsetXMiddlePart = 36;

                    // Copy left main body of button.
                    fheroes2::Copy( originalButton, 0, 0, out, 0, 0, widthFirstPart, originalButton.height() );

                    // Copy middle body of button.
                    fheroes2::Copy( originalButton, originalButton.width() - startOffsetXMiddlePart, 0, out, widthFirstPart, 0, widthMiddlePart,
                                    originalButton.height() );

                    // Copy terminating right margin of the button.
                    fheroes2::Copy( originalButton, originalButton.width() - widthEndPart, 0, out, offsetXEndPart, 0, widthEndPart, originalButton.height() );
                }

                const fheroes2::FontColor buttonFontColor = isEvilInterface ? fheroes2::FontColor::GRAY : fheroes2::FontColor::WHITE;
                renderTextOnButton( _icnVsSprite[id][0], _icnVsSprite[id][1], gettext_noop( "TRADE" ), { 6, 5 }, { 4, 6 }, { 100, 16 }, buttonFontColor );

                break;
            }
            case ICN::BUTTON_SMALL_YES_GOOD:
            case ICN::BUTTON_SMALL_YES_EVIL: {
                _icnVsSprite[id].resize( 2 );

                const bool isEvilInterface = ( id == ICN::BUTTON_SMALL_YES_EVIL );
                const int baseIcnID = isEvilInterface ? ICN::SYSTEME : ICN::SYSTEM;

                if ( useOriginalResources() ) {
                    _icnVsSprite[id][0] = GetICN( baseIcnID, 5 );
                    _icnVsSprite[id][1] = GetICN( baseIcnID, 6 );
                    break;
                }

                for ( int32_t i = 0; i < static_cast<int32_t>( _icnVsSprite[id].size() ); ++i ) {
                    Sprite & out = _icnVsSprite[id][i];
                    out = GetICN( baseIcnID, 11 + i );
                }

                const fheroes2::FontColor buttonFontColor = isEvilInterface ? fheroes2::FontColor::GRAY : fheroes2::FontColor::WHITE;
                renderTextOnButton( _icnVsSprite[id][0], _icnVsSprite[id][1], gettext_noop( "YES" ), { 6, 5 }, { 5, 6 }, { 86, 16 }, buttonFontColor );

                break;
            }
            case ICN::BUTTON_SMALL_NO_GOOD:
            case ICN::BUTTON_SMALL_NO_EVIL: {
                _icnVsSprite[id].resize( 2 );

                const bool isEvilInterface = ( id == ICN::BUTTON_SMALL_NO_EVIL );
                const int baseIcnID = isEvilInterface ? ICN::SYSTEME : ICN::SYSTEM;

                if ( useOriginalResources() ) {
                    _icnVsSprite[id][0] = GetICN( baseIcnID, 7 );
                    _icnVsSprite[id][1] = GetICN( baseIcnID, 8 );
                    break;
                }

                for ( int32_t i = 0; i < static_cast<int32_t>( _icnVsSprite[id].size() ); ++i ) {
                    Sprite & out = _icnVsSprite[id][i];
                    out = GetICN( baseIcnID, 11 + i );
                }

                const fheroes2::FontColor buttonFontColor = isEvilInterface ? fheroes2::FontColor::GRAY : fheroes2::FontColor::WHITE;
                renderTextOnButton( _icnVsSprite[id][0], _icnVsSprite[id][1], gettext_noop( "NO" ), { 6, 5 }, { 5, 6 }, { 86, 16 }, buttonFontColor );

                break;
            }
            case ICN::BUTTON_SMALL_EXIT_GOOD:
            case ICN::BUTTON_SMALL_EXIT_EVIL: {
                _icnVsSprite[id].resize( 2 );

                const bool isEvilInterface = ( id == ICN::BUTTON_SMALL_EXIT_EVIL );

                if ( useOriginalResources() ) {
                    _icnVsSprite[id][0] = GetICN( isEvilInterface ? ICN::VIEWARME : ICN::VIEWARMY, 3 );
                    _icnVsSprite[id][1] = GetICN( isEvilInterface ? ICN::VIEWARME : ICN::VIEWARMY, 4 );
                    break;
                }

                const int32_t textWidth = 85;
                createNormalButton( _icnVsSprite[id][0], _icnVsSprite[id][1], textWidth, gettext_noop( "EXIT" ), isEvilInterface );

                break;
            }
            case ICN::BUTTON_SMALLER_EXIT_GOOD:
            case ICN::BUTTON_SMALLER_EXIT_EVIL: {
                _icnVsSprite[id].resize( 2 );

                const bool isEvilInterface = ( id == ICN::BUTTON_SMALLER_EXIT_EVIL );

                if ( useOriginalResources() ) {
                    _icnVsSprite[id][0] = GetICN( isEvilInterface ? ICN::LGNDXTRE : ICN::LGNDXTRA, 4 );
                    _icnVsSprite[id][1] = GetICN( isEvilInterface ? ICN::LGNDXTRE : ICN::LGNDXTRA, 5 );
                    break;
                }

                const int32_t textWidth = 70;
                createNormalButton( _icnVsSprite[id][0], _icnVsSprite[id][1], textWidth, gettext_noop( "EXIT" ), isEvilInterface );

                break;
            }
            case ICN::BUTTON_SMALL_DISMISS_GOOD:
            case ICN::BUTTON_SMALL_DISMISS_EVIL: {
                _icnVsSprite[id].resize( 2 );

                const bool isEvilInterface = ( id == ICN::BUTTON_SMALL_DISMISS_EVIL );

                if ( useOriginalResources() ) {
                    _icnVsSprite[id][0] = GetICN( isEvilInterface ? ICN::VIEWARME : ICN::VIEWARMY, 1 );
                    _icnVsSprite[id][1] = GetICN( isEvilInterface ? ICN::VIEWARME : ICN::VIEWARMY, 2 );
                    break;
                }

                const int32_t textWidth = 110;
                createNormalButton( _icnVsSprite[id][0], _icnVsSprite[id][1], textWidth, gettext_noop( "DISMISS" ), isEvilInterface );

                break;
            }
            case ICN::BUTTON_SMALL_UPGRADE_GOOD:
            case ICN::BUTTON_SMALL_UPGRADE_EVIL: {
                _icnVsSprite[id].resize( 2 );

                const bool isEvilInterface = ( id == ICN::BUTTON_SMALL_UPGRADE_EVIL );

                if ( useOriginalResources() ) {
                    _icnVsSprite[id][0] = GetICN( isEvilInterface ? ICN::VIEWARME : ICN::VIEWARMY, 5 );
                    _icnVsSprite[id][1] = GetICN( isEvilInterface ? ICN::VIEWARME : ICN::VIEWARMY, 6 );
                    break;
                }

                const int32_t textWidth = 110;
                createNormalButton( _icnVsSprite[id][0], _icnVsSprite[id][1], textWidth, gettext_noop( "UPGRADE" ), isEvilInterface );

                break;
            }
            case ICN::BUTTON_SMALL_RESTART_GOOD:
            case ICN::BUTTON_SMALL_RESTART_EVIL: {
                _icnVsSprite[id].resize( 2 );

                const bool isEvilInterface = ( id == ICN::BUTTON_SMALL_RESTART_EVIL );

                if ( useOriginalResources() ) {
                    _icnVsSprite[id][0] = GetICN( isEvilInterface ? ICN::NON_UNIFORM_EVIL_RESTART_BUTTON : ICN::NON_UNIFORM_GOOD_RESTART_BUTTON, 0 );
                    _icnVsSprite[id][1] = GetICN( isEvilInterface ? ICN::NON_UNIFORM_EVIL_RESTART_BUTTON : ICN::NON_UNIFORM_GOOD_RESTART_BUTTON, 1 );
                    break;
                }

                const int32_t textWidth = 102;
                createNormalButton( _icnVsSprite[id][0], _icnVsSprite[id][1], textWidth, gettext_noop( "RESTART" ), isEvilInterface );

                break;
            }
            case ICN::BUTTON_KINGDOM_EXIT: {
                _icnVsSprite[id].resize( 2 );

                if ( useOriginalResources() ) {
                    _icnVsSprite[id][0] = GetICN( ICN::OVERVIEW, 4 );
                    _icnVsSprite[id][1] = GetICN( ICN::OVERVIEW, 5 );
                    break;
                }

                // Needs to be generated from original assets because the pressed state is 1px wider than normal.
                for ( int32_t i = 0; i < static_cast<int32_t>( _icnVsSprite[id].size() ); ++i ) {
                    Sprite & out = _icnVsSprite[id][i];
                    out = GetICN( ICN::OVERVIEW, 4 + i );

                    // clean the button.
                    Fill( out, 6 - i, 4 + i, 89, 16, getButtonFillingColor( i == 0 ) );
                }

                renderTextOnButton( _icnVsSprite[id][0], _icnVsSprite[id][1], gettext_noop( "EXIT" ), { 6, 5 }, { 5, 6 }, { 89, 16 }, fheroes2::FontColor::WHITE );

                break;
            }
            case ICN::BUTTON_KINGDOM_HEROES: {
                _icnVsSprite[id].resize( 2 );

                if ( useOriginalResources() ) {
                    _icnVsSprite[id][0] = GetICN( ICN::OVERVIEW, 0 );
                    _icnVsSprite[id][1] = GetICN( ICN::OVERVIEW, 1 );
                    break;
                }

                for ( int32_t i = 0; i < static_cast<int32_t>( _icnVsSprite[id].size() ); ++i ) {
                    Sprite & out = _icnVsSprite[id][i];
                    out = GetICN( ICN::OVERVIEW, 0 + i );

                    // clean the button.
                    Fill( out, 5, 10 + i, 89, 20, getButtonFillingColor( i == 0 ) );
                }

                renderTextOnButton( _icnVsSprite[id][0], _icnVsSprite[id][1], gettext_noop( "HEROES" ), { 6, 5 }, { 5, 6 }, { 89, 34 }, fheroes2::FontColor::WHITE );

                break;
            }
            case ICN::BUTTON_KINGDOM_TOWNS: {
                _icnVsSprite[id].resize( 2 );

                if ( useOriginalResources() ) {
                    _icnVsSprite[id][0] = GetICN( ICN::OVERVIEW, 2 );
                    _icnVsSprite[id][1] = GetICN( ICN::OVERVIEW, 3 );
                    break;
                }

                for ( int32_t i = 0; i < static_cast<int32_t>( _icnVsSprite[id].size() ); ++i ) {
                    Sprite & out = _icnVsSprite[id][i];
                    out = GetICN( ICN::OVERVIEW, 2 + i );

                    // clean the button.
                    Fill( out, 6, 6 + i, 89 - i, 30, getButtonFillingColor( i == 0 ) );
                }

                renderTextOnButton( _icnVsSprite[id][0], _icnVsSprite[id][1], gettext_noop( "TOWNS/\nCASTLES" ), { 6, 5 }, { 5, 6 }, { 90, 34 },
                                    fheroes2::FontColor::WHITE );

                break;
            }

            case ICN::BUTTON_MAPSIZE_SMALL: {
                _icnVsSprite[id].resize( 2 );

                if ( useOriginalResources() ) {
                    _icnVsSprite[id][0] = GetICN( ICN::REQUESTS, 9 );
                    _icnVsSprite[id][1] = GetICN( ICN::REQUESTS, 10 );
                    break;
                }

                const int32_t textWidth = 46;
                createNormalButton( _icnVsSprite[id][0], _icnVsSprite[id][1], textWidth, gettext_noop( "S" ), false );

                break;
            }
            case ICN::BUTTON_MAPSIZE_MEDIUM: {
                _icnVsSprite[id].resize( 2 );

                if ( useOriginalResources() ) {
                    _icnVsSprite[id][0] = GetICN( ICN::REQUESTS, 11 );
                    _icnVsSprite[id][1] = GetICN( ICN::REQUESTS, 12 );
                    break;
                }

                const int32_t textWidth = 46;
                createNormalButton( _icnVsSprite[id][0], _icnVsSprite[id][1], textWidth, gettext_noop( "M" ), false );

                break;
            }
            case ICN::BUTTON_MAPSIZE_LARGE: {
                _icnVsSprite[id].resize( 2 );

                if ( useOriginalResources() ) {
                    _icnVsSprite[id][0] = GetICN( ICN::REQUESTS, 13 );
                    _icnVsSprite[id][1] = GetICN( ICN::REQUESTS, 14 );
                    break;
                }

                const int32_t textWidth = 46;
                createNormalButton( _icnVsSprite[id][0], _icnVsSprite[id][1], textWidth, gettext_noop( "L" ), false );

                break;
            }
            case ICN::BUTTON_MAPSIZE_XLARGE: {
                _icnVsSprite[id].resize( 2 );

                if ( useOriginalResources() ) {
                    _icnVsSprite[id][0] = GetICN( ICN::REQUESTS, 15 );
                    _icnVsSprite[id][1] = GetICN( ICN::REQUESTS, 16 );
                    break;
                }

                const int32_t textWidth = 46;
                createNormalButton( _icnVsSprite[id][0], _icnVsSprite[id][1], textWidth, gettext_noop( "X-L" ), false );

                break;
            }
            case ICN::BUTTON_MAPSIZE_ALL: {
                _icnVsSprite[id].resize( 2 );

                if ( useOriginalResources() ) {
                    _icnVsSprite[id][0] = GetICN( ICN::REQUESTS, 17 );
                    _icnVsSprite[id][1] = GetICN( ICN::REQUESTS, 18 );
                    break;
                }

                const int32_t textWidth = 58;
                createNormalButton( _icnVsSprite[id][0], _icnVsSprite[id][1], textWidth, gettext_noop( "ALL" ), false );

                break;
            }
            case ICN::BUTTON_MAP_SELECT: {
                _icnVsSprite[id].resize( 2 );

                if ( useOriginalResources() ) {
                    _icnVsSprite[id][0] = GetICN( ICN::NGEXTRA, 64 );
                    _icnVsSprite[id][1] = GetICN( ICN::NGEXTRA, 65 );
                    break;
                }

                for ( int32_t i = 0; i < static_cast<int32_t>( _icnVsSprite[id].size() ); ++i ) {
                    Sprite & out = _icnVsSprite[id][i];

                    const Sprite & originalButton = GetICN( ICN::NGEXTRA, 64 + i );
                    const int32_t originalHeight = originalButton.height();
                    const int32_t originalWidth = originalButton.width();
                    const int32_t extensionWidth = 5;
                    out.resize( originalWidth + extensionWidth, originalHeight );
                    out.reset();

                    const int32_t rightPartWidth = 3 + i;
                    const int32_t leftPartWidth = originalWidth - rightPartWidth;

                    // copy left main body of button.
                    fheroes2::Copy( originalButton, 0, 0, out, 0, 0, leftPartWidth, originalHeight );

                    // copy middle extending part of button.
                    fheroes2::Copy( originalButton, 9, 0, out, leftPartWidth, 0, extensionWidth, originalHeight );

                    // copy terminating right margin of the button.
                    fheroes2::Copy( originalButton, leftPartWidth, 0, out, leftPartWidth + extensionWidth, 0, rightPartWidth, originalHeight );

                    // clean the button.
                    const int32_t leftMarginWidth = 6 - i;
                    Fill( out, leftMarginWidth, 2 + 2 * i, out.width() - rightPartWidth - leftMarginWidth, 15 - i, getButtonFillingColor( i == 0 ) );
                }

                renderTextOnButton( _icnVsSprite[id][0], _icnVsSprite[id][1], gettext_noop( "SELECT" ), { 7, 3 }, { 6, 4 }, { 76, 15 }, fheroes2::FontColor::WHITE );

                break;
            }
            case ICN::BUTTON_STANDARD_GAME: {
                _icnVsSprite[id].resize( 2 );

                if ( useOriginalResources() ) {
                    _icnVsSprite[id][0] = GetICN( ICN::BTNNEWGM, 0 );
                    _icnVsSprite[id][1] = GetICN( ICN::BTNNEWGM, 1 );
                    break;
                }

                for ( int32_t i = 0; i < static_cast<int32_t>( _icnVsSprite[id].size() ); ++i ) {
                    Sprite & out = _icnVsSprite[id][i];
                    out = GetICN( ICN::BTNCOM, i );
                    // clean button.
                    Fill( out, 13, 11, 113, 31, getButtonFillingColor( i == 0 ) );
                }

                renderTextOnButton( _icnVsSprite[id][0], _icnVsSprite[id][1], gettext_noop( "STANDARD\nGAME" ), { 12, 5 }, { 11, 6 }, { 120, 47 },
                                    fheroes2::FontColor::WHITE );

                break;
            }
            case ICN::BUTTON_CAMPAIGN_GAME: {
                _icnVsSprite[id].resize( 2 );

                if ( useOriginalResources() ) {
                    _icnVsSprite[id][0] = GetICN( ICN::BTNNEWGM, 2 );
                    _icnVsSprite[id][1] = GetICN( ICN::BTNNEWGM, 3 );
                    break;
                }

                for ( int32_t i = 0; i < static_cast<int32_t>( _icnVsSprite[id].size() ); ++i ) {
                    Sprite & out = _icnVsSprite[id][i];
                    out = GetICN( ICN::BTNCOM, i );
                    // clean button.
                    Fill( out, 13, 11, 113, 31, getButtonFillingColor( i == 0 ) );
                }

                renderTextOnButton( _icnVsSprite[id][0], _icnVsSprite[id][1], gettext_noop( "CAMPAIGN\nGAME" ), { 11, 5 }, { 10, 6 }, { 119, 47 },
                                    fheroes2::FontColor::WHITE );

                break;
            }
            case ICN::BUTTON_MULTIPLAYER_GAME: {
                _icnVsSprite[id].resize( 2 );

                if ( useOriginalResources() ) {
                    _icnVsSprite[id][0] = GetICN( ICN::BTNNEWGM, 4 );
                    _icnVsSprite[id][1] = GetICN( ICN::BTNNEWGM, 5 );
                    break;
                }

                for ( int32_t i = 0; i < static_cast<int32_t>( _icnVsSprite[id].size() ); ++i ) {
                    Sprite & out = _icnVsSprite[id][i];
                    out = GetICN( ICN::BTNCOM, i );
                    // clean button.
                    Fill( out, 13, 11, 113, 31, getButtonFillingColor( i == 0 ) );
                }

                renderTextOnButton( _icnVsSprite[id][0], _icnVsSprite[id][1], gettext_noop( "MULTI-\nPLAYER\nGAME" ), { 12, 5 }, { 11, 6 }, { 117, 47 },
                                    fheroes2::FontColor::WHITE );

                break;
            }
            case ICN::BUTTON_LARGE_CANCEL: {
                _icnVsSprite[id].resize( 2 );

                if ( useOriginalResources() ) {
                    _icnVsSprite[id][0] = GetICN( ICN::BTNNEWGM, 6 );
                    _icnVsSprite[id][1] = GetICN( ICN::BTNNEWGM, 7 );
                    break;
                }

                for ( int32_t i = 0; i < static_cast<int32_t>( _icnVsSprite[id].size() ); ++i ) {
                    Sprite & out = _icnVsSprite[id][i];
                    out = GetICN( ICN::BTNCOM, i );
                    // clean button.
                    Fill( out, 13, 11, 113, 31, getButtonFillingColor( i == 0 ) );
                }

                renderTextOnButton( _icnVsSprite[id][0], _icnVsSprite[id][1], gettext_noop( "CANCEL" ), { 12, 5 }, { 11, 6 }, { 117, 47 }, fheroes2::FontColor::WHITE );

                break;
            }
            case ICN::BUTTON_LARGE_CONFIG: {
                _icnVsSprite[id].resize( 2 );

                if ( useOriginalResources() ) {
                    _icnVsSprite[id][0] = GetICN( ICN::BTNDCCFG, 4 );
                    _icnVsSprite[id][1] = GetICN( ICN::BTNDCCFG, 5 );
                    break;
                }

                for ( int32_t i = 0; i < static_cast<int32_t>( _icnVsSprite[id].size() ); ++i ) {
                    Sprite & out = _icnVsSprite[id][i];
                    out = GetICN( ICN::BTNCOM, i );
                    // clean button.
                    Fill( out, 13, 11, 113, 31, getButtonFillingColor( i == 0 ) );
                }

                renderTextOnButton( _icnVsSprite[id][0], _icnVsSprite[id][1], gettext_noop( "CONFIG" ), { 12, 5 }, { 11, 6 }, { 117, 47 }, fheroes2::FontColor::WHITE );

                break;
            }
            case ICN::BUTTON_ORIGINAL_CAMPAIGN: {
                _icnVsSprite[id].resize( 2 );

                if ( useOriginalResources() ) {
                    _icnVsSprite[id][0] = GetICN( ICN::X_LOADCM, 0 );
                    _icnVsSprite[id][1] = GetICN( ICN::X_LOADCM, 1 );
                    break;
                }

                for ( int32_t i = 0; i < static_cast<int32_t>( _icnVsSprite[id].size() ); ++i ) {
                    Sprite & out = _icnVsSprite[id][i];
                    out = GetICN( ICN::BTNCOM, i );
                    // clean button.
                    Fill( out, 13, 11, 113, 31, getButtonFillingColor( i == 0 ) );
                }

                renderTextOnButton( _icnVsSprite[id][0], _icnVsSprite[id][1], gettext_noop( "ORIGINAL\nCAMPAIGN" ), { 12, 5 }, { 11, 6 }, { 117, 47 },
                                    fheroes2::FontColor::WHITE );

                break;
            }
            case ICN::BUTTON_EXPANSION_CAMPAIGN: {
                _icnVsSprite[id].resize( 2 );

                if ( useOriginalResources() ) {
                    _icnVsSprite[id][0] = GetICN( ICN::X_LOADCM, 2 );
                    _icnVsSprite[id][1] = GetICN( ICN::X_LOADCM, 3 );
                    break;
                }

                for ( int32_t i = 0; i < static_cast<int32_t>( _icnVsSprite[id].size() ); ++i ) {
                    Sprite & out = _icnVsSprite[id][i];
                    out = GetICN( ICN::BTNCOM, i );
                    // clean button.
                    Fill( out, 13, 11, 113, 31, getButtonFillingColor( i == 0 ) );
                }

                renderTextOnButton( _icnVsSprite[id][0], _icnVsSprite[id][1], gettext_noop( "EXPANSION\nCAMPAIGN" ), { 12, 5 }, { 11, 6 }, { 117, 47 },
                                    fheroes2::FontColor::WHITE );

                break;
            }
            case ICN::BUTTON_HOT_SEAT: {
                _icnVsSprite[id].resize( 2 );

                if ( useOriginalResources() ) {
                    _icnVsSprite[id][0] = GetICN( ICN::BTNMP, 0 );
                    _icnVsSprite[id][1] = GetICN( ICN::BTNMP, 1 );
                    break;
                }

                for ( int32_t i = 0; i < static_cast<int32_t>( _icnVsSprite[id].size() ); ++i ) {
                    Sprite & out = _icnVsSprite[id][i];
                    out = GetICN( ICN::BTNCOM, i );
                    // clean button.
                    Fill( out, 13, 11, 113, 31, getButtonFillingColor( i == 0 ) );
                }

                renderTextOnButton( _icnVsSprite[id][0], _icnVsSprite[id][1], gettext_noop( "HOT SEAT" ), { 11, 5 }, { 10, 6 }, { 120, 47 }, fheroes2::FontColor::WHITE );

                break;
            }
            case ICN::BUTTON_2_PLAYERS: {
                _icnVsSprite[id].resize( 2 );

                if ( useOriginalResources() ) {
                    _icnVsSprite[id][0] = GetICN( ICN::BTNHOTST, 0 );
                    _icnVsSprite[id][1] = GetICN( ICN::BTNHOTST, 1 );
                    break;
                }

                for ( int32_t i = 0; i < static_cast<int32_t>( _icnVsSprite[id].size() ); ++i ) {
                    Sprite & out = _icnVsSprite[id][i];
                    out = GetICN( ICN::BTNCOM, i );
                    // clean button.
                    Fill( out, 13, 11, 113, 31, getButtonFillingColor( i == 0 ) );
                }

                renderTextOnButton( _icnVsSprite[id][0], _icnVsSprite[id][1], gettext_noop( "2 PLAYERS" ), { 11, 5 }, { 10, 6 }, { 120, 47 },
                                    fheroes2::FontColor::WHITE );

                break;
            }
            case ICN::BUTTON_3_PLAYERS: {
                _icnVsSprite[id].resize( 2 );

                if ( useOriginalResources() ) {
                    _icnVsSprite[id][0] = GetICN( ICN::BTNHOTST, 2 );
                    _icnVsSprite[id][1] = GetICN( ICN::BTNHOTST, 3 );
                    break;
                }

                for ( int32_t i = 0; i < static_cast<int32_t>( _icnVsSprite[id].size() ); ++i ) {
                    Sprite & out = _icnVsSprite[id][i];
                    out = GetICN( ICN::BTNCOM, i );
                    // clean button.
                    Fill( out, 13, 11, 113, 31, getButtonFillingColor( i == 0 ) );
                }

                renderTextOnButton( _icnVsSprite[id][0], _icnVsSprite[id][1], gettext_noop( "3 PLAYERS" ), { 11, 5 }, { 10, 6 }, { 120, 47 },
                                    fheroes2::FontColor::WHITE );

                break;
            }
            case ICN::BUTTON_4_PLAYERS: {
                _icnVsSprite[id].resize( 2 );

                if ( useOriginalResources() ) {
                    _icnVsSprite[id][0] = GetICN( ICN::BTNHOTST, 4 );
                    _icnVsSprite[id][1] = GetICN( ICN::BTNHOTST, 5 );
                    break;
                }

                for ( int32_t i = 0; i < static_cast<int32_t>( _icnVsSprite[id].size() ); ++i ) {
                    Sprite & out = _icnVsSprite[id][i];
                    out = GetICN( ICN::BTNCOM, i );
                    // clean button.
                    Fill( out, 13, 11, 113, 31, getButtonFillingColor( i == 0 ) );
                }

                renderTextOnButton( _icnVsSprite[id][0], _icnVsSprite[id][1], gettext_noop( "4 PLAYERS" ), { 11, 5 }, { 10, 6 }, { 120, 47 },
                                    fheroes2::FontColor::WHITE );

                break;
            }
            case ICN::BUTTON_5_PLAYERS: {
                _icnVsSprite[id].resize( 2 );

                if ( useOriginalResources() ) {
                    _icnVsSprite[id][0] = GetICN( ICN::BTNHOTST, 6 );
                    _icnVsSprite[id][1] = GetICN( ICN::BTNHOTST, 7 );
                    break;
                }

                for ( int32_t i = 0; i < static_cast<int32_t>( _icnVsSprite[id].size() ); ++i ) {
                    Sprite & out = _icnVsSprite[id][i];
                    out = GetICN( ICN::BTNCOM, i );
                    // clean button.
                    Fill( out, 13, 11, 113, 31, getButtonFillingColor( i == 0 ) );
                }

                renderTextOnButton( _icnVsSprite[id][0], _icnVsSprite[id][1], gettext_noop( "5 PLAYERS" ), { 11, 5 }, { 10, 6 }, { 120, 47 },
                                    fheroes2::FontColor::WHITE );

                break;
            }
            case ICN::BUTTON_6_PLAYERS: {
                _icnVsSprite[id].resize( 2 );

                if ( useOriginalResources() ) {
                    _icnVsSprite[id][0] = GetICN( ICN::BTNHOTST, 8 );
                    _icnVsSprite[id][1] = GetICN( ICN::BTNHOTST, 9 );
                    break;
                }

                for ( int32_t i = 0; i < static_cast<int32_t>( _icnVsSprite[id].size() ); ++i ) {
                    Sprite & out = _icnVsSprite[id][i];
                    out = GetICN( ICN::BTNCOM, i );
                    // clean button.
                    Fill( out, 13, 11, 113, 31, getButtonFillingColor( i == 0 ) );
                }

                renderTextOnButton( _icnVsSprite[id][0], _icnVsSprite[id][1], gettext_noop( "6 PLAYERS" ), { 11, 5 }, { 10, 6 }, { 120, 47 },
                                    fheroes2::FontColor::WHITE );

                break;
            }
            case ICN::BTNGIFT_GOOD:
            case ICN::BTNGIFT_EVIL: {
                _icnVsSprite[id].resize( 2 );

                const bool isEvilInterface = ( id == ICN::BTNGIFT_EVIL );
                const int baseIcnId = isEvilInterface ? ICN::SYSTEME : ICN::SYSTEM;

                for ( int32_t i = 0; i < static_cast<int32_t>( _icnVsSprite[id].size() ); ++i ) {
                    Sprite & out = _icnVsSprite[id][i];
                    out = GetICN( baseIcnId, 11 + i );
                }

                const fheroes2::FontColor buttonFontColor = isEvilInterface ? fheroes2::FontColor::GRAY : fheroes2::FontColor::WHITE;
                renderTextOnButton( _icnVsSprite[id][0], _icnVsSprite[id][1], gettext_noop( "GIFT" ), { 5, 5 }, { 4, 6 }, { 88, 16 }, buttonFontColor );

                break;
            }
            case ICN::BUTTON_GUILDWELL_EXIT: {
                _icnVsSprite[id].resize( 2 );

                if ( useOriginalResources() ) {
                    _icnVsSprite[id][0] = GetICN( ICN::WELLXTRA, 0 );
                    _icnVsSprite[id][1] = GetICN( ICN::WELLXTRA, 1 );
                    break;
                }
                fheroes2::getTextAdaptedButton( _icnVsSprite[id][0], _icnVsSprite[id][1], gettext_noop( "EXIT" ), ICN::EMPTY_GUILDWELL_BUTTON );

                break;
            }
            case ICN::BUTTON_VIEWWORLD_EXIT_GOOD:
            case ICN::BUTTON_VIEWWORLD_EXIT_EVIL: {
                _icnVsSprite[id].resize( 2 );

                const bool isEvilInterface = ( id == ICN::BUTTON_VIEWWORLD_EXIT_EVIL );
                const int baseIcnId = isEvilInterface ? ICN::LGNDXTRE : ICN::LGNDXTRA;

                for ( int32_t i = 0; i < static_cast<int32_t>( _icnVsSprite[id].size() ); ++i ) {
                    Sprite & out = _icnVsSprite[id][i];
                    out = GetICN( baseIcnId, 0 + i );
                    // clean the button.
                    Fill( out, 27 - i, 4 + i, 25, 26, getButtonFillingColor( i == 0, !isEvilInterface ) );
                }

                const fheroes2::FontColor buttonFontColor = isEvilInterface ? fheroes2::FontColor::GRAY : fheroes2::FontColor::WHITE;
                renderTextOnButton( _icnVsSprite[id][0], _icnVsSprite[id][1], gettext_noop( "EXIT" ), { 6, 5 }, { 5, 6 }, { 71, 27 }, buttonFontColor );

                break;
            }
            case ICN::GOOD_CAMPAIGN_BUTTONS:
            case ICN::EVIL_CAMPAIGN_BUTTONS: {
                _icnVsSprite[id].resize( 10 );

                if ( useOriginalResources() ) {
                    const bool isEvilInterface = id == ICN::EVIL_CAMPAIGN_BUTTONS;
                    const int originalIcnId = isEvilInterface ? ICN::CAMPXTRE : ICN::CAMPXTRG;

                    // The evil buttons' released state are 2 pixels wider.
                    const int offsetEvilX = isEvilInterface ? 2 : 0;
                    // remove embedded shadows so that we can generate shadows with our own code later
                    for ( uint32_t i = 0; i < 8; i += 2 ) {
                        // released
                        const Sprite & originalReleased = GetICN( originalIcnId, i );

                        Sprite & released = _icnVsSprite[id][i];
                        released.resize( originalReleased.width() - 6 + offsetEvilX, originalReleased.height() - 8 );
                        released.reset();

                        Copy( originalReleased, 6 - offsetEvilX, 0, released, 0, 0, originalReleased.width() - 1, originalReleased.height() - 8 );

                        // pressed
                        const Sprite & originalPressed = GetICN( originalIcnId, i + 1 );

                        Sprite & pressed = _icnVsSprite[id][i + 1];
                        pressed.resize( originalPressed.width(), originalPressed.height() );
                        pressed.reset();

                        Copy( originalPressed, 0, 1, pressed, 0, 1, originalPressed.width() - 1, originalPressed.height() );
                        setButtonCornersTransparent( released );
                        fheroes2::makeTransparentBackground( released, pressed, isEvilInterface ? ICN::STONEBAK_EVIL : ICN::STONEBAK );
                    }
                    // generate the DIFFICULTY button as it is not present in the original resources
                    fheroes2::getTextAdaptedButton( _icnVsSprite[id][8], _icnVsSprite[id][9], gettext_noop( "DIFFICULTY" ),
                                                    isEvilInterface ? ICN::EMPTY_EVIL_BUTTON : ICN::EMPTY_GOOD_BUTTON );
                    break;
                }
                createCampaignButtonSet( id, { gettext_noop( "VIEW INTRO" ), gettext_noop( "RESTART" ), gettext_noop( "OKAY" ), gettext_noop( "CANCEL" ),
                                               gettext_noop( "DIFFICULTY" ) } );

                break;
            }
            case ICN::POL_CAMPAIGN_BUTTONS: {
                _icnVsSprite[id].resize( 10 );

                const int baseIcnId = ICN::X_CMPBTN;

                if ( useOriginalResources() ) {
                    for ( uint32_t i = 0; i < 8; i += 2 ) {
                        // released
                        const Sprite & originalReleased = GetICN( baseIcnId, i );

                        Sprite & released = _icnVsSprite[id][i];
                        released.resize( originalReleased.width() + 1, originalReleased.height() + 1 );
                        released.reset();

                        Copy( originalReleased, 0, 0, released, 1, 0, originalReleased.width(), originalReleased.height() );
                        const Sprite & originalPressed = GetICN( baseIcnId, i + 1 );
                        // the released state is missing the darker borders of the pressed state
                        Copy( originalPressed, 0, 0, released, 0, 1, 1, originalPressed.height() );
                        Copy( originalPressed, 0, 2, released, 0, originalPressed.height() - 1, 1, 2 );
                        Copy( originalPressed, 1, originalPressed.height() - 1, released, 1, originalPressed.height(), originalPressed.width(), 1 );
                        Copy( originalPressed, 0, 2, released, 1, originalPressed.height(), 1, 1 );
                        Copy( originalReleased, 0, 2, released, 1, originalPressed.height() - 2, 1, 1 );
                        Copy( originalReleased, 0, 2, released, 2, originalPressed.height() - 1, 1, 1 );
                        Copy( originalReleased, 0, 2, released, 1, originalPressed.height() - 1, 1, 1 );
                        Copy( originalReleased, 1, 2, released, 2, originalPressed.height() - 2, 1, 1 );

                        // pressed state
                        Sprite & pressed = _icnVsSprite[id][i + 1];
                        pressed.resize( originalPressed.width() + 1, originalPressed.height() + 1 );
                        pressed.reset();

                        Copy( originalPressed, 0, 0, pressed, 0, 1, originalPressed.width(), originalPressed.height() );
                        // pressed state has incomplete lower left corner
                        Copy( originalPressed, 0, 2, pressed, 0, originalPressed.height() - 1, 1, 2 );
                        Copy( originalPressed, 0, 2, pressed, 1, originalPressed.height(), 1, 1 );
                        Copy( originalPressed, 1, 2, pressed, 1, originalPressed.height() - 1, 1, 1 );
                        _icnVsSprite[id][i + 1].setPosition( 0, 0 );

                        fheroes2::makeTransparentBackground( released, pressed, ICN::STONEBAK_SMALL_POL );
                    }
                    // generate the DIFFICULTY button as it is not present in the original resources
                    fheroes2::getTextAdaptedButton( _icnVsSprite[id][8], _icnVsSprite[id][9], gettext_noop( "DIFFICULTY" ), ICN::EMPTY_POL_BUTTON );
                    break;
                }
                createCampaignButtonSet( id, { gettext_noop( "VIEW INTRO" ), gettext_noop( "RESTART" ), gettext_noop( "OKAY" ), gettext_noop( "CANCEL" ),
                                               gettext_noop( "DIFFICULTY" ) } );

                break;
            }
            case ICN::BUTTON_SMALL_MIN_GOOD: {
                _icnVsSprite[id].resize( 2 );

                if ( useOriginalResources() ) {
                    // Write the "MIN" text on original assets ICNs.
                    for ( int32_t i = 0; i < static_cast<int32_t>( _icnVsSprite[id].size() ); ++i ) {
                        _icnVsSprite[id][i] = GetICN( ICN::BUTTON_SMALL_MAX_GOOD, 0 + i );

                        // Clean the button text.
                        Blit( GetICN( ICN::SYSTEM, 11 + i ), 10 - i, 4 + i, _icnVsSprite[id][i], 6 - i, 4 + i, 50, 16 );
                    }

                    renderTextOnButton( _icnVsSprite[id][0], _icnVsSprite[id][1], gettext_noop( "MIN" ), { 6, 5 }, { 5, 6 }, { 52, 16 }, fheroes2::FontColor::WHITE );

                    break;
                }

                createNormalButton( _icnVsSprite[id][0], _icnVsSprite[id][1], 61, gettext_noop( "MIN" ), false );

                break;
            }
            case ICN::BUTTON_SMALL_MIN_EVIL: {
                _icnVsSprite[id].resize( 2 );

                createNormalButton( _icnVsSprite[id][0], _icnVsSprite[id][1], 61, gettext_noop( "MIN" ), true );

                break;
            }
            case ICN::BUTTON_SMALL_MAX_GOOD: {
                _icnVsSprite[id].resize( 2 );

                if ( useOriginalResources() ) {
                    // The original assets ICN contains button with shadow. We crop only the button.
                    _icnVsSprite[id][0] = fheroes2::Crop( GetICN( ICN::RECRUIT, 4 ), 5, 0, 60, 25 );
                    _icnVsSprite[id][1] = fheroes2::Crop( GetICN( ICN::RECRUIT, 5 ), 5, 0, 60, 25 );

                    // To properly generate shadows and Blit the button we need to make some pixels transparent.
                    for ( fheroes2::Sprite & image : _icnVsSprite[id] ) {
                        setButtonCornersTransparent( image );
                    }

                    break;
                }

                createNormalButton( _icnVsSprite[id][0], _icnVsSprite[id][1], 61, gettext_noop( "MAX" ), false );

                break;
            }
            case ICN::BUTTON_SMALL_MAX_EVIL: {
                _icnVsSprite[id].resize( 2 );

                createNormalButton( _icnVsSprite[id][0], _icnVsSprite[id][1], 61, gettext_noop( "MAX" ), true );

                break;
            }
            case ICN::UNIFORM_EVIL_MAX_BUTTON:
            case ICN::UNIFORM_EVIL_MIN_BUTTON:
            case ICN::UNIFORM_GOOD_MAX_BUTTON:
            case ICN::UNIFORM_GOOD_MIN_BUTTON: {
                _icnVsSprite[id].resize( 2 );

                const bool isEvilInterface = ( id == ICN::UNIFORM_EVIL_MAX_BUTTON || id == ICN::UNIFORM_EVIL_MIN_BUTTON );
                const int baseIcnId = isEvilInterface ? ICN::SYSTEME : ICN::SYSTEM;

                for ( int32_t i = 0; i < static_cast<int32_t>( _icnVsSprite[id].size() ); ++i ) {
                    Sprite & out = _icnVsSprite[id][i];

                    const Sprite & originalButton = GetICN( ICN::RECRUIT, 4 + i );
                    out.resize( originalButton.width() + 4, originalButton.height() - 5 + i );
                    out.reset();

                    const Sprite & emptyButton = GetICN( baseIcnId, 11 + i );

                    // Copy left main body of button.
                    fheroes2::Copy( emptyButton, 0, 0, out, 0, 0, originalButton.width() - 3 + i, originalButton.height() - 5 + i );

                    // Copy terminating right margin of the button.
                    fheroes2::Copy( emptyButton, 89 + i, 0, out, 63 + i, 0, 7 - i, originalButton.height() - i );
                }

                const char * text( ( id == ICN::UNIFORM_GOOD_MIN_BUTTON || id == ICN::UNIFORM_EVIL_MIN_BUTTON ) ? "MIN" : "MAX" );

                const fheroes2::FontColor buttonFontColor = isEvilInterface ? fheroes2::FontColor::GRAY : fheroes2::FontColor::WHITE;
                renderTextOnButton( _icnVsSprite[id][0], _icnVsSprite[id][1], gettext_noop( text ), { 6, 5 }, { 4, 6 }, { 62, 16 }, buttonFontColor );

                break;
            }
            case ICN::UNIFORM_GOOD_OKAY_BUTTON:
            case ICN::UNIFORM_EVIL_OKAY_BUTTON: {
                _icnVsSprite[id].resize( 2 );

                const bool isEvilInterface = ( id == ICN::UNIFORM_EVIL_OKAY_BUTTON );
                const int baseIcnId = isEvilInterface ? ICN::SYSTEME : ICN::SYSTEM;

                if ( useOriginalResources() ) {
                    _icnVsSprite[id][0] = GetICN( baseIcnId, 1 );
                    _icnVsSprite[id][1] = GetICN( baseIcnId, 2 );
                    break;
                }

                for ( int32_t i = 0; i < static_cast<int32_t>( _icnVsSprite[id].size() ); ++i ) {
                    Sprite & out = _icnVsSprite[id][i];
                    out = GetICN( baseIcnId, 11 + i );
                }

                const fheroes2::FontColor buttonFontColor = isEvilInterface ? fheroes2::FontColor::GRAY : fheroes2::FontColor::WHITE;
                renderTextOnButton( _icnVsSprite[id][0], _icnVsSprite[id][1], gettext_noop( "OKAY" ), { 6, 5 }, { 5, 6 }, { 86, 16 }, buttonFontColor );

                break;
            }
            case ICN::UNIFORM_GOOD_CANCEL_BUTTON:
            case ICN::UNIFORM_EVIL_CANCEL_BUTTON: {
                _icnVsSprite[id].resize( 2 );

                const bool isEvilInterface = ( id == ICN::UNIFORM_EVIL_CANCEL_BUTTON );
                const int baseIcnId = isEvilInterface ? ICN::SYSTEME : ICN::SYSTEM;

                if ( useOriginalResources() ) {
                    _icnVsSprite[id][0] = GetICN( baseIcnId, 3 );
                    _icnVsSprite[id][1] = GetICN( baseIcnId, 4 );
                    break;
                }

                for ( int32_t i = 0; i < static_cast<int32_t>( _icnVsSprite[id].size() ); ++i ) {
                    Sprite & out = _icnVsSprite[id][i];
                    out = GetICN( baseIcnId, 11 + i );
                }

                const fheroes2::FontColor buttonFontColor = isEvilInterface ? fheroes2::FontColor::GRAY : fheroes2::FontColor::WHITE;
                renderTextOnButton( _icnVsSprite[id][0], _icnVsSprite[id][1], gettext_noop( "CANCEL" ), { 7, 5 }, { 6, 6 }, { 86, 16 }, buttonFontColor );

                break;
            }
            case ICN::UNIFORM_GOOD_EXIT_BUTTON:
            case ICN::UNIFORM_EVIL_EXIT_BUTTON: {
                _icnVsSprite[id].resize( 2 );

                const bool isEvilInterface = ( id == ICN::UNIFORM_EVIL_EXIT_BUTTON );
                const int baseIcnId = isEvilInterface ? ICN::TRADPOSE : ICN::TRADPOST;

                if ( useOriginalResources() ) {
                    _icnVsSprite[id][0] = GetICN( baseIcnId, 17 );
                    _icnVsSprite[id][1] = GetICN( baseIcnId, 18 );
                    break;
                }

                for ( int32_t i = 0; i < static_cast<int32_t>( _icnVsSprite[id].size() ); ++i ) {
                    Sprite & out = _icnVsSprite[id][i];
                    out = GetICN( isEvilInterface ? ICN::SYSTEME : ICN::SYSTEM, 11 + i );
                }

                const fheroes2::FontColor buttonFontColor = isEvilInterface ? fheroes2::FontColor::GRAY : fheroes2::FontColor::WHITE;
                renderTextOnButton( _icnVsSprite[id][0], _icnVsSprite[id][1], gettext_noop( "EXIT" ), { 7, 5 }, { 6, 6 }, { 86, 16 }, buttonFontColor );

                break;
            }
            default:
                // You're calling this function for non-specified ICN id. Check your logic!
                // Did you add a new image for one language without generating a default
                // for other languages?
                assert( 0 );
                break;
            }
        }

        bool generateGermanSpecificImages( const int id )
        {
            switch ( id ) {
            case ICN::BTNBATTLEONLY:
                _icnVsSprite[id].resize( 2 );
                for ( int32_t i = 0; i < static_cast<int32_t>( _icnVsSprite[id].size() ); ++i ) {
                    Sprite & out = _icnVsSprite[id][i];
                    out = GetICN( ICN::BTNNEWGM, 6 + i );
                    // Clean the button
                    Fill( out, 25, 18, 88, 23, getButtonFillingColor( i == 0 ) );
                    // Add 'K'
                    Blit( GetICN( ICN::BTNDCCFG, 4 + i ), 34 - i, 23, out, 40 - i, 23, 12, 14 );
                    //'Add 'A'
                    Blit( GetICN( ICN::BTNNEWGM, 4 + i ), 56 - i, 23, out, 52 - i, 23, 13, 14 );
                    Blit( out, 20, 20, out, 52 - i + 12, 25, 3, 3 );
                    // Add 'M'
                    Blit( GetICN( ICN::BTNNEWGM, 4 + i ), 39 - i, 8, out, 65 - i, 23, 14, 14 );
                    // Add 'F'
                    Blit( GetICN( ICN::BTNDCCFG, 4 + i ), 70 - i, 23, out, 87 - i, 23, 10, 14 );
                    // Add 'P'
                    Blit( GetICN( ICN::BTNNEWGM, 4 + i ), 36 - i, 23, out, 78 - i, 23, 10, 14 );
                }
                return true;
            case ICN::BUTTON_SMALL_MIN_GOOD:
                _icnVsSprite[id].resize( 2 );
                for ( int32_t i = 0; i < static_cast<int32_t>( _icnVsSprite[id].size() ); ++i ) {
                    Sprite & out = _icnVsSprite[id][i];
                    out = GetICN( ICN::RECRUIT, 4 + i );
                    // clean the button
                    Blit( GetICN( ICN::SYSTEM, 11 + i ), 10, 6 + i, out, 30 - 2 * i, 5 + i, 31, 15 );
                    // add 'IN'
                    Copy( GetICN( ICN::APANEL, 4 + i ), 23 - i, 22 + i, out, 33 - i, 6 + i, 8, 14 ); // letter 'I'
                    Copy( GetICN( ICN::APANEL, 4 + i ), 31 - i, 22 + i, out, 44 - i, 6 + i, 17, 14 ); // letter 'N'
                }
                return true;
            default:
                break;
            }
            return false;
        }

        bool generateFrenchSpecificImages( const int id )
        {
            switch ( id ) {
            case ICN::BTNBATTLEONLY:
                _icnVsSprite[id].resize( 2 );
                for ( int32_t i = 0; i < static_cast<int32_t>( _icnVsSprite[id].size() ); ++i ) {
                    Sprite & out = _icnVsSprite[id][i];
                    out = GetICN( ICN::BTNNEWGM, 6 + i );
                    // Clean the button
                    Fill( out, 25, 18, 88, 23, getButtonFillingColor( i == 0 ) );

                    const int32_t secondLine = 28;
                    // Add 'MODE'
                    Blit( GetICN( ICN::BTNNEWGM, 4 + i ), 40 - i, 13, out, 45 - i, 13, 50, 15 );
                    // Clean up 'MODE'
                    Blit( GetICN( ICN::BTNEMAIN, 0 + i ), 114 - i, 18, out, 94 - i, 18, 1, 10 );
                    // Add 'BA'
                    Blit( GetICN( ICN::BTNBAUD, 2 + i ), 42 - i, 28, out, 28 - i, secondLine, 22, 15 );
                    // Clean up 'BA'
                    Blit( GetICN( ICN::BTNBAUD, 2 + i ), 42 - i, 31, out, 39 - i, secondLine, 1, 1 );
                    Blit( GetICN( ICN::BTNBAUD, 2 + i ), 39 - i, 31, out, 49 - i, secondLine + 4, 1, 2 );
                    // Add 'T'
                    Blit( GetICN( ICN::BTNDC, 2 + i ), 89 - i, 21, out, 50 - i, secondLine, 12, 15 );
                    // Clean up 'AT'
                    Blit( GetICN( ICN::BTNDC, 2 + i ), 89 - i, 18, out, 50 - i, secondLine, 1, 1 );
                    Blit( GetICN( ICN::BTNDC, 2 + i ), 92 - ( 5 * i ), 27 - i, out, 49 - i, secondLine + 4 + i, 1, 3 );
                    // Add 'AI'.
                    Blit( GetICN( ICN::BTNMP, 6 + i ), 56 - i, 13, out, 62 - i, secondLine, 18, 15 );
                    // Clean up 'TA'
                    Blit( GetICN( ICN::BTNBAUD, 2 + i ), 51 - i, 40, out, 60 - i, secondLine + 12, 3, 3 );
                    // Add 'LLE'
                    Blit( GetICN( ICN::BTNEMAIN, 0 + i ), 85 - i, 13, out, 81 - i, secondLine, 31, 15 );
                    // Clean up "IL"
                    Blit( GetICN( ICN::BTNEMAIN, 0 + i ), 85 - i, 18, out, 81 - i, secondLine + 7, 1, 1 );
                    Blit( GetICN( ICN::BTNEMAIN, 0 + i ), 94 - i, 17, out, 80 - i, secondLine + 4, 2, 2 );
                    Blit( GetICN( ICN::BTNEMAIN, 0 + i ), 93 - i, 25, out, 79 - i, secondLine + 12, 3, 3 );
                    Blit( GetICN( ICN::BTNDC, 4 + i ), 23 - i, 8, out, 79 - i, secondLine + 5, 1, 10 );
                    Blit( GetICN( ICN::BTNMP, 6 + i ), 73 - i, 22, out, 79 - i, secondLine + 9, 1, 1 );
                }
                return true;
            case ICN::BTNGIFT_GOOD:
                _icnVsSprite[id].resize( 2 );
                for ( int32_t i = 0; i < static_cast<int32_t>( _icnVsSprite[id].size() ); ++i ) {
                    Sprite & out = _icnVsSprite[id][i];
                    out = GetICN( ICN::TRADPOST, 17 + i );
                    // clean the button
                    Fill( out, 33, 5, 31, 16, getButtonFillingColor( i == 0 ) );

                    const int32_t offsetY = 5;
                    // Add 'D'
                    const int32_t offsetXD = 14;
                    Blit( GetICN( ICN::CPANEL, 4 + i ), 48 - i, 28 + i, out, offsetXD - i, offsetY + i, 10, 15 );
                    // Clean up 'D' and restore button ornament
                    Blit( GetICN( ICN::CPANEL, 4 + i ), 48 - i, 36, out, offsetXD - 1 - i, offsetY + 4 + i, 1, 1 );
                    Blit( GetICN( ICN::CPANEL, 4 + i ), 48 - i, 35, out, offsetXD - i, offsetY + 9 + i, 1, 2 );
                    Blit( GetICN( ICN::CPANEL, 4 + i ), 48 - i, 35, out, offsetXD - 1 - i, offsetY + 13 + i, 1, 1 );
                    Fill( out, offsetXD + 9 - i, offsetY + 13 + i, 1, 1, getButtonFillingColor( i == 0 ) );
                    Blit( GetICN( ICN::TRADPOST, 17 + i ), offsetXD, offsetY, out, offsetXD, offsetY, 1, 1 );
                    // Add 'O'
                    const int32_t offsetXO = 10;
                    Blit( GetICN( ICN::CAMPXTRG, i ), 40 - ( 7 * i ), 5 + i, out, offsetXD + offsetXO + 1 - i, offsetY + i, 13 - i, 15 );
                    // Clean up 'DO'
                    Blit( GetICN( ICN::CPANEL, 4 + i ), 51 - i, 34, out, offsetXD + offsetXO - i, offsetY + 5, 2, 2 );
                    Blit( GetICN( ICN::CPANEL, 4 + i ), 51 - i, 34, out, offsetXD + offsetXO - i, offsetY + 7, 1, 1 + i );
                    Blit( GetICN( ICN::CPANEL, 4 + i ), 55 - i, 28 + i, out, offsetXD + 9 - i, offsetY + 2 + i, 3, 3 );
                    Fill( out, offsetXD + 11 - i, offsetY + i, 2, 2, getButtonFillingColor( i == 0 ) );
                    // Add 'N'
                    const int32_t offsetXN = 13;
                    Blit( GetICN( ICN::TRADPOST, 17 + i ), 50 - i, 5, out, offsetXD + offsetXO + offsetXN - i, offsetY, 14, 15 );
                    // Clean up 'ON'
                    Fill( out, offsetXD + offsetXO + offsetXN, offsetY, 1, 1, getButtonFillingColor( i == 0 ) );
                    Fill( out, offsetXD + offsetXO + offsetXN - i, offsetY + 9, 1, 1, getButtonFillingColor( i == 0 ) );
                    // Add 'N'
                    Blit( GetICN( ICN::TRADPOST, 17 + i ), 50 - i, 5, out, offsetXD + 10 + offsetXN + offsetXN - i, offsetY, 14, 15 );
                    // Clean up 'NN'
                    Fill( out, offsetXD + offsetXO + offsetXN + offsetXN - i, offsetY + 9, 1, 1, getButtonFillingColor( i == 0 ) );
                    // Add 'ER'
                    Blit( GetICN( ICN::CAMPXTRG, 2 + i ), 75 - ( 8 * i ), 5, out, offsetXD + offsetXO + offsetXN + offsetXN + offsetXN - ( 2 * i ), offsetY, 23, 15 );
                    // Restore button ornament
                    Blit( GetICN( ICN::TRADPOST, 17 + i ), offsetXD + offsetXO + offsetXN + offsetXN + offsetXN + 20, offsetY, out,
                          offsetXD + offsetXO + offsetXN + offsetXN + offsetXN + 20, offsetY, 1, 1 );
                    Blit( GetICN( ICN::TRADPOST, 17 + i ), offsetXD + offsetXO + offsetXN + offsetXN + offsetXN + 21, offsetY + 1, out,
                          offsetXD + offsetXO + offsetXN + offsetXN + offsetXN + 21, offsetY + 1, 2, 3 );
                    Blit( GetICN( ICN::TRADPOST, 17 + i ), offsetXD + offsetXO + offsetXN + offsetXN + offsetXN + 20, offsetY, out,
                          offsetXD + offsetXO + offsetXN + offsetXN + offsetXN + 21, offsetY + 4, 1, 1 );
                }
                return true;
            case ICN::BTNGIFT_EVIL:
                _icnVsSprite[id].resize( 2 );
                for ( int32_t i = 0; i < static_cast<int32_t>( _icnVsSprite[id].size() ); ++i ) {
                    Sprite & out = _icnVsSprite[id][i];
                    out = GetICN( ICN::TRADPOSE, 17 + i );
                    // clean the button
                    Fill( out, 33, 5, 31, 16, getButtonFillingColor( i == 0, false ) );

                    const int32_t offsetY = 5;
                    // Add 'D'
                    const int32_t offsetXD = 14;
                    Blit( GetICN( ICN::CPANELE, 4 + i ), 48 - i, 28 + i, out, offsetXD - i, offsetY + i, 10, 15 );
                    // Clean up 'D' and restore button ornament
                    Blit( GetICN( ICN::CPANELE, 4 + i ), 48 - i, 36, out, offsetXD - 1 - i, offsetY + 4 + i, 1, 1 );
                    Blit( GetICN( ICN::CPANELE, 4 + i ), 48 - i, 35, out, offsetXD - i, offsetY + 9 + i, 1, 2 );
                    Blit( GetICN( ICN::CPANELE, 4 + i ), 48 - i, 35, out, offsetXD - 1 - i, offsetY + 13 + i, 1, 1 );
                    Fill( out, offsetXD + 9 - i, offsetY + 13 + i, 1, 1, getButtonFillingColor( i == 0, false ) );
                    Blit( GetICN( ICN::TRADPOSE, 17 + i ), offsetXD, offsetY, out, offsetXD, offsetY, 1, 1 );
                    Fill( out, offsetXD + 9 - i, offsetY + i, 1, 1, getButtonFillingColor( i == 0, false ) );
                    // Add 'O'
                    const int32_t offsetXO = 10;
                    Blit( GetICN( ICN::APANELE, 4 + i ), 50 - i, 20 + i, out, offsetXD + offsetXO + 1 - i, offsetY + i, 13 - i, 14 );
                    // Clean up 'DO'
                    Blit( GetICN( ICN::CPANELE, 4 + i ), 51 - i, 34, out, offsetXD + offsetXO - i, offsetY + 5, 2, 2 );
                    Blit( GetICN( ICN::CPANELE, 4 + i ), 51 - i, 34, out, offsetXD + offsetXO - i, offsetY + 7, 1, 1 + i );
                    Blit( GetICN( ICN::CPANELE, 4 + i ), 56 - i, 28 + i, out, offsetXD + 10 - i, offsetY + 2 + i, 1, 3 );
                    Blit( GetICN( ICN::CPANELE, 4 + i ), 56 - i, 28 + i, out, offsetXD + 11 - i, offsetY + 3 + i, 1, 2 );
                    Fill( out, offsetXD + 11 - i, offsetY + i, 3, 3, getButtonFillingColor( i == 0, false ) );
                    Fill( out, offsetXD + 12 - i, offsetY + 3 + i, 1, 2, getButtonFillingColor( i == 0, false ) );
                    // Add 'N'
                    const int32_t offsetXN = 13;
                    Blit( GetICN( ICN::TRADPOSE, 17 + i ), 50 - i, 5, out, offsetXD + offsetXO + offsetXN - i, offsetY, 14, 15 );
                    // Clean up 'ON'
                    Fill( out, offsetXD + offsetXO + offsetXN - 1 - i, offsetY + 11 + i, 1, 3, getButtonFillingColor( i == 0, false ) );
                    Fill( out, offsetXD + offsetXO + offsetXN - i, offsetY, 1, 1, getButtonFillingColor( i == 0, false ) );
                    Fill( out, offsetXD + offsetXO + offsetXN - i, offsetY + 9, 1, 1, getButtonFillingColor( i == 0, false ) );
                    // Add 'N'
                    Blit( GetICN( ICN::TRADPOSE, 17 + i ), 50 - i, 5, out, offsetXD + offsetXO + offsetXN + offsetXN - i, offsetY, 13, 15 );
                    // Clean up 'NN'
                    Fill( out, offsetXD + offsetXO + offsetXN + offsetXN - i, offsetY + 9, 1, 1, getButtonFillingColor( i == 0, false ) );
                    // Add 'ER'
                    Blit( GetICN( ICN::APANELE, 8 + i ), 66 - ( 3 * i ), 5 + ( 2 * i ), out, offsetXD + offsetXO + offsetXN + offsetXN + offsetXN - ( 2 * i ),
                          offsetY + ( 2 * i ), 23, 14 - i );
                    // Clean up 'NE'
                    Blit( GetICN( ICN::TRADPOSE, 17 + i ), 50 - i, 5, out, offsetXD + offsetXO + offsetXN + offsetXN + offsetXN - i, offsetY, 2, 10 );
                    Fill( out, offsetXD + offsetXO + offsetXN + offsetXN + offsetXN - ( 2 * i ), offsetY + 9 + i, 1 + i, 2 + i, getButtonFillingColor( i == 0, false ) );
                    // Restore button ornament
                    Blit( GetICN( ICN::TRADPOSE, 17 + i ), offsetXD + offsetXO + offsetXN + offsetXN + offsetXN + 20, offsetY, out,
                          offsetXD + offsetXO + offsetXN + offsetXN + offsetXN + 20, offsetY, 1, 1 );
                    Blit( GetICN( ICN::TRADPOSE, 17 + i ), offsetXD + offsetXO + offsetXN + offsetXN + offsetXN + 21, offsetY + 1, out,
                          offsetXD + offsetXO + offsetXN + offsetXN + offsetXN + 21, offsetY + 1, 2, 3 );
                    Blit( GetICN( ICN::TRADPOSE, 17 + i ), offsetXD + offsetXO + offsetXN + offsetXN + offsetXN + 20, offsetY, out,
                          offsetXD + offsetXO + offsetXN + offsetXN + offsetXN + 21, offsetY + 4, 1, 1 );
                }
                return true;
            case ICN::BUTTON_SMALL_MIN_GOOD:
                _icnVsSprite[id].resize( 2 );
                for ( int32_t i = 0; i < static_cast<int32_t>( _icnVsSprite[id].size() ); ++i ) {
                    Sprite & out = _icnVsSprite[id][i];
                    out = GetICN( ICN::RECRUIT, 4 + i );
                    // Clean the button and leave 'M'
                    Fill( out, 31 - 2 * i, 5 + i, 25, 15, getButtonFillingColor( i == 0 ) );
                    Fill( out, 29 - 2 * i, 17 + i, 2, 2, getButtonFillingColor( i == 0 ) );
                    // Add 'I'
                    Blit( GetICN( ICN::APANEL, 4 + i ), 25 - i, 19 + i, out, 32 - i, 4 + i, 7 - i, 15 );
                    Blit( GetICN( ICN::RECRUIT, 4 + i ), 28 - i, 7 + i, out, 36 - i, 7 + i, 3, 9 );
                    Fill( out, 37 - i, 16 + i, 2, 3, getButtonFillingColor( i == 0 ) );
                    // Add 'N'
                    Blit( GetICN( ICN::TRADPOST, 17 + i ), 50 - i, 5, out, 41 - i, 5, 14, 15 );
                    Fill( out, 41 - i, 5, 1, 1, getButtonFillingColor( i == 0 ) );
                    Fill( out, 41 - i, 5 + 9, 1, 1, getButtonFillingColor( i == 0 ) );
                }
                return true;
            default:
                break;
            }
            return false;
        }

        bool generatePolishSpecificImages( const int id )
        {
            switch ( id ) {
            case ICN::BTNBATTLEONLY:
                _icnVsSprite[id].resize( 2 );
                for ( int32_t i = 0; i < static_cast<int32_t>( _icnVsSprite[id].size() ); ++i ) {
                    Sprite & out = _icnVsSprite[id][i];
                    out = GetICN( ICN::BTNNEWGM, 6 + i );
                    // clean the button
                    Fill( out, 25, 18, 88, 23, getButtonFillingColor( i == 0 ) );
                    const int32_t offsetX = 46;
                    const int32_t offsetY = 23;
                    // Add 'BI'
                    Blit( GetICN( ICN::BTNMCFG, 2 + i ), 58 - i, 29, out, offsetX - i, offsetY, 14, 11 );
                    // Add 'T'
                    Blit( GetICN( ICN::BTNNEWGM, 0 + i ), 24 - i, 29, out, offsetX + 14 - i, offsetY, 9, 11 );
                    // Add 'WA'
                    Blit( GetICN( ICN::BTNEMAIN, 0 + i ), 45 - i, 23, out, offsetX + 23 - i, offsetY, 24, 11 );
                    // Add pixel to 'W'
                    Blit( GetICN( ICN::BTNEMAIN, 0 + i ), 47 - i, 23 + i, out, offsetX + 38 - i, offsetY + i, 1, 1 );
                }
                return true;
            default:
                break;
            }
            return false;
        }

        bool generateItalianSpecificImages( const int id )
        {
            switch ( id ) {
            case ICN::BTNBATTLEONLY:
                _icnVsSprite[id].resize( 2 );
                for ( int32_t i = 0; i < static_cast<int32_t>( _icnVsSprite[id].size() ); ++i ) {
                    Sprite & out = _icnVsSprite[id][i];
                    out = GetICN( ICN::BTNNEWGM, 6 + i );
                    // clean the button
                    const uint8_t buttonFillingColor = getButtonFillingColor( i == 0 );
                    Fill( out, 25, 18, 88, 23, buttonFillingColor );
                    const int32_t offsetX = 16;
                    const int32_t offsetY = 21;
                    // Add 'B'
                    Blit( GetICN( ICN::BTNBAUD, 0 + i ), 42 - i, 28, out, offsetX - i, offsetY, 13, 15 );
                    Fill( out, offsetX + 11, offsetY + 13, 1, 2, buttonFillingColor );
                    // Add 'A'
                    Blit( GetICN( ICN::BTNNEWGM, 0 + i ), 80 - i, 28, out, offsetX + 13 - i, offsetY, 14, 15 );
                    Fill( out, offsetX + 13 - i, offsetY + 3, 1, 4, buttonFillingColor );
                    // Add 'T'
                    Blit( GetICN( ICN::BTNMP, 0 + i ), 74 - i, 5, out, offsetX + 27 - 2 * i, offsetY, 12, 15 );
                    // Add 'T'
                    Blit( GetICN( ICN::BTNMP, 0 + i ), 74 - i, 5, out, offsetX + 39 - 2 * i, offsetY, 12, 15 );
                    // Add 'A'
                    Blit( GetICN( ICN::BTNNEWGM, 0 + i ), 80 - i, 28, out, offsetX + 50 - i, offsetY, 14, 15 );
                    Fill( out, offsetX + 65 - i, offsetY + 5, 1, 2, buttonFillingColor );
                    Fill( out, offsetX + 65 - i, offsetY + 14, 1, 3, buttonFillingColor );
                    Fill( out, offsetX + 50 - i, offsetY + 3, 1, 4, buttonFillingColor );
                    // Add 'G'
                    Blit( GetICN( ICN::BTNNEWGM, 0 + i ), 44 - i, 12, out, offsetX + 65 - i, offsetY, 11, 15 );
                    // Add 'L'
                    Blit( GetICN( ICN::BTNDC, 4 + i ), 77 - i, 21, out, offsetX + 77 - 2 * i, offsetY, 9, 15 );
                    // Add 'I'
                    Blit( GetICN( ICN::BTNNEWGM, 0 + i ), 56 - i, 12, out, offsetX + 86 - i, offsetY, 7, 15 );
                    // Add 'A'
                    Blit( GetICN( ICN::BTNNEWGM, 0 + i ), 80 - i, 28, out, offsetX + 93 - i, offsetY, 14, 15 );
                    Fill( out, offsetX + 109 - i, offsetY + 5, 1, 2, buttonFillingColor );
                    Fill( out, offsetX + 93 - i, offsetY + 3, 1, 4, buttonFillingColor );
                }
                return true;
            default:
                break;
            }
            return false;
        }

        void generateLanguageSpecificImages( int id )
        {
            assert( isLanguageDependentIcnId( id ) );

            const fheroes2::SupportedLanguage resourceLanguage = fheroes2::getResourceLanguage();

            // Language-specific image generators, may fail
            if ( fheroes2::getCurrentLanguage() == resourceLanguage ) {
                switch ( resourceLanguage ) {
                case fheroes2::SupportedLanguage::German:
                    if ( generateGermanSpecificImages( id ) ) {
                        return;
                    }
                    break;
                case fheroes2::SupportedLanguage::French:
                    if ( generateFrenchSpecificImages( id ) ) {
                        return;
                    }
                    break;
                case fheroes2::SupportedLanguage::Polish:
                    if ( generatePolishSpecificImages( id ) ) {
                        return;
                    }
                    break;
                case fheroes2::SupportedLanguage::Italian:
                    if ( generateItalianSpecificImages( id ) ) {
                        return;
                    }
                    break;
                default:
                    break;
                }
            }
            // Image generator of a last resort, must provide the generation of the "default" variant
            // for all image ids for which this function can be called, and must not fail.
            generateDefaultImages( id );
        }

        bool LoadModifiedICN( int id )
        {
            switch ( id ) {
            case ICN::ROUTERED:
                CopyICNWithPalette( id, ICN::ROUTE, PAL::PaletteType::RED );
                return true;
            case ICN::FONT:
            case ICN::SMALFONT: {
                LoadOriginalICN( id );

                auto & imageArray = _icnVsSprite[id];
                if ( imageArray.size() < 96 ) {
                    // 96 symbols is the minimum requirement for English.
                    throw std::logic_error( "The game resources are corrupted. Please use resources from a licensed version of Heroes of Might and Magic II." );
                }

                // Compare '(' and ')' symbols. By size they are always the same. However, we play safe and fail if both dimensions are different.
                if ( ( imageArray[8].width() != imageArray[9].width() ) && ( imageArray[8].height() != imageArray[9].height() ) ) {
                    // This is most likely a corrupted font or a pirated translation to a non-English language which causes all sorts of rendering issues.
                    throw std::logic_error( "The game resources are corrupted. Please use resources from a licensed version of Heroes of Might and Magic II." );
                }

                const std::vector<uint8_t> & body = ::AGG::getDataFromAggFile( ICN::GetString( id ) );
                const uint32_t crc32 = fheroes2::calculateCRC32( body.data(), body.size() );

                if ( id == ICN::SMALFONT ) {
                    // Small font in official Polish GoG version has all letters shifted 1 pixel down.
                    if ( crc32 == 0xE9EC7A63 ) {
                        for ( Sprite & letter : imageArray ) {
                            letter.setPosition( letter.x(), letter.y() - 1 );
                        }
                    }
                    modifyBaseSmallFont( _icnVsSprite[id] );
                }
                else {
                    assert( id == ICN::FONT );
                    // The original images contain an issue: image layer has value 50 which is '2' in UTF-8. We must correct these (only 3) places
                    for ( fheroes2::Sprite & fontImage : imageArray ) {
                        ReplaceColorIdByTransformId( fontImage, 50, 2 );
                    }
                    modifyBaseNormalFont( _icnVsSprite[id] );
                }

                // Some checks that we really have CP1251 font
                const int32_t verifiedFontWidth = ( id == ICN::FONT ) ? 19 : 12;
                if ( imageArray.size() == 162 && imageArray[121].width() == verifiedFontWidth ) {
                    // Engine expects that letter indexes correspond to charcode - 0x20.
                    // In case CP1251 font.icn contains sprites for chars 0x20-0x7F, 0xC0-0xDF, 0xA8, 0xE0-0xFF, 0xB8 (in that order).
                    // We rearrange sprites array for corresponding sprite indexes to charcode - 0x20.
                    const Sprite firstSprite{ imageArray[0] };
                    imageArray.insert( imageArray.begin() + 96, 64, firstSprite );
                    std::swap( imageArray[136], imageArray[192] ); // Move sprites for chars 0xA8
                    std::swap( imageArray[152], imageArray[225] ); // and 0xB8 to it's places.
                    imageArray.pop_back();
                    imageArray.erase( imageArray.begin() + 192 );
                }
                // German version uses CP1252
                if ( crc32 == 0x04745D1D || crc32 == 0xD0F0D852 ) {
                    const Sprite firstSprite{ imageArray[0] };
                    imageArray.insert( imageArray.begin() + 96, 124, firstSprite );
                    std::swap( imageArray[164], imageArray[224] );
                    std::swap( imageArray[182], imageArray[225] );
                    std::swap( imageArray[188], imageArray[226] );
                    std::swap( imageArray[191], imageArray[223] );
                    std::swap( imageArray[196], imageArray[220] );
                    std::swap( imageArray[214], imageArray[221] );
                    std::swap( imageArray[220], imageArray[222] );
                    imageArray.erase( imageArray.begin() + 221, imageArray.end() );
                }
                // French version has its own special encoding but should conform to CP1252 too
                if ( crc32 == 0xD9556567 || crc32 == 0x406967B9 ) {
                    const Sprite firstSprite{ imageArray[0] };
                    imageArray.insert( imageArray.begin() + 96, 160 - 32, firstSprite );
                    imageArray[192 - 32] = imageArray[33];
                    imageArray[199 - 32] = imageArray[35];
                    imageArray[201 - 32] = imageArray[37];
                    imageArray[202 - 32] = imageArray[37];
                    imageArray[244 - 32] = imageArray[3];
                    imageArray[251 - 32] = imageArray[4];
                    imageArray[249 - 32] = imageArray[6];
                    imageArray[226 - 32] = imageArray[10];
                    imageArray[239 - 32] = imageArray[28];
                    imageArray[238 - 32] = imageArray[30];
                    imageArray[224 - 32] = imageArray[32];
                    imageArray[231 - 32] = imageArray[62];
                    imageArray[232 - 32] = imageArray[64];
                    imageArray[239 - 32] = imageArray[91];
                    imageArray[234 - 32] = imageArray[92];
                    imageArray[238 - 32] = imageArray[93];
                    imageArray[233 - 32] = imageArray[94];
                    imageArray[238 - 32] = imageArray[95];
                    imageArray.erase( imageArray.begin() + 252 - 32, imageArray.end() );
                }
                // Italian version uses CP1252
                if ( crc32 == 0x219B3124 || crc32 == 0x1F3C3C74 ) {
                    const Sprite firstSprite{ imageArray[0] };
                    imageArray.insert( imageArray.begin() + 101, 155 - 32, firstSprite );
                    imageArray[192 - 32] = imageArray[33];
                    imageArray[200 - 32] = imageArray[37];
                    imageArray[201 - 32] = imageArray[37];
                    imageArray[204 - 32] = imageArray[41];
                    imageArray[210 - 32] = imageArray[47];
                    imageArray[217 - 32] = imageArray[53];
                    imageArray[224 - 32] = imageArray[96];
                    imageArray[232 - 32] = imageArray[97];
                    imageArray[233 - 32] = imageArray[69];
                    imageArray[236 - 32] = imageArray[98];
                    imageArray[242 - 32] = imageArray[99];
                    imageArray[249 - 32] = imageArray[100];
                    imageArray.erase( imageArray.begin() + 250 - 32, imageArray.end() );
                }
                return true;
            }
            case ICN::YELLOW_FONT:
                CopyICNWithPalette( id, ICN::FONT, PAL::PaletteType::YELLOW_FONT );
                return true;
            case ICN::YELLOW_SMALLFONT:
                CopyICNWithPalette( id, ICN::SMALFONT, PAL::PaletteType::YELLOW_FONT );
                return true;
            case ICN::GRAY_FONT:
                CopyICNWithPalette( id, ICN::FONT, PAL::PaletteType::GRAY_FONT );
                return true;
            case ICN::GRAY_SMALL_FONT:
                CopyICNWithPalette( id, ICN::SMALFONT, PAL::PaletteType::GRAY_FONT );
                return true;
            case ICN::SPELLS:
                LoadOriginalICN( id );
                _icnVsSprite[id].resize( 67 );
                for ( uint32_t i = 60; i < 66; ++i ) {
                    int originalIndex = 0;
                    if ( i == 60 ) // Mass Cure
                        originalIndex = 6;
                    else if ( i == 61 ) // Mass Haste
                        originalIndex = 14;
                    else if ( i == 62 ) // Mass Slow
                        originalIndex = 1;
                    else if ( i == 63 ) // Mass Bless
                        originalIndex = 7;
                    else if ( i == 64 ) // Mass Curse
                        originalIndex = 3;
                    else if ( i == 65 ) // Mass Shield
                        originalIndex = 15;

                    const Sprite & originalImage = _icnVsSprite[id][originalIndex];
                    Sprite & image = _icnVsSprite[id][i];

                    image.resize( originalImage.width() + 8, originalImage.height() + 8 );
                    image.setPosition( originalImage.x() + 4, originalImage.y() + 4 );
                    image.fill( 1 );

                    AlphaBlit( originalImage, image, 0, 0, 128 );
                    AlphaBlit( originalImage, image, 4, 4, 192 );
                    Blit( originalImage, image, 8, 8 );

                    AddTransparency( image, 1 );
                }

                // The Petrification spell does not have its own icon in the original game.
                h2d::readImage( "petrification_spell_icon.image", _icnVsSprite[id][66] );

                return true;
            case ICN::CSLMARKER:
                _icnVsSprite[id].resize( 3 );
                for ( uint32_t i = 0; i < 3; ++i ) {
                    _icnVsSprite[id][i] = GetICN( ICN::LOCATORS, 24 );
                    if ( i == 1 ) {
                        ReplaceColorId( _icnVsSprite[id][i], 0x0A, 0xD6 );
                    }
                    else if ( i == 2 ) {
                        ReplaceColorId( _icnVsSprite[id][i], 0x0A, 0xDE );
                    }
                }
                return true;
            case ICN::BATTLESKIP:
                _icnVsSprite[id].resize( 2 );
                for ( uint32_t i = 0; i < 2; ++i ) {
                    Sprite & out = _icnVsSprite[id][i];
                    out = GetICN( ICN::TEXTBAR, 4 + i );

                    // clean the button
                    Blit( GetICN( ICN::SYSTEM, 11 + i ), 3, 8, out, 3, 1, 43, 14 );

                    // add 'skip'
                    Blit( GetICN( ICN::TEXTBAR, i ), 3, 10, out, 3, 0, 43, 14 );
                }
                return true;
            case ICN::BUYMAX:
                _icnVsSprite[id].resize( 2 );
                for ( uint32_t i = 0; i < 2; ++i ) {
                    Sprite & out = _icnVsSprite[id][i];
                    out = GetICN( ICN::WELLXTRA, i );

                    // clean the button
                    Blit( GetICN( ICN::SYSTEM, 11 + i ), 10, 6, out, 6, 2, 52, 14 );

                    // add 'max'
                    Blit( GetICN( ICN::RECRUIT, 4 + i ), 12, 6, out, 7, 3, 50, 12 );
                }
                return true;
            case ICN::BUTTON_NEW_GAME_GOOD:
            case ICN::BUTTON_NEW_GAME_EVIL:
            case ICN::BUTTON_SAVE_GAME_GOOD:
            case ICN::BUTTON_SAVE_GAME_EVIL:
            case ICN::BUTTON_LOAD_GAME_GOOD:
            case ICN::BUTTON_LOAD_GAME_EVIL:
            case ICN::BUTTON_INFO_GOOD:
            case ICN::BUTTON_INFO_EVIL:
            case ICN::BUTTON_QUIT_GOOD:
            case ICN::BUTTON_QUIT_EVIL:
            case ICN::BUTTON_SMALL_CANCEL_GOOD:
            case ICN::BUTTON_SMALL_CANCEL_EVIL:
            case ICN::BUTTON_SMALL_OKAY_GOOD:
            case ICN::BUTTON_SMALL_OKAY_EVIL:
            case ICN::BUTTON_SMALLER_OKAY_GOOD:
            case ICN::BUTTON_SMALLER_OKAY_EVIL:
            case ICN::BUTTON_SMALL_ACCEPT_GOOD:
            case ICN::BUTTON_SMALL_ACCEPT_EVIL:
            case ICN::BUTTON_SMALL_DECLINE_GOOD:
            case ICN::BUTTON_SMALL_DECLINE_EVIL:
            case ICN::BUTTON_SMALL_LEARN_GOOD:
            case ICN::BUTTON_SMALL_LEARN_EVIL:
            case ICN::BUTTON_SMALL_TRADE_GOOD:
            case ICN::BUTTON_SMALL_TRADE_EVIL:
            case ICN::BUTTON_SMALL_YES_GOOD:
            case ICN::BUTTON_SMALL_YES_EVIL:
            case ICN::BUTTON_SMALL_NO_GOOD:
            case ICN::BUTTON_SMALL_NO_EVIL:
            case ICN::BUTTON_SMALL_EXIT_GOOD:
            case ICN::BUTTON_SMALL_EXIT_EVIL:
            case ICN::BUTTON_SMALLER_EXIT_GOOD:
            case ICN::BUTTON_SMALLER_EXIT_EVIL:
            case ICN::BUTTON_SMALL_DISMISS_GOOD:
            case ICN::BUTTON_SMALL_DISMISS_EVIL:
            case ICN::BUTTON_SMALL_UPGRADE_GOOD:
            case ICN::BUTTON_SMALL_UPGRADE_EVIL:
            case ICN::BUTTON_SMALL_RESTART_GOOD:
            case ICN::BUTTON_SMALL_RESTART_EVIL:
            case ICN::BUTTON_KINGDOM_EXIT:
            case ICN::BUTTON_KINGDOM_HEROES:
            case ICN::BUTTON_KINGDOM_TOWNS:
            case ICN::BUTTON_MAPSIZE_SMALL:
            case ICN::BUTTON_MAPSIZE_MEDIUM:
            case ICN::BUTTON_MAPSIZE_LARGE:
            case ICN::BUTTON_MAPSIZE_XLARGE:
            case ICN::BUTTON_MAPSIZE_ALL:
            case ICN::BUTTON_MAP_SELECT:
            case ICN::BUTTON_STANDARD_GAME:
            case ICN::BUTTON_CAMPAIGN_GAME:
            case ICN::BUTTON_MULTIPLAYER_GAME:
            case ICN::BUTTON_LARGE_CANCEL:
            case ICN::BUTTON_LARGE_CONFIG:
            case ICN::BUTTON_ORIGINAL_CAMPAIGN:
            case ICN::BUTTON_EXPANSION_CAMPAIGN:
            case ICN::BUTTON_HOT_SEAT:
            case ICN::BUTTON_2_PLAYERS:
            case ICN::BUTTON_3_PLAYERS:
            case ICN::BUTTON_4_PLAYERS:
            case ICN::BUTTON_5_PLAYERS:
            case ICN::BUTTON_6_PLAYERS:
            case ICN::BTNBATTLEONLY:
            case ICN::BTNGIFT_GOOD:
            case ICN::BTNGIFT_EVIL:
            case ICN::UNIFORM_EVIL_MAX_BUTTON:
            case ICN::UNIFORM_EVIL_MIN_BUTTON:
            case ICN::UNIFORM_GOOD_MAX_BUTTON:
            case ICN::UNIFORM_GOOD_MIN_BUTTON:
            case ICN::UNIFORM_GOOD_OKAY_BUTTON:
            case ICN::UNIFORM_EVIL_OKAY_BUTTON:
            case ICN::UNIFORM_GOOD_CANCEL_BUTTON:
            case ICN::UNIFORM_EVIL_CANCEL_BUTTON:
            case ICN::UNIFORM_GOOD_EXIT_BUTTON:
            case ICN::UNIFORM_EVIL_EXIT_BUTTON:
            case ICN::BUTTON_SMALL_MIN_GOOD:
            case ICN::BUTTON_SMALL_MIN_EVIL:
            case ICN::BUTTON_SMALL_MAX_GOOD:
            case ICN::BUTTON_SMALL_MAX_EVIL:
            case ICN::BUTTON_GUILDWELL_EXIT:
            case ICN::GOOD_CAMPAIGN_BUTTONS:
            case ICN::EVIL_CAMPAIGN_BUTTONS:
            case ICN::POL_CAMPAIGN_BUTTONS:
            case ICN::BUTTON_VIEWWORLD_EXIT_GOOD:
            case ICN::BUTTON_VIEWWORLD_EXIT_EVIL:
                generateLanguageSpecificImages( id );
                return true;
            case ICN::PHOENIX:
                LoadOriginalICN( id );
                // First sprite has cropped shadow. We copy missing part from another 'almost' identical frame
                if ( _icnVsSprite[id].size() >= 32 ) {
                    const Sprite & in = _icnVsSprite[id][32];
                    Copy( in, 60, 73, _icnVsSprite[id][1], 60, 73, 14, 13 );
                    Copy( in, 56, 72, _icnVsSprite[id][30], 56, 72, 18, 9 );
                }
                return true;
            case ICN::MONH0028: // phoenix
                LoadOriginalICN( id );
                if ( _icnVsSprite[id].size() == 1 ) {
                    const Sprite & correctFrame = GetICN( ICN::PHOENIX, 32 );
                    Copy( correctFrame, 60, 73, _icnVsSprite[id][0], 58, 70, 14, 13 );
                }
                return true;
            case ICN::CAVALRYR:
                LoadOriginalICN( id );
                // Sprite 23 has incorrect colors, we need to replace them
                if ( _icnVsSprite[id].size() >= 23 ) {
                    Sprite & out = _icnVsSprite[id][23];

                    std::vector<uint8_t> indexes( 256 );
                    for ( uint32_t i = 0; i < 256; ++i ) {
                        indexes[i] = static_cast<uint8_t>( i );
                    }

                    indexes[69] = 187;
                    indexes[71] = 195;
                    indexes[73] = 188;
                    indexes[74] = 190;
                    indexes[75] = 193;
                    indexes[76] = 191;
                    indexes[77] = 195;
                    indexes[80] = 195;
                    indexes[81] = 196;
                    indexes[83] = 196;
                    indexes[84] = 197;
                    indexes[151] = 197;

                    ApplyPalette( out, indexes );
                }
                return true;
            case ICN::TITANMSL:
                LoadOriginalICN( id );
                if ( _icnVsSprite[id].size() == 7 ) {
                    // We need to shift Titan lightning arrow sprite position to correctly render it.
                    _icnVsSprite[id][0].setPosition( _icnVsSprite[id][0].x(), _icnVsSprite[id][0].y() - 5 );
                    _icnVsSprite[id][1].setPosition( _icnVsSprite[id][1].x() - 5, _icnVsSprite[id][1].y() - 5 );
                    _icnVsSprite[id][2].setPosition( _icnVsSprite[id][2].x() - 10, _icnVsSprite[id][2].y() );
                    _icnVsSprite[id][3].setPosition( _icnVsSprite[id][3].x() - 15, _icnVsSprite[id][3].y() );
                    _icnVsSprite[id][4].setPosition( _icnVsSprite[id][4].x() - 10, _icnVsSprite[id][2].y() );
                    _icnVsSprite[id][5].setPosition( _icnVsSprite[id][5].x() - 5, _icnVsSprite[id][5].y() - 5 );
                    _icnVsSprite[id][6].setPosition( _icnVsSprite[id][6].x(), _icnVsSprite[id][6].y() - 5 );
                }
                return true;
            case ICN::TROLLMSL:
                LoadOriginalICN( id );
                if ( _icnVsSprite[id].size() == 1 ) {
                    Sprite & out = _icnVsSprite[id][0];
                    // The original sprite contains 2 pixels which are empty
                    if ( out.width() * out.height() > 188 && out.transform()[147] == 1 && out.transform()[188] == 1 ) {
                        out.transform()[147] = 0;
                        out.image()[147] = 22;

                        out.transform()[188] = 0;
                        out.image()[188] = 24;
                    }
                }
                return true;
            case ICN::TROLL2MSL:
                LoadOriginalICN( ICN::TROLLMSL );
                if ( _icnVsSprite[ICN::TROLLMSL].size() == 1 ) {
                    _icnVsSprite[id].resize( 1 );

                    Sprite & out = _icnVsSprite[id][0];
                    out = _icnVsSprite[ICN::TROLLMSL][0];

                    // The original sprite contains 2 pixels which are empty
                    if ( out.width() * out.height() > 188 && out.transform()[147] == 1 && out.transform()[188] == 1 ) {
                        out.transform()[147] = 0;
                        out.image()[147] = 22;

                        out.transform()[188] = 0;
                        out.image()[188] = 24;
                    }

                    std::vector<uint8_t> indexes( 256 );
                    for ( uint32_t i = 0; i < 256; ++i ) {
                        indexes[i] = static_cast<uint8_t>( i );
                    }

                    indexes[10] = 152;
                    indexes[11] = 153;
                    indexes[12] = 154;
                    indexes[13] = 155;
                    indexes[14] = 155;
                    indexes[15] = 156;
                    indexes[16] = 157;
                    indexes[17] = 158;
                    indexes[18] = 159;
                    indexes[19] = 160;
                    indexes[20] = 160;
                    indexes[21] = 161;
                    indexes[22] = 162;
                    indexes[23] = 163;
                    indexes[24] = 164;
                    indexes[25] = 165;
                    indexes[26] = 166;
                    indexes[27] = 166;
                    indexes[28] = 167;
                    indexes[29] = 168;
                    indexes[30] = 169;
                    indexes[31] = 170;
                    indexes[32] = 171;
                    indexes[33] = 172;
                    indexes[34] = 172;
                    indexes[35] = 173;

                    ApplyPalette( out, indexes );
                }
                return true;
            case ICN::GOLEM:
            case ICN::GOLEM2:
                LoadOriginalICN( id );
                // Original Golem ICN contains 40 frames. We make the corrections only for original sprite.
                if ( _icnVsSprite[id].size() == 40 ) {
                    // Movement animation fix for Iron and Steel Golem: its 'MOVE_MAIN' animation is missing 1/4 of animation start.
                    // The 'MOVE_START' (for first and one cell move) has this 1/4 of animation, but 'MOVE_TILE_START` is empty,
                    // so we make a copy of 'MOVE_MAIN' frames to the end of sprite vector and correct their 'x' coordinate
                    // to cover the whole cell except the last frame, that has correct coordinates.
                    const size_t golemICNSize = _icnVsSprite[id].size();
                    // 'MOVE_MAIN' has 7 frames and we copy only first 6.
                    const int32_t copyFramesNum = 6;

                    _icnVsSprite[id].reserve( golemICNSize + copyFramesNum );
                    // 'MOVE_MAIN' frames starts from the 6th frame in Golem ICN sprites.
                    size_t copyFrame = 6;

                    for ( int32_t i = 0; i < copyFramesNum; ++i, ++copyFrame ) {
                        // IMPORTANT: we MUST do a copy of a vector element if we want to insert it to the same vector.
                        fheroes2::Sprite originalFrame = _icnVsSprite[id][copyFrame];
                        _icnVsSprite[id].emplace_back( std::move( originalFrame ) );

                        const size_t frameID = golemICNSize + i;
                        // We have 7 'MOVE_MAIN' frames and 1/4 of cell to expand the horizontal movement, so we shift the first copied frame by "6*CELLW/(4*7)" to the
                        // left and reduce this shift every next frame by "CELLW/(7*4)".
                        _icnVsSprite[id][frameID].setPosition( _icnVsSprite[id][frameID].x() - ( copyFramesNum - i ) * CELLW / 28, _icnVsSprite[id][frameID].y() );
                    }
                }
                return true;
            case ICN::LOCATORE:
            case ICN::LOCATORS:
                LoadOriginalICN( id );
                if ( _icnVsSprite[id].size() > 15 ) {
                    if ( _icnVsSprite[id][12].width() == 47 ) {
                        Sprite & out = _icnVsSprite[id][12];
                        out = Crop( out, 0, 0, out.width() - 1, out.height() );
                    }
                    if ( _icnVsSprite[id][15].width() == 47 ) {
                        Sprite & out = _icnVsSprite[id][15];
                        out = Crop( out, 0, 0, out.width() - 1, out.height() );
                    }
                }
                return true;
            case ICN::TOWNBKG2:
                LoadOriginalICN( id );
                if ( _icnVsSprite[id].size() == 1 ) {
                    Sprite & out = _icnVsSprite[id][0];
                    // The first pixel of the original sprite has incorrect color.
                    if ( !out.empty() ) {
                        out._disableTransformLayer();
                        out.image()[0] = 10;
                    }
                }
                return true;
            case ICN::HSICONS:
                LoadOriginalICN( id );
                if ( _icnVsSprite[id].size() > 7 ) {
                    // The first sprite has no transparency.
                    _icnVsSprite[id][0]._disableTransformLayer();

                    Sprite & out = _icnVsSprite[id][7];
                    if ( out.width() == 34 && out.height() == 19 ) {
                        Sprite temp;
                        std::swap( temp, out );

                        out.resize( temp.width() + 1, temp.height() );
                        out.reset();
                        Copy( temp, 0, 0, out, 1, 0, temp.width(), temp.height() );
                        Copy( temp, temp.width() - 1, 10, out, 0, 10, 1, 3 );
                    }
                }
                return true;
            case ICN::LISTBOX_EVIL:
                CopyICNWithPalette( id, ICN::LISTBOX, PAL::PaletteType::GRAY );
                for ( fheroes2::Sprite & sprite : _icnVsSprite[id] ) {
                    ApplyPalette( sprite, 2 );
                }
                return true;
            case ICN::MONS32:
                LoadOriginalICN( id );

                if ( _icnVsSprite[id].size() > 4 ) { // Veteran Pikeman
                    Sprite & modified = _icnVsSprite[id][4];

                    Sprite temp( modified.width(), modified.height() + 1 );
                    temp.reset();
                    Blit( modified, 0, 0, temp, 0, 1, modified.width(), modified.height() );
                    modified = std::move( temp );
                    Fill( modified, 7, 0, 4, 1, 36 );
                }
                if ( _icnVsSprite[id].size() > 6 ) { // Master Swordsman
                    Sprite & modified = _icnVsSprite[id][6];

                    Sprite temp( modified.width(), modified.height() + 1 );
                    temp.reset();
                    Blit( modified, 0, 0, temp, 0, 1, modified.width(), modified.height() );
                    modified = std::move( temp );
                    Fill( modified, 2, 0, 5, 1, 36 );
                }
                if ( _icnVsSprite[id].size() > 8 ) { // Champion
                    Sprite & modified = _icnVsSprite[id][8];

                    Sprite temp( modified.width(), modified.height() + 1 );
                    temp.reset();
                    Blit( modified, 0, 0, temp, 0, 1, modified.width(), modified.height() );
                    modified = std::move( temp );
                    Fill( modified, 12, 0, 5, 1, 36 );
                }
                if ( _icnVsSprite[id].size() > 33 ) {
                    // Minotaur King original mini sprite has blue armlets. We make them gold to correspond the ICN::MINOTAU2.
                    Sprite & modified = _icnVsSprite[id][33];

                    if ( modified.width() == 20 && modified.height() == 36 ) {
                        // We update these pixels: 6x16, 7x16, 8x16, 5x17, 6x17, 7x17, 8x17, 6x18, 7x18, 14x18, 14x19.
                        for ( const uint32_t pixelNumber : { 326, 327, 328, 345, 346, 347, 348, 366, 367, 374, 394 } ) {
                            // The gold color gradient has -42 offset from blue color gradient.
                            modified.image()[pixelNumber] -= 42;
                        }
                    }
                }
                if ( _icnVsSprite[id].size() > 62 ) {
                    const Point shadowOffset( -1, 2 );
                    for ( size_t i = 0; i < 62; ++i ) {
                        Sprite & modified = _icnVsSprite[id][i];
                        const Point originalOffset( modified.x(), modified.y() );
                        Sprite temp = addShadow( modified, { -1, 2 }, 2 );
                        temp.setPosition( originalOffset.x - 1, originalOffset.y + 2 );

                        const Rect area = GetActiveROI( temp, 2 );
                        if ( area.x > 0 || area.height != temp.height() ) {
                            const Point offset( temp.x() - area.x, temp.y() - temp.height() + area.y + area.height );
                            modified = Crop( temp, area.x, area.y, area.width, area.height );
                            modified.setPosition( offset.x, offset.y );
                        }
                        else {
                            modified = std::move( temp );
                        }
                    }
                }
                if ( _icnVsSprite[id].size() > 63 && _icnVsSprite[id][63].width() == 19 && _icnVsSprite[id][63].height() == 37 ) { // Air Elemental
                    Sprite & modified = _icnVsSprite[id][63];
                    modified.image()[19 * 9 + 9] = modified.image()[19 * 5 + 11];
                    modified.transform()[19 * 9 + 9] = modified.transform()[19 * 5 + 11];
                }

                return true;
            case ICN::MONSTER_SWITCH_LEFT_ARROW:
                _icnVsSprite[id].resize( 2 );
                for ( uint32_t i = 0; i < 2; ++i ) {
                    const Sprite & source = GetICN( ICN::RECRUIT, i );
                    Sprite & out = _icnVsSprite[id][i];
                    out.resize( source.height(), source.width() );
                    Transpose( source, out );
                    out = Flip( out, false, true );
                    out.setPosition( source.y() - static_cast<int32_t>( i ), source.x() );
                }
                return true;
            case ICN::MONSTER_SWITCH_RIGHT_ARROW:
                _icnVsSprite[id].resize( 2 );
                for ( uint32_t i = 0; i < 2; ++i ) {
                    const Sprite & source = GetICN( ICN::RECRUIT, i + 2 );
                    Sprite & out = _icnVsSprite[id][i];
                    out.resize( source.height(), source.width() );
                    Transpose( source, out );
                    out = Flip( out, false, true );
                    out.setPosition( source.y(), source.x() );
                }
                return true;
            case ICN::SURRENDR:
            case ICN::SURRENDE:
                LoadOriginalICN( id );
                if ( _icnVsSprite[id].size() >= 4 ) {
                    if ( id == ICN::SURRENDR ) {
                        // Fix incorrect font color on good ACCEPT button.
                        ReplaceColorId( _icnVsSprite[id][0], 28, 56 );
                    }
                    // Fix pressed buttons background.
                    for ( const uint32_t i : { 0, 2 } ) {
                        Sprite & out = _icnVsSprite[id][i + 1];

                        Sprite tmp( out.width(), out.height() );
                        tmp.reset();
                        Copy( out, 0, 1, tmp, 1, 0, tmp.width() - 1, tmp.height() - 1 );
                        CopyTransformLayer( _icnVsSprite[id][i], tmp );

                        out.reset();
                        Copy( tmp, 1, 0, out, 0, 1, tmp.width() - 1, tmp.height() - 1 );
                    }
                }
                return true;
            case ICN::NON_UNIFORM_GOOD_RESTART_BUTTON:
                _icnVsSprite[id].resize( 2 );
                _icnVsSprite[id][0] = Crop( GetICN( ICN::CAMPXTRG, 2 ), 6, 0, 108, 25 );
                _icnVsSprite[id][0].setPosition( 0, 0 );

                _icnVsSprite[id][1] = GetICN( ICN::CAMPXTRG, 3 );
                _icnVsSprite[id][1].setPosition( 0, 0 );

                // fix transparent corners
                CopyTransformLayer( _icnVsSprite[id][1], _icnVsSprite[id][0] );
                return true;
            case ICN::NON_UNIFORM_EVIL_RESTART_BUTTON:
                _icnVsSprite[id].resize( 2 );
                _icnVsSprite[id][0] = Crop( GetICN( ICN::CAMPXTRE, 2 ), 4, 0, 108, 25 );
                _icnVsSprite[id][0].setPosition( 0, 0 );

                _icnVsSprite[id][1] = GetICN( ICN::CAMPXTRE, 3 );
                _icnVsSprite[id][1].setPosition( 0, 0 );

                // fix transparent corners
                CopyTransformLayer( _icnVsSprite[id][1], _icnVsSprite[id][0] );
                return true;
            case ICN::WHITE_LARGE_FONT: {
                GetICN( ICN::FONT, 0 );
                const std::vector<Sprite> & original = _icnVsSprite[ICN::FONT];
                _icnVsSprite[id].resize( original.size() );
                for ( size_t i = 0; i < _icnVsSprite[id].size(); ++i ) {
                    const Sprite & in = original[i];
                    Sprite & out = _icnVsSprite[id][i];
                    out.resize( in.width() * 2, in.height() * 2 );
                    Resize( in, out, true );
                    out.setPosition( in.x() * 2, in.y() * 2 );
                }
                return true;
            }
            case ICN::SWAP_ARROW_LEFT_TO_RIGHT:
            case ICN::SWAP_ARROW_RIGHT_TO_LEFT: {
                // Since the original game does not have such resources we could generate it from hero meeting sprite.
                const Sprite & original = GetICN( ICN::SWAPWIN, 0 );
                std::array<Image, 4> input;

                const int32_t width = 45;
                const int32_t height = 20;

                for ( Image & image : input ) {
                    image.resize( width, height );
                }

                Copy( original, 295, 270, input[0], 0, 0, width, height );
                Copy( original, 295, 291, input[1], 0, 0, width, height );
                Copy( original, 295, 363, input[2], 0, 0, width, height );
                Copy( original, 295, 384, input[3], 0, 0, width, height );

                input[1] = Flip( input[1], true, false );
                input[3] = Flip( input[3], true, false );

                Image out = ExtractCommonPattern( { &input[0], &input[1], &input[2], &input[3] } );

                // Here are 2 pixels which should be removed.
                if ( out.width() == width && out.height() == height ) {
                    out.image()[40] = 0;
                    out.transform()[40] = 1;

                    out.image()[30 + 3 * width] = 0;
                    out.transform()[30 + 3 * width] = 1;
                }

                _icnVsSprite[id].resize( 2 );
                _icnVsSprite[id][0] = ( id == ICN::SWAP_ARROW_LEFT_TO_RIGHT ) ? out : Flip( out, true, false );

                _icnVsSprite[id][1] = _icnVsSprite[id][0];
                _icnVsSprite[id][1].setPosition( -1, 1 );
                ApplyPalette( _icnVsSprite[id][1], 4 );

                return true;
            }
            case ICN::EDITOR:
                LoadOriginalICN( id );
                if ( !_icnVsSprite[id].empty() ) {
                    // Fix the cycling colors in original editor main menu background.
                    fheroes2::ApplyPalette( _icnVsSprite[id][0], PAL::GetPalette( PAL::PaletteType::NO_CYCLE ) );
                }
                return true;
            case ICN::HEROES:
                LoadOriginalICN( id );
                if ( !_icnVsSprite[id].empty() ) {
                    Sprite & original = _icnVsSprite[id][0];
                    // This is the main menu image which shouldn't have any transform layer.
                    original._disableTransformLayer();
                    if ( original.width() == 640 && original.height() == 480 ) {
                        // Fix incorrect pixel at position 260x305.
                        original.image()[195460] = 31;
                    }
                }
                return true;
            case ICN::TOWNBKG3:
                // Warlock town background image contains 'empty' pixels leading to appear them as black.
                LoadOriginalICN( id );
                if ( !_icnVsSprite[id].empty() ) {
                    Sprite & original = _icnVsSprite[id][0];
                    if ( original.width() == 640 && original.height() == 256 ) {
                        original._disableTransformLayer();
<<<<<<< HEAD
                        original.image()[51945] = 17;
                        original.image()[61828] = 25;
                        original.image()[64918] = 164;
                        original.image()[77685] = 18;
                        original.image()[84618] = 19;
=======
                        uint8_t * imageData = original.image();
                        imageData[51945] = 17;
                        imageData[61828] = 25;
                        imageData[64918] = 164;
                        imageData[77685] = 18;
                        imageData[84618] = 19;
>>>>>>> dce6001b
                    }
                }
                return true;
            case ICN::MINIPORT:
                // Some heroes portraits have incorrect transparent pixels.
                LoadOriginalICN( id );
                if ( _icnVsSprite[id].size() > 60 ) {
                    Sprite & original = _icnVsSprite[id][60];
                    if ( original.width() == 30 && original.height() == 22 ) {
                        original._disableTransformLayer();
<<<<<<< HEAD
                        original.image()[5] = 75;
                        original.image()[310] = 48;
                        original.image()[358] = 64;
                        original.image()[424] = 65;
=======
                        uint8_t * imageData = original.image();
                        imageData[5] = 75;
                        imageData[310] = 48;
                        imageData[358] = 64;
                        imageData[424] = 65;
>>>>>>> dce6001b
                    }
                }
                if ( _icnVsSprite[id].size() > 61 ) {
                    Sprite & original = _icnVsSprite[id][61];
                    if ( original.width() == 30 && original.height() == 22 ) {
                        original._disableTransformLayer();
<<<<<<< HEAD
                        original.image()[51] = 30;
                        original.image()[80] = 28;
                        original.image()[81] = 30;
                        original.image()[383] = 24;
                        original.image()[445] = 24;
=======
                        uint8_t * imageData = original.image();
                        imageData[51] = 30;
                        imageData[80] = 28;
                        imageData[81] = 30;
                        imageData[383] = 24;
                        imageData[445] = 24;
>>>>>>> dce6001b
                    }
                }
                if ( _icnVsSprite[id].size() > 65 ) {
                    Sprite & original = _icnVsSprite[id][65];
                    if ( original.width() == 30 && original.height() == 22 ) {
                        original._disableTransformLayer();
<<<<<<< HEAD
                        original.image()[499] = 60;
                        original.image()[601] = 24;
                        original.image()[631] = 28;
=======
                        uint8_t * imageData = original.image();
                        imageData[499] = 60;
                        imageData[601] = 24;
                        imageData[631] = 28;
>>>>>>> dce6001b
                    }
                }
                if ( _icnVsSprite[id].size() > 67 ) {
                    Sprite & original = _icnVsSprite[id][67];
                    if ( original.width() == 30 && original.height() == 22 ) {
                        original._disableTransformLayer();
                        original.image()[42] = 28;
                    }
                }
                return true;
            case ICN::MINICAPT:
                // Barbarian captain mini icon has  bad pixel at position 22x2.
                LoadOriginalICN( id );
                if ( _icnVsSprite[id].size() > 1 ) {
                    Sprite & original = _icnVsSprite[id][1];
                    if ( original.width() == 30 && original.height() == 22 ) {
                        original._disableTransformLayer();
                        original.image()[82] = 244;
                    }
                }
                return true;
            case ICN::PORT0091:
                // Barbarian captain has one bad pixel.
                LoadOriginalICN( id );
                if ( !_icnVsSprite[id].empty() ) {
                    Sprite & original = _icnVsSprite[id][0];
                    if ( original.width() == 101 && original.height() == 93 ) {
                        original._disableTransformLayer();
                        original.image()[9084] = 77;
                    }
                }
                return true;
            case ICN::PORT0090:
                // Knight captain has multiple bad pixels.
                LoadOriginalICN( id );
                if ( !_icnVsSprite[id].empty() ) {
                    Sprite & original = _icnVsSprite[id][0];
                    if ( original.width() == 101 && original.height() == 93 ) {
                        original._disableTransformLayer();
<<<<<<< HEAD
                        original.image()[2314] = 70;
                        original.image()[5160] = 71;
                        original.image()[5827] = 18;
                        original.image()[7474] = 167;
=======
                        uint8_t * imageData = original.image();
                        imageData[2314] = 70;
                        imageData[5160] = 71;
                        imageData[5827] = 18;
                        imageData[7474] = 167;
>>>>>>> dce6001b
                    }
                }
                return true;
            case ICN::PORT0092:
                // Sorceress captain has two bad transparent pixels (8x20 and 8x66).
                LoadOriginalICN( id );
                if ( !_icnVsSprite[id].empty() ) {
                    Sprite & original = _icnVsSprite[id][0];
                    if ( original.width() == 101 && original.height() == 93 ) {
                        original._disableTransformLayer();
<<<<<<< HEAD
                        original.image()[2028] = 42;
                        original.image()[6674] = 100;
=======
                        uint8_t * imageData = original.image();
                        imageData[2028] = 42;
                        imageData[6674] = 100;
>>>>>>> dce6001b
                    }
                }
                return true;
            case ICN::PORT0095:
                // Necromancer captain have incorrect transparent pixel at position 8x22.
                LoadOriginalICN( id );
                if ( !_icnVsSprite[id].empty() ) {
                    Sprite & original = _icnVsSprite[id][0];
                    if ( original.width() == 101 && original.height() == 93 ) {
                        original._disableTransformLayer();
                        original.image()[2230] = 212;
                    }
                }
                return true;
            case ICN::CSTLWZRD:
                LoadOriginalICN( id );
                if ( _icnVsSprite[id].size() >= 8 ) {
                    // Statue image has bad pixels.
                    Sprite & original = _icnVsSprite[id][7];
                    if ( original.width() == 135 && original.height() == 57 ) {
                        original._disableTransformLayer();
<<<<<<< HEAD
                        original.image()[3687] = 50;
                        original.image()[5159] = 108;
                        original.image()[5294] = 108;
=======
                        uint8_t * imageData = original.image();
                        imageData[3687] = 50;
                        imageData[5159] = 108;
                        imageData[5294] = 108;
>>>>>>> dce6001b
                    }
                }
                if ( _icnVsSprite[id].size() > 28 ) {
                    // Mage tower image has a bad pixel.
                    for ( const uint32_t index : { 23, 28 } ) {
                        Sprite & original = _icnVsSprite[id][index];
                        if ( original.width() == 135 && original.height() == 57 ) {
                            original._disableTransformLayer();
                            original.image()[4333] = 23;
                        }
                    }
                }
                return true;
            case ICN::CSTLCAPK:
                // Knight captain has a bad pixel.
                LoadOriginalICN( id );
                if ( _icnVsSprite[id].size() >= 2 ) {
                    Sprite & original = _icnVsSprite[id][1];
                    if ( original.width() == 84 && original.height() == 81 ) {
                        original._disableTransformLayer();
                        original.image()[4934] = 18;
                    }
                }
                return true;
            case ICN::CSTLCAPW:
                // Warlock captain quarters have bad pixels.
                LoadOriginalICN( id );
                if ( !_icnVsSprite[id].empty() ) {
                    Sprite & original = _icnVsSprite[id][0];
                    if ( original.width() == 84 && original.height() == 81 ) {
                        original._disableTransformLayer();
<<<<<<< HEAD
                        original.image()[1692] = 26;
                        original.image()[2363] = 32;
                        original.image()[2606] = 21;
                        original.image()[2608] = 21;
=======
                        uint8_t * imageData = original.image();
                        imageData[1692] = 26;
                        imageData[2363] = 32;
                        imageData[2606] = 21;
                        imageData[2608] = 21;
>>>>>>> dce6001b
                    }
                }
                return true;
            case ICN::CSTLSORC:
                LoadOriginalICN( id );
                if ( _icnVsSprite[id].size() >= 14 ) {
                    // Rainbow has bad pixels.
                    Sprite & original = _icnVsSprite[id][13];
                    if ( original.width() == 135 && original.height() == 57 ) {
                        original._disableTransformLayer();
<<<<<<< HEAD
                        original.image()[2047] = 160;
                        original.image()[2052] = 159;
                        original.image()[2055] = 160;
                        original.image()[2060] = 67;
                        original.image()[2063] = 159;
                        original.image()[2067] = 67;
                        original.image()[2184] = 67;
                        original.image()[2192] = 158;
                        original.image()[3508] = 67;
                        original.image()[3641] = 67;
                        original.image()[3773] = 69;
                        original.image()[3910] = 67;
                        original.image()[4039] = 69;
                        original.image()[4041] = 67;
                        original.image()[4172] = 67;
                        original.image()[4578] = 69;
=======
                        uint8_t * imageData = original.image();
                        imageData[2047] = 160;
                        imageData[2052] = 159;
                        imageData[2055] = 160;
                        imageData[2060] = 67;
                        imageData[2063] = 159;
                        imageData[2067] = 67;
                        imageData[2184] = 67;
                        imageData[2192] = 158;
                        imageData[3508] = 67;
                        imageData[3641] = 67;
                        imageData[3773] = 69;
                        imageData[3910] = 67;
                        imageData[4039] = 69;
                        imageData[4041] = 67;
                        imageData[4172] = 67;
                        imageData[4578] = 69;
>>>>>>> dce6001b
                    }
                }
                if ( _icnVsSprite[id].size() >= 25 ) {
                    // Red tower has bad pixels.
                    Sprite & original = _icnVsSprite[id][24];
                    if ( original.width() == 135 && original.height() == 57 ) {
                        original._disableTransformLayer();
<<<<<<< HEAD
                        original.image()[2830] = 165;
                        original.image()[3101] = 165;
                        original.image()[3221] = 69;
=======
                        uint8_t * imageData = original.image();
                        imageData[2830] = 165;
                        imageData[3101] = 165;
                        imageData[3221] = 69;
>>>>>>> dce6001b
                    }
                }
                return true;
            case ICN::COLOR_CURSOR_ADVENTURE_MAP:
            case ICN::MONO_CURSOR_ADVENTURE_MAP: {
                // Create needed digits.
                const std::vector<Point> twoPoints = { { 2, 1 }, { 3, 1 }, { 1, 2 }, { 4, 2 }, { 3, 3 }, { 2, 4 }, { 1, 5 }, { 2, 5 }, { 3, 5 }, { 4, 5 } };
                const std::vector<Point> threePoints = { { 1, 1 }, { 2, 1 }, { 3, 1 }, { 4, 2 }, { 1, 3 }, { 2, 3 }, { 3, 3 }, { 4, 4 }, { 1, 5 }, { 2, 5 }, { 3, 5 } };
                const std::vector<Point> fourPoints = { { 1, 1 }, { 3, 1 }, { 1, 2 }, { 3, 2 }, { 1, 3 }, { 2, 3 }, { 3, 3 }, { 4, 3 }, { 3, 4 }, { 3, 5 } };
                const std::vector<Point> fivePoints
                    = { { 1, 1 }, { 2, 1 }, { 3, 1 }, { 4, 1 }, { 1, 2 }, { 1, 3 }, { 2, 3 }, { 3, 3 }, { 4, 4 }, { 1, 5 }, { 2, 5 }, { 3, 5 } };
                const std::vector<Point> sixPoints = { { 2, 1 }, { 3, 1 }, { 1, 2 }, { 1, 3 }, { 2, 3 }, { 3, 3 }, { 1, 4 }, { 4, 4 }, { 2, 5 }, { 3, 5 } };
                const std::vector<Point> sevenPoints = { { 1, 1 }, { 2, 1 }, { 3, 1 }, { 4, 1 }, { 4, 2 }, { 3, 3 }, { 2, 4 }, { 2, 5 } };
                const std::vector<Point> plusPoints = { { 2, 1 }, { 1, 2 }, { 2, 2 }, { 3, 2 }, { 2, 3 } };

                const bool isColorCursor = ( id == ICN::COLOR_CURSOR_ADVENTURE_MAP );
                const uint8_t digitColor = isColorCursor ? 115 : 11;

                std::vector<Image> digits( 7 );
                digits[0] = createDigit( 6, 7, twoPoints, digitColor );
                digits[1] = createDigit( 6, 7, threePoints, digitColor );
                digits[2] = createDigit( 6, 7, fourPoints, digitColor );
                digits[3] = createDigit( 6, 7, fivePoints, digitColor );
                digits[4] = createDigit( 6, 7, sixPoints, digitColor );
                digits[5] = createDigit( 6, 7, sevenPoints, digitColor );
                digits[6] = addDigit( digits[5], createDigit( 5, 5, plusPoints, digitColor ), { -1, -1 } );

                _icnVsSprite[id].reserve( 7 * 8 );

                const int originalCursorId = isColorCursor ? ICN::ADVMCO : ICN::MONO_CURSOR_ADVMBW;

                populateCursorIcons( _icnVsSprite[id], GetICN( originalCursorId, 4 ), digits, isColorCursor ? Point( -2, 1 ) : Point( -4, -6 ) );
                populateCursorIcons( _icnVsSprite[id], GetICN( originalCursorId, 5 ), digits, isColorCursor ? Point( 1, 1 ) : Point( -6, -6 ) );
                populateCursorIcons( _icnVsSprite[id], GetICN( originalCursorId, 6 ), digits, isColorCursor ? Point( 0, 1 ) : Point( -8, -7 ) );
                populateCursorIcons( _icnVsSprite[id], GetICN( originalCursorId, 7 ), digits, isColorCursor ? Point( -2, 1 ) : Point( -15, -8 ) );
                populateCursorIcons( _icnVsSprite[id], GetICN( originalCursorId, 8 ), digits, isColorCursor ? Point( 1, 1 ) : Point( -16, -11 ) );
                populateCursorIcons( _icnVsSprite[id], GetICN( originalCursorId, 9 ), digits, isColorCursor ? Point( -6, 1 ) : Point( -8, -1 ) );
                populateCursorIcons( _icnVsSprite[id], GetICN( originalCursorId, 28 ), digits, isColorCursor ? Point( 0, 1 ) : Point( -8, -7 ) );

                return true;
            }
            case ICN::DISMISS_HERO_DISABLED_BUTTON:
            case ICN::NEW_CAMPAIGN_DISABLED_BUTTON:
            case ICN::MAX_DISABLED_BUTTON: {
                _icnVsSprite[id].resize( 1 );
                Sprite & output = _icnVsSprite[id][0];

                int buttonIcnId = ICN::UNKNOWN;
                uint32_t startIcnId = 0;

                if ( id == ICN::DISMISS_HERO_DISABLED_BUTTON ) {
                    buttonIcnId = ICN::HSBTNS;
                    startIcnId = 0;
                }
                else if ( id == ICN::NEW_CAMPAIGN_DISABLED_BUTTON ) {
                    buttonIcnId = ICN::BTNNEWGM;
                    startIcnId = 2;
                }
                else if ( id == ICN::MAX_DISABLED_BUTTON ) {
                    buttonIcnId = ICN::RECRUIT;
                    startIcnId = 4;
                }

                assert( buttonIcnId != ICN::UNKNOWN ); // Did you add a new disabled button and forget to add the condition above?

                const Sprite & released = GetICN( buttonIcnId, startIcnId );
                const Sprite & pressed = GetICN( buttonIcnId, startIcnId + 1 );
                output = released;

                ApplyPalette( output, PAL::GetPalette( PAL::PaletteType::DARKENING ) );

                Image common = ExtractCommonPattern( { &released, &pressed } );
                common = FilterOnePixelNoise( common );
                common = FilterOnePixelNoise( common );
                common = FilterOnePixelNoise( common );

                Blit( common, output );
                return true;
            }
            case ICN::KNIGHT_CASTLE_RIGHT_FARM: {
                _icnVsSprite[id].resize( 1 );
                Sprite & output = _icnVsSprite[id][0];
                output = GetICN( ICN::TWNKWEL2, 0 );

                ApplyPalette( output, 28, 21, output, 28, 21, 39, 1, 8 );
                ApplyPalette( output, 0, 22, output, 0, 22, 69, 1, 8 );
                ApplyPalette( output, 0, 23, output, 0, 23, 53, 1, 8 );
                ApplyPalette( output, 0, 24, output, 0, 24, 54, 1, 8 );
                ApplyPalette( output, 0, 25, output, 0, 25, 62, 1, 8 );
                return true;
            }
            case ICN::KNIGHT_CASTLE_LEFT_FARM:
                _icnVsSprite[id].resize( 1 );
                h2d::readImage( "knight_castle_left_farm.image", _icnVsSprite[id][0] );
                return true;
            case ICN::BARBARIAN_CASTLE_CAPTAIN_QUARTERS_LEFT_SIDE:
                _icnVsSprite[id].resize( 1 );
                h2d::readImage( "barbarian_castle_captain_quarter_left_side.image", _icnVsSprite[id][0] );
                return true;
            case ICN::SORCERESS_CASTLE_CAPTAIN_QUARTERS_LEFT_SIDE:
                _icnVsSprite[id].resize( 1 );
                h2d::readImage( "sorceress_castle_captain_quarter_left_side.image", _icnVsSprite[id][0] );
                return true;
            case ICN::NECROMANCER_CASTLE_STANDALONE_CAPTAIN_QUARTERS: {
                _icnVsSprite[id].resize( 1 );
                Sprite & output = _icnVsSprite[id][0];
                const Sprite & original = GetICN( ICN::TWNNCAPT, 0 );

                output = Crop( original, 21, 0, original.width() - 21, original.height() );
                output.setPosition( original.x() + 21, original.y() );

                for ( int32_t y = 47; y < output.height(); ++y ) {
                    SetTransformPixel( output, 0, y, 1 );
                }

                const Sprite & castle = GetICN( ICN::TWNNCSTL, 0 );
                Copy( castle, 402, 123, output, 1, 56, 2, 11 );

                return true;
            }
            case ICN::NECROMANCER_CASTLE_CAPTAIN_QUARTERS_BRIDGE: {
                _icnVsSprite[id].resize( 1 );
                Sprite & output = _icnVsSprite[id][0];
                const Sprite & original = GetICN( ICN::TWNNCAPT, 0 );

                output = Crop( original, 0, 0, 23, original.height() );
                output.setPosition( original.x(), original.y() );

                return true;
            }
            case ICN::ESCROLL:
                LoadOriginalICN( id );
                if ( _icnVsSprite[id].size() > 4 ) {
<<<<<<< HEAD
                    // Convert 4th image to single-layer. This fixes missing black border on the right side of the "up" button.
                    _icnVsSprite[id][4]._disableTransformLayer();
=======
                    // fix missing black border on the right side of the "up" button
                    Sprite & out = _icnVsSprite[id][4];
                    if ( out.width() == 16 && out.height() == 16 ) {
                        out._disableTransformLayer();
                        Copy( out, 0, 0, out, 15, 0, 1, 16 );
                    }
>>>>>>> dce6001b
                }
                return true;
            case ICN::MAP_TYPE_ICON: {
                // TODO: add a new icon for the Resurrection add-on map type.
                _icnVsSprite[id].resize( 2 );
                for ( Sprite & icon : _icnVsSprite[id] ) {
                    icon._disableTransformLayer();
                    icon.resize( 17, 17 );
                }

                const Sprite & successionWarsIcon = GetICN( ICN::ARTFX, 6 );
                const Sprite & priceOfLoyaltyIcon = GetICN( ICN::ARTFX, 90 );

                if ( !successionWarsIcon.empty() ) {
                    Resize( successionWarsIcon, 0, 0, successionWarsIcon.width(), successionWarsIcon.height(), _icnVsSprite[id][0], 1, 1, 15, 15 );
                }

                if ( !priceOfLoyaltyIcon.empty() ) {
                    Resize( priceOfLoyaltyIcon, 0, 0, priceOfLoyaltyIcon.width(), priceOfLoyaltyIcon.height(), _icnVsSprite[id][1], 1, 1, 15, 15 );
                }

                return true;
            }
            case ICN::TWNWWEL2: {
                LoadOriginalICN( id );
                if ( _icnVsSprite[id].size() == 7 ) {
                    if ( _icnVsSprite[id][0].width() == 122 && _icnVsSprite[id][0].height() == 226 ) {
                        FillTransform( _icnVsSprite[id][0], 0, 57, 56, 62, 1 );
                    }

                    for ( size_t i = 1; i < 7; ++i ) {
                        Sprite & original = _icnVsSprite[id][i];
                        if ( original.width() == 121 && original.height() == 151 ) {
                            FillTransform( original, 0, 0, 64, 39, 1 );
                        }
                    }
                }
                return true;
            }
            case ICN::TWNWCAPT: {
                LoadOriginalICN( id );
                if ( !_icnVsSprite[id].empty() ) {
                    Sprite & original = _icnVsSprite[id][0];
                    if ( original.width() == 118 && original.height() ) {
                        // Remove shadow from left side.
                        FillTransform( original, 85, 84, 33, 26, 1 );

                        // Remove extra terrain at the bottom.
                        FillTransform( original, 0, 114, 40, 4, 1 );
                        FillTransform( original, 9, 112, 51, 2, 1 );
                        FillTransform( original, 35, 110, 47, 2, 1 );
                        FillTransform( original, 57, 108, 51, 2, 1 );
                    }
                }
                return true;
            }
            case ICN::GOOD_ARMY_BUTTON:
            case ICN::GOOD_MARKET_BUTTON: {
                _icnVsSprite[id].resize( 2 );

                LoadOriginalICN( ICN::ADVBTNS );
                const int releasedIndex = ( id == ICN::GOOD_ARMY_BUTTON ) ? 0 : 4;
                _icnVsSprite[id][0] = GetICN( ICN::ADVBTNS, releasedIndex );
                _icnVsSprite[id][1] = GetICN( ICN::ADVBTNS, releasedIndex + 1 );

                // Make all black pixels transparent.
                AddTransparency( _icnVsSprite[id][0], 36 );
                AddTransparency( _icnVsSprite[id][1], 36 );
                AddTransparency( _icnVsSprite[id][1], 61 ); // remove the extra brown border

                return true;
            }
            case ICN::EVIL_ARMY_BUTTON:
            case ICN::EVIL_MARKET_BUTTON: {
                _icnVsSprite[id].resize( 2 );

                LoadOriginalICN( ICN::ADVEBTNS );
                const int releasedIndex = ( id == ICN::EVIL_ARMY_BUTTON ) ? 0 : 4;
                _icnVsSprite[id][0] = GetICN( ICN::ADVEBTNS, releasedIndex );
                _icnVsSprite[id][1] = GetICN( ICN::ADVEBTNS, releasedIndex + 1 );

                // Make all black pixels transparent.
                AddTransparency( _icnVsSprite[id][0], 36 );
                AddTransparency( _icnVsSprite[id][1], 36 );

                // Add the bottom-left dark border.
                Fill( _icnVsSprite[id][1], 1, 4, 1, 30, 36 );
                Fill( _icnVsSprite[id][1], 1, 34, 31, 1, 36 );

                // Restore back black pixels in the middle of the image.
                Copy( _icnVsSprite[ICN::ADVEBTNS][releasedIndex], 9, 6, _icnVsSprite[id][0], 9, 6, 20, 22 );
                Copy( _icnVsSprite[ICN::ADVEBTNS][releasedIndex + 1], 8, 7, _icnVsSprite[id][1], 8, 7, 20, 22 );

                return true;
            }
            case ICN::SPANBTN:
            case ICN::SPANBTNE:
            case ICN::CSPANBTN:
            case ICN::CSPANBTE: {
                LoadOriginalICN( id );
                if ( !_icnVsSprite[id].empty() ) {
                    // add missing part of the released button state on the left
                    Sprite & out = _icnVsSprite[id][0];

                    Sprite released( out.width() + 1, out.height() );
                    released.reset();
                    const uint8_t color = id == ICN::SPANBTN || id == ICN::CSPANBTN ? 57 : 32;
                    DrawLine( released, { 0, 3 }, { 0, out.height() - 1 }, color );
                    Blit( out, released, 1, 0 );

                    out = std::move( released );
                }
                return true;
            }
            case ICN::TRADPOSE: {
                LoadOriginalICN( id );
                if ( _icnVsSprite[id].size() >= 19 ) {
                    // fix background for TRADE and EXIT buttons
                    for ( const uint32_t i : { 16, 18 } ) {
                        Sprite pressed;
                        std::swap( pressed, _icnVsSprite[id][i] );
                        AddTransparency( pressed, 25 ); // remove too dark background

                        // take background from the empty system button
                        _icnVsSprite[id][i] = GetICN( ICN::SYSTEME, 12 );

                        // put back dark-gray pixels in the middle of the button
                        Fill( _icnVsSprite[id][i], 5, 5, 86, 17, 25 );
                        Blit( pressed, _icnVsSprite[id][i] );
                    }
                }
                return true;
            }
            case ICN::RECRUIT: {
                LoadOriginalICN( id );
                if ( _icnVsSprite[id].size() >= 10 ) {
                    // fix transparent corners on released OKAY button
                    CopyTransformLayer( _icnVsSprite[id][9], _icnVsSprite[id][8] );
                }
                return true;
            }
            case ICN::NGEXTRA: {
                LoadOriginalICN( id );
                std::vector<Sprite> & images = _icnVsSprite[id];

                if ( images.size() >= 34 ) {
                    // Fix extra column at the end of AI controlled player.
                    for ( size_t i = 27; i < 34; ++i ) {
                        if ( images[i].width() == 62 && images[i].height() == 58 ) {
                            Copy( images[i], 58, 44, images[i], 59, 44, 1, 11 );
                        }
                    }

                    for ( size_t i = 39; i < 45; ++i ) {
                        if ( images[i].width() == 62 && images[i].height() == 58 ) {
                            Copy( images[i], 58, 44, images[i], 59, 44, 1, 11 );
                        }
                    }
                }

                if ( images.size() >= 70 ) {
                    // fix transparent corners on pressed OKAY and CANCEL buttons
                    CopyTransformLayer( images[66], images[67] );
                    CopyTransformLayer( images[68], images[69] );
                }
                return true;
            }
            case ICN::HSBTNS: {
                LoadOriginalICN( id );
                if ( _icnVsSprite[id].size() >= 4 ) {
                    // extract the EXIT button without background
                    Sprite exitReleased = _icnVsSprite[id][2];
                    Sprite exitPressed = _icnVsSprite[id][3];

                    // make the border parts around EXIT button transparent
                    Image exitCommonMask = ExtractCommonPattern( { &exitReleased, &exitPressed } );
                    invertTransparency( exitCommonMask );

                    CopyTransformLayer( exitCommonMask, exitReleased );
                    CopyTransformLayer( exitCommonMask, exitPressed );

                    // fix DISMISS button: get the EXIT button, then slap the text back
                    Sprite & dismissReleased = _icnVsSprite[id][0];

                    Sprite tmpReleased = dismissReleased;
                    Blit( exitReleased, 0, 0, tmpReleased, 5, 0, 27, 120 );
                    Blit( dismissReleased, 9, 4, tmpReleased, 9, 4, 19, 110 );

                    dismissReleased = std::move( tmpReleased );

                    Sprite & dismissPressed = _icnVsSprite[id][1];

                    // start with the released state as well to capture more details
                    Sprite tmpPressed = dismissReleased;
                    Blit( exitPressed, 0, 0, tmpPressed, 5, 0, 27, 120 );
                    Blit( dismissPressed, 9, 5, tmpPressed, 8, 5, 19, 110 );

                    dismissPressed = std::move( tmpPressed );
                }
                return true;
            }
            case ICN::TWNWUP_5: {
                LoadOriginalICN( id );
                if ( !_icnVsSprite[id].empty() && _icnVsSprite[id].front().width() == 84 && _icnVsSprite[id].front().height() == 256 ) {
                    // Fix glowing red pixel.
                    Copy( _icnVsSprite[id].front(), 52, 92, _icnVsSprite[id].front(), 54, 92, 1, 1 );
                }

                return true;
            }
            case ICN::MONO_CURSOR_ADVMBW: {
                LoadOriginalICN( ICN::ADVMCO );

                _icnVsSprite[id].resize( _icnVsSprite[ICN::ADVMCO].size() );
                for ( size_t i = 0; i < _icnVsSprite[id].size(); ++i ) {
                    std::string digit;
                    if ( i < 9 ) {
                        digit += '0';
                    }
                    digit += std::to_string( i + 1 );

                    _icnVsSprite[id][i] = loadBMPFile( std::string( "ADVMBW" ) + digit + ".BMP" );
                }
                return true;
            }
            case ICN::MONO_CURSOR_SPELBW: {
                LoadOriginalICN( ICN::SPELCO );

                _icnVsSprite[id].resize( _icnVsSprite[ICN::SPELCO].size() );
                for ( size_t i = 0; i < _icnVsSprite[id].size(); ++i ) {
                    std::string digit;
                    if ( i < 10 ) {
                        digit += '0';
                    }
                    digit += std::to_string( i );

                    _icnVsSprite[id][i] = loadBMPFile( std::string( "SPELBW" ) + digit + ".BMP" );
                }
                return true;
            }
            case ICN::MONO_CURSOR_CMSSBW: {
                LoadOriginalICN( ICN::CMSECO );

                _icnVsSprite[id].resize( _icnVsSprite[ICN::CMSECO].size() );
                for ( size_t i = 0; i < _icnVsSprite[id].size(); ++i ) {
                    std::string digit;
                    if ( i < 9 ) {
                        digit += '0';
                    }
                    digit += std::to_string( i + 1 );

                    _icnVsSprite[id][i] = loadBMPFile( std::string( "CMSEBW" ) + digit + ".BMP" );
                }
                return true;
            }
            case ICN::ARTIFACT:
                LoadOriginalICN( id );
                if ( _icnVsSprite[id].size() > 99 ) {
                    // Convert 88 and 99 images to single-layer.
                    // This fixes "Arm of the Martyr" (#88) and " Sphere of Negation" (#99) artifacts rendering which initially has some incorrect transparent pixels.
<<<<<<< HEAD
                    _icnVsSprite[id][88]._disableTransformLayer();
                    _icnVsSprite[id][99]._disableTransformLayer();
=======
                    for ( const int32_t index : { 88, 99 } ) {
                        Sprite & originalImage = _icnVsSprite[id][index];
                        Sprite temp( originalImage.width(), originalImage.height() );
                        temp.setPosition( originalImage.x(), originalImage.y() );
                        temp._disableTransformLayer();
                        temp.fill( 0 );
                        Blit( originalImage, temp );
                        originalImage = std::move( temp );
                    }
>>>>>>> dce6001b
                }
                return true;
            case ICN::TWNSDW_5:
                LoadOriginalICN( id );
                if ( !_icnVsSprite[id].empty() && _icnVsSprite[id][0].width() == 140 && _icnVsSprite[id][0].height() == 165 ) {
                    Sprite & image = _icnVsSprite[id][0];
                    // Red Tower has multiple defects.
                    // First one is the area between columns in middle of the Tower is prerendered. We need to remove it.
                    const int32_t windowBottom = 88;
                    FillTransform( image, 39, 68, 1, windowBottom - 68, 1 );
                    FillTransform( image, 40, 67, 1, windowBottom - 67, 1 );
                    FillTransform( image, 41, 66, 1, windowBottom - 66, 1 );
                    FillTransform( image, 42, 65, 1, windowBottom - 65, 1 );
                    FillTransform( image, 43, 66, 1, windowBottom - 66, 1 );
                    FillTransform( image, 44, 67, 1, windowBottom - 67, 1 );
                    FillTransform( image, 45, 71, 1, windowBottom - 71, 1 );
                    FillTransform( image, 49, 70, 1, windowBottom - 70, 1 );
                    FillTransform( image, 50, 68, 2, windowBottom - 68, 1 );
                    FillTransform( image, 52, 69, 1, windowBottom - 69, 1 );
                    FillTransform( image, 53, 74, 1, windowBottom - 74, 1 );
                    FillTransform( image, 57, 70, 1, windowBottom - 70, 1 );
                    FillTransform( image, 58, 67, 1, windowBottom - 67, 1 );
                    FillTransform( image, 59, 66, 1, windowBottom - 66, 1 );
                    FillTransform( image, 60, 65, 2, windowBottom - 65, 1 );
                    FillTransform( image, 62, 67, 1, windowBottom - 67, 1 );
                    FillTransform( image, 63, 69, 1, windowBottom - 69, 1 );
                    FillTransform( image, 64, 72, 1, windowBottom - 72, 1 );

                    // The lower part of the tower is truncated and blocked by partial castle's sprite. The fix is done in multiple stages.
                    // Fix right red part of the building by copying a piece of the same wall.
                    Copy( image, 67, 135, image, 67, 119, 1, 1 );
                    Copy( image, 67, 144, image, 67, 120, 2, 2 );
                    Copy( image, 67, 134, image, 67, 122, 3, 2 );
                    Copy( image, 67, 148, image, 67, 125, 1, 4 );

                    // Remove a part of the castle at the bottom left part of the image.
                    FillTransform( image, 62, 157, 3, 8, 1 );

                    // Top part of the castle's tower touches Red Tower level separation part.
                    Copy( image, 61, 101, image, 57, 101, 2, 1 );
                    Copy( image, 52, 100, image, 57, 100, 2, 1 );

                    // Generate programmatically the left part of the building.
                    std::mt19937 seededGen( 751 ); // 751 is and ID of this sprite. To keep the changes constant we need to hardcode this value.

                    fillRandomPixelsFromImage( image, { 33, 105, 4, 7 }, image, { 33, 117, 4, 39 }, seededGen );
                    fillRandomPixelsFromImage( image, { 41, 105, 5, 9 }, image, { 41, 121, 5, 36 }, seededGen );
                    fillRandomPixelsFromImage( image, { 46, 104, 4, 13 }, image, { 46, 118, 4, 39 }, seededGen );

                    Copy( image, 37, 113, image, 37, 115, 1, 2 );
                    Copy( image, 37, 104, image, 37, 117, 1, 2 );
                    Copy( image, 38, 104, image, 38, 118, 2, 1 );
                    Copy( image, 37, 113, image, 38, 117, 1, 1 );

                    // Create a temporary image to be a holder of pixels.
                    Sprite temp( 4 * 2, 8 );
                    Copy( image, 33, 105, temp, 0, 0, 4, 8 );
                    Copy( image, 41, 105, temp, 4, 0, 4, 8 );
                    fillRandomPixelsFromImage( temp, { 0, 0, temp.width(), temp.height() }, image, { 37, 119, 4, 37 }, seededGen );

                    Copy( image, 35, 131, image, 35, 113, 2, 4 );

                    Copy( image, 43, 133, image, 43, 115, 3, 6 );

                    // Fix the main arc.
                    Copy( image, 61, 102, image, 56, 102, 3, 1 );

                    // TODO: the distribution of light inside Red Tower is actually not uniform and follows the window on from th left.
                    // However, generating such complex image requires a lot of code so we simply make the rest of the arc uniformed filled.
                    fillRandomPixelsFromImage( image, { 61, 104, 2, 3 }, image, { 50, 110, 12, 47 }, seededGen );
                    fillRandomPixelsFromImage( image, { 61, 104, 2, 3 }, image, { 52, 107, 9, 3 }, seededGen );
                    fillRandomPixelsFromImage( image, { 61, 104, 2, 3 }, image, { 62, 111, 1, 46 }, seededGen );
                    fillRandomPixelsFromImage( image, { 61, 104, 2, 3 }, image, { 63, 113, 1, 20 }, seededGen );
                    fillRandomPixelsFromImage( image, { 61, 104, 2, 3 }, image, { 63, 141, 1, 16 }, seededGen );
                    fillRandomPixelsFromImage( image, { 61, 104, 2, 3 }, image, { 64, 115, 1, 17 }, seededGen );
                    fillRandomPixelsFromImage( image, { 61, 104, 2, 3 }, image, { 64, 152, 1, 5 }, seededGen );
                    fillRandomPixelsFromImage( image, { 61, 104, 2, 3 }, image, { 65, 116, 1, 15 }, seededGen );
                    fillRandomPixelsFromImage( image, { 61, 104, 2, 3 }, image, { 66, 118, 1, 12 }, seededGen );
                    fillRandomPixelsFromImage( image, { 61, 104, 2, 3 }, image, { 51, 108, 1, 2 }, seededGen );
                    fillRandomPixelsFromImage( image, { 61, 104, 2, 3 }, image, { 55, 103, 5, 4 }, seededGen );
                    fillRandomPixelsFromImage( image, { 61, 104, 2, 3 }, image, { 61, 109, 1, 1 }, seededGen );
                    fillRandomPixelsFromImage( image, { 61, 104, 2, 3 }, image, { 52, 106, 1, 1 }, seededGen );
                }
                return true;
            case ICN::SCENIBKG:
                LoadOriginalICN( id );
                if ( !_icnVsSprite[id].empty() && _icnVsSprite[id][0].width() == 436 && _icnVsSprite[id][0].height() == 476 ) {
                    const Sprite & helper = GetICN( ICN::CSPANBKE, 1 );
                    if ( !helper.empty() ) {
                        Sprite & original = _icnVsSprite[id][0];
                        Sprite temp( original.width(), original.height() + 12 );
                        temp.reset();
                        Copy( original, 0, 0, temp, 0, 0, original.width(), original.height() );
                        Copy( helper, 0, helper.height() - 12, temp, 0, temp.height() - 12, 300, 12 );
                        Copy( helper, helper.width() - ( temp.width() - 300 ), helper.height() - 12, temp, 300 - 16, temp.height() - 12, temp.width() - 300, 12 );
                        original = std::move( temp );
                    }
                }
                return true;
            case ICN::CSTLCAPS:
                LoadOriginalICN( id );
                if ( !_icnVsSprite[id].empty() && _icnVsSprite[id][0].width() == 84 && _icnVsSprite[id][0].height() == 81 ) {
                    const Sprite & castle = GetICN( ICN::TWNSCSTL, 0 );
                    if ( !castle.empty() ) {
                        Blit( castle, 206, 106, _icnVsSprite[id][0], 2, 2, 33, 67 );
                    }
                }
                return true;
            case ICN::LGNDXTRA:
                // Exit button is too huge due to 1 pixel presence at the bottom of the image.
                LoadOriginalICN( id );
                if ( _icnVsSprite[id].size() >= 6 ) {
                    auto & original = _icnVsSprite[id];
                    if ( original[4].height() == 142 ) {
                        const Point offset( original[4].x(), original[4].y() );
                        original[4] = Crop( original[4], 0, 0, original[4].width(), 25 );
                        original[4].setPosition( offset.x, offset.y );
                    }

                    if ( original[5].height() == 142 ) {
                        const Point offset( original[5].x(), original[5].y() );
                        original[5] = Crop( original[5], 0, 0, original[5].width(), 25 );
                        original[5].setPosition( offset.x, offset.y );
                    }
                }
                return true;
            case ICN::LGNDXTRE:
                // Exit button is too huge due to 1 pixel presence at the bottom of the image.
                LoadOriginalICN( id );
                if ( _icnVsSprite[id].size() >= 6 ) {
                    auto & original = _icnVsSprite[id];
                    if ( original[4].height() == 142 ) {
                        const Point offset( original[4].x(), original[4].y() );
                        original[4] = Crop( original[4], 0, 0, original[4].width(), 25 );
                        original[4].setPosition( offset.x, offset.y );
                    }
                }
                return true;
            case ICN::ESPANBKG_EVIL: {
                _icnVsSprite[id].resize( 2 );

                const Rect roi{ 28, 28, 265, 206 };

                Sprite & output = _icnVsSprite[id][0];
                _icnVsSprite[id][0] = GetICN( ICN::CSPANBKE, 0 );
                Copy( GetICN( ICN::ESPANBKG, 0 ), roi.x, roi.y, output, roi.x, roi.y, roi.width, roi.height );

                convertToEvilInterface( output, roi );

                _icnVsSprite[id][1] = GetICN( ICN::ESPANBKG, 1 );

                return true;
            }
            case ICN::RECR2BKG_EVIL: {
                GetICN( ICN::RECR2BKG, 0 );
                _icnVsSprite[id] = _icnVsSprite[ICN::RECR2BKG];
                if ( !_icnVsSprite[id].empty() ) {
                    const Rect roi( 0, 0, _icnVsSprite[id][0].width(), _icnVsSprite[id][0].height() );
                    convertToEvilInterface( _icnVsSprite[id][0], roi );
                    copyEvilInterfaceElements( _icnVsSprite[id][0], roi );
                }

                return true;
            }
            case ICN::RECRBKG_EVIL: {
                GetICN( ICN::RECRBKG, 0 );
                _icnVsSprite[id] = _icnVsSprite[ICN::RECRBKG];
                if ( !_icnVsSprite[id].empty() ) {
                    const Rect roi( 0, 0, _icnVsSprite[id][0].width(), _icnVsSprite[id][0].height() );
                    convertToEvilInterface( _icnVsSprite[id][0], roi );
                    copyEvilInterfaceElements( _icnVsSprite[id][0], roi );
                }

                return true;
            }
            case ICN::STONEBAK_EVIL: {
                GetICN( ICN::STONEBAK, 0 );
                _icnVsSprite[id] = _icnVsSprite[ICN::STONEBAK];
                if ( !_icnVsSprite[id].empty() ) {
                    const Rect roi( 0, 0, _icnVsSprite[id][0].width(), _icnVsSprite[id][0].height() );
                    convertToEvilInterface( _icnVsSprite[id][0], roi );
                }

                return true;
            }
            case ICN::STONEBAK_SMALL_POL: {
                _icnVsSprite[id].resize( 1 );
                const fheroes2::Sprite & original = GetICN( ICN::X_CMPBKG, 0 );
                if ( !original.empty() ) {
                    _icnVsSprite[id][0] = Crop( original, original.width() - 272, original.height() - 52, 244, 28 );
                }
                return true;
            }
            case ICN::WELLBKG_EVIL: {
                GetICN( ICN::WELLBKG, 0 );
                _icnVsSprite[id] = _icnVsSprite[ICN::WELLBKG];
                if ( !_icnVsSprite[id].empty() ) {
                    const Rect roi( 0, 0, _icnVsSprite[id][0].width(), _icnVsSprite[id][0].height() - 19 );
                    convertToEvilInterface( _icnVsSprite[id][0], roi );
                }

                return true;
            }
            case ICN::CASLWIND_EVIL: {
                GetICN( ICN::CASLWIND, 0 );
                _icnVsSprite[id] = _icnVsSprite[ICN::CASLWIND];
                if ( !_icnVsSprite[id].empty() ) {
                    const Rect roi( 0, 0, _icnVsSprite[id][0].width(), _icnVsSprite[id][0].height() );
                    convertToEvilInterface( _icnVsSprite[id][0], roi );
                }

                return true;
            }
            case ICN::CASLXTRA_EVIL: {
                GetICN( ICN::CASLXTRA, 0 );
                _icnVsSprite[id] = _icnVsSprite[ICN::CASLXTRA];
                if ( !_icnVsSprite[id].empty() ) {
                    const Rect roi( 0, 0, _icnVsSprite[id][0].width(), _icnVsSprite[id][0].height() );
                    convertToEvilInterface( _icnVsSprite[id][0], roi );
                }

                return true;
            }
            case ICN::STRIP_BACKGROUND_EVIL: {
                _icnVsSprite[id].resize( 1 );
                _icnVsSprite[id][0] = GetICN( ICN::STRIP, 11 );

                const Rect roi( 0, 0, _icnVsSprite[id][0].width(), _icnVsSprite[id][0].height() - 7 );
                convertToEvilInterface( _icnVsSprite[id][0], roi );

                return true;
            }
            case ICN::B_BFLG32:
            case ICN::G_BFLG32:
            case ICN::R_BFLG32:
            case ICN::Y_BFLG32:
            case ICN::O_BFLG32:
            case ICN::P_BFLG32:
                LoadOriginalICN( id );
                if ( _icnVsSprite[id].size() > 31 && _icnVsSprite[id][31].height() == 248 ) {
                    Sprite & original = _icnVsSprite[id][31];
                    Sprite temp = Crop( original, 0, 0, original.width(), 4 );
                    temp.setPosition( original.x(), original.y() );

                    original = std::move( temp );
                }
                return true;
            case ICN::FLAG32:
                LoadOriginalICN( id );
                // Only first 14 images are properly aligned within an Adventure Map tile. The rest of images should be rendered on multiple tiles.
                // To keep proper rendering logic we are creating new images by diving existing ones into 2 parts and setting up new sprite offsets.
                // This helps to solve the problem with rendering order.
                _icnVsSprite[id].resize( 128 + _icnVsSprite[id].size() * 2 );
                for ( int32_t i = 14; i < 14 + 7; ++i ) {
                    const Sprite & original = _icnVsSprite[id][i];

                    _icnVsSprite[id][i + 128] = Crop( original, 0, 0, 32 - original.x(), original.height() );
                    _icnVsSprite[id][i + 128].setPosition( original.x(), 32 + original.y() );

                    _icnVsSprite[id][i + 128 + 7] = Crop( original, 32 - original.x(), 0, original.width(), original.height() );
                    _icnVsSprite[id][i + 128 + 7].setPosition( 0, 32 + original.y() );
                }

                for ( int32_t i = 42; i < 42 + 7; ++i ) {
                    const Sprite & original = _icnVsSprite[id][i];

                    _icnVsSprite[id][i + 128] = Crop( original, 0, 0, -original.x(), original.height() );
                    _icnVsSprite[id][i + 128].setPosition( 32 + original.x(), original.y() );

                    _icnVsSprite[id][i + 128 + 7] = Crop( original, -original.x(), 0, original.width(), original.height() );
                    _icnVsSprite[id][i + 128 + 7].setPosition( 0, original.y() );
                }
                return true;
            case ICN::SHADOW32:
                LoadOriginalICN( id );
                // The shadow sprite of hero needs to be shifted to match the hero sprite.
                if ( _icnVsSprite[id].size() == 86 ) {
                    // Direction: TOP (0-8), TOP_RIGHT (9-17), RIGHT (18-26), BOTTOM_RIGHT (27-35), BOTTOM (36-44)
                    for ( int32_t i = 0; i < 45; ++i ) {
                        Sprite & original = _icnVsSprite[id][i];
                        original.setPosition( original.x(), original.y() - 3 );
                    }

                    // Direction:TOP_LEFT
                    for ( int32_t i = 59; i < 68; ++i ) {
                        Sprite & original = _icnVsSprite[id][i];
                        original.setPosition( original.x() + 1, original.y() - 3 );
                    }

                    // Direction:LEFT
                    for ( int32_t i = 68; i < 77; ++i ) {
                        Sprite & original = _icnVsSprite[id][i];
                        original.setPosition( original.x() - 5, original.y() - 3 );
                    }

                    // Direction:BOTTOM_LEFT
                    for ( int32_t i = 77; i < 86; ++i ) {
                        Sprite & original = _icnVsSprite[id][i];
                        if ( i == 80 ) {
                            // This sprite needs extra fix.
                            original.setPosition( original.x() - 5, original.y() - 3 );
                        }
                        else {
                            original.setPosition( original.x() - 10, original.y() - 3 );
                        }
                    }
                }
                return true;
            case ICN::MINI_MONSTER_IMAGE:
            case ICN::MINI_MONSTER_SHADOW: {
                // It doesn't matter which image is being called. We are generating both of them at the same time.
                LoadOriginalICN( ICN::MINIMON );

                // Minotaur King original Adventure map sprite has blue armlets. We make them gold to correspond the ICN::MINOTAU2.
                if ( _icnVsSprite[ICN::MINIMON].size() > 303 ) {
                    // The gold color gradient has -42 offset from blue color gradient.
                    if ( _icnVsSprite[ICN::MINIMON][297].width() == 38 && _icnVsSprite[ICN::MINIMON][297].height() == 34 ) {
                        // We update these pixels: 29x15, 30x15, 31x15, 30x16.
                        for ( const uint32_t pixelNumber : { 599, 600, 601, 638 } ) {
                            _icnVsSprite[ICN::MINIMON][297].image()[pixelNumber] -= 42;
                        }
                    }
                    for ( uint32_t icnNumber = 298; icnNumber < 300; ++icnNumber ) {
                        if ( _icnVsSprite[ICN::MINIMON][icnNumber].width() == 44 && _icnVsSprite[ICN::MINIMON][icnNumber].height() == 32 ) {
                            // We update these pixels: 29x17, 30x17, 32x17, 30x18, 31x18, 38x18, 38x19, 38x20.
                            for ( const uint32_t pixelNumber : { 777, 778, 780, 822, 823, 830, 874, 918 } ) {
                                _icnVsSprite[ICN::MINIMON][icnNumber].image()[pixelNumber] -= 42;
                            }
                        }
                    }
                    if ( _icnVsSprite[ICN::MINIMON][300].width() == 45 && _icnVsSprite[ICN::MINIMON][300].height() == 32 ) {
                        // We update these pixels: 30x17, 31x17, 33x17, 31x18, 32x18, 39x18, 39x19, 39x20
                        for ( const uint32_t pixelNumber : { 795, 796, 798, 841, 842, 849, 894, 939 } ) {
                            _icnVsSprite[ICN::MINIMON][300].image()[pixelNumber] -= 42;
                        }
                    }
                    if ( _icnVsSprite[ICN::MINIMON][301].width() == 45 && _icnVsSprite[ICN::MINIMON][301].height() == 32 ) {
                        // We update these pixels: 29x17, 30x17, 32x17, 30x18, 31x18, 39x18, 39x19, 39x20
                        for ( const uint32_t pixelNumber : { 794, 795, 797, 840, 841, 849, 894, 939 } ) {
                            _icnVsSprite[ICN::MINIMON][301].image()[pixelNumber] -= 42;
                        }
                    }
                    if ( _icnVsSprite[ICN::MINIMON][302].width() == 45 && _icnVsSprite[ICN::MINIMON][302].height() == 32 ) {
                        // We update these pixels: 35x16, 29x17, 30x17, 32x17, 33x17, 34x17, 30x18, 31x18, 31x19, 32x20.
                        for ( const uint32_t pixelNumber : { 755, 794, 795, 797, 798, 799, 840, 841, 886, 932 } ) {
                            _icnVsSprite[ICN::MINIMON][302].image()[pixelNumber] -= 42;
                        }
                    }
                    if ( _icnVsSprite[ICN::MINIMON][303].width() == 44 && _icnVsSprite[ICN::MINIMON][303].height() == 32 ) {
                        // We update these pixels: 29x17, 30x17, 30x18, 31x18, 31x19.
                        for ( const uint32_t pixelNumber : { 777, 778, 822, 823, 867 } ) {
                            _icnVsSprite[ICN::MINIMON][303].image()[pixelNumber] -= 42;
                        }
                    }
                }

                // TODO: optimize image sizes.
                _icnVsSprite[ICN::MINI_MONSTER_IMAGE] = _icnVsSprite[ICN::MINIMON];
                _icnVsSprite[ICN::MINI_MONSTER_SHADOW] = _icnVsSprite[ICN::MINIMON];

                for ( Sprite & image : _icnVsSprite[ICN::MINI_MONSTER_IMAGE] ) {
                    uint8_t * transform = image.transform();
                    const uint8_t * transformEnd = transform + image.width() * image.height();
                    for ( ; transform != transformEnd; ++transform ) {
                        if ( *transform > 1 ) {
                            *transform = 1;
                        }
                    }
                }

                for ( Sprite & image : _icnVsSprite[ICN::MINI_MONSTER_SHADOW] ) {
                    uint8_t * transform = image.transform();
                    const uint8_t * transformEnd = transform + image.width() * image.height();
                    for ( ; transform != transformEnd; ++transform ) {
                        if ( *transform == 0 ) {
                            *transform = 1;
                        }
                    }
                }

                return true;
            }
            case ICN::BUTTON_GOOD_FONT_RELEASED:
            case ICN::BUTTON_GOOD_FONT_PRESSED:
            case ICN::BUTTON_EVIL_FONT_RELEASED:
            case ICN::BUTTON_EVIL_FONT_PRESSED: {
                generateBaseButtonFont( _icnVsSprite[ICN::BUTTON_GOOD_FONT_RELEASED], _icnVsSprite[ICN::BUTTON_GOOD_FONT_PRESSED],
                                        _icnVsSprite[ICN::BUTTON_EVIL_FONT_RELEASED], _icnVsSprite[ICN::BUTTON_EVIL_FONT_PRESSED] );
                return true;
            }
            case ICN::HISCORE: {
                LoadOriginalICN( id );
                if ( _icnVsSprite[id].size() == 9 ) {
                    // Campaign title bar needs to include rating.
                    const int32_t imageHeight = _icnVsSprite[id][7].height();
                    const Sprite temp = Crop( _icnVsSprite[id][7], 215, 0, 300, imageHeight );

                    Copy( temp, 0, 0, _icnVsSprite[id][7], 215 - 57, 0, temp.width(), imageHeight );
                    Copy( _icnVsSprite[id][6], 324, 0, _icnVsSprite[id][7], 324, 0, _icnVsSprite[id][6].width() - 324, imageHeight );
                }
                return true;
            }
            case ICN::SPELLINL: {
                LoadOriginalICN( id );

                if ( _icnVsSprite[id].size() > 11 ) {
                    // Replace petrification spell mini-icon.
                    h2d::readImage( "petrification_spell_icon_mini.image", _icnVsSprite[id][11] );
                }

                return true;
            }
            case ICN::EMPTY_GOOD_BUTTON:
            case ICN::EMPTY_EVIL_BUTTON: {
                const bool isGoodInterface = ( id == ICN::EMPTY_GOOD_BUTTON );
                const int32_t originalId = isGoodInterface ? ICN::SYSTEM : ICN::SYSTEME;
                LoadOriginalICN( originalId );

                if ( _icnVsSprite[originalId].size() < 13 ) {
                    break;
                }

                _icnVsSprite[id].resize( 2 );

                Sprite & released = _icnVsSprite[id][0];
                Sprite & pressed = _icnVsSprite[id][1];

                Copy( _icnVsSprite[originalId][11], released );
                Copy( _icnVsSprite[originalId][12], pressed );

                // fix single bright pixel in the left part of the text area of the released state buttons
                Fill( released, 8, 7, 1, 1, getButtonFillingColor( true, isGoodInterface ) );

                const Sprite & originalPressed = GetICN( originalId, 12 );

                if ( originalPressed.width() > 2 && originalPressed.height() > 2 ) {
                    pressed.resize( originalPressed.width(), originalPressed.height() );
                    // copy the original pressed button but add the missing darker leftside border from the released state
                    Copy( released, 0, 0, pressed, 0, 0, 1, released.height() );
                    Copy( originalPressed, 0, 0, pressed, 1, 0, originalPressed.width() - 1, originalPressed.height() );

                    // Make the background transparent.
                    FillTransform( pressed, 1, 0, pressed.width() - 1, 1, 1 );
                    FillTransform( pressed, pressed.width() - 1, 1, 1, pressed.height() - 1, 1 );

                    FillTransform( pressed, 1, 1, 2, 1, 1 );
                    FillTransform( pressed, 1, 2, 1, 1, 1 );

                    FillTransform( pressed, pressed.width() - 3, 1, 2, 1, 1 );
                    FillTransform( pressed, pressed.width() - 2, 2, 1, 1, 1 );

                    FillTransform( pressed, pressed.width() - 4, pressed.height() - 1, 3, 1, 1 );
                    FillTransform( pressed, pressed.width() - 3, pressed.height() - 2, 2, 1, 1 );
                    FillTransform( pressed, pressed.width() - 2, pressed.height() - 3, 1, 1, 1 );
                }

                break;
            }
            case ICN::EMPTY_POL_BUTTON: {
                const int originalID = ICN::X_CMPBTN;
                LoadOriginalICN( originalID );

                if ( _icnVsSprite[originalID].size() < 8 ) {
                    break;
                }

                _icnVsSprite[id].resize( 2 );
                // move dark border to new released state from original pressed state button
                const Sprite & originalReleased = GetICN( originalID, 4 );
                const Sprite & originalPressed = GetICN( originalID, 5 );
                if ( originalReleased.width() != 94 && originalPressed.width() != 94 && originalReleased.height() < 5 && originalPressed.height() < 5 ) {
                    break;
                }
                Sprite & releasedWithDarkBorder = _icnVsSprite[id][0];
                releasedWithDarkBorder.resize( originalReleased.width() + 2, originalReleased.height() + 1 );
                releasedWithDarkBorder.reset();

                Copy( originalReleased, 0, 0, releasedWithDarkBorder, 1, 0, originalReleased.width(), originalReleased.height() );
                Copy( originalReleased, 0, 2, releasedWithDarkBorder, 1, 21, 1, 1 );
                Copy( originalReleased, 0, 2, releasedWithDarkBorder, 2, 22, 1, 1 );
                Copy( originalPressed, 0, 2, releasedWithDarkBorder, 0, 3, 1, 19 );
                Copy( originalPressed, 0, originalPressed.height() - 1, releasedWithDarkBorder, 0, originalPressed.height(), originalPressed.width(), 1 );
                Copy( originalPressed, 0, 2, releasedWithDarkBorder, 1, 22, 1, 1 );

                // pressed state
                Sprite & pressed = _icnVsSprite[id][1];
                pressed.resize( originalPressed.width() + 2, originalPressed.height() + 1 );
                pressed.reset();
                Copy( originalPressed, 0, 0, pressed, 0, 1, originalPressed.width(), originalPressed.height() );

                // the empty buttons need to be widened by 1 px so that they can be evenly divided by 3 in resizeButton() in ui_tools.cpp
                Copy( originalReleased, originalReleased.width() - 5, 0, releasedWithDarkBorder, releasedWithDarkBorder.width() - 5, 0, 5, originalReleased.height() );
                Copy( originalPressed, originalPressed.width() - 5, 0, pressed, pressed.width() - 6, 1, 5, originalPressed.height() );

                const int32_t pixelPosition = 4 * 94 + 6;
                Fill( releasedWithDarkBorder, 5, 3, 88, 18, originalReleased.image()[pixelPosition] );
                Fill( pressed, 4, 5, 87, 17, originalPressed.image()[pixelPosition] );

                break;
            }
            case ICN::EMPTY_GUILDWELL_BUTTON: {
                const int originalID = ICN::WELLXTRA;
                LoadOriginalICN( originalID );

                if ( _icnVsSprite[originalID].size() < 3 ) {
                    break;
                }
                _icnVsSprite[id].resize( 2 );

                for ( int32_t i = 0; i < static_cast<int32_t>( _icnVsSprite[id].size() ); ++i ) {
                    const Sprite & original = GetICN( originalID, 0 + i );

                    Sprite & out = _icnVsSprite[id][i];
                    // the empty button needs to shortened by 1 px so that when it is divided by 3 in resizeButton() in ui_tools.h it will give an integer result
                    out.resize( original.width() - 1, original.height() );

                    Copy( original, 0, 0, out, 0, 0, original.width() - 4, original.height() );
                    Copy( original, original.width() - 3, 0, out, original.width() - 4, 0, 3, original.height() );

                    Fill( out, 7 - i * 2, 2 + i, 50 + i, 14, getButtonFillingColor( i == 0 ) );
                }

                break;
            }
            case ICN::EMPTY_GOOD_MEDIUM_BUTTON:
            case ICN::EMPTY_EVIL_MEDIUM_BUTTON: {
                const bool isGoodInterface = ( id == ICN::EMPTY_GOOD_MEDIUM_BUTTON );
                const int32_t originalId = isGoodInterface ? ICN::APANEL : ICN::APANELE;
                LoadOriginalICN( originalId );

                if ( _icnVsSprite[originalId].size() < 10 ) {
                    break;
                }

                _icnVsSprite[id].resize( 2 );

                Sprite & released = _icnVsSprite[id][0];
                Sprite & pressed = _icnVsSprite[id][1];

                released = _icnVsSprite[originalId][2];
                pressed = _icnVsSprite[originalId][3];

                if ( released.width() > 2 && released.height() > 2 && pressed.width() > 2 && pressed.height() > 2 ) {
                    // Clean the buttons.
                    Fill( released, 28, 15, 42, 27, getButtonFillingColor( true, isGoodInterface ) );
                    Fill( pressed, 27, 16, 42, 27, getButtonFillingColor( false, isGoodInterface ) );
                }

                break;
            }
            case ICN::BRCREST: {
                LoadOriginalICN( id );
                // First sprite in this ICN has incorrect transparent pixel at position 30x5.
                if ( !_icnVsSprite[id].empty() ) {
                    Sprite & original = _icnVsSprite[id][0];
                    if ( original.width() == 50 && original.height() == 47 ) {
                        original._disableTransformLayer();
                        original.image()[280] = 117;
                    }
                }
                return true;
            }
            case ICN::CBKGWATR: {
                // Ship battlefield background has incorrect transparent pixel at position 125x36.
                LoadOriginalICN( id );
                if ( !_icnVsSprite[id].empty() ) {
                    Sprite & original = _icnVsSprite[id][0];
<<<<<<< HEAD
                    if ( !original.empty() ) {
=======
                    if ( original.width() == 640 && original.height() == 443 ) {
>>>>>>> dce6001b
                        original._disableTransformLayer();
                        original.image()[23165] = 24;
                    }
                }
                return true;
            }
<<<<<<< HEAD

=======
>>>>>>> dce6001b
            case ICN::SWAPWIN:
            case ICN::WELLBKG: {
                // Hero Meeting dialog and Castle Well images can be used with disabled transform layer.
                LoadOriginalICN( id );
                if ( !_icnVsSprite[id].empty() ) {
                    _icnVsSprite[id][0]._disableTransformLayer();
                }
                return true;
            }
            case ICN::GAME_OPTION_ICON: {
                _icnVsSprite[id].resize( 2 );

                h2d::readImage( "hotkeys_icon.image", _icnVsSprite[id][0] );
                h2d::readImage( "graphics_icon.image", _icnVsSprite[id][1] );

<<<<<<< HEAD
                for ( fheroes2::Sprite & sprite : _icnVsSprite[id] ) {
                    if ( isTransformLayerNotUsed( sprite ) ) {
                        sprite._disableTransformLayer();
                    }
                }

=======
>>>>>>> dce6001b
                break;
            }
            default:
                break;
            }

            return false;
        }

        size_t GetMaximumICNIndex( int id )
        {
            if ( _icnVsSprite[id].empty() && !LoadModifiedICN( id ) ) {
                LoadOriginalICN( id );
            }

            return _icnVsSprite[id].size();
        }

        size_t GetMaximumTILIndex( int id )
        {
            if ( _tilVsImage[id].empty() ) {
                _tilVsImage[id].resize( 4 ); // 4 possible sides

                const std::vector<uint8_t> & data = ::AGG::getDataFromAggFile( tilFileName[id] );
                if ( data.size() < headerSize ) {
                    // The important resource is absent! Make sure that you are using the correct version of the game.
                    assert( 0 );
                    return 0;
                }

                StreamBuf buffer( data );

                const size_t count = buffer.getLE16();
                const int32_t width = buffer.getLE16();
                const int32_t height = buffer.getLE16();
                if ( count < 1 || width < 1 || height < 1 || ( headerSize + count * width * height ) != data.size() ) {
                    return 0;
                }

                std::vector<Image> & originalTIL = _tilVsImage[id][0];
                decodeTILImages( data.data() + headerSize, count, width, height, originalTIL );

                for ( uint32_t shapeId = 1; shapeId < 4; ++shapeId ) {
                    std::vector<Image> & currentTIL = _tilVsImage[id][shapeId];
                    currentTIL.resize( count );

                    const bool horizontalFlip = ( shapeId & 2 ) != 0;
                    const bool verticalFlip = ( shapeId & 1 ) != 0;

                    for ( size_t i = 0; i < count; ++i ) {
                        currentTIL[i] = Flip( originalTIL[i], horizontalFlip, verticalFlip );
                    }
                }
            }

            return _tilVsImage[id][0].size();
        }

        // We have few ICNs which we need to scale like some related to main screen
        bool IsScalableICN( const int id )
        {
            switch ( id ) {
            case ICN::EDITOR:
            case ICN::HEROES:
            case ICN::BTNSHNGL:
            case ICN::SHNGANIM:
                return true;
            default:
                return false;
            }
        }

        const Sprite & GetScaledICN( const int icnId, const uint32_t index )
        {
            const Sprite & originalIcn = _icnVsSprite[icnId][index];
            const Display & display = Display::instance();

            if ( display.width() == Display::DEFAULT_WIDTH && display.height() == Display::DEFAULT_HEIGHT ) {
                return originalIcn;
            }

            if ( _icnVsScaledSprite[icnId].empty() ) {
                _icnVsScaledSprite[icnId].resize( _icnVsSprite[icnId].size() );
            }

            Sprite & resizedIcn = _icnVsScaledSprite[icnId][index];

            if ( originalIcn.singleLayer() && !resizedIcn.singleLayer() ) {
                resizedIcn._disableTransformLayer();
            }

            const double scaleFactorX = static_cast<double>( display.width() ) / Display::DEFAULT_WIDTH;
            const double scaleFactorY = static_cast<double>( display.height() ) / Display::DEFAULT_HEIGHT;

            const double scaleFactor = std::min( scaleFactorX, scaleFactorY );
            const int32_t resizedWidth = static_cast<int32_t>( std::lround( originalIcn.width() * scaleFactor ) );
            const int32_t resizedHeight = static_cast<int32_t>( std::lround( originalIcn.height() * scaleFactor ) );
            const int32_t offsetX = static_cast<int32_t>( std::lround( display.width() - Display::DEFAULT_WIDTH * scaleFactor ) ) / 2;
            const int32_t offsetY = static_cast<int32_t>( std::lround( display.height() - Display::DEFAULT_HEIGHT * scaleFactor ) ) / 2;
            assert( offsetX >= 0 && offsetY >= 0 );

            // Resize only if needed
            if ( resizedIcn.height() != resizedHeight || resizedIcn.width() != resizedWidth ) {
                resizedIcn.resize( resizedWidth, resizedHeight );
                resizedIcn.setPosition( static_cast<int32_t>( std::lround( originalIcn.x() * scaleFactor ) ) + offsetX,
                                        static_cast<int32_t>( std::lround( originalIcn.y() * scaleFactor ) ) + offsetY );
                Resize( originalIcn, resizedIcn, false );
            }
            else {
                // No need to resize but we have to update the offset.
                resizedIcn.setPosition( static_cast<int32_t>( std::lround( originalIcn.x() * scaleFactor ) ) + offsetX,
                                        static_cast<int32_t>( std::lround( originalIcn.y() * scaleFactor ) ) + offsetY );
            }

            return resizedIcn;
        }

        const Sprite & GetICN( int icnId, uint32_t index )
        {
            if ( !IsValidICNId( icnId ) ) {
                return errorImage;
            }

            if ( index >= GetMaximumICNIndex( icnId ) ) {
                return errorImage;
            }

            if ( IsScalableICN( icnId ) ) {
                return GetScaledICN( icnId, index );
            }

            return _icnVsSprite[icnId][index];
        }

        uint32_t GetICNCount( int icnId )
        {
            if ( !IsValidICNId( icnId ) ) {
                return 0;
            }

            return static_cast<uint32_t>( GetMaximumICNIndex( icnId ) );
        }

        const Image & GetTIL( int tilId, uint32_t index, uint32_t shapeId )
        {
            if ( shapeId > 3 ) {
                return errorImage;
            }

            if ( !IsValidTILId( tilId ) ) {
                return errorImage;
            }

            const size_t maxTILIndex = GetMaximumTILIndex( tilId );
            if ( index >= maxTILIndex ) {
                return errorImage;
            }

            return _tilVsImage[tilId][shapeId][index];
        }

        const Sprite & GetLetter( uint32_t character, uint32_t fontType )
        {
            if ( character < 0x21 ) {
                return errorImage;
            }

            // TODO: correct naming and standardize the code
            switch ( fontType ) {
            case Font::GRAY_SMALL:
                return GetICN( ICN::GRAY_SMALL_FONT, character - 0x20 );
            case Font::YELLOW_BIG:
                return GetICN( ICN::YELLOW_FONT, character - 0x20 );
            case Font::YELLOW_SMALL:
                return GetICN( ICN::YELLOW_SMALLFONT, character - 0x20 );
            case Font::BIG:
                return GetICN( ICN::FONT, character - 0x20 );
            case Font::SMALL:
                return GetICN( ICN::SMALFONT, character - 0x20 );
            default:
                assert( 0 );
                break;
            }

            return GetICN( ICN::SMALFONT, character - 0x20 );
        }

        uint32_t ASCIILastSupportedCharacter( const uint32_t fontType )
        {
            switch ( fontType ) {
            case Font::BIG:
            case Font::YELLOW_BIG:
                return static_cast<uint32_t>( GetMaximumICNIndex( ICN::FONT ) ) + 0x20 - 1;
            case Font::SMALL:
            case Font::GRAY_SMALL:
            case Font::YELLOW_SMALL:
                return static_cast<uint32_t>( GetMaximumICNIndex( ICN::SMALFONT ) ) + 0x20 - 1;
            default:
                assert( 0 );
                return 0;
            }
        }

        int32_t GetAbsoluteICNHeight( int icnId )
        {
            const uint32_t frameCount = GetICNCount( icnId );
            if ( frameCount == 0 ) {
                return 0;
            }

            int32_t height = 0;
            for ( uint32_t i = 0; i < frameCount; ++i ) {
                const int32_t offset = -GetICN( icnId, i ).y();
                if ( offset > height ) {
                    height = offset;
                }
            }

            return height;
        }

        uint32_t getCharacterLimit( const FontSize fontSize )
        {
            switch ( fontSize ) {
            case FontSize::SMALL:
                return static_cast<uint32_t>( GetMaximumICNIndex( ICN::SMALFONT ) ) + 0x20 - 1;
            case FontSize::NORMAL:
            case FontSize::LARGE:
                return static_cast<uint32_t>( GetMaximumICNIndex( ICN::FONT ) ) + 0x20 - 1;
            case FontSize::BUTTON_RELEASED:
            case FontSize::BUTTON_PRESSED:
                return static_cast<uint32_t>( GetMaximumICNIndex( ICN::BUTTON_GOOD_FONT_RELEASED ) ) + 0x20 - 1;
            default:
                assert( 0 ); // Did you add a new font size? Please add implementation.
            }

            return 0;
        }

        const Sprite & getChar( const uint8_t character, const FontType & fontType )
        {
            if ( character < 0x21 ) {
                return errorImage;
            }

            switch ( fontType.size ) {
            case FontSize::SMALL:
                switch ( fontType.color ) {
                case FontColor::WHITE:
                    return GetICN( ICN::SMALFONT, character - 0x20 );
                case FontColor::GRAY:
                    return GetICN( ICN::GRAY_SMALL_FONT, character - 0x20 );
                case FontColor::YELLOW:
                    return GetICN( ICN::YELLOW_SMALLFONT, character - 0x20 );
                default:
                    // Did you add a new font color? Add the corresponding logic for it!
                    assert( 0 );
                    break;
                }
                break;
            case FontSize::NORMAL:
                switch ( fontType.color ) {
                case FontColor::WHITE:
                    return GetICN( ICN::FONT, character - 0x20 );
                case FontColor::GRAY:
                    return GetICN( ICN::GRAY_FONT, character - 0x20 );
                case FontColor::YELLOW:
                    return GetICN( ICN::YELLOW_FONT, character - 0x20 );
                default:
                    // Did you add a new font color? Add the corresponding logic for it!
                    assert( 0 );
                    break;
                }
                break;
            case FontSize::LARGE:
                switch ( fontType.color ) {
                case FontColor::WHITE:
                    return GetICN( ICN::WHITE_LARGE_FONT, character - 0x20 );
                default:
                    // Did you add a new font color? Add the corresponding logic for it!
                    assert( 0 );
                    break;
                }
                break;
            case FontSize::BUTTON_RELEASED:
                switch ( fontType.color ) {
                case FontColor::WHITE:
                    return GetICN( ICN::BUTTON_GOOD_FONT_RELEASED, character - 0x20 );
                case FontColor::GRAY:
                    return GetICN( ICN::BUTTON_EVIL_FONT_RELEASED, character - 0x20 );
                default:
                    // Did you add a new font color? Add the corresponding logic for it!
                    assert( 0 );
                    break;
                }
                break;
            case FontSize::BUTTON_PRESSED:
                switch ( fontType.color ) {
                case FontColor::WHITE:
                    return GetICN( ICN::BUTTON_GOOD_FONT_PRESSED, character - 0x20 );
                case FontColor::GRAY:
                    return GetICN( ICN::BUTTON_EVIL_FONT_PRESSED, character - 0x20 );
                default:
                    // Did you add a new font color? Add the corresponding logic for it!
                    assert( 0 );
                    break;
                }
                break;
            default:
                // Did you add a new font size? Add the corresponding logic for it!
                assert( 0 );
                break;
            }

            assert( 0 ); // Did you add a new font size? Please add implementation.

            return errorImage;
        }

        void updateLanguageDependentResources( const SupportedLanguage language, const bool loadOriginalAlphabet )
        {
            if ( loadOriginalAlphabet || !isAlphabetSupported( language ) ) {
                if ( !alphabetPreserver.isPreserved() ) {
                    // This can happen when we try to change a language without loading assets.
                    alphabetPreserver.preserve();
                }
                else {
                    alphabetPreserver.restore();
                }
            }
            else {
                alphabetPreserver.preserve();
                // Restore original letters when changing language to avoid changes to them being carried over.
                alphabetPreserver.restore();
                generateAlphabet( language, _icnVsSprite );
            }
            generateButtonAlphabet( language, _icnVsSprite );

            // Clear language dependent resources.
            for ( const int id : languageDependentIcnId ) {
                _icnVsSprite[id].clear();
            }
        }
    }
}<|MERGE_RESOLUTION|>--- conflicted
+++ resolved
@@ -2771,20 +2771,12 @@
                     Sprite & original = _icnVsSprite[id][0];
                     if ( original.width() == 640 && original.height() == 256 ) {
                         original._disableTransformLayer();
-<<<<<<< HEAD
-                        original.image()[51945] = 17;
-                        original.image()[61828] = 25;
-                        original.image()[64918] = 164;
-                        original.image()[77685] = 18;
-                        original.image()[84618] = 19;
-=======
                         uint8_t * imageData = original.image();
                         imageData[51945] = 17;
                         imageData[61828] = 25;
                         imageData[64918] = 164;
                         imageData[77685] = 18;
                         imageData[84618] = 19;
->>>>>>> dce6001b
                     }
                 }
                 return true;
@@ -2795,54 +2787,33 @@
                     Sprite & original = _icnVsSprite[id][60];
                     if ( original.width() == 30 && original.height() == 22 ) {
                         original._disableTransformLayer();
-<<<<<<< HEAD
-                        original.image()[5] = 75;
-                        original.image()[310] = 48;
-                        original.image()[358] = 64;
-                        original.image()[424] = 65;
-=======
                         uint8_t * imageData = original.image();
                         imageData[5] = 75;
                         imageData[310] = 48;
                         imageData[358] = 64;
                         imageData[424] = 65;
->>>>>>> dce6001b
                     }
                 }
                 if ( _icnVsSprite[id].size() > 61 ) {
                     Sprite & original = _icnVsSprite[id][61];
                     if ( original.width() == 30 && original.height() == 22 ) {
                         original._disableTransformLayer();
-<<<<<<< HEAD
-                        original.image()[51] = 30;
-                        original.image()[80] = 28;
-                        original.image()[81] = 30;
-                        original.image()[383] = 24;
-                        original.image()[445] = 24;
-=======
                         uint8_t * imageData = original.image();
                         imageData[51] = 30;
                         imageData[80] = 28;
                         imageData[81] = 30;
                         imageData[383] = 24;
                         imageData[445] = 24;
->>>>>>> dce6001b
                     }
                 }
                 if ( _icnVsSprite[id].size() > 65 ) {
                     Sprite & original = _icnVsSprite[id][65];
                     if ( original.width() == 30 && original.height() == 22 ) {
                         original._disableTransformLayer();
-<<<<<<< HEAD
-                        original.image()[499] = 60;
-                        original.image()[601] = 24;
-                        original.image()[631] = 28;
-=======
                         uint8_t * imageData = original.image();
                         imageData[499] = 60;
                         imageData[601] = 24;
                         imageData[631] = 28;
->>>>>>> dce6001b
                     }
                 }
                 if ( _icnVsSprite[id].size() > 67 ) {
@@ -2882,18 +2853,11 @@
                     Sprite & original = _icnVsSprite[id][0];
                     if ( original.width() == 101 && original.height() == 93 ) {
                         original._disableTransformLayer();
-<<<<<<< HEAD
-                        original.image()[2314] = 70;
-                        original.image()[5160] = 71;
-                        original.image()[5827] = 18;
-                        original.image()[7474] = 167;
-=======
                         uint8_t * imageData = original.image();
                         imageData[2314] = 70;
                         imageData[5160] = 71;
                         imageData[5827] = 18;
                         imageData[7474] = 167;
->>>>>>> dce6001b
                     }
                 }
                 return true;
@@ -2904,14 +2868,9 @@
                     Sprite & original = _icnVsSprite[id][0];
                     if ( original.width() == 101 && original.height() == 93 ) {
                         original._disableTransformLayer();
-<<<<<<< HEAD
-                        original.image()[2028] = 42;
-                        original.image()[6674] = 100;
-=======
                         uint8_t * imageData = original.image();
                         imageData[2028] = 42;
                         imageData[6674] = 100;
->>>>>>> dce6001b
                     }
                 }
                 return true;
@@ -2933,16 +2892,10 @@
                     Sprite & original = _icnVsSprite[id][7];
                     if ( original.width() == 135 && original.height() == 57 ) {
                         original._disableTransformLayer();
-<<<<<<< HEAD
-                        original.image()[3687] = 50;
-                        original.image()[5159] = 108;
-                        original.image()[5294] = 108;
-=======
                         uint8_t * imageData = original.image();
                         imageData[3687] = 50;
                         imageData[5159] = 108;
                         imageData[5294] = 108;
->>>>>>> dce6001b
                     }
                 }
                 if ( _icnVsSprite[id].size() > 28 ) {
@@ -2974,18 +2927,11 @@
                     Sprite & original = _icnVsSprite[id][0];
                     if ( original.width() == 84 && original.height() == 81 ) {
                         original._disableTransformLayer();
-<<<<<<< HEAD
-                        original.image()[1692] = 26;
-                        original.image()[2363] = 32;
-                        original.image()[2606] = 21;
-                        original.image()[2608] = 21;
-=======
                         uint8_t * imageData = original.image();
                         imageData[1692] = 26;
                         imageData[2363] = 32;
                         imageData[2606] = 21;
                         imageData[2608] = 21;
->>>>>>> dce6001b
                     }
                 }
                 return true;
@@ -2996,24 +2942,6 @@
                     Sprite & original = _icnVsSprite[id][13];
                     if ( original.width() == 135 && original.height() == 57 ) {
                         original._disableTransformLayer();
-<<<<<<< HEAD
-                        original.image()[2047] = 160;
-                        original.image()[2052] = 159;
-                        original.image()[2055] = 160;
-                        original.image()[2060] = 67;
-                        original.image()[2063] = 159;
-                        original.image()[2067] = 67;
-                        original.image()[2184] = 67;
-                        original.image()[2192] = 158;
-                        original.image()[3508] = 67;
-                        original.image()[3641] = 67;
-                        original.image()[3773] = 69;
-                        original.image()[3910] = 67;
-                        original.image()[4039] = 69;
-                        original.image()[4041] = 67;
-                        original.image()[4172] = 67;
-                        original.image()[4578] = 69;
-=======
                         uint8_t * imageData = original.image();
                         imageData[2047] = 160;
                         imageData[2052] = 159;
@@ -3031,7 +2959,6 @@
                         imageData[4041] = 67;
                         imageData[4172] = 67;
                         imageData[4578] = 69;
->>>>>>> dce6001b
                     }
                 }
                 if ( _icnVsSprite[id].size() >= 25 ) {
@@ -3039,16 +2966,10 @@
                     Sprite & original = _icnVsSprite[id][24];
                     if ( original.width() == 135 && original.height() == 57 ) {
                         original._disableTransformLayer();
-<<<<<<< HEAD
-                        original.image()[2830] = 165;
-                        original.image()[3101] = 165;
-                        original.image()[3221] = 69;
-=======
                         uint8_t * imageData = original.image();
                         imageData[2830] = 165;
                         imageData[3101] = 165;
                         imageData[3221] = 69;
->>>>>>> dce6001b
                     }
                 }
                 return true;
@@ -3182,17 +3103,12 @@
             case ICN::ESCROLL:
                 LoadOriginalICN( id );
                 if ( _icnVsSprite[id].size() > 4 ) {
-<<<<<<< HEAD
-                    // Convert 4th image to single-layer. This fixes missing black border on the right side of the "up" button.
-                    _icnVsSprite[id][4]._disableTransformLayer();
-=======
                     // fix missing black border on the right side of the "up" button
                     Sprite & out = _icnVsSprite[id][4];
                     if ( out.width() == 16 && out.height() == 16 ) {
                         out._disableTransformLayer();
                         Copy( out, 0, 0, out, 15, 0, 1, 16 );
                     }
->>>>>>> dce6001b
                 }
                 return true;
             case ICN::MAP_TYPE_ICON: {
@@ -3453,10 +3369,6 @@
                 if ( _icnVsSprite[id].size() > 99 ) {
                     // Convert 88 and 99 images to single-layer.
                     // This fixes "Arm of the Martyr" (#88) and " Sphere of Negation" (#99) artifacts rendering which initially has some incorrect transparent pixels.
-<<<<<<< HEAD
-                    _icnVsSprite[id][88]._disableTransformLayer();
-                    _icnVsSprite[id][99]._disableTransformLayer();
-=======
                     for ( const int32_t index : { 88, 99 } ) {
                         Sprite & originalImage = _icnVsSprite[id][index];
                         Sprite temp( originalImage.width(), originalImage.height() );
@@ -3466,7 +3378,6 @@
                         Blit( originalImage, temp );
                         originalImage = std::move( temp );
                     }
->>>>>>> dce6001b
                 }
                 return true;
             case ICN::TWNSDW_5:
@@ -4034,21 +3945,13 @@
                 LoadOriginalICN( id );
                 if ( !_icnVsSprite[id].empty() ) {
                     Sprite & original = _icnVsSprite[id][0];
-<<<<<<< HEAD
-                    if ( !original.empty() ) {
-=======
                     if ( original.width() == 640 && original.height() == 443 ) {
->>>>>>> dce6001b
                         original._disableTransformLayer();
                         original.image()[23165] = 24;
                     }
                 }
                 return true;
             }
-<<<<<<< HEAD
-
-=======
->>>>>>> dce6001b
             case ICN::SWAPWIN:
             case ICN::WELLBKG: {
                 // Hero Meeting dialog and Castle Well images can be used with disabled transform layer.
@@ -4064,15 +3967,6 @@
                 h2d::readImage( "hotkeys_icon.image", _icnVsSprite[id][0] );
                 h2d::readImage( "graphics_icon.image", _icnVsSprite[id][1] );
 
-<<<<<<< HEAD
-                for ( fheroes2::Sprite & sprite : _icnVsSprite[id] ) {
-                    if ( isTransformLayerNotUsed( sprite ) ) {
-                        sprite._disableTransformLayer();
-                    }
-                }
-
-=======
->>>>>>> dce6001b
                 break;
             }
             default:
