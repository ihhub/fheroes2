/***************************************************************************
 *   Free Heroes of Might and Magic II: https://github.com/ihhub/fheroes2  *
 *   Copyright (C) 2021                                                    *
 *                                                                         *
 *   This program is free software; you can redistribute it and/or modify  *
 *   it under the terms of the GNU General Public License as published by  *
 *   the Free Software Foundation; either version 2 of the License, or     *
 *   (at your option) any later version.                                   *
 *                                                                         *
 *   This program is distributed in the hope that it will be useful,       *
 *   but WITHOUT ANY WARRANTY; without even the implied warranty of        *
 *   MERCHANTABILITY or FITNESS FOR A PARTICULAR PURPOSE.  See the         *
 *   GNU General Public License for more details.                          *
 *                                                                         *
 *   You should have received a copy of the GNU General Public License     *
 *   along with this program; if not, write to the                         *
 *   Free Software Foundation, Inc.,                                       *
 *   59 Temple Place - Suite 330, Boston, MA  02111-1307, USA.             *
 ***************************************************************************/

#include <cstring>
#include <map>
#include <vector>

#include "agg.h"
#include "agg_file.h"
#include "agg_image.h"
#include "icn.h"
#include "image.h"
#include "image_tool.h"
#include "pal.h"
#include "screen.h"
#include "text.h"
#include "til.h"

namespace fheroes2
{
    namespace AGG
    {
        std::vector<std::vector<fheroes2::Sprite> > _icnVsSprite( ICN::LASTICN );
        std::vector<std::vector<std::vector<fheroes2::Image> > > _tilVsImage( TIL::LASTTIL );
        const fheroes2::Sprite errorImage;

        const uint32_t headerSize = 6;

        std::map<int, std::vector<fheroes2::Sprite> > _icnVsScaledSprite;

        bool IsValidICNId( int id )
        {
            return id >= 0 && static_cast<size_t>( id ) < _icnVsSprite.size();
        }

        bool IsValidTILId( int id )
        {
            return id >= 0 && static_cast<size_t>( id ) < _tilVsImage.size();
        }

        void LoadOriginalICN( int id )
        {
            const std::vector<uint8_t> & body = ::AGG::ReadChunk( ICN::GetString( id ) );

            if ( body.empty() ) {
                return;
            }

            StreamBuf imageStream( body );

            const uint32_t count = imageStream.getLE16();
            const uint32_t blockSize = imageStream.getLE32();
            if ( count == 0 || blockSize == 0 ) {
                return;
            }

            _icnVsSprite[id].resize( count );

            for ( uint32_t i = 0; i < count; ++i ) {
                imageStream.seek( headerSize + i * 13 );

                ICNHeader header1;
                imageStream >> header1;

                uint32_t sizeData = 0;
                if ( i + 1 != count ) {
                    ICNHeader header2;
                    imageStream >> header2;
                    sizeData = header2.offsetData - header1.offsetData;
                }
                else {
                    sizeData = blockSize - header1.offsetData;
                }

                const uint8_t * data = body.data() + headerSize + header1.offsetData;

                _icnVsSprite[id][i]
                    = decodeICNSprite( data, sizeData, header1.width, header1.height, static_cast<int16_t>( header1.offsetX ), static_cast<int16_t>( header1.offsetY ) );
            }
        }

        // Helper function for LoadModifiedICN
        void CopyICNWithPalette( int icnId, int originalIcnId, const PAL::PaletteType paletteType )
        {
            GetICN( originalIcnId, 0 ); // always avoid calling LoadOriginalICN directly

            _icnVsSprite[icnId] = _icnVsSprite[originalIcnId];
            const std::vector<uint8_t> & palette = PAL::GetPalette( paletteType );
            for ( size_t i = 0; i < _icnVsSprite[icnId].size(); ++i ) {
                ApplyPalette( _icnVsSprite[icnId][i], palette );
            }
        }

        bool LoadModifiedICN( int id )
        {
            switch ( id ) {
            case ICN::ROUTERED:
                CopyICNWithPalette( id, ICN::ROUTE, PAL::PaletteType::RED );
                return true;
            case ICN::FONT:
                LoadOriginalICN( id );
                // The original images contain an issue: image layer has value 50 which is '2' in UTF-8. We must correct these (only 3) places
                for ( size_t i = 0; i < _icnVsSprite[id].size(); ++i ) {
                    ReplaceColorIdByTransformId( _icnVsSprite[id][i], 50, 2 );
                }
                return true;
            case ICN::YELLOW_FONT:
                CopyICNWithPalette( id, ICN::FONT, PAL::PaletteType::YELLOW_TEXT );
                return true;
            case ICN::YELLOW_SMALFONT:
                CopyICNWithPalette( id, ICN::SMALFONT, PAL::PaletteType::YELLOW_TEXT );
                return true;
            case ICN::GRAY_FONT:
                CopyICNWithPalette( id, ICN::FONT, PAL::PaletteType::GRAY_TEXT );
                return true;
            case ICN::GRAY_SMALL_FONT:
                CopyICNWithPalette( id, ICN::SMALFONT, PAL::PaletteType::GRAY_TEXT );
                return true;
            case ICN::BTNBATTLEONLY:
                _icnVsSprite[id].resize( 2 );
                for ( uint32_t i = 0; i < static_cast<uint32_t>( _icnVsSprite[id].size() ); ++i ) {
                    Sprite & out = _icnVsSprite[id][i];
                    out = GetICN( ICN::BTNNEWGM, 6 + i );
                    // clean the button
                    Image uniform( 83, 23 );
                    uniform.fill( ( i == 0 ) ? GetColorId( 216, 184, 152 ) : GetColorId( 184, 136, 96 ) );
                    Copy( uniform, 0, 0, out, 28, 18, uniform.width(), uniform.height() );
                    // add 'ba'
                    Blit( GetICN( ICN::BTNCMPGN, i ), 41 - i, 28, out, 30 - i, 13, 28, 14 );
                    // add 'tt'
                    Blit( GetICN( ICN::BTNNEWGM, i ), 25 - i, 13, out, 57 - i, 13, 13, 14 );
                    Blit( GetICN( ICN::BTNNEWGM, i ), 25 - i, 13, out, 70 - i, 13, 13, 14 );
                    // add 'le'
                    Blit( GetICN( ICN::BTNNEWGM, 6 + i ), 97 - i, 21, out, 83 - i, 13, 13, 14 );
                    Blit( GetICN( ICN::BTNNEWGM, 6 + i ), 86 - i, 21, out, 96 - i, 13, 13, 14 );
                    // add 'on'
                    Blit( GetICN( ICN::BTNDCCFG, 4 + i ), 44 - i, 21, out, 40 - i, 28, 31, 14 );
                    // add 'ly'
                    Blit( GetICN( ICN::BTNHOTST, i ), 47 - i, 21, out, 71 - i, 28, 12, 13 );
                    Blit( GetICN( ICN::BTNHOTST, i ), 72 - i, 21, out, 84 - i, 28, 13, 13 );
                }
                return true;
            case ICN::NON_UNIFORM_GOOD_MIN_BUTTON:
                _icnVsSprite[id].resize( 2 );
                for ( uint32_t i = 0; i < static_cast<uint32_t>( _icnVsSprite[id].size() ); ++i ) {
                    Sprite & out = _icnVsSprite[id][i];
                    out = GetICN( ICN::RECRUIT, 4 + i );
                    // clean the button
                    Blit( GetICN( ICN::SYSTEM, 11 + i ), 10, 6 + i, out, 30 - 2 * i, 5 + i, 31, 15 );
                    // add 'IN'
                    Copy( GetICN( ICN::APANEL, 4 + i ), 23 - i, 22 + i, out, 33 - i, 6 + i, 8, 14 ); // letter 'I'
                    Copy( GetICN( ICN::APANEL, 4 + i ), 31 - i, 22 + i, out, 44 - i, 6 + i, 17, 14 ); // letter 'N'
                }
                return true;
            case ICN::SPELLS:
                LoadOriginalICN( id );
                _icnVsSprite[id].resize( 66 );
                for ( uint32_t i = 60; i < 66; ++i ) {
                    int originalIndex = 0;
                    if ( i == 60 ) // Mass Cure
                        originalIndex = 6;
                    else if ( i == 61 ) // Mass Haste
                        originalIndex = 14;
                    else if ( i == 62 ) // Mass Slow
                        originalIndex = 1;
                    else if ( i == 63 ) // Mass Bless
                        originalIndex = 7;
                    else if ( i == 64 ) // Mass Curse
                        originalIndex = 3;
                    else if ( i == 65 ) // Mass Shield
                        originalIndex = 15;

                    const Sprite & originalImage = _icnVsSprite[id][originalIndex];
                    Sprite & image = _icnVsSprite[id][i];

                    image.resize( originalImage.width() + 8, originalImage.height() + 8 );
                    image.setPosition( originalImage.x() + 4, originalImage.y() + 4 );
                    image.fill( 1 );

                    AlphaBlit( originalImage, image, 0, 0, 128 );
                    AlphaBlit( originalImage, image, 4, 4, 192 );
                    Blit( originalImage, image, 8, 8 );

                    AddTransparency( image, 1 );
                }
                return true;
            case ICN::CSLMARKER:
                _icnVsSprite[id].resize( 3 );
                for ( uint32_t i = 0; i < 3; ++i ) {
                    _icnVsSprite[id][i] = GetICN( ICN::LOCATORS, 24 );
                    if ( i == 1 ) {
                        ReplaceColorId( _icnVsSprite[id][i], 0x0A, 0xD6 );
                    }
                    else if ( i == 2 ) {
                        ReplaceColorId( _icnVsSprite[id][i], 0x0A, 0xDE );
                    }
                }
                return true;
            case ICN::BATTLESKIP: // a button
                _icnVsSprite[id].resize( 2 );
                for ( uint32_t i = 0; i < 2; ++i ) {
                    Sprite & out = _icnVsSprite[id][i];
                    out = GetICN( ICN::TEXTBAR, 4 + i );

                    // clean the button
                    Blit( GetICN( ICN::SYSTEM, 11 + i ), 3, 8, out, 3, 1, 43, 14 );

                    // add 'skip'
                    Blit( GetICN( ICN::TEXTBAR, i ), 3, 10, out, 3, 0, 43, 14 );
                }
                return true;
            case ICN::BATTLEWAIT: // a button
                _icnVsSprite[id].resize( 2 );
                for ( uint32_t i = 0; i < 2; ++i ) {
                    Sprite & out = _icnVsSprite[id][i];
                    out = GetICN( ICN::TEXTBAR, 4 + i );

                    // clean the button
                    Blit( GetICN( ICN::SYSTEM, 11 + i ), 3, 8, out, 3, 1, 43, 14 );

                    // add 'wait'
                    const Sprite wait = Crop( GetICN( ICN::ADVBTNS, 8 + i ), 5, 4, 28, 28 );
                    Image resizedWait( wait.width() / 2, wait.height() / 2 );
                    Resize( wait, resizedWait );

                    Blit( resizedWait, 0, 0, out, ( out.width() - 14 ) / 2, 0, 14, 14 );
                }
                return true;
            case ICN::BUYMAX: // a button
                _icnVsSprite[id].resize( 2 );
                for ( uint32_t i = 0; i < 2; ++i ) {
                    Sprite & out = _icnVsSprite[id][i];
                    out = GetICN( ICN::WELLXTRA, i );

                    // clean the button
                    Blit( GetICN( ICN::SYSTEM, 11 + i ), 10, 6, out, 6, 2, 52, 14 );

                    // add 'max'
                    Blit( GetICN( ICN::RECRUIT, 4 + i ), 12, 6, out, 7, 3, 50, 12 );
                }
                return true;
            case ICN::BTNGIFT_GOOD: // a button
                _icnVsSprite[id].resize( 2 );
                for ( uint32_t i = 0; i < 2; ++i ) {
                    Sprite & out = _icnVsSprite[id][i];
                    out = GetICN( ICN::TRADPOST, 17 + i );

                    // clean the button
                    Blit( GetICN( ICN::SYSTEM, 11 + i ), 10, 6, out, 6, 4, 72, 15 );

                    // add 'G'
                    Blit( GetICN( ICN::CPANEL, i ), 18 - i, 27, out, 20 - i, 4, 15, 15 );

                    // add 'I'
                    Blit( GetICN( ICN::APANEL, 4 + i ), 22 - i, 20, out, 36 - i, 4, 9, 15 );

                    // add 'F'
                    Blit( GetICN( ICN::APANEL, 4 + i ), 48 - i, 20, out, 46 - i, 4, 13, 15 );

                    // add 'T'
                    Blit( GetICN( ICN::CPANEL, 6 + i ), 59 - i, 21, out, 60 - i, 5, 14, 14 );
                }
                return true;
            case ICN::BTNGIFT_EVIL: // a button
                _icnVsSprite[id].resize( 2 );
                for ( uint32_t i = 0; i < 2; ++i ) {
                    Sprite & out = _icnVsSprite[id][i];
                    out = GetICN( ICN::TRADPOSE, 17 + i );

                    // clean the button
                    Blit( GetICN( ICN::SYSTEME, 11 + i ), 10, 6, out, 6, 4, 72, 15 );

                    // add 'G'
                    Blit( GetICN( ICN::CPANELE, i ), 18 - i, 27, out, 20 - i, 4, 15, 15 );

                    // add 'I'
                    Blit( GetICN( ICN::APANELE, 4 + i ), 22 - i, 20, out, 36 - i, 4, 9, 15 );

                    // add 'F'
                    Blit( GetICN( ICN::APANELE, 4 + i ), 48 - i, 20, out, 46 - i, 4, 13, 15 );

                    // add 'T'
                    Blit( GetICN( ICN::CPANELE, 6 + i ), 59 - i, 21, out, 60 - i, 5, 14, 14 );
                }
                return true;
            case ICN::BTNCONFIG: // a button
                _icnVsSprite[id].resize( 2 );
                for ( uint32_t i = 0; i < 2; ++i ) {
                    Sprite & out = _icnVsSprite[id][i];
                    out = GetICN( ICN::REQUESTS, 1 + i );

                    // add 'config'
                    Blit( GetICN( ICN::BTNDCCFG, 4 + i ), 31 - i, 20, out, 10 - i, 4, 77, 16 );
                }
                return true;
            case ICN::PHOENIX:
                LoadOriginalICN( id );
                // First sprite has cropped shadow. We copy missing part from another 'almost' identical frame
                if ( _icnVsSprite[id].size() >= 32 ) {
                    const Sprite & in = _icnVsSprite[id][32];
                    Copy( in, 60, 73, _icnVsSprite[id][1], 60, 73, 14, 13 );
                    Copy( in, 56, 72, _icnVsSprite[id][30], 56, 72, 18, 9 );
                }
                return true;
            case ICN::MONH0028: // phoenix
                LoadOriginalICN( id );
                if ( _icnVsSprite[id].size() == 1 ) {
                    const Sprite & correctFrame = GetICN( ICN::PHOENIX, 32 );
                    Copy( correctFrame, 60, 73, _icnVsSprite[id][0], 58, 70, 14, 13 );
                }
                return true;
            case ICN::CAVALRYR:
                LoadOriginalICN( id );
                // Sprite 23 has incorrect colors, we need to replace them
                if ( _icnVsSprite[id].size() >= 23 ) {
                    Sprite & out = _icnVsSprite[id][23];

                    std::vector<uint8_t> indexes( 256 );
                    for ( uint32_t i = 0; i < 256; ++i ) {
                        indexes[i] = static_cast<uint8_t>( i );
                    }

                    indexes[69] = 187;
                    indexes[71] = 195;
                    indexes[73] = 188;
                    indexes[74] = 190;
                    indexes[75] = 193;
                    indexes[76] = 191;
                    indexes[77] = 195;
                    indexes[80] = 195;
                    indexes[81] = 196;
                    indexes[83] = 196;
                    indexes[84] = 197;
                    indexes[151] = 197;

                    ApplyPalette( out, indexes );
                }
                return true;
            case ICN::TROLLMSL:
                LoadOriginalICN( id );
                if ( _icnVsSprite[id].size() == 1 ) {
                    Sprite & out = _icnVsSprite[id][0];
                    // The original sprite contains 2 pixels which are empty
                    if ( out.width() * out.height() > 188 && out.transform()[147] == 1 && out.transform()[188] == 1 ) {
                        out.transform()[147] = 0;
                        out.image()[147] = 22;

                        out.transform()[188] = 0;
                        out.image()[188] = 24;
                    }
                }
                return true;
            case ICN::TROLL2MSL:
                LoadOriginalICN( ICN::TROLLMSL );
                if ( _icnVsSprite[ICN::TROLLMSL].size() == 1 ) {
                    _icnVsSprite[id].resize( 1 );

                    Sprite & out = _icnVsSprite[id][0];
                    out = _icnVsSprite[ICN::TROLLMSL][0];

                    // The original sprite contains 2 pixels which are empty
                    if ( out.width() * out.height() > 188 && out.transform()[147] == 1 && out.transform()[188] == 1 ) {
                        out.transform()[147] = 0;
                        out.image()[147] = 22;

                        out.transform()[188] = 0;
                        out.image()[188] = 24;
                    }

                    std::vector<uint8_t> indexes( 256 );
                    for ( uint32_t i = 0; i < 256; ++i ) {
                        indexes[i] = static_cast<uint8_t>( i );
                    }

                    indexes[10] = 152;
                    indexes[11] = 153;
                    indexes[12] = 154;
                    indexes[13] = 155;
                    indexes[14] = 155;
                    indexes[15] = 156;
                    indexes[16] = 157;
                    indexes[17] = 158;
                    indexes[18] = 159;
                    indexes[19] = 160;
                    indexes[20] = 160;
                    indexes[21] = 161;
                    indexes[22] = 162;
                    indexes[23] = 163;
                    indexes[24] = 164;
                    indexes[25] = 165;
                    indexes[26] = 166;
                    indexes[27] = 166;
                    indexes[28] = 167;
                    indexes[29] = 168;
                    indexes[30] = 169;
                    indexes[31] = 170;
                    indexes[32] = 171;
                    indexes[33] = 172;
                    indexes[34] = 172;
                    indexes[35] = 173;

                    ApplyPalette( out, indexes );
                }
                return true;
            case ICN::LOCATORE:
            case ICN::LOCATORS:
                LoadOriginalICN( id );
                if ( _icnVsSprite[id].size() > 15 ) {
                    if ( _icnVsSprite[id][12].width() == 47 ) {
                        Sprite & out = _icnVsSprite[id][12];
                        out = Crop( out, 0, 0, out.width() - 1, out.height() );
                    }
                    if ( _icnVsSprite[id][15].width() == 47 ) {
                        Sprite & out = _icnVsSprite[id][15];
                        out = Crop( out, 0, 0, out.width() - 1, out.height() );
                    }
                }
                return true;
            case ICN::TOWNBKG2:
                LoadOriginalICN( id );
                if ( _icnVsSprite[id].size() == 1 ) {
                    Sprite & out = _icnVsSprite[id][0];
                    // The pixel pixel of the original sprite has a skip value
                    if ( !out.empty() && out.transform()[0] == 1 ) {
                        out.transform()[0] = 0;
                        out.image()[0] = 10;
                    }
                }
                return true;
            case ICN::HSICONS:
                LoadOriginalICN( id );
                if ( _icnVsSprite[id].size() > 7 ) {
                    Sprite & out = _icnVsSprite[id][7];
                    if ( out.width() == 34 && out.height() == 19 ) {
                        Sprite temp = out;
                        out.resize( out.width() + 1, out.height() );
                        out.reset();
                        Copy( temp, 0, 0, out, 1, 0, temp.width(), temp.height() );
                        Copy( temp, temp.width() - 1, 10, out, 0, 10, 1, 3 );
                    }
                }
                return true;
            case ICN::LISTBOX_EVIL:
                CopyICNWithPalette( id, ICN::LISTBOX, PAL::PaletteType::GRAY );
                for ( size_t i = 0; i < _icnVsSprite[id].size(); ++i ) {
                    ApplyPalette( _icnVsSprite[id][i], 2 );
                }
                return true;
            case ICN::MONS32:
                LoadOriginalICN( id );
                if ( _icnVsSprite[id].size() > 2 ) { // Ranger's sprite
                    const Sprite & source = _icnVsSprite[id][1];
                    Sprite & modified = _icnVsSprite[id][2];
                    Sprite temp( source.width(), source.height() + 1 );
                    temp.reset();
                    Copy( source, 0, 0, temp, 0, 1, source.width(), source.height() );
                    Blit( modified, 0, 0, temp, 1, 0, modified.width(), modified.height() );
                    modified = temp;
                    modified.setPosition( 0, 1 );
                }
                if ( _icnVsSprite[id].size() > 4 ) { // Veteran Pikeman's sprite
                    Sprite & modified = _icnVsSprite[id][4];

                    Sprite temp( modified.width(), modified.height() + 1 );
                    temp.reset();
                    Blit( modified, 0, 0, temp, 0, 1, modified.width(), modified.height() );
                    modified = temp;
                    Fill( modified, 7, 0, 4, 1, 36 );
                }
                if ( _icnVsSprite[id].size() > 6 ) { // Master Swordsman's sprite
                    Sprite & modified = _icnVsSprite[id][6];

                    Sprite temp( modified.width(), modified.height() + 1 );
                    temp.reset();
                    Blit( modified, 0, 0, temp, 0, 1, modified.width(), modified.height() );
                    modified = temp;
                    Fill( modified, 2, 0, 5, 1, 36 );
                }
                if ( _icnVsSprite[id].size() > 8 ) { // Champion's sprite
                    Sprite & modified = _icnVsSprite[id][8];

                    Sprite temp( modified.width(), modified.height() + 1 );
                    temp.reset();
                    Blit( modified, 0, 0, temp, 0, 1, modified.width(), modified.height() );
                    modified = temp;
                    Fill( modified, 12, 0, 5, 1, 36 );
                }
                if ( _icnVsSprite[id].size() > 44 ) { // Archimage's sprite
                    Sprite & modified = _icnVsSprite[id][44];
                    Sprite temp = _icnVsSprite[id][43];
                    Blit( modified, 0, 0, temp, 1, 0, modified.width(), modified.height() );
                    modified = temp;
                }
                return true;
            case ICN::MONSTER_SWITCH_LEFT_ARROW:
                _icnVsSprite[id].resize( 2 );
                for ( uint32_t i = 0; i < 2; ++i ) {
                    const Sprite & source = GetICN( ICN::RECRUIT, i );
                    Sprite & out = _icnVsSprite[id][i];
                    out.resize( source.height(), source.width() );
                    Transpose( source, out );
                    out = Flip( out, false, true );
                    out.setPosition( source.y(), source.x() );
                }
                return true;
            case ICN::MONSTER_SWITCH_RIGHT_ARROW:
                _icnVsSprite[id].resize( 2 );
                for ( uint32_t i = 0; i < 2; ++i ) {
                    const Sprite & source = GetICN( ICN::RECRUIT, i + 2 );
                    Sprite & out = _icnVsSprite[id][i];
                    out.resize( source.height(), source.width() );
                    Transpose( source, out );
                    out = Flip( out, false, true );
                    out.setPosition( source.y(), source.x() );
                }
                return true;
            case ICN::SURRENDR:
                LoadOriginalICN( id );
                if ( !_icnVsSprite[id].empty() ) {
                    // Fix incorrect font color.
                    ReplaceColorId( _icnVsSprite[id][0], 28, 56 );
                }
                return true;
            case ICN::NON_UNIFORM_GOOD_OKAY_BUTTON:
                _icnVsSprite[id].resize( 2 );
                _icnVsSprite[id][0] = Crop( GetICN( ICN::CAMPXTRG, 4 ), 6, 0, 96, 25 );
                _icnVsSprite[id][0].setPosition( 0, 0 );

                _icnVsSprite[id][1] = GetICN( ICN::CAMPXTRG, 5 );
                _icnVsSprite[id][1].setPosition( 0, 0 );
                return true;
            case ICN::NON_UNIFORM_GOOD_CANCEL_BUTTON:
                _icnVsSprite[id].resize( 2 );
                _icnVsSprite[id][0] = Crop( GetICN( ICN::CAMPXTRG, 6 ), 6, 0, 96, 25 );
                _icnVsSprite[id][0].setPosition( 0, 0 );

                _icnVsSprite[id][1] = GetICN( ICN::CAMPXTRG, 7 );
                _icnVsSprite[id][1].setPosition( 0, 0 );
                return true;
            case ICN::NON_UNIFORM_EVIL_OKAY_BUTTON:
                _icnVsSprite[id].resize( 2 );
                _icnVsSprite[id][0] = Crop( GetICN( ICN::CAMPXTRE, 4 ), 4, 0, 96, 25 );
                _icnVsSprite[id][0].setPosition( 0, 0 );

                _icnVsSprite[id][1] = GetICN( ICN::CAMPXTRE, 5 );
                _icnVsSprite[id][1].setPosition( 0, 0 );
                return true;
            case ICN::NON_UNIFORM_EVIL_CANCEL_BUTTON:
                _icnVsSprite[id].resize( 2 );
                _icnVsSprite[id][0] = Crop( GetICN( ICN::CAMPXTRE, 6 ), 4, 0, 96, 25 );
                _icnVsSprite[id][0].setPosition( 0, 0 );

                _icnVsSprite[id][1] = GetICN( ICN::CAMPXTRE, 7 );
                _icnVsSprite[id][1].setPosition( 0, 0 );
                return true;
            case ICN::UNIFORM_GOOD_MAX_BUTTON: {
                _icnVsSprite[id].resize( 2 );

                // Generate background
                Image background( 60, 25 );
                Copy( GetICN( ICN::SYSTEM, 12 ), 0, 0, background, 0, 0, 53, 25 );
                Copy( GetICN( ICN::SYSTEM, 12 ), 89, 0, background, 53, 0, 7, 25 );

                // Released button
                Image temp( 60, 25 );
                Copy( GetICN( ICN::SYSTEM, 11 ), 0, 0, temp, 0, 0, 53, 25 );
                Copy( GetICN( ICN::SYSTEM, 11 ), 89, 0, temp, 53, 0, 7, 25 );
                Copy( GetICN( ICN::RECRUIT, 4 ), 9, 2, temp, 4, 2, 52, 19 );

                _icnVsSprite[id][0] = background;
                Blit( temp, _icnVsSprite[id][0] );
                _icnVsSprite[id][0].setPosition( 0, 0 );

                // Pressed button
                _icnVsSprite[id][1] = background;
                Copy( GetICN( ICN::RECRUIT, 5 ), 9, 2, _icnVsSprite[id][1], 3, 2, 53, 19 );

                return true;
            }
            case ICN::UNIFORM_GOOD_MIN_BUTTON: {
                _icnVsSprite[id].resize( 2 );

                // Generate background
                Image background( 60, 25 );
                Copy( GetICN( ICN::SYSTEM, 12 ), 0, 0, background, 0, 0, 53, 25 );
                Copy( GetICN( ICN::SYSTEM, 12 ), 89, 0, background, 53, 0, 7, 25 );

                // Released button
                Image temp( 60, 25 );
                Copy( GetICN( ICN::SYSTEM, 11 ), 0, 0, temp, 0, 0, 53, 25 );
                Copy( GetICN( ICN::SYSTEM, 11 ), 89, 0, temp, 53, 0, 7, 25 );
                Copy( GetICN( ICN::RECRUIT, 4 ), 9, 2, temp, 4, 2, 21, 19 ); // letter 'M'
                Copy( GetICN( ICN::APANEL, 4 ), 23, 21, temp, 28, 5, 8, 14 ); // letter 'I'
                Copy( GetICN( ICN::APANEL, 4 ), 31, 21, temp, 39, 5, 17, 14 ); // letter 'N'

                _icnVsSprite[id][0] = background;
                Blit( temp, _icnVsSprite[id][0] );
                _icnVsSprite[id][0].setPosition( 0, 0 );

                // Pressed button
                _icnVsSprite[id][1] = background;
                Copy( GetICN( ICN::RECRUIT, 5 ), 9, 3, _icnVsSprite[id][1], 3, 3, 19, 17 ); // letter 'M'
                Copy( GetICN( ICN::APANEL, 5 ), 21, 22, _icnVsSprite[id][1], 25, 6, 8, 14 ); // letter 'I'
                Copy( GetICN( ICN::APANEL, 5 ), 30, 21, _icnVsSprite[id][1], 37, 5, 17, 15 ); // letter 'N'

                return true;
            }
            case ICN::UNIFORM_EVIL_MAX_BUTTON: {
                _icnVsSprite[id].resize( 2 );

                // Generate background
                Image background( 60, 25 );
                Copy( GetICN( ICN::SYSTEME, 12 ), 0, 0, background, 0, 0, 53, 25 );
                Copy( GetICN( ICN::SYSTEME, 12 ), 89, 0, background, 53, 0, 7, 25 );

                // Released button
                Image temp( 60, 25 );
                Copy( GetICN( ICN::SYSTEME, 11 ), 0, 0, temp, 0, 0, 53, 25 );
                Copy( GetICN( ICN::SYSTEME, 11 ), 89, 0, temp, 53, 0, 7, 25 );
                Copy( GetICN( ICN::CPANELE, 0 ), 46, 28, temp, 6, 5, 19, 14 ); // letter 'M'
                Copy( GetICN( ICN::CSPANBTE, 0 ), 49, 5, temp, 25, 5, 13, 14 ); // letter 'A'
                Copy( GetICN( ICN::CSPANBTE, 0 ), 62, 10, temp, 38, 10, 2, 9 ); // rest of letter 'A'
                Copy( GetICN( ICN::LGNDXTRE, 4 ), 28, 5, temp, 41, 5, 15, 14 ); // letter 'X'

                _icnVsSprite[id][0] = background;
                Blit( temp, _icnVsSprite[id][0] );
                _icnVsSprite[id][0].setPosition( 0, 0 );

                // Pressed button
                _icnVsSprite[id][1] = background;
                Copy( GetICN( ICN::CPANELE, 1 ), 45, 29, _icnVsSprite[id][1], 4, 6, 19, 14 ); // letter 'M'
                Copy( GetICN( ICN::CSPANBTE, 1 ), 49, 6, _icnVsSprite[id][1], 23, 6, 12, 14 ); // letter 'A'
                Copy( GetICN( ICN::CSPANBTE, 1 ), 61, 11, _icnVsSprite[id][1], 35, 11, 3, 9 ); // rest of letter 'A'
                Copy( GetICN( ICN::LGNDXTRE, 5 ), 26, 4, _icnVsSprite[id][1], 38, 4, 15, 16 ); // letter 'X'
                _icnVsSprite[id][1].image()[353] = 21;
                _icnVsSprite[id][1].image()[622] = 21;
                _icnVsSprite[id][1].image()[964] = 21;

                return true;
            }
            case ICN::UNIFORM_EVIL_MIN_BUTTON: {
                _icnVsSprite[id].resize( 2 );

                // Generate background
                Image background( 60, 25 );
                Copy( GetICN( ICN::SYSTEME, 12 ), 0, 0, background, 0, 0, 53, 25 );
                Copy( GetICN( ICN::SYSTEME, 12 ), 89, 0, background, 53, 0, 7, 25 );

                // Released button
                Image temp( 60, 25 );
                Copy( GetICN( ICN::SYSTEME, 11 ), 0, 0, temp, 0, 0, 53, 25 );
                Copy( GetICN( ICN::SYSTEME, 11 ), 89, 0, temp, 53, 0, 7, 25 );
                Copy( GetICN( ICN::CPANELE, 0 ), 46, 28, temp, 6, 5, 19, 14 ); // letter 'M'
                Copy( GetICN( ICN::APANELE, 4 ), 23, 21, temp, 28, 5, 8, 14 ); // letter 'I'
                Copy( GetICN( ICN::APANELE, 4 ), 31, 21, temp, 39, 5, 17, 14 ); // letter 'N'

                _icnVsSprite[id][0] = background;
                Blit( temp, _icnVsSprite[id][0] );
                _icnVsSprite[id][0].setPosition( 0, 0 );

                // Pressed button
                _icnVsSprite[id][1] = background;
                Copy( GetICN( ICN::CPANELE, 1 ), 45, 29, _icnVsSprite[id][1], 4, 6, 19, 14 ); // letter 'M'
                Copy( GetICN( ICN::APANELE, 5 ), 21, 22, _icnVsSprite[id][1], 25, 6, 8, 14 ); // letter 'I'
                Copy( GetICN( ICN::APANELE, 5 ), 30, 21, _icnVsSprite[id][1], 37, 5, 17, 15 ); // letter 'N'
                _icnVsSprite[id][1].image()[622] = 21;
                _icnVsSprite[id][1].image()[964] = 21;
                _icnVsSprite[id][1].image()[1162] = 21;

                return true;
            }
<<<<<<< HEAD
            case ICN::SWAP_ARROW: {
                const Sprite & original = GetICN( ICN::SWAPWIN, 0 );
                std::vector<Image> input( 4 );

                const int32_t width = 43;
                const int32_t height = 20;

                for ( Image & image : input )
                    image.resize( width, height );

                Copy( original, 297, 270, input[0], 0, 0, width, height );
                Copy( original, 295, 291, input[1], 0, 0, width, height );
                Copy( original, 297, 363, input[2], 0, 0, width, height );
                Copy( original, 295, 384, input[3], 0, 0, width, height );

                input[1] = Flip( input[1], true, false );
                input[3] = Flip( input[3], true, false );

                Image output = ExtractCommonPattern( input );

                ApplyPalette( output, 4 );

=======
            case ICN::WHITE_LARGE_FONT: {
                LoadModifiedICN( ICN::FONT );
                const std::vector<Sprite> & original = _icnVsSprite[ICN::FONT];
                _icnVsSprite[id].resize( original.size() );
                for ( size_t i = 0; i < _icnVsSprite[id].size(); ++i ) {
                    const Sprite & in = original[i];
                    Sprite & out = _icnVsSprite[id][i];
                    out.resize( in.width() * 2, in.height() * 2 );
                    Resize( in, out, true );
                    out.setPosition( in.x() * 2, in.y() * 2 );
                }
>>>>>>> 35d6590e
                return true;
            }
            default:
                break;
            }

            return false;
        }

        size_t GetMaximumICNIndex( int id )
        {
            if ( _icnVsSprite[id].empty() && !LoadModifiedICN( id ) ) {
                LoadOriginalICN( id );
            }

            return _icnVsSprite[id].size();
        }

        size_t GetMaximumTILIndex( int id )
        {
            if ( _tilVsImage[id].empty() ) {
                _tilVsImage[id].resize( 4 ); // 4 possible sides

                const std::vector<uint8_t> & data = ::AGG::ReadChunk( TIL::GetString( id ) );
                if ( data.size() < headerSize ) {
                    return 0;
                }

                StreamBuf buffer( data );

                const uint32_t count = buffer.getLE16();
                const uint32_t width = buffer.getLE16();
                const uint32_t height = buffer.getLE16();
                const uint32_t size = width * height;
                if ( headerSize + count * size != data.size() ) {
                    return 0;
                }

                std::vector<Image> & originalTIL = _tilVsImage[id][0];

                originalTIL.resize( count );
                for ( uint32_t i = 0; i < count; ++i ) {
                    Image & tilImage = originalTIL[i];
                    tilImage.resize( width, height );
                    memcpy( tilImage.image(), data.data() + headerSize + i * size, size );
                    std::fill( tilImage.transform(), tilImage.transform() + width * height, 0 );
                }

                for ( uint32_t shapeId = 1; shapeId < 4; ++shapeId ) {
                    std::vector<Image> & currentTIL = _tilVsImage[id][shapeId];
                    currentTIL.resize( count );

                    const bool horizontalFlip = ( shapeId & 2 ) != 0;
                    const bool verticalFlip = ( shapeId & 1 ) != 0;

                    for ( uint32_t i = 0; i < count; ++i ) {
                        currentTIL[i] = Flip( originalTIL[i], horizontalFlip, verticalFlip );
                    }
                }
            }

            return _tilVsImage[id][0].size();
        }

        // We have few ICNs which we need to scale like some related to main screen
        bool IsScalableICN( int id )
        {
            return id == ICN::HEROES || id == ICN::BTNSHNGL || id == ICN::SHNGANIM;
        }

        const Sprite & GetScaledICN( int icnId, uint32_t index )
        {
            const Sprite & originalIcn = _icnVsSprite[icnId][index];

            if ( Display::DEFAULT_WIDTH == Display::instance().width() && Display::DEFAULT_HEIGHT == Display::instance().height() ) {
                return originalIcn;
            }

            if ( _icnVsScaledSprite[icnId].empty() ) {
                _icnVsScaledSprite[icnId].resize( _icnVsSprite[icnId].size() );
            }

            Sprite & resizedIcn = _icnVsScaledSprite[icnId][index];

            const double scaleFactorX = static_cast<double>( Display::instance().width() ) / Display::DEFAULT_WIDTH;
            const double scaleFactorY = static_cast<double>( Display::instance().height() ) / Display::DEFAULT_HEIGHT;

            const int32_t resizedWidth = static_cast<int32_t>( originalIcn.width() * scaleFactorX + 0.5 );
            const int32_t resizedHeight = static_cast<int32_t>( originalIcn.height() * scaleFactorY + 0.5 );
            // Resize only if needed
            if ( resizedIcn.width() != resizedWidth || resizedIcn.height() != resizedHeight ) {
                resizedIcn.resize( resizedWidth, resizedHeight );
                resizedIcn.setPosition( static_cast<int32_t>( originalIcn.x() * scaleFactorX + 0.5 ), static_cast<int32_t>( originalIcn.y() * scaleFactorY + 0.5 ) );
                Resize( originalIcn, resizedIcn, false );
            }

            return resizedIcn;
        }

        const Sprite & GetICN( int icnId, uint32_t index )
        {
            if ( !IsValidICNId( icnId ) ) {
                return errorImage;
            }

            if ( index >= GetMaximumICNIndex( icnId ) ) {
                return errorImage;
            }

            if ( IsScalableICN( icnId ) ) {
                return GetScaledICN( icnId, index );
            }

            return _icnVsSprite[icnId][index];
        }

        uint32_t GetICNCount( int icnId )
        {
            if ( !IsValidICNId( icnId ) ) {
                return 0;
            }

            return static_cast<uint32_t>( GetMaximumICNIndex( icnId ) );
        }

        const Image & GetTIL( int tilId, uint32_t index, uint32_t shapeId )
        {
            if ( shapeId > 3 ) {
                return errorImage;
            }

            if ( !IsValidTILId( tilId ) ) {
                return errorImage;
            }

            const size_t maxTILIndex = GetMaximumTILIndex( tilId );
            if ( index >= maxTILIndex ) {
                return errorImage;
            }

            return _tilVsImage[tilId][shapeId][index];
        }

        const Sprite & GetLetter( uint32_t character, uint32_t fontType )
        {
            if ( character < 0x21 ) {
                return errorImage;
            }

            // TODO: correct naming and standartise the code
            switch ( fontType ) {
            case Font::GRAY_BIG:
                return GetICN( ICN::GRAY_FONT, character - 0x20 );
            case Font::GRAY_SMALL:
                return GetICN( ICN::GRAY_SMALL_FONT, character - 0x20 );
            case Font::YELLOW_BIG:
                return GetICN( ICN::YELLOW_FONT, character - 0x20 );
            case Font::YELLOW_SMALL:
                return GetICN( ICN::YELLOW_SMALFONT, character - 0x20 );
            case Font::BIG:
                return GetICN( ICN::FONT, character - 0x20 );
            case Font::SMALL:
                return GetICN( ICN::SMALFONT, character - 0x20 );
            case Font::WHITE_LARGE:
                return GetICN( ICN::WHITE_LARGE_FONT, character - 0x20 );
            default:
                break;
            }

            return GetICN( ICN::SMALFONT, character - 0x20 );
        }

        const Sprite & GetUnicodeLetter( uint32_t character, uint32_t fontType )
        {
            // TODO: Add Unicode character support
            return GetLetter( character, fontType );
        }

        int32_t GetAbsoluteICNHeight( int icnId )
        {
            const uint32_t frameCount = GetICNCount( icnId );
            if ( frameCount == 0 ) {
                return 0;
            }

            int32_t height = 0;
            for ( uint32_t i = 0; i < frameCount; ++i ) {
                const int32_t offset = -GetICN( icnId, i ).y();
                if ( offset > height ) {
                    height = offset;
                }
            }

            return height;
        }
    }
}<|MERGE_RESOLUTION|>--- conflicted
+++ resolved
@@ -686,30 +686,6 @@
 
                 return true;
             }
-<<<<<<< HEAD
-            case ICN::SWAP_ARROW: {
-                const Sprite & original = GetICN( ICN::SWAPWIN, 0 );
-                std::vector<Image> input( 4 );
-
-                const int32_t width = 43;
-                const int32_t height = 20;
-
-                for ( Image & image : input )
-                    image.resize( width, height );
-
-                Copy( original, 297, 270, input[0], 0, 0, width, height );
-                Copy( original, 295, 291, input[1], 0, 0, width, height );
-                Copy( original, 297, 363, input[2], 0, 0, width, height );
-                Copy( original, 295, 384, input[3], 0, 0, width, height );
-
-                input[1] = Flip( input[1], true, false );
-                input[3] = Flip( input[3], true, false );
-
-                Image output = ExtractCommonPattern( input );
-
-                ApplyPalette( output, 4 );
-
-=======
             case ICN::WHITE_LARGE_FONT: {
                 LoadModifiedICN( ICN::FONT );
                 const std::vector<Sprite> & original = _icnVsSprite[ICN::FONT];
@@ -721,9 +697,33 @@
                     Resize( in, out, true );
                     out.setPosition( in.x() * 2, in.y() * 2 );
                 }
->>>>>>> 35d6590e
-                return true;
-            }
+
+                return true;
+            }
+
+            case ICN::SWAP_ARROW: {
+                const Sprite & original = GetICN( ICN::SWAPWIN, 0 );
+                std::vector<Image> input( 4 );
+
+                const int32_t width = 43;
+                const int32_t height = 20;
+
+                for ( Image & image : input )
+                    image.resize( width, height );
+
+                Copy( original, 297, 270, input[0], 0, 0, width, height );
+                Copy( original, 295, 291, input[1], 0, 0, width, height );
+                Copy( original, 297, 363, input[2], 0, 0, width, height );
+                Copy( original, 295, 384, input[3], 0, 0, width, height );
+
+                input[1] = Flip( input[1], true, false );
+                input[3] = Flip( input[3], true, false );
+
+                Image output = ExtractCommonPattern( input );
+
+                ApplyPalette( output, 4 );
+
+                return true;
             default:
                 break;
             }
