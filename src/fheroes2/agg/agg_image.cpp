/***************************************************************************
 *   fheroes2: https://github.com/ihhub/fheroes2                           *
 *   Copyright (C) 2021 - 2022                                             *
 *                                                                         *
 *   This program is free software; you can redistribute it and/or modify  *
 *   it under the terms of the GNU General Public License as published by  *
 *   the Free Software Foundation; either version 2 of the License, or     *
 *   (at your option) any later version.                                   *
 *                                                                         *
 *   This program is distributed in the hope that it will be useful,       *
 *   but WITHOUT ANY WARRANTY; without even the implied warranty of        *
 *   MERCHANTABILITY or FITNESS FOR A PARTICULAR PURPOSE.  See the         *
 *   GNU General Public License for more details.                          *
 *                                                                         *
 *   You should have received a copy of the GNU General Public License     *
 *   along with this program; if not, write to the                         *
 *   Free Software Foundation, Inc.,                                       *
 *   59 Temple Place - Suite 330, Boston, MA  02111-1307, USA.             *
 ***************************************************************************/

#include <algorithm>
#include <array>
#include <cassert>
#include <cstring>
#include <initializer_list>
#include <map>
#include <memory>
#include <random>
#include <set>
#include <string>
#include <utility>
#include <vector>

#include "agg.h"
#include "agg_file.h"
#include "agg_image.h"
#include "h2d.h"
#include "icn.h"
#include "image.h"
#include "image_tool.h"
#include "math_base.h"
#include "pal.h"
#include "rand.h"
#include "screen.h"
#include "serialize.h"
#include "text.h"
#include "til.h"
#include "tools.h"
#include "translations.h"
#include "ui_font.h"
#include "ui_language.h"
#include "ui_text.h"

namespace
{
    const std::array<const char *, TIL::LASTTIL> tilFileName = { "UNKNOWN", "CLOF32.TIL", "GROUND32.TIL", "STON.TIL" };

    std::vector<std::vector<fheroes2::Sprite>> _icnVsSprite( ICN::LASTICN );
    std::array<std::vector<std::vector<fheroes2::Image>>, TIL::LASTTIL> _tilVsImage;
    const fheroes2::Sprite errorImage;

    const uint32_t headerSize = 6;

    std::map<int, std::vector<fheroes2::Sprite>> _icnVsScaledSprite;

    // Some resources are language dependent. These are mostly buttons with a text of them.
    // Once a user changes a language we have to update resources. To do this we need to clear the existing images.

    const std::set<int> languageDependentIcnId{ ICN::BUTTON_NEW_GAME_GOOD,
                                                ICN::BUTTON_NEW_GAME_EVIL,
                                                ICN::BUTTON_SAVE_GAME_GOOD,
                                                ICN::BUTTON_SAVE_GAME_EVIL,
                                                ICN::BUTTON_LOAD_GAME_GOOD,
                                                ICN::BUTTON_LOAD_GAME_EVIL,
                                                ICN::BUTTON_INFO_GOOD,
                                                ICN::BUTTON_INFO_EVIL,
                                                ICN::BUTTON_QUIT_GOOD,
                                                ICN::BUTTON_QUIT_EVIL,
                                                ICN::BUTTON_STANDARD_GAME,
                                                ICN::BUTTON_CAMPAIGN_GAME,
                                                ICN::BUTTON_MULTIPLAYER_GAME,
                                                ICN::BUTTON_LARGE_CANCEL,
                                                ICN::BUTTON_SMALL_CANCEL_GOOD,
                                                ICN::BUTTON_SMALL_CANCEL_EVIL,
                                                ICN::BUTTON_LARGE_CONFIG,
                                                ICN::BUTTON_ORIGINAL_CAMPAIGN,
                                                ICN::BUTTON_EXPANSION_CAMPAIGN,
                                                ICN::BUTTON_HOT_SEAT,
                                                ICN::BUTTON_2_PLAYERS,
                                                ICN::BUTTON_3_PLAYERS,
                                                ICN::BUTTON_4_PLAYERS,
                                                ICN::BUTTON_5_PLAYERS,
                                                ICN::BUTTON_6_PLAYERS,
                                                ICN::BTNBATTLEONLY,
                                                ICN::BTNGIFT_GOOD,
                                                ICN::BTNGIFT_EVIL,
                                                ICN::UNIFORM_EVIL_MAX_BUTTON,
                                                ICN::UNIFORM_EVIL_MIN_BUTTON,
                                                ICN::UNIFORM_GOOD_MAX_BUTTON,
                                                ICN::UNIFORM_GOOD_MIN_BUTTON,
                                                ICN::NON_UNIFORM_GOOD_MIN_BUTTON,
                                                ICN::BUTTON_DIFFICULTY_ARCHIBALD,
                                                ICN::BUTTON_DIFFICULTY_ROLAND,
                                                ICN::BUTTON_DIFFICULTY_POL };

#ifndef NDEBUG
    bool isLanguageDependentIcnId( const int id )
    {
        return languageDependentIcnId.count( id ) > 0;
    }
#endif

<<<<<<< HEAD
    bool isPolishLanguageAndResources()
    {
        return fheroes2::getCurrentLanguage() == fheroes2::SupportedLanguage::Polish && fheroes2::getResourceLanguage() == fheroes2::SupportedLanguage::Polish;
=======
    bool useOriginalResources()
    {
        const fheroes2::SupportedLanguage currentLanguage = fheroes2::getCurrentLanguage();
        const fheroes2::SupportedLanguage resourceLanguage = fheroes2::getResourceLanguage();
        return ( currentLanguage == fheroes2::SupportedLanguage::Polish && resourceLanguage == fheroes2::SupportedLanguage::Polish )
               || ( currentLanguage == fheroes2::SupportedLanguage::Russian && resourceLanguage == fheroes2::SupportedLanguage::Russian );
>>>>>>> 46ecc4c9
    }

    bool IsValidICNId( int id )
    {
        return id >= 0 && static_cast<size_t>( id ) < _icnVsSprite.size();
    }

    bool IsValidTILId( int id )
    {
        return id >= 0 && static_cast<size_t>( id ) < _tilVsImage.size();
    }

    fheroes2::Image createDigit( const int32_t width, const int32_t height, const std::vector<fheroes2::Point> & points, const uint8_t pixelColor )
    {
        fheroes2::Image digit( width, height );
        digit.reset();

        fheroes2::SetPixel( digit, points, pixelColor );
        fheroes2::Blit( fheroes2::CreateContour( digit, 35 ), digit );

        return digit;
    }

    fheroes2::Image addDigit( const fheroes2::Sprite & original, const fheroes2::Image & digit, const fheroes2::Point & offset )
    {
        fheroes2::Image combined( original.width() + digit.width() + offset.x, original.height() + ( offset.y < 0 ? 0 : offset.y ) );
        combined.reset();

        fheroes2::Copy( original, 0, 0, combined, 0, 0, original.width(), original.height() );
        fheroes2::Blit( digit, 0, 0, combined, original.width() + offset.x, combined.height() - digit.height() + ( offset.y >= 0 ? 0 : offset.y ), digit.width(),
                        digit.height() );

        return combined;
    }

    void populateCursorIcons( std::vector<fheroes2::Sprite> & output, const fheroes2::Sprite & origin, const std::vector<fheroes2::Image> & digits,
                              const fheroes2::Point & offset )
    {
        output.emplace_back( origin );
        for ( size_t i = 0; i < digits.size(); ++i ) {
            output.emplace_back( addDigit( origin, digits[i], offset ) );
            output.back().setPosition( output.back().width() - origin.width(), output.back().height() - origin.height() );
        }
    }

    void replaceTranformPixel( fheroes2::Image & image, const int32_t position, const uint8_t value )
    {
        if ( ( position < ( image.width() * image.height() ) ) && ( image.transform()[position] != 0 ) ) {
            image.transform()[position] = 0;
            image.image()[position] = value;
        }
    }

    void fillRandomPixelsFromImage( const fheroes2::Image & original, const fheroes2::Rect & originalRoi, fheroes2::Image & output, const fheroes2::Rect & outputRoi,
                                    std::mt19937 & seededGen )
    {
        for ( int x = outputRoi.x; x < outputRoi.x + outputRoi.width; ++x ) {
            for ( int y = outputRoi.y; y < outputRoi.y + outputRoi.height; ++y ) {
                const fheroes2::Point pixelLocation{ static_cast<int32_t>( Rand::GetWithGen( originalRoi.x, originalRoi.x + originalRoi.width - 1, seededGen ) ),
                                                     static_cast<int32_t>( Rand::GetWithGen( originalRoi.y, originalRoi.y + originalRoi.height - 1, seededGen ) ) };

                fheroes2::Copy( original, pixelLocation.x, pixelLocation.y, output, x, y, 1, 1 );
            }
        }
    }

    // BMP files within AGG are not Bitmap files.
    fheroes2::Sprite loadBMPFile( const std::string & path )
    {
        const std::vector<uint8_t> & data = AGG::getDataFromAggFile( path );
        if ( data.size() < 6 ) {
            // It is an invalid BMP file.
            return {};
        }

        StreamBuf imageStream( data );

        const uint8_t blackColor = imageStream.get();

        // Skip the second byte
        imageStream.get();
        const uint8_t whiteColor = 11;

        const int32_t width = imageStream.get16();
        const int32_t height = imageStream.get16();

        if ( static_cast<int32_t>( data.size() ) != 6 + width * height ) {
            // It is an invalid BMP file.
            return {};
        }

        fheroes2::Sprite output( width, height );
        output.reset();

        const uint8_t * input = data.data() + 6;
        uint8_t * image = output.image();
        const uint8_t * imageEnd = image + width * height;
        uint8_t * transform = output.transform();

        for ( ; image != imageEnd; ++image, ++transform, ++input ) {
            if ( *input == 1 ) {
                *image = whiteColor;
                *transform = 0;
            }
            else if ( *input == 2 ) {
                *image = blackColor;
                *transform = 0;
            }
        }

        return output;
    }

    // This class serves the purpose of preserving the original alphabet which is loaded from AGG files for cases when we generate new language alphabet.
    class OriginalAlphabetPreserver
    {
    public:
        void preserve()
        {
            if ( _isPreserved ) {
                return;
            }

            fheroes2::AGG::GetICN( ICN::FONT, 0 );
            fheroes2::AGG::GetICN( ICN::SMALFONT, 0 );
            fheroes2::AGG::GetICN( ICN::BUTTON_GOOD_FONT_RELEASED, 0 );
            fheroes2::AGG::GetICN( ICN::BUTTON_GOOD_FONT_PRESSED, 0 );
            fheroes2::AGG::GetICN( ICN::BUTTON_EVIL_FONT_RELEASED, 0 );
            fheroes2::AGG::GetICN( ICN::BUTTON_EVIL_FONT_PRESSED, 0 );

            _normalFont = _icnVsSprite[ICN::FONT];
            _smallFont = _icnVsSprite[ICN::SMALFONT];
            _buttonGoodReleasedFont = _icnVsSprite[ICN::BUTTON_GOOD_FONT_RELEASED];
            _buttonGoodPressedFont = _icnVsSprite[ICN::BUTTON_GOOD_FONT_PRESSED];
            _buttonEvilReleasedFont = _icnVsSprite[ICN::BUTTON_EVIL_FONT_RELEASED];
            _buttonEvilPressedFont = _icnVsSprite[ICN::BUTTON_EVIL_FONT_PRESSED];

            _isPreserved = true;
        }

        void restore() const
        {
            if ( !_isPreserved ) {
                return;
            }

            // Restore the original font.
            _icnVsSprite[ICN::FONT] = _normalFont;
            _icnVsSprite[ICN::SMALFONT] = _smallFont;
            _icnVsSprite[ICN::BUTTON_GOOD_FONT_RELEASED] = _buttonGoodReleasedFont;
            _icnVsSprite[ICN::BUTTON_GOOD_FONT_PRESSED] = _buttonGoodPressedFont;
            _icnVsSprite[ICN::BUTTON_EVIL_FONT_RELEASED] = _buttonEvilReleasedFont;
            _icnVsSprite[ICN::BUTTON_EVIL_FONT_PRESSED] = _buttonEvilPressedFont;

            // Clear modified fonts.
            _icnVsSprite[ICN::YELLOW_FONT].clear();
            _icnVsSprite[ICN::YELLOW_SMALLFONT].clear();
            _icnVsSprite[ICN::GRAY_FONT].clear();
            _icnVsSprite[ICN::GRAY_SMALL_FONT].clear();
            _icnVsSprite[ICN::WHITE_LARGE_FONT].clear();
        }

    private:
        bool _isPreserved = false;

        std::vector<fheroes2::Sprite> _normalFont;
        std::vector<fheroes2::Sprite> _smallFont;
        std::vector<fheroes2::Sprite> _buttonGoodReleasedFont;
        std::vector<fheroes2::Sprite> _buttonGoodPressedFont;
        std::vector<fheroes2::Sprite> _buttonEvilReleasedFont;
        std::vector<fheroes2::Sprite> _buttonEvilPressedFont;
    };

    OriginalAlphabetPreserver alphabetPreserver;

    void invertTransparency( fheroes2::Image & image )
    {
        if ( image.singleLayer() ) {
            assert( 0 );
            return;
        }

        uint8_t * transform = image.transform();
        const uint8_t * transformEnd = transform + image.width() * image.height();
        for ( ; transform != transformEnd; ++transform ) {
            if ( *transform == 0 ) {
                *transform = 1;
            }
            else if ( *transform == 1 ) {
                *transform = 0;
            }
            // Other transform values are not relevant for transparency checks.
        }
    }

    fheroes2::Image resizeButton( const fheroes2::Image & original, const int32_t width )
    {
        const int32_t height = original.height();
        assert( height > 0 );

        fheroes2::Image output;
        output.resize( width, height );
        output.reset();

        const int32_t originalWidth = original.width();
        if ( originalWidth >= width ) {
            fheroes2::Copy( original, 0, 0, output, 0, 0, width / 2, height );
            fheroes2::Copy( original, originalWidth - width / 2, 0, output, output.width() - width / 2, 0, width - width / 2, height );
        }
        else {
            const int32_t middleWidth = originalWidth / 3;
            const int32_t overallMiddleWidth = width - middleWidth * 2;
            const int32_t middleWidthCount = overallMiddleWidth / middleWidth;
            const int32_t middleLeftOver = overallMiddleWidth - middleWidthCount * middleWidth;

            fheroes2::Copy( original, 0, 0, output, 0, 0, middleWidth, height );
            int32_t offsetX = middleWidth;
            for ( int32_t i = 0; i < middleWidthCount; ++i ) {
                fheroes2::Copy( original, middleWidth, 0, output, offsetX, 0, middleWidth, height );
                offsetX += middleWidth;
            }

            if ( middleLeftOver > 0 ) {
                fheroes2::Copy( original, middleWidth, 0, output, offsetX, 0, middleLeftOver, height );
                offsetX += middleLeftOver;
            }

            const int32_t rightPartWidth = originalWidth - middleWidth * 2;
            assert( offsetX + rightPartWidth == width );

            fheroes2::Copy( original, originalWidth - rightPartWidth, 0, output, offsetX, 0, rightPartWidth, height );
        }

        return output;
    }

    // The height of text area is only 16 pixels.
    void getCustomNormalButton( fheroes2::Sprite & released, fheroes2::Sprite & pressed, const bool isEvilInterface, int32_t width, fheroes2::Point & releasedOffset,
                                fheroes2::Point & pressedOffset )
    {
        assert( width > 0 );

        releasedOffset = { 7, 5 };
        pressedOffset = { 6, 6 };

        // The actual button sprite is 10 pixels longer.
        width += 10;

        const int32_t icnId = isEvilInterface ? ICN::EMPTY_EVIL_BUTTON : ICN::EMPTY_GOOD_BUTTON;
        const int32_t minimumButtonSize = 16;
        const int32_t maximumButtonSize = 200; // Why is such a wide button needed?
        width = std::clamp( width, minimumButtonSize, maximumButtonSize );

        const fheroes2::Sprite & originalReleased = fheroes2::AGG::GetICN( icnId, 0 );
        const fheroes2::Sprite & originalPressed = fheroes2::AGG::GetICN( icnId, 1 );

        const int32_t backgroundIcnId = isEvilInterface ? ICN::STONEBAK_EVIL : ICN::STONEBAK;
        const fheroes2::Sprite & background = fheroes2::AGG::GetICN( backgroundIcnId, 0 );

        fheroes2::Image temp = resizeButton( originalReleased, width );
        released.resize( temp.width(), temp.height() );
        assert( background.width() >= temp.width() && background.height() >= temp.height() );
        fheroes2::Copy( background, ( background.width() - temp.width() ) / 2, ( background.height() - temp.height() ) / 2, released, 0, 0, temp.width(), temp.height() );
        fheroes2::Blit( temp, released );
        released.setPosition( originalReleased.x(), originalReleased.y() );

        temp = resizeButton( originalPressed, width );
        pressed.resize( temp.width(), temp.height() );
        assert( background.width() >= temp.width() && background.height() >= temp.height() );
        fheroes2::Copy( background, ( background.width() - temp.width() ) / 2, ( background.height() - temp.height() ) / 2, pressed, 0, 0, temp.width(), temp.height() );
        fheroes2::Blit( temp, pressed );
        pressed.setPosition( originalPressed.x(), originalPressed.y() );
    }

    uint8_t getButtonFillingColor( const bool isReleasedState, const bool isGoodInterface = true )
    {
        if ( isGoodInterface ) {
            return isReleasedState ? fheroes2::GetColorId( 216, 184, 152 ) : fheroes2::GetColorId( 184, 136, 96 );
        }
        return isReleasedState ? fheroes2::GetColorId( 180, 180, 180 ) : fheroes2::GetColorId( 144, 144, 144 );
    }

    const char * getSupportedText( const char * text, const fheroes2::FontType & font )
    {
        const char * translatedText = _( text );
        return fheroes2::isFontAvailable( translatedText, font ) ? translatedText : text;
    }

    void renderTextOnButton( fheroes2::Image & releasedState, fheroes2::Image & pressedState, const char * text, const fheroes2::Point & releasedTextOffset,
                             const fheroes2::Point & pressedTextOffset, const fheroes2::Size buttonSize, const fheroes2::FontColor fontColor )
    {
        const fheroes2::FontType releasedFont{ fheroes2::FontSize::BUTTON_RELEASED, fontColor };
        const fheroes2::FontType pressedFont{ fheroes2::FontSize::BUTTON_PRESSED, fontColor };

        const char * textSupported = getSupportedText( text, releasedFont );

        fheroes2::Text releasedText( textSupported, releasedFont );
        fheroes2::Text pressedText( textSupported, pressedFont );

        const fheroes2::Size releasedTextSize( releasedText.width( buttonSize.width ), releasedText.height( buttonSize.width ) );
        const fheroes2::Size pressedTextSize( pressedText.width( buttonSize.width ), pressedText.height( buttonSize.width ) );

        releasedText.draw( releasedTextOffset.x, releasedTextOffset.y + ( buttonSize.height - releasedTextSize.height ) / 2, buttonSize.width, releasedState );
        pressedText.draw( pressedTextOffset.x, pressedTextOffset.y + ( buttonSize.height - pressedTextSize.height ) / 2, buttonSize.width, pressedState );
    }

    void convertToEvilInterface( fheroes2::Sprite & image, const fheroes2::Rect & roi )
    {
        fheroes2::ApplyPalette( image, roi.x, roi.y, image, roi.x, roi.y, roi.width, roi.height, PAL::GetPalette( PAL::PaletteType::GOOD_TO_EVIL_INTERFACE ) );
    }

    void copyEvilInterfaceElements( fheroes2::Sprite & image, const fheroes2::Rect & roi )
    {
        // Evil interface has special elements at each corner of the window.
        const fheroes2::Sprite & original = fheroes2::AGG::GetICN( ICN::CSPANBKE, 0 );

        // If this assertion blows up you are using some modded resources. Good luck!
        assert( original.width() == 321 && original.height() == 304 );

        // Top-left corner.
        fheroes2::Copy( original, 0, 0, image, roi.x, roi.y, 17, 43 );
        fheroes2::Copy( original, 17, 0, image, roi.x + 17, roi.y, 26, 14 );

        // Top-right corner.
        fheroes2::Copy( original, original.width() - 43, 0, image, roi.x + roi.width - 43, roi.y, 43, 14 );
        fheroes2::Copy( original, original.width() - 17, 14, image, roi.x + roi.width - 17, roi.y + 14, 17, 29 );

        // Bottom-right corner.
        fheroes2::Copy( original, original.width() - 13, original.height() - 43, image, roi.x + roi.width - 13, roi.y + roi.height - 43, 13, 27 );
        fheroes2::Copy( original, original.width() - 16, original.height() - 16, image, roi.x + roi.width - 16, roi.y + roi.height - 16, 16, 16 );
        fheroes2::Copy( original, original.width() - 43, original.height() - 13, image, roi.x + roi.width - 43, roi.y + roi.height - 13, 27, 13 );

        // Bottom-left corner.
        fheroes2::Copy( original, 0, original.height() - 43, image, roi.x, roi.y + roi.height - 43, 13, 27 );
        fheroes2::Copy( original, 0, original.height() - 16, image, roi.x, roi.y + roi.height - 16, 16, 16 );
        fheroes2::Copy( original, 16, original.height() - 13, image, roi.x + 16, roi.y + roi.height - 13, 27, 13 );
    }
}

namespace fheroes2
{
    namespace AGG
    {
        void LoadOriginalICN( int id )
        {
            const std::vector<uint8_t> & body = ::AGG::getDataFromAggFile( ICN::GetString( id ) );

            if ( body.empty() ) {
                return;
            }

            StreamBuf imageStream( body );

            const uint32_t count = imageStream.getLE16();
            const uint32_t blockSize = imageStream.getLE32();
            if ( count == 0 || blockSize == 0 ) {
                return;
            }

            _icnVsSprite[id].resize( count );

            for ( uint32_t i = 0; i < count; ++i ) {
                imageStream.seek( headerSize + i * 13 );

                ICNHeader header1;
                imageStream >> header1;

                uint32_t sizeData = 0;
                if ( i + 1 != count ) {
                    ICNHeader header2;
                    imageStream >> header2;
                    sizeData = header2.offsetData - header1.offsetData;
                }
                else {
                    sizeData = blockSize - header1.offsetData;
                }

                const uint8_t * data = body.data() + headerSize + header1.offsetData;

                _icnVsSprite[id][i]
                    = decodeICNSprite( data, sizeData, header1.width, header1.height, static_cast<int16_t>( header1.offsetX ), static_cast<int16_t>( header1.offsetY ) );
            }
        }

        // Helper function for LoadModifiedICN
        void CopyICNWithPalette( int icnId, int originalIcnId, const PAL::PaletteType paletteType )
        {
            assert( icnId != originalIcnId );

            GetICN( originalIcnId, 0 ); // always avoid calling LoadOriginalICN directly

            _icnVsSprite[icnId] = _icnVsSprite[originalIcnId];
            const std::vector<uint8_t> & palette = PAL::GetPalette( paletteType );
            for ( size_t i = 0; i < _icnVsSprite[icnId].size(); ++i ) {
                ApplyPalette( _icnVsSprite[icnId][i], palette );
            }
        }

        void generateDefaultImages( const int id )
        {
            switch ( id ) {
            case ICN::BTNBATTLEONLY: {
                _icnVsSprite[id].resize( 2 );
                for ( int32_t i = 0; i < static_cast<int32_t>( _icnVsSprite[id].size() ); ++i ) {
                    Sprite & out = _icnVsSprite[id][i];
                    out = GetICN( ICN::BTNCOM, i );
                    // clean button.
                    Fill( out, 13, 11, 113, 31, getButtonFillingColor( i == 0 ) );
                }

                renderTextOnButton( _icnVsSprite[id][0], _icnVsSprite[id][1], gettext_noop( "BATTLE\nONLY" ), { 12, 5 }, { 11, 6 }, { 117, 47 },
                                    fheroes2::FontColor::WHITE );

                break;
            }
            case ICN::BUTTON_NEW_GAME_EVIL:
            case ICN::BUTTON_NEW_GAME_GOOD: {
                _icnVsSprite[id].resize( 2 );

                const bool isGoodInterface = ( id == ICN::BUTTON_NEW_GAME_GOOD );

<<<<<<< HEAD
                if ( isPolishLanguageAndResources() ) {
=======
                if ( useOriginalResources() ) {
>>>>>>> 46ecc4c9
                    _icnVsSprite[id][0] = GetICN( isGoodInterface ? ICN::CPANEL : ICN::CPANELE, 0 );
                    _icnVsSprite[id][1] = GetICN( isGoodInterface ? ICN::CPANEL : ICN::CPANELE, 1 );
                    break;
                }

                const int baseIcnId = isGoodInterface ? ICN::EMPTY_GOOD_MEDIUM_BUTTON : ICN::EMPTY_EVIL_MEDIUM_BUTTON;
                const fheroes2::FontColor buttonFontColor = isGoodInterface ? fheroes2::FontColor::WHITE : fheroes2::FontColor::GRAY;

                for ( int32_t i = 0; i < static_cast<int32_t>( _icnVsSprite[id].size() ); ++i ) {
                    Sprite & out = _icnVsSprite[id][i];
                    out = GetICN( baseIcnId, i );
                }

                renderTextOnButton( _icnVsSprite[id][0], _icnVsSprite[id][1], gettext_noop( "NEW\nGAME" ), { 7, 5 }, { 6, 6 }, { 86, 48 }, buttonFontColor );

                break;
            }
            case ICN::BUTTON_SAVE_GAME_EVIL:
            case ICN::BUTTON_SAVE_GAME_GOOD: {
                _icnVsSprite[id].resize( 2 );

                const bool isGoodInterface = ( id == ICN::BUTTON_SAVE_GAME_GOOD );

<<<<<<< HEAD
                if ( isPolishLanguageAndResources() ) {
=======
                if ( useOriginalResources() ) {
>>>>>>> 46ecc4c9
                    _icnVsSprite[id][0] = GetICN( isGoodInterface ? ICN::CPANEL : ICN::CPANELE, 4 );
                    _icnVsSprite[id][1] = GetICN( isGoodInterface ? ICN::CPANEL : ICN::CPANELE, 5 );
                    break;
                }

                const int baseIcnId = isGoodInterface ? ICN::EMPTY_GOOD_MEDIUM_BUTTON : ICN::EMPTY_EVIL_MEDIUM_BUTTON;
                const fheroes2::FontColor buttonFontColor = isGoodInterface ? fheroes2::FontColor::WHITE : fheroes2::FontColor::GRAY;

                for ( int32_t i = 0; i < static_cast<int32_t>( _icnVsSprite[id].size() ); ++i ) {
                    Sprite & out = _icnVsSprite[id][i];
                    out = GetICN( baseIcnId, i );
                }

                renderTextOnButton( _icnVsSprite[id][0], _icnVsSprite[id][1], gettext_noop( "SAVE\nGAME" ), { 7, 5 }, { 6, 6 }, { 86, 48 }, buttonFontColor );

                break;
            }
            case ICN::BUTTON_LOAD_GAME_EVIL:
            case ICN::BUTTON_LOAD_GAME_GOOD: {
                _icnVsSprite[id].resize( 2 );

                const bool isGoodInterface = ( id == ICN::BUTTON_LOAD_GAME_GOOD );

<<<<<<< HEAD
                if ( isPolishLanguageAndResources() ) {
=======
                if ( useOriginalResources() ) {
>>>>>>> 46ecc4c9
                    _icnVsSprite[id][0] = GetICN( isGoodInterface ? ICN::CPANEL : ICN::CPANELE, 2 );
                    _icnVsSprite[id][1] = GetICN( isGoodInterface ? ICN::CPANEL : ICN::CPANELE, 3 );
                    break;
                }

                const int baseIcnId = isGoodInterface ? ICN::EMPTY_GOOD_MEDIUM_BUTTON : ICN::EMPTY_EVIL_MEDIUM_BUTTON;
                const fheroes2::FontColor buttonFontColor = isGoodInterface ? fheroes2::FontColor::WHITE : fheroes2::FontColor::GRAY;

                for ( int32_t i = 0; i < static_cast<int32_t>( _icnVsSprite[id].size() ); ++i ) {
                    Sprite & out = _icnVsSprite[id][i];
                    out = GetICN( baseIcnId, i );
                }

                renderTextOnButton( _icnVsSprite[id][0], _icnVsSprite[id][1], gettext_noop( "LOAD\nGAME" ), { 7, 5 }, { 6, 6 }, { 86, 48 }, buttonFontColor );

                break;
            }
            case ICN::BUTTON_INFO_EVIL:
            case ICN::BUTTON_INFO_GOOD: {
                _icnVsSprite[id].resize( 2 );

                const bool isGoodInterface = ( id == ICN::BUTTON_INFO_GOOD );

<<<<<<< HEAD
                if ( isPolishLanguageAndResources() ) {
=======
                if ( useOriginalResources() ) {
>>>>>>> 46ecc4c9
                    _icnVsSprite[id][0] = GetICN( isGoodInterface ? ICN::APANEL : ICN::APANELE, 4 );
                    _icnVsSprite[id][1] = GetICN( isGoodInterface ? ICN::APANEL : ICN::APANELE, 5 );
                    break;
                }

                const int baseIcnId = isGoodInterface ? ICN::EMPTY_GOOD_MEDIUM_BUTTON : ICN::EMPTY_EVIL_MEDIUM_BUTTON;
                const fheroes2::FontColor buttonFontColor = isGoodInterface ? fheroes2::FontColor::WHITE : fheroes2::FontColor::GRAY;

                for ( int32_t i = 0; i < static_cast<int32_t>( _icnVsSprite[id].size() ); ++i ) {
                    Sprite & out = _icnVsSprite[id][i];
                    out = GetICN( baseIcnId, i );
                }

                renderTextOnButton( _icnVsSprite[id][0], _icnVsSprite[id][1], gettext_noop( "INFO" ), { 7, 5 }, { 6, 6 }, { 86, 48 }, buttonFontColor );

                break;
            }
            case ICN::BUTTON_QUIT_EVIL:
            case ICN::BUTTON_QUIT_GOOD: {
                _icnVsSprite[id].resize( 2 );

                const bool isGoodInterface = ( id == ICN::BUTTON_QUIT_GOOD );

<<<<<<< HEAD
                if ( isPolishLanguageAndResources() ) {
=======
                if ( useOriginalResources() ) {
>>>>>>> 46ecc4c9
                    _icnVsSprite[id][0] = GetICN( isGoodInterface ? ICN::CPANEL : ICN::CPANELE, 6 );
                    _icnVsSprite[id][1] = GetICN( isGoodInterface ? ICN::CPANEL : ICN::CPANELE, 7 );
                    break;
                }

                const int baseIcnId = isGoodInterface ? ICN::EMPTY_GOOD_MEDIUM_BUTTON : ICN::EMPTY_EVIL_MEDIUM_BUTTON;
                const fheroes2::FontColor buttonFontColor = isGoodInterface ? fheroes2::FontColor::WHITE : fheroes2::FontColor::GRAY;

                for ( int32_t i = 0; i < static_cast<int32_t>( _icnVsSprite[id].size() ); ++i ) {
                    Sprite & out = _icnVsSprite[id][i];
                    out = GetICN( baseIcnId, i );
                }

                renderTextOnButton( _icnVsSprite[id][0], _icnVsSprite[id][1], gettext_noop( "QUIT" ), { 7, 5 }, { 6, 6 }, { 86, 48 }, buttonFontColor );

                break;
            }
            case ICN::BUTTON_STANDARD_GAME: {
                _icnVsSprite[id].resize( 2 );

<<<<<<< HEAD
                if ( isPolishLanguageAndResources() ) {
=======
                if ( useOriginalResources() ) {
>>>>>>> 46ecc4c9
                    _icnVsSprite[id][0] = GetICN( ICN::BTNNEWGM, 0 );
                    _icnVsSprite[id][1] = GetICN( ICN::BTNNEWGM, 1 );
                    break;
                }

                for ( int32_t i = 0; i < static_cast<int32_t>( _icnVsSprite[id].size() ); ++i ) {
                    Sprite & out = _icnVsSprite[id][i];
                    out = GetICN( ICN::BTNCOM, i );
                    // clean button.
                    Fill( out, 13, 11, 113, 31, getButtonFillingColor( i == 0 ) );
                }

                renderTextOnButton( _icnVsSprite[id][0], _icnVsSprite[id][1], gettext_noop( "STANDARD\nGAME" ), { 12, 5 }, { 11, 6 }, { 120, 47 },
                                    fheroes2::FontColor::WHITE );

                break;
            }
            case ICN::BUTTON_CAMPAIGN_GAME: {
                _icnVsSprite[id].resize( 2 );

<<<<<<< HEAD
                if ( isPolishLanguageAndResources() ) {
=======
                if ( useOriginalResources() ) {
>>>>>>> 46ecc4c9
                    _icnVsSprite[id][0] = GetICN( ICN::BTNNEWGM, 2 );
                    _icnVsSprite[id][1] = GetICN( ICN::BTNNEWGM, 3 );
                    break;
                }

                for ( int32_t i = 0; i < static_cast<int32_t>( _icnVsSprite[id].size() ); ++i ) {
                    Sprite & out = _icnVsSprite[id][i];
                    out = GetICN( ICN::BTNCOM, i );
                    // clean button.
                    Fill( out, 13, 11, 113, 31, getButtonFillingColor( i == 0 ) );
                }

                renderTextOnButton( _icnVsSprite[id][0], _icnVsSprite[id][1], gettext_noop( "CAMPAIGN\nGAME" ), { 12, 5 }, { 11, 6 }, { 117, 47 },
                                    fheroes2::FontColor::WHITE );

                break;
            }
            case ICN::BUTTON_MULTIPLAYER_GAME: {
                _icnVsSprite[id].resize( 2 );

<<<<<<< HEAD
                if ( isPolishLanguageAndResources() ) {
=======
                if ( useOriginalResources() ) {
>>>>>>> 46ecc4c9
                    _icnVsSprite[id][0] = GetICN( ICN::BTNNEWGM, 4 );
                    _icnVsSprite[id][1] = GetICN( ICN::BTNNEWGM, 5 );
                    break;
                }

                for ( int32_t i = 0; i < static_cast<int32_t>( _icnVsSprite[id].size() ); ++i ) {
                    Sprite & out = _icnVsSprite[id][i];
                    out = GetICN( ICN::BTNCOM, i );
                    // clean button.
                    Fill( out, 13, 11, 113, 31, getButtonFillingColor( i == 0 ) );
                }

                renderTextOnButton( _icnVsSprite[id][0], _icnVsSprite[id][1], gettext_noop( "MULTI-\nPLAYER\nGAME" ), { 12, 5 }, { 11, 6 }, { 117, 47 },
                                    fheroes2::FontColor::WHITE );

                break;
            }
            case ICN::BUTTON_LARGE_CANCEL: {
                _icnVsSprite[id].resize( 2 );

<<<<<<< HEAD
                if ( isPolishLanguageAndResources() ) {
=======
                if ( useOriginalResources() ) {
>>>>>>> 46ecc4c9
                    _icnVsSprite[id][0] = GetICN( ICN::BTNNEWGM, 6 );
                    _icnVsSprite[id][1] = GetICN( ICN::BTNNEWGM, 7 );
                    break;
                }

                for ( int32_t i = 0; i < static_cast<int32_t>( _icnVsSprite[id].size() ); ++i ) {
                    Sprite & out = _icnVsSprite[id][i];
                    out = GetICN( ICN::BTNCOM, i );
                    // clean button.
                    Fill( out, 13, 11, 113, 31, getButtonFillingColor( i == 0 ) );
                }

                renderTextOnButton( _icnVsSprite[id][0], _icnVsSprite[id][1], gettext_noop( "CANCEL" ), { 12, 5 }, { 11, 6 }, { 117, 47 }, fheroes2::FontColor::WHITE );

                break;
            }
            case ICN::BUTTON_SMALL_CANCEL_GOOD:
            case ICN::BUTTON_SMALL_CANCEL_EVIL: {
                _icnVsSprite[id].resize( 2 );

                const bool isEvilInterface = ( id == ICN::BUTTON_SMALL_CANCEL_EVIL );

                if ( isPolishLanguageAndResources() ) {
                    _icnVsSprite[id][0] = GetICN( isEvilInterface ? ICN::CPANELE : ICN::CPANEL, 8 );
                    _icnVsSprite[id][1] = GetICN( isEvilInterface ? ICN::CPANELE : ICN::CPANEL, 9 );
                    break;
                }

                int32_t textWidth = 86;
                fheroes2::Point releasedOffset;
                fheroes2::Point pressedOffset;
                getCustomNormalButton( _icnVsSprite[id][0], _icnVsSprite[id][1], isEvilInterface, textWidth, releasedOffset, pressedOffset );

                const fheroes2::FontColor buttonFontColor = isEvilInterface ? fheroes2::FontColor::GRAY : fheroes2::FontColor::WHITE;

                renderTextOnButton( _icnVsSprite[id][0], _icnVsSprite[id][1], gettext_noop( "CANCEL" ), releasedOffset, pressedOffset, { textWidth, 16 },
                                    buttonFontColor );

                break;
            }
            case ICN::BUTTON_LARGE_CONFIG: {
                _icnVsSprite[id].resize( 2 );

<<<<<<< HEAD
                if ( isPolishLanguageAndResources() ) {
=======
                if ( useOriginalResources() ) {
>>>>>>> 46ecc4c9
                    _icnVsSprite[id][0] = GetICN( ICN::BTNDCCFG, 4 );
                    _icnVsSprite[id][1] = GetICN( ICN::BTNDCCFG, 5 );
                    break;
                }

                for ( int32_t i = 0; i < static_cast<int32_t>( _icnVsSprite[id].size() ); ++i ) {
                    Sprite & out = _icnVsSprite[id][i];
                    out = GetICN( ICN::BTNCOM, i );
                    // clean button.
                    Fill( out, 13, 11, 113, 31, getButtonFillingColor( i == 0 ) );
                }

                renderTextOnButton( _icnVsSprite[id][0], _icnVsSprite[id][1], gettext_noop( "CONFIG" ), { 12, 5 }, { 11, 6 }, { 117, 47 }, fheroes2::FontColor::WHITE );

                break;
            }
            case ICN::BUTTON_ORIGINAL_CAMPAIGN: {
                _icnVsSprite[id].resize( 2 );

<<<<<<< HEAD
                if ( isPolishLanguageAndResources() ) {
=======
                if ( useOriginalResources() ) {
>>>>>>> 46ecc4c9
                    _icnVsSprite[id][0] = GetICN( ICN::X_LOADCM, 0 );
                    _icnVsSprite[id][1] = GetICN( ICN::X_LOADCM, 1 );
                    break;
                }

                for ( int32_t i = 0; i < static_cast<int32_t>( _icnVsSprite[id].size() ); ++i ) {
                    Sprite & out = _icnVsSprite[id][i];
                    out = GetICN( ICN::BTNCOM, i );
                    // clean button.
                    Fill( out, 13, 11, 113, 31, getButtonFillingColor( i == 0 ) );
                }

                renderTextOnButton( _icnVsSprite[id][0], _icnVsSprite[id][1], gettext_noop( "ORIGINAL\nCAMPAIGN" ), { 12, 5 }, { 11, 6 }, { 117, 47 },
                                    fheroes2::FontColor::WHITE );

                break;
            }
            case ICN::BUTTON_EXPANSION_CAMPAIGN: {
                _icnVsSprite[id].resize( 2 );

<<<<<<< HEAD
                if ( isPolishLanguageAndResources() ) {
=======
                if ( useOriginalResources() ) {
>>>>>>> 46ecc4c9
                    _icnVsSprite[id][0] = GetICN( ICN::X_LOADCM, 2 );
                    _icnVsSprite[id][1] = GetICN( ICN::X_LOADCM, 3 );
                    break;
                }

                for ( int32_t i = 0; i < static_cast<int32_t>( _icnVsSprite[id].size() ); ++i ) {
                    Sprite & out = _icnVsSprite[id][i];
                    out = GetICN( ICN::BTNCOM, i );
                    // clean button.
                    Fill( out, 13, 11, 113, 31, getButtonFillingColor( i == 0 ) );
                }

                renderTextOnButton( _icnVsSprite[id][0], _icnVsSprite[id][1], gettext_noop( "EXPANSION\nCAMPAIGN" ), { 12, 5 }, { 11, 6 }, { 117, 47 },
                                    fheroes2::FontColor::WHITE );

                break;
            }
            case ICN::BUTTON_HOT_SEAT: {
                _icnVsSprite[id].resize( 2 );

<<<<<<< HEAD
                if ( isPolishLanguageAndResources() ) {
=======
                if ( useOriginalResources() ) {
>>>>>>> 46ecc4c9
                    _icnVsSprite[id][0] = GetICN( ICN::BTNMP, 0 );
                    _icnVsSprite[id][1] = GetICN( ICN::BTNMP, 1 );
                    break;
                }

                for ( int32_t i = 0; i < static_cast<int32_t>( _icnVsSprite[id].size() ); ++i ) {
                    Sprite & out = _icnVsSprite[id][i];
                    out = GetICN( ICN::BTNCOM, i );
                    // clean button.
                    Fill( out, 13, 11, 113, 31, getButtonFillingColor( i == 0 ) );
                }

                renderTextOnButton( _icnVsSprite[id][0], _icnVsSprite[id][1], gettext_noop( "HOT SEAT" ), { 11, 5 }, { 10, 6 }, { 120, 47 }, fheroes2::FontColor::WHITE );

                break;
            }
            case ICN::BUTTON_2_PLAYERS: {
                _icnVsSprite[id].resize( 2 );

<<<<<<< HEAD
                if ( isPolishLanguageAndResources() ) {
=======
                if ( useOriginalResources() ) {
>>>>>>> 46ecc4c9
                    _icnVsSprite[id][0] = GetICN( ICN::BTNHOTST, 0 );
                    _icnVsSprite[id][1] = GetICN( ICN::BTNHOTST, 1 );
                    break;
                }

                for ( int32_t i = 0; i < static_cast<int32_t>( _icnVsSprite[id].size() ); ++i ) {
                    Sprite & out = _icnVsSprite[id][i];
                    out = GetICN( ICN::BTNCOM, i );
                    // clean button.
                    Fill( out, 13, 11, 113, 31, getButtonFillingColor( i == 0 ) );
                }

                renderTextOnButton( _icnVsSprite[id][0], _icnVsSprite[id][1], gettext_noop( "2 PLAYERS" ), { 11, 5 }, { 10, 6 }, { 120, 47 },
                                    fheroes2::FontColor::WHITE );

                break;
            }
            case ICN::BUTTON_3_PLAYERS: {
                _icnVsSprite[id].resize( 2 );

<<<<<<< HEAD
                if ( isPolishLanguageAndResources() ) {
=======
                if ( useOriginalResources() ) {
>>>>>>> 46ecc4c9
                    _icnVsSprite[id][0] = GetICN( ICN::BTNHOTST, 2 );
                    _icnVsSprite[id][1] = GetICN( ICN::BTNHOTST, 3 );
                    break;
                }

                for ( int32_t i = 0; i < static_cast<int32_t>( _icnVsSprite[id].size() ); ++i ) {
                    Sprite & out = _icnVsSprite[id][i];
                    out = GetICN( ICN::BTNCOM, i );
                    // clean button.
                    Fill( out, 13, 11, 113, 31, getButtonFillingColor( i == 0 ) );
                }

                renderTextOnButton( _icnVsSprite[id][0], _icnVsSprite[id][1], gettext_noop( "3 PLAYERS" ), { 11, 5 }, { 10, 6 }, { 120, 47 },
                                    fheroes2::FontColor::WHITE );

                break;
            }
            case ICN::BUTTON_4_PLAYERS: {
                _icnVsSprite[id].resize( 2 );

<<<<<<< HEAD
                if ( isPolishLanguageAndResources() ) {
=======
                if ( useOriginalResources() ) {
>>>>>>> 46ecc4c9
                    _icnVsSprite[id][0] = GetICN( ICN::BTNHOTST, 4 );
                    _icnVsSprite[id][1] = GetICN( ICN::BTNHOTST, 5 );
                    break;
                }

                for ( int32_t i = 0; i < static_cast<int32_t>( _icnVsSprite[id].size() ); ++i ) {
                    Sprite & out = _icnVsSprite[id][i];
                    out = GetICN( ICN::BTNCOM, i );
                    // clean button.
                    Fill( out, 13, 11, 113, 31, getButtonFillingColor( i == 0 ) );
                }

                renderTextOnButton( _icnVsSprite[id][0], _icnVsSprite[id][1], gettext_noop( "4 PLAYERS" ), { 11, 5 }, { 10, 6 }, { 120, 47 },
                                    fheroes2::FontColor::WHITE );

                break;
            }
            case ICN::BUTTON_5_PLAYERS: {
                _icnVsSprite[id].resize( 2 );

<<<<<<< HEAD
                if ( isPolishLanguageAndResources() ) {
=======
                if ( useOriginalResources() ) {
>>>>>>> 46ecc4c9
                    _icnVsSprite[id][0] = GetICN( ICN::BTNHOTST, 6 );
                    _icnVsSprite[id][1] = GetICN( ICN::BTNHOTST, 7 );
                    break;
                }

                for ( int32_t i = 0; i < static_cast<int32_t>( _icnVsSprite[id].size() ); ++i ) {
                    Sprite & out = _icnVsSprite[id][i];
                    out = GetICN( ICN::BTNCOM, i );
                    // clean button.
                    Fill( out, 13, 11, 113, 31, getButtonFillingColor( i == 0 ) );
                }

                renderTextOnButton( _icnVsSprite[id][0], _icnVsSprite[id][1], gettext_noop( "5 PLAYERS" ), { 11, 5 }, { 10, 6 }, { 120, 47 },
                                    fheroes2::FontColor::WHITE );

                break;
            }
            case ICN::BUTTON_6_PLAYERS: {
                _icnVsSprite[id].resize( 2 );

<<<<<<< HEAD
                if ( isPolishLanguageAndResources() ) {
=======
                if ( useOriginalResources() ) {
>>>>>>> 46ecc4c9
                    _icnVsSprite[id][0] = GetICN( ICN::BTNHOTST, 8 );
                    _icnVsSprite[id][1] = GetICN( ICN::BTNHOTST, 9 );
                    break;
                }

                for ( int32_t i = 0; i < static_cast<int32_t>( _icnVsSprite[id].size() ); ++i ) {
                    Sprite & out = _icnVsSprite[id][i];
                    out = GetICN( ICN::BTNCOM, i );
                    // clean button.
                    Fill( out, 13, 11, 113, 31, getButtonFillingColor( i == 0 ) );
                }

                renderTextOnButton( _icnVsSprite[id][0], _icnVsSprite[id][1], gettext_noop( "6 PLAYERS" ), { 11, 5 }, { 10, 6 }, { 120, 47 },
                                    fheroes2::FontColor::WHITE );

                break;
            }
            case ICN::BTNGIFT_GOOD:
            case ICN::BTNGIFT_EVIL: {
                _icnVsSprite[id].resize( 2 );

                const bool isGoodInterface = ( id == ICN::BTNGIFT_GOOD );
                const int baseIcnId = isGoodInterface ? ICN::SYSTEM : ICN::SYSTEME;
                const fheroes2::FontColor buttonFontColor = isGoodInterface ? fheroes2::FontColor::WHITE : fheroes2::FontColor::GRAY;

                for ( int32_t i = 0; i < static_cast<int32_t>( _icnVsSprite[id].size() ); ++i ) {
                    Sprite & out = _icnVsSprite[id][i];
                    out = GetICN( baseIcnId, 11 + i );
                }

                renderTextOnButton( _icnVsSprite[id][0], _icnVsSprite[id][1], gettext_noop( "GIFT" ), { 7, 5 }, { 6, 6 }, { 86, 16 }, buttonFontColor );

                break;
            }
            case ICN::BUTTON_DIFFICULTY_ARCHIBALD: {
                _icnVsSprite[id].resize( 2 );
                int32_t textWidth = 140;
                fheroes2::Point releasedOffset;
                fheroes2::Point pressedOffset;
                getCustomNormalButton( _icnVsSprite[id][0], _icnVsSprite[id][1], true, textWidth, releasedOffset, pressedOffset );

                renderTextOnButton( _icnVsSprite[id][0], _icnVsSprite[id][1], gettext_noop( "DIFFICULTY" ), releasedOffset, pressedOffset, { textWidth, 16 },
                                    fheroes2::FontColor::GRAY );

                break;
            }
            case ICN::BUTTON_DIFFICULTY_ROLAND: {
                _icnVsSprite[id].resize( 2 );

                int32_t textWidth = 140;
                fheroes2::Point releasedOffset;
                fheroes2::Point pressedOffset;
                getCustomNormalButton( _icnVsSprite[id][0], _icnVsSprite[id][1], false, textWidth, releasedOffset, pressedOffset );

                renderTextOnButton( _icnVsSprite[id][0], _icnVsSprite[id][1], gettext_noop( "DIFFICULTY" ), releasedOffset, pressedOffset, { textWidth, 16 },
                                    fheroes2::FontColor::WHITE );

                break;
            }
            case ICN::BUTTON_DIFFICULTY_POL: {
                _icnVsSprite[id].resize( 2 );
                for ( int32_t i = 0; i < static_cast<int32_t>( _icnVsSprite[id].size() ); ++i ) {
                    Sprite & out = _icnVsSprite[id][i];
                    out = GetICN( ICN::X_CMPBTN, 0 + i );
                    // clean the button.
                    const int32_t pixelPosition = 5 * 132;
                    if ( pixelPosition < ( out.width() * out.height() ) ) {
                        Fill( out, 4, 3 + i, 132 - i, 16, out.image()[pixelPosition] );
                    }
                }

                renderTextOnButton( _icnVsSprite[id][0], _icnVsSprite[id][1], gettext_noop( "DIFFICULTY" ), { 5, 5 }, { 5, 5 }, { 132, 17 }, fheroes2::FontColor::GRAY );

                break;
            }
            case ICN::NON_UNIFORM_GOOD_MIN_BUTTON: {
                _icnVsSprite[id].resize( 2 );
                for ( int32_t i = 0; i < static_cast<int32_t>( _icnVsSprite[id].size() ); ++i ) {
                    Sprite & out = _icnVsSprite[id][i];
                    out = GetICN( ICN::RECRUIT, 4 + i );
                    // clean the button.
                    Blit( GetICN( ICN::SYSTEM, 11 + i ), 10 - i, 4 + i, out, 11 - i, 4 + i, 50, 16 );
                }

                renderTextOnButton( _icnVsSprite[id][0], _icnVsSprite[id][1], gettext_noop( "MIN" ), { 11, 5 }, { 10, 6 }, { 52, 16 }, fheroes2::FontColor::WHITE );

                break;
            }
            case ICN::UNIFORM_EVIL_MAX_BUTTON:
            case ICN::UNIFORM_EVIL_MIN_BUTTON:
            case ICN::UNIFORM_GOOD_MAX_BUTTON:
            case ICN::UNIFORM_GOOD_MIN_BUTTON: {
                _icnVsSprite[id].resize( 2 );

                const bool isGoodInterface = ( id == ICN::UNIFORM_GOOD_MAX_BUTTON || id == ICN::UNIFORM_GOOD_MIN_BUTTON );
                const int baseIcnId = isGoodInterface ? ICN::SYSTEM : ICN::SYSTEME;
                const fheroes2::FontColor buttonFontColor = isGoodInterface ? fheroes2::FontColor::WHITE : fheroes2::FontColor::GRAY;

                for ( int32_t i = 0; i < static_cast<int32_t>( _icnVsSprite[id].size() ); ++i ) {
                    Sprite & out = _icnVsSprite[id][i];
                    const Sprite & originalButton = GetICN( ICN::RECRUIT, 4 + i );
                    out.resize( originalButton.width() - 6, originalButton.height() - 5 + i );
                    out.reset();
                    const Sprite & emptyButton = GetICN( baseIcnId, 11 + i );
                    // Copy left main body of button.
                    fheroes2::Copy( emptyButton, 0, 0, out, 0, 0, originalButton.width() - 13 + i, originalButton.height() - 5 + i );
                    // Copy terminating right margin of the button.
                    fheroes2::Copy( emptyButton, 89 + i, 0, out, 53 + i, 0, 7 - i, originalButton.height() - i );
                }

                const char * text( ( id == ICN::UNIFORM_GOOD_MIN_BUTTON || id == ICN::UNIFORM_EVIL_MIN_BUTTON ) ? "MIN" : "MAX" );

                renderTextOnButton( _icnVsSprite[id][0], _icnVsSprite[id][1], gettext_noop( text ), { 6, 5 }, { 4, 6 }, { 52, 16 }, buttonFontColor );

                break;
            }
            default:
                // You're calling this function for non-specified ICN id. Check your logic!
                // Did you add a new image for one language without generating a default
                // for other languages?
                assert( 0 );
                break;
            }
        }

        bool generateGermanSpecificImages( const int id )
        {
            switch ( id ) {
            case ICN::BTNBATTLEONLY:
                _icnVsSprite[id].resize( 2 );
                for ( int32_t i = 0; i < static_cast<int32_t>( _icnVsSprite[id].size() ); ++i ) {
                    Sprite & out = _icnVsSprite[id][i];
                    out = GetICN( ICN::BTNNEWGM, 6 + i );
                    // Clean the button
                    Fill( out, 25, 18, 88, 23, getButtonFillingColor( i == 0 ) );
                    // Add 'K'
                    Blit( GetICN( ICN::BTNDCCFG, 4 + i ), 34 - i, 23, out, 40 - i, 23, 12, 14 );
                    //'Add 'A'
                    Blit( GetICN( ICN::BTNNEWGM, 4 + i ), 56 - i, 23, out, 52 - i, 23, 13, 14 );
                    Blit( out, 20, 20, out, 52 - i + 12, 25, 3, 3 );
                    // Add 'M'
                    Blit( GetICN( ICN::BTNNEWGM, 4 + i ), 39 - i, 8, out, 65 - i, 23, 14, 14 );
                    // Add 'F'
                    Blit( GetICN( ICN::BTNDCCFG, 4 + i ), 70 - i, 23, out, 87 - i, 23, 10, 14 );
                    // Add 'P'
                    Blit( GetICN( ICN::BTNNEWGM, 4 + i ), 36 - i, 23, out, 78 - i, 23, 10, 14 );
                }
                return true;
            case ICN::NON_UNIFORM_GOOD_MIN_BUTTON:
                _icnVsSprite[id].resize( 2 );
                for ( int32_t i = 0; i < static_cast<int32_t>( _icnVsSprite[id].size() ); ++i ) {
                    Sprite & out = _icnVsSprite[id][i];
                    out = GetICN( ICN::RECRUIT, 4 + i );
                    // clean the button
                    Blit( GetICN( ICN::SYSTEM, 11 + i ), 10, 6 + i, out, 30 - 2 * i, 5 + i, 31, 15 );
                    // add 'IN'
                    Copy( GetICN( ICN::APANEL, 4 + i ), 23 - i, 22 + i, out, 33 - i, 6 + i, 8, 14 ); // letter 'I'
                    Copy( GetICN( ICN::APANEL, 4 + i ), 31 - i, 22 + i, out, 44 - i, 6 + i, 17, 14 ); // letter 'N'
                }
                return true;
            default:
                break;
            }
            return false;
        }

        bool generateFrenchSpecificImages( const int id )
        {
            switch ( id ) {
            case ICN::BTNBATTLEONLY:
                _icnVsSprite[id].resize( 2 );
                for ( int32_t i = 0; i < static_cast<int32_t>( _icnVsSprite[id].size() ); ++i ) {
                    Sprite & out = _icnVsSprite[id][i];
                    out = GetICN( ICN::BTNNEWGM, 6 + i );
                    // Clean the button
                    Fill( out, 25, 18, 88, 23, getButtonFillingColor( i == 0 ) );

                    const int32_t secondLine = 28;
                    // Add 'MODE'
                    Blit( GetICN( ICN::BTNNEWGM, 4 + i ), 40 - i, 13, out, 45 - i, 13, 50, 15 );
                    // Clean up 'MODE'
                    Blit( GetICN( ICN::BTNEMAIN, 0 + i ), 114 - i, 18, out, 94 - i, 18, 1, 10 );
                    // Add 'BA'
                    Blit( GetICN( ICN::BTNBAUD, 2 + i ), 42 - i, 28, out, 28 - i, secondLine, 22, 15 );
                    // Clean up 'BA'
                    Blit( GetICN( ICN::BTNBAUD, 2 + i ), 42 - i, 31, out, 39 - i, secondLine, 1, 1 );
                    Blit( GetICN( ICN::BTNBAUD, 2 + i ), 39 - i, 31, out, 49 - i, secondLine + 4, 1, 2 );
                    // Add 'T'
                    Blit( GetICN( ICN::BTNDC, 2 + i ), 89 - i, 21, out, 50 - i, secondLine, 12, 15 );
                    // Clean up 'AT'
                    Blit( GetICN( ICN::BTNDC, 2 + i ), 89 - i, 18, out, 50 - i, secondLine, 1, 1 );
                    Blit( GetICN( ICN::BTNDC, 2 + i ), 92 - ( 5 * i ), 27 - i, out, 49 - i, secondLine + 4 + i, 1, 3 );
                    // Add 'AI'.
                    Blit( GetICN( ICN::BTNMP, 6 + i ), 56 - i, 13, out, 62 - i, secondLine, 18, 15 );
                    // Clean up 'TA'
                    Blit( GetICN( ICN::BTNBAUD, 2 + i ), 51 - i, 40, out, 60 - i, secondLine + 12, 3, 3 );
                    // Add 'LLE'
                    Blit( GetICN( ICN::BTNEMAIN, 0 + i ), 85 - i, 13, out, 81 - i, secondLine, 31, 15 );
                    // Clean up "IL"
                    Blit( GetICN( ICN::BTNEMAIN, 0 + i ), 85 - i, 18, out, 81 - i, secondLine + 7, 1, 1 );
                    Blit( GetICN( ICN::BTNEMAIN, 0 + i ), 94 - i, 17, out, 80 - i, secondLine + 4, 2, 2 );
                    Blit( GetICN( ICN::BTNEMAIN, 0 + i ), 93 - i, 25, out, 79 - i, secondLine + 12, 3, 3 );
                    Blit( GetICN( ICN::BTNDC, 4 + i ), 23 - i, 8, out, 79 - i, secondLine + 5, 1, 10 );
                    Blit( GetICN( ICN::BTNMP, 6 + i ), 73 - i, 22, out, 79 - i, secondLine + 9, 1, 1 );
                }
                return true;
            case ICN::BTNGIFT_GOOD:
                _icnVsSprite[id].resize( 2 );
                for ( int32_t i = 0; i < static_cast<int32_t>( _icnVsSprite[id].size() ); ++i ) {
                    Sprite & out = _icnVsSprite[id][i];
                    out = GetICN( ICN::TRADPOST, 17 + i );
                    // clean the button
                    Fill( out, 33, 5, 31, 16, getButtonFillingColor( i == 0 ) );

                    const int32_t offsetY = 5;
                    // Add 'D'
                    const int32_t offsetXD = 14;
                    Blit( GetICN( ICN::CPANEL, 4 + i ), 48 - i, 28 + i, out, offsetXD - i, offsetY + i, 10, 15 );
                    // Clean up 'D' and restore button ornament
                    Blit( GetICN( ICN::CPANEL, 4 + i ), 48 - i, 36, out, offsetXD - 1 - i, offsetY + 4 + i, 1, 1 );
                    Blit( GetICN( ICN::CPANEL, 4 + i ), 48 - i, 35, out, offsetXD - i, offsetY + 9 + i, 1, 2 );
                    Blit( GetICN( ICN::CPANEL, 4 + i ), 48 - i, 35, out, offsetXD - 1 - i, offsetY + 13 + i, 1, 1 );
                    Fill( out, offsetXD + 9 - i, offsetY + 13 + i, 1, 1, getButtonFillingColor( i == 0 ) );
                    Blit( GetICN( ICN::TRADPOST, 17 + i ), offsetXD, offsetY, out, offsetXD, offsetY, 1, 1 );
                    // Add 'O'
                    const int32_t offsetXO = 10;
                    Blit( GetICN( ICN::CAMPXTRG, i ), 40 - ( 7 * i ), 5 + i, out, offsetXD + offsetXO + 1 - i, offsetY + i, 13 - i, 15 );
                    // Clean up 'DO'
                    Blit( GetICN( ICN::CPANEL, 4 + i ), 51 - i, 34, out, offsetXD + offsetXO - i, offsetY + 5, 2, 2 );
                    Blit( GetICN( ICN::CPANEL, 4 + i ), 51 - i, 34, out, offsetXD + offsetXO - i, offsetY + 7, 1, 1 + i );
                    Blit( GetICN( ICN::CPANEL, 4 + i ), 55 - i, 28 + i, out, offsetXD + 9 - i, offsetY + 2 + i, 3, 3 );
                    Fill( out, offsetXD + 11 - i, offsetY + i, 2, 2, getButtonFillingColor( i == 0 ) );
                    // Add 'N'
                    const int32_t offsetXN = 13;
                    Blit( GetICN( ICN::TRADPOST, 17 + i ), 50 - i, 5, out, offsetXD + offsetXO + offsetXN - i, offsetY, 14, 15 );
                    // Clean up 'ON'
                    Fill( out, offsetXD + offsetXO + offsetXN, offsetY, 1, 1, getButtonFillingColor( i == 0 ) );
                    Fill( out, offsetXD + offsetXO + offsetXN - i, offsetY + 9, 1, 1, getButtonFillingColor( i == 0 ) );
                    // Add 'N'
                    Blit( GetICN( ICN::TRADPOST, 17 + i ), 50 - i, 5, out, offsetXD + 10 + offsetXN + offsetXN - i, offsetY, 14, 15 );
                    // Clean up 'NN'
                    Fill( out, offsetXD + offsetXO + offsetXN + offsetXN - i, offsetY + 9, 1, 1, getButtonFillingColor( i == 0 ) );
                    // Add 'ER'
                    Blit( GetICN( ICN::CAMPXTRG, 2 + i ), 75 - ( 8 * i ), 5, out, offsetXD + offsetXO + offsetXN + offsetXN + offsetXN - ( 2 * i ), offsetY, 23, 15 );
                    // Restore button ornament
                    Blit( GetICN( ICN::TRADPOST, 17 + i ), offsetXD + offsetXO + offsetXN + offsetXN + offsetXN + 20, offsetY, out,
                          offsetXD + offsetXO + offsetXN + offsetXN + offsetXN + 20, offsetY, 1, 1 );
                    Blit( GetICN( ICN::TRADPOST, 17 + i ), offsetXD + offsetXO + offsetXN + offsetXN + offsetXN + 21, offsetY + 1, out,
                          offsetXD + offsetXO + offsetXN + offsetXN + offsetXN + 21, offsetY + 1, 2, 3 );
                    Blit( GetICN( ICN::TRADPOST, 17 + i ), offsetXD + offsetXO + offsetXN + offsetXN + offsetXN + 20, offsetY, out,
                          offsetXD + offsetXO + offsetXN + offsetXN + offsetXN + 21, offsetY + 4, 1, 1 );
                }
                return true;
            case ICN::BTNGIFT_EVIL:
                _icnVsSprite[id].resize( 2 );
                for ( int32_t i = 0; i < static_cast<int32_t>( _icnVsSprite[id].size() ); ++i ) {
                    Sprite & out = _icnVsSprite[id][i];
                    out = GetICN( ICN::TRADPOSE, 17 + i );
                    // clean the button
                    Fill( out, 33, 5, 31, 16, getButtonFillingColor( i == 0, false ) );

                    const int32_t offsetY = 5;
                    // Add 'D'
                    const int32_t offsetXD = 14;
                    Blit( GetICN( ICN::CPANELE, 4 + i ), 48 - i, 28 + i, out, offsetXD - i, offsetY + i, 10, 15 );
                    // Clean up 'D' and restore button ornament
                    Blit( GetICN( ICN::CPANELE, 4 + i ), 48 - i, 36, out, offsetXD - 1 - i, offsetY + 4 + i, 1, 1 );
                    Blit( GetICN( ICN::CPANELE, 4 + i ), 48 - i, 35, out, offsetXD - i, offsetY + 9 + i, 1, 2 );
                    Blit( GetICN( ICN::CPANELE, 4 + i ), 48 - i, 35, out, offsetXD - 1 - i, offsetY + 13 + i, 1, 1 );
                    Fill( out, offsetXD + 9 - i, offsetY + 13 + i, 1, 1, getButtonFillingColor( i == 0, false ) );
                    Blit( GetICN( ICN::TRADPOSE, 17 + i ), offsetXD, offsetY, out, offsetXD, offsetY, 1, 1 );
                    Fill( out, offsetXD + 9 - i, offsetY + i, 1, 1, getButtonFillingColor( i == 0, false ) );
                    // Add 'O'
                    const int32_t offsetXO = 10;
                    Blit( GetICN( ICN::APANELE, 4 + i ), 50 - i, 20 + i, out, offsetXD + offsetXO + 1 - i, offsetY + i, 13 - i, 14 );
                    // Clean up 'DO'
                    Blit( GetICN( ICN::CPANELE, 4 + i ), 51 - i, 34, out, offsetXD + offsetXO - i, offsetY + 5, 2, 2 );
                    Blit( GetICN( ICN::CPANELE, 4 + i ), 51 - i, 34, out, offsetXD + offsetXO - i, offsetY + 7, 1, 1 + i );
                    Blit( GetICN( ICN::CPANELE, 4 + i ), 56 - i, 28 + i, out, offsetXD + 10 - i, offsetY + 2 + i, 1, 3 );
                    Blit( GetICN( ICN::CPANELE, 4 + i ), 56 - i, 28 + i, out, offsetXD + 11 - i, offsetY + 3 + i, 1, 2 );
                    Fill( out, offsetXD + 11 - i, offsetY + i, 3, 3, getButtonFillingColor( i == 0, false ) );
                    Fill( out, offsetXD + 12 - i, offsetY + 3 + i, 1, 2, getButtonFillingColor( i == 0, false ) );
                    // Add 'N'
                    const int32_t offsetXN = 13;
                    Blit( GetICN( ICN::TRADPOSE, 17 + i ), 50 - i, 5, out, offsetXD + offsetXO + offsetXN - i, offsetY, 14, 15 );
                    // Clean up 'ON'
                    Fill( out, offsetXD + offsetXO + offsetXN - 1 - i, offsetY + 11 + i, 1, 3, getButtonFillingColor( i == 0, false ) );
                    Fill( out, offsetXD + offsetXO + offsetXN - i, offsetY, 1, 1, getButtonFillingColor( i == 0, false ) );
                    Fill( out, offsetXD + offsetXO + offsetXN - i, offsetY + 9, 1, 1, getButtonFillingColor( i == 0, false ) );
                    // Add 'N'
                    Blit( GetICN( ICN::TRADPOSE, 17 + i ), 50 - i, 5, out, offsetXD + offsetXO + offsetXN + offsetXN - i, offsetY, 13, 15 );
                    // Clean up 'NN'
                    Fill( out, offsetXD + offsetXO + offsetXN + offsetXN - i, offsetY + 9, 1, 1, getButtonFillingColor( i == 0, false ) );
                    // Add 'ER'
                    Blit( GetICN( ICN::APANELE, 8 + i ), 66 - ( 3 * i ), 5 + ( 2 * i ), out, offsetXD + offsetXO + offsetXN + offsetXN + offsetXN - ( 2 * i ),
                          offsetY + ( 2 * i ), 23, 14 - i );
                    // Clean up 'NE'
                    Blit( GetICN( ICN::TRADPOSE, 17 + i ), 50 - i, 5, out, offsetXD + offsetXO + offsetXN + offsetXN + offsetXN - i, offsetY, 2, 10 );
                    Fill( out, offsetXD + offsetXO + offsetXN + offsetXN + offsetXN - ( 2 * i ), offsetY + 9 + i, 1 + i, 2 + i, getButtonFillingColor( i == 0, false ) );
                    // Restore button ornament
                    Blit( GetICN( ICN::TRADPOSE, 17 + i ), offsetXD + offsetXO + offsetXN + offsetXN + offsetXN + 20, offsetY, out,
                          offsetXD + offsetXO + offsetXN + offsetXN + offsetXN + 20, offsetY, 1, 1 );
                    Blit( GetICN( ICN::TRADPOSE, 17 + i ), offsetXD + offsetXO + offsetXN + offsetXN + offsetXN + 21, offsetY + 1, out,
                          offsetXD + offsetXO + offsetXN + offsetXN + offsetXN + 21, offsetY + 1, 2, 3 );
                    Blit( GetICN( ICN::TRADPOSE, 17 + i ), offsetXD + offsetXO + offsetXN + offsetXN + offsetXN + 20, offsetY, out,
                          offsetXD + offsetXO + offsetXN + offsetXN + offsetXN + 21, offsetY + 4, 1, 1 );
                }
                return true;
            case ICN::NON_UNIFORM_GOOD_MIN_BUTTON:
                _icnVsSprite[id].resize( 2 );
                for ( int32_t i = 0; i < static_cast<int32_t>( _icnVsSprite[id].size() ); ++i ) {
                    Sprite & out = _icnVsSprite[id][i];
                    out = GetICN( ICN::RECRUIT, 4 + i );
                    // Clean the button and leave 'M'
                    Fill( out, 31 - 2 * i, 5 + i, 25, 15, getButtonFillingColor( i == 0 ) );
                    Fill( out, 29 - 2 * i, 17 + i, 2, 2, getButtonFillingColor( i == 0 ) );
                    // Add 'I'
                    Blit( GetICN( ICN::APANEL, 4 + i ), 25 - i, 19 + i, out, 32 - i, 4 + i, 7 - i, 15 );
                    Blit( GetICN( ICN::RECRUIT, 4 + i ), 28 - i, 7 + i, out, 36 - i, 7 + i, 3, 9 );
                    Fill( out, 37 - i, 16 + i, 2, 3, getButtonFillingColor( i == 0 ) );
                    // Add 'N'
                    Blit( GetICN( ICN::TRADPOST, 17 + i ), 50 - i, 5, out, 41 - i, 5, 14, 15 );
                    Fill( out, 41 - i, 5, 1, 1, getButtonFillingColor( i == 0 ) );
                    Fill( out, 41 - i, 5 + 9, 1, 1, getButtonFillingColor( i == 0 ) );
                }
                return true;
            default:
                break;
            }
            return false;
        }

        bool generatePolishSpecificImages( const int id )
        {
            switch ( id ) {
            case ICN::BTNBATTLEONLY:
                _icnVsSprite[id].resize( 2 );
                for ( int32_t i = 0; i < static_cast<int32_t>( _icnVsSprite[id].size() ); ++i ) {
                    Sprite & out = _icnVsSprite[id][i];
                    out = GetICN( ICN::BTNNEWGM, 6 + i );
                    // clean the button
                    Fill( out, 25, 18, 88, 23, getButtonFillingColor( i == 0 ) );
                    const int32_t offsetX = 46;
                    const int32_t offsetY = 23;
                    // Add 'BI'
                    Blit( GetICN( ICN::BTNMCFG, 2 + i ), 58 - i, 29, out, offsetX - i, offsetY, 14, 11 );
                    // Add 'T'
                    Blit( GetICN( ICN::BTNNEWGM, 0 + i ), 24 - i, 29, out, offsetX + 14 - i, offsetY, 9, 11 );
                    // Add 'WA'
                    Blit( GetICN( ICN::BTNEMAIN, 0 + i ), 45 - i, 23, out, offsetX + 23 - i, offsetY, 24, 11 );
                    // Add pixel to 'W'
                    Blit( GetICN( ICN::BTNEMAIN, 0 + i ), 47 - i, 23 + i, out, offsetX + 38 - i, offsetY + i, 1, 1 );
                }
                return true;
            default:
                break;
            }
            return false;
        }

        bool generateItalianSpecificImages( const int id )
        {
            switch ( id ) {
            case ICN::BTNBATTLEONLY:
                _icnVsSprite[id].resize( 2 );
                for ( int32_t i = 0; i < static_cast<int32_t>( _icnVsSprite[id].size() ); ++i ) {
                    Sprite & out = _icnVsSprite[id][i];
                    out = GetICN( ICN::BTNNEWGM, 6 + i );
                    // clean the button
                    uint8_t buttonFillingColor = getButtonFillingColor( i == 0 );
                    Fill( out, 25, 18, 88, 23, buttonFillingColor );
                    const int32_t offsetX = 16;
                    const int32_t offsetY = 21;
                    // Add 'B'
                    Blit( GetICN( ICN::BTNBAUD, 0 + i ), 42 - i, 28, out, offsetX - i, offsetY, 13, 15 );
                    Fill( out, offsetX + 11, offsetY + 13, 1, 2, buttonFillingColor );
                    // Add 'A'
                    Blit( GetICN( ICN::BTNNEWGM, 0 + i ), 80 - i, 28, out, offsetX + 13 - i, offsetY, 14, 15 );
                    Fill( out, offsetX + 13 - i, offsetY + 3, 1, 4, buttonFillingColor );
                    // Add 'T'
                    Blit( GetICN( ICN::BTNMP, 0 + i ), 74 - i, 5, out, offsetX + 27 - 2 * i, offsetY, 12, 15 );
                    // Add 'T'
                    Blit( GetICN( ICN::BTNMP, 0 + i ), 74 - i, 5, out, offsetX + 39 - 2 * i, offsetY, 12, 15 );
                    // Add 'A'
                    Blit( GetICN( ICN::BTNNEWGM, 0 + i ), 80 - i, 28, out, offsetX + 50 - i, offsetY, 14, 15 );
                    Fill( out, offsetX + 65 - i, offsetY + 5, 1, 2, buttonFillingColor );
                    Fill( out, offsetX + 65 - i, offsetY + 14, 1, 3, buttonFillingColor );
                    Fill( out, offsetX + 50 - i, offsetY + 3, 1, 4, buttonFillingColor );
                    // Add 'G'
                    Blit( GetICN( ICN::BTNNEWGM, 0 + i ), 44 - i, 12, out, offsetX + 65 - i, offsetY, 11, 15 );
                    // Add 'L'
                    Blit( GetICN( ICN::BTNDC, 4 + i ), 77 - i, 21, out, offsetX + 77 - 2 * i, offsetY, 9, 15 );
                    // Add 'I'
                    Blit( GetICN( ICN::BTNNEWGM, 0 + i ), 56 - i, 12, out, offsetX + 86 - i, offsetY, 7, 15 );
                    // Add 'A'
                    Blit( GetICN( ICN::BTNNEWGM, 0 + i ), 80 - i, 28, out, offsetX + 93 - i, offsetY, 14, 15 );
                    Fill( out, offsetX + 109 - i, offsetY + 5, 1, 2, buttonFillingColor );
                    Fill( out, offsetX + 93 - i, offsetY + 3, 1, 4, buttonFillingColor );
                }
                return true;
            default:
                break;
            }
            return false;
        }

        void generateLanguageSpecificImages( int id )
        {
            assert( isLanguageDependentIcnId( id ) );

            const fheroes2::SupportedLanguage resourceLanguage = fheroes2::getResourceLanguage();

            // Language-specific image generators, may fail
            if ( fheroes2::getCurrentLanguage() == resourceLanguage ) {
                switch ( resourceLanguage ) {
                case fheroes2::SupportedLanguage::German:
                    if ( generateGermanSpecificImages( id ) ) {
                        return;
                    }
                    break;
                case fheroes2::SupportedLanguage::French:
                    if ( generateFrenchSpecificImages( id ) ) {
                        return;
                    }
                    break;
                case fheroes2::SupportedLanguage::Polish:
                    if ( generatePolishSpecificImages( id ) ) {
                        return;
                    }
                    break;
                case fheroes2::SupportedLanguage::Italian:
                    if ( generateItalianSpecificImages( id ) ) {
                        return;
                    }
                    break;
                default:
                    break;
                }
            }
            // Image generator of a last resort, must provide the generation of the "default" variant
            // for all image ids for which this function can be called, and must not fail.
            generateDefaultImages( id );
        }

        bool LoadModifiedICN( int id )
        {
            switch ( id ) {
            case ICN::ROUTERED:
                CopyICNWithPalette( id, ICN::ROUTE, PAL::PaletteType::RED );
                return true;
            case ICN::FONT:
            case ICN::SMALFONT: {
                LoadOriginalICN( id );

                auto & imageArray = _icnVsSprite[id];

                const std::vector<uint8_t> & body = ::AGG::getDataFromAggFile( ICN::GetString( id ) );
                const uint32_t crc32 = fheroes2::calculateCRC32( body.data(), body.size() );

                if ( id == ICN::SMALFONT ) {
                    // Small font in official Polish GoG version has all letters shifted 1 pixel down.
                    if ( crc32 == 0xE9EC7A63 ) {
                        for ( Sprite & letter : imageArray ) {
                            letter.setPosition( letter.x(), letter.y() - 1 );
                        }
                    }
                    modifyBaseSmallFont( _icnVsSprite[id] );
                }

                if ( id == ICN::FONT ) {
                    // The original images contain an issue: image layer has value 50 which is '2' in UTF-8. We must correct these (only 3) places
                    for ( size_t i = 0; i < imageArray.size(); ++i ) {
                        ReplaceColorIdByTransformId( imageArray[i], 50, 2 );
                    }
                    modifyBaseNormalFont( _icnVsSprite[id] );
                }

                // Some checks that we really have CP1251 font
                const int32_t verifiedFontWidth = ( id == ICN::FONT ) ? 19 : 12;
                if ( imageArray.size() == 162 && imageArray[121].width() == verifiedFontWidth ) {
                    // Engine expects that letter indexes correspond to charcode - 0x20.
                    // In case CP1251 font.icn contains sprites for chars 0x20-0x7F, 0xC0-0xDF, 0xA8, 0xE0-0xFF, 0xB8 (in that order).
                    // We rearrange sprites array for corresponding sprite indexes to charcode - 0x20.
                    imageArray.insert( imageArray.begin() + 96, 64, imageArray[0] );
                    std::swap( imageArray[136], imageArray[192] ); // Move sprites for chars 0xA8
                    std::swap( imageArray[152], imageArray[225] ); // and 0xB8 to it's places.
                    imageArray.pop_back();
                    imageArray.erase( imageArray.begin() + 192 );
                }
                // German version uses CP1252
                if ( crc32 == 0x04745D1D || crc32 == 0xD0F0D852 ) {
                    imageArray.insert( imageArray.begin() + 96, 124, imageArray[0] );
                    std::swap( imageArray[164], imageArray[224] );
                    std::swap( imageArray[182], imageArray[225] );
                    std::swap( imageArray[188], imageArray[226] );
                    std::swap( imageArray[191], imageArray[223] );
                    std::swap( imageArray[196], imageArray[220] );
                    std::swap( imageArray[214], imageArray[221] );
                    std::swap( imageArray[220], imageArray[222] );
                    imageArray.erase( imageArray.begin() + 221, imageArray.end() );
                }
                // French version has its own special encoding but should conform to CP1252 too
                if ( crc32 == 0xD9556567 || crc32 == 0x406967B9 ) {
                    imageArray.insert( imageArray.begin() + 96, 160 - 32, imageArray[0] );
                    imageArray[192 - 32] = imageArray[33];
                    imageArray[199 - 32] = imageArray[35];
                    imageArray[201 - 32] = imageArray[37];
                    imageArray[202 - 32] = imageArray[37];
                    imageArray[244 - 32] = imageArray[3];
                    imageArray[251 - 32] = imageArray[4];
                    imageArray[249 - 32] = imageArray[6];
                    imageArray[226 - 32] = imageArray[10];
                    imageArray[239 - 32] = imageArray[28];
                    imageArray[238 - 32] = imageArray[30];
                    imageArray[224 - 32] = imageArray[32];
                    imageArray[231 - 32] = imageArray[62];
                    imageArray[232 - 32] = imageArray[64];
                    imageArray[239 - 32] = imageArray[91];
                    imageArray[234 - 32] = imageArray[92];
                    imageArray[238 - 32] = imageArray[93];
                    imageArray[233 - 32] = imageArray[94];
                    imageArray[238 - 32] = imageArray[95];
                    imageArray.erase( imageArray.begin() + 252 - 32, imageArray.end() );
                }
                // Italian version uses CP1252
                if ( crc32 == 0x219B3124 || crc32 == 0x1F3C3C74 ) {
                    imageArray.insert( imageArray.begin() + 101, 155 - 32, imageArray[0] );
                    imageArray[192 - 32] = imageArray[33];
                    imageArray[200 - 32] = imageArray[37];
                    imageArray[201 - 32] = imageArray[37];
                    imageArray[204 - 32] = imageArray[41];
                    imageArray[210 - 32] = imageArray[47];
                    imageArray[217 - 32] = imageArray[53];
                    imageArray[224 - 32] = imageArray[96];
                    imageArray[232 - 32] = imageArray[97];
                    imageArray[233 - 32] = imageArray[69];
                    imageArray[236 - 32] = imageArray[98];
                    imageArray[242 - 32] = imageArray[99];
                    imageArray[249 - 32] = imageArray[100];
                    imageArray.erase( imageArray.begin() + 250 - 32, imageArray.end() );
                }
                return true;
            }
            case ICN::YELLOW_FONT:
                CopyICNWithPalette( id, ICN::FONT, PAL::PaletteType::YELLOW_FONT );
                return true;
            case ICN::YELLOW_SMALLFONT:
                CopyICNWithPalette( id, ICN::SMALFONT, PAL::PaletteType::YELLOW_FONT );
                return true;
            case ICN::GRAY_FONT:
                CopyICNWithPalette( id, ICN::FONT, PAL::PaletteType::GRAY_FONT );
                return true;
            case ICN::GRAY_SMALL_FONT:
                CopyICNWithPalette( id, ICN::SMALFONT, PAL::PaletteType::GRAY_FONT );
                return true;
            case ICN::SPELLS:
                LoadOriginalICN( id );
                _icnVsSprite[id].resize( 67 );
                for ( uint32_t i = 60; i < 66; ++i ) {
                    int originalIndex = 0;
                    if ( i == 60 ) // Mass Cure
                        originalIndex = 6;
                    else if ( i == 61 ) // Mass Haste
                        originalIndex = 14;
                    else if ( i == 62 ) // Mass Slow
                        originalIndex = 1;
                    else if ( i == 63 ) // Mass Bless
                        originalIndex = 7;
                    else if ( i == 64 ) // Mass Curse
                        originalIndex = 3;
                    else if ( i == 65 ) // Mass Shield
                        originalIndex = 15;

                    const Sprite & originalImage = _icnVsSprite[id][originalIndex];
                    Sprite & image = _icnVsSprite[id][i];

                    image.resize( originalImage.width() + 8, originalImage.height() + 8 );
                    image.setPosition( originalImage.x() + 4, originalImage.y() + 4 );
                    image.fill( 1 );

                    AlphaBlit( originalImage, image, 0, 0, 128 );
                    AlphaBlit( originalImage, image, 4, 4, 192 );
                    Blit( originalImage, image, 8, 8 );

                    AddTransparency( image, 1 );
                }

                // The Petrification spell does not have its own icon in the original game.
                h2d::readImage( "petrification_spell_icon.image", _icnVsSprite[id][66] );

                return true;
            case ICN::CSLMARKER:
                _icnVsSprite[id].resize( 3 );
                for ( uint32_t i = 0; i < 3; ++i ) {
                    _icnVsSprite[id][i] = GetICN( ICN::LOCATORS, 24 );
                    if ( i == 1 ) {
                        ReplaceColorId( _icnVsSprite[id][i], 0x0A, 0xD6 );
                    }
                    else if ( i == 2 ) {
                        ReplaceColorId( _icnVsSprite[id][i], 0x0A, 0xDE );
                    }
                }
                return true;
            case ICN::BATTLESKIP:
                _icnVsSprite[id].resize( 2 );
                for ( uint32_t i = 0; i < 2; ++i ) {
                    Sprite & out = _icnVsSprite[id][i];
                    out = GetICN( ICN::TEXTBAR, 4 + i );

                    // clean the button
                    Blit( GetICN( ICN::SYSTEM, 11 + i ), 3, 8, out, 3, 1, 43, 14 );

                    // add 'skip'
                    Blit( GetICN( ICN::TEXTBAR, i ), 3, 10, out, 3, 0, 43, 14 );
                }
                return true;
            case ICN::BUYMAX:
                _icnVsSprite[id].resize( 2 );
                for ( uint32_t i = 0; i < 2; ++i ) {
                    Sprite & out = _icnVsSprite[id][i];
                    out = GetICN( ICN::WELLXTRA, i );

                    // clean the button
                    Blit( GetICN( ICN::SYSTEM, 11 + i ), 10, 6, out, 6, 2, 52, 14 );

                    // add 'max'
                    Blit( GetICN( ICN::RECRUIT, 4 + i ), 12, 6, out, 7, 3, 50, 12 );
                }
                return true;
            case ICN::BUTTON_NEW_GAME_GOOD:
            case ICN::BUTTON_NEW_GAME_EVIL:
            case ICN::BUTTON_SAVE_GAME_GOOD:
            case ICN::BUTTON_SAVE_GAME_EVIL:
            case ICN::BUTTON_LOAD_GAME_GOOD:
            case ICN::BUTTON_LOAD_GAME_EVIL:
            case ICN::BUTTON_INFO_GOOD:
            case ICN::BUTTON_INFO_EVIL:
            case ICN::BUTTON_QUIT_GOOD:
            case ICN::BUTTON_QUIT_EVIL:
            case ICN::BUTTON_STANDARD_GAME:
            case ICN::BUTTON_CAMPAIGN_GAME:
            case ICN::BUTTON_MULTIPLAYER_GAME:
            case ICN::BUTTON_LARGE_CANCEL:
            case ICN::BUTTON_SMALL_CANCEL_GOOD:
            case ICN::BUTTON_SMALL_CANCEL_EVIL:
            case ICN::BUTTON_LARGE_CONFIG:
            case ICN::BUTTON_ORIGINAL_CAMPAIGN:
            case ICN::BUTTON_EXPANSION_CAMPAIGN:
            case ICN::BUTTON_HOT_SEAT:
            case ICN::BUTTON_2_PLAYERS:
            case ICN::BUTTON_3_PLAYERS:
            case ICN::BUTTON_4_PLAYERS:
            case ICN::BUTTON_5_PLAYERS:
            case ICN::BUTTON_6_PLAYERS:
            case ICN::BTNBATTLEONLY:
            case ICN::BTNGIFT_GOOD:
            case ICN::BTNGIFT_EVIL:
            case ICN::UNIFORM_EVIL_MAX_BUTTON:
            case ICN::UNIFORM_EVIL_MIN_BUTTON:
            case ICN::UNIFORM_GOOD_MAX_BUTTON:
            case ICN::UNIFORM_GOOD_MIN_BUTTON:
            case ICN::NON_UNIFORM_GOOD_MIN_BUTTON:
            case ICN::BUTTON_DIFFICULTY_ARCHIBALD:
            case ICN::BUTTON_DIFFICULTY_POL:
            case ICN::BUTTON_DIFFICULTY_ROLAND:
                generateLanguageSpecificImages( id );
                return true;
            case ICN::PHOENIX:
                LoadOriginalICN( id );
                // First sprite has cropped shadow. We copy missing part from another 'almost' identical frame
                if ( _icnVsSprite[id].size() >= 32 ) {
                    const Sprite & in = _icnVsSprite[id][32];
                    Copy( in, 60, 73, _icnVsSprite[id][1], 60, 73, 14, 13 );
                    Copy( in, 56, 72, _icnVsSprite[id][30], 56, 72, 18, 9 );
                }
                return true;
            case ICN::MONH0028: // phoenix
                LoadOriginalICN( id );
                if ( _icnVsSprite[id].size() == 1 ) {
                    const Sprite & correctFrame = GetICN( ICN::PHOENIX, 32 );
                    Copy( correctFrame, 60, 73, _icnVsSprite[id][0], 58, 70, 14, 13 );
                }
                return true;
            case ICN::CAVALRYR:
                LoadOriginalICN( id );
                // Sprite 23 has incorrect colors, we need to replace them
                if ( _icnVsSprite[id].size() >= 23 ) {
                    Sprite & out = _icnVsSprite[id][23];

                    std::vector<uint8_t> indexes( 256 );
                    for ( uint32_t i = 0; i < 256; ++i ) {
                        indexes[i] = static_cast<uint8_t>( i );
                    }

                    indexes[69] = 187;
                    indexes[71] = 195;
                    indexes[73] = 188;
                    indexes[74] = 190;
                    indexes[75] = 193;
                    indexes[76] = 191;
                    indexes[77] = 195;
                    indexes[80] = 195;
                    indexes[81] = 196;
                    indexes[83] = 196;
                    indexes[84] = 197;
                    indexes[151] = 197;

                    ApplyPalette( out, indexes );
                }
                return true;
            case ICN::TROLLMSL:
                LoadOriginalICN( id );
                if ( _icnVsSprite[id].size() == 1 ) {
                    Sprite & out = _icnVsSprite[id][0];
                    // The original sprite contains 2 pixels which are empty
                    if ( out.width() * out.height() > 188 && out.transform()[147] == 1 && out.transform()[188] == 1 ) {
                        out.transform()[147] = 0;
                        out.image()[147] = 22;

                        out.transform()[188] = 0;
                        out.image()[188] = 24;
                    }
                }
                return true;
            case ICN::TROLL2MSL:
                LoadOriginalICN( ICN::TROLLMSL );
                if ( _icnVsSprite[ICN::TROLLMSL].size() == 1 ) {
                    _icnVsSprite[id].resize( 1 );

                    Sprite & out = _icnVsSprite[id][0];
                    out = _icnVsSprite[ICN::TROLLMSL][0];

                    // The original sprite contains 2 pixels which are empty
                    if ( out.width() * out.height() > 188 && out.transform()[147] == 1 && out.transform()[188] == 1 ) {
                        out.transform()[147] = 0;
                        out.image()[147] = 22;

                        out.transform()[188] = 0;
                        out.image()[188] = 24;
                    }

                    std::vector<uint8_t> indexes( 256 );
                    for ( uint32_t i = 0; i < 256; ++i ) {
                        indexes[i] = static_cast<uint8_t>( i );
                    }

                    indexes[10] = 152;
                    indexes[11] = 153;
                    indexes[12] = 154;
                    indexes[13] = 155;
                    indexes[14] = 155;
                    indexes[15] = 156;
                    indexes[16] = 157;
                    indexes[17] = 158;
                    indexes[18] = 159;
                    indexes[19] = 160;
                    indexes[20] = 160;
                    indexes[21] = 161;
                    indexes[22] = 162;
                    indexes[23] = 163;
                    indexes[24] = 164;
                    indexes[25] = 165;
                    indexes[26] = 166;
                    indexes[27] = 166;
                    indexes[28] = 167;
                    indexes[29] = 168;
                    indexes[30] = 169;
                    indexes[31] = 170;
                    indexes[32] = 171;
                    indexes[33] = 172;
                    indexes[34] = 172;
                    indexes[35] = 173;

                    ApplyPalette( out, indexes );
                }
                return true;
            case ICN::LOCATORE:
            case ICN::LOCATORS:
                LoadOriginalICN( id );
                if ( _icnVsSprite[id].size() > 15 ) {
                    if ( _icnVsSprite[id][12].width() == 47 ) {
                        Sprite & out = _icnVsSprite[id][12];
                        out = Crop( out, 0, 0, out.width() - 1, out.height() );
                    }
                    if ( _icnVsSprite[id][15].width() == 47 ) {
                        Sprite & out = _icnVsSprite[id][15];
                        out = Crop( out, 0, 0, out.width() - 1, out.height() );
                    }
                }
                return true;
            case ICN::TOWNBKG2:
                LoadOriginalICN( id );
                if ( _icnVsSprite[id].size() == 1 ) {
                    Sprite & out = _icnVsSprite[id][0];
                    // The pixel pixel of the original sprite has a skip value
                    if ( !out.empty() && out.transform()[0] == 1 ) {
                        out.transform()[0] = 0;
                        out.image()[0] = 10;
                    }
                }
                return true;
            case ICN::HSICONS:
                LoadOriginalICN( id );
                if ( _icnVsSprite[id].size() > 7 ) {
                    Sprite & out = _icnVsSprite[id][7];
                    if ( out.width() == 34 && out.height() == 19 ) {
                        Sprite temp;
                        std::swap( temp, out );

                        out.resize( temp.width() + 1, temp.height() );
                        out.reset();
                        Copy( temp, 0, 0, out, 1, 0, temp.width(), temp.height() );
                        Copy( temp, temp.width() - 1, 10, out, 0, 10, 1, 3 );
                    }
                }
                return true;
            case ICN::LISTBOX_EVIL:
                CopyICNWithPalette( id, ICN::LISTBOX, PAL::PaletteType::GRAY );
                for ( size_t i = 0; i < _icnVsSprite[id].size(); ++i ) {
                    ApplyPalette( _icnVsSprite[id][i], 2 );
                }
                return true;
            case ICN::MONS32:
                LoadOriginalICN( id );

                if ( _icnVsSprite[id].size() > 4 ) { // Veteran Pikeman
                    Sprite & modified = _icnVsSprite[id][4];

                    Sprite temp( modified.width(), modified.height() + 1 );
                    temp.reset();
                    Blit( modified, 0, 0, temp, 0, 1, modified.width(), modified.height() );
                    modified = std::move( temp );
                    Fill( modified, 7, 0, 4, 1, 36 );
                }
                if ( _icnVsSprite[id].size() > 6 ) { // Master Swordsman
                    Sprite & modified = _icnVsSprite[id][6];

                    Sprite temp( modified.width(), modified.height() + 1 );
                    temp.reset();
                    Blit( modified, 0, 0, temp, 0, 1, modified.width(), modified.height() );
                    modified = std::move( temp );
                    Fill( modified, 2, 0, 5, 1, 36 );
                }
                if ( _icnVsSprite[id].size() > 8 ) { // Champion
                    Sprite & modified = _icnVsSprite[id][8];

                    Sprite temp( modified.width(), modified.height() + 1 );
                    temp.reset();
                    Blit( modified, 0, 0, temp, 0, 1, modified.width(), modified.height() );
                    modified = std::move( temp );
                    Fill( modified, 12, 0, 5, 1, 36 );
                }
                if ( _icnVsSprite[id].size() > 62 ) {
                    const Point shadowOffset( -1, 2 );
                    for ( size_t i = 0; i < 62; ++i ) {
                        Sprite & modified = _icnVsSprite[id][i];
                        const Point originalOffset( modified.x(), modified.y() );
                        Sprite temp = addShadow( modified, { -1, 2 }, 2 );
                        temp.setPosition( originalOffset.x - 1, originalOffset.y + 2 );

                        const Rect area = GetActiveROI( temp, 2 );
                        if ( area.x > 0 || area.height != temp.height() ) {
                            const Point offset( temp.x() - area.x, temp.y() - temp.height() + area.y + area.height );
                            modified = Crop( temp, area.x, area.y, area.width, area.height );
                            modified.setPosition( offset.x, offset.y );
                        }
                        else {
                            modified = std::move( temp );
                        }
                    }
                }
                if ( _icnVsSprite[id].size() > 63 && _icnVsSprite[id][63].width() == 19 && _icnVsSprite[id][63].height() == 37 ) { // Air Elemental
                    Sprite & modified = _icnVsSprite[id][63];
                    modified.image()[19 * 9 + 9] = modified.image()[19 * 5 + 11];
                    modified.transform()[19 * 9 + 9] = modified.transform()[19 * 5 + 11];
                }

                return true;
            case ICN::MONSTER_SWITCH_LEFT_ARROW:
                _icnVsSprite[id].resize( 2 );
                for ( uint32_t i = 0; i < 2; ++i ) {
                    const Sprite & source = GetICN( ICN::RECRUIT, i );
                    Sprite & out = _icnVsSprite[id][i];
                    out.resize( source.height(), source.width() );
                    Transpose( source, out );
                    out = Flip( out, false, true );
                    out.setPosition( source.y(), source.x() );
                }
                return true;
            case ICN::MONSTER_SWITCH_RIGHT_ARROW:
                _icnVsSprite[id].resize( 2 );
                for ( uint32_t i = 0; i < 2; ++i ) {
                    const Sprite & source = GetICN( ICN::RECRUIT, i + 2 );
                    Sprite & out = _icnVsSprite[id][i];
                    out.resize( source.height(), source.width() );
                    Transpose( source, out );
                    out = Flip( out, false, true );
                    out.setPosition( source.y(), source.x() );
                }
                return true;
            case ICN::SURRENDR:
            case ICN::SURRENDE:
                LoadOriginalICN( id );
                if ( _icnVsSprite[id].size() >= 4 ) {
                    if ( id == ICN::SURRENDR ) {
                        // Fix incorrect font color on good ACCEPT button.
                        ReplaceColorId( _icnVsSprite[id][0], 28, 56 );
                    }
                    // Fix pressed buttons background.
                    for ( uint32_t i : { 0, 2 } ) {
                        Sprite & out = _icnVsSprite[id][i + 1];

                        Sprite tmp( out.width(), out.height() );
                        tmp.reset();
                        Copy( out, 0, 1, tmp, 1, 0, tmp.width() - 1, tmp.height() - 1 );
                        CopyTransformLayer( _icnVsSprite[id][i], tmp );

                        out.reset();
                        Copy( tmp, 1, 0, out, 0, 1, tmp.width() - 1, tmp.height() - 1 );
                    }
                }
                return true;
            case ICN::NON_UNIFORM_GOOD_OKAY_BUTTON:
                _icnVsSprite[id].resize( 2 );
                _icnVsSprite[id][0] = Crop( GetICN( ICN::CAMPXTRG, 4 ), 6, 0, 96, 25 );
                _icnVsSprite[id][0].setPosition( 0, 0 );

                _icnVsSprite[id][1] = GetICN( ICN::CAMPXTRG, 5 );
                _icnVsSprite[id][1].setPosition( 0, 0 );

                // fix transparent corners
                CopyTransformLayer( _icnVsSprite[id][1], _icnVsSprite[id][0] );
                return true;
            case ICN::NON_UNIFORM_GOOD_CANCEL_BUTTON:
                _icnVsSprite[id].resize( 2 );
                _icnVsSprite[id][0] = Crop( GetICN( ICN::CAMPXTRG, 6 ), 6, 0, 96, 25 );
                _icnVsSprite[id][0].setPosition( 0, 0 );

                _icnVsSprite[id][1] = GetICN( ICN::CAMPXTRG, 7 );
                _icnVsSprite[id][1].setPosition( 0, 0 );

                // fix transparent corners
                CopyTransformLayer( _icnVsSprite[id][1], _icnVsSprite[id][0] );
                return true;
            case ICN::NON_UNIFORM_GOOD_RESTART_BUTTON:
                _icnVsSprite[id].resize( 2 );
                _icnVsSprite[id][0] = Crop( GetICN( ICN::CAMPXTRG, 2 ), 6, 0, 108, 25 );
                _icnVsSprite[id][0].setPosition( 0, 0 );

                _icnVsSprite[id][1] = GetICN( ICN::CAMPXTRG, 3 );
                _icnVsSprite[id][1].setPosition( 0, 0 );

                // fix transparent corners
                CopyTransformLayer( _icnVsSprite[id][1], _icnVsSprite[id][0] );
                return true;
            case ICN::NON_UNIFORM_EVIL_OKAY_BUTTON:
                _icnVsSprite[id].resize( 2 );
                _icnVsSprite[id][0] = Crop( GetICN( ICN::CAMPXTRE, 4 ), 4, 0, 96, 25 );
                _icnVsSprite[id][0].setPosition( 0, 0 );

                _icnVsSprite[id][1] = GetICN( ICN::CAMPXTRE, 5 );
                _icnVsSprite[id][1].setPosition( 0, 0 );

                // fix transparent corners
                CopyTransformLayer( _icnVsSprite[id][1], _icnVsSprite[id][0] );
                return true;
            case ICN::NON_UNIFORM_EVIL_RESTART_BUTTON:
                _icnVsSprite[id].resize( 2 );
                _icnVsSprite[id][0] = Crop( GetICN( ICN::CAMPXTRE, 2 ), 4, 0, 108, 25 );
                _icnVsSprite[id][0].setPosition( 0, 0 );

                _icnVsSprite[id][1] = GetICN( ICN::CAMPXTRE, 3 );
                _icnVsSprite[id][1].setPosition( 0, 0 );

                // fix transparent corners
                CopyTransformLayer( _icnVsSprite[id][1], _icnVsSprite[id][0] );
                return true;
            case ICN::WHITE_LARGE_FONT: {
                GetICN( ICN::FONT, 0 );
                const std::vector<Sprite> & original = _icnVsSprite[ICN::FONT];
                _icnVsSprite[id].resize( original.size() );
                for ( size_t i = 0; i < _icnVsSprite[id].size(); ++i ) {
                    const Sprite & in = original[i];
                    Sprite & out = _icnVsSprite[id][i];
                    out.resize( in.width() * 2, in.height() * 2 );
                    Resize( in, out, true );
                    out.setPosition( in.x() * 2, in.y() * 2 );
                }
                return true;
            }
            case ICN::SWAP_ARROW_LEFT_TO_RIGHT:
            case ICN::SWAP_ARROW_RIGHT_TO_LEFT: {
                // Since the original game does not have such resources we could generate it from hero meeting sprite.
                const Sprite & original = GetICN( ICN::SWAPWIN, 0 );
                std::vector<Image> input( 4 );

                const int32_t width = 45;
                const int32_t height = 20;

                for ( Image & image : input )
                    image.resize( width, height );

                Copy( original, 295, 270, input[0], 0, 0, width, height );
                Copy( original, 295, 291, input[1], 0, 0, width, height );
                Copy( original, 295, 363, input[2], 0, 0, width, height );
                Copy( original, 295, 384, input[3], 0, 0, width, height );

                input[1] = Flip( input[1], true, false );
                input[3] = Flip( input[3], true, false );

                Image out = ExtractCommonPattern( { &input[0], &input[1], &input[2], &input[3] } );

                // Here are 2 pixels which should be removed.
                if ( out.width() == width && out.height() == height ) {
                    out.image()[40] = 0;
                    out.transform()[40] = 1;

                    out.image()[30 + 3 * width] = 0;
                    out.transform()[30 + 3 * width] = 1;
                }

                _icnVsSprite[id].resize( 2 );
                _icnVsSprite[id][0] = ( id == ICN::SWAP_ARROW_LEFT_TO_RIGHT ) ? out : Flip( out, true, false );

                _icnVsSprite[id][1] = _icnVsSprite[id][0];
                _icnVsSprite[id][1].setPosition( -1, 1 );
                ApplyPalette( _icnVsSprite[id][1], 4 );

                return true;
            }
            case ICN::HEROES:
                LoadOriginalICN( id );
                if ( !_icnVsSprite[id].empty() ) {
                    // This is the main menu image which shouldn't have any transform layer.
                    _icnVsSprite[id][0]._disableTransformLayer();
                }
                return true;
            case ICN::TOWNBKG3:
                // Warlock town background image contains 'empty' pixels leading to appear them as black.
                LoadOriginalICN( id );
                if ( !_icnVsSprite[id].empty() ) {
                    Sprite & original = _icnVsSprite[id][0];
                    if ( original.width() == 640 && original.height() == 256 ) {
                        replaceTranformPixel( original, 51945, 17 );
                        replaceTranformPixel( original, 61828, 25 );
                        replaceTranformPixel( original, 64918, 164 );
                        replaceTranformPixel( original, 77685, 18 );
                        replaceTranformPixel( original, 84618, 19 );
                    }
                }
                return true;
            case ICN::PORT0091:
                // Barbarian captain has one bad pixel.
                LoadOriginalICN( id );
                if ( !_icnVsSprite[id].empty() ) {
                    Sprite & original = _icnVsSprite[id][0];
                    if ( original.width() == 101 && original.height() == 93 ) {
                        replaceTranformPixel( original, 9084, 77 );
                    }
                }
                return true;
            case ICN::PORT0090:
                // Knight captain has multiple bad pixels.
                LoadOriginalICN( id );
                if ( !_icnVsSprite[id].empty() ) {
                    Sprite & original = _icnVsSprite[id][0];
                    if ( original.width() == 101 && original.height() == 93 ) {
                        replaceTranformPixel( original, 2314, 70 );
                        replaceTranformPixel( original, 5160, 71 );
                        replaceTranformPixel( original, 5827, 18 );
                        replaceTranformPixel( original, 7474, 167 );
                    }
                }
                return true;
            case ICN::CSTLWZRD:
                LoadOriginalICN( id );
                if ( _icnVsSprite[id].size() >= 8 ) {
                    // Statue image has bad pixels.
                    Sprite & original = _icnVsSprite[id][7];
                    if ( original.width() == 135 && original.height() == 57 ) {
                        replaceTranformPixel( original, 3687, 50 );
                        replaceTranformPixel( original, 5159, 108 );
                        replaceTranformPixel( original, 5294, 108 );
                    }
                }
                if ( _icnVsSprite[id].size() >= 24 ) {
                    // Mage tower image has a bad pixel.
                    Sprite & original = _icnVsSprite[id][23];
                    if ( original.width() == 135 && original.height() == 57 ) {
                        replaceTranformPixel( original, 4333, 23 );
                    }
                }
                if ( _icnVsSprite[id].size() >= 29 ) {
                    // Mage tower image has a bad pixel.
                    Sprite & original = _icnVsSprite[id][28];
                    if ( original.width() == 135 && original.height() == 57 ) {
                        replaceTranformPixel( original, 4333, 23 );
                    }
                }
                return true;
            case ICN::CSTLCAPK:
                // Knight captain has a bad pixel.
                LoadOriginalICN( id );
                if ( _icnVsSprite[id].size() >= 2 ) {
                    Sprite & original = _icnVsSprite[id][1];
                    if ( original.width() == 84 && original.height() == 81 ) {
                        replaceTranformPixel( original, 4934, 18 );
                    }
                }
                return true;
            case ICN::CSTLCAPW:
                // Warlock captain quarters have bad pixels.
                LoadOriginalICN( id );
                if ( !_icnVsSprite[id].empty() ) {
                    Sprite & original = _icnVsSprite[id][0];
                    if ( original.width() == 84 && original.height() == 81 ) {
                        replaceTranformPixel( original, 1692, 26 );
                        replaceTranformPixel( original, 2363, 32 );
                        replaceTranformPixel( original, 2606, 21 );
                        replaceTranformPixel( original, 2608, 21 );
                    }
                }
                return true;
            case ICN::CSTLSORC:
                LoadOriginalICN( id );
                if ( _icnVsSprite[id].size() >= 14 ) {
                    // Rainbow has bad pixels.
                    Sprite & original = _icnVsSprite[id][13];
                    if ( original.width() == 135 && original.height() == 57 ) {
                        replaceTranformPixel( original, 2047, 160 );
                        replaceTranformPixel( original, 2052, 159 );
                        replaceTranformPixel( original, 2055, 160 );
                        replaceTranformPixel( original, 2060, 67 );
                        replaceTranformPixel( original, 2063, 159 );
                        replaceTranformPixel( original, 2067, 67 );
                        replaceTranformPixel( original, 2184, 67 );
                        replaceTranformPixel( original, 2192, 158 );
                        replaceTranformPixel( original, 3508, 67 );
                        replaceTranformPixel( original, 3641, 67 );
                        replaceTranformPixel( original, 3773, 69 );
                        replaceTranformPixel( original, 3910, 67 );
                        replaceTranformPixel( original, 4039, 69 );
                        replaceTranformPixel( original, 4041, 67 );
                        replaceTranformPixel( original, 4172, 67 );
                        replaceTranformPixel( original, 4578, 69 );
                    }
                }
                if ( _icnVsSprite[id].size() >= 25 ) {
                    // Red tower has bad pixels.
                    Sprite & original = _icnVsSprite[id][24];
                    if ( original.width() == 135 && original.height() == 57 ) {
                        replaceTranformPixel( original, 2830, 165 );
                        replaceTranformPixel( original, 3101, 165 );
                        replaceTranformPixel( original, 3221, 69 );
                    }
                }
                return true;
            case ICN::COLOR_CURSOR_ADVENTURE_MAP:
            case ICN::MONO_CURSOR_ADVENTURE_MAP: {
                // Create needed digits.
                const std::vector<Point> twoPoints = { { 2, 1 }, { 3, 1 }, { 1, 2 }, { 4, 2 }, { 3, 3 }, { 2, 4 }, { 1, 5 }, { 2, 5 }, { 3, 5 }, { 4, 5 } };
                const std::vector<Point> threePoints = { { 1, 1 }, { 2, 1 }, { 3, 1 }, { 4, 2 }, { 1, 3 }, { 2, 3 }, { 3, 3 }, { 4, 4 }, { 1, 5 }, { 2, 5 }, { 3, 5 } };
                const std::vector<Point> fourPoints = { { 1, 1 }, { 3, 1 }, { 1, 2 }, { 3, 2 }, { 1, 3 }, { 2, 3 }, { 3, 3 }, { 4, 3 }, { 3, 4 }, { 3, 5 } };
                const std::vector<Point> fivePoints
                    = { { 1, 1 }, { 2, 1 }, { 3, 1 }, { 4, 1 }, { 1, 2 }, { 1, 3 }, { 2, 3 }, { 3, 3 }, { 4, 4 }, { 1, 5 }, { 2, 5 }, { 3, 5 } };
                const std::vector<Point> sixPoints = { { 2, 1 }, { 3, 1 }, { 1, 2 }, { 1, 3 }, { 2, 3 }, { 3, 3 }, { 1, 4 }, { 4, 4 }, { 2, 5 }, { 3, 5 } };
                const std::vector<Point> sevenPoints = { { 1, 1 }, { 2, 1 }, { 3, 1 }, { 4, 1 }, { 4, 2 }, { 3, 3 }, { 2, 4 }, { 2, 5 } };
                const std::vector<Point> plusPoints = { { 2, 1 }, { 1, 2 }, { 2, 2 }, { 3, 2 }, { 2, 3 } };

                const bool isColorCursor = ( id == ICN::COLOR_CURSOR_ADVENTURE_MAP );
                const uint8_t digitColor = isColorCursor ? 115 : 11;

                std::vector<Image> digits( 7 );
                digits[0] = createDigit( 6, 7, twoPoints, digitColor );
                digits[1] = createDigit( 6, 7, threePoints, digitColor );
                digits[2] = createDigit( 6, 7, fourPoints, digitColor );
                digits[3] = createDigit( 6, 7, fivePoints, digitColor );
                digits[4] = createDigit( 6, 7, sixPoints, digitColor );
                digits[5] = createDigit( 6, 7, sevenPoints, digitColor );
                digits[6] = addDigit( digits[5], createDigit( 5, 5, plusPoints, digitColor ), { -1, -1 } );

                _icnVsSprite[id].reserve( 7 * 8 );

                const int originalCursorId = isColorCursor ? ICN::ADVMCO : ICN::MONO_CURSOR_ADVMBW;

                populateCursorIcons( _icnVsSprite[id], GetICN( originalCursorId, 4 ), digits, isColorCursor ? Point( -2, 1 ) : Point( -4, -6 ) );
                populateCursorIcons( _icnVsSprite[id], GetICN( originalCursorId, 5 ), digits, isColorCursor ? Point( 1, 1 ) : Point( -6, -6 ) );
                populateCursorIcons( _icnVsSprite[id], GetICN( originalCursorId, 6 ), digits, isColorCursor ? Point( 0, 1 ) : Point( -8, -7 ) );
                populateCursorIcons( _icnVsSprite[id], GetICN( originalCursorId, 7 ), digits, isColorCursor ? Point( -2, 1 ) : Point( -15, -8 ) );
                populateCursorIcons( _icnVsSprite[id], GetICN( originalCursorId, 8 ), digits, isColorCursor ? Point( 1, 1 ) : Point( -16, -11 ) );
                populateCursorIcons( _icnVsSprite[id], GetICN( originalCursorId, 9 ), digits, isColorCursor ? Point( -6, 1 ) : Point( -8, -1 ) );
                populateCursorIcons( _icnVsSprite[id], GetICN( originalCursorId, 28 ), digits, isColorCursor ? Point( 0, 1 ) : Point( -8, -7 ) );

                return true;
            }
            case ICN::DISMISS_HERO_DISABLED_BUTTON:
            case ICN::NEW_CAMPAIGN_DISABLED_BUTTON:
            case ICN::MAX_DISABLED_BUTTON: {
                _icnVsSprite[id].resize( 1 );
                Sprite & output = _icnVsSprite[id][0];

                int buttonIcnId = ICN::UNKNOWN;
                uint32_t startIcnId = 0;

                if ( id == ICN::DISMISS_HERO_DISABLED_BUTTON ) {
                    buttonIcnId = ICN::HSBTNS;
                    startIcnId = 0;
                }
                else if ( id == ICN::NEW_CAMPAIGN_DISABLED_BUTTON ) {
                    buttonIcnId = ICN::BTNNEWGM;
                    startIcnId = 2;
                }
                else if ( id == ICN::MAX_DISABLED_BUTTON ) {
                    buttonIcnId = ICN::RECRUIT;
                    startIcnId = 4;
                }

                assert( buttonIcnId != ICN::UNKNOWN ); // Did you add a new disabled button and forget to add the condition above?

                const Sprite & released = GetICN( buttonIcnId, startIcnId );
                const Sprite & pressed = GetICN( buttonIcnId, startIcnId + 1 );
                output = released;

                ApplyPalette( output, PAL::GetPalette( PAL::PaletteType::DARKENING ) );

                Image common = ExtractCommonPattern( { &released, &pressed } );
                common = FilterOnePixelNoise( common );
                common = FilterOnePixelNoise( common );
                common = FilterOnePixelNoise( common );

                Blit( common, output );
                return true;
            }
            case ICN::KNIGHT_CASTLE_RIGHT_FARM: {
                _icnVsSprite[id].resize( 1 );
                Sprite & output = _icnVsSprite[id][0];
                output = GetICN( ICN::TWNKWEL2, 0 );

                ApplyPalette( output, 28, 21, output, 28, 21, 39, 1, 8 );
                ApplyPalette( output, 0, 22, output, 0, 22, 69, 1, 8 );
                ApplyPalette( output, 0, 23, output, 0, 23, 53, 1, 8 );
                ApplyPalette( output, 0, 24, output, 0, 24, 54, 1, 8 );
                ApplyPalette( output, 0, 25, output, 0, 25, 62, 1, 8 );
                return true;
            }
            case ICN::KNIGHT_CASTLE_LEFT_FARM:
                _icnVsSprite[id].resize( 1 );
                h2d::readImage( "knight_castle_left_farm.image", _icnVsSprite[id][0] );
                return true;
            case ICN::BARBARIAN_CASTLE_CAPTAIN_QUARTERS_LEFT_SIDE:
                _icnVsSprite[id].resize( 1 );
                h2d::readImage( "barbarian_castle_captain_quarter_left_side.image", _icnVsSprite[id][0] );
                return true;
            case ICN::NECROMANCER_CASTLE_STANDALONE_CAPTAIN_QUARTERS: {
                _icnVsSprite[id].resize( 1 );
                Sprite & output = _icnVsSprite[id][0];
                const Sprite & original = GetICN( ICN::TWNNCAPT, 0 );

                output = Crop( original, 21, 0, original.width() - 21, original.height() );
                output.setPosition( original.x() + 21, original.y() );

                for ( int32_t y = 47; y < output.height(); ++y ) {
                    SetTransformPixel( output, 0, y, 1 );
                }

                const Sprite & castle = GetICN( ICN::TWNNCSTL, 0 );
                Copy( castle, 402, 123, output, 1, 56, 2, 11 );

                return true;
            }
            case ICN::NECROMANCER_CASTLE_CAPTAIN_QUARTERS_BRIDGE: {
                _icnVsSprite[id].resize( 1 );
                Sprite & output = _icnVsSprite[id][0];
                const Sprite & original = GetICN( ICN::TWNNCAPT, 0 );

                output = Crop( original, 0, 0, 23, original.height() );
                output.setPosition( original.x(), original.y() );

                return true;
            }
            case ICN::ESCROLL:
                LoadOriginalICN( id );
                if ( _icnVsSprite[id].size() > 4 ) {
                    // fix missing black border on the right side of the "up" button
                    Sprite & out = _icnVsSprite[id][4];
                    if ( out.width() == 16 && out.height() == 16 ) {
                        Copy( out, 0, 0, out, 15, 0, 1, 16 );
                    }
                }
                return true;
            case ICN::MAP_TYPE_ICON: {
                // TODO: add a new icon for the Resurrection add-on map type.
                _icnVsSprite[id].resize( 2 );
                for ( Sprite & icon : _icnVsSprite[id] ) {
                    icon.resize( 17, 17 );
                    icon.fill( 0 );
                }

                const Sprite & successionWarsIcon = GetICN( ICN::ARTFX, 6 );
                const Sprite & priceOfLoyaltyIcon = GetICN( ICN::ARTFX, 90 );

                if ( !successionWarsIcon.empty() ) {
                    Resize( successionWarsIcon, 0, 0, successionWarsIcon.width(), successionWarsIcon.height(), _icnVsSprite[id][0], 1, 1, 15, 15 );
                }

                if ( !priceOfLoyaltyIcon.empty() ) {
                    Resize( priceOfLoyaltyIcon, 0, 0, priceOfLoyaltyIcon.width(), priceOfLoyaltyIcon.height(), _icnVsSprite[id][1], 1, 1, 15, 15 );
                }

                return true;
            }
            case ICN::TWNWWEL2: {
                LoadOriginalICN( id );
                if ( _icnVsSprite[id].size() == 7 ) {
                    if ( _icnVsSprite[id][0].width() == 122 && _icnVsSprite[id][0].height() == 226 ) {
                        FillTransform( _icnVsSprite[id][0], 0, 57, 56, 62, 1 );
                    }

                    for ( size_t i = 1; i < 7; ++i ) {
                        Sprite & original = _icnVsSprite[id][i];
                        if ( original.width() == 121 && original.height() == 151 ) {
                            FillTransform( original, 0, 0, 64, 39, 1 );
                        }
                    }
                }
                return true;
            }
            case ICN::TWNWCAPT: {
                LoadOriginalICN( id );
                if ( !_icnVsSprite[id].empty() ) {
                    Sprite & original = _icnVsSprite[id][0];
                    if ( original.width() == 118 && original.height() ) {
                        // Remove shadow from left side.
                        FillTransform( original, 85, 84, 33, 26, 1 );

                        // Remove extra terrain at the bottom.
                        FillTransform( original, 0, 114, 40, 4, 1 );
                        FillTransform( original, 9, 112, 51, 2, 1 );
                        FillTransform( original, 35, 110, 47, 2, 1 );
                        FillTransform( original, 57, 108, 51, 2, 1 );
                    }
                }
                return true;
            }
            case ICN::GOOD_ARMY_BUTTON:
            case ICN::GOOD_MARKET_BUTTON: {
                _icnVsSprite[id].resize( 2 );

                const int releasedIndex = ( id == ICN::GOOD_ARMY_BUTTON ) ? 0 : 4;
                _icnVsSprite[id][0] = GetICN( ICN::ADVBTNS, releasedIndex );
                _icnVsSprite[id][1] = GetICN( ICN::ADVBTNS, releasedIndex + 1 );
                AddTransparency( _icnVsSprite[id][0], 36 );
                AddTransparency( _icnVsSprite[id][1], 36 );
                AddTransparency( _icnVsSprite[id][1], 61 ); // remove the extra brown border

                return true;
            }
            case ICN::EVIL_ARMY_BUTTON:
            case ICN::EVIL_MARKET_BUTTON: {
                _icnVsSprite[id].resize( 2 );

                const int releasedIndex = ( id == ICN::EVIL_ARMY_BUTTON ) ? 0 : 4;
                _icnVsSprite[id][0] = GetICN( ICN::ADVEBTNS, releasedIndex );
                AddTransparency( _icnVsSprite[id][0], 36 );

                Sprite pressed = GetICN( ICN::ADVEBTNS, releasedIndex + 1 );
                AddTransparency( pressed, 36 );
                AddTransparency( pressed, 61 ); // remove the extra brown border

                _icnVsSprite[id][1] = Sprite( pressed.width(), pressed.height(), pressed.x(), pressed.y() );
                _icnVsSprite[id][1].reset();

                // put back pixels that actually should be black
                Fill( _icnVsSprite[id][1], 1, 4, 31, 31, 36 );
                Blit( pressed, _icnVsSprite[id][1] );

                return true;
            }
            case ICN::SPANBTN:
            case ICN::SPANBTNE:
            case ICN::CSPANBTN:
            case ICN::CSPANBTE: {
                LoadOriginalICN( id );
                if ( !_icnVsSprite[id].empty() ) {
                    // add missing part of the released button state on the left
                    Sprite & out = _icnVsSprite[id][0];

                    Sprite released( out.width() + 1, out.height() );
                    released.reset();
                    const uint8_t color = id == ICN::SPANBTN || id == ICN::CSPANBTN ? 57 : 32;
                    DrawLine( released, { 0, 3 }, { 0, out.height() - 1 }, color );
                    Blit( out, released, 1, 0 );

                    out = std::move( released );
                }
                return true;
            }
            case ICN::TRADPOSE: {
                LoadOriginalICN( id );
                if ( _icnVsSprite[id].size() >= 19 ) {
                    // fix background for TRADE and EXIT buttons
                    for ( uint32_t i : { 16, 18 } ) {
                        Sprite pressed;
                        std::swap( pressed, _icnVsSprite[id][i] );
                        AddTransparency( pressed, 25 ); // remove too dark background

                        // take background from the empty system button
                        _icnVsSprite[id][i] = GetICN( ICN::SYSTEME, 12 );

                        // put back dark-gray pixels in the middle of the button
                        Fill( _icnVsSprite[id][i], 5, 5, 86, 17, 25 );
                        Blit( pressed, _icnVsSprite[id][i] );
                    }
                }
                return true;
            }
            case ICN::RECRUIT: {
                LoadOriginalICN( id );
                if ( _icnVsSprite[id].size() >= 10 ) {
                    // fix transparent corners on released OKAY button
                    CopyTransformLayer( _icnVsSprite[id][9], _icnVsSprite[id][8] );
                }
                return true;
            }
            case ICN::NGEXTRA: {
                LoadOriginalICN( id );
                std::vector<Sprite> & images = _icnVsSprite[id];

                if ( images.size() >= 34 ) {
                    // Fix extra column at the end of AI controlled player.
                    for ( size_t i = 27; i < 34; ++i ) {
                        if ( images[i].width() == 62 && images[i].height() == 58 ) {
                            Copy( images[i], 58, 44, images[i], 59, 44, 1, 11 );
                        }
                    }

                    for ( size_t i = 39; i < 45; ++i ) {
                        if ( images[i].width() == 62 && images[i].height() == 58 ) {
                            Copy( images[i], 58, 44, images[i], 59, 44, 1, 11 );
                        }
                    }
                }

                if ( images.size() >= 70 ) {
                    // fix transparent corners on pressed OKAY and CANCEL buttons
                    CopyTransformLayer( images[66], images[67] );
                    CopyTransformLayer( images[68], images[69] );
                }
                return true;
            }
            case ICN::HSBTNS: {
                LoadOriginalICN( id );
                if ( _icnVsSprite[id].size() >= 4 ) {
                    // extract the EXIT button without background
                    Sprite exitReleased = _icnVsSprite[id][2];
                    Sprite exitPressed = _icnVsSprite[id][3];

                    // make the border parts around EXIT button transparent
                    Image exitCommonMask = ExtractCommonPattern( { &exitReleased, &exitPressed } );
                    invertTransparency( exitCommonMask );

                    CopyTransformLayer( exitCommonMask, exitReleased );
                    CopyTransformLayer( exitCommonMask, exitPressed );

                    // fix DISMISS button: get the EXIT button, then slap the text back
                    Sprite & dismissReleased = _icnVsSprite[id][0];

                    Sprite tmpReleased = dismissReleased;
                    Blit( exitReleased, 0, 0, tmpReleased, 5, 0, 27, 120 );
                    Blit( dismissReleased, 9, 4, tmpReleased, 9, 4, 19, 110 );

                    dismissReleased = std::move( tmpReleased );

                    Sprite & dismissPressed = _icnVsSprite[id][1];

                    // start with the released state as well to capture more details
                    Sprite tmpPressed = dismissReleased;
                    Blit( exitPressed, 0, 0, tmpPressed, 5, 0, 27, 120 );
                    Blit( dismissPressed, 9, 5, tmpPressed, 8, 5, 19, 110 );

                    dismissPressed = std::move( tmpPressed );
                }
                return true;
            }
            case ICN::TWNWUP_5: {
                LoadOriginalICN( id );
                if ( !_icnVsSprite[id].empty() && _icnVsSprite[id].front().width() == 84 && _icnVsSprite[id].front().height() == 256 ) {
                    // Fix glowing red pixel.
                    Copy( _icnVsSprite[id].front(), 52, 92, _icnVsSprite[id].front(), 54, 92, 1, 1 );
                }

                return true;
            }
            case ICN::MONO_CURSOR_ADVMBW: {
                LoadOriginalICN( ICN::ADVMCO );

                _icnVsSprite[id].resize( _icnVsSprite[ICN::ADVMCO].size() );
                for ( size_t i = 0; i < _icnVsSprite[id].size(); ++i ) {
                    std::string digit;
                    if ( i < 9 ) {
                        digit += '0';
                    }
                    digit += std::to_string( i + 1 );

                    _icnVsSprite[id][i] = loadBMPFile( std::string( "ADVMBW" ) + digit + ".BMP" );
                }
                return true;
            }
            case ICN::MONO_CURSOR_SPELBW: {
                LoadOriginalICN( ICN::SPELCO );

                _icnVsSprite[id].resize( _icnVsSprite[ICN::SPELCO].size() );
                for ( size_t i = 0; i < _icnVsSprite[id].size(); ++i ) {
                    std::string digit;
                    if ( i < 10 ) {
                        digit += '0';
                    }
                    digit += std::to_string( i );

                    _icnVsSprite[id][i] = loadBMPFile( std::string( "SPELBW" ) + digit + ".BMP" );
                }
                return true;
            }
            case ICN::MONO_CURSOR_CMSSBW: {
                LoadOriginalICN( ICN::CMSECO );

                _icnVsSprite[id].resize( _icnVsSprite[ICN::CMSECO].size() );
                for ( size_t i = 0; i < _icnVsSprite[id].size(); ++i ) {
                    std::string digit;
                    if ( i < 9 ) {
                        digit += '0';
                    }
                    digit += std::to_string( i + 1 );

                    _icnVsSprite[id][i] = loadBMPFile( std::string( "CMSEBW" ) + digit + ".BMP" );
                }
                return true;
            }
            case ICN::ARTIFACT:
                LoadOriginalICN( id );
                // Fix "Arm of the Martyr" artifact rendering.
                if ( _icnVsSprite[id].size() > 88 ) {
                    Sprite & originalImage = _icnVsSprite[id][88];
                    Sprite temp( originalImage.width(), originalImage.height() );
                    temp.setPosition( originalImage.x(), originalImage.y() );
                    temp.fill( 0 );
                    Blit( originalImage, temp );
                    originalImage = std::move( temp );
                }
                return true;
            case ICN::TWNSDW_5:
                LoadOriginalICN( id );
                if ( !_icnVsSprite[id].empty() && _icnVsSprite[id][0].width() == 140 && _icnVsSprite[id][0].height() == 165 ) {
                    Sprite & image = _icnVsSprite[id][0];
                    // Red Tower has multiple defects.
                    // First one is the area between columns in middle of the Tower is prerendered. We need to remove it.
                    const int32_t windowBottom = 88;
                    FillTransform( image, 39, 68, 1, windowBottom - 68, 1 );
                    FillTransform( image, 40, 67, 1, windowBottom - 67, 1 );
                    FillTransform( image, 41, 66, 1, windowBottom - 66, 1 );
                    FillTransform( image, 42, 65, 1, windowBottom - 65, 1 );
                    FillTransform( image, 43, 66, 1, windowBottom - 66, 1 );
                    FillTransform( image, 44, 67, 1, windowBottom - 67, 1 );
                    FillTransform( image, 45, 71, 1, windowBottom - 71, 1 );
                    FillTransform( image, 49, 70, 1, windowBottom - 70, 1 );
                    FillTransform( image, 50, 68, 2, windowBottom - 68, 1 );
                    FillTransform( image, 52, 69, 1, windowBottom - 69, 1 );
                    FillTransform( image, 53, 74, 1, windowBottom - 74, 1 );
                    FillTransform( image, 57, 70, 1, windowBottom - 70, 1 );
                    FillTransform( image, 58, 67, 1, windowBottom - 67, 1 );
                    FillTransform( image, 59, 66, 1, windowBottom - 66, 1 );
                    FillTransform( image, 60, 65, 2, windowBottom - 65, 1 );
                    FillTransform( image, 62, 67, 1, windowBottom - 67, 1 );
                    FillTransform( image, 63, 69, 1, windowBottom - 69, 1 );
                    FillTransform( image, 64, 72, 1, windowBottom - 72, 1 );

                    // The lower part of the tower is truncated and blocked by partial castle's sprite. The fix is done in multiple stages.
                    // Fix right red part of the building by copying a piece of the same wall.
                    Copy( image, 67, 135, image, 67, 119, 1, 1 );
                    Copy( image, 67, 144, image, 67, 120, 2, 2 );
                    Copy( image, 67, 134, image, 67, 122, 3, 2 );
                    Copy( image, 67, 148, image, 67, 125, 1, 4 );

                    // Remove a part of the castle at the bottom left part of the image.
                    FillTransform( image, 62, 157, 3, 8, 1 );

                    // Top part of the castle's tower touches Red Tower level separation part.
                    Copy( image, 61, 101, image, 57, 101, 2, 1 );
                    Copy( image, 52, 100, image, 57, 100, 2, 1 );

                    // Generate programmatically the left part of the building.
                    std::mt19937 seededGen( 751 ); // 751 is and ID of this sprite. To keep the changes constant we need to hardcode this value.

                    fillRandomPixelsFromImage( image, { 33, 105, 4, 7 }, image, { 33, 117, 4, 39 }, seededGen );
                    fillRandomPixelsFromImage( image, { 41, 105, 5, 9 }, image, { 41, 121, 5, 36 }, seededGen );
                    fillRandomPixelsFromImage( image, { 46, 104, 4, 13 }, image, { 46, 118, 4, 39 }, seededGen );

                    Copy( image, 37, 113, image, 37, 115, 1, 2 );
                    Copy( image, 37, 104, image, 37, 117, 1, 2 );
                    Copy( image, 38, 104, image, 38, 118, 2, 1 );
                    Copy( image, 37, 113, image, 38, 117, 1, 1 );

                    // Create a temporary image to be a holder of pixels.
                    Sprite temp( 4 * 2, 8 );
                    Copy( image, 33, 105, temp, 0, 0, 4, 8 );
                    Copy( image, 41, 105, temp, 4, 0, 4, 8 );
                    fillRandomPixelsFromImage( temp, { 0, 0, temp.width(), temp.height() }, image, { 37, 119, 4, 37 }, seededGen );

                    Copy( image, 35, 131, image, 35, 113, 2, 4 );

                    Copy( image, 43, 133, image, 43, 115, 3, 6 );

                    // Fix the main arc.
                    Copy( image, 61, 102, image, 56, 102, 3, 1 );

                    // TODO: the distribution of light inside Red Tower is actually not uniform and follows the window on from th left.
                    // However, generating such complex image requires a lot of code so we simply make the rest of the arc uniformed filled.
                    fillRandomPixelsFromImage( image, { 61, 104, 2, 3 }, image, { 50, 110, 12, 47 }, seededGen );
                    fillRandomPixelsFromImage( image, { 61, 104, 2, 3 }, image, { 52, 107, 9, 3 }, seededGen );
                    fillRandomPixelsFromImage( image, { 61, 104, 2, 3 }, image, { 62, 111, 1, 46 }, seededGen );
                    fillRandomPixelsFromImage( image, { 61, 104, 2, 3 }, image, { 63, 113, 1, 20 }, seededGen );
                    fillRandomPixelsFromImage( image, { 61, 104, 2, 3 }, image, { 63, 141, 1, 16 }, seededGen );
                    fillRandomPixelsFromImage( image, { 61, 104, 2, 3 }, image, { 64, 115, 1, 17 }, seededGen );
                    fillRandomPixelsFromImage( image, { 61, 104, 2, 3 }, image, { 64, 152, 1, 5 }, seededGen );
                    fillRandomPixelsFromImage( image, { 61, 104, 2, 3 }, image, { 65, 116, 1, 15 }, seededGen );
                    fillRandomPixelsFromImage( image, { 61, 104, 2, 3 }, image, { 66, 118, 1, 12 }, seededGen );
                    fillRandomPixelsFromImage( image, { 61, 104, 2, 3 }, image, { 51, 108, 1, 2 }, seededGen );
                    fillRandomPixelsFromImage( image, { 61, 104, 2, 3 }, image, { 55, 103, 5, 4 }, seededGen );
                    fillRandomPixelsFromImage( image, { 61, 104, 2, 3 }, image, { 61, 109, 1, 1 }, seededGen );
                    fillRandomPixelsFromImage( image, { 61, 104, 2, 3 }, image, { 52, 106, 1, 1 }, seededGen );
                }
                return true;
            case ICN::SCENIBKG:
                LoadOriginalICN( id );
                if ( !_icnVsSprite[id].empty() && _icnVsSprite[id][0].width() == 436 && _icnVsSprite[id][0].height() == 476 ) {
                    const Sprite & helper = GetICN( ICN::CSPANBKE, 1 );
                    if ( !helper.empty() ) {
                        Sprite & original = _icnVsSprite[id][0];
                        Sprite temp( original.width(), original.height() + 12 );
                        temp.reset();
                        Copy( original, 0, 0, temp, 0, 0, original.width(), original.height() );
                        Copy( helper, 0, helper.height() - 12, temp, 0, temp.height() - 12, 300, 12 );
                        Copy( helper, helper.width() - ( temp.width() - 300 ), helper.height() - 12, temp, 300 - 16, temp.height() - 12, temp.width() - 300, 12 );
                        original = std::move( temp );
                    }
                }
                return true;
            case ICN::CSTLCAPS:
                LoadOriginalICN( id );
                if ( !_icnVsSprite[id].empty() && _icnVsSprite[id][0].width() == 84 && _icnVsSprite[id][0].height() == 81 ) {
                    const Sprite & castle = GetICN( ICN::TWNSCSTL, 0 );
                    if ( !castle.empty() ) {
                        Blit( castle, 206, 106, _icnVsSprite[id][0], 2, 2, 33, 67 );
                    }
                }
                return true;
            case ICN::LGNDXTRA:
                // Exit button is too huge due to 1 pixel presence at the bottom of the image.
                LoadOriginalICN( id );
                if ( _icnVsSprite[id].size() >= 6 ) {
                    auto & original = _icnVsSprite[id];
                    if ( original[4].height() == 142 ) {
                        const Point offset( original[4].x(), original[4].y() );
                        original[4] = Crop( original[4], 0, 0, original[4].width(), 25 );
                        original[4].setPosition( offset.x, offset.y );
                    }

                    if ( original[5].height() == 142 ) {
                        const Point offset( original[5].x(), original[5].y() );
                        original[5] = Crop( original[5], 0, 0, original[5].width(), 25 );
                        original[5].setPosition( offset.x, offset.y );
                    }
                }
                return true;
            case ICN::LGNDXTRE:
                // Exit button is too huge due to 1 pixel presence at the bottom of the image.
                LoadOriginalICN( id );
                if ( _icnVsSprite[id].size() >= 6 ) {
                    auto & original = _icnVsSprite[id];
                    if ( original[4].height() == 142 ) {
                        const Point offset( original[4].x(), original[4].y() );
                        original[4] = Crop( original[4], 0, 0, original[4].width(), 25 );
                        original[4].setPosition( offset.x, offset.y );
                    }
                }
                return true;
            case ICN::ESPANBKG_EVIL: {
                _icnVsSprite[id].resize( 2 );

                const Rect roi{ 28, 28, 265, 206 };

                Sprite & output = _icnVsSprite[id][0];
                _icnVsSprite[id][0] = GetICN( ICN::CSPANBKE, 0 );
                Copy( GetICN( ICN::ESPANBKG, 0 ), roi.x, roi.y, output, roi.x, roi.y, roi.width, roi.height );

                convertToEvilInterface( output, roi );

                _icnVsSprite[id][1] = GetICN( ICN::ESPANBKG, 1 );

                return true;
            }
            case ICN::RECR2BKG_EVIL: {
                GetICN( ICN::RECR2BKG, 0 );
                _icnVsSprite[id] = _icnVsSprite[ICN::RECR2BKG];
                if ( !_icnVsSprite[id].empty() ) {
                    const Rect roi( 0, 0, _icnVsSprite[id][0].width(), _icnVsSprite[id][0].height() );
                    convertToEvilInterface( _icnVsSprite[id][0], roi );
                    copyEvilInterfaceElements( _icnVsSprite[id][0], roi );
                }

                return true;
            }
            case ICN::RECRBKG_EVIL: {
                GetICN( ICN::RECRBKG, 0 );
                _icnVsSprite[id] = _icnVsSprite[ICN::RECRBKG];
                if ( !_icnVsSprite[id].empty() ) {
                    const Rect roi( 0, 0, _icnVsSprite[id][0].width(), _icnVsSprite[id][0].height() );
                    convertToEvilInterface( _icnVsSprite[id][0], roi );
                    copyEvilInterfaceElements( _icnVsSprite[id][0], roi );
                }

                return true;
            }
            case ICN::STONEBAK_EVIL: {
                GetICN( ICN::STONEBAK, 0 );
                _icnVsSprite[id] = _icnVsSprite[ICN::STONEBAK];
                if ( !_icnVsSprite[id].empty() ) {
                    const Rect roi( 0, 0, _icnVsSprite[id][0].width(), _icnVsSprite[id][0].height() );
                    convertToEvilInterface( _icnVsSprite[id][0], roi );
                }

                return true;
            }
            case ICN::WELLBKG_EVIL: {
                GetICN( ICN::WELLBKG, 0 );
                _icnVsSprite[id] = _icnVsSprite[ICN::WELLBKG];
                if ( !_icnVsSprite[id].empty() ) {
                    const Rect roi( 0, 0, _icnVsSprite[id][0].width(), _icnVsSprite[id][0].height() - 19 );
                    convertToEvilInterface( _icnVsSprite[id][0], roi );
                }

                return true;
            }
            case ICN::CASLWIND_EVIL: {
                GetICN( ICN::CASLWIND, 0 );
                _icnVsSprite[id] = _icnVsSprite[ICN::CASLWIND];
                if ( !_icnVsSprite[id].empty() ) {
                    const Rect roi( 0, 0, _icnVsSprite[id][0].width(), _icnVsSprite[id][0].height() );
                    convertToEvilInterface( _icnVsSprite[id][0], roi );
                }

                return true;
            }
            case ICN::CASLXTRA_EVIL: {
                GetICN( ICN::CASLXTRA, 0 );
                _icnVsSprite[id] = _icnVsSprite[ICN::CASLXTRA];
                if ( !_icnVsSprite[id].empty() ) {
                    const Rect roi( 0, 0, _icnVsSprite[id][0].width(), _icnVsSprite[id][0].height() );
                    convertToEvilInterface( _icnVsSprite[id][0], roi );
                }

                return true;
            }
            case ICN::STRIP_BACKGROUND_EVIL: {
                _icnVsSprite[id].resize( 1 );
                _icnVsSprite[id][0] = GetICN( ICN::STRIP, 11 );

                const Rect roi( 0, 0, _icnVsSprite[id][0].width(), _icnVsSprite[id][0].height() - 7 );
                convertToEvilInterface( _icnVsSprite[id][0], roi );

                return true;
            }
            case ICN::GOOD_CAMPAIGN_BUTTONS:
            case ICN::EVIL_CAMPAIGN_BUTTONS: {
                auto & image = _icnVsSprite[id];
                image.resize( 8 );

                const int originalIcnId = ( id == ICN::GOOD_CAMPAIGN_BUTTONS ) ? ICN::CAMPXTRG : ICN::CAMPXTRE;

                // The evil buttons' pressed state need to be 2 pixels wider.
                const int offsetEvilX = ( id == ICN::GOOD_CAMPAIGN_BUTTONS ) ? 0 : 2;

                for ( int32_t i = 0; i < 4; ++i ) {
                    // The released state image.
                    image[2 * i] = GetICN( originalIcnId, 2 * i );

                    // The pressed state image.
                    const Sprite & original = GetICN( originalIcnId, 2 * i + 1 );

                    Sprite & resized = image[2 * i + 1];
                    // Change pressed state image to have same width and height as released image
                    resized.resize( image[2 * i].width() + offsetEvilX, image[2 * i].height() );
                    resized.reset();

                    // Restore content of the pressed state image.
                    Copy( original, 0, 0, resized, original.x(), original.y(), original.width() + offsetEvilX, original.height() );
                }

                return true;
            }
            case ICN::B_BFLG32:
            case ICN::G_BFLG32:
            case ICN::R_BFLG32:
            case ICN::Y_BFLG32:
            case ICN::O_BFLG32:
            case ICN::P_BFLG32:
                LoadOriginalICN( id );
                if ( _icnVsSprite[id].size() > 31 && _icnVsSprite[id][31].height() == 248 ) {
                    Sprite & original = _icnVsSprite[id][31];
                    Sprite temp = Crop( original, 0, 0, original.width(), 4 );
                    temp.setPosition( original.x(), original.y() );

                    original = std::move( temp );
                }
                return true;
            case ICN::FLAG32:
                LoadOriginalICN( id );
                // Only first 14 images are properly aligned within an Adventure Map tile. The rest of images should be rendered on multiple tiles.
                // To keep proper rendering logic we are creating new images by diving existing ones into 2 parts and setting up new sprite offsets.
                // This helps to solve the problem with rendering order.
                _icnVsSprite[id].resize( 128 + _icnVsSprite[id].size() * 2 );
                for ( int32_t i = 14; i < 14 + 7; ++i ) {
                    const Sprite & original = _icnVsSprite[id][i];

                    _icnVsSprite[id][i + 128] = Crop( original, 0, 0, 32 - original.x(), original.height() );
                    _icnVsSprite[id][i + 128].setPosition( original.x(), 32 + original.y() );

                    _icnVsSprite[id][i + 128 + 7] = Crop( original, 32 - original.x(), 0, original.width(), original.height() );
                    _icnVsSprite[id][i + 128 + 7].setPosition( 0, 32 + original.y() );
                }

                for ( int32_t i = 42; i < 42 + 7; ++i ) {
                    const Sprite & original = _icnVsSprite[id][i];

                    _icnVsSprite[id][i + 128] = Crop( original, 0, 0, -original.x(), original.height() );
                    _icnVsSprite[id][i + 128].setPosition( 32 + original.x(), original.y() );

                    _icnVsSprite[id][i + 128 + 7] = Crop( original, -original.x(), 0, original.width(), original.height() );
                    _icnVsSprite[id][i + 128 + 7].setPosition( 0, original.y() );
                }
                return true;
            case ICN::MINI_MONSTER_IMAGE:
            case ICN::MINI_MONSTER_SHADOW: {
                // It doesn't matter which image is being called. We are generating both of them at the same time.
                LoadOriginalICN( ICN::MINIMON );

                // TODO: optimize image sizes.
                _icnVsSprite[ICN::MINI_MONSTER_IMAGE] = _icnVsSprite[ICN::MINIMON];
                _icnVsSprite[ICN::MINI_MONSTER_SHADOW] = _icnVsSprite[ICN::MINIMON];

                for ( Sprite & image : _icnVsSprite[ICN::MINI_MONSTER_IMAGE] ) {
                    uint8_t * transform = image.transform();
                    const uint8_t * transformEnd = transform + image.width() * image.height();
                    for ( ; transform != transformEnd; ++transform ) {
                        if ( *transform > 1 ) {
                            *transform = 1;
                        }
                    }
                }

                for ( Sprite & image : _icnVsSprite[ICN::MINI_MONSTER_SHADOW] ) {
                    uint8_t * transform = image.transform();
                    const uint8_t * transformEnd = transform + image.width() * image.height();
                    for ( ; transform != transformEnd; ++transform ) {
                        if ( *transform == 0 ) {
                            *transform = 1;
                        }
                    }
                }

                return true;
            }
            case ICN::BUTTON_GOOD_FONT_RELEASED:
            case ICN::BUTTON_GOOD_FONT_PRESSED:
            case ICN::BUTTON_EVIL_FONT_RELEASED:
            case ICN::BUTTON_EVIL_FONT_PRESSED: {
                generateBaseButtonFont( _icnVsSprite[ICN::BUTTON_GOOD_FONT_RELEASED], _icnVsSprite[ICN::BUTTON_GOOD_FONT_PRESSED],
                                        _icnVsSprite[ICN::BUTTON_EVIL_FONT_RELEASED], _icnVsSprite[ICN::BUTTON_EVIL_FONT_PRESSED] );
                return true;
            }
            case ICN::HISCORE: {
                LoadOriginalICN( id );
                if ( _icnVsSprite[id].size() > 7 ) {
                    // Campaign title bar needs to include rating.
                    Sprite temp = _icnVsSprite[id][7];

                    Copy( temp, 215, 0, _icnVsSprite[id][7], 215 - 57, 0, 300, temp.height() );
                    Copy( _icnVsSprite[id][6], 324, 0, _icnVsSprite[id][7], 324, 0, _icnVsSprite[id][6].width() - 324, temp.height() );
                }
                return true;
            }
            case ICN::SPELLINL: {
                LoadOriginalICN( id );

                if ( _icnVsSprite[id].size() > 11 ) {
                    // Replace petrification spell mini-icon.
                    h2d::readImage( "petrification_spell_icon_mini.image", _icnVsSprite[id][11] );
                }

                return true;
            }
            case ICN::EMPTY_GOOD_BUTTON:
            case ICN::EMPTY_EVIL_BUTTON: {
                const int32_t originalId = ( id == ICN::EMPTY_GOOD_BUTTON ) ? ICN::SYSTEM : ICN::SYSTEME;
                LoadOriginalICN( originalId );

                if ( _icnVsSprite[originalId].size() < 13 ) {
                    break;
                }

                _icnVsSprite[id].resize( 2 );

                Sprite & released = _icnVsSprite[id][0];
                Sprite & pressed = _icnVsSprite[id][1];

                released = _icnVsSprite[originalId][11];
                pressed = _icnVsSprite[originalId][12];

                if ( pressed.width() > 2 && pressed.height() > 2 ) {
                    // Make the background transparent.
                    FillTransform( pressed, 0, 0, pressed.width(), 1, 1 );
                    FillTransform( pressed, pressed.width() - 2, 1, 2, pressed.height() - 1, 1 );

                    FillTransform( pressed, 0, 1, 2, 1, 1 );
                    FillTransform( pressed, 0, 2, 1, 1, 1 );

                    FillTransform( pressed, pressed.width() - 4, 1, 2, 1, 1 );
                    FillTransform( pressed, pressed.width() - 3, 2, 1, 1, 1 );

                    FillTransform( pressed, pressed.width() - 5, pressed.height() - 1, 3, 1, 1 );
                    FillTransform( pressed, pressed.width() - 4, pressed.height() - 2, 2, 1, 1 );
                    FillTransform( pressed, pressed.width() - 3, pressed.height() - 3, 1, 1, 1 );
                }

                break;
            }
            case ICN::EMPTY_GOOD_MEDIUM_BUTTON:
            case ICN::EMPTY_EVIL_MEDIUM_BUTTON: {
                const bool isGoodInterface = ( id == ICN::EMPTY_GOOD_MEDIUM_BUTTON );
                const int32_t originalId = isGoodInterface ? ICN::APANEL : ICN::APANELE;
                LoadOriginalICN( originalId );

                if ( _icnVsSprite[originalId].size() < 10 ) {
                    break;
                }

                _icnVsSprite[id].resize( 2 );

                Sprite & released = _icnVsSprite[id][0];
                Sprite & pressed = _icnVsSprite[id][1];

                released = _icnVsSprite[originalId][2];
                pressed = _icnVsSprite[originalId][3];

                if ( released.width() > 2 && released.height() > 2 && pressed.width() > 2 && pressed.height() > 2 ) {
                    // Clean the buttons.
                    Fill( released, 28, 15, 42, 27, getButtonFillingColor( true, isGoodInterface ) );
                    Fill( pressed, 27, 16, 42, 27, getButtonFillingColor( false, isGoodInterface ) );
                }

                break;
            }
            default:
                break;
            }

            return false;
        }

        size_t GetMaximumICNIndex( int id )
        {
            if ( _icnVsSprite[id].empty() && !LoadModifiedICN( id ) ) {
                LoadOriginalICN( id );
            }

            return _icnVsSprite[id].size();
        }

        size_t GetMaximumTILIndex( int id )
        {
            if ( _tilVsImage[id].empty() ) {
                _tilVsImage[id].resize( 4 ); // 4 possible sides

                const std::vector<uint8_t> & data = ::AGG::getDataFromAggFile( tilFileName[id] );
                if ( data.size() < headerSize ) {
                    // The important resource is absent! Make sure that you are using the correct version of the game.
                    assert( 0 );
                    return 0;
                }

                StreamBuf buffer( data );

                const uint32_t count = buffer.getLE16();
                const uint32_t width = buffer.getLE16();
                const uint32_t height = buffer.getLE16();
                const uint32_t size = width * height;
                if ( headerSize + count * size != data.size() ) {
                    return 0;
                }

                std::vector<Image> & originalTIL = _tilVsImage[id][0];

                originalTIL.resize( count );
                for ( uint32_t i = 0; i < count; ++i ) {
                    Image & tilImage = originalTIL[i];
                    tilImage.resize( width, height );
                    tilImage._disableTransformLayer();
                    memcpy( tilImage.image(), data.data() + headerSize + i * size, size );
                    std::fill( tilImage.transform(), tilImage.transform() + width * height, static_cast<uint8_t>( 0 ) );
                }

                for ( uint32_t shapeId = 1; shapeId < 4; ++shapeId ) {
                    std::vector<Image> & currentTIL = _tilVsImage[id][shapeId];
                    currentTIL.resize( count );

                    const bool horizontalFlip = ( shapeId & 2 ) != 0;
                    const bool verticalFlip = ( shapeId & 1 ) != 0;

                    for ( uint32_t i = 0; i < count; ++i ) {
                        currentTIL[i] = Flip( originalTIL[i], horizontalFlip, verticalFlip );
                    }
                }
            }

            return _tilVsImage[id][0].size();
        }

        // We have few ICNs which we need to scale like some related to main screen
        bool IsScalableICN( int id )
        {
            return id == ICN::HEROES || id == ICN::BTNSHNGL || id == ICN::SHNGANIM;
        }

        const Sprite & GetScaledICN( int icnId, uint32_t index )
        {
            const Sprite & originalIcn = _icnVsSprite[icnId][index];

            if ( Display::DEFAULT_WIDTH == Display::instance().width() && Display::DEFAULT_HEIGHT == Display::instance().height() ) {
                return originalIcn;
            }

            if ( _icnVsScaledSprite[icnId].empty() ) {
                _icnVsScaledSprite[icnId].resize( _icnVsSprite[icnId].size() );
            }

            Sprite & resizedIcn = _icnVsScaledSprite[icnId][index];

            const double scaleFactorX = static_cast<double>( Display::instance().width() ) / Display::DEFAULT_WIDTH;
            const double scaleFactorY = static_cast<double>( Display::instance().height() ) / Display::DEFAULT_HEIGHT;

            const int32_t resizedWidth = static_cast<int32_t>( originalIcn.width() * scaleFactorX + 0.5 );
            const int32_t resizedHeight = static_cast<int32_t>( originalIcn.height() * scaleFactorY + 0.5 );
            // Resize only if needed
            if ( resizedIcn.width() != resizedWidth || resizedIcn.height() != resizedHeight ) {
                resizedIcn.resize( resizedWidth, resizedHeight );
                resizedIcn.setPosition( static_cast<int32_t>( originalIcn.x() * scaleFactorX + 0.5 ), static_cast<int32_t>( originalIcn.y() * scaleFactorY + 0.5 ) );
                Resize( originalIcn, resizedIcn, false );
            }

            return resizedIcn;
        }

        const Sprite & GetICN( int icnId, uint32_t index )
        {
            if ( !IsValidICNId( icnId ) ) {
                return errorImage;
            }

            if ( index >= GetMaximumICNIndex( icnId ) ) {
                return errorImage;
            }

            if ( IsScalableICN( icnId ) ) {
                return GetScaledICN( icnId, index );
            }

            return _icnVsSprite[icnId][index];
        }

        uint32_t GetICNCount( int icnId )
        {
            if ( !IsValidICNId( icnId ) ) {
                return 0;
            }

            return static_cast<uint32_t>( GetMaximumICNIndex( icnId ) );
        }

        const Image & GetTIL( int tilId, uint32_t index, uint32_t shapeId )
        {
            if ( shapeId > 3 ) {
                return errorImage;
            }

            if ( !IsValidTILId( tilId ) ) {
                return errorImage;
            }

            const size_t maxTILIndex = GetMaximumTILIndex( tilId );
            if ( index >= maxTILIndex ) {
                return errorImage;
            }

            return _tilVsImage[tilId][shapeId][index];
        }

        const Sprite & GetLetter( uint32_t character, uint32_t fontType )
        {
            if ( character < 0x21 ) {
                return errorImage;
            }

            // TODO: correct naming and standardize the code
            switch ( fontType ) {
            case Font::GRAY_SMALL:
                return GetICN( ICN::GRAY_SMALL_FONT, character - 0x20 );
            case Font::YELLOW_BIG:
                return GetICN( ICN::YELLOW_FONT, character - 0x20 );
            case Font::YELLOW_SMALL:
                return GetICN( ICN::YELLOW_SMALLFONT, character - 0x20 );
            case Font::BIG:
                return GetICN( ICN::FONT, character - 0x20 );
            case Font::SMALL:
                return GetICN( ICN::SMALFONT, character - 0x20 );
            default:
                assert( 0 );
                break;
            }

            return GetICN( ICN::SMALFONT, character - 0x20 );
        }

        uint32_t ASCIILastSupportedCharacter( const uint32_t fontType )
        {
            switch ( fontType ) {
            case Font::BIG:
            case Font::YELLOW_BIG:
                return static_cast<uint32_t>( GetMaximumICNIndex( ICN::FONT ) ) + 0x20 - 1;
            case Font::SMALL:
            case Font::GRAY_SMALL:
            case Font::YELLOW_SMALL:
                return static_cast<uint32_t>( GetMaximumICNIndex( ICN::SMALFONT ) ) + 0x20 - 1;
            default:
                assert( 0 );
                return 0;
            }
        }

        int32_t GetAbsoluteICNHeight( int icnId )
        {
            const uint32_t frameCount = GetICNCount( icnId );
            if ( frameCount == 0 ) {
                return 0;
            }

            int32_t height = 0;
            for ( uint32_t i = 0; i < frameCount; ++i ) {
                const int32_t offset = -GetICN( icnId, i ).y();
                if ( offset > height ) {
                    height = offset;
                }
            }

            return height;
        }

        uint32_t getCharacterLimit( const FontSize fontSize )
        {
            switch ( fontSize ) {
            case FontSize::SMALL:
                return static_cast<uint32_t>( GetMaximumICNIndex( ICN::SMALFONT ) ) + 0x20 - 1;
            case FontSize::NORMAL:
            case FontSize::LARGE:
                return static_cast<uint32_t>( GetMaximumICNIndex( ICN::FONT ) ) + 0x20 - 1;
            case FontSize::BUTTON_RELEASED:
            case FontSize::BUTTON_PRESSED:
                return static_cast<uint32_t>( GetMaximumICNIndex( ICN::BUTTON_GOOD_FONT_RELEASED ) ) + 0x20 - 1;
            default:
                assert( 0 ); // Did you add a new font size? Please add implementation.
            }

            return 0;
        }

        const Sprite & getChar( const uint8_t character, const FontType & fontType )
        {
            if ( character < 0x21 ) {
                return errorImage;
            }

            switch ( fontType.size ) {
            case FontSize::SMALL:
                switch ( fontType.color ) {
                case FontColor::WHITE:
                    return GetICN( ICN::SMALFONT, character - 0x20 );
                case FontColor::GRAY:
                    return GetICN( ICN::GRAY_SMALL_FONT, character - 0x20 );
                case FontColor::YELLOW:
                    return GetICN( ICN::YELLOW_SMALLFONT, character - 0x20 );
                default:
                    // Did you add a new font color? Add the corresponding logic for it!
                    assert( 0 );
                    break;
                }
                break;
            case FontSize::NORMAL:
                switch ( fontType.color ) {
                case FontColor::WHITE:
                    return GetICN( ICN::FONT, character - 0x20 );
                case FontColor::GRAY:
                    return GetICN( ICN::GRAY_FONT, character - 0x20 );
                case FontColor::YELLOW:
                    return GetICN( ICN::YELLOW_FONT, character - 0x20 );
                default:
                    // Did you add a new font color? Add the corresponding logic for it!
                    assert( 0 );
                    break;
                }
                break;
            case FontSize::LARGE:
                switch ( fontType.color ) {
                case FontColor::WHITE:
                    return GetICN( ICN::WHITE_LARGE_FONT, character - 0x20 );
                default:
                    // Did you add a new font color? Add the corresponding logic for it!
                    assert( 0 );
                    break;
                }
                break;
            case FontSize::BUTTON_RELEASED:
                switch ( fontType.color ) {
                case FontColor::WHITE:
                    return GetICN( ICN::BUTTON_GOOD_FONT_RELEASED, character - 0x20 );
                case FontColor::GRAY:
                    return GetICN( ICN::BUTTON_EVIL_FONT_RELEASED, character - 0x20 );
                default:
                    // Did you add a new font color? Add the corresponding logic for it!
                    assert( 0 );
                    break;
                }
                break;
            case FontSize::BUTTON_PRESSED:
                switch ( fontType.color ) {
                case FontColor::WHITE:
                    return GetICN( ICN::BUTTON_GOOD_FONT_PRESSED, character - 0x20 );
                case FontColor::GRAY:
                    return GetICN( ICN::BUTTON_EVIL_FONT_PRESSED, character - 0x20 );
                default:
                    // Did you add a new font color? Add the corresponding logic for it!
                    assert( 0 );
                    break;
                }
                break;
            default:
                // Did you add a new font size? Add the corresponding logic for it!
                assert( 0 );
                break;
            }

            assert( 0 ); // Did you add a new font size? Please add implementation.

            return errorImage;
        }

        void updateLanguageDependentResources( const SupportedLanguage language, const bool loadOriginalAlphabet )
        {
            if ( loadOriginalAlphabet || !isAlphabetSupported( language ) ) {
                alphabetPreserver.restore();
            }
            else {
                alphabetPreserver.preserve();
                // Restore original letters when changing language to avoid changes to them being carried over.
                alphabetPreserver.restore();
                generateAlphabet( language, _icnVsSprite );
            }
            generateButtonAlphabet( language, _icnVsSprite );

            // Clear language dependent resources.
            for ( const int id : languageDependentIcnId ) {
                _icnVsSprite[id].clear();
            }
        }
    }
}<|MERGE_RESOLUTION|>--- conflicted
+++ resolved
@@ -110,18 +110,12 @@
     }
 #endif
 
-<<<<<<< HEAD
-    bool isPolishLanguageAndResources()
-    {
-        return fheroes2::getCurrentLanguage() == fheroes2::SupportedLanguage::Polish && fheroes2::getResourceLanguage() == fheroes2::SupportedLanguage::Polish;
-=======
     bool useOriginalResources()
     {
         const fheroes2::SupportedLanguage currentLanguage = fheroes2::getCurrentLanguage();
         const fheroes2::SupportedLanguage resourceLanguage = fheroes2::getResourceLanguage();
         return ( currentLanguage == fheroes2::SupportedLanguage::Polish && resourceLanguage == fheroes2::SupportedLanguage::Polish )
                || ( currentLanguage == fheroes2::SupportedLanguage::Russian && resourceLanguage == fheroes2::SupportedLanguage::Russian );
->>>>>>> 46ecc4c9
     }
 
     bool IsValidICNId( int id )
@@ -543,11 +537,8 @@
 
                 const bool isGoodInterface = ( id == ICN::BUTTON_NEW_GAME_GOOD );
 
-<<<<<<< HEAD
-                if ( isPolishLanguageAndResources() ) {
-=======
+
                 if ( useOriginalResources() ) {
->>>>>>> 46ecc4c9
                     _icnVsSprite[id][0] = GetICN( isGoodInterface ? ICN::CPANEL : ICN::CPANELE, 0 );
                     _icnVsSprite[id][1] = GetICN( isGoodInterface ? ICN::CPANEL : ICN::CPANELE, 1 );
                     break;
@@ -571,11 +562,7 @@
 
                 const bool isGoodInterface = ( id == ICN::BUTTON_SAVE_GAME_GOOD );
 
-<<<<<<< HEAD
-                if ( isPolishLanguageAndResources() ) {
-=======
                 if ( useOriginalResources() ) {
->>>>>>> 46ecc4c9
                     _icnVsSprite[id][0] = GetICN( isGoodInterface ? ICN::CPANEL : ICN::CPANELE, 4 );
                     _icnVsSprite[id][1] = GetICN( isGoodInterface ? ICN::CPANEL : ICN::CPANELE, 5 );
                     break;
@@ -599,11 +586,7 @@
 
                 const bool isGoodInterface = ( id == ICN::BUTTON_LOAD_GAME_GOOD );
 
-<<<<<<< HEAD
-                if ( isPolishLanguageAndResources() ) {
-=======
                 if ( useOriginalResources() ) {
->>>>>>> 46ecc4c9
                     _icnVsSprite[id][0] = GetICN( isGoodInterface ? ICN::CPANEL : ICN::CPANELE, 2 );
                     _icnVsSprite[id][1] = GetICN( isGoodInterface ? ICN::CPANEL : ICN::CPANELE, 3 );
                     break;
@@ -627,11 +610,7 @@
 
                 const bool isGoodInterface = ( id == ICN::BUTTON_INFO_GOOD );
 
-<<<<<<< HEAD
-                if ( isPolishLanguageAndResources() ) {
-=======
                 if ( useOriginalResources() ) {
->>>>>>> 46ecc4c9
                     _icnVsSprite[id][0] = GetICN( isGoodInterface ? ICN::APANEL : ICN::APANELE, 4 );
                     _icnVsSprite[id][1] = GetICN( isGoodInterface ? ICN::APANEL : ICN::APANELE, 5 );
                     break;
@@ -655,11 +634,7 @@
 
                 const bool isGoodInterface = ( id == ICN::BUTTON_QUIT_GOOD );
 
-<<<<<<< HEAD
-                if ( isPolishLanguageAndResources() ) {
-=======
                 if ( useOriginalResources() ) {
->>>>>>> 46ecc4c9
                     _icnVsSprite[id][0] = GetICN( isGoodInterface ? ICN::CPANEL : ICN::CPANELE, 6 );
                     _icnVsSprite[id][1] = GetICN( isGoodInterface ? ICN::CPANEL : ICN::CPANELE, 7 );
                     break;
@@ -680,11 +655,7 @@
             case ICN::BUTTON_STANDARD_GAME: {
                 _icnVsSprite[id].resize( 2 );
 
-<<<<<<< HEAD
-                if ( isPolishLanguageAndResources() ) {
-=======
                 if ( useOriginalResources() ) {
->>>>>>> 46ecc4c9
                     _icnVsSprite[id][0] = GetICN( ICN::BTNNEWGM, 0 );
                     _icnVsSprite[id][1] = GetICN( ICN::BTNNEWGM, 1 );
                     break;
@@ -705,11 +676,7 @@
             case ICN::BUTTON_CAMPAIGN_GAME: {
                 _icnVsSprite[id].resize( 2 );
 
-<<<<<<< HEAD
-                if ( isPolishLanguageAndResources() ) {
-=======
                 if ( useOriginalResources() ) {
->>>>>>> 46ecc4c9
                     _icnVsSprite[id][0] = GetICN( ICN::BTNNEWGM, 2 );
                     _icnVsSprite[id][1] = GetICN( ICN::BTNNEWGM, 3 );
                     break;
@@ -730,11 +697,7 @@
             case ICN::BUTTON_MULTIPLAYER_GAME: {
                 _icnVsSprite[id].resize( 2 );
 
-<<<<<<< HEAD
-                if ( isPolishLanguageAndResources() ) {
-=======
                 if ( useOriginalResources() ) {
->>>>>>> 46ecc4c9
                     _icnVsSprite[id][0] = GetICN( ICN::BTNNEWGM, 4 );
                     _icnVsSprite[id][1] = GetICN( ICN::BTNNEWGM, 5 );
                     break;
@@ -755,11 +718,7 @@
             case ICN::BUTTON_LARGE_CANCEL: {
                 _icnVsSprite[id].resize( 2 );
 
-<<<<<<< HEAD
-                if ( isPolishLanguageAndResources() ) {
-=======
                 if ( useOriginalResources() ) {
->>>>>>> 46ecc4c9
                     _icnVsSprite[id][0] = GetICN( ICN::BTNNEWGM, 6 );
                     _icnVsSprite[id][1] = GetICN( ICN::BTNNEWGM, 7 );
                     break;
@@ -782,7 +741,7 @@
 
                 const bool isEvilInterface = ( id == ICN::BUTTON_SMALL_CANCEL_EVIL );
 
-                if ( isPolishLanguageAndResources() ) {
+                if ( useOriginalResources() ) {
                     _icnVsSprite[id][0] = GetICN( isEvilInterface ? ICN::CPANELE : ICN::CPANEL, 8 );
                     _icnVsSprite[id][1] = GetICN( isEvilInterface ? ICN::CPANELE : ICN::CPANEL, 9 );
                     break;
@@ -803,11 +762,7 @@
             case ICN::BUTTON_LARGE_CONFIG: {
                 _icnVsSprite[id].resize( 2 );
 
-<<<<<<< HEAD
-                if ( isPolishLanguageAndResources() ) {
-=======
                 if ( useOriginalResources() ) {
->>>>>>> 46ecc4c9
                     _icnVsSprite[id][0] = GetICN( ICN::BTNDCCFG, 4 );
                     _icnVsSprite[id][1] = GetICN( ICN::BTNDCCFG, 5 );
                     break;
@@ -827,11 +782,7 @@
             case ICN::BUTTON_ORIGINAL_CAMPAIGN: {
                 _icnVsSprite[id].resize( 2 );
 
-<<<<<<< HEAD
-                if ( isPolishLanguageAndResources() ) {
-=======
                 if ( useOriginalResources() ) {
->>>>>>> 46ecc4c9
                     _icnVsSprite[id][0] = GetICN( ICN::X_LOADCM, 0 );
                     _icnVsSprite[id][1] = GetICN( ICN::X_LOADCM, 1 );
                     break;
@@ -852,11 +803,7 @@
             case ICN::BUTTON_EXPANSION_CAMPAIGN: {
                 _icnVsSprite[id].resize( 2 );
 
-<<<<<<< HEAD
-                if ( isPolishLanguageAndResources() ) {
-=======
                 if ( useOriginalResources() ) {
->>>>>>> 46ecc4c9
                     _icnVsSprite[id][0] = GetICN( ICN::X_LOADCM, 2 );
                     _icnVsSprite[id][1] = GetICN( ICN::X_LOADCM, 3 );
                     break;
@@ -877,11 +824,7 @@
             case ICN::BUTTON_HOT_SEAT: {
                 _icnVsSprite[id].resize( 2 );
 
-<<<<<<< HEAD
-                if ( isPolishLanguageAndResources() ) {
-=======
                 if ( useOriginalResources() ) {
->>>>>>> 46ecc4c9
                     _icnVsSprite[id][0] = GetICN( ICN::BTNMP, 0 );
                     _icnVsSprite[id][1] = GetICN( ICN::BTNMP, 1 );
                     break;
@@ -901,11 +844,7 @@
             case ICN::BUTTON_2_PLAYERS: {
                 _icnVsSprite[id].resize( 2 );
 
-<<<<<<< HEAD
-                if ( isPolishLanguageAndResources() ) {
-=======
                 if ( useOriginalResources() ) {
->>>>>>> 46ecc4c9
                     _icnVsSprite[id][0] = GetICN( ICN::BTNHOTST, 0 );
                     _icnVsSprite[id][1] = GetICN( ICN::BTNHOTST, 1 );
                     break;
@@ -926,11 +865,7 @@
             case ICN::BUTTON_3_PLAYERS: {
                 _icnVsSprite[id].resize( 2 );
 
-<<<<<<< HEAD
-                if ( isPolishLanguageAndResources() ) {
-=======
                 if ( useOriginalResources() ) {
->>>>>>> 46ecc4c9
                     _icnVsSprite[id][0] = GetICN( ICN::BTNHOTST, 2 );
                     _icnVsSprite[id][1] = GetICN( ICN::BTNHOTST, 3 );
                     break;
@@ -951,11 +886,7 @@
             case ICN::BUTTON_4_PLAYERS: {
                 _icnVsSprite[id].resize( 2 );
 
-<<<<<<< HEAD
-                if ( isPolishLanguageAndResources() ) {
-=======
                 if ( useOriginalResources() ) {
->>>>>>> 46ecc4c9
                     _icnVsSprite[id][0] = GetICN( ICN::BTNHOTST, 4 );
                     _icnVsSprite[id][1] = GetICN( ICN::BTNHOTST, 5 );
                     break;
@@ -976,11 +907,7 @@
             case ICN::BUTTON_5_PLAYERS: {
                 _icnVsSprite[id].resize( 2 );
 
-<<<<<<< HEAD
-                if ( isPolishLanguageAndResources() ) {
-=======
                 if ( useOriginalResources() ) {
->>>>>>> 46ecc4c9
                     _icnVsSprite[id][0] = GetICN( ICN::BTNHOTST, 6 );
                     _icnVsSprite[id][1] = GetICN( ICN::BTNHOTST, 7 );
                     break;
@@ -1001,11 +928,7 @@
             case ICN::BUTTON_6_PLAYERS: {
                 _icnVsSprite[id].resize( 2 );
 
-<<<<<<< HEAD
-                if ( isPolishLanguageAndResources() ) {
-=======
                 if ( useOriginalResources() ) {
->>>>>>> 46ecc4c9
                     _icnVsSprite[id][0] = GetICN( ICN::BTNHOTST, 8 );
                     _icnVsSprite[id][1] = GetICN( ICN::BTNHOTST, 9 );
                     break;
