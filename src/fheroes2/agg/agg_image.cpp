/***************************************************************************
 *   fheroes2: https://github.com/ihhub/fheroes2                           *
 *   Copyright (C) 2021 - 2023                                             *
 *                                                                         *
 *   This program is free software; you can redistribute it and/or modify  *
 *   it under the terms of the GNU General Public License as published by  *
 *   the Free Software Foundation; either version 2 of the License, or     *
 *   (at your option) any later version.                                   *
 *                                                                         *
 *   This program is distributed in the hope that it will be useful,       *
 *   but WITHOUT ANY WARRANTY; without even the implied warranty of        *
 *   MERCHANTABILITY or FITNESS FOR A PARTICULAR PURPOSE.  See the         *
 *   GNU General Public License for more details.                          *
 *                                                                         *
 *   You should have received a copy of the GNU General Public License     *
 *   along with this program; if not, write to the                         *
 *   Free Software Foundation, Inc.,                                       *
 *   59 Temple Place - Suite 330, Boston, MA  02111-1307, USA.             *
 ***************************************************************************/

#include "agg_image.h"

#include <algorithm>
#include <array>
#include <cassert>
#include <cmath>
#include <cstddef>
#include <initializer_list>
#include <map>
#include <memory>
#include <random>
#include <set>
#include <stdexcept>
#include <string>
#include <utility>
#include <vector>

#include "agg.h"
#include "agg_file.h"
#include "battle_cell.h"
#include "exception.h"
#include "h2d.h"
#include "icn.h"
#include "image.h"
#include "image_tool.h"
#include "math_base.h"
#include "pal.h"
#include "rand.h"
#include "screen.h"
#include "serialize.h"
#include "text.h"
#include "til.h"
#include "tools.h"
#include "translations.h"
#include "ui_button.h"
#include "ui_font.h"
#include "ui_language.h"
#include "ui_text.h"

namespace
{
    const std::array<const char *, TIL::LASTTIL> tilFileName = { "UNKNOWN", "CLOF32.TIL", "GROUND32.TIL", "STON.TIL" };

    std::vector<std::vector<fheroes2::Sprite>> _icnVsSprite( ICN::LASTICN );
    std::array<std::vector<std::vector<fheroes2::Image>>, TIL::LASTTIL> _tilVsImage;
    const fheroes2::Sprite errorImage;

    const uint32_t headerSize = 6;

    std::map<int, std::vector<fheroes2::Sprite>> _icnVsScaledSprite;

    // Some resources are language dependent. These are mostly buttons with a text of them.
    // Once a user changes a language we have to update resources. To do this we need to clear the existing images.

    const std::set<int> languageDependentIcnId{ ICN::BUTTON_NEW_GAME_GOOD,
                                                ICN::BUTTON_NEW_GAME_EVIL,
                                                ICN::BUTTON_SAVE_GAME_GOOD,
                                                ICN::BUTTON_SAVE_GAME_EVIL,
                                                ICN::BUTTON_LOAD_GAME_GOOD,
                                                ICN::BUTTON_LOAD_GAME_EVIL,
                                                ICN::BUTTON_INFO_GOOD,
                                                ICN::BUTTON_INFO_EVIL,
                                                ICN::BUTTON_QUIT_GOOD,
                                                ICN::BUTTON_QUIT_EVIL,
                                                ICN::BUTTON_SMALL_CANCEL_GOOD,
                                                ICN::BUTTON_SMALL_CANCEL_EVIL,
                                                ICN::BUTTON_SMALL_OKAY_GOOD,
                                                ICN::BUTTON_SMALL_OKAY_EVIL,
                                                ICN::BUTTON_SMALLER_OKAY_GOOD,
                                                ICN::BUTTON_SMALLER_OKAY_EVIL,
                                                ICN::BUTTON_SMALL_ACCEPT_GOOD,
                                                ICN::BUTTON_SMALL_ACCEPT_EVIL,
                                                ICN::BUTTON_SMALL_DECLINE_GOOD,
                                                ICN::BUTTON_SMALL_DECLINE_EVIL,
                                                ICN::BUTTON_SMALL_LEARN_GOOD,
                                                ICN::BUTTON_SMALL_LEARN_EVIL,
                                                ICN::BUTTON_SMALL_TRADE_GOOD,
                                                ICN::BUTTON_SMALL_TRADE_EVIL,
                                                ICN::BUTTON_SMALL_YES_GOOD,
                                                ICN::BUTTON_SMALL_YES_EVIL,
                                                ICN::BUTTON_SMALL_NO_GOOD,
                                                ICN::BUTTON_SMALL_NO_EVIL,
                                                ICN::BUTTON_SMALL_EXIT_GOOD,
                                                ICN::BUTTON_SMALL_EXIT_EVIL,
                                                ICN::BUTTON_SMALLER_EXIT_GOOD,
                                                ICN::BUTTON_SMALLER_EXIT_EVIL,
                                                ICN::BUTTON_SMALL_DISMISS_GOOD,
                                                ICN::BUTTON_SMALL_DISMISS_EVIL,
                                                ICN::BUTTON_SMALL_UPGRADE_GOOD,
                                                ICN::BUTTON_SMALL_UPGRADE_EVIL,
                                                ICN::BUTTON_SMALL_RESTART_GOOD,
                                                ICN::BUTTON_SMALL_RESTART_EVIL,
                                                ICN::BUTTON_KINGDOM_EXIT,
                                                ICN::BUTTON_KINGDOM_HEROES,
                                                ICN::BUTTON_KINGDOM_TOWNS,
                                                ICN::BUTTON_MAPSIZE_SMALL,
                                                ICN::BUTTON_MAPSIZE_MEDIUM,
                                                ICN::BUTTON_MAPSIZE_LARGE,
                                                ICN::BUTTON_MAPSIZE_XLARGE,
                                                ICN::BUTTON_MAPSIZE_ALL,
                                                ICN::BUTTON_MAP_SELECT,
                                                ICN::BUTTON_STANDARD_GAME,
                                                ICN::BUTTON_CAMPAIGN_GAME,
                                                ICN::BUTTON_MULTIPLAYER_GAME,
                                                ICN::BUTTON_LARGE_CANCEL,
                                                ICN::BUTTON_LARGE_CONFIG,
                                                ICN::BUTTON_ORIGINAL_CAMPAIGN,
                                                ICN::BUTTON_EXPANSION_CAMPAIGN,
                                                ICN::BUTTON_HOT_SEAT,
                                                ICN::BUTTON_2_PLAYERS,
                                                ICN::BUTTON_3_PLAYERS,
                                                ICN::BUTTON_4_PLAYERS,
                                                ICN::BUTTON_5_PLAYERS,
                                                ICN::BUTTON_6_PLAYERS,
                                                ICN::BTNBATTLEONLY,
                                                ICN::BTNGIFT_GOOD,
                                                ICN::BTNGIFT_EVIL,
                                                ICN::UNIFORM_EVIL_MAX_BUTTON,
                                                ICN::UNIFORM_EVIL_MIN_BUTTON,
                                                ICN::UNIFORM_GOOD_MAX_BUTTON,
                                                ICN::UNIFORM_GOOD_MIN_BUTTON,
                                                ICN::UNIFORM_GOOD_OKAY_BUTTON,
                                                ICN::UNIFORM_EVIL_OKAY_BUTTON,
                                                ICN::UNIFORM_GOOD_CANCEL_BUTTON,
                                                ICN::UNIFORM_EVIL_CANCEL_BUTTON,
                                                ICN::UNIFORM_GOOD_EXIT_BUTTON,
                                                ICN::UNIFORM_EVIL_EXIT_BUTTON,
                                                ICN::BUTTON_SMALL_MIN_GOOD,
                                                ICN::BUTTON_SMALL_MIN_EVIL,
                                                ICN::BUTTON_SMALL_MAX_GOOD,
                                                ICN::BUTTON_SMALL_MAX_EVIL,
                                                ICN::BUTTON_GUILDWELL_EXIT,
                                                ICN::GOOD_CAMPAIGN_BUTTONS,
                                                ICN::EVIL_CAMPAIGN_BUTTONS,
                                                ICN::POL_CAMPAIGN_BUTTONS,
                                                ICN::BUTTON_VIEWWORLD_EXIT_GOOD,
                                                ICN::BUTTON_VIEWWORLD_EXIT_EVIL };

#ifndef NDEBUG
    bool isLanguageDependentIcnId( const int id )
    {
        return languageDependentIcnId.count( id ) > 0;
    }
#endif

    bool useOriginalResources()
    {
        const fheroes2::SupportedLanguage currentLanguage = fheroes2::getCurrentLanguage();
        const fheroes2::SupportedLanguage resourceLanguage = fheroes2::getResourceLanguage();
        return ( currentLanguage == fheroes2::SupportedLanguage::English && resourceLanguage == fheroes2::SupportedLanguage::English )
               || ( currentLanguage == fheroes2::SupportedLanguage::Polish && resourceLanguage == fheroes2::SupportedLanguage::Polish )
               || ( currentLanguage == fheroes2::SupportedLanguage::French && resourceLanguage == fheroes2::SupportedLanguage::French )
               || ( currentLanguage == fheroes2::SupportedLanguage::German && resourceLanguage == fheroes2::SupportedLanguage::German )
               || ( currentLanguage == fheroes2::SupportedLanguage::Russian && resourceLanguage == fheroes2::SupportedLanguage::Russian );
    }

    bool IsValidICNId( int id )
    {
        return id >= 0 && static_cast<size_t>( id ) < _icnVsSprite.size();
    }

    bool IsValidTILId( int id )
    {
        return id >= 0 && static_cast<size_t>( id ) < _tilVsImage.size();
    }

    fheroes2::Image createDigit( const int32_t width, const int32_t height, const std::vector<fheroes2::Point> & points, const uint8_t pixelColor )
    {
        fheroes2::Image digit( width, height );
        digit.reset();

        fheroes2::SetPixel( digit, points, pixelColor );
        fheroes2::Blit( fheroes2::CreateContour( digit, 35 ), digit );

        return digit;
    }

    fheroes2::Image addDigit( const fheroes2::Sprite & original, const fheroes2::Image & digit, const fheroes2::Point & offset )
    {
        fheroes2::Image combined( original.width() + digit.width() + offset.x, original.height() + ( offset.y < 0 ? 0 : offset.y ) );
        combined.reset();

        fheroes2::Copy( original, 0, 0, combined, 0, 0, original.width(), original.height() );
        fheroes2::Blit( digit, 0, 0, combined, original.width() + offset.x, combined.height() - digit.height() + ( offset.y >= 0 ? 0 : offset.y ), digit.width(),
                        digit.height() );

        return combined;
    }

    void populateCursorIcons( std::vector<fheroes2::Sprite> & output, const fheroes2::Sprite & origin, const std::vector<fheroes2::Image> & digits,
                              const fheroes2::Point & offset )
    {
        output.emplace_back( origin );
        for ( const fheroes2::Image & digit : digits ) {
            output.emplace_back( addDigit( origin, digit, offset ) );
            output.back().setPosition( output.back().width() - origin.width(), output.back().height() - origin.height() );
        }
    }

    void fillRandomPixelsFromImage( const fheroes2::Image & original, const fheroes2::Rect & originalRoi, fheroes2::Image & output, const fheroes2::Rect & outputRoi,
                                    std::mt19937 & seededGen )
    {
        for ( int x = outputRoi.x; x < outputRoi.x + outputRoi.width; ++x ) {
            for ( int y = outputRoi.y; y < outputRoi.y + outputRoi.height; ++y ) {
                const fheroes2::Point pixelLocation{ static_cast<int32_t>( Rand::GetWithGen( originalRoi.x, originalRoi.x + originalRoi.width - 1, seededGen ) ),
                                                     static_cast<int32_t>( Rand::GetWithGen( originalRoi.y, originalRoi.y + originalRoi.height - 1, seededGen ) ) };

                fheroes2::Copy( original, pixelLocation.x, pixelLocation.y, output, x, y, 1, 1 );
            }
        }
    }

    // BMP files within AGG are not Bitmap files.
    fheroes2::Sprite loadBMPFile( const std::string & path )
    {
        const std::vector<uint8_t> & data = AGG::getDataFromAggFile( path );
        if ( data.size() < 6 ) {
            // It is an invalid BMP file.
            return {};
        }

        StreamBuf imageStream( data );

        const uint8_t blackColor = imageStream.get();

        // Skip the second byte
        imageStream.get();
        const uint8_t whiteColor = 11;

        const int32_t width = imageStream.get16();
        const int32_t height = imageStream.get16();

        if ( static_cast<int32_t>( data.size() ) != 6 + width * height ) {
            // It is an invalid BMP file.
            return {};
        }

        fheroes2::Sprite output( width, height );
        output.reset();

        const uint8_t * input = data.data() + 6;
        uint8_t * image = output.image();
        const uint8_t * imageEnd = image + width * height;
        uint8_t * transform = output.transform();

        for ( ; image != imageEnd; ++image, ++transform, ++input ) {
            if ( *input == 1 ) {
                *image = whiteColor;
                *transform = 0;
            }
            else if ( *input == 2 ) {
                *image = blackColor;
                *transform = 0;
            }
        }

        return output;
    }

    // This class serves the purpose of preserving the original alphabet which is loaded from AGG files for cases when we generate new language alphabet.
    class OriginalAlphabetPreserver
    {
    public:
        void preserve()
        {
            if ( _isPreserved ) {
                return;
            }

            fheroes2::AGG::GetICN( ICN::FONT, 0 );
            fheroes2::AGG::GetICN( ICN::SMALFONT, 0 );
            fheroes2::AGG::GetICN( ICN::BUTTON_GOOD_FONT_RELEASED, 0 );
            fheroes2::AGG::GetICN( ICN::BUTTON_GOOD_FONT_PRESSED, 0 );
            fheroes2::AGG::GetICN( ICN::BUTTON_EVIL_FONT_RELEASED, 0 );
            fheroes2::AGG::GetICN( ICN::BUTTON_EVIL_FONT_PRESSED, 0 );

            _normalFont = _icnVsSprite[ICN::FONT];
            _smallFont = _icnVsSprite[ICN::SMALFONT];
            _buttonGoodReleasedFont = _icnVsSprite[ICN::BUTTON_GOOD_FONT_RELEASED];
            _buttonGoodPressedFont = _icnVsSprite[ICN::BUTTON_GOOD_FONT_PRESSED];
            _buttonEvilReleasedFont = _icnVsSprite[ICN::BUTTON_EVIL_FONT_RELEASED];
            _buttonEvilPressedFont = _icnVsSprite[ICN::BUTTON_EVIL_FONT_PRESSED];

            _isPreserved = true;
        }

        void restore() const
        {
            if ( !_isPreserved ) {
                return;
            }

            // Restore the original font.
            _icnVsSprite[ICN::FONT] = _normalFont;
            _icnVsSprite[ICN::SMALFONT] = _smallFont;
            _icnVsSprite[ICN::BUTTON_GOOD_FONT_RELEASED] = _buttonGoodReleasedFont;
            _icnVsSprite[ICN::BUTTON_GOOD_FONT_PRESSED] = _buttonGoodPressedFont;
            _icnVsSprite[ICN::BUTTON_EVIL_FONT_RELEASED] = _buttonEvilReleasedFont;
            _icnVsSprite[ICN::BUTTON_EVIL_FONT_PRESSED] = _buttonEvilPressedFont;

            // Clear modified fonts.
            _icnVsSprite[ICN::YELLOW_FONT].clear();
            _icnVsSprite[ICN::YELLOW_SMALLFONT].clear();
            _icnVsSprite[ICN::GRAY_FONT].clear();
            _icnVsSprite[ICN::GRAY_SMALL_FONT].clear();
            _icnVsSprite[ICN::WHITE_LARGE_FONT].clear();
        }

        bool isPreserved() const
        {
            return _isPreserved;
        }

    private:
        bool _isPreserved = false;

        std::vector<fheroes2::Sprite> _normalFont;
        std::vector<fheroes2::Sprite> _smallFont;
        std::vector<fheroes2::Sprite> _buttonGoodReleasedFont;
        std::vector<fheroes2::Sprite> _buttonGoodPressedFont;
        std::vector<fheroes2::Sprite> _buttonEvilReleasedFont;
        std::vector<fheroes2::Sprite> _buttonEvilPressedFont;
    };

    OriginalAlphabetPreserver alphabetPreserver;

    void invertTransparency( fheroes2::Image & image )
    {
        if ( image.singleLayer() ) {
            assert( 0 );
            return;
        }

        uint8_t * transform = image.transform();
        const uint8_t * transformEnd = transform + image.width() * image.height();
        for ( ; transform != transformEnd; ++transform ) {
            if ( *transform == 0 ) {
                *transform = 1;
            }
            else if ( *transform == 1 ) {
                *transform = 0;
            }
            // Other transform values are not relevant for transparency checks.
        }
    }

    uint8_t getButtonFillingColor( const bool isReleasedState, const bool isGoodInterface = true )
    {
        if ( isGoodInterface ) {
            return isReleasedState ? fheroes2::GetColorId( 216, 184, 152 ) : fheroes2::GetColorId( 184, 136, 96 );
        }
        return isReleasedState ? fheroes2::GetColorId( 180, 180, 180 ) : fheroes2::GetColorId( 144, 144, 144 );
    }

    const char * getSupportedText( const char * text, const fheroes2::FontType & font )
    {
        const char * translatedText = _( text );
        return fheroes2::isFontAvailable( translatedText, font ) ? translatedText : text;
    }

    void renderTextOnButton( fheroes2::Image & releasedState, fheroes2::Image & pressedState, const char * text, const fheroes2::Point & releasedTextOffset,
                             const fheroes2::Point & pressedTextOffset, const fheroes2::Size buttonSize, const fheroes2::FontColor fontColor )
    {
        const fheroes2::FontType releasedFont{ fheroes2::FontSize::BUTTON_RELEASED, fontColor };
        const fheroes2::FontType pressedFont{ fheroes2::FontSize::BUTTON_PRESSED, fontColor };

        const char * textSupported = getSupportedText( text, releasedFont );

        const fheroes2::Text releasedText( textSupported, releasedFont );
        const fheroes2::Text pressedText( textSupported, pressedFont );

        const fheroes2::Size releasedTextSize( releasedText.width( buttonSize.width ), releasedText.height( buttonSize.width ) );
        const fheroes2::Size pressedTextSize( pressedText.width( buttonSize.width ), pressedText.height( buttonSize.width ) );

        releasedText.draw( releasedTextOffset.x, releasedTextOffset.y + ( buttonSize.height - releasedTextSize.height ) / 2, buttonSize.width, releasedState );
        pressedText.draw( pressedTextOffset.x, pressedTextOffset.y + ( buttonSize.height - pressedTextSize.height ) / 2, buttonSize.width, pressedState );
    }

    void createNormalButton( fheroes2::Sprite & released, fheroes2::Sprite & pressed, int32_t textWidth, const char * text, const bool isEvilInterface )
    {
        fheroes2::Point releasedOffset;
        fheroes2::Point pressedOffset;
        fheroes2::getCustomNormalButton( released, pressed, isEvilInterface, textWidth, releasedOffset, pressedOffset );

        const fheroes2::FontColor buttonFontColor = isEvilInterface ? fheroes2::FontColor::GRAY : fheroes2::FontColor::WHITE;

        renderTextOnButton( released, pressed, text, releasedOffset, pressedOffset, { textWidth, fheroes2::getFontHeight( fheroes2::FontSize::BUTTON_RELEASED ) },
                            buttonFontColor );
    }

    void createCampaignButtonSet( const int campaignSetIcnId, const std::array<const char *, 5> & texts )
    {
        int emptyButtonIcnID = 0;
        switch ( campaignSetIcnId ) {
        case ICN::GOOD_CAMPAIGN_BUTTONS:
            emptyButtonIcnID = ICN::EMPTY_GOOD_BUTTON;
            break;
        case ICN::EVIL_CAMPAIGN_BUTTONS:
            emptyButtonIcnID = ICN::EMPTY_EVIL_BUTTON;
            break;
        case ICN::POL_CAMPAIGN_BUTTONS:
            emptyButtonIcnID = ICN::EMPTY_POL_BUTTON;
            break;
        default:
            // Was a new set of buttons added?
            assert( 0 );
            break;
        }

        for ( size_t i = 0; i < texts.size(); ++i ) {
            const size_t icnIndex = 2 * i;
            fheroes2::getTextAdaptedButton( _icnVsSprite[campaignSetIcnId][icnIndex], _icnVsSprite[campaignSetIcnId][icnIndex + 1], texts[i], emptyButtonIcnID );
        }
    }

    void convertToEvilInterface( fheroes2::Sprite & image, const fheroes2::Rect & roi )
    {
        fheroes2::ApplyPalette( image, roi.x, roi.y, image, roi.x, roi.y, roi.width, roi.height, PAL::GetPalette( PAL::PaletteType::GOOD_TO_EVIL_INTERFACE ) );
    }

    void copyEvilInterfaceElements( fheroes2::Sprite & image, const fheroes2::Rect & roi )
    {
        // Evil interface has special elements at each corner of the window.
        const fheroes2::Sprite & original = fheroes2::AGG::GetICN( ICN::CSPANBKE, 0 );

        // If this assertion blows up you are using some modded resources. Good luck!
        assert( original.width() == 321 && original.height() == 304 );

        // Top-left corner.
        fheroes2::Copy( original, 0, 0, image, roi.x, roi.y, 17, 43 );
        fheroes2::Copy( original, 17, 0, image, roi.x + 17, roi.y, 26, 14 );

        // Top-right corner.
        fheroes2::Copy( original, original.width() - 43, 0, image, roi.x + roi.width - 43, roi.y, 43, 14 );
        fheroes2::Copy( original, original.width() - 17, 14, image, roi.x + roi.width - 17, roi.y + 14, 17, 29 );

        // Bottom-right corner.
        fheroes2::Copy( original, original.width() - 13, original.height() - 43, image, roi.x + roi.width - 13, roi.y + roi.height - 43, 13, 27 );
        fheroes2::Copy( original, original.width() - 16, original.height() - 16, image, roi.x + roi.width - 16, roi.y + roi.height - 16, 16, 16 );
        fheroes2::Copy( original, original.width() - 43, original.height() - 13, image, roi.x + roi.width - 43, roi.y + roi.height - 13, 27, 13 );

        // Bottom-left corner.
        fheroes2::Copy( original, 0, original.height() - 43, image, roi.x, roi.y + roi.height - 43, 13, 27 );
        fheroes2::Copy( original, 0, original.height() - 16, image, roi.x, roi.y + roi.height - 16, 16, 16 );
        fheroes2::Copy( original, 16, original.height() - 13, image, roi.x + 16, roi.y + roi.height - 13, 27, 13 );
    }

    // Sets the upper left (offset 3 pixels), upper right (offset 2 pixels), lower right (offset 3 pixels) corners transparent.
    void setButtonCornersTransparent( fheroes2::Sprite & buttonSprite )
    {
        const ptrdiff_t imageWidth = buttonSprite.width();
        const ptrdiff_t imageHeight = buttonSprite.height();

        assert( imageWidth > 3 && imageHeight > 3 );

        uint8_t * imageTransform = buttonSprite.transform();
        const uint8_t transparencyValue = 1;
        std::fill( imageTransform, imageTransform + 4, transparencyValue );
        std::fill( imageTransform + imageWidth - 2, imageTransform + imageWidth + 3, transparencyValue );
        std::fill( imageTransform + 2 * imageWidth - 1, imageTransform + 2 * imageWidth + 2, transparencyValue );
        *( imageTransform + 3 * imageWidth ) = transparencyValue;
        *( imageTransform + ( imageHeight - 3 ) * imageWidth - 1 ) = transparencyValue;
        std::fill( imageTransform + ( imageHeight - 2 ) * imageWidth - 2, imageTransform + ( imageHeight - 2 ) * imageWidth, transparencyValue );
        std::fill( imageTransform + ( imageHeight - 1 ) * imageWidth - 3, imageTransform + ( imageHeight - 1 ) * imageWidth, transparencyValue );
        std::fill( imageTransform + imageHeight * imageWidth - 4, imageTransform + imageHeight * imageWidth, transparencyValue );
    }

    // Checks if all values in transform layer are 0 (zero). For single-layer images returns true.
    bool isTransformLayerNotUsed( const fheroes2::Sprite & image )
    {
        if ( image.singleLayer() ) {
            return true;
        }

        const uint8_t * transformLayer = image.transform();
        const size_t size = static_cast<size_t>( image.width() ) * image.height();

        for ( size_t transformIndex = 0; transformIndex < size; ++transformIndex ) {
            if ( transformLayer[transformIndex] != 0 ) {
                return false;
            }
        }

        return true;
    }
}

namespace fheroes2
{
    namespace AGG
    {
        void LoadOriginalICN( const int id )
        {
            const std::vector<uint8_t> & body = ::AGG::getDataFromAggFile( ICN::GetString( id ) );

            if ( body.empty() ) {
                return;
            }

            StreamBuf imageStream( body );

            const uint32_t count = imageStream.getLE16();
            const uint32_t blockSize = imageStream.getLE32();
            if ( count == 0 || blockSize == 0 ) {
                return;
            }

            _icnVsSprite[id].resize( count );

            for ( uint32_t i = 0; i < count; ++i ) {
                imageStream.seek( headerSize + i * 13 );

                ICNHeader header1;
                imageStream >> header1;

                uint32_t sizeData = 0;
                if ( i + 1 != count ) {
                    ICNHeader header2;
                    imageStream >> header2;
                    sizeData = header2.offsetData - header1.offsetData;
                }
                else {
                    sizeData = blockSize - header1.offsetData;
                }

                if ( headerSize + header1.offsetData + sizeData > body.size() ) {
                    // This is a corrupted AGG file.
                    throw fheroes2::InvalidDataResources( "ICN Id " + std::to_string( id ) + ", index " + std::to_string( i )
                                                          + " is being corrupted. "
                                                            "Make sure that you own an official version of the game." );
                }

                const uint8_t * data = body.data() + headerSize + header1.offsetData;

                _icnVsSprite[id][i] = decodeICNSprite( data, sizeData, header1.width, header1.height, header1.offsetX, header1.offsetY );
            }
        }

        // Helper function for LoadModifiedICN
        void CopyICNWithPalette( int icnId, int originalIcnId, const PAL::PaletteType paletteType )
        {
            assert( icnId != originalIcnId );

            GetICN( originalIcnId, 0 ); // always avoid calling LoadOriginalICN directly

            _icnVsSprite[icnId] = _icnVsSprite[originalIcnId];
            const std::vector<uint8_t> & palette = PAL::GetPalette( paletteType );
            for ( fheroes2::Sprite & sprite : _icnVsSprite[icnId] ) {
                ApplyPalette( sprite, palette );
            }
        }

        void generateDefaultImages( const int id )
        {
            switch ( id ) {
            case ICN::BTNBATTLEONLY: {
                _icnVsSprite[id].resize( 2 );

                for ( int32_t i = 0; i < static_cast<int32_t>( _icnVsSprite[id].size() ); ++i ) {
                    Sprite & out = _icnVsSprite[id][i];
                    out = GetICN( ICN::BTNCOM, i );

                    // clean button.
                    Fill( out, 13, 11, 113, 31, getButtonFillingColor( i == 0 ) );
                }

                renderTextOnButton( _icnVsSprite[id][0], _icnVsSprite[id][1], gettext_noop( "BATTLE\nONLY" ), { 12, 5 }, { 11, 6 }, { 117, 47 },
                                    fheroes2::FontColor::WHITE );

                break;
            }
            case ICN::BUTTON_NEW_GAME_EVIL:
            case ICN::BUTTON_NEW_GAME_GOOD: {
                _icnVsSprite[id].resize( 2 );

                const bool isEvilInterface = ( id == ICN::BUTTON_NEW_GAME_EVIL );

                if ( useOriginalResources() ) {
                    _icnVsSprite[id][0] = GetICN( isEvilInterface ? ICN::CPANELE : ICN::CPANEL, 0 );
                    _icnVsSprite[id][1] = GetICN( isEvilInterface ? ICN::CPANELE : ICN::CPANEL, 1 );
                    break;
                }

                const int baseIcnId = isEvilInterface ? ICN::EMPTY_EVIL_MEDIUM_BUTTON : ICN::EMPTY_GOOD_MEDIUM_BUTTON;

                for ( int32_t i = 0; i < static_cast<int32_t>( _icnVsSprite[id].size() ); ++i ) {
                    Sprite & out = _icnVsSprite[id][i];
                    out = GetICN( baseIcnId, i );
                }

                const fheroes2::FontColor buttonFontColor = isEvilInterface ? fheroes2::FontColor::GRAY : fheroes2::FontColor::WHITE;
                renderTextOnButton( _icnVsSprite[id][0], _icnVsSprite[id][1], gettext_noop( "NEW\nGAME" ), { 7, 5 }, { 6, 6 }, { 86, 48 }, buttonFontColor );

                break;
            }
            case ICN::BUTTON_SAVE_GAME_EVIL:
            case ICN::BUTTON_SAVE_GAME_GOOD: {
                _icnVsSprite[id].resize( 2 );

                const bool isEvilInterface = ( id == ICN::BUTTON_SAVE_GAME_EVIL );

                if ( useOriginalResources() ) {
                    _icnVsSprite[id][0] = GetICN( isEvilInterface ? ICN::CPANELE : ICN::CPANEL, 4 );
                    _icnVsSprite[id][1] = GetICN( isEvilInterface ? ICN::CPANELE : ICN::CPANEL, 5 );
                    break;
                }

                const int baseIcnId = isEvilInterface ? ICN::EMPTY_EVIL_MEDIUM_BUTTON : ICN::EMPTY_GOOD_MEDIUM_BUTTON;

                for ( int32_t i = 0; i < static_cast<int32_t>( _icnVsSprite[id].size() ); ++i ) {
                    Sprite & out = _icnVsSprite[id][i];
                    out = GetICN( baseIcnId, i );
                }

                const fheroes2::FontColor buttonFontColor = isEvilInterface ? fheroes2::FontColor::GRAY : fheroes2::FontColor::WHITE;
                renderTextOnButton( _icnVsSprite[id][0], _icnVsSprite[id][1], gettext_noop( "SAVE\nGAME" ), { 7, 5 }, { 6, 6 }, { 86, 48 }, buttonFontColor );

                break;
            }
            case ICN::BUTTON_LOAD_GAME_EVIL:
            case ICN::BUTTON_LOAD_GAME_GOOD: {
                _icnVsSprite[id].resize( 2 );

                const bool isEvilInterface = ( id == ICN::BUTTON_LOAD_GAME_EVIL );

                if ( useOriginalResources() ) {
                    _icnVsSprite[id][0] = GetICN( isEvilInterface ? ICN::CPANELE : ICN::CPANEL, 2 );
                    _icnVsSprite[id][1] = GetICN( isEvilInterface ? ICN::CPANELE : ICN::CPANEL, 3 );
                    break;
                }

                const int baseIcnId = isEvilInterface ? ICN::EMPTY_EVIL_MEDIUM_BUTTON : ICN::EMPTY_GOOD_MEDIUM_BUTTON;

                for ( int32_t i = 0; i < static_cast<int32_t>( _icnVsSprite[id].size() ); ++i ) {
                    Sprite & out = _icnVsSprite[id][i];
                    out = GetICN( baseIcnId, i );
                }

                const fheroes2::FontColor buttonFontColor = isEvilInterface ? fheroes2::FontColor::GRAY : fheroes2::FontColor::WHITE;
                renderTextOnButton( _icnVsSprite[id][0], _icnVsSprite[id][1], gettext_noop( "LOAD\nGAME" ), { 7, 5 }, { 6, 6 }, { 86, 48 }, buttonFontColor );

                break;
            }
            case ICN::BUTTON_INFO_EVIL:
            case ICN::BUTTON_INFO_GOOD: {
                _icnVsSprite[id].resize( 2 );

                const bool isEvilInterface = ( id == ICN::BUTTON_INFO_EVIL );

                if ( useOriginalResources() ) {
                    _icnVsSprite[id][0] = GetICN( isEvilInterface ? ICN::APANELE : ICN::APANEL, 4 );
                    _icnVsSprite[id][1] = GetICN( isEvilInterface ? ICN::APANELE : ICN::APANEL, 5 );
                    break;
                }

                const int baseIcnId = isEvilInterface ? ICN::EMPTY_EVIL_MEDIUM_BUTTON : ICN::EMPTY_GOOD_MEDIUM_BUTTON;

                for ( int32_t i = 0; i < static_cast<int32_t>( _icnVsSprite[id].size() ); ++i ) {
                    Sprite & out = _icnVsSprite[id][i];
                    out = GetICN( baseIcnId, i );
                }

                const fheroes2::FontColor buttonFontColor = isEvilInterface ? fheroes2::FontColor::GRAY : fheroes2::FontColor::WHITE;
                renderTextOnButton( _icnVsSprite[id][0], _icnVsSprite[id][1], gettext_noop( "INFO" ), { 7, 5 }, { 6, 6 }, { 86, 48 }, buttonFontColor );

                break;
            }
            case ICN::BUTTON_QUIT_EVIL:
            case ICN::BUTTON_QUIT_GOOD: {
                _icnVsSprite[id].resize( 2 );

                const bool isEvilInterface = ( id == ICN::BUTTON_QUIT_EVIL );

                if ( useOriginalResources() ) {
                    _icnVsSprite[id][0] = GetICN( isEvilInterface ? ICN::CPANELE : ICN::CPANEL, 6 );
                    _icnVsSprite[id][1] = GetICN( isEvilInterface ? ICN::CPANELE : ICN::CPANEL, 7 );
                    break;
                }

                const int baseIcnId = isEvilInterface ? ICN::EMPTY_EVIL_MEDIUM_BUTTON : ICN::EMPTY_GOOD_MEDIUM_BUTTON;

                for ( int32_t i = 0; i < static_cast<int32_t>( _icnVsSprite[id].size() ); ++i ) {
                    Sprite & out = _icnVsSprite[id][i];
                    out = GetICN( baseIcnId, i );
                }

                const fheroes2::FontColor buttonFontColor = isEvilInterface ? fheroes2::FontColor::GRAY : fheroes2::FontColor::WHITE;
                renderTextOnButton( _icnVsSprite[id][0], _icnVsSprite[id][1], gettext_noop( "QUIT" ), { 7, 5 }, { 6, 6 }, { 86, 48 }, buttonFontColor );

                break;
            }
            case ICN::BUTTON_SMALL_CANCEL_GOOD:
            case ICN::BUTTON_SMALL_CANCEL_EVIL: {
                _icnVsSprite[id].resize( 2 );

                const bool isEvilInterface = ( id == ICN::BUTTON_SMALL_CANCEL_EVIL );

                if ( useOriginalResources() ) {
                    _icnVsSprite[id][0] = GetICN( isEvilInterface ? ICN::CPANELE : ICN::CPANEL, 8 );
                    _icnVsSprite[id][1] = GetICN( isEvilInterface ? ICN::CPANELE : ICN::CPANEL, 9 );

                    // To properly generate shadows and Blit the button we need to make transparent pixels in its released state the same as in the pressed state.
                    CopyTransformLayer( _icnVsSprite[id][0], _icnVsSprite[id][1] );

                    break;
                }

                const int32_t textWidth = 86;
                createNormalButton( _icnVsSprite[id][0], _icnVsSprite[id][1], textWidth, gettext_noop( "CANCEL" ), isEvilInterface );

                break;
            }
            case ICN::BUTTON_SMALL_OKAY_GOOD:
            case ICN::BUTTON_SMALL_OKAY_EVIL:
            case ICN::BUTTON_SMALLER_OKAY_GOOD:
            case ICN::BUTTON_SMALLER_OKAY_EVIL: {
                _icnVsSprite[id].resize( 2 );

                const bool isEvilInterface = ( id == ICN::BUTTON_SMALL_OKAY_EVIL || id == ICN::BUTTON_SMALLER_OKAY_EVIL );
                const bool isSameResourceAsLanguage = useOriginalResources();

                if ( isSameResourceAsLanguage && ( id == ICN::BUTTON_SMALL_OKAY_EVIL || id == ICN::BUTTON_SMALL_OKAY_GOOD ) ) {
                    _icnVsSprite[id][0] = GetICN( isEvilInterface ? ICN::SPANBTNE : ICN::SPANBTN, 0 );
                    _icnVsSprite[id][1] = GetICN( isEvilInterface ? ICN::SPANBTNE : ICN::SPANBTN, 1 );

                    // To properly generate shadows and Blit the button we need to make transparent pixels in its released state the same as in the pressed state.
                    CopyTransformLayer( _icnVsSprite[id][0], _icnVsSprite[id][1] );

                    break;
                }
                if ( isSameResourceAsLanguage && ( id == ICN::BUTTON_SMALLER_OKAY_EVIL || id == ICN::BUTTON_SMALLER_OKAY_GOOD ) ) {
                    _icnVsSprite[id][0] = GetICN( isEvilInterface ? ICN::WINCMBBE : ICN::WINCMBTB, 0 );
                    _icnVsSprite[id][1] = GetICN( isEvilInterface ? ICN::WINCMBBE : ICN::WINCMBTB, 1 );
                    break;
                }

                int32_t textWidth = 86;
                const char * text = gettext_noop( "OKAY" );
                if ( id == ICN::BUTTON_SMALLER_OKAY_EVIL || id == ICN::BUTTON_SMALLER_OKAY_GOOD ) {
                    textWidth = 70;
                    text = gettext_noop( "smallerButton|OKAY" );
                }

                createNormalButton( _icnVsSprite[id][0], _icnVsSprite[id][1], textWidth, text, isEvilInterface );

                break;
            }
            case ICN::BUTTON_SMALL_ACCEPT_GOOD:
            case ICN::BUTTON_SMALL_ACCEPT_EVIL: {
                _icnVsSprite[id].resize( 2 );

                const bool isEvilInterface = ( id == ICN::BUTTON_SMALL_ACCEPT_EVIL );

                if ( useOriginalResources() ) {
                    _icnVsSprite[id][0] = GetICN( isEvilInterface ? ICN::SURRENDE : ICN::SURRENDR, 0 );
                    _icnVsSprite[id][1] = GetICN( isEvilInterface ? ICN::SURRENDE : ICN::SURRENDR, 1 );

                    // To properly generate shadows and Blit the button we need to make transparent pixels in its released state the same as in the pressed state.
                    CopyTransformLayer( _icnVsSprite[id][0], _icnVsSprite[id][1] );

                    break;
                }

                const int32_t textWidth = 108;
                createNormalButton( _icnVsSprite[id][0], _icnVsSprite[id][1], textWidth, gettext_noop( "ACCEPT" ), isEvilInterface );

                break;
            }
            case ICN::BUTTON_SMALL_DECLINE_GOOD:
            case ICN::BUTTON_SMALL_DECLINE_EVIL: {
                _icnVsSprite[id].resize( 2 );

                const bool isEvilInterface = ( id == ICN::BUTTON_SMALL_DECLINE_EVIL );

                if ( useOriginalResources() ) {
                    _icnVsSprite[id][0] = GetICN( isEvilInterface ? ICN::SURRENDE : ICN::SURRENDR, 2 );
                    _icnVsSprite[id][1] = GetICN( isEvilInterface ? ICN::SURRENDE : ICN::SURRENDR, 3 );

                    // To properly generate shadows and Blit the button we need to make transparent pixels in its released state the same as in the pressed state.
                    CopyTransformLayer( _icnVsSprite[id][0], _icnVsSprite[id][1] );

                    break;
                }

                const int32_t textWidth = 108;
                createNormalButton( _icnVsSprite[id][0], _icnVsSprite[id][1], textWidth, gettext_noop( "DECLINE" ), isEvilInterface );

                break;
            }
            case ICN::BUTTON_SMALL_LEARN_GOOD:
            case ICN::BUTTON_SMALL_LEARN_EVIL: {
                _icnVsSprite[id].resize( 2 );

                const bool isEvilInterface = ( id == ICN::BUTTON_SMALL_LEARN_EVIL );
                const int baseIcnID = isEvilInterface ? ICN::SYSTEME : ICN::SYSTEM;

                if ( useOriginalResources() ) {
                    _icnVsSprite[id][0] = GetICN( baseIcnID, 9 );
                    _icnVsSprite[id][1] = GetICN( baseIcnID, 10 );
                    break;
                }

                for ( int32_t i = 0; i < static_cast<int32_t>( _icnVsSprite[id].size() ); ++i ) {
                    Sprite & out = _icnVsSprite[id][i];
                    out = GetICN( baseIcnID, 11 + i );
                }

                const fheroes2::FontColor buttonFontColor = isEvilInterface ? fheroes2::FontColor::GRAY : fheroes2::FontColor::WHITE;
                renderTextOnButton( _icnVsSprite[id][0], _icnVsSprite[id][1], gettext_noop( "LEARN" ), { 7, 5 }, { 5, 6 }, { 86, 16 }, buttonFontColor );

                break;
            }
            case ICN::BUTTON_SMALL_TRADE_GOOD:
            case ICN::BUTTON_SMALL_TRADE_EVIL: {
                _icnVsSprite[id].resize( 2 );

                const bool isEvilInterface = ( id == ICN::BUTTON_SMALL_TRADE_EVIL );

                if ( useOriginalResources() ) {
                    _icnVsSprite[id][0] = GetICN( isEvilInterface ? ICN::TRADPOSE : ICN::TRADPOST, 15 );
                    _icnVsSprite[id][1] = GetICN( isEvilInterface ? ICN::TRADPOSE : ICN::TRADPOST, 16 );
                    break;
                }

                const int baseIcnID = isEvilInterface ? ICN::SYSTEME : ICN::SYSTEM;

                for ( int32_t i = 0; i < static_cast<int32_t>( _icnVsSprite[id].size() ); ++i ) {
                    Sprite & out = _icnVsSprite[id][i];
                    const Sprite & originalButton = GetICN( baseIcnID, 11 + i );
                    const int extendedAmount = 14;
                    out.resize( originalButton.width() + extendedAmount, originalButton.height() );
                    out.reset();

                    const int widthEndPart = 4 + 2 * i;
                    const int widthFirstPart = originalButton.width() - widthEndPart;
                    const int widthMiddlePart = extendedAmount + i;
                    const int offsetXEndPart = widthFirstPart + widthMiddlePart;
                    const int startOffsetXMiddlePart = 36;

                    // Copy left main body of button.
                    fheroes2::Copy( originalButton, 0, 0, out, 0, 0, widthFirstPart, originalButton.height() );

                    // Copy middle body of button.
                    fheroes2::Copy( originalButton, originalButton.width() - startOffsetXMiddlePart, 0, out, widthFirstPart, 0, widthMiddlePart,
                                    originalButton.height() );

                    // Copy terminating right margin of the button.
                    fheroes2::Copy( originalButton, originalButton.width() - widthEndPart, 0, out, offsetXEndPart, 0, widthEndPart, originalButton.height() );
                }

                const fheroes2::FontColor buttonFontColor = isEvilInterface ? fheroes2::FontColor::GRAY : fheroes2::FontColor::WHITE;
                renderTextOnButton( _icnVsSprite[id][0], _icnVsSprite[id][1], gettext_noop( "TRADE" ), { 6, 5 }, { 4, 6 }, { 100, 16 }, buttonFontColor );

                break;
            }
            case ICN::BUTTON_SMALL_YES_GOOD:
            case ICN::BUTTON_SMALL_YES_EVIL: {
                _icnVsSprite[id].resize( 2 );

                const bool isEvilInterface = ( id == ICN::BUTTON_SMALL_YES_EVIL );
                const int baseIcnID = isEvilInterface ? ICN::SYSTEME : ICN::SYSTEM;

                if ( useOriginalResources() ) {
                    _icnVsSprite[id][0] = GetICN( baseIcnID, 5 );
                    _icnVsSprite[id][1] = GetICN( baseIcnID, 6 );
                    break;
                }

                for ( int32_t i = 0; i < static_cast<int32_t>( _icnVsSprite[id].size() ); ++i ) {
                    Sprite & out = _icnVsSprite[id][i];
                    out = GetICN( baseIcnID, 11 + i );
                }

                const fheroes2::FontColor buttonFontColor = isEvilInterface ? fheroes2::FontColor::GRAY : fheroes2::FontColor::WHITE;
                renderTextOnButton( _icnVsSprite[id][0], _icnVsSprite[id][1], gettext_noop( "YES" ), { 6, 5 }, { 5, 6 }, { 86, 16 }, buttonFontColor );

                break;
            }
            case ICN::BUTTON_SMALL_NO_GOOD:
            case ICN::BUTTON_SMALL_NO_EVIL: {
                _icnVsSprite[id].resize( 2 );

                const bool isEvilInterface = ( id == ICN::BUTTON_SMALL_NO_EVIL );
                const int baseIcnID = isEvilInterface ? ICN::SYSTEME : ICN::SYSTEM;

                if ( useOriginalResources() ) {
                    _icnVsSprite[id][0] = GetICN( baseIcnID, 7 );
                    _icnVsSprite[id][1] = GetICN( baseIcnID, 8 );
                    break;
                }

                for ( int32_t i = 0; i < static_cast<int32_t>( _icnVsSprite[id].size() ); ++i ) {
                    Sprite & out = _icnVsSprite[id][i];
                    out = GetICN( baseIcnID, 11 + i );
                }

                const fheroes2::FontColor buttonFontColor = isEvilInterface ? fheroes2::FontColor::GRAY : fheroes2::FontColor::WHITE;
                renderTextOnButton( _icnVsSprite[id][0], _icnVsSprite[id][1], gettext_noop( "NO" ), { 6, 5 }, { 5, 6 }, { 86, 16 }, buttonFontColor );

                break;
            }
            case ICN::BUTTON_SMALL_EXIT_GOOD:
            case ICN::BUTTON_SMALL_EXIT_EVIL: {
                _icnVsSprite[id].resize( 2 );

                const bool isEvilInterface = ( id == ICN::BUTTON_SMALL_EXIT_EVIL );

                if ( useOriginalResources() ) {
                    _icnVsSprite[id][0] = GetICN( isEvilInterface ? ICN::VIEWARME : ICN::VIEWARMY, 3 );
                    _icnVsSprite[id][1] = GetICN( isEvilInterface ? ICN::VIEWARME : ICN::VIEWARMY, 4 );
                    break;
                }

                const int32_t textWidth = 85;
                createNormalButton( _icnVsSprite[id][0], _icnVsSprite[id][1], textWidth, gettext_noop( "EXIT" ), isEvilInterface );

                break;
            }
            case ICN::BUTTON_SMALLER_EXIT_GOOD:
            case ICN::BUTTON_SMALLER_EXIT_EVIL: {
                _icnVsSprite[id].resize( 2 );

                const bool isEvilInterface = ( id == ICN::BUTTON_SMALLER_EXIT_EVIL );

                if ( useOriginalResources() ) {
                    _icnVsSprite[id][0] = GetICN( isEvilInterface ? ICN::LGNDXTRE : ICN::LGNDXTRA, 4 );
                    _icnVsSprite[id][1] = GetICN( isEvilInterface ? ICN::LGNDXTRE : ICN::LGNDXTRA, 5 );
                    break;
                }

                const int32_t textWidth = 70;
                createNormalButton( _icnVsSprite[id][0], _icnVsSprite[id][1], textWidth, gettext_noop( "EXIT" ), isEvilInterface );

                break;
            }
            case ICN::BUTTON_SMALL_DISMISS_GOOD:
            case ICN::BUTTON_SMALL_DISMISS_EVIL: {
                _icnVsSprite[id].resize( 2 );

                const bool isEvilInterface = ( id == ICN::BUTTON_SMALL_DISMISS_EVIL );

                if ( useOriginalResources() ) {
                    _icnVsSprite[id][0] = GetICN( isEvilInterface ? ICN::VIEWARME : ICN::VIEWARMY, 1 );
                    _icnVsSprite[id][1] = GetICN( isEvilInterface ? ICN::VIEWARME : ICN::VIEWARMY, 2 );
                    break;
                }

                const int32_t textWidth = 110;
                createNormalButton( _icnVsSprite[id][0], _icnVsSprite[id][1], textWidth, gettext_noop( "DISMISS" ), isEvilInterface );

                break;
            }
            case ICN::BUTTON_SMALL_UPGRADE_GOOD:
            case ICN::BUTTON_SMALL_UPGRADE_EVIL: {
                _icnVsSprite[id].resize( 2 );

                const bool isEvilInterface = ( id == ICN::BUTTON_SMALL_UPGRADE_EVIL );

                if ( useOriginalResources() ) {
                    _icnVsSprite[id][0] = GetICN( isEvilInterface ? ICN::VIEWARME : ICN::VIEWARMY, 5 );
                    _icnVsSprite[id][1] = GetICN( isEvilInterface ? ICN::VIEWARME : ICN::VIEWARMY, 6 );
                    break;
                }

                const int32_t textWidth = 110;
                createNormalButton( _icnVsSprite[id][0], _icnVsSprite[id][1], textWidth, gettext_noop( "UPGRADE" ), isEvilInterface );

                break;
            }
            case ICN::BUTTON_SMALL_RESTART_GOOD:
            case ICN::BUTTON_SMALL_RESTART_EVIL: {
                _icnVsSprite[id].resize( 2 );

                const bool isEvilInterface = ( id == ICN::BUTTON_SMALL_RESTART_EVIL );

                if ( useOriginalResources() ) {
                    _icnVsSprite[id][0] = GetICN( isEvilInterface ? ICN::NON_UNIFORM_EVIL_RESTART_BUTTON : ICN::NON_UNIFORM_GOOD_RESTART_BUTTON, 0 );
                    _icnVsSprite[id][1] = GetICN( isEvilInterface ? ICN::NON_UNIFORM_EVIL_RESTART_BUTTON : ICN::NON_UNIFORM_GOOD_RESTART_BUTTON, 1 );
                    break;
                }

                const int32_t textWidth = 102;
                createNormalButton( _icnVsSprite[id][0], _icnVsSprite[id][1], textWidth, gettext_noop( "RESTART" ), isEvilInterface );

                break;
            }
            case ICN::BUTTON_KINGDOM_EXIT: {
                _icnVsSprite[id].resize( 2 );

                if ( useOriginalResources() ) {
                    _icnVsSprite[id][0] = GetICN( ICN::OVERVIEW, 4 );
                    _icnVsSprite[id][1] = GetICN( ICN::OVERVIEW, 5 );
                    break;
                }

                // Needs to be generated from original assets because the pressed state is 1px wider than normal.
                for ( int32_t i = 0; i < static_cast<int32_t>( _icnVsSprite[id].size() ); ++i ) {
                    Sprite & out = _icnVsSprite[id][i];
                    out = GetICN( ICN::OVERVIEW, 4 + i );

                    // clean the button.
                    Fill( out, 6 - i, 4 + i, 89, 16, getButtonFillingColor( i == 0 ) );
                }

                renderTextOnButton( _icnVsSprite[id][0], _icnVsSprite[id][1], gettext_noop( "EXIT" ), { 6, 5 }, { 5, 6 }, { 89, 16 }, fheroes2::FontColor::WHITE );

                break;
            }
            case ICN::BUTTON_KINGDOM_HEROES: {
                _icnVsSprite[id].resize( 2 );

                if ( useOriginalResources() ) {
                    _icnVsSprite[id][0] = GetICN( ICN::OVERVIEW, 0 );
                    _icnVsSprite[id][1] = GetICN( ICN::OVERVIEW, 1 );
                    break;
                }

                for ( int32_t i = 0; i < static_cast<int32_t>( _icnVsSprite[id].size() ); ++i ) {
                    Sprite & out = _icnVsSprite[id][i];
                    out = GetICN( ICN::OVERVIEW, 0 + i );

                    // clean the button.
                    Fill( out, 5, 10 + i, 89, 20, getButtonFillingColor( i == 0 ) );
                }

                renderTextOnButton( _icnVsSprite[id][0], _icnVsSprite[id][1], gettext_noop( "HEROES" ), { 6, 5 }, { 5, 6 }, { 89, 34 }, fheroes2::FontColor::WHITE );

                break;
            }
            case ICN::BUTTON_KINGDOM_TOWNS: {
                _icnVsSprite[id].resize( 2 );

                if ( useOriginalResources() ) {
                    _icnVsSprite[id][0] = GetICN( ICN::OVERVIEW, 2 );
                    _icnVsSprite[id][1] = GetICN( ICN::OVERVIEW, 3 );
                    break;
                }

                for ( int32_t i = 0; i < static_cast<int32_t>( _icnVsSprite[id].size() ); ++i ) {
                    Sprite & out = _icnVsSprite[id][i];
                    out = GetICN( ICN::OVERVIEW, 2 + i );

                    // clean the button.
                    Fill( out, 6, 6 + i, 89 - i, 30, getButtonFillingColor( i == 0 ) );
                }

                renderTextOnButton( _icnVsSprite[id][0], _icnVsSprite[id][1], gettext_noop( "TOWNS/\nCASTLES" ), { 6, 5 }, { 5, 6 }, { 90, 34 },
                                    fheroes2::FontColor::WHITE );

                break;
            }

            case ICN::BUTTON_MAPSIZE_SMALL: {
                _icnVsSprite[id].resize( 2 );

                if ( useOriginalResources() ) {
                    _icnVsSprite[id][0] = GetICN( ICN::REQUESTS, 9 );
                    _icnVsSprite[id][1] = GetICN( ICN::REQUESTS, 10 );
                    break;
                }

                const int32_t textWidth = 46;
                createNormalButton( _icnVsSprite[id][0], _icnVsSprite[id][1], textWidth, gettext_noop( "S" ), false );

                break;
            }
            case ICN::BUTTON_MAPSIZE_MEDIUM: {
                _icnVsSprite[id].resize( 2 );

                if ( useOriginalResources() ) {
                    _icnVsSprite[id][0] = GetICN( ICN::REQUESTS, 11 );
                    _icnVsSprite[id][1] = GetICN( ICN::REQUESTS, 12 );
                    break;
                }

                const int32_t textWidth = 46;
                createNormalButton( _icnVsSprite[id][0], _icnVsSprite[id][1], textWidth, gettext_noop( "M" ), false );

                break;
            }
            case ICN::BUTTON_MAPSIZE_LARGE: {
                _icnVsSprite[id].resize( 2 );

                if ( useOriginalResources() ) {
                    _icnVsSprite[id][0] = GetICN( ICN::REQUESTS, 13 );
                    _icnVsSprite[id][1] = GetICN( ICN::REQUESTS, 14 );
                    break;
                }

                const int32_t textWidth = 46;
                createNormalButton( _icnVsSprite[id][0], _icnVsSprite[id][1], textWidth, gettext_noop( "L" ), false );

                break;
            }
            case ICN::BUTTON_MAPSIZE_XLARGE: {
                _icnVsSprite[id].resize( 2 );

                if ( useOriginalResources() ) {
                    _icnVsSprite[id][0] = GetICN( ICN::REQUESTS, 15 );
                    _icnVsSprite[id][1] = GetICN( ICN::REQUESTS, 16 );
                    break;
                }

                const int32_t textWidth = 46;
                createNormalButton( _icnVsSprite[id][0], _icnVsSprite[id][1], textWidth, gettext_noop( "X-L" ), false );

                break;
            }
            case ICN::BUTTON_MAPSIZE_ALL: {
                _icnVsSprite[id].resize( 2 );

                if ( useOriginalResources() ) {
                    _icnVsSprite[id][0] = GetICN( ICN::REQUESTS, 17 );
                    _icnVsSprite[id][1] = GetICN( ICN::REQUESTS, 18 );
                    break;
                }

                const int32_t textWidth = 58;
                createNormalButton( _icnVsSprite[id][0], _icnVsSprite[id][1], textWidth, gettext_noop( "ALL" ), false );

                break;
            }
            case ICN::BUTTON_MAP_SELECT: {
                _icnVsSprite[id].resize( 2 );

                if ( useOriginalResources() ) {
                    _icnVsSprite[id][0] = GetICN( ICN::NGEXTRA, 64 );
                    _icnVsSprite[id][1] = GetICN( ICN::NGEXTRA, 65 );
                    break;
                }

                for ( int32_t i = 0; i < static_cast<int32_t>( _icnVsSprite[id].size() ); ++i ) {
                    Sprite & out = _icnVsSprite[id][i];

                    const Sprite & originalButton = GetICN( ICN::NGEXTRA, 64 + i );
                    const int32_t originalHeight = originalButton.height();
                    const int32_t originalWidth = originalButton.width();
                    const int32_t extensionWidth = 5;
                    out.resize( originalWidth + extensionWidth, originalHeight );
                    out.reset();

                    const int32_t rightPartWidth = 3 + i;
                    const int32_t leftPartWidth = originalWidth - rightPartWidth;

                    // copy left main body of button.
                    fheroes2::Copy( originalButton, 0, 0, out, 0, 0, leftPartWidth, originalHeight );

                    // copy middle extending part of button.
                    fheroes2::Copy( originalButton, 9, 0, out, leftPartWidth, 0, extensionWidth, originalHeight );

                    // copy terminating right margin of the button.
                    fheroes2::Copy( originalButton, leftPartWidth, 0, out, leftPartWidth + extensionWidth, 0, rightPartWidth, originalHeight );

                    // clean the button.
                    const int32_t leftMarginWidth = 6 - i;
                    Fill( out, leftMarginWidth, 2 + 2 * i, out.width() - rightPartWidth - leftMarginWidth, 15 - i, getButtonFillingColor( i == 0 ) );
                }

                renderTextOnButton( _icnVsSprite[id][0], _icnVsSprite[id][1], gettext_noop( "SELECT" ), { 7, 3 }, { 6, 4 }, { 76, 15 }, fheroes2::FontColor::WHITE );

                break;
            }
            case ICN::BUTTON_STANDARD_GAME: {
                _icnVsSprite[id].resize( 2 );

                if ( useOriginalResources() ) {
                    _icnVsSprite[id][0] = GetICN( ICN::BTNNEWGM, 0 );
                    _icnVsSprite[id][1] = GetICN( ICN::BTNNEWGM, 1 );
                    break;
                }

                for ( int32_t i = 0; i < static_cast<int32_t>( _icnVsSprite[id].size() ); ++i ) {
                    Sprite & out = _icnVsSprite[id][i];
                    out = GetICN( ICN::BTNCOM, i );
                    // clean button.
                    Fill( out, 13, 11, 113, 31, getButtonFillingColor( i == 0 ) );
                }

                renderTextOnButton( _icnVsSprite[id][0], _icnVsSprite[id][1], gettext_noop( "STANDARD\nGAME" ), { 12, 5 }, { 11, 6 }, { 120, 47 },
                                    fheroes2::FontColor::WHITE );

                break;
            }
            case ICN::BUTTON_CAMPAIGN_GAME: {
                _icnVsSprite[id].resize( 2 );

                if ( useOriginalResources() ) {
                    _icnVsSprite[id][0] = GetICN( ICN::BTNNEWGM, 2 );
                    _icnVsSprite[id][1] = GetICN( ICN::BTNNEWGM, 3 );
                    break;
                }

                for ( int32_t i = 0; i < static_cast<int32_t>( _icnVsSprite[id].size() ); ++i ) {
                    Sprite & out = _icnVsSprite[id][i];
                    out = GetICN( ICN::BTNCOM, i );
                    // clean button.
                    Fill( out, 13, 11, 113, 31, getButtonFillingColor( i == 0 ) );
                }

                renderTextOnButton( _icnVsSprite[id][0], _icnVsSprite[id][1], gettext_noop( "CAMPAIGN\nGAME" ), { 11, 5 }, { 10, 6 }, { 119, 47 },
                                    fheroes2::FontColor::WHITE );

                break;
            }
            case ICN::BUTTON_MULTIPLAYER_GAME: {
                _icnVsSprite[id].resize( 2 );

                if ( useOriginalResources() ) {
                    _icnVsSprite[id][0] = GetICN( ICN::BTNNEWGM, 4 );
                    _icnVsSprite[id][1] = GetICN( ICN::BTNNEWGM, 5 );
                    break;
                }

                for ( int32_t i = 0; i < static_cast<int32_t>( _icnVsSprite[id].size() ); ++i ) {
                    Sprite & out = _icnVsSprite[id][i];
                    out = GetICN( ICN::BTNCOM, i );
                    // clean button.
                    Fill( out, 13, 11, 113, 31, getButtonFillingColor( i == 0 ) );
                }

                renderTextOnButton( _icnVsSprite[id][0], _icnVsSprite[id][1], gettext_noop( "MULTI-\nPLAYER\nGAME" ), { 12, 5 }, { 11, 6 }, { 117, 47 },
                                    fheroes2::FontColor::WHITE );

                break;
            }
            case ICN::BUTTON_LARGE_CANCEL: {
                _icnVsSprite[id].resize( 2 );

                if ( useOriginalResources() ) {
                    _icnVsSprite[id][0] = GetICN( ICN::BTNNEWGM, 6 );
                    _icnVsSprite[id][1] = GetICN( ICN::BTNNEWGM, 7 );
                    break;
                }

                for ( int32_t i = 0; i < static_cast<int32_t>( _icnVsSprite[id].size() ); ++i ) {
                    Sprite & out = _icnVsSprite[id][i];
                    out = GetICN( ICN::BTNCOM, i );
                    // clean button.
                    Fill( out, 13, 11, 113, 31, getButtonFillingColor( i == 0 ) );
                }

                renderTextOnButton( _icnVsSprite[id][0], _icnVsSprite[id][1], gettext_noop( "CANCEL" ), { 12, 5 }, { 11, 6 }, { 117, 47 }, fheroes2::FontColor::WHITE );

                break;
            }
            case ICN::BUTTON_LARGE_CONFIG: {
                _icnVsSprite[id].resize( 2 );

                if ( useOriginalResources() ) {
                    _icnVsSprite[id][0] = GetICN( ICN::BTNDCCFG, 4 );
                    _icnVsSprite[id][1] = GetICN( ICN::BTNDCCFG, 5 );
                    break;
                }

                for ( int32_t i = 0; i < static_cast<int32_t>( _icnVsSprite[id].size() ); ++i ) {
                    Sprite & out = _icnVsSprite[id][i];
                    out = GetICN( ICN::BTNCOM, i );
                    // clean button.
                    Fill( out, 13, 11, 113, 31, getButtonFillingColor( i == 0 ) );
                }

                renderTextOnButton( _icnVsSprite[id][0], _icnVsSprite[id][1], gettext_noop( "CONFIG" ), { 12, 5 }, { 11, 6 }, { 117, 47 }, fheroes2::FontColor::WHITE );

                break;
            }
            case ICN::BUTTON_ORIGINAL_CAMPAIGN: {
                _icnVsSprite[id].resize( 2 );

                if ( useOriginalResources() ) {
                    _icnVsSprite[id][0] = GetICN( ICN::X_LOADCM, 0 );
                    _icnVsSprite[id][1] = GetICN( ICN::X_LOADCM, 1 );
                    break;
                }

                for ( int32_t i = 0; i < static_cast<int32_t>( _icnVsSprite[id].size() ); ++i ) {
                    Sprite & out = _icnVsSprite[id][i];
                    out = GetICN( ICN::BTNCOM, i );
                    // clean button.
                    Fill( out, 13, 11, 113, 31, getButtonFillingColor( i == 0 ) );
                }

                renderTextOnButton( _icnVsSprite[id][0], _icnVsSprite[id][1], gettext_noop( "ORIGINAL\nCAMPAIGN" ), { 12, 5 }, { 11, 6 }, { 117, 47 },
                                    fheroes2::FontColor::WHITE );

                break;
            }
            case ICN::BUTTON_EXPANSION_CAMPAIGN: {
                _icnVsSprite[id].resize( 2 );

                if ( useOriginalResources() ) {
                    _icnVsSprite[id][0] = GetICN( ICN::X_LOADCM, 2 );
                    _icnVsSprite[id][1] = GetICN( ICN::X_LOADCM, 3 );
                    break;
                }

                for ( int32_t i = 0; i < static_cast<int32_t>( _icnVsSprite[id].size() ); ++i ) {
                    Sprite & out = _icnVsSprite[id][i];
                    out = GetICN( ICN::BTNCOM, i );
                    // clean button.
                    Fill( out, 13, 11, 113, 31, getButtonFillingColor( i == 0 ) );
                }

                renderTextOnButton( _icnVsSprite[id][0], _icnVsSprite[id][1], gettext_noop( "EXPANSION\nCAMPAIGN" ), { 12, 5 }, { 11, 6 }, { 117, 47 },
                                    fheroes2::FontColor::WHITE );

                break;
            }
            case ICN::BUTTON_HOT_SEAT: {
                _icnVsSprite[id].resize( 2 );

                if ( useOriginalResources() ) {
                    _icnVsSprite[id][0] = GetICN( ICN::BTNMP, 0 );
                    _icnVsSprite[id][1] = GetICN( ICN::BTNMP, 1 );
                    break;
                }

                for ( int32_t i = 0; i < static_cast<int32_t>( _icnVsSprite[id].size() ); ++i ) {
                    Sprite & out = _icnVsSprite[id][i];
                    out = GetICN( ICN::BTNCOM, i );
                    // clean button.
                    Fill( out, 13, 11, 113, 31, getButtonFillingColor( i == 0 ) );
                }

                renderTextOnButton( _icnVsSprite[id][0], _icnVsSprite[id][1], gettext_noop( "HOT SEAT" ), { 11, 5 }, { 10, 6 }, { 120, 47 }, fheroes2::FontColor::WHITE );

                break;
            }
            case ICN::BUTTON_2_PLAYERS: {
                _icnVsSprite[id].resize( 2 );

                if ( useOriginalResources() ) {
                    _icnVsSprite[id][0] = GetICN( ICN::BTNHOTST, 0 );
                    _icnVsSprite[id][1] = GetICN( ICN::BTNHOTST, 1 );
                    break;
                }

                for ( int32_t i = 0; i < static_cast<int32_t>( _icnVsSprite[id].size() ); ++i ) {
                    Sprite & out = _icnVsSprite[id][i];
                    out = GetICN( ICN::BTNCOM, i );
                    // clean button.
                    Fill( out, 13, 11, 113, 31, getButtonFillingColor( i == 0 ) );
                }

                renderTextOnButton( _icnVsSprite[id][0], _icnVsSprite[id][1], gettext_noop( "2 PLAYERS" ), { 11, 5 }, { 10, 6 }, { 120, 47 },
                                    fheroes2::FontColor::WHITE );

                break;
            }
            case ICN::BUTTON_3_PLAYERS: {
                _icnVsSprite[id].resize( 2 );

                if ( useOriginalResources() ) {
                    _icnVsSprite[id][0] = GetICN( ICN::BTNHOTST, 2 );
                    _icnVsSprite[id][1] = GetICN( ICN::BTNHOTST, 3 );
                    break;
                }

                for ( int32_t i = 0; i < static_cast<int32_t>( _icnVsSprite[id].size() ); ++i ) {
                    Sprite & out = _icnVsSprite[id][i];
                    out = GetICN( ICN::BTNCOM, i );
                    // clean button.
                    Fill( out, 13, 11, 113, 31, getButtonFillingColor( i == 0 ) );
                }

                renderTextOnButton( _icnVsSprite[id][0], _icnVsSprite[id][1], gettext_noop( "3 PLAYERS" ), { 11, 5 }, { 10, 6 }, { 120, 47 },
                                    fheroes2::FontColor::WHITE );

                break;
            }
            case ICN::BUTTON_4_PLAYERS: {
                _icnVsSprite[id].resize( 2 );

                if ( useOriginalResources() ) {
                    _icnVsSprite[id][0] = GetICN( ICN::BTNHOTST, 4 );
                    _icnVsSprite[id][1] = GetICN( ICN::BTNHOTST, 5 );
                    break;
                }

                for ( int32_t i = 0; i < static_cast<int32_t>( _icnVsSprite[id].size() ); ++i ) {
                    Sprite & out = _icnVsSprite[id][i];
                    out = GetICN( ICN::BTNCOM, i );
                    // clean button.
                    Fill( out, 13, 11, 113, 31, getButtonFillingColor( i == 0 ) );
                }

                renderTextOnButton( _icnVsSprite[id][0], _icnVsSprite[id][1], gettext_noop( "4 PLAYERS" ), { 11, 5 }, { 10, 6 }, { 120, 47 },
                                    fheroes2::FontColor::WHITE );

                break;
            }
            case ICN::BUTTON_5_PLAYERS: {
                _icnVsSprite[id].resize( 2 );

                if ( useOriginalResources() ) {
                    _icnVsSprite[id][0] = GetICN( ICN::BTNHOTST, 6 );
                    _icnVsSprite[id][1] = GetICN( ICN::BTNHOTST, 7 );
                    break;
                }

                for ( int32_t i = 0; i < static_cast<int32_t>( _icnVsSprite[id].size() ); ++i ) {
                    Sprite & out = _icnVsSprite[id][i];
                    out = GetICN( ICN::BTNCOM, i );
                    // clean button.
                    Fill( out, 13, 11, 113, 31, getButtonFillingColor( i == 0 ) );
                }

                renderTextOnButton( _icnVsSprite[id][0], _icnVsSprite[id][1], gettext_noop( "5 PLAYERS" ), { 11, 5 }, { 10, 6 }, { 120, 47 },
                                    fheroes2::FontColor::WHITE );

                break;
            }
            case ICN::BUTTON_6_PLAYERS: {
                _icnVsSprite[id].resize( 2 );

                if ( useOriginalResources() ) {
                    _icnVsSprite[id][0] = GetICN( ICN::BTNHOTST, 8 );
                    _icnVsSprite[id][1] = GetICN( ICN::BTNHOTST, 9 );
                    break;
                }

                for ( int32_t i = 0; i < static_cast<int32_t>( _icnVsSprite[id].size() ); ++i ) {
                    Sprite & out = _icnVsSprite[id][i];
                    out = GetICN( ICN::BTNCOM, i );
                    // clean button.
                    Fill( out, 13, 11, 113, 31, getButtonFillingColor( i == 0 ) );
                }

                renderTextOnButton( _icnVsSprite[id][0], _icnVsSprite[id][1], gettext_noop( "6 PLAYERS" ), { 11, 5 }, { 10, 6 }, { 120, 47 },
                                    fheroes2::FontColor::WHITE );

                break;
            }
            case ICN::BTNGIFT_GOOD:
            case ICN::BTNGIFT_EVIL: {
                _icnVsSprite[id].resize( 2 );

                const bool isEvilInterface = ( id == ICN::BTNGIFT_EVIL );
                const int baseIcnId = isEvilInterface ? ICN::SYSTEME : ICN::SYSTEM;

                for ( int32_t i = 0; i < static_cast<int32_t>( _icnVsSprite[id].size() ); ++i ) {
                    Sprite & out = _icnVsSprite[id][i];
                    out = GetICN( baseIcnId, 11 + i );
                }

                const fheroes2::FontColor buttonFontColor = isEvilInterface ? fheroes2::FontColor::GRAY : fheroes2::FontColor::WHITE;
                renderTextOnButton( _icnVsSprite[id][0], _icnVsSprite[id][1], gettext_noop( "GIFT" ), { 5, 5 }, { 4, 6 }, { 88, 16 }, buttonFontColor );

                break;
            }
            case ICN::BUTTON_GUILDWELL_EXIT: {
                _icnVsSprite[id].resize( 2 );

                if ( useOriginalResources() ) {
                    _icnVsSprite[id][0] = GetICN( ICN::WELLXTRA, 0 );
                    _icnVsSprite[id][1] = GetICN( ICN::WELLXTRA, 1 );
                    break;
                }
                fheroes2::getTextAdaptedButton( _icnVsSprite[id][0], _icnVsSprite[id][1], gettext_noop( "EXIT" ), ICN::EMPTY_GUILDWELL_BUTTON );

                break;
            }
            case ICN::BUTTON_VIEWWORLD_EXIT_GOOD:
            case ICN::BUTTON_VIEWWORLD_EXIT_EVIL: {
                _icnVsSprite[id].resize( 2 );

                const bool isEvilInterface = ( id == ICN::BUTTON_VIEWWORLD_EXIT_EVIL );
                const int baseIcnId = isEvilInterface ? ICN::LGNDXTRE : ICN::LGNDXTRA;

                for ( int32_t i = 0; i < static_cast<int32_t>( _icnVsSprite[id].size() ); ++i ) {
                    Sprite & out = _icnVsSprite[id][i];
                    out = GetICN( baseIcnId, 0 + i );
                    // clean the button.
                    Fill( out, 27 - i, 4 + i, 25, 26, getButtonFillingColor( i == 0, !isEvilInterface ) );
                }

                const fheroes2::FontColor buttonFontColor = isEvilInterface ? fheroes2::FontColor::GRAY : fheroes2::FontColor::WHITE;
                renderTextOnButton( _icnVsSprite[id][0], _icnVsSprite[id][1], gettext_noop( "EXIT" ), { 6, 5 }, { 5, 6 }, { 71, 27 }, buttonFontColor );

                break;
            }
            case ICN::GOOD_CAMPAIGN_BUTTONS:
            case ICN::EVIL_CAMPAIGN_BUTTONS: {
                _icnVsSprite[id].resize( 10 );

                if ( useOriginalResources() ) {
                    const bool isEvilInterface = id == ICN::EVIL_CAMPAIGN_BUTTONS;
                    const int originalIcnId = isEvilInterface ? ICN::CAMPXTRE : ICN::CAMPXTRG;

                    // The evil buttons' released state are 2 pixels wider.
                    const int offsetEvilX = isEvilInterface ? 2 : 0;
                    // remove embedded shadows so that we can generate shadows with our own code later
                    for ( uint32_t i = 0; i < 8; i += 2 ) {
                        // released
                        const Sprite & originalReleased = GetICN( originalIcnId, i );

                        Sprite & released = _icnVsSprite[id][i];
                        released.resize( originalReleased.width() - 6 + offsetEvilX, originalReleased.height() - 8 );
                        released.reset();

                        Copy( originalReleased, 6 - offsetEvilX, 0, released, 0, 0, originalReleased.width() - 1, originalReleased.height() - 8 );

                        // pressed
                        const Sprite & originalPressed = GetICN( originalIcnId, i + 1 );

                        Sprite & pressed = _icnVsSprite[id][i + 1];
                        pressed.resize( originalPressed.width(), originalPressed.height() );
                        pressed.reset();

                        Copy( originalPressed, 0, 1, pressed, 0, 1, originalPressed.width() - 1, originalPressed.height() );
                        setButtonCornersTransparent( released );
                        fheroes2::makeTransparentBackground( released, pressed, isEvilInterface ? ICN::STONEBAK_EVIL : ICN::STONEBAK );
                    }
                    // generate the DIFFICULTY button as it is not present in the original resources
                    fheroes2::getTextAdaptedButton( _icnVsSprite[id][8], _icnVsSprite[id][9], gettext_noop( "DIFFICULTY" ),
                                                    isEvilInterface ? ICN::EMPTY_EVIL_BUTTON : ICN::EMPTY_GOOD_BUTTON );
                    break;
                }
                createCampaignButtonSet( id, { gettext_noop( "VIEW INTRO" ), gettext_noop( "RESTART" ), gettext_noop( "OKAY" ), gettext_noop( "CANCEL" ),
                                               gettext_noop( "DIFFICULTY" ) } );

                break;
            }
            case ICN::POL_CAMPAIGN_BUTTONS: {
                _icnVsSprite[id].resize( 10 );

                const int baseIcnId = ICN::X_CMPBTN;

                if ( useOriginalResources() ) {
                    for ( uint32_t i = 0; i < 8; i += 2 ) {
                        // released
                        const Sprite & originalReleased = GetICN( baseIcnId, i );

                        Sprite & released = _icnVsSprite[id][i];
                        released.resize( originalReleased.width() + 1, originalReleased.height() + 1 );
                        released.reset();

                        Copy( originalReleased, 0, 0, released, 1, 0, originalReleased.width(), originalReleased.height() );
                        const Sprite & originalPressed = GetICN( baseIcnId, i + 1 );
                        // the released state is missing the darker borders of the pressed state
                        Copy( originalPressed, 0, 0, released, 0, 1, 1, originalPressed.height() );
                        Copy( originalPressed, 0, 2, released, 0, originalPressed.height() - 1, 1, 2 );
                        Copy( originalPressed, 1, originalPressed.height() - 1, released, 1, originalPressed.height(), originalPressed.width(), 1 );
                        Copy( originalPressed, 0, 2, released, 1, originalPressed.height(), 1, 1 );
                        Copy( originalReleased, 0, 2, released, 1, originalPressed.height() - 2, 1, 1 );
                        Copy( originalReleased, 0, 2, released, 2, originalPressed.height() - 1, 1, 1 );
                        Copy( originalReleased, 0, 2, released, 1, originalPressed.height() - 1, 1, 1 );
                        Copy( originalReleased, 1, 2, released, 2, originalPressed.height() - 2, 1, 1 );

                        // pressed state
                        Sprite & pressed = _icnVsSprite[id][i + 1];
                        pressed.resize( originalPressed.width() + 1, originalPressed.height() + 1 );
                        pressed.reset();

                        Copy( originalPressed, 0, 0, pressed, 0, 1, originalPressed.width(), originalPressed.height() );
                        // pressed state has incomplete lower left corner
                        Copy( originalPressed, 0, 2, pressed, 0, originalPressed.height() - 1, 1, 2 );
                        Copy( originalPressed, 0, 2, pressed, 1, originalPressed.height(), 1, 1 );
                        Copy( originalPressed, 1, 2, pressed, 1, originalPressed.height() - 1, 1, 1 );
                        _icnVsSprite[id][i + 1].setPosition( 0, 0 );

                        fheroes2::makeTransparentBackground( released, pressed, ICN::STONEBAK_SMALL_POL );
                    }
                    // generate the DIFFICULTY button as it is not present in the original resources
                    fheroes2::getTextAdaptedButton( _icnVsSprite[id][8], _icnVsSprite[id][9], gettext_noop( "DIFFICULTY" ), ICN::EMPTY_POL_BUTTON );
                    break;
                }
                createCampaignButtonSet( id, { gettext_noop( "VIEW INTRO" ), gettext_noop( "RESTART" ), gettext_noop( "OKAY" ), gettext_noop( "CANCEL" ),
                                               gettext_noop( "DIFFICULTY" ) } );

                break;
            }
            case ICN::BUTTON_SMALL_MIN_GOOD: {
                _icnVsSprite[id].resize( 2 );

                if ( useOriginalResources() ) {
                    // Write the "MIN" text on original assets ICNs.
                    for ( int32_t i = 0; i < static_cast<int32_t>( _icnVsSprite[id].size() ); ++i ) {
                        _icnVsSprite[id][i] = GetICN( ICN::BUTTON_SMALL_MAX_GOOD, 0 + i );

                        // Clean the button text.
                        Blit( GetICN( ICN::SYSTEM, 11 + i ), 10 - i, 4 + i, _icnVsSprite[id][i], 6 - i, 4 + i, 50, 16 );
                    }

                    renderTextOnButton( _icnVsSprite[id][0], _icnVsSprite[id][1], gettext_noop( "MIN" ), { 6, 5 }, { 5, 6 }, { 52, 16 }, fheroes2::FontColor::WHITE );

                    break;
                }

                createNormalButton( _icnVsSprite[id][0], _icnVsSprite[id][1], 61, gettext_noop( "MIN" ), false );

                break;
            }
            case ICN::BUTTON_SMALL_MIN_EVIL: {
                _icnVsSprite[id].resize( 2 );

                createNormalButton( _icnVsSprite[id][0], _icnVsSprite[id][1], 61, gettext_noop( "MIN" ), true );

                break;
            }
            case ICN::BUTTON_SMALL_MAX_GOOD: {
                _icnVsSprite[id].resize( 2 );

                if ( useOriginalResources() ) {
                    // The original assets ICN contains button with shadow. We crop only the button.
                    _icnVsSprite[id][0] = fheroes2::Crop( GetICN( ICN::RECRUIT, 4 ), 5, 0, 60, 25 );
                    _icnVsSprite[id][1] = fheroes2::Crop( GetICN( ICN::RECRUIT, 5 ), 5, 0, 60, 25 );

                    // To properly generate shadows and Blit the button we need to make some pixels transparent.
                    for ( fheroes2::Sprite & image : _icnVsSprite[id] ) {
                        setButtonCornersTransparent( image );
                    }

                    break;
                }

                createNormalButton( _icnVsSprite[id][0], _icnVsSprite[id][1], 61, gettext_noop( "MAX" ), false );

                break;
            }
            case ICN::BUTTON_SMALL_MAX_EVIL: {
                _icnVsSprite[id].resize( 2 );

                createNormalButton( _icnVsSprite[id][0], _icnVsSprite[id][1], 61, gettext_noop( "MAX" ), true );

                break;
            }
            case ICN::UNIFORM_EVIL_MAX_BUTTON:
            case ICN::UNIFORM_EVIL_MIN_BUTTON:
            case ICN::UNIFORM_GOOD_MAX_BUTTON:
            case ICN::UNIFORM_GOOD_MIN_BUTTON: {
                _icnVsSprite[id].resize( 2 );

                const bool isEvilInterface = ( id == ICN::UNIFORM_EVIL_MAX_BUTTON || id == ICN::UNIFORM_EVIL_MIN_BUTTON );
                const int baseIcnId = isEvilInterface ? ICN::SYSTEME : ICN::SYSTEM;

                for ( int32_t i = 0; i < static_cast<int32_t>( _icnVsSprite[id].size() ); ++i ) {
                    Sprite & out = _icnVsSprite[id][i];

                    const Sprite & originalButton = GetICN( ICN::RECRUIT, 4 + i );
                    out.resize( originalButton.width() + 4, originalButton.height() - 5 + i );
                    out.reset();

                    const Sprite & emptyButton = GetICN( baseIcnId, 11 + i );

                    // Copy left main body of button.
                    fheroes2::Copy( emptyButton, 0, 0, out, 0, 0, originalButton.width() - 3 + i, originalButton.height() - 5 + i );

                    // Copy terminating right margin of the button.
                    fheroes2::Copy( emptyButton, 89 + i, 0, out, 63 + i, 0, 7 - i, originalButton.height() - i );
                }

                const char * text( ( id == ICN::UNIFORM_GOOD_MIN_BUTTON || id == ICN::UNIFORM_EVIL_MIN_BUTTON ) ? "MIN" : "MAX" );

                const fheroes2::FontColor buttonFontColor = isEvilInterface ? fheroes2::FontColor::GRAY : fheroes2::FontColor::WHITE;
                renderTextOnButton( _icnVsSprite[id][0], _icnVsSprite[id][1], gettext_noop( text ), { 6, 5 }, { 4, 6 }, { 62, 16 }, buttonFontColor );

                break;
            }
            case ICN::UNIFORM_GOOD_OKAY_BUTTON:
            case ICN::UNIFORM_EVIL_OKAY_BUTTON: {
                _icnVsSprite[id].resize( 2 );

                const bool isEvilInterface = ( id == ICN::UNIFORM_EVIL_OKAY_BUTTON );
                const int baseIcnId = isEvilInterface ? ICN::SYSTEME : ICN::SYSTEM;

                if ( useOriginalResources() ) {
                    _icnVsSprite[id][0] = GetICN( baseIcnId, 1 );
                    _icnVsSprite[id][1] = GetICN( baseIcnId, 2 );
                    break;
                }

                for ( int32_t i = 0; i < static_cast<int32_t>( _icnVsSprite[id].size() ); ++i ) {
                    Sprite & out = _icnVsSprite[id][i];
                    out = GetICN( baseIcnId, 11 + i );
                }

                const fheroes2::FontColor buttonFontColor = isEvilInterface ? fheroes2::FontColor::GRAY : fheroes2::FontColor::WHITE;
                renderTextOnButton( _icnVsSprite[id][0], _icnVsSprite[id][1], gettext_noop( "OKAY" ), { 6, 5 }, { 5, 6 }, { 86, 16 }, buttonFontColor );

                break;
            }
            case ICN::UNIFORM_GOOD_CANCEL_BUTTON:
            case ICN::UNIFORM_EVIL_CANCEL_BUTTON: {
                _icnVsSprite[id].resize( 2 );

                const bool isEvilInterface = ( id == ICN::UNIFORM_EVIL_CANCEL_BUTTON );
                const int baseIcnId = isEvilInterface ? ICN::SYSTEME : ICN::SYSTEM;

                if ( useOriginalResources() ) {
                    _icnVsSprite[id][0] = GetICN( baseIcnId, 3 );
                    _icnVsSprite[id][1] = GetICN( baseIcnId, 4 );
                    break;
                }

                for ( int32_t i = 0; i < static_cast<int32_t>( _icnVsSprite[id].size() ); ++i ) {
                    Sprite & out = _icnVsSprite[id][i];
                    out = GetICN( baseIcnId, 11 + i );
                }

                const fheroes2::FontColor buttonFontColor = isEvilInterface ? fheroes2::FontColor::GRAY : fheroes2::FontColor::WHITE;
                renderTextOnButton( _icnVsSprite[id][0], _icnVsSprite[id][1], gettext_noop( "CANCEL" ), { 7, 5 }, { 6, 6 }, { 86, 16 }, buttonFontColor );

                break;
            }
            case ICN::UNIFORM_GOOD_EXIT_BUTTON:
            case ICN::UNIFORM_EVIL_EXIT_BUTTON: {
                _icnVsSprite[id].resize( 2 );

                const bool isEvilInterface = ( id == ICN::UNIFORM_EVIL_EXIT_BUTTON );
                const int baseIcnId = isEvilInterface ? ICN::TRADPOSE : ICN::TRADPOST;

                if ( useOriginalResources() ) {
                    _icnVsSprite[id][0] = GetICN( baseIcnId, 17 );
                    _icnVsSprite[id][1] = GetICN( baseIcnId, 18 );
                    break;
                }

                for ( int32_t i = 0; i < static_cast<int32_t>( _icnVsSprite[id].size() ); ++i ) {
                    Sprite & out = _icnVsSprite[id][i];
                    out = GetICN( isEvilInterface ? ICN::SYSTEME : ICN::SYSTEM, 11 + i );
                }

                const fheroes2::FontColor buttonFontColor = isEvilInterface ? fheroes2::FontColor::GRAY : fheroes2::FontColor::WHITE;
                renderTextOnButton( _icnVsSprite[id][0], _icnVsSprite[id][1], gettext_noop( "EXIT" ), { 7, 5 }, { 6, 6 }, { 86, 16 }, buttonFontColor );

                break;
            }
            default:
                // You're calling this function for non-specified ICN id. Check your logic!
                // Did you add a new image for one language without generating a default
                // for other languages?
                assert( 0 );
                break;
            }
        }

        bool generateGermanSpecificImages( const int id )
        {
            switch ( id ) {
            case ICN::BTNBATTLEONLY:
                _icnVsSprite[id].resize( 2 );
                for ( int32_t i = 0; i < static_cast<int32_t>( _icnVsSprite[id].size() ); ++i ) {
                    Sprite & out = _icnVsSprite[id][i];
                    out = GetICN( ICN::BTNNEWGM, 6 + i );
                    // Clean the button
                    Fill( out, 25, 18, 88, 23, getButtonFillingColor( i == 0 ) );
                    // Add 'K'
                    Blit( GetICN( ICN::BTNDCCFG, 4 + i ), 34 - i, 23, out, 40 - i, 23, 12, 14 );
                    //'Add 'A'
                    Blit( GetICN( ICN::BTNNEWGM, 4 + i ), 56 - i, 23, out, 52 - i, 23, 13, 14 );
                    Blit( out, 20, 20, out, 52 - i + 12, 25, 3, 3 );
                    // Add 'M'
                    Blit( GetICN( ICN::BTNNEWGM, 4 + i ), 39 - i, 8, out, 65 - i, 23, 14, 14 );
                    // Add 'F'
                    Blit( GetICN( ICN::BTNDCCFG, 4 + i ), 70 - i, 23, out, 87 - i, 23, 10, 14 );
                    // Add 'P'
                    Blit( GetICN( ICN::BTNNEWGM, 4 + i ), 36 - i, 23, out, 78 - i, 23, 10, 14 );
                }
                return true;
            case ICN::BUTTON_SMALL_MIN_GOOD:
                _icnVsSprite[id].resize( 2 );
                for ( int32_t i = 0; i < static_cast<int32_t>( _icnVsSprite[id].size() ); ++i ) {
                    Sprite & out = _icnVsSprite[id][i];
                    out = GetICN( ICN::RECRUIT, 4 + i );
                    // clean the button
                    Blit( GetICN( ICN::SYSTEM, 11 + i ), 10, 6 + i, out, 30 - 2 * i, 5 + i, 31, 15 );
                    // add 'IN'
                    Copy( GetICN( ICN::APANEL, 4 + i ), 23 - i, 22 + i, out, 33 - i, 6 + i, 8, 14 ); // letter 'I'
                    Copy( GetICN( ICN::APANEL, 4 + i ), 31 - i, 22 + i, out, 44 - i, 6 + i, 17, 14 ); // letter 'N'
                }
                return true;
            default:
                break;
            }
            return false;
        }

        bool generateFrenchSpecificImages( const int id )
        {
            switch ( id ) {
            case ICN::BTNBATTLEONLY:
                _icnVsSprite[id].resize( 2 );
                for ( int32_t i = 0; i < static_cast<int32_t>( _icnVsSprite[id].size() ); ++i ) {
                    Sprite & out = _icnVsSprite[id][i];
                    out = GetICN( ICN::BTNNEWGM, 6 + i );
                    // Clean the button
                    Fill( out, 25, 18, 88, 23, getButtonFillingColor( i == 0 ) );

                    const int32_t secondLine = 28;
                    // Add 'MODE'
                    Blit( GetICN( ICN::BTNNEWGM, 4 + i ), 40 - i, 13, out, 45 - i, 13, 50, 15 );
                    // Clean up 'MODE'
                    Blit( GetICN( ICN::BTNEMAIN, 0 + i ), 114 - i, 18, out, 94 - i, 18, 1, 10 );
                    // Add 'BA'
                    Blit( GetICN( ICN::BTNBAUD, 2 + i ), 42 - i, 28, out, 28 - i, secondLine, 22, 15 );
                    // Clean up 'BA'
                    Blit( GetICN( ICN::BTNBAUD, 2 + i ), 42 - i, 31, out, 39 - i, secondLine, 1, 1 );
                    Blit( GetICN( ICN::BTNBAUD, 2 + i ), 39 - i, 31, out, 49 - i, secondLine + 4, 1, 2 );
                    // Add 'T'
                    Blit( GetICN( ICN::BTNDC, 2 + i ), 89 - i, 21, out, 50 - i, secondLine, 12, 15 );
                    // Clean up 'AT'
                    Blit( GetICN( ICN::BTNDC, 2 + i ), 89 - i, 18, out, 50 - i, secondLine, 1, 1 );
                    Blit( GetICN( ICN::BTNDC, 2 + i ), 92 - ( 5 * i ), 27 - i, out, 49 - i, secondLine + 4 + i, 1, 3 );
                    // Add 'AI'.
                    Blit( GetICN( ICN::BTNMP, 6 + i ), 56 - i, 13, out, 62 - i, secondLine, 18, 15 );
                    // Clean up 'TA'
                    Blit( GetICN( ICN::BTNBAUD, 2 + i ), 51 - i, 40, out, 60 - i, secondLine + 12, 3, 3 );
                    // Add 'LLE'
                    Blit( GetICN( ICN::BTNEMAIN, 0 + i ), 85 - i, 13, out, 81 - i, secondLine, 31, 15 );
                    // Clean up "IL"
                    Blit( GetICN( ICN::BTNEMAIN, 0 + i ), 85 - i, 18, out, 81 - i, secondLine + 7, 1, 1 );
                    Blit( GetICN( ICN::BTNEMAIN, 0 + i ), 94 - i, 17, out, 80 - i, secondLine + 4, 2, 2 );
                    Blit( GetICN( ICN::BTNEMAIN, 0 + i ), 93 - i, 25, out, 79 - i, secondLine + 12, 3, 3 );
                    Blit( GetICN( ICN::BTNDC, 4 + i ), 23 - i, 8, out, 79 - i, secondLine + 5, 1, 10 );
                    Blit( GetICN( ICN::BTNMP, 6 + i ), 73 - i, 22, out, 79 - i, secondLine + 9, 1, 1 );
                }
                return true;
            case ICN::BTNGIFT_GOOD:
                _icnVsSprite[id].resize( 2 );
                for ( int32_t i = 0; i < static_cast<int32_t>( _icnVsSprite[id].size() ); ++i ) {
                    Sprite & out = _icnVsSprite[id][i];
                    out = GetICN( ICN::TRADPOST, 17 + i );
                    // clean the button
                    Fill( out, 33, 5, 31, 16, getButtonFillingColor( i == 0 ) );

                    const int32_t offsetY = 5;
                    // Add 'D'
                    const int32_t offsetXD = 14;
                    Blit( GetICN( ICN::CPANEL, 4 + i ), 48 - i, 28 + i, out, offsetXD - i, offsetY + i, 10, 15 );
                    // Clean up 'D' and restore button ornament
                    Blit( GetICN( ICN::CPANEL, 4 + i ), 48 - i, 36, out, offsetXD - 1 - i, offsetY + 4 + i, 1, 1 );
                    Blit( GetICN( ICN::CPANEL, 4 + i ), 48 - i, 35, out, offsetXD - i, offsetY + 9 + i, 1, 2 );
                    Blit( GetICN( ICN::CPANEL, 4 + i ), 48 - i, 35, out, offsetXD - 1 - i, offsetY + 13 + i, 1, 1 );
                    Fill( out, offsetXD + 9 - i, offsetY + 13 + i, 1, 1, getButtonFillingColor( i == 0 ) );
                    Blit( GetICN( ICN::TRADPOST, 17 + i ), offsetXD, offsetY, out, offsetXD, offsetY, 1, 1 );
                    // Add 'O'
                    const int32_t offsetXO = 10;
                    Blit( GetICN( ICN::CAMPXTRG, i ), 40 - ( 7 * i ), 5 + i, out, offsetXD + offsetXO + 1 - i, offsetY + i, 13 - i, 15 );
                    // Clean up 'DO'
                    Blit( GetICN( ICN::CPANEL, 4 + i ), 51 - i, 34, out, offsetXD + offsetXO - i, offsetY + 5, 2, 2 );
                    Blit( GetICN( ICN::CPANEL, 4 + i ), 51 - i, 34, out, offsetXD + offsetXO - i, offsetY + 7, 1, 1 + i );
                    Blit( GetICN( ICN::CPANEL, 4 + i ), 55 - i, 28 + i, out, offsetXD + 9 - i, offsetY + 2 + i, 3, 3 );
                    Fill( out, offsetXD + 11 - i, offsetY + i, 2, 2, getButtonFillingColor( i == 0 ) );
                    // Add 'N'
                    const int32_t offsetXN = 13;
                    Blit( GetICN( ICN::TRADPOST, 17 + i ), 50 - i, 5, out, offsetXD + offsetXO + offsetXN - i, offsetY, 14, 15 );
                    // Clean up 'ON'
                    Fill( out, offsetXD + offsetXO + offsetXN, offsetY, 1, 1, getButtonFillingColor( i == 0 ) );
                    Fill( out, offsetXD + offsetXO + offsetXN - i, offsetY + 9, 1, 1, getButtonFillingColor( i == 0 ) );
                    // Add 'N'
                    Blit( GetICN( ICN::TRADPOST, 17 + i ), 50 - i, 5, out, offsetXD + 10 + offsetXN + offsetXN - i, offsetY, 14, 15 );
                    // Clean up 'NN'
                    Fill( out, offsetXD + offsetXO + offsetXN + offsetXN - i, offsetY + 9, 1, 1, getButtonFillingColor( i == 0 ) );
                    // Add 'ER'
                    Blit( GetICN( ICN::CAMPXTRG, 2 + i ), 75 - ( 8 * i ), 5, out, offsetXD + offsetXO + offsetXN + offsetXN + offsetXN - ( 2 * i ), offsetY, 23, 15 );
                    // Restore button ornament
                    Blit( GetICN( ICN::TRADPOST, 17 + i ), offsetXD + offsetXO + offsetXN + offsetXN + offsetXN + 20, offsetY, out,
                          offsetXD + offsetXO + offsetXN + offsetXN + offsetXN + 20, offsetY, 1, 1 );
                    Blit( GetICN( ICN::TRADPOST, 17 + i ), offsetXD + offsetXO + offsetXN + offsetXN + offsetXN + 21, offsetY + 1, out,
                          offsetXD + offsetXO + offsetXN + offsetXN + offsetXN + 21, offsetY + 1, 2, 3 );
                    Blit( GetICN( ICN::TRADPOST, 17 + i ), offsetXD + offsetXO + offsetXN + offsetXN + offsetXN + 20, offsetY, out,
                          offsetXD + offsetXO + offsetXN + offsetXN + offsetXN + 21, offsetY + 4, 1, 1 );
                }
                return true;
            case ICN::BTNGIFT_EVIL:
                _icnVsSprite[id].resize( 2 );
                for ( int32_t i = 0; i < static_cast<int32_t>( _icnVsSprite[id].size() ); ++i ) {
                    Sprite & out = _icnVsSprite[id][i];
                    out = GetICN( ICN::TRADPOSE, 17 + i );
                    // clean the button
                    Fill( out, 33, 5, 31, 16, getButtonFillingColor( i == 0, false ) );

                    const int32_t offsetY = 5;
                    // Add 'D'
                    const int32_t offsetXD = 14;
                    Blit( GetICN( ICN::CPANELE, 4 + i ), 48 - i, 28 + i, out, offsetXD - i, offsetY + i, 10, 15 );
                    // Clean up 'D' and restore button ornament
                    Blit( GetICN( ICN::CPANELE, 4 + i ), 48 - i, 36, out, offsetXD - 1 - i, offsetY + 4 + i, 1, 1 );
                    Blit( GetICN( ICN::CPANELE, 4 + i ), 48 - i, 35, out, offsetXD - i, offsetY + 9 + i, 1, 2 );
                    Blit( GetICN( ICN::CPANELE, 4 + i ), 48 - i, 35, out, offsetXD - 1 - i, offsetY + 13 + i, 1, 1 );
                    Fill( out, offsetXD + 9 - i, offsetY + 13 + i, 1, 1, getButtonFillingColor( i == 0, false ) );
                    Blit( GetICN( ICN::TRADPOSE, 17 + i ), offsetXD, offsetY, out, offsetXD, offsetY, 1, 1 );
                    Fill( out, offsetXD + 9 - i, offsetY + i, 1, 1, getButtonFillingColor( i == 0, false ) );
                    // Add 'O'
                    const int32_t offsetXO = 10;
                    Blit( GetICN( ICN::APANELE, 4 + i ), 50 - i, 20 + i, out, offsetXD + offsetXO + 1 - i, offsetY + i, 13 - i, 14 );
                    // Clean up 'DO'
                    Blit( GetICN( ICN::CPANELE, 4 + i ), 51 - i, 34, out, offsetXD + offsetXO - i, offsetY + 5, 2, 2 );
                    Blit( GetICN( ICN::CPANELE, 4 + i ), 51 - i, 34, out, offsetXD + offsetXO - i, offsetY + 7, 1, 1 + i );
                    Blit( GetICN( ICN::CPANELE, 4 + i ), 56 - i, 28 + i, out, offsetXD + 10 - i, offsetY + 2 + i, 1, 3 );
                    Blit( GetICN( ICN::CPANELE, 4 + i ), 56 - i, 28 + i, out, offsetXD + 11 - i, offsetY + 3 + i, 1, 2 );
                    Fill( out, offsetXD + 11 - i, offsetY + i, 3, 3, getButtonFillingColor( i == 0, false ) );
                    Fill( out, offsetXD + 12 - i, offsetY + 3 + i, 1, 2, getButtonFillingColor( i == 0, false ) );
                    // Add 'N'
                    const int32_t offsetXN = 13;
                    Blit( GetICN( ICN::TRADPOSE, 17 + i ), 50 - i, 5, out, offsetXD + offsetXO + offsetXN - i, offsetY, 14, 15 );
                    // Clean up 'ON'
                    Fill( out, offsetXD + offsetXO + offsetXN - 1 - i, offsetY + 11 + i, 1, 3, getButtonFillingColor( i == 0, false ) );
                    Fill( out, offsetXD + offsetXO + offsetXN - i, offsetY, 1, 1, getButtonFillingColor( i == 0, false ) );
                    Fill( out, offsetXD + offsetXO + offsetXN - i, offsetY + 9, 1, 1, getButtonFillingColor( i == 0, false ) );
                    // Add 'N'
                    Blit( GetICN( ICN::TRADPOSE, 17 + i ), 50 - i, 5, out, offsetXD + offsetXO + offsetXN + offsetXN - i, offsetY, 13, 15 );
                    // Clean up 'NN'
                    Fill( out, offsetXD + offsetXO + offsetXN + offsetXN - i, offsetY + 9, 1, 1, getButtonFillingColor( i == 0, false ) );
                    // Add 'ER'
                    Blit( GetICN( ICN::APANELE, 8 + i ), 66 - ( 3 * i ), 5 + ( 2 * i ), out, offsetXD + offsetXO + offsetXN + offsetXN + offsetXN - ( 2 * i ),
                          offsetY + ( 2 * i ), 23, 14 - i );
                    // Clean up 'NE'
                    Blit( GetICN( ICN::TRADPOSE, 17 + i ), 50 - i, 5, out, offsetXD + offsetXO + offsetXN + offsetXN + offsetXN - i, offsetY, 2, 10 );
                    Fill( out, offsetXD + offsetXO + offsetXN + offsetXN + offsetXN - ( 2 * i ), offsetY + 9 + i, 1 + i, 2 + i, getButtonFillingColor( i == 0, false ) );
                    // Restore button ornament
                    Blit( GetICN( ICN::TRADPOSE, 17 + i ), offsetXD + offsetXO + offsetXN + offsetXN + offsetXN + 20, offsetY, out,
                          offsetXD + offsetXO + offsetXN + offsetXN + offsetXN + 20, offsetY, 1, 1 );
                    Blit( GetICN( ICN::TRADPOSE, 17 + i ), offsetXD + offsetXO + offsetXN + offsetXN + offsetXN + 21, offsetY + 1, out,
                          offsetXD + offsetXO + offsetXN + offsetXN + offsetXN + 21, offsetY + 1, 2, 3 );
                    Blit( GetICN( ICN::TRADPOSE, 17 + i ), offsetXD + offsetXO + offsetXN + offsetXN + offsetXN + 20, offsetY, out,
                          offsetXD + offsetXO + offsetXN + offsetXN + offsetXN + 21, offsetY + 4, 1, 1 );
                }
                return true;
            case ICN::BUTTON_SMALL_MIN_GOOD:
                _icnVsSprite[id].resize( 2 );
                for ( int32_t i = 0; i < static_cast<int32_t>( _icnVsSprite[id].size() ); ++i ) {
                    Sprite & out = _icnVsSprite[id][i];
                    out = GetICN( ICN::RECRUIT, 4 + i );
                    // Clean the button and leave 'M'
                    Fill( out, 31 - 2 * i, 5 + i, 25, 15, getButtonFillingColor( i == 0 ) );
                    Fill( out, 29 - 2 * i, 17 + i, 2, 2, getButtonFillingColor( i == 0 ) );
                    // Add 'I'
                    Blit( GetICN( ICN::APANEL, 4 + i ), 25 - i, 19 + i, out, 32 - i, 4 + i, 7 - i, 15 );
                    Blit( GetICN( ICN::RECRUIT, 4 + i ), 28 - i, 7 + i, out, 36 - i, 7 + i, 3, 9 );
                    Fill( out, 37 - i, 16 + i, 2, 3, getButtonFillingColor( i == 0 ) );
                    // Add 'N'
                    Blit( GetICN( ICN::TRADPOST, 17 + i ), 50 - i, 5, out, 41 - i, 5, 14, 15 );
                    Fill( out, 41 - i, 5, 1, 1, getButtonFillingColor( i == 0 ) );
                    Fill( out, 41 - i, 5 + 9, 1, 1, getButtonFillingColor( i == 0 ) );
                }
                return true;
            default:
                break;
            }
            return false;
        }

        bool generatePolishSpecificImages( const int id )
        {
            switch ( id ) {
            case ICN::BTNBATTLEONLY:
                _icnVsSprite[id].resize( 2 );
                for ( int32_t i = 0; i < static_cast<int32_t>( _icnVsSprite[id].size() ); ++i ) {
                    Sprite & out = _icnVsSprite[id][i];
                    out = GetICN( ICN::BTNNEWGM, 6 + i );
                    // clean the button
                    Fill( out, 25, 18, 88, 23, getButtonFillingColor( i == 0 ) );
                    const int32_t offsetX = 46;
                    const int32_t offsetY = 23;
                    // Add 'BI'
                    Blit( GetICN( ICN::BTNMCFG, 2 + i ), 58 - i, 29, out, offsetX - i, offsetY, 14, 11 );
                    // Add 'T'
                    Blit( GetICN( ICN::BTNNEWGM, 0 + i ), 24 - i, 29, out, offsetX + 14 - i, offsetY, 9, 11 );
                    // Add 'WA'
                    Blit( GetICN( ICN::BTNEMAIN, 0 + i ), 45 - i, 23, out, offsetX + 23 - i, offsetY, 24, 11 );
                    // Add pixel to 'W'
                    Blit( GetICN( ICN::BTNEMAIN, 0 + i ), 47 - i, 23 + i, out, offsetX + 38 - i, offsetY + i, 1, 1 );
                }
                return true;
            default:
                break;
            }
            return false;
        }

        bool generateItalianSpecificImages( const int id )
        {
            switch ( id ) {
            case ICN::BTNBATTLEONLY:
                _icnVsSprite[id].resize( 2 );
                for ( int32_t i = 0; i < static_cast<int32_t>( _icnVsSprite[id].size() ); ++i ) {
                    Sprite & out = _icnVsSprite[id][i];
                    out = GetICN( ICN::BTNNEWGM, 6 + i );
                    // clean the button
                    const uint8_t buttonFillingColor = getButtonFillingColor( i == 0 );
                    Fill( out, 25, 18, 88, 23, buttonFillingColor );
                    const int32_t offsetX = 16;
                    const int32_t offsetY = 21;
                    // Add 'B'
                    Blit( GetICN( ICN::BTNBAUD, 0 + i ), 42 - i, 28, out, offsetX - i, offsetY, 13, 15 );
                    Fill( out, offsetX + 11, offsetY + 13, 1, 2, buttonFillingColor );
                    // Add 'A'
                    Blit( GetICN( ICN::BTNNEWGM, 0 + i ), 80 - i, 28, out, offsetX + 13 - i, offsetY, 14, 15 );
                    Fill( out, offsetX + 13 - i, offsetY + 3, 1, 4, buttonFillingColor );
                    // Add 'T'
                    Blit( GetICN( ICN::BTNMP, 0 + i ), 74 - i, 5, out, offsetX + 27 - 2 * i, offsetY, 12, 15 );
                    // Add 'T'
                    Blit( GetICN( ICN::BTNMP, 0 + i ), 74 - i, 5, out, offsetX + 39 - 2 * i, offsetY, 12, 15 );
                    // Add 'A'
                    Blit( GetICN( ICN::BTNNEWGM, 0 + i ), 80 - i, 28, out, offsetX + 50 - i, offsetY, 14, 15 );
                    Fill( out, offsetX + 65 - i, offsetY + 5, 1, 2, buttonFillingColor );
                    Fill( out, offsetX + 65 - i, offsetY + 14, 1, 3, buttonFillingColor );
                    Fill( out, offsetX + 50 - i, offsetY + 3, 1, 4, buttonFillingColor );
                    // Add 'G'
                    Blit( GetICN( ICN::BTNNEWGM, 0 + i ), 44 - i, 12, out, offsetX + 65 - i, offsetY, 11, 15 );
                    // Add 'L'
                    Blit( GetICN( ICN::BTNDC, 4 + i ), 77 - i, 21, out, offsetX + 77 - 2 * i, offsetY, 9, 15 );
                    // Add 'I'
                    Blit( GetICN( ICN::BTNNEWGM, 0 + i ), 56 - i, 12, out, offsetX + 86 - i, offsetY, 7, 15 );
                    // Add 'A'
                    Blit( GetICN( ICN::BTNNEWGM, 0 + i ), 80 - i, 28, out, offsetX + 93 - i, offsetY, 14, 15 );
                    Fill( out, offsetX + 109 - i, offsetY + 5, 1, 2, buttonFillingColor );
                    Fill( out, offsetX + 93 - i, offsetY + 3, 1, 4, buttonFillingColor );
                }
                return true;
            default:
                break;
            }
            return false;
        }

        void generateLanguageSpecificImages( int id )
        {
            assert( isLanguageDependentIcnId( id ) );

            const fheroes2::SupportedLanguage resourceLanguage = fheroes2::getResourceLanguage();

            // Language-specific image generators, may fail
            if ( fheroes2::getCurrentLanguage() == resourceLanguage ) {
                switch ( resourceLanguage ) {
                case fheroes2::SupportedLanguage::German:
                    if ( generateGermanSpecificImages( id ) ) {
                        return;
                    }
                    break;
                case fheroes2::SupportedLanguage::French:
                    if ( generateFrenchSpecificImages( id ) ) {
                        return;
                    }
                    break;
                case fheroes2::SupportedLanguage::Polish:
                    if ( generatePolishSpecificImages( id ) ) {
                        return;
                    }
                    break;
                case fheroes2::SupportedLanguage::Italian:
                    if ( generateItalianSpecificImages( id ) ) {
                        return;
                    }
                    break;
                default:
                    break;
                }
            }
            // Image generator of a last resort, must provide the generation of the "default" variant
            // for all image ids for which this function can be called, and must not fail.
            generateDefaultImages( id );
        }

        bool LoadModifiedICN( int id )
        {
            switch ( id ) {
            case ICN::ROUTERED:
                CopyICNWithPalette( id, ICN::ROUTE, PAL::PaletteType::RED );
                return true;
            case ICN::FONT:
            case ICN::SMALFONT: {
                LoadOriginalICN( id );

                auto & imageArray = _icnVsSprite[id];
                if ( imageArray.size() < 96 ) {
                    // 96 symbols is the minimum requirement for English.
                    throw std::logic_error( "The game resources are corrupted. Please use resources from a licensed version of Heroes of Might and Magic II." );
                }

                // Compare '(' and ')' symbols. By size they are always the same. However, we play safe and fail if both dimensions are different.
                if ( ( imageArray[8].width() != imageArray[9].width() ) && ( imageArray[8].height() != imageArray[9].height() ) ) {
                    // This is most likely a corrupted font or a pirated translation to a non-English language which causes all sorts of rendering issues.
                    throw std::logic_error( "The game resources are corrupted. Please use resources from a licensed version of Heroes of Might and Magic II." );
                }

                const std::vector<uint8_t> & body = ::AGG::getDataFromAggFile( ICN::GetString( id ) );
                const uint32_t crc32 = fheroes2::calculateCRC32( body.data(), body.size() );

                if ( id == ICN::SMALFONT ) {
                    // Small font in official Polish GoG version has all letters shifted 1 pixel down.
                    if ( crc32 == 0xE9EC7A63 ) {
                        for ( Sprite & letter : imageArray ) {
                            letter.setPosition( letter.x(), letter.y() - 1 );
                        }
                    }
                    modifyBaseSmallFont( _icnVsSprite[id] );
                }
                else {
                    assert( id == ICN::FONT );
                    // The original images contain an issue: image layer has value 50 which is '2' in UTF-8. We must correct these (only 3) places
                    for ( fheroes2::Sprite & fontImage : imageArray ) {
                        ReplaceColorIdByTransformId( fontImage, 50, 2 );
                    }
                    modifyBaseNormalFont( _icnVsSprite[id] );
                }

                // Some checks that we really have CP1251 font
                const int32_t verifiedFontWidth = ( id == ICN::FONT ) ? 19 : 12;
                if ( imageArray.size() == 162 && imageArray[121].width() == verifiedFontWidth ) {
                    // Engine expects that letter indexes correspond to charcode - 0x20.
                    // In case CP1251 font.icn contains sprites for chars 0x20-0x7F, 0xC0-0xDF, 0xA8, 0xE0-0xFF, 0xB8 (in that order).
                    // We rearrange sprites array for corresponding sprite indexes to charcode - 0x20.
                    const Sprite firstSprite{ imageArray[0] };
                    imageArray.insert( imageArray.begin() + 96, 64, firstSprite );
                    std::swap( imageArray[136], imageArray[192] ); // Move sprites for chars 0xA8
                    std::swap( imageArray[152], imageArray[225] ); // and 0xB8 to it's places.
                    imageArray.pop_back();
                    imageArray.erase( imageArray.begin() + 192 );
                }
                // German version uses CP1252
                if ( crc32 == 0x04745D1D || crc32 == 0xD0F0D852 ) {
                    const Sprite firstSprite{ imageArray[0] };
                    imageArray.insert( imageArray.begin() + 96, 124, firstSprite );
                    std::swap( imageArray[164], imageArray[224] );
                    std::swap( imageArray[182], imageArray[225] );
                    std::swap( imageArray[188], imageArray[226] );
                    std::swap( imageArray[191], imageArray[223] );
                    std::swap( imageArray[196], imageArray[220] );
                    std::swap( imageArray[214], imageArray[221] );
                    std::swap( imageArray[220], imageArray[222] );
                    imageArray.erase( imageArray.begin() + 221, imageArray.end() );
                }
                // French version has its own special encoding but should conform to CP1252 too
                if ( crc32 == 0xD9556567 || crc32 == 0x406967B9 ) {
                    const Sprite firstSprite{ imageArray[0] };
                    imageArray.insert( imageArray.begin() + 96, 160 - 32, firstSprite );
                    imageArray[192 - 32] = imageArray[33];
                    imageArray[199 - 32] = imageArray[35];
                    imageArray[201 - 32] = imageArray[37];
                    imageArray[202 - 32] = imageArray[37];
                    imageArray[244 - 32] = imageArray[3];
                    imageArray[251 - 32] = imageArray[4];
                    imageArray[249 - 32] = imageArray[6];
                    imageArray[226 - 32] = imageArray[10];
                    imageArray[239 - 32] = imageArray[28];
                    imageArray[238 - 32] = imageArray[30];
                    imageArray[224 - 32] = imageArray[32];
                    imageArray[231 - 32] = imageArray[62];
                    imageArray[232 - 32] = imageArray[64];
                    imageArray[239 - 32] = imageArray[91];
                    imageArray[234 - 32] = imageArray[92];
                    imageArray[238 - 32] = imageArray[93];
                    imageArray[233 - 32] = imageArray[94];
                    imageArray[238 - 32] = imageArray[95];
                    imageArray.erase( imageArray.begin() + 252 - 32, imageArray.end() );
                }
                // Italian version uses CP1252
                if ( crc32 == 0x219B3124 || crc32 == 0x1F3C3C74 ) {
                    const Sprite firstSprite{ imageArray[0] };
                    imageArray.insert( imageArray.begin() + 101, 155 - 32, firstSprite );
                    imageArray[192 - 32] = imageArray[33];
                    imageArray[200 - 32] = imageArray[37];
                    imageArray[201 - 32] = imageArray[37];
                    imageArray[204 - 32] = imageArray[41];
                    imageArray[210 - 32] = imageArray[47];
                    imageArray[217 - 32] = imageArray[53];
                    imageArray[224 - 32] = imageArray[96];
                    imageArray[232 - 32] = imageArray[97];
                    imageArray[233 - 32] = imageArray[69];
                    imageArray[236 - 32] = imageArray[98];
                    imageArray[242 - 32] = imageArray[99];
                    imageArray[249 - 32] = imageArray[100];
                    imageArray.erase( imageArray.begin() + 250 - 32, imageArray.end() );
                }
                return true;
            }
            case ICN::YELLOW_FONT:
                CopyICNWithPalette( id, ICN::FONT, PAL::PaletteType::YELLOW_FONT );
                return true;
            case ICN::YELLOW_SMALLFONT:
                CopyICNWithPalette( id, ICN::SMALFONT, PAL::PaletteType::YELLOW_FONT );
                return true;
            case ICN::GRAY_FONT:
                CopyICNWithPalette( id, ICN::FONT, PAL::PaletteType::GRAY_FONT );
                return true;
            case ICN::GRAY_SMALL_FONT:
                CopyICNWithPalette( id, ICN::SMALFONT, PAL::PaletteType::GRAY_FONT );
                return true;
            case ICN::SPELLS:
                LoadOriginalICN( id );
                _icnVsSprite[id].resize( 67 );
                for ( uint32_t i = 60; i < 66; ++i ) {
                    int originalIndex = 0;
                    if ( i == 60 ) // Mass Cure
                        originalIndex = 6;
                    else if ( i == 61 ) // Mass Haste
                        originalIndex = 14;
                    else if ( i == 62 ) // Mass Slow
                        originalIndex = 1;
                    else if ( i == 63 ) // Mass Bless
                        originalIndex = 7;
                    else if ( i == 64 ) // Mass Curse
                        originalIndex = 3;
                    else if ( i == 65 ) // Mass Shield
                        originalIndex = 15;

                    const Sprite & originalImage = _icnVsSprite[id][originalIndex];
                    Sprite & image = _icnVsSprite[id][i];

                    image.resize( originalImage.width() + 8, originalImage.height() + 8 );
                    image.setPosition( originalImage.x() + 4, originalImage.y() + 4 );
                    image.fill( 1 );

                    AlphaBlit( originalImage, image, 0, 0, 128 );
                    AlphaBlit( originalImage, image, 4, 4, 192 );
                    Blit( originalImage, image, 8, 8 );

                    AddTransparency( image, 1 );
                }

                // The Petrification spell does not have its own icon in the original game.
                h2d::readImage( "petrification_spell_icon.image", _icnVsSprite[id][66] );

                return true;
            case ICN::CSLMARKER:
                _icnVsSprite[id].resize( 3 );
                for ( uint32_t i = 0; i < 3; ++i ) {
                    _icnVsSprite[id][i] = GetICN( ICN::LOCATORS, 24 );
                    if ( i == 1 ) {
                        ReplaceColorId( _icnVsSprite[id][i], 0x0A, 0xD6 );
                    }
                    else if ( i == 2 ) {
                        ReplaceColorId( _icnVsSprite[id][i], 0x0A, 0xDE );
                    }
                }
                return true;
            case ICN::BATTLESKIP:
                _icnVsSprite[id].resize( 2 );
                for ( uint32_t i = 0; i < 2; ++i ) {
                    Sprite & out = _icnVsSprite[id][i];
                    out = GetICN( ICN::TEXTBAR, 4 + i );

                    // clean the button
                    Blit( GetICN( ICN::SYSTEM, 11 + i ), 3, 8, out, 3, 1, 43, 14 );

                    // add 'skip'
                    Blit( GetICN( ICN::TEXTBAR, i ), 3, 10, out, 3, 0, 43, 14 );
                }
                return true;
            case ICN::BUYMAX:
                _icnVsSprite[id].resize( 2 );
                for ( uint32_t i = 0; i < 2; ++i ) {
                    Sprite & out = _icnVsSprite[id][i];
                    out = GetICN( ICN::WELLXTRA, i );

                    // clean the button
                    Blit( GetICN( ICN::SYSTEM, 11 + i ), 10, 6, out, 6, 2, 52, 14 );

                    // add 'max'
                    Blit( GetICN( ICN::RECRUIT, 4 + i ), 12, 6, out, 7, 3, 50, 12 );
                }
                return true;
            case ICN::BUTTON_NEW_GAME_GOOD:
            case ICN::BUTTON_NEW_GAME_EVIL:
            case ICN::BUTTON_SAVE_GAME_GOOD:
            case ICN::BUTTON_SAVE_GAME_EVIL:
            case ICN::BUTTON_LOAD_GAME_GOOD:
            case ICN::BUTTON_LOAD_GAME_EVIL:
            case ICN::BUTTON_INFO_GOOD:
            case ICN::BUTTON_INFO_EVIL:
            case ICN::BUTTON_QUIT_GOOD:
            case ICN::BUTTON_QUIT_EVIL:
            case ICN::BUTTON_SMALL_CANCEL_GOOD:
            case ICN::BUTTON_SMALL_CANCEL_EVIL:
            case ICN::BUTTON_SMALL_OKAY_GOOD:
            case ICN::BUTTON_SMALL_OKAY_EVIL:
            case ICN::BUTTON_SMALLER_OKAY_GOOD:
            case ICN::BUTTON_SMALLER_OKAY_EVIL:
            case ICN::BUTTON_SMALL_ACCEPT_GOOD:
            case ICN::BUTTON_SMALL_ACCEPT_EVIL:
            case ICN::BUTTON_SMALL_DECLINE_GOOD:
            case ICN::BUTTON_SMALL_DECLINE_EVIL:
            case ICN::BUTTON_SMALL_LEARN_GOOD:
            case ICN::BUTTON_SMALL_LEARN_EVIL:
            case ICN::BUTTON_SMALL_TRADE_GOOD:
            case ICN::BUTTON_SMALL_TRADE_EVIL:
            case ICN::BUTTON_SMALL_YES_GOOD:
            case ICN::BUTTON_SMALL_YES_EVIL:
            case ICN::BUTTON_SMALL_NO_GOOD:
            case ICN::BUTTON_SMALL_NO_EVIL:
            case ICN::BUTTON_SMALL_EXIT_GOOD:
            case ICN::BUTTON_SMALL_EXIT_EVIL:
            case ICN::BUTTON_SMALLER_EXIT_GOOD:
            case ICN::BUTTON_SMALLER_EXIT_EVIL:
            case ICN::BUTTON_SMALL_DISMISS_GOOD:
            case ICN::BUTTON_SMALL_DISMISS_EVIL:
            case ICN::BUTTON_SMALL_UPGRADE_GOOD:
            case ICN::BUTTON_SMALL_UPGRADE_EVIL:
            case ICN::BUTTON_SMALL_RESTART_GOOD:
            case ICN::BUTTON_SMALL_RESTART_EVIL:
            case ICN::BUTTON_KINGDOM_EXIT:
            case ICN::BUTTON_KINGDOM_HEROES:
            case ICN::BUTTON_KINGDOM_TOWNS:
            case ICN::BUTTON_MAPSIZE_SMALL:
            case ICN::BUTTON_MAPSIZE_MEDIUM:
            case ICN::BUTTON_MAPSIZE_LARGE:
            case ICN::BUTTON_MAPSIZE_XLARGE:
            case ICN::BUTTON_MAPSIZE_ALL:
            case ICN::BUTTON_MAP_SELECT:
            case ICN::BUTTON_STANDARD_GAME:
            case ICN::BUTTON_CAMPAIGN_GAME:
            case ICN::BUTTON_MULTIPLAYER_GAME:
            case ICN::BUTTON_LARGE_CANCEL:
            case ICN::BUTTON_LARGE_CONFIG:
            case ICN::BUTTON_ORIGINAL_CAMPAIGN:
            case ICN::BUTTON_EXPANSION_CAMPAIGN:
            case ICN::BUTTON_HOT_SEAT:
            case ICN::BUTTON_2_PLAYERS:
            case ICN::BUTTON_3_PLAYERS:
            case ICN::BUTTON_4_PLAYERS:
            case ICN::BUTTON_5_PLAYERS:
            case ICN::BUTTON_6_PLAYERS:
            case ICN::BTNBATTLEONLY:
            case ICN::BTNGIFT_GOOD:
            case ICN::BTNGIFT_EVIL:
            case ICN::UNIFORM_EVIL_MAX_BUTTON:
            case ICN::UNIFORM_EVIL_MIN_BUTTON:
            case ICN::UNIFORM_GOOD_MAX_BUTTON:
            case ICN::UNIFORM_GOOD_MIN_BUTTON:
            case ICN::UNIFORM_GOOD_OKAY_BUTTON:
            case ICN::UNIFORM_EVIL_OKAY_BUTTON:
            case ICN::UNIFORM_GOOD_CANCEL_BUTTON:
            case ICN::UNIFORM_EVIL_CANCEL_BUTTON:
            case ICN::UNIFORM_GOOD_EXIT_BUTTON:
            case ICN::UNIFORM_EVIL_EXIT_BUTTON:
            case ICN::BUTTON_SMALL_MIN_GOOD:
            case ICN::BUTTON_SMALL_MIN_EVIL:
            case ICN::BUTTON_SMALL_MAX_GOOD:
            case ICN::BUTTON_SMALL_MAX_EVIL:
            case ICN::BUTTON_GUILDWELL_EXIT:
            case ICN::GOOD_CAMPAIGN_BUTTONS:
            case ICN::EVIL_CAMPAIGN_BUTTONS:
            case ICN::POL_CAMPAIGN_BUTTONS:
            case ICN::BUTTON_VIEWWORLD_EXIT_GOOD:
            case ICN::BUTTON_VIEWWORLD_EXIT_EVIL:
                generateLanguageSpecificImages( id );
                return true;
            case ICN::PHOENIX:
                LoadOriginalICN( id );
                // First sprite has cropped shadow. We copy missing part from another 'almost' identical frame
                if ( _icnVsSprite[id].size() >= 32 ) {
                    const Sprite & in = _icnVsSprite[id][32];
                    Copy( in, 60, 73, _icnVsSprite[id][1], 60, 73, 14, 13 );
                    Copy( in, 56, 72, _icnVsSprite[id][30], 56, 72, 18, 9 );
                }
                return true;
            case ICN::MONH0028: // phoenix
                LoadOriginalICN( id );
                if ( _icnVsSprite[id].size() == 1 ) {
                    const Sprite & correctFrame = GetICN( ICN::PHOENIX, 32 );
                    Copy( correctFrame, 60, 73, _icnVsSprite[id][0], 58, 70, 14, 13 );
                }
                return true;
            case ICN::CAVALRYR:
                LoadOriginalICN( id );
                // Sprite 23 has incorrect colors, we need to replace them
                if ( _icnVsSprite[id].size() >= 23 ) {
                    Sprite & out = _icnVsSprite[id][23];

                    std::vector<uint8_t> indexes( 256 );
                    for ( uint32_t i = 0; i < 256; ++i ) {
                        indexes[i] = static_cast<uint8_t>( i );
                    }

                    indexes[69] = 187;
                    indexes[71] = 195;
                    indexes[73] = 188;
                    indexes[74] = 190;
                    indexes[75] = 193;
                    indexes[76] = 191;
                    indexes[77] = 195;
                    indexes[80] = 195;
                    indexes[81] = 196;
                    indexes[83] = 196;
                    indexes[84] = 197;
                    indexes[151] = 197;

                    ApplyPalette( out, indexes );
                }
                return true;
            case ICN::TITANMSL:
                LoadOriginalICN( id );
                if ( _icnVsSprite[id].size() == 7 ) {
                    // We need to shift Titan lightning arrow sprite position to correctly render it.
                    _icnVsSprite[id][0].setPosition( _icnVsSprite[id][0].x(), _icnVsSprite[id][0].y() - 5 );
                    _icnVsSprite[id][1].setPosition( _icnVsSprite[id][1].x() - 5, _icnVsSprite[id][1].y() - 5 );
                    _icnVsSprite[id][2].setPosition( _icnVsSprite[id][2].x() - 10, _icnVsSprite[id][2].y() );
                    _icnVsSprite[id][3].setPosition( _icnVsSprite[id][3].x() - 15, _icnVsSprite[id][3].y() );
                    _icnVsSprite[id][4].setPosition( _icnVsSprite[id][4].x() - 10, _icnVsSprite[id][2].y() );
                    _icnVsSprite[id][5].setPosition( _icnVsSprite[id][5].x() - 5, _icnVsSprite[id][5].y() - 5 );
                    _icnVsSprite[id][6].setPosition( _icnVsSprite[id][6].x(), _icnVsSprite[id][6].y() - 5 );
                }
                return true;
            case ICN::TROLLMSL:
                LoadOriginalICN( id );
                if ( _icnVsSprite[id].size() == 1 ) {
                    Sprite & out = _icnVsSprite[id][0];
                    // The original sprite contains 2 pixels which are empty
                    if ( out.width() * out.height() > 188 && out.transform()[147] == 1 && out.transform()[188] == 1 ) {
                        out.transform()[147] = 0;
                        out.image()[147] = 22;

                        out.transform()[188] = 0;
                        out.image()[188] = 24;
                    }
                }
                return true;
            case ICN::TROLL2MSL:
                LoadOriginalICN( ICN::TROLLMSL );
                if ( _icnVsSprite[ICN::TROLLMSL].size() == 1 ) {
                    _icnVsSprite[id].resize( 1 );

                    Sprite & out = _icnVsSprite[id][0];
                    out = _icnVsSprite[ICN::TROLLMSL][0];

                    // The original sprite contains 2 pixels which are empty
                    if ( out.width() * out.height() > 188 && out.transform()[147] == 1 && out.transform()[188] == 1 ) {
                        out.transform()[147] = 0;
                        out.image()[147] = 22;

                        out.transform()[188] = 0;
                        out.image()[188] = 24;
                    }

                    std::vector<uint8_t> indexes( 256 );
                    for ( uint32_t i = 0; i < 256; ++i ) {
                        indexes[i] = static_cast<uint8_t>( i );
                    }

                    indexes[10] = 152;
                    indexes[11] = 153;
                    indexes[12] = 154;
                    indexes[13] = 155;
                    indexes[14] = 155;
                    indexes[15] = 156;
                    indexes[16] = 157;
                    indexes[17] = 158;
                    indexes[18] = 159;
                    indexes[19] = 160;
                    indexes[20] = 160;
                    indexes[21] = 161;
                    indexes[22] = 162;
                    indexes[23] = 163;
                    indexes[24] = 164;
                    indexes[25] = 165;
                    indexes[26] = 166;
                    indexes[27] = 166;
                    indexes[28] = 167;
                    indexes[29] = 168;
                    indexes[30] = 169;
                    indexes[31] = 170;
                    indexes[32] = 171;
                    indexes[33] = 172;
                    indexes[34] = 172;
                    indexes[35] = 173;

                    ApplyPalette( out, indexes );
                }
                return true;
            case ICN::GOLEM:
            case ICN::GOLEM2:
                LoadOriginalICN( id );
                // Original Golem ICN contains 40 frames. We make the corrections only for original sprite.
                if ( _icnVsSprite[id].size() == 40 ) {
                    // Movement animation fix for Iron and Steel Golem: its 'MOVE_MAIN' animation is missing 1/4 of animation start.
                    // The 'MOVE_START' (for first and one cell move) has this 1/4 of animation, but 'MOVE_TILE_START` is empty,
                    // so we make a copy of 'MOVE_MAIN' frames to the end of sprite vector and correct their 'x' coordinate
                    // to cover the whole cell except the last frame, that has correct coordinates.
                    const size_t golemICNSize = _icnVsSprite[id].size();
                    // 'MOVE_MAIN' has 7 frames and we copy only first 6.
                    const int32_t copyFramesNum = 6;

                    _icnVsSprite[id].reserve( golemICNSize + copyFramesNum );
                    // 'MOVE_MAIN' frames starts from the 6th frame in Golem ICN sprites.
                    size_t copyFrame = 6;

                    for ( int32_t i = 0; i < copyFramesNum; ++i, ++copyFrame ) {
                        // IMPORTANT: we MUST do a copy of a vector element if we want to insert it to the same vector.
                        fheroes2::Sprite originalFrame = _icnVsSprite[id][copyFrame];
                        _icnVsSprite[id].emplace_back( std::move( originalFrame ) );

                        const size_t frameID = golemICNSize + i;
                        // We have 7 'MOVE_MAIN' frames and 1/4 of cell to expand the horizontal movement, so we shift the first copied frame by "6*CELLW/(4*7)" to the
                        // left and reduce this shift every next frame by "CELLW/(7*4)".
                        _icnVsSprite[id][frameID].setPosition( _icnVsSprite[id][frameID].x() - ( copyFramesNum - i ) * CELLW / 28, _icnVsSprite[id][frameID].y() );
                    }
                }
                return true;
            case ICN::LOCATORE:
            case ICN::LOCATORS:
                LoadOriginalICN( id );
                if ( _icnVsSprite[id].size() > 15 ) {
                    if ( _icnVsSprite[id][12].width() == 47 ) {
                        Sprite & out = _icnVsSprite[id][12];
                        out = Crop( out, 0, 0, out.width() - 1, out.height() );
                    }
                    if ( _icnVsSprite[id][15].width() == 47 ) {
                        Sprite & out = _icnVsSprite[id][15];
                        out = Crop( out, 0, 0, out.width() - 1, out.height() );
                    }
                }
                return true;
            case ICN::TOWNBKG2:
                LoadOriginalICN( id );
                if ( _icnVsSprite[id].size() == 1 ) {
                    Sprite & out = _icnVsSprite[id][0];
                    // The first pixel of the original sprite has incorrect color.
                    if ( !out.empty() ) {
                        out._disableTransformLayer();
                        out.image()[0] = 10;
                    }
                }
                return true;
            case ICN::HSICONS:
                LoadOriginalICN( id );
                if ( _icnVsSprite[id].size() > 7 ) {
                    // The first sprite has no transparency.
                    _icnVsSprite[id][0]._disableTransformLayer();

                    Sprite & out = _icnVsSprite[id][7];
                    if ( out.width() == 34 && out.height() == 19 ) {
                        Sprite temp;
                        std::swap( temp, out );

                        out.resize( temp.width() + 1, temp.height() );
                        out.reset();
                        Copy( temp, 0, 0, out, 1, 0, temp.width(), temp.height() );
                        Copy( temp, temp.width() - 1, 10, out, 0, 10, 1, 3 );
                    }
                }
                return true;
            case ICN::LISTBOX_EVIL:
                CopyICNWithPalette( id, ICN::LISTBOX, PAL::PaletteType::GRAY );
                for ( fheroes2::Sprite & sprite : _icnVsSprite[id] ) {
                    ApplyPalette( sprite, 2 );
                }
                return true;
            case ICN::MONS32:
                LoadOriginalICN( id );

                if ( _icnVsSprite[id].size() > 4 ) { // Veteran Pikeman
                    Sprite & modified = _icnVsSprite[id][4];

                    Sprite temp( modified.width(), modified.height() + 1 );
                    temp.reset();
                    Blit( modified, 0, 0, temp, 0, 1, modified.width(), modified.height() );
                    modified = std::move( temp );
                    Fill( modified, 7, 0, 4, 1, 36 );
                }
                if ( _icnVsSprite[id].size() > 6 ) { // Master Swordsman
                    Sprite & modified = _icnVsSprite[id][6];

                    Sprite temp( modified.width(), modified.height() + 1 );
                    temp.reset();
                    Blit( modified, 0, 0, temp, 0, 1, modified.width(), modified.height() );
                    modified = std::move( temp );
                    Fill( modified, 2, 0, 5, 1, 36 );
                }
                if ( _icnVsSprite[id].size() > 8 ) { // Champion
                    Sprite & modified = _icnVsSprite[id][8];

                    Sprite temp( modified.width(), modified.height() + 1 );
                    temp.reset();
                    Blit( modified, 0, 0, temp, 0, 1, modified.width(), modified.height() );
                    modified = std::move( temp );
                    Fill( modified, 12, 0, 5, 1, 36 );
                }
                if ( _icnVsSprite[id].size() > 33 ) {
                    // Minotaur King original mini sprite has blue armlets. We make them gold to correspond the ICN::MINOTAU2.
                    Sprite & modified = _icnVsSprite[id][33];

                    if ( modified.width() == 20 && modified.height() == 36 ) {
                        // We update these pixels: 6x16, 7x16, 8x16, 5x17, 6x17, 7x17, 8x17, 6x18, 7x18, 14x18, 14x19.
                        for ( const uint32_t pixelNumber : { 326, 327, 328, 345, 346, 347, 348, 366, 367, 374, 394 } ) {
                            // The gold color gradient has -42 offset from blue color gradient.
                            modified.image()[pixelNumber] -= 42;
                        }
                    }
                }
                if ( _icnVsSprite[id].size() > 62 ) {
                    const Point shadowOffset( -1, 2 );
                    for ( size_t i = 0; i < 62; ++i ) {
                        Sprite & modified = _icnVsSprite[id][i];
                        const Point originalOffset( modified.x(), modified.y() );
                        Sprite temp = addShadow( modified, { -1, 2 }, 2 );
                        temp.setPosition( originalOffset.x - 1, originalOffset.y + 2 );

                        const Rect area = GetActiveROI( temp, 2 );
                        if ( area.x > 0 || area.height != temp.height() ) {
                            const Point offset( temp.x() - area.x, temp.y() - temp.height() + area.y + area.height );
                            modified = Crop( temp, area.x, area.y, area.width, area.height );
                            modified.setPosition( offset.x, offset.y );
                        }
                        else {
                            modified = std::move( temp );
                        }
                    }
                }
                if ( _icnVsSprite[id].size() > 63 && _icnVsSprite[id][63].width() == 19 && _icnVsSprite[id][63].height() == 37 ) { // Air Elemental
                    Sprite & modified = _icnVsSprite[id][63];
                    modified.image()[19 * 9 + 9] = modified.image()[19 * 5 + 11];
                    modified.transform()[19 * 9 + 9] = modified.transform()[19 * 5 + 11];
                }

                return true;
            case ICN::MONSTER_SWITCH_LEFT_ARROW:
                _icnVsSprite[id].resize( 2 );
                for ( uint32_t i = 0; i < 2; ++i ) {
                    const Sprite & source = GetICN( ICN::RECRUIT, i );
                    Sprite & out = _icnVsSprite[id][i];
                    out.resize( source.height(), source.width() );
                    Transpose( source, out );
                    out = Flip( out, false, true );
                    out.setPosition( source.y() - static_cast<int32_t>( i ), source.x() );
                }
                return true;
            case ICN::MONSTER_SWITCH_RIGHT_ARROW:
                _icnVsSprite[id].resize( 2 );
                for ( uint32_t i = 0; i < 2; ++i ) {
                    const Sprite & source = GetICN( ICN::RECRUIT, i + 2 );
                    Sprite & out = _icnVsSprite[id][i];
                    out.resize( source.height(), source.width() );
                    Transpose( source, out );
                    out = Flip( out, false, true );
                    out.setPosition( source.y(), source.x() );
                }
                return true;
            case ICN::SURRENDR:
            case ICN::SURRENDE:
                LoadOriginalICN( id );
                if ( _icnVsSprite[id].size() >= 4 ) {
                    if ( id == ICN::SURRENDR ) {
                        // Fix incorrect font color on good ACCEPT button.
                        ReplaceColorId( _icnVsSprite[id][0], 28, 56 );
                    }
                    // Fix pressed buttons background.
                    for ( const uint32_t i : { 0, 2 } ) {
                        Sprite & out = _icnVsSprite[id][i + 1];

                        Sprite tmp( out.width(), out.height() );
                        tmp.reset();
                        Copy( out, 0, 1, tmp, 1, 0, tmp.width() - 1, tmp.height() - 1 );
                        CopyTransformLayer( _icnVsSprite[id][i], tmp );

                        out.reset();
                        Copy( tmp, 1, 0, out, 0, 1, tmp.width() - 1, tmp.height() - 1 );
                    }
                }
                return true;
            case ICN::NON_UNIFORM_GOOD_RESTART_BUTTON:
                _icnVsSprite[id].resize( 2 );
                _icnVsSprite[id][0] = Crop( GetICN( ICN::CAMPXTRG, 2 ), 6, 0, 108, 25 );
                _icnVsSprite[id][0].setPosition( 0, 0 );

                _icnVsSprite[id][1] = GetICN( ICN::CAMPXTRG, 3 );
                _icnVsSprite[id][1].setPosition( 0, 0 );

                // fix transparent corners
                CopyTransformLayer( _icnVsSprite[id][1], _icnVsSprite[id][0] );
                return true;
            case ICN::NON_UNIFORM_EVIL_RESTART_BUTTON:
                _icnVsSprite[id].resize( 2 );
                _icnVsSprite[id][0] = Crop( GetICN( ICN::CAMPXTRE, 2 ), 4, 0, 108, 25 );
                _icnVsSprite[id][0].setPosition( 0, 0 );

                _icnVsSprite[id][1] = GetICN( ICN::CAMPXTRE, 3 );
                _icnVsSprite[id][1].setPosition( 0, 0 );

                // fix transparent corners
                CopyTransformLayer( _icnVsSprite[id][1], _icnVsSprite[id][0] );
                return true;
            case ICN::WHITE_LARGE_FONT: {
                GetICN( ICN::FONT, 0 );
                const std::vector<Sprite> & original = _icnVsSprite[ICN::FONT];
                _icnVsSprite[id].resize( original.size() );
                for ( size_t i = 0; i < _icnVsSprite[id].size(); ++i ) {
                    const Sprite & in = original[i];
                    Sprite & out = _icnVsSprite[id][i];
                    out.resize( in.width() * 2, in.height() * 2 );
                    Resize( in, out, true );
                    out.setPosition( in.x() * 2, in.y() * 2 );
                }
                return true;
            }
            case ICN::SWAP_ARROW_LEFT_TO_RIGHT:
            case ICN::SWAP_ARROW_RIGHT_TO_LEFT: {
                // Since the original game does not have such resources we could generate it from hero meeting sprite.
                const Sprite & original = GetICN( ICN::SWAPWIN, 0 );
                std::array<Image, 4> input;

                const int32_t width = 45;
                const int32_t height = 20;

                for ( Image & image : input ) {
                    image.resize( width, height );
                }

                Copy( original, 295, 270, input[0], 0, 0, width, height );
                Copy( original, 295, 291, input[1], 0, 0, width, height );
                Copy( original, 295, 363, input[2], 0, 0, width, height );
                Copy( original, 295, 384, input[3], 0, 0, width, height );

                input[1] = Flip( input[1], true, false );
                input[3] = Flip( input[3], true, false );

                Image out = ExtractCommonPattern( { &input[0], &input[1], &input[2], &input[3] } );

                // Here are 2 pixels which should be removed.
                if ( out.width() == width && out.height() == height ) {
                    out.image()[40] = 0;
                    out.transform()[40] = 1;

                    out.image()[30 + 3 * width] = 0;
                    out.transform()[30 + 3 * width] = 1;
                }

                _icnVsSprite[id].resize( 2 );
                _icnVsSprite[id][0] = ( id == ICN::SWAP_ARROW_LEFT_TO_RIGHT ) ? out : Flip( out, true, false );

                _icnVsSprite[id][1] = _icnVsSprite[id][0];
                _icnVsSprite[id][1].setPosition( -1, 1 );
                ApplyPalette( _icnVsSprite[id][1], 4 );

                return true;
            }
            case ICN::EDITOR:
                LoadOriginalICN( id );
                if ( !_icnVsSprite[id].empty() ) {
                    // Fix the cycling colors in original editor main menu background.
                    fheroes2::ApplyPalette( _icnVsSprite[id][0], PAL::GetPalette( PAL::PaletteType::NO_CYCLE ) );
                }
                return true;
            case ICN::HEROES:
                LoadOriginalICN( id );
                if ( !_icnVsSprite[id].empty() ) {
                    Sprite & original = _icnVsSprite[id][0];
                    // This is the main menu image which shouldn't have any transform layer.
                    original._disableTransformLayer();
                    if ( original.width() == 640 && original.height() == 480 ) {
                        // Fix incorrect pixel at position 260x305.
                        original.image()[195460] = 31;
                    }
                }
                return true;
            case ICN::TOWNBKG3:
                // Warlock town background image contains 'empty' pixels leading to appear them as black.
                LoadOriginalICN( id );
                if ( !_icnVsSprite[id].empty() ) {
                    Sprite & original = _icnVsSprite[id][0];
                    if ( original.width() == 640 && original.height() == 256 ) {
                        original._disableTransformLayer();
                        original.image()[51945] = 17;
                        original.image()[61828] = 25;
                        original.image()[64918] = 164;
                        original.image()[77685] = 18;
                        original.image()[84618] = 19;
                    }
                }
                return true;
            case ICN::MINIPORT:
                // Some heroes portraits have incorrect transparent pixels.
                LoadOriginalICN( id );
                if ( _icnVsSprite[id].size() > 60 ) {
                    Sprite & original = _icnVsSprite[id][60];
                    if ( original.width() == 30 && original.height() == 22 ) {
                        original._disableTransformLayer();
                        original.image()[5] = 75;
                        original.image()[310] = 48;
                        original.image()[358] = 64;
                        original.image()[424] = 65;
                    }
                }
                if ( _icnVsSprite[id].size() > 61 ) {
                    Sprite & original = _icnVsSprite[id][61];
                    if ( original.width() == 30 && original.height() == 22 ) {
                        original._disableTransformLayer();
                        original.image()[51] = 30;
                        original.image()[80] = 28;
                        original.image()[81] = 30;
                        original.image()[383] = 24;
                        original.image()[445] = 24;
                    }
                }
                if ( _icnVsSprite[id].size() > 65 ) {
                    Sprite & original = _icnVsSprite[id][65];
                    if ( original.width() == 30 && original.height() == 22 ) {
                        original._disableTransformLayer();
                        original.image()[499] = 60;
                        original.image()[601] = 24;
                        original.image()[631] = 28;
                    }
                }
                if ( _icnVsSprite[id].size() > 67 ) {
                    Sprite & original = _icnVsSprite[id][67];
                    if ( original.width() == 30 && original.height() == 22 ) {
                        original._disableTransformLayer();
                        original.image()[42] = 28;
                    }
                }
                return true;
            case ICN::MINICAPT:
                // Barbarian captain mini icon has  bad pixel at position 22x2.
                LoadOriginalICN( id );
                if ( _icnVsSprite[id].size() > 1 ) {
                    Sprite & original = _icnVsSprite[id][1];
                    if ( original.width() == 30 && original.height() == 22 ) {
                        original._disableTransformLayer();
                        original.image()[82] = 244;
                    }
                }
                return true;
            case ICN::PORT0091:
                // Barbarian captain has one bad pixel.
                LoadOriginalICN( id );
                if ( !_icnVsSprite[id].empty() ) {
                    Sprite & original = _icnVsSprite[id][0];
                    if ( original.width() == 101 && original.height() == 93 ) {
                        original._disableTransformLayer();
                        original.image()[9084] = 77;
                    }
                }
                return true;
            case ICN::PORT0090:
                // Knight captain has multiple bad pixels.
                LoadOriginalICN( id );
                if ( !_icnVsSprite[id].empty() ) {
                    Sprite & original = _icnVsSprite[id][0];
                    if ( original.width() == 101 && original.height() == 93 ) {
                        original._disableTransformLayer();
                        original.image()[2314] = 70;
                        original.image()[5160] = 71;
                        original.image()[5827] = 18;
                        original.image()[7474] = 167;
                    }
                }
                return true;
            case ICN::PORT0092:
                // Sorceress captain has two bad transparent pixels (8x20 and 8x66).
                LoadOriginalICN( id );
                if ( !_icnVsSprite[id].empty() ) {
                    Sprite & original = _icnVsSprite[id][0];
                    if ( original.width() == 101 && original.height() == 93 ) {
                        original._disableTransformLayer();
                        original.image()[2028] = 42;
                        original.image()[6674] = 100;
                    }
                }
                return true;
            case ICN::PORT0095:
                // Necromancer captain have incorrect transparent pixel at position 8x22.
                LoadOriginalICN( id );
                if ( !_icnVsSprite[id].empty() ) {
                    Sprite & original = _icnVsSprite[id][0];
                    if ( original.width() == 101 && original.height() == 93 ) {
                        original._disableTransformLayer();
                        original.image()[2230] = 212;
                    }
                }
                return true;
            case ICN::CSTLWZRD:
                LoadOriginalICN( id );
                if ( _icnVsSprite[id].size() >= 8 ) {
                    // Statue image has bad pixels.
                    Sprite & original = _icnVsSprite[id][7];
                    if ( original.width() == 135 && original.height() == 57 ) {
                        original._disableTransformLayer();
                        original.image()[3687] = 50;
                        original.image()[5159] = 108;
                        original.image()[5294] = 108;
                    }
                }
                if ( _icnVsSprite[id].size() > 28 ) {
                    // Mage tower image has a bad pixel.
                    for ( const uint32_t index : { 23, 28 } ) {
                        Sprite & original = _icnVsSprite[id][index];
                        if ( original.width() == 135 && original.height() == 57 ) {
                            original._disableTransformLayer();
                            original.image()[4333] = 23;
                        }
                    }
                }
                return true;
            case ICN::CSTLCAPK:
                // Knight captain has a bad pixel.
                LoadOriginalICN( id );
                if ( _icnVsSprite[id].size() >= 2 ) {
                    Sprite & original = _icnVsSprite[id][1];
                    if ( original.width() == 84 && original.height() == 81 ) {
                        original._disableTransformLayer();
                        original.image()[4934] = 18;
                    }
                }
                return true;
            case ICN::CSTLCAPW:
                // Warlock captain quarters have bad pixels.
                LoadOriginalICN( id );
                if ( !_icnVsSprite[id].empty() ) {
                    Sprite & original = _icnVsSprite[id][0];
                    if ( original.width() == 84 && original.height() == 81 ) {
                        original._disableTransformLayer();
                        original.image()[1692] = 26;
                        original.image()[2363] = 32;
                        original.image()[2606] = 21;
                        original.image()[2608] = 21;
                    }
                }
                return true;
            case ICN::CSTLSORC:
                LoadOriginalICN( id );
                if ( _icnVsSprite[id].size() >= 14 ) {
                    // Rainbow has bad pixels.
                    Sprite & original = _icnVsSprite[id][13];
                    if ( original.width() == 135 && original.height() == 57 ) {
                        original._disableTransformLayer();
                        original.image()[2047] = 160;
                        original.image()[2052] = 159;
                        original.image()[2055] = 160;
                        original.image()[2060] = 67;
                        original.image()[2063] = 159;
                        original.image()[2067] = 67;
                        original.image()[2184] = 67;
                        original.image()[2192] = 158;
                        original.image()[3508] = 67;
                        original.image()[3641] = 67;
                        original.image()[3773] = 69;
                        original.image()[3910] = 67;
                        original.image()[4039] = 69;
                        original.image()[4041] = 67;
                        original.image()[4172] = 67;
                        original.image()[4578] = 69;
                    }
                }
                if ( _icnVsSprite[id].size() >= 25 ) {
                    // Red tower has bad pixels.
                    Sprite & original = _icnVsSprite[id][24];
                    if ( original.width() == 135 && original.height() == 57 ) {
                        original._disableTransformLayer();
                        original.image()[2830] = 165;
                        original.image()[3101] = 165;
                        original.image()[3221] = 69;
                    }
                }
                return true;
            case ICN::COLOR_CURSOR_ADVENTURE_MAP:
            case ICN::MONO_CURSOR_ADVENTURE_MAP: {
                // Create needed digits.
                const std::vector<Point> twoPoints = { { 2, 1 }, { 3, 1 }, { 1, 2 }, { 4, 2 }, { 3, 3 }, { 2, 4 }, { 1, 5 }, { 2, 5 }, { 3, 5 }, { 4, 5 } };
                const std::vector<Point> threePoints = { { 1, 1 }, { 2, 1 }, { 3, 1 }, { 4, 2 }, { 1, 3 }, { 2, 3 }, { 3, 3 }, { 4, 4 }, { 1, 5 }, { 2, 5 }, { 3, 5 } };
                const std::vector<Point> fourPoints = { { 1, 1 }, { 3, 1 }, { 1, 2 }, { 3, 2 }, { 1, 3 }, { 2, 3 }, { 3, 3 }, { 4, 3 }, { 3, 4 }, { 3, 5 } };
                const std::vector<Point> fivePoints
                    = { { 1, 1 }, { 2, 1 }, { 3, 1 }, { 4, 1 }, { 1, 2 }, { 1, 3 }, { 2, 3 }, { 3, 3 }, { 4, 4 }, { 1, 5 }, { 2, 5 }, { 3, 5 } };
                const std::vector<Point> sixPoints = { { 2, 1 }, { 3, 1 }, { 1, 2 }, { 1, 3 }, { 2, 3 }, { 3, 3 }, { 1, 4 }, { 4, 4 }, { 2, 5 }, { 3, 5 } };
                const std::vector<Point> sevenPoints = { { 1, 1 }, { 2, 1 }, { 3, 1 }, { 4, 1 }, { 4, 2 }, { 3, 3 }, { 2, 4 }, { 2, 5 } };
                const std::vector<Point> plusPoints = { { 2, 1 }, { 1, 2 }, { 2, 2 }, { 3, 2 }, { 2, 3 } };

                const bool isColorCursor = ( id == ICN::COLOR_CURSOR_ADVENTURE_MAP );
                const uint8_t digitColor = isColorCursor ? 115 : 11;

                std::vector<Image> digits( 7 );
                digits[0] = createDigit( 6, 7, twoPoints, digitColor );
                digits[1] = createDigit( 6, 7, threePoints, digitColor );
                digits[2] = createDigit( 6, 7, fourPoints, digitColor );
                digits[3] = createDigit( 6, 7, fivePoints, digitColor );
                digits[4] = createDigit( 6, 7, sixPoints, digitColor );
                digits[5] = createDigit( 6, 7, sevenPoints, digitColor );
                digits[6] = addDigit( digits[5], createDigit( 5, 5, plusPoints, digitColor ), { -1, -1 } );

                _icnVsSprite[id].reserve( 7 * 8 );

                const int originalCursorId = isColorCursor ? ICN::ADVMCO : ICN::MONO_CURSOR_ADVMBW;

                populateCursorIcons( _icnVsSprite[id], GetICN( originalCursorId, 4 ), digits, isColorCursor ? Point( -2, 1 ) : Point( -4, -6 ) );
                populateCursorIcons( _icnVsSprite[id], GetICN( originalCursorId, 5 ), digits, isColorCursor ? Point( 1, 1 ) : Point( -6, -6 ) );
                populateCursorIcons( _icnVsSprite[id], GetICN( originalCursorId, 6 ), digits, isColorCursor ? Point( 0, 1 ) : Point( -8, -7 ) );
                populateCursorIcons( _icnVsSprite[id], GetICN( originalCursorId, 7 ), digits, isColorCursor ? Point( -2, 1 ) : Point( -15, -8 ) );
                populateCursorIcons( _icnVsSprite[id], GetICN( originalCursorId, 8 ), digits, isColorCursor ? Point( 1, 1 ) : Point( -16, -11 ) );
                populateCursorIcons( _icnVsSprite[id], GetICN( originalCursorId, 9 ), digits, isColorCursor ? Point( -6, 1 ) : Point( -8, -1 ) );
                populateCursorIcons( _icnVsSprite[id], GetICN( originalCursorId, 28 ), digits, isColorCursor ? Point( 0, 1 ) : Point( -8, -7 ) );

                return true;
            }
            case ICN::DISMISS_HERO_DISABLED_BUTTON:
            case ICN::NEW_CAMPAIGN_DISABLED_BUTTON:
            case ICN::MAX_DISABLED_BUTTON: {
                _icnVsSprite[id].resize( 1 );
                Sprite & output = _icnVsSprite[id][0];

                int buttonIcnId = ICN::UNKNOWN;
                uint32_t startIcnId = 0;

                if ( id == ICN::DISMISS_HERO_DISABLED_BUTTON ) {
                    buttonIcnId = ICN::HSBTNS;
                    startIcnId = 0;
                }
                else if ( id == ICN::NEW_CAMPAIGN_DISABLED_BUTTON ) {
                    buttonIcnId = ICN::BTNNEWGM;
                    startIcnId = 2;
                }
                else if ( id == ICN::MAX_DISABLED_BUTTON ) {
                    buttonIcnId = ICN::RECRUIT;
                    startIcnId = 4;
                }

                assert( buttonIcnId != ICN::UNKNOWN ); // Did you add a new disabled button and forget to add the condition above?

                const Sprite & released = GetICN( buttonIcnId, startIcnId );
                const Sprite & pressed = GetICN( buttonIcnId, startIcnId + 1 );
                output = released;

                ApplyPalette( output, PAL::GetPalette( PAL::PaletteType::DARKENING ) );

                Image common = ExtractCommonPattern( { &released, &pressed } );
                common = FilterOnePixelNoise( common );
                common = FilterOnePixelNoise( common );
                common = FilterOnePixelNoise( common );

                Blit( common, output );
                return true;
            }
            case ICN::KNIGHT_CASTLE_RIGHT_FARM: {
                _icnVsSprite[id].resize( 1 );
                Sprite & output = _icnVsSprite[id][0];
                output = GetICN( ICN::TWNKWEL2, 0 );

                ApplyPalette( output, 28, 21, output, 28, 21, 39, 1, 8 );
                ApplyPalette( output, 0, 22, output, 0, 22, 69, 1, 8 );
                ApplyPalette( output, 0, 23, output, 0, 23, 53, 1, 8 );
                ApplyPalette( output, 0, 24, output, 0, 24, 54, 1, 8 );
                ApplyPalette( output, 0, 25, output, 0, 25, 62, 1, 8 );
                return true;
            }
            case ICN::KNIGHT_CASTLE_LEFT_FARM:
                _icnVsSprite[id].resize( 1 );
                h2d::readImage( "knight_castle_left_farm.image", _icnVsSprite[id][0] );
                return true;
            case ICN::BARBARIAN_CASTLE_CAPTAIN_QUARTERS_LEFT_SIDE:
                _icnVsSprite[id].resize( 1 );
                h2d::readImage( "barbarian_castle_captain_quarter_left_side.image", _icnVsSprite[id][0] );
                return true;
            case ICN::SORCERESS_CASTLE_CAPTAIN_QUARTERS_LEFT_SIDE:
                _icnVsSprite[id].resize( 1 );
                h2d::readImage( "sorceress_castle_captain_quarter_left_side.image", _icnVsSprite[id][0] );
                return true;
            case ICN::NECROMANCER_CASTLE_STANDALONE_CAPTAIN_QUARTERS: {
                _icnVsSprite[id].resize( 1 );
                Sprite & output = _icnVsSprite[id][0];
                const Sprite & original = GetICN( ICN::TWNNCAPT, 0 );

                output = Crop( original, 21, 0, original.width() - 21, original.height() );
                output.setPosition( original.x() + 21, original.y() );

                for ( int32_t y = 47; y < output.height(); ++y ) {
                    SetTransformPixel( output, 0, y, 1 );
                }

                const Sprite & castle = GetICN( ICN::TWNNCSTL, 0 );
                Copy( castle, 402, 123, output, 1, 56, 2, 11 );

                return true;
            }
            case ICN::NECROMANCER_CASTLE_CAPTAIN_QUARTERS_BRIDGE: {
                _icnVsSprite[id].resize( 1 );
                Sprite & output = _icnVsSprite[id][0];
                const Sprite & original = GetICN( ICN::TWNNCAPT, 0 );

                output = Crop( original, 0, 0, 23, original.height() );
                output.setPosition( original.x(), original.y() );

                return true;
            }
            case ICN::ESCROLL:
                LoadOriginalICN( id );
                if ( _icnVsSprite[id].size() > 4 ) {
                    // Convert 4th image to single-layer. This fixes missing black border on the right side of the "up" button.
                    _icnVsSprite[id][4]._disableTransformLayer();
                }
                return true;
            case ICN::MAP_TYPE_ICON: {
                // TODO: add a new icon for the Resurrection add-on map type.
                _icnVsSprite[id].resize( 2 );
                for ( Sprite & icon : _icnVsSprite[id] ) {
                    icon._disableTransformLayer();
                    icon.resize( 17, 17 );
                }

                const Sprite & successionWarsIcon = GetICN( ICN::ARTFX, 6 );
                const Sprite & priceOfLoyaltyIcon = GetICN( ICN::ARTFX, 90 );

                if ( !successionWarsIcon.empty() ) {
                    Resize( successionWarsIcon, 0, 0, successionWarsIcon.width(), successionWarsIcon.height(), _icnVsSprite[id][0], 1, 1, 15, 15 );
                }

                if ( !priceOfLoyaltyIcon.empty() ) {
                    Resize( priceOfLoyaltyIcon, 0, 0, priceOfLoyaltyIcon.width(), priceOfLoyaltyIcon.height(), _icnVsSprite[id][1], 1, 1, 15, 15 );
                }

                return true;
            }
            case ICN::TWNWWEL2: {
                LoadOriginalICN( id );
                if ( _icnVsSprite[id].size() == 7 ) {
                    if ( _icnVsSprite[id][0].width() == 122 && _icnVsSprite[id][0].height() == 226 ) {
                        FillTransform( _icnVsSprite[id][0], 0, 57, 56, 62, 1 );
                    }

                    for ( size_t i = 1; i < 7; ++i ) {
                        Sprite & original = _icnVsSprite[id][i];
                        if ( original.width() == 121 && original.height() == 151 ) {
                            FillTransform( original, 0, 0, 64, 39, 1 );
                        }
                    }
                }
                return true;
            }
            case ICN::TWNWCAPT: {
                LoadOriginalICN( id );
                if ( !_icnVsSprite[id].empty() ) {
                    Sprite & original = _icnVsSprite[id][0];
                    if ( original.width() == 118 && original.height() ) {
                        // Remove shadow from left side.
                        FillTransform( original, 85, 84, 33, 26, 1 );

                        // Remove extra terrain at the bottom.
                        FillTransform( original, 0, 114, 40, 4, 1 );
                        FillTransform( original, 9, 112, 51, 2, 1 );
                        FillTransform( original, 35, 110, 47, 2, 1 );
                        FillTransform( original, 57, 108, 51, 2, 1 );
                    }
                }
                return true;
            }
            case ICN::GOOD_ARMY_BUTTON:
            case ICN::GOOD_MARKET_BUTTON: {
                _icnVsSprite[id].resize( 2 );

                LoadOriginalICN( ICN::ADVBTNS );
                const int releasedIndex = ( id == ICN::GOOD_ARMY_BUTTON ) ? 0 : 4;
                _icnVsSprite[id][0] = GetICN( ICN::ADVBTNS, releasedIndex );
                _icnVsSprite[id][1] = GetICN( ICN::ADVBTNS, releasedIndex + 1 );

                // Make all black pixels transparent.
                AddTransparency( _icnVsSprite[id][0], 36 );
                AddTransparency( _icnVsSprite[id][1], 36 );
                AddTransparency( _icnVsSprite[id][1], 61 ); // remove the extra brown border

                return true;
            }
            case ICN::EVIL_ARMY_BUTTON:
            case ICN::EVIL_MARKET_BUTTON: {
                _icnVsSprite[id].resize( 2 );

                LoadOriginalICN( ICN::ADVEBTNS );
                const int releasedIndex = ( id == ICN::EVIL_ARMY_BUTTON ) ? 0 : 4;
                _icnVsSprite[id][0] = GetICN( ICN::ADVEBTNS, releasedIndex );
                _icnVsSprite[id][1] = GetICN( ICN::ADVEBTNS, releasedIndex + 1 );

                // Make all black pixels transparent.
                AddTransparency( _icnVsSprite[id][0], 36 );
                AddTransparency( _icnVsSprite[id][1], 36 );

                // Add the bottom-left dark border.
                Fill( _icnVsSprite[id][1], 1, 4, 1, 30, 36 );
                Fill( _icnVsSprite[id][1], 1, 34, 31, 1, 36 );

                // Restore back black pixels in the middle of the image.
                Copy( _icnVsSprite[ICN::ADVEBTNS][releasedIndex], 9, 6, _icnVsSprite[id][0], 9, 6, 20, 22 );
                Copy( _icnVsSprite[ICN::ADVEBTNS][releasedIndex + 1], 8, 7, _icnVsSprite[id][1], 8, 7, 20, 22 );

                return true;
            }
            case ICN::SPANBTN:
            case ICN::SPANBTNE:
            case ICN::CSPANBTN:
            case ICN::CSPANBTE: {
                LoadOriginalICN( id );
                if ( !_icnVsSprite[id].empty() ) {
                    // add missing part of the released button state on the left
                    Sprite & out = _icnVsSprite[id][0];

                    Sprite released( out.width() + 1, out.height() );
                    released.reset();
                    const uint8_t color = id == ICN::SPANBTN || id == ICN::CSPANBTN ? 57 : 32;
                    DrawLine( released, { 0, 3 }, { 0, out.height() - 1 }, color );
                    Blit( out, released, 1, 0 );

                    out = std::move( released );
                }
                return true;
            }
            case ICN::TRADPOSE: {
                LoadOriginalICN( id );
                if ( _icnVsSprite[id].size() >= 19 ) {
                    // fix background for TRADE and EXIT buttons
                    for ( const uint32_t i : { 16, 18 } ) {
                        Sprite pressed;
                        std::swap( pressed, _icnVsSprite[id][i] );
                        AddTransparency( pressed, 25 ); // remove too dark background

                        // take background from the empty system button
                        _icnVsSprite[id][i] = GetICN( ICN::SYSTEME, 12 );

                        // put back dark-gray pixels in the middle of the button
                        Fill( _icnVsSprite[id][i], 5, 5, 86, 17, 25 );
                        Blit( pressed, _icnVsSprite[id][i] );
                    }
                }
                return true;
            }
            case ICN::RECRUIT: {
                LoadOriginalICN( id );
                if ( _icnVsSprite[id].size() >= 10 ) {
                    // fix transparent corners on released OKAY button
                    CopyTransformLayer( _icnVsSprite[id][9], _icnVsSprite[id][8] );
                }
                return true;
            }
            case ICN::NGEXTRA: {
                LoadOriginalICN( id );
                std::vector<Sprite> & images = _icnVsSprite[id];

                if ( images.size() >= 34 ) {
                    // Fix extra column at the end of AI controlled player.
                    for ( size_t i = 27; i < 34; ++i ) {
                        if ( images[i].width() == 62 && images[i].height() == 58 ) {
                            Copy( images[i], 58, 44, images[i], 59, 44, 1, 11 );
                        }
                    }

                    for ( size_t i = 39; i < 45; ++i ) {
                        if ( images[i].width() == 62 && images[i].height() == 58 ) {
                            Copy( images[i], 58, 44, images[i], 59, 44, 1, 11 );
                        }
                    }
                }

                if ( images.size() >= 70 ) {
                    // fix transparent corners on pressed OKAY and CANCEL buttons
                    CopyTransformLayer( images[66], images[67] );
                    CopyTransformLayer( images[68], images[69] );
                }
                return true;
            }
            case ICN::HSBTNS: {
                LoadOriginalICN( id );
                if ( _icnVsSprite[id].size() >= 4 ) {
                    // extract the EXIT button without background
                    Sprite exitReleased = _icnVsSprite[id][2];
                    Sprite exitPressed = _icnVsSprite[id][3];

                    // make the border parts around EXIT button transparent
                    Image exitCommonMask = ExtractCommonPattern( { &exitReleased, &exitPressed } );
                    invertTransparency( exitCommonMask );

                    CopyTransformLayer( exitCommonMask, exitReleased );
                    CopyTransformLayer( exitCommonMask, exitPressed );

                    // fix DISMISS button: get the EXIT button, then slap the text back
                    Sprite & dismissReleased = _icnVsSprite[id][0];

                    Sprite tmpReleased = dismissReleased;
                    Blit( exitReleased, 0, 0, tmpReleased, 5, 0, 27, 120 );
                    Blit( dismissReleased, 9, 4, tmpReleased, 9, 4, 19, 110 );

                    dismissReleased = std::move( tmpReleased );

                    Sprite & dismissPressed = _icnVsSprite[id][1];

                    // start with the released state as well to capture more details
                    Sprite tmpPressed = dismissReleased;
                    Blit( exitPressed, 0, 0, tmpPressed, 5, 0, 27, 120 );
                    Blit( dismissPressed, 9, 5, tmpPressed, 8, 5, 19, 110 );

                    dismissPressed = std::move( tmpPressed );
                }
                return true;
            }
            case ICN::TWNWUP_5: {
                LoadOriginalICN( id );
                if ( !_icnVsSprite[id].empty() && _icnVsSprite[id].front().width() == 84 && _icnVsSprite[id].front().height() == 256 ) {
                    // Fix glowing red pixel.
                    Copy( _icnVsSprite[id].front(), 52, 92, _icnVsSprite[id].front(), 54, 92, 1, 1 );
                }

                return true;
            }
            case ICN::MONO_CURSOR_ADVMBW: {
                LoadOriginalICN( ICN::ADVMCO );

                _icnVsSprite[id].resize( _icnVsSprite[ICN::ADVMCO].size() );
                for ( size_t i = 0; i < _icnVsSprite[id].size(); ++i ) {
                    std::string digit;
                    if ( i < 9 ) {
                        digit += '0';
                    }
                    digit += std::to_string( i + 1 );

                    _icnVsSprite[id][i] = loadBMPFile( std::string( "ADVMBW" ) + digit + ".BMP" );
                }
                return true;
            }
            case ICN::MONO_CURSOR_SPELBW: {
                LoadOriginalICN( ICN::SPELCO );

                _icnVsSprite[id].resize( _icnVsSprite[ICN::SPELCO].size() );
                for ( size_t i = 0; i < _icnVsSprite[id].size(); ++i ) {
                    std::string digit;
                    if ( i < 10 ) {
                        digit += '0';
                    }
                    digit += std::to_string( i );

                    _icnVsSprite[id][i] = loadBMPFile( std::string( "SPELBW" ) + digit + ".BMP" );
                }
                return true;
            }
            case ICN::MONO_CURSOR_CMSSBW: {
                LoadOriginalICN( ICN::CMSECO );

                _icnVsSprite[id].resize( _icnVsSprite[ICN::CMSECO].size() );
                for ( size_t i = 0; i < _icnVsSprite[id].size(); ++i ) {
                    std::string digit;
                    if ( i < 9 ) {
                        digit += '0';
                    }
                    digit += std::to_string( i + 1 );

                    _icnVsSprite[id][i] = loadBMPFile( std::string( "CMSEBW" ) + digit + ".BMP" );
                }
                return true;
            }
            case ICN::ARTIFACT:
                LoadOriginalICN( id );
                if ( _icnVsSprite[id].size() > 99 ) {
                    // Convert 88 and 99 images to single-layer.
                    // This fixes "Arm of the Martyr" (#88) and " Sphere of Negation" (#99) artifacts rendering which initially has some incorrect transparent pixels.
                    _icnVsSprite[id][88]._disableTransformLayer();
                    _icnVsSprite[id][99]._disableTransformLayer();
                }
                return true;
            case ICN::TWNSDW_5:
                LoadOriginalICN( id );
                if ( !_icnVsSprite[id].empty() && _icnVsSprite[id][0].width() == 140 && _icnVsSprite[id][0].height() == 165 ) {
                    Sprite & image = _icnVsSprite[id][0];
                    // Red Tower has multiple defects.
                    // First one is the area between columns in middle of the Tower is prerendered. We need to remove it.
                    const int32_t windowBottom = 88;
                    FillTransform( image, 39, 68, 1, windowBottom - 68, 1 );
                    FillTransform( image, 40, 67, 1, windowBottom - 67, 1 );
                    FillTransform( image, 41, 66, 1, windowBottom - 66, 1 );
                    FillTransform( image, 42, 65, 1, windowBottom - 65, 1 );
                    FillTransform( image, 43, 66, 1, windowBottom - 66, 1 );
                    FillTransform( image, 44, 67, 1, windowBottom - 67, 1 );
                    FillTransform( image, 45, 71, 1, windowBottom - 71, 1 );
                    FillTransform( image, 49, 70, 1, windowBottom - 70, 1 );
                    FillTransform( image, 50, 68, 2, windowBottom - 68, 1 );
                    FillTransform( image, 52, 69, 1, windowBottom - 69, 1 );
                    FillTransform( image, 53, 74, 1, windowBottom - 74, 1 );
                    FillTransform( image, 57, 70, 1, windowBottom - 70, 1 );
                    FillTransform( image, 58, 67, 1, windowBottom - 67, 1 );
                    FillTransform( image, 59, 66, 1, windowBottom - 66, 1 );
                    FillTransform( image, 60, 65, 2, windowBottom - 65, 1 );
                    FillTransform( image, 62, 67, 1, windowBottom - 67, 1 );
                    FillTransform( image, 63, 69, 1, windowBottom - 69, 1 );
                    FillTransform( image, 64, 72, 1, windowBottom - 72, 1 );

                    // The lower part of the tower is truncated and blocked by partial castle's sprite. The fix is done in multiple stages.
                    // Fix right red part of the building by copying a piece of the same wall.
                    Copy( image, 67, 135, image, 67, 119, 1, 1 );
                    Copy( image, 67, 144, image, 67, 120, 2, 2 );
                    Copy( image, 67, 134, image, 67, 122, 3, 2 );
                    Copy( image, 67, 148, image, 67, 125, 1, 4 );

                    // Remove a part of the castle at the bottom left part of the image.
                    FillTransform( image, 62, 157, 3, 8, 1 );

                    // Top part of the castle's tower touches Red Tower level separation part.
                    Copy( image, 61, 101, image, 57, 101, 2, 1 );
                    Copy( image, 52, 100, image, 57, 100, 2, 1 );

                    // Generate programmatically the left part of the building.
                    std::mt19937 seededGen( 751 ); // 751 is and ID of this sprite. To keep the changes constant we need to hardcode this value.

                    fillRandomPixelsFromImage( image, { 33, 105, 4, 7 }, image, { 33, 117, 4, 39 }, seededGen );
                    fillRandomPixelsFromImage( image, { 41, 105, 5, 9 }, image, { 41, 121, 5, 36 }, seededGen );
                    fillRandomPixelsFromImage( image, { 46, 104, 4, 13 }, image, { 46, 118, 4, 39 }, seededGen );

                    Copy( image, 37, 113, image, 37, 115, 1, 2 );
                    Copy( image, 37, 104, image, 37, 117, 1, 2 );
                    Copy( image, 38, 104, image, 38, 118, 2, 1 );
                    Copy( image, 37, 113, image, 38, 117, 1, 1 );

                    // Create a temporary image to be a holder of pixels.
                    Sprite temp( 4 * 2, 8 );
                    Copy( image, 33, 105, temp, 0, 0, 4, 8 );
                    Copy( image, 41, 105, temp, 4, 0, 4, 8 );
                    fillRandomPixelsFromImage( temp, { 0, 0, temp.width(), temp.height() }, image, { 37, 119, 4, 37 }, seededGen );

                    Copy( image, 35, 131, image, 35, 113, 2, 4 );

                    Copy( image, 43, 133, image, 43, 115, 3, 6 );

                    // Fix the main arc.
                    Copy( image, 61, 102, image, 56, 102, 3, 1 );

                    // TODO: the distribution of light inside Red Tower is actually not uniform and follows the window on from th left.
                    // However, generating such complex image requires a lot of code so we simply make the rest of the arc uniformed filled.
                    fillRandomPixelsFromImage( image, { 61, 104, 2, 3 }, image, { 50, 110, 12, 47 }, seededGen );
                    fillRandomPixelsFromImage( image, { 61, 104, 2, 3 }, image, { 52, 107, 9, 3 }, seededGen );
                    fillRandomPixelsFromImage( image, { 61, 104, 2, 3 }, image, { 62, 111, 1, 46 }, seededGen );
                    fillRandomPixelsFromImage( image, { 61, 104, 2, 3 }, image, { 63, 113, 1, 20 }, seededGen );
                    fillRandomPixelsFromImage( image, { 61, 104, 2, 3 }, image, { 63, 141, 1, 16 }, seededGen );
                    fillRandomPixelsFromImage( image, { 61, 104, 2, 3 }, image, { 64, 115, 1, 17 }, seededGen );
                    fillRandomPixelsFromImage( image, { 61, 104, 2, 3 }, image, { 64, 152, 1, 5 }, seededGen );
                    fillRandomPixelsFromImage( image, { 61, 104, 2, 3 }, image, { 65, 116, 1, 15 }, seededGen );
                    fillRandomPixelsFromImage( image, { 61, 104, 2, 3 }, image, { 66, 118, 1, 12 }, seededGen );
                    fillRandomPixelsFromImage( image, { 61, 104, 2, 3 }, image, { 51, 108, 1, 2 }, seededGen );
                    fillRandomPixelsFromImage( image, { 61, 104, 2, 3 }, image, { 55, 103, 5, 4 }, seededGen );
                    fillRandomPixelsFromImage( image, { 61, 104, 2, 3 }, image, { 61, 109, 1, 1 }, seededGen );
                    fillRandomPixelsFromImage( image, { 61, 104, 2, 3 }, image, { 52, 106, 1, 1 }, seededGen );
                }
                return true;
            case ICN::SCENIBKG:
                LoadOriginalICN( id );
                if ( !_icnVsSprite[id].empty() && _icnVsSprite[id][0].width() == 436 && _icnVsSprite[id][0].height() == 476 ) {
                    const Sprite & helper = GetICN( ICN::CSPANBKE, 1 );
                    if ( !helper.empty() ) {
                        Sprite & original = _icnVsSprite[id][0];
                        Sprite temp( original.width(), original.height() + 12 );
                        temp.reset();
                        Copy( original, 0, 0, temp, 0, 0, original.width(), original.height() );
                        Copy( helper, 0, helper.height() - 12, temp, 0, temp.height() - 12, 300, 12 );
                        Copy( helper, helper.width() - ( temp.width() - 300 ), helper.height() - 12, temp, 300 - 16, temp.height() - 12, temp.width() - 300, 12 );
                        original = std::move( temp );
                    }
                }
                return true;
            case ICN::CSTLCAPS:
                LoadOriginalICN( id );
                if ( !_icnVsSprite[id].empty() && _icnVsSprite[id][0].width() == 84 && _icnVsSprite[id][0].height() == 81 ) {
                    const Sprite & castle = GetICN( ICN::TWNSCSTL, 0 );
                    if ( !castle.empty() ) {
                        Blit( castle, 206, 106, _icnVsSprite[id][0], 2, 2, 33, 67 );
                    }
                }
                return true;
            case ICN::LGNDXTRA:
                // Exit button is too huge due to 1 pixel presence at the bottom of the image.
                LoadOriginalICN( id );
                if ( _icnVsSprite[id].size() >= 6 ) {
                    auto & original = _icnVsSprite[id];
                    if ( original[4].height() == 142 ) {
                        const Point offset( original[4].x(), original[4].y() );
                        original[4] = Crop( original[4], 0, 0, original[4].width(), 25 );
                        original[4].setPosition( offset.x, offset.y );
                    }

                    if ( original[5].height() == 142 ) {
                        const Point offset( original[5].x(), original[5].y() );
                        original[5] = Crop( original[5], 0, 0, original[5].width(), 25 );
                        original[5].setPosition( offset.x, offset.y );
                    }
                }
                return true;
            case ICN::LGNDXTRE:
                // Exit button is too huge due to 1 pixel presence at the bottom of the image.
                LoadOriginalICN( id );
                if ( _icnVsSprite[id].size() >= 6 ) {
                    auto & original = _icnVsSprite[id];
                    if ( original[4].height() == 142 ) {
                        const Point offset( original[4].x(), original[4].y() );
                        original[4] = Crop( original[4], 0, 0, original[4].width(), 25 );
                        original[4].setPosition( offset.x, offset.y );
                    }
                }
                return true;
            case ICN::ESPANBKG_EVIL: {
                _icnVsSprite[id].resize( 2 );

                const Rect roi{ 28, 28, 265, 206 };

                Sprite & output = _icnVsSprite[id][0];
                _icnVsSprite[id][0] = GetICN( ICN::CSPANBKE, 0 );
                Copy( GetICN( ICN::ESPANBKG, 0 ), roi.x, roi.y, output, roi.x, roi.y, roi.width, roi.height );

                convertToEvilInterface( output, roi );

                _icnVsSprite[id][1] = GetICN( ICN::ESPANBKG, 1 );

                return true;
            }
            case ICN::RECR2BKG_EVIL: {
                GetICN( ICN::RECR2BKG, 0 );
                _icnVsSprite[id] = _icnVsSprite[ICN::RECR2BKG];
                if ( !_icnVsSprite[id].empty() ) {
                    const Rect roi( 0, 0, _icnVsSprite[id][0].width(), _icnVsSprite[id][0].height() );
                    convertToEvilInterface( _icnVsSprite[id][0], roi );
                    copyEvilInterfaceElements( _icnVsSprite[id][0], roi );
                }

                return true;
            }
            case ICN::RECRBKG_EVIL: {
                GetICN( ICN::RECRBKG, 0 );
                _icnVsSprite[id] = _icnVsSprite[ICN::RECRBKG];
                if ( !_icnVsSprite[id].empty() ) {
                    const Rect roi( 0, 0, _icnVsSprite[id][0].width(), _icnVsSprite[id][0].height() );
                    convertToEvilInterface( _icnVsSprite[id][0], roi );
                    copyEvilInterfaceElements( _icnVsSprite[id][0], roi );
                }

                return true;
            }
            case ICN::STONEBAK_EVIL: {
                GetICN( ICN::STONEBAK, 0 );
                _icnVsSprite[id] = _icnVsSprite[ICN::STONEBAK];
                if ( !_icnVsSprite[id].empty() ) {
                    const Rect roi( 0, 0, _icnVsSprite[id][0].width(), _icnVsSprite[id][0].height() );
                    convertToEvilInterface( _icnVsSprite[id][0], roi );
                }

                return true;
            }
            case ICN::STONEBAK_SMALL_POL: {
                _icnVsSprite[id].resize( 1 );
                const fheroes2::Sprite & original = GetICN( ICN::X_CMPBKG, 0 );
                if ( !original.empty() ) {
                    _icnVsSprite[id][0] = Crop( original, original.width() - 272, original.height() - 52, 244, 28 );
                }
                return true;
            }
            case ICN::WELLBKG_EVIL: {
                GetICN( ICN::WELLBKG, 0 );
                _icnVsSprite[id] = _icnVsSprite[ICN::WELLBKG];
                if ( !_icnVsSprite[id].empty() ) {
                    const Rect roi( 0, 0, _icnVsSprite[id][0].width(), _icnVsSprite[id][0].height() - 19 );
                    convertToEvilInterface( _icnVsSprite[id][0], roi );
                }

                return true;
            }
            case ICN::CASLWIND_EVIL: {
                GetICN( ICN::CASLWIND, 0 );
                _icnVsSprite[id] = _icnVsSprite[ICN::CASLWIND];
                if ( !_icnVsSprite[id].empty() ) {
                    const Rect roi( 0, 0, _icnVsSprite[id][0].width(), _icnVsSprite[id][0].height() );
                    convertToEvilInterface( _icnVsSprite[id][0], roi );
                }

                return true;
            }
            case ICN::CASLXTRA_EVIL: {
                GetICN( ICN::CASLXTRA, 0 );
                _icnVsSprite[id] = _icnVsSprite[ICN::CASLXTRA];
                if ( !_icnVsSprite[id].empty() ) {
                    const Rect roi( 0, 0, _icnVsSprite[id][0].width(), _icnVsSprite[id][0].height() );
                    convertToEvilInterface( _icnVsSprite[id][0], roi );
                }

                return true;
            }
            case ICN::STRIP_BACKGROUND_EVIL: {
                _icnVsSprite[id].resize( 1 );
                _icnVsSprite[id][0] = GetICN( ICN::STRIP, 11 );

                const Rect roi( 0, 0, _icnVsSprite[id][0].width(), _icnVsSprite[id][0].height() - 7 );
                convertToEvilInterface( _icnVsSprite[id][0], roi );

                return true;
            }
            case ICN::B_BFLG32:
            case ICN::G_BFLG32:
            case ICN::R_BFLG32:
            case ICN::Y_BFLG32:
            case ICN::O_BFLG32:
            case ICN::P_BFLG32:
                LoadOriginalICN( id );
                if ( _icnVsSprite[id].size() > 31 && _icnVsSprite[id][31].height() == 248 ) {
                    Sprite & original = _icnVsSprite[id][31];
                    Sprite temp = Crop( original, 0, 0, original.width(), 4 );
                    temp.setPosition( original.x(), original.y() );

                    original = std::move( temp );
                }
                return true;
            case ICN::FLAG32:
                LoadOriginalICN( id );
                // Only first 14 images are properly aligned within an Adventure Map tile. The rest of images should be rendered on multiple tiles.
                // To keep proper rendering logic we are creating new images by diving existing ones into 2 parts and setting up new sprite offsets.
                // This helps to solve the problem with rendering order.
                _icnVsSprite[id].resize( 128 + _icnVsSprite[id].size() * 2 );
                for ( int32_t i = 14; i < 14 + 7; ++i ) {
                    const Sprite & original = _icnVsSprite[id][i];

                    _icnVsSprite[id][i + 128] = Crop( original, 0, 0, 32 - original.x(), original.height() );
                    _icnVsSprite[id][i + 128].setPosition( original.x(), 32 + original.y() );

                    _icnVsSprite[id][i + 128 + 7] = Crop( original, 32 - original.x(), 0, original.width(), original.height() );
                    _icnVsSprite[id][i + 128 + 7].setPosition( 0, 32 + original.y() );
                }

                for ( int32_t i = 42; i < 42 + 7; ++i ) {
                    const Sprite & original = _icnVsSprite[id][i];

                    _icnVsSprite[id][i + 128] = Crop( original, 0, 0, -original.x(), original.height() );
                    _icnVsSprite[id][i + 128].setPosition( 32 + original.x(), original.y() );

                    _icnVsSprite[id][i + 128 + 7] = Crop( original, -original.x(), 0, original.width(), original.height() );
                    _icnVsSprite[id][i + 128 + 7].setPosition( 0, original.y() );
                }
                return true;
            case ICN::SHADOW32:
                LoadOriginalICN( id );
                // The shadow sprite of hero needs to be shifted to match the hero sprite.
                if ( _icnVsSprite[id].size() == 86 ) {
                    // Direction: TOP (0-8), TOP_RIGHT (9-17), RIGHT (18-26), BOTTOM_RIGHT (27-35), BOTTOM (36-44)
                    for ( int32_t i = 0; i < 45; ++i ) {
                        Sprite & original = _icnVsSprite[id][i];
                        original.setPosition( original.x(), original.y() - 3 );
                    }

                    // Direction:TOP_LEFT
                    for ( int32_t i = 59; i < 68; ++i ) {
                        Sprite & original = _icnVsSprite[id][i];
                        original.setPosition( original.x() + 1, original.y() - 3 );
                    }

                    // Direction:LEFT
                    for ( int32_t i = 68; i < 77; ++i ) {
                        Sprite & original = _icnVsSprite[id][i];
                        original.setPosition( original.x() - 5, original.y() - 3 );
                    }

                    // Direction:BOTTOM_LEFT
                    for ( int32_t i = 77; i < 86; ++i ) {
                        Sprite & original = _icnVsSprite[id][i];
                        if ( i == 80 ) {
                            // This sprite needs extra fix.
                            original.setPosition( original.x() - 5, original.y() - 3 );
                        }
                        else {
                            original.setPosition( original.x() - 10, original.y() - 3 );
                        }
                    }
                }
                return true;
            case ICN::MINI_MONSTER_IMAGE:
            case ICN::MINI_MONSTER_SHADOW: {
                // It doesn't matter which image is being called. We are generating both of them at the same time.
                LoadOriginalICN( ICN::MINIMON );

                // Minotaur King original Adventure map sprite has blue armlets. We make them gold to correspond the ICN::MINOTAU2.
                if ( _icnVsSprite[ICN::MINIMON].size() > 303 ) {
                    // The gold color gradient has -42 offset from blue color gradient.
                    if ( _icnVsSprite[ICN::MINIMON][297].width() == 38 && _icnVsSprite[ICN::MINIMON][297].height() == 34 ) {
                        // We update these pixels: 29x15, 30x15, 31x15, 30x16.
                        for ( const uint32_t pixelNumber : { 599, 600, 601, 638 } ) {
                            _icnVsSprite[ICN::MINIMON][297].image()[pixelNumber] -= 42;
                        }
                    }
                    for ( uint32_t icnNumber = 298; icnNumber < 300; ++icnNumber ) {
                        if ( _icnVsSprite[ICN::MINIMON][icnNumber].width() == 44 && _icnVsSprite[ICN::MINIMON][icnNumber].height() == 32 ) {
                            // We update these pixels: 29x17, 30x17, 32x17, 30x18, 31x18, 38x18, 38x19, 38x20.
                            for ( const uint32_t pixelNumber : { 777, 778, 780, 822, 823, 830, 874, 918 } ) {
                                _icnVsSprite[ICN::MINIMON][icnNumber].image()[pixelNumber] -= 42;
                            }
                        }
                    }
                    if ( _icnVsSprite[ICN::MINIMON][300].width() == 45 && _icnVsSprite[ICN::MINIMON][300].height() == 32 ) {
                        // We update these pixels: 30x17, 31x17, 33x17, 31x18, 32x18, 39x18, 39x19, 39x20
                        for ( const uint32_t pixelNumber : { 795, 796, 798, 841, 842, 849, 894, 939 } ) {
                            _icnVsSprite[ICN::MINIMON][300].image()[pixelNumber] -= 42;
                        }
                    }
                    if ( _icnVsSprite[ICN::MINIMON][301].width() == 45 && _icnVsSprite[ICN::MINIMON][301].height() == 32 ) {
                        // We update these pixels: 29x17, 30x17, 32x17, 30x18, 31x18, 39x18, 39x19, 39x20
                        for ( const uint32_t pixelNumber : { 794, 795, 797, 840, 841, 849, 894, 939 } ) {
                            _icnVsSprite[ICN::MINIMON][301].image()[pixelNumber] -= 42;
                        }
                    }
                    if ( _icnVsSprite[ICN::MINIMON][302].width() == 45 && _icnVsSprite[ICN::MINIMON][302].height() == 32 ) {
                        // We update these pixels: 35x16, 29x17, 30x17, 32x17, 33x17, 34x17, 30x18, 31x18, 31x19, 32x20.
                        for ( const uint32_t pixelNumber : { 755, 794, 795, 797, 798, 799, 840, 841, 886, 932 } ) {
                            _icnVsSprite[ICN::MINIMON][302].image()[pixelNumber] -= 42;
                        }
                    }
                    if ( _icnVsSprite[ICN::MINIMON][303].width() == 44 && _icnVsSprite[ICN::MINIMON][303].height() == 32 ) {
                        // We update these pixels: 29x17, 30x17, 30x18, 31x18, 31x19.
                        for ( const uint32_t pixelNumber : { 777, 778, 822, 823, 867 } ) {
                            _icnVsSprite[ICN::MINIMON][303].image()[pixelNumber] -= 42;
                        }
                    }
                }

                // TODO: optimize image sizes.
                _icnVsSprite[ICN::MINI_MONSTER_IMAGE] = _icnVsSprite[ICN::MINIMON];
                _icnVsSprite[ICN::MINI_MONSTER_SHADOW] = _icnVsSprite[ICN::MINIMON];

                for ( Sprite & image : _icnVsSprite[ICN::MINI_MONSTER_IMAGE] ) {
                    uint8_t * transform = image.transform();
                    const uint8_t * transformEnd = transform + image.width() * image.height();
                    for ( ; transform != transformEnd; ++transform ) {
                        if ( *transform > 1 ) {
                            *transform = 1;
                        }
                    }
                }

                for ( Sprite & image : _icnVsSprite[ICN::MINI_MONSTER_SHADOW] ) {
                    uint8_t * transform = image.transform();
                    const uint8_t * transformEnd = transform + image.width() * image.height();
                    for ( ; transform != transformEnd; ++transform ) {
                        if ( *transform == 0 ) {
                            *transform = 1;
                        }
                    }
                }

                return true;
            }
            case ICN::BUTTON_GOOD_FONT_RELEASED:
            case ICN::BUTTON_GOOD_FONT_PRESSED:
            case ICN::BUTTON_EVIL_FONT_RELEASED:
            case ICN::BUTTON_EVIL_FONT_PRESSED: {
                generateBaseButtonFont( _icnVsSprite[ICN::BUTTON_GOOD_FONT_RELEASED], _icnVsSprite[ICN::BUTTON_GOOD_FONT_PRESSED],
                                        _icnVsSprite[ICN::BUTTON_EVIL_FONT_RELEASED], _icnVsSprite[ICN::BUTTON_EVIL_FONT_PRESSED] );
                return true;
            }
            case ICN::HISCORE: {
                LoadOriginalICN( id );
                if ( _icnVsSprite[id].size() == 9 ) {
                    // Campaign title bar needs to include rating.
                    const int32_t imageHeight = _icnVsSprite[id][7].height();
                    const Sprite temp = Crop( _icnVsSprite[id][7], 215, 0, 300, imageHeight );

                    Copy( temp, 0, 0, _icnVsSprite[id][7], 215 - 57, 0, temp.width(), imageHeight );
                    Copy( _icnVsSprite[id][6], 324, 0, _icnVsSprite[id][7], 324, 0, _icnVsSprite[id][6].width() - 324, imageHeight );
                }
                return true;
            }
            case ICN::SPELLINL: {
                LoadOriginalICN( id );

                if ( _icnVsSprite[id].size() > 11 ) {
                    // Replace petrification spell mini-icon.
                    h2d::readImage( "petrification_spell_icon_mini.image", _icnVsSprite[id][11] );
                }

                return true;
            }
            case ICN::EMPTY_GOOD_BUTTON:
            case ICN::EMPTY_EVIL_BUTTON: {
                const bool isGoodInterface = ( id == ICN::EMPTY_GOOD_BUTTON );
                const int32_t originalId = isGoodInterface ? ICN::SYSTEM : ICN::SYSTEME;
                LoadOriginalICN( originalId );

                if ( _icnVsSprite[originalId].size() < 13 ) {
                    break;
                }

                _icnVsSprite[id].resize( 2 );

                Sprite & released = _icnVsSprite[id][0];
                Sprite & pressed = _icnVsSprite[id][1];

<<<<<<< HEAD
                Copy( _icnVsSprite[originalId][11], released );
                Copy( _icnVsSprite[originalId][12], pressed );
=======
                released = _icnVsSprite[originalId][11];
>>>>>>> 9850abee

                // fix single bright pixel in the left part of the text area of the released state buttons
                Fill( released, 8, 7, 1, 1, getButtonFillingColor( true, isGoodInterface ) );

                const Sprite & originalPressed = GetICN( originalId, 12 );

                if ( originalPressed.width() > 2 && originalPressed.height() > 2 ) {
                    pressed.resize( originalPressed.width(), originalPressed.height() );
                    // copy the original pressed button but add the missing darker leftside border from the released state
                    Copy( released, 0, 0, pressed, 0, 0, 1, released.height() );
                    Copy( originalPressed, 0, 0, pressed, 1, 0, originalPressed.width() - 1, originalPressed.height() );

                    // Make the background transparent.
                    FillTransform( pressed, 1, 0, pressed.width() - 1, 1, 1 );
                    FillTransform( pressed, pressed.width() - 1, 1, 1, pressed.height() - 1, 1 );

                    FillTransform( pressed, 1, 1, 2, 1, 1 );
                    FillTransform( pressed, 1, 2, 1, 1, 1 );

                    FillTransform( pressed, pressed.width() - 3, 1, 2, 1, 1 );
                    FillTransform( pressed, pressed.width() - 2, 2, 1, 1, 1 );

                    FillTransform( pressed, pressed.width() - 4, pressed.height() - 1, 3, 1, 1 );
                    FillTransform( pressed, pressed.width() - 3, pressed.height() - 2, 2, 1, 1 );
                    FillTransform( pressed, pressed.width() - 2, pressed.height() - 3, 1, 1, 1 );
                }

                break;
            }
            case ICN::EMPTY_POL_BUTTON: {
                const int originalID = ICN::X_CMPBTN;
                LoadOriginalICN( originalID );

                if ( _icnVsSprite[originalID].size() < 8 ) {
                    break;
                }

                _icnVsSprite[id].resize( 2 );
                // move dark border to new released state from original pressed state button
                const Sprite & originalReleased = GetICN( originalID, 4 );
                const Sprite & originalPressed = GetICN( originalID, 5 );
                if ( originalReleased.width() != 94 && originalPressed.width() != 94 && originalReleased.height() < 5 && originalPressed.height() < 5 ) {
                    break;
                }
                Sprite & releasedWithDarkBorder = _icnVsSprite[id][0];
                releasedWithDarkBorder.resize( originalReleased.width() + 2, originalReleased.height() + 1 );
                releasedWithDarkBorder.reset();

                Copy( originalReleased, 0, 0, releasedWithDarkBorder, 1, 0, originalReleased.width(), originalReleased.height() );
                Copy( originalReleased, 0, 2, releasedWithDarkBorder, 1, 21, 1, 1 );
                Copy( originalReleased, 0, 2, releasedWithDarkBorder, 2, 22, 1, 1 );
                Copy( originalPressed, 0, 2, releasedWithDarkBorder, 0, 3, 1, 19 );
                Copy( originalPressed, 0, originalPressed.height() - 1, releasedWithDarkBorder, 0, originalPressed.height(), originalPressed.width(), 1 );
                Copy( originalPressed, 0, 2, releasedWithDarkBorder, 1, 22, 1, 1 );

                // pressed state
                Sprite & pressed = _icnVsSprite[id][1];
                pressed.resize( originalPressed.width() + 2, originalPressed.height() + 1 );
                pressed.reset();
                Copy( originalPressed, 0, 0, pressed, 0, 1, originalPressed.width(), originalPressed.height() );

                // the empty buttons need to be widened by 1 px so that they can be evenly divided by 3 in resizeButton() in ui_tools.cpp
                Copy( originalReleased, originalReleased.width() - 5, 0, releasedWithDarkBorder, releasedWithDarkBorder.width() - 5, 0, 5, originalReleased.height() );
                Copy( originalPressed, originalPressed.width() - 5, 0, pressed, pressed.width() - 6, 1, 5, originalPressed.height() );

                const int32_t pixelPosition = 4 * 94 + 6;
                Fill( releasedWithDarkBorder, 5, 3, 88, 18, originalReleased.image()[pixelPosition] );
                Fill( pressed, 4, 5, 87, 17, originalPressed.image()[pixelPosition] );

                break;
            }
            case ICN::EMPTY_GUILDWELL_BUTTON: {
                const int originalID = ICN::WELLXTRA;
                LoadOriginalICN( originalID );

                if ( _icnVsSprite[originalID].size() < 3 ) {
                    break;
                }
                _icnVsSprite[id].resize( 2 );

                for ( int32_t i = 0; i < static_cast<int32_t>( _icnVsSprite[id].size() ); ++i ) {
                    const Sprite & original = GetICN( originalID, 0 + i );

                    Sprite & out = _icnVsSprite[id][i];
                    // the empty button needs to shortened by 1 px so that when it is divided by 3 in resizeButton() in ui_tools.h it will give an integer result
                    out.resize( original.width() - 1, original.height() );

                    Copy( original, 0, 0, out, 0, 0, original.width() - 4, original.height() );
                    Copy( original, original.width() - 3, 0, out, original.width() - 4, 0, 3, original.height() );

                    Fill( out, 7 - i * 2, 2 + i, 50 + i, 14, getButtonFillingColor( i == 0 ) );
                }

                break;
            }
            case ICN::EMPTY_GOOD_MEDIUM_BUTTON:
            case ICN::EMPTY_EVIL_MEDIUM_BUTTON: {
                const bool isGoodInterface = ( id == ICN::EMPTY_GOOD_MEDIUM_BUTTON );
                const int32_t originalId = isGoodInterface ? ICN::APANEL : ICN::APANELE;
                LoadOriginalICN( originalId );

                if ( _icnVsSprite[originalId].size() < 10 ) {
                    break;
                }

                _icnVsSprite[id].resize( 2 );

                Sprite & released = _icnVsSprite[id][0];
                Sprite & pressed = _icnVsSprite[id][1];

                released = _icnVsSprite[originalId][2];
                pressed = _icnVsSprite[originalId][3];

                if ( released.width() > 2 && released.height() > 2 && pressed.width() > 2 && pressed.height() > 2 ) {
                    // Clean the buttons.
                    Fill( released, 28, 15, 42, 27, getButtonFillingColor( true, isGoodInterface ) );
                    Fill( pressed, 27, 16, 42, 27, getButtonFillingColor( false, isGoodInterface ) );
                }

                break;
            }
            case ICN::BRCREST: {
                LoadOriginalICN( id );
                // First sprite in this ICN has incorrect transparent pixel at position 30x5.
                if ( !_icnVsSprite[id].empty() ) {
                    Sprite & original = _icnVsSprite[id][0];
                    if ( original.width() == 50 && original.height() == 47 ) {
                        original._disableTransformLayer();
                        original.image()[280] = 117;
                    }
                }
                return true;
            }
            case ICN::CBKGWATR: {
                // Ship battlefield background has incorrect transparent pixel at position 125x36.
                LoadOriginalICN( id );
                if ( !_icnVsSprite[id].empty() ) {
                    Sprite & original = _icnVsSprite[id][0];
                    if ( !original.empty() ) {
                        original._disableTransformLayer();
                        original.image()[23165] = 24;
                    }
                }
                return true;
            }

            case ICN::SWAPWIN:
            case ICN::WELLBKG: {
                // Hero Meeting dialog and Castle Well images can be used with disabled transform layer.
                LoadOriginalICN( id );
                if ( !_icnVsSprite[id].empty() ) {
                    _icnVsSprite[id][0]._disableTransformLayer();
                }
                return true;
            }
            case ICN::GAME_OPTION_ICON: {
                _icnVsSprite[id].resize( 2 );

                h2d::readImage( "hotkeys_icon.image", _icnVsSprite[id][0] );
                h2d::readImage( "graphics_icon.image", _icnVsSprite[id][1] );

                for ( fheroes2::Sprite & sprite : _icnVsSprite[id] ) {
                    if ( isTransformLayerNotUsed( sprite ) ) {
                        sprite._disableTransformLayer();
                    }
                }

                break;
            }
            default:
                break;
            }

            return false;
        }

        size_t GetMaximumICNIndex( int id )
        {
            if ( _icnVsSprite[id].empty() && !LoadModifiedICN( id ) ) {
                LoadOriginalICN( id );
            }

            return _icnVsSprite[id].size();
        }

        size_t GetMaximumTILIndex( int id )
        {
            if ( _tilVsImage[id].empty() ) {
                _tilVsImage[id].resize( 4 ); // 4 possible sides

                const std::vector<uint8_t> & data = ::AGG::getDataFromAggFile( tilFileName[id] );
                if ( data.size() < headerSize ) {
                    // The important resource is absent! Make sure that you are using the correct version of the game.
                    assert( 0 );
                    return 0;
                }

                StreamBuf buffer( data );

                const size_t count = buffer.getLE16();
                const int32_t width = buffer.getLE16();
                const int32_t height = buffer.getLE16();
                if ( count < 1 || width < 1 || height < 1 || ( headerSize + count * width * height ) != data.size() ) {
                    return 0;
                }

                std::vector<Image> & originalTIL = _tilVsImage[id][0];
                decodeTILImages( data.data() + headerSize, count, width, height, originalTIL );

                for ( uint32_t shapeId = 1; shapeId < 4; ++shapeId ) {
                    std::vector<Image> & currentTIL = _tilVsImage[id][shapeId];
                    currentTIL.resize( count );

                    const bool horizontalFlip = ( shapeId & 2 ) != 0;
                    const bool verticalFlip = ( shapeId & 1 ) != 0;

                    for ( size_t i = 0; i < count; ++i ) {
                        currentTIL[i] = Flip( originalTIL[i], horizontalFlip, verticalFlip );
                    }
                }
            }

            return _tilVsImage[id][0].size();
        }

        // We have few ICNs which we need to scale like some related to main screen
        bool IsScalableICN( const int id )
        {
            switch ( id ) {
            case ICN::EDITOR:
            case ICN::HEROES:
            case ICN::BTNSHNGL:
            case ICN::SHNGANIM:
                return true;
            default:
                return false;
            }
        }

        const Sprite & GetScaledICN( const int icnId, const uint32_t index )
        {
            const Sprite & originalIcn = _icnVsSprite[icnId][index];
            const Display & display = Display::instance();

            if ( display.width() == Display::DEFAULT_WIDTH && display.height() == Display::DEFAULT_HEIGHT ) {
                return originalIcn;
            }

            if ( _icnVsScaledSprite[icnId].empty() ) {
                _icnVsScaledSprite[icnId].resize( _icnVsSprite[icnId].size() );
            }

            Sprite & resizedIcn = _icnVsScaledSprite[icnId][index];

            if ( originalIcn.singleLayer() && !resizedIcn.singleLayer() ) {
                resizedIcn._disableTransformLayer();
            }

            const double scaleFactorX = static_cast<double>( display.width() ) / Display::DEFAULT_WIDTH;
            const double scaleFactorY = static_cast<double>( display.height() ) / Display::DEFAULT_HEIGHT;

            const double scaleFactor = std::min( scaleFactorX, scaleFactorY );
            const int32_t resizedWidth = static_cast<int32_t>( std::lround( originalIcn.width() * scaleFactor ) );
            const int32_t resizedHeight = static_cast<int32_t>( std::lround( originalIcn.height() * scaleFactor ) );
            const int32_t offsetX = static_cast<int32_t>( std::lround( display.width() - Display::DEFAULT_WIDTH * scaleFactor ) ) / 2;
            const int32_t offsetY = static_cast<int32_t>( std::lround( display.height() - Display::DEFAULT_HEIGHT * scaleFactor ) ) / 2;
            assert( offsetX >= 0 && offsetY >= 0 );

            // Resize only if needed
            if ( resizedIcn.height() != resizedHeight || resizedIcn.width() != resizedWidth ) {
                resizedIcn.resize( resizedWidth, resizedHeight );
                resizedIcn.setPosition( static_cast<int32_t>( std::lround( originalIcn.x() * scaleFactor ) ) + offsetX,
                                        static_cast<int32_t>( std::lround( originalIcn.y() * scaleFactor ) ) + offsetY );
                Resize( originalIcn, resizedIcn, false );
            }
            else {
                // No need to resize but we have to update the offset.
                resizedIcn.setPosition( static_cast<int32_t>( std::lround( originalIcn.x() * scaleFactor ) ) + offsetX,
                                        static_cast<int32_t>( std::lround( originalIcn.y() * scaleFactor ) ) + offsetY );
            }

            return resizedIcn;
        }

        const Sprite & GetICN( int icnId, uint32_t index )
        {
            if ( !IsValidICNId( icnId ) ) {
                return errorImage;
            }

            if ( index >= GetMaximumICNIndex( icnId ) ) {
                return errorImage;
            }

            if ( IsScalableICN( icnId ) ) {
                return GetScaledICN( icnId, index );
            }

            return _icnVsSprite[icnId][index];
        }

        uint32_t GetICNCount( int icnId )
        {
            if ( !IsValidICNId( icnId ) ) {
                return 0;
            }

            return static_cast<uint32_t>( GetMaximumICNIndex( icnId ) );
        }

        const Image & GetTIL( int tilId, uint32_t index, uint32_t shapeId )
        {
            if ( shapeId > 3 ) {
                return errorImage;
            }

            if ( !IsValidTILId( tilId ) ) {
                return errorImage;
            }

            const size_t maxTILIndex = GetMaximumTILIndex( tilId );
            if ( index >= maxTILIndex ) {
                return errorImage;
            }

            return _tilVsImage[tilId][shapeId][index];
        }

        const Sprite & GetLetter( uint32_t character, uint32_t fontType )
        {
            if ( character < 0x21 ) {
                return errorImage;
            }

            // TODO: correct naming and standardize the code
            switch ( fontType ) {
            case Font::GRAY_SMALL:
                return GetICN( ICN::GRAY_SMALL_FONT, character - 0x20 );
            case Font::YELLOW_BIG:
                return GetICN( ICN::YELLOW_FONT, character - 0x20 );
            case Font::YELLOW_SMALL:
                return GetICN( ICN::YELLOW_SMALLFONT, character - 0x20 );
            case Font::BIG:
                return GetICN( ICN::FONT, character - 0x20 );
            case Font::SMALL:
                return GetICN( ICN::SMALFONT, character - 0x20 );
            default:
                assert( 0 );
                break;
            }

            return GetICN( ICN::SMALFONT, character - 0x20 );
        }

        uint32_t ASCIILastSupportedCharacter( const uint32_t fontType )
        {
            switch ( fontType ) {
            case Font::BIG:
            case Font::YELLOW_BIG:
                return static_cast<uint32_t>( GetMaximumICNIndex( ICN::FONT ) ) + 0x20 - 1;
            case Font::SMALL:
            case Font::GRAY_SMALL:
            case Font::YELLOW_SMALL:
                return static_cast<uint32_t>( GetMaximumICNIndex( ICN::SMALFONT ) ) + 0x20 - 1;
            default:
                assert( 0 );
                return 0;
            }
        }

        int32_t GetAbsoluteICNHeight( int icnId )
        {
            const uint32_t frameCount = GetICNCount( icnId );
            if ( frameCount == 0 ) {
                return 0;
            }

            int32_t height = 0;
            for ( uint32_t i = 0; i < frameCount; ++i ) {
                const int32_t offset = -GetICN( icnId, i ).y();
                if ( offset > height ) {
                    height = offset;
                }
            }

            return height;
        }

        uint32_t getCharacterLimit( const FontSize fontSize )
        {
            switch ( fontSize ) {
            case FontSize::SMALL:
                return static_cast<uint32_t>( GetMaximumICNIndex( ICN::SMALFONT ) ) + 0x20 - 1;
            case FontSize::NORMAL:
            case FontSize::LARGE:
                return static_cast<uint32_t>( GetMaximumICNIndex( ICN::FONT ) ) + 0x20 - 1;
            case FontSize::BUTTON_RELEASED:
            case FontSize::BUTTON_PRESSED:
                return static_cast<uint32_t>( GetMaximumICNIndex( ICN::BUTTON_GOOD_FONT_RELEASED ) ) + 0x20 - 1;
            default:
                assert( 0 ); // Did you add a new font size? Please add implementation.
            }

            return 0;
        }

        const Sprite & getChar( const uint8_t character, const FontType & fontType )
        {
            if ( character < 0x21 ) {
                return errorImage;
            }

            switch ( fontType.size ) {
            case FontSize::SMALL:
                switch ( fontType.color ) {
                case FontColor::WHITE:
                    return GetICN( ICN::SMALFONT, character - 0x20 );
                case FontColor::GRAY:
                    return GetICN( ICN::GRAY_SMALL_FONT, character - 0x20 );
                case FontColor::YELLOW:
                    return GetICN( ICN::YELLOW_SMALLFONT, character - 0x20 );
                default:
                    // Did you add a new font color? Add the corresponding logic for it!
                    assert( 0 );
                    break;
                }
                break;
            case FontSize::NORMAL:
                switch ( fontType.color ) {
                case FontColor::WHITE:
                    return GetICN( ICN::FONT, character - 0x20 );
                case FontColor::GRAY:
                    return GetICN( ICN::GRAY_FONT, character - 0x20 );
                case FontColor::YELLOW:
                    return GetICN( ICN::YELLOW_FONT, character - 0x20 );
                default:
                    // Did you add a new font color? Add the corresponding logic for it!
                    assert( 0 );
                    break;
                }
                break;
            case FontSize::LARGE:
                switch ( fontType.color ) {
                case FontColor::WHITE:
                    return GetICN( ICN::WHITE_LARGE_FONT, character - 0x20 );
                default:
                    // Did you add a new font color? Add the corresponding logic for it!
                    assert( 0 );
                    break;
                }
                break;
            case FontSize::BUTTON_RELEASED:
                switch ( fontType.color ) {
                case FontColor::WHITE:
                    return GetICN( ICN::BUTTON_GOOD_FONT_RELEASED, character - 0x20 );
                case FontColor::GRAY:
                    return GetICN( ICN::BUTTON_EVIL_FONT_RELEASED, character - 0x20 );
                default:
                    // Did you add a new font color? Add the corresponding logic for it!
                    assert( 0 );
                    break;
                }
                break;
            case FontSize::BUTTON_PRESSED:
                switch ( fontType.color ) {
                case FontColor::WHITE:
                    return GetICN( ICN::BUTTON_GOOD_FONT_PRESSED, character - 0x20 );
                case FontColor::GRAY:
                    return GetICN( ICN::BUTTON_EVIL_FONT_PRESSED, character - 0x20 );
                default:
                    // Did you add a new font color? Add the corresponding logic for it!
                    assert( 0 );
                    break;
                }
                break;
            default:
                // Did you add a new font size? Add the corresponding logic for it!
                assert( 0 );
                break;
            }

            assert( 0 ); // Did you add a new font size? Please add implementation.

            return errorImage;
        }

        void updateLanguageDependentResources( const SupportedLanguage language, const bool loadOriginalAlphabet )
        {
            if ( loadOriginalAlphabet || !isAlphabetSupported( language ) ) {
                if ( !alphabetPreserver.isPreserved() ) {
                    // This can happen when we try to change a language without loading assets.
                    alphabetPreserver.preserve();
                }
                else {
                    alphabetPreserver.restore();
                }
            }
            else {
                alphabetPreserver.preserve();
                // Restore original letters when changing language to avoid changes to them being carried over.
                alphabetPreserver.restore();
                generateAlphabet( language, _icnVsSprite );
            }
            generateButtonAlphabet( language, _icnVsSprite );

            // Clear language dependent resources.
            for ( const int id : languageDependentIcnId ) {
                _icnVsSprite[id].clear();
            }
        }
    }
}<|MERGE_RESOLUTION|>--- conflicted
+++ resolved
@@ -3784,12 +3784,8 @@
                 Sprite & released = _icnVsSprite[id][0];
                 Sprite & pressed = _icnVsSprite[id][1];
 
-<<<<<<< HEAD
                 Copy( _icnVsSprite[originalId][11], released );
                 Copy( _icnVsSprite[originalId][12], pressed );
-=======
-                released = _icnVsSprite[originalId][11];
->>>>>>> 9850abee
 
                 // fix single bright pixel in the left part of the text area of the released state buttons
                 Fill( released, 8, 7, 1, 1, getButtonFillingColor( true, isGoodInterface ) );
