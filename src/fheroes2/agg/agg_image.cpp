--- conflicted
+++ resolved
@@ -149,17 +149,12 @@
                                                 ICN::BUTTON_SMALL_MAX_GOOD,
                                                 ICN::BUTTON_SMALL_MAX_EVIL,
                                                 ICN::BUTTON_GUILDWELL_EXIT,
-<<<<<<< HEAD
                                                 ICN::GOOD_CAMPAIGN_BUTTONS,
                                                 ICN::EVIL_CAMPAIGN_BUTTONS,
                                                 ICN::POL_CAMPAIGN_BUTTONS };
-=======
                                                 ICN::BUTTON_VIEWWORLD_EXIT_GOOD,
                                                 ICN::BUTTON_VIEWWORLD_EXIT_EVIL,
-                                                ICN::BUTTON_DIFFICULTY_ARCHIBALD,
-                                                ICN::BUTTON_DIFFICULTY_ROLAND,
-                                                ICN::BUTTON_DIFFICULTY_POL };
->>>>>>> 3a79ef21
+                                                };
 
 #ifndef NDEBUG
     bool isLanguageDependentIcnId( const int id )
@@ -1542,11 +1537,6 @@
 
                 break;
             }
-<<<<<<< HEAD
-            case ICN::GOOD_CAMPAIGN_BUTTONS:
-            case ICN::EVIL_CAMPAIGN_BUTTONS: {
-                _icnVsSprite[id].resize( 10 );
-=======
             case ICN::BUTTON_VIEWWORLD_EXIT_GOOD:
             case ICN::BUTTON_VIEWWORLD_EXIT_EVIL: {
                 _icnVsSprite[id].resize( 2 );
@@ -1566,9 +1556,9 @@
 
                 break;
             }
-            case ICN::BUTTON_DIFFICULTY_ARCHIBALD: {
-                _icnVsSprite[id].resize( 2 );
->>>>>>> 3a79ef21
+case ICN::GOOD_CAMPAIGN_BUTTONS:
+            case ICN::EVIL_CAMPAIGN_BUTTONS: {
+                _icnVsSprite[id].resize( 10 );
 
                 if ( useOriginalResources() ) {
                     const bool isEvilInterface = id == ICN::EVIL_CAMPAIGN_BUTTONS;
@@ -2389,17 +2379,11 @@
             case ICN::BUTTON_SMALL_MAX_GOOD:
             case ICN::BUTTON_SMALL_MAX_EVIL:
             case ICN::BUTTON_GUILDWELL_EXIT:
-<<<<<<< HEAD
             case ICN::GOOD_CAMPAIGN_BUTTONS:
             case ICN::EVIL_CAMPAIGN_BUTTONS:
             case ICN::POL_CAMPAIGN_BUTTONS:
-=======
             case ICN::BUTTON_VIEWWORLD_EXIT_GOOD:
             case ICN::BUTTON_VIEWWORLD_EXIT_EVIL:
-            case ICN::BUTTON_DIFFICULTY_ARCHIBALD:
-            case ICN::BUTTON_DIFFICULTY_POL:
-            case ICN::BUTTON_DIFFICULTY_ROLAND:
->>>>>>> 3a79ef21
                 generateLanguageSpecificImages( id );
                 return true;
             case ICN::PHOENIX:
