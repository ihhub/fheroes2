--- conflicted
+++ resolved
@@ -21,18 +21,12 @@
 #ifndef H2BIN_FRM_H
 #define H2BIN_FRM_H
 
-<<<<<<< HEAD
+#include "battle_animation.h"
 #include "monster.h"
-=======
-#include "battle_animation.h"
->>>>>>> 0bb10f92
 #include "settings.h"
 
 #include <map>
 #include <vector>
-
-class AnimationSequence;
-class AnimationReference;
 
 namespace Bin_Info
 {
