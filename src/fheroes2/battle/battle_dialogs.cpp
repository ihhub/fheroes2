/***************************************************************************
 *   Copyright (C) 2010 by Andrey Afletdinov <fheroes2@gmail.com>          *
 *                                                                         *
 *   Part of the Free Heroes2 Engine:                                      *
 *   http://sourceforge.net/projects/fheroes2                              *
 *                                                                         *
 *   This program is free software; you can redistribute it and/or modify  *
 *   it under the terms of the GNU General Public License as published by  *
 *   the Free Software Foundation; either version 2 of the License, or     *
 *   (at your option) any later version.                                   *
 *                                                                         *
 *   This program is distributed in the hope that it will be useful,       *
 *   but WITHOUT ANY WARRANTY; without even the implied warranty of        *
 *   MERCHANTABILITY or FITNESS FOR A PARTICULAR PURPOSE.  See the         *
 *   GNU General Public License for more details.                          *
 *                                                                         *
 *   You should have received a copy of the GNU General Public License     *
 *   along with this program; if not, write to the                         *
 *   Free Software Foundation, Inc.,                                       *
 *   59 Temple Place - Suite 330, Boston, MA  02111-1307, USA.             *
 ***************************************************************************/

#include <queue>

#include "agg.h"
#include "army.h"
#include "battle.h"
#include "battle_arena.h"
#include "battle_army.h"
#include "battle_interface.h"
#include "cursor.h"
#include "engine.h"
#include "game.h"
#include "heroes.h"
#include "luck.h"
#include "morale.h"
#include "mus.h"
#include "race.h"
#include "settings.h"
#include "text.h"
#include "world.h"

namespace
{
    class LoopedAnimation
    {
    public:
        explicit LoopedAnimation( int icnId = 0, bool loop = false )
            : _icnId( icnId )
            , _frameId( 0 )
            , _counter( 0 )
            , _finished( false )
            , _loop( loop )
        {
            _frameId = ICN::AnimationFrame( _icnId, 1, _counter );
        }

        uint32_t frameId()
        {
            if ( _finished )
                return _frameId;

            ++_counter;
            uint32_t nextId = ICN::AnimationFrame( _icnId, 1, _counter );
            if ( nextId < _frameId ) {
                if ( _loop ) {
                    _counter = 0;
                    nextId = ICN::AnimationFrame( _icnId, 1, _counter );
                    std::swap( nextId, _frameId );
                    return nextId;
                }
                else {
                    _finished = true;
                }
            }
            else {
                std::swap( nextId, _frameId );
                return nextId;
            }

            return _frameId;
        }

        bool isFinished() const
        {
            return _finished;
        }

        int id() const
        {
            return _icnId;
        }

    private:
        int _icnId;
        uint32_t _frameId;
        uint32_t _counter;
        bool _finished;
        bool _loop;
    };

    class LoopedAnimationSequence
    {
    public:
        void push( int icnId, bool loop )
        {
            _queue.push( LoopedAnimation( icnId, loop ) );
        }

        uint32_t frameId()
        {
            if ( isFinished() )
                return 0;

            return _queue.front().frameId();
        }

        bool nextFrame() // returns true only if there is some frames left
        {
            if ( !_queue.empty() && _queue.front().isFinished() )
                _queue.pop();

            return _queue.empty();
        }

        bool isFinished() const
        {
            return _queue.empty();
        }

        int id() const
        {
            if ( isFinished() )
                return 0;

            return _queue.front().id();
        }

    private:
        std::queue<LoopedAnimation> _queue;
    };
}

namespace Battle
{
<<<<<<< HEAD
    void GetSummaryParams( int res1, int res2, const HeroBase & hero, u32 exp, LoopedAnimationSequence & sequence, std::string & title, std::string & msg );
    void RedrawBattleSettings( const std::vector<Rect> & areas );
=======
    void GetSummaryParams( int res1, int res2, const HeroBase & hero, u32 exp, LoopedAnimationSequence & sequence, std::string & msg );
    void RedrawBattleSettings( const std::vector<fheroes2::Rect> & areas );
>>>>>>> c9592683
    void RedrawOnOffSetting( const Rect & area, const std::string & name, uint32_t index, bool isSet );
}

void Battle::RedrawBattleSettings( const std::vector<fheroes2::Rect> & areas )
{
    fheroes2::Display & display = fheroes2::Display::instance();
    Settings & conf = Settings::Get();

    // Speed setting
    const Text speedTitle( _( "Speed" ), Font::SMALL );
    speedTitle.Blit( areas[0].x + ( areas[0].width - speedTitle.w() ) / 2, areas[0].y - 13 );

    int speed = Settings::Get().BattleSpeed();
    std::string str = _( "Speed: %{speed}" );
    StringReplace( str, "%{speed}", speed );

    const fheroes2::Sprite & sprite = fheroes2::AGG::GetICN( ICN::CSPANEL, ( speed < 5 ? 0 : ( speed < 8 ? 1 : 2 ) ) );
    fheroes2::Blit( sprite, fheroes2::Display::instance(), areas[0].x, areas[0].y );
    Text text( str, Font::SMALL );
    text.Blit( areas[0].x + ( sprite.width() - text.w() ) / 2, areas[0].y + sprite.height() + 3 );

    RedrawOnOffSetting( areas[3], _( "Grid" ), 8, conf.BattleShowGrid() );
    RedrawOnOffSetting( areas[4], _( "Shadow Movement" ), 10, conf.BattleShowMoveShadow() );
    RedrawOnOffSetting( areas[5], _( "Shadow Cursor" ), 12, conf.BattleShowMouseShadow() );

    display.render();
}

void Battle::RedrawOnOffSetting( const Rect & area, const std::string & name, uint32_t index, bool isSet )
{
    fheroes2::Display & display = fheroes2::Display::instance();
    const fheroes2::Sprite & sprite = fheroes2::AGG::GetICN( ICN::CSPANEL, isSet ? index + 1 : index );
    const int textOffset = 2;

    Text text( name, Font::SMALL );
    text.Blit( area.x + ( area.w - text.w() ) / 2, area.y - text.h() - textOffset );

    fheroes2::Blit( sprite, display, area.x, area.y );

    text.Set( isSet ? _( "On" ) : _( "Off" ) );
    text.Blit( area.x + ( area.w - text.w() ) / 2, area.y + area.h + textOffset );
}

void Battle::DialogBattleSettings( void )
{
    fheroes2::Display & display = fheroes2::Display::instance();
    Cursor & cursor = Cursor::Get();
    LocalEvent & le = LocalEvent::Get();
    Settings & conf = Settings::Get();

    cursor.Hide();

    const fheroes2::Sprite & dialog = fheroes2::AGG::GetICN( ( conf.ExtGameEvilInterface() ? ICN::CSPANBKE : ICN::CSPANBKG ), 0 );
    const fheroes2::Sprite & dialogShadow = fheroes2::AGG::GetICN( ( conf.ExtGameEvilInterface() ? ICN::CSPANBKE : ICN::CSPANBKG ), 1 );

    const fheroes2::Point dialogOffset( ( display.width() - dialog.width() ) / 2, ( display.height() - dialog.height() ) / 2 );
    const fheroes2::Point shadowOffset( dialogOffset.x - BORDERWIDTH, dialogOffset.y );

    fheroes2::ImageRestorer back( display, shadowOffset.x, shadowOffset.y, dialog.width() + BORDERWIDTH, dialog.height() + BORDERWIDTH );
    const fheroes2::Rect pos_rt( dialogOffset.x, dialogOffset.y, dialog.width(), dialog.height() );

    fheroes2::Fill( display, pos_rt.x, pos_rt.y, pos_rt.width, pos_rt.height, 0 );
    fheroes2::Blit( dialogShadow, display, pos_rt.x - BORDERWIDTH, pos_rt.y + BORDERWIDTH );
    fheroes2::Blit( dialog, display, pos_rt.x, pos_rt.y );

    const fheroes2::Sprite & panelSprite = fheroes2::AGG::GetICN( ICN::CSPANEL, 0 );
    const int32_t panelWidth = panelSprite.width();
    const int32_t panelHeight = panelSprite.height();

    std::vector<fheroes2::Rect> optionAreas;
    optionAreas.push_back( fheroes2::Rect( pos_rt.x + 36, pos_rt.y + 47, panelWidth, panelHeight ) ); // speed
    optionAreas.push_back( fheroes2::Rect( pos_rt.x + 128, pos_rt.y + 47, panelWidth, panelHeight ) ); // info
    optionAreas.push_back( fheroes2::Rect( pos_rt.x + 220, pos_rt.y + 47, panelWidth, panelHeight ) ); // auto spell cast
    optionAreas.push_back( fheroes2::Rect( pos_rt.x + 36, pos_rt.y + 157, panelWidth, panelHeight ) ); // grid
    optionAreas.push_back( fheroes2::Rect( pos_rt.x + 128, pos_rt.y + 157, panelWidth, panelHeight ) ); // move shadow
    optionAreas.push_back( fheroes2::Rect( pos_rt.x + 220, pos_rt.y + 157, panelWidth, panelHeight ) ); // cursor shadow

    fheroes2::Button btn_ok( pos_rt.x + 113, pos_rt.y + 252, ( conf.ExtGameEvilInterface() ? ICN::CSPANBTE : ICN::CSPANBTN ), 0, 1 );
    btn_ok.draw();

    RedrawBattleSettings( optionAreas );

    cursor.Show();
    display.render();

    bool saveConfiguration = false;

    while ( le.HandleEvents() ) {
        le.MousePressLeft( btn_ok.area() ) ? btn_ok.drawOnPress() : btn_ok.drawOnRelease();

        if ( le.MouseClickLeft( optionAreas[0] ) ) {
            conf.SetBattleSpeed( conf.BattleSpeed() % 10 + 1 );
            Game::UpdateGameSpeed();
            fheroes2::Blit( dialog, display, pos_rt.x, pos_rt.y );
            RedrawBattleSettings( optionAreas );
            display.render();
            saveConfiguration = true;
        }
        else if ( le.MouseClickLeft( optionAreas[3] ) ) {
            conf.SetBattleGrid( !conf.BattleShowGrid() );
            fheroes2::Blit( dialog, display, pos_rt.x, pos_rt.y );
            RedrawBattleSettings( optionAreas );
            saveConfiguration = true;
        }
        else if ( le.MouseClickLeft( optionAreas[4] ) ) {
            conf.SetBattleMovementShaded( !conf.BattleShowMoveShadow() );
            fheroes2::Blit( dialog, display, pos_rt.x, pos_rt.y );
            RedrawBattleSettings( optionAreas );
            saveConfiguration = true;
        }
        else if ( le.MouseClickLeft( optionAreas[5] ) ) {
            conf.SetBattleMouseShaded( !conf.BattleShowMouseShadow() );
            fheroes2::Blit( dialog, display, pos_rt.x, pos_rt.y );
            RedrawBattleSettings( optionAreas );
            saveConfiguration = true;
        }
        else if ( Game::HotKeyPressEvent( Game::EVENT_DEFAULT_EXIT ) || le.MouseClickLeft( btn_ok.area() ) ) {
            break;
        }
    }

    if ( saveConfiguration ) {
        conf.Save( "fheroes2.cfg" );
    }
}

void Battle::GetSummaryParams( int res1, int res2, const HeroBase & hero, u32 exp, LoopedAnimationSequence & sequence, std::string & title, std::string & msg )
{
    if ( res1 & RESULT_WINS ) {
        sequence.push( ICN::WINCMBT, true );
        if ( res2 & RESULT_SURRENDER )
            title.append( _( "The enemy has surrendered!" ) );
        else if ( res2 & RESULT_RETREAT )
            title.append( _( "The enemy has fled!" ) );
        else
            title.append( _( "A glorious victory!" ) );

        if ( hero.isHeroes() ) {
            // msg.append( "\n \n" );
            msg.append( _( "For valor in combat, %{name} receives %{exp} experience." ) );
            StringReplace( msg, "%{name}", hero.GetName() );
            StringReplace( msg, "%{exp}", exp );
        }
    }
    else if ( res1 & RESULT_RETREAT ) {
        sequence.push( ICN::CMBTFLE1, false );
        sequence.push( ICN::CMBTFLE2, false );
        sequence.push( ICN::CMBTFLE3, false );
        msg.append( _( "The cowardly %{name} flees from battle." ) );
        StringReplace( msg, "%{name}", hero.GetName() );
    }
    else if ( res1 & RESULT_SURRENDER ) {
        sequence.push( ICN::CMBTSURR, true );
        msg.append( _( "%{name} surrenders to the enemy, and departs in shame." ) );
        StringReplace( msg, "%{name}", hero.GetName() );
    }
    else {
        sequence.push( ICN::CMBTLOS1, false );
        sequence.push( ICN::CMBTLOS2, false );
        sequence.push( ICN::CMBTLOS3, true );
        msg.append( _( "Your force suffer a bitter defeat, and %{name} abandons your cause." ) );
        StringReplace( msg, "%{name}", hero.GetName() );
    }
}

void Battle::Arena::DialogBattleSummary( const Result & res ) const
{
    fheroes2::Display & display = fheroes2::Display::instance();
    Cursor & cursor = Cursor::Get();
    LocalEvent & le = LocalEvent::Get();
    Settings & conf = Settings::Get();

    const Troops killed1 = army1->GetKilledTroops();
    const Troops killed2 = army2->GetKilledTroops();

    cursor.SetThemes( Cursor::POINTER );

    std::string title, msg;
    LoopedAnimationSequence sequence;

    if ( ( res.army1 & RESULT_WINS ) && army1->GetCommander() && army1->GetCommander()->isControlHuman() ) {
        GetSummaryParams( res.army1, res.army2, *army1->GetCommander(), res.exp1, sequence, title, msg );
        if ( conf.Music() )
            AGG::PlayMusic( MUS::BATTLEWIN, false );
    }
    else if ( ( res.army2 & RESULT_WINS ) && army2->GetCommander() && army2->GetCommander()->isControlHuman() ) {
        GetSummaryParams( res.army2, res.army1, *army2->GetCommander(), res.exp2, sequence, title, msg );
        if ( conf.Music() )
            AGG::PlayMusic( MUS::BATTLEWIN, false );
    }
    else if ( army1->GetCommander() && army1->GetCommander()->isControlHuman() ) {
        GetSummaryParams( res.army1, res.army2, *army1->GetCommander(), res.exp1, sequence, title, msg );
        if ( conf.Music() )
            AGG::PlayMusic( MUS::BATTLELOSE, false );
    }
    else if ( army2->GetCommander() && army2->GetCommander()->isControlHuman() ) {
        GetSummaryParams( res.army2, res.army1, *army2->GetCommander(), res.exp2, sequence, title, msg );
        if ( conf.Music() )
            AGG::PlayMusic( MUS::BATTLELOSE, false );
    }
    else
        // AI move
        if ( army1->GetCommander() && army1->GetCommander()->isControlAI() ) {
        // AI wins
        if ( res.army1 & RESULT_WINS ) {
            sequence.push( ICN::CMBTLOS1, false );
            sequence.push( ICN::CMBTLOS2, false );
            sequence.push( ICN::CMBTLOS3, false );
            msg.append( _( "Your force suffer a bitter defeat." ) );
        }
        else
            // Human wins
            if ( res.army2 & RESULT_WINS ) {
            sequence.push( ICN::WINCMBT, true );
            msg.append( _( "A glorious victory!" ) );
        }
    }

    if ( sequence.isFinished() ) // Cannot be!
        sequence.push( ICN::UNKNOWN, false );

    const fheroes2::Sprite & dialog = fheroes2::AGG::GetICN( ( conf.ExtGameEvilInterface() ? ICN::WINLOSEE : ICN::WINLOSE ), 0 );
    const fheroes2::Sprite & dialogShadow = fheroes2::AGG::GetICN( ( conf.ExtGameEvilInterface() ? ICN::WINLOSEE : ICN::WINLOSE ), 1 );

    const fheroes2::Point dialogOffset( ( display.width() - dialog.width() ) / 2, ( display.height() - dialog.height() ) / 2 );
    const fheroes2::Point shadowOffset( dialogOffset.x - BORDERWIDTH, dialogOffset.y );

    fheroes2::ImageRestorer back( display, shadowOffset.x, shadowOffset.y, dialog.width() + BORDERWIDTH, dialog.height() + BORDERWIDTH );
    const fheroes2::Rect pos_rt( dialogOffset.x, dialogOffset.y, dialog.width(), dialog.height() );

    fheroes2::Blit( dialogShadow, display, pos_rt.x - BORDERWIDTH, pos_rt.y + BORDERWIDTH );
    fheroes2::Blit( dialog, display, pos_rt.x, pos_rt.y );

    const int anime_ox = 47;
    const int anime_oy = 36;

    const fheroes2::Sprite & sequenceBase = fheroes2::AGG::GetICN( sequence.id(), 0 );
    const fheroes2::Sprite & sequenceStart = fheroes2::AGG::GetICN( sequence.id(), 1 );

    fheroes2::Blit( sequenceBase, display, pos_rt.x + anime_ox + sequenceBase.x(), pos_rt.y + anime_oy + sequenceBase.y() );
    fheroes2::Blit( sequenceStart, display, pos_rt.x + anime_ox + sequenceStart.x(), pos_rt.y + anime_oy + sequenceStart.y() );

    fheroes2::Button btn_ok( pos_rt.x + 121, pos_rt.y + 410, ( conf.ExtGameEvilInterface() ? ICN::WINCMBBE : ICN::WINCMBTB ), 0, 1 );

    const bool isTitlePresent = title.length() > 0;
    if ( isTitlePresent ) {
        TextBox box( title, Font::YELLOW_BIG, 270 );
        box.Blit( pos_rt.x + 25, pos_rt.y + 175 );
    }

    if ( msg.length() > 0 ) {
        TextBox box( msg, Font::BIG, 270 );
        box.Blit( pos_rt.x + 25,
            pos_rt.y + 175 + ( isTitlePresent ? 30 : 0 ) );
    }

    // battlefield casualties
    Text text( _( "Battlefield Casualties" ), Font::SMALL );
    text.Blit( pos_rt.x + ( pos_rt.width - text.w() ) / 2, pos_rt.y + 270 );

    // attacker
    text.Set( _( "Attacker" ), Font::SMALL );
    text.Blit( pos_rt.x + ( pos_rt.width - text.w() ) / 2, pos_rt.y + 285 );

    if ( killed1.isValid() )
        Army::DrawMons32Line( killed1, pos_rt.x + 25, pos_rt.y + 303, 270 );
    else {
        text.Set( "None", Font::SMALL );
        text.Blit( pos_rt.x + ( pos_rt.width - text.w() ) / 2, pos_rt.y + 300 );
    }

    // defender
    text.Set( _( "Defender" ), Font::SMALL );
    text.Blit( pos_rt.x + ( pos_rt.width - text.w() ) / 2, pos_rt.y + 345 );

    if ( killed2.isValid() )
        Army::DrawMons32Line( killed2, pos_rt.x + 25, pos_rt.y + 363, 270 );
    else {
        text.Set( "None", Font::SMALL );
        text.Blit( pos_rt.x + ( pos_rt.width - text.w() ) / 2, pos_rt.y + 360 );
    }

    btn_ok.draw();

    cursor.Show();
    display.render();

    while ( le.HandleEvents() ) {
        le.MousePressLeft( btn_ok.area() ) ? btn_ok.drawOnPress() : btn_ok.drawOnRelease();

        // exit
        if ( HotKeyCloseWindow || le.MouseClickLeft( btn_ok.area() ) )
            break;

        // animation
        if ( Game::AnimateInfrequentDelay( Game::BATTLE_DIALOG_DELAY ) && !sequence.nextFrame() ) {
            const fheroes2::Sprite & base = fheroes2::AGG::GetICN( sequence.id(), 0 );
            const fheroes2::Sprite & sequenceCurrent = fheroes2::AGG::GetICN( sequence.id(), sequence.frameId() );

            fheroes2::Blit( base, display, pos_rt.x + anime_ox + sequenceBase.x(), pos_rt.y + anime_oy + sequenceBase.y() );
            fheroes2::Blit( sequenceCurrent, display, pos_rt.x + anime_ox + sequenceCurrent.x(), pos_rt.y + anime_oy + sequenceCurrent.y() );
            display.render();
        }
    }
}

int Battle::Arena::DialogBattleHero( const HeroBase & hero, bool buttons ) const
{
    fheroes2::Display & display = fheroes2::Display::instance();
    Cursor & cursor = Cursor::Get();
    LocalEvent & le = LocalEvent::Get();
    Settings & conf = Settings::Get();

    cursor.SetThemes( Cursor::POINTER );

    const bool readonly = current_color != hero.GetColor() || !buttons;
    const fheroes2::Sprite & dialog = fheroes2::AGG::GetICN( ( conf.ExtGameEvilInterface() ? ICN::VGENBKGE : ICN::VGENBKG ), 0 );

    const fheroes2::Point dialogShadow( 15, 15 );

    fheroes2::Rect pos_rt( ( display.width() - dialog.width() - dialogShadow.x ) / 2, ( display.height() - dialog.height() - dialogShadow.y ) / 2, dialog.width(),
                           dialog.height() );

    fheroes2::ImageRestorer back( display, pos_rt.x, pos_rt.y, pos_rt.width, pos_rt.height );

    fheroes2::Blit( dialog, display, pos_rt.x, pos_rt.y );

    // first 15 pixels in the dialog is left shadow, skip
    pos_rt.x += 15;
    pos_rt.width -= 15;

    hero.PortraitRedraw( pos_rt.x + 12, pos_rt.y + 42, PORT_BIG, display );
    int col = ( Color::NONE == hero.GetColor() ? 1 : Color::GetIndex( hero.GetColor() ) + 1 );
    fheroes2::Blit( fheroes2::AGG::GetICN( ICN::VIEWGEN, col ), display, pos_rt.x + 133, pos_rt.y + 36 );

    fheroes2::Point tp( pos_rt.x, pos_rt.y );

    std::string str;
    Text text;
    text.Set( Font::SMALL );
    str = _( "%{name} the %{race}" );
    StringReplace( str, "%{name}", hero.GetName() );
    StringReplace( str, "%{race}", Race::String( hero.GetRace() ) );
    text.Set( str );
    tp.x = pos_rt.x + ( pos_rt.width - text.w() ) / 2;
    tp.y = pos_rt.y + 11;
    text.Blit( tp.x, tp.y );
    str = _( "Attack" ) + std::string( ": " ) + GetString( hero.GetAttack() );
    text.Set( str );
    tp.x = pos_rt.x + 190 - text.w() / 2;
    tp.y = pos_rt.y + 40;
    text.Blit( tp.x, tp.y );
    str = _( "Defense" ) + std::string( ": " ) + GetString( hero.GetDefense() );
    text.Set( str );
    tp.x = pos_rt.x + 190 - text.w() / 2;
    tp.y = pos_rt.y + 51;
    text.Blit( tp.x, tp.y );
    str = _( "Spell Power" ) + std::string( ": " ) + GetString( hero.GetPower() );
    text.Set( str );
    tp.x = pos_rt.x + 190 - text.w() / 2;
    tp.y = pos_rt.y + 62;
    text.Blit( tp.x, tp.y );
    str = _( "Knowledge" ) + std::string( ": " ) + GetString( hero.GetKnowledge() );
    text.Set( str );
    tp.x = pos_rt.x + 190 - text.w() / 2;
    tp.y = pos_rt.y + 73;
    text.Blit( tp.x, tp.y );
    str = _( "Morale" ) + std::string( ": " ) + Morale::String( hero.GetMorale() );
    text.Set( str );
    tp.x = pos_rt.x + 190 - text.w() / 2;
    tp.y = pos_rt.y + 84;
    text.Blit( tp.x, tp.y );
    str = _( "Luck" ) + std::string( ": " ) + Luck::String( hero.GetLuck() );
    text.Set( str );
    tp.x = pos_rt.x + 190 - text.w() / 2;
    tp.y = pos_rt.y + 95;
    text.Blit( tp.x, tp.y );
    str = _( "Spell Points" ) + std::string( ": " ) + GetString( hero.GetSpellPoints() ) + "/" + GetString( hero.GetMaxSpellPoints() );
    text.Set( str );
    tp.x = pos_rt.x + 190 - text.w() / 2;
    tp.y = pos_rt.y + 117;
    text.Blit( tp.x, tp.y );

    fheroes2::Button btnCast( pos_rt.x + 15, pos_rt.y + 148, ICN::VIEWGEN, 9, 10 );
    fheroes2::Button btnRetreat( pos_rt.x + 74, pos_rt.y + 148, ICN::VIEWGEN, 11, 12 );
    fheroes2::Button btnSurrender( pos_rt.x + 133, pos_rt.y + 148, ICN::VIEWGEN, 13, 14 );
    fheroes2::Button btnClose( pos_rt.x + 192, pos_rt.y + 148, ICN::VIEWGEN, 15, 16 );

    if ( readonly || !hero.HaveSpellBook() || hero.Modes( Heroes::SPELLCASTED ) )
        btnCast.disable();

    if ( readonly || !CanRetreatOpponent( hero.GetColor() ) )
        btnRetreat.disable();

    if ( readonly || !CanSurrenderOpponent( hero.GetColor() ) )
        btnSurrender.disable();

    btnCast.draw();
    btnRetreat.draw();
    btnSurrender.draw();
    btnClose.draw();

    int result = 0;

    display.render();

    while ( le.HandleEvents() && !result ) {
        btnCast.isEnabled() && le.MousePressLeft( btnCast.area() ) ? btnCast.drawOnPress() : btnCast.drawOnRelease();
        btnRetreat.isEnabled() && le.MousePressLeft( btnRetreat.area() ) ? btnRetreat.drawOnPress() : btnRetreat.drawOnRelease();
        btnSurrender.isEnabled() && le.MousePressLeft( btnSurrender.area() ) ? btnSurrender.drawOnPress() : btnSurrender.drawOnRelease();
        le.MousePressLeft( btnClose.area() ) ? btnClose.drawOnPress() : btnClose.drawOnRelease();

        if ( !buttons && !le.MousePressRight() )
            break;

        if ( Game::HotKeyPressEvent( Game::EVENT_BATTLE_CASTSPELL ) || ( btnCast.isEnabled() && le.MouseClickLeft( btnCast.area() ) ) )
            result = 1;

        if ( Game::HotKeyPressEvent( Game::EVENT_BATTLE_RETREAT ) || ( btnRetreat.isEnabled() && le.MouseClickLeft( btnRetreat.area() ) ) )
            result = 2;

        if ( Game::HotKeyPressEvent( Game::EVENT_BATTLE_SURRENDER ) || ( btnSurrender.isEnabled() && le.MouseClickLeft( btnSurrender.area() ) ) )
            result = 3;

        if ( le.MousePressRight( btnCast.area() ) )
            Dialog::Message( _( "Cast Spell" ),
                             _( "Cast a magical spell. You may only cast one spell per combat round. The round is reset when every creature has had a turn." ),
                             Font::BIG );
        else if ( le.MousePressRight( btnRetreat.area() ) )
            Dialog::Message(
                _( "Retreat" ),
                _( "Retreat your hero, abandoning your creatures. Your hero will be available for you to recruit again, however, the hero will have only a novice hero's forces." ),
                Font::BIG );
        else if ( le.MousePressRight( btnSurrender.area() ) )
            Dialog::Message(
                _( "Surrender" ),
                _( "Surrendering costs gold. However if you pay the ransom, the hero and all of his or her surviving creatures will be available to recruit again." ),
                Font::BIG );
        else if ( le.MousePressRight( btnClose.area() ) )
            Dialog::Message( _( "Cancel" ), _( "Return to the battle." ), Font::BIG );

        // exit
        if ( HotKeyCloseWindow || le.MouseClickLeft( btnClose.area() ) )
            break;
    }

    return result;
}

bool Battle::DialogBattleSurrender( const HeroBase & hero, u32 cost, const Kingdom & kingdom )
{
    if ( kingdom.GetColor() == hero.GetColor() ) // this is weird. You're surrending to yourself!
        return false;

    fheroes2::Display & display = fheroes2::Display::instance();
    Cursor & cursor = Cursor::Get();
    LocalEvent & le = LocalEvent::Get();
    Settings & conf = Settings::Get();

    cursor.Hide();
    cursor.SetThemes( Cursor::POINTER );

    const fheroes2::Sprite & dialog = fheroes2::AGG::GetICN( conf.ExtGameEvilInterface() ? ICN::SURDRBKE : ICN::SURDRBKG, 0 );

    fheroes2::Rect pos_rt( ( display.width() - dialog.width() + 16 ) / 2, ( display.height() - dialog.height() + 16 ) / 2, dialog.width(), dialog.height() );

    fheroes2::ImageRestorer back( display, pos_rt.x, pos_rt.y, pos_rt.width, pos_rt.height );

    fheroes2::Blit( dialog, display, pos_rt.x, pos_rt.y );

    const int icn = conf.ExtGameEvilInterface() ? ICN::SURRENDE : ICN::SURRENDR;

    fheroes2::Button btnAccept( pos_rt.x + 90, pos_rt.y + 150, icn, 0, 1 );
    fheroes2::Button btnDecline( pos_rt.x + 295, pos_rt.y + 150, icn, 2, 3 );
    fheroes2::Button btnMarket( pos_rt.x + ( pos_rt.width - 16 ) / 2, pos_rt.y + 145, ( conf.ExtGameEvilInterface() ? ICN::ADVEBTNS : ICN::ADVBTNS ), 4, 5 );
    Rect marketRect = btnAccept.area();

    if ( !kingdom.AllowPayment( payment_t( Resource::GOLD, cost ) ) ) {
        btnAccept.disable();
    }

    if ( kingdom.GetCountMarketplace() ) {
        if ( kingdom.AllowPayment( payment_t( Resource::GOLD, cost ) ) )
            btnMarket.disable();
        else {
            std::string msg = _( "Not enough gold (%{gold})" );
            StringReplace( msg, "%{gold}", cost - kingdom.GetFunds().Get( Resource::GOLD ) );
            Text text( msg, Font::SMALL );
            text.Blit( marketRect.x + ( marketRect.w - text.w() ) / 2, marketRect.y - 15 );
            btnMarket.draw();
        }
    }

    btnAccept.draw();
    btnDecline.draw();

    const fheroes2::Sprite & window = fheroes2::AGG::GetICN( icn, 4 );
    fheroes2::Blit( window, display, pos_rt.x + 54, pos_rt.y + 30 );
    hero.PortraitRedraw( pos_rt.x + 58, pos_rt.y + 38, PORT_BIG, display );

    std::string str = _( "%{name} states:" );
    StringReplace( str, "%{name}", hero.GetName() );
    Text text( str, Font::BIG );
    text.Blit( pos_rt.x + 320 - text.w() / 2, pos_rt.y + 30 );

    str = _( "\"I will accept your surrender and grant you and your troops safe passage for the price of %{price} gold.\"" );
    StringReplace( str, "%{price}", cost );

    TextBox box( str, Font::BIG, 275 );
    box.Blit( pos_rt.x + 175, pos_rt.y + 50 );
    bool result = false;

    cursor.Show();
    display.render();

    while ( le.HandleEvents() && !result ) {
        if ( btnAccept.isEnabled() )
            le.MousePressLeft( btnAccept.area() ) ? btnAccept.drawOnPress() : btnAccept.drawOnRelease();
        le.MousePressLeft( btnDecline.area() ) ? btnDecline.drawOnPress() : btnDecline.drawOnRelease();

        if ( btnMarket.isEnabled() )
            le.MousePressLeft( marketRect ) ? btnMarket.drawOnPress() : btnMarket.drawOnRelease();

        if ( btnAccept.isEnabled() && le.MouseClickLeft( btnAccept.area() ) )
            result = true;

        if ( btnMarket.isEnabled() && le.MouseClickLeft( marketRect ) ) {
            Dialog::Marketplace( false );

            if ( kingdom.AllowPayment( payment_t( Resource::GOLD, cost ) ) ) {
                btnAccept.release();
                btnAccept.enable();
            }
        }

        // exit
        if ( Game::HotKeyPressEvent( Game::EVENT_DEFAULT_EXIT ) || le.MouseClickLeft( btnDecline.area() ) )
            break;
    }

    return result;
}<|MERGE_RESOLUTION|>--- conflicted
+++ resolved
@@ -143,13 +143,8 @@
 
 namespace Battle
 {
-<<<<<<< HEAD
     void GetSummaryParams( int res1, int res2, const HeroBase & hero, u32 exp, LoopedAnimationSequence & sequence, std::string & title, std::string & msg );
-    void RedrawBattleSettings( const std::vector<Rect> & areas );
-=======
-    void GetSummaryParams( int res1, int res2, const HeroBase & hero, u32 exp, LoopedAnimationSequence & sequence, std::string & msg );
     void RedrawBattleSettings( const std::vector<fheroes2::Rect> & areas );
->>>>>>> c9592683
     void RedrawOnOffSetting( const Rect & area, const std::string & name, uint32_t index, bool isSet );
 }
 
