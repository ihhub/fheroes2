/***************************************************************************
 *   Copyright (C) 2010 by Andrey Afletdinov <fheroes2@gmail.com>          *
 *                                                                         *
 *   Part of the Free Heroes2 Engine:                                      *
 *   http://sourceforge.net/projects/fheroes2                              *
 *                                                                         *
 *   This program is free software; you can redistribute it and/or modify  *
 *   it under the terms of the GNU General Public License as published by  *
 *   the Free Software Foundation; either version 2 of the License, or     *
 *   (at your option) any later version.                                   *
 *                                                                         *
 *   This program is distributed in the hope that it will be useful,       *
 *   but WITHOUT ANY WARRANTY; without even the implied warranty of        *
 *   MERCHANTABILITY or FITNESS FOR A PARTICULAR PURPOSE.  See the         *
 *   GNU General Public License for more details.                          *
 *                                                                         *
 *   You should have received a copy of the GNU General Public License     *
 *   along with this program; if not, write to the                         *
 *   Free Software Foundation, Inc.,                                       *
 *   59 Temple Place - Suite 330, Boston, MA  02111-1307, USA.             *
 ***************************************************************************/

#ifndef H2BATTLE_TROOP_H
#define H2BATTLE_TROOP_H

#include <utility>
#include <vector>

#include "battle.h"
#include "battle_animation.h"
#include "battle_arena.h"
#include "battle_army.h"
#include "bitmodes.h"
#include "game_delays.h"

class Spell;
class HeroBase;

namespace Battle
{
    struct ModeDuration : public std::pair<u32, u32>
    {
        ModeDuration();
        ModeDuration( u32, u32 );

        bool isMode( u32 ) const;
        bool isZeroDuration( void ) const;
        void DecreaseDuration( void );
    };

    struct ModesAffected : public std::vector<ModeDuration>
    {
        ModesAffected();

        u32 GetMode( u32 ) const;
        void AddMode( u32, u32 );
        void RemoveMode( u32 );
        void DecreaseDuration( void );

        u32 FindZeroDuration( void ) const;
    };

    StreamBase & operator<<( StreamBase &, const ModesAffected & );
    StreamBase & operator>>( StreamBase &, ModesAffected & );

    enum
    {
        CONTOUR_MAIN = 0,
        CONTOUR_REFLECT = 0x01
    };

    // battle troop stats
    class Unit : public ArmyTroop, public BitModes, public Control
    {
    public:
        Unit( const Troop &, s32 pos, bool reflect );
        ~Unit();

        virtual bool isModes( u32 ) const override;
        virtual bool isBattle() const override;
        virtual std::string GetShotString() const override;
        virtual std::string GetSpeedString() const override;
        virtual u32 GetHitPointsLeft() const override;
        virtual uint32_t GetMissingHitPoints() const;
        virtual u32 GetAffectedDuration( u32 ) const override;
        virtual u32 GetSpeed() const override;
        virtual int GetMorale() const override;

        Unit * GetMirror();
        void SetMirror( Unit * );
        void SetRandomMorale( void );
        void SetRandomLuck( void );
        void NewTurn( void );

        virtual bool isValid() const override;
        bool isArchers( void ) const;
        bool isFlying( void ) const;
        bool isTwiceAttack( void ) const;

        bool AllowResponse( void ) const;
        bool isHandFighting( void ) const;
        bool isReflect( void ) const;
        bool isHaveDamage( void ) const;
        bool isMagicResist( const Spell &, u32 ) const;
        bool OutOfWalls( void ) const;
        bool canReach( int index ) const;
        bool canReach( const Unit & unit ) const;

        std::string String( bool more = false ) const;

        u32 GetUID( void ) const;
        bool isUID( u32 ) const;

        s32 GetHeadIndex( void ) const;
        s32 GetTailIndex( void ) const;
        const Position & GetPosition( void ) const;
        void SetPosition( s32 );
        void SetPosition( const Position & );
        void SetReflection( bool );

        virtual u32 GetAttack() const override;
        virtual u32 GetDefense() const override;
        int GetArmyColor( void ) const;
        virtual int GetColor() const override;
        int GetCurrentColor() const; // the unit can be under spell what changes its affiliation
        int GetCurrentControl() const;
        uint32_t GetMoveRange() const;
        u32 GetSpeed( bool skip_standing_check ) const;
        virtual int GetControl() const override;
        u32 GetDamage( const Unit & ) const;
        s32 GetScoreQuality( const Unit & ) const;
        u32 GetDead( void ) const;
        u32 GetHitPoints( void ) const;
        u32 GetShots( void ) const;
        u32 ApplyDamage( Unit &, u32 );
        u32 ApplyDamage( u32 );
        uint32_t CalculateRetaliationDamage( uint32_t damageTaken ) const;
        u32 CalculateMinDamage( const Unit & ) const;
        u32 CalculateMaxDamage( const Unit & ) const;
        u32 CalculateDamageUnit( const Unit & enemy, double dmg ) const;
        bool ApplySpell( const Spell &, const HeroBase * hero, TargetInfo & );
        bool AllowApplySpell( const Spell &, const HeroBase * hero, std::string * msg = NULL, bool forceApplyToAlly = false ) const;
        bool isUnderSpellEffect( const Spell & spell ) const;
<<<<<<< HEAD
        std::vector<Spell> getCurrentSpellEffects() const;
        void PostAttackAction( Unit & );
=======
        void PostAttackAction();
>>>>>>> c65826a3
        void ResetBlind( void );
        void SetBlindAnswer( bool value );
        void SpellModesAction( const Spell &, u32, const HeroBase * );
        void SpellApplyDamage( const Spell &, u32, const HeroBase *, TargetInfo & );
        void SpellRestoreAction( const Spell &, u32, const HeroBase * );
        u32 Resurrect( u32, bool, bool );

        bool SwitchAnimation( int rule, bool reverse = false );
        bool SwitchAnimation( const std::vector<int> & animationList, bool reverse = false );
        const AnimationState & GetFrameState( void ) const;
        AnimationSequence GetFrameState( int ) const;
        void SetDeathAnim();
        void IncreaseAnimFrame( bool loop = false );
        bool isStartAnimFrame( void ) const;
        bool isFinishAnimFrame( void ) const;
        int GetFrame( void ) const;
        int GetFrameStart( void ) const;
        int GetFrameCount( void ) const;
        uint32_t GetCustomAlpha() const;
        void SetCustomAlpha( uint32_t alpha );

        Point GetStartMissileOffset( size_t ) const;

        int M82Attk( void ) const;
        int M82Kill( void ) const;
        int M82Move( void ) const;
        int M82Wnce( void ) const;
        int M82Expl( void ) const;

        int ICNFile( void ) const;
        int ICNMiss( void ) const;

        Point GetBackPoint( void ) const;
        Point GetCenterPoint() const;
        Rect GetRectPosition( void ) const;

        u32 HowManyCanKill( const Unit & ) const;
        u32 HowManyWillKilled( u32 ) const;

        void SetResponse( void );
        void UpdateDirection( void );
        bool UpdateDirection( const Rect & );
        void PostKilledAction( void );

        u32 GetMagicResist( const Spell &, u32 ) const;
        int GetSpellMagic( bool force = false ) const;

        const HeroBase * GetCommander( void ) const;

        static bool isHandFighting( const Unit &, const Unit & );

        int GetAnimationState() const;
        bool isIdling() const;
        bool checkIdleDelay();

        // Find a better way to expose it without a million getters/setters
        AnimationState animation;

    private:
        friend StreamBase & operator<<( StreamBase &, const Unit & );
        friend StreamBase & operator>>( StreamBase &, Unit & );

        u32 uid;
        u32 hp;
        u32 count0;
        u32 dead;
        u32 shots;
        u32 disruptingray;
        bool reflect;

        Position position;
        ModesAffected affected;
        Unit * mirror;
        RandomizedDelay idleTimer;

        bool blindanswer;
        uint32_t customAlphaMask;
    };

    StreamBase & operator<<( StreamBase &, const Unit & );
    StreamBase & operator>>( StreamBase &, Unit & );
}

#endif<|MERGE_RESOLUTION|>--- conflicted
+++ resolved
@@ -141,12 +141,8 @@
         bool ApplySpell( const Spell &, const HeroBase * hero, TargetInfo & );
         bool AllowApplySpell( const Spell &, const HeroBase * hero, std::string * msg = NULL, bool forceApplyToAlly = false ) const;
         bool isUnderSpellEffect( const Spell & spell ) const;
-<<<<<<< HEAD
         std::vector<Spell> getCurrentSpellEffects() const;
-        void PostAttackAction( Unit & );
-=======
         void PostAttackAction();
->>>>>>> c65826a3
         void ResetBlind( void );
         void SetBlindAnswer( bool value );
         void SpellModesAction( const Spell &, u32, const HeroBase * );
