--- conflicted
+++ resolved
@@ -96,13 +96,10 @@
     AnimationSequence getAnimationSequence( int animState ) const;
     uint32_t getMoveSpeed() const;
     uint32_t getFlightSpeed() const;
-<<<<<<< HEAD
     uint32_t getShootingSpeed() const;
     size_t getProjectileID( float angle ) const;
     Point getProjectileOffset( size_t direction ) const;
-=======
     uint32_t getIdleDelay() const;
->>>>>>> 07f512be
 
 protected:
     int _monsterID;
