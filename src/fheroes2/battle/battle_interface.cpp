--- conflicted
+++ resolved
@@ -1250,14 +1250,6 @@
     status.SetLogs( listlog.get() );
 
     AudioManager::ResetAudio();
-<<<<<<< HEAD
-=======
-
-    // Don't waste time playing the pre-battle sound if the game sounds are turned off
-    if ( conf.SoundVolume() > 0 ) {
-        _preBattleSoundChannelId = AudioManager::PlaySound( M82::PREBATTL );
-    }
->>>>>>> f735838b
 }
 
 Battle::Interface::~Interface()
@@ -1336,9 +1328,9 @@
         fheroes2::fadeOutDisplay();
     }
 
-    // Don't waste time playing the pre-battle sound if the game sounds are turned off.
-    if ( Settings::Get().SoundVolume() > 0 ) {
-        AudioManager::PlaySound( M82::PREBATTL );
+    // Don't waste time playing the pre-battle sound if the game sounds are turned off
+    if ( conf.SoundVolume() > 0 ) {
+        _preBattleSoundChannelId = AudioManager::PlaySound( M82::PREBATTL );
     }
 
     RedrawPartialStart();
