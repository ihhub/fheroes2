/***************************************************************************
 *   fheroes2: https://github.com/ihhub/fheroes2                           *
 *   Copyright (C) 2019 - 2023                                             *
 *                                                                         *
 *   Free Heroes2 Engine: http://sourceforge.net/projects/fheroes2         *
 *   Copyright (C) 2010 by Andrey Afletdinov <fheroes2@gmail.com>          *
 *                                                                         *
 *   This program is free software; you can redistribute it and/or modify  *
 *   it under the terms of the GNU General Public License as published by  *
 *   the Free Software Foundation; either version 2 of the License, or     *
 *   (at your option) any later version.                                   *
 *                                                                         *
 *   This program is distributed in the hope that it will be useful,       *
 *   but WITHOUT ANY WARRANTY; without even the implied warranty of        *
 *   MERCHANTABILITY or FITNESS FOR A PARTICULAR PURPOSE.  See the         *
 *   GNU General Public License for more details.                          *
 *                                                                         *
 *   You should have received a copy of the GNU General Public License     *
 *   along with this program; if not, write to the                         *
 *   Free Software Foundation, Inc.,                                       *
 *   59 Temple Place - Suite 330, Boston, MA  02111-1307, USA.             *
 ***************************************************************************/

#include <algorithm>
#include <array>
#include <cassert>
#include <cmath>
#include <cstddef>
#include <cstdint>
#include <cstdlib>
#include <functional>
#include <initializer_list>
#include <ostream>
#include <set>

#include "agg_image.h"
#include "audio.h"
#include "audio_manager.h"
#include "battle.h"
#include "battle_arena.h"
#include "battle_army.h"
#include "battle_bridge.h"
#include "battle_catapult.h"
#include "battle_cell.h"
#include "battle_command.h"
#include "battle_interface.h"
#include "battle_pathfinding.h"
#include "battle_tower.h"
#include "battle_troop.h"
#include "bin_info.h"
#include "castle.h"
#include "color.h"
#include "game_delays.h"
#include "game_hotkeys.h"
#include "gamedefs.h"
#include "ground.h"
#include "heroes_base.h"
#include "icn.h"
#include "interface_list.h"
#include "localevent.h"
#include "logging.h"
#include "m82.h"
#include "maps.h"
#include "maps_tiles.h"
#include "monster.h"
#include "monster_anim.h"
#include "monster_info.h"
#include "mp2.h"
#include "mus.h"
#include "pal.h"
#include "players.h"
#include "race.h"
#include "rand.h"
#include "screen.h"
#include "settings.h"
#include "spell_book.h"
#include "timing.h"
#include "tools.h"
#include "translations.h"
#include "ui_dialog.h"
#include "ui_scrollbar.h"
#include "ui_text.h"
#include "ui_tool.h"
#include "ui_window.h"
#include "world.h"

class Kingdom;

namespace
{
    const int32_t cellYOffset = -9;

    const int32_t armyOrderMonsterIconSize = 43; // in both directions.

    // The parameters of castle buildings destruction by a catapult:
    // Smoke cloud frame number, after which the building should be drawn as destroyed.
    const int32_t castleBuildingDestroyFrame = 5;
    // Bridge demolition second smoke cloud offset from the first one after the catapult attack.
    const fheroes2::Point bridgeDestroySmokeOffset( -45, 65 );
    // Smoke cloud frame number, after which the bridge should be drawn as destroyed.
    const int32_t bridgeDestroyFrame = 6;
    // The number of frames the second smoke cloud is delayed by.
    const int32_t bridgeDestroySmokeDelay = 2;

    struct LightningPoint
    {
        explicit LightningPoint( const fheroes2::Point & p = fheroes2::Point(), uint32_t thick = 1 )
            : point( p )
            , thickness( thick )
        {}

        fheroes2::Point point;
        uint32_t thickness;
    };

    double getDistance( const fheroes2::Point & p1, const fheroes2::Point & p2 )
    {
        const double diffX = p1.x - p2.x;
        const double diffY = p1.y - p2.y;

        return std::sqrt( diffX * diffX + diffY * diffY );
    }

    fheroes2::Point rotate( const fheroes2::Point & point, double angle )
    {
        const double sinValue = sin( angle );
        const double cosValue = cos( angle );

        return { static_cast<int32_t>( point.x * cosValue - point.y * sinValue ), static_cast<int32_t>( point.x * sinValue + point.y * cosValue ) };
    }

    double getAngle( const fheroes2::Point & start, const fheroes2::Point & end )
    {
        return std::atan2( end.y - start.y, end.x - start.x );
    }

    std::vector<std::pair<LightningPoint, LightningPoint>> GenerateLightning( const fheroes2::Point & src, const fheroes2::Point & dst )
    {
        const int distance = static_cast<int>( getDistance( src, dst ) );
        const double angle = getAngle( src, dst );

        int iterationCount = ( distance + 50 ) / 100;
        if ( iterationCount < 3 )
            iterationCount = 3;
        if ( iterationCount > 5 )
            iterationCount = 5;

        std::vector<std::pair<LightningPoint, LightningPoint>> lines;
        lines.emplace_back( LightningPoint( { 0, 0 }, 5 ), LightningPoint( { distance, 0 }, 3 ) );

        int maxOffset = distance;

        for ( int step = 0; step < iterationCount; ++step ) {
            std::vector<std::pair<LightningPoint, LightningPoint>> oldLines;
            std::swap( lines, oldLines );

            for ( size_t i = 0; i < oldLines.size(); ++i ) {
                fheroes2::Point middle( oldLines[i].first.point + oldLines[i].second.point );
                middle.x /= 2;
                middle.y /= 2;

                const bool isPositive = ( Rand::Get( 1, 2 ) == 1 );
                int offsetY = static_cast<int>( Rand::Get( 1, 10 ) ) * maxOffset / 100;
                if ( offsetY < 1 )
                    offsetY = 1;

                middle.y += isPositive ? offsetY : -offsetY;

                const uint32_t middleThickness = ( oldLines[i].first.thickness + oldLines[i].second.thickness ) / 2;

                const LightningPoint middlePoint( middle, middleThickness );

                lines.emplace_back( oldLines[i].first, middlePoint );
                lines.emplace_back( middlePoint, oldLines[i].second );

                if ( Rand::Get( 1, 4 ) == 1 ) { // 25%
                    offsetY = static_cast<int>( Rand::Get( 1, 10 ) ) * maxOffset / 100;
                    const int32_t x = static_cast<int32_t>( ( middle.x - oldLines[i].first.point.x ) * 0.7 ) + middle.x;
                    const int32_t y = static_cast<int32_t>( ( middle.y - oldLines[i].first.point.y ) * 0.7 ) + middle.y + ( isPositive ? offsetY : -offsetY );
                    lines.emplace_back( middlePoint, LightningPoint( { x, y }, 1 ) );
                }
            }

            maxOffset /= 2;
        }

        for ( size_t i = 0; i < lines.size(); ++i ) {
            lines[i].first.point = rotate( lines[i].first.point, angle ) + src;
            lines[i].second.point = rotate( lines[i].second.point, angle ) + src;
        }

        return lines;
    }

    void RedrawLightning( const std::vector<std::pair<LightningPoint, LightningPoint>> & lightning, uint8_t color, fheroes2::Image & surface,
                          const fheroes2::Rect & roi = fheroes2::Rect() )
    {
        for ( size_t i = 0; i < lightning.size(); ++i ) {
            const fheroes2::Point & first = lightning[i].first.point;
            const fheroes2::Point & second = lightning[i].second.point;
            const bool isHorizontal = std::abs( first.x - second.x ) >= std::abs( first.y - second.y );
            const int xOffset = isHorizontal ? 0 : 1;
            const int yOffset = isHorizontal ? 1 : 0;

            fheroes2::DrawLine( surface, first, second, color, roi );

            for ( uint32_t thickness = 1; thickness < lightning[i].second.thickness; ++thickness ) {
                const bool isUpper = ( ( thickness % 2 ) == 1 );
                const int offset = isUpper ? ( thickness + 1 ) / 2 : -static_cast<int>( ( thickness + 1 ) / 2 );
                const int x = xOffset * offset;
                const int y = yOffset * offset;

                fheroes2::DrawLine( surface, { first.x + x, first.y + y }, { second.x + x, second.y + y }, color, roi );
            }

            for ( uint32_t thickness = lightning[i].second.thickness; thickness < lightning[i].first.thickness; ++thickness ) {
                const bool isUpper = ( ( thickness % 2 ) == 1 );
                const int offset = isUpper ? ( thickness + 1 ) / 2 : -static_cast<int>( ( thickness + 1 ) / 2 );

                fheroes2::DrawLine( surface, { first.x + xOffset * offset, first.y + yOffset * offset }, second, color, roi );
            }
        }
    }

    bool preferAttackFromHead( const Battle::Unit & attacker, const int /* theme */ )
    {
        if ( !attacker.isWide() ) {
            return true;
        }

        return true;

        /* TODO: example code for implementing direct up/down attacks
        if ( attacker.isReflect() ) {
            return theme != Cursor::SWORD_TOPRIGHT && theme != Cursor::SWORD_BOTTOMRIGHT;
        }
        else {
            return theme != Cursor::SWORD_TOPLEFT && theme != Cursor::SWORD_BOTTOMLEFT;
        }
        */
    }

    void GetHalfArc( std::vector<int32_t> & arc, int32_t width, const int32_t height, const int32_t pow1, const int32_t pow2, const double pow2Ratio )
    {
        // For positive width the arc will start from y = 0, for negative it will end at y = 0.
        const int32_t x0 = ( width < 0 ) ? width : 0;

        // For positive height the arc top will be y = 0, for negative - arc will be flipped for 'y' coordinate.
        // TODO: consider height offset from previous arc part.
        const int32_t y0 = ( height < 0 ) ? height : 0;

        // Coefficients for multipliers of 'pow1' and 'pow2' degrees.
        const double k1 = ( height * ( 1 - pow2Ratio ) ) / std::pow( width, pow1 );
        const double k2 = ( height * pow2Ratio ) / std::pow( width, pow2 );

        width = std::abs( width );
        // Calculate 'y' coordinates for the arc: y = k1*(x-x0)^pow1+k2*(x-x0)^pow2 and push it to the 'arc' vector.
        for ( int32_t x = 0; x < width; ++x ) {
            arc.push_back( static_cast<int32_t>( k1 * std::pow( ( x + x0 ), pow1 ) + k2 * std::pow( ( x + x0 ), pow2 ) - y0 ) );
        }
    }

    fheroes2::Image DrawRainbow( const std::vector<int32_t> & rainbowArc, const int32_t rainbowThickness, const bool isVertical, const bool flipHorizontally )
    {
        // Rainbow image size should include the arc size plus the thickness of the rainbow.
        const int32_t rainbowWidth = static_cast<int32_t>( rainbowArc.size() );
        const int32_t rainbowHeight = *std::max_element( rainbowArc.begin(), rainbowArc.end() ) + rainbowThickness;

        // If the rainbow is vertical - swap width and height.
        const int32_t rainbowImgWidth = isVertical ? rainbowHeight : rainbowWidth;
        const int32_t rainbowImgHeight = isVertical ? rainbowWidth : rainbowHeight;
        fheroes2::Image rainbow( rainbowImgWidth, rainbowImgHeight );
        rainbow.reset();
        std::vector<int32_t>::const_iterator pnt = rainbowArc.begin();

        // Get the original good luck sprite, since it has a rainbow image which will be used to get line.
        const fheroes2::Sprite & luckSprite = fheroes2::AGG::GetICN( ICN::EXPMRL, 0 );

        // Get a single rainbow line from the center of the luckSprite.
        fheroes2::Image croppedRainbow( 1, rainbowThickness );
        fheroes2::Copy( luckSprite, luckSprite.width() / 2, 0, croppedRainbow, 0, 0, 1, rainbowThickness );
        fheroes2::Image rainbowLine;
        if ( isVertical ) {
            rainbowLine = fheroes2::Image( croppedRainbow.height(), croppedRainbow.width() );
            // For a vertical rainbow orientation the line needs to be transposed.
            fheroes2::Transpose( croppedRainbow, rainbowLine );
            if ( !flipHorizontally ) {
                rainbowLine = fheroes2::Flip( rainbowLine, true, false );
            }
        }
        else {
            rainbowLine = std::move( croppedRainbow );
        }

        // Draw a rainbow image for each 'x' coordinate and corresponding '*pnt' value.
        for ( int32_t x = 0; pnt != rainbowArc.end(); ++x, ++pnt ) {
            // Set the 'x' and 'y' coordinates of the current rainbow pixel in the resulting rainbow image according to the rainbow direction.
            const int32_t imgX = isVertical ? ( flipHorizontally ? *pnt : rainbowImgWidth - *pnt - rainbowThickness ) : ( flipHorizontally ? rainbowImgWidth - x : x );
            const int32_t imgY = isVertical ? x : *pnt;

            // Insert a rainbow line at the current arc position.
            fheroes2::Copy( rainbowLine, 0, 0, rainbow, imgX, imgY, rainbowLine.width(), rainbowLine.height() );
        }
        return rainbow;
    }
}

namespace Battle
{
    int GetIndexIndicator( const Unit & );
    int GetSwordCursorDirection( int );
    int GetDirectionFromCursorSword( uint32_t sword );
    int GetCursorFromSpell( int );

    class StatusListBox : public ::Interface::ListBox<std::string>
    {
    public:
        using ::Interface::ListBox<std::string>::ActionListDoubleClick;
        using ::Interface::ListBox<std::string>::ActionListSingleClick;
        using ::Interface::ListBox<std::string>::ActionListPressRight;

        StatusListBox()
            : openlog( false )
        {}

        void SetPosition( uint32_t px, uint32_t py )
        {
            const int32_t mx = 6;
            const int32_t sw = fheroes2::Display::DEFAULT_WIDTH;
            const int32_t sh = mx * 20;
            border.SetPosition( px, py - sh - 2, sw - 32, sh - 30 );
            const fheroes2::Rect & area = border.GetArea();
            const int32_t ax = area.x + area.width - 20;

            SetTopLeft( area.getPosition() );
            SetAreaMaxItems( mx );

            SetScrollButtonUp( ICN::DROPLISL, 6, 7, fheroes2::Point( ax + 8, area.y - 10 ) );
            SetScrollButtonDn( ICN::DROPLISL, 8, 9, fheroes2::Point( ax + 8, area.y + area.height - 11 ) );

            const int32_t scrollbarSliderAreaLength = buttonPgDn.area().y - ( buttonPgUp.area().y + buttonPgUp.area().height ) - 7;

            setScrollBarArea( { ax + 5 + 8, buttonPgUp.area().y + buttonPgUp.area().height + 3, 12, scrollbarSliderAreaLength } );

            const fheroes2::Sprite & originalSlider = fheroes2::AGG::GetICN( ICN::DROPLISL, 13 );
            const fheroes2::Image scrollbarSlider
                = fheroes2::generateScrollbarSlider( originalSlider, false, scrollbarSliderAreaLength, VisibleItemCount(), static_cast<int32_t>( messages.size() ),
                                                     { 0, 0, originalSlider.width(), 4 }, { 0, 4, originalSlider.width(), 8 } );

            setScrollBarImage( scrollbarSlider );
            _scrollbar.hide();
            SetAreaItems( { area.x, area.y, area.width - 10, area.height } );
            SetListContent( messages );
        }

        const fheroes2::Rect & GetArea() const
        {
            return border.GetRect();
        }

        void AddMessage( std::string str )
        {
            messages.push_back( std::move( str ) );
            if ( !openlog ) {
                _scrollbar.hide();
            }

            SetListContent( messages );
            SetCurrent( messages.size() - 1 );

            const int32_t scrollbarSliderAreaLength = buttonPgDn.area().y - ( buttonPgUp.area().y + buttonPgUp.area().height ) - 7;
            const fheroes2::Sprite & originalSlider = fheroes2::AGG::GetICN( ICN::DROPLISL, 13 );
            const fheroes2::Image scrollbarSlider
                = fheroes2::generateScrollbarSlider( originalSlider, false, scrollbarSliderAreaLength, VisibleItemCount(), static_cast<int32_t>( messages.size() ),
                                                     { 0, 0, originalSlider.width(), 4 }, { 0, 4, originalSlider.width(), 8 } );
            setScrollBarImage( scrollbarSlider );
            SetCurrentVisible();
        }

        void RedrawItem( const std::string & str, int32_t px, int32_t py, bool ) override
        {
            const Text text( str, Font::BIG );
            text.Blit( px, py );
        }

        void RedrawBackground( const fheroes2::Point & pt ) override
        {
            (void)pt;

            fheroes2::Display & display = fheroes2::Display::instance();
            const fheroes2::Sprite & sp1 = fheroes2::AGG::GetICN( ICN::DROPLISL, 10 );
            const fheroes2::Sprite & sp2 = fheroes2::AGG::GetICN( ICN::DROPLISL, 12 );
            const fheroes2::Sprite & sp3 = fheroes2::AGG::GetICN( ICN::DROPLISL, 11 );
            const int32_t ax = buttonPgUp.area().x;
            const int32_t ah = buttonPgDn.area().y - ( buttonPgUp.area().y + buttonPgUp.area().height );

            const fheroes2::Rect & borderRect = border.GetRect();
            Dialog::FrameBorder::RenderOther( fheroes2::AGG::GetICN( ICN::TEXTBAK2, 0 ), borderRect );

            for ( int32_t i = 0; i < ( ah / sp3.height() ); ++i )
                fheroes2::Blit( sp3, display, ax, buttonPgUp.area().y + buttonPgUp.area().height + ( sp3.height() * i ) );

            fheroes2::Blit( sp1, display, ax, buttonPgUp.area().y + buttonPgUp.area().height );
            fheroes2::Blit( sp2, display, ax, buttonPgDn.area().y - sp2.height() );
        }

        void ActionCurrentUp() override
        {
            // Do nothing.
        }

        void ActionCurrentDn() override
        {
            // Do nothing.
        }

        void ActionListDoubleClick( std::string & ) override
        {
            // Do nothing.
        }

        void ActionListSingleClick( std::string & ) override
        {
            // Do nothing.
        }

        void ActionListPressRight( std::string & ) override
        {
            // Do nothing.
        }

        void SetOpenLog( const bool f )
        {
            openlog = f;
        }

        bool isOpenLog() const
        {
            return openlog;
        }

    private:
        Dialog::FrameBorder border;
        std::vector<std::string> messages;
        bool openlog;
    };

    int matchHeroType( const HeroBase * base )
    {
        if ( base->isCaptain() )
            return CAPTAIN;

        switch ( base->GetRace() ) {
        case Race::BARB:
            return BARBARIAN;
        case Race::SORC:
            return SORCERESS;
        case Race::WRLK:
            return WARLOCK;
        case Race::WZRD:
            return WIZARD;
        case Race::NECR:
            return NECROMANCER;
        default:
            break;
        }
        return KNIGHT;
    }

    const std::vector<int> & getHeroAnimation( const HeroBase * hero, int animation )
    {
        static std::vector<int> staticAnim;
        if ( staticAnim.empty() ) {
            staticAnim.push_back( 1 );
        }

        if ( !hero || animation == OP_STATIC )
            return staticAnim;

        const int heroType = matchHeroType( hero );

        if ( animation == OP_SORROW ) {
            static const std::vector<int> sorrowAnim = { 2, 3, 4, 5, 4, 5, 4, 3, 2 };

            return ( heroType == CAPTAIN ) ? staticAnim : sorrowAnim;
        }

        static std::vector<int> heroTypeAnim[7][9];

        if ( heroTypeAnim[heroType][animation].empty() ) {
            const int sourceArray[7][9][9] = {
                //   JOY                CAST_MASS             CAST_UP               CAST_DOWN     IDLE
                { { 6, 7, 8, 9, 8, 9, 8, 7, 6 }, { 10, 11 }, { 10 }, { 6, 12, 13 }, { 12, 6 }, { 2, 14 }, { 2 }, { 15, 16, 17 }, { 18, 19 } }, // KNIGHT
                { { 6, 7, 8, 9, 9, 8, 7, 6 }, { 6, 10, 11 }, { 10, 6 }, { 6, 12, 13 }, { 12, 6 }, { 6, 14 }, { 6 }, { 15, 16, 17 }, { 18 } }, // BARBARIAN
                { { 6, 7, 8, 7, 6 }, { 6, 7, 9 }, { 7, 6 }, { 6, 10, 11 }, { 10, 6 }, { 6, 12 }, { 6 }, { 13, 14, 15 }, { 16 } }, // SORCERESS
                { { 6, 7, 8, 9, 10, 9, 8, 7, 6 }, { 6, 7, 11, 12 }, { 11, 6 }, { 6, 7, 13 }, { 6 }, { 6, 14 }, { 6 }, { 15, 16 }, { 6 } }, // WARLOCK
                { { 6, 7, 8, 9, 8, 7, 6 }, { 6, 10, 11, 12, 13 }, { 12, 11, 10, 6 }, { 6, 14 }, { 6 }, { 6, 15 }, { 6 }, { 16, 17 }, { 18 } }, // WIZARD
                { { 6, 7, 6, 7, 6, 7 },
                  { 7, 8, 9, 10, 11 },
                  { 10, 9, 7 },
                  { 7, 12, 13, 14, 15 },
                  { 7 },
                  { 7, 12, 13, 14, 16 },
                  { 7 },
                  { 17 },
                  { 18, 19 } }, // NECROMANCER
                { { 1 }, { 2, 3, 4 }, { 3, 2 }, { 5, 6 }, { 5 }, { 5, 7 }, { 5 }, { 8, 9 }, { 10 } } // CAPTAIN
            };

            for ( int frame = 0; frame < 9; ++frame ) {
                if ( sourceArray[heroType][animation][frame] != 0 ) {
                    heroTypeAnim[heroType][animation].push_back( sourceArray[heroType][animation][frame] );
                }
            }
        }

        return heroTypeAnim[heroType][animation];
    }
}

bool CursorAttack( uint32_t theme )
{
    switch ( theme ) {
    case Cursor::WAR_ARROW:
    case Cursor::WAR_BROKENARROW:
    case Cursor::SWORD_TOPRIGHT:
    case Cursor::SWORD_RIGHT:
    case Cursor::SWORD_BOTTOMRIGHT:
    case Cursor::SWORD_BOTTOMLEFT:
    case Cursor::SWORD_LEFT:
    case Cursor::SWORD_TOPLEFT:
    case Cursor::SWORD_TOP:
    case Cursor::SWORD_BOTTOM:
        return true;
    default:
        break;
    }

    return false;
}

fheroes2::Image DrawHexagon( const uint8_t colorId )
{
    const int r = 22;
    const int l = 10;
    const int w = CELLW;
    const int h = CELLH;

    fheroes2::Image sf( w + 1, h + 1 );
    sf.reset();

    fheroes2::DrawLine( sf, { r - 1, 1 }, { 0, l + 1 }, colorId );
    fheroes2::SetPixel( sf, r, 1, colorId );
    fheroes2::DrawLine( sf, { r + 1, 1 }, { w, l + 1 }, colorId );

    fheroes2::DrawLine( sf, { 0, l + 1 }, { 0, h - l }, colorId );
    fheroes2::DrawLine( sf, { w, l + 1 }, { w, h - l }, colorId );

    fheroes2::DrawLine( sf, { r - 1, h }, { 0, h - l }, colorId );
    fheroes2::SetPixel( sf, r, h, colorId );
    fheroes2::DrawLine( sf, { r + 1, h }, { w, h - l }, colorId );

    return sf;
}

fheroes2::Image DrawHexagonShadow( const uint8_t alphaValue, const int32_t horizSpace )
{
    const int l = 13;
    const int w = CELLW;
    const int h = CELLH;

    fheroes2::Image sf( w, h );
    sf.reset();
    fheroes2::Rect rt( horizSpace, l - 1, w + 1 - horizSpace * 2, 2 * l + 4 );
    for ( int i = 0; i < w / 2; i += 2 ) {
        for ( int x = 0; x < rt.width; ++x ) {
            for ( int y = 0; y < rt.height; ++y ) {
                fheroes2::SetTransformPixel( sf, rt.x + x, rt.y + y, alphaValue );
            }
        }
        --rt.y;
        rt.height += 2;
        rt.x += ( i == 0 ) ? 1 : 2;
        rt.width -= ( i == 0 ) ? 2 : 4;
    }

    return sf;
}

bool Battle::TargetInfo::isFinishAnimFrame( const TargetInfo & info )
{
    return info.defender && info.defender->isFinishAnimFrame();
}

int Battle::GetCursorFromSpell( int spell )
{
    switch ( spell ) {
    case Spell::SLOW:
        return Cursor::SP_SLOW;
    case Spell::CURSE:
        return Cursor::SP_CURSE;
    case Spell::CURE:
        return Cursor::SP_CURE;
    case Spell::BLESS:
        return Cursor::SP_BLESS;
    case Spell::FIREBALL:
        return Cursor::SP_FIREBALL;
    case Spell::FIREBLAST:
        return Cursor::SP_FIREBLAST;
    case Spell::TELEPORT:
        return Cursor::SP_TELEPORT;
    case Spell::RESURRECT:
        return Cursor::SP_RESURRECT;
    case Spell::HASTE:
        return Cursor::SP_HASTE;
    case Spell::SHIELD:
        return Cursor::SP_SHIELD;
    case Spell::ARMAGEDDON:
        return Cursor::SP_ARMAGEDDON;
    case Spell::ANTIMAGIC:
        return Cursor::SP_ANTIMAGIC;
    case Spell::BERSERKER:
        return Cursor::SP_BERSERKER;
    case Spell::PARALYZE:
        return Cursor::SP_PARALYZE;
    case Spell::BLIND:
        return Cursor::SP_BLIND;

    case Spell::LIGHTNINGBOLT:
        return Cursor::SP_LIGHTNINGBOLT;
    case Spell::CHAINLIGHTNING:
        return Cursor::SP_CHAINLIGHTNING;
    case Spell::ELEMENTALSTORM:
        return Cursor::SP_ELEMENTALSTORM;
    case Spell::RESURRECTTRUE:
        return Cursor::SP_RESURRECTTRUE;
    case Spell::DISPEL:
        return Cursor::SP_DISPEL;
    case Spell::HOLYWORD:
        return Cursor::SP_HOLYWORD;
    case Spell::HOLYSHOUT:
        return Cursor::SP_HOLYSHOUT;
    case Spell::METEORSHOWER:
        return Cursor::SP_METEORSHOWER;

    case Spell::ANIMATEDEAD:
        return Cursor::SP_ANIMATEDEAD;
    case Spell::MIRRORIMAGE:
        return Cursor::SP_MIRRORIMAGE;
    case Spell::BLOODLUST:
        return Cursor::SP_BLOODLUST;
    case Spell::DEATHRIPPLE:
        return Cursor::SP_DEATHRIPPLE;
    case Spell::DEATHWAVE:
        return Cursor::SP_DEATHWAVE;
    case Spell::STEELSKIN:
        return Cursor::SP_STEELSKIN;
    case Spell::STONESKIN:
        return Cursor::SP_STONESKIN;
    case Spell::DRAGONSLAYER:
        return Cursor::SP_DRAGONSLAYER;
    case Spell::EARTHQUAKE:
        return Cursor::SP_EARTHQUAKE;
    case Spell::DISRUPTINGRAY:
        return Cursor::SP_DISRUPTINGRAY;
    case Spell::COLDRING:
        return Cursor::SP_COLDRING;
    case Spell::COLDRAY:
        return Cursor::SP_COLDRAY;
    case Spell::HYPNOTIZE:
        return Cursor::SP_HYPNOTIZE;
    case Spell::ARROW:
        return Cursor::SP_ARROW;

    default:
        break;
    }
    return Cursor::WAR_NONE;
}

int Battle::GetSwordCursorDirection( int dir )
{
    switch ( dir ) {
    case BOTTOM_RIGHT:
        return Cursor::SWORD_TOPLEFT;
    case BOTTOM_LEFT:
        return Cursor::SWORD_TOPRIGHT;
    case RIGHT:
        return Cursor::SWORD_LEFT;
    case TOP_RIGHT:
        return Cursor::SWORD_BOTTOMLEFT;
    case TOP_LEFT:
        return Cursor::SWORD_BOTTOMRIGHT;
    case LEFT:
        return Cursor::SWORD_RIGHT;
    default:
        break;
    }
    return 0;
}

int Battle::GetDirectionFromCursorSword( uint32_t sword )
{
    switch ( sword ) {
    case Cursor::SWORD_TOPLEFT:
        return BOTTOM_RIGHT;
    case Cursor::SWORD_TOPRIGHT:
        return BOTTOM_LEFT;
    case Cursor::SWORD_LEFT:
        return RIGHT;
    case Cursor::SWORD_BOTTOMLEFT:
        return TOP_RIGHT;
    case Cursor::SWORD_BOTTOMRIGHT:
        return TOP_LEFT;
    case Cursor::SWORD_RIGHT:
        return LEFT;
    default:
        break;
    }

    return UNKNOWN;
}

Battle::OpponentSprite::OpponentSprite( const fheroes2::Rect & area, const HeroBase * b, bool r )
    : base( b )
    , _currentAnim( getHeroAnimation( b, OP_STATIC ) )
    , _animationType( OP_STATIC )
    , _idleTimer( 8000 )
    , _heroIcnId( ICN::UNKNOWN )
    , reflect( r )
    , _offset( area.x, area.y )
{
    const bool isCaptain = b->isCaptain();
    switch ( b->GetRace() ) {
    case Race::KNGT:
        _heroIcnId = isCaptain ? ICN::CMBTCAPK : ICN::CMBTHROK;
        break;
    case Race::BARB:
        _heroIcnId = isCaptain ? ICN::CMBTCAPB : ICN::CMBTHROB;
        break;
    case Race::SORC:
        _heroIcnId = isCaptain ? ICN::CMBTCAPS : ICN::CMBTHROS;
        break;
    case Race::WRLK:
        _heroIcnId = isCaptain ? ICN::CMBTCAPW : ICN::CMBTHROW;
        break;
    case Race::WZRD:
        _heroIcnId = isCaptain ? ICN::CMBTCAPZ : ICN::CMBTHROZ;
        break;
    case Race::NECR:
        _heroIcnId = isCaptain ? ICN::CMBTCAPN : ICN::CMBTHRON;
        break;
    default:
        // Did you add a new faction? Add the logic here.
        assert( 0 );
        break;
    }

    const fheroes2::Sprite & sprite = fheroes2::AGG::GetICN( _heroIcnId, _currentAnim.getFrame() );

    if ( reflect ) {
        pos.x = _offset.x + fheroes2::Display::DEFAULT_WIDTH - RIGHT_HERO_X_OFFSET - ( sprite.x() + sprite.width() );
        pos.y = _offset.y + RIGHT_HERO_Y_OFFSET + sprite.y();
    }
    else {
        pos.x = _offset.x + LEFT_HERO_X_OFFSET + sprite.x();
        pos.y = _offset.y + LEFT_HERO_Y_OFFSET + sprite.y();
    }

    if ( isCaptain ) {
        if ( reflect )
            pos.x += CAPTAIN_X_OFFSET;
        else
            pos.x -= CAPTAIN_X_OFFSET;
        pos.y += CAPTAIN_Y_OFFSET;
    }

    pos.width = sprite.width();
    pos.height = sprite.height();
}

void Battle::OpponentSprite::IncreaseAnimFrame( bool loop )
{
    _currentAnim.playAnimation( loop );
}

void Battle::OpponentSprite::SetAnimation( int rule )
{
    _animationType = rule;
    _currentAnim = getHeroAnimation( base, rule );
}

fheroes2::Point Battle::OpponentSprite::GetCastPosition() const
{
    const bool isCaptain = base->isCaptain();
    fheroes2::Point offset;
    switch ( base->GetRace() ) {
    case Race::KNGT:
        offset.x = isCaptain ? 0 : 13;
        offset.y = isCaptain ? 3 : -7;
        break;
    case Race::BARB:
        offset.x = isCaptain ? 0 : 16;
        offset.y = isCaptain ? 3 : -15;
        break;
    case Race::SORC:
        offset.x = isCaptain ? 0 : 11;
        offset.y = isCaptain ? 3 : -8;
        break;
    case Race::WRLK:
        offset.x = isCaptain ? 2 : 9;
        offset.y = isCaptain ? 5 : -11;
        break;
    case Race::WZRD:
        offset.x = isCaptain ? 5 : 1;
        offset.y = isCaptain ? 8 : -9;
        break;
    case Race::NECR:
        offset.x = isCaptain ? 5 : 13;
        offset.y = isCaptain ? 6 : -7;
        break;
    default:
        break;
    }

    return { pos.x + ( reflect ? offset.x : pos.width - offset.x ), pos.y + pos.height / 2 + offset.y };
}

void Battle::OpponentSprite::Redraw( fheroes2::Image & dst ) const
{
    const fheroes2::Sprite & hero = fheroes2::AGG::GetICN( _heroIcnId, _currentAnim.getFrame() );

    fheroes2::Point offset( _offset );
    if ( base->isCaptain() ) {
        if ( reflect )
            offset.x += CAPTAIN_X_OFFSET;
        else
            offset.x -= CAPTAIN_X_OFFSET;
        offset.y += CAPTAIN_Y_OFFSET;
    }

    if ( reflect )
        fheroes2::Blit( hero, dst, offset.x + fheroes2::Display::DEFAULT_WIDTH - RIGHT_HERO_X_OFFSET - ( hero.x() + hero.width() ),
                        offset.y + RIGHT_HERO_Y_OFFSET + hero.y(), reflect );
    else
        fheroes2::Blit( hero, dst, offset.x + LEFT_HERO_X_OFFSET + hero.x(), offset.y + LEFT_HERO_Y_OFFSET + hero.y() );
}

bool Battle::OpponentSprite::updateAnimationState()
{
    if ( _currentAnim.isLastFrame() ) {
        if ( _animationType != OP_STATIC ) {
            if ( _animationType != OP_CAST_MASS && _animationType != OP_CAST_UP && _animationType != OP_CAST_DOWN ) {
                SetAnimation( OP_STATIC );
                return true;
            }
        }
        else if ( _idleTimer.checkDelay() ) {
            SetAnimation( ( Rand::Get( 1, 3 ) < 2 ) ? OP_IDLE2 : OP_IDLE );
            return true;
        }

        return false;
    }

    IncreaseAnimFrame();
    return true;
}

Battle::Status::Status()
    : back1( fheroes2::AGG::GetICN( ICN::TEXTBAR, 8 ) )
    , back2( fheroes2::AGG::GetICN( ICN::TEXTBAR, 9 ) )
    , listlog( nullptr )
{
    width = back1.width();
    height = back1.height() + back2.height();

    bar1.Set( Font::BIG );
    bar2.Set( Font::BIG );
}

void Battle::Status::SetPosition( int32_t cx, int32_t cy )
{
    fheroes2::Rect::x = cx;
    fheroes2::Rect::y = cy;
}

void Battle::Status::SetMessage( const std::string & str, bool top )
{
    if ( top ) {
        bar1.Set( str );
        if ( listlog )
            listlog->AddMessage( str );
    }
    else if ( str != message ) {
        bar2.Set( str );
        message = str;
    }
}

void Battle::Status::Redraw( fheroes2::Image & output ) const
{
    fheroes2::Blit( back1, output, x, y );
    fheroes2::Blit( back2, output, x, y + back1.height() );

    if ( bar1.Size() )
        bar1.Blit( x + ( back1.width() - bar1.w() ) / 2, y + 2 );
    if ( bar2.Size() )
        bar2.Blit( x + ( back2.width() - bar2.w() ) / 2, y + back1.height() - 2 );
}

void Battle::Status::clear()
{
    bar1.Clear();
    bar2.Clear();
}

Battle::ArmiesOrder::ArmiesOrder()
    : _army2Color( 0 )
{
    // Do nothing.
}

void Battle::ArmiesOrder::Set( const fheroes2::Rect & rt, const std::shared_ptr<const Units> & units, const int army2Color )
{
    _area = rt;
    _orders = units;
    _army2Color = army2Color;

    if ( units ) {
        _rects.reserve( units->size() );
    }
}

void Battle::ArmiesOrder::QueueEventProcessing( std::string & msg, const fheroes2::Point & offset )
{
    LocalEvent & le = LocalEvent::Get();

    for ( const UnitPos & unitPos : _rects ) {
        assert( unitPos.first != nullptr );

        const fheroes2::Rect unitRoi = unitPos.second + offset;
        if ( le.MouseCursor( unitRoi ) ) {
            msg = _( "View %{monster} info" );
            StringReplaceWithLowercase( msg, "%{monster}", unitPos.first->GetName() );
        }

        const Unit & unit = *( unitPos.first );

        if ( le.MouseClickLeft( unitRoi ) ) {
            Dialog::ArmyInfo( unit, Dialog::READONLY | Dialog::BUTTONS, unit.isReflect() );
        }
        else if ( le.MousePressRight( unitRoi ) ) {
            Dialog::ArmyInfo( unit, Dialog::READONLY, unit.isReflect() );
        }
    }
}

void Battle::ArmiesOrder::RedrawUnit( const fheroes2::Rect & pos, const Battle::Unit & unit, const bool revert, const bool isCurrentUnit, const uint8_t currentUnitColor,
                                      fheroes2::Image & output ) const
{
    // Render background.
    const fheroes2::Sprite & backgroundOriginal = fheroes2::AGG::GetICN( ICN::SWAPWIN, 0 );
    fheroes2::Copy( backgroundOriginal, 37, 268, output, pos.x + 1, pos.y + 1, armyOrderMonsterIconSize - 2, armyOrderMonsterIconSize - 2 );

    // Draw a monster's sprite.
    const fheroes2::Sprite & mons32 = fheroes2::AGG::GetICN( ICN::MONS32, unit.GetSpriteIndex() );
    fheroes2::Blit( mons32, output, pos.x + ( pos.width - mons32.width() ) / 2, pos.y + pos.height - mons32.height() - ( mons32.height() + 3 < pos.height ? 3 : 0 ),
                    revert );

    Text number( fheroes2::abbreviateNumber( unit.GetCount() ), Font::SMALL );
    number.Blit( pos.x + 2, pos.y + 2, output );

    if ( isCurrentUnit ) {
        fheroes2::DrawRect( output, { pos.x, pos.y, armyOrderMonsterIconSize, armyOrderMonsterIconSize }, currentUnitColor );
    }
    else {
        uint8_t color = 0;

        switch ( unit.GetCurrentColor() ) {
        case -1: // Berserkers
            color = ARMY_COLOR_BLACK;
            break;
        case Color::BLUE:
            color = ARMY_COLOR_BLUE;
            break;
        case Color::GREEN:
            color = ARMY_COLOR_GREEN;
            break;
        case Color::RED:
            color = ARMY_COLOR_RED;
            break;
        case Color::YELLOW:
            color = ARMY_COLOR_YELLOW;
            break;
        case Color::ORANGE:
            color = ARMY_COLOR_ORANGE;
            break;
        case Color::PURPLE:
            color = ARMY_COLOR_PURPLE;
            break;
        case Color::NONE:
            color = ARMY_COLOR_GRAY;
            break;
        default:
            assert( 0 ); // Did you add another player color?
            break;
        }

        fheroes2::DrawRect( output, { pos.x, pos.y, armyOrderMonsterIconSize, armyOrderMonsterIconSize }, color );

        if ( unit.Modes( Battle::TR_MOVED ) ) {
            fheroes2::ApplyPalette( output, pos.x, pos.y, output, pos.x, pos.y, armyOrderMonsterIconSize, armyOrderMonsterIconSize,
                                    PAL::GetPalette( PAL::PaletteType::GRAY ) );
            fheroes2::ApplyPalette( output, pos.x, pos.y, output, pos.x, pos.y, armyOrderMonsterIconSize, armyOrderMonsterIconSize, 3 );
        }
    }
}

void Battle::ArmiesOrder::Redraw( const Unit * current, const uint8_t currentUnitColor, fheroes2::Image & output )
{
    if ( _orders.expired() ) {
        // Nothing to show.
        return;
    }

    const std::shared_ptr<const Units> orders = _orders.lock();

    const int32_t validUnitCount = static_cast<int32_t>( std::count_if( orders->begin(), orders->end(), []( const Unit * unit ) {
        assert( unit != nullptr );
        return unit->isValid();
    } ) );

    const int32_t maximumUnitsToDraw = _area.width / armyOrderMonsterIconSize;

    int32_t offsetX = _area.x;

    if ( validUnitCount > maximumUnitsToDraw ) {
        offsetX += ( _area.width - armyOrderMonsterIconSize * maximumUnitsToDraw ) / 2;
    }
    else {
        offsetX += ( _area.width - armyOrderMonsterIconSize * validUnitCount ) / 2;
    }

    fheroes2::Rect::x = offsetX;
    fheroes2::Rect::y = _area.y;
    fheroes2::Rect::height = armyOrderMonsterIconSize;

    _rects.clear();

    int32_t unitsDrawn = 0;
    int32_t unitsProcessed = 0;

    for ( const Unit * unit : *orders ) {
        if ( unitsDrawn == maximumUnitsToDraw ) {
            break;
        }

        assert( unit != nullptr );
        if ( !unit->isValid() ) {
            continue;
        }

        if ( unit->Modes( Battle::TR_MOVED ) && ( validUnitCount - unitsProcessed > maximumUnitsToDraw ) ) {
            ++unitsProcessed;
            continue;
        }

        _rects.emplace_back( unit, fheroes2::Rect( offsetX, _area.y, armyOrderMonsterIconSize, armyOrderMonsterIconSize ) );
        RedrawUnit( _rects.back().second, *unit, unit->GetColor() == _army2Color, current == unit, currentUnitColor, output );
        offsetX += armyOrderMonsterIconSize;
        fheroes2::Rect::width += armyOrderMonsterIconSize;

        ++unitsDrawn;
        ++unitsProcessed;
    }
}

Battle::Interface::Interface( Arena & battleArena, const int32_t tileIndex )
    : arena( battleArena )
    , _surfaceInnerArea( 0, 0, fheroes2::Display::DEFAULT_WIDTH, fheroes2::Display::DEFAULT_HEIGHT )
    , _mainSurface( fheroes2::Display::DEFAULT_WIDTH, fheroes2::Display::DEFAULT_HEIGHT )
    , icn_cbkg( ICN::UNKNOWN )
    , icn_frng( ICN::UNKNOWN )
    , humanturn_spell( Spell::NONE )
    , humanturn_exit( true )
    , humanturn_redraw( true )
    , animation_flags_frame( 0 )
    , catapult_frame( 0 )
    , _interruptAutoBattleForColor( 0 )
    , _contourColor( 110 )
    , _brightLandType( false )
    , _contourCycle( 0 )
    , _currentUnit( nullptr )
    , _movingUnit( nullptr )
    , _flyingUnit( nullptr )
    , b_current_sprite( nullptr )
    , index_pos( -1 )
    , teleport_src( -1 )
    , listlog( nullptr )
    , _cursorRestorer( true, Cursor::WAR_POINTER )
    , _bridgeAnimation( { false, BridgeMovementAnimation::UP_POSITION } )
{
    const Settings & conf = Settings::Get();

    // border
    const fheroes2::Display & display = fheroes2::Display::instance();

    _interfacePosition = { ( display.width() - fheroes2::Display::DEFAULT_WIDTH ) / 2, ( display.height() - fheroes2::Display::DEFAULT_HEIGHT ) / 2,
                           _surfaceInnerArea.width, _surfaceInnerArea.height };
    border.SetPosition( _interfacePosition.x - BORDERWIDTH, _interfacePosition.y - BORDERWIDTH, fheroes2::Display::DEFAULT_WIDTH, fheroes2::Display::DEFAULT_HEIGHT );

    // damage info popup
    popup.setBattleUIRect( _interfacePosition );

    // cover
    const bool trees = !Maps::ScanAroundObject( tileIndex, MP2::OBJ_TREES ).empty();
    const Maps::Tiles & tile = world.GetTiles( tileIndex );

    const int groundType = tile.GetGround();
    _brightLandType
        = ( groundType == Maps::Ground::SNOW || groundType == Maps::Ground::DESERT || groundType == Maps::Ground::WASTELAND || groundType == Maps::Ground::BEACH );
    if ( _brightLandType ) {
        _contourColor = 108;
    }

    switch ( groundType ) {
    case Maps::Ground::DESERT:
        icn_cbkg = ICN::CBKGDSRT;
        icn_frng = ICN::FRNG0004;
        break;
    case Maps::Ground::SNOW:
        icn_cbkg = trees ? ICN::CBKGSNTR : ICN::CBKGSNMT;
        icn_frng = trees ? ICN::FRNG0006 : ICN::FRNG0007;
        break;
    case Maps::Ground::SWAMP:
        icn_cbkg = ICN::CBKGSWMP;
        icn_frng = ICN::FRNG0008;
        break;
    case Maps::Ground::WASTELAND:
        icn_cbkg = ICN::CBKGCRCK;
        icn_frng = ICN::FRNG0003;
        break;
    case Maps::Ground::BEACH:
        icn_cbkg = ICN::CBKGBEAC;
        icn_frng = ICN::FRNG0002;
        break;
    case Maps::Ground::LAVA:
        icn_cbkg = ICN::CBKGLAVA;
        icn_frng = ICN::FRNG0005;
        break;
    case Maps::Ground::DIRT:
        icn_cbkg = trees ? ICN::CBKGDITR : ICN::CBKGDIMT;
        icn_frng = trees ? ICN::FRNG0010 : ICN::FRNG0009;
        break;
    case Maps::Ground::GRASS:
        icn_cbkg = trees ? ICN::CBKGGRTR : ICN::CBKGGRMT;
        icn_frng = trees ? ICN::FRNG0011 : ICN::FRNG0012;
        break;
    case Maps::Ground::WATER:
        icn_cbkg = ICN::CBKGWATR;
        icn_frng = ICN::FRNG0013;
        break;
    default:
        break;
    }

    // hexagon
    _hexagonGrid = DrawHexagon( fheroes2::GetColorId( 0x68, 0x8C, 0x04 ) );
    // Shadow under the cursor: the first parameter is the shadow strength (smaller is stronger), the second is the distance between the hexagonal shadows.
    _hexagonCursorShadow = DrawHexagonShadow( 2, 1 );
    // Hexagon shadow for the case when grid is disabled.
    _hexagonShadow = DrawHexagonShadow( 4, 2 );
    // Shadow that fits the hexagon grid.
    _hexagonGridShadow = DrawHexagonShadow( 4, 1 );

    btn_auto.setICNInfo( ICN::TEXTBAR, 4, 5 );
    btn_settings.setICNInfo( ICN::TEXTBAR, 6, 7 );

    // opponents
    opponent1 = arena.GetCommander1() ? new OpponentSprite( _surfaceInnerArea, arena.GetCommander1(), false ) : nullptr;
    opponent2 = arena.GetCommander2() ? new OpponentSprite( _surfaceInnerArea, arena.GetCommander2(), true ) : nullptr;

    if ( Arena::GetCastle() )
        main_tower = { 570, 145, 70, 160 };

    const fheroes2::Rect & area = border.GetArea();

    const fheroes2::Rect autoRect = btn_auto.area();
    const fheroes2::Rect settingsRect = btn_settings.area();
    btn_auto.setPosition( area.x, area.y + area.height - settingsRect.height - autoRect.height );
    btn_settings.setPosition( area.x, area.y + area.height - settingsRect.height );

    btn_skip.setICNInfo( ICN::TEXTBAR, 0, 1 );
    btn_skip.setPosition( area.x + area.width - btn_skip.area().width, area.y + area.height - btn_skip.area().height );

    status.SetPosition( area.x + settingsRect.width, btn_auto.area().y );

    listlog = std::make_unique<StatusListBox>();

    if ( listlog )
        listlog->SetPosition( area.x, area.y + area.height - status.height );
    status.SetLogs( listlog.get() );

    AudioManager::ResetAudio();

    // Don't waste time playing the pre-battle sound if the game sounds are turned off
    if ( conf.SoundVolume() > 0 ) {
        AudioManager::PlaySound( M82::PREBATTL );
    }
}

Battle::Interface::~Interface()
{
    AudioManager::ResetAudio();

    if ( opponent1 )
        delete opponent1;
    if ( opponent2 )
        delete opponent2;
}

void Battle::Interface::SetOrderOfUnits( const std::shared_ptr<const Units> & units )
{
    armies_order.Set( GetArea(), units, arena.GetArmy2Color() );
}

fheroes2::Point Battle::Interface::GetMouseCursor() const
{
    return LocalEvent::Get().GetMouseCursor() - _interfacePosition.getPosition();
}

void Battle::Interface::SetStatus( const std::string & msg, bool top )
{
    if ( top ) {
        status.SetMessage( msg, true );
        status.SetMessage( "", false );
    }
    else {
        status.SetMessage( msg );
    }
    humanturn_redraw = true;
}

void Battle::Interface::UpdateContourColor()
{
    ++_contourCycle;

    if ( _brightLandType ) {
        static const std::array<const uint8_t, 6> contourColorTable = { 108, 115, 122, 129, 122, 115 };
        _contourColor = contourColorTable[_contourCycle % sizeof( contourColorTable )];
    }
    else {
        static const std::array<const uint8_t, 8> contourColorTable = { 110, 114, 118, 122, 126, 122, 118, 114 };
        _contourColor = contourColorTable[_contourCycle % sizeof( contourColorTable )];
    }
}

void Battle::Interface::fullRedraw()
{
    if ( !_background ) {
        _background.reset( new fheroes2::StandardWindow( fheroes2::Display::DEFAULT_WIDTH, fheroes2::Display::DEFAULT_HEIGHT ) );
    }

    Redraw();
}

void Battle::Interface::Redraw()
{
    RedrawPartialStart();
    RedrawPartialFinish();
}

void Battle::Interface::RedrawPartialStart()
{
    RedrawCover();
    RedrawArmies();
}

void Battle::Interface::RedrawPartialFinish()
{
    fheroes2::Display & display = fheroes2::Display::instance();

    if ( Settings::Get().BattleShowArmyOrder() )
        armies_order.Redraw( _currentUnit, _contourColor, _mainSurface );

#ifdef WITH_DEBUG
    if ( IS_DEVEL() ) {
        const Board & board = *Arena::GetBoard();
        for ( Board::const_iterator it = board.begin(); it != board.end(); ++it ) {
            uint32_t distance = arena.CalculateMoveDistance( it->GetIndex() );
            if ( distance != MAX_MOVE_COST ) {
                Text text( std::to_string( distance ), Font::SMALL );
                text.Blit( ( *it ).GetPos().x + 20, ( *it ).GetPos().y + 22, _mainSurface );
            }
        }
    }
#endif

    fheroes2::Blit( _mainSurface, display, _interfacePosition.x, _interfacePosition.y );
    RedrawInterface();

    display.render();
}

void Battle::Interface::RedrawInterface()
{
    status.Redraw( fheroes2::Display::instance() );

    btn_auto.draw();
    btn_settings.draw();
    btn_skip.draw();

    popup.Redraw();

    if ( listlog && listlog->isOpenLog() ) {
        listlog->Redraw();
    }
}

void Battle::Interface::RedrawArmies()
{
    const Castle * castle = Arena::GetCastle();

    const int32_t wallCellIds[ARENAH]
        = { Arena::CASTLE_FIRST_TOP_WALL_POS, Arena::CASTLE_TOP_ARCHER_TOWER_POS,  Arena::CASTLE_SECOND_TOP_WALL_POS, Arena::CASTLE_TOP_GATE_TOWER_POS,
            Arena::CASTLE_GATE_POS,           Arena::CASTLE_BOTTOM_GATE_TOWER_POS, Arena::CASTLE_THIRD_TOP_WALL_POS,  Arena::CASTLE_BOTTOM_ARCHER_TOWER_POS,
            Arena::CASTLE_FOURTH_TOP_WALL_POS };

    if ( castle == nullptr ) {
        RedrawKilled();
    }

    for ( int32_t cellRowId = 0; cellRowId < ARENAH; ++cellRowId ) {
        // Redraw objects.
        for ( int32_t cellColumnId = 0; cellColumnId < ARENAW; ++cellColumnId ) {
            const int32_t cellId = cellRowId * ARENAW + cellColumnId;
            RedrawHighObjects( cellId );
        }

        if ( castle != nullptr ) {
            // Redraw main tower.
            if ( cellRowId == 5 ) {
                RedrawCastleMainTower( *castle );
            }
            else if ( cellRowId == 7 ) { // Redraw catapult.
                RedrawCastle( *castle, Arena::CATAPULT_POS );
            }

            std::vector<const Unit *> deadTroopBeforeWall;
            std::vector<const Unit *> deadTroopAfterWall;

            std::vector<const Unit *> troopCounterBeforeWall;
            std::vector<const Unit *> troopCounterAfterWall;

            std::vector<const Unit *> troopBeforeWall;
            std::vector<const Unit *> troopAfterWall;

            std::vector<const Unit *> movingTroopBeforeWall;
            std::vector<const Unit *> movingTroopAfterWall;

            const int32_t wallCellId = wallCellIds[cellRowId];

            for ( int32_t cellColumnId = 0; cellColumnId < ARENAW; ++cellColumnId ) {
                const int32_t cellId = cellRowId * ARENAW + cellColumnId;

                bool isCellBefore = true;
                if ( cellRowId < 5 ) {
                    isCellBefore = cellId < wallCellId;
                }
                else {
                    isCellBefore = cellId > wallCellId;
                    if ( ( wallCellId == Arena::CASTLE_THIRD_TOP_WALL_POS || wallCellId == Arena::CASTLE_FOURTH_TOP_WALL_POS )
                         && Board::GetCell( wallCellId )->GetObject() == 0 ) {
                        isCellBefore = false;
                    }
                }

                const std::vector<const Unit *> & deadUnits = arena.GetGraveyardTroops( cellId );
                for ( size_t i = 0; i < deadUnits.size(); ++i ) {
                    if ( deadUnits[i] && cellId != deadUnits[i]->GetTailIndex() ) {
                        if ( isCellBefore ) {
                            deadTroopBeforeWall.emplace_back( deadUnits[i] );
                        }
                        else {
                            deadTroopAfterWall.emplace_back( deadUnits[i] );
                        }
                    }
                }

                const Unit * unitOnCell = Board::GetCell( cellId )->GetUnit();
                if ( unitOnCell == nullptr || _flyingUnit == unitOnCell || cellId == unitOnCell->GetTailIndex() ) {
                    continue;
                }

                if ( _movingUnit != unitOnCell && unitOnCell->isValid() ) {
                    const int unitAnimState = unitOnCell->GetAnimationState();
                    const bool isStaticUnit = unitAnimState == Monster_Info::STATIC || unitAnimState == Monster_Info::IDLE;

                    if ( isCellBefore ) {
                        if ( isStaticUnit ) {
                            troopCounterBeforeWall.emplace_back( unitOnCell );
                        }
                        troopBeforeWall.emplace_back( unitOnCell );
                    }
                    else {
                        if ( isStaticUnit ) {
                            troopCounterAfterWall.emplace_back( unitOnCell );
                        }
                        troopAfterWall.emplace_back( unitOnCell );
                    }
                }
                else {
                    if ( isCellBefore ) {
                        movingTroopBeforeWall.emplace_back( unitOnCell );
                    }
                    else {
                        movingTroopAfterWall.emplace_back( unitOnCell );
                    }
                }
            }

            for ( size_t i = 0; i < deadTroopBeforeWall.size(); ++i ) {
                RedrawTroopSprite( *deadTroopBeforeWall[i] );
            }

            for ( size_t i = 0; i < troopBeforeWall.size(); ++i ) {
                RedrawTroopSprite( *troopBeforeWall[i] );
            }

            for ( size_t i = 0; i < troopCounterBeforeWall.size(); ++i ) {
                RedrawTroopCount( *troopCounterBeforeWall[i] );
            }

            for ( size_t i = 0; i < movingTroopBeforeWall.size(); ++i ) {
                RedrawTroopSprite( *movingTroopBeforeWall[i] );
            }

            RedrawCastle( *castle, wallCellId );

            for ( size_t i = 0; i < deadTroopAfterWall.size(); ++i ) {
                RedrawTroopSprite( *deadTroopAfterWall[i] );
            }

            for ( size_t i = 0; i < troopAfterWall.size(); ++i ) {
                RedrawTroopSprite( *troopAfterWall[i] );
            }

            for ( size_t i = 0; i < troopCounterAfterWall.size(); ++i ) {
                RedrawTroopCount( *troopCounterAfterWall[i] );
            }

            for ( size_t i = 0; i < movingTroopAfterWall.size(); ++i ) {
                RedrawTroopSprite( *movingTroopAfterWall[i] );
            }
        }
        else {
            std::vector<const Unit *> troopCounter;
            std::vector<const Unit *> troop;
            std::vector<const Unit *> movingTroop;

            // Redraw monsters.
            for ( int32_t cellColumnId = 0; cellColumnId < ARENAW; ++cellColumnId ) {
                const int32_t cellId = cellRowId * ARENAW + cellColumnId;

                const Unit * unitOnCell = Board::GetCell( cellId )->GetUnit();
                if ( unitOnCell == nullptr || _flyingUnit == unitOnCell || cellId == unitOnCell->GetTailIndex() ) {
                    continue;
                }

                if ( _movingUnit != unitOnCell && unitOnCell->isValid() ) {
                    const int unitAnimState = unitOnCell->GetAnimationState();
                    const bool isStaticUnit = unitAnimState == Monster_Info::STATIC || unitAnimState == Monster_Info::IDLE;
                    if ( isStaticUnit ) {
                        troopCounter.emplace_back( unitOnCell );
                    }

                    troop.emplace_back( unitOnCell );
                }
                else {
                    movingTroop.emplace_back( unitOnCell );
                }
            }

            // Redraw monster counters.
            for ( size_t i = 0; i < troop.size(); ++i ) {
                RedrawTroopSprite( *troop[i] );
            }

            for ( size_t i = 0; i < troopCounter.size(); ++i ) {
                RedrawTroopCount( *troopCounter[i] );
            }

            for ( size_t i = 0; i < movingTroop.size(); ++i ) {
                RedrawTroopSprite( *movingTroop[i] );
            }
        }

        // Redraw heroes.
        if ( cellRowId == 2 ) {
            RedrawOpponents();
        }
    }

    if ( _flyingUnit ) {
        RedrawTroopSprite( *_flyingUnit );
    }

    // Continue the idle animation for all troops on the battlefield.
    IdleTroopsAnimation();
}

void Battle::Interface::RedrawOpponents()
{
    if ( opponent1 )
        opponent1->Redraw( _mainSurface );
    if ( opponent2 )
        opponent2->Redraw( _mainSurface );

    RedrawOpponentsFlags();
}

void Battle::Interface::RedrawOpponentsFlags()
{
    if ( opponent1 ) {
        int icn = ICN::UNKNOWN;

        switch ( arena.GetArmy1Color() ) {
        case Color::BLUE:
            icn = ICN::HEROFL00;
            break;
        case Color::GREEN:
            icn = ICN::HEROFL01;
            break;
        case Color::RED:
            icn = ICN::HEROFL02;
            break;
        case Color::YELLOW:
            icn = ICN::HEROFL03;
            break;
        case Color::ORANGE:
            icn = ICN::HEROFL04;
            break;
        case Color::PURPLE:
            icn = ICN::HEROFL05;
            break;
        default:
            icn = ICN::HEROFL06;
            break;
        }

        const fheroes2::Sprite & flag = fheroes2::AGG::GetICN( icn, ICN::AnimationFrame( icn, 0, animation_flags_frame ) );
        fheroes2::Blit( flag, _mainSurface, opponent1->Offset().x + OpponentSprite::LEFT_HERO_X_OFFSET + flag.x(),
                        opponent1->Offset().y + OpponentSprite::LEFT_HERO_Y_OFFSET + flag.y() );
    }

    if ( opponent2 ) {
        int icn = ICN::UNKNOWN;

        switch ( arena.GetForce2().GetColor() ) {
        case Color::BLUE:
            icn = ICN::HEROFL00;
            break;
        case Color::GREEN:
            icn = ICN::HEROFL01;
            break;
        case Color::RED:
            icn = ICN::HEROFL02;
            break;
        case Color::YELLOW:
            icn = ICN::HEROFL03;
            break;
        case Color::ORANGE:
            icn = ICN::HEROFL04;
            break;
        case Color::PURPLE:
            icn = ICN::HEROFL05;
            break;
        default:
            icn = ICN::HEROFL06;
            break;
        }

        const fheroes2::Sprite & flag = fheroes2::AGG::GetICN( icn, ICN::AnimationFrame( icn, 0, animation_flags_frame ) );
        const fheroes2::Point offset = opponent2->Offset();
        fheroes2::Blit( flag, _mainSurface, offset.x + fheroes2::Display::DEFAULT_WIDTH - OpponentSprite::RIGHT_HERO_X_OFFSET - ( flag.x() + flag.width() ),
                        offset.y + OpponentSprite::RIGHT_HERO_Y_OFFSET + flag.y(), true );
    }
}

fheroes2::Point GetTroopPosition( const Battle::Unit & unit, const fheroes2::Sprite & sprite )
{
    const fheroes2::Rect & rt = unit.GetRectPosition();

    int32_t offsetX = 0;
    if ( unit.isReflect() ) {
        if ( unit.isWide() ) {
            offsetX = rt.x + ( rt.width / 2 + rt.width / 4 ) - sprite.width() - sprite.x() + 1;
        }
        else {
            offsetX = rt.x + ( rt.width / 2 ) - sprite.width() - sprite.x() + 1;
        }
    }
    else {
        if ( unit.isWide() ) {
            offsetX = rt.x + ( rt.width / 4 ) + sprite.x();
        }
        else {
            offsetX = rt.x + ( rt.width / 2 ) + sprite.x();
        }
    }

    const int32_t offsetY = rt.y + rt.height + sprite.y() + cellYOffset;

    return { offsetX, offsetY };
}

void Battle::Interface::RedrawTroopSprite( const Unit & unit )
{
    if ( b_current_sprite && _currentUnit == &unit ) {
        drawTroopSprite( unit, *b_current_sprite );
    }
    else if ( unit.Modes( SP_STONE ) ) {
        // Current monster can't be active if it's under Stunning effect.
        const int monsterIcnId = unit.GetMonsterSprite();
        fheroes2::Sprite monsterSprite = fheroes2::AGG::GetICN( monsterIcnId, unit.GetFrame() );
        fheroes2::ApplyPalette( monsterSprite, PAL::GetPalette( PAL::PaletteType::GRAY ) );
        drawTroopSprite( unit, monsterSprite );
    }
    else if ( unit.Modes( CAP_MIRRORIMAGE ) ) {
        fheroes2::Sprite monsterSprite;

        if ( _currentUnit == &unit && b_current_sprite != nullptr ) {
            monsterSprite = *b_current_sprite;
        }
        else {
            const int monsterIcnId = unit.GetMonsterSprite();
            monsterSprite = fheroes2::AGG::GetICN( monsterIcnId, unit.GetFrame() );
        }

        fheroes2::ApplyPalette( monsterSprite, PAL::GetPalette( PAL::PaletteType::MIRROR_IMAGE ) );

        const fheroes2::Point drawnPosition = drawTroopSprite( unit, monsterSprite );

        if ( _currentUnit == &unit && b_current_sprite == nullptr ) {
            // Current unit's turn which is idling.
            const fheroes2::Sprite & monsterContour = fheroes2::CreateContour( monsterSprite, _contourColor );
            fheroes2::Blit( monsterContour, _mainSurface, drawnPosition.x, drawnPosition.y, unit.isReflect() );
        }
    }
    else {
        const int monsterIcnId = unit.GetMonsterSprite();
        const bool isCurrentMonsterAction = ( _currentUnit == &unit && b_current_sprite != nullptr );

        const fheroes2::Sprite & monsterSprite = isCurrentMonsterAction ? *b_current_sprite : fheroes2::AGG::GetICN( monsterIcnId, unit.GetFrame() );

        const fheroes2::Point drawnPosition = drawTroopSprite( unit, monsterSprite );

        if ( _currentUnit == &unit && b_current_sprite == nullptr ) {
            // Current unit's turn which is idling.
            const fheroes2::Sprite & monsterContour = fheroes2::CreateContour( monsterSprite, _contourColor );
            fheroes2::Blit( monsterContour, _mainSurface, drawnPosition.x, drawnPosition.y, unit.isReflect() );
        }
    }
}

fheroes2::Point Battle::Interface::drawTroopSprite( const Unit & unit, const fheroes2::Sprite & troopSprite )
{
    const fheroes2::Rect & rt = unit.GetRectPosition();
    fheroes2::Point sp = GetTroopPosition( unit, troopSprite );

    if ( _movingUnit == &unit ) {
        // Monster is moving.
        // Here we're getting the first frame and then based on the offset from the first frame we calculate the position of the current frame.
        // TODO: verify if it's the correct way as we have issues for monster movement animation.
        const int monsterIcnId = unit.GetMonsterSprite();
        const fheroes2::Sprite & firstMonsterFrame = fheroes2::AGG::GetICN( monsterIcnId, _movingUnit->animation.firstFrame() );
        const int32_t ox = troopSprite.x() - firstMonsterFrame.x();

        if ( _movingUnit->animation.animationLength() ) {
            const int32_t cx = _movingPos.x - rt.x;
            const int32_t cy = _movingPos.y - rt.y;
            const double movementProgress = _movingUnit->animation.movementProgress();

            // TODO: use offset X from bin file for ground movement
            // cx/cy is sprite size
            // Frame count: one tile of movement goes through all stages of animation
            // sp is sprite drawing offset
            sp.y += static_cast<int32_t>( movementProgress * cy );
            // If it is a slowed flying creature, then it should smoothly move horizontally.
            if ( _movingUnit->isAbilityPresent( fheroes2::MonsterAbilityType::FLYING ) ) {
                sp.x += static_cast<int32_t>( movementProgress * cx );
            }
            else if ( 0 != Sign( cy ) ) {
                sp.x -= Sign( cx ) * ox / 2;
            }
        }
    }
    else if ( _flyingUnit == &unit ) {
        // Monster is flying.
        const int32_t cx = _flyingPos.x - rt.x;
        const int32_t cy = _flyingPos.y - rt.y;

        const double movementProgress = _flyingUnit->animation.movementProgress();

        sp.x += cx + static_cast<int32_t>( ( _movingPos.x - _flyingPos.x ) * movementProgress );
        sp.y += cy + static_cast<int32_t>( ( _movingPos.y - _flyingPos.y ) * movementProgress );
    }

    fheroes2::AlphaBlit( troopSprite, _mainSurface, sp.x, sp.y, unit.GetCustomAlpha(), unit.isReflect() );

    return sp;
}

void Battle::Interface::RedrawTroopCount( const Unit & unit )
{
    const fheroes2::Rect & rt = unit.GetRectPosition();
    const fheroes2::Sprite & bar = fheroes2::AGG::GetICN( ICN::TEXTBAR, GetIndexIndicator( unit ) );
    const bool isReflected = unit.isReflect();

    const int32_t monsterIndex = unit.GetHeadIndex();
    const int tileInFront = Board::GetIndexDirection( monsterIndex, isReflected ? Battle::LEFT : Battle::RIGHT );
    const bool isValidFrontMonster = ( monsterIndex / ARENAW ) == ( tileInFront == ARENAW );

    int32_t sx = rt.x + ( isReflected ? -7 : rt.width - 13 );
    const int32_t sy = rt.y + rt.height - bar.height() - ( isReflected ? 21 : 9 );

    int xOffset = unit.animation.getTroopCountOffset( isReflected );
    // check if has unit standing in front
    if ( xOffset > 0 && isValidFrontMonster && Board::isValidIndex( tileInFront ) && Board::GetCell( tileInFront )->GetUnit() != nullptr )
        xOffset = 0;

    sx += isReflected ? -xOffset : xOffset;

    fheroes2::Blit( bar, _mainSurface, sx, sy );

    Text text( fheroes2::abbreviateNumber( unit.GetCount() ), Font::SMALL );
    text.Blit( sx + ( bar.width() - text.w() ) / 2, sy, _mainSurface );
}

void Battle::Interface::RedrawCover()
{
    const Settings & conf = Settings::Get();
    const Board & board = *Arena::GetBoard();

    RedrawCoverStatic( conf, board );

    const Bridge * bridge = Arena::GetBridge();
    if ( bridge && ( bridge->isDown() || _bridgeAnimation.animationIsRequired ) ) {
        uint32_t spriteIndex = bridge->isDestroyed() ? BridgeMovementAnimation::DESTROYED : BridgeMovementAnimation::DOWN_POSITION;

        if ( _bridgeAnimation.animationIsRequired ) {
            spriteIndex = _bridgeAnimation.currentFrameId;
        }

        const fheroes2::Sprite & bridgeImage = fheroes2::AGG::GetICN( ICN::Get4Castle( Arena::GetCastle()->GetRace() ), spriteIndex );
        fheroes2::Blit( bridgeImage, _mainSurface, bridgeImage.x(), bridgeImage.y() );
    }

    // cursor
    const Cell * cell = Board::GetCell( index_pos );
    const int cursorType = Cursor::Get().Themes();

    if ( cell && _currentUnit && conf.BattleShowMouseShadow() ) {
        std::set<const Cell *> highlightCells;

        if ( humanturn_spell.isValid() ) {
            switch ( humanturn_spell.GetID() ) {
            case Spell::COLDRING: {
                const Indexes around = Board::GetAroundIndexes( index_pos );
                for ( size_t i = 0; i < around.size(); ++i ) {
                    const Cell * nearbyCell = Board::GetCell( around[i] );
                    if ( nearbyCell != nullptr ) {
                        highlightCells.emplace( nearbyCell );
                    }
                }
                break;
            }
            case Spell::FIREBALL:
            case Spell::METEORSHOWER: {
                highlightCells.emplace( cell );
                const Indexes around = Board::GetAroundIndexes( index_pos );
                for ( size_t i = 0; i < around.size(); ++i ) {
                    const Cell * nearbyCell = Board::GetCell( around[i] );
                    if ( nearbyCell != nullptr ) {
                        highlightCells.emplace( nearbyCell );
                    }
                }
                break;
            }
            case Spell::FIREBLAST: {
                highlightCells.emplace( cell );
                const Indexes around = Board::GetDistanceIndexes( index_pos, 2 );
                for ( size_t i = 0; i < around.size(); ++i ) {
                    const Cell * nearbyCell = Board::GetCell( around[i] );
                    if ( nearbyCell != nullptr ) {
                        highlightCells.emplace( nearbyCell );
                    }
                }
                break;
            }
            default:
                highlightCells.emplace( cell );
            }
        }
        else if ( _currentUnit->isAbilityPresent( fheroes2::MonsterAbilityType::AREA_SHOT )
                  && ( cursorType == Cursor::WAR_ARROW || cursorType == Cursor::WAR_BROKENARROW ) ) {
            highlightCells.emplace( cell );
            const Indexes around = Board::GetAroundIndexes( index_pos );
            for ( size_t i = 0; i < around.size(); ++i ) {
                const Cell * nearbyCell = Board::GetCell( around[i] );
                if ( nearbyCell != nullptr ) {
                    highlightCells.emplace( nearbyCell );
                }
            }
        }
        else if ( _currentUnit->isWide() && ( cursorType == Cursor::WAR_MOVE || cursorType == Cursor::WAR_FLY ) ) {
            const Position pos = Position::GetReachable( *_currentUnit, index_pos );

            assert( pos.GetHead() != nullptr );
            assert( pos.GetTail() != nullptr );

            highlightCells.emplace( pos.GetHead() );
            highlightCells.emplace( pos.GetTail() );
        }
        else if ( cursorType == Cursor::SWORD_TOPLEFT || cursorType == Cursor::SWORD_TOPRIGHT || cursorType == Cursor::SWORD_BOTTOMLEFT
                  || cursorType == Cursor::SWORD_BOTTOMRIGHT || cursorType == Cursor::SWORD_LEFT || cursorType == Cursor::SWORD_RIGHT ) {
            highlightCells.emplace( cell );

            int direction = 0;
            if ( cursorType == Cursor::SWORD_TOPLEFT ) {
                direction = BOTTOM_RIGHT;
            }
            else if ( cursorType == Cursor::SWORD_TOPRIGHT ) {
                direction = BOTTOM_LEFT;
            }
            else if ( cursorType == Cursor::SWORD_BOTTOMLEFT ) {
                direction = TOP_RIGHT;
            }
            else if ( cursorType == Cursor::SWORD_BOTTOMRIGHT ) {
                direction = TOP_LEFT;
            }
            else if ( cursorType == Cursor::SWORD_LEFT ) {
                direction = RIGHT;
            }
            else if ( cursorType == Cursor::SWORD_RIGHT ) {
                direction = LEFT;
            }
            else {
                assert( 0 );
            }

            const Position pos
                = Position::GetReachable( *_currentUnit, Board::GetIndexDirection( index_pos, direction ), preferAttackFromHead( *_currentUnit, cursorType ) );

            assert( pos.GetHead() != nullptr );

            highlightCells.emplace( pos.GetHead() );

            if ( _currentUnit->isWide() ) {
                assert( pos.GetTail() != nullptr );

                highlightCells.emplace( pos.GetTail() );
            }

            if ( _currentUnit->isDoubleCellAttack() ) {
                const Cell * secondAttackedCell = Board::GetCell( index_pos, Board::GetReflectDirection( direction ) );

                if ( secondAttackedCell ) {
                    highlightCells.emplace( secondAttackedCell );
                }
            }
            else if ( _currentUnit->isAllAdjacentCellsAttack() ) {
                for ( const int32_t nearbyIdx : Board::GetAroundIndexes( pos ) ) {
                    // Should already be highlighted
                    if ( nearbyIdx == index_pos ) {
                        continue;
                    }

                    const Cell * nearbyCell = Board::GetCell( nearbyIdx );
                    assert( nearbyCell != nullptr );

                    const Unit * nearbyUnit = nearbyCell->GetUnit();

                    if ( nearbyUnit && nearbyUnit->GetColor() != _currentUnit->GetCurrentColor() ) {
                        highlightCells.emplace( nearbyCell );
                    }
                }
            }
        }
        else {
            highlightCells.emplace( cell );
        }

        assert( !highlightCells.empty() );

        const HeroBase * currentCommander = arena.GetCurrentCommander();
        const int spellPower = ( currentCommander == nullptr ) ? 0 : currentCommander->GetPower();

        for ( const Cell * highlightCell : highlightCells ) {
            bool isApplicable = highlightCell->isPassable( false );

            if ( isApplicable ) {
                const Unit * highlightedUnit = highlightCell->GetUnit();

                isApplicable
                    = highlightedUnit == nullptr || !humanturn_spell.isValid() || !highlightedUnit->isMagicResist( humanturn_spell, spellPower, currentCommander );
            }

            if ( isApplicable ) {
                fheroes2::Blit( _hexagonCursorShadow, _mainSurface, highlightCell->GetPos().x, highlightCell->GetPos().y );
            }
        }
    }
}

void Battle::Interface::RedrawCoverStatic( const Settings & conf, const Board & board )
{
    if ( icn_cbkg != ICN::UNKNOWN ) {
        const fheroes2::Sprite & cbkg = fheroes2::AGG::GetICN( icn_cbkg, 0 );
        fheroes2::Copy( cbkg, _mainSurface );
    }

    if ( icn_frng != ICN::UNKNOWN ) {
        const fheroes2::Sprite & frng = fheroes2::AGG::GetICN( icn_frng, 0 );
        fheroes2::Blit( frng, _mainSurface, frng.x(), frng.y() );
    }

    if ( arena.GetICNCovr() != ICN::UNKNOWN ) {
        const fheroes2::Sprite & cover = fheroes2::AGG::GetICN( arena.GetICNCovr(), 0 );
        fheroes2::Blit( cover, _mainSurface, cover.x(), cover.y() );
    }

    const Castle * castle = Arena::GetCastle();
    int castleBackgroundIcnId = ICN::UNKNOWN;

    if ( castle != nullptr ) {
        switch ( castle->GetRace() ) {
        case Race::BARB:
            castleBackgroundIcnId = ICN::CASTBKGB;
            break;
        case Race::KNGT:
            castleBackgroundIcnId = ICN::CASTBKGK;
            break;
        case Race::NECR:
            castleBackgroundIcnId = ICN::CASTBKGN;
            break;
        case Race::SORC:
            castleBackgroundIcnId = ICN::CASTBKGS;
            break;
        case Race::WRLK:
            castleBackgroundIcnId = ICN::CASTBKGW;
            break;
        case Race::WZRD:
            castleBackgroundIcnId = ICN::CASTBKGZ;
            break;
        default:
            // DId you add a new race? Add the appropriate logic for it.
            assert( 0 );
            break;
        }

        const fheroes2::Sprite & castleBackground = fheroes2::AGG::GetICN( castleBackgroundIcnId, 1 );
        fheroes2::Blit( castleBackground, _mainSurface, castleBackground.x(), castleBackground.y() );

        // moat
        if ( castle->isBuild( BUILD_MOAT ) ) {
            const fheroes2::Sprite & sprite = fheroes2::AGG::GetICN( ICN::MOATWHOL, 0 );
            fheroes2::Blit( sprite, _mainSurface, sprite.x(), sprite.y() );
        }
    }

    const bool isGridEnabled = conf.BattleShowGrid();

    if ( isGridEnabled ) { // grid
        for ( const Cell & cell : board ) {
            fheroes2::Blit( _hexagonGrid, _mainSurface, cell.GetPos().x, cell.GetPos().y );
        }
    }

    // ground obstacles
    for ( int32_t cellId = 0; cellId < ARENASIZE; ++cellId ) {
        RedrawLowObjects( cellId );
    }

    if ( castle != nullptr ) {
        // top wall
        const fheroes2::Sprite & sprite2 = fheroes2::AGG::GetICN( castleBackgroundIcnId, castle->isFortificationBuild() ? 4 : 3 );
        fheroes2::Blit( sprite2, _mainSurface, sprite2.x(), sprite2.y() );
    }

    if ( !_movingUnit && conf.BattleShowMoveShadow() && _currentUnit && !( _currentUnit->GetCurrentControl() & CONTROL_AI ) ) { // shadow
        const fheroes2::Image & shadowImage = isGridEnabled ? _hexagonGridShadow : _hexagonShadow;
        for ( const Cell & cell : board ) {
            if ( cell.isReachableForHead() || cell.isReachableForTail() ) {
                fheroes2::Blit( shadowImage, _mainSurface, cell.GetPos().x, cell.GetPos().y );
            }
        }
    }
}

void Battle::Interface::RedrawCastle( const Castle & castle, int32_t cellId )
{
    const int castleIcnId = ICN::Get4Castle( castle.GetRace() );

    if ( Arena::CATAPULT_POS == cellId ) {
        const fheroes2::Sprite & sprite = fheroes2::AGG::GetICN( ICN::CATAPULT, catapult_frame );
        fheroes2::Blit( sprite, _mainSurface, 22 + sprite.x(), 390 + sprite.y() );
    }
    else if ( Arena::CASTLE_GATE_POS == cellId ) {
        const Bridge * bridge = Arena::GetBridge();
        assert( bridge != nullptr );
        if ( bridge != nullptr && !bridge->isDestroyed() ) {
            const fheroes2::Sprite & sprite = fheroes2::AGG::GetICN( castleIcnId, 4 );
            fheroes2::Blit( sprite, _mainSurface, sprite.x(), sprite.y() );
        }
    }
    else if ( Arena::CASTLE_FIRST_TOP_WALL_POS == cellId || Arena::CASTLE_SECOND_TOP_WALL_POS == cellId || Arena::CASTLE_THIRD_TOP_WALL_POS == cellId
              || Arena::CASTLE_FOURTH_TOP_WALL_POS == cellId ) {
        uint32_t index = 0;

        switch ( cellId ) {
        case Arena::CASTLE_FIRST_TOP_WALL_POS:
            index = 5;
            break;
        case Arena::CASTLE_SECOND_TOP_WALL_POS:
            index = 6;
            break;
        case Arena::CASTLE_THIRD_TOP_WALL_POS:
            index = 7;
            break;
        case Arena::CASTLE_FOURTH_TOP_WALL_POS:
            index = 8;
            break;
        default:
            break;
        }

        if ( castle.isFortificationBuild() ) {
            switch ( Board::GetCell( cellId )->GetObject() ) {
            case 0:
                index += 31;
                break;
            case 1:
                index += 35;
                break;
            case 2:
                index += 27;
                break;
            case 3:
                index += 23;
                break;
            default:
                break;
            }
        }
        else {
            switch ( Board::GetCell( cellId )->GetObject() ) {
            case 0:
                index += 8;
                break;
            case 1:
                index += 4;
                break;
            case 2:
                index += 0;
                break;
            default:
                break;
            }
        }

        const fheroes2::Sprite & sprite = fheroes2::AGG::GetICN( castleIcnId, index );
        fheroes2::Blit( sprite, _mainSurface, sprite.x(), sprite.y() );
    }
    else if ( Arena::CASTLE_TOP_ARCHER_TOWER_POS == cellId ) {
        const Tower * ltower = Arena::GetTower( TWR_LEFT );
        uint32_t index = 17;

        if ( castle.isBuild( BUILD_LEFTTURRET ) && ltower )
            index = ltower->isValid() ? 18 : 19;

        const fheroes2::Sprite & towerSprite = fheroes2::AGG::GetICN( castleIcnId, index );
        fheroes2::Blit( towerSprite, _mainSurface, 443 + towerSprite.x(), 153 + towerSprite.y() );
    }
    else if ( Arena::CASTLE_BOTTOM_ARCHER_TOWER_POS == cellId ) {
        const Tower * rtower = Arena::GetTower( TWR_RIGHT );
        uint32_t index = 17;

        if ( castle.isBuild( BUILD_RIGHTTURRET ) && rtower )
            index = rtower->isValid() ? 18 : 19;

        const fheroes2::Sprite & towerSprite = fheroes2::AGG::GetICN( castleIcnId, index );
        fheroes2::Blit( towerSprite, _mainSurface, 443 + towerSprite.x(), 405 + towerSprite.y() );
    }
    else if ( Arena::CASTLE_TOP_GATE_TOWER_POS == cellId ) {
        const fheroes2::Sprite & towerSprite = fheroes2::AGG::GetICN( castleIcnId, 17 );
        fheroes2::Blit( towerSprite, _mainSurface, 399 + towerSprite.x(), 237 + towerSprite.y() );
    }
    else if ( Arena::CASTLE_BOTTOM_GATE_TOWER_POS == cellId ) {
        const fheroes2::Sprite & towerSprite = fheroes2::AGG::GetICN( castleIcnId, 17 );
        fheroes2::Blit( towerSprite, _mainSurface, 399 + towerSprite.x(), 321 + towerSprite.y() );
    }
}

void Battle::Interface::RedrawCastleMainTower( const Castle & castle )
{
    const fheroes2::Sprite & sprite = fheroes2::AGG::GetICN( ICN::Get4Castle( castle.GetRace() ), ( Arena::GetTower( TWR_CENTER )->isValid() ? 20 : 26 ) );

    fheroes2::Blit( sprite, _mainSurface, sprite.x(), sprite.y() );
}

void Battle::Interface::RedrawLowObjects( int32_t cell_index )
{
    const Cell * cell = Board::GetCell( cell_index );
    if ( cell == nullptr )
        return;

    const int cellObjectId = cell->GetObject();
    if ( cellObjectId == 0 ) {
        // No object exists.
        return;
    }

    int objectIcnId = 0;

    switch ( cellObjectId ) {
    case 0x84:
        objectIcnId = ICN::COBJ0004;
        break;
    case 0x87:
        objectIcnId = ICN::COBJ0007;
        break;
    case 0x90:
        objectIcnId = ICN::COBJ0016;
        break;
    case 0x9E:
        objectIcnId = ICN::COBJ0030;
        break;
    case 0x9F:
        objectIcnId = ICN::COBJ0031;
        break;
    default:
        return;
    }

    const fheroes2::Sprite & objectSprite = fheroes2::AGG::GetICN( objectIcnId, 0 );
    const fheroes2::Rect & pt = cell->GetPos();
    fheroes2::Blit( objectSprite, _mainSurface, pt.x + pt.width / 2 + objectSprite.x(), pt.y + pt.height + objectSprite.y() + cellYOffset );
}

void Battle::Interface::RedrawHighObjects( int32_t cell_index )
{
    const Cell * cell = Board::GetCell( cell_index );
    if ( cell == nullptr )
        return;

    const int cellObjectId = cell->GetObject();
    if ( cellObjectId == 0 ) {
        // No object exists.
        return;
    }

    int objectIcnId = 0;

    switch ( cellObjectId ) {
    case 0x80:
        objectIcnId = ICN::COBJ0000;
        break;
    case 0x81:
        objectIcnId = ICN::COBJ0001;
        break;
    case 0x82:
        objectIcnId = ICN::COBJ0002;
        break;
    case 0x83:
        objectIcnId = ICN::COBJ0003;
        break;
    case 0x85:
        objectIcnId = ICN::COBJ0005;
        break;
    case 0x86:
        objectIcnId = ICN::COBJ0006;
        break;
    case 0x88:
        objectIcnId = ICN::COBJ0008;
        break;
    case 0x89:
        objectIcnId = ICN::COBJ0009;
        break;
    case 0x8A:
        objectIcnId = ICN::COBJ0010;
        break;
    case 0x8B:
        objectIcnId = ICN::COBJ0011;
        break;
    case 0x8C:
        objectIcnId = ICN::COBJ0012;
        break;
    case 0x8D:
        objectIcnId = ICN::COBJ0013;
        break;
    case 0x8E:
        objectIcnId = ICN::COBJ0014;
        break;
    case 0x8F:
        objectIcnId = ICN::COBJ0015;
        break;
    case 0x91:
        objectIcnId = ICN::COBJ0017;
        break;
    case 0x92:
        objectIcnId = ICN::COBJ0018;
        break;
    case 0x93:
        objectIcnId = ICN::COBJ0019;
        break;
    case 0x94:
        objectIcnId = ICN::COBJ0020;
        break;
    case 0x95:
        objectIcnId = ICN::COBJ0021;
        break;
    case 0x96:
        objectIcnId = ICN::COBJ0022;
        break;
    case 0x97:
        objectIcnId = ICN::COBJ0023;
        break;
    case 0x98:
        objectIcnId = ICN::COBJ0024;
        break;
    case 0x99:
        objectIcnId = ICN::COBJ0025;
        break;
    case 0x9A:
        objectIcnId = ICN::COBJ0026;
        break;
    case 0x9B:
        objectIcnId = ICN::COBJ0027;
        break;
    case 0x9C:
        objectIcnId = ICN::COBJ0028;
        break;
    case 0x9D:
        objectIcnId = ICN::COBJ0029;
        break;
    default:
        return;
    }

    const fheroes2::Sprite & objectSprite = fheroes2::AGG::GetICN( objectIcnId, 0 );
    const fheroes2::Rect & pt = cell->GetPos();
    fheroes2::Blit( objectSprite, _mainSurface, pt.x + pt.width / 2 + objectSprite.x(), pt.y + pt.height + objectSprite.y() + cellYOffset );
}

void Battle::Interface::RedrawKilled()
{
    // redraw killed troop
    const Indexes cells = arena.GraveyardClosedCells();

    for ( Indexes::const_iterator it = cells.begin(); it != cells.end(); ++it ) {
        const std::vector<const Unit *> & units = arena.GetGraveyardTroops( *it );
        for ( size_t i = 0; i < units.size(); ++i ) {
            if ( units[i] && *it != units[i]->GetTailIndex() ) {
                RedrawTroopSprite( *units[i] );
            }
        }
    }
}

int Battle::Interface::GetBattleCursor( std::string & statusMsg ) const
{
    statusMsg.clear();

    const Cell * cell = Board::GetCell( index_pos );

    if ( cell && _currentUnit ) {
        const Unit * b_enemy = cell->GetUnit();

        if ( b_enemy ) {
            if ( _currentUnit->GetCurrentColor() == b_enemy->GetColor() || ( _currentUnit == b_enemy ) ) {
                statusMsg = _( "View %{monster} info" );
                StringReplaceWithLowercase( statusMsg, "%{monster}", b_enemy->GetMultiName() );
                return Cursor::WAR_INFO;
            }
            else {
                if ( _currentUnit->isArchers() && !_currentUnit->isHandFighting() ) {
                    statusMsg = _( "Shoot %{monster}" );
                    statusMsg.append( " " );
                    statusMsg.append( _n( "(1 shot left)", "(%{count} shots left)", _currentUnit->GetShots() ) );
                    StringReplaceWithLowercase( statusMsg, "%{monster}", b_enemy->GetMultiName() );
                    StringReplace( statusMsg, "%{count}", _currentUnit->GetShots() );

                    return arena.IsShootingPenalty( *_currentUnit, *b_enemy ) ? Cursor::WAR_BROKENARROW : Cursor::WAR_ARROW;
                }
                else {
                    // Find all possible directions where the current monster can attack.
                    std::set<int> availableAttackDirection;

                    for ( const int direction : { BOTTOM_RIGHT, BOTTOM_LEFT, RIGHT, TOP_RIGHT, TOP_LEFT, LEFT } ) {
                        if ( Board::isValidDirection( index_pos, direction )
                             && Board::CanAttackFromCell( *_currentUnit, Board::GetIndexDirection( index_pos, direction ) ) ) {
                            availableAttackDirection.emplace( direction );
                        }
                    }

                    if ( !availableAttackDirection.empty() ) {
                        int currentDirection = cell->GetTriangleDirection( GetMouseCursor() );
                        if ( currentDirection == UNKNOWN ) {
                            // This could happen when another window has popped up and the user moved the mouse.
                            currentDirection = CENTER;
                        }

                        if ( availableAttackDirection.count( currentDirection ) == 0 ) {
                            // This direction is not valid. Find the nearest one.
                            if ( availableAttackDirection.size() == 1 ) {
                                currentDirection = *availableAttackDirection.begin();
                            }
                            else {
                                // First seach clockwise.
                                direction_t clockWiseDirection = static_cast<direction_t>( currentDirection );
                                direction_t antiClockWiseDirection = static_cast<direction_t>( currentDirection );

                                while ( true ) {
                                    ++clockWiseDirection;
                                    if ( availableAttackDirection.count( clockWiseDirection ) > 0 ) {
                                        currentDirection = clockWiseDirection;
                                        break;
                                    }

                                    --antiClockWiseDirection;
                                    if ( availableAttackDirection.count( antiClockWiseDirection ) > 0 ) {
                                        currentDirection = antiClockWiseDirection;
                                        break;
                                    }
                                }
                            }
                        }

                        const int cursor = GetSwordCursorDirection( currentDirection );

                        statusMsg = _( "Attack %{monster}" );
                        StringReplaceWithLowercase( statusMsg, "%{monster}", b_enemy->GetName() );

                        return cursor;
                    }
                }
            }
        }
        else if ( cell->isReachableForHead() || cell->isReachableForTail() ) {
            statusMsg = _currentUnit->isFlying() ? _( "Fly %{monster} here" ) : _( "Move %{monster} here" );
            StringReplaceWithLowercase( statusMsg, "%{monster}", _currentUnit->GetName() );
            return _currentUnit->isFlying() ? Cursor::WAR_FLY : Cursor::WAR_MOVE;
        }
    }

    statusMsg = _( "Turn %{turn}" );
    StringReplace( statusMsg, "%{turn}", arena.GetCurrentTurn() );

    return Cursor::WAR_NONE;
}

int Battle::Interface::GetBattleSpellCursor( std::string & statusMsg ) const
{
    statusMsg.clear();

    const Cell * cell = Board::GetCell( index_pos );
    const Spell & spell = humanturn_spell;

    if ( cell && _currentUnit && spell.isValid() ) {
        const Unit * b_stats = cell->GetUnit();

        // over graveyard
        if ( !b_stats && arena.GraveyardAllowResurrect( index_pos, spell ) ) {
            b_stats = arena.GraveyardLastTroop( index_pos );
            if ( b_stats->isWide() ) { // we need to check tail and head positions
                const Cell * tailCell = Board::GetCell( b_stats->GetTailIndex() );
                const Cell * headCell = Board::GetCell( b_stats->GetHeadIndex() );
                if ( !tailCell || tailCell->GetUnit() || !headCell || headCell->GetUnit() )
                    b_stats = nullptr;
            }
        }

        // teleport check first
        if ( Board::isValidIndex( teleport_src ) ) {
            const Unit * unitToTeleport = arena.GetTroopBoard( teleport_src );

            assert( unitToTeleport != nullptr );

            if ( !b_stats && cell->isPassableForUnit( *unitToTeleport ) ) {
                statusMsg = _( "Teleport here" );
                return Cursor::SP_TELEPORT;
            }

            statusMsg = _( "Invalid teleport destination" );
            return Cursor::WAR_NONE;
        }
        else if ( b_stats && b_stats->AllowApplySpell( spell, _currentUnit->GetCurrentOrArmyCommander() ) ) {
            statusMsg = _( "Cast %{spell} on %{monster}" );
            StringReplace( statusMsg, "%{spell}", spell.GetName() );
            StringReplaceWithLowercase( statusMsg, "%{monster}", b_stats->GetName() );
            return GetCursorFromSpell( spell.GetID() );
        }
        else if ( !spell.isApplyToFriends() && !spell.isApplyToEnemies() && !spell.isApplyToAnyTroops() ) {
            statusMsg = _( "Cast %{spell}" );
            StringReplace( statusMsg, "%{spell}", spell.GetName() );
            return GetCursorFromSpell( spell.GetID() );
        }
    }

    statusMsg = _( "Select spell target" );

    return Cursor::WAR_NONE;
}

void Battle::Interface::getPendingActions( Actions & actions )
{
    if ( _interruptAutoBattleForColor ) {
        actions.emplace_back( CommandType::MSG_BATTLE_AUTO_SWITCH, _interruptAutoBattleForColor );

        _interruptAutoBattleForColor = 0;
    }
}

void Battle::Interface::HumanTurn( const Unit & b, Actions & a )
{
    Cursor::Get().SetThemes( Cursor::WAR_POINTER );
    LocalEvent & le = LocalEvent::Get();

    // Reset the cursor position to avoid forcing the cursor shadow to be drawn at the last position of the previous turn.
    index_pos = -1;

    _currentUnit = &b;
    humanturn_redraw = false;
    humanturn_exit = false;
    catapult_frame = 0;

    // in case we moved the window
    _interfacePosition = border.GetArea();

    Board * board = Arena::GetBoard();

    board->Reset();
    board->SetScanPassability( b );

    popup.Reset();

    Redraw();

    std::string msg;
    animation_flags_frame = 0;

    ResetIdleTroopAnimation();

    // TODO: update delay types within the loop to avoid rendering slowdown.
    const std::vector<Game::DelayType> delayTypes{ Game::BATTLE_FLAGS_DELAY };

    while ( !humanturn_exit && le.HandleEvents( Game::isDelayNeeded( delayTypes ) ) ) {
        // move cursor
        int32_t indexNew = -1;
        if ( le.MouseCursor( { _interfacePosition.x, _interfacePosition.y, _interfacePosition.width, _interfacePosition.height - status.height } ) ) {
            indexNew = board->GetIndexAbsPosition( GetMouseCursor() );
        }
        if ( index_pos != indexNew ) {
            index_pos = indexNew;
            humanturn_redraw = true;
        }

        if ( humanturn_spell.isValid() )
            HumanCastSpellTurn( b, a, msg );
        else
            HumanBattleTurn( b, a, msg );

        // update status
        if ( msg != status.GetMessage() ) {
            status.SetMessage( msg );
            humanturn_redraw = true;
        }

        // animation troops
        if ( IdleTroopsAnimation() )
            humanturn_redraw = true;

        CheckGlobalEvents( le );

        // redraw arena
        if ( humanturn_redraw ) {
            Redraw();
            humanturn_redraw = false;
        }
    }

    popup.Reset();
    _currentUnit = nullptr;
}

void Battle::Interface::HumanBattleTurn( const Unit & b, Actions & a, std::string & msg )
{
    Cursor & cursor = Cursor::Get();
    LocalEvent & le = LocalEvent::Get();
    const Settings & conf = Settings::Get();

    if ( le.KeyPress() ) {
        // Skip the turn
        if ( Game::HotKeyPressEvent( Game::HotKeyEvent::BATTLE_SKIP ) ) {
            a.emplace_back( CommandType::MSG_BATTLE_SKIP, b.GetUID() );
            humanturn_exit = true;
        }
        // Battle options
        else if ( Game::HotKeyPressEvent( Game::HotKeyEvent::BATTLE_OPTIONS ) ) {
            EventShowOptions();
        }
        // Switch the auto battle mode on/off
        else if ( Game::HotKeyPressEvent( Game::HotKeyEvent::BATTLE_AUTO_SWITCH ) ) {
            EventAutoSwitch( b, a );
        }
        // Finish the battle in auto mode
        else if ( Game::HotKeyPressEvent( Game::HotKeyEvent::BATTLE_AUTO_FINISH ) ) {
            EventAutoFinish( a );
        }
        // Cast the spell
        else if ( Game::HotKeyPressEvent( Game::HotKeyEvent::BATTLE_CAST_SPELL ) ) {
            ProcessingHeroDialogResult( 1, a );
        }
        // Retreat
        else if ( Game::HotKeyPressEvent( Game::HotKeyEvent::BATTLE_RETREAT ) ) {
            ProcessingHeroDialogResult( 2, a );
        }
        // Surrender
        else if ( Game::HotKeyPressEvent( Game::HotKeyEvent::BATTLE_SURRENDER ) ) {
            ProcessingHeroDialogResult( 3, a );
        }

#ifdef WITH_DEBUG
        if ( IS_DEVEL() )
            switch ( le.KeyValue() ) {
            case fheroes2::Key::KEY_W:
                // The attacker wins the battle instantly
                arena.GetResult().army1 = RESULT_WINS;
                humanturn_exit = true;
                a.emplace_back( CommandType::MSG_BATTLE_END_TURN, b.GetUID() );
                break;

            case fheroes2::Key::KEY_L:
                // The attacker loses the battle instantly
                arena.GetResult().army1 = RESULT_LOSS;
                humanturn_exit = true;
                a.emplace_back( CommandType::MSG_BATTLE_END_TURN, b.GetUID() );
                break;

            default:
                break;
            }
#endif
    }

    // Add offsets to inner objects
    const fheroes2::Rect mainTowerRect = main_tower + _interfacePosition.getPosition();
    const fheroes2::Rect armiesOrderRect = armies_order + _interfacePosition.getPosition();
    if ( Arena::GetTower( TWR_CENTER ) && le.MouseCursor( mainTowerRect ) ) {
        cursor.SetThemes( Cursor::WAR_INFO );
        msg = _( "View Ballista info" );

        if ( le.MouseClickLeft( mainTowerRect ) || le.MousePressRight( mainTowerRect ) ) {
            const Castle * cstl = Arena::GetCastle();
            std::string ballistaMessage = Tower::GetInfo( *cstl );

            if ( cstl->isBuild( BUILD_MOAT ) ) {
                ballistaMessage.append( "\n \n" );
                ballistaMessage.append( Battle::Board::GetMoatInfo() );
            }

            Dialog::Message( _( "Ballista" ), ballistaMessage, Font::BIG, le.MousePressRight() ? 0 : Dialog::OK );
        }
    }
    else if ( conf.BattleShowArmyOrder() && le.MouseCursor( armiesOrderRect ) ) {
        cursor.SetThemes( Cursor::POINTER );
        armies_order.QueueEventProcessing( msg, _interfacePosition.getPosition() );
    }
    else if ( le.MouseCursor( btn_auto.area() ) ) {
        cursor.SetThemes( Cursor::WAR_POINTER );
        msg = _( "Enable auto combat" );
        ButtonAutoAction( b, a );

        if ( le.MousePressRight() ) {
            Dialog::Message( _( "Auto Combat" ), _( "Allows the computer to fight out the battle for you." ), Font::BIG );
        }
    }
    else if ( le.MouseCursor( btn_settings.area() ) ) {
        cursor.SetThemes( Cursor::WAR_POINTER );
        msg = _( "Customize system options" );
        ButtonSettingsAction();

        if ( le.MousePressRight() ) {
            Dialog::Message( _( "System Options" ), _( "Allows you to customize the combat screen." ), Font::BIG );
        }
    }
    else if ( le.MouseCursor( btn_skip.area() ) ) {
        cursor.SetThemes( Cursor::WAR_POINTER );
        msg = _( "Skip this unit" );
        ButtonSkipAction( a );

        if ( le.MousePressRight() ) {
            Dialog::Message( _( "Skip" ), _( "Skips the current creature. The current creature ends its turn and does not get to go again until the next round." ),
                             Font::BIG );
        }
    }
    else if ( opponent1 && le.MouseCursor( opponent1->GetArea() + _interfacePosition.getPosition() ) ) {
        const fheroes2::Rect opponent1Area = opponent1->GetArea() + _interfacePosition.getPosition();
        if ( arena.GetCurrentColor() == arena.GetArmy1Color() ) {
            if ( opponent1->GetHero()->isCaptain() ) {
                msg = _( "View Captain's options" );
            }
            else {
                msg = _( "View Hero's options" );
            }
            cursor.SetThemes( Cursor::WAR_HERO );

            if ( le.MouseClickLeft( opponent1Area ) ) {
                ProcessingHeroDialogResult( arena.DialogBattleHero( *opponent1->GetHero(), true, status ), a );
                humanturn_redraw = true;
            }
        }
        else {
            if ( opponent1->GetHero()->isCaptain() ) {
                msg = _( "View opposing Captain" );
            }
            else {
                msg = _( "View opposing Hero" );
            }
            cursor.SetThemes( Cursor::WAR_INFO );

            if ( le.MouseClickLeft( opponent1Area ) ) {
                arena.DialogBattleHero( *opponent1->GetHero(), true, status );
                humanturn_redraw = true;
            }
        }

        if ( le.MousePressRight( opponent1Area ) ) {
            arena.DialogBattleHero( *opponent1->GetHero(), false, status );
            humanturn_redraw = true;
        }
    }
    else if ( opponent2 && le.MouseCursor( opponent2->GetArea() + _interfacePosition.getPosition() ) ) {
        const fheroes2::Rect opponent2Area = opponent2->GetArea() + _interfacePosition.getPosition();
        if ( arena.GetCurrentColor() == arena.GetForce2().GetColor() ) {
            if ( opponent2->GetHero()->isCaptain() ) {
                msg = _( "View Captain's options" );
            }
            else {
                msg = _( "View Hero's options" );
            }

            cursor.SetThemes( Cursor::WAR_HERO );

            if ( le.MouseClickLeft( opponent2Area ) ) {
                ProcessingHeroDialogResult( arena.DialogBattleHero( *opponent2->GetHero(), true, status ), a );
                humanturn_redraw = true;
            }
        }
        else {
            if ( opponent2->GetHero()->isCaptain() ) {
                msg = _( "View opposing Captain" );
            }
            else {
                msg = _( "View opposing Hero" );
            }

            cursor.SetThemes( Cursor::WAR_INFO );

            if ( le.MouseClickLeft( opponent2Area ) ) {
                arena.DialogBattleHero( *opponent2->GetHero(), true, status );
                humanturn_redraw = true;
            }
        }

        if ( le.MousePressRight( opponent2Area ) ) {
            arena.DialogBattleHero( *opponent2->GetHero(), false, status );
            humanturn_redraw = true;
        }
    }
    else if ( listlog && listlog->isOpenLog() && le.MouseCursor( listlog->GetArea() ) ) {
        cursor.SetThemes( Cursor::WAR_POINTER );

        listlog->QueueEventProcessing();
    }
    else if ( le.MouseCursor( { _interfacePosition.x, _interfacePosition.y, _interfacePosition.width, _interfacePosition.height - status.height } ) ) {
        const int themes = GetBattleCursor( msg );

        if ( cursor.Themes() != themes )
            cursor.SetThemes( themes );

        const Cell * cell = Board::GetCell( index_pos );

        if ( cell ) {
            if ( CursorAttack( themes ) ) {
                const Unit * b_enemy = cell->GetUnit();
                popup.SetInfo( cell, _currentUnit, b_enemy );
            }
            else
                popup.Reset();

            if ( le.MouseClickLeft() )
                MouseLeftClickBoardAction( themes, *cell, a );
            else if ( le.MousePressRight() )
                MousePressRightBoardAction( *cell );
        }
        else {
            le.MouseClickLeft();
            le.MousePressRight();
        }
    }
    else if ( le.MouseCursor( status ) ) {
        if ( listlog ) {
            msg = ( listlog->isOpenLog() ? _( "Hide logs" ) : _( "Show logs" ) );
            if ( le.MouseClickLeft( status ) ) {
                listlog->SetOpenLog( !listlog->isOpenLog() );
            }
            else if ( le.MousePressRight( status ) ) {
                fheroes2::showMessage( fheroes2::Text( _( "Message Bar" ), fheroes2::FontType::normalYellow() ),
                                       fheroes2::Text( _( "Shows the results of individual monster's actions." ), fheroes2::FontType::normalWhite() ), Dialog::ZERO );
            }
        }
        cursor.SetThemes( Cursor::WAR_POINTER );
    }
    else {
        cursor.SetThemes( Cursor::WAR_NONE );
        le.MouseClickLeft();
        le.MousePressRight();
    }
}

void Battle::Interface::HumanCastSpellTurn( const Unit & /*b*/, Actions & a, std::string & msg )
{
    Cursor & cursor = Cursor::Get();
    LocalEvent & le = LocalEvent::Get();

    // reset cast
    if ( le.MousePressRight() || Game::HotKeyPressEvent( Game::HotKeyEvent::DEFAULT_CANCEL ) ) {
        humanturn_spell = Spell::NONE;
        teleport_src = -1;
    }
    else if ( le.MouseCursor( _interfacePosition ) && humanturn_spell.isValid() ) {
        const int themes = GetBattleSpellCursor( msg );

        if ( cursor.Themes() != themes )
            cursor.SetThemes( themes );

        if ( le.MouseClickLeft() && Cursor::WAR_NONE != cursor.Themes() ) {
            if ( !Board::isValidIndex( index_pos ) ) {
                DEBUG_LOG( DBG_BATTLE, DBG_WARN,
                           "dst: "
                               << "out of range" )
                return;
            }

            DEBUG_LOG( DBG_BATTLE, DBG_TRACE, humanturn_spell.GetName() << ", dst: " << index_pos )

            if ( Cursor::SP_TELEPORT == cursor.Themes() ) {
                if ( 0 > teleport_src )
                    teleport_src = index_pos;
                else {
                    a.emplace_back( CommandType::MSG_BATTLE_CAST, Spell::TELEPORT, teleport_src, index_pos );
                    humanturn_spell = Spell::NONE;
                    humanturn_exit = true;
                    teleport_src = -1;
                }
            }
            else if ( Cursor::SP_MIRRORIMAGE == cursor.Themes() ) {
                a.emplace_back( CommandType::MSG_BATTLE_CAST, Spell::MIRRORIMAGE, index_pos );
                humanturn_spell = Spell::NONE;
                humanturn_exit = true;
            }
            else {
                a.emplace_back( CommandType::MSG_BATTLE_CAST, humanturn_spell.GetID(), index_pos );
                humanturn_spell = Spell::NONE;
                humanturn_exit = true;
            }
        }
    }
    else {
        cursor.SetThemes( Cursor::WAR_NONE );
    }
}

void Battle::Interface::FadeArena( bool clearMessageLog )
{
    AudioManager::ResetAudio();

    fheroes2::Display & display = fheroes2::Display::instance();

    if ( clearMessageLog ) {
        status.clear();
        status.Redraw( display );
    }

    Redraw();

    const fheroes2::Rect srt = border.GetArea();
    fheroes2::Image top( srt.width, srt.height );

    fheroes2::Copy( display, srt.x, srt.y, top, 0, 0, srt.width, srt.height );
    fheroes2::FadeDisplayWithPalette( top, srt.getPosition(), 5, 300, 5 );

    display.render();
}

int Battle::GetIndexIndicator( const Unit & b )
{
    // yellow
    if ( b.Modes( IS_GREEN_STATUS ) && b.Modes( IS_RED_STATUS ) ) {
        return 13;
    }
    // green
    if ( b.Modes( IS_GREEN_STATUS ) ) {
        return 12;
    }
    // red
    if ( b.Modes( IS_RED_STATUS ) ) {
        return 14;
    }

    return 10;
}

void Battle::Interface::EventShowOptions()
{
    btn_settings.drawOnPress();
    DialogBattleSettings();
    btn_settings.drawOnRelease();
    humanturn_redraw = true;
}

void Battle::Interface::EventAutoSwitch( const Unit & b, Actions & a )
{
    if ( !arena.CanToggleAutoBattle() ) {
        return;
    }

    a.emplace_back( CommandType::MSG_BATTLE_AUTO_SWITCH, b.GetCurrentOrArmyColor() );

    humanturn_redraw = true;
    humanturn_exit = true;
}

void Battle::Interface::EventAutoFinish( Actions & a )
{
    if ( fheroes2::showMessage( fheroes2::Text( "", {} ),
                                fheroes2::Text( _( "Are you sure you want to finish the battle in auto mode?" ), fheroes2::FontType::normalWhite() ),
                                Dialog::YES | Dialog::NO )
         != Dialog::YES ) {
        return;
    }

    a.emplace_back( CommandType::MSG_BATTLE_AUTO_FINISH );

    humanturn_redraw = true;
    humanturn_exit = true;
}

void Battle::Interface::ButtonAutoAction( const Unit & b, Actions & a )
{
    LocalEvent & le = LocalEvent::Get();

    le.MousePressLeft( btn_auto.area() ) ? btn_auto.drawOnPress() : btn_auto.drawOnRelease();

    if ( le.MouseClickLeft( btn_auto.area() ) )
        EventAutoSwitch( b, a );
}

void Battle::Interface::ButtonSettingsAction()
{
    LocalEvent & le = LocalEvent::Get();

    le.MousePressLeft( btn_settings.area() ) ? btn_settings.drawOnPress() : btn_settings.drawOnRelease();

    if ( le.MouseClickLeft( btn_settings.area() ) ) {
        DialogBattleSettings();
        humanturn_redraw = true;
    }
}

void Battle::Interface::ButtonSkipAction( Actions & a )
{
    LocalEvent & le = LocalEvent::Get();

    le.MousePressLeft( btn_skip.area() ) ? btn_skip.drawOnPress() : btn_skip.drawOnRelease();

    if ( le.MouseClickLeft( btn_skip.area() ) && _currentUnit ) {
        a.emplace_back( CommandType::MSG_BATTLE_SKIP, _currentUnit->GetUID() );
        humanturn_exit = true;
    }
}

void Battle::Interface::MousePressRightBoardAction( const Cell & cell ) const
{
    const Unit * unitOnCell = cell.GetUnit();

    if ( unitOnCell != nullptr ) {
        Dialog::ArmyInfo( *unitOnCell, Dialog::READONLY, unitOnCell->isReflect() );
    }
    else {
        unitOnCell = arena.GraveyardLastTroop( cell.GetIndex() );
        if ( unitOnCell != nullptr ) {
            Dialog::ArmyInfo( *unitOnCell, Dialog::READONLY, unitOnCell->isReflect() );
        }
    }
}

void Battle::Interface::MouseLeftClickBoardAction( int themes, const Cell & cell, Actions & a )
{
    const int32_t index = cell.GetIndex();
    const Unit * b = cell.GetUnit();

    auto fixupDestinationCell = []( const Unit & unit, const int32_t dst, const bool tryHeadFirst ) {
        // Only wide units may need this fixup
        if ( !unit.isWide() ) {
            return dst;
        }

        const Position pos = Position::GetReachable( unit, dst, tryHeadFirst );

        assert( pos.GetHead() != nullptr && pos.GetTail() != nullptr );

        return pos.GetHead()->GetIndex();
    };

    if ( _currentUnit ) {
        switch ( themes ) {
        case Cursor::WAR_FLY:
        case Cursor::WAR_MOVE:
            a.emplace_back( CommandType::MSG_BATTLE_MOVE, _currentUnit->GetUID(), fixupDestinationCell( *_currentUnit, index, true ) );
            a.emplace_back( CommandType::MSG_BATTLE_END_TURN, _currentUnit->GetUID() );
            humanturn_exit = true;
            break;

        case Cursor::SWORD_TOPLEFT:
        case Cursor::SWORD_TOPRIGHT:
        case Cursor::SWORD_RIGHT:
        case Cursor::SWORD_BOTTOMRIGHT:
        case Cursor::SWORD_BOTTOMLEFT:
        case Cursor::SWORD_LEFT: {
            const Unit * enemy = b;
            const int dir = GetDirectionFromCursorSword( themes );

            if ( enemy && Board::isValidDirection( index, dir ) ) {
                const int32_t move = fixupDestinationCell( *_currentUnit, Board::GetIndexDirection( index, dir ), preferAttackFromHead( *_currentUnit, themes ) );

                if ( _currentUnit->GetHeadIndex() != move ) {
                    a.emplace_back( CommandType::MSG_BATTLE_MOVE, _currentUnit->GetUID(), move );
                }
                a.emplace_back( CommandType::MSG_BATTLE_ATTACK, _currentUnit->GetUID(), enemy->GetUID(), index, Board::GetReflectDirection( dir ) );
                a.emplace_back( CommandType::MSG_BATTLE_END_TURN, _currentUnit->GetUID() );
                humanturn_exit = true;
            }
            break;
        }

        case Cursor::WAR_BROKENARROW:
        case Cursor::WAR_ARROW: {
            const Unit * enemy = b;

            if ( enemy ) {
                a.emplace_back( CommandType::MSG_BATTLE_ATTACK, _currentUnit->GetUID(), enemy->GetUID(), index, 0 );
                a.emplace_back( CommandType::MSG_BATTLE_END_TURN, _currentUnit->GetUID() );
                humanturn_exit = true;
            }
            break;
        }

        case Cursor::WAR_INFO: {
            if ( b ) {
                Dialog::ArmyInfo( *b, Dialog::BUTTONS | Dialog::READONLY, b->isReflect() );
                humanturn_redraw = true;
            }
            break;
        }

        default:
            break;
        }
    }
}

void Battle::Interface::AnimateUnitWithDelay( Unit & unit, uint32_t delay )
{
    if ( unit.isFinishAnimFrame() && unit.animation.animationLength() != 1 ) {
        // If it is the last frame in the animation sequence whith more than one frame or if we have no frames.
        return;
    }

    LocalEvent & le = LocalEvent::Get();
    const uint64_t frameDelay = ( unit.animation.animationLength() > 0 ) ? delay / unit.animation.animationLength() : 0;

    while ( le.HandleEvents( Game::isCustomDelayNeeded( frameDelay ) ) ) {
        CheckGlobalEvents( le );

        if ( Game::validateCustomAnimationDelay( frameDelay ) ) {
            Redraw();

            if ( unit.isFinishAnimFrame() ) {
                // We have reached the end of animation.
                break;
            }

            unit.IncreaseAnimFrame();
        }
    }
}

void Battle::Interface::AnimateOpponents( OpponentSprite * target )
{
    if ( target == nullptr || target->isFinishFrame() ) // nothing to animate
        return;

    LocalEvent & le = LocalEvent::Get();
    while ( le.HandleEvents( Game::isDelayNeeded( { Game::BATTLE_OPPONENTS_DELAY } ) ) ) {
        if ( Game::validateAnimationDelay( Game::BATTLE_OPPONENTS_DELAY ) ) {
            // Render the first frame before waiting any delay.
            Redraw();

            if ( target->isFinishFrame() ) {
                // We have reached the end of animation.
                break;
            }

            target->IncreaseAnimFrame();
        }
    }
}

void Battle::Interface::RedrawTroopDefaultDelay( Unit & unit )
{
    if ( unit.isFinishAnimFrame() ) // nothing to animate
        return;

    LocalEvent & le = LocalEvent::Get();
    while ( le.HandleEvents( Game::isDelayNeeded( { Game::BATTLE_FRAME_DELAY } ) ) ) {
        CheckGlobalEvents( le );

        if ( Game::validateAnimationDelay( Game::BATTLE_FRAME_DELAY ) ) {
            Redraw();

            if ( unit.isFinishAnimFrame() ) {
                // We have reached the end of animation.
                break;
            }

            unit.IncreaseAnimFrame();
        }
    }
}

void Battle::Interface::RedrawActionSkipStatus( const Unit & attacker )
{
    std::string msg = _( "%{name} skip their turn." );
    StringReplaceWithLowercase( msg, "%{name}", attacker.GetName() );

    status.SetMessage( msg, true );
}

void Battle::Interface::RedrawMissileAnimation( const fheroes2::Point & startPos, const fheroes2::Point & endPos, double angle, uint32_t monsterID )
{
    LocalEvent & le = LocalEvent::Get();
    fheroes2::Sprite missile;

    const bool reverse = startPos.x > endPos.x;
    const bool isMage = ( monsterID == Monster::MAGE || monsterID == Monster::ARCHMAGE );

    // Mage is channeling the bolt; doesn't have missile sprite
    if ( isMage )
        fheroes2::delayforMs( Game::ApplyBattleSpeed( 115 ) );
    else
        missile = fheroes2::AGG::GetICN( Monster::GetMissileICN( monsterID ), static_cast<uint32_t>( Bin_Info::GetMonsterInfo( monsterID ).getProjectileID( angle ) ) );

    // Lich/Power lich has projectile speed of 25
    const std::vector<fheroes2::Point> points = GetEuclideanLine( startPos, endPos, isMage ? 50 : std::max( missile.width(), 25 ) );
    std::vector<fheroes2::Point>::const_iterator pnt = points.begin();

    // convert the following code into a function/event service
    while ( le.HandleEvents( false ) && pnt != points.end() ) {
        CheckGlobalEvents( le );

        if ( Game::validateAnimationDelay( Game::BATTLE_MISSILE_DELAY ) ) {
            RedrawPartialStart();
            if ( isMage ) {
                fheroes2::DrawLine( _mainSurface, { startPos.x, startPos.y - 2 }, { pnt->x, pnt->y - 2 }, 0x77 );
                fheroes2::DrawLine( _mainSurface, { startPos.x, startPos.y - 1 }, { pnt->x, pnt->y - 1 }, 0xB5 );
                fheroes2::DrawLine( _mainSurface, startPos, *pnt, 0xBC );
                fheroes2::DrawLine( _mainSurface, { startPos.x, startPos.y + 1 }, { pnt->x, pnt->y + 1 }, 0xB5 );
                fheroes2::DrawLine( _mainSurface, { startPos.x, startPos.y + 2 }, { pnt->x, pnt->y + 2 }, 0x77 );
            }
            else {
                fheroes2::Blit( missile, _mainSurface, reverse ? pnt->x - missile.width() : pnt->x, ( angle > 0 ) ? pnt->y - missile.height() : pnt->y, reverse );
            }
            RedrawPartialFinish();
            ++pnt;
        }
    }
}

void Battle::Interface::RedrawActionNewTurn() const
{
    if ( !Music::isPlaying() ) {
        AudioManager::PlayMusicAsync( MUS::GetBattleRandom(), Music::PlaybackMode::REWIND_AND_PLAY_INFINITE );
    }

    if ( listlog == nullptr ) {
        return;
    }

    std::string msg = _( "Turn %{turn}" );
    StringReplace( msg, "%{turn}", arena.GetCurrentTurn() );

    listlog->AddMessage( std::move( msg ) );
}

void Battle::Interface::RedrawActionAttackPart1( Unit & attacker, Unit & defender, const TargetsInfo & targets )
{
    Cursor::Get().SetThemes( Cursor::WAR_POINTER );

    _currentUnit = nullptr;
    _movingUnit = &attacker;
    _movingPos = attacker.GetRectPosition().getPosition();

    // Unit 'Position' is position of the tile he's standing at
    const fheroes2::Rect & pos1 = attacker.GetRectPosition();
    const fheroes2::Rect & pos2 = defender.GetRectPosition();

    const bool archer = attacker.isArchers() && !attacker.isHandFighting();
    const bool isDoubleCell = attacker.isDoubleCellAttack() && 2 == targets.size();

    // redraw luck animation
    if ( attacker.Modes( LUCK_GOOD | LUCK_BAD ) )
        RedrawActionLuck( attacker );

    AudioManager::PlaySound( attacker.M82Attk() );

    // long distance attack animation
    if ( archer ) {
        const fheroes2::Sprite & attackerSprite = fheroes2::AGG::GetICN( attacker.GetMonsterSprite(), attacker.GetFrame() );
        const fheroes2::Point attackerPos = GetTroopPosition( attacker, attackerSprite );

        // For shooter position we need bottom center position of rear tile
        // Use cell coordinates for X because sprite width is very inconsistent (e.g. halfling)
        const int rearCenterX = ( attacker.isWide() && attacker.isReflect() ) ? pos1.width * 3 / 4 : CELLW / 2;
        const fheroes2::Point shooterPos( pos1.x + rearCenterX, attackerPos.y - attackerSprite.y() );

        // Use the front one to calculate the angle, then overwrite
        fheroes2::Point offset = attacker.GetStartMissileOffset( Monster_Info::FRONT );

        const fheroes2::Point targetPos = defender.GetCenterPoint();

        double angle = GetAngle( fheroes2::Point( shooterPos.x + offset.x, shooterPos.y + offset.y ), targetPos );
        // This check is made only for situations when a target stands on the same row as shooter.
        if ( attacker.GetHeadIndex() / ARENAW == defender.GetHeadIndex() / ARENAW ) {
            angle = 0;
        }

        // Angles are used in Heroes2 as 90 (TOP) -> 0 (FRONT) -> -90 (BOT) degrees
        const int direction = angle >= 25.0 ? Monster_Info::TOP : ( angle <= -25.0 ) ? Monster_Info::BOTTOM : Monster_Info::FRONT;

        if ( direction != Monster_Info::FRONT )
            offset = attacker.GetStartMissileOffset( direction );

        // redraw archer attack animation
        if ( attacker.SwitchAnimation( Monster_Info::RANG_TOP + direction * 2 ) ) {
            // Reset the delay to wait till the next frame.
            Game::AnimateResetDelay( Game::DelayType::CUSTOM_DELAY );

            AnimateUnitWithDelay( attacker, Game::ApplyBattleSpeed( attacker.animation.getShootingSpeed() ) );
        }

        const fheroes2::Point missileStart( shooterPos.x + ( attacker.isReflect() ? -offset.x : offset.x ), shooterPos.y + offset.y );

        // draw missile animation
        RedrawMissileAnimation( missileStart, targetPos, angle, attacker.GetID() );
    }
    else {
        int attackAnim = isDoubleCell ? Monster_Info::RANG_FRONT : Monster_Info::MELEE_FRONT;
        if ( pos2.y < pos1.y ) {
            attackAnim -= 2;
        }
        else if ( pos2.y > pos1.y ) {
            attackAnim += 2;
        }

        // redraw melee attack animation
        if ( attacker.SwitchAnimation( attackAnim ) ) {
            // Reset the delay to wait till the next frame.
            Game::AnimateResetDelay( Game::DelayType::BATTLE_FRAME_DELAY );

            RedrawTroopDefaultDelay( attacker );
        }
    }

    if ( attacker.isAbilityPresent( fheroes2::MonsterAbilityType::AREA_SHOT ) && archer ) {
        // Lich cloud animation.
        RedrawTroopWithFrameAnimation( defender, ICN::LICHCLOD, attacker.M82Expl(), NONE );
    }
}

void Battle::Interface::RedrawActionAttackPart2( Unit & attacker, const TargetsInfo & targets )
{
    // Reset the delay to wait till the next frame.
    if ( !Game::isDelayNeeded( { Game::DelayType::BATTLE_FRAME_DELAY } ) ) {
        Game::AnimateResetDelay( Game::DelayType::BATTLE_FRAME_DELAY );
    }

    // post attack animation
    int attackStart = attacker.animation.getCurrentState();
    if ( attackStart >= Monster_Info::MELEE_TOP && attackStart <= Monster_Info::RANG_BOT ) {
        ++attackStart;
        attacker.SwitchAnimation( attackStart );
    }

    // targets damage animation
    RedrawActionWincesKills( targets, &attacker );

    RedrawTroopDefaultDelay( attacker );

    attacker.SwitchAnimation( Monster_Info::STATIC );

    const bool isMirror = targets.size() == 1 && targets.front().defender->isModes( CAP_MIRRORIMAGE );
    // draw status for first defender
    if ( !isMirror && !targets.empty() ) {
        std::string msg( _n( "%{attacker} does %{damage} damage.", "%{attacker} do %{damage} damage.", attacker.GetCount() ) );
        StringReplaceWithLowercase( msg, "%{attacker}", attacker.GetName() );

        if ( 1 < targets.size() ) {
            uint32_t killed = 0;
            uint32_t damage = 0;

            for ( TargetsInfo::const_iterator it = targets.begin(); it != targets.end(); ++it ) {
                if ( !it->defender->isModes( CAP_MIRRORIMAGE ) ) {
                    killed += ( *it ).killed;
                    damage += ( *it ).damage;
                }
            }

            StringReplace( msg, "%{damage}", damage );

            if ( killed ) {
                msg.append( " " );
                msg.append( _n( "1 creature perishes.", "%{count} creatures perish.", killed ) );
                StringReplace( msg, "%{count}", killed );
            }
        }
        else {
            const TargetInfo & target = targets.front();
            StringReplace( msg, "%{damage}", target.damage );

            if ( target.killed ) {
                msg.append( " " );
                msg.append( _n( "1 %{defender} perishes.", "%{count} %{defender} perish.", target.killed ) );
                StringReplace( msg, "%{count}", target.killed );
                StringReplaceWithLowercase( msg, "%{defender}", target.defender->GetPluralName( target.killed ) );
            }
        }

        status.SetMessage( msg, true );
        status.SetMessage( "", false );
    }

    _movingUnit = nullptr;
}

void Battle::Interface::RedrawActionWincesKills( const TargetsInfo & targets, Unit * attacker /* = nullptr */ )
{
    // Reset the delay to wait till the next frame.
    if ( !Game::isDelayNeeded( { Game::DelayType::BATTLE_FRAME_DELAY } ) ) {
        Game::AnimateResetDelay( Game::DelayType::BATTLE_FRAME_DELAY );
    }

    LocalEvent & le = LocalEvent::Get();

    // targets damage animation
    int finish = 0;
    int deathColor = Color::UNUSED;

    std::vector<Unit *> mirrorImages;
    std::set<Unit *> resistantTarget;

    for ( TargetsInfo::const_iterator it = targets.begin(); it != targets.end(); ++it ) {
        Unit * defender = it->defender;
        if ( defender == nullptr ) {
            continue;
        }

        if ( defender->isModes( CAP_MIRRORIMAGE ) )
            mirrorImages.push_back( defender );

        // kill animation
        if ( !defender->isValid() ) {
            // destroy linked mirror
            if ( defender->isModes( CAP_MIRROROWNER ) )
                mirrorImages.push_back( defender->GetMirror() );

            defender->SwitchAnimation( Monster_Info::KILL );
            AudioManager::PlaySound( defender->M82Kill() );
            ++finish;

            deathColor = defender->GetArmyColor();
        }
        else if ( it->damage ) {
            // wince animation
            defender->SwitchAnimation( Monster_Info::WNCE );
            AudioManager::PlaySound( defender->M82Wnce() );
            ++finish;
        }
        else {
            // have immunity
            resistantTarget.insert( it->defender );
            AudioManager::PlaySound( M82::RSBRYFZL );
        }
    }

    SetHeroAnimationReactionToTroopDeath( deathColor );

    // targets damage animation loop
    while ( le.HandleEvents( Game::isDelayNeeded( { Game::BATTLE_FRAME_DELAY } ) ) ) {
        CheckGlobalEvents( le );

        if ( Game::validateAnimationDelay( Game::BATTLE_FRAME_DELAY ) ) {
            bool redrawBattleField = false;

            if ( attacker != nullptr ) {
                if ( attacker->isFinishAnimFrame() ) {
                    attacker->SwitchAnimation( Monster_Info::STATIC );
                }
                else {
                    attacker->IncreaseAnimFrame();
                }

                redrawBattleField = true;
            }
            else {
                for ( TargetsInfo::const_iterator it = targets.begin(); it != targets.end(); ++it ) {
                    if ( ( *it ).defender ) {
                        redrawBattleField = true;
                        break;
                    }
                }
            }

            if ( redrawBattleField ) {
                RedrawPartialStart();
                RedrawPartialFinish();
            }

            const ptrdiff_t finishedAnimationCount = std::count_if( targets.begin(), targets.end(), [&resistantTarget]( const TargetInfo & info ) {
                if ( info.defender == nullptr ) {
                    return false;
                }

                if ( resistantTarget.count( info.defender ) > 0 ) {
                    return false;
                }

                const int animationState = info.defender->GetAnimationState();
                if ( animationState == Monster_Info::WNCE ) {
                    return false;
                }

                if ( animationState != Monster_Info::KILL ) {
                    return true;
                }

                return TargetInfo::isFinishAnimFrame( info );
            } );

            const bool finishedAnimation = ( finish == static_cast<int>( finishedAnimationCount ) );

            for ( TargetsInfo::const_iterator it = targets.begin(); it != targets.end(); ++it ) {
                if ( ( *it ).defender ) {
                    if ( it->defender->isFinishAnimFrame() && it->defender->GetAnimationState() == Monster_Info::WNCE ) {
                        it->defender->SwitchAnimation( Monster_Info::STATIC );
                    }
                    else {
                        it->defender->IncreaseAnimFrame();
                    }
                }
            }

            if ( finishedAnimation ) {
                // All frames are rendered.
                break;
            }
        }
    }

    // Fade away animation for destroyed mirror images
    if ( !mirrorImages.empty() )
        RedrawActionRemoveMirrorImage( mirrorImages );
}

void Battle::Interface::SetHeroAnimationReactionToTroopDeath( const int32_t deathColor )
{
    if ( deathColor == Color::UNUSED ) {
        return;
    }

    const bool attackersTurn = ( deathColor == arena.GetArmy2Color() );
    OpponentSprite * attackingHero = attackersTurn ? opponent1 : opponent2;
    OpponentSprite * defendingHero = attackersTurn ? opponent2 : opponent1;
    // 60% of joyful animation
    if ( attackingHero && Rand::Get( 1, 5 ) < 4 ) {
        attackingHero->SetAnimation( OP_JOY );
    }
    // 80% of sorrow animation otherwise
    else if ( defendingHero && Rand::Get( 1, 5 ) < 5 ) {
        defendingHero->SetAnimation( OP_SORROW );
    }
}

void Battle::Interface::RedrawActionMove( Unit & unit, const Indexes & path )
{
    // If the path is empty there is no movement and so nothing to render.
    if ( path.empty() ) {
        return;
    }

    // Reset the delay to wait till the next frame.
    Game::AnimateResetDelay( Game::DelayType::CUSTOM_DELAY );

    Indexes::const_iterator dst = path.begin();
    Bridge * bridge = Arena::GetBridge();

    uint32_t frameDelay = Game::ApplyBattleSpeed( unit.animation.getMoveSpeed() );
    if ( unit.Modes( SP_HASTE ) ) {
        frameDelay = frameDelay * 65 / 100; // by 35% faster
    }
    else if ( unit.Modes( SP_SLOW ) ) {
        frameDelay = frameDelay * 150 / 100; // by 50% slower
    }

    Cursor::Get().SetThemes( Cursor::WAR_POINTER );

    std::string msg = _( "Moved %{monster}: from [%{src}] to [%{dst}]." );
    StringReplaceWithLowercase( msg, "%{monster}", unit.GetName() );
    StringReplace( msg, "%{src}", std::to_string( ( unit.GetHeadIndex() / ARENAW ) + 1 ) + ", " + std::to_string( ( unit.GetHeadIndex() % ARENAW ) + 1 ) );

    assert( _movingUnit == nullptr && _flyingUnit == nullptr );

    _currentUnit = nullptr;
    _movingUnit = &unit;

    // If it is a flying creature that acts like walking one when it is under the Slow spell.
    const bool canFly = unit.isAbilityPresent( fheroes2::MonsterAbilityType::FLYING );
    // If it is a wide creature (cache this boolean to use in the loop).
    const bool isWide = unit.isWide();
    Indexes::const_iterator pathEnd = path.end();

    // Get the number of frames for unit movement.
    unit.SwitchAnimation( Monster_Info::MOVING );
    const uint32_t movementFrames = static_cast<uint32_t>( unit.animation.animationLength() );

    // Slowed flying creature has to fly off.
    if ( canFly ) {
        // If a flying creature has to cross the bridge during its path we have to open it before the creature flyes up.
        // Otherwise it will freeze during the movement, waiting for the bridge to open. So we have to go the whole path
        // to analyze if the bridge needs to open for this creature.
        if ( bridge ) {
            const Position startPosition = unit.GetPosition();
            while ( dst != pathEnd ) {
                if ( bridge->NeedDown( unit, *dst ) ) {
                    // Restore the initial creature position before rendering the whole battlefield with the bridge animation.
                    unit.SetPosition( startPosition );
                    bridge->ActionDown();
                    break;
                }

                // Fix for wide flyers - go the whole path with reflections to check the bridge.
                if ( isWide && ( unit.GetTailIndex() == *dst ) ) {
                    unit.SetReflection( !unit.isReflect() );
                }
                unit.SetPosition( *dst );

                ++dst;
            }

            // If there was no bridge on the path then restore the initial creature position.
            if ( dst == pathEnd ) {
                unit.SetPosition( startPosition );
            }

            // Restore the initial path pointer state.
            dst = path.begin();
        }

        // The destination of fly off is same as the current creature position.
        _movingPos = unit.GetRectPosition().getPosition();
        const bool isFromRightArmy = unit.isReflect();
        const bool isFlyToRight = ( _movingPos.x < Board::GetCell( *dst )->GetPos().x );

        // Reflect the creature if it has to fly back.
        unit.SetReflection( !isFlyToRight );
        unit.SwitchAnimation( Monster_Info::FLY_UP );
        AudioManager::PlaySound( unit.M82Tkof() );
        // Take off animation should have the same between frame delay as the movement animation.
        AnimateUnitWithDelay( unit, frameDelay * static_cast<uint32_t>( unit.animation.animationLength() ) / movementFrames );
        // If a wide flyer returns back it should skip one path position (its head bocomes its tail - it is already one move).
        if ( isWide && ( isFlyToRight == isFromRightArmy ) ) {
            ++dst;
        }
    }

    while ( dst != pathEnd ) {
        const Cell * cell = Board::GetCell( *dst );
        _movingPos = cell->GetPos().getPosition();
        bool show_anim = false;

        if ( bridge && bridge->NeedDown( unit, *dst ) ) {
            _movingUnit = nullptr;
            unit.SwitchAnimation( Monster_Info::STAND_STILL );
            bridge->ActionDown();
            _movingUnit = &unit;
        }

        if ( isWide ) {
            if ( unit.GetTailIndex() == *dst ) {
                // We must not reflect the flyers at the and of the path (just before the landing).
                if ( !canFly || ( pathEnd != ( dst + 1 ) ) ) {
                    unit.SetReflection( !unit.isReflect() );
                }
            }
            else {
                show_anim = true;
            }
        }
        else {
            unit.UpdateDirection( cell->GetPos() );
            show_anim = true;
        }

        if ( show_anim ) {
            // If a wide flyer is flying to the left its horizontal position should be shifted to the left by one cell.
            if ( canFly && isWide && !unit.isReflect() ) {
                _movingPos.x -= CELLW;
            }
            AudioManager::PlaySound( unit.M82Move() );
            unit.SwitchAnimation( Monster_Info::MOVING );
            AnimateUnitWithDelay( unit, frameDelay );
            unit.SetPosition( *dst );
        }

        // Check for possible bridge close action, after walking unit's end of movement to the next cell.
        // This check should exclude the flying creature because it can't 'hang' here to wait
        // for bridge to close. For this creature, the bridge should close after it lands.
        if ( !canFly && bridge && bridge->AllowUp() ) {
            _movingUnit = nullptr;
            unit.SwitchAnimation( Monster_Info::STAND_STILL );
            bridge->ActionUp();
            _movingUnit = &unit;
        }

        ++dst;
    }

    // Slowed flying creature has to land.
    if ( canFly ) {
        // IMPORTANT: do not combine into vector animations with the STATIC at the end: the game could randomly switch it to IDLE this way.
        unit.SwitchAnimation( { Monster_Info::FLY_LAND, Monster_Info::STAND_STILL } );
        AudioManager::PlaySound( unit.M82Land() );
        // Landing animation should have the same between frame delay as the movement animation (plus 1 frame for standing still).
        AnimateUnitWithDelay( unit, frameDelay * ( static_cast<uint32_t>( unit.animation.animationLength() ) + 1 ) / movementFrames );

        // Close the bridge only after the creature lands.
        if ( bridge && bridge->AllowUp() ) {
            bridge->ActionUp();
        }
    }

    _movingUnit = nullptr;

    unit.SwitchAnimation( Monster_Info::STATIC );

    StringReplace( msg, "%{dst}", std::to_string( ( unit.GetHeadIndex() / ARENAW ) + 1 ) + ", " + std::to_string( ( unit.GetHeadIndex() % ARENAW ) + 1 ) );

    status.SetMessage( msg, true );

    assert( _currentUnit == nullptr && _movingUnit == nullptr && _flyingUnit == nullptr );
}

void Battle::Interface::RedrawActionFly( Unit & unit, const Position & pos )
{
    const int32_t destIndex = pos.GetHead()->GetIndex();
    const int32_t destTailIndex = unit.isWide() ? pos.GetTail()->GetIndex() : -1;

    // check if we're already there
    if ( unit.GetPosition().contains( destIndex ) ) {
        return;
    }

    // Reset the delay to wait till the next frame.
    Game::AnimateResetDelay( Game::DelayType::CUSTOM_DELAY );

    const fheroes2::Point destPos = unit.GetRectPosition().getPosition();
    fheroes2::Point targetPos = Board::GetCell( destIndex )->GetPos().getPosition();

    if ( unit.isWide() && targetPos.x > destPos.x ) {
        targetPos.x -= CELLW; // this is needed to avoid extra cell shifting upon landing when we move to right side
    }

    std::string msg = _( "Moved %{monster}: from [%{src}] to [%{dst}]." );
    StringReplaceWithLowercase( msg, "%{monster}", unit.GetName() );
    StringReplace( msg, "%{src}", std::to_string( ( unit.GetHeadIndex() / ARENAW ) + 1 ) + ", " + std::to_string( ( unit.GetHeadIndex() % ARENAW ) + 1 ) );

    Cursor::Get().SetThemes( Cursor::WAR_POINTER );

    const uint32_t step = unit.animation.getFlightSpeed();
    uint32_t frameDelay = Game::ApplyBattleSpeed( unit.animation.getMoveSpeed() );
    if ( unit.Modes( SP_HASTE ) ) {
        frameDelay = frameDelay * 8 / 10; // 20% faster
    }
    else if ( unit.Modes( SP_SLOW ) ) {
        frameDelay = frameDelay * 12 / 10; // 20% slower
    }

    const std::vector<fheroes2::Point> points = GetEuclideanLine( destPos, targetPos, step );
    std::vector<fheroes2::Point>::const_iterator currentPoint = points.begin();

    Bridge * bridge = Arena::GetBridge();

    // Lower the bridge if the unit needs to land on it
    if ( bridge ) {
        if ( bridge->NeedDown( unit, destIndex ) || ( unit.isWide() && bridge->NeedDown( unit, destTailIndex ) ) ) {
            bridge->ActionDown();
        }
    }

    assert( _movingUnit == nullptr && _flyingUnit == nullptr );

    // Jump up
    _currentUnit = nullptr;
    _movingUnit = &unit;
    _movingPos = currentPoint != points.end() ? *currentPoint : destPos;

    // Get the number of frames for unit movement.
    unit.SwitchAnimation( Monster_Info::MOVING );
    const uint32_t movementFrames = static_cast<uint32_t>( unit.animation.animationLength() );

    unit.SwitchAnimation( Monster_Info::FLY_UP );
    AudioManager::PlaySound( unit.M82Tkof() );

    // Take off animation should have the same between frame delay as the movement animation.
    AnimateUnitWithDelay( unit, frameDelay * static_cast<uint32_t>( unit.animation.animationLength() ) / movementFrames );

    _movingUnit = nullptr;
    _flyingUnit = &unit;
    _flyingPos = _movingPos;

    if ( currentPoint != points.end() ) {
        ++currentPoint;
    }

    unit.SwitchAnimation( Monster_Info::MOVING );
    while ( currentPoint != points.end() ) {
        _movingPos = *currentPoint;

        AudioManager::PlaySound( unit.M82Move() );
        unit.animation.restartAnimation();
        AnimateUnitWithDelay( unit, frameDelay );

        _flyingPos = _movingPos;
        ++currentPoint;
    }

    unit.SetPosition( destIndex );

    // Landing
    _flyingUnit = nullptr;
    _movingUnit = &unit;
    _movingPos = targetPos;

    // IMPORTANT: do not combine into vector animations with the STATIC at the end: the game could randomly switch it to IDLE this way.
    unit.SwitchAnimation( { Monster_Info::FLY_LAND, Monster_Info::STAND_STILL } );
    AudioManager::PlaySound( unit.M82Land() );
    // Landing animation should have the same between frame delay as the movement animation (plus 1 frame for standing still).
    AnimateUnitWithDelay( unit, frameDelay * ( static_cast<uint32_t>( unit.animation.animationLength() ) + 1 ) / movementFrames );
    unit.SwitchAnimation( Monster_Info::STATIC );

    _movingUnit = nullptr;

    // Raise the bridge if possible after the unit has completed its movement
    if ( bridge && bridge->AllowUp() ) {
        bridge->ActionUp();
    }

    StringReplace( msg, "%{dst}", std::to_string( ( unit.GetHeadIndex() / ARENAW ) + 1 ) + ", " + std::to_string( ( unit.GetHeadIndex() % ARENAW ) + 1 ) );

    status.SetMessage( msg, true );

    assert( _currentUnit == nullptr && _movingUnit == nullptr && _flyingUnit == nullptr );
}

void Battle::Interface::RedrawActionResistSpell( const Unit & target, bool playSound )
{
    if ( playSound ) {
        AudioManager::PlaySound( M82::RSBRYFZL );
    }
    std::string str( _( "The %{name} resist the spell!" ) );
    StringReplaceWithLowercase( str, "%{name}", target.GetName() );
    status.SetMessage( str, true );
    status.SetMessage( "", false );
}

void Battle::Interface::RedrawActionSpellCastStatus( const Spell & spell, int32_t dst, const std::string & name, const TargetsInfo & targets )
{
    const Unit * target = !targets.empty() ? targets.front().defender : nullptr;

    std::string msg;

    if ( target && ( target->GetHeadIndex() == dst || ( target->isWide() && target->GetTailIndex() == dst ) ) ) {
        msg = _( "%{name} casts %{spell} on the %{troop}." );
        StringReplaceWithLowercase( msg, "%{troop}", target->GetName() );
    }
    else {
        msg = _( "%{name} casts %{spell}." );
    }

    if ( !msg.empty() ) {
        StringReplace( msg, "%{name}", name );
        StringReplace( msg, "%{spell}", spell.GetName() );

        status.SetMessage( msg, true );
        status.SetMessage( "", false );
    }
}

void Battle::Interface::RedrawActionSpellCastPart1( const Spell & spell, int32_t dst, const HeroBase * caster, const TargetsInfo & targets )
{
    Unit * target = !targets.empty() ? targets.front().defender : nullptr;

    // set spell cast animation
    if ( caster ) {
        OpponentSprite * opponent = caster->GetColor() == arena.GetArmy1Color() ? opponent1 : opponent2;
        if ( opponent ) {
            // Reset the delay to wait till the next frame.
            Game::AnimateResetDelay( Game::DelayType::BATTLE_OPPONENTS_DELAY );

            opponent->SetAnimation( spell.isApplyWithoutFocusObject() ? OP_CAST_MASS : OP_CAST_UP );
            AnimateOpponents( opponent );
        }
    }

    // without object
    switch ( spell.GetID() ) {
    case Spell::FIREBALL:
        RedrawTargetsWithFrameAnimation( dst, targets, ICN::FIREBALL, M82::FromSpell( spell.GetID() ) );
        break;
    case Spell::FIREBLAST:
        RedrawTargetsWithFrameAnimation( dst, targets, ICN::FIREBAL2, M82::FromSpell( spell.GetID() ) );
        break;
    case Spell::METEORSHOWER:
        RedrawTargetsWithFrameAnimation( dst, targets, ICN::METEOR, M82::FromSpell( spell.GetID() ), 1 );
        break;
    case Spell::COLDRING:
        RedrawActionColdRingSpell( dst, targets );
        break;

    case Spell::MASSSHIELD:
        RedrawTargetsWithFrameAnimation( targets, ICN::SHIELD, M82::FromSpell( spell.GetID() ), false );
        break;
    case Spell::MASSCURE:
        RedrawTargetsWithFrameAnimation( targets, ICN::MAGIC01, M82::FromSpell( spell.GetID() ), false );
        break;
    case Spell::MASSHASTE:
        RedrawTargetsWithFrameAnimation( targets, ICN::HASTE, M82::FromSpell( spell.GetID() ), false );
        break;
    case Spell::MASSSLOW:
        RedrawTargetsWithFrameAnimation( targets, ICN::MAGIC02, M82::FromSpell( spell.GetID() ), false );
        break;
    case Spell::MASSBLESS:
        RedrawTargetsWithFrameAnimation( targets, ICN::BLESS, M82::FromSpell( spell.GetID() ), false );
        break;
    case Spell::MASSCURSE:
        RedrawTargetsWithFrameAnimation( targets, ICN::CURSE, M82::FromSpell( spell.GetID() ), false );
        break;
    case Spell::MASSDISPEL:
        RedrawTargetsWithFrameAnimation( targets, ICN::MAGIC07, M82::FromSpell( spell.GetID() ), false );
        break;

    case Spell::DEATHRIPPLE:
        RedrawActionDeathWaveSpell( 7 );
        break;
    case Spell::DEATHWAVE:
        RedrawActionDeathWaveSpell( 14 );
        break;

    case Spell::HOLYWORD:
        RedrawActionHolyShoutSpell( 16 );
        break;
    case Spell::HOLYSHOUT:
        RedrawActionHolyShoutSpell( 24 );
        break;

    case Spell::ELEMENTALSTORM:
        RedrawActionElementalStormSpell( targets );
        break;
    case Spell::ARMAGEDDON:
        RedrawActionArmageddonSpell(); // hit everything
        break;

    default:
        break;
    }

    // with object
    if ( target ) {
        if ( spell.isResurrect() )
            RedrawActionResurrectSpell( *target, spell );
        else
            switch ( spell.GetID() ) {
            // simple spell animation
            case Spell::BLESS:
                RedrawTroopWithFrameAnimation( *target, ICN::BLESS, M82::FromSpell( spell.GetID() ), NONE );
                break;
            case Spell::BLIND:
                RedrawTroopWithFrameAnimation( *target, ICN::BLIND, M82::FromSpell( spell.GetID() ), NONE );
                break;
            case Spell::CURE:
                RedrawTroopWithFrameAnimation( *target, ICN::MAGIC01, M82::FromSpell( spell.GetID() ), NONE );
                break;
            case Spell::SLOW:
                RedrawTroopWithFrameAnimation( *target, ICN::MAGIC02, M82::FromSpell( spell.GetID() ), NONE );
                break;
            case Spell::SHIELD:
                RedrawTroopWithFrameAnimation( *target, ICN::SHIELD, M82::FromSpell( spell.GetID() ), NONE );
                break;
            case Spell::HASTE:
                RedrawTroopWithFrameAnimation( *target, ICN::HASTE, M82::FromSpell( spell.GetID() ), NONE );
                break;
            case Spell::CURSE:
                RedrawTroopWithFrameAnimation( *target, ICN::CURSE, M82::FromSpell( spell.GetID() ), NONE );
                break;
            case Spell::ANTIMAGIC:
                RedrawTroopWithFrameAnimation( *target, ICN::MAGIC06, M82::FromSpell( spell.GetID() ), NONE );
                break;
            case Spell::DISPEL:
                RedrawTroopWithFrameAnimation( *target, ICN::MAGIC07, M82::FromSpell( spell.GetID() ), NONE );
                break;
            case Spell::STONESKIN:
                RedrawTroopWithFrameAnimation( *target, ICN::STONSKIN, M82::FromSpell( spell.GetID() ), NONE );
                break;
            case Spell::STEELSKIN:
                RedrawTroopWithFrameAnimation( *target, ICN::STELSKIN, M82::FromSpell( spell.GetID() ), NONE );
                break;
            case Spell::PARALYZE:
                RedrawTroopWithFrameAnimation( *target, ICN::PARALYZE, M82::FromSpell( spell.GetID() ), NONE );
                break;
            case Spell::HYPNOTIZE:
                RedrawTroopWithFrameAnimation( *target, ICN::HYPNOTIZ, M82::FromSpell( spell.GetID() ), NONE );
                break;
            case Spell::DRAGONSLAYER:
                RedrawTroopWithFrameAnimation( *target, ICN::DRAGSLAY, M82::FromSpell( spell.GetID() ), NONE );
                break;
            case Spell::BERSERKER:
                RedrawTroopWithFrameAnimation( *target, ICN::BERZERK, M82::FromSpell( spell.GetID() ), NONE );
                break;

            // uniq spell animation
            case Spell::LIGHTNINGBOLT:
                RedrawActionLightningBoltSpell( *target );
                break;
            case Spell::CHAINLIGHTNING:
                RedrawActionChainLightningSpell( targets );
                break;
            case Spell::ARROW:
                RedrawActionArrowSpell( *target );
                break;
            case Spell::COLDRAY:
                RedrawActionColdRaySpell( *target );
                break;
            case Spell::DISRUPTINGRAY:
                RedrawActionDisruptingRaySpell( *target );
                break;
            case Spell::BLOODLUST:
                RedrawActionBloodLustSpell( *target );
                break;
            case Spell::PETRIFY:
                RedrawActionStoneSpell( *target );
                break;
            default:
                break;
            }
    }

    if ( caster ) {
        OpponentSprite * opponent = caster->GetColor() == arena.GetArmy1Color() ? opponent1 : opponent2;
        if ( opponent ) {
            // Reset the delay to wait till the next frame.
            Game::AnimateResetDelay( Game::DelayType::BATTLE_OPPONENTS_DELAY );

            opponent->SetAnimation( ( target != nullptr ) ? OP_CAST_UP_RETURN : OP_CAST_MASS_RETURN );
            AnimateOpponents( opponent );
        }
    }
}

void Battle::Interface::RedrawActionSpellCastPart2( const Spell & spell, const TargetsInfo & targets )
{
    if ( spell.isDamage() ) {
        uint32_t killed = 0;
        uint32_t totalDamage = 0;
        uint32_t maximumDamage = 0;
        uint32_t damagedMonsters = 0;

        for ( TargetsInfo::const_iterator it = targets.begin(); it != targets.end(); ++it ) {
            if ( !it->defender->isModes( CAP_MIRRORIMAGE ) ) {
                killed += ( *it ).killed;

                ++damagedMonsters;
                totalDamage += it->damage;
                if ( maximumDamage < it->damage ) {
                    maximumDamage = it->damage;
                }
            }
        }

        // targets damage animation
        switch ( spell.GetID() ) {
            // For some spells the damage animation is done during the flame animation after the spell animation.
        case Spell::DEATHRIPPLE:
        case Spell::DEATHWAVE:
            RedrawTargetsWithFrameAnimation( targets, ICN::REDDEATH, M82::UNKNOWN, true );
            break;
        case Spell::HOLYWORD:
        case Spell::HOLYSHOUT:
            RedrawTargetsWithFrameAnimation( targets, ICN::MAGIC08, M82::UNKNOWN, true );
            break;
        default:
            RedrawActionWincesKills( targets );
            break;
        }

        if ( totalDamage > 0 ) {
            assert( damagedMonsters > 0 );
            std::string msg;
            if ( spell.isUndeadOnly() ) {
                if ( damagedMonsters == 1 ) {
                    msg = _( "The %{spell} does %{damage} damage to one undead creature." );
                    StringReplace( msg, "%{spell}", spell.GetName() );
                    StringReplace( msg, "%{damage}", totalDamage );
                    status.SetMessage( msg, true );

                    if ( killed > 0 ) {
                        msg = _n( "1 creature perishes.", "%{count} creatures perish.", killed );
                        StringReplace( msg, "%{count}", killed );
                        status.SetMessage( msg, true );
                    }
                }
                else {
                    msg = _( "The %{spell} does %{damage} damage to all undead creatures." );
                    StringReplace( msg, "%{spell}", spell.GetName() );
                    StringReplace( msg, "%{damage}", maximumDamage );
                    status.SetMessage( msg, true );

                    if ( killed > 0 ) {
                        msg = _( "The %{spell} does %{damage} damage, %{count} creatures perish." );
                        StringReplace( msg, "%{count}", killed );
                    }
                    else {
                        msg = _( "The %{spell} does %{damage} damage." );
                    }

                    StringReplace( msg, "%{spell}", spell.GetName() );
                    StringReplace( msg, "%{damage}", totalDamage );
                    status.SetMessage( msg, true );
                }
            }
            else if ( spell.isALiveOnly() ) {
                if ( damagedMonsters == 1 ) {
                    msg = _( "The %{spell} does %{damage} damage to one living creature." );
                    StringReplace( msg, "%{spell}", spell.GetName() );
                    StringReplace( msg, "%{damage}", totalDamage );
                    status.SetMessage( msg, true );

                    if ( killed > 0 ) {
                        msg = _n( "1 creature perishes.", "%{count} creatures perish.", killed );
                        StringReplace( msg, "%{count}", killed );
                        status.SetMessage( msg, true );
                    }
                }
                else {
                    msg = _( "The %{spell} does %{damage} damage to all living creatures." );
                    StringReplace( msg, "%{spell}", spell.GetName() );
                    StringReplace( msg, "%{damage}", maximumDamage );
                    status.SetMessage( msg, true );

                    if ( killed > 0 ) {
                        msg = _( "The %{spell} does %{damage} damage, %{count} creatures perish." );
                        StringReplace( msg, "%{count}", killed );
                    }
                    else {
                        msg = _( "The %{spell} does %{damage} damage." );
                    }

                    StringReplace( msg, "%{spell}", spell.GetName() );
                    StringReplace( msg, "%{damage}", totalDamage );
                    status.SetMessage( msg, true );
                }
            }
            else {
                msg = _( "The %{spell} does %{damage} damage." );
                StringReplace( msg, "%{spell}", spell.GetName() );
                StringReplace( msg, "%{damage}", totalDamage );
                status.SetMessage( msg, true );

                if ( killed > 0 ) {
                    msg = _n( "1 creature perishes.", "%{count} creatures perish.", killed );
                    StringReplace( msg, "%{count}", killed );
                    status.SetMessage( msg, true );
                }
            }
        }
    }

    status.SetMessage( " ", false );

    // TODO: remove this temporary assertion
    assert( _movingUnit == nullptr );
}

void Battle::Interface::RedrawActionMonsterSpellCastStatus( const Spell & spell, const Unit & attacker, const TargetInfo & target )
{
    std::string msg;

    switch ( spell.GetID() ) {
    case Spell::BLIND:
        msg = _( "The %{attacker}' attack blinds the %{target}!" );
        break;
    case Spell::PETRIFY:
        msg = _( "The %{attacker}' gaze turns the %{target} to stone!" );
        break;
    case Spell::CURSE:
        msg = _( "The %{attacker}' curse falls upon the %{target}!" );
        break;
    case Spell::PARALYZE:
        msg = _( "The %{target} are paralyzed by the %{attacker}!" );
        break;
    case Spell::DISPEL:
        msg = _( "The %{attacker} dispel all good spells on your %{target}!" );
        break;
    default:
        // Did you add a new monster spell casting ability? Add the logic above!
        assert( 0 );
        msg = _( "The %{attacker} cast %{spell} on %{target}!" );
        StringReplace( msg, "%{spell}", spell.GetName() );
        break;
    }

    StringReplaceWithLowercase( msg, "%{attacker}", attacker.GetMultiName() );
    StringReplaceWithLowercase( msg, "%{target}", target.defender->GetName() );

    status.SetMessage( msg, true );
    status.SetMessage( "", false );
}

void Battle::Interface::RedrawActionLuck( const Unit & unit )
{
    LocalEvent & le = LocalEvent::Get();

    const bool isGoodLuck = unit.Modes( LUCK_GOOD );
    const fheroes2::Rect & pos = unit.GetRectPosition();

    std::string msg = isGoodLuck ? _( "Good luck shines on the %{attacker}." ) : _( "Bad luck descends on the %{attacker}." );
    StringReplaceWithLowercase( msg, "%{attacker}", unit.GetName() );
    status.SetMessage( msg, true );

    Cursor::Get().SetThemes( Cursor::WAR_POINTER );
    if ( isGoodLuck ) {
        const fheroes2::Rect & battleArea = border.GetArea();
        const fheroes2::Point rainbowDescendPoint( pos.x + pos.width / 2, pos.y - pos.height / 2 );

        // If the creature is low on the battleboard - the rainbow will be from the top (in the original game the threshold is about 140 pixels).
        const bool isVerticalRainbow = ( rainbowDescendPoint.y > 140 );

        // Set the rainbow animation direction to match the army side.
        // Also, if the creature is under effect of the Berserker spell (or similar), then check its original color.
        bool isRainbowFromRight = ( unit.GetCurrentColor() < 0 ) ? ( unit.GetColor() == arena.GetArmy2Color() ) : ( unit.GetCurrentColor() == arena.GetArmy2Color() );

        // The distance from the right or left battlefield border to the 'lucky' creature in the direction from the beginning of the animation to its end.
        const int32_t borderDistance = isRainbowFromRight ? battleArea.width - rainbowDescendPoint.x : rainbowDescendPoint.x;

        // The rainbow thickness in pixels: it must be 15 pixels to match the rainbow thickness from original sprite 'ICN::EXPMRL'.
        const int32_t rainbowThickness = 15;

        // Declare rainbow generation parameters and set default values:
        // Rainbow arc parameters for: y = (1-pow2ratio)*k1*(x-x0)^pow1+pow2ratio*k2*(x-x0)^pow2.
        // Parametars pow3, pow4, pow4ratio are the same as pow1, pow2, pow2ratio, but for the second part of the arc.
        const int32_t pow1{ 2 };
        int32_t pow2{ 10 };
        double pow2ratio{ 0.16 };
        const int32_t pow3{ 2 };
        int32_t pow4{ 2 };
        double pow4ratio{ 0.77 };
        // The distance from the start to the end of the rainbow in direction of animation (in pixels).
        int32_t rainbowLength{ rainbowDescendPoint.y };
        // The distance from the start to the end (the 'lucky' creature) of the rainbow orthogonal to the direction of animation (in pixels).
        int32_t rainbowAscend{ 75 };
        // The distance from the top to the end (the 'lucky' creature) of the rainbow orthogonal to the direction of animation (in pixels).
        int32_t rainbowDescend{ 10 };
        // The coordinate where the rainbow arc changes its direction.
        int32_t rainbowTop{ 50 };
        // Rainbow image offset from battlefield zero coordinates to "fall" onto the 'lucky' creature.
        int32_t drawOffset{ 10 };

        // Set rainbow generation parameters.
        if ( isVerticalRainbow ) {
            rainbowAscend = static_cast<int32_t>( 0.4845 * rainbowLength + 156.2 );
            // If the rainbow doesn't fit on the screen, then change its horizontal direction.
            if ( ( borderDistance + rainbowThickness / 2 ) < rainbowAscend ) {
                isRainbowFromRight = !isRainbowFromRight;
            }
            rainbowDescend = std::max( 1, static_cast<int32_t>( 0.0342 * rainbowLength - 4.868 ) );
            rainbowTop = static_cast<int32_t>( 0.8524 * rainbowLength + 17.7 );
            drawOffset
                = isRainbowFromRight ? ( rainbowDescendPoint.x - rainbowDescend - rainbowThickness / 2 ) : ( rainbowDescendPoint.x - rainbowDescend - rainbowAscend );
        }
        else {
            pow2 = 0;
            pow4 = 5;
            pow2ratio = 0.0;
            pow4ratio = 0.5;
            rainbowLength = borderDistance;
            rainbowDescend = std::max( 1, static_cast<int32_t>( 0.1233 * rainbowLength + 0.7555 ) );
            rainbowTop = static_cast<int32_t>( 0.6498 * rainbowLength + 11.167 );
            drawOffset = std::max( 10, rainbowDescendPoint.y - rainbowDescend );
        }

        const fheroes2::Size rainbowArcBegin( rainbowTop, rainbowDescend + rainbowAscend );
        const fheroes2::Size rainbowArcEnd( rainbowLength - rainbowTop, rainbowDescend );

        std::vector<int32_t> rainbowArc;

        GetHalfArc( rainbowArc, -rainbowArcBegin.width, rainbowArcBegin.height, pow1, pow2, pow2ratio );
        GetHalfArc( rainbowArc, rainbowArcEnd.width, rainbowArcEnd.height, pow3, pow4, pow4ratio );

        const fheroes2::Image luckSprite = DrawRainbow( rainbowArc, rainbowThickness, isVerticalRainbow, isRainbowFromRight );

        // Rainbow animation draw step (in original game it is random and about 7-11 pixels).
        // We set the constant animation time for all rainbows: rainbowLength/30 fits the rainbow sound duration on '1' speed.
        const double drawStep = rainbowLength / 30.0;

        AudioManager::PlaySound( M82::GOODLUCK );

        double x = 0;
        while ( le.HandleEvents( Game::isDelayNeeded( { Game::BATTLE_MISSILE_DELAY } ) ) && ( Mixer::isPlaying( -1 ) || x < rainbowLength ) ) {
            CheckGlobalEvents( le );

            if ( x < rainbowLength && Game::validateAnimationDelay( Game::BATTLE_MISSILE_DELAY ) ) {
                RedrawPartialStart();

                x += drawStep;
                const int32_t drawWidth = x > rainbowLength ? rainbowLength : static_cast<int32_t>( x );

                // For different rainbow types use appropriate animation direction.
                if ( isVerticalRainbow ) {
                    fheroes2::Blit( luckSprite, 0, 0, _mainSurface, drawOffset, 0, luckSprite.width(), drawWidth );
                }
                else {
                    if ( isRainbowFromRight ) {
                        fheroes2::Blit( luckSprite, rainbowLength - drawWidth, 0, _mainSurface, battleArea.width - drawWidth, drawOffset, drawWidth,
                                        luckSprite.height() );
                    }
                    else {
                        fheroes2::Blit( luckSprite, 0, 0, _mainSurface, 0, drawOffset, drawWidth, luckSprite.height() );
                    }
                }

                RedrawPartialFinish();
            }
        }
    }
    else {
        const int maxHeight = fheroes2::AGG::GetAbsoluteICNHeight( ICN::CLOUDLUK );
        int y = pos.y + pos.height + cellYOffset;

        // move drawing position if it will clip outside of the battle window
        if ( y - maxHeight < 0 )
            y = maxHeight;

        AudioManager::PlaySound( M82::BADLUCK );

        int frameId = 0;
        while ( le.HandleEvents( Game::isDelayNeeded( { Game::BATTLE_MISSILE_DELAY } ) ) && Mixer::isPlaying( -1 ) ) {
            CheckGlobalEvents( le );

            if ( frameId < 8 && Game::validateAnimationDelay( Game::BATTLE_MISSILE_DELAY ) ) {
                RedrawPartialStart();

                const fheroes2::Sprite & luckSprite = fheroes2::AGG::GetICN( ICN::CLOUDLUK, frameId );
                fheroes2::Blit( luckSprite, _mainSurface, pos.x + pos.width / 2 + luckSprite.x(), y + luckSprite.y() );

                RedrawPartialFinish();

                ++frameId;
            }
        }
    }
}

void Battle::Interface::RedrawActionMorale( Unit & b, bool good )
{
    std::string msg;

    if ( good ) {
        msg = _( "High morale enables the %{monster} to attack again." );
        StringReplaceWithLowercase( msg, "%{monster}", b.GetName() );
        status.SetMessage( msg, true );
        RedrawTroopWithFrameAnimation( b, ICN::MORALEG, M82::GOODMRLE, NONE );
    }
    else {
        msg = _( "Low morale causes the %{monster} to freeze in panic." );
        StringReplaceWithLowercase( msg, "%{monster}", b.GetName() );
        status.SetMessage( msg, true );
        RedrawTroopWithFrameAnimation( b, ICN::MORALEB, M82::BADMRLE, WINCE );
    }
}

void Battle::Interface::RedrawActionTowerPart1( const Tower & tower, const Unit & defender )
{
    Cursor::Get().SetThemes( Cursor::WAR_POINTER );
    _currentUnit = nullptr;

    const fheroes2::Point missileStart = tower.GetPortPosition();
    const fheroes2::Point targetPos = defender.GetCenterPoint();
    const double angle = GetAngle( missileStart, targetPos );

    AudioManager::PlaySound( M82::KEEPSHOT );

    // Keep missile == Orc missile
    RedrawMissileAnimation( missileStart, targetPos, angle, Monster::ORC );
}

void Battle::Interface::RedrawActionTowerPart2( const Tower & tower, const TargetInfo & target )
{
    TargetsInfo targets;
    targets.push_back( target );
    const bool isMirror = target.defender->isModes( CAP_MIRRORIMAGE );

    // targets damage animation
    RedrawActionWincesKills( targets );

    // draw status for first defender
    std::string msg = _( "%{tower} does %{damage} damage." );
    StringReplace( msg, "%{tower}", tower.GetName() );
    StringReplace( msg, "%{damage}", target.damage );
    if ( target.killed ) {
        msg += ' ';
        msg.append( _n( "1 %{defender} perishes.", "%{count} %{defender} perish.", target.killed ) );
        StringReplace( msg, "%{count}", target.killed );
        StringReplaceWithLowercase( msg, "%{defender}", target.defender->GetPluralName( target.killed ) );
    }

    if ( !isMirror ) {
        status.SetMessage( msg, true );
        status.SetMessage( "", false );
    }

    // TODO: remove this temporary assertion
    assert( _movingUnit == nullptr );
}

void Battle::Interface::RedrawActionCatapultPart1( const int catapultTargetId, const bool isHit )
{
    LocalEvent & le = LocalEvent::Get();

    const fheroes2::Rect & area = GetArea();

    AudioManager::PlaySound( M82::CATSND00 );

    // catapult animation
    while ( le.HandleEvents( false ) && catapult_frame < 5 ) {
        CheckGlobalEvents( le );

        if ( Game::validateAnimationDelay( Game::BATTLE_CATAPULT_DELAY ) ) {
            Redraw();
            ++catapult_frame;
        }
    }

    // boulder animation
    fheroes2::Point pt1( 30, 290 );
    fheroes2::Point pt2 = Catapult::GetTargetPosition( catapultTargetId, isHit );
    const int32_t boulderArcStep = ( pt2.x - pt1.x ) / 30;

    // set the projectile arc height for each castle target and a formula for an unknown target
    int32_t boulderArcHeight;
    switch ( catapultTargetId ) {
    case Battle::CAT_WALL1:
        boulderArcHeight = 220;
        break;
    case Battle::CAT_WALL2:
    case Battle::CAT_BRIDGE:
        boulderArcHeight = 216;
        break;
    case Battle::CAT_WALL3:
        boulderArcHeight = 204;
        break;
    case Battle::CAT_WALL4:
        boulderArcHeight = 208;
        break;
    case Battle::CAT_TOWER1:
    case Battle::CAT_TOWER2:
        boulderArcHeight = 206;
        break;
    case Battle::CAT_CENTRAL_TOWER:
        boulderArcHeight = 290;
        break;
    default:
        boulderArcHeight = static_cast<int32_t>( std::lround( 0.55 * getDistance( pt1, pt2 ) ) );
    }

    pt1.x += area.x;
    pt2.x += area.x;
    pt1.y += area.y;
    pt2.y += area.y;

    const std::vector<fheroes2::Point> points = GetArcPoints( pt1, pt2, boulderArcHeight, boulderArcStep );
    std::vector<fheroes2::Point>::const_iterator pnt = points.begin();

    uint32_t boulderFrameId = 0;
    const uint32_t boulderFramesCount = fheroes2::AGG::GetICNCount( ICN::BOULDER );

    while ( le.HandleEvents( false ) && pnt != points.end() ) {
        CheckGlobalEvents( le );

        if ( Game::validateAnimationDelay( Game::BATTLE_CATAPULT_BOULDER_DELAY ) ) {
            if ( catapult_frame < 9 )
                ++catapult_frame;

            RedrawPartialStart();
            fheroes2::Blit( fheroes2::AGG::GetICN( ICN::BOULDER, boulderFrameId ), _mainSurface, pnt->x, pnt->y );
            RedrawPartialFinish();
            ++pnt;
            ++boulderFrameId;
            if ( boulderFrameId >= boulderFramesCount ) {
                boulderFrameId = 0;
            }
        }
    }

    // draw cloud
    const int32_t icn = isHit ? ICN::LICHCLOD : ICN::SMALCLOD;
    uint32_t frame = 0;
    // If the building is hit, end the animation on the 5th frame to change the building state (when the smoke cloud is largest).
    uint32_t maxFrame = isHit ? castleBuildingDestroyFrame : fheroes2::AGG::GetICNCount( icn );
    const bool isBridgeDestroyed = isHit && ( catapultTargetId == Battle::CAT_BRIDGE );
    // If the bridge is destroyed - prepare parameters for the second smoke cloud.
    if ( isBridgeDestroyed ) {
        pt1 = pt2 + bridgeDestroySmokeOffset;
        // Increase maxFrame to get bigger second smoke cloud.
        maxFrame = bridgeDestroyFrame;
    }

    AudioManager::PlaySound( M82::CATSND02 );

    while ( le.HandleEvents( Game::isDelayNeeded( { Game::BATTLE_CATAPULT_CLOUD_DELAY } ) ) && frame < maxFrame ) {
        CheckGlobalEvents( le );

        if ( Game::validateAnimationDelay( Game::BATTLE_CATAPULT_CLOUD_DELAY ) ) {
            RedrawPartialStart();
            // Start animation of the second smoke cloud only for the bridge and after 2 frames of the first smoke cloud.
            if ( isBridgeDestroyed && frame >= bridgeDestroySmokeDelay ) {
                const fheroes2::Sprite & sprite = fheroes2::AGG::GetICN( icn, frame - bridgeDestroySmokeDelay );
                fheroes2::Blit( sprite, _mainSurface, pt1.x + sprite.x(), pt1.y + sprite.y() );
            }
            const fheroes2::Sprite & sprite = fheroes2::AGG::GetICN( icn, frame );
            fheroes2::Blit( sprite, _mainSurface, pt2.x + sprite.x(), pt2.y + sprite.y() );
            RedrawPartialFinish();

            ++frame;
        }
    }

    if ( !isHit ) {
        catapult_frame = 0;
    }
}

void Battle::Interface::RedrawActionCatapultPart2( const int catapultTargetId )
{
    // Finish the smoke cloud animation after the building's state has changed after the hit and it is drawed as demolished.

    const fheroes2::Point pt1 = Catapult::GetTargetPosition( catapultTargetId, true ) + GetArea().getPosition();
    fheroes2::Point pt2;

    // Continue the smoke cloud animation from the 6th frame.
    const int32_t icnId = ICN::LICHCLOD;
    uint32_t frame = castleBuildingDestroyFrame;
    const uint32_t maxFrame = fheroes2::AGG::GetICNCount( icnId );
    uint32_t maxAnimationFrame = maxFrame;
    const bool isBridgeDestroyed = ( catapultTargetId == Battle::CAT_BRIDGE );
    // If the bridge is destroyed - prepare parameters for the second smoke cloud.
    if ( isBridgeDestroyed ) {
        pt2 = pt1 + bridgeDestroySmokeOffset;
        // Increase maxAnimationFrame to finish the second smoke animation.
        maxAnimationFrame += bridgeDestroySmokeDelay;
        // Bridge smoke animation should contionue from the 7th frame.
        frame = bridgeDestroyFrame;
    }

    LocalEvent & le = LocalEvent::Get();

    while ( le.HandleEvents( Game::isDelayNeeded( { Game::BATTLE_CATAPULT_CLOUD_DELAY } ) ) && frame < maxAnimationFrame ) {
        CheckGlobalEvents( le );

        if ( Game::validateAnimationDelay( Game::BATTLE_CATAPULT_CLOUD_DELAY ) ) {
            RedrawPartialStart();
            // Draw animation of the second smoke cloud only for the bridge.
            if ( isBridgeDestroyed ) {
                const fheroes2::Sprite & sprite = fheroes2::AGG::GetICN( icnId, frame - bridgeDestroySmokeDelay );
                fheroes2::Blit( sprite, _mainSurface, pt2.x + sprite.x(), pt2.y + sprite.y() );
            }
            // Don't draw the smoke cloud after its animation has ended (in case the second smoke cloud is still animating).
            if ( frame <= maxFrame ) {
                const fheroes2::Sprite & sprite = fheroes2::AGG::GetICN( icnId, frame );
                fheroes2::Blit( sprite, _mainSurface, pt1.x + sprite.x(), pt1.y + sprite.y() );
            }
            RedrawPartialFinish();

            ++frame;
        }
    }
    catapult_frame = 0;
}

void Battle::Interface::RedrawActionArrowSpell( const Unit & target )
{
    const HeroBase * caster = arena.GetCurrentCommander();

    if ( caster ) {
        const fheroes2::Point missileStart = caster == opponent1->GetHero() ? opponent1->GetCastPosition() : opponent2->GetCastPosition();

        const fheroes2::Point targetPos = target.GetCenterPoint();
        const double angle = GetAngle( missileStart, targetPos );

        Cursor::Get().SetThemes( Cursor::WAR_POINTER );
        AudioManager::PlaySound( M82::MAGCAROW );

        // Magic arrow == Archer missile
        RedrawMissileAnimation( missileStart, targetPos, angle, Monster::ARCHER );
    }
}

void Battle::Interface::RedrawActionTeleportSpell( Unit & target, int32_t dst )
{
    LocalEvent & le = LocalEvent::Get();

    Cursor::Get().SetThemes( Cursor::WAR_POINTER );

    uint8_t currentAlpha = target.GetCustomAlpha();
    const uint8_t alphaStep = 15;

    AudioManager::PlaySound( M82::TELPTOUT );

    Game::passAnimationDelay( Game::BATTLE_SPELL_DELAY );

    while ( le.HandleEvents( Game::isDelayNeeded( { Game::BATTLE_SPELL_DELAY } ) ) && Mixer::isPlaying( -1 ) ) {
        CheckGlobalEvents( le );

        if ( currentAlpha >= alphaStep && Game::validateAnimationDelay( Game::BATTLE_SPELL_DELAY ) ) {
            currentAlpha -= alphaStep;
            target.SetCustomAlpha( currentAlpha );
            Redraw();
        }
    }

    currentAlpha = 0;
    Redraw();

    target.SetPosition( dst );
    AudioManager::PlaySound( M82::TELPTIN );

    while ( le.HandleEvents( Game::isDelayNeeded( { Game::BATTLE_SPELL_DELAY } ) ) && Mixer::isPlaying( -1 ) ) {
        CheckGlobalEvents( le );

        if ( currentAlpha <= ( 255 - alphaStep ) && Game::validateAnimationDelay( Game::BATTLE_SPELL_DELAY ) ) {
            currentAlpha += alphaStep;
            target.SetCustomAlpha( currentAlpha );
            Redraw();
        }
    }

    target.SetCustomAlpha( 255 );
}

void Battle::Interface::RedrawActionSummonElementalSpell( Unit & target )
{
    LocalEvent & le = LocalEvent::Get();

    Cursor::Get().SetThemes( Cursor::WAR_POINTER );

    uint8_t currentAlpha = 0;
    const uint8_t alphaStep = 20;

    AudioManager::PlaySound( M82::SUMNELM );

    Game::passAnimationDelay( Game::BATTLE_SPELL_DELAY );

    while ( le.HandleEvents( Game::isDelayNeeded( { Game::BATTLE_SPELL_DELAY } ) ) && currentAlpha <= ( 255 - alphaStep ) ) {
        CheckGlobalEvents( le );

        if ( Game::validateAnimationDelay( Game::BATTLE_SPELL_DELAY ) ) {
            currentAlpha += alphaStep;
            target.SetCustomAlpha( currentAlpha );
            Redraw();
        }
    }

    target.SetCustomAlpha( 255 );
}

void Battle::Interface::RedrawActionMirrorImageSpell( const Unit & target, const Position & pos )
{
    LocalEvent & le = LocalEvent::Get();

    fheroes2::Sprite sprite = fheroes2::AGG::GetICN( target.GetMonsterSprite(), target.GetFrame() );
    fheroes2::ApplyPalette( sprite, PAL::GetPalette( PAL::PaletteType::MIRROR_IMAGE ) );

    const fheroes2::Rect & rt1 = target.GetRectPosition();
    const fheroes2::Rect & rt2 = pos.GetRect();

    const std::vector<fheroes2::Point> points = GetLinePoints( rt1.getPosition(), rt2.getPosition(), 5 );
    std::vector<fheroes2::Point>::const_iterator pnt = points.begin();

    Cursor::Get().SetThemes( Cursor::WAR_POINTER );
    AudioManager::PlaySound( M82::MIRRORIM );

    Game::passAnimationDelay( Game::BATTLE_SPELL_DELAY );

    while ( le.HandleEvents( Game::isDelayNeeded( { Game::BATTLE_SPELL_DELAY } ) ) && pnt != points.end() ) {
        CheckGlobalEvents( le );

        if ( Game::validateAnimationDelay( Game::BATTLE_SPELL_DELAY ) ) {
            const fheroes2::Point & sp = GetTroopPosition( target, sprite );

            RedrawPartialStart();
            fheroes2::Blit( sprite, _mainSurface, sp.x - rt1.x + ( *pnt ).x, sp.y - rt1.y + ( *pnt ).y, target.isReflect() );
            RedrawPartialFinish();

            ++pnt;
        }
    }

    status.SetMessage( _( "The mirror image is created." ), true );
}

void Battle::Interface::RedrawLightningOnTargets( const std::vector<fheroes2::Point> & points, const fheroes2::Rect & drawRoi )
{
    if ( points.size() < 2 )
        return;

    const fheroes2::Point roiOffset( drawRoi.x, drawRoi.y );

    LocalEvent & le = LocalEvent::Get();
    Cursor & cursor = Cursor::Get();
    cursor.SetThemes( Cursor::WAR_POINTER );

    AudioManager::PlaySound( points.size() > 2 ? M82::CHAINLTE : M82::LIGHTBLT );

    for ( size_t i = 1; i < points.size(); ++i ) {
        const fheroes2::Point & startingPos = points[i - 1];
        const fheroes2::Point & endPos = points[i];

        const std::vector<std::pair<LightningPoint, LightningPoint>> & lightningBolt = GenerateLightning( startingPos + roiOffset, endPos + roiOffset );
        fheroes2::Rect roi;
        const bool isHorizontalBolt = std::abs( startingPos.x - endPos.x ) > std::abs( startingPos.y - endPos.y );
        const bool isForwardDirection = isHorizontalBolt ? ( endPos.x > startingPos.x ) : ( endPos.y > startingPos.y );
        const int animationStep = 100;

        if ( isHorizontalBolt ) {
            roi.height = drawRoi.height;
            if ( isForwardDirection ) {
                roi.x = 0;
                roi.width = startingPos.x;
            }
            else {
                roi.x = startingPos.x;
                roi.width = drawRoi.width - startingPos.x;
            }
        }
        else {
            roi.width = drawRoi.width;
            if ( isForwardDirection ) {
                roi.y = 0;
                roi.height = startingPos.y;
            }
            else {
                roi.y = startingPos.y;
                roi.height = drawRoi.height - startingPos.y;
            }
        }

        while ( le.HandleEvents( Game::isDelayNeeded( { Game::BATTLE_DISRUPTING_DELAY } ) )
                && ( ( isHorizontalBolt && roi.width < drawRoi.width ) || ( !isHorizontalBolt && roi.height < drawRoi.height ) ) ) {
            if ( Game::validateAnimationDelay( Game::BATTLE_DISRUPTING_DELAY ) ) {
                if ( isHorizontalBolt ) {
                    if ( isForwardDirection ) {
                        roi.width += animationStep;
                    }
                    else {
                        roi.width += animationStep;
                        roi.x -= animationStep;
                    }

                    if ( roi.x < 0 )
                        roi.x = 0;
                    if ( roi.width > drawRoi.width )
                        roi.width = drawRoi.width;
                }
                else {
                    if ( isForwardDirection ) {
                        roi.height += animationStep;
                    }
                    else {
                        roi.height += animationStep;
                        roi.y -= animationStep;
                    }

                    if ( roi.y < 0 )
                        roi.y = 0;
                    if ( roi.height > drawRoi.height )
                        roi.height = drawRoi.height;
                }

                RedrawPartialStart();

                RedrawLightning( lightningBolt, fheroes2::GetColorId( 0xff, 0xff, 0 ), _mainSurface,
                                 { roi.x + roiOffset.x, roi.y + roiOffset.y, roi.width, roi.height } );
                fheroes2::ApplyPalette( _mainSurface, 7 );

                RedrawPartialFinish();
            }
        }
    }

    // small delay to display fully drawn lightning
    fheroes2::delayforMs( 100 );

    uint32_t frame = 0;
    while ( le.HandleEvents( Game::isDelayNeeded( { Game::BATTLE_DISRUPTING_DELAY } ) ) && frame < fheroes2::AGG::GetICNCount( ICN::SPARKS ) ) {
        CheckGlobalEvents( le );

        if ( ( frame == 0 ) || Game::validateAnimationDelay( Game::BATTLE_DISRUPTING_DELAY ) ) {
            RedrawPartialStart();

            const fheroes2::Sprite & sprite = fheroes2::AGG::GetICN( ICN::SPARKS, frame );

            for ( size_t i = 1; i < points.size(); ++i ) {
                fheroes2::Point pt = points[i] - fheroes2::Point( sprite.width() / 2, 0 ) + roiOffset;
                fheroes2::Blit( sprite, _mainSurface, pt.x, pt.y );
            }
            RedrawPartialFinish();

            ++frame;
        }
    }
}

void Battle::Interface::RedrawActionLightningBoltSpell( const Unit & target )
{
    _currentUnit = nullptr;

    const fheroes2::Point startingPos = arena.GetCurrentCommander() == opponent1->GetHero() ? opponent1->GetCastPosition() : opponent2->GetCastPosition();
    const fheroes2::Rect & pos = target.GetRectPosition();
    const fheroes2::Point endPos( pos.x + pos.width / 2, pos.y );

    std::vector<fheroes2::Point> points;
    points.push_back( startingPos );
    points.push_back( endPos );

    RedrawLightningOnTargets( points, _surfaceInnerArea );
}

void Battle::Interface::RedrawActionChainLightningSpell( const TargetsInfo & targets )
{
    const fheroes2::Point startingPos = arena.GetCurrentCommander() == opponent1->GetHero() ? opponent1->GetCastPosition() : opponent2->GetCastPosition();
    std::vector<fheroes2::Point> points;
    points.push_back( startingPos );

    for ( TargetsInfo::const_iterator it = targets.begin(); it != targets.end(); ++it ) {
        const fheroes2::Rect & pos = it->defender->GetRectPosition();
        points.emplace_back( pos.x + pos.width / 2, pos.y );
    }

    RedrawLightningOnTargets( points, _surfaceInnerArea );
}

void Battle::Interface::RedrawActionBloodLustSpell( const Unit & target )
{
    LocalEvent & le = LocalEvent::Get();

    fheroes2::Sprite unitSprite = fheroes2::AGG::GetICN( target.GetMonsterSprite(), target.GetFrame() );

    std::vector<std::vector<uint8_t>> originalPalette;
    if ( target.Modes( SP_STONE ) ) {
        originalPalette.push_back( PAL::GetPalette( PAL::PaletteType::GRAY ) );
    }
    else if ( target.Modes( CAP_MIRRORIMAGE ) ) {
        originalPalette.push_back( PAL::GetPalette( PAL::PaletteType::MIRROR_IMAGE ) );
    }

    if ( !originalPalette.empty() ) {
        for ( size_t i = 1; i < originalPalette.size(); ++i ) {
            originalPalette[0] = PAL::CombinePalettes( originalPalette[0], originalPalette[i] );
        }
        fheroes2::ApplyPalette( unitSprite, originalPalette[0] );
    }

    std::vector<uint8_t> convert = PAL::GetPalette( PAL::PaletteType::RED );
    if ( !originalPalette.empty() ) {
        convert = PAL::CombinePalettes( PAL::GetPalette( PAL::PaletteType::GRAY ), convert );
    }

    fheroes2::Sprite bloodlustEffect( unitSprite );
    fheroes2::ApplyPalette( bloodlustEffect, convert );

    fheroes2::Sprite mixSprite( unitSprite );

    Cursor::Get().SetThemes( Cursor::WAR_POINTER );

    _currentUnit = &target;
    b_current_sprite = &mixSprite;

    const uint32_t bloodlustDelay = 1800 / 20;
    // duration is 1900ms
    AudioManager::PlaySound( M82::BLOODLUS );

    uint32_t alpha = 0;
    uint32_t frame = 0;

    // Immediately indicate that the delay has passed to render first frame immediately.
    Game::passCustomAnimationDelay( bloodlustDelay );
    // Make sure that the first run is passed immediately.
    assert( !Game::isCustomDelayNeeded( bloodlustDelay ) );

    while ( le.HandleEvents( Game::isCustomDelayNeeded( bloodlustDelay ) ) && Mixer::isPlaying( -1 ) ) {
        CheckGlobalEvents( le );

        if ( frame < 20 && Game::validateCustomAnimationDelay( bloodlustDelay ) ) {
            mixSprite = unitSprite;
            fheroes2::AlphaBlit( bloodlustEffect, mixSprite, static_cast<uint8_t>( alpha ) );
            Redraw();

            alpha += ( frame < 10 ) ? 20 : -20;
            ++frame;
        }
    }

    _currentUnit = nullptr;
    b_current_sprite = nullptr;
}

void Battle::Interface::RedrawActionStoneSpell( const Unit & target )
{
    LocalEvent & le = LocalEvent::Get();

    const fheroes2::Sprite & unitSprite = fheroes2::AGG::GetICN( target.GetMonsterSprite(), target.GetFrame() );

    fheroes2::Sprite stoneEffect( unitSprite );
    fheroes2::ApplyPalette( stoneEffect, PAL::GetPalette( PAL::PaletteType::GRAY ) );

    fheroes2::Sprite mixSprite( unitSprite );

    Cursor::Get().SetThemes( Cursor::WAR_POINTER );

    _currentUnit = &target;
    b_current_sprite = &mixSprite;

    AudioManager::PlaySound( M82::PARALIZE );

    uint32_t alpha = 0;
    uint32_t frame = 0;
    while ( le.HandleEvents( Game::isDelayNeeded( { Game::BATTLE_SPELL_DELAY } ) ) && Mixer::isPlaying( -1 ) ) {
        CheckGlobalEvents( le );

        if ( frame < 25 && Game::validateCustomAnimationDelay( Game::BATTLE_SPELL_DELAY ) ) {
            mixSprite = fheroes2::Sprite( unitSprite );
            fheroes2::AlphaBlit( stoneEffect, mixSprite, static_cast<uint8_t>( alpha ) );
            Redraw();

            alpha += 10;
            ++frame;
        }
    }

    _currentUnit = nullptr;
    b_current_sprite = nullptr;
}

void Battle::Interface::RedrawActionResurrectSpell( Unit & target, const Spell & spell )
{
    if ( !target.isValid() ) {
        // Restore direction of the creature, since it could be killed when it was reflected.
        target.UpdateDirection();

        Redraw();
        target.IncreaseAnimFrame();

        Game::passAnimationDelay( Game::BATTLE_SPELL_DELAY );

        LocalEvent & le = LocalEvent::Get();
        while ( le.HandleEvents( Game::isDelayNeeded( { Game::BATTLE_SPELL_DELAY } ) ) ) {
            CheckGlobalEvents( le );

            if ( Game::validateAnimationDelay( Game::BATTLE_SPELL_DELAY ) ) {
                if ( target.isFinishAnimFrame() ) {
                    // We have reached the end of animation.
                    break;
                }

                Redraw();
                target.IncreaseAnimFrame();
            }
        }
    }

    AudioManager::PlaySound( M82::FromSpell( spell.GetID() ) );

    RedrawTroopWithFrameAnimation( target, ICN::YINYANG, M82::UNKNOWN, target.GetHitPoints() == 0 ? RESURRECT : NONE );
}

void Battle::Interface::RedrawActionColdRaySpell( Unit & target )
{
    RedrawRaySpell( target, ICN::COLDRAY, M82::COLDRAY, 18 );
    RedrawTroopWithFrameAnimation( target, ICN::ICECLOUD, M82::UNKNOWN, NONE );
}

void Battle::Interface::RedrawRaySpell( const Unit & target, int spellICN, int spellSound, int32_t size )
{
    Cursor & cursor = Cursor::Get();
    LocalEvent & le = LocalEvent::Get();

    // Casting hero position
    const fheroes2::Point startingPos = arena.GetCurrentCommander() == opponent1->GetHero() ? opponent1->GetCastPosition() : opponent2->GetCastPosition();
    const fheroes2::Point targetPos = target.GetCenterPoint();

    const std::vector<fheroes2::Point> path = GetEuclideanLine( startingPos, targetPos, size );
    const uint32_t spriteCount = fheroes2::AGG::GetICNCount( spellICN );

    cursor.SetThemes( Cursor::WAR_POINTER );
    AudioManager::PlaySound( spellSound );

    size_t i = 0;
    while ( le.HandleEvents( Game::isDelayNeeded( { Game::BATTLE_DISRUPTING_DELAY } ) ) && i < path.size() ) {
        CheckGlobalEvents( le );

        if ( Game::validateAnimationDelay( Game::BATTLE_DISRUPTING_DELAY ) ) {
            const uint32_t frame = static_cast<uint32_t>( i * spriteCount / path.size() ); // it's safe to do such as i <= path.size()
            const fheroes2::Sprite & sprite = fheroes2::AGG::GetICN( spellICN, frame );
            fheroes2::Blit( sprite, _mainSurface, path[i].x - sprite.width() / 2, path[i].y - sprite.height() / 2 );
            RedrawPartialFinish();
            ++i;
        }
    }
}

void Battle::Interface::RedrawActionDisruptingRaySpell( const Unit & target )
{
    LocalEvent & le = LocalEvent::Get();

    RedrawRaySpell( target, ICN::DISRRAY, M82::DISRUPTR, 24 );

    // Part 2 - ripple effect
    const fheroes2::Sprite & unitSprite = fheroes2::AGG::GetICN( target.GetMonsterSprite(), target.GetFrame() );
    fheroes2::Sprite rippleSprite;

    const Unit * old_current = _currentUnit;
    _currentUnit = &target;
    _movingPos = { 0, 0 };

    uint32_t frame = 0;
    while ( le.HandleEvents( Game::isDelayNeeded( { Game::BATTLE_DISRUPTING_DELAY } ) ) && frame < 60 ) {
        CheckGlobalEvents( le );

        if ( Game::validateAnimationDelay( Game::BATTLE_DISRUPTING_DELAY ) ) {
            rippleSprite = fheroes2::CreateRippleEffect( unitSprite, frame );
            rippleSprite.setPosition( unitSprite.x(), unitSprite.y() );

            b_current_sprite = &rippleSprite;
            Redraw();

            frame += 2;
        }
    }

    _currentUnit = old_current;
    b_current_sprite = nullptr;
}

void Battle::Interface::RedrawActionDeathWaveSpell( const int32_t strength )
{
    Cursor & cursor = Cursor::Get();
    LocalEvent & le = LocalEvent::Get();
    _currentUnit = nullptr;
    cursor.SetThemes( Cursor::WAR_POINTER );

    // Set all non-dead troops animation to static and redraw the '_mainSurface'.
    SwitchAllUnitsAnimation( Monster_Info::STATIC );
    Redraw();

    fheroes2::Rect area = GetArea();
    // Cut out the battle log image so we don't use it in the death wave effect.
    area.height -= status.height;
    // And if listlog is open, then cut off it too.
    if ( listlog && listlog->isOpenLog() ) {
        area.height -= listlog->GetArea().height;
    }

    fheroes2::Image battleFieldCopy( area.width, area.height );
    fheroes2::Copy( _mainSurface, 0, 0, battleFieldCopy, 0, 0, area.width, area.height );

    // The death wave horizontal length in pixels.
    const int32_t waveLength = 38;
    const int32_t waveStep = 5;
    // A death wave parameter that limits the curve to one cosine period.
    const double waveLimit = waveLength / M_PI / 2;
    std::vector<int32_t> deathWaveCurve;
    deathWaveCurve.reserve( waveLength );

    // Calculate the "Death Wave" curve as one period of cosine, which starts from 0 with an amlutude of 1/2 and shifted down by 0.5.
    // So we get a smooth hill, which is the multiplied with 'strength' and shifted after that by -1px.
    // (The "Death Wave" curve has to shift the image and cosine starts from 0 so we add extra 1px).
    for ( int32_t posX = 0; posX < waveLength; ++posX ) {
        deathWaveCurve.push_back( static_cast<int32_t>( std::round( strength * ( cos( posX / waveLimit ) / 2 - 0.5 ) ) ) - 1 );
    }

    // Take into account that the Death Wave starts outside the battle screen.
    area.x -= waveLength;
    // The first frame of spell effect must have a part of the spell, so we start from its first position.
    int32_t position = waveStep;
    fheroes2::Display & display = fheroes2::Display::instance();

    // Prepare the blank image for the Death Wave spell effect with the transform layer equal to "0"
    fheroes2::Image spellEffect( waveLength, area.height );
    std::fill( spellEffect.transform(), spellEffect.transform() + static_cast<size_t>( waveLength * area.height ), static_cast<uint8_t>( 0 ) );

    AudioManager::PlaySound( M82::MNRDEATH );

    while ( le.HandleEvents( Game::isDelayNeeded( { Game::BATTLE_DISRUPTING_DELAY } ) ) && position < area.width + waveLength ) {
        CheckGlobalEvents( le );

        if ( Game::validateAnimationDelay( Game::BATTLE_DISRUPTING_DELAY ) ) {
            const int32_t wavePositionX = ( area.x + position < 0 ) ? 0 : ( area.x + position );
            const int32_t waveWidth = position > waveLength ? ( position > area.width ? ( waveLength - position + area.width ) : waveLength ) : position;
            const int32_t restorePositionX = ( wavePositionX < waveStep ) ? 0 : ( wavePositionX - waveStep );
            const int32_t restoreWidth = wavePositionX < waveStep ? wavePositionX : waveStep;

            const fheroes2::Rect renderArea( _interfacePosition.x + restorePositionX, _interfacePosition.y + area.y, waveWidth + restoreWidth, area.height );

            // Place a copy of the original image where the Death Wave effect was on the previous frame.
            fheroes2::Blit( battleFieldCopy, restorePositionX, area.y, display, renderArea.x, renderArea.y, restoreWidth, renderArea.height );

            // Place the Death Wave effect to its new position.
            fheroes2::CreateDeathWaveEffect( spellEffect, battleFieldCopy, position, deathWaveCurve );
            fheroes2::Blit( spellEffect, 0, 0, display, renderArea.x + restoreWidth, renderArea.y, waveWidth, area.height );

            // Render only the changed screen area.
            display.render( renderArea );

            position += waveStep;
        }
    }

    SwitchAllUnitsAnimation( Monster_Info::STATIC );
}

void Battle::Interface::RedrawActionColdRingSpell( int32_t dst, const TargetsInfo & targets )
{
    LocalEvent & le = LocalEvent::Get();

    const int icn = ICN::COLDRING;
    const int m82 = M82::FromSpell( Spell::COLDRING );
    uint32_t frame = 0;
    const fheroes2::Rect & center = Board::GetCell( dst )->GetPos();

    Cursor::Get().SetThemes( Cursor::WAR_POINTER );

    // set WNCE
    _currentUnit = nullptr;
    for ( TargetsInfo::const_iterator it = targets.begin(); it != targets.end(); ++it )
        if ( ( *it ).defender && ( *it ).damage )
            ( *it ).defender->SwitchAnimation( Monster_Info::WNCE );

    AudioManager::PlaySound( m82 );

    Game::passAnimationDelay( Game::BATTLE_SPELL_DELAY );

    while ( le.HandleEvents( Game::isDelayNeeded( { Game::BATTLE_SPELL_DELAY } ) ) && frame < fheroes2::AGG::GetICNCount( icn ) ) {
        CheckGlobalEvents( le );

        if ( Game::validateAnimationDelay( Game::BATTLE_SPELL_DELAY ) ) {
            RedrawPartialStart();

            const fheroes2::Sprite & sprite1 = fheroes2::AGG::GetICN( icn, frame );
            fheroes2::Blit( sprite1, _mainSurface, center.x + center.width / 2 + sprite1.x(), center.y + center.height / 2 + sprite1.y() );
            const fheroes2::Sprite & sprite2 = fheroes2::AGG::GetICN( icn, frame );
            fheroes2::Blit( sprite2, _mainSurface, center.x + center.width / 2 - sprite2.width() - sprite2.x(), center.y + center.height / 2 + sprite2.y(), true );
            RedrawPartialFinish();

            for ( TargetsInfo::const_iterator it = targets.begin(); it != targets.end(); ++it )
                if ( ( *it ).defender && ( *it ).damage )
                    ( *it ).defender->IncreaseAnimFrame( false );
            ++frame;
        }
    }

    for ( TargetsInfo::const_iterator it = targets.begin(); it != targets.end(); ++it )
        if ( ( *it ).defender ) {
            ( *it ).defender->SwitchAnimation( Monster_Info::STATIC );
            _currentUnit = nullptr;
        }
}

void Battle::Interface::RedrawActionHolyShoutSpell( const uint8_t strength )
{
    Cursor & cursor = Cursor::Get();
    LocalEvent & le = LocalEvent::Get();

    cursor.SetThemes( Cursor::WAR_POINTER );

    // Set all non-dead troops animation to static and redraw the '_mainSurface'.
    SwitchAllUnitsAnimation( Monster_Info::STATIC );
    Redraw();

    fheroes2::Rect area = GetArea();
    // Cut out the battle log image so we don't use it in the death wave effect.
    area.height -= status.height;
    // And if listlog is open, then cut off it too.
    if ( listlog && listlog->isOpenLog() ) {
        area.height -= listlog->GetArea().height;
    }

    fheroes2::Image battleFieldCopy( area.width, area.height );
    fheroes2::Copy( _mainSurface, 0, 0, battleFieldCopy, 0, 0, area.width, area.height );

    _currentUnit = nullptr;

    const uint32_t maxFrame = 20;
    const uint32_t halfMaxFrame = maxFrame / 2;

    // A vector of frames to animate the increase of the spell effect. The decrease will be shown in reverse frames order.
    // Initialize a vector with copies of battle field to use them in making the spell effect increase animation.
    // The initial vector size is smaller by 1 as the last frame will be diferent.
    const uint32_t spellEffectLastFrame = halfMaxFrame - 1;
    std::vector<fheroes2::Image> spellEffect( spellEffectLastFrame, battleFieldCopy );

    // The last frame is the full power of spell effect. It will be used to produce other frames.
    spellEffect.push_back( fheroes2::CreateHolyShoutEffect( battleFieldCopy, 4, strength ) );

    const uint32_t spellcastDelay = Game::ApplyBattleSpeed( 3000 ) / maxFrame;
    uint32_t frame = 0;
    uint8_t alpha = 30;
    const uint8_t alphaStep = 25;

    fheroes2::Display & display = fheroes2::Display::instance();
    const fheroes2::Rect renderArea( _interfacePosition.x + area.y, _interfacePosition.y + area.y, area.width, area.height );

<<<<<<< HEAD
    AudioManager::PlaySound( M82::MASSCURS );

    while ( le.HandleEvents() && frame < maxFrame ) {
=======
    // Immediately indicate that the delay has passed to render first frame immediately.
    Game::passCustomAnimationDelay( spellcastDelay );
    // Make sure that the first run is passed immediately.
    assert( !Game::isCustomDelayNeeded( spellcastDelay ) );

    while ( le.HandleEvents( Game::isCustomDelayNeeded( spellcastDelay ) ) && frame < 20 ) {
>>>>>>> 32871569
        CheckGlobalEvents( le );

        if ( Game::validateCustomAnimationDelay( spellcastDelay ) ) {
            // Display the maximum spell effect for 1 more 'spellcastDelay' without rendering a frame.
            if ( frame == halfMaxFrame ) {
                ++frame;
                continue;
            }

            // If the spell effect is increasing we generate the frame for it in the vector to use it also in decreasing animation.
            if ( frame < spellEffectLastFrame ) {
                fheroes2::AlphaBlit( spellEffect[spellEffectLastFrame], spellEffect[frame], alpha );
                alpha += alphaStep;
            }

            const uint32_t spellEffectFrame = frame < halfMaxFrame ? frame : maxFrame - frame - 1;
            fheroes2::Blit( spellEffect[spellEffectFrame], area.x, area.y, display, renderArea.x, renderArea.y, renderArea.width, renderArea.height );

            display.render( renderArea );

            ++frame;
        }
    }
}

void Battle::Interface::RedrawActionElementalStormSpell( const TargetsInfo & targets )
{
    LocalEvent & le = LocalEvent::Get();

    const int icn = ICN::STORM;
    const int m82 = M82::FromSpell( Spell::ELEMENTALSTORM );
    const int spriteSize = 54;
    const uint32_t icnCount = fheroes2::AGG::GetICNCount( icn );

    std::vector<fheroes2::Sprite> spriteCache;
    spriteCache.reserve( icnCount );
    for ( uint32_t i = 0; i < icnCount; ++i ) {
        spriteCache.push_back( fheroes2::AGG::GetICN( icn, i ) );
    }

    Cursor::Get().SetThemes( Cursor::WAR_POINTER );

    _currentUnit = nullptr;
    for ( TargetsInfo::const_iterator it = targets.begin(); it != targets.end(); ++it )
        if ( ( *it ).defender && ( *it ).damage )
            ( *it ).defender->SwitchAnimation( Monster_Info::WNCE );

    AudioManager::PlaySound( m82 );

    Game::passAnimationDelay( Game::BATTLE_SPELL_DELAY );

    uint32_t frame = 0;
    while ( le.HandleEvents( Game::isDelayNeeded( { Game::BATTLE_SPELL_DELAY } ) ) && frame < 60 ) {
        CheckGlobalEvents( le );

        if ( Game::validateAnimationDelay( Game::BATTLE_SPELL_DELAY ) ) {
            RedrawPartialStart();

            if ( icnCount > 0 ) {
                for ( int x = 0; x * spriteSize < _surfaceInnerArea.width; ++x ) {
                    const int idX = frame + x * 3;
                    const int offsetX = x * spriteSize;
                    for ( int y = 0; y * spriteSize < _surfaceInnerArea.height; ++y ) {
                        const fheroes2::Sprite & sprite = spriteCache[( idX + y ) % icnCount];
                        fheroes2::Blit( sprite, _mainSurface, offsetX + sprite.x(), y * spriteSize + sprite.y() );
                    }
                }
            }

            RedrawPartialFinish();

            for ( TargetsInfo::const_iterator it = targets.begin(); it != targets.end(); ++it )
                if ( ( *it ).defender && ( *it ).damage )
                    ( *it ).defender->IncreaseAnimFrame( false );
            ++frame;
        }
    }

    for ( TargetsInfo::const_iterator it = targets.begin(); it != targets.end(); ++it )
        if ( ( *it ).defender ) {
            ( *it ).defender->SwitchAnimation( Monster_Info::STATIC );
            _currentUnit = nullptr;
        }
}

void Battle::Interface::RedrawActionArmageddonSpell()
{
    Cursor & cursor = Cursor::Get();
    LocalEvent & le = LocalEvent::Get();
    fheroes2::Rect area = GetArea();

    area.height -= 37;

    fheroes2::Image spriteWhitening( area.width, area.height );
    fheroes2::Image spriteReddish( area.width, area.height );
    fheroes2::Copy( _mainSurface, area.x, area.y, spriteWhitening, 0, 0, area.width, area.height );
    fheroes2::Copy( _mainSurface, area.x, area.y, spriteReddish, 0, 0, area.width, area.height );

    cursor.SetThemes( Cursor::WAR_POINTER );

    _currentUnit = nullptr;
    AudioManager::PlaySound( M82::ARMGEDN );
    uint32_t alpha = 10;

    Game::passAnimationDelay( Game::BATTLE_SPELL_DELAY );

    while ( le.HandleEvents( Game::isDelayNeeded( { Game::BATTLE_SPELL_DELAY } ) ) && alpha < 100 ) {
        CheckGlobalEvents( le );

        if ( Game::validateAnimationDelay( Game::BATTLE_SPELL_DELAY ) ) {
            fheroes2::ApplyPalette( spriteWhitening, 9 );
            fheroes2::Blit( spriteWhitening, _mainSurface, area.x, area.y );
            RedrawPartialFinish();

            alpha += 10;
        }
    }

    fheroes2::ApplyPalette( spriteReddish, PAL::GetPalette( PAL::PaletteType::RED ) );
    fheroes2::Copy( spriteReddish, 0, 0, _mainSurface, area.x, area.y, area.width, area.height );

    while ( le.HandleEvents( Game::isDelayNeeded( { Game::BATTLE_SPELL_DELAY } ) ) && Mixer::isPlaying( -1 ) ) {
        CheckGlobalEvents( le );

        if ( Game::validateAnimationDelay( Game::BATTLE_SPELL_DELAY ) ) {
            const int32_t offsetX = static_cast<int32_t>( Rand::Get( 0, 14 ) ) - 7;
            const int32_t offsetY = static_cast<int32_t>( Rand::Get( 0, 14 ) ) - 7;
            const fheroes2::Rect initialArea( area );
            fheroes2::Rect original = initialArea ^ fheroes2::Rect( area.x + offsetX, area.y + offsetY, area.width, area.height );

            fheroes2::Rect shifted( initialArea.x - original.x, initialArea.y - original.y, original.width, original.height );
            if ( shifted.x < 0 ) {
                const int32_t offset = -shifted.x;
                shifted.x = 0;
                original.x += offset;
                shifted.width -= offset;
                shifted.x = 0;
            }
            if ( shifted.y < 0 ) {
                const int32_t offset = -shifted.y;
                shifted.y = 0;
                original.y += offset;
                shifted.height -= offset;
                shifted.y = 0;
            }
            fheroes2::Blit( spriteReddish, shifted.x, shifted.y, _mainSurface, original.x, original.y, shifted.width, shifted.height );

            RedrawPartialFinish();
        }
    }
}

void Battle::Interface::RedrawActionEarthQuakeSpell( const std::vector<int> & targets )
{
    Cursor & cursor = Cursor::Get();
    LocalEvent & le = LocalEvent::Get();
    fheroes2::Rect area = GetArea();

    uint32_t frame = 0;
    area.height -= 38;

    cursor.SetThemes( Cursor::WAR_POINTER );

    fheroes2::Image sprite( area.width, area.height );
    fheroes2::Copy( _mainSurface, area.x, area.y, sprite, 0, 0, area.width, area.height );

    _currentUnit = nullptr;
    AudioManager::PlaySound( M82::ERTHQUAK );

    Game::passAnimationDelay( Game::BATTLE_SPELL_DELAY );

    // draw earth quake
    while ( le.HandleEvents( Game::isDelayNeeded( { Game::BATTLE_SPELL_DELAY } ) ) && frame < 18 ) {
        CheckGlobalEvents( le );

        if ( Game::validateAnimationDelay( Game::BATTLE_SPELL_DELAY ) ) {
            const int32_t offsetX = static_cast<int32_t>( Rand::Get( 0, 14 ) ) - 7;
            const int32_t offsetY = static_cast<int32_t>( Rand::Get( 0, 14 ) ) - 7;
            const fheroes2::Rect initialArea( area );
            fheroes2::Rect original = initialArea ^ fheroes2::Rect( area.x + offsetX, area.y + offsetY, area.width, area.height );

            fheroes2::Rect shifted( initialArea.x - original.x, initialArea.y - original.y, original.width, original.height );
            if ( shifted.x < 0 ) {
                const int32_t offset = -shifted.x;
                shifted.x = 0;
                original.x += offset;
                shifted.width -= offset;
                shifted.x = 0;
            }
            if ( shifted.y < 0 ) {
                const int32_t offset = -shifted.y;
                shifted.y = 0;
                original.y += offset;
                shifted.height -= offset;
                shifted.y = 0;
            }

            fheroes2::Blit( sprite, shifted.x, shifted.y, _mainSurface, original.x, original.y, shifted.width, shifted.height );

            RedrawPartialFinish();
            ++frame;
        }
    }

    // draw cloud
    const int icn = ICN::LICHCLOD;
    frame = 0;

    AudioManager::PlaySound( M82::CATSND02 );

    Game::passAnimationDelay( Game::BATTLE_SPELL_DELAY );

    while ( le.HandleEvents( Game::isDelayNeeded( { Game::BATTLE_SPELL_DELAY } ) ) && frame < fheroes2::AGG::GetICNCount( icn ) ) {
        CheckGlobalEvents( le );

        if ( Game::validateAnimationDelay( Game::BATTLE_SPELL_DELAY ) ) {
            RedrawPartialStart();

            for ( std::vector<int>::const_iterator it = targets.begin(); it != targets.end(); ++it ) {
                fheroes2::Point pt2 = Catapult::GetTargetPosition( *it, true );

                pt2.x += area.x;
                pt2.y += area.y;

                const fheroes2::Sprite & spriteCloud = fheroes2::AGG::GetICN( icn, frame );
                fheroes2::Blit( spriteCloud, _mainSurface, pt2.x + spriteCloud.x(), pt2.y + spriteCloud.y() );
            }

            RedrawPartialFinish();

            ++frame;
        }
    }
}

void Battle::Interface::RedrawActionRemoveMirrorImage( const std::vector<Unit *> & mirrorImages )
{
    if ( mirrorImages.empty() ) // nothing to animate
        return;

    LocalEvent & le = LocalEvent::Get();

    uint8_t frameId = 10;
    const uint8_t alphaStep = 25;

    while ( le.HandleEvents( Game::isDelayNeeded( { Game::BATTLE_FRAME_DELAY } ) ) && frameId > 0 ) {
        CheckGlobalEvents( le );

        if ( Game::validateAnimationDelay( Game::BATTLE_FRAME_DELAY ) ) {
            const uint8_t alpha = frameId * alphaStep;
            for ( Unit * unit : mirrorImages ) {
                if ( unit != nullptr ) {
                    unit->SetCustomAlpha( alpha );
                }
            }

            Redraw();

            --frameId;
        }
    }
    status.SetMessage( _( "The mirror image is destroyed!" ), true );
}

void Battle::Interface::RedrawTargetsWithFrameAnimation( int32_t dst, const TargetsInfo & targets, int icn, int m82, int repeatCount )
{
    LocalEvent & le = LocalEvent::Get();

    uint32_t frame = 0;
    const fheroes2::Rect & center = Board::GetCell( dst )->GetPos();

    Cursor::Get().SetThemes( Cursor::WAR_POINTER );

    _currentUnit = nullptr;
    for ( TargetsInfo::const_iterator it = targets.begin(); it != targets.end(); ++it )
        if ( ( *it ).defender && ( *it ).damage )
            ( *it ).defender->SwitchAnimation( Monster_Info::WNCE );

    AudioManager::PlaySound( m82 );

    uint32_t frameCount = fheroes2::AGG::GetICNCount( icn );

    Game::passAnimationDelay( Game::BATTLE_SPELL_DELAY );

    while ( le.HandleEvents( Game::isDelayNeeded( { Game::BATTLE_SPELL_DELAY } ) ) && frame < frameCount ) {
        CheckGlobalEvents( le );

        if ( Game::validateAnimationDelay( Game::BATTLE_SPELL_DELAY ) ) {
            RedrawPartialStart();

            const fheroes2::Sprite & sprite = fheroes2::AGG::GetICN( icn, frame );
            fheroes2::Blit( sprite, _mainSurface, center.x + center.width / 2 + sprite.x(), center.y + center.height / 2 + sprite.y() );
            RedrawPartialFinish();

            for ( TargetsInfo::const_iterator it = targets.begin(); it != targets.end(); ++it )
                if ( ( *it ).defender && ( *it ).damage )
                    ( *it ).defender->IncreaseAnimFrame( false );
            ++frame;

            if ( frame == frameCount && repeatCount > 0 ) {
                --repeatCount;
                frame = 0;
            }
        }
    }

    for ( TargetsInfo::const_iterator it = targets.begin(); it != targets.end(); ++it )
        if ( ( *it ).defender ) {
            ( *it ).defender->SwitchAnimation( Monster_Info::STATIC );
            _currentUnit = nullptr;
        }
}

fheroes2::Point CalculateSpellPosition( const Battle::Unit & target, int spellICN, const fheroes2::Sprite & spellSprite )
{
    const fheroes2::Rect & pos = target.GetRectPosition();

    // Get the sprite for the first frame, so its center not shift if the creature is animating (instead of target.GetFrame()).
    const fheroes2::Sprite & unitSprite = fheroes2::AGG::GetICN( target.GetMonsterSprite(), target.animation.firstFrame() );

    // Bottom-left corner (default) position with spell offset applied
    fheroes2::Point result( pos.x + spellSprite.x(), pos.y + pos.height + cellYOffset + spellSprite.y() );

    switch ( spellICN ) {
    case ICN::SHIELD:
        // in front of the unit
        result.x += target.isReflect() ? -pos.width / ( target.isWide() ? 2 : 1 ) : pos.width;
        result.y += unitSprite.y() / 2;
        break;
    case ICN::BLIND: {
        // unit's eyes
        const fheroes2::Point & offset = target.animation.getBlindOffset();

        // calculate OG Heroes2 unit position to apply offset to
        const int rearCenterX = ( target.isWide() && target.isReflect() ) ? pos.width * 3 / 4 : CELLW / 2;

        // Overwrite result with custom blind value
        result.x += rearCenterX + ( target.isReflect() ? -offset.x : offset.x );
        result.y += offset.y;
        break;
    }
    case ICN::STONSKIN:
    case ICN::STELSKIN:
        // bottom center point
        result.x += pos.width / 2;
        break;
    case ICN::REDDEATH:
        // Shift spell sprite position for wide ceature to its head.
        result.x += pos.width / 2 + ( target.isReflect() ? ( 1 - spellSprite.width() - 2 * spellSprite.x() - pos.width / 8 ) : ( pos.width / 8 ) );
        result.y -= pos.height - 4;
        break;
    case ICN::MAGIC08:
        // Position shifts for the Holy Shout spell to be closer to OG.
        result.x += pos.width / 2 + ( target.isReflect() ? 12 : 0 );
        result.y += unitSprite.y() / 2 - 1;
        break;
    default:
        // center point of the unit
        result.x += pos.width / 2;
        result.y += unitSprite.y() / 2;
        break;
    }

    if ( result.y < 0 ) {
        const int maximumY = fheroes2::AGG::GetAbsoluteICNHeight( spellICN );
        result.y = maximumY + spellSprite.y();
    }

    return result;
}

void Battle::Interface::RedrawTargetsWithFrameAnimation( const TargetsInfo & targets, int icn, int m82, bool wnce )
{
    LocalEvent & le = LocalEvent::Get();

    // A vector for creatures made by Mirror Image spell which will be destroyed by current spell.
    std::vector<Unit *> mirrorImages;

    Cursor::Get().SetThemes( Cursor::WAR_POINTER );

    _currentUnit = nullptr;

    if ( wnce ) {
        int32_t deathColor = Color::UNUSED;

        for ( const TargetInfo & target : targets ) {
            Unit * defender = target.defender;
            if ( defender == nullptr ) {
                continue;
            }

            if ( defender->isModes( CAP_MIRRORIMAGE ) ) {
                mirrorImages.push_back( defender );
            }

            // If the creature was killed set its death animation.
            if ( !defender->isValid() ) {
                // Destroy linked mirror to a dead creature.
                if ( defender->isModes( CAP_MIRROROWNER ) ) {
                    mirrorImages.push_back( defender->GetMirror() );
                }

                defender->SwitchAnimation( Monster_Info::KILL );
                AudioManager::PlaySound( defender->M82Kill() );

                // Set the color of the dead creature to tell heroes about it.
                deathColor = defender->GetArmyColor();
            }
            // If the creature is damaged but is still alive set its wince animation.
            else if ( target.damage ) {
                defender->SwitchAnimation( Monster_Info::WNCE_UP );
                AudioManager::PlaySound( defender->M82Wnce() );
            }

            SetHeroAnimationReactionToTroopDeath( deathColor );
        }
    }

    // For certain spells reflect the spell sprite if the creature is reflected.
    const bool isReflectICN = ( icn == ICN::SHIELD || icn == ICN::REDDEATH || icn == ICN::MAGIC08 );
    // Set the defender wince animation state.
    bool isDefenderAnimating = wnce;
    const uint32_t maxFrame = fheroes2::AGG::GetICNCount( icn );
    uint32_t frame = 0;

    AudioManager::PlaySound( m82 );

    Game::passAnimationDelay( Game::BATTLE_SPELL_DELAY );

    while ( le.HandleEvents( Game::isDelayNeeded( { Game::BATTLE_SPELL_DELAY } ) ) && ( frame < maxFrame || isDefenderAnimating ) ) {
        CheckGlobalEvents( le );

        if ( Game::validateAnimationDelay( Game::BATTLE_SPELL_DELAY ) ) {
            RedrawPartialStart();

            if ( frame < maxFrame ) {
                for ( const auto & target : targets ) {
                    if ( target.defender ) {
                        const bool reflect = ( isReflectICN && target.defender->isReflect() );
                        const fheroes2::Sprite & spellSprite = fheroes2::AGG::GetICN( icn, frame );
                        const fheroes2::Point & pos = CalculateSpellPosition( *target.defender, icn, spellSprite );
                        fheroes2::Blit( spellSprite, _mainSurface, pos.x, pos.y, reflect );
                    }
                }
            }

            RedrawPartialFinish();

            // Reset the defender wince animation state.
            isDefenderAnimating = false;

            if ( wnce ) {
                for ( const TargetInfo & target : targets ) {
                    if ( target.defender == nullptr ) {
                        continue;
                    }

                    // Fully animate creature death.
                    if ( !target.defender->isValid() ) {
                        target.defender->IncreaseAnimFrame( false );

                        // If the death animation is still in process then set isDefenderAnimating to false.
                        isDefenderAnimating |= !target.defender->isFinishAnimFrame();
                    }
                    else if ( target.damage ) {
                        // If the target has taken damage and is not killed.
                        // Check if the current animation is not finished.
                        if ( !target.defender->isFinishAnimFrame() ) {
                            target.defender->IncreaseAnimFrame( false );
                        }
                        else if ( frame >= maxFrame && target.defender->GetAnimationState() == Monster_Info::WNCE_UP ) {
                            // If the main spell sprite animation and WNCE_UP are finised then switch unit animation to WNCE_DOWN.
                            target.defender->SwitchAnimation( Monster_Info::WNCE_DOWN );
                        }
                        else if ( target.defender->GetAnimationState() == Monster_Info::WNCE_DOWN ) {
                            // If the WNCE_DOWN animation is finished, then set STATIC animation to the target.
                            target.defender->SwitchAnimation( Monster_Info::STATIC );
                        }

                        // If not all damaged (and not killed) units are set to STATIC animation then set isDefenderAnimating to false.
                        isDefenderAnimating |= !( target.defender->GetAnimationState() == Monster_Info::STATIC );
                    }
                }
            }

            ++frame;
        }
    }

    if ( !mirrorImages.empty() ) {
        // Fade away animation for destroyed mirror images.
        RedrawActionRemoveMirrorImage( mirrorImages );
    }
}

void Battle::Interface::RedrawTroopWithFrameAnimation( Unit & b, int icn, int m82, CreatueSpellAnimation animation )
{
    LocalEvent & le = LocalEvent::Get();

    uint32_t frame = 0;
    const bool reflect = ( icn == ICN::SHIELD && b.isReflect() );

    Cursor::Get().SetThemes( Cursor::WAR_POINTER );

    if ( animation == WINCE ) {
        _currentUnit = nullptr;
        b.SwitchAnimation( Monster_Info::WNCE );
    }
    else if ( animation == RESURRECT ) {
        _currentUnit = nullptr;
        b.SwitchAnimation( Monster_Info::KILL, true );
    }

    AudioManager::PlaySound( m82 );

    Game::passAnimationDelay( Game::BATTLE_SPELL_DELAY );

    while ( le.HandleEvents( Game::isDelayNeeded( { Game::BATTLE_SPELL_DELAY } ) ) && frame < fheroes2::AGG::GetICNCount( icn ) ) {
        CheckGlobalEvents( le );

        if ( Game::validateAnimationDelay( Game::BATTLE_SPELL_DELAY ) ) {
            RedrawPartialStart();

            const fheroes2::Sprite & spellSprite = fheroes2::AGG::GetICN( icn, frame );
            const fheroes2::Point & pos = CalculateSpellPosition( b, icn, spellSprite );
            fheroes2::Blit( spellSprite, _mainSurface, pos.x, pos.y, reflect );
            RedrawPartialFinish();

            if ( animation != NONE ) {
                if ( animation == RESURRECT ) {
                    if ( b.isFinishAnimFrame() )
                        b.SwitchAnimation( Monster_Info::STATIC );
                }
                b.IncreaseAnimFrame( false );
            }
            ++frame;
        }
    }

    if ( animation != NONE ) {
        b.SwitchAnimation( Monster_Info::STATIC );
        _currentUnit = nullptr;
    }
}

void Battle::Interface::RedrawBridgeAnimation( const bool bridgeDownAnimation )
{
    LocalEvent & le = LocalEvent::Get();

    _bridgeAnimation.animationIsRequired = true;

    _bridgeAnimation.currentFrameId = bridgeDownAnimation ? BridgeMovementAnimation::UP_POSITION : BridgeMovementAnimation::DOWN_POSITION;

    if ( bridgeDownAnimation )
        AudioManager::PlaySound( M82::DRAWBRG );

    while ( le.HandleEvents( Game::isDelayNeeded( { Game::BATTLE_BRIDGE_DELAY } ) ) ) {
        if ( bridgeDownAnimation ) {
            if ( _bridgeAnimation.currentFrameId < BridgeMovementAnimation::DOWN_POSITION )
                break;
        }
        else {
            if ( _bridgeAnimation.currentFrameId > BridgeMovementAnimation::UP_POSITION )
                break;
        }

        CheckGlobalEvents( le );

        if ( Game::validateAnimationDelay( Game::BATTLE_BRIDGE_DELAY ) ) {
            Redraw();

            if ( bridgeDownAnimation )
                --_bridgeAnimation.currentFrameId;
            else
                ++_bridgeAnimation.currentFrameId;
        }
    }

    _bridgeAnimation.animationIsRequired = false;

    if ( !bridgeDownAnimation )
        AudioManager::PlaySound( M82::DRAWBRG );
}

bool Battle::Interface::IdleTroopsAnimation() const
{
    if ( Game::validateAnimationDelay( Game::BATTLE_IDLE_DELAY ) ) {
        const bool redrawNeeded = arena.GetForce1().animateIdleUnits();
        return arena.GetForce2().animateIdleUnits() || redrawNeeded;
    }

    return false;
}

void Battle::Interface::ResetIdleTroopAnimation() const
{
    arena.GetForce1().resetIdleAnimation();
    arena.GetForce2().resetIdleAnimation();
}

void Battle::Interface::SwitchAllUnitsAnimation( const int32_t animationState ) const
{
    for ( Battle::Unit * unit : arena.GetForce1() ) {
        if ( unit->isValid() ) {
            unit->SwitchAnimation( animationState );
        }
    }
    for ( Battle::Unit * unit : arena.GetForce2() ) {
        if ( unit->isValid() ) {
            unit->SwitchAnimation( animationState );
        }
    }
}

void Battle::Interface::CheckGlobalEvents( LocalEvent & le )
{
    // Animation of the currently active unit's contour
    if ( Game::validateAnimationDelay( Game::BATTLE_SELECTED_UNIT_DELAY ) ) {
        UpdateContourColor();
    }

    // Animation of heroes
    if ( Game::validateAnimationDelay( Game::BATTLE_OPPONENTS_DELAY ) ) {
        if ( opponent1 && opponent1->updateAnimationState() ) {
            humanturn_redraw = true;
        }

        if ( opponent2 && opponent2->updateAnimationState() ) {
            humanturn_redraw = true;
        }
    }

    // Animation of flags
    if ( Game::validateAnimationDelay( Game::BATTLE_FLAGS_DELAY ) ) {
        ++animation_flags_frame;
        humanturn_redraw = true;
    }

    // Interrupting auto battle
    if ( arena.AutoBattleInProgress() && arena.CanToggleAutoBattle()
         && ( le.MouseClickLeft( btn_auto.area() )
              || ( le.KeyPress()
                   && ( Game::HotKeyPressEvent( Game::HotKeyEvent::BATTLE_AUTO_SWITCH )
                        || ( Game::HotKeyPressEvent( Game::HotKeyEvent::DEFAULT_CANCEL )
                             && fheroes2::showMessage( fheroes2::Text( "", {} ),
                                                       fheroes2::Text( _( "Are you sure you want to interrupt the auto battle?" ), fheroes2::FontType::normalWhite() ),
                                                       Dialog::YES | Dialog::NO )
                                    == Dialog::YES ) ) ) ) ) {
        _interruptAutoBattleForColor = arena.GetCurrentColor();
    }
}

void Battle::Interface::ProcessingHeroDialogResult( int res, Actions & a )
{
    switch ( res ) {
    // cast
    case 1: {
        const HeroBase * hero = _currentUnit->GetCurrentOrArmyCommander();

        if ( hero ) {
            if ( hero->HaveSpellBook() ) {
                std::string msg;

                if ( arena.isDisableCastSpell( Spell::NONE, &msg ) ) {
                    Dialog::Message( "", msg, Font::BIG, Dialog::OK );
                }
                else {
                    std::function<void( const std::string & )> statusCallback = [this]( const std::string & statusStr ) {
                        status.SetMessage( statusStr );
                        status.Redraw( fheroes2::Display::instance() );
                    };

                    const Spell spell = hero->OpenSpellBook( SpellBook::Filter::CMBT, true, true, &statusCallback );
                    if ( spell.isValid() ) {
                        assert( spell.isCombat() );

                        if ( arena.isDisableCastSpell( spell, &msg ) ) {
                            Dialog::Message( "", msg, Font::BIG, Dialog::OK );
                        }
                        else {
                            std::string error;

                            if ( hero->CanCastSpell( spell, &error ) ) {
                                if ( spell.isApplyWithoutFocusObject() ) {
                                    a.emplace_back( CommandType::MSG_BATTLE_CAST, spell.GetID(), -1 );

                                    humanturn_redraw = true;
                                    humanturn_exit = true;
                                }
                                else {
                                    humanturn_spell = spell;
                                }
                            }
                            else {
                                Dialog::Message( _( "Error" ), error, Font::BIG, Dialog::OK );
                            }
                        }
                    }
                }
            }
            else
                Dialog::Message( "", _( "No spells to cast." ), Font::BIG, Dialog::OK );
        }
        break;
    }

    // retreat
    case 2: {
        if ( arena.CanRetreatOpponent( _currentUnit->GetCurrentOrArmyColor() ) ) {
            if ( Dialog::YES == Dialog::Message( "", _( "Are you sure you want to retreat?" ), Font::BIG, Dialog::YES | Dialog::NO ) ) {
                a.emplace_back( CommandType::MSG_BATTLE_RETREAT );
                a.emplace_back( CommandType::MSG_BATTLE_END_TURN, _currentUnit->GetUID() );
                humanturn_exit = true;
            }
        }
        else {
            Dialog::Message( "", _( "Retreat disabled" ), Font::BIG, Dialog::OK );
        }
        break;
    }

    // surrender
    case 3: {
        if ( arena.CanSurrenderOpponent( _currentUnit->GetCurrentOrArmyColor() ) ) {
            const HeroBase * enemy = arena.getEnemyCommander( arena.GetCurrentColor() );

            if ( enemy ) {
                const int32_t cost = arena.GetCurrentForce().GetSurrenderCost();
                Kingdom & kingdom = world.GetKingdom( arena.GetCurrentColor() );

                if ( DialogBattleSurrender( *enemy, cost, kingdom ) ) {
                    a.emplace_back( CommandType::MSG_BATTLE_SURRENDER );
                    a.emplace_back( CommandType::MSG_BATTLE_END_TURN, _currentUnit->GetUID() );
                    humanturn_exit = true;
                }
            }
        }
        else {
            Dialog::Message( "", _( "Surrender disabled" ), Font::BIG, Dialog::OK );
        }
        break;
    }

    default:
        break;
    }
}

Battle::PopupDamageInfo::PopupDamageInfo()
    : Dialog::FrameBorder( 5 )
    , _cell( nullptr )
    , _attacker( nullptr )
    , _defender( nullptr )
    , _redraw( false )
{}

void Battle::PopupDamageInfo::setBattleUIRect( const fheroes2::Rect & battleUIRect )
{
    _battleUIRect = battleUIRect;
}

void Battle::PopupDamageInfo::SetInfo( const Cell * cell, const Unit * attacker, const Unit * defender )
{
    if ( cell == nullptr || attacker == nullptr || defender == nullptr ) {
        return;
    }

    if ( !Settings::Get().isBattleShowDamageInfoEnabled() || !Game::validateAnimationDelay( Game::BATTLE_POPUP_DELAY ) ) {
        return;
    }

    _redraw = true;
    _cell = cell;
    _attacker = attacker;
    _defender = defender;
}

void Battle::PopupDamageInfo::Reset()
{
    if ( _redraw ) {
        _redraw = false;
        _cell = nullptr;
        _attacker = nullptr;
        _defender = nullptr;
    }

    Game::AnimateResetDelay( Game::BATTLE_POPUP_DELAY );
}

void Battle::PopupDamageInfo::Redraw() const
{
    if ( !_redraw ) {
        return;
    }

    assert( _cell != nullptr && _attacker != nullptr && _defender != nullptr );

    uint32_t minDamage = _attacker->CalculateMinDamage( *_defender );
    uint32_t maxDamage = _attacker->CalculateMaxDamage( *_defender );

    if ( _attacker->Modes( SP_BLESS ) ) {
        minDamage = maxDamage;
    }
    else if ( _attacker->Modes( SP_CURSE ) ) {
        maxDamage = minDamage;
    }

    std::string str = minDamage == maxDamage ? _( "Damage: %{max}" ) : _( "Damage: %{min} - %{max}" );

    StringReplace( str, "%{min}", minDamage );
    StringReplace( str, "%{max}", maxDamage );

    Text damageText( str, Font::SMALL );

    const uint32_t minNumKilled = _defender->HowManyWillKilled( minDamage );
    const uint32_t maxNumKilled = _defender->HowManyWillKilled( maxDamage );

    assert( minNumKilled <= _defender->GetCount() && maxNumKilled <= _defender->GetCount() );

    str = minNumKilled == maxNumKilled ? _( "Perish: %{max}" ) : _( "Perish: %{min} - %{max}" );

    StringReplace( str, "%{min}", minNumKilled );
    StringReplace( str, "%{max}", maxNumKilled );

    Text killedText( str, Font::SMALL );

    const fheroes2::Rect & cellRect = _cell->GetPos();

    // Get the border width and set the popup parameters.
    const int borderWidth = BorderWidth();
    const int x = _battleUIRect.x + cellRect.x + cellRect.width;
    const int y = _battleUIRect.y + cellRect.y;
    const int w = std::max( damageText.w(), killedText.w() ) + 2 * borderWidth;
    const int h = damageText.h() + killedText.h() + 2 * borderWidth;

    // If the damage info popup doesn't fit the battlefield draw surface, then try to place it on the left side of the cell
    const bool isLeftSidePopup = ( cellRect.x + cellRect.width + w ) > _battleUIRect.width;
    const fheroes2::Rect borderRect( isLeftSidePopup ? ( x - w - cellRect.width - borderWidth ) : x, y, w, h );

    Dialog::FrameBorder::RenderOther( fheroes2::AGG::GetICN( ICN::CELLWIN, 1 ), borderRect );

    const int leftTextBorder = borderRect.x + borderWidth;
    damageText.Blit( leftTextBorder, borderRect.y + borderWidth );
    killedText.Blit( leftTextBorder, borderRect.y + borderRect.height / 2 );
}<|MERGE_RESOLUTION|>--- conflicted
+++ resolved
@@ -5060,18 +5060,14 @@
     fheroes2::Display & display = fheroes2::Display::instance();
     const fheroes2::Rect renderArea( _interfacePosition.x + area.y, _interfacePosition.y + area.y, area.width, area.height );
 
-<<<<<<< HEAD
-    AudioManager::PlaySound( M82::MASSCURS );
-
-    while ( le.HandleEvents() && frame < maxFrame ) {
-=======
     // Immediately indicate that the delay has passed to render first frame immediately.
     Game::passCustomAnimationDelay( spellcastDelay );
     // Make sure that the first run is passed immediately.
     assert( !Game::isCustomDelayNeeded( spellcastDelay ) );
-
-    while ( le.HandleEvents( Game::isCustomDelayNeeded( spellcastDelay ) ) && frame < 20 ) {
->>>>>>> 32871569
+    
+    AudioManager::PlaySound( M82::MASSCURS );
+
+    while ( le.HandleEvents( Game::isCustomDelayNeeded( spellcastDelay ) ) && frame < maxFrame ) {
         CheckGlobalEvents( le );
 
         if ( Game::validateCustomAnimationDelay( spellcastDelay ) ) {
