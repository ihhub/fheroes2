/***************************************************************************
 *   Copyright (C) 2010 by Andrey Afletdinov <fheroes2@gmail.com>          *
 *                                                                         *
 *   Part of the Free Heroes2 Engine:                                      *
 *   http://sourceforge.net/projects/fheroes2                              *
 *                                                                         *
 *   This program is free software; you can redistribute it and/or modify  *
 *   it under the terms of the GNU General Public License as published by  *
 *   the Free Software Foundation; either version 2 of the License, or     *
 *   (at your option) any later version.                                   *
 *                                                                         *
 *   This program is distributed in the hope that it will be useful,       *
 *   but WITHOUT ANY WARRANTY; without even the implied warranty of        *
 *   MERCHANTABILITY or FITNESS FOR A PARTICULAR PURPOSE.  See the         *
 *   GNU General Public License for more details.                          *
 *                                                                         *
 *   You should have received a copy of the GNU General Public License     *
 *   along with this program; if not, write to the                         *
 *   Free Software Foundation, Inc.,                                       *
 *   59 Temple Place - Suite 330, Boston, MA  02111-1307, USA.             *
 ***************************************************************************/

#include <algorithm>

#include "agg.h"
#include "battle_arena.h"
#include "battle_bridge.h"
#include "battle_catapult.h"
#include "battle_cell.h"
#include "battle_command.h"
#include "battle_interface.h"
#include "battle_tower.h"
#include "battle_troop.h"
#include "castle.h"
#include "cursor.h"
#include "engine.h"
#include "game.h"
#include "ground.h"
#include "interface_list.h"
#include "kingdom.h"
#include "pocketpc.h"
#include "race.h"
#include "settings.h"
#include "world.h"

#define ARMYORDERW 40

namespace
{
    struct LightningPoint
    {
        explicit LightningPoint( const Point & p = Point(), uint32_t thick = 1 )
            : point( p )
            , thickness( thick )
        {}

        Point point;
        uint32_t thickness;
    };

    std::vector<std::pair<LightningPoint, LightningPoint> > GenerateLightning( const Point & src, const Point & dst )
    {
        const int distance = static_cast<int>( src.distance( dst ) );
        const double angle = src.getAngle( dst );

        uint32_t iterationCount = ( distance + 50 ) / 100;
        if ( iterationCount < 3 )
            iterationCount = 3;
        if ( iterationCount > 5 )
            iterationCount = 5;

        std::vector<std::pair<LightningPoint, LightningPoint> > lines;
        lines.push_back( std::make_pair( LightningPoint( Point( 0, 0 ), 5 ), LightningPoint( Point( distance, 0 ), 3 ) ) );

        int maxOffset = distance;

        for ( int step = 0; step < iterationCount; ++step ) {
            std::vector<std::pair<LightningPoint, LightningPoint> > oldLines;
            std::swap( lines, oldLines );

            for ( size_t i = 0; i < oldLines.size(); ++i ) {
                const int diffX = ( oldLines[i].first.point.x - oldLines[i].second.point.x );
                Point middle( oldLines[i].first.point + oldLines[i].second.point );
                middle.x /= 2;
                middle.y /= 2;

                const bool isPositive = ( Rand::Get( 1, 2 ) == 1 );
                int offsetY = static_cast<int>( Rand::Get( 1, 10 ) ) * maxOffset / 100;
                if ( offsetY < 1 )
                    offsetY = 1;

                middle.y += isPositive ? offsetY : -offsetY;

                const uint32_t middleThickness = ( oldLines[i].first.thickness + oldLines[i].second.thickness ) / 2;

                const LightningPoint middlePoint( middle, middleThickness );

                lines.push_back( std::make_pair( oldLines[i].first, middlePoint ) );
                lines.push_back( std::make_pair( middlePoint, oldLines[i].second ) );

                if ( Rand::Get( 1, 4 ) == 1 ) { // 25%
                    offsetY = static_cast<int>( Rand::Get( 1, 10 ) ) * maxOffset / 100;
                    const int x = ( middle.x - oldLines[i].first.point.x ) * 0.7 + middle.x;
                    const int y = ( middle.y - oldLines[i].first.point.y ) * 0.7 + middle.y + ( isPositive ? offsetY : -offsetY );
                    lines.push_back( std::make_pair( middlePoint, LightningPoint( Point( x, y ), 1 ) ) );
                }
            }

            maxOffset /= 2;
        }

        for ( size_t i = 0; i < lines.size(); ++i ) {
            lines[i].first.point = lines[i].first.point.rotate( angle ) + src;
            lines[i].second.point = lines[i].second.point.rotate( angle ) + src;
        }

        return lines;
    }

    void RedrawLightning( const std::vector<std::pair<LightningPoint, LightningPoint> > & lightning, const RGBA & color, Surface & surface, const Rect & roi = Rect() )
    {
        for ( size_t i = 0; i < lightning.size(); ++i ) {
            const Point & first = lightning[i].first.point;
            const Point & second = lightning[i].second.point;
            const bool isHorizontal = std::abs( first.x - second.x ) >= std::abs( first.y - second.y );
            const int xOffset = isHorizontal ? 0 : 1;
            const int yOffset = isHorizontal ? 1 : 0;

            surface.DrawLine( first, second, color, roi );

            for ( uint32_t thickness = 1; thickness < lightning[i].second.thickness; ++thickness ) {
                const bool isUpper = ( ( thickness % 2 ) == 1 );
                const int offset = isUpper ? ( thickness + 1 ) / 2 : -static_cast<int>( ( thickness + 1 ) / 2 );
                const int x = xOffset * offset;
                const int y = yOffset * offset;

                surface.DrawLine( Point( first.x + x, first.y + y ), Point( second.x + x, second.y + y ), color, roi );
            }

            for ( uint32_t thickness = lightning[i].second.thickness; thickness < lightning[i].first.thickness; ++thickness ) {
                const bool isUpper = ( ( thickness % 2 ) == 1 );
                const int offset = isUpper ? ( thickness + 1 ) / 2 : -static_cast<int>( ( thickness + 1 ) / 2 );

                surface.DrawLine( Point( first.x + xOffset * offset, first.y + yOffset * offset ), second, color, roi );
            }
        }
    }
}

namespace Battle
{
    int GetIndexIndicator( const Unit & );
    int GetSwordCursorDirection( int );
    int GetDirectionFromCursorSword( u32 );
    int GetCursorFromSpell( int );

    struct CursorPosition
    {
        CursorPosition()
            : index( -1 )
        {}

        Point coord;
        s32 index;
    };

    class StatusListBox : public ::Interface::ListBox<std::string>
    {
    public:
        StatusListBox()
            : openlog( false )
        {}

        void SetPosition( u32 px, u32 py )
        {
            const u32 mx = 6;
            const u32 sw = 640;
            const u32 sh = mx * 20;
            border.SetPosition( px, py - sh - 2, sw - 30, sh - 30 );
            const Rect & area = border.GetArea();
            const u32 ax = area.x + area.w - 20;

            SetTopLeft( area );
            SetAreaMaxItems( mx );

            SetScrollButtonUp( ICN::DROPLISL, 6, 7, Point( ax, area.y ) );
            SetScrollButtonDn( ICN::DROPLISL, 8, 9, Point( ax, area.y + area.h - 20 ) );
            SetScrollSplitter( AGG::GetICN( ICN::DROPLISL, 13 ),
                               Rect( ax + 5, buttonPgUp.y + buttonPgUp.h + 3, 12, buttonPgDn.y - ( buttonPgUp.y + buttonPgUp.h ) - 6 ) );
            splitter.HideCursor();
            SetAreaItems( Rect( area.x, area.y, area.w - 10, area.h ) );
            SetListContent( messages );
            splitter.ShowCursor();
        }

        const Rect & GetArea( void ) const
        {
            return border.GetRect();
        }

        void AddMessage( const std::string & str )
        {
            messages.push_back( str );
            SetListContent( messages );
            SetCurrent( messages.size() - 1 );
        }

        void RedrawItem( const std::string & str, s32 px, s32 py, bool f )
        {
            Text text( str, Font::BIG );
            text.Blit( px, py );
        }

        void RedrawBackground( const Point & pt )
        {
            const Sprite & sp1 = AGG::GetICN( ICN::DROPLISL, 10 );
            const Sprite & sp2 = AGG::GetICN( ICN::DROPLISL, 12 );
            const Sprite & sp3 = AGG::GetICN( ICN::DROPLISL, 11 );
            const Sprite & sp4 = AGG::GetICN( ICN::TEXTBAK2, 0 );
            const u32 ax = buttonPgUp.x;
            const u32 ah = buttonPgDn.y - ( buttonPgUp.y + buttonPgUp.h );

            Dialog::FrameBorder::RenderOther( sp4, border.GetRect() );

            for ( u32 ii = 0; ii < ( ah / sp3.h() ); ++ii )
                sp3.Blit( ax, buttonPgUp.y + buttonPgUp.h + ( sp3.h() * ii ) );

            sp1.Blit( ax, buttonPgUp.y + buttonPgUp.h );
            sp2.Blit( ax, buttonPgDn.y - sp2.h() );
        }

        void ActionCurrentUp( void ) {}
        void ActionCurrentDn( void ) {}
        void ActionListDoubleClick( std::string & ) {}
        void ActionListSingleClick( std::string & ) {}
        void ActionListPressRight( std::string & ) {}

        void SetOpenLog( bool f )
        {
            openlog = f;
        }
        bool isOpenLog( void ) const
        {
            return openlog;
        }

    private:
        Dialog::FrameBorder border;
        std::vector<std::string> messages;
        bool openlog;
    };

    bool AnimateInfrequentDelay( int dl )
    {
        return Game::AnimateInfrequentDelay( dl );
    }
}

bool CursorAttack( u32 theme )
{
    switch ( theme ) {
    case Cursor::WAR_ARROW:
    case Cursor::WAR_BROKENARROW:
    case Cursor::SWORD_TOPRIGHT:
    case Cursor::SWORD_RIGHT:
    case Cursor::SWORD_BOTTOMRIGHT:
    case Cursor::SWORD_BOTTOMLEFT:
    case Cursor::SWORD_LEFT:
    case Cursor::SWORD_TOPLEFT:
    case Cursor::SWORD_TOP:
    case Cursor::SWORD_BOTTOM:
        return true;
    default:
        break;
    }

    return false;
}

Surface DrawHexagon( const RGBA & color )
{
    int r, l, w, h;

    if ( Settings::Get().QVGA() ) {
        r = 11;
        l = 7;
        w = CELLW2;
        h = CELLH2;
    }
    else {
        r = 22;
        l = 10;
        w = CELLW;
        h = CELLH;
    }

    Surface sf( Size( w + 1, h + 1 ), false );

    sf.DrawLine( Point( r, 0 ), Point( 0, l ), color );
    sf.DrawLine( Point( r, 0 ), Point( w, l ), color );

    sf.DrawLine( Point( 0, l + 1 ), Point( 0, h - l ), color );
    sf.DrawLine( Point( w, l + 1 ), Point( w, h - l ), color );

    sf.DrawLine( Point( r, h ), Point( 0, h - l ), color );
    sf.DrawLine( Point( r, h ), Point( w, h - l ), color );

    return sf;
}

Surface DrawHexagonShadow( int alphaValue )
{
    int l, w, h;

    if ( Settings::Get().QVGA() ) {
        l = 7;
        w = CELLW2;
        h = CELLH2;
    }
    else {
        l = 13;
        w = CELLW;
        h = CELLH;
    }

    Surface sf( Size( w, h ), 32, true );
    const RGBA shadow = RGBA( 0, 0, 0, alphaValue );
    Rect rt( 0, l - 1, w + 1, 2 * l + 3 );
    for ( int i = 0; i < w / 2; i += 2 ) {
        --rt.y;
        rt.h += 2;
        rt.x += 2;
        rt.w -= 4;
        sf.FillRect( rt, shadow );
    }

    return sf;
}

bool Battle::TargetInfo::isFinishAnimFrame( void ) const
{
    return defender && defender->isFinishAnimFrame();
}

int Battle::GetCursorFromSpell( int spell )
{
    switch ( spell ) {
    case Spell::SLOW:
        return Cursor::SP_SLOW;
    case Spell::CURSE:
        return Cursor::SP_CURSE;
    case Spell::CURE:
        return Cursor::SP_CURE;
    case Spell::BLESS:
        return Cursor::SP_BLESS;
    case Spell::FIREBALL:
        return Cursor::SP_FIREBALL;
    case Spell::FIREBLAST:
        return Cursor::SP_FIREBLAST;
    case Spell::TELEPORT:
        return Cursor::SP_TELEPORT;
    case Spell::RESURRECT:
        return Cursor::SP_RESURRECT;
    case Spell::HASTE:
        return Cursor::SP_HASTE;
    case Spell::SHIELD:
        return Cursor::SP_SHIELD;
    case Spell::ARMAGEDDON:
        return Cursor::SP_ARMAGEDDON;
    case Spell::ANTIMAGIC:
        return Cursor::SP_ANTIMAGIC;
    case Spell::BERSERKER:
        return Cursor::SP_BERSERKER;
    case Spell::PARALYZE:
        return Cursor::SP_PARALYZE;
    case Spell::BLIND:
        return Cursor::SP_BLIND;

    case Spell::LIGHTNINGBOLT:
        return Cursor::SP_LIGHTNINGBOLT;
    case Spell::CHAINLIGHTNING:
        return Cursor::SP_CHAINLIGHTNING;
    case Spell::ELEMENTALSTORM:
        return Cursor::SP_ELEMENTALSTORM;
    case Spell::RESURRECTTRUE:
        return Cursor::SP_RESURRECTTRUE;
    case Spell::DISPEL:
        return Cursor::SP_DISPEL;
    case Spell::HOLYWORD:
        return Cursor::SP_HOLYWORD;
    case Spell::HOLYSHOUT:
        return Cursor::SP_HOLYSHOUT;
    case Spell::METEORSHOWER:
        return Cursor::SP_METEORSHOWER;

    case Spell::ANIMATEDEAD:
        return Cursor::SP_ANIMATEDEAD;
    case Spell::MIRRORIMAGE:
        return Cursor::SP_MIRRORIMAGE;
    case Spell::BLOODLUST:
        return Cursor::SP_BLOODLUST;
    case Spell::DEATHRIPPLE:
        return Cursor::SP_DEATHRIPPLE;
    case Spell::DEATHWAVE:
        return Cursor::SP_DEATHWAVE;
    case Spell::STEELSKIN:
        return Cursor::SP_STEELSKIN;
    case Spell::STONESKIN:
        return Cursor::SP_STONESKIN;
    case Spell::DRAGONSLAYER:
        return Cursor::SP_DRAGONSLAYER;
    case Spell::EARTHQUAKE:
        return Cursor::SP_EARTHQUAKE;
    case Spell::DISRUPTINGRAY:
        return Cursor::SP_DISRUPTINGRAY;
    case Spell::COLDRING:
        return Cursor::SP_COLDRING;
    case Spell::COLDRAY:
        return Cursor::SP_COLDRAY;
    case Spell::HYPNOTIZE:
        return Cursor::SP_HYPNOTIZE;
    case Spell::ARROW:
        return Cursor::SP_ARROW;

    default:
        break;
    }
    return Cursor::WAR_NONE;
}

int Battle::GetSwordCursorDirection( int dir )
{
    switch ( dir ) {
    case BOTTOM_RIGHT:
        return Cursor::SWORD_TOPLEFT;
    case BOTTOM_LEFT:
        return Cursor::SWORD_TOPRIGHT;
    case RIGHT:
        return Cursor::SWORD_LEFT;
    case TOP_RIGHT:
        return Cursor::SWORD_BOTTOMLEFT;
    case TOP_LEFT:
        return Cursor::SWORD_BOTTOMRIGHT;
    case LEFT:
        return Cursor::SWORD_RIGHT;
    default:
        break;
    }
    return 0;
}

int Battle::GetDirectionFromCursorSword( u32 sword )
{
    switch ( sword ) {
    case Cursor::SWORD_TOPLEFT:
        return BOTTOM_RIGHT;
    case Cursor::SWORD_TOPRIGHT:
        return BOTTOM_LEFT;
    case Cursor::SWORD_LEFT:
        return RIGHT;
    case Cursor::SWORD_BOTTOMLEFT:
        return TOP_RIGHT;
    case Cursor::SWORD_BOTTOMRIGHT:
        return TOP_LEFT;
    case Cursor::SWORD_RIGHT:
        return LEFT;
    default:
        break;
    }

    return UNKNOWN;
}

Battle::OpponentSprite::OpponentSprite( const Rect & area, const HeroBase * b, bool r )
    : base( b )
    , icn( ICN::UNKNOWN )
    , animframe( 0 )
    , animframe_start( 0 )
    , animframe_count( 0 )
    , reflect( r )
    , _offset( area.x, area.y )
{
    ResetAnimFrame( OP_IDLE );

    if ( Settings::Get().QVGA() ) {
        if ( reflect ) {
            pos.x = area.x + area.w - 40;
            pos.y = area.y + 75;
        }
        else {
            pos.x = area.x + 5;
            pos.y = area.y + 75;
        }

        const Sprite & sprite = AGG::GetICN( icn, animframe, reflect );

        pos.w = sprite.w();
        pos.h = sprite.h();
    }
    else {
        const Sprite & sprite = AGG::GetICN( icn, animframe, reflect );

        if ( reflect ) {
            pos.x = _offset.x + Display::DEFAULT_WIDTH - HERO_X_OFFSET - ( sprite.x() + sprite.w() );
            pos.y = _offset.y + RIGHT_HERO_Y_OFFSET + sprite.y();
        }
        else {
            pos.x = _offset.x + HERO_X_OFFSET + sprite.x();
            pos.y = _offset.y + LEFT_HERO_Y_OFFSET + sprite.y();
        }

        if ( b->isCaptain() ) {
            if ( reflect )
                pos.x += CAPTAIN_X_OFFSET;
            else
                pos.x -= CAPTAIN_X_OFFSET;
            pos.y += CAPTAIN_Y_OFFSET;
        }

        pos.w = sprite.w();
        pos.h = sprite.h();
    }
}

int Battle::OpponentSprite::GetColor( void ) const
{
    return base ? base->GetColor() : 0;
}

const HeroBase * Battle::OpponentSprite::GetHero( void ) const
{
    return base;
}

Point Battle::OpponentSprite::Offset() const
{
    return _offset;
}

void Battle::OpponentSprite::IncreaseAnimFrame( bool loop )
{
    if ( animframe < animframe_start + animframe_count - 1 )
        ++animframe;
    else if ( loop )
        animframe = animframe_start;
}

void Battle::OpponentSprite::ResetAnimFrame( int rule )
{
    if ( Settings::Get().QVGA() ) {
        switch ( base->GetColor() ) {
        case Color::BLUE:
            animframe = 0;
            break;
        case Color::GREEN:
            animframe = 7;
            break;
        case Color::RED:
            animframe = 14;
            break;
        case Color::YELLOW:
            animframe = 21;
            break;
        case Color::ORANGE:
            animframe = 28;
            break;
        case Color::PURPLE:
            animframe = 35;
            break;
        default:
            break;
        }

        switch ( base->GetRace() ) {
        case Race::KNGT:
            animframe += 0;
            break;
        case Race::BARB:
            animframe += 1;
            break;
        case Race::SORC:
            animframe += 2;
            break;
        case Race::WRLK:
            animframe += 3;
            break;
        case Race::WZRD:
            animframe += 4;
            break;
        case Race::NECR:
            animframe += 5;
            break;
        default:
            break;
        }

        icn = ICN::MINIHERO;
    }
    else {
        if ( base->isHeroes() ) {
            switch ( base->GetRace() ) {
            case Race::BARB:
                icn = ICN::CMBTHROB;
                switch ( rule ) {
                case OP_IDLE:
                    animframe_start = 15;
                    animframe_count = 4;
                    break;
                case OP_SRRW:
                    animframe_start = 1;
                    animframe_count = 5;
                    break;
                case OP_CAST:
                    animframe_start = 6;
                    animframe_count = 9;
                    break;
                default:
                    break;
                }
                break;
            case Race::KNGT:
                icn = ICN::CMBTHROK;
                switch ( rule ) {
                case OP_IDLE:
                    animframe_start = 15;
                    animframe_count = 5;
                    break;
                case OP_SRRW:
                    animframe_start = 1;
                    animframe_count = 5;
                    break;
                case OP_CAST:
                    animframe_start = 6;
                    animframe_count = 9;
                    break;
                default:
                    break;
                }
                break;
            case Race::NECR:
                icn = ICN::CMBTHRON;
                switch ( rule ) {
                case OP_IDLE:
                    animframe_start = 16;
                    animframe_count = 2;
                    break;
                case OP_SRRW:
                    animframe_start = 1;
                    animframe_count = 5;
                    break;
                case OP_CAST:
                    animframe_start = 6;
                    animframe_count = 9;
                    break;
                default:
                    break;
                }
                break;
            case Race::SORC:
                icn = ICN::CMBTHROS;
                switch ( rule ) {
                case OP_IDLE:
                    animframe_start = 13;
                    animframe_count = 4;
                    break;
                case OP_SRRW:
                    animframe_start = 1;
                    animframe_count = 5;
                    break;
                case OP_CAST:
                    animframe_start = 6;
                    animframe_count = 7;
                    break;
                default:
                    break;
                }
                break;
            case Race::WRLK:
                icn = ICN::CMBTHROW;
                switch ( rule ) {
                case OP_IDLE:
                    animframe_start = 14;
                    animframe_count = 3;
                    break;
                case OP_SRRW:
                    animframe_start = 1;
                    animframe_count = 5;
                    break;
                case OP_CAST:
                    animframe_start = 6;
                    animframe_count = 8;
                    break;
                default:
                    break;
                }
                break;
            case Race::WZRD:
                icn = ICN::CMBTHROZ;
                switch ( rule ) {
                case OP_IDLE:
                    animframe_start = 16;
                    animframe_count = 3;
                    break;
                case OP_SRRW:
                    animframe_start = 1;
                    animframe_count = 5;
                    break;
                case OP_CAST:
                    animframe_start = 12;
                    animframe_count = 7;
                    break;
                default:
                    break;
                }
                break;
            default:
                break;
            }
            animframe = animframe_start;
        }
        else if ( base->isCaptain() ) {
            icn = ICN::CMBTCAPB;
            switch ( base->GetRace() ) {
            case Race::BARB:
                icn = ICN::CMBTCAPB;
                break;
            case Race::KNGT:
                icn = ICN::CMBTCAPK;
                break;
            case Race::NECR:
                icn = ICN::CMBTCAPN;
                break;
            case Race::SORC:
                icn = ICN::CMBTCAPS;
                break;
            case Race::WRLK:
                icn = ICN::CMBTCAPW;
                break;
            case Race::WZRD:
                icn = ICN::CMBTCAPZ;
                break;
            default:
                break;
            }

            switch ( rule ) {
            case OP_IDLE:
                animframe_start = 1;
                animframe_count = 1;
                break;
            case OP_SRRW:
                animframe_start = 1;
                animframe_count = 1;
                break;
            case OP_CAST:
                animframe_start = 3;
                animframe_count = 6;
                break;
            default:
                break;
            }
            animframe = animframe_start;
        }
    }
}

bool Battle::OpponentSprite::isFinishFrame( void ) const
{
    return !animframe_count || animframe >= animframe_start + animframe_count - 1;
}

bool Battle::OpponentSprite::isStartFrame( void ) const
{
    return animframe_count && animframe == animframe_start;
}

const Rect & Battle::OpponentSprite::GetArea( void ) const
{
    return pos;
}

void Battle::OpponentSprite::Redraw( Surface & dst ) const
{
    const Sprite & hero = AGG::GetICN( icn, animframe, reflect );

    Point offset( _offset );
    if ( base->isCaptain() ) {
        if ( reflect )
            offset.x += CAPTAIN_X_OFFSET;
        else
            offset.x -= CAPTAIN_X_OFFSET;
        offset.y += CAPTAIN_Y_OFFSET;
    }

    if ( reflect )
        hero.Blit( offset.x + Display::DEFAULT_WIDTH - HERO_X_OFFSET - ( hero.x() + hero.w() ), offset.y + RIGHT_HERO_Y_OFFSET + hero.y(), dst );
    else
        hero.Blit( offset.x + HERO_X_OFFSET + hero.x(), offset.y + LEFT_HERO_Y_OFFSET + hero.y(), dst );
}

Battle::Status::Status()
    : back1( AGG::GetICN( ICN::TEXTBAR, 8 ) )
    , back2( AGG::GetICN( ICN::TEXTBAR, 9 ) )
    , listlog( NULL )
{
    Rect::w = back1.w();
    Rect::h = back1.h() + back2.h();

    bar1.Set( Settings::Get().QVGA() ? Font::SMALL : Font::BIG );
    bar2.Set( Settings::Get().QVGA() ? Font::SMALL : Font::BIG );
}

void Battle::Status::SetPosition( s32 cx, s32 cy )
{
    Rect::x = cx;
    Rect::y = cy;
}

void Battle::Status::SetMessage( const std::string & str, bool top )
{
    if ( top ) {
        bar1.Set( str );
        if ( listlog )
            listlog->AddMessage( str );
    }
    else if ( str != message ) {
        bar2.Set( str );
        message = str;
    }
}

void Battle::Status::Redraw( void )
{
    back1.Blit( x, y );
    back2.Blit( x, y + back1.h() );

    if ( bar1.Size() )
        bar1.Blit( x + ( back1.w() - bar1.w() ) / 2, y + ( Settings::Get().QVGA() ? -1 : 3 ) );
    if ( bar2.Size() )
        bar2.Blit( x + ( back2.w() - bar2.w() ) / 2, y + back1.h() + ( Settings::Get().QVGA() ? -3 : 0 ) );
}

const std::string & Battle::Status::GetMessage( void ) const
{
    return message;
}

Battle::ArmiesOrder::ArmiesOrder()
    : orders( NULL )
    , army_color2( 0 )
{
    const RGBA yellow = RGBA( 0xe0, 0xe0, 0 );
    const RGBA orange = RGBA( 0xe0, 0x48, 0 );
    const RGBA green = RGBA( 0x90, 0xc0, 0 );
    const Size sz( ARMYORDERW, ARMYORDERW );

    sf_color[0].Set( sz.w, sz.h, true );
    sf_color[0].DrawBorder( yellow );

    sf_color[1].Set( sz.w, sz.h, true );
    sf_color[1].DrawBorder( orange );

    sf_color[2].Set( sz.w, sz.h, true );
    sf_color[2].DrawBorder( green );
}

void Battle::ArmiesOrder::Set( const Rect & rt, const Units * units, int color )
{
    area = rt;
    orders = units;
    army_color2 = color;
    if ( units )
        rects.reserve( units->size() );
}

void Battle::ArmiesOrder::QueueEventProcessing( std::string & msg )
{
    LocalEvent & le = LocalEvent::Get();

    for ( std::vector<UnitPos>::const_iterator it = rects.begin(); it != rects.end(); ++it )
        if ( ( *it ).first ) {
            if ( le.MouseCursor( ( *it ).second ) ) {
                msg = _( "View %{monster} info." );
                StringReplace( msg, "%{monster}", ( *it ).first->GetName() );
            }

            const Unit & unit = *( *it ).first;

            if ( le.MouseClickLeft( ( *it ).second ) )
                Dialog::ArmyInfo( unit, Dialog::READONLY | Dialog::BUTTONS, unit.isReflect() );
            else if ( le.MousePressRight( ( *it ).second ) )
                Dialog::ArmyInfo( unit, Dialog::READONLY, unit.isReflect() );
        }
}

void Battle::ArmiesOrder::RedrawUnit( const Rect & pos, const Battle::Unit & unit, bool revert, bool current ) const
{
    Display & display = Display::Get();
    const Sprite & mons32 = AGG::GetICN( ICN::MONS32, unit.GetSpriteIndex(), revert );

    // background
    display.FillRect( pos, RGBA( 0x33, 0x33, 0x33 ) );
    // mons32 sprite
    mons32.Blit( pos.x + ( pos.w - mons32.w() ) / 2, pos.y + pos.h - mons32.h() - ( mons32.h() + 3 < pos.h ? 3 : 0 ), display );

    // window
    if ( current )
        sf_color[0].Blit( pos.x + 1, pos.y + 1, display );
    else if ( unit.Modes( Battle::TR_MOVED ) )
        sf_color[1].Blit( pos.x + 1, pos.y + 1, display );
    else
        sf_color[2].Blit( pos.x + 1, pos.y + 1, display );

    // number
    Text number( GetString( unit.GetCount() ), Font::SMALL );
    number.Blit( pos.x + 2, pos.y + 2 );
}

void Battle::ArmiesOrder::Redraw( const Unit * current )
{
    if ( orders ) {
        const u32 ow = ARMYORDERW + 2;

        u32 ox = area.x + ( area.w - ow * std::count_if( orders->begin(), orders->end(), std::mem_fun( &Unit::isValid ) ) ) / 2;
        u32 oy = area.y;

        Rect::x = ox;
        Rect::y = oy;
        Rect::h = ow;

        rects.clear();

        for ( Units::const_iterator it = orders->begin(); it != orders->end(); ++it )
            if ( *it && ( *it )->isValid() ) {
                rects.push_back( UnitPos( *it, Rect( ox, oy, ow, ow ) ) );
                RedrawUnit( rects.back().second, **it, ( **it ).GetColor() == army_color2, current == *it );
                ox += ow;
                Rect::w += ow;
            }
    }
}

Battle::Interface::Interface( Arena & a, s32 center )
    : arena( a )
    , _surfaceInnerArea( 0, 0, Display::DEFAULT_WIDTH, Display::DEFAULT_HEIGHT )
    , _mainSurface( Size( Display::DEFAULT_WIDTH, Display::DEFAULT_HEIGHT ), false )
    , icn_cbkg( ICN::UNKNOWN )
    , icn_frng( ICN::UNKNOWN )
    , humanturn_spell( Spell::NONE )
    , humanturn_exit( true )
    , humanturn_redraw( true )
    , animation_flags_frame( 0 )
    , catapult_frame( 0 )
    , _currentUnit( NULL )
    , _movingUnit( NULL )
    , _flyingUnit( NULL )
    , b_current_sprite( NULL )
    , b_current_alpha( 255 )
    , index_pos( -1 )
    , teleport_src( -1 )
    , listlog( NULL )
    , turn( 0 )
    , _colorCycle( 0 )
    , _creaturePalette( PAL::GetPalette( PAL::STANDARD ) )
    , _contourColor( 110 )
    , _brightLandType( false )
{
    const Settings & conf = Settings::Get();

    Cursor::Get().Hide();

    // border
    Display & display = Display::Get();

    _interfacePosition = Rect( ( display.w() - Display::DEFAULT_WIDTH ) / 2, ( display.h() - Display::DEFAULT_HEIGHT ) / 2, _surfaceInnerArea.w, _surfaceInnerArea.h );
    border.SetPosition( _interfacePosition.x - BORDERWIDTH, _interfacePosition.y - BORDERWIDTH, Display::DEFAULT_WIDTH, Display::DEFAULT_HEIGHT );

    // cover
    bool trees = Maps::ScanAroundObject( center, MP2::OBJ_TREES ).size();
    const Maps::Tiles & tile = world.GetTiles( center );
    bool grave = MP2::OBJ_GRAVEYARD == tile.GetObject( false );
    bool light = true;

    const int groundType = tile.GetGround();
    _brightLandType
        = ( groundType == Maps::Ground::SNOW || groundType == Maps::Ground::DESERT || groundType == Maps::Ground::WASTELAND || groundType == Maps::Ground::BEACH );
    if ( _brightLandType ) {
        _contourColor = 108;
    }

    switch ( groundType ) {
    case Maps::Ground::DESERT:
        icn_cbkg = ICN::CBKGDSRT;
        light = false;
        icn_frng = ICN::FRNG0004;
        break;
    case Maps::Ground::SNOW:
        icn_cbkg = trees ? ICN::CBKGSNTR : ICN::CBKGSNMT;
        light = false;
        icn_frng = trees ? ICN::FRNG0006 : ICN::FRNG0007;
        break;
    case Maps::Ground::SWAMP:
        icn_cbkg = ICN::CBKGSWMP;
        icn_frng = ICN::FRNG0008;
        break;
    case Maps::Ground::WASTELAND:
        icn_cbkg = ICN::CBKGCRCK;
        light = false;
        icn_frng = ICN::FRNG0003;
        break;
    case Maps::Ground::BEACH:
        icn_cbkg = ICN::CBKGBEAC;
        light = false;
        icn_frng = ICN::FRNG0002;
        break;
    case Maps::Ground::LAVA:
        icn_cbkg = ICN::CBKGLAVA;
        icn_frng = ICN::FRNG0005;
        break;
    case Maps::Ground::DIRT:
        icn_cbkg = trees ? ICN::CBKGDITR : ICN::CBKGDIMT;
        icn_frng = trees ? ICN::FRNG0010 : ICN::FRNG0009;
        break;
    case Maps::Ground::GRASS:
        icn_cbkg = trees ? ICN::CBKGGRTR : ICN::CBKGGRMT;
        icn_frng = trees ? ICN::FRNG0011 : ICN::FRNG0012;
        break;
    case Maps::Ground::WATER:
        icn_cbkg = ICN::CBKGWATR;
        icn_frng = ICN::FRNG0013;
        break;
    default:
        break;
    }

    if ( grave ) {
        icn_cbkg = ICN::CBKGGRAV;
        light = true;
        icn_frng = ICN::FRNG0001;
    }
    if ( conf.QVGA() || conf.ExtPocketLowMemory() )
        icn_frng = ICN::UNKNOWN;

    // hexagon
    sf_hexagon = DrawHexagon( ( light ? RGBA( 0x78, 0x94, 0 ) : RGBA( 0x38, 0x48, 0 ) ) );
    sf_cursor = DrawHexagonShadow( 0x60 );
    sf_shadow = DrawHexagonShadow( 0x30 );

    btn_auto.SetSprite( ICN::TEXTBAR, 4, 5 );
    btn_settings.SetSprite( ICN::TEXTBAR, 6, 7 );

    // opponents
    opponent1 = arena.GetCommander1() ? new OpponentSprite( _surfaceInnerArea, arena.GetCommander1(), false ) : NULL;
    opponent2 = arena.GetCommander2() ? new OpponentSprite( _surfaceInnerArea, arena.GetCommander2(), true ) : NULL;

    if ( Arena::GetCastle() )
        main_tower = Rect( 570, 145, 70, 70 );

    const Rect & area = border.GetArea();

    btn_auto.SetPos( area.x, area.y + area.h - btn_settings.h - btn_auto.h );
    btn_settings.SetPos( area.x, area.y + area.h - btn_settings.h );

    if ( conf.ExtBattleSoftWait() ) {
        btn_wait.SetSprite( ICN::BATTLEWAIT, 0, 1 );
        btn_skip.SetSprite( ICN::BATTLESKIP, 0, 1 );

        btn_wait.SetPos( area.x + area.w - btn_wait.w, area.y + area.h - btn_skip.h - btn_wait.h );
        btn_skip.SetPos( area.x + area.w - btn_skip.w, area.y + area.h - btn_skip.h );
    }
    else {
        btn_skip.SetSprite( ICN::TEXTBAR, 0, 1 );
        btn_skip.SetPos( area.x + area.w - btn_skip.w, area.y + area.h - btn_skip.h );
    }

    status.SetPosition( area.x + btn_settings.w, btn_auto.y );

    listlog = new StatusListBox();

    if ( listlog )
        listlog->SetPosition( area.x, area.y + area.h - status.h );
    status.SetLogs( listlog );
}

Battle::Interface::~Interface()
{
    if ( listlog )
        delete listlog;
    if ( opponent1 )
        delete opponent1;
    if ( opponent2 )
        delete opponent2;
}

void Battle::Interface::SetArmiesOrder( const Units * units )
{
    armies_order.Set( GetArea(), units, arena.GetArmyColor2() );
}

const Rect & Battle::Interface::GetArea( void ) const
{
    return _surfaceInnerArea;
}

Point Battle::Interface::GetMouseCursor() const
{
    return LocalEvent::Get().GetMouseCursor() - _interfacePosition;
}

void Battle::Interface::SetStatus( const std::string & msg, bool top )
{
    if ( top ) {
        status.SetMessage( msg, true );
        status.SetMessage( "", false );
    }
    else {
        status.SetMessage( msg );
    }
    humanturn_redraw = true;
}

void Battle::Interface::CycleColors()
{
    ++_colorCycle;
    if ( _colorCycle > 20 ) // 5 * 4, two color ranges
        _colorCycle = 0;

    _creaturePalette = PAL::GetCyclingPalette( _colorCycle );

    ++_contourCycle;

    if ( _brightLandType ) {
        static const uint8_t contourColorTable[] = {108, 115, 122, 129, 122, 115};
        _contourColor = contourColorTable[( _contourCycle / 4 ) % sizeof( contourColorTable )];
    }
    else {
        static const uint8_t contourColorTable[] = {110, 114, 118, 122, 126, 122, 118, 114};
        _contourColor = contourColorTable[( _contourCycle / 4 ) % sizeof( contourColorTable )];
    }
}

void Battle::Interface::Redraw( void )
{
    RedrawPartialStart();
    RedrawPartialFinish();
}

void Battle::Interface::RedrawPartialStart()
{
    const Castle * castle = Arena::GetCastle();

    Cursor::Get().Hide();
    RedrawBorder();
    RedrawCover();
    RedrawOpponents();
    if ( castle )
        RedrawCastle3( *castle );
    RedrawArmies();
}

void Battle::Interface::RedrawPartialFinish()
{
    Display & display = Display::Get();

    _mainSurface.Blit( _interfacePosition, display );
    RedrawInterface();
    if ( Settings::Get().ExtBattleShowBattleOrder() && !Settings::Get().QVGA() )
        armies_order.Redraw( _currentUnit );

    Cursor::Get().Show();
    display.Flip();
}

void Battle::Interface::RedrawInterface( void )
{
    const Settings & conf = Settings::Get();

    status.Redraw();

    btn_auto.Draw();
    btn_settings.Draw();

    if ( conf.ExtBattleSoftWait() )
        btn_wait.Draw();
    btn_skip.Draw();

    if ( !conf.QVGA() && !conf.ExtPocketLowMemory() )
        popup.Redraw( _interfacePosition.x + _interfacePosition.w + 60, _interfacePosition.y + _interfacePosition.h );

    if ( listlog && listlog->isOpenLog() )
        listlog->Redraw();
}

void Battle::Interface::RedrawArmies( void )
{
    const Castle * castle = Arena::GetCastle();

    for ( s32 ii = 0; ii < ARENASIZE; ++ii ) {
        RedrawHighObjects( ii );

        if ( castle )
            if ( 8 == ii || 19 == ii || 29 == ii || 40 == ii || 50 == ii || 62 == ii || 85 == ii || 73 == ii || 77 == ii )
                RedrawCastle2( *castle, ii );

        const Cell * cell = Board::GetCell( ii );
        const Unit * b = cell->GetUnit();

        if ( b && _flyingUnit != b && ii != b->GetTailIndex() ) {
            RedrawTroopSprite( *b );

            if ( _movingUnit != b )
                RedrawTroopCount( *b );
        }
    }

    if ( castle ) {
        RedrawCastle2( *castle, 96 );
        const Unit * b = Board::GetCell( 96 )->GetUnit();
        if ( b )
            RedrawTroopSprite( *b );
    }

    if ( _flyingUnit ) {
        RedrawTroopSprite( *_flyingUnit );
    }
}

void Battle::Interface::RedrawOpponents( void )
{
    if ( opponent1 )
        opponent1->Redraw( _mainSurface );
    if ( opponent2 )
        opponent2->Redraw( _mainSurface );

    RedrawOpponentsFlags();
}

void Battle::Interface::RedrawOpponentsFlags( void )
{
    if ( !Settings::Get().QVGA() && opponent1 ) {
        int icn = ICN::UNKNOWN;

        switch ( arena.GetArmyColor1() ) {
        case Color::BLUE:
            icn = ICN::HEROFL00;
            break;
        case Color::GREEN:
            icn = ICN::HEROFL01;
            break;
        case Color::RED:
            icn = ICN::HEROFL02;
            break;
        case Color::YELLOW:
            icn = ICN::HEROFL03;
            break;
        case Color::ORANGE:
            icn = ICN::HEROFL04;
            break;
        case Color::PURPLE:
            icn = ICN::HEROFL05;
            break;
        default:
            icn = ICN::HEROFL06;
            break;
        }

        const Sprite & flag = AGG::GetICN( icn, ICN::AnimationFrame( icn, 0, animation_flags_frame ), false );
        flag.Blit( opponent1->Offset().x + OpponentSprite::HERO_X_OFFSET + flag.x(), opponent1->Offset().y + OpponentSprite::LEFT_HERO_Y_OFFSET + flag.y(),
                   _mainSurface );
    }

    if ( !Settings::Get().QVGA() && opponent2 ) {
        int icn = ICN::UNKNOWN;

        switch ( arena.GetForce2().GetColor() ) {
        case Color::BLUE:
            icn = ICN::HEROFL00;
            break;
        case Color::GREEN:
            icn = ICN::HEROFL01;
            break;
        case Color::RED:
            icn = ICN::HEROFL02;
            break;
        case Color::YELLOW:
            icn = ICN::HEROFL03;
            break;
        case Color::ORANGE:
            icn = ICN::HEROFL04;
            break;
        case Color::PURPLE:
            icn = ICN::HEROFL05;
            break;
        default:
            icn = ICN::HEROFL06;
            break;
        }

        const Sprite & flag = AGG::GetICN( icn, ICN::AnimationFrame( icn, 0, animation_flags_frame ), true );
        const Point offset = opponent2->Offset();
        flag.Blit( offset.x + Display::DEFAULT_WIDTH - OpponentSprite::HERO_X_OFFSET - ( flag.x() + flag.w() ), offset.y + OpponentSprite::RIGHT_HERO_Y_OFFSET + flag.y(),
                   _mainSurface );
    }
}

Point GetTroopPosition( const Battle::Unit & b, const Sprite & sprite )
{
    const Rect & rt = b.GetRectPosition();

    const s32 sx
        = b.isReflect() ? rt.x + ( b.isWide() ? rt.w / 2 + rt.w / 4 : rt.w / 2 ) - sprite.w() - sprite.x() : rt.x + ( b.isWide() ? rt.w / 4 : rt.w / 2 ) + sprite.x();
    const s32 sy = rt.y + rt.h + sprite.y() - 10;

    return Point( sx, sy );
}

void Battle::Interface::RedrawTroopSprite( const Unit & b )
{
    const Monster::monstersprite_t & msi = b.GetMonsterSprite();
    Sprite spmon1, spmon2;

    std::vector<std::vector<uint8_t> > applyPalettes;

    if ( b_current_sprite && _currentUnit == &b ) {
        spmon1 = *b_current_sprite;
        spmon2.Reset();
    }
    else if ( b.Modes( SP_STONE ) ) { // under medusa's stunning effect
        spmon1 = AGG::GetICN( msi.icn_file, b.GetFrame(), b.isReflect() );
        applyPalettes.push_back( PAL::GetPalette( PAL::GRAY ) );
    }
    else {
        // regular
        spmon1 = AGG::GetICN( msi.icn_file, b.GetFrame(), b.isReflect() );

        // this unit's turn, must be covered with contour
        if ( _currentUnit == &b ) {
            if ( b_current_sprite ) {
                spmon1 = *b_current_sprite;
                spmon2.Reset();
            }
            else {
                spmon2 = Sprite( b.GetContour( _contourColor ), 0, 0 );
            }
        }

        if ( b.hasColorCycling() ) {
            const bool isUnderAlphaEffect = ( b_current_sprite && spmon1 == *b_current_sprite && _currentUnit && &b == _currentUnit );
            if ( !isUnderAlphaEffect ) {
                applyPalettes.push_back( _creaturePalette );
            }
        }

        if ( b.Modes( CAP_MIRRORIMAGE ) ) {
            applyPalettes.push_back( PAL::GetPalette( PAL::MIRROR_IMAGE ) );
        }
    }

    if ( spmon1.isValid() ) {
        const Rect & rt = b.GetRectPosition();
        Point sp = GetTroopPosition( b, spmon1 );

        // move offset
        if ( _movingUnit == &b ) {
            Sprite spmon0 = AGG::GetICN( msi.icn_file, _movingUnit->animation.firstFrame(), b.isReflect() );
            const s32 ox = spmon1.x() - spmon0.x();

            if ( _movingUnit->animation.animationLength() ) {
                const s32 cx = _movingPos.x - rt.x;
                const s32 cy = _movingPos.y - rt.y;

                // TODO: use offset X from bin file for ground movement
                // cx/cy is sprite size
                // Frame count: one tile of movement goes through all stages of animation
                // sp is sprite drawing offset
                sp.y += _movingUnit->animation.movementProgress() * cy;
                if ( 0 != Sign( cy ) )
                    sp.x -= Sign( cx ) * ox / 2;
            }
        }
        // fly offset
        else if ( _flyingUnit == &b ) {
            const s32 cx = _flyingPos.x - rt.x;
            const s32 cy = _flyingPos.y - rt.y;

            sp.x += cx + ( _movingPos.x - _flyingPos.x ) * _flyingUnit->animation.movementProgress();
            sp.y += cy + ( _movingPos.y - _flyingPos.y ) * _flyingUnit->animation.movementProgress();
        }

        if ( !applyPalettes.empty() ) {
            for ( size_t i = 1; i < applyPalettes.size(); ++i ) {
                applyPalettes[0] = PAL::CombinePalettes( applyPalettes[0], applyPalettes[i] );
            }
            spmon1 = Sprite( spmon1.GetSurface(), spmon1.x(), spmon1.y() );
            AGG::ReplaceColors( spmon1, applyPalettes[0], msi.icn_file, b.GetFrame(), b.isReflect() );
        }

        // sprite monster
        if ( b_current_sprite && spmon1 == *b_current_sprite && _currentUnit && &b == _currentUnit ) {
            if ( b_current_alpha < 255 ) {
                spmon1 = Sprite( spmon1.GetSurface(), spmon1.x(), spmon1.y() );
                spmon1.SetAlphaMod( b_current_alpha, false );
            }
            spmon1.Blit( sp.x, sp.y, _mainSurface );
        }
        else
            spmon1.Blit( sp, _mainSurface );

        // contour
        if ( spmon2.isValid() )
            spmon2.Blit( sp.x, sp.y, _mainSurface );
    }
}

void Battle::Interface::RedrawTroopCount( const Unit & b )
{
    const Rect & rt = b.GetRectPosition();
    const Sprite & bar = AGG::GetICN( ICN::TEXTBAR, GetIndexIndicator( b ) );

    s32 sx = 0;
    s32 sy = 0;

    const bool isReflected = b.isReflect();
    const bool isWide = b.isWide();
    sy = rt.y + rt.h - bar.h() - ( isReflected ? 21 : 9 );

    if ( isReflected ) {
        if ( isWide )
            sx = rt.x;
        else
            sx = rt.x - bar.w() + 3;
    }
    else {
        if ( isWide ) {
            sx = rt.x + rt.w - bar.w();
        }
        else {
            sx = rt.x + rt.w - 3;
        }
    }

    bar.Blit( sx, sy, _mainSurface );

    Text text( GetStringShort( b.GetCount() ), Font::SMALL );
    text.Blit( sx + ( bar.w() - text.w() ) / 2, sy, _mainSurface );
}

void Battle::Interface::RedrawCover( void )
{
    const Settings & conf = Settings::Get();

    if ( !sf_cover.isValid() ) {
        sf_cover.Set( _mainSurface.w(), _mainSurface.h(), false );
        RedrawCoverStatic( sf_cover );
    }

    sf_cover.Blit( _mainSurface );

    const Board & board = *Arena::GetBoard();
    RedrawCoverBoard( conf, board );

    const Bridge * bridge = Arena::GetBridge();
    // bridge
    if ( bridge && bridge->isDown() ) {
        const Sprite & sprite3 = AGG::GetICN( ICN::Get4Castle( Arena::GetCastle()->GetRace() ), bridge->isDestroy() ? 24 : 21 );
        sprite3.Blit( sprite3.x(), sprite3.y(), _mainSurface );
    }

    // cursor
    const Cell * cell = Board::GetCell( index_pos );

    if ( cell && _currentUnit && conf.ExtBattleShowMouseShadow() && Cursor::Get().Themes() != Cursor::WAR_NONE )
        sf_cursor.Blit( cell->GetPos(), _mainSurface );

    RedrawKilled();
}

void Battle::Interface::RedrawCoverStatic( Surface & dst )
{
    if ( icn_cbkg != ICN::UNKNOWN ) {
        const Sprite & cbkg = AGG::GetICN( icn_cbkg, 0 );
        cbkg.Blit( dst );
    }

    if ( icn_frng != ICN::UNKNOWN ) {
        const Sprite & frng = AGG::GetICN( icn_frng, 0 );
        frng.Blit( frng.x(), frng.y(), dst );
    }

    if ( arena.GetICNCovr() != ICN::UNKNOWN ) {
        const Sprite & cover = AGG::GetICN( arena.GetICNCovr(), 0 );
        cover.Blit( cover.x(), cover.y(), dst );
    }

    // ground obstacles
    for ( u32 ii = 0; ii < ARENASIZE; ++ii ) {
        RedrawLowObjects( ii, dst );
    }

    const Castle * castle = Arena::GetCastle();
    if ( castle )
        RedrawCastle1( *castle, dst );
}

void Battle::Interface::RedrawCoverBoard( const Settings & conf, const Board & board )
{
    if ( conf.ExtBattleShowGrid() ) { // grid
        for ( Board::const_iterator it = board.begin(); it != board.end(); ++it )
            if ( ( *it ).GetObject() == 0 )
                sf_hexagon.Blit( ( *it ).GetPos(), _mainSurface );
    }

    if ( !_movingUnit && conf.ExtBattleShowMoveShadow() && _currentUnit && !_currentUnit->isControlAI() ) { // shadow
        for ( Board::const_iterator it = board.begin(); it != board.end(); ++it ) {
            if ( ( *it ).isPassable1( true ) && UNKNOWN != ( *it ).GetDirection() )
                sf_shadow.Blit( ( *it ).GetPos(), _mainSurface );
        }
    }
}

void Battle::Interface::RedrawCastle1( const Castle & castle, Surface & dst )
{
    const bool fortification = ( Race::KNGT == castle.GetRace() ) && castle.isBuild( BUILD_SPEC );

    int icn_castbkg = ICN::UNKNOWN;

    switch ( castle.GetRace() ) {
    default:
    case Race::BARB:
        icn_castbkg = ICN::CASTBKGB;
        break;
    case Race::KNGT:
        icn_castbkg = ICN::CASTBKGK;
        break;
    case Race::NECR:
        icn_castbkg = ICN::CASTBKGN;
        break;
    case Race::SORC:
        icn_castbkg = ICN::CASTBKGS;
        break;
    case Race::WRLK:
        icn_castbkg = ICN::CASTBKGW;
        break;
    case Race::WZRD:
        icn_castbkg = ICN::CASTBKGZ;
        break;
    }

    // castle cover
    const Sprite & sprite1 = AGG::GetICN( icn_castbkg, 1 );
    sprite1.Blit( sprite1.x(), sprite1.y(), dst );

    // moat
    if ( castle.isBuild( BUILD_MOAT ) ) {
        const Sprite & sprite = AGG::GetICN( ICN::MOATWHOL, 0 );
        sprite.Blit( sprite.x(), sprite.y(), dst );
    }

    // top wall
    const Sprite & sprite2 = AGG::GetICN( icn_castbkg, fortification ? 4 : 3 );
    sprite2.Blit( sprite2.x(), sprite2.y(), dst );
}

void Battle::Interface::RedrawCastle2( const Castle & castle, s32 cell_index )
{
    const Settings & conf = Settings::Get();
    const int icn_castle = ICN::Get4Castle( castle.GetRace() );

    // catapult
    if ( 77 == cell_index ) {
        const Sprite & sprite = AGG::GetICN( ICN::CATAPULT, catapult_frame );
        const Rect & pos = Board::GetCell( cell_index )->GetPos();
        sprite.Blit( sprite.x() + pos.x - pos.w, sprite.y() + pos.y + pos.h - 10, _mainSurface );
    }
    else
        // castle gate
        if ( 50 == cell_index ) {
        const Sprite & sprite = AGG::GetICN( icn_castle, 4 );
        sprite.Blit( sprite.x(), sprite.y(), _mainSurface );
    }
    else
        // castle wall
        if ( 8 == cell_index || 29 == cell_index || 73 == cell_index || 96 == cell_index ) {
        u32 index = 0;
        const bool fortification = ( Race::KNGT == castle.GetRace() ) && castle.isBuild( BUILD_SPEC );

        switch ( cell_index ) {
        case 8:
            index = 5;
            break;
        case 29:
            index = 6;
            break;
        case 73:
            index = 7;
            break;
        case 96:
            index = 8;
            break;
        default:
            break;
        }

        if ( fortification ) {
            switch ( Board::GetCell( cell_index )->GetObject() ) {
            case 0:
                index += 31;
                break;
            case 1:
                index += 35;
                break;
            case 2:
                index += 27;
                break;
            case 3:
                index += 23;
                break;
            default:
                break;
            }
        }
        else {
            switch ( Board::GetCell( cell_index )->GetObject() ) {
            case 0:
                index += 8;
                break;
            case 1:
                index += 4;
                break;
            case 2:
                index += 0;
                break;
            default:
                break;
            }
        }

        const Sprite & sprite = AGG::GetICN( icn_castle, index );
        sprite.Blit( sprite.x(), sprite.y(), _mainSurface );
    }
    else
        // castle archer towers
        if ( 19 == cell_index ) {
        const Tower * ltower = Arena::GetTower( TWR_LEFT );
        u32 index = 17;

        if ( castle.isBuild( BUILD_LEFTTURRET ) && ltower )
            index = ltower->isValid() ? 18 : 19;

        AGG::GetICN( icn_castle, index ).Blit( 415, 40, _mainSurface );
    }
    else if ( 85 == cell_index ) {
        const Tower * rtower = Arena::GetTower( TWR_RIGHT );
        u32 index = 17;

        if ( castle.isBuild( BUILD_RIGHTTURRET ) && rtower )
            index = rtower->isValid() ? 18 : 19;

        AGG::GetICN( icn_castle, index ).Blit( 415, 290, _mainSurface );
    }
    else
        // castle towers
        if ( 40 == cell_index )
        AGG::GetICN( icn_castle, 17 ).Blit( 375, 120, _mainSurface );
    else
        // castle towers
        if ( 62 == cell_index )
        AGG::GetICN( icn_castle, 17 ).Blit( 375, 205, _mainSurface );
}

void Battle::Interface::RedrawCastle3( const Castle & castle )
{
    // const Settings & conf = Settings::Get();
    const Sprite & sprite = AGG::GetICN( ICN::Get4Castle( castle.GetRace() ), ( Arena::GetTower( TWR_CENTER )->isValid() ? 20 : 26 ) );

    sprite.Blit( sprite.x(), sprite.y(), _mainSurface );
}

void Battle::Interface::RedrawLowObjects( s32 cell_index, Surface & dst )
{
    const Cell * cell = Board::GetCell( cell_index );
    if ( cell == NULL )
        return;

    Sprite sprite;

    switch ( cell->GetObject() ) {
    case 0x84:
        sprite = AGG::GetICN( ICN::COBJ0004, 0 );
        break;
    case 0x87:
        sprite = AGG::GetICN( ICN::COBJ0007, 0 );
        break;
    case 0x90:
        sprite = AGG::GetICN( ICN::COBJ0016, 0 );
        break;
    case 0x9E:
        sprite = AGG::GetICN( ICN::COBJ0030, 0 );
        break;
    case 0x9F:
        sprite = AGG::GetICN( ICN::COBJ0031, 0 );
        break;
    default:
        break;
    }

    if ( sprite.isValid() ) {
        // const Point & topleft = border.GetArea();
        const Rect & pt = cell->GetPos();
        sprite.Blit( pt.x + pt.w / 2 + sprite.x(), pt.y + pt.h + sprite.y() - ( Settings::Get().QVGA() ? 5 : 10 ), dst );
    }
}

void Battle::Interface::RedrawHighObjects( s32 cell_index )
{
    const Cell * cell = Board::GetCell( cell_index );
    if ( cell == NULL )
        return;

    Sprite sprite;

    switch ( cell->GetObject() ) {
    case 0x80:
        sprite = AGG::GetICN( ICN::COBJ0000, 0 );
        break;
    case 0x81:
        sprite = AGG::GetICN( ICN::COBJ0001, 0 );
        break;
    case 0x82:
        sprite = AGG::GetICN( ICN::COBJ0002, 0 );
        break;
    case 0x83:
        sprite = AGG::GetICN( ICN::COBJ0003, 0 );
        break;
    case 0x85:
        sprite = AGG::GetICN( ICN::COBJ0005, 0 );
        break;
    case 0x86:
        sprite = AGG::GetICN( ICN::COBJ0006, 0 );
        break;
    case 0x88:
        sprite = AGG::GetICN( ICN::COBJ0008, 0 );
        break;
    case 0x89:
        sprite = AGG::GetICN( ICN::COBJ0009, 0 );
        break;
    case 0x8A:
        sprite = AGG::GetICN( ICN::COBJ0010, 0 );
        break;
    case 0x8B:
        sprite = AGG::GetICN( ICN::COBJ0011, 0 );
        break;
    case 0x8C:
        sprite = AGG::GetICN( ICN::COBJ0012, 0 );
        break;
    case 0x8D:
        sprite = AGG::GetICN( ICN::COBJ0013, 0 );
        break;
    case 0x8E:
        sprite = AGG::GetICN( ICN::COBJ0014, 0 );
        break;
    case 0x8F:
        sprite = AGG::GetICN( ICN::COBJ0015, 0 );
        break;
    case 0x91:
        sprite = AGG::GetICN( ICN::COBJ0017, 0 );
        break;
    case 0x92:
        sprite = AGG::GetICN( ICN::COBJ0018, 0 );
        break;
    case 0x93:
        sprite = AGG::GetICN( ICN::COBJ0019, 0 );
        break;
    case 0x94:
        sprite = AGG::GetICN( ICN::COBJ0020, 0 );
        break;
    case 0x95:
        sprite = AGG::GetICN( ICN::COBJ0021, 0 );
        break;
    case 0x96:
        sprite = AGG::GetICN( ICN::COBJ0022, 0 );
        break;
    case 0x97:
        sprite = AGG::GetICN( ICN::COBJ0023, 0 );
        break;
    case 0x98:
        sprite = AGG::GetICN( ICN::COBJ0024, 0 );
        break;
    case 0x99:
        sprite = AGG::GetICN( ICN::COBJ0025, 0 );
        break;
    case 0x9A:
        sprite = AGG::GetICN( ICN::COBJ0026, 0 );
        break;
    case 0x9B:
        sprite = AGG::GetICN( ICN::COBJ0027, 0 );
        break;
    case 0x9C:
        sprite = AGG::GetICN( ICN::COBJ0028, 0 );
        break;
    case 0x9D:
        sprite = AGG::GetICN( ICN::COBJ0029, 0 );
        break;
    default:
        break;
    }

    if ( sprite.isValid() ) {
        // const Point & topleft = border.GetArea();
        const Rect & pt = cell->GetPos();
        sprite.Blit( pt.x + pt.w / 2 + sprite.x(), pt.y + pt.h + sprite.y() - 10, _mainSurface );
    }
}

void Battle::Interface::RedrawKilled( void )
{
    // redraw killed troop
    const Indexes cells = arena.GraveyardClosedCells();

    for ( Indexes::const_iterator it = cells.begin(); it != cells.end(); ++it ) {
        const Unit * b = arena.GraveyardLastTroop( *it );

        if ( b && *it != b->GetTailIndex() ) {
            RedrawTroopSprite( *b );
        }
    }
}

void Battle::Interface::RedrawBorder( void )
{
    const Size displaySize = Display::Get().GetSize();

    if ( displaySize != Display::GetDefaultSize() )
        Dialog::FrameBorder::RenderRegular( border.GetRect() );
}

int Battle::Interface::GetBattleCursor( std::string & statusMsg ) const
{
    statusMsg.clear();

    const Cell * cell = Board::GetCell( index_pos );

    if ( cell && _currentUnit ) {
        const Unit * b_enemy = cell->GetUnit();

        if ( b_enemy ) {
            if ( _currentUnit->GetColor() == b_enemy->GetColor() && !b_enemy->Modes( SP_HYPNOTIZE ) ) {
                statusMsg = _( "View %{monster} info." );
                StringReplace( statusMsg, "%{monster}", b_enemy->GetMultiName() );
                return Cursor::WAR_INFO;
            }
            else {
                if ( _currentUnit->isArchers() && !_currentUnit->isHandFighting() ) {
                    statusMsg = _( "Shoot %{monster}" );
                    statusMsg.append( " " );
                    statusMsg.append( _n( "(one shot left)", "(%{count} shots left)", _currentUnit->GetShots() ) );
                    StringReplace( statusMsg, "%{monster}", b_enemy->GetMultiName() );
                    StringReplace( statusMsg, "%{count}", _currentUnit->GetShots() );

                    return arena.GetObstaclesPenalty( *_currentUnit, *b_enemy ) ? Cursor::WAR_BROKENARROW : Cursor::WAR_ARROW;
                }
                else {
                    const int dir = cell->GetTriangleDirection( GetMouseCursor() );
                    const int cursor = GetSwordCursorDirection( dir );

                    if ( cursor && Board::isValidDirection( index_pos, dir ) ) {
                        const s32 from = Board::GetIndexDirection( index_pos, dir );

                        // if free cell or it is b_current
                        if ( UNKNOWN != Board::GetCell( from )->GetDirection() || from == _currentUnit->GetHeadIndex()
                             || ( _currentUnit->isWide() && from == _currentUnit->GetTailIndex() ) ) {
                            statusMsg = _( "Attack %{monster}" );
                            StringReplace( statusMsg, "%{monster}", b_enemy->GetName() );

                            return cursor;
                        }
                    }
                }
            }
        }
        else if ( cell->isPassable3( *_currentUnit, false ) && UNKNOWN != cell->GetDirection() ) {
            statusMsg = _currentUnit->isFlying() ? _( "Fly %{monster} here." ) : _( "Move %{monster} here." );
            StringReplace( statusMsg, "%{monster}", _currentUnit->GetName() );
            return _currentUnit->isFlying() ? Cursor::WAR_FLY : Cursor::WAR_MOVE;
        }
    }

    statusMsg = _( "Turn %{turn}" );
    StringReplace( statusMsg, "%{turn}", arena.GetCurrentTurn() );

    return Cursor::WAR_NONE;
}

int Battle::Interface::GetBattleSpellCursor( std::string & statusMsg ) const
{
    statusMsg.clear();

    const Cell * cell = Board::GetCell( index_pos );
    const Spell & spell = humanturn_spell;

    if ( cell && _currentUnit && spell.isValid() ) {
        const Unit * b_stats = cell->GetUnit();

        // over graveyard
        if ( !b_stats && arena.GraveyardAllowResurrect( index_pos, spell ) ) {
            b_stats = arena.GraveyardLastTroop( index_pos );
            if ( b_stats->isWide() ) { // we need to check tail and head positions
                const Cell * tailCell = Board::GetCell( b_stats->GetTailIndex() );
                const Cell * headCell = Board::GetCell( b_stats->GetHeadIndex() );
                if ( !tailCell || tailCell->GetUnit() || !headCell || headCell->GetUnit() )
                    b_stats = NULL;
            }
        }

        // teleport check first
        if ( Board::isValidIndex( teleport_src ) ) {
            if ( !b_stats && cell->isPassable3( *_currentUnit, false ) ) {
                statusMsg = _( "Teleport Here" );
                return Cursor::SP_TELEPORT;
            }

            statusMsg = _( "Invalid Teleport Destination" );
            return Cursor::WAR_NONE;
        }
        else if ( b_stats && b_stats->AllowApplySpell( spell, _currentUnit->GetCommander() ) ) {
            statusMsg = _( "Cast %{spell} on %{monster}" );
            StringReplace( statusMsg, "%{spell}", spell.GetName() );
            StringReplace( statusMsg, "%{monster}", b_stats->GetName() );
            return GetCursorFromSpell( spell() );
        }
        else if ( !spell.isApplyToFriends() && !spell.isApplyToEnemies() && !spell.isApplyToAnyTroops() ) {
            statusMsg = _( "Cast %{spell}" );
            StringReplace( statusMsg, "%{spell}", spell.GetName() );
            return GetCursorFromSpell( spell() );
        }
    }

    statusMsg = _( "Select Spell Target" );

    return Cursor::WAR_NONE;
}

void Battle::Interface::HumanTurn( const Unit & b, Actions & a )
{
    Cursor & cursor = Cursor::Get();
    LocalEvent & le = LocalEvent::Get();
    Settings & conf = Settings::Get();

    cursor.SetThemes( Cursor::WAR_NONE );
    _currentUnit = &b;
    humanturn_redraw = false;
    humanturn_exit = false;
    catapult_frame = 0;

    // in case we moved the window
    _interfacePosition = border.GetArea();

    Board & board = *Arena::GetBoard();
    board.Reset();
    board.SetScanPassability( b );

    if ( listlog && turn != arena.GetCurrentTurn() ) {
        turn = arena.GetCurrentTurn();
        std::string msg = _( "Turn %{turn}" );
        StringReplace( msg, "%{turn}", turn );
        listlog->AddMessage( msg );
    }

    popup.Reset();

    // safe position coord
    CursorPosition cursorPosition;

    Redraw();

    std::string msg;
    animation_flags_frame = 0;

    ResetIdleTroopAnimation();

    while ( !humanturn_exit && le.HandleEvents() ) {
        // move cursor
        const s32 index_new = board.GetIndexAbsPosition( GetMouseCursor() );
        if ( index_pos != index_new ) {
            index_pos = index_new;
            humanturn_redraw = true;
        }

        if ( humanturn_spell.isValid() )
            HumanCastSpellTurn( b, a, msg );
        else
            HumanBattleTurn( b, a, msg );

        if ( humanturn_exit )
            cursor.SetThemes( Cursor::WAIT );

        // update status
        if ( msg != status.GetMessage() ) {
            status.SetMessage( msg );
            humanturn_redraw = true;
        }

        // animation troops
        if ( IdleTroopsAnimation() )
            humanturn_redraw = true;

        CheckGlobalEvents( le );

        // redraw arena
        if ( humanturn_redraw ) {
            Redraw();
            humanturn_redraw = false;
        }

        if ( !cursor.isVisible() ) {
            cursor.Show();
        }
    }

    popup.Reset();
    _currentUnit = NULL;
}

void Battle::Interface::HumanBattleTurn( const Unit & b, Actions & a, std::string & msg )
{
    Cursor & cursor = Cursor::Get();
    LocalEvent & le = LocalEvent::Get();
    Settings & conf = Settings::Get();

    if ( le.KeyPress() ) {
        // skip
        if ( Game::HotKeyPressEvent( Game::EVENT_BATTLE_HARDSKIP ) ) {
            a.push_back( Command( MSG_BATTLE_SKIP, b.GetUID(), true ) );
            humanturn_exit = true;
        }
        else
            // soft skip
            if ( Game::HotKeyPressEvent( Game::EVENT_BATTLE_SOFTSKIP ) ) {
            a.push_back( Command( MSG_BATTLE_SKIP, b.GetUID(), !conf.ExtBattleSoftWait() ) );
            humanturn_exit = true;
        }
        else
            // options
            if ( Game::HotKeyPressEvent( Game::EVENT_BATTLE_OPTIONS ) )
            EventShowOptions();
        else
            // auto switch
            if ( Game::HotKeyPressEvent( Game::EVENT_BATTLE_AUTOSWITCH ) )
            EventAutoSwitch( b, a );
        else
            // cast
            if ( Game::HotKeyPressEvent( Game::EVENT_BATTLE_CASTSPELL ) )
            ProcessingHeroDialogResult( 1, a );
        else
            // retreat
            if ( Game::HotKeyPressEvent( Game::EVENT_BATTLE_RETREAT ) )
            ProcessingHeroDialogResult( 2, a );
        else
            // surrender
            if ( Game::HotKeyPressEvent( Game::EVENT_BATTLE_SURRENDER ) )
            ProcessingHeroDialogResult( 3, a );

            // debug only
#ifdef WITH_DEBUG
        if ( IS_DEVEL() )
            switch ( le.KeyValue() ) {
            case KEY_w:
                // fast wins game
                arena.GetResult().army1 = RESULT_WINS;
                humanturn_exit = true;
                a.push_back( Command( MSG_BATTLE_END_TURN, b.GetUID() ) );
                break;

            case KEY_l:
                // fast loss game
                arena.GetResult().army1 = RESULT_LOSS;
                humanturn_exit = true;
                a.push_back( Command( MSG_BATTLE_END_TURN, b.GetUID() ) );
                break;

            default:
                break;
            }
#endif
    }

    // Add offsets to inner objects
    const Rect mainTowerRect = main_tower + _interfacePosition.getPosition();
    const Rect armiesOrderRect = armies_order + _interfacePosition.getPosition();
    if ( pocket_book.w && le.MouseCursor( pocket_book ) ) {
        cursor.SetThemes( Cursor::WAR_POINTER );
        msg = _( "Spell cast" );

        if ( le.MouseClickLeft( pocket_book ) ) {
            ProcessingHeroDialogResult( 1, a );
            humanturn_redraw = true;
        }
    }
    else if ( Arena::GetTower( TWR_CENTER ) && le.MouseCursor( mainTowerRect ) ) {
        cursor.SetThemes( Cursor::WAR_INFO );
        msg = _( "View Ballista Info" );

        if ( le.MouseClickLeft( mainTowerRect ) || le.MousePressRight( mainTowerRect ) ) {
            const Castle * cstl = Arena::GetCastle();
            std::string ballistaMessage = Tower::GetInfo( *cstl );

            if ( cstl->isBuild( BUILD_MOAT ) ) {
                ballistaMessage.append( "\n \n" );
                ballistaMessage.append( Battle::Board::GetMoatInfo() );
            }

            Dialog::Message( _( "Ballista" ), ballistaMessage, Font::BIG, le.MousePressRight() ? 0 : Dialog::OK );
        }
    }
    else if ( conf.ExtBattleShowBattleOrder() && le.MouseCursor( armiesOrderRect ) ) {
        cursor.SetThemes( Cursor::POINTER );
        armies_order.QueueEventProcessing( msg );
    }
    else if ( le.MouseCursor( btn_auto ) ) {
        cursor.SetThemes( Cursor::WAR_POINTER );
        msg = _( "Auto combat" );
        ButtonAutoAction( b, a );
    }
    else if ( le.MouseCursor( btn_settings ) ) {
        cursor.SetThemes( Cursor::WAR_POINTER );
        msg = _( "Customize system options." );
        ButtonSettingsAction();
    }
    else if ( conf.ExtBattleSoftWait() && le.MouseCursor( btn_wait ) ) {
        cursor.SetThemes( Cursor::WAR_POINTER );
        msg = _( "Wait this unit" );
        ButtonWaitAction( a );
    }
    else if ( le.MouseCursor( btn_skip ) ) {
        cursor.SetThemes( Cursor::WAR_POINTER );
        msg = _( "Skip this unit" );
        ButtonSkipAction( a );
    }
    else if ( opponent1 && le.MouseCursor( opponent1->GetArea() + _interfacePosition.getPosition() ) ) {
        const Rect opponent1Area = opponent1->GetArea() + _interfacePosition.getPosition();
        if ( arena.GetCurrentColor() == arena.GetArmyColor1() ) {
            msg = _( "Hero's Options" );
            cursor.SetThemes( Cursor::WAR_HERO );

            if ( le.MouseClickLeft( opponent1Area ) ) {
                ProcessingHeroDialogResult( arena.DialogBattleHero( *opponent1->GetHero(), true ), a );
                humanturn_redraw = true;
            }
        }
        else {
            msg = _( "View Opposing Hero" );
            cursor.SetThemes( Cursor::WAR_INFO );

            if ( le.MouseClickLeft( opponent1Area ) ) {
                arena.DialogBattleHero( *opponent1->GetHero(), true );
                humanturn_redraw = true;
            }
        }

        if ( le.MousePressRight( opponent1Area ) ) {
            arena.DialogBattleHero( *opponent1->GetHero(), false );
            humanturn_redraw = true;
        }
    }
    else if ( opponent2 && le.MouseCursor( opponent2->GetArea() + _interfacePosition.getPosition() ) ) {
        const Rect opponent2Area = opponent2->GetArea() + _interfacePosition.getPosition();
        if ( arena.GetCurrentColor() == arena.GetForce2().GetColor() ) {
            msg = _( "Hero's Options" );
            cursor.SetThemes( Cursor::WAR_HERO );

            if ( le.MouseClickLeft( opponent2Area ) ) {
                ProcessingHeroDialogResult( arena.DialogBattleHero( *opponent2->GetHero(), true ), a );
                humanturn_redraw = true;
            }
        }
        else {
            msg = _( "View Opposing Hero" );
            cursor.SetThemes( Cursor::WAR_INFO );

            if ( le.MouseClickLeft( opponent2Area ) ) {
                arena.DialogBattleHero( *opponent2->GetHero(), true );
                humanturn_redraw = true;
            }
        }

        if ( le.MousePressRight( opponent2Area ) ) {
            arena.DialogBattleHero( *opponent2->GetHero(), false );
            humanturn_redraw = true;
        }
    }
    else if ( listlog && listlog->isOpenLog() && le.MouseCursor( listlog->GetArea() ) ) {
        cursor.SetThemes( Cursor::WAR_POINTER );
        listlog->QueueEventProcessing();
    }
    else if ( le.MouseCursor( _interfacePosition ) ) {
        const int themes = GetBattleCursor( msg );

        if ( cursor.Themes() != themes )
            cursor.SetThemes( themes );

        const Cell * cell = Board::GetCell( index_pos );

        if ( cell ) {
            if ( CursorAttack( themes ) ) {
                const Unit * b_enemy = cell->GetUnit();
                popup.SetInfo( cell, _currentUnit, b_enemy );
            }
            else
                popup.Reset();

            if ( le.MouseClickLeft() )
                MouseLeftClickBoardAction( themes, *cell, a );
            else if ( le.MousePressRight() )
                MousePressRightBoardAction( themes, *cell, a );
        }
    }
    else if ( le.MouseCursor( status ) ) {
        if ( listlog ) {
            msg = ( listlog->isOpenLog() ? _( "Hide logs" ) : _( "Show logs" ) );
            if ( le.MouseClickLeft( status ) )
                listlog->SetOpenLog( !listlog->isOpenLog() );
        }
        cursor.SetThemes( Cursor::WAR_POINTER );
    }
    else {
        cursor.SetThemes( Cursor::WAR_NONE );
    }
}

void Battle::Interface::HumanCastSpellTurn( const Unit & b, Actions & a, std::string & msg )
{
    Cursor & cursor = Cursor::Get();
    LocalEvent & le = LocalEvent::Get();

    // reset cast
    if ( le.MousePressRight() ) {
        humanturn_spell = Spell::NONE;
        teleport_src = -1;
    }
    else if ( le.MouseCursor( _interfacePosition ) && humanturn_spell.isValid() ) {
        const int themes = GetBattleSpellCursor( msg );

        if ( cursor.Themes() != themes )
            cursor.SetThemes( themes );

        if ( le.MouseClickLeft() && Cursor::WAR_NONE != cursor.Themes() ) {
            if ( !Board::isValidIndex( index_pos ) ) {
                DEBUG( DBG_BATTLE, DBG_WARN,
                       "dst: "
                           << "out of range" );
                return;
            }

            if ( listlog ) {
                std::string str = _( "%{color} cast spell: %{spell}" );
                const HeroBase * current_commander = arena.GetCurrentCommander();
                if ( current_commander )
                    StringReplace( str, "%{color}", Color::String( current_commander->GetColor() ) );
                StringReplace( str, "%{spell}", humanturn_spell.GetName() );
                listlog->AddMessage( str );
            }

            DEBUG( DBG_BATTLE, DBG_TRACE, humanturn_spell.GetName() << ", dst: " << index_pos );

            if ( Cursor::SP_TELEPORT == cursor.Themes() ) {
                if ( 0 > teleport_src )
                    teleport_src = index_pos;
                else {
                    a.push_back( Command( MSG_BATTLE_CAST, Spell::TELEPORT, teleport_src, index_pos ) );
                    humanturn_spell = Spell::NONE;
                    humanturn_exit = true;
                    teleport_src = -1;
                }
            }
            else if ( Cursor::SP_MIRRORIMAGE == cursor.Themes() ) {
                a.push_back( Command( MSG_BATTLE_CAST, Spell::MIRRORIMAGE, index_pos ) );
                humanturn_spell = Spell::NONE;
                humanturn_exit = true;
            }
            else {
                a.push_back( Command( MSG_BATTLE_CAST, humanturn_spell(), index_pos ) );
                humanturn_spell = Spell::NONE;
                humanturn_exit = true;
            }
        }
    }
    else {
        cursor.SetThemes( Cursor::WAR_NONE );
    }
}

void Battle::Interface::FadeArena( void )
{
    Cursor & cursor = Cursor::Get();
    Display & display = Display::Get();
    Settings & conf = Settings::Get();

    cursor.SetThemes( cursor.WAR_POINTER );
    Redraw();

    if ( !conf.QVGA() ) {
        cursor.Hide();
        Rect srt = border.GetArea();
        Surface top = display.GetSurface( srt );
        Surface back( top.GetSize(), false );
        back.Fill( ColorBlack );
        display.Fade( top, back, srt, 100, 300 );
        cursor.Show();
        display.Flip();
    }
}

int Battle::GetIndexIndicator( const Unit & b )
{
    // yellow
    if ( b.Modes( IS_GREEN_STATUS ) && b.Modes( IS_RED_STATUS ) )
        return 13;
    else
        // green
        if ( b.Modes( IS_GREEN_STATUS ) )
        return 12;
    else
        // red
        if ( b.Modes( IS_RED_STATUS ) )
        return 14;

    return 10;
}

void Battle::Interface::EventShowOptions( void )
{
    btn_settings.PressDraw();
    DialogBattleSettings();
    btn_settings.ReleaseDraw();
    humanturn_redraw = true;
}

void Battle::Interface::EventAutoSwitch( const Unit & b, Actions & a )
{
    btn_auto.PressDraw();

    a.push_back( Command( MSG_BATTLE_AUTO, b.GetColor() ) );

    Cursor::Get().SetThemes( Cursor::WAIT );
    humanturn_redraw = true;
    humanturn_exit = true;

    btn_auto.ReleaseDraw();
}

void Battle::Interface::ButtonAutoAction( const Unit & b, Actions & a )
{
    LocalEvent & le = LocalEvent::Get();

    le.MousePressLeft( btn_auto ) ? btn_auto.PressDraw() : btn_auto.ReleaseDraw();

    if ( le.MouseClickLeft( btn_auto ) )
        EventAutoSwitch( b, a );
}

void Battle::Interface::ButtonSettingsAction( void )
{
    LocalEvent & le = LocalEvent::Get();

    le.MousePressLeft( btn_settings ) ? btn_settings.PressDraw() : btn_settings.ReleaseDraw();

    if ( le.MouseClickLeft( btn_settings ) ) {
        DialogBattleSettings();
        humanturn_redraw = true;
    }
}

void Battle::Interface::ButtonWaitAction( Actions & a )
{
    LocalEvent & le = LocalEvent::Get();

    le.MousePressLeft( btn_wait ) ? btn_wait.PressDraw() : btn_wait.ReleaseDraw();

    if ( le.MouseClickLeft( btn_wait ) && _currentUnit ) {
        a.push_back( Command( MSG_BATTLE_SKIP, _currentUnit->GetUID(), false ) );
        humanturn_exit = true;
    }
}

void Battle::Interface::ButtonSkipAction( Actions & a )
{
    LocalEvent & le = LocalEvent::Get();

    le.MousePressLeft( btn_skip ) ? btn_skip.PressDraw() : btn_skip.ReleaseDraw();

    if ( le.MouseClickLeft( btn_skip ) && _currentUnit ) {
        a.push_back( Command( MSG_BATTLE_SKIP, _currentUnit->GetUID(), true ) );
        humanturn_exit = true;
    }
}

int Battle::Interface::GetAllowSwordDirection( u32 index )
{
    int res = 0;

    if ( _currentUnit ) {
        const Indexes around = Board::GetAroundIndexes( index );

        for ( Indexes::const_iterator it = around.begin(); it != around.end(); ++it ) {
            const s32 from = *it;

            if ( UNKNOWN != Board::GetCell( from )->GetDirection() || from == _currentUnit->GetHeadIndex()
                 || ( _currentUnit->isWide() && from == _currentUnit->GetTailIndex() ) ) {
                res |= Board::GetDirection( index, from );
            }
        }
    }

    return res;
}

void Battle::Interface::MousePressRightBoardAction( u32 themes, const Cell & cell, Actions & a )
{
    const s32 index = cell.GetIndex();
    const Unit * b = cell.GetUnit();

    if ( b ) {
        const Settings & conf = Settings::Get();
        const int allow = GetAllowSwordDirection( index );

        if ( arena.GetCurrentColor() == b->GetColor() || !conf.ExtPocketTapMode() || !allow )
            Dialog::ArmyInfo( *b, Dialog::READONLY, b->isReflect() );
        else {
            int res = PocketPC::GetCursorAttackDialog( cell.GetPos(), allow );

            switch ( res ) {
            case Cursor::SWORD_TOPLEFT:
            case Cursor::SWORD_TOPRIGHT:
            case Cursor::SWORD_RIGHT:
            case Cursor::SWORD_BOTTOMRIGHT:
            case Cursor::SWORD_BOTTOMLEFT:
            case Cursor::SWORD_LEFT:
                MouseLeftClickBoardAction( res, cell, a );
                break;

            default:
                Dialog::ArmyInfo( *b, Dialog::READONLY | Dialog::BUTTONS, b->isReflect() );
                break;
            }
        }
    }
}

void Battle::Interface::MouseLeftClickBoardAction( u32 themes, const Cell & cell, Actions & a )
{
    const s32 index = cell.GetIndex();
    const Unit * b = cell.GetUnit();

    if ( Settings::Get().ExtPocketTapMode() && !_currentUnit->isArchers() ) // archers always attack
    {
        // fast tap; attack
        if ( Board::isNearIndexes( index_pos, _currentUnit->GetHeadIndex() ) )
            themes = GetSwordCursorDirection( Board::GetDirection( index, _currentUnit->GetHeadIndex() ) );
        // or show direction attack
        else if ( b ) {
            int res = PocketPC::GetCursorAttackDialog( cell.GetPos(), GetAllowSwordDirection( index ) );

            switch ( res ) {
            case Cursor::SWORD_TOPLEFT:
            case Cursor::SWORD_TOPRIGHT:
            case Cursor::SWORD_RIGHT:
            case Cursor::SWORD_BOTTOMRIGHT:
            case Cursor::SWORD_BOTTOMLEFT:
            case Cursor::SWORD_LEFT:
                themes = res;
                break;

            default:
                Dialog::ArmyInfo( *b, Dialog::READONLY | Dialog::BUTTONS, b->isReflect() );
                break;
            }
        }
    }

    if ( _currentUnit )
        switch ( themes ) {
        case Cursor::WAR_FLY:
        case Cursor::WAR_MOVE:
            a.push_back( Command( MSG_BATTLE_MOVE, _currentUnit->GetUID(), index ) );
            a.push_back( Command( MSG_BATTLE_END_TURN, _currentUnit->GetUID() ) );
            humanturn_exit = true;
            break;

        case Cursor::SWORD_TOPLEFT:
        case Cursor::SWORD_TOPRIGHT:
        case Cursor::SWORD_RIGHT:
        case Cursor::SWORD_BOTTOMRIGHT:
        case Cursor::SWORD_BOTTOMLEFT:
        case Cursor::SWORD_LEFT: {
            const Unit * enemy = b;
            const int dir = GetDirectionFromCursorSword( themes );

            if ( enemy && Board::isValidDirection( index, dir ) ) {
                const s32 move = Board::GetIndexDirection( index, dir );

                if ( _currentUnit->GetHeadIndex() != move )
                    a.push_back( Command( MSG_BATTLE_MOVE, _currentUnit->GetUID(), move ) );
                a.push_back( Command( MSG_BATTLE_ATTACK, _currentUnit->GetUID(), enemy->GetUID(), index, Board::GetReflectDirection( dir ) ) );
                a.push_back( Command( MSG_BATTLE_END_TURN, _currentUnit->GetUID() ) );
                humanturn_exit = true;
            }
            break;
        }

        case Cursor::WAR_BROKENARROW:
        case Cursor::WAR_ARROW: {
            const Unit * enemy = b;

            if ( enemy ) {
                a.push_back( Command( MSG_BATTLE_ATTACK, _currentUnit->GetUID(), enemy->GetUID(), index, 0 ) );
                a.push_back( Command( MSG_BATTLE_END_TURN, _currentUnit->GetUID() ) );
                humanturn_exit = true;
            }
            break;
        }

        case Cursor::WAR_INFO: {
            if ( b ) {
                Dialog::ArmyInfo( *b, Dialog::BUTTONS | Dialog::READONLY, b->isReflect() );
                humanturn_redraw = true;
            }
            break;
        }

        default:
            break;
        }
}

void Battle::Interface::AnimateUnitWithDelay( Unit & unit, uint32_t delay )
{
    if ( unit.isFinishAnimFrame() ) // nothing to animate
        return;

    LocalEvent & le = LocalEvent::Get();
    const uint32_t frameDelay = ( unit.animation.animationLength() > 0 ) ? delay / unit.animation.animationLength() : 0;

    while ( le.HandleEvents( false ) ) {
        CheckGlobalEvents( le );

        if ( Game::AnimateCustomDelay( frameDelay ) ) {
            Redraw();
            if ( unit.isFinishAnimFrame() )
                break;
            unit.IncreaseAnimFrame();
        }
    }
}

void Battle::Interface::RedrawTroopDefaultDelay( Unit & unit )
{
    if ( unit.isFinishAnimFrame() ) // nothing to animate
        return;

    LocalEvent & le = LocalEvent::Get();

    while ( le.HandleEvents( false ) ) {
        CheckGlobalEvents( le );

        if ( Battle::AnimateInfrequentDelay( Game::BATTLE_FRAME_DELAY ) ) {
            Redraw();
            if ( unit.isFinishAnimFrame() )
                break;
            unit.IncreaseAnimFrame();
        }
    }
}

void Battle::Interface::RedrawActionSkipStatus( const Unit & attacker )
{
    std::string msg;
    if ( attacker.Modes( TR_HARDSKIP ) ) {
        msg = _( "%{name} skipping turn" );
        if ( Settings::Get().ExtBattleSkipIncreaseDefense() )
            msg.append( _( ", and get +2 defense" ) );
    }
    else
        msg = _( "%{name} waiting turn" );

    StringReplace( msg, "%{name}", attacker.GetName() );
    status.SetMessage( msg, true );
}

void Battle::Interface::RedrawMissileAnimation( const Point & startPos, const Point & endPos, double angle, uint32_t monsterID )
{
    LocalEvent & le = LocalEvent::Get();
    Sprite missile;

    const bool reverse = startPos.x > endPos.x;
    const bool isMage = ( monsterID == Monster::MAGE || monsterID == Monster::ARCHMAGE );

    // Mage is channeling the bolt; doesn't have missile sprite
    if ( isMage )
        DELAY( Game::ApplyBattleSpeed( 115 ) );
    else
        missile = AGG::GetICN( Monster::GetMissileICN( monsterID ), Bin_Info::GetMonsterInfo( monsterID ).getProjectileID( angle ), reverse );

    // Lich/Power lich has projectile speed of 25
    const Points points = GetEuclideanLine( startPos, endPos, isMage ? 50 : std::max( missile.w(), 25 ) );
    Points::const_iterator pnt = points.begin();

    // convert the following code into a function/event service
    while ( le.HandleEvents( false ) && pnt != points.end() ) {
        CheckGlobalEvents( le );

        if ( Battle::AnimateInfrequentDelay( Game::BATTLE_MISSILE_DELAY ) ) {
            RedrawPartialStart();
            if ( isMage ) {
                _mainSurface.DrawLine( Point( startPos.x, startPos.y - 2 ), Point( pnt->x, pnt->y - 2 ), PAL::GetPaletteColor( 0x77 ) );
                _mainSurface.DrawLine( Point( startPos.x, startPos.y - 1 ), Point( pnt->x, pnt->y - 1 ), PAL::GetPaletteColor( 0xB5 ) );
                _mainSurface.DrawLine( Point( startPos.x, startPos.y ), Point( pnt->x, pnt->y ), PAL::GetPaletteColor( 0xBC ) );
                _mainSurface.DrawLine( Point( startPos.x, startPos.y + 1 ), Point( pnt->x, pnt->y + 1 ), PAL::GetPaletteColor( 0xB5 ) );
                _mainSurface.DrawLine( Point( startPos.x, startPos.y + 2 ), Point( pnt->x, pnt->y + 2 ), PAL::GetPaletteColor( 0x77 ) );
            }
            else {
                missile.Blit( reverse ? pnt->x - missile.w() : pnt->x, ( angle > 0 ) ? pnt->y - missile.h() : pnt->y, _mainSurface );
            }
            RedrawPartialFinish();
            ++pnt;
        }
    }
}

void Battle::Interface::RedrawActionAttackPart1( Unit & attacker, Unit & defender, const TargetsInfo & targets )
{
    Cursor::Get().SetThemes( Cursor::WAR_NONE );

    _currentUnit = NULL;
    _movingUnit = &attacker;
    _movingPos = attacker.GetRectPosition();

    // Unit 'Position' is position of the tile he's standing at
    const Rect & pos1 = attacker.GetRectPosition();
    const Rect & pos2 = defender.GetRectPosition();

    const bool archer = attacker.isArchers() && !attacker.isHandFighting();
    const bool isDoubleCell = attacker.isDoubleCellAttack() && 2 == targets.size();

    // redraw luck animation
    if ( attacker.Modes( LUCK_GOOD | LUCK_BAD ) )
        RedrawActionLuck( attacker );

    AGG::PlaySound( attacker.M82Attk() );

    // long distance attack animation
    if ( archer ) {
        const Sprite & attackerSprite = AGG::GetICN( attacker.GetMonsterSprite().icn_file, attacker.GetFrame(), attacker.isReflect() );
        const Point attackerPos = GetTroopPosition( attacker, attackerSprite );

        // For shooter position we need bottom center position of rear tile
        // Use cell coordinates for X because sprite width is very inconsistent (e.g. halfling)
        const int rearCenterX = ( attacker.isWide() && attacker.isReflect() ) ? pos1.w * 3 / 4 : CELLW / 2;
        const Point shooterPos( pos1.x + rearCenterX, attackerPos.y - attackerSprite.y() );

        // Use the front one to calculate the angle, then overwrite
        Point offset = attacker.GetStartMissileOffset( Monster_Info::FRONT );

        const Point targetPos = defender.GetCenterPoint();

        const double angle = GetAngle( Point( shooterPos.x + offset.x, shooterPos.y + offset.y ), targetPos );

        // Angles are used in Heroes2 as 90 (TOP) -> 0 (FRONT) -> -90 (BOT) degrees
        const int direction = angle >= 25.0 ? Monster_Info::TOP : ( angle <= -25.0 ) ? Monster_Info::BOTTOM : Monster_Info::FRONT;

        if ( direction != Monster_Info::FRONT )
            offset = attacker.GetStartMissileOffset( direction );

        // redraw archer attack animation
        if ( attacker.SwitchAnimation( Monster_Info::RANG_TOP + direction * 2 ) ) {
            AnimateUnitWithDelay( attacker, Game::ApplyBattleSpeed( attacker.animation.getShootingSpeed() ) );
        }

        const Point missileStart = Point( shooterPos.x + ( attacker.isReflect() ? -offset.x : offset.x ), shooterPos.y + offset.y );

        // draw missile animation
        RedrawMissileAnimation( missileStart, targetPos, angle, attacker.GetID() );
    }
    else {
        int attackAnim = isDoubleCell ? Monster_Info::RANG_FRONT : Monster_Info::MELEE_FRONT;
        if ( pos2.y < pos1.y ) {
            attackAnim -= 2;
        }
        else if ( pos2.y > pos1.y ) {
            attackAnim += 2;
        }

        // redraw melee attack animation
        if ( attacker.SwitchAnimation( attackAnim ) ) {
            RedrawTroopDefaultDelay( attacker );
        }
    }

    // post attack action
    switch ( attacker.GetID() ) {
    case Monster::VAMPIRE_LORD:
        // possible: vampire ressurect animation
        // RedrawTroopWithFrameAnimation(attacker, , );
        break;

    case Monster::LICH:
    case Monster::POWER_LICH:
        // lich clod animation
        if ( archer ) {
            RedrawTroopWithFrameAnimation( defender, ICN::LICHCLOD, attacker.M82Expl(), NONE );
        }
        break;

    default:
        break;
    }
}

void Battle::Interface::RedrawActionAttackPart2( Unit & attacker, TargetsInfo & targets )
{
    // post attack animation
    int attackStart = attacker.animation.getCurrentState();
    if ( attackStart >= Monster_Info::MELEE_TOP && attackStart <= Monster_Info::RANG_BOT ) {
        attacker.SwitchAnimation( ++attackStart );
    }

    // targets damage animation
    RedrawActionWincesKills( targets, &attacker );
    RedrawTroopDefaultDelay( attacker );

    attacker.SwitchAnimation( Monster_Info::STATIC );

    // draw status for first defender
    if ( targets.size() ) {
        std::string msg = _( "%{attacker} do %{damage} damage." );
        StringReplace( msg, "%{attacker}", attacker.GetName() );

        if ( 1 < targets.size() ) {
            u32 killed = 0;
            u32 damage = 0;

            for ( TargetsInfo::const_iterator it = targets.begin(); it != targets.end(); ++it ) {
                killed += ( *it ).killed;
                damage += ( *it ).damage;
            }

            StringReplace( msg, "%{damage}", damage );

            if ( killed ) {
                msg.append( " " );
                msg.append( _n( "one creature perishes.", "%{count} creatures perish.", killed ) );
                StringReplace( msg, "%{count}", killed );
            }
        }
        else {
            TargetInfo & target = targets.front();
            StringReplace( msg, "%{damage}", target.damage );

            if ( target.killed ) {
                msg.append( " " );
                msg.append( _n( "one %{defender} perishes.", "%{count} %{defender} perish.", target.killed ) );
                StringReplace( msg, "%{count}", target.killed );
                StringReplace( msg, "%{defender}", target.defender->GetPluralName( target.killed ) );
            }
        }

        status.SetMessage( msg, true );
        status.SetMessage( "", false );
    }

    // restore
    for ( TargetsInfo::iterator it = targets.begin(); it != targets.end(); ++it )
        if ( ( *it ).defender ) {
            TargetInfo & target = *it;
            if ( !target.defender->isValid() ) {
                target.defender->SetDeathAnim();
            }
            else
                target.defender->SwitchAnimation( Monster_Info::STATIC );
        }
    if ( opponent1 )
        opponent1->ResetAnimFrame( OP_IDLE );
    if ( opponent2 )
        opponent2->ResetAnimFrame( OP_IDLE );
    _movingUnit = NULL;
}

void Battle::Interface::RedrawActionWincesKills( TargetsInfo & targets, Unit * attacker )
{
    const Settings & conf = Settings::Get();
    LocalEvent & le = LocalEvent::Get();

    // targets damage animation
    int py = ( conf.QVGA() ? 20 : 50 );
    int finish = 0;

    for ( TargetsInfo::iterator it = targets.begin(); it != targets.end(); ++it )
        if ( ( *it ).defender ) {
            TargetInfo & target = *it;

            // kill animation
            if ( !target.defender->isValid() ) {
                target.defender->SwitchAnimation( Monster_Info::KILL );
                AGG::PlaySound( target.defender->M82Kill() );
                ++finish;

                // set opponent OP_SRRW animation
                if ( target.defender->GetColor() != Color::NONE ) {
                    OpponentSprite * commander = target.defender->GetColor() == arena.GetArmyColor1() ? opponent1 : opponent2;
                    if ( commander )
                        commander->ResetAnimFrame( OP_SRRW );
                }
            }
            else
                // wince animation
                if ( target.damage ) {
                // wnce animation
                target.defender->SwitchAnimation( Monster_Info::WNCE );
                AGG::PlaySound( target.defender->M82Wnce() );
                ++finish;
            }
            else
            // have immunitet
            {
                AGG::PlaySound( M82::RSBRYFZL );
            }
        }

    // targets damage animation loop
    while ( le.HandleEvents() && finish != std::count_if( targets.begin(), targets.end(), std::mem_fun_ref( &TargetInfo::isFinishAnimFrame ) ) ) {
        CheckGlobalEvents( le );

        if ( Battle::AnimateInfrequentDelay( Game::BATTLE_FRAME_DELAY ) ) {
            bool redrawBattleField = false;

            if ( attacker != NULL ) {
                if ( attacker->isFinishAnimFrame() ) {
                    attacker->SwitchAnimation( Monster_Info::STATIC );
                }
                else {
                    attacker->IncreaseAnimFrame();
                }

                redrawBattleField = true;
                RedrawPartialStart();
            }

            for ( TargetsInfo::iterator it = targets.begin(); it != targets.end(); ++it ) {
                if ( ( *it ).defender ) {
                    TargetInfo & target = *it;
                    const Rect & pos = target.defender->GetRectPosition();

                    if ( !redrawBattleField ) {
                        redrawBattleField = true;
                        RedrawPartialStart();
                    }

                    // extended damage info
                    if ( conf.ExtBattleShowDamage() && target.killed && ( pos.y - py ) > 0 ) {
                        std::string msg = "-" + GetString( target.killed );
                        Text txt( msg, Font::YELLOW_SMALL );
                        txt.Blit( pos.x + ( pos.w - txt.w() ) / 2, pos.y - py );
                    }
                }
            }

            if ( redrawBattleField ) {
                RedrawPartialFinish();
            }

            for ( TargetsInfo::iterator it = targets.begin(); it != targets.end(); ++it ) {
                if ( ( *it ).defender ) {
                    if ( it->defender->isFinishAnimFrame() && it->defender->GetAnimationState() == Monster_Info::WNCE ) {
                        it->defender->SwitchAnimation( Monster_Info::STATIC );
                    }
                    else {
                        it->defender->IncreaseAnimFrame();
                    }
                }
            }

            py += ( conf.QVGA() ? 5 : 10 );
        }
    }

    // Set to static animation as attacker might still continue its animation
    for ( TargetsInfo::iterator it = targets.begin(); it != targets.end(); ++it ) {
        if ( ( *it ).defender ) {
            if ( it->defender->isFinishAnimFrame() && it->defender->GetAnimationState() == Monster_Info::WNCE ) {
                it->defender->SwitchAnimation( Monster_Info::STATIC );
            }
        }
    }
}

void Battle::Interface::RedrawActionMove( Unit & unit, const Indexes & path )
{
    Indexes::const_iterator dst = path.begin();
    Bridge * bridge = Arena::GetBridge();

    const uint32_t frameDelay = Game::ApplyBattleSpeed( unit.animation.getMoveSpeed() );

    Cursor::Get().SetThemes( Cursor::WAR_NONE );

    std::string msg = _( "Moved %{monster}: %{src}, %{dst}" );
    StringReplace( msg, "%{monster}", unit.GetName() );
    StringReplace( msg, "%{src}", unit.GetHeadIndex() );

    _currentUnit = NULL;
    _movingUnit = &unit;

    while ( dst != path.end() ) {
        const Cell * cell = Board::GetCell( *dst );
        _movingPos = cell->GetPos();
        bool show_anim = false;

        if ( bridge && bridge->NeedDown( unit, *dst ) ) {
            _movingUnit = NULL;
            unit.SwitchAnimation( Monster_Info::STATIC );
            bridge->Action( unit, *dst );
            _movingUnit = &unit;
        }

        if ( unit.isWide() ) {
            if ( unit.GetTailIndex() == *dst )
                unit.SetReflection( !unit.isReflect() );
            else
                show_anim = true;
        }
        else {
            unit.UpdateDirection( cell->GetPos() );
            show_anim = true;
        }

        if ( show_anim ) {
            AGG::PlaySound( unit.M82Move() );
            unit.SwitchAnimation( Monster_Info::MOVING );
            AnimateUnitWithDelay( unit, frameDelay );
            unit.SetPosition( *dst );
        }

        // check for possible bridge close action, after unit's end of movement
        if ( bridge && bridge->AllowUp() ) {
            _movingUnit = NULL;
            unit.SwitchAnimation( Monster_Info::STATIC );
            bridge->Action( unit, *dst );
            _movingUnit = &unit;
        }

        ++dst;
    }

    // restore
    _flyingUnit = NULL;
    _movingUnit = NULL;
    _currentUnit = NULL;
    unit.SwitchAnimation( Monster_Info::STATIC );

    StringReplace( msg, "%{dst}", unit.GetHeadIndex() );
    status.SetMessage( msg, true );
}

void Battle::Interface::RedrawActionFly( Unit & unit, const Position & pos )
{
    const s32 destIndex = pos.GetHead()->GetIndex();
    const Rect & pos1 = unit.GetRectPosition();
    const Rect & pos2 = Board::GetCell( destIndex )->GetPos();

    Point destPos( pos1.x, pos1.y );
    Point targetPos( pos2.x, pos2.y );

    if ( unit.isWide() && targetPos.x > destPos.x ) {
        targetPos.x -= CELLW; // this is needed to avoid extra cell shifting upon landing when we move to right side
    }

    std::string msg = _( "Moved %{monster}: %{src}, %{dst}" );
    StringReplace( msg, "%{monster}", unit.GetName() );
    StringReplace( msg, "%{src}", unit.GetHeadIndex() );

    Cursor::Get().SetThemes( Cursor::WAR_NONE );
    const uint32_t step = unit.animation.getFlightSpeed();
    const uint32_t frameDelay = Game::ApplyBattleSpeed( unit.animation.getMoveSpeed() );

    const Points points = GetEuclideanLine( destPos, targetPos, Settings::Get().QVGA() ? step / 2 : step );
    Points::const_iterator currentPoint = points.begin();

    // jump up
    _currentUnit = NULL;
    _movingUnit = NULL;
    _movingPos = currentPoint != points.end() ? *currentPoint : destPos;
    _flyingUnit = NULL;
    _movingUnit = &unit;
    _flyingPos = destPos;

    unit.SwitchAnimation( Monster_Info::FLY_UP );
    // Take off animation is 30% length on average (original value)
    AnimateUnitWithDelay( unit, frameDelay * 0.3 );

    _movingUnit = NULL;
    _flyingUnit = &unit;
    _flyingPos = _movingPos;

    if ( currentPoint != points.end() )
        ++currentPoint;

    unit.SwitchAnimation( Monster_Info::MOVING );
    while ( currentPoint != points.end() ) {
        _movingPos = *currentPoint;

        AGG::PlaySound( unit.M82Move() );
        unit.animation.restartAnimation();
        AnimateUnitWithDelay( unit, frameDelay );

        _flyingPos = _movingPos;
        ++currentPoint;
    }

    unit.SetPosition( destIndex );

    // landing
    _flyingUnit = NULL;
    _movingUnit = &unit;
    _movingPos = targetPos;

    std::vector<int> landAnim;
    landAnim.push_back( Monster_Info::FLY_LAND );
    landAnim.push_back( Monster_Info::STATIC );
    unit.SwitchAnimation( landAnim );
    AnimateUnitWithDelay( unit, frameDelay );

    // restore
    _movingUnit = NULL;

    StringReplace( msg, "%{dst}", unit.GetHeadIndex() );
    status.SetMessage( msg, true );
}

void Battle::Interface::RedrawActionResistSpell( const Unit & target )
{
    AGG::PlaySound( M82::RSBRYFZL );
    std::string str( _( "The %{name} resist the spell!" ) );
    StringReplace( str, "%{name}", target.GetName() );
    status.SetMessage( str, true );
    status.SetMessage( "", false );
}

void Battle::Interface::RedrawActionSpellCastPart1( const Spell & spell, s32 dst, const HeroBase * caster, const std::string & name, const TargetsInfo & targets )
{
    std::string msg;
    Unit * target = targets.size() ? targets.front().defender : NULL;

    if ( target && target->GetHeadIndex() == dst ) {
        msg = _( "%{name} casts %{spell} on the %{troop}." );
        StringReplace( msg, "%{troop}", target->GetName() );
    }
    else if ( spell.isApplyWithoutFocusObject() )
        msg = _( "%{name} casts %{spell}." );

    if ( msg.size() ) {
        StringReplace( msg, "%{name}", name );
        StringReplace( msg, "%{spell}", spell.GetName() );
        status.SetMessage( msg, true );
        status.SetMessage( "", false );
    }

    // set spell cast animation
    if ( caster ) {
        OpponentSprite * opponent = caster->GetColor() == arena.GetArmyColor1() ? opponent1 : opponent2;
        if ( opponent ) {
            opponent->ResetAnimFrame( OP_CAST );
            LocalEvent & le = LocalEvent::Get();
            do {
                if ( Battle::AnimateInfrequentDelay( Game::BATTLE_SPELL_DELAY ) ) {
                    opponent->IncreaseAnimFrame();
                    Redraw();
                }
            } while ( le.HandleEvents() && !opponent->isFinishFrame() );
        }
    }

    // without object
    switch ( spell() ) {
    case Spell::FIREBALL:
        RedrawTargetsWithFrameAnimation( dst, targets, ICN::FIREBALL, M82::FromSpell( spell() ) );
        break;
    case Spell::FIREBLAST:
        RedrawTargetsWithFrameAnimation( dst, targets, ICN::FIREBAL2, M82::FromSpell( spell() ) );
        break;
    case Spell::METEORSHOWER:
        RedrawTargetsWithFrameAnimation( dst, targets, ICN::METEOR, M82::FromSpell( spell() ) );
        break;
    case Spell::COLDRING:
        RedrawActionColdRingSpell( dst, targets );
        break;

    case Spell::MASSSHIELD:
        RedrawTargetsWithFrameAnimation( targets, ICN::SHIELD, M82::FromSpell( spell() ), false );
        break;
    case Spell::MASSCURE:
        RedrawTargetsWithFrameAnimation( targets, ICN::MAGIC01, M82::FromSpell( spell() ), false );
        break;
    case Spell::MASSHASTE:
        RedrawTargetsWithFrameAnimation( targets, ICN::HASTE, M82::FromSpell( spell() ), false );
        break;
    case Spell::MASSSLOW:
        RedrawTargetsWithFrameAnimation( targets, ICN::MAGIC02, M82::FromSpell( spell() ), false );
        break;
    case Spell::MASSBLESS:
        RedrawTargetsWithFrameAnimation( targets, ICN::BLESS, M82::FromSpell( spell() ), false );
        break;
    case Spell::MASSCURSE:
        RedrawTargetsWithFrameAnimation( targets, ICN::CURSE, M82::FromSpell( spell() ), false );
        break;
    case Spell::MASSDISPEL:
        RedrawTargetsWithFrameAnimation( targets, ICN::MAGIC07, M82::FromSpell( spell() ), false );
        break;

    case Spell::DEATHRIPPLE:
    case Spell::DEATHWAVE:
        RedrawTargetsWithFrameAnimation( targets, ICN::REDDEATH, M82::FromSpell( spell() ), true );
        break;

    case Spell::HOLYWORD:
    case Spell::HOLYSHOUT:
        RedrawTargetsWithFrameAnimation( targets, ICN::MAGIC08, M82::FromSpell( spell() ), true );
        break;

    case Spell::ELEMENTALSTORM:
        RedrawActionElementalStormSpell( targets );
        break;
    case Spell::ARMAGEDDON:
        RedrawActionArmageddonSpell( targets );
        break;

    default:
        break;
    }

    // with object
    if ( target ) {
        if ( spell.isResurrect() )
            RedrawActionResurrectSpell( *target, spell );
        else
            switch ( spell() ) {
            // simple spell animation
            case Spell::BLESS:
                RedrawTroopWithFrameAnimation( *target, ICN::BLESS, M82::FromSpell( spell() ), NONE );
                break;
            case Spell::BLIND:
                RedrawTroopWithFrameAnimation( *target, ICN::BLIND, M82::FromSpell( spell() ), NONE );
                break;
            case Spell::CURE:
                RedrawTroopWithFrameAnimation( *target, ICN::MAGIC01, M82::FromSpell( spell() ), NONE );
                break;
            case Spell::SLOW:
                RedrawTroopWithFrameAnimation( *target, ICN::MAGIC02, M82::FromSpell( spell() ), NONE );
                break;
            case Spell::SHIELD:
                RedrawTroopWithFrameAnimation( *target, ICN::SHIELD, M82::FromSpell( spell() ), NONE );
                break;
            case Spell::HASTE:
                RedrawTroopWithFrameAnimation( *target, ICN::HASTE, M82::FromSpell( spell() ), NONE );
                break;
            case Spell::CURSE:
                RedrawTroopWithFrameAnimation( *target, ICN::CURSE, M82::FromSpell( spell() ), NONE );
                break;
            case Spell::ANTIMAGIC:
                RedrawTroopWithFrameAnimation( *target, ICN::MAGIC06, M82::FromSpell( spell() ), NONE );
                break;
            case Spell::DISPEL:
                RedrawTroopWithFrameAnimation( *target, ICN::MAGIC07, M82::FromSpell( spell() ), NONE );
                break;
            case Spell::STONESKIN:
                RedrawTroopWithFrameAnimation( *target, ICN::STONSKIN, M82::FromSpell( spell() ), NONE );
                break;
            case Spell::STEELSKIN:
                RedrawTroopWithFrameAnimation( *target, ICN::STELSKIN, M82::FromSpell( spell() ), NONE );
                break;
            case Spell::PARALYZE:
                RedrawTroopWithFrameAnimation( *target, ICN::PARALYZE, M82::FromSpell( spell() ), NONE );
                break;
            case Spell::HYPNOTIZE:
                RedrawTroopWithFrameAnimation( *target, ICN::HYPNOTIZ, M82::FromSpell( spell() ), NONE );
                break;
            case Spell::DRAGONSLAYER:
                RedrawTroopWithFrameAnimation( *target, ICN::DRAGSLAY, M82::FromSpell( spell() ), NONE );
                break;
            case Spell::BERSERKER:
                RedrawTroopWithFrameAnimation( *target, ICN::BERZERK, M82::FromSpell( spell() ), NONE );
                break;

            // uniq spell animation
            case Spell::LIGHTNINGBOLT:
                RedrawActionLightningBoltSpell( *target );
                break;
            case Spell::CHAINLIGHTNING:
                RedrawActionChainLightningSpell( targets );
                break;
            case Spell::ARROW:
                RedrawActionArrowSpell( *target );
                break;
            case Spell::COLDRAY:
                RedrawActionColdRaySpell( *target );
                break;
            case Spell::DISRUPTINGRAY:
                RedrawActionDisruptingRaySpell( *target );
                break;
            case Spell::BLOODLUST:
                RedrawActionBloodLustSpell( *target );
                break;
            case Spell::STONE:
                RedrawActionStoneSpell( *target );
                break;
            default:
                break;
            }
    }
}

void Battle::Interface::RedrawActionSpellCastPart2( const Spell & spell, TargetsInfo & targets )
{
    if ( spell.isDamage() ) {
        // targets damage animation
        RedrawActionWincesKills( targets );

        u32 killed = 0;
        u32 damage = 0;

        for ( TargetsInfo::const_iterator it = targets.begin(); it != targets.end(); ++it ) {
            killed += ( *it ).killed;
            damage += ( *it ).damage;
        }

        if ( damage ) {
            std::string msg;
            if ( spell.isUndeadOnly() )
                msg = _( "The %{spell} spell does %{damage} damage to all undead creatures." );
            else if ( spell.isALiveOnly() )
                msg = _( "The %{spell} spell does %{damage} damage to all living creatures." );
            else
                msg = _( "The %{spell} does %{damage} damage." );
            StringReplace( msg, "%{spell}", spell.GetName() );
            StringReplace( msg, "%{damage}", damage );

            if ( killed ) {
                status.SetMessage( msg, true );
                msg = _n( "one creature perishes.", "%{count} creatures perish.", killed );
                StringReplace( msg, "%{count}", killed );
            }

            status.SetMessage( msg, true );
        }
    }

    status.SetMessage( " ", false );

    // restore
    for ( TargetsInfo::iterator it = targets.begin(); it != targets.end(); ++it )
        if ( ( *it ).defender ) {
            TargetInfo & target = *it;
            if ( !target.defender->isValid() ) {
                target.defender->SetDeathAnim();
            }
            else
                target.defender->SwitchAnimation( Monster_Info::STATIC );
        }
    if ( opponent1 )
        opponent1->ResetAnimFrame( OP_IDLE );
    if ( opponent2 )
        opponent2->ResetAnimFrame( OP_IDLE );
    _movingUnit = NULL;
}

void Battle::Interface::RedrawActionMonsterSpellCastStatus( const Unit & attacker, const TargetInfo & target )
{
    const char * msg = NULL;

    switch ( attacker.GetID() ) {
    case Monster::UNICORN:
        msg = _( "The Unicorns attack blinds the %{name}!" );
        break;
    case Monster::MEDUSA:
        msg = _( "The Medusas gaze turns the %{name} to stone!" );
        break;
    case Monster::ROYAL_MUMMY:
    case Monster::MUMMY:
        msg = _( "The Mummies' curse falls upon the %{name}!" );
        break;
    case Monster::CYCLOPS:
        msg = _( "The %{name} are paralyzed by the Cyclopes!" );
        break;
    case Monster::ARCHMAGE:
        msg = _( "The Archmagi dispel all good spells on your %{name}!" );
        break;
    default:
        break;
    }

    if ( msg ) {
        std::string str( msg );
        StringReplace( str, "%{name}", target.defender->GetName() );

        status.SetMessage( str, true );
        status.SetMessage( "", false );
    }
}

void Battle::Interface::RedrawActionLuck( Unit & unit )
{
    LocalEvent & le = LocalEvent::Get();

    const bool isGoodLuck = unit.Modes( LUCK_GOOD );
    const Rect & pos = unit.GetRectPosition();

    std::string msg = isGoodLuck ? _( "Good luck shines on the %{attacker}" ) : _( "Bad luck descends on the %{attacker}" );
    StringReplace( msg, "%{attacker}", unit.GetName() );
    status.SetMessage( msg, true );

    Cursor::Get().SetThemes( Cursor::WAR_NONE );
    if ( isGoodLuck ) {
        const Sprite & luckSprite = AGG::GetICN( ICN::EXPMRL, 0 );
        const Sprite & unitSprite = AGG::GetICN( unit.GetMonsterSprite().icn_file, unit.GetFrame(), unit.isReflect() );

        int width = 2;
        Rect src( 0, 0, width, luckSprite.h() );
        src.x = ( luckSprite.w() - src.w ) / 2;

        AGG::PlaySound( M82::GOODLUCK );

        while ( le.HandleEvents() && Mixer::isPlaying( -1 ) ) {
            CheckGlobalEvents( le );

            if ( width < luckSprite.w() && Battle::AnimateInfrequentDelay( Game::BATTLE_MISSILE_DELAY ) ) {
                RedrawPartialStart();

                luckSprite.Blit( src, pos.x + ( pos.w - src.w ) / 2, pos.y + pos.h - unitSprite.h() - src.h, _mainSurface );

                RedrawPartialFinish();

                src.w = width;
                src.x = ( luckSprite.w() - src.w ) / 2;

                width += 3;
            }
        }
    }
    else {
        int frameId = 0;

        AGG::PlaySound( M82::BADLUCK );

        while ( le.HandleEvents() && Mixer::isPlaying( -1 ) ) {
            CheckGlobalEvents( le );

            if ( frameId < 8 && Battle::AnimateInfrequentDelay( Game::BATTLE_MISSILE_DELAY ) ) {
                RedrawPartialStart();

                const Sprite & luckSprite = AGG::GetICN( ICN::CLOUDLUK, frameId );
                luckSprite.Blit( pos.x + pos.w / 2 + luckSprite.x(), pos.y + pos.h + luckSprite.y() - 10, _mainSurface );

                RedrawPartialFinish();

                ++frameId;
            }
        }
    }
}

void Battle::Interface::RedrawActionMorale( Unit & b, bool good )
{
    std::string msg;

    if ( good ) {
        msg = _( "High morale enables the %{monster} to attack again." );
        StringReplace( msg, "%{monster}", b.GetName() );
        status.SetMessage( msg, true );
        RedrawTroopWithFrameAnimation( b, ICN::MORALEG, M82::GOODMRLE, NONE );
    }
    else {
        msg = _( "Low morale causes the %{monster} to freeze in panic." );
        StringReplace( msg, "%{monster}", b.GetName() );
        status.SetMessage( msg, true );
        RedrawTroopWithFrameAnimation( b, ICN::MORALEB, M82::BADMRLE, WINCE );
    }
}

void Battle::Interface::RedrawActionTowerPart1( Tower & tower, Unit & defender )
{
    Cursor::Get().SetThemes( Cursor::WAR_NONE );
    _currentUnit = NULL;

    const Point missileStart = tower.GetPortPosition();
    const Point targetPos = defender.GetCenterPoint();
    const double angle = GetAngle( missileStart, targetPos );

    AGG::PlaySound( M82::KEEPSHOT );

    // Keep missile == Orc missile
    RedrawMissileAnimation( missileStart, targetPos, angle, Monster::ORC );
}

void Battle::Interface::RedrawActionTowerPart2( Tower & tower, TargetInfo & target )
{
    TargetsInfo targets;
    targets.push_back( target );

    // targets damage animation
    RedrawActionWincesKills( targets );

    // draw status for first defender
    std::string msg = _( "Tower do %{damage} damage." );
    StringReplace( msg, "%{damage}", target.damage );
    if ( target.killed ) {
        msg.append( " " );
        msg.append( _n( "one %{defender} perishes.", "%{count} %{defender} perish.", target.killed ) );
        StringReplace( msg, "%{count}", target.killed );
        StringReplace( msg, "%{defender}", target.defender->GetName() );
    }
    status.SetMessage( msg, true );
    status.SetMessage( "", false );

    // restore
    if ( !target.defender->isValid() ) {
        target.defender->SetDeathAnim();
    }
    else
        target.defender->SwitchAnimation( Monster_Info::STATIC );

    if ( opponent1 )
        opponent1->ResetAnimFrame( OP_IDLE );
    if ( opponent2 )
        opponent2->ResetAnimFrame( OP_IDLE );
    _movingUnit = NULL;
}

void Battle::Interface::RedrawActionCatapult( int target )
{
    LocalEvent & le = LocalEvent::Get();

    const Sprite & missile = AGG::GetICN( ICN::BOULDER, 0 );
    const Rect & area = GetArea();

    AGG::PlaySound( M82::CATSND00 );

    // catapult animation
    while ( le.HandleEvents( false ) && catapult_frame < 6 ) {
        CheckGlobalEvents( le );

        if ( Battle::AnimateInfrequentDelay( Game::BATTLE_CATAPULT_DELAY ) ) {
            Redraw();
            ++catapult_frame;
        }
    }

    // boulder animation
    Point pt1( 90, 220 );
    Point pt2 = Catapult::GetTargetPosition( target );
    Point max( 300, 20 );

    pt1.x += area.x;
    pt2.x += area.x;
    max.x += area.x;
    pt1.y += area.y;
    pt2.y += area.y;
    max.y += area.y;

    const Points points = GetArcPoints( pt1, pt2, max, missile.w() );
    Points::const_iterator pnt = points.begin();

    while ( le.HandleEvents( false ) && pnt != points.end() ) {
        CheckGlobalEvents( le );

        if ( Battle::AnimateInfrequentDelay( Game::BATTLE_CATAPULT2_DELAY ) ) {
            if ( catapult_frame < 9 )
                ++catapult_frame;

            RedrawPartialStart();
            missile.Blit( *pnt, _mainSurface );
            RedrawPartialFinish();
            ++pnt;
        }
    }

    // clod
    u32 frame = 0;
    int icn = target == CAT_MISS ? ICN::SMALCLOD : ICN::LICHCLOD;
    AGG::PlaySound( M82::CATSND02 );

    while ( le.HandleEvents() && frame < AGG::GetICNCount( icn ) ) {
        CheckGlobalEvents( le );

        if ( Battle::AnimateInfrequentDelay( Game::BATTLE_CATAPULT3_DELAY ) ) {
            if ( catapult_frame < 9 )
                ++catapult_frame;

            RedrawPartialStart();
            const Sprite & sprite = AGG::GetICN( icn, frame );
            sprite.Blit( pt2.x + sprite.x(), pt2.y + sprite.y(), _mainSurface );
            RedrawPartialFinish();

            ++frame;
        }
    }

    catapult_frame = 0;
}

void Battle::Interface::RedrawActionArrowSpell( const Unit & target )
{
    const HeroBase * current_commander = arena.GetCurrentCommander();

    if ( current_commander ) {
        Point missileStart;
        const bool from_left = current_commander == opponent1->GetHero();

        // is left position
        if ( from_left ) {
            const Rect & pos1 = opponent1->GetArea();
            missileStart = Point( pos1.x + pos1.w, pos1.y + pos1.h / 2 );
        }
        else {
            const Rect & pos = opponent2->GetArea();
            missileStart = Point( pos.x, pos.y + pos.h / 2 );
        }

        const Point targetPos = target.GetCenterPoint();
        const double angle = GetAngle( missileStart, targetPos );

        Cursor::Get().SetThemes( Cursor::WAR_NONE );
        AGG::PlaySound( M82::MAGCAROW );

        // Magic arrow == Archer missile
        RedrawMissileAnimation( missileStart, targetPos, angle, Monster::ARCHER );
    }
}

void Battle::Interface::RedrawActionTeleportSpell( Unit & target, s32 dst )
{
    LocalEvent & le = LocalEvent::Get();

    const Monster::monstersprite_t & msi = target.GetMonsterSprite();
    Sprite sprite = AGG::GetICN( msi.icn_file, target.GetFrame(), target.isReflect() );
    sprite = Sprite( sprite.GetSurface(), sprite.x(), sprite.y() );

    if ( target.Modes( SP_STONE ) ) {
        AGG::ReplaceColors( sprite, PAL::GetPalette( PAL::GRAY ), msi.icn_file, target.GetFrame(), target.isReflect() );
    }
    else if ( target.Modes( CAP_MIRRORIMAGE ) ) {
        AGG::ReplaceColors( sprite, PAL::GetPalette( PAL::MIRROR_IMAGE ), msi.icn_file, target.GetFrame(), target.isReflect() );
    }

    Cursor::Get().SetThemes( Cursor::WAR_NONE );

    _currentUnit = &target;
    b_current_sprite = &sprite;
    b_current_alpha = 240;

    AGG::PlaySound( M82::TELPTOUT );

    while ( le.HandleEvents() && Mixer::isPlaying( -1 ) ) {
        CheckGlobalEvents( le );

        if ( b_current_alpha > 0 && Battle::AnimateInfrequentDelay( Game::BATTLE_SPELL_DELAY ) ) {
            Redraw();
            b_current_alpha -= 15;
        }
    }

    b_current_alpha = 0;
    Redraw();

    target.SetPosition( dst );
    AGG::PlaySound( M82::TELPTIN );

    while ( le.HandleEvents() && Mixer::isPlaying( -1 ) ) {
        CheckGlobalEvents( le );

        if ( b_current_alpha <= 240 && Battle::AnimateInfrequentDelay( Game::BATTLE_SPELL_DELAY ) ) {
            Redraw();
            b_current_alpha += 15;
        }
    }

    b_current_alpha = 255;
    _currentUnit = NULL;
    b_current_sprite = NULL;
}

void Battle::Interface::RedrawActionSummonElementalSpell( const Unit & target )
{
    LocalEvent & le = LocalEvent::Get();

    const Monster::monstersprite_t & msi = target.GetMonsterSprite();
    const Sprite & sprite = AGG::GetICN( msi.icn_file, target.GetFrame(), target.isReflect() );

    Cursor::Get().SetThemes( Cursor::WAR_NONE );

    _currentUnit = &target;
    b_current_sprite = &sprite;
    b_current_alpha = 0;

    AGG::PlaySound( M82::SUMNELM );

    while ( le.HandleEvents() && b_current_alpha < 220 ) {
        CheckGlobalEvents( le );

        if ( Battle::AnimateInfrequentDelay( Game::BATTLE_SPELL_DELAY ) ) {
            Redraw();
            b_current_alpha += 20;
        }
    }

    b_current_alpha = 255;
    _currentUnit = NULL;
    b_current_sprite = NULL;
}

void Battle::Interface::RedrawActionMirrorImageSpell( const Unit & target, const Position & pos )
{
    LocalEvent & le = LocalEvent::Get();

    const Monster::monstersprite_t & msi = target.GetMonsterSprite();
    Sprite sprite = AGG::GetICN( msi.icn_file, target.GetFrame(), target.isReflect() );
    sprite = Sprite( sprite.GetSurface(), sprite.x(), sprite.y() );
    AGG::ReplaceColors( sprite, PAL::GetPalette( PAL::MIRROR_IMAGE ), msi.icn_file, target.GetFrame(), target.isReflect() );

    const Rect & rt1 = target.GetRectPosition();
    const Rect & rt2 = pos.GetRect();

    const Points points = GetLinePoints( rt1, rt2, 5 );
    Points::const_iterator pnt = points.begin();

    Cursor::Get().SetThemes( Cursor::WAR_NONE );
    AGG::PlaySound( M82::MIRRORIM );

    while ( le.HandleEvents() && pnt != points.end() ) {
        CheckGlobalEvents( le );

        if ( Battle::AnimateInfrequentDelay( Game::BATTLE_SPELL_DELAY ) ) {
            const Point & sp = GetTroopPosition( target, sprite );

            RedrawPartialStart();
            sprite.Blit( sp.x - rt1.x + ( *pnt ).x, sp.y - rt1.y + ( *pnt ).y, _mainSurface );
            RedrawPartialFinish();

            ++pnt;
        }
    }

    status.SetMessage( _( "MirrorImage created" ), true );
}

void Battle::Interface::RedrawLightningOnTargets( const std::vector<Point> & points, const Rect & drawRoi )
{
    if ( points.size() < 2 )
        return;

    const Point roiOffset( drawRoi.x, drawRoi.y );

    Display & display = Display::Get();
    LocalEvent & le = LocalEvent::Get();
    Cursor & cursor = Cursor::Get();
    cursor.SetThemes( Cursor::WAR_NONE );

    AGG::PlaySound( points.size() > 2 ? M82::CHAINLTE : M82::LIGHTBLT );

    for ( size_t i = 1; i < points.size(); ++i ) {
        const Point & startingPos = points[i - 1];
        const Point & endPos = points[i];

        const std::vector<std::pair<LightningPoint, LightningPoint> > & lightningBolt = GenerateLightning( startingPos + roiOffset, endPos + roiOffset );
        Rect roi;
        const bool isHorizontalBolt = std::abs( startingPos.x - endPos.x ) > std::abs( startingPos.y - endPos.y );
        const bool isForwardDirection = isHorizontalBolt ? ( endPos.x > startingPos.x ) : ( endPos.y > startingPos.y );
        const int animationStep = 100;

        if ( isHorizontalBolt ) {
            roi.h = drawRoi.h;
            if ( isForwardDirection ) {
                roi.x = 0;
                roi.w = startingPos.x;
            }
            else {
                roi.x = startingPos.x;
                roi.w = drawRoi.w - startingPos.x;
            }
        }
        else {
            roi.w = drawRoi.w;
            if ( isForwardDirection ) {
                roi.y = 0;
                roi.h = startingPos.y;
            }
            else {
                roi.y = startingPos.y;
                roi.h = drawRoi.h - startingPos.y;
            }
        }

        while ( le.HandleEvents() && ( ( isHorizontalBolt && roi.w < drawRoi.w ) || ( !isHorizontalBolt && roi.h < drawRoi.h ) ) ) {
            if ( Battle::AnimateInfrequentDelay( Game::BATTLE_DISRUPTING_DELAY ) ) {
                if ( isHorizontalBolt ) {
                    if ( isForwardDirection ) {
                        roi.w += animationStep;
                    }
                    else {
                        roi.w += animationStep;
                        roi.x -= animationStep;
                    }

                    if ( roi.x < 0 )
                        roi.x = 0;
                    if ( roi.w > drawRoi.w )
                        roi.w = drawRoi.w;
                }
                else {
                    if ( isForwardDirection ) {
                        roi.h += animationStep;
                    }
                    else {
                        roi.h += animationStep;
                        roi.y -= animationStep;
                    }

                    if ( roi.y < 0 )
                        roi.y = 0;
                    if ( roi.h > drawRoi.h )
                        roi.h = drawRoi.h;
                }

                RedrawPartialStart();

                RedrawLightning( lightningBolt, RGBA( 0xff, 0xff, 0 ), _mainSurface, Rect( roi.x + roiOffset.x, roi.y + roiOffset.y, roi.w, roi.h ) );

                RedrawPartialFinish();
            }
        }
    }

    uint32_t frame = 0;
    while ( le.HandleEvents() && frame < AGG::GetICNCount( ICN::SPARKS ) ) {
        CheckGlobalEvents( le );

        if ( ( frame == 0 ) || Battle::AnimateInfrequentDelay( Game::BATTLE_DISRUPTING_DELAY ) ) {
            RedrawPartialStart();

            Sprite sprite = AGG::GetICN( ICN::SPARKS, frame, false );

            for ( size_t i = 1; i < points.size(); ++i ) {
                sprite.Blit( points[i] - Point( sprite.w() / 2, 0 ) + roiOffset, _mainSurface );
            }
            RedrawPartialFinish();

            ++frame;
        }
    }
}

void Battle::Interface::RedrawActionLightningBoltSpell( Unit & target )
{
    Point startingPos;
    const HeroBase * current_commander = arena.GetCurrentCommander();

    if ( current_commander == opponent1->GetHero() ) {
        const Rect & pos1 = opponent1->GetArea();
        startingPos = Point( pos1.x + pos1.w, pos1.y + pos1.h / 2 );
    }
    else {
        const Rect & pos = opponent2->GetArea();
        startingPos = Point( pos.x, pos.y + pos.h / 2 );
    }

    _currentUnit = NULL;

    const Rect & pos = target.GetRectPosition();
    const Point endPos( pos.x + pos.w / 2, pos.y );

    std::vector<Point> points;
    points.push_back( startingPos );
    points.push_back( endPos );

    RedrawLightningOnTargets( points, _surfaceInnerArea );
}

void Battle::Interface::RedrawActionChainLightningSpell( const TargetsInfo & targets )
{
    std::vector<Point> points;
    for ( TargetsInfo::const_iterator it = targets.begin(); it != targets.end(); ++it ) {
        const Rect & pos = it->defender->GetRectPosition();

        if ( points.empty() ) {
            points.push_back( Point( pos.x + pos.w / 2, 0 ) );
        }

        points.push_back( Point( pos.x + pos.w / 2, pos.y ) );
    }

    RedrawLightningOnTargets( points, _surfaceInnerArea );
}

void Battle::Interface::RedrawActionBloodLustSpell( Unit & target )
{
    LocalEvent & le = LocalEvent::Get();

    const Monster::monstersprite_t & msi = target.GetMonsterSprite();
    Sprite unitSprite = AGG::GetICN( msi.icn_file, target.GetFrame(), target.isReflect() );
    unitSprite = Sprite( unitSprite.GetSurface(), unitSprite.x(), unitSprite.y() );

    std::vector<std::vector<uint8_t> > originalPalette;
    if ( target.Modes( SP_STONE ) ) {
        originalPalette.push_back( PAL::GetPalette( PAL::GRAY ) );
    }
    else if ( target.Modes( CAP_MIRRORIMAGE ) ) {
        originalPalette.push_back( PAL::GetPalette( PAL::MIRROR_IMAGE ) );
    }

    if ( !originalPalette.empty() ) {
        for ( size_t i = 1; i < originalPalette.size(); ++i ) {
            originalPalette[0] = PAL::CombinePalettes( originalPalette[0], originalPalette[i] );
        }
        AGG::ReplaceColors( unitSprite, originalPalette[0], msi.icn_file, target.GetFrame(), target.isReflect() );
    }

    std::vector<uint8_t> convert = PAL::GetPalette( PAL::RED );
    if ( !originalPalette.empty() ) {
        convert = PAL::CombinePalettes( PAL::GetPalette( PAL::GRAY ), convert );
    }

    Sprite bloodlustEffect( unitSprite.GetSurface(), unitSprite.x(), unitSprite.y() );
    AGG::ReplaceColors( bloodlustEffect, convert, msi.icn_file, target.GetFrame(), target.isReflect() );

    Sprite mixSprite( Surface( unitSprite.GetSize(), true ), unitSprite.x(), unitSprite.y() );

    Cursor::Get().SetThemes( Cursor::WAR_NONE );

    _currentUnit = &target;
    b_current_sprite = &mixSprite;

    const uint32_t bloodlustDelay = 1800 / 20;
    // duration is 1900ms
    AGG::PlaySound( M82::BLOODLUS );

    uint32_t alpha = 0;
    uint32_t frame = 0;
    while ( le.HandleEvents() && Mixer::isPlaying( -1 ) ) {
        CheckGlobalEvents( le );

        if ( frame < 20 && Game::AnimateCustomDelay( bloodlustDelay ) ) {
            mixSprite = Sprite( Surface::Blend( unitSprite, bloodlustEffect, ( 255 - alpha ) * 100 / 255 ), unitSprite.x(), unitSprite.y() );
            Redraw();

            alpha += ( frame < 10 ) ? 20 : -20;
            ++frame;
        }
    }

    _currentUnit = NULL;
    b_current_sprite = NULL;
}

void Battle::Interface::RedrawActionStoneSpell( Unit & target )
{
    LocalEvent & le = LocalEvent::Get();

    const Monster::monstersprite_t & msi = target.GetMonsterSprite();
    Sprite unitSprite = AGG::GetICN( msi.icn_file, target.GetFrame(), target.isReflect() );
    unitSprite = Sprite( unitSprite.GetSurface(), unitSprite.x(), unitSprite.y() );

    Sprite stoneEffect( unitSprite.GetSurface(), unitSprite.x(), unitSprite.y() );
    AGG::ReplaceColors( stoneEffect, PAL::GetPalette( PAL::GRAY ), msi.icn_file, target.GetFrame(), target.isReflect() );

    Sprite mixSprite( Surface( unitSprite.GetSize(), true ), unitSprite.x(), unitSprite.y() );

    Cursor::Get().SetThemes( Cursor::WAR_NONE );

    _currentUnit = &target;
    b_current_sprite = &mixSprite;

    AGG::PlaySound( M82::PARALIZE );

    uint32_t alpha = 0;
    uint32_t frame = 0;
    while ( le.HandleEvents() && Mixer::isPlaying( -1 ) ) {
        CheckGlobalEvents( le );

        if ( frame < 25 && Game::AnimateCustomDelay( Game::BATTLE_SPELL_DELAY ) ) {
            mixSprite = Sprite( Surface::Blend( unitSprite, stoneEffect, ( 255 - alpha ) * 100 / 255 ), unitSprite.x(), unitSprite.y() );
            Redraw();

            alpha += 10;
            ++frame;
        }
    }

    _currentUnit = NULL;
    b_current_sprite = NULL;
}

void Battle::Interface::RedrawActionResurrectSpell( Unit & target, const Spell & spell )
{
    LocalEvent & le = LocalEvent::Get();

    if ( !target.isValid() ) {
        while ( le.HandleEvents() && !target.isFinishAnimFrame() ) {
            CheckGlobalEvents( le );

            if ( Battle::AnimateInfrequentDelay( Game::BATTLE_SPELL_DELAY ) ) {
                Redraw();
                target.IncreaseAnimFrame();
            }
        }
    }

    AGG::PlaySound( M82::FromSpell( spell() ) );

    RedrawTroopWithFrameAnimation( target, ICN::YINYANG, M82::UNKNOWN, target.GetHitPoints() == 0 ? RESURRECT : NONE );
}

void Battle::Interface::RedrawActionColdRaySpell( Unit & target )
{
    RedrawRaySpell( target, ICN::COLDRAY, M82::COLDRAY, 18 );
    RedrawTroopWithFrameAnimation( target, ICN::ICECLOUD, M82::UNKNOWN, WINCE );
}

void Battle::Interface::RedrawRaySpell( const Unit & target, int spellICN, int spellSound, uint32_t size )
{
    Cursor & cursor = Cursor::Get();
    Display & display = Display::Get();
    LocalEvent & le = LocalEvent::Get();

    // Casting hero position
    Point startingPos;
    const HeroBase * current_commander = arena.GetCurrentCommander();

    if ( current_commander == opponent1->GetHero() ) {
        const Rect & pos1 = opponent1->GetArea();
        startingPos = Point( pos1.x + pos1.w, pos1.y + pos1.h / 2 );
    }
    else {
        const Rect & pos = opponent2->GetArea();
        startingPos = Point( pos.x, pos.y + pos.h / 2 );
    }

    const Point targetPos = target.GetCenterPoint();

    const Points path = GetEuclideanLine( startingPos, targetPos, size );
    const uint32_t spriteCount = AGG::GetICNCount( spellICN );

    cursor.SetThemes( Cursor::WAR_NONE );
    AGG::PlaySound( spellSound );

    size_t i = 0;
    while ( le.HandleEvents() && i < path.size() ) {
        CheckGlobalEvents( le );

        if ( Battle::AnimateInfrequentDelay( Game::BATTLE_DISRUPTING_DELAY ) ) {
            cursor.Hide();
            const uint32_t frame = i * spriteCount / path.size();
            const Sprite & sprite = AGG::GetICN( spellICN, frame );
            sprite.Blit( path[i].x - sprite.w() / 2, path[i].y - sprite.h() / 2, _mainSurface );
            RedrawPartialFinish();
            ++i;
        }
    }
}

void Battle::Interface::RedrawActionDisruptingRaySpell( Unit & target )
{
    LocalEvent & le = LocalEvent::Get();

    RedrawRaySpell( target, ICN::DISRRAY, M82::DISRUPTR, 24 );

    // Part 2 - ripple effect
    const Sprite & unitSprite = AGG::GetICN( target.GetMonsterSprite().icn_file, target.GetFrame(), target.isReflect() );
    Sprite rippleSprite;

    const Unit * old_current = _currentUnit;
    _currentUnit = &target;
    _movingPos = Point( 0, 0 );

    uint32_t frame = 0;
    while ( le.HandleEvents() && frame < 60 ) {
        CheckGlobalEvents( le );

        if ( Battle::AnimateInfrequentDelay( Game::BATTLE_DISRUPTING_DELAY ) ) {
            rippleSprite = Sprite( unitSprite.RenderRippleEffect( frame ), unitSprite.GetPos().x, unitSprite.GetPos().y );
            b_current_sprite = &rippleSprite;
            Redraw();

            frame += 2;
        }
    }

    _currentUnit = old_current;
    b_current_sprite = NULL;
}

void Battle::Interface::RedrawActionColdRingSpell( s32 dst, const TargetsInfo & targets )
{
    LocalEvent & le = LocalEvent::Get();

    const int icn = ICN::COLDRING;
    const int m82 = M82::FromSpell( Spell::COLDRING );
    u32 frame = 0;
    const Rect & center = Board::GetCell( dst )->GetPos();

    Cursor::Get().SetThemes( Cursor::WAR_NONE );

    // set WNCE
    _currentUnit = NULL;
    for ( TargetsInfo::const_iterator it = targets.begin(); it != targets.end(); ++it )
        if ( ( *it ).defender && ( *it ).damage )
            ( *it ).defender->SwitchAnimation( Monster_Info::WNCE );

    if ( M82::UNKNOWN != m82 )
        AGG::PlaySound( m82 );

    while ( le.HandleEvents() && frame < AGG::GetICNCount( icn ) ) {
        CheckGlobalEvents( le );

        if ( Battle::AnimateInfrequentDelay( Game::BATTLE_SPELL_DELAY ) ) {
            RedrawPartialStart();

            const Sprite & sprite1 = AGG::GetICN( icn, frame );
            sprite1.Blit( center.x + center.w / 2 + sprite1.x(), center.y + center.h / 2 + sprite1.y(), _mainSurface );
            const Sprite & sprite2 = AGG::GetICN( icn, frame, true );
            sprite2.Blit( center.x + center.w / 2 - sprite2.w() - sprite2.x(), center.y + center.h / 2 + sprite2.y(), _mainSurface );
            RedrawPartialFinish();

            for ( TargetsInfo::const_iterator it = targets.begin(); it != targets.end(); ++it )
                if ( ( *it ).defender && ( *it ).damage )
                    ( *it ).defender->IncreaseAnimFrame( false );
            ++frame;
        }
    }

    for ( TargetsInfo::const_iterator it = targets.begin(); it != targets.end(); ++it )
        if ( ( *it ).defender ) {
            ( *it ).defender->SwitchAnimation( Monster_Info::STATIC );
            _currentUnit = NULL;
        }
}

void Battle::Interface::RedrawActionElementalStormSpell( const TargetsInfo & targets )
{
    LocalEvent & le = LocalEvent::Get();

    const int icn = ICN::STORM;
    const int m82 = M82::FromSpell( Spell::ELEMENTALSTORM );
    const Rect & area = GetArea();

    u32 frame = 0;
    u32 repeat = 4;
    Point center;

    Cursor::Get().SetThemes( Cursor::WAR_NONE );

    _currentUnit = NULL;
    for ( TargetsInfo::const_iterator it = targets.begin(); it != targets.end(); ++it )
        if ( ( *it ).defender && ( *it ).damage )
            ( *it ).defender->SwitchAnimation( Monster_Info::WNCE );

    if ( M82::UNKNOWN != m82 )
        AGG::PlaySound( m82 );

    while ( le.HandleEvents() && frame < AGG::GetICNCount( icn ) ) {
        CheckGlobalEvents( le );

        if ( Battle::AnimateInfrequentDelay( Game::BATTLE_SPELL_DELAY ) ) {
            RedrawPartialStart();

            const Sprite & sprite = AGG::GetICN( icn, frame );
            for ( center.y = area.y; center.y + sprite.h() < area.y + area.h - 20; center.y += sprite.h() )
                for ( center.x = area.x; center.x + sprite.w() < area.x + area.w; center.x += sprite.w() )
                    sprite.Blit( center, _mainSurface );

            RedrawPartialFinish();

            for ( TargetsInfo::const_iterator it = targets.begin(); it != targets.end(); ++it )
                if ( ( *it ).defender && ( *it ).damage )
                    ( *it ).defender->IncreaseAnimFrame( false );
            ++frame;

            if ( frame == AGG::GetICNCount( icn ) && repeat ) {
                --repeat;
                frame = 0;
            }
        }
    }

    for ( TargetsInfo::const_iterator it = targets.begin(); it != targets.end(); ++it )
        if ( ( *it ).defender ) {
            ( *it ).defender->SwitchAnimation( Monster_Info::STATIC );
            _currentUnit = NULL;
        }
}

void Battle::Interface::RedrawActionArmageddonSpell( const TargetsInfo & targets )
{
    Cursor & cursor = Cursor::Get();
    Display & display = Display::Get();
    LocalEvent & le = LocalEvent::Get();
    Rect area = GetArea();

    area.h -= Settings::Get().QVGA() ? 18 : 36;

    Surface sprite1( area, false );
    Surface sprite2( area, false );

    cursor.SetThemes( Cursor::WAR_NONE );

    _mainSurface.Blit( area, 0, 0, sprite1 );
    sprite2.Fill( RGBA( 0xFF, 0xFF, 0xFF ) );

    _currentUnit = NULL;
    AGG::PlaySound( M82::ARMGEDN );
    u32 alpha = 10;

    while ( le.HandleEvents() && alpha < 180 ) {
        CheckGlobalEvents( le );

        if ( Battle::AnimateInfrequentDelay( Game::BATTLE_SPELL_DELAY ) ) {
            cursor.Hide();
            Surface::Blend( sprite1, sprite2, ( 255 - alpha ) * 100 / 255 ).Blit( area.x, area.y, _mainSurface );
            cursor.Show();
            RedrawPartialFinish();

            alpha += 10;
        }
    }

    sprite2.Fill( RGBA( 0xb0, 0x0c, 0 ) );
    sprite1 = Surface::Blend( sprite1, sprite2, ( 255 - alpha ) * 100 / 255 );

    cursor.Hide();

    while ( le.HandleEvents() && Mixer::isPlaying( -1 ) ) {
        CheckGlobalEvents( le );

        if ( Battle::AnimateInfrequentDelay( Game::BATTLE_SPELL_DELAY ) ) {
            cursor.Hide();

            const int16_t offsetX = Rand::Get( -7, 7 );
            const int16_t offsetY = Rand::Get( -7, 7 );
            const Rect initialArea( area.x, area.y, area.w, area.h );
            const Rect original = initialArea ^ Rect( area.x + offsetX, area.y + offsetY, area.w, area.h );

            const Rect shifted( initialArea.x - original.x, initialArea.y - original.y, original.w, original.h );
            sprite1.Blit( shifted, original, _mainSurface );

            RedrawPartialFinish();
        }
    }
}

void Battle::Interface::RedrawActionEarthQuakeSpell( const std::vector<int> & targets )
{
    Display & display = Display::Get();
    Cursor & cursor = Cursor::Get();
    LocalEvent & le = LocalEvent::Get();
    Rect area = GetArea();

    u32 frame = 0;
    area.h -= Settings::Get().QVGA() ? 19 : 38;

    cursor.SetThemes( Cursor::WAR_NONE );

    Surface sprite = _mainSurface.GetSurface( area );

    _currentUnit = NULL;
    AGG::PlaySound( M82::ERTHQUAK );

    const u32 offset = Settings::Get().QVGA() ? 5 : 10;
    bool restore = false;

    // draw earth quake
    while ( le.HandleEvents() && frame < 18 ) {
        CheckGlobalEvents( le );

        if ( Battle::AnimateInfrequentDelay( Game::BATTLE_SPELL_DELAY ) ) {
            cursor.Hide();

            const int16_t offsetX = Rand::Get( -7, 7 );
            const int16_t offsetY = Rand::Get( -7, 7 );
            const Rect initialArea( area.x, area.y, area.w, area.h );
            const Rect original = initialArea ^ Rect( area.x + offsetX, area.y + offsetY, area.w, area.h );

            const Rect shifted( initialArea.x - original.x, initialArea.y - original.y, original.w, original.h );
            sprite.Blit( shifted, original, _mainSurface );

            RedrawPartialFinish();
            ++frame;
        }
    }

    // draw cloud
    frame = 0;
    int icn = ICN::LICHCLOD;
    AGG::PlaySound( M82::CATSND02 );

    while ( le.HandleEvents() && frame < AGG::GetICNCount( icn ) ) {
        CheckGlobalEvents( le );

        if ( Battle::AnimateInfrequentDelay( Game::BATTLE_SPELL_DELAY ) ) {
            RedrawPartialStart();

            for ( std::vector<int>::const_iterator it = targets.begin(); it != targets.end(); ++it ) {
                Point pt2 = Catapult::GetTargetPosition( *it );

                if ( Settings::Get().QVGA() ) {
                    pt2.x /= 2;
                    pt2.y /= 2;
                }
                pt2.x += area.x;
                pt2.y += area.y;

                const Sprite & spriteCloud = AGG::GetICN( icn, frame );
                spriteCloud.Blit( pt2.x + spriteCloud.x(), pt2.y + spriteCloud.y(), _mainSurface );
            }

            RedrawPartialFinish();

            ++frame;
        }
    }
}

void Battle::Interface::RedrawActionRemoveMirrorImage( const Unit & mirror )
{
    status.SetMessage( _( "MirrorImage ended" ), true );
}

void Battle::Interface::RedrawTargetsWithFrameAnimation( s32 dst, const TargetsInfo & targets, int icn, int m82 )
{
    LocalEvent & le = LocalEvent::Get();

    u32 frame = 0;
    const Rect & center = Board::GetCell( dst )->GetPos();

    Cursor::Get().SetThemes( Cursor::WAR_NONE );

    _currentUnit = NULL;
    for ( TargetsInfo::const_iterator it = targets.begin(); it != targets.end(); ++it )
        if ( ( *it ).defender && ( *it ).damage )
            ( *it ).defender->SwitchAnimation( Monster_Info::WNCE );

    if ( M82::UNKNOWN != m82 )
        AGG::PlaySound( m82 );

    while ( le.HandleEvents() && frame < AGG::GetICNCount( icn ) ) {
        CheckGlobalEvents( le );

        if ( Battle::AnimateInfrequentDelay( Game::BATTLE_SPELL_DELAY ) ) {
            RedrawPartialStart();

            const Sprite & sprite = AGG::GetICN( icn, frame );
            sprite.Blit( center.x + center.w / 2 + sprite.x(), center.y + center.h / 2 + sprite.y(), _mainSurface );
            RedrawPartialFinish();

            for ( TargetsInfo::const_iterator it = targets.begin(); it != targets.end(); ++it )
                if ( ( *it ).defender && ( *it ).damage )
                    ( *it ).defender->IncreaseAnimFrame( false );
            ++frame;
        }
    }

    for ( TargetsInfo::const_iterator it = targets.begin(); it != targets.end(); ++it )
        if ( ( *it ).defender ) {
            ( *it ).defender->SwitchAnimation( Monster_Info::STATIC );
            _currentUnit = NULL;
        }
}

Point CalculateSpellPosition( int spellICN, const Battle::Unit & target, const Sprite & spellSprite )
{
    const Rect & pos = target.GetRectPosition();
    Point res( pos.x + spellSprite.x(), pos.y + spellSprite.y() );

    switch ( spellICN ) {
    case ICN::SHIELD:
        res.x += target.isReflect() ? -pos.w / ( target.isWide() ? 2 : 1 ) : pos.w;
        break;
    case ICN::BLIND: {
        const Point & offset = target.animation.getBlindOffset();
        res.x += target.isReflect() ? -offset.x : offset.x;
        res.y += offset.y - spellSprite.y();
    } break;
    default:
        res.y += pos.h / 2;
        break;
    }

    return res;
}

void Battle::Interface::RedrawTargetsWithFrameAnimation( const TargetsInfo & targets, int icn, int m82, bool wnce )
{
    LocalEvent & le = LocalEvent::Get();

    u32 frame = 0;

    Cursor::Get().SetThemes( Cursor::WAR_NONE );

    _currentUnit = NULL;

    if ( wnce )
        for ( TargetsInfo::const_iterator it = targets.begin(); it != targets.end(); ++it )
            if ( ( *it ).defender && ( *it ).damage )
                ( *it ).defender->SwitchAnimation( Monster_Info::WNCE );

    if ( M82::UNKNOWN != m82 )
        AGG::PlaySound( m82 );

    while ( le.HandleEvents() && frame < AGG::GetICNCount( icn ) ) {
        CheckGlobalEvents( le );

        if ( Battle::AnimateInfrequentDelay( Game::BATTLE_SPELL_DELAY ) ) {
            RedrawPartialStart();

            for ( TargetsInfo::const_iterator it = targets.begin(); it != targets.end(); ++it )
                if ( ( *it ).defender ) {
                    const bool reflect = ( icn == ICN::SHIELD && it->defender->isReflect() );
                    const Sprite & sprite = AGG::GetICN( icn, frame, reflect );
<<<<<<< HEAD
                    sprite.Blit( CalculateSpellPosition( icn, *it->defender, sprite ) );
=======
                    const Point offset = RedrawTroopWithFrameAnimationOffset( icn, pos, sprite, ( *it ).defender->isWide(), reflect, Settings::Get().QVGA() );
                    const Point sprite_pos( offset.x + ( reflect ? 0 : pos.w / 2 ), offset.y );

                    sprite.Blit( sprite_pos, _mainSurface );
>>>>>>> 4793b139
                }
            RedrawPartialFinish();

            if ( wnce )
                for ( TargetsInfo::const_iterator it = targets.begin(); it != targets.end(); ++it )
                    if ( ( *it ).defender && ( *it ).damage )
                        ( *it ).defender->IncreaseAnimFrame( false );
            ++frame;
        }
    }

    if ( wnce )
        for ( TargetsInfo::const_iterator it = targets.begin(); it != targets.end(); ++it )
            if ( ( *it ).defender ) {
                ( *it ).defender->SwitchAnimation( Monster_Info::STATIC );
                _currentUnit = NULL;
            }
}

void Battle::Interface::RedrawTroopWithFrameAnimation( Unit & b, int icn, int m82, CreatueSpellAnimation animation )
{
    LocalEvent & le = LocalEvent::Get();

<<<<<<< HEAD
    const Rect & rectArea = border.GetArea();
=======
    const Rect & pos = b.GetRectPosition();
>>>>>>> 4793b139

    u32 frame = 0;
    const bool reflect = ( icn == ICN::SHIELD && b.isReflect() );

    Cursor::Get().SetThemes( Cursor::WAR_NONE );

    if ( animation == WINCE ) {
        _currentUnit = NULL;
        b.SwitchAnimation( Monster_Info::WNCE );
    }
    else if ( animation == RESURRECT ) {
        _currentUnit = NULL;
        b.SwitchAnimation( Monster_Info::KILL, true );
    }

    if ( M82::UNKNOWN != m82 )
        AGG::PlaySound( m82 );

    while ( le.HandleEvents() && frame < AGG::GetICNCount( icn ) ) {
        CheckGlobalEvents( le );

        if ( Battle::AnimateInfrequentDelay( Game::BATTLE_SPELL_DELAY ) ) {
            RedrawPartialStart();

            const Sprite & sprite = AGG::GetICN( icn, frame, reflect );
            Point targetPosition = CalculateSpellPosition( icn, b, sprite );

<<<<<<< HEAD
            sprite.Blit( targetPosition );
            cursor.Show();
            display.Flip();
=======
            sprite.Blit( sprite_pos, _mainSurface );
            RedrawPartialFinish();
>>>>>>> 4793b139

            if ( animation != NONE ) {
                if ( animation == RESURRECT ) {
                    if ( b.isFinishAnimFrame() )
                        b.SwitchAnimation( Monster_Info::STATIC );
                }
                b.IncreaseAnimFrame( false );
            }
            ++frame;
        }
    }

    if ( animation != NONE ) {
        if ( animation == RESURRECT ) {
            b.SetPosition( b.GetPosition() );
        }
        b.SwitchAnimation( Monster_Info::STATIC );
        _currentUnit = NULL;
    }
}

void Battle::Interface::RedrawBridgeAnimation( bool down )
{
    LocalEvent & le = LocalEvent::Get();

    u32 frame = down ? 23 : 21;

    if ( down )
        AGG::PlaySound( M82::DRAWBRG );

    while ( le.HandleEvents() ) {
        if ( down ) {
            if ( frame < 21 )
                break;
        }
        else {
            if ( frame > 23 )
                break;
        }

        CheckGlobalEvents( le );

        if ( Battle::AnimateInfrequentDelay( Game::BATTLE_BRIDGE_DELAY ) ) {
            RedrawPartialStart();
            const Sprite & sprite = AGG::GetICN( ICN::Get4Castle( Arena::GetCastle()->GetRace() ), frame );
            sprite.Blit( sprite.x(), sprite.y(), _mainSurface );
            RedrawPartialFinish();

            if ( down )
                --frame;
            else
                ++frame;
        }
    }

    if ( !down )
        AGG::PlaySound( M82::DRAWBRG );
}

bool Battle::Interface::IdleTroopsAnimation( void )
{
    if ( Battle::AnimateInfrequentDelay( Game::BATTLE_IDLE_DELAY ) ) {
        const bool redrawNeeded = arena.GetForce1().animateIdleUnits();
        return arena.GetForce2().animateIdleUnits() || redrawNeeded;
    }

    return false;
}

void Battle::Interface::ResetIdleTroopAnimation( void )
{
    arena.GetForce1().resetIdleAnimation();
    arena.GetForce2().resetIdleAnimation();
}

void Battle::Interface::CheckGlobalEvents( LocalEvent & le )
{
    if ( Game::AnimateInfrequentDelay( Game::COLOR_CYCLE_BATTLE_DELAY ) )
        CycleColors();

    // animate heroes
    if ( Battle::AnimateInfrequentDelay( Game::BATTLE_OPPONENTS_DELAY ) ) {
        if ( opponent1 ) {
            if ( !opponent1->isStartFrame() || 2 > Rand::Get( 1, 10 ) )
                opponent1->IncreaseAnimFrame();
        }

        if ( opponent2 ) {
            if ( !opponent2->isStartFrame() || 2 > Rand::Get( 1, 10 ) )
                opponent2->IncreaseAnimFrame();
        }
        humanturn_redraw = true;
    }

    // flags animation
    if ( Battle::AnimateInfrequentDelay( Game::BATTLE_FLAGS_DELAY ) ) {
        if ( opponent1 && opponent1->isFinishFrame() )
            opponent1->ResetAnimFrame( OP_IDLE );
        if ( opponent2 && opponent2->isFinishFrame() )
            opponent2->ResetAnimFrame( OP_IDLE );

        ++animation_flags_frame;
        humanturn_redraw = true;
    }

    // break auto battle
    if ( arena.CanBreakAutoBattle()
         && ( le.MouseClickLeft( btn_auto )
              || ( le.KeyPress()
                   && ( Game::HotKeyPressEvent( Game::EVENT_BATTLE_AUTOSWITCH )
                        || ( Game::HotKeyPressEvent( Game::EVENT_BATTLE_RETREAT )
                             && Dialog::YES == Dialog::Message( "", _( "Break auto battle?" ), Font::BIG, Dialog::YES | Dialog::NO ) ) ) ) ) ) {
        arena.BreakAutoBattle();
    }
}

void Battle::Interface::ProcessingHeroDialogResult( int res, Actions & a )
{
    switch ( res ) {
    // cast
    case 1: {
        const HeroBase * hero = _currentUnit ? _currentUnit->GetCommander() : NULL;
        if ( hero ) {
            if ( hero->HaveSpellBook() ) {
                std::string msg;
                if ( arena.isDisableCastSpell( Spell::NONE, &msg ) )
                    Dialog::Message( "", msg, Font::BIG, Dialog::OK );
                else {
                    const Spell spell = hero->OpenSpellBook( SpellBook::CMBT, true );
                    if ( spell.isValid() ) {
                        std::string error;

                        if ( arena.isDisableCastSpell( spell, &msg ) )
                            Dialog::Message( "", msg, Font::BIG, Dialog::OK );
                        else if ( hero->CanCastSpell( spell, &error ) ) {
                            if ( spell.isApplyWithoutFocusObject() ) {
                                a.push_back( Command( MSG_BATTLE_CAST, spell(), -1 ) );
                                humanturn_redraw = true;
                                humanturn_exit = true;
                            }
                            else
                                humanturn_spell = spell;
                        }
                        else if ( error.size() )
                            Dialog::Message( "Error", error, Font::BIG, Dialog::OK );
                    }
                }
            }
            else
                Dialog::Message( "", _( "No spells to cast." ), Font::BIG, Dialog::OK );
        }
    } break;

    // retreat
    case 2:
        if ( _currentUnit->GetCommander() && arena.CanRetreatOpponent( _currentUnit->GetColor() ) ) {
            if ( Dialog::YES == Dialog::Message( "", _( "Are you sure you want to retreat?" ), Font::BIG, Dialog::YES | Dialog::NO ) ) {
                a.push_back( Command( MSG_BATTLE_RETREAT ) );
                a.push_back( Command( MSG_BATTLE_END_TURN, _currentUnit->GetUID() ) );
                humanturn_exit = true;
            }
        }
        else
            Dialog::Message( "", _( "Retreat disabled" ), Font::BIG, Dialog::OK );
        break;

    // surrender
    case 3:
        if ( arena.CanSurrenderOpponent( _currentUnit->GetColor() ) ) {
            const HeroBase * enemy = arena.GetCommander( arena.GetCurrentColor(), true );

            if ( enemy ) {
                const s32 cost = arena.GetCurrentForce().GetSurrenderCost();
                const Kingdom & kingdom = world.GetKingdom( arena.GetCurrentColor() );

                if ( !kingdom.AllowPayment( Funds( Resource::GOLD, cost ) ) )
                    Dialog::Message( "", _( "You don't have enough gold!" ), Font::BIG, Dialog::OK );
                else if ( DialogBattleSurrender( *enemy, cost, kingdom ) ) {
                    a.push_back( Command( MSG_BATTLE_SURRENDER ) );
                    a.push_back( Command( MSG_BATTLE_END_TURN, _currentUnit->GetUID() ) );
                    humanturn_exit = true;
                }
            }
        }
        else
            Dialog::Message( "", _( "Surrender disabled" ), Font::BIG, Dialog::OK );
        break;

    default:
        break;
    }
}

Battle::PopupDamageInfo::PopupDamageInfo()
    : Dialog::FrameBorder( 5 )
    , cell( NULL )
    , attacker( NULL )
    , defender( NULL )
    , redraw( false )
{}

void Battle::PopupDamageInfo::SetInfo( const Cell * c, const Unit * a, const Unit * b )
{
    if ( Settings::Get().ExtBattleShowDamage() && Battle::AnimateInfrequentDelay( Game::BATTLE_POPUP_DELAY )
         && ( !cell || ( c && cell != c ) || !attacker || ( a && attacker != a ) || !defender || ( b && defender != b ) ) ) {
        redraw = true;
        cell = c;
        attacker = a;
        defender = b;

        const Rect & rt = cell->GetPos();
        SetPosition( rt.x + rt.w, rt.y, 20, 20 );
    }
}

void Battle::PopupDamageInfo::Reset( void )
{
    if ( redraw ) {
        Cursor::Get().Hide();
        background.Restore();
        redraw = false;
        cell = NULL;
        attacker = NULL;
        defender = NULL;
    }
    Game::AnimateResetDelay( Game::BATTLE_POPUP_DELAY );
}

void Battle::PopupDamageInfo::Redraw( int maxw, int maxh )
{
    if ( redraw ) {
        Cursor::Get().Hide();

        Text text1, text2;
        std::string str;

        u32 tmp1 = attacker->CalculateMinDamage( *defender );
        u32 tmp2 = attacker->CalculateMaxDamage( *defender );

        str = tmp1 == tmp2 ? _( "Damage: %{max}" ) : _( "Damage: %{min} - %{max}" );

        StringReplace( str, "%{min}", tmp1 );
        StringReplace( str, "%{max}", tmp2 );

        text1.Set( str, Font::SMALL );

        tmp1 = defender->HowManyWillKilled( tmp1 );
        tmp2 = defender->HowManyWillKilled( tmp2 );

        if ( tmp1 > defender->GetCount() )
            tmp1 = defender->GetCount();
        if ( tmp2 > defender->GetCount() )
            tmp2 = defender->GetCount();

        str = tmp1 == tmp2 ? _( "Perish: %{max}" ) : _( "Perish: %{min} - %{max}" );

        StringReplace( str, "%{min}", tmp1 );
        StringReplace( str, "%{max}", tmp2 );

        text2.Set( str, Font::SMALL );

        int tw = 5 + ( text1.w() > text2.w() ? text1.w() : text2.w() );
        int th = ( text1.h() + text2.h() );

        const Rect & borderArea = GetArea();
        const Rect & borderRect = GetRect();
        const Rect & pos = cell->GetPos();

        int tx = borderRect.x;
        int ty = borderRect.y;

        if ( borderRect.x + borderRect.w > maxw ) {
            tx = maxw - borderRect.w - 5;
            ty = pos.y - pos.h;
        }

        if ( borderRect.x != tx || borderRect.y != ty || borderArea.w != tw || borderArea.h != th )
            SetPosition( tx, ty, tw, th );

        const Sprite & sf = AGG::GetICN( ICN::CELLWIN, 1 );
        Dialog::FrameBorder::RenderOther( sf, GetRect() );

        text1.Blit( borderArea.x, borderArea.y );
        text2.Blit( borderArea.x, borderArea.y + borderArea.h / 2 );
    }
}

bool Battle::Interface::NetworkTurn( Result & result )
{
    return false;
}<|MERGE_RESOLUTION|>--- conflicted
+++ resolved
@@ -4320,14 +4320,7 @@
                 if ( ( *it ).defender ) {
                     const bool reflect = ( icn == ICN::SHIELD && it->defender->isReflect() );
                     const Sprite & sprite = AGG::GetICN( icn, frame, reflect );
-<<<<<<< HEAD
-                    sprite.Blit( CalculateSpellPosition( icn, *it->defender, sprite ) );
-=======
-                    const Point offset = RedrawTroopWithFrameAnimationOffset( icn, pos, sprite, ( *it ).defender->isWide(), reflect, Settings::Get().QVGA() );
-                    const Point sprite_pos( offset.x + ( reflect ? 0 : pos.w / 2 ), offset.y );
-
-                    sprite.Blit( sprite_pos, _mainSurface );
->>>>>>> 4793b139
+                    sprite.Blit( CalculateSpellPosition( icn, *it->defender, sprite ), _mainSurface );
                 }
             RedrawPartialFinish();
 
@@ -4351,11 +4344,7 @@
 {
     LocalEvent & le = LocalEvent::Get();
 
-<<<<<<< HEAD
-    const Rect & rectArea = border.GetArea();
-=======
     const Rect & pos = b.GetRectPosition();
->>>>>>> 4793b139
 
     u32 frame = 0;
     const bool reflect = ( icn == ICN::SHIELD && b.isReflect() );
@@ -4383,14 +4372,8 @@
             const Sprite & sprite = AGG::GetICN( icn, frame, reflect );
             Point targetPosition = CalculateSpellPosition( icn, b, sprite );
 
-<<<<<<< HEAD
-            sprite.Blit( targetPosition );
-            cursor.Show();
-            display.Flip();
-=======
-            sprite.Blit( sprite_pos, _mainSurface );
+            sprite.Blit( targetPosition, _mainSurface );
             RedrawPartialFinish();
->>>>>>> 4793b139
 
             if ( animation != NONE ) {
                 if ( animation == RESURRECT ) {
