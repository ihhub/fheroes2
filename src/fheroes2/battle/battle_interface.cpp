/***************************************************************************
 *   fheroes2: https://github.com/ihhub/fheroes2                           *
 *   Copyright (C) 2019 - 2022                                             *
 *                                                                         *
 *   Free Heroes2 Engine: http://sourceforge.net/projects/fheroes2         *
 *   Copyright (C) 2010 by Andrey Afletdinov <fheroes2@gmail.com>          *
 *                                                                         *
 *   This program is free software; you can redistribute it and/or modify  *
 *   it under the terms of the GNU General Public License as published by  *
 *   the Free Software Foundation; either version 2 of the License, or     *
 *   (at your option) any later version.                                   *
 *                                                                         *
 *   This program is distributed in the hope that it will be useful,       *
 *   but WITHOUT ANY WARRANTY; without even the implied warranty of        *
 *   MERCHANTABILITY or FITNESS FOR A PARTICULAR PURPOSE.  See the         *
 *   GNU General Public License for more details.                          *
 *                                                                         *
 *   You should have received a copy of the GNU General Public License     *
 *   along with this program; if not, write to the                         *
 *   Free Software Foundation, Inc.,                                       *
 *   59 Temple Place - Suite 330, Boston, MA  02111-1307, USA.             *
 ***************************************************************************/

#include <algorithm>
#include <array>
#include <cassert>
#include <cmath>
#include <cstddef>
#include <cstdint>
#include <cstdlib>
#include <functional>
#include <initializer_list>
#include <ostream>
#include <set>

#include "agg_image.h"
#include "audio.h"
#include "audio_manager.h"
#include "battle.h"
#include "battle_arena.h"
#include "battle_army.h"
#include "battle_bridge.h"
#include "battle_catapult.h"
#include "battle_cell.h"
#include "battle_command.h"
#include "battle_interface.h"
#include "battle_pathfinding.h"
#include "battle_tower.h"
#include "battle_troop.h"
#include "bin_info.h"
#include "castle.h"
#include "color.h"
#include "game_delays.h"
#include "game_hotkeys.h"
#include "gamedefs.h"
#include "ground.h"
#include "heroes_base.h"
#include "icn.h"
#include "interface_list.h"
#include "localevent.h"
#include "logging.h"
#include "m82.h"
#include "maps.h"
#include "maps_tiles.h"
#include "monster.h"
#include "monster_anim.h"
#include "monster_info.h"
#include "mp2.h"
#include "mus.h"
#include "pal.h"
#include "players.h"
#include "race.h"
#include "rand.h"
#include "screen.h"
#include "settings.h"
#include "spell_book.h"
#include "timing.h"
#include "tools.h"
#include "translations.h"
#include "ui_dialog.h"
#include "ui_scrollbar.h"
#include "ui_text.h"
#include "ui_tool.h"
#include "ui_window.h"
#include "world.h"

class Kingdom;

namespace
{
    const int32_t cellYOffset = -9;

    const int32_t armyOrderMonsterIconSize = 43; // in both directions.

    // The parameters of castle buildings destruction by a catapult:
    // Smoke cloud frame number, after which the building should be drawn as destroyed.
    const int32_t castleBuildingDestroyFrame = 5;
    // Bridge demolition second smoke cloud offset from the first one after the catapult attack.
    const fheroes2::Point bridgeDestroySmokeOffset( -45, 65 );
    // Smoke cloud frame number, after which the bridge should be drawn as destroyed.
    const int32_t bridgeDestroyFrame = 6;
    // The number of frames the second smoke cloud is delayed by.
    const int32_t bridgeDestroySmokeDelay = 2;

    struct LightningPoint
    {
        explicit LightningPoint( const fheroes2::Point & p = fheroes2::Point(), uint32_t thick = 1 )
            : point( p )
            , thickness( thick )
        {}

        fheroes2::Point point;
        uint32_t thickness;
    };

    double getDistance( const fheroes2::Point & p1, const fheroes2::Point & p2 )
    {
        const double diffX = p1.x - p2.x;
        const double diffY = p1.y - p2.y;

        return std::sqrt( diffX * diffX + diffY * diffY );
    }

    fheroes2::Point rotate( const fheroes2::Point & point, double angle )
    {
        const double sinValue = sin( angle );
        const double cosValue = cos( angle );

        return { static_cast<int32_t>( point.x * cosValue - point.y * sinValue ), static_cast<int32_t>( point.x * sinValue + point.y * cosValue ) };
    }

    double getAngle( const fheroes2::Point & start, const fheroes2::Point & end )
    {
        return std::atan2( end.y - start.y, end.x - start.x );
    }

    std::vector<std::pair<LightningPoint, LightningPoint>> GenerateLightning( const fheroes2::Point & src, const fheroes2::Point & dst )
    {
        const int distance = static_cast<int>( getDistance( src, dst ) );
        const double angle = getAngle( src, dst );

        int iterationCount = ( distance + 50 ) / 100;
        if ( iterationCount < 3 )
            iterationCount = 3;
        if ( iterationCount > 5 )
            iterationCount = 5;

        std::vector<std::pair<LightningPoint, LightningPoint>> lines;
        lines.emplace_back( LightningPoint( { 0, 0 }, 5 ), LightningPoint( { distance, 0 }, 3 ) );

        int maxOffset = distance;

        for ( int step = 0; step < iterationCount; ++step ) {
            std::vector<std::pair<LightningPoint, LightningPoint>> oldLines;
            std::swap( lines, oldLines );

            for ( size_t i = 0; i < oldLines.size(); ++i ) {
                fheroes2::Point middle( oldLines[i].first.point + oldLines[i].second.point );
                middle.x /= 2;
                middle.y /= 2;

                const bool isPositive = ( Rand::Get( 1, 2 ) == 1 );
                int offsetY = static_cast<int>( Rand::Get( 1, 10 ) ) * maxOffset / 100;
                if ( offsetY < 1 )
                    offsetY = 1;

                middle.y += isPositive ? offsetY : -offsetY;

                const uint32_t middleThickness = ( oldLines[i].first.thickness + oldLines[i].second.thickness ) / 2;

                const LightningPoint middlePoint( middle, middleThickness );

                lines.emplace_back( oldLines[i].first, middlePoint );
                lines.emplace_back( middlePoint, oldLines[i].second );

                if ( Rand::Get( 1, 4 ) == 1 ) { // 25%
                    offsetY = static_cast<int>( Rand::Get( 1, 10 ) ) * maxOffset / 100;
                    const int32_t x = static_cast<int32_t>( ( middle.x - oldLines[i].first.point.x ) * 0.7 ) + middle.x;
                    const int32_t y = static_cast<int32_t>( ( middle.y - oldLines[i].first.point.y ) * 0.7 ) + middle.y + ( isPositive ? offsetY : -offsetY );
                    lines.emplace_back( middlePoint, LightningPoint( { x, y }, 1 ) );
                }
            }

            maxOffset /= 2;
        }

        for ( size_t i = 0; i < lines.size(); ++i ) {
            lines[i].first.point = rotate( lines[i].first.point, angle ) + src;
            lines[i].second.point = rotate( lines[i].second.point, angle ) + src;
        }

        return lines;
    }

    void RedrawLightning( const std::vector<std::pair<LightningPoint, LightningPoint>> & lightning, uint8_t color, fheroes2::Image & surface,
                          const fheroes2::Rect & roi = fheroes2::Rect() )
    {
        for ( size_t i = 0; i < lightning.size(); ++i ) {
            const fheroes2::Point & first = lightning[i].first.point;
            const fheroes2::Point & second = lightning[i].second.point;
            const bool isHorizontal = std::abs( first.x - second.x ) >= std::abs( first.y - second.y );
            const int xOffset = isHorizontal ? 0 : 1;
            const int yOffset = isHorizontal ? 1 : 0;

            fheroes2::DrawLine( surface, first, second, color, roi );

            for ( uint32_t thickness = 1; thickness < lightning[i].second.thickness; ++thickness ) {
                const bool isUpper = ( ( thickness % 2 ) == 1 );
                const int offset = isUpper ? ( thickness + 1 ) / 2 : -static_cast<int>( ( thickness + 1 ) / 2 );
                const int x = xOffset * offset;
                const int y = yOffset * offset;

                fheroes2::DrawLine( surface, { first.x + x, first.y + y }, { second.x + x, second.y + y }, color, roi );
            }

            for ( uint32_t thickness = lightning[i].second.thickness; thickness < lightning[i].first.thickness; ++thickness ) {
                const bool isUpper = ( ( thickness % 2 ) == 1 );
                const int offset = isUpper ? ( thickness + 1 ) / 2 : -static_cast<int>( ( thickness + 1 ) / 2 );

                fheroes2::DrawLine( surface, { first.x + xOffset * offset, first.y + yOffset * offset }, second, color, roi );
            }
        }
    }

    bool preferAttackFromHead( const Battle::Unit & attacker, const int /* theme */ )
    {
        if ( !attacker.isWide() ) {
            return true;
        }

        return true;

        /* TODO: example code for implementing direct up/down attacks
        if ( attacker.isReflect() ) {
            return theme != Cursor::SWORD_TOPRIGHT && theme != Cursor::SWORD_BOTTOMRIGHT;
        }
        else {
            return theme != Cursor::SWORD_TOPLEFT && theme != Cursor::SWORD_BOTTOMLEFT;
        }
        */
    }

    void GetHalfArc( std::vector<int32_t> & arc, int32_t width, const int32_t height, const int32_t pow1, const int32_t pow2, const double pow2Ratio )
    {
        // For positive width the arc will start from y = 0, for negative it will end at y = 0.
        const int32_t x0 = ( width < 0 ) ? width : 0;

        // For positive height the arc top will be y = 0, for negative - arc will be flipped for 'y' coordinate.
        // TODO: consider height offset from previous arc part.
        const int32_t y0 = ( height < 0 ) ? height : 0;

        // Coefficients for multipliers of 'pow1' and 'pow2' degrees.
        const double k1 = ( height * ( 1 - pow2Ratio ) ) / std::pow( width, pow1 );
        const double k2 = ( height * pow2Ratio ) / std::pow( width, pow2 );

        width = std::abs( width );
        // Calculate 'y' coordinates for the arc: y = k1*(x-x0)^pow1+k2*(x-x0)^pow2 and push it to the 'arc' vector.
        for ( int32_t x = 0; x < width; ++x ) {
            arc.push_back( static_cast<int32_t>( k1 * std::pow( ( x + x0 ), pow1 ) + k2 * std::pow( ( x + x0 ), pow2 ) - y0 ) );
        }
    }

    fheroes2::Image DrawRainbow( const std::vector<int32_t> & rainbowArc, const int32_t rainbowThickness, const bool isVertical, const bool flipHorizontally )
    {
        // Rainbow image size should include the arc size plus the thickness of the rainbow.
        const int32_t rainbowWidth = static_cast<int32_t>( rainbowArc.size() );
        const int32_t rainbowHeight = *std::max_element( rainbowArc.begin(), rainbowArc.end() ) + rainbowThickness;

        // If the rainbow is vertical - swap width and height.
        const int32_t rainbowImgWidth = isVertical ? rainbowHeight : rainbowWidth;
        const int32_t rainbowImgHeight = isVertical ? rainbowWidth : rainbowHeight;
        fheroes2::Image rainbow( rainbowImgWidth, rainbowImgHeight );
        rainbow.reset();
        std::vector<int32_t>::const_iterator pnt = rainbowArc.begin();

        // Get the original good luck sprite, since it has a rainbow image which will be used to get line.
        const fheroes2::Sprite & luckSprite = fheroes2::AGG::GetICN( ICN::EXPMRL, 0 );

        // Get a single rainbow line from the center of the luckSprite.
        fheroes2::Image croppedRainbow( 1, rainbowThickness );
        fheroes2::Copy( luckSprite, luckSprite.width() / 2, 0, croppedRainbow, 0, 0, 1, rainbowThickness );
        fheroes2::Image rainbowLine;
        if ( isVertical ) {
            rainbowLine = fheroes2::Image( croppedRainbow.height(), croppedRainbow.width() );
            // For a vertical rainbow orientation the line needs to be transposed.
            fheroes2::Transpose( croppedRainbow, rainbowLine );
            if ( !flipHorizontally ) {
                rainbowLine = fheroes2::Flip( rainbowLine, true, false );
            }
        }
        else {
            rainbowLine = std::move( croppedRainbow );
        }

        // Draw a rainbow image for each 'x' coordinate and corresponding '*pnt' value.
        for ( int32_t x = 0; pnt != rainbowArc.end(); ++x, ++pnt ) {
            // Set the 'x' and 'y' coordinates of the current rainbow pixel in the resulting rainbow image according to the rainbow direction.
            const int32_t imgX = isVertical ? ( flipHorizontally ? *pnt : rainbowImgWidth - *pnt - rainbowThickness ) : ( flipHorizontally ? rainbowImgWidth - x : x );
            const int32_t imgY = isVertical ? x : *pnt;

            // Insert a rainbow line at the current arc position.
            fheroes2::Copy( rainbowLine, 0, 0, rainbow, imgX, imgY, rainbowLine.width(), rainbowLine.height() );
        }
        return rainbow;
    }
}

namespace Battle
{
    int GetIndexIndicator( const Unit & );
    int GetSwordCursorDirection( int );
    int GetDirectionFromCursorSword( uint32_t sword );
    int GetCursorFromSpell( int );

    class StatusListBox : public ::Interface::ListBox<std::string>
    {
    public:
        using ::Interface::ListBox<std::string>::ActionListDoubleClick;
        using ::Interface::ListBox<std::string>::ActionListSingleClick;
        using ::Interface::ListBox<std::string>::ActionListPressRight;

        StatusListBox()
            : openlog( false )
        {}

        void SetPosition( uint32_t px, uint32_t py )
        {
            const int32_t mx = 6;
            const int32_t sw = fheroes2::Display::DEFAULT_WIDTH;
            const int32_t sh = mx * 20;
            border.SetPosition( px, py - sh - 2, sw - 32, sh - 30 );
            const fheroes2::Rect & area = border.GetArea();
            const int32_t ax = area.x + area.width - 20;

            SetTopLeft( area.getPosition() );
            SetAreaMaxItems( mx );

            SetScrollButtonUp( ICN::DROPLISL, 6, 7, fheroes2::Point( ax + 8, area.y - 10 ) );
            SetScrollButtonDn( ICN::DROPLISL, 8, 9, fheroes2::Point( ax + 8, area.y + area.height - 11 ) );

            const int32_t scrollbarSliderAreaLength = buttonPgDn.area().y - ( buttonPgUp.area().y + buttonPgUp.area().height ) - 7;

            setScrollBarArea( { ax + 5 + 8, buttonPgUp.area().y + buttonPgUp.area().height + 3, 12, scrollbarSliderAreaLength } );

            const fheroes2::Sprite & originalSlider = fheroes2::AGG::GetICN( ICN::DROPLISL, 13 );
            const fheroes2::Image scrollbarSlider
                = fheroes2::generateScrollbarSlider( originalSlider, false, scrollbarSliderAreaLength, VisibleItemCount(), static_cast<int32_t>( messages.size() ),
                                                     { 0, 0, originalSlider.width(), 4 }, { 0, 4, originalSlider.width(), 8 } );

            setScrollBarImage( scrollbarSlider );
            _scrollbar.hide();
            SetAreaItems( { area.x, area.y, area.width - 10, area.height } );
            SetListContent( messages );
        }

        const fheroes2::Rect & GetArea() const
        {
            return border.GetRect();
        }

        void AddMessage( std::string str )
        {
            messages.push_back( std::move( str ) );
            if ( !openlog ) {
                _scrollbar.hide();
            }

            SetListContent( messages );
            SetCurrent( messages.size() - 1 );

            const int32_t scrollbarSliderAreaLength = buttonPgDn.area().y - ( buttonPgUp.area().y + buttonPgUp.area().height ) - 7;
            const fheroes2::Sprite & originalSlider = fheroes2::AGG::GetICN( ICN::DROPLISL, 13 );
            const fheroes2::Image scrollbarSlider
                = fheroes2::generateScrollbarSlider( originalSlider, false, scrollbarSliderAreaLength, VisibleItemCount(), static_cast<int32_t>( messages.size() ),
                                                     { 0, 0, originalSlider.width(), 4 }, { 0, 4, originalSlider.width(), 8 } );
            setScrollBarImage( scrollbarSlider );
            SetCurrentVisible();
        }

        void RedrawItem( const std::string & str, int32_t px, int32_t py, bool ) override
        {
            const Text text( str, Font::BIG );
            text.Blit( px, py );
        }

        void RedrawBackground( const fheroes2::Point & pt ) override
        {
            (void)pt;

            fheroes2::Display & display = fheroes2::Display::instance();
            const fheroes2::Sprite & sp1 = fheroes2::AGG::GetICN( ICN::DROPLISL, 10 );
            const fheroes2::Sprite & sp2 = fheroes2::AGG::GetICN( ICN::DROPLISL, 12 );
            const fheroes2::Sprite & sp3 = fheroes2::AGG::GetICN( ICN::DROPLISL, 11 );
            const int32_t ax = buttonPgUp.area().x;
            const int32_t ah = buttonPgDn.area().y - ( buttonPgUp.area().y + buttonPgUp.area().height );

            const fheroes2::Rect & borderRect = border.GetRect();
            Dialog::FrameBorder::RenderOther( fheroes2::AGG::GetICN( ICN::TEXTBAK2, 0 ), borderRect );

            for ( int32_t i = 0; i < ( ah / sp3.height() ); ++i )
                fheroes2::Blit( sp3, display, ax, buttonPgUp.area().y + buttonPgUp.area().height + ( sp3.height() * i ) );

            fheroes2::Blit( sp1, display, ax, buttonPgUp.area().y + buttonPgUp.area().height );
            fheroes2::Blit( sp2, display, ax, buttonPgDn.area().y - sp2.height() );
        }

        void ActionCurrentUp() override
        {
            // Do nothing.
        }

        void ActionCurrentDn() override
        {
            // Do nothing.
        }

        void ActionListDoubleClick( std::string & ) override
        {
            // Do nothing.
        }

        void ActionListSingleClick( std::string & ) override
        {
            // Do nothing.
        }

        void ActionListPressRight( std::string & ) override
        {
            // Do nothing.
        }

        void SetOpenLog( const bool f )
        {
            openlog = f;
        }

        bool isOpenLog() const
        {
            return openlog;
        }

    private:
        Dialog::FrameBorder border;
        std::vector<std::string> messages;
        bool openlog;
    };

    int matchHeroType( const HeroBase * base )
    {
        if ( base->isCaptain() )
            return CAPTAIN;

        switch ( base->GetRace() ) {
        case Race::BARB:
            return BARBARIAN;
        case Race::SORC:
            return SORCERESS;
        case Race::WRLK:
            return WARLOCK;
        case Race::WZRD:
            return WIZARD;
        case Race::NECR:
            return NECROMANCER;
        default:
            break;
        }
        return KNIGHT;
    }

    const std::vector<int> & getHeroAnimation( const HeroBase * hero, int animation )
    {
        static std::vector<int> staticAnim;
        if ( staticAnim.empty() ) {
            staticAnim.push_back( 1 );
        }

        if ( !hero || animation == OP_STATIC )
            return staticAnim;

        const int heroType = matchHeroType( hero );

        if ( animation == OP_SORROW ) {
            static const std::vector<int> sorrowAnim = { 2, 3, 4, 5, 4, 5, 4, 3, 2 };

            return ( heroType == CAPTAIN ) ? staticAnim : sorrowAnim;
        }

        static std::vector<int> heroTypeAnim[7][9];

        if ( heroTypeAnim[heroType][animation].empty() ) {
            const int sourceArray[7][9][9] = {
                //   JOY                CAST_MASS             CAST_UP               CAST_DOWN     IDLE
                { { 6, 7, 8, 9, 8, 9, 8, 7, 6 }, { 10, 11 }, { 10 }, { 6, 12, 13 }, { 12, 6 }, { 2, 14 }, { 2 }, { 15, 16, 17 }, { 18, 19 } }, // KNIGHT
                { { 6, 7, 8, 9, 9, 8, 7, 6 }, { 6, 10, 11 }, { 10, 6 }, { 6, 12, 13 }, { 12, 6 }, { 6, 14 }, { 6 }, { 15, 16, 17 }, { 18 } }, // BARBARIAN
                { { 6, 7, 8, 7, 6 }, { 6, 7, 9 }, { 7, 6 }, { 6, 10, 11 }, { 10, 6 }, { 6, 12 }, { 6 }, { 13, 14, 15 }, { 16 } }, // SORCERESS
                { { 6, 7, 8, 9, 10, 9, 8, 7, 6 }, { 6, 7, 11, 12 }, { 11, 6 }, { 6, 7, 13 }, { 6 }, { 6, 14 }, { 6 }, { 15, 16 }, { 6 } }, // WARLOCK
                { { 6, 7, 8, 9, 8, 7, 6 }, { 6, 10, 11, 12, 13 }, { 12, 11, 10, 6 }, { 6, 14 }, { 6 }, { 6, 15 }, { 6 }, { 16, 17 }, { 18 } }, // WIZARD
                { { 6, 7, 6, 7, 6, 7 },
                  { 7, 8, 9, 10, 11 },
                  { 10, 9, 7 },
                  { 7, 12, 13, 14, 15 },
                  { 7 },
                  { 7, 12, 13, 14, 16 },
                  { 7 },
                  { 17 },
                  { 18, 19 } }, // NECROMANCER
                { { 1 }, { 2, 3, 4 }, { 3, 2 }, { 5, 6 }, { 5 }, { 5, 7 }, { 5 }, { 8, 9 }, { 10 } } // CAPTAIN
            };

            for ( int frame = 0; frame < 9; ++frame ) {
                if ( sourceArray[heroType][animation][frame] != 0 ) {
                    heroTypeAnim[heroType][animation].push_back( sourceArray[heroType][animation][frame] );
                }
            }
        }

        return heroTypeAnim[heroType][animation];
    }
}

bool CursorAttack( uint32_t theme )
{
    switch ( theme ) {
    case Cursor::WAR_ARROW:
    case Cursor::WAR_BROKENARROW:
    case Cursor::SWORD_TOPRIGHT:
    case Cursor::SWORD_RIGHT:
    case Cursor::SWORD_BOTTOMRIGHT:
    case Cursor::SWORD_BOTTOMLEFT:
    case Cursor::SWORD_LEFT:
    case Cursor::SWORD_TOPLEFT:
    case Cursor::SWORD_TOP:
    case Cursor::SWORD_BOTTOM:
        return true;
    default:
        break;
    }

    return false;
}

fheroes2::Image DrawHexagon( const uint8_t colorId )
{
    const int r = 22;
    const int l = 10;
    const int w = CELLW;
    const int h = CELLH;

    fheroes2::Image sf( w + 1, h + 1 );
    sf.reset();

    fheroes2::DrawLine( sf, { r - 1, 1 }, { 0, l + 1 }, colorId );
    fheroes2::SetPixel( sf, r, 1, colorId );
    fheroes2::DrawLine( sf, { r + 1, 1 }, { w, l + 1 }, colorId );

    fheroes2::DrawLine( sf, { 0, l + 1 }, { 0, h - l }, colorId );
    fheroes2::DrawLine( sf, { w, l + 1 }, { w, h - l }, colorId );

    fheroes2::DrawLine( sf, { r - 1, h }, { 0, h - l }, colorId );
    fheroes2::SetPixel( sf, r, h, colorId );
    fheroes2::DrawLine( sf, { r + 1, h }, { w, h - l }, colorId );

    return sf;
}

fheroes2::Image DrawHexagonShadow( const uint8_t alphaValue, const int32_t horizSpace )
{
    const int l = 13;
    const int w = CELLW;
    const int h = CELLH;

    fheroes2::Image sf( w, h );
    sf.reset();
    fheroes2::Rect rt( horizSpace, l - 1, w + 1 - horizSpace * 2, 2 * l + 4 );
    for ( int i = 0; i < w / 2; i += 2 ) {
        for ( int x = 0; x < rt.width; ++x ) {
            for ( int y = 0; y < rt.height; ++y ) {
                fheroes2::SetTransformPixel( sf, rt.x + x, rt.y + y, alphaValue );
            }
        }
        --rt.y;
        rt.height += 2;
        rt.x += ( i == 0 ) ? 1 : 2;
        rt.width -= ( i == 0 ) ? 2 : 4;
    }

    return sf;
}

bool Battle::TargetInfo::isFinishAnimFrame( const TargetInfo & info )
{
    return info.defender && info.defender->isFinishAnimFrame();
}

int Battle::GetCursorFromSpell( int spell )
{
    switch ( spell ) {
    case Spell::SLOW:
        return Cursor::SP_SLOW;
    case Spell::CURSE:
        return Cursor::SP_CURSE;
    case Spell::CURE:
        return Cursor::SP_CURE;
    case Spell::BLESS:
        return Cursor::SP_BLESS;
    case Spell::FIREBALL:
        return Cursor::SP_FIREBALL;
    case Spell::FIREBLAST:
        return Cursor::SP_FIREBLAST;
    case Spell::TELEPORT:
        return Cursor::SP_TELEPORT;
    case Spell::RESURRECT:
        return Cursor::SP_RESURRECT;
    case Spell::HASTE:
        return Cursor::SP_HASTE;
    case Spell::SHIELD:
        return Cursor::SP_SHIELD;
    case Spell::ARMAGEDDON:
        return Cursor::SP_ARMAGEDDON;
    case Spell::ANTIMAGIC:
        return Cursor::SP_ANTIMAGIC;
    case Spell::BERSERKER:
        return Cursor::SP_BERSERKER;
    case Spell::PARALYZE:
        return Cursor::SP_PARALYZE;
    case Spell::BLIND:
        return Cursor::SP_BLIND;

    case Spell::LIGHTNINGBOLT:
        return Cursor::SP_LIGHTNINGBOLT;
    case Spell::CHAINLIGHTNING:
        return Cursor::SP_CHAINLIGHTNING;
    case Spell::ELEMENTALSTORM:
        return Cursor::SP_ELEMENTALSTORM;
    case Spell::RESURRECTTRUE:
        return Cursor::SP_RESURRECTTRUE;
    case Spell::DISPEL:
        return Cursor::SP_DISPEL;
    case Spell::HOLYWORD:
        return Cursor::SP_HOLYWORD;
    case Spell::HOLYSHOUT:
        return Cursor::SP_HOLYSHOUT;
    case Spell::METEORSHOWER:
        return Cursor::SP_METEORSHOWER;

    case Spell::ANIMATEDEAD:
        return Cursor::SP_ANIMATEDEAD;
    case Spell::MIRRORIMAGE:
        return Cursor::SP_MIRRORIMAGE;
    case Spell::BLOODLUST:
        return Cursor::SP_BLOODLUST;
    case Spell::DEATHRIPPLE:
        return Cursor::SP_DEATHRIPPLE;
    case Spell::DEATHWAVE:
        return Cursor::SP_DEATHWAVE;
    case Spell::STEELSKIN:
        return Cursor::SP_STEELSKIN;
    case Spell::STONESKIN:
        return Cursor::SP_STONESKIN;
    case Spell::DRAGONSLAYER:
        return Cursor::SP_DRAGONSLAYER;
    case Spell::EARTHQUAKE:
        return Cursor::SP_EARTHQUAKE;
    case Spell::DISRUPTINGRAY:
        return Cursor::SP_DISRUPTINGRAY;
    case Spell::COLDRING:
        return Cursor::SP_COLDRING;
    case Spell::COLDRAY:
        return Cursor::SP_COLDRAY;
    case Spell::HYPNOTIZE:
        return Cursor::SP_HYPNOTIZE;
    case Spell::ARROW:
        return Cursor::SP_ARROW;

    default:
        break;
    }
    return Cursor::WAR_NONE;
}

int Battle::GetSwordCursorDirection( int dir )
{
    switch ( dir ) {
    case BOTTOM_RIGHT:
        return Cursor::SWORD_TOPLEFT;
    case BOTTOM_LEFT:
        return Cursor::SWORD_TOPRIGHT;
    case RIGHT:
        return Cursor::SWORD_LEFT;
    case TOP_RIGHT:
        return Cursor::SWORD_BOTTOMLEFT;
    case TOP_LEFT:
        return Cursor::SWORD_BOTTOMRIGHT;
    case LEFT:
        return Cursor::SWORD_RIGHT;
    default:
        break;
    }
    return 0;
}

int Battle::GetDirectionFromCursorSword( uint32_t sword )
{
    switch ( sword ) {
    case Cursor::SWORD_TOPLEFT:
        return BOTTOM_RIGHT;
    case Cursor::SWORD_TOPRIGHT:
        return BOTTOM_LEFT;
    case Cursor::SWORD_LEFT:
        return RIGHT;
    case Cursor::SWORD_BOTTOMLEFT:
        return TOP_RIGHT;
    case Cursor::SWORD_BOTTOMRIGHT:
        return TOP_LEFT;
    case Cursor::SWORD_RIGHT:
        return LEFT;
    default:
        break;
    }

    return UNKNOWN;
}

Battle::OpponentSprite::OpponentSprite( const fheroes2::Rect & area, const HeroBase * b, bool r )
    : base( b )
    , _currentAnim( getHeroAnimation( b, OP_STATIC ) )
    , _animationType( OP_STATIC )
    , _idleTimer( 8000 )
    , _heroIcnId( ICN::UNKNOWN )
    , reflect( r )
    , _offset( area.x, area.y )
{
    const bool isCaptain = b->isCaptain();
    switch ( b->GetRace() ) {
    case Race::KNGT:
        _heroIcnId = isCaptain ? ICN::CMBTCAPK : ICN::CMBTHROK;
        break;
    case Race::BARB:
        _heroIcnId = isCaptain ? ICN::CMBTCAPB : ICN::CMBTHROB;
        break;
    case Race::SORC:
        _heroIcnId = isCaptain ? ICN::CMBTCAPS : ICN::CMBTHROS;
        break;
    case Race::WRLK:
        _heroIcnId = isCaptain ? ICN::CMBTCAPW : ICN::CMBTHROW;
        break;
    case Race::WZRD:
        _heroIcnId = isCaptain ? ICN::CMBTCAPZ : ICN::CMBTHROZ;
        break;
    case Race::NECR:
        _heroIcnId = isCaptain ? ICN::CMBTCAPN : ICN::CMBTHRON;
        break;
    default:
        // Did you add a new faction? Add the logic here.
        assert( 0 );
        break;
    }

    const fheroes2::Sprite & sprite = fheroes2::AGG::GetICN( _heroIcnId, _currentAnim.getFrame() );

    if ( reflect ) {
        pos.x = _offset.x + fheroes2::Display::DEFAULT_WIDTH - RIGHT_HERO_X_OFFSET - ( sprite.x() + sprite.width() );
        pos.y = _offset.y + RIGHT_HERO_Y_OFFSET + sprite.y();
    }
    else {
        pos.x = _offset.x + LEFT_HERO_X_OFFSET + sprite.x();
        pos.y = _offset.y + LEFT_HERO_Y_OFFSET + sprite.y();
    }

    if ( isCaptain ) {
        if ( reflect )
            pos.x += CAPTAIN_X_OFFSET;
        else
            pos.x -= CAPTAIN_X_OFFSET;
        pos.y += CAPTAIN_Y_OFFSET;
    }

    pos.width = sprite.width();
    pos.height = sprite.height();
}

void Battle::OpponentSprite::IncreaseAnimFrame( bool loop )
{
    _currentAnim.playAnimation( loop );
}

void Battle::OpponentSprite::SetAnimation( int rule )
{
    _animationType = rule;
    _currentAnim = getHeroAnimation( base, rule );
}

fheroes2::Point Battle::OpponentSprite::GetCastPosition() const
{
    const bool isCaptain = base->isCaptain();
    fheroes2::Point offset;
    switch ( base->GetRace() ) {
    case Race::KNGT:
        offset.x = isCaptain ? 0 : 13;
        offset.y = isCaptain ? 3 : -7;
        break;
    case Race::BARB:
        offset.x = isCaptain ? 0 : 16;
        offset.y = isCaptain ? 3 : -15;
        break;
    case Race::SORC:
        offset.x = isCaptain ? 0 : 11;
        offset.y = isCaptain ? 3 : -8;
        break;
    case Race::WRLK:
        offset.x = isCaptain ? 2 : 9;
        offset.y = isCaptain ? 5 : -11;
        break;
    case Race::WZRD:
        offset.x = isCaptain ? 5 : 1;
        offset.y = isCaptain ? 8 : -9;
        break;
    case Race::NECR:
        offset.x = isCaptain ? 5 : 13;
        offset.y = isCaptain ? 6 : -7;
        break;
    default:
        break;
    }

    return { pos.x + ( reflect ? offset.x : pos.width - offset.x ), pos.y + pos.height / 2 + offset.y };
}

void Battle::OpponentSprite::Redraw( fheroes2::Image & dst ) const
{
    const fheroes2::Sprite & hero = fheroes2::AGG::GetICN( _heroIcnId, _currentAnim.getFrame() );

    fheroes2::Point offset( _offset );
    if ( base->isCaptain() ) {
        if ( reflect )
            offset.x += CAPTAIN_X_OFFSET;
        else
            offset.x -= CAPTAIN_X_OFFSET;
        offset.y += CAPTAIN_Y_OFFSET;
    }

    if ( reflect )
        fheroes2::Blit( hero, dst, offset.x + fheroes2::Display::DEFAULT_WIDTH - RIGHT_HERO_X_OFFSET - ( hero.x() + hero.width() ),
                        offset.y + RIGHT_HERO_Y_OFFSET + hero.y(), reflect );
    else
        fheroes2::Blit( hero, dst, offset.x + LEFT_HERO_X_OFFSET + hero.x(), offset.y + LEFT_HERO_Y_OFFSET + hero.y() );
}

bool Battle::OpponentSprite::updateAnimationState()
{
    if ( _currentAnim.isLastFrame() ) {
        if ( _animationType != OP_STATIC ) {
            if ( _animationType != OP_CAST_MASS && _animationType != OP_CAST_UP && _animationType != OP_CAST_DOWN ) {
                SetAnimation( OP_STATIC );
                return true;
            }
        }
        else if ( _idleTimer.checkDelay() ) {
            SetAnimation( ( Rand::Get( 1, 3 ) < 2 ) ? OP_IDLE2 : OP_IDLE );
            return true;
        }

        return false;
    }

    IncreaseAnimFrame();
    return true;
}

Battle::Status::Status()
    : back1( fheroes2::AGG::GetICN( ICN::TEXTBAR, 8 ) )
    , back2( fheroes2::AGG::GetICN( ICN::TEXTBAR, 9 ) )
    , listlog( nullptr )
{
    width = back1.width();
    height = back1.height() + back2.height();

    bar1.Set( Font::BIG );
    bar2.Set( Font::BIG );
}

void Battle::Status::SetPosition( int32_t cx, int32_t cy )
{
    fheroes2::Rect::x = cx;
    fheroes2::Rect::y = cy;
}

void Battle::Status::SetMessage( const std::string & str, bool top )
{
    if ( top ) {
        bar1.Set( str );
        if ( listlog )
            listlog->AddMessage( str );
    }
    else if ( str != message ) {
        bar2.Set( str );
        message = str;
    }
}

void Battle::Status::Redraw( fheroes2::Image & output ) const
{
    fheroes2::Blit( back1, output, x, y );
    fheroes2::Blit( back2, output, x, y + back1.height() );

    if ( bar1.Size() )
        bar1.Blit( x + ( back1.width() - bar1.w() ) / 2, y + 2 );
    if ( bar2.Size() )
        bar2.Blit( x + ( back2.width() - bar2.w() ) / 2, y + back1.height() - 2 );
}

void Battle::Status::clear()
{
    bar1.Clear();
    bar2.Clear();
}

Battle::ArmiesOrder::ArmiesOrder()
    : _army2Color( 0 )
{
    // Do nothing.
}

void Battle::ArmiesOrder::Set( const fheroes2::Rect & rt, const std::shared_ptr<const Units> & units, const int army2Color )
{
    _area = rt;
    _orders = units;
    _army2Color = army2Color;

    if ( units ) {
        _rects.reserve( units->size() );
    }
}

void Battle::ArmiesOrder::QueueEventProcessing( std::string & msg, const fheroes2::Point & offset )
{
    LocalEvent & le = LocalEvent::Get();

    for ( const UnitPos & unitPos : _rects ) {
        assert( unitPos.first != nullptr );

        const fheroes2::Rect unitRoi = unitPos.second + offset;
        if ( le.MouseCursor( unitRoi ) ) {
            msg = _( "View %{monster} info" );
            StringReplace( msg, "%{monster}", Translation::StringLower( unitPos.first->GetName() ) );
        }

        const Unit & unit = *( unitPos.first );

        if ( le.MouseClickLeft( unitRoi ) ) {
            Dialog::ArmyInfo( unit, Dialog::READONLY | Dialog::BUTTONS, unit.isReflect() );
        }
        else if ( le.MousePressRight( unitRoi ) ) {
            Dialog::ArmyInfo( unit, Dialog::READONLY, unit.isReflect() );
        }
    }
}

void Battle::ArmiesOrder::RedrawUnit( const fheroes2::Rect & pos, const Battle::Unit & unit, const bool revert, const bool isCurrentUnit, const uint8_t currentUnitColor,
                                      fheroes2::Image & output ) const
{
    // Render background.
    const fheroes2::Sprite & backgroundOriginal = fheroes2::AGG::GetICN( ICN::SWAPWIN, 0 );
    fheroes2::Copy( backgroundOriginal, 37, 268, output, pos.x + 1, pos.y + 1, armyOrderMonsterIconSize - 2, armyOrderMonsterIconSize - 2 );

    // Draw a monster's sprite.
    const fheroes2::Sprite & mons32 = fheroes2::AGG::GetICN( ICN::MONS32, unit.GetSpriteIndex() );
    fheroes2::Blit( mons32, output, pos.x + ( pos.width - mons32.width() ) / 2, pos.y + pos.height - mons32.height() - ( mons32.height() + 3 < pos.height ? 3 : 0 ),
                    revert );

    Text number( fheroes2::abbreviateNumber( unit.GetCount() ), Font::SMALL );
    number.Blit( pos.x + 2, pos.y + 2, output );

    if ( isCurrentUnit ) {
        fheroes2::DrawRect( output, { pos.x, pos.y, armyOrderMonsterIconSize, armyOrderMonsterIconSize }, currentUnitColor );
    }
    else {
        uint8_t color = 0;

        switch ( unit.GetCurrentColor() ) {
        case -1: // Berserkers
            color = ARMY_COLOR_BLACK;
            break;
        case Color::BLUE:
            color = ARMY_COLOR_BLUE;
            break;
        case Color::GREEN:
            color = ARMY_COLOR_GREEN;
            break;
        case Color::RED:
            color = ARMY_COLOR_RED;
            break;
        case Color::YELLOW:
            color = ARMY_COLOR_YELLOW;
            break;
        case Color::ORANGE:
            color = ARMY_COLOR_ORANGE;
            break;
        case Color::PURPLE:
            color = ARMY_COLOR_PURPLE;
            break;
        case Color::NONE:
            color = ARMY_COLOR_GRAY;
            break;
        default:
            assert( 0 ); // Did you add another player color?
            break;
        }

        fheroes2::DrawRect( output, { pos.x, pos.y, armyOrderMonsterIconSize, armyOrderMonsterIconSize }, color );

        if ( unit.Modes( Battle::TR_MOVED ) ) {
            fheroes2::ApplyPalette( output, pos.x, pos.y, output, pos.x, pos.y, armyOrderMonsterIconSize, armyOrderMonsterIconSize,
                                    PAL::GetPalette( PAL::PaletteType::GRAY ) );
            fheroes2::ApplyPalette( output, pos.x, pos.y, output, pos.x, pos.y, armyOrderMonsterIconSize, armyOrderMonsterIconSize, 3 );
        }
    }
}

void Battle::ArmiesOrder::Redraw( const Unit * current, const uint8_t currentUnitColor, fheroes2::Image & output )
{
    if ( _orders.expired() ) {
        // Nothing to show.
        return;
    }

    const std::shared_ptr<const Units> orders = _orders.lock();

    const int32_t validUnitCount = static_cast<int32_t>( std::count_if( orders->begin(), orders->end(), []( const Unit * unit ) {
        assert( unit != nullptr );
        return unit->isValid();
    } ) );

    const int32_t maximumUnitsToDraw = _area.width / armyOrderMonsterIconSize;

    int32_t offsetX = _area.x;

    if ( validUnitCount > maximumUnitsToDraw ) {
        offsetX += ( _area.width - armyOrderMonsterIconSize * maximumUnitsToDraw ) / 2;
    }
    else {
        offsetX += ( _area.width - armyOrderMonsterIconSize * validUnitCount ) / 2;
    }

    fheroes2::Rect::x = offsetX;
    fheroes2::Rect::y = _area.y;
    fheroes2::Rect::height = armyOrderMonsterIconSize;

    _rects.clear();

    int32_t unitsDrawn = 0;
    int32_t unitsProcessed = 0;

    for ( const Unit * unit : *orders ) {
        if ( unitsDrawn == maximumUnitsToDraw ) {
            break;
        }

        assert( unit != nullptr );
        if ( !unit->isValid() ) {
            continue;
        }

        if ( unit->Modes( Battle::TR_MOVED ) && ( validUnitCount - unitsProcessed > maximumUnitsToDraw ) ) {
            ++unitsProcessed;
            continue;
        }

        _rects.emplace_back( unit, fheroes2::Rect( offsetX, _area.y, armyOrderMonsterIconSize, armyOrderMonsterIconSize ) );
        RedrawUnit( _rects.back().second, *unit, unit->GetColor() == _army2Color, current == unit, currentUnitColor, output );
        offsetX += armyOrderMonsterIconSize;
        fheroes2::Rect::width += armyOrderMonsterIconSize;

        ++unitsDrawn;
        ++unitsProcessed;
    }
}

Battle::Interface::Interface( Arena & battleArena, const int32_t tileIndex )
    : arena( battleArena )
    , _surfaceInnerArea( 0, 0, fheroes2::Display::DEFAULT_WIDTH, fheroes2::Display::DEFAULT_HEIGHT )
    , _mainSurface( fheroes2::Display::DEFAULT_WIDTH, fheroes2::Display::DEFAULT_HEIGHT )
    , icn_cbkg( ICN::UNKNOWN )
    , icn_frng( ICN::UNKNOWN )
    , humanturn_spell( Spell::NONE )
    , humanturn_exit( true )
    , humanturn_redraw( true )
    , animation_flags_frame( 0 )
    , catapult_frame( 0 )
    , _interruptAutoBattleForColor( 0 )
    , _contourColor( 110 )
    , _brightLandType( false )
    , _contourCycle( 0 )
    , _currentUnit( nullptr )
    , _movingUnit( nullptr )
    , _flyingUnit( nullptr )
    , b_current_sprite( nullptr )
    , index_pos( -1 )
    , teleport_src( -1 )
    , listlog( nullptr )
    , _cursorRestorer( true, Cursor::WAR_POINTER )
    , _bridgeAnimation( { false, BridgeMovementAnimation::UP_POSITION } )
{
    const Settings & conf = Settings::Get();

    // border
    const fheroes2::Display & display = fheroes2::Display::instance();

    _interfacePosition = { ( display.width() - fheroes2::Display::DEFAULT_WIDTH ) / 2, ( display.height() - fheroes2::Display::DEFAULT_HEIGHT ) / 2,
                           _surfaceInnerArea.width, _surfaceInnerArea.height };
    border.SetPosition( _interfacePosition.x - BORDERWIDTH, _interfacePosition.y - BORDERWIDTH, fheroes2::Display::DEFAULT_WIDTH, fheroes2::Display::DEFAULT_HEIGHT );

    // damage info popup
    popup.setBattleUIRect( _interfacePosition );

    // cover
    const bool trees = !Maps::ScanAroundObject( tileIndex, MP2::OBJ_TREES ).empty();
    const Maps::Tiles & tile = world.GetTiles( tileIndex );

    const int groundType = tile.GetGround();
    _brightLandType
        = ( groundType == Maps::Ground::SNOW || groundType == Maps::Ground::DESERT || groundType == Maps::Ground::WASTELAND || groundType == Maps::Ground::BEACH );
    if ( _brightLandType ) {
        _contourColor = 108;
    }

    switch ( groundType ) {
    case Maps::Ground::DESERT:
        icn_cbkg = ICN::CBKGDSRT;
        icn_frng = ICN::FRNG0004;
        break;
    case Maps::Ground::SNOW:
        icn_cbkg = trees ? ICN::CBKGSNTR : ICN::CBKGSNMT;
        icn_frng = trees ? ICN::FRNG0006 : ICN::FRNG0007;
        break;
    case Maps::Ground::SWAMP:
        icn_cbkg = ICN::CBKGSWMP;
        icn_frng = ICN::FRNG0008;
        break;
    case Maps::Ground::WASTELAND:
        icn_cbkg = ICN::CBKGCRCK;
        icn_frng = ICN::FRNG0003;
        break;
    case Maps::Ground::BEACH:
        icn_cbkg = ICN::CBKGBEAC;
        icn_frng = ICN::FRNG0002;
        break;
    case Maps::Ground::LAVA:
        icn_cbkg = ICN::CBKGLAVA;
        icn_frng = ICN::FRNG0005;
        break;
    case Maps::Ground::DIRT:
        icn_cbkg = trees ? ICN::CBKGDITR : ICN::CBKGDIMT;
        icn_frng = trees ? ICN::FRNG0010 : ICN::FRNG0009;
        break;
    case Maps::Ground::GRASS:
        icn_cbkg = trees ? ICN::CBKGGRTR : ICN::CBKGGRMT;
        icn_frng = trees ? ICN::FRNG0011 : ICN::FRNG0012;
        break;
    case Maps::Ground::WATER:
        icn_cbkg = ICN::CBKGWATR;
        icn_frng = ICN::FRNG0013;
        break;
    default:
        break;
    }

    // hexagon
    _hexagonGrid = DrawHexagon( fheroes2::GetColorId( 0x68, 0x8C, 0x04 ) );
    // Shadow under the cursor: the first parameter is the shadow strength (smaller is stronger), the second is the distance between the hexagonal shadows.
    _hexagonCursorShadow = DrawHexagonShadow( 2, 1 );
    // Hexagon shadow for the case when grid is disabled.
    _hexagonShadow = DrawHexagonShadow( 4, 2 );
    // Shadow that fits the hexagon grid.
    _hexagonGridShadow = DrawHexagonShadow( 4, 1 );

    btn_auto.setICNInfo( ICN::TEXTBAR, 4, 5 );
    btn_settings.setICNInfo( ICN::TEXTBAR, 6, 7 );

    // opponents
    opponent1 = arena.GetCommander1() ? new OpponentSprite( _surfaceInnerArea, arena.GetCommander1(), false ) : nullptr;
    opponent2 = arena.GetCommander2() ? new OpponentSprite( _surfaceInnerArea, arena.GetCommander2(), true ) : nullptr;

    if ( Arena::GetCastle() )
        main_tower = { 570, 145, 70, 160 };

    const fheroes2::Rect & area = border.GetArea();

    const fheroes2::Rect autoRect = btn_auto.area();
    const fheroes2::Rect settingsRect = btn_settings.area();
    btn_auto.setPosition( area.x, area.y + area.height - settingsRect.height - autoRect.height );
    btn_settings.setPosition( area.x, area.y + area.height - settingsRect.height );

    btn_skip.setICNInfo( ICN::TEXTBAR, 0, 1 );
    btn_skip.setPosition( area.x + area.width - btn_skip.area().width, area.y + area.height - btn_skip.area().height );

    status.SetPosition( area.x + settingsRect.width, btn_auto.area().y );

    listlog = std::make_unique<StatusListBox>();

    if ( listlog )
        listlog->SetPosition( area.x, area.y + area.height - status.height );
    status.SetLogs( listlog.get() );

    AudioManager::ResetAudio();

    // Don't waste time playing the pre-battle sound if the game sounds are turned off
    if ( conf.SoundVolume() > 0 ) {
        AudioManager::PlaySound( M82::PREBATTL );
    }
}

Battle::Interface::~Interface()
{
    AudioManager::ResetAudio();

    if ( opponent1 )
        delete opponent1;
    if ( opponent2 )
        delete opponent2;
}

void Battle::Interface::SetOrderOfUnits( const std::shared_ptr<const Units> & units )
{
    armies_order.Set( GetArea(), units, arena.GetArmy2Color() );
}

fheroes2::Point Battle::Interface::GetMouseCursor() const
{
    return LocalEvent::Get().GetMouseCursor() - _interfacePosition.getPosition();
}

void Battle::Interface::SetStatus( const std::string & msg, bool top )
{
    if ( top ) {
        status.SetMessage( msg, true );
        status.SetMessage( "", false );
    }
    else {
        status.SetMessage( msg );
    }
    humanturn_redraw = true;
}

void Battle::Interface::UpdateContourColor()
{
    ++_contourCycle;

    if ( _brightLandType ) {
        static const std::array<const uint8_t, 6> contourColorTable = { 108, 115, 122, 129, 122, 115 };
        _contourColor = contourColorTable[_contourCycle % sizeof( contourColorTable )];
    }
    else {
        static const std::array<const uint8_t, 8> contourColorTable = { 110, 114, 118, 122, 126, 122, 118, 114 };
        _contourColor = contourColorTable[_contourCycle % sizeof( contourColorTable )];
    }
}

void Battle::Interface::fullRedraw()
{
    if ( !_background ) {
        _background.reset( new fheroes2::StandardWindow( fheroes2::Display::DEFAULT_WIDTH, fheroes2::Display::DEFAULT_HEIGHT ) );
    }

    Redraw();
}

void Battle::Interface::Redraw()
{
    RedrawPartialStart();
    RedrawPartialFinish();
}

void Battle::Interface::RedrawPartialStart()
{
    RedrawCover();
    RedrawArmies();
}

void Battle::Interface::RedrawPartialFinish()
{
    fheroes2::Display & display = fheroes2::Display::instance();

    if ( Settings::Get().BattleShowArmyOrder() )
        armies_order.Redraw( _currentUnit, _contourColor, _mainSurface );

#ifdef WITH_DEBUG
    if ( IS_DEVEL() ) {
        const Board & board = *Arena::GetBoard();
        for ( Board::const_iterator it = board.begin(); it != board.end(); ++it ) {
            uint32_t distance = arena.CalculateMoveDistance( it->GetIndex() );
            if ( distance != MAX_MOVE_COST ) {
                Text text( std::to_string( distance ), Font::SMALL );
                text.Blit( ( *it ).GetPos().x + 20, ( *it ).GetPos().y + 22, _mainSurface );
            }
        }
    }
#endif

    fheroes2::Blit( _mainSurface, display, _interfacePosition.x, _interfacePosition.y );
    RedrawInterface();

    display.render();
}

void Battle::Interface::RedrawInterface()
{
    status.Redraw( fheroes2::Display::instance() );

    btn_auto.draw();
    btn_settings.draw();
    btn_skip.draw();

    popup.Redraw();

    if ( listlog && listlog->isOpenLog() ) {
        listlog->Redraw();
    }
}

void Battle::Interface::RedrawArmies()
{
    const Castle * castle = Arena::GetCastle();

    const int32_t wallCellIds[ARENAH]
        = { Arena::CASTLE_FIRST_TOP_WALL_POS, Arena::CASTLE_TOP_ARCHER_TOWER_POS,  Arena::CASTLE_SECOND_TOP_WALL_POS, Arena::CASTLE_TOP_GATE_TOWER_POS,
            Arena::CASTLE_GATE_POS,           Arena::CASTLE_BOTTOM_GATE_TOWER_POS, Arena::CASTLE_THIRD_TOP_WALL_POS,  Arena::CASTLE_BOTTOM_ARCHER_TOWER_POS,
            Arena::CASTLE_FOURTH_TOP_WALL_POS };

    if ( castle == nullptr ) {
        RedrawKilled();
    }

    for ( int32_t cellRowId = 0; cellRowId < ARENAH; ++cellRowId ) {
        // Redraw objects.
        for ( int32_t cellColumnId = 0; cellColumnId < ARENAW; ++cellColumnId ) {
            const int32_t cellId = cellRowId * ARENAW + cellColumnId;
            RedrawHighObjects( cellId );
        }

        if ( castle != nullptr ) {
            // Redraw main tower.
            if ( cellRowId == 5 ) {
                RedrawCastleMainTower( *castle );
            }
            else if ( cellRowId == 7 ) { // Redraw catapult.
                RedrawCastle( *castle, Arena::CATAPULT_POS );
            }

            std::vector<const Unit *> deadTroopBeforeWall;
            std::vector<const Unit *> deadTroopAfterWall;

            std::vector<const Unit *> troopCounterBeforeWall;
            std::vector<const Unit *> troopCounterAfterWall;

            std::vector<const Unit *> troopBeforeWall;
            std::vector<const Unit *> troopAfterWall;

            std::vector<const Unit *> movingTroopBeforeWall;
            std::vector<const Unit *> movingTroopAfterWall;

            const int32_t wallCellId = wallCellIds[cellRowId];

            for ( int32_t cellColumnId = 0; cellColumnId < ARENAW; ++cellColumnId ) {
                const int32_t cellId = cellRowId * ARENAW + cellColumnId;

                bool isCellBefore = true;
                if ( cellRowId < 5 ) {
                    isCellBefore = cellId < wallCellId;
                }
                else {
                    isCellBefore = cellId > wallCellId;
                    if ( ( wallCellId == Arena::CASTLE_THIRD_TOP_WALL_POS || wallCellId == Arena::CASTLE_FOURTH_TOP_WALL_POS )
                         && Board::GetCell( wallCellId )->GetObject() == 0 ) {
                        isCellBefore = false;
                    }
                }

                const std::vector<const Unit *> & deadUnits = arena.GetGraveyardTroops( cellId );
                for ( size_t i = 0; i < deadUnits.size(); ++i ) {
                    if ( deadUnits[i] && cellId != deadUnits[i]->GetTailIndex() ) {
                        if ( isCellBefore ) {
                            deadTroopBeforeWall.emplace_back( deadUnits[i] );
                        }
                        else {
                            deadTroopAfterWall.emplace_back( deadUnits[i] );
                        }
                    }
                }

                const Unit * unitOnCell = Board::GetCell( cellId )->GetUnit();
                if ( unitOnCell == nullptr || _flyingUnit == unitOnCell || cellId == unitOnCell->GetTailIndex() ) {
                    continue;
                }

                if ( _movingUnit != unitOnCell && unitOnCell->isValid() ) {
                    const int unitAnimState = unitOnCell->GetAnimationState();
                    const bool isStaticUnit = unitAnimState == Monster_Info::STATIC || unitAnimState == Monster_Info::IDLE;

                    if ( isCellBefore ) {
                        if ( isStaticUnit ) {
                            troopCounterBeforeWall.emplace_back( unitOnCell );
                        }
                        troopBeforeWall.emplace_back( unitOnCell );
                    }
                    else {
                        if ( isStaticUnit ) {
                            troopCounterAfterWall.emplace_back( unitOnCell );
                        }
                        troopAfterWall.emplace_back( unitOnCell );
                    }
                }
                else {
                    if ( isCellBefore ) {
                        movingTroopBeforeWall.emplace_back( unitOnCell );
                    }
                    else {
                        movingTroopAfterWall.emplace_back( unitOnCell );
                    }
                }
            }

            for ( size_t i = 0; i < deadTroopBeforeWall.size(); ++i ) {
                RedrawTroopSprite( *deadTroopBeforeWall[i] );
            }

            for ( size_t i = 0; i < troopBeforeWall.size(); ++i ) {
                RedrawTroopSprite( *troopBeforeWall[i] );
            }

            for ( size_t i = 0; i < troopCounterBeforeWall.size(); ++i ) {
                RedrawTroopCount( *troopCounterBeforeWall[i] );
            }

            for ( size_t i = 0; i < movingTroopBeforeWall.size(); ++i ) {
                RedrawTroopSprite( *movingTroopBeforeWall[i] );
            }

            RedrawCastle( *castle, wallCellId );

            for ( size_t i = 0; i < deadTroopAfterWall.size(); ++i ) {
                RedrawTroopSprite( *deadTroopAfterWall[i] );
            }

            for ( size_t i = 0; i < troopAfterWall.size(); ++i ) {
                RedrawTroopSprite( *troopAfterWall[i] );
            }

            for ( size_t i = 0; i < troopCounterAfterWall.size(); ++i ) {
                RedrawTroopCount( *troopCounterAfterWall[i] );
            }

            for ( size_t i = 0; i < movingTroopAfterWall.size(); ++i ) {
                RedrawTroopSprite( *movingTroopAfterWall[i] );
            }
        }
        else {
            std::vector<const Unit *> troopCounter;
            std::vector<const Unit *> troop;
            std::vector<const Unit *> movingTroop;

            // Redraw monsters.
            for ( int32_t cellColumnId = 0; cellColumnId < ARENAW; ++cellColumnId ) {
                const int32_t cellId = cellRowId * ARENAW + cellColumnId;

                const Unit * unitOnCell = Board::GetCell( cellId )->GetUnit();
                if ( unitOnCell == nullptr || _flyingUnit == unitOnCell || cellId == unitOnCell->GetTailIndex() ) {
                    continue;
                }

                if ( _movingUnit != unitOnCell && unitOnCell->isValid() ) {
                    const int unitAnimState = unitOnCell->GetAnimationState();
                    const bool isStaticUnit = unitAnimState == Monster_Info::STATIC || unitAnimState == Monster_Info::IDLE;
                    if ( isStaticUnit ) {
                        troopCounter.emplace_back( unitOnCell );
                    }

                    troop.emplace_back( unitOnCell );
                }
                else {
                    movingTroop.emplace_back( unitOnCell );
                }
            }

            // Redraw monster counters.
            for ( size_t i = 0; i < troop.size(); ++i ) {
                RedrawTroopSprite( *troop[i] );
            }

            for ( size_t i = 0; i < troopCounter.size(); ++i ) {
                RedrawTroopCount( *troopCounter[i] );
            }

            for ( size_t i = 0; i < movingTroop.size(); ++i ) {
                RedrawTroopSprite( *movingTroop[i] );
            }
        }

        // Redraw heroes.
        if ( cellRowId == 2 ) {
            RedrawOpponents();
        }
    }

    if ( _flyingUnit ) {
        RedrawTroopSprite( *_flyingUnit );
    }

    // Continue the idle animation for all troops on the battlefield.
    IdleTroopsAnimation();
}

void Battle::Interface::RedrawOpponents()
{
    if ( opponent1 )
        opponent1->Redraw( _mainSurface );
    if ( opponent2 )
        opponent2->Redraw( _mainSurface );

    RedrawOpponentsFlags();
}

void Battle::Interface::RedrawOpponentsFlags()
{
    if ( opponent1 ) {
        int icn = ICN::UNKNOWN;

        switch ( arena.GetArmy1Color() ) {
        case Color::BLUE:
            icn = ICN::HEROFL00;
            break;
        case Color::GREEN:
            icn = ICN::HEROFL01;
            break;
        case Color::RED:
            icn = ICN::HEROFL02;
            break;
        case Color::YELLOW:
            icn = ICN::HEROFL03;
            break;
        case Color::ORANGE:
            icn = ICN::HEROFL04;
            break;
        case Color::PURPLE:
            icn = ICN::HEROFL05;
            break;
        default:
            icn = ICN::HEROFL06;
            break;
        }

        const fheroes2::Sprite & flag = fheroes2::AGG::GetICN( icn, ICN::AnimationFrame( icn, 0, animation_flags_frame ) );
        fheroes2::Blit( flag, _mainSurface, opponent1->Offset().x + OpponentSprite::LEFT_HERO_X_OFFSET + flag.x(),
                        opponent1->Offset().y + OpponentSprite::LEFT_HERO_Y_OFFSET + flag.y() );
    }

    if ( opponent2 ) {
        int icn = ICN::UNKNOWN;

        switch ( arena.GetForce2().GetColor() ) {
        case Color::BLUE:
            icn = ICN::HEROFL00;
            break;
        case Color::GREEN:
            icn = ICN::HEROFL01;
            break;
        case Color::RED:
            icn = ICN::HEROFL02;
            break;
        case Color::YELLOW:
            icn = ICN::HEROFL03;
            break;
        case Color::ORANGE:
            icn = ICN::HEROFL04;
            break;
        case Color::PURPLE:
            icn = ICN::HEROFL05;
            break;
        default:
            icn = ICN::HEROFL06;
            break;
        }

        const fheroes2::Sprite & flag = fheroes2::AGG::GetICN( icn, ICN::AnimationFrame( icn, 0, animation_flags_frame ) );
        const fheroes2::Point offset = opponent2->Offset();
        fheroes2::Blit( flag, _mainSurface, offset.x + fheroes2::Display::DEFAULT_WIDTH - OpponentSprite::RIGHT_HERO_X_OFFSET - ( flag.x() + flag.width() ),
                        offset.y + OpponentSprite::RIGHT_HERO_Y_OFFSET + flag.y(), true );
    }
}

fheroes2::Point GetTroopPosition( const Battle::Unit & unit, const fheroes2::Sprite & sprite )
{
    const fheroes2::Rect & rt = unit.GetRectPosition();

    int32_t offsetX = 0;
    if ( unit.isReflect() ) {
        if ( unit.isWide() ) {
            offsetX = rt.x + ( rt.width / 2 + rt.width / 4 ) - sprite.width() - sprite.x() + 1;
        }
        else {
            offsetX = rt.x + ( rt.width / 2 ) - sprite.width() - sprite.x() + 1;
        }
    }
    else {
        if ( unit.isWide() ) {
            offsetX = rt.x + ( rt.width / 4 ) + sprite.x();
        }
        else {
            offsetX = rt.x + ( rt.width / 2 ) + sprite.x();
        }
    }

    const int32_t offsetY = rt.y + rt.height + sprite.y() + cellYOffset;

    return { offsetX, offsetY };
}

void Battle::Interface::RedrawTroopSprite( const Unit & unit )
{
    if ( b_current_sprite && _currentUnit == &unit ) {
        drawTroopSprite( unit, *b_current_sprite );
    }
    else if ( unit.Modes( SP_STONE ) ) {
        // Current monster can't be active if it's under Stunning effect.
        const int monsterIcnId = unit.GetMonsterSprite();
        fheroes2::Sprite monsterSprite = fheroes2::AGG::GetICN( monsterIcnId, unit.GetFrame() );
        fheroes2::ApplyPalette( monsterSprite, PAL::GetPalette( PAL::PaletteType::GRAY ) );
        drawTroopSprite( unit, monsterSprite );
    }
    else if ( unit.Modes( CAP_MIRRORIMAGE ) ) {
        fheroes2::Sprite monsterSprite;

        if ( _currentUnit == &unit && b_current_sprite != nullptr ) {
            monsterSprite = *b_current_sprite;
        }
        else {
            const int monsterIcnId = unit.GetMonsterSprite();
            monsterSprite = fheroes2::AGG::GetICN( monsterIcnId, unit.GetFrame() );
        }

        fheroes2::ApplyPalette( monsterSprite, PAL::GetPalette( PAL::PaletteType::MIRROR_IMAGE ) );

        const fheroes2::Point drawnPosition = drawTroopSprite( unit, monsterSprite );

        if ( _currentUnit == &unit && b_current_sprite == nullptr ) {
            // Current unit's turn which is idling.
            const fheroes2::Sprite & monsterContour = fheroes2::CreateContour( monsterSprite, _contourColor );
            fheroes2::Blit( monsterContour, _mainSurface, drawnPosition.x, drawnPosition.y, unit.isReflect() );
        }
    }
    else {
        const int monsterIcnId = unit.GetMonsterSprite();
        const bool isCurrentMonsterAction = ( _currentUnit == &unit && b_current_sprite != nullptr );

        const fheroes2::Sprite & monsterSprite = isCurrentMonsterAction ? *b_current_sprite : fheroes2::AGG::GetICN( monsterIcnId, unit.GetFrame() );

        const fheroes2::Point drawnPosition = drawTroopSprite( unit, monsterSprite );

        if ( _currentUnit == &unit && b_current_sprite == nullptr ) {
            // Current unit's turn which is idling.
            const fheroes2::Sprite & monsterContour = fheroes2::CreateContour( monsterSprite, _contourColor );
            fheroes2::Blit( monsterContour, _mainSurface, drawnPosition.x, drawnPosition.y, unit.isReflect() );
        }
    }
}

fheroes2::Point Battle::Interface::drawTroopSprite( const Unit & unit, const fheroes2::Sprite & troopSprite )
{
    const fheroes2::Rect & rt = unit.GetRectPosition();
    fheroes2::Point sp = GetTroopPosition( unit, troopSprite );

    if ( _movingUnit == &unit ) {
        // Monster is moving.
        // Here we're getting the first frame and then based on the offset from the first frame we calculate the position of the current frame.
        // TODO: verify if it's the correct way as we have issues for monster movement animation.
        const int monsterIcnId = unit.GetMonsterSprite();
        const fheroes2::Sprite & firstMonsterFrame = fheroes2::AGG::GetICN( monsterIcnId, _movingUnit->animation.firstFrame() );
        const int32_t ox = troopSprite.x() - firstMonsterFrame.x();

        if ( _movingUnit->animation.animationLength() ) {
            const int32_t cx = _movingPos.x - rt.x;
            const int32_t cy = _movingPos.y - rt.y;
            const double movementProgress = _movingUnit->animation.movementProgress();

            // TODO: use offset X from bin file for ground movement
            // cx/cy is sprite size
            // Frame count: one tile of movement goes through all stages of animation
            // sp is sprite drawing offset
            sp.y += static_cast<int32_t>( movementProgress * cy );
            // If it is a slowed flying creature, then it should smoothly move horizontally.
            if ( _movingUnit->isAbilityPresent( fheroes2::MonsterAbilityType::FLYING ) ) {
                sp.x += static_cast<int32_t>( movementProgress * cx );
            }
            else if ( 0 != Sign( cy ) ) {
                sp.x -= Sign( cx ) * ox / 2;
            }
        }
    }
    else if ( _flyingUnit == &unit ) {
        // Monster is flying.
        const int32_t cx = _flyingPos.x - rt.x;
        const int32_t cy = _flyingPos.y - rt.y;

        const double movementProgress = _flyingUnit->animation.movementProgress();

        sp.x += cx + static_cast<int32_t>( ( _movingPos.x - _flyingPos.x ) * movementProgress );
        sp.y += cy + static_cast<int32_t>( ( _movingPos.y - _flyingPos.y ) * movementProgress );
    }

    fheroes2::AlphaBlit( troopSprite, _mainSurface, sp.x, sp.y, unit.GetCustomAlpha(), unit.isReflect() );

    return sp;
}

void Battle::Interface::RedrawTroopCount( const Unit & unit )
{
    const fheroes2::Rect & rt = unit.GetRectPosition();
    const fheroes2::Sprite & bar = fheroes2::AGG::GetICN( ICN::TEXTBAR, GetIndexIndicator( unit ) );
    const bool isReflected = unit.isReflect();

    const int32_t monsterIndex = unit.GetHeadIndex();
    const int tileInFront = Board::GetIndexDirection( monsterIndex, isReflected ? Battle::LEFT : Battle::RIGHT );
    const bool isValidFrontMonster = ( monsterIndex / ARENAW ) == ( tileInFront == ARENAW );

    int32_t sx = rt.x + ( isReflected ? -7 : rt.width - 13 );
    const int32_t sy = rt.y + rt.height - bar.height() - ( isReflected ? 21 : 9 );

    int xOffset = unit.animation.getTroopCountOffset( isReflected );
    // check if has unit standing in front
    if ( xOffset > 0 && isValidFrontMonster && Board::isValidIndex( tileInFront ) && Board::GetCell( tileInFront )->GetUnit() != nullptr )
        xOffset = 0;

    sx += isReflected ? -xOffset : xOffset;

    fheroes2::Blit( bar, _mainSurface, sx, sy );

    Text text( fheroes2::abbreviateNumber( unit.GetCount() ), Font::SMALL );
    text.Blit( sx + ( bar.width() - text.w() ) / 2, sy, _mainSurface );
}

void Battle::Interface::RedrawCover()
{
    const Settings & conf = Settings::Get();
    const Board & board = *Arena::GetBoard();

    RedrawCoverStatic( conf, board );

    const Bridge * bridge = Arena::GetBridge();
    if ( bridge && ( bridge->isDown() || _bridgeAnimation.animationIsRequired ) ) {
        uint32_t spriteIndex = bridge->isDestroyed() ? BridgeMovementAnimation::DESTROYED : BridgeMovementAnimation::DOWN_POSITION;

        if ( _bridgeAnimation.animationIsRequired ) {
            spriteIndex = _bridgeAnimation.currentFrameId;
        }

        const fheroes2::Sprite & bridgeImage = fheroes2::AGG::GetICN( ICN::Get4Castle( Arena::GetCastle()->GetRace() ), spriteIndex );
        fheroes2::Blit( bridgeImage, _mainSurface, bridgeImage.x(), bridgeImage.y() );
    }

    // cursor
    const Cell * cell = Board::GetCell( index_pos );
    const int cursorType = Cursor::Get().Themes();

    if ( cell && _currentUnit && conf.BattleShowMouseShadow() ) {
        std::set<const Cell *> highlightCells;

        if ( humanturn_spell.isValid() ) {
            switch ( humanturn_spell.GetID() ) {
            case Spell::COLDRING: {
                const Indexes around = Board::GetAroundIndexes( index_pos );
                for ( size_t i = 0; i < around.size(); ++i ) {
                    const Cell * nearbyCell = Board::GetCell( around[i] );
                    if ( nearbyCell != nullptr ) {
                        highlightCells.emplace( nearbyCell );
                    }
                }
                break;
            }
            case Spell::FIREBALL:
            case Spell::METEORSHOWER: {
                highlightCells.emplace( cell );
                const Indexes around = Board::GetAroundIndexes( index_pos );
                for ( size_t i = 0; i < around.size(); ++i ) {
                    const Cell * nearbyCell = Board::GetCell( around[i] );
                    if ( nearbyCell != nullptr ) {
                        highlightCells.emplace( nearbyCell );
                    }
                }
                break;
            }
            case Spell::FIREBLAST: {
                highlightCells.emplace( cell );
                const Indexes around = Board::GetDistanceIndexes( index_pos, 2 );
                for ( size_t i = 0; i < around.size(); ++i ) {
                    const Cell * nearbyCell = Board::GetCell( around[i] );
                    if ( nearbyCell != nullptr ) {
                        highlightCells.emplace( nearbyCell );
                    }
                }
                break;
            }
            default:
                highlightCells.emplace( cell );
            }
        }
        else if ( _currentUnit->isAbilityPresent( fheroes2::MonsterAbilityType::AREA_SHOT )
                  && ( cursorType == Cursor::WAR_ARROW || cursorType == Cursor::WAR_BROKENARROW ) ) {
            highlightCells.emplace( cell );
            const Indexes around = Board::GetAroundIndexes( index_pos );
            for ( size_t i = 0; i < around.size(); ++i ) {
                const Cell * nearbyCell = Board::GetCell( around[i] );
                if ( nearbyCell != nullptr ) {
                    highlightCells.emplace( nearbyCell );
                }
            }
        }
        else if ( _currentUnit->isWide() && ( cursorType == Cursor::WAR_MOVE || cursorType == Cursor::WAR_FLY ) ) {
            const Position pos = Position::GetReachable( *_currentUnit, index_pos );

            assert( pos.GetHead() != nullptr );
            assert( pos.GetTail() != nullptr );

            highlightCells.emplace( pos.GetHead() );
            highlightCells.emplace( pos.GetTail() );
        }
        else if ( cursorType == Cursor::SWORD_TOPLEFT || cursorType == Cursor::SWORD_TOPRIGHT || cursorType == Cursor::SWORD_BOTTOMLEFT
                  || cursorType == Cursor::SWORD_BOTTOMRIGHT || cursorType == Cursor::SWORD_LEFT || cursorType == Cursor::SWORD_RIGHT ) {
            highlightCells.emplace( cell );

            int direction = 0;
            if ( cursorType == Cursor::SWORD_TOPLEFT ) {
                direction = BOTTOM_RIGHT;
            }
            else if ( cursorType == Cursor::SWORD_TOPRIGHT ) {
                direction = BOTTOM_LEFT;
            }
            else if ( cursorType == Cursor::SWORD_BOTTOMLEFT ) {
                direction = TOP_RIGHT;
            }
            else if ( cursorType == Cursor::SWORD_BOTTOMRIGHT ) {
                direction = TOP_LEFT;
            }
            else if ( cursorType == Cursor::SWORD_LEFT ) {
                direction = RIGHT;
            }
            else if ( cursorType == Cursor::SWORD_RIGHT ) {
                direction = LEFT;
            }
            else {
                assert( 0 );
            }

            const Position pos
                = Position::GetReachable( *_currentUnit, Board::GetIndexDirection( index_pos, direction ), preferAttackFromHead( *_currentUnit, cursorType ) );

            assert( pos.GetHead() != nullptr );

            highlightCells.emplace( pos.GetHead() );

            if ( _currentUnit->isWide() ) {
                assert( pos.GetTail() != nullptr );

                highlightCells.emplace( pos.GetTail() );
            }

            if ( _currentUnit->isDoubleCellAttack() ) {
                const Cell * secondAttackedCell = Board::GetCell( index_pos, Board::GetReflectDirection( direction ) );

                if ( secondAttackedCell ) {
                    highlightCells.emplace( secondAttackedCell );
                }
            }
            else if ( _currentUnit->isAllAdjacentCellsAttack() ) {
                for ( const int32_t nearbyIdx : Board::GetAroundIndexes( pos ) ) {
                    // Should already be highlighted
                    if ( nearbyIdx == index_pos ) {
                        continue;
                    }

                    const Cell * nearbyCell = Board::GetCell( nearbyIdx );
                    assert( nearbyCell != nullptr );

                    const Unit * nearbyUnit = nearbyCell->GetUnit();

                    if ( nearbyUnit && nearbyUnit->GetColor() != _currentUnit->GetCurrentColor() ) {
                        highlightCells.emplace( nearbyCell );
                    }
                }
            }
        }
        else {
            highlightCells.emplace( cell );
        }

        assert( !highlightCells.empty() );

        const HeroBase * currentCommander = arena.GetCurrentCommander();
        const int spellPower = ( currentCommander == nullptr ) ? 0 : currentCommander->GetPower();

        for ( const Cell * highlightCell : highlightCells ) {
            bool isApplicable = highlightCell->isPassable( false );

            if ( isApplicable ) {
                const Unit * highlightedUnit = highlightCell->GetUnit();

                isApplicable
                    = highlightedUnit == nullptr || !humanturn_spell.isValid() || !highlightedUnit->isMagicResist( humanturn_spell, spellPower, currentCommander );
            }

            if ( isApplicable ) {
                fheroes2::Blit( _hexagonCursorShadow, _mainSurface, highlightCell->GetPos().x, highlightCell->GetPos().y );
            }
        }
    }
}

void Battle::Interface::RedrawCoverStatic( const Settings & conf, const Board & board )
{
    if ( icn_cbkg != ICN::UNKNOWN ) {
        const fheroes2::Sprite & cbkg = fheroes2::AGG::GetICN( icn_cbkg, 0 );
        fheroes2::Copy( cbkg, _mainSurface );
    }

    if ( icn_frng != ICN::UNKNOWN ) {
        const fheroes2::Sprite & frng = fheroes2::AGG::GetICN( icn_frng, 0 );
        fheroes2::Blit( frng, _mainSurface, frng.x(), frng.y() );
    }

    if ( arena.GetICNCovr() != ICN::UNKNOWN ) {
        const fheroes2::Sprite & cover = fheroes2::AGG::GetICN( arena.GetICNCovr(), 0 );
        fheroes2::Blit( cover, _mainSurface, cover.x(), cover.y() );
    }

    const Castle * castle = Arena::GetCastle();
    int castleBackgroundIcnId = ICN::UNKNOWN;

    if ( castle != nullptr ) {
        switch ( castle->GetRace() ) {
        case Race::BARB:
            castleBackgroundIcnId = ICN::CASTBKGB;
            break;
        case Race::KNGT:
            castleBackgroundIcnId = ICN::CASTBKGK;
            break;
        case Race::NECR:
            castleBackgroundIcnId = ICN::CASTBKGN;
            break;
        case Race::SORC:
            castleBackgroundIcnId = ICN::CASTBKGS;
            break;
        case Race::WRLK:
            castleBackgroundIcnId = ICN::CASTBKGW;
            break;
        case Race::WZRD:
            castleBackgroundIcnId = ICN::CASTBKGZ;
            break;
        default:
            // DId you add a new race? Add the appropriate logic for it.
            assert( 0 );
            break;
        }

        const fheroes2::Sprite & castleBackground = fheroes2::AGG::GetICN( castleBackgroundIcnId, 1 );
        fheroes2::Blit( castleBackground, _mainSurface, castleBackground.x(), castleBackground.y() );

        // moat
        if ( castle->isBuild( BUILD_MOAT ) ) {
            const fheroes2::Sprite & sprite = fheroes2::AGG::GetICN( ICN::MOATWHOL, 0 );
            fheroes2::Blit( sprite, _mainSurface, sprite.x(), sprite.y() );
        }
    }

    const bool isGridEnabled = conf.BattleShowGrid();

    if ( isGridEnabled ) { // grid
        for ( const Cell & cell : board ) {
            fheroes2::Blit( _hexagonGrid, _mainSurface, cell.GetPos().x, cell.GetPos().y );
        }
    }

    // ground obstacles
    for ( int32_t cellId = 0; cellId < ARENASIZE; ++cellId ) {
        RedrawLowObjects( cellId );
    }

    if ( castle != nullptr ) {
        // top wall
        const fheroes2::Sprite & sprite2 = fheroes2::AGG::GetICN( castleBackgroundIcnId, castle->isFortificationBuild() ? 4 : 3 );
        fheroes2::Blit( sprite2, _mainSurface, sprite2.x(), sprite2.y() );
    }

    if ( !_movingUnit && conf.BattleShowMoveShadow() && _currentUnit && !( _currentUnit->GetCurrentControl() & CONTROL_AI ) ) { // shadow
        const fheroes2::Image & shadowImage = isGridEnabled ? _hexagonGridShadow : _hexagonShadow;
        for ( const Cell & cell : board ) {
            if ( cell.isReachableForHead() || cell.isReachableForTail() ) {
                fheroes2::Blit( shadowImage, _mainSurface, cell.GetPos().x, cell.GetPos().y );
            }
        }
    }
}

void Battle::Interface::RedrawCastle( const Castle & castle, int32_t cellId )
{
    const int castleIcnId = ICN::Get4Castle( castle.GetRace() );

    if ( Arena::CATAPULT_POS == cellId ) {
        const fheroes2::Sprite & sprite = fheroes2::AGG::GetICN( ICN::CATAPULT, catapult_frame );
        fheroes2::Blit( sprite, _mainSurface, 22 + sprite.x(), 390 + sprite.y() );
    }
    else if ( Arena::CASTLE_GATE_POS == cellId ) {
        const Bridge * bridge = Arena::GetBridge();
        assert( bridge != nullptr );
        if ( bridge != nullptr && !bridge->isDestroyed() ) {
            const fheroes2::Sprite & sprite = fheroes2::AGG::GetICN( castleIcnId, 4 );
            fheroes2::Blit( sprite, _mainSurface, sprite.x(), sprite.y() );
        }
    }
    else if ( Arena::CASTLE_FIRST_TOP_WALL_POS == cellId || Arena::CASTLE_SECOND_TOP_WALL_POS == cellId || Arena::CASTLE_THIRD_TOP_WALL_POS == cellId
              || Arena::CASTLE_FOURTH_TOP_WALL_POS == cellId ) {
        uint32_t index = 0;

        switch ( cellId ) {
        case Arena::CASTLE_FIRST_TOP_WALL_POS:
            index = 5;
            break;
        case Arena::CASTLE_SECOND_TOP_WALL_POS:
            index = 6;
            break;
        case Arena::CASTLE_THIRD_TOP_WALL_POS:
            index = 7;
            break;
        case Arena::CASTLE_FOURTH_TOP_WALL_POS:
            index = 8;
            break;
        default:
            break;
        }

        if ( castle.isFortificationBuild() ) {
            switch ( Board::GetCell( cellId )->GetObject() ) {
            case 0:
                index += 31;
                break;
            case 1:
                index += 35;
                break;
            case 2:
                index += 27;
                break;
            case 3:
                index += 23;
                break;
            default:
                break;
            }
        }
        else {
            switch ( Board::GetCell( cellId )->GetObject() ) {
            case 0:
                index += 8;
                break;
            case 1:
                index += 4;
                break;
            case 2:
                index += 0;
                break;
            default:
                break;
            }
        }

        const fheroes2::Sprite & sprite = fheroes2::AGG::GetICN( castleIcnId, index );
        fheroes2::Blit( sprite, _mainSurface, sprite.x(), sprite.y() );
    }
    else if ( Arena::CASTLE_TOP_ARCHER_TOWER_POS == cellId ) {
        const Tower * ltower = Arena::GetTower( TWR_LEFT );
        uint32_t index = 17;

        if ( castle.isBuild( BUILD_LEFTTURRET ) && ltower )
            index = ltower->isValid() ? 18 : 19;

        const fheroes2::Sprite & towerSprite = fheroes2::AGG::GetICN( castleIcnId, index );
        fheroes2::Blit( towerSprite, _mainSurface, 443 + towerSprite.x(), 153 + towerSprite.y() );
    }
    else if ( Arena::CASTLE_BOTTOM_ARCHER_TOWER_POS == cellId ) {
        const Tower * rtower = Arena::GetTower( TWR_RIGHT );
        uint32_t index = 17;

        if ( castle.isBuild( BUILD_RIGHTTURRET ) && rtower )
            index = rtower->isValid() ? 18 : 19;

        const fheroes2::Sprite & towerSprite = fheroes2::AGG::GetICN( castleIcnId, index );
        fheroes2::Blit( towerSprite, _mainSurface, 443 + towerSprite.x(), 405 + towerSprite.y() );
    }
    else if ( Arena::CASTLE_TOP_GATE_TOWER_POS == cellId ) {
        const fheroes2::Sprite & towerSprite = fheroes2::AGG::GetICN( castleIcnId, 17 );
        fheroes2::Blit( towerSprite, _mainSurface, 399 + towerSprite.x(), 237 + towerSprite.y() );
    }
    else if ( Arena::CASTLE_BOTTOM_GATE_TOWER_POS == cellId ) {
        const fheroes2::Sprite & towerSprite = fheroes2::AGG::GetICN( castleIcnId, 17 );
        fheroes2::Blit( towerSprite, _mainSurface, 399 + towerSprite.x(), 321 + towerSprite.y() );
    }
}

void Battle::Interface::RedrawCastleMainTower( const Castle & castle )
{
    const fheroes2::Sprite & sprite = fheroes2::AGG::GetICN( ICN::Get4Castle( castle.GetRace() ), ( Arena::GetTower( TWR_CENTER )->isValid() ? 20 : 26 ) );

    fheroes2::Blit( sprite, _mainSurface, sprite.x(), sprite.y() );
}

void Battle::Interface::RedrawLowObjects( int32_t cell_index )
{
    const Cell * cell = Board::GetCell( cell_index );
    if ( cell == nullptr )
        return;

    const int cellObjectId = cell->GetObject();
    if ( cellObjectId == 0 ) {
        // No object exists.
        return;
    }

    int objectIcnId = 0;

    switch ( cellObjectId ) {
    case 0x84:
        objectIcnId = ICN::COBJ0004;
        break;
    case 0x87:
        objectIcnId = ICN::COBJ0007;
        break;
    case 0x90:
        objectIcnId = ICN::COBJ0016;
        break;
    case 0x9E:
        objectIcnId = ICN::COBJ0030;
        break;
    case 0x9F:
        objectIcnId = ICN::COBJ0031;
        break;
    default:
        return;
    }

    const fheroes2::Sprite & objectSprite = fheroes2::AGG::GetICN( objectIcnId, 0 );
    const fheroes2::Rect & pt = cell->GetPos();
    fheroes2::Blit( objectSprite, _mainSurface, pt.x + pt.width / 2 + objectSprite.x(), pt.y + pt.height + objectSprite.y() + cellYOffset );
}

void Battle::Interface::RedrawHighObjects( int32_t cell_index )
{
    const Cell * cell = Board::GetCell( cell_index );
    if ( cell == nullptr )
        return;

    const int cellObjectId = cell->GetObject();
    if ( cellObjectId == 0 ) {
        // No object exists.
        return;
    }

    int objectIcnId = 0;

    switch ( cellObjectId ) {
    case 0x80:
        objectIcnId = ICN::COBJ0000;
        break;
    case 0x81:
        objectIcnId = ICN::COBJ0001;
        break;
    case 0x82:
        objectIcnId = ICN::COBJ0002;
        break;
    case 0x83:
        objectIcnId = ICN::COBJ0003;
        break;
    case 0x85:
        objectIcnId = ICN::COBJ0005;
        break;
    case 0x86:
        objectIcnId = ICN::COBJ0006;
        break;
    case 0x88:
        objectIcnId = ICN::COBJ0008;
        break;
    case 0x89:
        objectIcnId = ICN::COBJ0009;
        break;
    case 0x8A:
        objectIcnId = ICN::COBJ0010;
        break;
    case 0x8B:
        objectIcnId = ICN::COBJ0011;
        break;
    case 0x8C:
        objectIcnId = ICN::COBJ0012;
        break;
    case 0x8D:
        objectIcnId = ICN::COBJ0013;
        break;
    case 0x8E:
        objectIcnId = ICN::COBJ0014;
        break;
    case 0x8F:
        objectIcnId = ICN::COBJ0015;
        break;
    case 0x91:
        objectIcnId = ICN::COBJ0017;
        break;
    case 0x92:
        objectIcnId = ICN::COBJ0018;
        break;
    case 0x93:
        objectIcnId = ICN::COBJ0019;
        break;
    case 0x94:
        objectIcnId = ICN::COBJ0020;
        break;
    case 0x95:
        objectIcnId = ICN::COBJ0021;
        break;
    case 0x96:
        objectIcnId = ICN::COBJ0022;
        break;
    case 0x97:
        objectIcnId = ICN::COBJ0023;
        break;
    case 0x98:
        objectIcnId = ICN::COBJ0024;
        break;
    case 0x99:
        objectIcnId = ICN::COBJ0025;
        break;
    case 0x9A:
        objectIcnId = ICN::COBJ0026;
        break;
    case 0x9B:
        objectIcnId = ICN::COBJ0027;
        break;
    case 0x9C:
        objectIcnId = ICN::COBJ0028;
        break;
    case 0x9D:
        objectIcnId = ICN::COBJ0029;
        break;
    default:
        return;
    }

    const fheroes2::Sprite & objectSprite = fheroes2::AGG::GetICN( objectIcnId, 0 );
    const fheroes2::Rect & pt = cell->GetPos();
    fheroes2::Blit( objectSprite, _mainSurface, pt.x + pt.width / 2 + objectSprite.x(), pt.y + pt.height + objectSprite.y() + cellYOffset );
}

void Battle::Interface::RedrawKilled()
{
    // redraw killed troop
    const Indexes cells = arena.GraveyardClosedCells();

    for ( Indexes::const_iterator it = cells.begin(); it != cells.end(); ++it ) {
        const std::vector<const Unit *> & units = arena.GetGraveyardTroops( *it );
        for ( size_t i = 0; i < units.size(); ++i ) {
            if ( units[i] && *it != units[i]->GetTailIndex() ) {
                RedrawTroopSprite( *units[i] );
            }
        }
    }
}

int Battle::Interface::GetBattleCursor( std::string & statusMsg ) const
{
    statusMsg.clear();

    const Cell * cell = Board::GetCell( index_pos );

    if ( cell && _currentUnit ) {
        const Unit * b_enemy = cell->GetUnit();

        if ( b_enemy ) {
            if ( _currentUnit->GetCurrentColor() == b_enemy->GetColor() || ( _currentUnit == b_enemy ) ) {
                statusMsg = _( "View %{monster} info" );
                StringReplace( statusMsg, "%{monster}", Translation::StringLower( b_enemy->GetMultiName() ) );
                return Cursor::WAR_INFO;
            }
            else {
                if ( _currentUnit->isArchers() && !_currentUnit->isHandFighting() ) {
                    statusMsg = _( "Shoot %{monster}" );
                    statusMsg.append( " " );
                    statusMsg.append( _n( "(1 shot left)", "(%{count} shots left)", _currentUnit->GetShots() ) );
                    StringReplace( statusMsg, "%{monster}", Translation::StringLower( b_enemy->GetMultiName() ) );
                    StringReplace( statusMsg, "%{count}", _currentUnit->GetShots() );

                    return arena.IsShootingPenalty( *_currentUnit, *b_enemy ) ? Cursor::WAR_BROKENARROW : Cursor::WAR_ARROW;
                }
                else {
                    // Find all possible directions where the current monster can attack.
                    std::set<int> availableAttackDirection;

                    for ( const int direction : { BOTTOM_RIGHT, BOTTOM_LEFT, RIGHT, TOP_RIGHT, TOP_LEFT, LEFT } ) {
                        if ( Board::isValidDirection( index_pos, direction )
                             && Board::CanAttackFromCell( *_currentUnit, Board::GetIndexDirection( index_pos, direction ) ) ) {
                            availableAttackDirection.emplace( direction );
                        }
                    }

                    if ( !availableAttackDirection.empty() ) {
                        int currentDirection = cell->GetTriangleDirection( GetMouseCursor() );
                        if ( currentDirection == UNKNOWN ) {
                            // This could happen when another window has popped up and the user moved the mouse.
                            currentDirection = CENTER;
                        }

                        if ( availableAttackDirection.count( currentDirection ) == 0 ) {
                            // This direction is not valid. Find the nearest one.
                            if ( availableAttackDirection.size() == 1 ) {
                                currentDirection = *availableAttackDirection.begin();
                            }
                            else {
                                // First seach clockwise.
                                direction_t clockWiseDirection = static_cast<direction_t>( currentDirection );
                                direction_t antiClockWiseDirection = static_cast<direction_t>( currentDirection );

                                while ( true ) {
                                    ++clockWiseDirection;
                                    if ( availableAttackDirection.count( clockWiseDirection ) > 0 ) {
                                        currentDirection = clockWiseDirection;
                                        break;
                                    }

                                    --antiClockWiseDirection;
                                    if ( availableAttackDirection.count( antiClockWiseDirection ) > 0 ) {
                                        currentDirection = antiClockWiseDirection;
                                        break;
                                    }
                                }
                            }
                        }

                        const int cursor = GetSwordCursorDirection( currentDirection );

                        statusMsg = _( "Attack %{monster}" );
                        StringReplace( statusMsg, "%{monster}", Translation::StringLower( b_enemy->GetName() ) );

                        return cursor;
                    }
                }
            }
        }
        else if ( cell->isReachableForHead() || cell->isReachableForTail() ) {
            statusMsg = _currentUnit->isFlying() ? _( "Fly %{monster} here" ) : _( "Move %{monster} here" );
            StringReplace( statusMsg, "%{monster}", Translation::StringLower( _currentUnit->GetName() ) );
            return _currentUnit->isFlying() ? Cursor::WAR_FLY : Cursor::WAR_MOVE;
        }
    }

    statusMsg = _( "Turn %{turn}" );
    StringReplace( statusMsg, "%{turn}", arena.GetCurrentTurn() );

    return Cursor::WAR_NONE;
}

int Battle::Interface::GetBattleSpellCursor( std::string & statusMsg ) const
{
    statusMsg.clear();

    const Cell * cell = Board::GetCell( index_pos );
    const Spell & spell = humanturn_spell;

    if ( cell && _currentUnit && spell.isValid() ) {
        const Unit * b_stats = cell->GetUnit();

        // over graveyard
        if ( !b_stats && arena.GraveyardAllowResurrect( index_pos, spell ) ) {
            b_stats = arena.GraveyardLastTroop( index_pos );
            if ( b_stats->isWide() ) { // we need to check tail and head positions
                const Cell * tailCell = Board::GetCell( b_stats->GetTailIndex() );
                const Cell * headCell = Board::GetCell( b_stats->GetHeadIndex() );
                if ( !tailCell || tailCell->GetUnit() || !headCell || headCell->GetUnit() )
                    b_stats = nullptr;
            }
        }

        // teleport check first
        if ( Board::isValidIndex( teleport_src ) ) {
            const Unit * unitToTeleport = arena.GetTroopBoard( teleport_src );

            assert( unitToTeleport != nullptr );

            if ( !b_stats && cell->isPassableForUnit( *unitToTeleport ) ) {
                statusMsg = _( "Teleport here" );
                return Cursor::SP_TELEPORT;
            }

            statusMsg = _( "Invalid teleport destination" );
            return Cursor::WAR_NONE;
        }
        else if ( b_stats && b_stats->AllowApplySpell( spell, _currentUnit->GetCurrentOrArmyCommander() ) ) {
            statusMsg = _( "Cast %{spell} on %{monster}" );
            StringReplace( statusMsg, "%{spell}", spell.GetName() );
            StringReplace( statusMsg, "%{monster}", Translation::StringLower( b_stats->GetName() ) );
            return GetCursorFromSpell( spell.GetID() );
        }
        else if ( !spell.isApplyToFriends() && !spell.isApplyToEnemies() && !spell.isApplyToAnyTroops() ) {
            statusMsg = _( "Cast %{spell}" );
            StringReplace( statusMsg, "%{spell}", spell.GetName() );
            return GetCursorFromSpell( spell.GetID() );
        }
    }

    statusMsg = _( "Select spell target" );

    return Cursor::WAR_NONE;
}

void Battle::Interface::getPendingActions( Actions & actions )
{
    if ( _interruptAutoBattleForColor ) {
        actions.emplace_back( CommandType::MSG_BATTLE_AUTO_SWITCH, _interruptAutoBattleForColor );

        _interruptAutoBattleForColor = 0;
    }
}

void Battle::Interface::HumanTurn( const Unit & b, Actions & a )
{
    Cursor::Get().SetThemes( Cursor::WAR_POINTER );
    LocalEvent & le = LocalEvent::Get();

    // Reset the cursor position to avoid forcing the cursor shadow to be drawn at the last position of the previous turn.
    index_pos = -1;

    _currentUnit = &b;
    humanturn_redraw = false;
    humanturn_exit = false;
    catapult_frame = 0;

    // in case we moved the window
    _interfacePosition = border.GetArea();

    Board * board = Arena::GetBoard();

    board->Reset();
    board->SetScanPassability( b );

    popup.Reset();

    Redraw();

    std::string msg;
    animation_flags_frame = 0;

    ResetIdleTroopAnimation();

    // TODO: update delay types within the loop to avoid rendering slowdown.
    const std::vector<Game::DelayType> delayTypes{ Game::BATTLE_FLAGS_DELAY };

    while ( !humanturn_exit && le.HandleEvents( Game::isDelayNeeded( delayTypes ) ) ) {
        // move cursor
        int32_t indexNew = -1;
        if ( le.MouseCursor( { _interfacePosition.x, _interfacePosition.y, _interfacePosition.width, _interfacePosition.height - status.height } ) ) {
            indexNew = board->GetIndexAbsPosition( GetMouseCursor() );
        }
        if ( index_pos != indexNew ) {
            index_pos = indexNew;
            humanturn_redraw = true;
        }

        if ( humanturn_spell.isValid() )
            HumanCastSpellTurn( b, a, msg );
        else
            HumanBattleTurn( b, a, msg );

        // update status
        if ( msg != status.GetMessage() ) {
            status.SetMessage( msg );
            humanturn_redraw = true;
        }

        // animation troops
        if ( IdleTroopsAnimation() )
            humanturn_redraw = true;

        CheckGlobalEvents( le );

        // redraw arena
        if ( humanturn_redraw ) {
            Redraw();
            humanturn_redraw = false;
        }
    }

    popup.Reset();
    _currentUnit = nullptr;
}

void Battle::Interface::HumanBattleTurn( const Unit & b, Actions & a, std::string & msg )
{
    Cursor & cursor = Cursor::Get();
    LocalEvent & le = LocalEvent::Get();
    const Settings & conf = Settings::Get();

    if ( le.KeyPress() ) {
        // Skip the turn
        if ( Game::HotKeyPressEvent( Game::HotKeyEvent::BATTLE_SKIP ) ) {
            a.emplace_back( CommandType::MSG_BATTLE_SKIP, b.GetUID() );
            humanturn_exit = true;
        }
        // Battle options
        else if ( Game::HotKeyPressEvent( Game::HotKeyEvent::BATTLE_OPTIONS ) ) {
            EventShowOptions();
        }
        // Switch the auto battle mode on/off
        else if ( Game::HotKeyPressEvent( Game::HotKeyEvent::BATTLE_AUTO_SWITCH ) ) {
            EventAutoSwitch( b, a );
        }
        // Finish the battle in auto mode
        else if ( Game::HotKeyPressEvent( Game::HotKeyEvent::BATTLE_AUTO_FINISH ) ) {
            EventAutoFinish( a );
        }
        // Cast the spell
        else if ( Game::HotKeyPressEvent( Game::HotKeyEvent::BATTLE_CAST_SPELL ) ) {
            ProcessingHeroDialogResult( 1, a );
        }
        // Retreat
        else if ( Game::HotKeyPressEvent( Game::HotKeyEvent::BATTLE_RETREAT ) ) {
            ProcessingHeroDialogResult( 2, a );
        }
        // Surrender
        else if ( Game::HotKeyPressEvent( Game::HotKeyEvent::BATTLE_SURRENDER ) ) {
            ProcessingHeroDialogResult( 3, a );
        }

#ifdef WITH_DEBUG
        if ( IS_DEVEL() )
            switch ( le.KeyValue() ) {
            case fheroes2::Key::KEY_W:
                // The attacker wins the battle instantly
                arena.GetResult().army1 = RESULT_WINS;
                humanturn_exit = true;
                a.emplace_back( CommandType::MSG_BATTLE_END_TURN, b.GetUID() );
                break;

            case fheroes2::Key::KEY_L:
                // The attacker loses the battle instantly
                arena.GetResult().army1 = RESULT_LOSS;
                humanturn_exit = true;
                a.emplace_back( CommandType::MSG_BATTLE_END_TURN, b.GetUID() );
                break;

            default:
                break;
            }
#endif
    }

    // Add offsets to inner objects
    const fheroes2::Rect mainTowerRect = main_tower + _interfacePosition.getPosition();
    const fheroes2::Rect armiesOrderRect = armies_order + _interfacePosition.getPosition();
    if ( Arena::GetTower( TWR_CENTER ) && le.MouseCursor( mainTowerRect ) ) {
        cursor.SetThemes( Cursor::WAR_INFO );
        msg = _( "View Ballista info" );

        if ( le.MouseClickLeft( mainTowerRect ) || le.MousePressRight( mainTowerRect ) ) {
            const Castle * cstl = Arena::GetCastle();
            std::string ballistaMessage = Tower::GetInfo( *cstl );

            if ( cstl->isBuild( BUILD_MOAT ) ) {
                ballistaMessage.append( "\n \n" );
                ballistaMessage.append( Battle::Board::GetMoatInfo() );
            }

            Dialog::Message( _( "Ballista" ), ballistaMessage, Font::BIG, le.MousePressRight() ? 0 : Dialog::OK );
        }
    }
    else if ( conf.BattleShowArmyOrder() && le.MouseCursor( armiesOrderRect ) ) {
        cursor.SetThemes( Cursor::POINTER );
        armies_order.QueueEventProcessing( msg, _interfacePosition.getPosition() );
    }
    else if ( le.MouseCursor( btn_auto.area() ) ) {
        cursor.SetThemes( Cursor::WAR_POINTER );
        msg = _( "Enable auto combat" );
        ButtonAutoAction( b, a );

        if ( le.MousePressRight() ) {
            Dialog::Message( _( "Auto Combat" ), _( "Allows the computer to fight out the battle for you." ), Font::BIG );
        }
    }
    else if ( le.MouseCursor( btn_settings.area() ) ) {
        cursor.SetThemes( Cursor::WAR_POINTER );
        msg = _( "Customize system options" );
        ButtonSettingsAction();

        if ( le.MousePressRight() ) {
            Dialog::Message( _( "System Options" ), _( "Allows you to customize the combat screen." ), Font::BIG );
        }
    }
    else if ( le.MouseCursor( btn_skip.area() ) ) {
        cursor.SetThemes( Cursor::WAR_POINTER );
        msg = _( "Skip this unit" );
        ButtonSkipAction( a );

        if ( le.MousePressRight() ) {
            Dialog::Message( _( "Skip" ), _( "Skips the current creature. The current creature ends its turn and does not get to go again until the next round." ),
                             Font::BIG );
        }
    }
    else if ( opponent1 && le.MouseCursor( opponent1->GetArea() + _interfacePosition.getPosition() ) ) {
        const fheroes2::Rect opponent1Area = opponent1->GetArea() + _interfacePosition.getPosition();
        if ( arena.GetCurrentColor() == arena.GetArmy1Color() ) {
            if ( opponent1->GetHero()->isCaptain() ) {
                msg = _( "View Captain's options" );
            }
            else {
                msg = _( "View Hero's options" );
            }
            cursor.SetThemes( Cursor::WAR_HERO );

            if ( le.MouseClickLeft( opponent1Area ) ) {
                ProcessingHeroDialogResult( arena.DialogBattleHero( *opponent1->GetHero(), true, status ), a );
                humanturn_redraw = true;
            }
        }
        else {
            if ( opponent1->GetHero()->isCaptain() ) {
                msg = _( "View opposing Captain" );
            }
            else {
                msg = _( "View opposing Hero" );
            }
            cursor.SetThemes( Cursor::WAR_INFO );

            if ( le.MouseClickLeft( opponent1Area ) ) {
                arena.DialogBattleHero( *opponent1->GetHero(), true, status );
                humanturn_redraw = true;
            }
        }

        if ( le.MousePressRight( opponent1Area ) ) {
            arena.DialogBattleHero( *opponent1->GetHero(), false, status );
            humanturn_redraw = true;
        }
    }
    else if ( opponent2 && le.MouseCursor( opponent2->GetArea() + _interfacePosition.getPosition() ) ) {
        const fheroes2::Rect opponent2Area = opponent2->GetArea() + _interfacePosition.getPosition();
        if ( arena.GetCurrentColor() == arena.GetForce2().GetColor() ) {
            if ( opponent2->GetHero()->isCaptain() ) {
                msg = _( "View Captain's options" );
            }
            else {
                msg = _( "View Hero's options" );
            }

            cursor.SetThemes( Cursor::WAR_HERO );

            if ( le.MouseClickLeft( opponent2Area ) ) {
                ProcessingHeroDialogResult( arena.DialogBattleHero( *opponent2->GetHero(), true, status ), a );
                humanturn_redraw = true;
            }
        }
        else {
            if ( opponent2->GetHero()->isCaptain() ) {
                msg = _( "View opposing Captain" );
            }
            else {
                msg = _( "View opposing Hero" );
            }

            cursor.SetThemes( Cursor::WAR_INFO );

            if ( le.MouseClickLeft( opponent2Area ) ) {
                arena.DialogBattleHero( *opponent2->GetHero(), true, status );
                humanturn_redraw = true;
            }
        }

        if ( le.MousePressRight( opponent2Area ) ) {
            arena.DialogBattleHero( *opponent2->GetHero(), false, status );
            humanturn_redraw = true;
        }
    }
    else if ( listlog && listlog->isOpenLog() && le.MouseCursor( listlog->GetArea() ) ) {
        cursor.SetThemes( Cursor::WAR_POINTER );

        listlog->QueueEventProcessing();
    }
    else if ( le.MouseCursor( { _interfacePosition.x, _interfacePosition.y, _interfacePosition.width, _interfacePosition.height - status.height } ) ) {
        const int themes = GetBattleCursor( msg );

        if ( cursor.Themes() != themes )
            cursor.SetThemes( themes );

        const Cell * cell = Board::GetCell( index_pos );

        if ( cell ) {
            if ( CursorAttack( themes ) ) {
                const Unit * b_enemy = cell->GetUnit();
                popup.SetInfo( cell, _currentUnit, b_enemy );
            }
            else
                popup.Reset();

            if ( le.MouseClickLeft() )
                MouseLeftClickBoardAction( themes, *cell, a );
            else if ( le.MousePressRight() )
                MousePressRightBoardAction( *cell );
        }
        else {
            le.MouseClickLeft();
            le.MousePressRight();
        }
    }
    else if ( le.MouseCursor( status ) ) {
        if ( listlog ) {
            msg = ( listlog->isOpenLog() ? _( "Hide logs" ) : _( "Show logs" ) );
            if ( le.MouseClickLeft( status ) ) {
                listlog->SetOpenLog( !listlog->isOpenLog() );
            }
            else if ( le.MousePressRight( status ) ) {
                fheroes2::showMessage( fheroes2::Text( _( "Message Bar" ), fheroes2::FontType::normalYellow() ),
                                       fheroes2::Text( _( "Shows the results of individual monster's actions." ), fheroes2::FontType::normalWhite() ), Dialog::ZERO );
            }
        }
        cursor.SetThemes( Cursor::WAR_POINTER );
    }
    else {
        cursor.SetThemes( Cursor::WAR_NONE );
        le.MouseClickLeft();
        le.MousePressRight();
    }
}

void Battle::Interface::HumanCastSpellTurn( const Unit & /*b*/, Actions & a, std::string & msg )
{
    Cursor & cursor = Cursor::Get();
    LocalEvent & le = LocalEvent::Get();

    // reset cast
    if ( le.MousePressRight() || Game::HotKeyPressEvent( Game::HotKeyEvent::DEFAULT_CANCEL ) ) {
        humanturn_spell = Spell::NONE;
        teleport_src = -1;
    }
    else if ( le.MouseCursor( _interfacePosition ) && humanturn_spell.isValid() ) {
        const int themes = GetBattleSpellCursor( msg );

        if ( cursor.Themes() != themes )
            cursor.SetThemes( themes );

        if ( le.MouseClickLeft() && Cursor::WAR_NONE != cursor.Themes() ) {
            if ( !Board::isValidIndex( index_pos ) ) {
                DEBUG_LOG( DBG_BATTLE, DBG_WARN,
                           "dst: "
                               << "out of range" )
                return;
            }

            DEBUG_LOG( DBG_BATTLE, DBG_TRACE, humanturn_spell.GetName() << ", dst: " << index_pos )

            if ( Cursor::SP_TELEPORT == cursor.Themes() ) {
                if ( 0 > teleport_src )
                    teleport_src = index_pos;
                else {
                    a.emplace_back( CommandType::MSG_BATTLE_CAST, Spell::TELEPORT, teleport_src, index_pos );
                    humanturn_spell = Spell::NONE;
                    humanturn_exit = true;
                    teleport_src = -1;
                }
            }
            else if ( Cursor::SP_MIRRORIMAGE == cursor.Themes() ) {
                a.emplace_back( CommandType::MSG_BATTLE_CAST, Spell::MIRRORIMAGE, index_pos );
                humanturn_spell = Spell::NONE;
                humanturn_exit = true;
            }
            else {
                a.emplace_back( CommandType::MSG_BATTLE_CAST, humanturn_spell.GetID(), index_pos );
                humanturn_spell = Spell::NONE;
                humanturn_exit = true;
            }
        }
    }
    else {
        cursor.SetThemes( Cursor::WAR_NONE );
    }
}

void Battle::Interface::FadeArena( bool clearMessageLog )
{
    AudioManager::ResetAudio();

    fheroes2::Display & display = fheroes2::Display::instance();

    if ( clearMessageLog ) {
        status.clear();
        status.Redraw( display );
    }

    Redraw();

    const fheroes2::Rect srt = border.GetArea();
    fheroes2::Image top( srt.width, srt.height );

    fheroes2::Copy( display, srt.x, srt.y, top, 0, 0, srt.width, srt.height );
    fheroes2::FadeDisplayWithPalette( top, srt.getPosition(), 5, 300, 5 );

    display.render();
}

int Battle::GetIndexIndicator( const Unit & b )
{
    // yellow
    if ( b.Modes( IS_GREEN_STATUS ) && b.Modes( IS_RED_STATUS ) ) {
        return 13;
    }
    // green
    if ( b.Modes( IS_GREEN_STATUS ) ) {
        return 12;
    }
    // red
    if ( b.Modes( IS_RED_STATUS ) ) {
        return 14;
    }

    return 10;
}

void Battle::Interface::EventShowOptions()
{
    btn_settings.drawOnPress();
    DialogBattleSettings();
    btn_settings.drawOnRelease();
    humanturn_redraw = true;
}

void Battle::Interface::EventAutoSwitch( const Unit & b, Actions & a )
{
    if ( !arena.CanToggleAutoBattle() ) {
        return;
    }

    a.emplace_back( CommandType::MSG_BATTLE_AUTO_SWITCH, b.GetCurrentOrArmyColor() );

    humanturn_redraw = true;
    humanturn_exit = true;
}

void Battle::Interface::EventAutoFinish( Actions & a )
{
    if ( fheroes2::showMessage( fheroes2::Text( "", {} ),
                                fheroes2::Text( _( "Are you sure you want to finish the battle in auto mode?" ), fheroes2::FontType::normalWhite() ),
                                Dialog::YES | Dialog::NO )
         != Dialog::YES ) {
        return;
    }

    a.emplace_back( CommandType::MSG_BATTLE_AUTO_FINISH );

    humanturn_redraw = true;
    humanturn_exit = true;
}

void Battle::Interface::ButtonAutoAction( const Unit & b, Actions & a )
{
    LocalEvent & le = LocalEvent::Get();

    le.MousePressLeft( btn_auto.area() ) ? btn_auto.drawOnPress() : btn_auto.drawOnRelease();

    if ( le.MouseClickLeft( btn_auto.area() ) )
        EventAutoSwitch( b, a );
}

void Battle::Interface::ButtonSettingsAction()
{
    LocalEvent & le = LocalEvent::Get();

    le.MousePressLeft( btn_settings.area() ) ? btn_settings.drawOnPress() : btn_settings.drawOnRelease();

    if ( le.MouseClickLeft( btn_settings.area() ) ) {
        DialogBattleSettings();
        humanturn_redraw = true;
    }
}

void Battle::Interface::ButtonSkipAction( Actions & a )
{
    LocalEvent & le = LocalEvent::Get();

    le.MousePressLeft( btn_skip.area() ) ? btn_skip.drawOnPress() : btn_skip.drawOnRelease();

    if ( le.MouseClickLeft( btn_skip.area() ) && _currentUnit ) {
        a.emplace_back( CommandType::MSG_BATTLE_SKIP, _currentUnit->GetUID() );
        humanturn_exit = true;
    }
}

void Battle::Interface::MousePressRightBoardAction( const Cell & cell ) const
{
    const Unit * unitOnCell = cell.GetUnit();

    if ( unitOnCell != nullptr ) {
        Dialog::ArmyInfo( *unitOnCell, Dialog::READONLY, unitOnCell->isReflect() );
    }
    else {
        unitOnCell = arena.GraveyardLastTroop( cell.GetIndex() );
        if ( unitOnCell != nullptr ) {
            Dialog::ArmyInfo( *unitOnCell, Dialog::READONLY, unitOnCell->isReflect() );
        }
    }
}

void Battle::Interface::MouseLeftClickBoardAction( int themes, const Cell & cell, Actions & a )
{
    const int32_t index = cell.GetIndex();
    const Unit * b = cell.GetUnit();

    auto fixupDestinationCell = []( const Unit & unit, const int32_t dst, const bool tryHeadFirst ) {
        // Only wide units may need this fixup
        if ( !unit.isWide() ) {
            return dst;
        }

        const Position pos = Position::GetReachable( unit, dst, tryHeadFirst );

        assert( pos.GetHead() != nullptr && pos.GetTail() != nullptr );

        return pos.GetHead()->GetIndex();
    };

    if ( _currentUnit ) {
        switch ( themes ) {
        case Cursor::WAR_FLY:
        case Cursor::WAR_MOVE:
            a.emplace_back( CommandType::MSG_BATTLE_MOVE, _currentUnit->GetUID(), fixupDestinationCell( *_currentUnit, index, true ) );
            a.emplace_back( CommandType::MSG_BATTLE_END_TURN, _currentUnit->GetUID() );
            humanturn_exit = true;
            break;

        case Cursor::SWORD_TOPLEFT:
        case Cursor::SWORD_TOPRIGHT:
        case Cursor::SWORD_RIGHT:
        case Cursor::SWORD_BOTTOMRIGHT:
        case Cursor::SWORD_BOTTOMLEFT:
        case Cursor::SWORD_LEFT: {
            const Unit * enemy = b;
            const int dir = GetDirectionFromCursorSword( themes );

            if ( enemy && Board::isValidDirection( index, dir ) ) {
                const int32_t move = fixupDestinationCell( *_currentUnit, Board::GetIndexDirection( index, dir ), preferAttackFromHead( *_currentUnit, themes ) );

                if ( _currentUnit->GetHeadIndex() != move ) {
                    a.emplace_back( CommandType::MSG_BATTLE_MOVE, _currentUnit->GetUID(), move );
                }
                a.emplace_back( CommandType::MSG_BATTLE_ATTACK, _currentUnit->GetUID(), enemy->GetUID(), index, Board::GetReflectDirection( dir ) );
                a.emplace_back( CommandType::MSG_BATTLE_END_TURN, _currentUnit->GetUID() );
                humanturn_exit = true;
            }
            break;
        }

        case Cursor::WAR_BROKENARROW:
        case Cursor::WAR_ARROW: {
            const Unit * enemy = b;

            if ( enemy ) {
                a.emplace_back( CommandType::MSG_BATTLE_ATTACK, _currentUnit->GetUID(), enemy->GetUID(), index, 0 );
                a.emplace_back( CommandType::MSG_BATTLE_END_TURN, _currentUnit->GetUID() );
                humanturn_exit = true;
            }
            break;
        }

        case Cursor::WAR_INFO: {
            if ( b ) {
                Dialog::ArmyInfo( *b, Dialog::BUTTONS | Dialog::READONLY, b->isReflect() );
                humanturn_redraw = true;
            }
            break;
        }

        default:
            break;
        }
    }
}

void Battle::Interface::AnimateUnitWithDelay( Unit & unit, uint32_t delay )
{
    if ( unit.isFinishAnimFrame() && unit.animation.animationLength() != 1 ) {
        // If it is the last frame in the animation sequence whith more than one frame or if we have no frames.
        return;
    }

    // Render the first frame before waiting any delay.
    Redraw();
    unit.IncreaseAnimFrame();

    // Reset the delay to wait till the next frame.
    Game::AnimateResetDelay( Game::DelayType::CUSTOM_DELAY );

    LocalEvent & le = LocalEvent::Get();
    const uint64_t frameDelay = ( unit.animation.animationLength() > 0 ) ? delay / unit.animation.animationLength() : 0;

    while ( le.HandleEvents( Game::isCustomDelayNeeded( frameDelay ) ) ) {
        CheckGlobalEvents( le );

        if ( Game::validateCustomAnimationDelay( frameDelay ) ) {
            if ( unit.isFinishAnimFrame() ) {
                // We have reached the end of animation.
                break;
            }

            Redraw();
            unit.IncreaseAnimFrame();
        }
    }
}

void Battle::Interface::AnimateOpponents( OpponentSprite * target )
{
    if ( target == nullptr || target->isFinishFrame() ) // nothing to animate
        return;

    // Render the first frame before waiting any delay.
    Redraw();
    target->IncreaseAnimFrame();

    // Reset the delay to wait till the next frame.
    Game::AnimateResetDelay( Game::DelayType::BATTLE_OPPONENTS_DELAY );

    LocalEvent & le = LocalEvent::Get();
    while ( le.HandleEvents( Game::isDelayNeeded( { Game::BATTLE_OPPONENTS_DELAY } ) ) ) {
        if ( Game::validateAnimationDelay( Game::BATTLE_OPPONENTS_DELAY ) ) {
            if ( target->isFinishFrame() ) {
                // We have reached the end of animation.
                break;
            }

            Redraw();
            target->IncreaseAnimFrame();
        }
    }
}

void Battle::Interface::RedrawTroopDefaultDelay( Unit & unit )
{
    if ( unit.isFinishAnimFrame() ) // nothing to animate
        return;

    // Render the first frame before waiting any delay.
    Redraw();
    unit.IncreaseAnimFrame();

    // Reset the delay to wait till the next frame.
    Game::AnimateResetDelay( Game::DelayType::BATTLE_FRAME_DELAY );

    LocalEvent & le = LocalEvent::Get();
    while ( le.HandleEvents( Game::isDelayNeeded( { Game::BATTLE_FRAME_DELAY } ) ) ) {
        CheckGlobalEvents( le );

        if ( Game::validateAnimationDelay( Game::BATTLE_FRAME_DELAY ) ) {
            if ( unit.isFinishAnimFrame() ) {
                // We have reached the end of animation.
                break;
            }

            Redraw();
            unit.IncreaseAnimFrame();
        }
    }
}

void Battle::Interface::RedrawActionSkipStatus( const Unit & attacker )
{
    std::string msg = _( "%{name} skip their turn." );
    StringReplace( msg, "%{name}", attacker.GetName() );

    status.SetMessage( msg, true );
}

void Battle::Interface::RedrawMissileAnimation( const fheroes2::Point & startPos, const fheroes2::Point & endPos, double angle, uint32_t monsterID )
{
    LocalEvent & le = LocalEvent::Get();
    fheroes2::Sprite missile;

    const bool reverse = startPos.x > endPos.x;
    const bool isMage = ( monsterID == Monster::MAGE || monsterID == Monster::ARCHMAGE );

    // Mage is channeling the bolt; doesn't have missile sprite
    if ( isMage )
        fheroes2::delayforMs( Game::ApplyBattleSpeed( 115 ) );
    else
        missile = fheroes2::AGG::GetICN( Monster::GetMissileICN( monsterID ), static_cast<uint32_t>( Bin_Info::GetMonsterInfo( monsterID ).getProjectileID( angle ) ) );

    // Lich/Power lich has projectile speed of 25
    const std::vector<fheroes2::Point> points = GetEuclideanLine( startPos, endPos, isMage ? 50 : std::max( missile.width(), 25 ) );
    std::vector<fheroes2::Point>::const_iterator pnt = points.begin();

    // convert the following code into a function/event service
    while ( le.HandleEvents( false ) && pnt != points.end() ) {
        CheckGlobalEvents( le );

        if ( Game::validateAnimationDelay( Game::BATTLE_MISSILE_DELAY ) ) {
            RedrawPartialStart();
            if ( isMage ) {
                fheroes2::DrawLine( _mainSurface, { startPos.x, startPos.y - 2 }, { pnt->x, pnt->y - 2 }, 0x77 );
                fheroes2::DrawLine( _mainSurface, { startPos.x, startPos.y - 1 }, { pnt->x, pnt->y - 1 }, 0xB5 );
                fheroes2::DrawLine( _mainSurface, startPos, *pnt, 0xBC );
                fheroes2::DrawLine( _mainSurface, { startPos.x, startPos.y + 1 }, { pnt->x, pnt->y + 1 }, 0xB5 );
                fheroes2::DrawLine( _mainSurface, { startPos.x, startPos.y + 2 }, { pnt->x, pnt->y + 2 }, 0x77 );
            }
            else {
                fheroes2::Blit( missile, _mainSurface, reverse ? pnt->x - missile.width() : pnt->x, ( angle > 0 ) ? pnt->y - missile.height() : pnt->y, reverse );
            }
            RedrawPartialFinish();
            ++pnt;
        }
    }
}

void Battle::Interface::RedrawActionNewTurn() const
{
    if ( !Music::isPlaying() ) {
        AudioManager::PlayMusicAsync( MUS::GetBattleRandom(), Music::PlaybackMode::REWIND_AND_PLAY_INFINITE );
    }

    if ( listlog == nullptr ) {
        return;
    }

    std::string msg = _( "Turn %{turn}" );
    StringReplace( msg, "%{turn}", arena.GetCurrentTurn() );

    listlog->AddMessage( std::move( msg ) );
}

void Battle::Interface::RedrawActionAttackPart1( Unit & attacker, Unit & defender, const TargetsInfo & targets )
{
    Cursor::Get().SetThemes( Cursor::WAR_POINTER );

    _currentUnit = nullptr;
    _movingUnit = &attacker;
    _movingPos = attacker.GetRectPosition().getPosition();

    // Unit 'Position' is position of the tile he's standing at
    const fheroes2::Rect & pos1 = attacker.GetRectPosition();
    const fheroes2::Rect & pos2 = defender.GetRectPosition();

    const bool archer = attacker.isArchers() && !attacker.isHandFighting();
    const bool isDoubleCell = attacker.isDoubleCellAttack() && 2 == targets.size();

    // redraw luck animation
    if ( attacker.Modes( LUCK_GOOD | LUCK_BAD ) )
        RedrawActionLuck( attacker );

    AudioManager::PlaySound( attacker.M82Attk() );

    // long distance attack animation
    if ( archer ) {
        const fheroes2::Sprite & attackerSprite = fheroes2::AGG::GetICN( attacker.GetMonsterSprite(), attacker.GetFrame() );
        const fheroes2::Point attackerPos = GetTroopPosition( attacker, attackerSprite );

        // For shooter position we need bottom center position of rear tile
        // Use cell coordinates for X because sprite width is very inconsistent (e.g. halfling)
        const int rearCenterX = ( attacker.isWide() && attacker.isReflect() ) ? pos1.width * 3 / 4 : CELLW / 2;
        const fheroes2::Point shooterPos( pos1.x + rearCenterX, attackerPos.y - attackerSprite.y() );

        // Use the front one to calculate the angle, then overwrite
        fheroes2::Point offset = attacker.GetStartMissileOffset( Monster_Info::FRONT );

        const fheroes2::Point targetPos = defender.GetCenterPoint();

        double angle = GetAngle( fheroes2::Point( shooterPos.x + offset.x, shooterPos.y + offset.y ), targetPos );
        // This check is made only for situations when a target stands on the same row as shooter.
        if ( attacker.GetHeadIndex() / ARENAW == defender.GetHeadIndex() / ARENAW ) {
            angle = 0;
        }

        // Angles are used in Heroes2 as 90 (TOP) -> 0 (FRONT) -> -90 (BOT) degrees
        const int direction = angle >= 25.0 ? Monster_Info::TOP : ( angle <= -25.0 ) ? Monster_Info::BOTTOM : Monster_Info::FRONT;

        if ( direction != Monster_Info::FRONT )
            offset = attacker.GetStartMissileOffset( direction );

        // redraw archer attack animation
        if ( attacker.SwitchAnimation( Monster_Info::RANG_TOP + direction * 2 ) ) {
            AnimateUnitWithDelay( attacker, Game::ApplyBattleSpeed( attacker.animation.getShootingSpeed() ) );
        }

        const fheroes2::Point missileStart( shooterPos.x + ( attacker.isReflect() ? -offset.x : offset.x ), shooterPos.y + offset.y );

        // draw missile animation
        RedrawMissileAnimation( missileStart, targetPos, angle, attacker.GetID() );
    }
    else {
        int attackAnim = isDoubleCell ? Monster_Info::RANG_FRONT : Monster_Info::MELEE_FRONT;
        if ( pos2.y < pos1.y ) {
            attackAnim -= 2;
        }
        else if ( pos2.y > pos1.y ) {
            attackAnim += 2;
        }

        // redraw melee attack animation
        if ( attacker.SwitchAnimation( attackAnim ) ) {
            RedrawTroopDefaultDelay( attacker );
        }
    }

    if ( attacker.isAbilityPresent( fheroes2::MonsterAbilityType::AREA_SHOT ) && archer ) {
        // Lich cloud animation.
        RedrawTroopWithFrameAnimation( defender, ICN::LICHCLOD, attacker.M82Expl(), NONE );
    }
}

void Battle::Interface::RedrawActionAttackPart2( Unit & attacker, const TargetsInfo & targets )
{
    // post attack animation
    int attackStart = attacker.animation.getCurrentState();
    if ( attackStart >= Monster_Info::MELEE_TOP && attackStart <= Monster_Info::RANG_BOT ) {
        ++attackStart;
        attacker.SwitchAnimation( attackStart );
    }

    // targets damage animation
    RedrawActionWincesKills( targets, &attacker );
    RedrawTroopDefaultDelay( attacker );

    attacker.SwitchAnimation( Monster_Info::STATIC );

    const bool isMirror = targets.size() == 1 && targets.front().defender->isModes( CAP_MIRRORIMAGE );
    // draw status for first defender
    if ( !isMirror && !targets.empty() ) {
        std::string msg( _n( "%{attacker} does %{damage} damage.", "%{attacker} do %{damage} damage.", attacker.GetCount() ) );
        StringReplace( msg, "%{attacker}", attacker.GetName() );

        if ( 1 < targets.size() ) {
            uint32_t killed = 0;
            uint32_t damage = 0;

            for ( TargetsInfo::const_iterator it = targets.begin(); it != targets.end(); ++it ) {
                if ( !it->defender->isModes( CAP_MIRRORIMAGE ) ) {
                    killed += ( *it ).killed;
                    damage += ( *it ).damage;
                }
            }

            StringReplace( msg, "%{damage}", damage );

            if ( killed ) {
                msg.append( " " );
                msg.append( _n( "1 creature perishes.", "%{count} creatures perish.", killed ) );
                StringReplace( msg, "%{count}", killed );
            }
        }
        else {
            const TargetInfo & target = targets.front();
            StringReplace( msg, "%{damage}", target.damage );

            if ( target.killed ) {
                msg.append( " " );
                msg.append( _n( "1 %{defender} perishes.", "%{count} %{defender} perish.", target.killed ) );
                StringReplace( msg, "%{count}", target.killed );
                StringReplace( msg, "%{defender}", Translation::StringLower( target.defender->GetPluralName( target.killed ) ) );
            }
        }

        status.SetMessage( msg, true );
        status.SetMessage( "", false );
    }

    _movingUnit = nullptr;
}

void Battle::Interface::RedrawActionWincesKills( const TargetsInfo & targets, Unit * attacker /* = nullptr */ )
{
    LocalEvent & le = LocalEvent::Get();

    // targets damage animation
    int finish = 0;
    int deathColor = Color::UNUSED;

    std::vector<Unit *> mirrorImages;
    std::set<Unit *> resistantTarget;

    for ( TargetsInfo::const_iterator it = targets.begin(); it != targets.end(); ++it ) {
        Unit * defender = it->defender;
        if ( defender == nullptr ) {
            continue;
        }

        if ( defender->isModes( CAP_MIRRORIMAGE ) )
            mirrorImages.push_back( defender );

        // kill animation
        if ( !defender->isValid() ) {
            // destroy linked mirror
            if ( defender->isModes( CAP_MIRROROWNER ) )
                mirrorImages.push_back( defender->GetMirror() );

            defender->SwitchAnimation( Monster_Info::KILL );
            AudioManager::PlaySound( defender->M82Kill() );
            ++finish;

            deathColor = defender->GetArmyColor();
        }
        else if ( it->damage ) {
            // wince animation
            defender->SwitchAnimation( Monster_Info::WNCE );
            AudioManager::PlaySound( defender->M82Wnce() );
            ++finish;
        }
        else {
            // have immunity
            resistantTarget.insert( it->defender );
            AudioManager::PlaySound( M82::RSBRYFZL );
        }
    }

    SetHeroAnimationReactionToTroopDeath( deathColor );

    // targets damage animation loop
    bool finishedAnimation = false;
    while ( le.HandleEvents( Game::isDelayNeeded( { Game::BATTLE_FRAME_DELAY } ) ) ) {
        CheckGlobalEvents( le );

        if ( Game::validateAnimationDelay( Game::BATTLE_FRAME_DELAY ) ) {
            if ( finishedAnimation ) {
                // All frames are rendered.
                break;
            }

            bool redrawBattleField = false;

            if ( attacker != nullptr ) {
                if ( attacker->isFinishAnimFrame() ) {
                    attacker->SwitchAnimation( Monster_Info::STATIC );
                }
                else {
                    attacker->IncreaseAnimFrame();
                }

                redrawBattleField = true;
            }
            else {
                for ( TargetsInfo::const_iterator it = targets.begin(); it != targets.end(); ++it ) {
                    if ( ( *it ).defender ) {
                        redrawBattleField = true;
                        break;
                    }
                }
            }

            if ( redrawBattleField ) {
                RedrawPartialStart();
                RedrawPartialFinish();
            }

            const ptrdiff_t finishedAnimationCount = std::count_if( targets.begin(), targets.end(), [&resistantTarget]( const TargetInfo & info ) {
                if ( info.defender == nullptr ) {
                    return false;
                }

                if ( resistantTarget.count( info.defender ) > 0 ) {
                    return false;
                }

                const int animationState = info.defender->GetAnimationState();
                if ( animationState == Monster_Info::WNCE ) {
                    return false;
                }

                if ( animationState != Monster_Info::KILL ) {
                    return true;
                }

                return TargetInfo::isFinishAnimFrame( info );
            } );

            finishedAnimation = ( finish == static_cast<int>( finishedAnimationCount ) );

            for ( TargetsInfo::const_iterator it = targets.begin(); it != targets.end(); ++it ) {
                if ( ( *it ).defender ) {
                    if ( it->defender->isFinishAnimFrame() && it->defender->GetAnimationState() == Monster_Info::WNCE ) {
                        it->defender->SwitchAnimation( Monster_Info::STATIC );
                    }
                    else {
                        it->defender->IncreaseAnimFrame();
                    }
                }
            }
        }
    }

    // Fade away animation for destroyed mirror images
    if ( !mirrorImages.empty() )
        RedrawActionRemoveMirrorImage( mirrorImages );
}

void Battle::Interface::SetHeroAnimationReactionToTroopDeath( const int32_t deathColor )
{
    if ( deathColor == Color::UNUSED ) {
        return;
    }

    const bool attackersTurn = ( deathColor == arena.GetArmy2Color() );
    OpponentSprite * attackingHero = attackersTurn ? opponent1 : opponent2;
    OpponentSprite * defendingHero = attackersTurn ? opponent2 : opponent1;
    // 60% of joyful animation
    if ( attackingHero && Rand::Get( 1, 5 ) < 4 ) {
        attackingHero->SetAnimation( OP_JOY );
    }
    // 80% of sorrow animation otherwise
    else if ( defendingHero && Rand::Get( 1, 5 ) < 5 ) {
        defendingHero->SetAnimation( OP_SORROW );
    }
}

void Battle::Interface::RedrawActionMove( Unit & unit, const Indexes & path )
{
    // If the path is empty there is no movement and so nothing to render.
    if ( path.empty() ) {
        return;
    }

    Indexes::const_iterator dst = path.begin();
    Bridge * bridge = Arena::GetBridge();

    uint32_t frameDelay = Game::ApplyBattleSpeed( unit.animation.getMoveSpeed() );
    if ( unit.Modes( SP_HASTE ) ) {
        frameDelay = frameDelay * 65 / 100; // by 35% faster
    }
    else if ( unit.Modes( SP_SLOW ) ) {
        frameDelay = frameDelay * 150 / 100; // by 50% slower
    }

    Cursor::Get().SetThemes( Cursor::WAR_POINTER );

    std::string msg = _( "Moved %{monster}: from [%{src}] to [%{dst}]." );
    StringReplace( msg, "%{monster}", Translation::StringLower( unit.GetName() ) );
    StringReplace( msg, "%{src}", std::to_string( ( unit.GetHeadIndex() / ARENAW ) + 1 ) + ", " + std::to_string( ( unit.GetHeadIndex() % ARENAW ) + 1 ) );

    assert( _movingUnit == nullptr && _flyingUnit == nullptr );

    _currentUnit = nullptr;
    _movingUnit = &unit;

    // If it is a flying creature that acts like walking one when it is under the Slow spell.
    const bool canFly = unit.isAbilityPresent( fheroes2::MonsterAbilityType::FLYING );
    // If it is a wide creature (cache this boolean to use in the loop).
    const bool isWide = unit.isWide();
    Indexes::const_iterator pathEnd = path.end();

    // Get the number of frames for unit movement.
    unit.SwitchAnimation( Monster_Info::MOVING );
    const uint32_t movementFrames = static_cast<uint32_t>( unit.animation.animationLength() );

    // Slowed flying creature has to fly off.
    if ( canFly ) {
        // If a flying creature has to cross the bridge during its path we have to open it before the creature flyes up.
        // Otherwise it will freeze during the movement, waiting for the bridge to open. So we have to go the whole path
        // to analyze if the bridge needs to open for this creature.
        if ( bridge ) {
            const Position startPosition = unit.GetPosition();
            while ( dst != pathEnd ) {
                if ( bridge->NeedDown( unit, *dst ) ) {
                    // Restore the initial creature position before rendering the whole battlefield with the bridge animation.
                    unit.SetPosition( startPosition );
                    bridge->ActionDown();
                    break;
                }

                // Fix for wide flyers - go the whole path with reflections to check the bridge.
                if ( isWide && ( unit.GetTailIndex() == *dst ) ) {
                    unit.SetReflection( !unit.isReflect() );
                }
                unit.SetPosition( *dst );

                ++dst;
            }

            // If there was no bridge on the path then restore the initial creature position.
            if ( dst == pathEnd ) {
                unit.SetPosition( startPosition );
            }

            // Restore the initial path pointer state.
            dst = path.begin();
        }

        // The destination of fly off is same as the current creature position.
        _movingPos = unit.GetRectPosition().getPosition();
        const bool isFromRightArmy = unit.isReflect();
        const bool isFlyToRight = ( _movingPos.x < Board::GetCell( *dst )->GetPos().x );

        // Reflect the creature if it has to fly back.
        unit.SetReflection( !isFlyToRight );
        unit.SwitchAnimation( Monster_Info::FLY_UP );
        AudioManager::PlaySound( unit.M82Tkof() );
        // Take off animation should have the same between frame delay as the movement animation.
        AnimateUnitWithDelay( unit, frameDelay * static_cast<uint32_t>( unit.animation.animationLength() ) / movementFrames );
        // If a wide flyer returns back it should skip one path position (its head bocomes its tail - it is already one move).
        if ( isWide && ( isFlyToRight == isFromRightArmy ) ) {
            ++dst;
        }
    }

    while ( dst != pathEnd ) {
        const Cell * cell = Board::GetCell( *dst );
        _movingPos = cell->GetPos().getPosition();
        bool show_anim = false;

        if ( bridge && bridge->NeedDown( unit, *dst ) ) {
            _movingUnit = nullptr;
            unit.SwitchAnimation( Monster_Info::STAND_STILL );
            bridge->ActionDown();
            _movingUnit = &unit;
        }

        if ( isWide ) {
            if ( unit.GetTailIndex() == *dst ) {
                // We must not reflect the flyers at the and of the path (just before the landing).
                if ( !canFly || ( pathEnd != ( dst + 1 ) ) ) {
                    unit.SetReflection( !unit.isReflect() );
                }
            }
            else {
                show_anim = true;
            }
        }
        else {
            unit.UpdateDirection( cell->GetPos() );
            show_anim = true;
        }

        if ( show_anim ) {
            // If a wide flyer is flying to the left its horizontal position should be shifted to the left by one cell.
            if ( canFly && isWide && !unit.isReflect() ) {
                _movingPos.x -= CELLW;
            }
            AudioManager::PlaySound( unit.M82Move() );
            unit.SwitchAnimation( Monster_Info::MOVING );
            AnimateUnitWithDelay( unit, frameDelay );
            unit.SetPosition( *dst );
        }

        // Check for possible bridge close action, after walking unit's end of movement to the next cell.
        // This check should exclude the flying creature because it can't 'hang' here to wait
        // for bridge to close. For this creature, the bridge should close after it lands.
        if ( !canFly && bridge && bridge->AllowUp() ) {
            _movingUnit = nullptr;
            unit.SwitchAnimation( Monster_Info::STAND_STILL );
            bridge->ActionUp();
            _movingUnit = &unit;
        }

        ++dst;
    }

    // Slowed flying creature has to land.
    if ( canFly ) {
        // IMPORTANT: do not combine into vector animations with the STATIC at the end: the game could randomly switch it to IDLE this way.
        unit.SwitchAnimation( { Monster_Info::FLY_LAND, Monster_Info::STAND_STILL } );
        AudioManager::PlaySound( unit.M82Land() );
        // Landing animation should have the same between frame delay as the movement animation (plus 1 frame for standing still).
        AnimateUnitWithDelay( unit, frameDelay * ( static_cast<uint32_t>( unit.animation.animationLength() ) + 1 ) / movementFrames );

        // Close the bridge only after the creature lands.
        if ( bridge && bridge->AllowUp() ) {
            bridge->ActionUp();
        }
    }

    _movingUnit = nullptr;

    unit.SwitchAnimation( Monster_Info::STATIC );

    StringReplace( msg, "%{dst}", std::to_string( ( unit.GetHeadIndex() / ARENAW ) + 1 ) + ", " + std::to_string( ( unit.GetHeadIndex() % ARENAW ) + 1 ) );

    status.SetMessage( msg, true );

    assert( _currentUnit == nullptr && _movingUnit == nullptr && _flyingUnit == nullptr );
}

void Battle::Interface::RedrawActionFly( Unit & unit, const Position & pos )
{
    const int32_t destIndex = pos.GetHead()->GetIndex();
    const int32_t destTailIndex = unit.isWide() ? pos.GetTail()->GetIndex() : -1;

    // check if we're already there
    if ( unit.GetPosition().contains( destIndex ) ) {
        return;
    }

    const fheroes2::Point destPos = unit.GetRectPosition().getPosition();
    fheroes2::Point targetPos = Board::GetCell( destIndex )->GetPos().getPosition();

    if ( unit.isWide() && targetPos.x > destPos.x ) {
        targetPos.x -= CELLW; // this is needed to avoid extra cell shifting upon landing when we move to right side
    }

    std::string msg = _( "Moved %{monster}: from [%{src}] to [%{dst}]." );
    StringReplace( msg, "%{monster}", Translation::StringLower( unit.GetName() ) );
    StringReplace( msg, "%{src}", std::to_string( ( unit.GetHeadIndex() / ARENAW ) + 1 ) + ", " + std::to_string( ( unit.GetHeadIndex() % ARENAW ) + 1 ) );

    Cursor::Get().SetThemes( Cursor::WAR_POINTER );

    const uint32_t step = unit.animation.getFlightSpeed();
    uint32_t frameDelay = Game::ApplyBattleSpeed( unit.animation.getMoveSpeed() );
    if ( unit.Modes( SP_HASTE ) ) {
        frameDelay = frameDelay * 8 / 10; // 20% faster
    }
    else if ( unit.Modes( SP_SLOW ) ) {
        frameDelay = frameDelay * 12 / 10; // 20% slower
    }

    const std::vector<fheroes2::Point> points = GetEuclideanLine( destPos, targetPos, step );
    std::vector<fheroes2::Point>::const_iterator currentPoint = points.begin();

    Bridge * bridge = Arena::GetBridge();

    // Lower the bridge if the unit needs to land on it
    if ( bridge ) {
        if ( bridge->NeedDown( unit, destIndex ) || ( unit.isWide() && bridge->NeedDown( unit, destTailIndex ) ) ) {
            bridge->ActionDown();
        }
    }

    assert( _movingUnit == nullptr && _flyingUnit == nullptr );

    // Jump up
    _currentUnit = nullptr;
    _movingUnit = &unit;
    _movingPos = currentPoint != points.end() ? *currentPoint : destPos;

    // Get the number of frames for unit movement.
    unit.SwitchAnimation( Monster_Info::MOVING );
    const uint32_t movementFrames = static_cast<uint32_t>( unit.animation.animationLength() );

    unit.SwitchAnimation( Monster_Info::FLY_UP );
    AudioManager::PlaySound( unit.M82Tkof() );
    // Take off animation should have the same between frame delay as the movement animation.
    AnimateUnitWithDelay( unit, frameDelay * static_cast<uint32_t>( unit.animation.animationLength() ) / movementFrames );

    _movingUnit = nullptr;
    _flyingUnit = &unit;
    _flyingPos = _movingPos;

    if ( currentPoint != points.end() ) {
        ++currentPoint;
    }

    unit.SwitchAnimation( Monster_Info::MOVING );
    while ( currentPoint != points.end() ) {
        _movingPos = *currentPoint;

        AudioManager::PlaySound( unit.M82Move() );
        unit.animation.restartAnimation();
        AnimateUnitWithDelay( unit, frameDelay );

        _flyingPos = _movingPos;
        ++currentPoint;
    }

    unit.SetPosition( destIndex );

    // Landing
    _flyingUnit = nullptr;
    _movingUnit = &unit;
    _movingPos = targetPos;

    // IMPORTANT: do not combine into vector animations with the STATIC at the end: the game could randomly switch it to IDLE this way.
    unit.SwitchAnimation( { Monster_Info::FLY_LAND, Monster_Info::STAND_STILL } );
    AudioManager::PlaySound( unit.M82Land() );
    // Landing animation should have the same between frame delay as the movement animation (plus 1 frame for standing still).
    AnimateUnitWithDelay( unit, frameDelay * ( static_cast<uint32_t>( unit.animation.animationLength() ) + 1 ) / movementFrames );
    unit.SwitchAnimation( Monster_Info::STATIC );

    _movingUnit = nullptr;

    // Raise the bridge if possible after the unit has completed its movement
    if ( bridge && bridge->AllowUp() ) {
        bridge->ActionUp();
    }

    StringReplace( msg, "%{dst}", std::to_string( ( unit.GetHeadIndex() / ARENAW ) + 1 ) + ", " + std::to_string( ( unit.GetHeadIndex() % ARENAW ) + 1 ) );

    status.SetMessage( msg, true );

    assert( _currentUnit == nullptr && _movingUnit == nullptr && _flyingUnit == nullptr );
}

void Battle::Interface::RedrawActionResistSpell( const Unit & target, bool playSound )
{
    if ( playSound ) {
        AudioManager::PlaySound( M82::RSBRYFZL );
    }
    std::string str( _( "The %{name} resist the spell!" ) );
    StringReplace( str, "%{name}", Translation::StringLower( target.GetName() ) );
    status.SetMessage( str, true );
    status.SetMessage( "", false );
}

void Battle::Interface::RedrawActionSpellCastStatus( const Spell & spell, int32_t dst, const std::string & name, const TargetsInfo & targets )
{
    const Unit * target = !targets.empty() ? targets.front().defender : nullptr;

    std::string msg;

    if ( target && ( target->GetHeadIndex() == dst || ( target->isWide() && target->GetTailIndex() == dst ) ) ) {
        msg = _( "%{name} casts %{spell} on the %{troop}." );
        StringReplace( msg, "%{troop}", Translation::StringLower( target->GetName() ) );
    }
    else {
        msg = _( "%{name} casts %{spell}." );
    }

    if ( !msg.empty() ) {
        StringReplace( msg, "%{name}", name );
        StringReplace( msg, "%{spell}", spell.GetName() );

        status.SetMessage( msg, true );
        status.SetMessage( "", false );
    }
}

void Battle::Interface::RedrawActionSpellCastPart1( const Spell & spell, int32_t dst, const HeroBase * caster, const TargetsInfo & targets )
{
    Unit * target = !targets.empty() ? targets.front().defender : nullptr;

    // set spell cast animation
    if ( caster ) {
        OpponentSprite * opponent = caster->GetColor() == arena.GetArmy1Color() ? opponent1 : opponent2;
        if ( opponent ) {
            opponent->SetAnimation( spell.isApplyWithoutFocusObject() ? OP_CAST_MASS : OP_CAST_UP );
            AnimateOpponents( opponent );
        }
    }

    // without object
    switch ( spell.GetID() ) {
    case Spell::FIREBALL:
        RedrawTargetsWithFrameAnimation( dst, targets, ICN::FIREBALL, M82::FromSpell( spell.GetID() ) );
        break;
    case Spell::FIREBLAST:
        RedrawTargetsWithFrameAnimation( dst, targets, ICN::FIREBAL2, M82::FromSpell( spell.GetID() ) );
        break;
    case Spell::METEORSHOWER:
        RedrawTargetsWithFrameAnimation( dst, targets, ICN::METEOR, M82::FromSpell( spell.GetID() ), 1 );
        break;
    case Spell::COLDRING:
        RedrawActionColdRingSpell( dst, targets );
        break;

    case Spell::MASSSHIELD:
        RedrawTargetsWithFrameAnimation( targets, ICN::SHIELD, M82::FromSpell( spell.GetID() ), false );
        break;
    case Spell::MASSCURE:
        RedrawTargetsWithFrameAnimation( targets, ICN::MAGIC01, M82::FromSpell( spell.GetID() ), false );
        break;
    case Spell::MASSHASTE:
        RedrawTargetsWithFrameAnimation( targets, ICN::HASTE, M82::FromSpell( spell.GetID() ), false );
        break;
    case Spell::MASSSLOW:
        RedrawTargetsWithFrameAnimation( targets, ICN::MAGIC02, M82::FromSpell( spell.GetID() ), false );
        break;
    case Spell::MASSBLESS:
        RedrawTargetsWithFrameAnimation( targets, ICN::BLESS, M82::FromSpell( spell.GetID() ), false );
        break;
    case Spell::MASSCURSE:
        RedrawTargetsWithFrameAnimation( targets, ICN::CURSE, M82::FromSpell( spell.GetID() ), false );
        break;
    case Spell::MASSDISPEL:
        RedrawTargetsWithFrameAnimation( targets, ICN::MAGIC07, M82::FromSpell( spell.GetID() ), false );
        break;

    case Spell::DEATHRIPPLE:
        RedrawActionDeathWaveSpell( 7 );
        break;
    case Spell::DEATHWAVE:
        RedrawActionDeathWaveSpell( 14 );
        break;

    case Spell::HOLYWORD:
        RedrawActionHolyShoutSpell( 2 );
        break;
    case Spell::HOLYSHOUT:
        RedrawActionHolyShoutSpell( 4 );
        break;

    case Spell::ELEMENTALSTORM:
        RedrawActionElementalStormSpell( targets );
        break;
    case Spell::ARMAGEDDON:
        RedrawActionArmageddonSpell(); // hit everything
        break;

    default:
        break;
    }

    // with object
    if ( target ) {
        if ( spell.isResurrect() )
            RedrawActionResurrectSpell( *target, spell );
        else
            switch ( spell.GetID() ) {
            // simple spell animation
            case Spell::BLESS:
                RedrawTroopWithFrameAnimation( *target, ICN::BLESS, M82::FromSpell( spell.GetID() ), NONE );
                break;
            case Spell::BLIND:
                RedrawTroopWithFrameAnimation( *target, ICN::BLIND, M82::FromSpell( spell.GetID() ), NONE );
                break;
            case Spell::CURE:
                RedrawTroopWithFrameAnimation( *target, ICN::MAGIC01, M82::FromSpell( spell.GetID() ), NONE );
                break;
            case Spell::SLOW:
                RedrawTroopWithFrameAnimation( *target, ICN::MAGIC02, M82::FromSpell( spell.GetID() ), NONE );
                break;
            case Spell::SHIELD:
                RedrawTroopWithFrameAnimation( *target, ICN::SHIELD, M82::FromSpell( spell.GetID() ), NONE );
                break;
            case Spell::HASTE:
                RedrawTroopWithFrameAnimation( *target, ICN::HASTE, M82::FromSpell( spell.GetID() ), NONE );
                break;
            case Spell::CURSE:
                RedrawTroopWithFrameAnimation( *target, ICN::CURSE, M82::FromSpell( spell.GetID() ), NONE );
                break;
            case Spell::ANTIMAGIC:
                RedrawTroopWithFrameAnimation( *target, ICN::MAGIC06, M82::FromSpell( spell.GetID() ), NONE );
                break;
            case Spell::DISPEL:
                RedrawTroopWithFrameAnimation( *target, ICN::MAGIC07, M82::FromSpell( spell.GetID() ), NONE );
                break;
            case Spell::STONESKIN:
                RedrawTroopWithFrameAnimation( *target, ICN::STONSKIN, M82::FromSpell( spell.GetID() ), NONE );
                break;
            case Spell::STEELSKIN:
                RedrawTroopWithFrameAnimation( *target, ICN::STELSKIN, M82::FromSpell( spell.GetID() ), NONE );
                break;
            case Spell::PARALYZE:
                RedrawTroopWithFrameAnimation( *target, ICN::PARALYZE, M82::FromSpell( spell.GetID() ), NONE );
                break;
            case Spell::HYPNOTIZE:
                RedrawTroopWithFrameAnimation( *target, ICN::HYPNOTIZ, M82::FromSpell( spell.GetID() ), NONE );
                break;
            case Spell::DRAGONSLAYER:
                RedrawTroopWithFrameAnimation( *target, ICN::DRAGSLAY, M82::FromSpell( spell.GetID() ), NONE );
                break;
            case Spell::BERSERKER:
                RedrawTroopWithFrameAnimation( *target, ICN::BERZERK, M82::FromSpell( spell.GetID() ), NONE );
                break;

            // uniq spell animation
            case Spell::LIGHTNINGBOLT:
                RedrawActionLightningBoltSpell( *target );
                break;
            case Spell::CHAINLIGHTNING:
                RedrawActionChainLightningSpell( targets );
                break;
            case Spell::ARROW:
                RedrawActionArrowSpell( *target );
                break;
            case Spell::COLDRAY:
                RedrawActionColdRaySpell( *target );
                break;
            case Spell::DISRUPTINGRAY:
                RedrawActionDisruptingRaySpell( *target );
                break;
            case Spell::BLOODLUST:
                RedrawActionBloodLustSpell( *target );
                break;
            case Spell::PETRIFY:
                RedrawActionStoneSpell( *target );
                break;
            default:
                break;
            }
    }

    if ( caster ) {
        OpponentSprite * opponent = caster->GetColor() == arena.GetArmy1Color() ? opponent1 : opponent2;
        if ( opponent ) {
            opponent->SetAnimation( ( target != nullptr ) ? OP_CAST_UP_RETURN : OP_CAST_MASS_RETURN );
            AnimateOpponents( opponent );
        }
    }
}

void Battle::Interface::RedrawActionSpellCastPart2( const Spell & spell, const TargetsInfo & targets )
{
    if ( spell.isDamage() ) {
        uint32_t killed = 0;
        uint32_t totalDamage = 0;
        uint32_t maximumDamage = 0;
        uint32_t damagedMonsters = 0;

        for ( TargetsInfo::const_iterator it = targets.begin(); it != targets.end(); ++it ) {
            if ( !it->defender->isModes( CAP_MIRRORIMAGE ) ) {
                killed += ( *it ).killed;

                ++damagedMonsters;
                totalDamage += it->damage;
                if ( maximumDamage < it->damage ) {
                    maximumDamage = it->damage;
                }
            }
        }

        // targets damage animation
        switch ( spell.GetID() ) {
            // For some spells the damage animation is done during the flame animation after the spell animation.
        case Spell::DEATHRIPPLE:
        case Spell::DEATHWAVE:
            RedrawTargetsWithFrameAnimation( targets, ICN::REDDEATH, M82::UNKNOWN, true );
            break;
        case Spell::HOLYWORD:
        case Spell::HOLYSHOUT:
            RedrawTargetsWithFrameAnimation( targets, ICN::MAGIC08, M82::UNKNOWN, true );
            break;
        default:
            RedrawActionWincesKills( targets );
            break;
        }

        if ( totalDamage > 0 ) {
            assert( damagedMonsters > 0 );
            std::string msg;
            if ( spell.isUndeadOnly() ) {
                if ( damagedMonsters == 1 ) {
                    msg = _( "The %{spell} does %{damage} damage to one undead creature." );
                    StringReplace( msg, "%{spell}", spell.GetName() );
                    StringReplace( msg, "%{damage}", totalDamage );
                    status.SetMessage( msg, true );

                    if ( killed > 0 ) {
                        msg = _n( "1 creature perishes.", "%{count} creatures perish.", killed );
                        StringReplace( msg, "%{count}", killed );
                        status.SetMessage( msg, true );
                    }
                }
                else {
                    msg = _( "The %{spell} does %{damage} damage to all undead creatures." );
                    StringReplace( msg, "%{spell}", spell.GetName() );
                    StringReplace( msg, "%{damage}", maximumDamage );
                    status.SetMessage( msg, true );

                    if ( killed > 0 ) {
                        msg = _( "The %{spell} does %{damage} damage, %{count} creatures perish." );
                        StringReplace( msg, "%{count}", killed );
                    }
                    else {
                        msg = _( "The %{spell} does %{damage} damage." );
                    }

                    StringReplace( msg, "%{spell}", spell.GetName() );
                    StringReplace( msg, "%{damage}", totalDamage );
                    status.SetMessage( msg, true );
                }
            }
            else if ( spell.isALiveOnly() ) {
                if ( damagedMonsters == 1 ) {
                    msg = _( "The %{spell} does %{damage} damage to one living creature." );
                    StringReplace( msg, "%{spell}", spell.GetName() );
                    StringReplace( msg, "%{damage}", totalDamage );
                    status.SetMessage( msg, true );

                    if ( killed > 0 ) {
                        msg = _n( "1 creature perishes.", "%{count} creatures perish.", killed );
                        StringReplace( msg, "%{count}", killed );
                        status.SetMessage( msg, true );
                    }
                }
                else {
                    msg = _( "The %{spell} does %{damage} damage to all living creatures." );
                    StringReplace( msg, "%{spell}", spell.GetName() );
                    StringReplace( msg, "%{damage}", maximumDamage );
                    status.SetMessage( msg, true );

                    if ( killed > 0 ) {
                        msg = _( "The %{spell} does %{damage} damage, %{count} creatures perish." );
                        StringReplace( msg, "%{count}", killed );
                    }
                    else {
                        msg = _( "The %{spell} does %{damage} damage." );
                    }

                    StringReplace( msg, "%{spell}", spell.GetName() );
                    StringReplace( msg, "%{damage}", totalDamage );
                    status.SetMessage( msg, true );
                }
            }
            else {
                msg = _( "The %{spell} does %{damage} damage." );
                StringReplace( msg, "%{spell}", spell.GetName() );
                StringReplace( msg, "%{damage}", totalDamage );
                status.SetMessage( msg, true );

                if ( killed > 0 ) {
                    msg = _n( "1 creature perishes.", "%{count} creatures perish.", killed );
                    StringReplace( msg, "%{count}", killed );
                    status.SetMessage( msg, true );
                }
            }
        }
    }

    status.SetMessage( " ", false );

    // TODO: remove this temporary assertion
    assert( _movingUnit == nullptr );
}

void Battle::Interface::RedrawActionMonsterSpellCastStatus( const Spell & spell, const Unit & attacker, const TargetInfo & target )
{
    std::string msg;

    switch ( spell.GetID() ) {
    case Spell::BLIND:
        msg = _( "The %{attacker}' attack blinds the %{target}!" );
        break;
    case Spell::PETRIFY:
        msg = _( "The %{attacker}' gaze turns the %{target} to stone!" );
        break;
    case Spell::CURSE:
        msg = _( "The %{attacker}' curse falls upon the %{target}!" );
        break;
    case Spell::PARALYZE:
        msg = _( "The %{target} are paralyzed by the %{attacker}!" );
        break;
    case Spell::DISPEL:
        msg = _( "The %{attacker} dispel all good spells on your %{target}!" );
        break;
    default:
        // Did you add a new monster spell casting ability? Add the logic above!
        assert( 0 );
        msg = _( "The %{attacker} cast %{spell} on %{target}!" );
        StringReplace( msg, "%{spell}", spell.GetName() );
        break;
    }

    StringReplace( msg, "%{attacker}", Translation::StringLower( attacker.GetMultiName() ) );
    StringReplace( msg, "%{target}", Translation::StringLower( target.defender->GetName() ) );

    status.SetMessage( msg, true );
    status.SetMessage( "", false );
}

void Battle::Interface::RedrawActionLuck( const Unit & unit )
{
    LocalEvent & le = LocalEvent::Get();

    const bool isGoodLuck = unit.Modes( LUCK_GOOD );
    const fheroes2::Rect & pos = unit.GetRectPosition();

    std::string msg = isGoodLuck ? _( "Good luck shines on the %{attacker}." ) : _( "Bad luck descends on the %{attacker}." );
    StringReplace( msg, "%{attacker}", Translation::StringLower( unit.GetName() ) );
    status.SetMessage( msg, true );

    Cursor::Get().SetThemes( Cursor::WAR_POINTER );
    if ( isGoodLuck ) {
        const fheroes2::Rect & battleArea = border.GetArea();
        const fheroes2::Point rainbowDescendPoint( pos.x + pos.width / 2, pos.y - pos.height / 2 );

        // If the creature is low on the battleboard - the rainbow will be from the top (in the original game the threshold is about 140 pixels).
        const bool isVerticalRainbow = ( rainbowDescendPoint.y > 140 );

        // Set the rainbow animation direction to match the army side.
        // Also, if the creature is under effect of the Berserker spell (or similar), then check its original color.
        bool isRainbowFromRight = ( unit.GetCurrentColor() < 0 ) ? ( unit.GetColor() == arena.GetArmy2Color() ) : ( unit.GetCurrentColor() == arena.GetArmy2Color() );

        // The distance from the right or left battlefield border to the 'lucky' creature in the direction from the beginning of the animation to its end.
        const int32_t borderDistance = isRainbowFromRight ? battleArea.width - rainbowDescendPoint.x : rainbowDescendPoint.x;

        // The rainbow thickness in pixels: it must be 15 pixels to match the rainbow thickness from original sprite 'ICN::EXPMRL'.
        const int32_t rainbowThickness = 15;

        // Declare rainbow generation parameters and set default values:
        // Rainbow arc parameters for: y = (1-pow2ratio)*k1*(x-x0)^pow1+pow2ratio*k2*(x-x0)^pow2.
        // Parametars pow3, pow4, pow4ratio are the same as pow1, pow2, pow2ratio, but for the second part of the arc.
        const int32_t pow1{ 2 };
        int32_t pow2{ 10 };
        double pow2ratio{ 0.16 };
        const int32_t pow3{ 2 };
        int32_t pow4{ 2 };
        double pow4ratio{ 0.77 };
        // The distance from the start to the end of the rainbow in direction of animation (in pixels).
        int32_t rainbowLength{ rainbowDescendPoint.y };
        // The distance from the start to the end (the 'lucky' creature) of the rainbow orthogonal to the direction of animation (in pixels).
        int32_t rainbowAscend{ 75 };
        // The distance from the top to the end (the 'lucky' creature) of the rainbow orthogonal to the direction of animation (in pixels).
        int32_t rainbowDescend{ 10 };
        // The coordinate where the rainbow arc changes its direction.
        int32_t rainbowTop{ 50 };
        // Rainbow image offset from battlefield zero coordinates to "fall" onto the 'lucky' creature.
        int32_t drawOffset{ 10 };

        // Set rainbow generation parameters.
        if ( isVerticalRainbow ) {
            rainbowAscend = static_cast<int32_t>( 0.4845 * rainbowLength + 156.2 );
            // If the rainbow doesn't fit on the screen, then change its horizontal direction.
            if ( ( borderDistance + rainbowThickness / 2 ) < rainbowAscend ) {
                isRainbowFromRight = !isRainbowFromRight;
            }
            rainbowDescend = std::max( 1, static_cast<int32_t>( 0.0342 * rainbowLength - 4.868 ) );
            rainbowTop = static_cast<int32_t>( 0.8524 * rainbowLength + 17.7 );
            drawOffset
                = isRainbowFromRight ? ( rainbowDescendPoint.x - rainbowDescend - rainbowThickness / 2 ) : ( rainbowDescendPoint.x - rainbowDescend - rainbowAscend );
        }
        else {
            pow2 = 0;
            pow4 = 5;
            pow2ratio = 0.0;
            pow4ratio = 0.5;
            rainbowLength = borderDistance;
            rainbowDescend = std::max( 1, static_cast<int32_t>( 0.1233 * rainbowLength + 0.7555 ) );
            rainbowTop = static_cast<int32_t>( 0.6498 * rainbowLength + 11.167 );
            drawOffset = std::max( 10, rainbowDescendPoint.y - rainbowDescend );
        }

        const fheroes2::Size rainbowArcBegin( rainbowTop, rainbowDescend + rainbowAscend );
        const fheroes2::Size rainbowArcEnd( rainbowLength - rainbowTop, rainbowDescend );

        std::vector<int32_t> rainbowArc;

        GetHalfArc( rainbowArc, -rainbowArcBegin.width, rainbowArcBegin.height, pow1, pow2, pow2ratio );
        GetHalfArc( rainbowArc, rainbowArcEnd.width, rainbowArcEnd.height, pow3, pow4, pow4ratio );

        const fheroes2::Image luckSprite = DrawRainbow( rainbowArc, rainbowThickness, isVerticalRainbow, isRainbowFromRight );

        // Rainbow animation draw step (in original game it is random and about 7-11 pixels).
        // We set the constant animation time for all rainbows: rainbowLength/30 fits the rainbow sound duration on '1' speed.
        const double drawStep = rainbowLength / 30.0;

        AudioManager::PlaySound( M82::GOODLUCK );

        double x = 0;
        while ( le.HandleEvents( Game::isDelayNeeded( { Game::BATTLE_MISSILE_DELAY } ) ) && ( Mixer::isPlaying( -1 ) || x < rainbowLength ) ) {
            CheckGlobalEvents( le );

            if ( x < rainbowLength && Game::validateAnimationDelay( Game::BATTLE_MISSILE_DELAY ) ) {
                RedrawPartialStart();

                x += drawStep;
                const int32_t drawWidth = x > rainbowLength ? rainbowLength : static_cast<int32_t>( x );

                // For different rainbow types use appropriate animation direction.
                if ( isVerticalRainbow ) {
                    fheroes2::Blit( luckSprite, 0, 0, _mainSurface, drawOffset, 0, luckSprite.width(), drawWidth );
                }
                else {
                    if ( isRainbowFromRight ) {
                        fheroes2::Blit( luckSprite, rainbowLength - drawWidth, 0, _mainSurface, battleArea.width - drawWidth, drawOffset, drawWidth,
                                        luckSprite.height() );
                    }
                    else {
                        fheroes2::Blit( luckSprite, 0, 0, _mainSurface, 0, drawOffset, drawWidth, luckSprite.height() );
                    }
                }

                RedrawPartialFinish();
            }
        }
    }
    else {
        const int maxHeight = fheroes2::AGG::GetAbsoluteICNHeight( ICN::CLOUDLUK );
        int y = pos.y + pos.height + cellYOffset;

        // move drawing position if it will clip outside of the battle window
        if ( y - maxHeight < 0 )
            y = maxHeight;

        AudioManager::PlaySound( M82::BADLUCK );

        int frameId = 0;
        while ( le.HandleEvents( Game::isDelayNeeded( { Game::BATTLE_MISSILE_DELAY } ) ) && Mixer::isPlaying( -1 ) ) {
            CheckGlobalEvents( le );

            if ( frameId < 8 && Game::validateAnimationDelay( Game::BATTLE_MISSILE_DELAY ) ) {
                RedrawPartialStart();

                const fheroes2::Sprite & luckSprite = fheroes2::AGG::GetICN( ICN::CLOUDLUK, frameId );
                fheroes2::Blit( luckSprite, _mainSurface, pos.x + pos.width / 2 + luckSprite.x(), y + luckSprite.y() );

                RedrawPartialFinish();

                ++frameId;
            }
        }
    }
}

void Battle::Interface::RedrawActionMorale( Unit & b, bool good )
{
    std::string msg;

    if ( good ) {
        msg = _( "High morale enables the %{monster} to attack again." );
        StringReplace( msg, "%{monster}", Translation::StringLower( b.GetName() ) );
        status.SetMessage( msg, true );
        RedrawTroopWithFrameAnimation( b, ICN::MORALEG, M82::GOODMRLE, NONE );
    }
    else {
        msg = _( "Low morale causes the %{monster} to freeze in panic." );
        StringReplace( msg, "%{monster}", Translation::StringLower( b.GetName() ) );
        status.SetMessage( msg, true );
        RedrawTroopWithFrameAnimation( b, ICN::MORALEB, M82::BADMRLE, WINCE );
    }
}

void Battle::Interface::RedrawActionTowerPart1( const Tower & tower, const Unit & defender )
{
    Cursor::Get().SetThemes( Cursor::WAR_POINTER );
    _currentUnit = nullptr;

    const fheroes2::Point missileStart = tower.GetPortPosition();
    const fheroes2::Point targetPos = defender.GetCenterPoint();
    const double angle = GetAngle( missileStart, targetPos );

    AudioManager::PlaySound( M82::KEEPSHOT );

    // Keep missile == Orc missile
    RedrawMissileAnimation( missileStart, targetPos, angle, Monster::ORC );
}

void Battle::Interface::RedrawActionTowerPart2( const Tower & tower, const TargetInfo & target )
{
    TargetsInfo targets;
    targets.push_back( target );
    const bool isMirror = target.defender->isModes( CAP_MIRRORIMAGE );

    // targets damage animation
    RedrawActionWincesKills( targets );

    // draw status for first defender
    std::string msg = _( "%{tower} does %{damage} damage." );
    StringReplace( msg, "%{tower}", tower.GetName() );
    StringReplace( msg, "%{damage}", target.damage );
    if ( target.killed ) {
        msg += ' ';
        msg.append( _n( "1 %{defender} perishes.", "%{count} %{defender} perish.", target.killed ) );
        StringReplace( msg, "%{count}", target.killed );
        StringReplace( msg, "%{defender}", Translation::StringLower( target.defender->GetPluralName( target.killed ) ) );
    }

    if ( !isMirror ) {
        status.SetMessage( msg, true );
        status.SetMessage( "", false );
    }

    // TODO: remove this temporary assertion
    assert( _movingUnit == nullptr );
}

void Battle::Interface::RedrawActionCatapultPart1( const int catapultTargetId, const bool isHit )
{
    LocalEvent & le = LocalEvent::Get();

    const fheroes2::Rect & area = GetArea();

    AudioManager::PlaySound( M82::CATSND00 );

    // catapult animation
    while ( le.HandleEvents( false ) && catapult_frame < 5 ) {
        CheckGlobalEvents( le );

        if ( Game::validateAnimationDelay( Game::BATTLE_CATAPULT_DELAY ) ) {
            Redraw();
            ++catapult_frame;
        }
    }

    // boulder animation
    fheroes2::Point pt1( 30, 290 );
    fheroes2::Point pt2 = Catapult::GetTargetPosition( catapultTargetId, isHit );
    const int32_t boulderArcStep = ( pt2.x - pt1.x ) / 30;

    // set the projectile arc height for each castle target and a formula for an unknown target
    int32_t boulderArcHeight;
    switch ( catapultTargetId ) {
    case Battle::CAT_WALL1:
        boulderArcHeight = 220;
        break;
    case Battle::CAT_WALL2:
    case Battle::CAT_BRIDGE:
        boulderArcHeight = 216;
        break;
    case Battle::CAT_WALL3:
        boulderArcHeight = 204;
        break;
    case Battle::CAT_WALL4:
        boulderArcHeight = 208;
        break;
    case Battle::CAT_TOWER1:
    case Battle::CAT_TOWER2:
        boulderArcHeight = 206;
        break;
    case Battle::CAT_CENTRAL_TOWER:
        boulderArcHeight = 290;
        break;
    default:
        boulderArcHeight = static_cast<int32_t>( std::lround( 0.55 * getDistance( pt1, pt2 ) ) );
    }

    pt1.x += area.x;
    pt2.x += area.x;
    pt1.y += area.y;
    pt2.y += area.y;

    const std::vector<fheroes2::Point> points = GetArcPoints( pt1, pt2, boulderArcHeight, boulderArcStep );
    std::vector<fheroes2::Point>::const_iterator pnt = points.begin();

    uint32_t boulderFrameId = 0;
    const uint32_t boulderFramesCount = fheroes2::AGG::GetICNCount( ICN::BOULDER );

    while ( le.HandleEvents( false ) && pnt != points.end() ) {
        CheckGlobalEvents( le );

        if ( Game::validateAnimationDelay( Game::BATTLE_CATAPULT_BOULDER_DELAY ) ) {
            if ( catapult_frame < 9 )
                ++catapult_frame;

            RedrawPartialStart();
            fheroes2::Blit( fheroes2::AGG::GetICN( ICN::BOULDER, boulderFrameId ), _mainSurface, pnt->x, pnt->y );
            RedrawPartialFinish();
            ++pnt;
            ++boulderFrameId;
            if ( boulderFrameId >= boulderFramesCount ) {
                boulderFrameId = 0;
            }
        }
    }

    // draw cloud
    const int32_t icn = isHit ? ICN::LICHCLOD : ICN::SMALCLOD;
    uint32_t frame = 0;
    // If the building is hit, end the animation on the 5th frame to change the building state (when the smoke cloud is largest).
    uint32_t maxFrame = isHit ? castleBuildingDestroyFrame : fheroes2::AGG::GetICNCount( icn );
    const bool isBridgeDestroyed = isHit && ( catapultTargetId == Battle::CAT_BRIDGE );
    // If the bridge is destroyed - prepare parameters for the second smoke cloud.
    if ( isBridgeDestroyed ) {
        pt1 = pt2 + bridgeDestroySmokeOffset;
        // Increase maxFrame to get bigger second smoke cloud.
        maxFrame = bridgeDestroyFrame;
    }

    AudioManager::PlaySound( M82::CATSND02 );

    while ( le.HandleEvents( Game::isDelayNeeded( { Game::BATTLE_CATAPULT_CLOUD_DELAY } ) ) && frame < maxFrame ) {
        CheckGlobalEvents( le );

        if ( Game::validateAnimationDelay( Game::BATTLE_CATAPULT_CLOUD_DELAY ) ) {
            RedrawPartialStart();
            // Start animation of the second smoke cloud only for the bridge and after 2 frames of the first smoke cloud.
            if ( isBridgeDestroyed && frame >= bridgeDestroySmokeDelay ) {
                const fheroes2::Sprite & sprite = fheroes2::AGG::GetICN( icn, frame - bridgeDestroySmokeDelay );
                fheroes2::Blit( sprite, _mainSurface, pt1.x + sprite.x(), pt1.y + sprite.y() );
            }
            const fheroes2::Sprite & sprite = fheroes2::AGG::GetICN( icn, frame );
            fheroes2::Blit( sprite, _mainSurface, pt2.x + sprite.x(), pt2.y + sprite.y() );
            RedrawPartialFinish();

            ++frame;
        }
    }

    if ( !isHit ) {
        catapult_frame = 0;
    }
}

void Battle::Interface::RedrawActionCatapultPart2( const int catapultTargetId )
{
    // Finish the smoke cloud animation after the building's state has changed after the hit and it is drawed as demolished.

    const fheroes2::Point pt1 = Catapult::GetTargetPosition( catapultTargetId, true ) + GetArea().getPosition();
    fheroes2::Point pt2;

    // Continue the smoke cloud animation from the 6th frame.
    const int32_t icnId = ICN::LICHCLOD;
    uint32_t frame = castleBuildingDestroyFrame;
    const uint32_t maxFrame = fheroes2::AGG::GetICNCount( icnId );
    uint32_t maxAnimationFrame = maxFrame;
    const bool isBridgeDestroyed = ( catapultTargetId == Battle::CAT_BRIDGE );
    // If the bridge is destroyed - prepare parameters for the second smoke cloud.
    if ( isBridgeDestroyed ) {
        pt2 = pt1 + bridgeDestroySmokeOffset;
        // Increase maxAnimationFrame to finish the second smoke animation.
        maxAnimationFrame += bridgeDestroySmokeDelay;
        // Bridge smoke animation should contionue from the 7th frame.
        frame = bridgeDestroyFrame;
    }

    LocalEvent & le = LocalEvent::Get();

    while ( le.HandleEvents( Game::isDelayNeeded( { Game::BATTLE_CATAPULT_CLOUD_DELAY } ) ) && frame < maxAnimationFrame ) {
        CheckGlobalEvents( le );

        if ( Game::validateAnimationDelay( Game::BATTLE_CATAPULT_CLOUD_DELAY ) ) {
            RedrawPartialStart();
            // Draw animation of the second smoke cloud only for the bridge.
            if ( isBridgeDestroyed ) {
                const fheroes2::Sprite & sprite = fheroes2::AGG::GetICN( icnId, frame - bridgeDestroySmokeDelay );
                fheroes2::Blit( sprite, _mainSurface, pt2.x + sprite.x(), pt2.y + sprite.y() );
            }
            // Don't draw the smoke cloud after its animation has ended (in case the second smoke cloud is still animating).
            if ( frame <= maxFrame ) {
                const fheroes2::Sprite & sprite = fheroes2::AGG::GetICN( icnId, frame );
                fheroes2::Blit( sprite, _mainSurface, pt1.x + sprite.x(), pt1.y + sprite.y() );
            }
            RedrawPartialFinish();

            ++frame;
        }
    }
    catapult_frame = 0;
}

void Battle::Interface::RedrawActionArrowSpell( const Unit & target )
{
    const HeroBase * caster = arena.GetCurrentCommander();

    if ( caster ) {
        const fheroes2::Point missileStart = caster == opponent1->GetHero() ? opponent1->GetCastPosition() : opponent2->GetCastPosition();

        const fheroes2::Point targetPos = target.GetCenterPoint();
        const double angle = GetAngle( missileStart, targetPos );

        Cursor::Get().SetThemes( Cursor::WAR_POINTER );
        AudioManager::PlaySound( M82::MAGCAROW );

        // Magic arrow == Archer missile
        RedrawMissileAnimation( missileStart, targetPos, angle, Monster::ARCHER );
    }
}

void Battle::Interface::RedrawActionTeleportSpell( Unit & target, int32_t dst )
{
    LocalEvent & le = LocalEvent::Get();

    Cursor::Get().SetThemes( Cursor::WAR_POINTER );

    uint8_t currentAlpha = target.GetCustomAlpha();
    const uint8_t alphaStep = 15;

    AudioManager::PlaySound( M82::TELPTOUT );

    Game::passAnimationDelay( Game::BATTLE_SPELL_DELAY );

    while ( le.HandleEvents( Game::isDelayNeeded( { Game::BATTLE_SPELL_DELAY } ) ) && Mixer::isPlaying( -1 ) ) {
        CheckGlobalEvents( le );

        if ( currentAlpha >= alphaStep && Game::validateAnimationDelay( Game::BATTLE_SPELL_DELAY ) ) {
            currentAlpha -= alphaStep;
            target.SetCustomAlpha( currentAlpha );
            Redraw();
        }
    }

    currentAlpha = 0;
    Redraw();

    target.SetPosition( dst );
    AudioManager::PlaySound( M82::TELPTIN );

    while ( le.HandleEvents( Game::isDelayNeeded( { Game::BATTLE_SPELL_DELAY } ) ) && Mixer::isPlaying( -1 ) ) {
        CheckGlobalEvents( le );

        if ( currentAlpha <= ( 255 - alphaStep ) && Game::validateAnimationDelay( Game::BATTLE_SPELL_DELAY ) ) {
            currentAlpha += alphaStep;
            target.SetCustomAlpha( currentAlpha );
            Redraw();
        }
    }

    target.SetCustomAlpha( 255 );
}

void Battle::Interface::RedrawActionSummonElementalSpell( Unit & target )
{
    LocalEvent & le = LocalEvent::Get();

    Cursor::Get().SetThemes( Cursor::WAR_POINTER );

    uint8_t currentAlpha = 0;
    const uint8_t alphaStep = 20;

    AudioManager::PlaySound( M82::SUMNELM );

    Game::passAnimationDelay( Game::BATTLE_SPELL_DELAY );

    while ( le.HandleEvents( Game::isDelayNeeded( { Game::BATTLE_SPELL_DELAY } ) ) && currentAlpha <= ( 255 - alphaStep ) ) {
        CheckGlobalEvents( le );

        if ( Game::validateAnimationDelay( Game::BATTLE_SPELL_DELAY ) ) {
            currentAlpha += alphaStep;
            target.SetCustomAlpha( currentAlpha );
            Redraw();
        }
    }

    target.SetCustomAlpha( 255 );
}

void Battle::Interface::RedrawActionMirrorImageSpell( const Unit & target, const Position & pos )
{
    LocalEvent & le = LocalEvent::Get();

    fheroes2::Sprite sprite = fheroes2::AGG::GetICN( target.GetMonsterSprite(), target.GetFrame() );
    fheroes2::ApplyPalette( sprite, PAL::GetPalette( PAL::PaletteType::MIRROR_IMAGE ) );

    const fheroes2::Rect & rt1 = target.GetRectPosition();
    const fheroes2::Rect & rt2 = pos.GetRect();

    const std::vector<fheroes2::Point> points = GetLinePoints( rt1.getPosition(), rt2.getPosition(), 5 );
    std::vector<fheroes2::Point>::const_iterator pnt = points.begin();

    Cursor::Get().SetThemes( Cursor::WAR_POINTER );
    AudioManager::PlaySound( M82::MIRRORIM );

    Game::passAnimationDelay( Game::BATTLE_SPELL_DELAY );

    while ( le.HandleEvents( Game::isDelayNeeded( { Game::BATTLE_SPELL_DELAY } ) ) && pnt != points.end() ) {
        CheckGlobalEvents( le );

        if ( Game::validateAnimationDelay( Game::BATTLE_SPELL_DELAY ) ) {
            const fheroes2::Point & sp = GetTroopPosition( target, sprite );

            RedrawPartialStart();
            fheroes2::Blit( sprite, _mainSurface, sp.x - rt1.x + ( *pnt ).x, sp.y - rt1.y + ( *pnt ).y, target.isReflect() );
            RedrawPartialFinish();

            ++pnt;
        }
    }

    status.SetMessage( _( "The mirror image is created." ), true );
}

void Battle::Interface::RedrawLightningOnTargets( const std::vector<fheroes2::Point> & points, const fheroes2::Rect & drawRoi )
{
    if ( points.size() < 2 )
        return;

    const fheroes2::Point roiOffset( drawRoi.x, drawRoi.y );

    LocalEvent & le = LocalEvent::Get();
    Cursor & cursor = Cursor::Get();
    cursor.SetThemes( Cursor::WAR_POINTER );

    AudioManager::PlaySound( points.size() > 2 ? M82::CHAINLTE : M82::LIGHTBLT );

    for ( size_t i = 1; i < points.size(); ++i ) {
        const fheroes2::Point & startingPos = points[i - 1];
        const fheroes2::Point & endPos = points[i];

        const std::vector<std::pair<LightningPoint, LightningPoint>> & lightningBolt = GenerateLightning( startingPos + roiOffset, endPos + roiOffset );
        fheroes2::Rect roi;
        const bool isHorizontalBolt = std::abs( startingPos.x - endPos.x ) > std::abs( startingPos.y - endPos.y );
        const bool isForwardDirection = isHorizontalBolt ? ( endPos.x > startingPos.x ) : ( endPos.y > startingPos.y );
        const int animationStep = 100;

        if ( isHorizontalBolt ) {
            roi.height = drawRoi.height;
            if ( isForwardDirection ) {
                roi.x = 0;
                roi.width = startingPos.x;
            }
            else {
                roi.x = startingPos.x;
                roi.width = drawRoi.width - startingPos.x;
            }
        }
        else {
            roi.width = drawRoi.width;
            if ( isForwardDirection ) {
                roi.y = 0;
                roi.height = startingPos.y;
            }
            else {
                roi.y = startingPos.y;
                roi.height = drawRoi.height - startingPos.y;
            }
        }

        while ( le.HandleEvents( Game::isDelayNeeded( { Game::BATTLE_DISRUPTING_DELAY } ) )
                && ( ( isHorizontalBolt && roi.width < drawRoi.width ) || ( !isHorizontalBolt && roi.height < drawRoi.height ) ) ) {
            if ( Game::validateAnimationDelay( Game::BATTLE_DISRUPTING_DELAY ) ) {
                if ( isHorizontalBolt ) {
                    if ( isForwardDirection ) {
                        roi.width += animationStep;
                    }
                    else {
                        roi.width += animationStep;
                        roi.x -= animationStep;
                    }

                    if ( roi.x < 0 )
                        roi.x = 0;
                    if ( roi.width > drawRoi.width )
                        roi.width = drawRoi.width;
                }
                else {
                    if ( isForwardDirection ) {
                        roi.height += animationStep;
                    }
                    else {
                        roi.height += animationStep;
                        roi.y -= animationStep;
                    }

                    if ( roi.y < 0 )
                        roi.y = 0;
                    if ( roi.height > drawRoi.height )
                        roi.height = drawRoi.height;
                }

                RedrawPartialStart();

                RedrawLightning( lightningBolt, fheroes2::GetColorId( 0xff, 0xff, 0 ), _mainSurface,
                                 { roi.x + roiOffset.x, roi.y + roiOffset.y, roi.width, roi.height } );
                fheroes2::ApplyPalette( _mainSurface, 7 );

                RedrawPartialFinish();
            }
        }
    }

    // small delay to display fully drawn lightning
    fheroes2::delayforMs( 100 );

    uint32_t frame = 0;
    while ( le.HandleEvents( Game::isDelayNeeded( { Game::BATTLE_DISRUPTING_DELAY } ) ) && frame < fheroes2::AGG::GetICNCount( ICN::SPARKS ) ) {
        CheckGlobalEvents( le );

        if ( ( frame == 0 ) || Game::validateAnimationDelay( Game::BATTLE_DISRUPTING_DELAY ) ) {
            RedrawPartialStart();

            const fheroes2::Sprite & sprite = fheroes2::AGG::GetICN( ICN::SPARKS, frame );

            for ( size_t i = 1; i < points.size(); ++i ) {
                fheroes2::Point pt = points[i] - fheroes2::Point( sprite.width() / 2, 0 ) + roiOffset;
                fheroes2::Blit( sprite, _mainSurface, pt.x, pt.y );
            }
            RedrawPartialFinish();

            ++frame;
        }
    }
}

void Battle::Interface::RedrawActionLightningBoltSpell( const Unit & target )
{
    _currentUnit = nullptr;

    const fheroes2::Point startingPos = arena.GetCurrentCommander() == opponent1->GetHero() ? opponent1->GetCastPosition() : opponent2->GetCastPosition();
    const fheroes2::Rect & pos = target.GetRectPosition();
    const fheroes2::Point endPos( pos.x + pos.width / 2, pos.y );

    std::vector<fheroes2::Point> points;
    points.push_back( startingPos );
    points.push_back( endPos );

    RedrawLightningOnTargets( points, _surfaceInnerArea );
}

void Battle::Interface::RedrawActionChainLightningSpell( const TargetsInfo & targets )
{
    const fheroes2::Point startingPos = arena.GetCurrentCommander() == opponent1->GetHero() ? opponent1->GetCastPosition() : opponent2->GetCastPosition();
    std::vector<fheroes2::Point> points;
    points.push_back( startingPos );

    for ( TargetsInfo::const_iterator it = targets.begin(); it != targets.end(); ++it ) {
        const fheroes2::Rect & pos = it->defender->GetRectPosition();
        points.emplace_back( pos.x + pos.width / 2, pos.y );
    }

    RedrawLightningOnTargets( points, _surfaceInnerArea );
}

void Battle::Interface::RedrawActionBloodLustSpell( const Unit & target )
{
    LocalEvent & le = LocalEvent::Get();

    fheroes2::Sprite unitSprite = fheroes2::AGG::GetICN( target.GetMonsterSprite(), target.GetFrame() );

    std::vector<std::vector<uint8_t>> originalPalette;
    if ( target.Modes( SP_STONE ) ) {
        originalPalette.push_back( PAL::GetPalette( PAL::PaletteType::GRAY ) );
    }
    else if ( target.Modes( CAP_MIRRORIMAGE ) ) {
        originalPalette.push_back( PAL::GetPalette( PAL::PaletteType::MIRROR_IMAGE ) );
    }

    if ( !originalPalette.empty() ) {
        for ( size_t i = 1; i < originalPalette.size(); ++i ) {
            originalPalette[0] = PAL::CombinePalettes( originalPalette[0], originalPalette[i] );
        }
        fheroes2::ApplyPalette( unitSprite, originalPalette[0] );
    }

    std::vector<uint8_t> convert = PAL::GetPalette( PAL::PaletteType::RED );
    if ( !originalPalette.empty() ) {
        convert = PAL::CombinePalettes( PAL::GetPalette( PAL::PaletteType::GRAY ), convert );
    }

    fheroes2::Sprite bloodlustEffect( unitSprite );
    fheroes2::ApplyPalette( bloodlustEffect, convert );

    fheroes2::Sprite mixSprite( unitSprite );

    Cursor::Get().SetThemes( Cursor::WAR_POINTER );

    _currentUnit = &target;
    b_current_sprite = &mixSprite;

    const uint32_t bloodlustDelay = 1800 / 20;
    // duration is 1900ms
    AudioManager::PlaySound( M82::BLOODLUS );

    uint32_t alpha = 0;
    uint32_t frame = 0;

    // Immediately indicate that the delay has passed to render first frame immediately.
    Game::passCustomAnimationDelay( bloodlustDelay );
    // Make sure that the first run is passed immediately.
    assert( !Game::isCustomDelayNeeded( bloodlustDelay ) );

    while ( le.HandleEvents( Game::isCustomDelayNeeded( bloodlustDelay ) ) && Mixer::isPlaying( -1 ) ) {
        CheckGlobalEvents( le );

        if ( frame < 20 && Game::validateCustomAnimationDelay( bloodlustDelay ) ) {
            mixSprite = unitSprite;
            fheroes2::AlphaBlit( bloodlustEffect, mixSprite, static_cast<uint8_t>( alpha ) );
            Redraw();

            alpha += ( frame < 10 ) ? 20 : -20;
            ++frame;
        }
    }

    _currentUnit = nullptr;
    b_current_sprite = nullptr;
}

void Battle::Interface::RedrawActionStoneSpell( const Unit & target )
{
    LocalEvent & le = LocalEvent::Get();

    const fheroes2::Sprite & unitSprite = fheroes2::AGG::GetICN( target.GetMonsterSprite(), target.GetFrame() );

    fheroes2::Sprite stoneEffect( unitSprite );
    fheroes2::ApplyPalette( stoneEffect, PAL::GetPalette( PAL::PaletteType::GRAY ) );

    fheroes2::Sprite mixSprite( unitSprite );

    Cursor::Get().SetThemes( Cursor::WAR_POINTER );

    _currentUnit = &target;
    b_current_sprite = &mixSprite;

    AudioManager::PlaySound( M82::PARALIZE );

    uint32_t alpha = 0;
    uint32_t frame = 0;
    while ( le.HandleEvents( Game::isDelayNeeded( { Game::BATTLE_SPELL_DELAY } ) ) && Mixer::isPlaying( -1 ) ) {
        CheckGlobalEvents( le );

        if ( frame < 25 && Game::validateCustomAnimationDelay( Game::BATTLE_SPELL_DELAY ) ) {
            mixSprite = fheroes2::Sprite( unitSprite );
            fheroes2::AlphaBlit( stoneEffect, mixSprite, static_cast<uint8_t>( alpha ) );
            Redraw();

            alpha += 10;
            ++frame;
        }
    }

    _currentUnit = nullptr;
    b_current_sprite = nullptr;
}

void Battle::Interface::RedrawActionResurrectSpell( Unit & target, const Spell & spell )
{
    if ( !target.isValid() ) {
        // Restore direction of the creature, since it could be killed when it was reflected.
        target.UpdateDirection();

        Redraw();
        target.IncreaseAnimFrame();

        Game::passAnimationDelay( Game::BATTLE_SPELL_DELAY );

        LocalEvent & le = LocalEvent::Get();
        while ( le.HandleEvents( Game::isDelayNeeded( { Game::BATTLE_SPELL_DELAY } ) ) ) {
            CheckGlobalEvents( le );

            if ( Game::validateAnimationDelay( Game::BATTLE_SPELL_DELAY ) ) {
                if ( target.isFinishAnimFrame() ) {
                    // We have reached the end of animation.
                    break;
                }

                Redraw();
                target.IncreaseAnimFrame();
            }
        }
    }

    AudioManager::PlaySound( M82::FromSpell( spell.GetID() ) );

    RedrawTroopWithFrameAnimation( target, ICN::YINYANG, M82::UNKNOWN, target.GetHitPoints() == 0 ? RESURRECT : NONE );
}

void Battle::Interface::RedrawActionColdRaySpell( Unit & target )
{
    RedrawRaySpell( target, ICN::COLDRAY, M82::COLDRAY, 18 );
    RedrawTroopWithFrameAnimation( target, ICN::ICECLOUD, M82::UNKNOWN, NONE );
}

void Battle::Interface::RedrawRaySpell( const Unit & target, int spellICN, int spellSound, int32_t size )
{
    Cursor & cursor = Cursor::Get();
    LocalEvent & le = LocalEvent::Get();

    // Casting hero position
    const fheroes2::Point startingPos = arena.GetCurrentCommander() == opponent1->GetHero() ? opponent1->GetCastPosition() : opponent2->GetCastPosition();
    const fheroes2::Point targetPos = target.GetCenterPoint();

    const std::vector<fheroes2::Point> path = GetEuclideanLine( startingPos, targetPos, size );
    const uint32_t spriteCount = fheroes2::AGG::GetICNCount( spellICN );

    cursor.SetThemes( Cursor::WAR_POINTER );
    AudioManager::PlaySound( spellSound );

    size_t i = 0;
    while ( le.HandleEvents( Game::isDelayNeeded( { Game::BATTLE_DISRUPTING_DELAY } ) ) && i < path.size() ) {
        CheckGlobalEvents( le );

        if ( Game::validateAnimationDelay( Game::BATTLE_DISRUPTING_DELAY ) ) {
            const uint32_t frame = static_cast<uint32_t>( i * spriteCount / path.size() ); // it's safe to do such as i <= path.size()
            const fheroes2::Sprite & sprite = fheroes2::AGG::GetICN( spellICN, frame );
            fheroes2::Blit( sprite, _mainSurface, path[i].x - sprite.width() / 2, path[i].y - sprite.height() / 2 );
            RedrawPartialFinish();
            ++i;
        }
    }
}

void Battle::Interface::RedrawActionDisruptingRaySpell( const Unit & target )
{
    LocalEvent & le = LocalEvent::Get();

    RedrawRaySpell( target, ICN::DISRRAY, M82::DISRUPTR, 24 );

    // Part 2 - ripple effect
    const fheroes2::Sprite & unitSprite = fheroes2::AGG::GetICN( target.GetMonsterSprite(), target.GetFrame() );
    fheroes2::Sprite rippleSprite;

    const Unit * old_current = _currentUnit;
    _currentUnit = &target;
    _movingPos = { 0, 0 };

    uint32_t frame = 0;
    while ( le.HandleEvents( Game::isDelayNeeded( { Game::BATTLE_DISRUPTING_DELAY } ) ) && frame < 60 ) {
        CheckGlobalEvents( le );

        if ( Game::validateAnimationDelay( Game::BATTLE_DISRUPTING_DELAY ) ) {
            rippleSprite = fheroes2::CreateRippleEffect( unitSprite, frame );
            rippleSprite.setPosition( unitSprite.x(), unitSprite.y() );

            b_current_sprite = &rippleSprite;
            Redraw();

            frame += 2;
        }
    }

    _currentUnit = old_current;
    b_current_sprite = nullptr;
}

void Battle::Interface::RedrawActionDeathWaveSpell( const int32_t strength )
{
    Cursor & cursor = Cursor::Get();
    LocalEvent & le = LocalEvent::Get();
    _currentUnit = nullptr;
    cursor.SetThemes( Cursor::WAR_POINTER );

    // Set all non-dead troops animation to standing still without unit counters and redraw the '_mainSurface'.
    SwitchAllUnitsAnimation( Monster_Info::STAND_STILL );
    Redraw();

    fheroes2::Rect area = GetArea();
    // Cut out the battle log image so we don't use it in the death wave effect.
    area.height -= status.height;
    // And if listlog is open, then cut off it too.
    if ( listlog && listlog->isOpenLog() ) {
        area.height -= listlog->GetArea().height;
    }

    fheroes2::Image battleFieldCopy( area.width, area.height );
    fheroes2::Copy( _mainSurface, 0, 0, battleFieldCopy, 0, 0, area.width, area.height );

    // The death wave horizontal length in pixels.
    const int32_t waveLength = 38;
    const int32_t waveStep = 5;
    // A death wave parameter that limits the curve to one cosine period.
    const double waveLimit = waveLength / M_PI / 2;
    std::vector<int32_t> deathWaveCurve;
    deathWaveCurve.reserve( waveLength );

    // Calculate the "Death Wave" curve as one period of cosine, which starts from 0 with an amlutude of 1/2 and shifted down by 0.5.
    // So we get a smooth hill, which is the multiplied with 'strength' and shifted after that by -1px.
    // (The "Death Wave" curve has to shift the image and cosine starts from 0 so we add extra 1px).
    for ( int32_t posX = 0; posX < waveLength; ++posX ) {
        deathWaveCurve.push_back( static_cast<int32_t>( std::round( strength * ( cos( posX / waveLimit ) / 2 - 0.5 ) ) ) - 1 );
    }

    // Take into account that the Death Wave starts outside the battle screen.
    area.x -= waveLength;
    // The first frame of spell effect must have a part of the spell, so we start from its first position.
    int32_t position = waveStep;
    fheroes2::Display & display = fheroes2::Display::instance();

    // Prepare the blank image for the Death Wave spell effect with the transform layer equal to "0"
    fheroes2::Image spellEffect( waveLength, area.height );
    std::fill( spellEffect.transform(), spellEffect.transform() + static_cast<size_t>( waveLength * area.height ), static_cast<uint8_t>( 0 ) );

    AudioManager::PlaySound( M82::MNRDEATH );

<<<<<<< HEAD
    int32_t position = 0;
    while ( le.HandleEvents( Game::isDelayNeeded( { Game::BATTLE_DISRUPTING_DELAY } ) ) && position < area.width + waveLength ) {
=======
    while ( le.HandleEvents() && position < area.width + waveLength ) {
>>>>>>> 9a43a703
        CheckGlobalEvents( le );

        if ( Game::validateAnimationDelay( Game::BATTLE_DISRUPTING_DELAY ) ) {
            const int32_t wavePositionX = ( area.x + position < 0 ) ? 0 : ( area.x + position );
            const int32_t waveWidth = position > waveLength ? ( position > area.width ? ( waveLength - position + area.width ) : waveLength ) : position;
            const int32_t restorePositionX = ( wavePositionX < waveStep ) ? 0 : ( wavePositionX - waveStep );
            const int32_t restoreWidth = wavePositionX < waveStep ? wavePositionX : waveStep;

            const fheroes2::Rect renderArea( _interfacePosition.x + restorePositionX, _interfacePosition.y + area.y, waveWidth + restoreWidth, area.height );

            // Place a copy of the original image where the Death Wave effect was on the previous frame.
            fheroes2::Blit( battleFieldCopy, restorePositionX, area.y, display, renderArea.x, renderArea.y, restoreWidth, renderArea.height );

            // Place the Death Wave effect to its new position.
            fheroes2::CreateDeathWaveEffect( spellEffect, battleFieldCopy, position, deathWaveCurve );
            fheroes2::Blit( spellEffect, 0, 0, display, renderArea.x + restoreWidth, renderArea.y, waveWidth, area.height );

            // Render only the changed screen area.
            display.render( renderArea );

            position += waveStep;
        }
    }

    SwitchAllUnitsAnimation( Monster_Info::STATIC );
}

void Battle::Interface::RedrawActionColdRingSpell( int32_t dst, const TargetsInfo & targets )
{
    LocalEvent & le = LocalEvent::Get();

    const int icn = ICN::COLDRING;
    const int m82 = M82::FromSpell( Spell::COLDRING );
    uint32_t frame = 0;
    const fheroes2::Rect & center = Board::GetCell( dst )->GetPos();

    Cursor::Get().SetThemes( Cursor::WAR_POINTER );

    // set WNCE
    _currentUnit = nullptr;
    for ( TargetsInfo::const_iterator it = targets.begin(); it != targets.end(); ++it )
        if ( ( *it ).defender && ( *it ).damage )
            ( *it ).defender->SwitchAnimation( Monster_Info::WNCE );

    AudioManager::PlaySound( m82 );

    Game::passAnimationDelay( Game::BATTLE_SPELL_DELAY );

    while ( le.HandleEvents( Game::isDelayNeeded( { Game::BATTLE_SPELL_DELAY } ) ) && frame < fheroes2::AGG::GetICNCount( icn ) ) {
        CheckGlobalEvents( le );

        if ( Game::validateAnimationDelay( Game::BATTLE_SPELL_DELAY ) ) {
            RedrawPartialStart();

            const fheroes2::Sprite & sprite1 = fheroes2::AGG::GetICN( icn, frame );
            fheroes2::Blit( sprite1, _mainSurface, center.x + center.width / 2 + sprite1.x(), center.y + center.height / 2 + sprite1.y() );
            const fheroes2::Sprite & sprite2 = fheroes2::AGG::GetICN( icn, frame );
            fheroes2::Blit( sprite2, _mainSurface, center.x + center.width / 2 - sprite2.width() - sprite2.x(), center.y + center.height / 2 + sprite2.y(), true );
            RedrawPartialFinish();

            for ( TargetsInfo::const_iterator it = targets.begin(); it != targets.end(); ++it )
                if ( ( *it ).defender && ( *it ).damage )
                    ( *it ).defender->IncreaseAnimFrame( false );
            ++frame;
        }
    }

    for ( TargetsInfo::const_iterator it = targets.begin(); it != targets.end(); ++it )
        if ( ( *it ).defender ) {
            ( *it ).defender->SwitchAnimation( Monster_Info::STATIC );
            _currentUnit = nullptr;
        }
}

void Battle::Interface::RedrawActionHolyShoutSpell( const uint8_t strength )
{
    Cursor & cursor = Cursor::Get();
    LocalEvent & le = LocalEvent::Get();

    cursor.SetThemes( Cursor::WAR_POINTER );

    // Set all non-dead troops animation to standing still without unit counters and redraw the '_mainSurface'.
    SwitchAllUnitsAnimation( Monster_Info::STAND_STILL );
    Redraw();

    const fheroes2::Image original( _mainSurface );
    fheroes2::Image blurred = fheroes2::CreateBlurredImage( _mainSurface, 3 );

    // Make the spell effect more dark-red.
    fheroes2::Image blurredRed( blurred );
    fheroes2::ApplyPalette( blurredRed, PAL::GetPalette( PAL::PaletteType::RED ) );
    fheroes2::AlphaBlit( blurredRed, blurred, ( 10 * strength ) );

    _currentUnit = nullptr;
    AudioManager::PlaySound( M82::MASSCURS );

    const uint32_t spellcastDelay = Game::ApplyBattleSpeed( 3000 ) / 20;
    uint32_t frame = 0;
    uint8_t alpha = 30;

    // Immediately indicate that the delay has passed to render first frame immediately.
    Game::passCustomAnimationDelay( spellcastDelay );
    // Make sure that the first run is passed immediately.
    assert( !Game::isCustomDelayNeeded( spellcastDelay ) );

    while ( le.HandleEvents( Game::isCustomDelayNeeded( spellcastDelay ) ) && frame < 20 ) {
        CheckGlobalEvents( le );

        if ( Game::validateCustomAnimationDelay( spellcastDelay ) ) {
            // stay at maximum blur for 2 frames
            if ( frame < 9 || frame > 10 ) {
                fheroes2::Copy( original, _mainSurface );
                fheroes2::AlphaBlit( blurred, _mainSurface, alpha );
                RedrawPartialFinish();

                alpha += ( frame < 10 ) ? 25 : -25;
            }
            ++frame;
        }
    }

    SwitchAllUnitsAnimation( Monster_Info::STATIC );
}

void Battle::Interface::RedrawActionElementalStormSpell( const TargetsInfo & targets )
{
    LocalEvent & le = LocalEvent::Get();

    const int icn = ICN::STORM;
    const int m82 = M82::FromSpell( Spell::ELEMENTALSTORM );
    const int spriteSize = 54;
    const uint32_t icnCount = fheroes2::AGG::GetICNCount( icn );

    std::vector<fheroes2::Sprite> spriteCache;
    spriteCache.reserve( icnCount );
    for ( uint32_t i = 0; i < icnCount; ++i ) {
        spriteCache.push_back( fheroes2::AGG::GetICN( icn, i ) );
    }

    Cursor::Get().SetThemes( Cursor::WAR_POINTER );

    _currentUnit = nullptr;
    for ( TargetsInfo::const_iterator it = targets.begin(); it != targets.end(); ++it )
        if ( ( *it ).defender && ( *it ).damage )
            ( *it ).defender->SwitchAnimation( Monster_Info::WNCE );

    AudioManager::PlaySound( m82 );

    Game::passAnimationDelay( Game::BATTLE_SPELL_DELAY );

    uint32_t frame = 0;
    while ( le.HandleEvents( Game::isDelayNeeded( { Game::BATTLE_SPELL_DELAY } ) ) && frame < 60 ) {
        CheckGlobalEvents( le );

        if ( Game::validateAnimationDelay( Game::BATTLE_SPELL_DELAY ) ) {
            RedrawPartialStart();

            if ( icnCount > 0 ) {
                for ( int x = 0; x * spriteSize < _surfaceInnerArea.width; ++x ) {
                    const int idX = frame + x * 3;
                    const int offsetX = x * spriteSize;
                    for ( int y = 0; y * spriteSize < _surfaceInnerArea.height; ++y ) {
                        const fheroes2::Sprite & sprite = spriteCache[( idX + y ) % icnCount];
                        fheroes2::Blit( sprite, _mainSurface, offsetX + sprite.x(), y * spriteSize + sprite.y() );
                    }
                }
            }

            RedrawPartialFinish();

            for ( TargetsInfo::const_iterator it = targets.begin(); it != targets.end(); ++it )
                if ( ( *it ).defender && ( *it ).damage )
                    ( *it ).defender->IncreaseAnimFrame( false );
            ++frame;
        }
    }

    for ( TargetsInfo::const_iterator it = targets.begin(); it != targets.end(); ++it )
        if ( ( *it ).defender ) {
            ( *it ).defender->SwitchAnimation( Monster_Info::STATIC );
            _currentUnit = nullptr;
        }
}

void Battle::Interface::RedrawActionArmageddonSpell()
{
    Cursor & cursor = Cursor::Get();
    LocalEvent & le = LocalEvent::Get();
    fheroes2::Rect area = GetArea();

    area.height -= 37;

    fheroes2::Image spriteWhitening( area.width, area.height );
    fheroes2::Image spriteReddish( area.width, area.height );
    fheroes2::Copy( _mainSurface, area.x, area.y, spriteWhitening, 0, 0, area.width, area.height );
    fheroes2::Copy( _mainSurface, area.x, area.y, spriteReddish, 0, 0, area.width, area.height );

    cursor.SetThemes( Cursor::WAR_POINTER );

    _currentUnit = nullptr;
    AudioManager::PlaySound( M82::ARMGEDN );
    uint32_t alpha = 10;

    Game::passAnimationDelay( Game::BATTLE_SPELL_DELAY );

    while ( le.HandleEvents( Game::isDelayNeeded( { Game::BATTLE_SPELL_DELAY } ) ) && alpha < 100 ) {
        CheckGlobalEvents( le );

        if ( Game::validateAnimationDelay( Game::BATTLE_SPELL_DELAY ) ) {
            fheroes2::ApplyPalette( spriteWhitening, 9 );
            fheroes2::Blit( spriteWhitening, _mainSurface, area.x, area.y );
            RedrawPartialFinish();

            alpha += 10;
        }
    }

    fheroes2::ApplyPalette( spriteReddish, PAL::GetPalette( PAL::PaletteType::RED ) );
    fheroes2::Copy( spriteReddish, 0, 0, _mainSurface, area.x, area.y, area.width, area.height );

    while ( le.HandleEvents( Game::isDelayNeeded( { Game::BATTLE_SPELL_DELAY } ) ) && Mixer::isPlaying( -1 ) ) {
        CheckGlobalEvents( le );

        if ( Game::validateAnimationDelay( Game::BATTLE_SPELL_DELAY ) ) {
            const int32_t offsetX = static_cast<int32_t>( Rand::Get( 0, 14 ) ) - 7;
            const int32_t offsetY = static_cast<int32_t>( Rand::Get( 0, 14 ) ) - 7;
            const fheroes2::Rect initialArea( area );
            fheroes2::Rect original = initialArea ^ fheroes2::Rect( area.x + offsetX, area.y + offsetY, area.width, area.height );

            fheroes2::Rect shifted( initialArea.x - original.x, initialArea.y - original.y, original.width, original.height );
            if ( shifted.x < 0 ) {
                const int32_t offset = -shifted.x;
                shifted.x = 0;
                original.x += offset;
                shifted.width -= offset;
                shifted.x = 0;
            }
            if ( shifted.y < 0 ) {
                const int32_t offset = -shifted.y;
                shifted.y = 0;
                original.y += offset;
                shifted.height -= offset;
                shifted.y = 0;
            }
            fheroes2::Blit( spriteReddish, shifted.x, shifted.y, _mainSurface, original.x, original.y, shifted.width, shifted.height );

            RedrawPartialFinish();
        }
    }
}

void Battle::Interface::RedrawActionEarthQuakeSpell( const std::vector<int> & targets )
{
    Cursor & cursor = Cursor::Get();
    LocalEvent & le = LocalEvent::Get();
    fheroes2::Rect area = GetArea();

    uint32_t frame = 0;
    area.height -= 38;

    cursor.SetThemes( Cursor::WAR_POINTER );

    fheroes2::Image sprite( area.width, area.height );
    fheroes2::Copy( _mainSurface, area.x, area.y, sprite, 0, 0, area.width, area.height );

    _currentUnit = nullptr;
    AudioManager::PlaySound( M82::ERTHQUAK );

    Game::passAnimationDelay( Game::BATTLE_SPELL_DELAY );

    // draw earth quake
    while ( le.HandleEvents( Game::isDelayNeeded( { Game::BATTLE_SPELL_DELAY } ) ) && frame < 18 ) {
        CheckGlobalEvents( le );

        if ( Game::validateAnimationDelay( Game::BATTLE_SPELL_DELAY ) ) {
            const int32_t offsetX = static_cast<int32_t>( Rand::Get( 0, 14 ) ) - 7;
            const int32_t offsetY = static_cast<int32_t>( Rand::Get( 0, 14 ) ) - 7;
            const fheroes2::Rect initialArea( area );
            fheroes2::Rect original = initialArea ^ fheroes2::Rect( area.x + offsetX, area.y + offsetY, area.width, area.height );

            fheroes2::Rect shifted( initialArea.x - original.x, initialArea.y - original.y, original.width, original.height );
            if ( shifted.x < 0 ) {
                const int32_t offset = -shifted.x;
                shifted.x = 0;
                original.x += offset;
                shifted.width -= offset;
                shifted.x = 0;
            }
            if ( shifted.y < 0 ) {
                const int32_t offset = -shifted.y;
                shifted.y = 0;
                original.y += offset;
                shifted.height -= offset;
                shifted.y = 0;
            }

            fheroes2::Blit( sprite, shifted.x, shifted.y, _mainSurface, original.x, original.y, shifted.width, shifted.height );

            RedrawPartialFinish();
            ++frame;
        }
    }

    // draw cloud
    const int icn = ICN::LICHCLOD;
    frame = 0;

    AudioManager::PlaySound( M82::CATSND02 );

    Game::passAnimationDelay( Game::BATTLE_SPELL_DELAY );

    while ( le.HandleEvents( Game::isDelayNeeded( { Game::BATTLE_SPELL_DELAY } ) ) && frame < fheroes2::AGG::GetICNCount( icn ) ) {
        CheckGlobalEvents( le );

        if ( Game::validateAnimationDelay( Game::BATTLE_SPELL_DELAY ) ) {
            RedrawPartialStart();

            for ( std::vector<int>::const_iterator it = targets.begin(); it != targets.end(); ++it ) {
                fheroes2::Point pt2 = Catapult::GetTargetPosition( *it, true );

                pt2.x += area.x;
                pt2.y += area.y;

                const fheroes2::Sprite & spriteCloud = fheroes2::AGG::GetICN( icn, frame );
                fheroes2::Blit( spriteCloud, _mainSurface, pt2.x + spriteCloud.x(), pt2.y + spriteCloud.y() );
            }

            RedrawPartialFinish();

            ++frame;
        }
    }
}

void Battle::Interface::RedrawActionRemoveMirrorImage( const std::vector<Unit *> & mirrorImages )
{
    if ( mirrorImages.empty() ) // nothing to animate
        return;

    LocalEvent & le = LocalEvent::Get();

    uint8_t frameId = 10;
    const uint8_t alphaStep = 25;

    while ( le.HandleEvents( Game::isDelayNeeded( { Game::BATTLE_FRAME_DELAY } ) ) && frameId > 0 ) {
        CheckGlobalEvents( le );

        if ( Game::validateAnimationDelay( Game::BATTLE_FRAME_DELAY ) ) {
            const uint8_t alpha = frameId * alphaStep;
            for ( Unit * unit : mirrorImages ) {
                if ( unit != nullptr ) {
                    unit->SetCustomAlpha( alpha );
                }
            }

            Redraw();

            --frameId;
        }
    }
    status.SetMessage( _( "The mirror image is destroyed!" ), true );
}

void Battle::Interface::RedrawTargetsWithFrameAnimation( int32_t dst, const TargetsInfo & targets, int icn, int m82, int repeatCount )
{
    LocalEvent & le = LocalEvent::Get();

    uint32_t frame = 0;
    const fheroes2::Rect & center = Board::GetCell( dst )->GetPos();

    Cursor::Get().SetThemes( Cursor::WAR_POINTER );

    _currentUnit = nullptr;
    for ( TargetsInfo::const_iterator it = targets.begin(); it != targets.end(); ++it )
        if ( ( *it ).defender && ( *it ).damage )
            ( *it ).defender->SwitchAnimation( Monster_Info::WNCE );

    AudioManager::PlaySound( m82 );

    uint32_t frameCount = fheroes2::AGG::GetICNCount( icn );

    Game::passAnimationDelay( Game::BATTLE_SPELL_DELAY );

    while ( le.HandleEvents( Game::isDelayNeeded( { Game::BATTLE_SPELL_DELAY } ) ) && frame < frameCount ) {
        CheckGlobalEvents( le );

        if ( Game::validateAnimationDelay( Game::BATTLE_SPELL_DELAY ) ) {
            RedrawPartialStart();

            const fheroes2::Sprite & sprite = fheroes2::AGG::GetICN( icn, frame );
            fheroes2::Blit( sprite, _mainSurface, center.x + center.width / 2 + sprite.x(), center.y + center.height / 2 + sprite.y() );
            RedrawPartialFinish();

            for ( TargetsInfo::const_iterator it = targets.begin(); it != targets.end(); ++it )
                if ( ( *it ).defender && ( *it ).damage )
                    ( *it ).defender->IncreaseAnimFrame( false );
            ++frame;

            if ( frame == frameCount && repeatCount > 0 ) {
                --repeatCount;
                frame = 0;
            }
        }
    }

    for ( TargetsInfo::const_iterator it = targets.begin(); it != targets.end(); ++it )
        if ( ( *it ).defender ) {
            ( *it ).defender->SwitchAnimation( Monster_Info::STATIC );
            _currentUnit = nullptr;
        }
}

fheroes2::Point CalculateSpellPosition( const Battle::Unit & target, int spellICN, const fheroes2::Sprite & spellSprite )
{
    const fheroes2::Rect & pos = target.GetRectPosition();

    // Get the sprite for the first frame, so its center not shift if the creature is animating (instead of target.GetFrame()).
    const fheroes2::Sprite & unitSprite = fheroes2::AGG::GetICN( target.GetMonsterSprite(), target.animation.firstFrame() );

    // Bottom-left corner (default) position with spell offset applied
    fheroes2::Point result( pos.x + spellSprite.x(), pos.y + pos.height + cellYOffset + spellSprite.y() );

    switch ( spellICN ) {
    case ICN::SHIELD:
        // in front of the unit
        result.x += target.isReflect() ? -pos.width / ( target.isWide() ? 2 : 1 ) : pos.width;
        result.y += unitSprite.y() / 2;
        break;
    case ICN::BLIND: {
        // unit's eyes
        const fheroes2::Point & offset = target.animation.getBlindOffset();

        // calculate OG Heroes2 unit position to apply offset to
        const int rearCenterX = ( target.isWide() && target.isReflect() ) ? pos.width * 3 / 4 : CELLW / 2;

        // Overwrite result with custom blind value
        result.x += rearCenterX + ( target.isReflect() ? -offset.x : offset.x );
        result.y += offset.y;
        break;
    }
    case ICN::STONSKIN:
    case ICN::STELSKIN:
        // bottom center point
        result.x += pos.width / 2;
        break;
    case ICN::REDDEATH:
        // Shift spell sprite position for wide ceature to its head.
        result.x += pos.width / 2 + ( target.isReflect() ? ( 1 - spellSprite.width() - 2 * spellSprite.x() - pos.width / 8 ) : ( pos.width / 8 ) );
        result.y -= pos.height - 4;
        break;
    case ICN::MAGIC08:
        // Position shifts for the Holy Shout spell to be closer to OG.
        result.x += pos.width / 2 + ( target.isReflect() ? 12 : 0 );
        result.y += unitSprite.y() / 2 - 1;
        break;
    default:
        // center point of the unit
        result.x += pos.width / 2;
        result.y += unitSprite.y() / 2;
        break;
    }

    if ( result.y < 0 ) {
        const int maximumY = fheroes2::AGG::GetAbsoluteICNHeight( spellICN );
        result.y = maximumY + spellSprite.y();
    }

    return result;
}

void Battle::Interface::RedrawTargetsWithFrameAnimation( const TargetsInfo & targets, int icn, int m82, bool wnce )
{
    LocalEvent & le = LocalEvent::Get();

    // A vector for creatures made by Mirror Image spell which will be destroyed by current spell.
    std::vector<Unit *> mirrorImages;

    Cursor::Get().SetThemes( Cursor::WAR_POINTER );

    _currentUnit = nullptr;

    if ( wnce ) {
        int32_t deathColor = Color::UNUSED;

        for ( const TargetInfo & target : targets ) {
            Unit * defender = target.defender;
            if ( defender == nullptr ) {
                continue;
            }

            if ( defender->isModes( CAP_MIRRORIMAGE ) ) {
                mirrorImages.push_back( defender );
            }

            // If the creature was killed set its death animation.
            if ( !defender->isValid() ) {
                // Destroy linked mirror to a dead creature.
                if ( defender->isModes( CAP_MIRROROWNER ) ) {
                    mirrorImages.push_back( defender->GetMirror() );
                }

                defender->SwitchAnimation( Monster_Info::KILL );
                AudioManager::PlaySound( defender->M82Kill() );

                // Set the color of the dead creature to tell heroes about it.
                deathColor = defender->GetArmyColor();
            }
            // If the creature is damaged but is still alive set its wince animation.
            else if ( target.damage ) {
                defender->SwitchAnimation( Monster_Info::WNCE_UP );
                AudioManager::PlaySound( defender->M82Wnce() );
            }

            SetHeroAnimationReactionToTroopDeath( deathColor );
        }
    }

    // For certain spells reflect the spell sprite if the creature is reflected.
    const bool isReflectICN = ( icn == ICN::SHIELD || icn == ICN::REDDEATH || icn == ICN::MAGIC08 );
    // Set the defender wince animation state.
    bool isDefenderAnimating = wnce;
    const uint32_t maxFrame = fheroes2::AGG::GetICNCount( icn );
    uint32_t frame = 0;

    AudioManager::PlaySound( m82 );

    Game::passAnimationDelay( Game::BATTLE_SPELL_DELAY );

    while ( le.HandleEvents( Game::isDelayNeeded( { Game::BATTLE_SPELL_DELAY } ) ) && ( frame < maxFrame || isDefenderAnimating ) ) {
        CheckGlobalEvents( le );

        if ( Game::validateAnimationDelay( Game::BATTLE_SPELL_DELAY ) ) {
            RedrawPartialStart();

            if ( frame < maxFrame ) {
                for ( const auto & target : targets ) {
                    if ( target.defender ) {
                        const bool reflect = ( isReflectICN && target.defender->isReflect() );
                        const fheroes2::Sprite & spellSprite = fheroes2::AGG::GetICN( icn, frame );
                        const fheroes2::Point & pos = CalculateSpellPosition( *target.defender, icn, spellSprite );
                        fheroes2::Blit( spellSprite, _mainSurface, pos.x, pos.y, reflect );
                    }
                }
            }

            RedrawPartialFinish();

            // Reset the defender wince animation state.
            isDefenderAnimating = false;

            if ( wnce ) {
                for ( const TargetInfo & target : targets ) {
                    if ( target.defender == nullptr ) {
                        continue;
                    }

                    // Fully animate creature death.
                    if ( !target.defender->isValid() ) {
                        target.defender->IncreaseAnimFrame( false );

                        // If the death animation is still in process then set isDefenderAnimating to false.
                        isDefenderAnimating |= !target.defender->isFinishAnimFrame();
                    }
                    else if ( target.damage ) {
                        // If the target has taken damage and is not killed.
                        // Check if the current animation is not finished.
                        if ( !target.defender->isFinishAnimFrame() ) {
                            target.defender->IncreaseAnimFrame( false );
                        }
                        else if ( frame >= maxFrame && target.defender->GetAnimationState() == Monster_Info::WNCE_UP ) {
                            // If the main spell sprite animation and WNCE_UP are finised then switch unit animation to WNCE_DOWN.
                            target.defender->SwitchAnimation( Monster_Info::WNCE_DOWN );
                        }
                        else if ( target.defender->GetAnimationState() == Monster_Info::WNCE_DOWN ) {
                            // If the WNCE_DOWN animation is finished, then set STATIC animation to the target.
                            target.defender->SwitchAnimation( Monster_Info::STATIC );
                        }

                        // If not all damaged (and not killed) units are set to STATIC animation then set isDefenderAnimating to false.
                        isDefenderAnimating |= !( target.defender->GetAnimationState() == Monster_Info::STATIC );
                    }
                }
            }

            ++frame;
        }
    }

    if ( !mirrorImages.empty() ) {
        // Fade away animation for destroyed mirror images.
        RedrawActionRemoveMirrorImage( mirrorImages );
    }
}

void Battle::Interface::RedrawTroopWithFrameAnimation( Unit & b, int icn, int m82, CreatueSpellAnimation animation )
{
    LocalEvent & le = LocalEvent::Get();

    uint32_t frame = 0;
    const bool reflect = ( icn == ICN::SHIELD && b.isReflect() );

    Cursor::Get().SetThemes( Cursor::WAR_POINTER );

    if ( animation == WINCE ) {
        _currentUnit = nullptr;
        b.SwitchAnimation( Monster_Info::WNCE );
    }
    else if ( animation == RESURRECT ) {
        _currentUnit = nullptr;
        b.SwitchAnimation( Monster_Info::KILL, true );
    }

    AudioManager::PlaySound( m82 );

    Game::passAnimationDelay( Game::BATTLE_SPELL_DELAY );

    while ( le.HandleEvents( Game::isDelayNeeded( { Game::BATTLE_SPELL_DELAY } ) ) && frame < fheroes2::AGG::GetICNCount( icn ) ) {
        CheckGlobalEvents( le );

        if ( Game::validateAnimationDelay( Game::BATTLE_SPELL_DELAY ) ) {
            RedrawPartialStart();

            const fheroes2::Sprite & spellSprite = fheroes2::AGG::GetICN( icn, frame );
            const fheroes2::Point & pos = CalculateSpellPosition( b, icn, spellSprite );
            fheroes2::Blit( spellSprite, _mainSurface, pos.x, pos.y, reflect );
            RedrawPartialFinish();

            if ( animation != NONE ) {
                if ( animation == RESURRECT ) {
                    if ( b.isFinishAnimFrame() )
                        b.SwitchAnimation( Monster_Info::STATIC );
                }
                b.IncreaseAnimFrame( false );
            }
            ++frame;
        }
    }

    if ( animation != NONE ) {
        b.SwitchAnimation( Monster_Info::STATIC );
        _currentUnit = nullptr;
    }
}

void Battle::Interface::RedrawBridgeAnimation( const bool bridgeDownAnimation )
{
    LocalEvent & le = LocalEvent::Get();

    _bridgeAnimation.animationIsRequired = true;

    _bridgeAnimation.currentFrameId = bridgeDownAnimation ? BridgeMovementAnimation::UP_POSITION : BridgeMovementAnimation::DOWN_POSITION;

    if ( bridgeDownAnimation )
        AudioManager::PlaySound( M82::DRAWBRG );

    while ( le.HandleEvents( Game::isDelayNeeded( { Game::BATTLE_BRIDGE_DELAY } ) ) ) {
        if ( bridgeDownAnimation ) {
            if ( _bridgeAnimation.currentFrameId < BridgeMovementAnimation::DOWN_POSITION )
                break;
        }
        else {
            if ( _bridgeAnimation.currentFrameId > BridgeMovementAnimation::UP_POSITION )
                break;
        }

        CheckGlobalEvents( le );

        if ( Game::validateAnimationDelay( Game::BATTLE_BRIDGE_DELAY ) ) {
            Redraw();

            if ( bridgeDownAnimation )
                --_bridgeAnimation.currentFrameId;
            else
                ++_bridgeAnimation.currentFrameId;
        }
    }

    _bridgeAnimation.animationIsRequired = false;

    if ( !bridgeDownAnimation )
        AudioManager::PlaySound( M82::DRAWBRG );
}

bool Battle::Interface::IdleTroopsAnimation() const
{
    if ( Game::validateAnimationDelay( Game::BATTLE_IDLE_DELAY ) ) {
        const bool redrawNeeded = arena.GetForce1().animateIdleUnits();
        return arena.GetForce2().animateIdleUnits() || redrawNeeded;
    }

    return false;
}

void Battle::Interface::ResetIdleTroopAnimation() const
{
    arena.GetForce1().resetIdleAnimation();
    arena.GetForce2().resetIdleAnimation();
}

void Battle::Interface::SwitchAllUnitsAnimation( const int32_t animationState ) const
{
    for ( Battle::Unit * unit : arena.GetForce1() ) {
        if ( unit->isValid() ) {
            unit->SwitchAnimation( animationState );
        }
    }
    for ( Battle::Unit * unit : arena.GetForce2() ) {
        if ( unit->isValid() ) {
            unit->SwitchAnimation( animationState );
        }
    }
}

void Battle::Interface::CheckGlobalEvents( LocalEvent & le )
{
    // Animation of the currently active unit's contour
    if ( Game::validateAnimationDelay( Game::BATTLE_SELECTED_UNIT_DELAY ) ) {
        UpdateContourColor();
    }

    // Animation of heroes
    if ( Game::validateAnimationDelay( Game::BATTLE_OPPONENTS_DELAY ) ) {
        if ( opponent1 && opponent1->updateAnimationState() ) {
            humanturn_redraw = true;
        }

        if ( opponent2 && opponent2->updateAnimationState() ) {
            humanturn_redraw = true;
        }
    }

    // Animation of flags
    if ( Game::validateAnimationDelay( Game::BATTLE_FLAGS_DELAY ) ) {
        ++animation_flags_frame;
        humanturn_redraw = true;
    }

    // Interrupting auto battle
    if ( arena.AutoBattleInProgress() && arena.CanToggleAutoBattle()
         && ( le.MouseClickLeft( btn_auto.area() )
              || ( le.KeyPress()
                   && ( Game::HotKeyPressEvent( Game::HotKeyEvent::BATTLE_AUTO_SWITCH )
                        || ( Game::HotKeyPressEvent( Game::HotKeyEvent::DEFAULT_CANCEL )
                             && fheroes2::showMessage( fheroes2::Text( "", {} ),
                                                       fheroes2::Text( _( "Are you sure you want to interrupt the auto battle?" ), fheroes2::FontType::normalWhite() ),
                                                       Dialog::YES | Dialog::NO )
                                    == Dialog::YES ) ) ) ) ) {
        _interruptAutoBattleForColor = arena.GetCurrentColor();
    }
}

void Battle::Interface::ProcessingHeroDialogResult( int res, Actions & a )
{
    switch ( res ) {
    // cast
    case 1: {
        const HeroBase * hero = _currentUnit->GetCurrentOrArmyCommander();

        if ( hero ) {
            if ( hero->HaveSpellBook() ) {
                std::string msg;

                if ( arena.isDisableCastSpell( Spell::NONE, &msg ) ) {
                    Dialog::Message( "", msg, Font::BIG, Dialog::OK );
                }
                else {
                    std::function<void( const std::string & )> statusCallback = [this]( const std::string & statusStr ) {
                        status.SetMessage( statusStr );
                        status.Redraw( fheroes2::Display::instance() );
                    };

                    const Spell spell = hero->OpenSpellBook( SpellBook::Filter::CMBT, true, true, &statusCallback );
                    if ( spell.isValid() ) {
                        assert( spell.isCombat() );

                        if ( arena.isDisableCastSpell( spell, &msg ) ) {
                            Dialog::Message( "", msg, Font::BIG, Dialog::OK );
                        }
                        else {
                            std::string error;

                            if ( hero->CanCastSpell( spell, &error ) ) {
                                if ( spell.isApplyWithoutFocusObject() ) {
                                    a.emplace_back( CommandType::MSG_BATTLE_CAST, spell.GetID(), -1 );

                                    humanturn_redraw = true;
                                    humanturn_exit = true;
                                }
                                else {
                                    humanturn_spell = spell;
                                }
                            }
                            else {
                                Dialog::Message( _( "Error" ), error, Font::BIG, Dialog::OK );
                            }
                        }
                    }
                }
            }
            else
                Dialog::Message( "", _( "No spells to cast." ), Font::BIG, Dialog::OK );
        }
        break;
    }

    // retreat
    case 2: {
        if ( arena.CanRetreatOpponent( _currentUnit->GetCurrentOrArmyColor() ) ) {
            if ( Dialog::YES == Dialog::Message( "", _( "Are you sure you want to retreat?" ), Font::BIG, Dialog::YES | Dialog::NO ) ) {
                a.emplace_back( CommandType::MSG_BATTLE_RETREAT );
                a.emplace_back( CommandType::MSG_BATTLE_END_TURN, _currentUnit->GetUID() );
                humanturn_exit = true;
            }
        }
        else {
            Dialog::Message( "", _( "Retreat disabled" ), Font::BIG, Dialog::OK );
        }
        break;
    }

    // surrender
    case 3: {
        if ( arena.CanSurrenderOpponent( _currentUnit->GetCurrentOrArmyColor() ) ) {
            const HeroBase * enemy = arena.getEnemyCommander( arena.GetCurrentColor() );

            if ( enemy ) {
                const int32_t cost = arena.GetCurrentForce().GetSurrenderCost();
                Kingdom & kingdom = world.GetKingdom( arena.GetCurrentColor() );

                if ( DialogBattleSurrender( *enemy, cost, kingdom ) ) {
                    a.emplace_back( CommandType::MSG_BATTLE_SURRENDER );
                    a.emplace_back( CommandType::MSG_BATTLE_END_TURN, _currentUnit->GetUID() );
                    humanturn_exit = true;
                }
            }
        }
        else {
            Dialog::Message( "", _( "Surrender disabled" ), Font::BIG, Dialog::OK );
        }
        break;
    }

    default:
        break;
    }
}

Battle::PopupDamageInfo::PopupDamageInfo()
    : Dialog::FrameBorder( 5 )
    , _cell( nullptr )
    , _attacker( nullptr )
    , _defender( nullptr )
    , _redraw( false )
{}

void Battle::PopupDamageInfo::setBattleUIRect( const fheroes2::Rect & battleUIRect )
{
    _battleUIRect = battleUIRect;
}

void Battle::PopupDamageInfo::SetInfo( const Cell * cell, const Unit * attacker, const Unit * defender )
{
    if ( cell == nullptr || attacker == nullptr || defender == nullptr ) {
        return;
    }

    if ( !Settings::Get().isBattleShowDamageInfoEnabled() || !Game::validateAnimationDelay( Game::BATTLE_POPUP_DELAY ) ) {
        return;
    }

    _redraw = true;
    _cell = cell;
    _attacker = attacker;
    _defender = defender;
}

void Battle::PopupDamageInfo::Reset()
{
    if ( _redraw ) {
        _redraw = false;
        _cell = nullptr;
        _attacker = nullptr;
        _defender = nullptr;
    }

    Game::AnimateResetDelay( Game::BATTLE_POPUP_DELAY );
}

void Battle::PopupDamageInfo::Redraw() const
{
    if ( !_redraw ) {
        return;
    }

    assert( _cell != nullptr && _attacker != nullptr && _defender != nullptr );

    uint32_t minDamage = _attacker->CalculateMinDamage( *_defender );
    uint32_t maxDamage = _attacker->CalculateMaxDamage( *_defender );

    if ( _attacker->Modes( SP_BLESS ) ) {
        minDamage = maxDamage;
    }
    else if ( _attacker->Modes( SP_CURSE ) ) {
        maxDamage = minDamage;
    }

    std::string str = minDamage == maxDamage ? _( "Damage: %{max}" ) : _( "Damage: %{min} - %{max}" );

    StringReplace( str, "%{min}", minDamage );
    StringReplace( str, "%{max}", maxDamage );

    Text damageText( str, Font::SMALL );

    const uint32_t minNumKilled = _defender->HowManyWillKilled( minDamage );
    const uint32_t maxNumKilled = _defender->HowManyWillKilled( maxDamage );

    assert( minNumKilled <= _defender->GetCount() && maxNumKilled <= _defender->GetCount() );

    str = minNumKilled == maxNumKilled ? _( "Perish: %{max}" ) : _( "Perish: %{min} - %{max}" );

    StringReplace( str, "%{min}", minNumKilled );
    StringReplace( str, "%{max}", maxNumKilled );

    Text killedText( str, Font::SMALL );

    const fheroes2::Rect & cellRect = _cell->GetPos();

    // Get the border width and set the popup parameters.
    const int borderWidth = BorderWidth();
    const int x = _battleUIRect.x + cellRect.x + cellRect.width;
    const int y = _battleUIRect.y + cellRect.y;
    const int w = std::max( damageText.w(), killedText.w() ) + 2 * borderWidth;
    const int h = damageText.h() + killedText.h() + 2 * borderWidth;

    // If the damage info popup doesn't fit the battlefield draw surface, then try to place it on the left side of the cell
    const bool isLeftSidePopup = ( cellRect.x + cellRect.width + w ) > _battleUIRect.width;
    const fheroes2::Rect borderRect( isLeftSidePopup ? ( x - w - cellRect.width - borderWidth ) : x, y, w, h );

    Dialog::FrameBorder::RenderOther( fheroes2::AGG::GetICN( ICN::CELLWIN, 1 ), borderRect );

    const int leftTextBorder = borderRect.x + borderWidth;
    damageText.Blit( leftTextBorder, borderRect.y + borderWidth );
    killedText.Blit( leftTextBorder, borderRect.y + borderRect.height / 2 );
}<|MERGE_RESOLUTION|>--- conflicted
+++ resolved
@@ -4929,12 +4929,8 @@
 
     AudioManager::PlaySound( M82::MNRDEATH );
 
-<<<<<<< HEAD
     int32_t position = 0;
     while ( le.HandleEvents( Game::isDelayNeeded( { Game::BATTLE_DISRUPTING_DELAY } ) ) && position < area.width + waveLength ) {
-=======
-    while ( le.HandleEvents() && position < area.width + waveLength ) {
->>>>>>> 9a43a703
         CheckGlobalEvents( le );
 
         if ( Game::validateAnimationDelay( Game::BATTLE_DISRUPTING_DELAY ) ) {
