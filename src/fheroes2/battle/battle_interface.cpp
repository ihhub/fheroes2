--- conflicted
+++ resolved
@@ -2661,15 +2661,9 @@
         _movingPos = cell->GetPos();
         bool show_anim = false;
 
-<<<<<<< HEAD
         if ( bridge && bridge->NeedAction( b, *dst ) ) {
             _movingUnit = NULL;
             b.SwitchAnimation( Monster_Info::STATIC );
-=======
-        if ( bridge && bridge->NeedDown( b, *dst ) ) {
-            b_move = NULL;
-            b.SwitchAnimation( Monster_State::STATIC );
->>>>>>> d25e2423
             bridge->Action( b, *dst );
             _movingUnit = &b;
         }
