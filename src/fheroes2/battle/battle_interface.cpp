--- conflicted
+++ resolved
@@ -90,6391 +90,6385 @@
 
 namespace
 {
-    const int32_t cellYOffset = -9;
-
-    const int32_t armyOrderMonsterIconSize = 43; // in both directions.
-
-    // The parameters of castle buildings destruction by a catapult:
-    // Smoke cloud frame number, after which the building should be drawn as destroyed.
-    const int32_t castleBuildingDestroyFrame = 5;
-    // Bridge demolition second smoke cloud offset from the first one after the catapult attack.
-    const fheroes2::Point bridgeDestroySmokeOffset( -45, 65 );
-    // Smoke cloud frame number, after which the bridge should be drawn as destroyed.
-    const int32_t bridgeDestroyFrame = 6;
-    // The number of frames the second smoke cloud is delayed by.
-    const int32_t bridgeDestroySmokeDelay = 2;
-
-    struct LightningPoint
-    {
-        explicit LightningPoint( const fheroes2::Point & p = fheroes2::Point(), const int32_t thick = 1 )
-            : point( p )
-            , thickness( thick )
-        {}
-
-        fheroes2::Point point;
-        int32_t thickness;
-    };
-
-    double getDistance( const fheroes2::Point & p1, const fheroes2::Point & p2 )
-    {
-        const double diffX = p1.x - p2.x;
-        const double diffY = p1.y - p2.y;
-
-        return std::sqrt( diffX * diffX + diffY * diffY );
-    }
-
-    fheroes2::Point rotate( const fheroes2::Point & point, double angle )
-    {
-        const double sinValue = sin( angle );
-        const double cosValue = cos( angle );
-
-        return { static_cast<int32_t>( point.x * cosValue - point.y * sinValue ), static_cast<int32_t>( point.x * sinValue + point.y * cosValue ) };
-    }
-
-    double getAngle( const fheroes2::Point & start, const fheroes2::Point & end )
-    {
-        return std::atan2( end.y - start.y, end.x - start.x );
-    }
-
-    std::vector<std::pair<LightningPoint, LightningPoint>> GenerateLightning( const fheroes2::Point & src, const fheroes2::Point & dst )
-    {
-        const int32_t distance = static_cast<int32_t>( getDistance( src, dst ) );
-        const double angle = getAngle( src, dst );
-
-        int32_t iterationCount = ( distance + 50 ) / 100;
-        if ( iterationCount < 3 ) {
-            iterationCount = 3;
-        }
-        if ( iterationCount > 5 ) {
-            iterationCount = 5;
-        }
-
-        std::vector<std::pair<LightningPoint, LightningPoint>> lines;
-        lines.emplace_back( LightningPoint( { 0, 0 }, 5 ), LightningPoint( { distance, 0 }, 3 ) );
-
-        int maxOffset = distance;
-
-        for ( int step = 0; step < iterationCount; ++step ) {
-            std::vector<std::pair<LightningPoint, LightningPoint>> oldLines;
-            std::swap( lines, oldLines );
-
-            for ( const auto & [firstPoint, secondPoint] : oldLines ) {
-                fheroes2::Point middle( firstPoint.point + secondPoint.point );
-                middle.x /= 2;
-                middle.y /= 2;
-
-                const bool isPositive = ( Rand::Get( 1, 2 ) == 1 );
-                int32_t offsetY = static_cast<int>( Rand::Get( 1, 10 ) ) * maxOffset / 100;
-                if ( offsetY < 1 ) {
-                    offsetY = 1;
-                }
-
-                middle.y += isPositive ? offsetY : -offsetY;
-
-                const int32_t middleThickness = ( firstPoint.thickness + secondPoint.thickness ) / 2;
-
-                const LightningPoint middlePoint( middle, middleThickness );
-
-                lines.emplace_back( firstPoint, middlePoint );
-                lines.emplace_back( middlePoint, secondPoint );
-
-                if ( Rand::Get( 1, 4 ) == 1 ) { // 25%
-                    offsetY = static_cast<int32_t>( Rand::Get( 1, 10 ) ) * maxOffset / 100;
-                    const int32_t x = static_cast<int32_t>( ( middle.x - firstPoint.point.x ) * 0.7 ) + middle.x;
-                    const int32_t y = static_cast<int32_t>( ( middle.y - firstPoint.point.y ) * 0.7 ) + middle.y + ( isPositive ? offsetY : -offsetY );
-                    lines.emplace_back( middlePoint, LightningPoint( { x, y }, 1 ) );
-                }
-            }
-
-            maxOffset /= 2;
-        }
-
-        for ( auto & [firstPoint, secondPoint] : lines ) {
-            firstPoint.point = rotate( firstPoint.point, angle ) + src;
-            secondPoint.point = rotate( secondPoint.point, angle ) + src;
-        }
-
-        return lines;
-    }
-
-    void RedrawLightning( const std::vector<std::pair<LightningPoint, LightningPoint>> & lightning, const uint8_t color, fheroes2::Image & surface,
-                          const fheroes2::Rect & roi = fheroes2::Rect() )
-    {
-        for ( const auto & [firstPoint, secondPoint] : lightning ) {
-            const fheroes2::Point & first = firstPoint.point;
-            const fheroes2::Point & second = secondPoint.point;
-            const bool isHorizontal = std::abs( first.x - second.x ) >= std::abs( first.y - second.y );
-            const int32_t xOffset = isHorizontal ? 0 : 1;
-            const int32_t yOffset = isHorizontal ? 1 : 0;
-
-            fheroes2::DrawLine( surface, first, second, color, roi );
-
-            for ( int32_t thickness = 1; thickness < secondPoint.thickness; ++thickness ) {
-                const bool isUpper = ( ( thickness % 2 ) == 1 );
-                const int32_t offset = isUpper ? ( thickness + 1 ) / 2 : -( thickness + 1 ) / 2;
-                const int32_t x = xOffset * offset;
-                const int32_t y = yOffset * offset;
-
-                fheroes2::DrawLine( surface, { first.x + x, first.y + y }, { second.x + x, second.y + y }, color, roi );
-            }
-
-            for ( int32_t thickness = secondPoint.thickness; thickness < firstPoint.thickness; ++thickness ) {
-                const bool isUpper = ( ( thickness % 2 ) == 1 );
-                const int32_t offset = isUpper ? ( thickness + 1 ) / 2 : -( thickness + 1 ) / 2;
-
-                fheroes2::DrawLine( surface, { first.x + xOffset * offset, first.y + yOffset * offset }, second, color, roi );
-            }
-        }
-    }
-
-    void GetHalfArc( std::vector<int32_t> & arc, int32_t width, const int32_t height, const int32_t pow1, const int32_t pow2, const double pow2Ratio )
-    {
-        // For positive width the arc will start from y = 0, for negative it will end at y = 0.
-        const int32_t x0 = ( width < 0 ) ? width : 0;
-
-        // For positive height the arc top will be y = 0, for negative - arc will be flipped for 'y' coordinate.
-        // TODO: consider height offset from previous arc part.
-        const int32_t y0 = ( height < 0 ) ? height : 0;
-
-        // Coefficients for multipliers of 'pow1' and 'pow2' degrees.
-        const double k1 = ( height * ( 1 - pow2Ratio ) ) / std::pow( width, pow1 );
-        const double k2 = ( height * pow2Ratio ) / std::pow( width, pow2 );
-
-        width = std::abs( width );
-        // Calculate 'y' coordinates for the arc: y = k1*(x-x0)^pow1+k2*(x-x0)^pow2 and push it to the 'arc' vector.
-        for ( int32_t x = 0; x < width; ++x ) {
-            arc.push_back( static_cast<int32_t>( k1 * std::pow( ( x + x0 ), pow1 ) + k2 * std::pow( ( x + x0 ), pow2 ) - y0 ) );
-        }
-    }
-
-    fheroes2::Image DrawRainbow( const std::vector<int32_t> & rainbowArc, const int32_t rainbowThickness, const bool isVertical, const bool flipHorizontally )
-    {
-        // Rainbow image size should include the arc size plus the thickness of the rainbow.
-        const int32_t rainbowWidth = static_cast<int32_t>( rainbowArc.size() );
-        const int32_t rainbowHeight = *std::max_element( rainbowArc.begin(), rainbowArc.end() ) + rainbowThickness;
-
-        // If the rainbow is vertical - swap width and height.
-        const int32_t rainbowImgWidth = isVertical ? rainbowHeight : rainbowWidth;
-        const int32_t rainbowImgHeight = isVertical ? rainbowWidth : rainbowHeight;
-        fheroes2::Image rainbow( rainbowImgWidth, rainbowImgHeight );
-        rainbow.reset();
-        std::vector<int32_t>::const_iterator pnt = rainbowArc.begin();
-
-        // Get the original good luck sprite, since it has a rainbow image which will be used to get line.
-        const fheroes2::Sprite & luckSprite = fheroes2::AGG::GetICN( ICN::EXPMRL, 0 );
-
-        // Get a single rainbow line from the center of the luckSprite.
-        fheroes2::Image croppedRainbow( 1, rainbowThickness );
-        fheroes2::Copy( luckSprite, luckSprite.width() / 2, 0, croppedRainbow, 0, 0, 1, rainbowThickness );
-        fheroes2::Image rainbowLine;
-        if ( isVertical ) {
-            rainbowLine = fheroes2::Image( croppedRainbow.height(), croppedRainbow.width() );
-            // For a vertical rainbow orientation the line needs to be transposed.
-            fheroes2::Transpose( croppedRainbow, rainbowLine );
-            if ( !flipHorizontally ) {
-                rainbowLine = fheroes2::Flip( rainbowLine, true, false );
-            }
-        }
-        else {
-            rainbowLine = std::move( croppedRainbow );
-        }
-
-        // Draw a rainbow image for each 'x' coordinate and corresponding '*pnt' value.
-        for ( int32_t x = 0; pnt != rainbowArc.end(); ++x, ++pnt ) {
-            // Set the 'x' and 'y' coordinates of the current rainbow pixel in the resulting rainbow image according to the rainbow direction.
-            const int32_t imgX = isVertical ? ( flipHorizontally ? *pnt : rainbowImgWidth - *pnt - rainbowThickness ) : ( flipHorizontally ? rainbowImgWidth - x : x );
-            const int32_t imgY = isVertical ? x : *pnt;
-
-            // Insert a rainbow line at the current arc position.
-            fheroes2::Copy( rainbowLine, 0, 0, rainbow, imgX, imgY, rainbowLine.width(), rainbowLine.height() );
-        }
-        return rainbow;
-    }
-
-    fheroes2::Point CalculateSpellPosition( const Battle::Unit & target, const int spellICN, const fheroes2::Sprite & spellSprite )
-    {
-        const fheroes2::Rect & pos = target.GetRectPosition();
-
-        // Get the sprite for the first frame, so its center won't shift if the creature is animating (instead of target.GetFrame()).
-        const fheroes2::Sprite & unitSprite = fheroes2::AGG::GetICN( target.GetMonsterSprite(), target.animation.firstFrame() );
-
-        // Bottom-left corner (default) position with spell offset applied
-        fheroes2::Point result( pos.x + spellSprite.x(), pos.y + pos.height + cellYOffset + spellSprite.y() );
-
-        switch ( spellICN ) {
-        case ICN::SHIELD:
-            // in front of the unit
-            result.x += target.isReflect() ? -pos.width / ( target.isWide() ? 2 : 1 ) : pos.width;
-            result.y += unitSprite.y() / 2;
-            break;
-        case ICN::BLIND: {
-            // unit's eyes
-            const fheroes2::Point & offset = target.animation.getBlindOffset();
-
-            // calculate OG Heroes2 unit position to apply offset to
-            const int32_t rearCenterX = ( target.isWide() && target.isReflect() ) ? pos.width * 3 / 4 : CELLW / 2;
-
-            // Overwrite result with custom blind value
-            result.x += rearCenterX + ( target.isReflect() ? -offset.x : offset.x );
-            result.y += offset.y;
-            break;
-        }
-        case ICN::STONSKIN:
-        case ICN::STELSKIN:
-            // bottom center point
-            result.x += pos.width / 2;
-            break;
-        case ICN::REDDEATH:
-            // Shift spell sprite position for a wide creature to its head.
-            result.x += pos.width / 2 + ( target.isReflect() ? ( 1 - spellSprite.width() - 2 * spellSprite.x() - pos.width / 8 ) : ( pos.width / 8 ) );
-            result.y -= pos.height - 4;
-            break;
-        case ICN::MAGIC08:
-            // Position shifts for the Holy Shout spell to be closer to OG.
-            result.x += pos.width / 2 + ( target.isReflect() ? 12 : 0 );
-            result.y += unitSprite.y() / 2 - 1;
-            break;
-        default:
-            // center point of the unit
-            result.x += pos.width / 2;
-            result.y += unitSprite.y() / 2;
-            break;
-        }
-
-        if ( result.y < 0 ) {
-            const int maximumY = fheroes2::AGG::GetAbsoluteICNHeight( spellICN );
-            result.y = maximumY + spellSprite.y();
-        }
-
-        return result;
-    }
+	const int32_t cellYOffset = -9;
+
+	const int32_t armyOrderMonsterIconSize = 43; // in both directions.
+
+	// The parameters of castle buildings destruction by a catapult:
+	// Smoke cloud frame number, after which the building should be drawn as destroyed.
+	const int32_t castleBuildingDestroyFrame = 5;
+	// Bridge demolition second smoke cloud offset from the first one after the catapult attack.
+	const fheroes2::Point bridgeDestroySmokeOffset(-45, 65);
+	// Smoke cloud frame number, after which the bridge should be drawn as destroyed.
+	const int32_t bridgeDestroyFrame = 6;
+	// The number of frames the second smoke cloud is delayed by.
+	const int32_t bridgeDestroySmokeDelay = 2;
+
+	struct LightningPoint
+	{
+		explicit LightningPoint(const fheroes2::Point& p = fheroes2::Point(), const int32_t thick = 1)
+			: point(p)
+			, thickness(thick)
+		{}
+
+		fheroes2::Point point;
+		int32_t thickness;
+	};
+
+	double getDistance(const fheroes2::Point& p1, const fheroes2::Point& p2)
+	{
+		const double diffX = p1.x - p2.x;
+		const double diffY = p1.y - p2.y;
+
+		return std::sqrt(diffX * diffX + diffY * diffY);
+	}
+
+	fheroes2::Point rotate(const fheroes2::Point& point, double angle)
+	{
+		const double sinValue = sin(angle);
+		const double cosValue = cos(angle);
+
+		return { static_cast<int32_t>(point.x * cosValue - point.y * sinValue), static_cast<int32_t>(point.x * sinValue + point.y * cosValue) };
+	}
+
+	double getAngle(const fheroes2::Point& start, const fheroes2::Point& end)
+	{
+		return std::atan2(end.y - start.y, end.x - start.x);
+	}
+
+	std::vector<std::pair<LightningPoint, LightningPoint>> GenerateLightning(const fheroes2::Point& src, const fheroes2::Point& dst)
+	{
+		const int32_t distance = static_cast<int32_t>(getDistance(src, dst));
+		const double angle = getAngle(src, dst);
+
+		int32_t iterationCount = (distance + 50) / 100;
+		if (iterationCount < 3) {
+			iterationCount = 3;
+		}
+		if (iterationCount > 5) {
+			iterationCount = 5;
+		}
+
+		std::vector<std::pair<LightningPoint, LightningPoint>> lines;
+		lines.emplace_back(LightningPoint({ 0, 0 }, 5), LightningPoint({ distance, 0 }, 3));
+
+		int maxOffset = distance;
+
+		for (int step = 0; step < iterationCount; ++step) {
+			std::vector<std::pair<LightningPoint, LightningPoint>> oldLines;
+			std::swap(lines, oldLines);
+
+			for (const auto& [firstPoint, secondPoint] : oldLines) {
+				fheroes2::Point middle(firstPoint.point + secondPoint.point);
+				middle.x /= 2;
+				middle.y /= 2;
+
+				const bool isPositive = (Rand::Get(1, 2) == 1);
+				int32_t offsetY = static_cast<int>(Rand::Get(1, 10)) * maxOffset / 100;
+				if (offsetY < 1) {
+					offsetY = 1;
+				}
+
+				middle.y += isPositive ? offsetY : -offsetY;
+
+				const int32_t middleThickness = (firstPoint.thickness + secondPoint.thickness) / 2;
+
+				const LightningPoint middlePoint(middle, middleThickness);
+
+				lines.emplace_back(firstPoint, middlePoint);
+				lines.emplace_back(middlePoint, secondPoint);
+
+				if (Rand::Get(1, 4) == 1) { // 25%
+					offsetY = static_cast<int32_t>(Rand::Get(1, 10)) * maxOffset / 100;
+					const int32_t x = static_cast<int32_t>((middle.x - firstPoint.point.x) * 0.7) + middle.x;
+					const int32_t y = static_cast<int32_t>((middle.y - firstPoint.point.y) * 0.7) + middle.y + (isPositive ? offsetY : -offsetY);
+					lines.emplace_back(middlePoint, LightningPoint({ x, y }, 1));
+				}
+			}
+
+			maxOffset /= 2;
+		}
+
+		for (auto& [firstPoint, secondPoint] : lines) {
+			firstPoint.point = rotate(firstPoint.point, angle) + src;
+			secondPoint.point = rotate(secondPoint.point, angle) + src;
+		}
+
+		return lines;
+	}
+
+	void RedrawLightning(const std::vector<std::pair<LightningPoint, LightningPoint>>& lightning, const uint8_t color, fheroes2::Image& surface,
+		const fheroes2::Rect& roi = fheroes2::Rect())
+	{
+		for (const auto& [firstPoint, secondPoint] : lightning) {
+			const fheroes2::Point& first = firstPoint.point;
+			const fheroes2::Point& second = secondPoint.point;
+			const bool isHorizontal = std::abs(first.x - second.x) >= std::abs(first.y - second.y);
+			const int32_t xOffset = isHorizontal ? 0 : 1;
+			const int32_t yOffset = isHorizontal ? 1 : 0;
+
+			fheroes2::DrawLine(surface, first, second, color, roi);
+
+			for (int32_t thickness = 1; thickness < secondPoint.thickness; ++thickness) {
+				const bool isUpper = ((thickness % 2) == 1);
+				const int32_t offset = isUpper ? (thickness + 1) / 2 : -(thickness + 1) / 2;
+				const int32_t x = xOffset * offset;
+				const int32_t y = yOffset * offset;
+
+				fheroes2::DrawLine(surface, { first.x + x, first.y + y }, { second.x + x, second.y + y }, color, roi);
+			}
+
+			for (int32_t thickness = secondPoint.thickness; thickness < firstPoint.thickness; ++thickness) {
+				const bool isUpper = ((thickness % 2) == 1);
+				const int32_t offset = isUpper ? (thickness + 1) / 2 : -(thickness + 1) / 2;
+
+				fheroes2::DrawLine(surface, { first.x + xOffset * offset, first.y + yOffset * offset }, second, color, roi);
+			}
+		}
+	}
+
+	void GetHalfArc(std::vector<int32_t>& arc, int32_t width, const int32_t height, const int32_t pow1, const int32_t pow2, const double pow2Ratio)
+	{
+		// For positive width the arc will start from y = 0, for negative it will end at y = 0.
+		const int32_t x0 = (width < 0) ? width : 0;
+
+		// For positive height the arc top will be y = 0, for negative - arc will be flipped for 'y' coordinate.
+		// TODO: consider height offset from previous arc part.
+		const int32_t y0 = (height < 0) ? height : 0;
+
+		// Coefficients for multipliers of 'pow1' and 'pow2' degrees.
+		const double k1 = (height * (1 - pow2Ratio)) / std::pow(width, pow1);
+		const double k2 = (height * pow2Ratio) / std::pow(width, pow2);
+
+		width = std::abs(width);
+		// Calculate 'y' coordinates for the arc: y = k1*(x-x0)^pow1+k2*(x-x0)^pow2 and push it to the 'arc' vector.
+		for (int32_t x = 0; x < width; ++x) {
+			arc.push_back(static_cast<int32_t>(k1 * std::pow((x + x0), pow1) + k2 * std::pow((x + x0), pow2) - y0));
+		}
+	}
+
+	fheroes2::Image DrawRainbow(const std::vector<int32_t>& rainbowArc, const int32_t rainbowThickness, const bool isVertical, const bool flipHorizontally)
+	{
+		// Rainbow image size should include the arc size plus the thickness of the rainbow.
+		const int32_t rainbowWidth = static_cast<int32_t>(rainbowArc.size());
+		const int32_t rainbowHeight = *std::max_element(rainbowArc.begin(), rainbowArc.end()) + rainbowThickness;
+
+		// If the rainbow is vertical - swap width and height.
+		const int32_t rainbowImgWidth = isVertical ? rainbowHeight : rainbowWidth;
+		const int32_t rainbowImgHeight = isVertical ? rainbowWidth : rainbowHeight;
+		fheroes2::Image rainbow(rainbowImgWidth, rainbowImgHeight);
+		rainbow.reset();
+		std::vector<int32_t>::const_iterator pnt = rainbowArc.begin();
+
+		// Get the original good luck sprite, since it has a rainbow image which will be used to get line.
+		const fheroes2::Sprite& luckSprite = fheroes2::AGG::GetICN(ICN::EXPMRL, 0);
+
+		// Get a single rainbow line from the center of the luckSprite.
+		fheroes2::Image croppedRainbow(1, rainbowThickness);
+		fheroes2::Copy(luckSprite, luckSprite.width() / 2, 0, croppedRainbow, 0, 0, 1, rainbowThickness);
+		fheroes2::Image rainbowLine;
+		if (isVertical) {
+			rainbowLine = fheroes2::Image(croppedRainbow.height(), croppedRainbow.width());
+			// For a vertical rainbow orientation the line needs to be transposed.
+			fheroes2::Transpose(croppedRainbow, rainbowLine);
+			if (!flipHorizontally) {
+				rainbowLine = fheroes2::Flip(rainbowLine, true, false);
+			}
+		}
+		else {
+			rainbowLine = std::move(croppedRainbow);
+		}
+
+		// Draw a rainbow image for each 'x' coordinate and corresponding '*pnt' value.
+		for (int32_t x = 0; pnt != rainbowArc.end(); ++x, ++pnt) {
+			// Set the 'x' and 'y' coordinates of the current rainbow pixel in the resulting rainbow image according to the rainbow direction.
+			const int32_t imgX = isVertical ? (flipHorizontally ? *pnt : rainbowImgWidth - *pnt - rainbowThickness) : (flipHorizontally ? rainbowImgWidth - x : x);
+			const int32_t imgY = isVertical ? x : *pnt;
+
+			// Insert a rainbow line at the current arc position.
+			fheroes2::Copy(rainbowLine, 0, 0, rainbow, imgX, imgY, rainbowLine.width(), rainbowLine.height());
+		}
+		return rainbow;
+	}
+
+	fheroes2::Point CalculateSpellPosition(const Battle::Unit& target, const int spellICN, const fheroes2::Sprite& spellSprite)
+	{
+		const fheroes2::Rect& pos = target.GetRectPosition();
+
+		// Get the sprite for the first frame, so its center won't shift if the creature is animating (instead of target.GetFrame()).
+		const fheroes2::Sprite& unitSprite = fheroes2::AGG::GetICN(target.GetMonsterSprite(), target.animation.firstFrame());
+
+		// Bottom-left corner (default) position with spell offset applied
+		fheroes2::Point result(pos.x + spellSprite.x(), pos.y + pos.height + cellYOffset + spellSprite.y());
+
+		switch (spellICN) {
+		case ICN::SHIELD:
+			// in front of the unit
+			result.x += target.isReflect() ? -pos.width / (target.isWide() ? 2 : 1) : pos.width;
+			result.y += unitSprite.y() / 2;
+			break;
+		case ICN::BLIND: {
+			// unit's eyes
+			const fheroes2::Point& offset = target.animation.getBlindOffset();
+
+			// calculate OG Heroes2 unit position to apply offset to
+			const int32_t rearCenterX = (target.isWide() && target.isReflect()) ? pos.width * 3 / 4 : CELLW / 2;
+
+			// Overwrite result with custom blind value
+			result.x += rearCenterX + (target.isReflect() ? -offset.x : offset.x);
+			result.y += offset.y;
+			break;
+		}
+		case ICN::STONSKIN:
+		case ICN::STELSKIN:
+			// bottom center point
+			result.x += pos.width / 2;
+			break;
+		case ICN::REDDEATH:
+			// Shift spell sprite position for a wide creature to its head.
+			result.x += pos.width / 2 + (target.isReflect() ? (1 - spellSprite.width() - 2 * spellSprite.x() - pos.width / 8) : (pos.width / 8));
+			result.y -= pos.height - 4;
+			break;
+		case ICN::MAGIC08:
+			// Position shifts for the Holy Shout spell to be closer to OG.
+			result.x += pos.width / 2 + (target.isReflect() ? 12 : 0);
+			result.y += unitSprite.y() / 2 - 1;
+			break;
+		default:
+			// center point of the unit
+			result.x += pos.width / 2;
+			result.y += unitSprite.y() / 2;
+			break;
+		}
+
+		if (result.y < 0) {
+			const int maximumY = fheroes2::AGG::GetAbsoluteICNHeight(spellICN);
+			result.y = maximumY + spellSprite.y();
+		}
+
+		return result;
+	}
 }
 
 namespace Battle
 {
-    int GetIndexIndicator( const Unit & unit );
-    int GetSwordCursorDirection( const int direction );
-    int GetDirectionFromCursorSword( const uint32_t sword );
-    int GetCursorFromSpell( const int spell );
-
-    class StatusListBox : public ::Interface::ListBox<std::string>
-    {
-    public:
-        using ::Interface::ListBox<std::string>::ActionListDoubleClick;
-        using ::Interface::ListBox<std::string>::ActionListSingleClick;
-        using ::Interface::ListBox<std::string>::ActionListPressRight;
-
-        void SetPosition( int32_t px, int32_t py )
-        {
-            assert( px >= 0 && py >= 0 );
-
-            const int32_t mx = 6;
-            const int32_t sw = fheroes2::Display::DEFAULT_WIDTH;
-            const int32_t sh = mx * 20;
-            border.SetPosition( px, py - sh - 2, sw - 32, sh - 30 );
-            const fheroes2::Rect & area = border.GetArea();
-            const int32_t ax = area.x + area.width - 20;
-
-            SetTopLeft( area.getPosition() );
-            SetAreaMaxItems( mx );
-
-            SetScrollButtonUp( ICN::DROPLISL, 6, 7, fheroes2::Point( ax + 8, area.y - 10 ) );
-            SetScrollButtonDn( ICN::DROPLISL, 8, 9, fheroes2::Point( ax + 8, area.y + area.height - 11 ) );
-
-            const int32_t scrollbarSliderAreaLength = buttonPgDn.area().y - ( buttonPgUp.area().y + buttonPgUp.area().height ) - 7;
-
-            setScrollBarArea( { ax + 5 + 8, buttonPgUp.area().y + buttonPgUp.area().height + 3, 12, scrollbarSliderAreaLength } );
-
-            const fheroes2::Sprite & originalSlider = fheroes2::AGG::GetICN( ICN::DROPLISL, 13 );
-            const fheroes2::Image scrollbarSlider
-                = fheroes2::generateScrollbarSlider( originalSlider, false, scrollbarSliderAreaLength, VisibleItemCount(), static_cast<int32_t>( messages.size() ),
-                                                     { 0, 0, originalSlider.width(), 4 }, { 0, 4, originalSlider.width(), 8 } );
-
-            setScrollBarImage( scrollbarSlider );
-            _scrollbar.hide();
-            SetAreaItems( { area.x, area.y, area.width - 10, area.height } );
-            SetListContent( messages );
-        }
-
-        const fheroes2::Rect & GetArea() const
-        {
-            return border.GetRect();
-        }
-
-        void AddMessage( std::string str )
-        {
-            messages.push_back( std::move( str ) );
-            if ( !openlog ) {
-                _scrollbar.hide();
-            }
-
-            SetListContent( messages );
-            SetCurrent( messages.size() - 1 );
-
-            const int32_t scrollbarSliderAreaLength = buttonPgDn.area().y - ( buttonPgUp.area().y + buttonPgUp.area().height ) - 7;
-            const fheroes2::Sprite & originalSlider = fheroes2::AGG::GetICN( ICN::DROPLISL, 13 );
-            const fheroes2::Image scrollbarSlider
-                = fheroes2::generateScrollbarSlider( originalSlider, false, scrollbarSliderAreaLength, VisibleItemCount(), static_cast<int32_t>( messages.size() ),
-                                                     { 0, 0, originalSlider.width(), 4 }, { 0, 4, originalSlider.width(), 8 } );
-            setScrollBarImage( scrollbarSlider );
-            SetCurrentVisible();
-        }
-
-        void RedrawItem( const std::string & str, int32_t px, int32_t py, bool /* unused */ ) override
-        {
-            const Text text( str, Font::BIG );
-            text.Blit( px, py );
-        }
-
-        void RedrawBackground( const fheroes2::Point & /* unused*/ ) override
-        {
-            fheroes2::Display & display = fheroes2::Display::instance();
-            const fheroes2::Sprite & sp1 = fheroes2::AGG::GetICN( ICN::DROPLISL, 10 );
-            const fheroes2::Sprite & sp2 = fheroes2::AGG::GetICN( ICN::DROPLISL, 12 );
-            const fheroes2::Sprite & sp3 = fheroes2::AGG::GetICN( ICN::DROPLISL, 11 );
-            const int32_t ax = buttonPgUp.area().x;
-            const int32_t ah = buttonPgDn.area().y - ( buttonPgUp.area().y + buttonPgUp.area().height );
-
-            const fheroes2::Rect & borderRect = border.GetRect();
-            Dialog::FrameBorder::RenderOther( fheroes2::AGG::GetICN( ICN::TEXTBAK2, 0 ), borderRect );
-
-            for ( int32_t i = 0; i < ( ah / sp3.height() ); ++i ) {
-                fheroes2::Copy( sp3, 0, 0, display, ax, buttonPgUp.area().y + buttonPgUp.area().height + ( sp3.height() * i ), sp3.width(), sp3.height() );
-            }
-
-            fheroes2::Copy( sp1, 0, 0, display, ax, buttonPgUp.area().y + buttonPgUp.area().height, sp1.width(), sp1.height() );
-            fheroes2::Copy( sp2, 0, 0, display, ax, buttonPgDn.area().y - sp2.height(), sp2.width(), sp2.height() );
-        }
-
-        void ActionCurrentUp() override
-        {
-            // Do nothing.
-        }
-
-        void ActionCurrentDn() override
-        {
-            // Do nothing.
-        }
-
-        void ActionListDoubleClick( std::string & /* unused */ ) override
-        {
-            // Do nothing.
-        }
-
-        void ActionListSingleClick( std::string & /* unused */ ) override
-        {
-            // Do nothing.
-        }
-
-        void ActionListPressRight( std::string & /* unused */ ) override
-        {
-            // Do nothing.
-        }
-
-        void SetOpenLog( const bool f )
-        {
-            openlog = f;
-        }
-
-        bool isOpenLog() const
-        {
-            return openlog;
-        }
-
-    private:
-        Dialog::FrameBorder border;
-        std::vector<std::string> messages;
-        bool openlog{ false };
-    };
-
-    int matchHeroType( const HeroBase * base )
-    {
-        if ( base->isCaptain() )
-            return CAPTAIN;
-
-        switch ( base->GetRace() ) {
-        case Race::BARB:
-            return BARBARIAN;
-        case Race::SORC:
-            return SORCERESS;
-        case Race::WRLK:
-            return WARLOCK;
-        case Race::WZRD:
-            return WIZARD;
-        case Race::NECR:
-            return NECROMANCER;
-        default:
-            break;
-        }
-        return KNIGHT;
-    }
-
-    const std::vector<int> & getHeroAnimation( const HeroBase * hero, int animation )
-    {
-        static std::vector<int> staticAnim;
-        if ( staticAnim.empty() ) {
-            staticAnim.push_back( 1 );
-        }
-
-        if ( !hero || animation == OP_STATIC )
-            return staticAnim;
-
-        const int heroType = matchHeroType( hero );
-
-        if ( animation == OP_SORROW ) {
-            static const std::vector<int> sorrowAnim = { 2, 3, 4, 5, 4, 5, 4, 3, 2 };
-
-            return ( heroType == CAPTAIN ) ? staticAnim : sorrowAnim;
-        }
-
-        static std::vector<int> heroTypeAnim[7][9];
-
-        if ( heroTypeAnim[heroType][animation].empty() ) {
-            const int sourceArray[7][9][9] = {
-                //   JOY                CAST_MASS             CAST_UP               CAST_DOWN     IDLE
-                { { 6, 7, 8, 9, 8, 9, 8, 7, 6 }, { 10, 11 }, { 10 }, { 6, 12, 13 }, { 12, 6 }, { 2, 14 }, { 2 }, { 15, 16, 17 }, { 18, 19 } }, // KNIGHT
-                { { 6, 7, 8, 9, 9, 8, 7, 6 }, { 6, 10, 11 }, { 10, 6 }, { 6, 12, 13 }, { 12, 6 }, { 6, 14 }, { 6 }, { 15, 16, 17 }, { 18 } }, // BARBARIAN
-                { { 6, 7, 8, 7, 6 }, { 6, 7, 9 }, { 7, 6 }, { 6, 10, 11 }, { 10, 6 }, { 6, 12 }, { 6 }, { 13, 14, 15 }, { 16 } }, // SORCERESS
-                { { 6, 7, 8, 9, 10, 9, 8, 7, 6 }, { 6, 7, 11, 12 }, { 11, 6 }, { 6, 7, 13 }, { 6 }, { 6, 14 }, { 6 }, { 15, 16 }, { 6 } }, // WARLOCK
-                { { 6, 7, 8, 9, 8, 7, 6 }, { 6, 10, 11, 12, 13 }, { 12, 11, 10, 6 }, { 6, 14 }, { 6 }, { 6, 15 }, { 6 }, { 16, 17 }, { 18 } }, // WIZARD
-                { { 6, 7, 6, 7, 6, 7 },
-                  { 7, 8, 9, 10, 11 },
-                  { 10, 9, 7 },
-                  { 7, 12, 13, 14, 15 },
-                  { 7 },
-                  { 7, 12, 13, 14, 16 },
-                  { 7 },
-                  { 17 },
-                  { 18, 19 } }, // NECROMANCER
-                { { 1 }, { 2, 3, 4 }, { 3, 2 }, { 5, 6 }, { 5 }, { 5, 7 }, { 5 }, { 8, 9 }, { 10 } } // CAPTAIN
-            };
-
-            for ( int frame = 0; frame < 9; ++frame ) {
-                if ( sourceArray[heroType][animation][frame] != 0 ) {
-                    heroTypeAnim[heroType][animation].push_back( sourceArray[heroType][animation][frame] );
-                }
-            }
-        }
-
-        return heroTypeAnim[heroType][animation];
-    }
-}
-
-bool CursorAttack( uint32_t theme )
-{
-    switch ( theme ) {
-    case Cursor::WAR_ARROW:
-    case Cursor::WAR_BROKENARROW:
-    case Cursor::SWORD_TOPRIGHT:
-    case Cursor::SWORD_RIGHT:
-    case Cursor::SWORD_BOTTOMRIGHT:
-    case Cursor::SWORD_BOTTOMLEFT:
-    case Cursor::SWORD_LEFT:
-    case Cursor::SWORD_TOPLEFT:
-    case Cursor::SWORD_TOP:
-    case Cursor::SWORD_BOTTOM:
-        return true;
-    default:
-        break;
-    }
-
-    return false;
-}
-
-fheroes2::Image DrawHexagon( const uint8_t colorId )
-{
-    const int r = 22;
-    const int l = 10;
-    const int w = CELLW;
-    const int h = CELLH;
-
-    fheroes2::Image sf( w + 1, h + 1 );
-    sf.reset();
-
-    fheroes2::DrawLine( sf, { r - 1, 1 }, { 0, l + 1 }, colorId );
-    fheroes2::SetPixel( sf, r, 1, colorId );
-    fheroes2::DrawLine( sf, { r + 1, 1 }, { w, l + 1 }, colorId );
-
-    fheroes2::DrawLine( sf, { 0, l + 1 }, { 0, h - l }, colorId );
-    fheroes2::DrawLine( sf, { w, l + 1 }, { w, h - l }, colorId );
-
-    fheroes2::DrawLine( sf, { r - 1, h }, { 0, h - l }, colorId );
-    fheroes2::SetPixel( sf, r, h, colorId );
-    fheroes2::DrawLine( sf, { r + 1, h }, { w, h - l }, colorId );
-
-    return sf;
-}
-
-fheroes2::Image DrawHexagonShadow( const uint8_t alphaValue, const int32_t horizSpace )
-{
-    const int l = 13;
-    const int w = CELLW;
-    const int h = CELLH;
-
-    fheroes2::Image sf( w, h );
-    sf.reset();
-    fheroes2::Rect rt( horizSpace, l - 1, w + 1 - horizSpace * 2, 2 * l + 4 );
-    for ( int i = 0; i < w / 2; i += 2 ) {
-        for ( int x = 0; x < rt.width; ++x ) {
-            for ( int y = 0; y < rt.height; ++y ) {
-                fheroes2::SetTransformPixel( sf, rt.x + x, rt.y + y, alphaValue );
-            }
-        }
-        --rt.y;
-        rt.height += 2;
-        rt.x += ( i == 0 ) ? 1 : 2;
-        rt.width -= ( i == 0 ) ? 2 : 4;
-    }
-
-    return sf;
-}
-
-bool Battle::TargetInfo::isFinishAnimFrame( const TargetInfo & info )
-{
-    return info.defender && info.defender->isFinishAnimFrame();
-}
-
-int Battle::GetCursorFromSpell( const int spell )
-{
-    switch ( spell ) {
-    case Spell::SLOW:
-        return Cursor::SP_SLOW;
-    case Spell::CURSE:
-        return Cursor::SP_CURSE;
-    case Spell::CURE:
-        return Cursor::SP_CURE;
-    case Spell::BLESS:
-        return Cursor::SP_BLESS;
-    case Spell::FIREBALL:
-        return Cursor::SP_FIREBALL;
-    case Spell::FIREBLAST:
-        return Cursor::SP_FIREBLAST;
-    case Spell::TELEPORT:
-        return Cursor::SP_TELEPORT;
-    case Spell::RESURRECT:
-        return Cursor::SP_RESURRECT;
-    case Spell::HASTE:
-        return Cursor::SP_HASTE;
-    case Spell::SHIELD:
-        return Cursor::SP_SHIELD;
-    case Spell::ARMAGEDDON:
-        return Cursor::SP_ARMAGEDDON;
-    case Spell::ANTIMAGIC:
-        return Cursor::SP_ANTIMAGIC;
-    case Spell::BERSERKER:
-        return Cursor::SP_BERSERKER;
-    case Spell::PARALYZE:
-        return Cursor::SP_PARALYZE;
-    case Spell::BLIND:
-        return Cursor::SP_BLIND;
-
-    case Spell::LIGHTNINGBOLT:
-        return Cursor::SP_LIGHTNINGBOLT;
-    case Spell::CHAINLIGHTNING:
-        return Cursor::SP_CHAINLIGHTNING;
-    case Spell::ELEMENTALSTORM:
-        return Cursor::SP_ELEMENTALSTORM;
-    case Spell::RESURRECTTRUE:
-        return Cursor::SP_RESURRECTTRUE;
-    case Spell::DISPEL:
-        return Cursor::SP_DISPEL;
-    case Spell::HOLYWORD:
-        return Cursor::SP_HOLYWORD;
-    case Spell::HOLYSHOUT:
-        return Cursor::SP_HOLYSHOUT;
-    case Spell::METEORSHOWER:
-        return Cursor::SP_METEORSHOWER;
-
-    case Spell::ANIMATEDEAD:
-        return Cursor::SP_ANIMATEDEAD;
-    case Spell::MIRRORIMAGE:
-        return Cursor::SP_MIRRORIMAGE;
-    case Spell::BLOODLUST:
-        return Cursor::SP_BLOODLUST;
-    case Spell::DEATHRIPPLE:
-        return Cursor::SP_DEATHRIPPLE;
-    case Spell::DEATHWAVE:
-        return Cursor::SP_DEATHWAVE;
-    case Spell::STEELSKIN:
-        return Cursor::SP_STEELSKIN;
-    case Spell::STONESKIN:
-        return Cursor::SP_STONESKIN;
-    case Spell::DRAGONSLAYER:
-        return Cursor::SP_DRAGONSLAYER;
-    case Spell::EARTHQUAKE:
-        return Cursor::SP_EARTHQUAKE;
-    case Spell::DISRUPTINGRAY:
-        return Cursor::SP_DISRUPTINGRAY;
-    case Spell::COLDRING:
-        return Cursor::SP_COLDRING;
-    case Spell::COLDRAY:
-        return Cursor::SP_COLDRAY;
-    case Spell::HYPNOTIZE:
-        return Cursor::SP_HYPNOTIZE;
-    case Spell::ARROW:
-        return Cursor::SP_ARROW;
-
-    default:
-        break;
-    }
-    return Cursor::WAR_NONE;
-}
-
-int Battle::GetSwordCursorDirection( const int direction )
-{
-    switch ( direction ) {
-    case BOTTOM_RIGHT:
-        return Cursor::SWORD_TOPLEFT;
-    case BOTTOM_LEFT:
-        return Cursor::SWORD_TOPRIGHT;
-    case RIGHT:
-        return Cursor::SWORD_LEFT;
-    case TOP_RIGHT:
-        return Cursor::SWORD_BOTTOMLEFT;
-    case TOP_LEFT:
-        return Cursor::SWORD_BOTTOMRIGHT;
-    case LEFT:
-        return Cursor::SWORD_RIGHT;
-    default:
-        break;
-    }
-    return 0;
-}
-
-int Battle::GetDirectionFromCursorSword( const uint32_t sword )
-{
-    switch ( sword ) {
-    case Cursor::SWORD_TOPLEFT:
-        return BOTTOM_RIGHT;
-    case Cursor::SWORD_TOPRIGHT:
-        return BOTTOM_LEFT;
-    case Cursor::SWORD_LEFT:
-        return RIGHT;
-    case Cursor::SWORD_BOTTOMLEFT:
-        return TOP_RIGHT;
-    case Cursor::SWORD_BOTTOMRIGHT:
-        return TOP_LEFT;
-    case Cursor::SWORD_RIGHT:
-        return LEFT;
-    default:
-        break;
-    }
-
-    return UNKNOWN;
-}
-
-Battle::OpponentSprite::OpponentSprite( const fheroes2::Rect & area, const HeroBase * hero, const bool isReflect )
-    : base( hero )
-    , _currentAnim( getHeroAnimation( hero, OP_STATIC ) )
-    , _animationType( OP_STATIC )
-    , _idleTimer( 8000 )
-    , _heroIcnId( ICN::UNKNOWN )
-    , reflect( isReflect )
-    , _offset( area.x, area.y )
-{
-    const bool isCaptain = hero->isCaptain();
-    switch ( hero->GetRace() ) {
-    case Race::KNGT:
-        _heroIcnId = isCaptain ? ICN::CMBTCAPK : ICN::CMBTHROK;
-        break;
-    case Race::BARB:
-        _heroIcnId = isCaptain ? ICN::CMBTCAPB : ICN::CMBTHROB;
-        break;
-    case Race::SORC:
-        _heroIcnId = isCaptain ? ICN::CMBTCAPS : ICN::CMBTHROS;
-        break;
-    case Race::WRLK:
-        _heroIcnId = isCaptain ? ICN::CMBTCAPW : ICN::CMBTHROW;
-        break;
-    case Race::WZRD:
-        _heroIcnId = isCaptain ? ICN::CMBTCAPZ : ICN::CMBTHROZ;
-        break;
-    case Race::NECR:
-        _heroIcnId = isCaptain ? ICN::CMBTCAPN : ICN::CMBTHRON;
-        break;
-    default:
-        // Did you add a new faction? Add the logic here.
-        assert( 0 );
-        break;
-    }
-
-    const fheroes2::Sprite & sprite = fheroes2::AGG::GetICN( _heroIcnId, _currentAnim.getFrame() );
-
-    if ( reflect ) {
-        pos.x = _offset.x + fheroes2::Display::DEFAULT_WIDTH - RIGHT_HERO_X_OFFSET - ( sprite.x() + sprite.width() );
-        pos.y = _offset.y + RIGHT_HERO_Y_OFFSET + sprite.y();
-    }
-    else {
-        pos.x = _offset.x + LEFT_HERO_X_OFFSET + sprite.x();
-        pos.y = _offset.y + LEFT_HERO_Y_OFFSET + sprite.y();
-    }
-
-    if ( isCaptain ) {
-        if ( reflect )
-            pos.x += CAPTAIN_X_OFFSET;
-        else
-            pos.x -= CAPTAIN_X_OFFSET;
-        pos.y += CAPTAIN_Y_OFFSET;
-    }
-
-    pos.width = sprite.width();
-    pos.height = sprite.height();
-}
-
-void Battle::OpponentSprite::IncreaseAnimFrame( const bool loop )
-{
-    _currentAnim.playAnimation( loop );
-}
-
-void Battle::OpponentSprite::SetAnimation( const int rule )
-{
-    _animationType = rule;
-    _currentAnim = getHeroAnimation( base, rule );
+	int GetIndexIndicator(const Unit& unit);
+	int GetSwordCursorDirection(const int direction);
+	int GetDirectionFromCursorSword(const uint32_t sword);
+	int GetCursorFromSpell(const int spell);
+
+	class StatusListBox : public ::Interface::ListBox<std::string>
+	{
+	public:
+		using ::Interface::ListBox<std::string>::ActionListDoubleClick;
+		using ::Interface::ListBox<std::string>::ActionListSingleClick;
+		using ::Interface::ListBox<std::string>::ActionListPressRight;
+
+		void SetPosition(int32_t px, int32_t py)
+		{
+			assert(px >= 0 && py >= 0);
+
+			const int32_t mx = 6;
+			const int32_t sw = fheroes2::Display::DEFAULT_WIDTH;
+			const int32_t sh = mx * 20;
+			border.SetPosition(px, py - sh - 2, sw - 32, sh - 30);
+			const fheroes2::Rect& area = border.GetArea();
+			const int32_t ax = area.x + area.width - 20;
+
+			SetTopLeft(area.getPosition());
+			SetAreaMaxItems(mx);
+
+			SetScrollButtonUp(ICN::DROPLISL, 6, 7, fheroes2::Point(ax + 8, area.y - 10));
+			SetScrollButtonDn(ICN::DROPLISL, 8, 9, fheroes2::Point(ax + 8, area.y + area.height - 11));
+
+			const int32_t scrollbarSliderAreaLength = buttonPgDn.area().y - (buttonPgUp.area().y + buttonPgUp.area().height) - 7;
+
+			setScrollBarArea({ ax + 5 + 8, buttonPgUp.area().y + buttonPgUp.area().height + 3, 12, scrollbarSliderAreaLength });
+
+			const fheroes2::Sprite& originalSlider = fheroes2::AGG::GetICN(ICN::DROPLISL, 13);
+			const fheroes2::Image scrollbarSlider
+				= fheroes2::generateScrollbarSlider(originalSlider, false, scrollbarSliderAreaLength, VisibleItemCount(), static_cast<int32_t>(messages.size()),
+					{ 0, 0, originalSlider.width(), 4 }, { 0, 4, originalSlider.width(), 8 });
+
+			setScrollBarImage(scrollbarSlider);
+			_scrollbar.hide();
+			SetAreaItems({ area.x, area.y, area.width - 10, area.height });
+			SetListContent(messages);
+		}
+
+		const fheroes2::Rect& GetArea() const
+		{
+			return border.GetRect();
+		}
+
+		void AddMessage(std::string str)
+		{
+			messages.push_back(std::move(str));
+			if (!openlog) {
+				_scrollbar.hide();
+			}
+
+			SetListContent(messages);
+			SetCurrent(messages.size() - 1);
+
+			const int32_t scrollbarSliderAreaLength = buttonPgDn.area().y - (buttonPgUp.area().y + buttonPgUp.area().height) - 7;
+			const fheroes2::Sprite& originalSlider = fheroes2::AGG::GetICN(ICN::DROPLISL, 13);
+			const fheroes2::Image scrollbarSlider
+				= fheroes2::generateScrollbarSlider(originalSlider, false, scrollbarSliderAreaLength, VisibleItemCount(), static_cast<int32_t>(messages.size()),
+					{ 0, 0, originalSlider.width(), 4 }, { 0, 4, originalSlider.width(), 8 });
+			setScrollBarImage(scrollbarSlider);
+			SetCurrentVisible();
+		}
+
+		void RedrawItem(const std::string& str, int32_t px, int32_t py, bool /* unused */) override
+		{
+			const Text text(str, Font::BIG);
+			text.Blit(px, py);
+		}
+
+		void RedrawBackground(const fheroes2::Point& /* unused*/) override
+		{
+			fheroes2::Display& display = fheroes2::Display::instance();
+			const fheroes2::Sprite& sp1 = fheroes2::AGG::GetICN(ICN::DROPLISL, 10);
+			const fheroes2::Sprite& sp2 = fheroes2::AGG::GetICN(ICN::DROPLISL, 12);
+			const fheroes2::Sprite& sp3 = fheroes2::AGG::GetICN(ICN::DROPLISL, 11);
+			const int32_t ax = buttonPgUp.area().x;
+			const int32_t ah = buttonPgDn.area().y - (buttonPgUp.area().y + buttonPgUp.area().height);
+
+			const fheroes2::Rect& borderRect = border.GetRect();
+			Dialog::FrameBorder::RenderOther(fheroes2::AGG::GetICN(ICN::TEXTBAK2, 0), borderRect);
+
+			for (int32_t i = 0; i < (ah / sp3.height()); ++i) {
+				fheroes2::Copy(sp3, 0, 0, display, ax, buttonPgUp.area().y + buttonPgUp.area().height + (sp3.height() * i), sp3.width(), sp3.height());
+			}
+
+			fheroes2::Copy(sp1, 0, 0, display, ax, buttonPgUp.area().y + buttonPgUp.area().height, sp1.width(), sp1.height());
+			fheroes2::Copy(sp2, 0, 0, display, ax, buttonPgDn.area().y - sp2.height(), sp2.width(), sp2.height());
+		}
+
+		void ActionCurrentUp() override
+		{
+			// Do nothing.
+		}
+
+		void ActionCurrentDn() override
+		{
+			// Do nothing.
+		}
+
+		void ActionListDoubleClick(std::string& /* unused */) override
+		{
+			// Do nothing.
+		}
+
+		void ActionListSingleClick(std::string& /* unused */) override
+		{
+			// Do nothing.
+		}
+
+		void ActionListPressRight(std::string& /* unused */) override
+		{
+			// Do nothing.
+		}
+
+		void SetOpenLog(const bool f)
+		{
+			openlog = f;
+		}
+
+		bool isOpenLog() const
+		{
+			return openlog;
+		}
+
+	private:
+		Dialog::FrameBorder border;
+		std::vector<std::string> messages;
+		bool openlog{ false };
+	};
+
+	int matchHeroType(const HeroBase* base)
+	{
+		if (base->isCaptain())
+			return CAPTAIN;
+
+		switch (base->GetRace()) {
+		case Race::BARB:
+			return BARBARIAN;
+		case Race::SORC:
+			return SORCERESS;
+		case Race::WRLK:
+			return WARLOCK;
+		case Race::WZRD:
+			return WIZARD;
+		case Race::NECR:
+			return NECROMANCER;
+		default:
+			break;
+		}
+		return KNIGHT;
+	}
+
+	const std::vector<int>& getHeroAnimation(const HeroBase* hero, int animation)
+	{
+		static std::vector<int> staticAnim;
+		if (staticAnim.empty()) {
+			staticAnim.push_back(1);
+		}
+
+		if (!hero || animation == OP_STATIC)
+			return staticAnim;
+
+		const int heroType = matchHeroType(hero);
+
+		if (animation == OP_SORROW) {
+			static const std::vector<int> sorrowAnim = { 2, 3, 4, 5, 4, 5, 4, 3, 2 };
+
+			return (heroType == CAPTAIN) ? staticAnim : sorrowAnim;
+		}
+
+		static std::vector<int> heroTypeAnim[7][9];
+
+		if (heroTypeAnim[heroType][animation].empty()) {
+			const int sourceArray[7][9][9] = {
+				//   JOY                CAST_MASS             CAST_UP               CAST_DOWN     IDLE
+				{ { 6, 7, 8, 9, 8, 9, 8, 7, 6 }, { 10, 11 }, { 10 }, { 6, 12, 13 }, { 12, 6 }, { 2, 14 }, { 2 }, { 15, 16, 17 }, { 18, 19 } }, // KNIGHT
+				{ { 6, 7, 8, 9, 9, 8, 7, 6 }, { 6, 10, 11 }, { 10, 6 }, { 6, 12, 13 }, { 12, 6 }, { 6, 14 }, { 6 }, { 15, 16, 17 }, { 18 } }, // BARBARIAN
+				{ { 6, 7, 8, 7, 6 }, { 6, 7, 9 }, { 7, 6 }, { 6, 10, 11 }, { 10, 6 }, { 6, 12 }, { 6 }, { 13, 14, 15 }, { 16 } }, // SORCERESS
+				{ { 6, 7, 8, 9, 10, 9, 8, 7, 6 }, { 6, 7, 11, 12 }, { 11, 6 }, { 6, 7, 13 }, { 6 }, { 6, 14 }, { 6 }, { 15, 16 }, { 6 } }, // WARLOCK
+				{ { 6, 7, 8, 9, 8, 7, 6 }, { 6, 10, 11, 12, 13 }, { 12, 11, 10, 6 }, { 6, 14 }, { 6 }, { 6, 15 }, { 6 }, { 16, 17 }, { 18 } }, // WIZARD
+				{ { 6, 7, 6, 7, 6, 7 },
+				  { 7, 8, 9, 10, 11 },
+				  { 10, 9, 7 },
+				  { 7, 12, 13, 14, 15 },
+				  { 7 },
+				  { 7, 12, 13, 14, 16 },
+				  { 7 },
+				  { 17 },
+				  { 18, 19 } }, // NECROMANCER
+				{ { 1 }, { 2, 3, 4 }, { 3, 2 }, { 5, 6 }, { 5 }, { 5, 7 }, { 5 }, { 8, 9 }, { 10 } } // CAPTAIN
+			};
+
+			for (int frame = 0; frame < 9; ++frame) {
+				if (sourceArray[heroType][animation][frame] != 0) {
+					heroTypeAnim[heroType][animation].push_back(sourceArray[heroType][animation][frame]);
+				}
+			}
+		}
+
+		return heroTypeAnim[heroType][animation];
+	}
+}
+
+bool CursorAttack(uint32_t theme)
+{
+	switch (theme) {
+	case Cursor::WAR_ARROW:
+	case Cursor::WAR_BROKENARROW:
+	case Cursor::SWORD_TOPRIGHT:
+	case Cursor::SWORD_RIGHT:
+	case Cursor::SWORD_BOTTOMRIGHT:
+	case Cursor::SWORD_BOTTOMLEFT:
+	case Cursor::SWORD_LEFT:
+	case Cursor::SWORD_TOPLEFT:
+	case Cursor::SWORD_TOP:
+	case Cursor::SWORD_BOTTOM:
+		return true;
+	default:
+		break;
+	}
+
+	return false;
+}
+
+fheroes2::Image DrawHexagon(const uint8_t colorId)
+{
+	const int r = 22;
+	const int l = 10;
+	const int w = CELLW;
+	const int h = CELLH;
+
+	fheroes2::Image sf(w + 1, h + 1);
+	sf.reset();
+
+	fheroes2::DrawLine(sf, { r - 1, 1 }, { 0, l + 1 }, colorId);
+	fheroes2::SetPixel(sf, r, 1, colorId);
+	fheroes2::DrawLine(sf, { r + 1, 1 }, { w, l + 1 }, colorId);
+
+	fheroes2::DrawLine(sf, { 0, l + 1 }, { 0, h - l }, colorId);
+	fheroes2::DrawLine(sf, { w, l + 1 }, { w, h - l }, colorId);
+
+	fheroes2::DrawLine(sf, { r - 1, h }, { 0, h - l }, colorId);
+	fheroes2::SetPixel(sf, r, h, colorId);
+	fheroes2::DrawLine(sf, { r + 1, h }, { w, h - l }, colorId);
+
+	return sf;
+}
+
+fheroes2::Image DrawHexagonShadow(const uint8_t alphaValue, const int32_t horizSpace)
+{
+	const int l = 13;
+	const int w = CELLW;
+	const int h = CELLH;
+
+	fheroes2::Image sf(w, h);
+	sf.reset();
+	fheroes2::Rect rt(horizSpace, l - 1, w + 1 - horizSpace * 2, 2 * l + 4);
+	for (int i = 0; i < w / 2; i += 2) {
+		for (int x = 0; x < rt.width; ++x) {
+			for (int y = 0; y < rt.height; ++y) {
+				fheroes2::SetTransformPixel(sf, rt.x + x, rt.y + y, alphaValue);
+			}
+		}
+		--rt.y;
+		rt.height += 2;
+		rt.x += (i == 0) ? 1 : 2;
+		rt.width -= (i == 0) ? 2 : 4;
+	}
+
+	return sf;
+}
+
+bool Battle::TargetInfo::isFinishAnimFrame(const TargetInfo& info)
+{
+	return info.defender && info.defender->isFinishAnimFrame();
+}
+
+int Battle::GetCursorFromSpell(const int spell)
+{
+	switch (spell) {
+	case Spell::SLOW:
+		return Cursor::SP_SLOW;
+	case Spell::CURSE:
+		return Cursor::SP_CURSE;
+	case Spell::CURE:
+		return Cursor::SP_CURE;
+	case Spell::BLESS:
+		return Cursor::SP_BLESS;
+	case Spell::FIREBALL:
+		return Cursor::SP_FIREBALL;
+	case Spell::FIREBLAST:
+		return Cursor::SP_FIREBLAST;
+	case Spell::TELEPORT:
+		return Cursor::SP_TELEPORT;
+	case Spell::RESURRECT:
+		return Cursor::SP_RESURRECT;
+	case Spell::HASTE:
+		return Cursor::SP_HASTE;
+	case Spell::SHIELD:
+		return Cursor::SP_SHIELD;
+	case Spell::ARMAGEDDON:
+		return Cursor::SP_ARMAGEDDON;
+	case Spell::ANTIMAGIC:
+		return Cursor::SP_ANTIMAGIC;
+	case Spell::BERSERKER:
+		return Cursor::SP_BERSERKER;
+	case Spell::PARALYZE:
+		return Cursor::SP_PARALYZE;
+	case Spell::BLIND:
+		return Cursor::SP_BLIND;
+
+	case Spell::LIGHTNINGBOLT:
+		return Cursor::SP_LIGHTNINGBOLT;
+	case Spell::CHAINLIGHTNING:
+		return Cursor::SP_CHAINLIGHTNING;
+	case Spell::ELEMENTALSTORM:
+		return Cursor::SP_ELEMENTALSTORM;
+	case Spell::RESURRECTTRUE:
+		return Cursor::SP_RESURRECTTRUE;
+	case Spell::DISPEL:
+		return Cursor::SP_DISPEL;
+	case Spell::HOLYWORD:
+		return Cursor::SP_HOLYWORD;
+	case Spell::HOLYSHOUT:
+		return Cursor::SP_HOLYSHOUT;
+	case Spell::METEORSHOWER:
+		return Cursor::SP_METEORSHOWER;
+
+	case Spell::ANIMATEDEAD:
+		return Cursor::SP_ANIMATEDEAD;
+	case Spell::MIRRORIMAGE:
+		return Cursor::SP_MIRRORIMAGE;
+	case Spell::BLOODLUST:
+		return Cursor::SP_BLOODLUST;
+	case Spell::DEATHRIPPLE:
+		return Cursor::SP_DEATHRIPPLE;
+	case Spell::DEATHWAVE:
+		return Cursor::SP_DEATHWAVE;
+	case Spell::STEELSKIN:
+		return Cursor::SP_STEELSKIN;
+	case Spell::STONESKIN:
+		return Cursor::SP_STONESKIN;
+	case Spell::DRAGONSLAYER:
+		return Cursor::SP_DRAGONSLAYER;
+	case Spell::EARTHQUAKE:
+		return Cursor::SP_EARTHQUAKE;
+	case Spell::DISRUPTINGRAY:
+		return Cursor::SP_DISRUPTINGRAY;
+	case Spell::COLDRING:
+		return Cursor::SP_COLDRING;
+	case Spell::COLDRAY:
+		return Cursor::SP_COLDRAY;
+	case Spell::HYPNOTIZE:
+		return Cursor::SP_HYPNOTIZE;
+	case Spell::ARROW:
+		return Cursor::SP_ARROW;
+
+	default:
+		break;
+	}
+	return Cursor::WAR_NONE;
+}
+
+int Battle::GetSwordCursorDirection(const int direction)
+{
+	switch (direction) {
+	case BOTTOM_RIGHT:
+		return Cursor::SWORD_TOPLEFT;
+	case BOTTOM_LEFT:
+		return Cursor::SWORD_TOPRIGHT;
+	case RIGHT:
+		return Cursor::SWORD_LEFT;
+	case TOP_RIGHT:
+		return Cursor::SWORD_BOTTOMLEFT;
+	case TOP_LEFT:
+		return Cursor::SWORD_BOTTOMRIGHT;
+	case LEFT:
+		return Cursor::SWORD_RIGHT;
+	default:
+		break;
+	}
+	return 0;
+}
+
+int Battle::GetDirectionFromCursorSword(const uint32_t sword)
+{
+	switch (sword) {
+	case Cursor::SWORD_TOPLEFT:
+		return BOTTOM_RIGHT;
+	case Cursor::SWORD_TOPRIGHT:
+		return BOTTOM_LEFT;
+	case Cursor::SWORD_LEFT:
+		return RIGHT;
+	case Cursor::SWORD_BOTTOMLEFT:
+		return TOP_RIGHT;
+	case Cursor::SWORD_BOTTOMRIGHT:
+		return TOP_LEFT;
+	case Cursor::SWORD_RIGHT:
+		return LEFT;
+	default:
+		break;
+	}
+
+	return UNKNOWN;
+}
+
+Battle::OpponentSprite::OpponentSprite(const fheroes2::Rect& area, const HeroBase* hero, const bool isReflect)
+	: base(hero)
+	, _currentAnim(getHeroAnimation(hero, OP_STATIC))
+	, _animationType(OP_STATIC)
+	, _idleTimer(8000)
+	, _heroIcnId(ICN::UNKNOWN)
+	, reflect(isReflect)
+	, _offset(area.x, area.y)
+{
+	const bool isCaptain = hero->isCaptain();
+	switch (hero->GetRace()) {
+	case Race::KNGT:
+		_heroIcnId = isCaptain ? ICN::CMBTCAPK : ICN::CMBTHROK;
+		break;
+	case Race::BARB:
+		_heroIcnId = isCaptain ? ICN::CMBTCAPB : ICN::CMBTHROB;
+		break;
+	case Race::SORC:
+		_heroIcnId = isCaptain ? ICN::CMBTCAPS : ICN::CMBTHROS;
+		break;
+	case Race::WRLK:
+		_heroIcnId = isCaptain ? ICN::CMBTCAPW : ICN::CMBTHROW;
+		break;
+	case Race::WZRD:
+		_heroIcnId = isCaptain ? ICN::CMBTCAPZ : ICN::CMBTHROZ;
+		break;
+	case Race::NECR:
+		_heroIcnId = isCaptain ? ICN::CMBTCAPN : ICN::CMBTHRON;
+		break;
+	default:
+		// Did you add a new faction? Add the logic here.
+		assert(0);
+		break;
+	}
+
+	const fheroes2::Sprite& sprite = fheroes2::AGG::GetICN(_heroIcnId, _currentAnim.getFrame());
+
+	if (reflect) {
+		pos.x = _offset.x + fheroes2::Display::DEFAULT_WIDTH - RIGHT_HERO_X_OFFSET - (sprite.x() + sprite.width());
+		pos.y = _offset.y + RIGHT_HERO_Y_OFFSET + sprite.y();
+	}
+	else {
+		pos.x = _offset.x + LEFT_HERO_X_OFFSET + sprite.x();
+		pos.y = _offset.y + LEFT_HERO_Y_OFFSET + sprite.y();
+	}
+
+	if (isCaptain) {
+		if (reflect)
+			pos.x += CAPTAIN_X_OFFSET;
+		else
+			pos.x -= CAPTAIN_X_OFFSET;
+		pos.y += CAPTAIN_Y_OFFSET;
+	}
+
+	pos.width = sprite.width();
+	pos.height = sprite.height();
+}
+
+void Battle::OpponentSprite::IncreaseAnimFrame(const bool loop)
+{
+	_currentAnim.playAnimation(loop);
+}
+
+void Battle::OpponentSprite::SetAnimation(const int rule)
+{
+	_animationType = rule;
+	_currentAnim = getHeroAnimation(base, rule);
 }
 
 fheroes2::Point Battle::OpponentSprite::GetCastPosition() const
 {
-    const bool isCaptain = base->isCaptain();
-    fheroes2::Point offset;
-    switch ( base->GetRace() ) {
-    case Race::KNGT:
-        offset.x = isCaptain ? 0 : 13;
-        offset.y = isCaptain ? 3 : -7;
-        break;
-    case Race::BARB:
-        offset.x = isCaptain ? 0 : 16;
-        offset.y = isCaptain ? 3 : -15;
-        break;
-    case Race::SORC:
-        offset.x = isCaptain ? 0 : 11;
-        offset.y = isCaptain ? 3 : -8;
-        break;
-    case Race::WRLK:
-        offset.x = isCaptain ? 2 : 9;
-        offset.y = isCaptain ? 5 : -11;
-        break;
-    case Race::WZRD:
-        offset.x = isCaptain ? 5 : 1;
-        offset.y = isCaptain ? 8 : -9;
-        break;
-    case Race::NECR:
-        offset.x = isCaptain ? 5 : 13;
-        offset.y = isCaptain ? 6 : -7;
-        break;
-    default:
-        break;
-    }
-
-    return { pos.x + ( reflect ? offset.x : pos.width - offset.x ), pos.y + pos.height / 2 + offset.y };
-}
-
-void Battle::OpponentSprite::Redraw( fheroes2::Image & dst ) const
-{
-    const fheroes2::Sprite & hero = fheroes2::AGG::GetICN( _heroIcnId, _currentAnim.getFrame() );
-
-    fheroes2::Point offset( _offset );
-    if ( base->isCaptain() ) {
-        if ( reflect ) {
-            offset.x += CAPTAIN_X_OFFSET;
-        }
-        else {
-            offset.x -= CAPTAIN_X_OFFSET;
-        }
-        offset.y += CAPTAIN_Y_OFFSET;
-    }
-
-    if ( reflect ) {
-        fheroes2::Blit( hero, dst, offset.x + fheroes2::Display::DEFAULT_WIDTH - RIGHT_HERO_X_OFFSET - ( hero.x() + hero.width() ),
-                        offset.y + RIGHT_HERO_Y_OFFSET + hero.y(), reflect );
-    }
-    else {
-        fheroes2::Blit( hero, dst, offset.x + LEFT_HERO_X_OFFSET + hero.x(), offset.y + LEFT_HERO_Y_OFFSET + hero.y() );
-    }
+	const bool isCaptain = base->isCaptain();
+	fheroes2::Point offset;
+	switch (base->GetRace()) {
+	case Race::KNGT:
+		offset.x = isCaptain ? 0 : 13;
+		offset.y = isCaptain ? 3 : -7;
+		break;
+	case Race::BARB:
+		offset.x = isCaptain ? 0 : 16;
+		offset.y = isCaptain ? 3 : -15;
+		break;
+	case Race::SORC:
+		offset.x = isCaptain ? 0 : 11;
+		offset.y = isCaptain ? 3 : -8;
+		break;
+	case Race::WRLK:
+		offset.x = isCaptain ? 2 : 9;
+		offset.y = isCaptain ? 5 : -11;
+		break;
+	case Race::WZRD:
+		offset.x = isCaptain ? 5 : 1;
+		offset.y = isCaptain ? 8 : -9;
+		break;
+	case Race::NECR:
+		offset.x = isCaptain ? 5 : 13;
+		offset.y = isCaptain ? 6 : -7;
+		break;
+	default:
+		break;
+	}
+
+	return { pos.x + (reflect ? offset.x : pos.width - offset.x), pos.y + pos.height / 2 + offset.y };
+}
+
+void Battle::OpponentSprite::Redraw(fheroes2::Image& dst) const
+{
+	const fheroes2::Sprite& hero = fheroes2::AGG::GetICN(_heroIcnId, _currentAnim.getFrame());
+
+	fheroes2::Point offset(_offset);
+	if (base->isCaptain()) {
+		if (reflect) {
+			offset.x += CAPTAIN_X_OFFSET;
+		}
+		else {
+			offset.x -= CAPTAIN_X_OFFSET;
+		}
+		offset.y += CAPTAIN_Y_OFFSET;
+	}
+
+	if (reflect) {
+		fheroes2::Blit(hero, dst, offset.x + fheroes2::Display::DEFAULT_WIDTH - RIGHT_HERO_X_OFFSET - (hero.x() + hero.width()),
+			offset.y + RIGHT_HERO_Y_OFFSET + hero.y(), reflect);
+	}
+	else {
+		fheroes2::Blit(hero, dst, offset.x + LEFT_HERO_X_OFFSET + hero.x(), offset.y + LEFT_HERO_Y_OFFSET + hero.y());
+	}
 }
 
 bool Battle::OpponentSprite::updateAnimationState()
 {
-    if ( _currentAnim.isLastFrame() ) {
-        if ( _animationType != OP_STATIC ) {
-            if ( _animationType != OP_CAST_MASS && _animationType != OP_CAST_UP && _animationType != OP_CAST_DOWN ) {
-                SetAnimation( OP_STATIC );
-                return true;
-            }
-        }
-        else if ( _idleTimer.checkDelay() ) {
-            SetAnimation( ( Rand::Get( 1, 3 ) < 2 ) ? OP_IDLE2 : OP_IDLE );
-            return true;
-        }
-
-        return false;
-    }
-
-    IncreaseAnimFrame();
-    return true;
+	if (_currentAnim.isLastFrame()) {
+		if (_animationType != OP_STATIC) {
+			if (_animationType != OP_CAST_MASS && _animationType != OP_CAST_UP && _animationType != OP_CAST_DOWN) {
+				SetAnimation(OP_STATIC);
+				return true;
+			}
+		}
+		else if (_idleTimer.checkDelay()) {
+			SetAnimation((Rand::Get(1, 3) < 2) ? OP_IDLE2 : OP_IDLE);
+			return true;
+		}
+
+		return false;
+	}
+
+	IncreaseAnimFrame();
+	return true;
 }
 
 Battle::Status::Status()
-    : back1( fheroes2::AGG::GetICN( ICN::TEXTBAR, 8 ) )
-    , back2( fheroes2::AGG::GetICN( ICN::TEXTBAR, 9 ) )
-    , listlog( nullptr )
-{
-    width = back1.width();
-    height = back1.height() + back2.height();
-
-    bar1.Set( Font::BIG );
-    bar2.Set( Font::BIG );
-}
-
-void Battle::Status::SetPosition( const int32_t cx, const int32_t cy )
-{
-    fheroes2::Rect::x = cx;
-    fheroes2::Rect::y = cy;
-}
-
-void Battle::Status::SetMessage( const std::string & messageString, const bool top )
-{
-    if ( top ) {
-        bar1.Set( messageString );
-        if ( listlog ) {
-            listlog->AddMessage( messageString );
-        }
-    }
-    else if ( messageString != message ) {
-        bar2.Set( messageString );
-        message = messageString;
-    }
-}
-
-void Battle::Status::Redraw( fheroes2::Image & output ) const
-{
-    fheroes2::Copy( back1, 0, 0, output, x, y, back1.width(), back1.height() );
-    fheroes2::Copy( back2, 0, 0, output, x, y + back1.height(), back2.width(), back2.height() );
-
-    if ( bar1.Size() ) {
-        bar1.Blit( x + ( back1.width() - bar1.w() ) / 2, y + 2 );
-    }
-    if ( bar2.Size() ) {
-        bar2.Blit( x + ( back2.width() - bar2.w() ) / 2, y + back1.height() - 2 );
-    }
+	: back1(fheroes2::AGG::GetICN(ICN::TEXTBAR, 8))
+	, back2(fheroes2::AGG::GetICN(ICN::TEXTBAR, 9))
+	, listlog(nullptr)
+{
+	width = back1.width();
+	height = back1.height() + back2.height();
+
+	bar1.Set(Font::BIG);
+	bar2.Set(Font::BIG);
+}
+
+void Battle::Status::SetPosition(const int32_t cx, const int32_t cy)
+{
+	fheroes2::Rect::x = cx;
+	fheroes2::Rect::y = cy;
+}
+
+void Battle::Status::SetMessage(const std::string& messageString, const bool top)
+{
+	if (top) {
+		bar1.Set(messageString);
+		if (listlog) {
+			listlog->AddMessage(messageString);
+		}
+	}
+	else if (messageString != message) {
+		bar2.Set(messageString);
+		message = messageString;
+	}
+}
+
+void Battle::Status::Redraw(fheroes2::Image& output) const
+{
+	fheroes2::Copy(back1, 0, 0, output, x, y, back1.width(), back1.height());
+	fheroes2::Copy(back2, 0, 0, output, x, y + back1.height(), back2.width(), back2.height());
+
+	if (bar1.Size()) {
+		bar1.Blit(x + (back1.width() - bar1.w()) / 2, y + 2);
+	}
+	if (bar2.Size()) {
+		bar2.Blit(x + (back2.width() - bar2.w()) / 2, y + back1.height() - 2);
+	}
 }
 
 void Battle::Status::clear()
 {
-    bar1.Clear();
-    bar2.Clear();
+	bar1.Clear();
+	bar2.Clear();
 }
 
 Battle::ArmiesOrder::ArmiesOrder()
-    : _army2Color( 0 )
-{
-    // Do nothing.
-}
-
-void Battle::ArmiesOrder::Set( const fheroes2::Rect & rt, const std::shared_ptr<const Units> & units, const int army2Color )
-{
-    _area = rt;
-    _orders = units;
-    _army2Color = army2Color;
-
-    if ( units ) {
-        _rects.reserve( units->size() );
-    }
-}
-
-void Battle::ArmiesOrder::QueueEventProcessing( std::string & msg, const fheroes2::Point & offset ) const
-{
-    LocalEvent & le = LocalEvent::Get();
-
-    for ( const auto & [unit, unitPos] : _rects ) {
-        assert( unit != nullptr );
-
-        const fheroes2::Rect unitRoi = unitPos + offset;
-        if ( le.MouseCursor( unitRoi ) ) {
-            msg = _( "View %{monster} info" );
-            StringReplaceWithLowercase( msg, "%{monster}", unit->GetName() );
-        }
-
-        if ( le.MouseClickLeft( unitRoi ) ) {
-            Dialog::ArmyInfo( *unit, Dialog::BUTTONS, unit->isReflect() );
-        }
-        else if ( le.MousePressRight( unitRoi ) ) {
-            Dialog::ArmyInfo( *unit, Dialog::ZERO, unit->isReflect() );
-        }
-    }
-}
-
-void Battle::ArmiesOrder::RedrawUnit( const fheroes2::Rect & pos, const Battle::Unit & unit, const bool revert, const bool isCurrentUnit, const uint8_t currentUnitColor,
-                                      fheroes2::Image & output ) const
-{
-    // Render background.
-    const fheroes2::Sprite & backgroundOriginal = fheroes2::AGG::GetICN( ICN::SWAPWIN, 0 );
-    fheroes2::Copy( backgroundOriginal, 37, 268, output, pos.x + 1, pos.y + 1, armyOrderMonsterIconSize - 2, armyOrderMonsterIconSize - 2 );
-
-    // Draw a monster's sprite.
-    const fheroes2::Sprite & mons32 = fheroes2::AGG::GetICN( ICN::MONS32, unit.GetSpriteIndex() );
-    if ( unit.Modes( Battle::CAP_MIRRORIMAGE ) ) {
-        fheroes2::Sprite mirroredMonster = mons32;
-
-        fheroes2::ApplyPalette( mirroredMonster, PAL::GetPalette( PAL::PaletteType::MIRROR_IMAGE ) );
-        fheroes2::Blit( mirroredMonster, output, pos.x + ( pos.width - mons32.width() ) / 2,
-                        pos.y + pos.height - mons32.height() - ( mons32.height() + 3 < pos.height ? 3 : 0 ), revert );
-    }
-    else {
-        fheroes2::Blit( mons32, output, pos.x + ( pos.width - mons32.width() ) / 2, pos.y + pos.height - mons32.height() - ( mons32.height() + 3 < pos.height ? 3 : 0 ),
-                        revert );
-    }
-
-    const Text number( fheroes2::abbreviateNumber( static_cast<int32_t>( unit.GetCount() ) ), Font::SMALL );
-    number.Blit( pos.x + 2, pos.y + 2, output );
-
-    if ( isCurrentUnit ) {
-        fheroes2::DrawRect( output, { pos.x, pos.y, armyOrderMonsterIconSize, armyOrderMonsterIconSize }, currentUnitColor );
-    }
-    else {
-        uint8_t color = 0;
-
-        switch ( unit.GetCurrentColor() ) {
-        case -1: // Berserkers
-            color = ARMY_COLOR_BLACK;
-            break;
-        case Color::BLUE:
-            color = ARMY_COLOR_BLUE;
-            break;
-        case Color::GREEN:
-            color = ARMY_COLOR_GREEN;
-            break;
-        case Color::RED:
-            color = ARMY_COLOR_RED;
-            break;
-        case Color::YELLOW:
-            color = ARMY_COLOR_YELLOW;
-            break;
-        case Color::ORANGE:
-            color = ARMY_COLOR_ORANGE;
-            break;
-        case Color::PURPLE:
-            color = ARMY_COLOR_PURPLE;
-            break;
-        case Color::NONE:
-            color = ARMY_COLOR_GRAY;
-            break;
-        default:
-            assert( 0 ); // Did you add another player color?
-            break;
-        }
-
-        fheroes2::DrawRect( output, { pos.x, pos.y, armyOrderMonsterIconSize, armyOrderMonsterIconSize }, color );
-
-        if ( unit.Modes( Battle::TR_MOVED ) ) {
-            fheroes2::ApplyPalette( output, pos.x, pos.y, output, pos.x, pos.y, armyOrderMonsterIconSize, armyOrderMonsterIconSize,
-                                    PAL::GetPalette( PAL::PaletteType::GRAY ) );
-            fheroes2::ApplyPalette( output, pos.x, pos.y, output, pos.x, pos.y, armyOrderMonsterIconSize, armyOrderMonsterIconSize, 3 );
-        }
-    }
-}
-
-void Battle::ArmiesOrder::Redraw( const Unit * current, const uint8_t currentUnitColor, fheroes2::Image & output )
-{
-    if ( _orders.expired() ) {
-        // Nothing to show.
-        return;
-    }
-
-    const std::shared_ptr<const Units> orders = _orders.lock();
-
-    const int32_t validUnitCount = static_cast<int32_t>( std::count_if( orders->begin(), orders->end(), []( const Unit * unit ) {
-        assert( unit != nullptr );
-        return unit->isValid();
-    } ) );
-
-    const int32_t maximumUnitsToDraw = _area.width / armyOrderMonsterIconSize;
-
-    int32_t offsetX = _area.x;
-
-    if ( validUnitCount > maximumUnitsToDraw ) {
-        offsetX += ( _area.width - armyOrderMonsterIconSize * maximumUnitsToDraw ) / 2;
-    }
-    else {
-        offsetX += ( _area.width - armyOrderMonsterIconSize * validUnitCount ) / 2;
-    }
-
-    fheroes2::Rect::x = offsetX;
-    fheroes2::Rect::y = _area.y;
-    fheroes2::Rect::height = armyOrderMonsterIconSize;
-
-    _rects.clear();
-
-    int32_t unitsDrawn = 0;
-    int32_t unitsProcessed = 0;
-
-    for ( const Unit * unit : *orders ) {
-        if ( unitsDrawn == maximumUnitsToDraw ) {
-            break;
-        }
-
-        assert( unit != nullptr );
-        if ( !unit->isValid() ) {
-            continue;
-        }
-
-        if ( unit->Modes( Battle::TR_MOVED ) && ( validUnitCount - unitsProcessed > maximumUnitsToDraw ) ) {
-            ++unitsProcessed;
-            continue;
-        }
-
-        _rects.emplace_back( unit, fheroes2::Rect( offsetX, _area.y, armyOrderMonsterIconSize, armyOrderMonsterIconSize ) );
-        RedrawUnit( _rects.back().second, *unit, unit->GetColor() == _army2Color, current == unit, currentUnitColor, output );
-        offsetX += armyOrderMonsterIconSize;
-        fheroes2::Rect::width += armyOrderMonsterIconSize;
-
-        ++unitsDrawn;
-        ++unitsProcessed;
-    }
-}
-
-Battle::Interface::Interface( Arena & battleArena, const int32_t tileIndex )
-    : arena( battleArena )
-    , _surfaceInnerArea( 0, 0, fheroes2::Display::DEFAULT_WIDTH, fheroes2::Display::DEFAULT_HEIGHT )
-    , icn_cbkg( ICN::UNKNOWN )
-    , icn_frng( ICN::UNKNOWN )
-    , humanturn_spell( Spell::NONE )
-    , humanturn_exit( true )
-    , humanturn_redraw( true )
-    , animation_flags_frame( 0 )
-    , catapult_frame( 0 )
-    , _interruptAutoBattleForColor( 0 )
-    , _contourColor( 110 )
-    , _brightLandType( false )
-    , _contourCycle( 0 )
-    , _currentUnit( nullptr )
-    , _movingUnit( nullptr )
-    , _flyingUnit( nullptr )
-    , b_current_sprite( nullptr )
-    , index_pos( -1 )
-    , _teleportSpellSrcIdx( -1 )
-    , listlog( nullptr )
-    , _cursorRestorer( true, Cursor::WAR_POINTER )
-    , _bridgeAnimation( { false, BridgeMovementAnimation::UP_POSITION } )
-{
-    // border
-    const fheroes2::Display & display = fheroes2::Display::instance();
-
-    _interfacePosition = { ( display.width() - fheroes2::Display::DEFAULT_WIDTH ) / 2, ( display.height() - fheroes2::Display::DEFAULT_HEIGHT ) / 2,
-                           _surfaceInnerArea.width, _surfaceInnerArea.height };
-    border.SetPosition( _interfacePosition.x - BORDERWIDTH, _interfacePosition.y - BORDERWIDTH, fheroes2::Display::DEFAULT_WIDTH, fheroes2::Display::DEFAULT_HEIGHT );
-
-    // damage info popup
-    popup.setBattleUIRect( _interfacePosition );
-
-    // cover
-    const bool trees = !Maps::ScanAroundObject( tileIndex, MP2::OBJ_TREES ).empty();
-    const Maps::Tiles & tile = world.GetTiles( tileIndex );
-
-    const int groundType = tile.GetGround();
-    _brightLandType
-        = ( groundType == Maps::Ground::SNOW || groundType == Maps::Ground::DESERT || groundType == Maps::Ground::WASTELAND || groundType == Maps::Ground::BEACH );
-    if ( _brightLandType ) {
-        _contourColor = 108;
-    }
-
-    switch ( groundType ) {
-    case Maps::Ground::DESERT:
-        icn_cbkg = ICN::CBKGDSRT;
-        icn_frng = ICN::FRNG0004;
-        break;
-    case Maps::Ground::SNOW:
-        icn_cbkg = trees ? ICN::CBKGSNTR : ICN::CBKGSNMT;
-        icn_frng = trees ? ICN::FRNG0006 : ICN::FRNG0007;
-        break;
-    case Maps::Ground::SWAMP:
-        icn_cbkg = ICN::CBKGSWMP;
-        icn_frng = ICN::FRNG0008;
-        break;
-    case Maps::Ground::WASTELAND:
-        icn_cbkg = ICN::CBKGCRCK;
-        icn_frng = ICN::FRNG0003;
-        break;
-    case Maps::Ground::BEACH:
-        icn_cbkg = ICN::CBKGBEAC;
-        icn_frng = ICN::FRNG0002;
-        break;
-    case Maps::Ground::LAVA:
-        icn_cbkg = ICN::CBKGLAVA;
-        icn_frng = ICN::FRNG0005;
-        break;
-    case Maps::Ground::DIRT:
-        icn_cbkg = trees ? ICN::CBKGDITR : ICN::CBKGDIMT;
-        icn_frng = trees ? ICN::FRNG0010 : ICN::FRNG0009;
-        break;
-    case Maps::Ground::GRASS:
-        icn_cbkg = trees ? ICN::CBKGGRTR : ICN::CBKGGRMT;
-        icn_frng = trees ? ICN::FRNG0011 : ICN::FRNG0012;
-        break;
-    case Maps::Ground::WATER:
-        icn_cbkg = ICN::CBKGWATR;
-        icn_frng = ICN::FRNG0013;
-        break;
-    default:
-        break;
-    }
-
-    // hexagon
-    _hexagonGrid = DrawHexagon( fheroes2::GetColorId( 0x68, 0x8C, 0x04 ) );
-    // Shadow under the cursor: the first parameter is the shadow strength (smaller is stronger), the second is the distance between the hexagonal shadows.
-    _hexagonCursorShadow = DrawHexagonShadow( 2, 1 );
-    // Hexagon shadow for the case when grid is disabled.
-    _hexagonShadow = DrawHexagonShadow( 4, 2 );
-    // Shadow that fits the hexagon grid.
-    _hexagonGridShadow = DrawHexagonShadow( 4, 1 );
-
-    btn_auto.setICNInfo( ICN::TEXTBAR, 4, 5 );
-    btn_settings.setICNInfo( ICN::TEXTBAR, 6, 7 );
-
-    // opponents
-    _opponent1 = arena.GetCommander1() ? std::make_unique<OpponentSprite>( _surfaceInnerArea, arena.GetCommander1(), false ) : nullptr;
-    _opponent2 = arena.GetCommander2() ? std::make_unique<OpponentSprite>( _surfaceInnerArea, arena.GetCommander2(), true ) : nullptr;
-
-    if ( Arena::GetCastle() ) {
-        main_tower = { 570, 145, 70, 160 };
-    }
-
-    const fheroes2::Rect & area = border.GetArea();
-
-    const fheroes2::Rect settingsRect = btn_settings.area();
-    const int32_t satusOffsetY = area.y + area.height - settingsRect.height - btn_auto.area().height;
-    btn_auto.setPosition( area.x, satusOffsetY );
-    btn_settings.setPosition( area.x, area.y + area.height - settingsRect.height );
-
-    btn_skip.setICNInfo( ICN::TEXTBAR, 0, 1 );
-    btn_skip.setPosition( area.x + area.width - btn_skip.area().width, area.y + area.height - btn_skip.area().height );
-
-    status.SetPosition( area.x + settingsRect.width, satusOffsetY );
-
-    listlog = std::make_unique<StatusListBox>();
-
-    const int32_t battlefieldHeight = area.height - status.height;
-
-    if ( listlog ) {
-        listlog->SetPosition( area.x, area.y + battlefieldHeight );
-    }
-    status.SetLogs( listlog.get() );
-
-    // As `_battleGround` and '_mainSurface' are used to prepare battlefield screen to render on display they do not need to have a transform layer.
-    _battleGround._disableTransformLayer();
-    _mainSurface._disableTransformLayer();
-
-<<<<<<< HEAD
-    // Battlefield area excludes the lower part where the status log is located.
-    _mainSurface.resize( area.width, battlefieldHeight );
-    _battleGround.resize( area.width, battlefieldHeight );
-
-    // Prepare the Battlefield ground.
-    _redrawBattleGround();
-
-=======
->>>>>>> 6b843758
-    AudioManager::ResetAudio();
+	: _army2Color(0)
+{
+	// Do nothing.
+}
+
+void Battle::ArmiesOrder::Set(const fheroes2::Rect& rt, const std::shared_ptr<const Units>& units, const int army2Color)
+{
+	_area = rt;
+	_orders = units;
+	_army2Color = army2Color;
+
+	if (units) {
+		_rects.reserve(units->size());
+	}
+}
+
+void Battle::ArmiesOrder::QueueEventProcessing(std::string& msg, const fheroes2::Point& offset) const
+{
+	LocalEvent& le = LocalEvent::Get();
+
+	for (const auto& [unit, unitPos] : _rects) {
+		assert(unit != nullptr);
+
+		const fheroes2::Rect unitRoi = unitPos + offset;
+		if (le.MouseCursor(unitRoi)) {
+			msg = _("View %{monster} info");
+			StringReplaceWithLowercase(msg, "%{monster}", unit->GetName());
+		}
+
+		if (le.MouseClickLeft(unitRoi)) {
+			Dialog::ArmyInfo(*unit, Dialog::BUTTONS, unit->isReflect());
+		}
+		else if (le.MousePressRight(unitRoi)) {
+			Dialog::ArmyInfo(*unit, Dialog::ZERO, unit->isReflect());
+		}
+	}
+}
+
+void Battle::ArmiesOrder::RedrawUnit(const fheroes2::Rect& pos, const Battle::Unit& unit, const bool revert, const bool isCurrentUnit, const uint8_t currentUnitColor,
+	fheroes2::Image& output) const
+{
+	// Render background.
+	const fheroes2::Sprite& backgroundOriginal = fheroes2::AGG::GetICN(ICN::SWAPWIN, 0);
+	fheroes2::Copy(backgroundOriginal, 37, 268, output, pos.x + 1, pos.y + 1, armyOrderMonsterIconSize - 2, armyOrderMonsterIconSize - 2);
+
+	// Draw a monster's sprite.
+	const fheroes2::Sprite& mons32 = fheroes2::AGG::GetICN(ICN::MONS32, unit.GetSpriteIndex());
+	if (unit.Modes(Battle::CAP_MIRRORIMAGE)) {
+		fheroes2::Sprite mirroredMonster = mons32;
+
+		fheroes2::ApplyPalette(mirroredMonster, PAL::GetPalette(PAL::PaletteType::MIRROR_IMAGE));
+		fheroes2::Blit(mirroredMonster, output, pos.x + (pos.width - mons32.width()) / 2,
+			pos.y + pos.height - mons32.height() - (mons32.height() + 3 < pos.height ? 3 : 0), revert);
+	}
+	else {
+		fheroes2::Blit(mons32, output, pos.x + (pos.width - mons32.width()) / 2, pos.y + pos.height - mons32.height() - (mons32.height() + 3 < pos.height ? 3 : 0),
+			revert);
+	}
+
+	const Text number(fheroes2::abbreviateNumber(static_cast<int32_t>(unit.GetCount())), Font::SMALL);
+	number.Blit(pos.x + 2, pos.y + 2, output);
+
+	if (isCurrentUnit) {
+		fheroes2::DrawRect(output, { pos.x, pos.y, armyOrderMonsterIconSize, armyOrderMonsterIconSize }, currentUnitColor);
+	}
+	else {
+		uint8_t color = 0;
+
+		switch (unit.GetCurrentColor()) {
+		case -1: // Berserkers
+			color = ARMY_COLOR_BLACK;
+			break;
+		case Color::BLUE:
+			color = ARMY_COLOR_BLUE;
+			break;
+		case Color::GREEN:
+			color = ARMY_COLOR_GREEN;
+			break;
+		case Color::RED:
+			color = ARMY_COLOR_RED;
+			break;
+		case Color::YELLOW:
+			color = ARMY_COLOR_YELLOW;
+			break;
+		case Color::ORANGE:
+			color = ARMY_COLOR_ORANGE;
+			break;
+		case Color::PURPLE:
+			color = ARMY_COLOR_PURPLE;
+			break;
+		case Color::NONE:
+			color = ARMY_COLOR_GRAY;
+			break;
+		default:
+			assert(0); // Did you add another player color?
+			break;
+		}
+
+		fheroes2::DrawRect(output, { pos.x, pos.y, armyOrderMonsterIconSize, armyOrderMonsterIconSize }, color);
+
+		if (unit.Modes(Battle::TR_MOVED)) {
+			fheroes2::ApplyPalette(output, pos.x, pos.y, output, pos.x, pos.y, armyOrderMonsterIconSize, armyOrderMonsterIconSize,
+				PAL::GetPalette(PAL::PaletteType::GRAY));
+			fheroes2::ApplyPalette(output, pos.x, pos.y, output, pos.x, pos.y, armyOrderMonsterIconSize, armyOrderMonsterIconSize, 3);
+		}
+	}
+}
+
+void Battle::ArmiesOrder::Redraw(const Unit* current, const uint8_t currentUnitColor, fheroes2::Image& output)
+{
+	if (_orders.expired()) {
+		// Nothing to show.
+		return;
+	}
+
+	const std::shared_ptr<const Units> orders = _orders.lock();
+
+	const int32_t validUnitCount = static_cast<int32_t>(std::count_if(orders->begin(), orders->end(), [](const Unit* unit) {
+		assert(unit != nullptr);
+		return unit->isValid();
+		}));
+
+	const int32_t maximumUnitsToDraw = _area.width / armyOrderMonsterIconSize;
+
+	int32_t offsetX = _area.x;
+
+	if (validUnitCount > maximumUnitsToDraw) {
+		offsetX += (_area.width - armyOrderMonsterIconSize * maximumUnitsToDraw) / 2;
+	}
+	else {
+		offsetX += (_area.width - armyOrderMonsterIconSize * validUnitCount) / 2;
+	}
+
+	fheroes2::Rect::x = offsetX;
+	fheroes2::Rect::y = _area.y;
+	fheroes2::Rect::height = armyOrderMonsterIconSize;
+
+	_rects.clear();
+
+	int32_t unitsDrawn = 0;
+	int32_t unitsProcessed = 0;
+
+	for (const Unit* unit : *orders) {
+		if (unitsDrawn == maximumUnitsToDraw) {
+			break;
+		}
+
+		assert(unit != nullptr);
+		if (!unit->isValid()) {
+			continue;
+		}
+
+		if (unit->Modes(Battle::TR_MOVED) && (validUnitCount - unitsProcessed > maximumUnitsToDraw)) {
+			++unitsProcessed;
+			continue;
+		}
+
+		_rects.emplace_back(unit, fheroes2::Rect(offsetX, _area.y, armyOrderMonsterIconSize, armyOrderMonsterIconSize));
+		RedrawUnit(_rects.back().second, *unit, unit->GetColor() == _army2Color, current == unit, currentUnitColor, output);
+		offsetX += armyOrderMonsterIconSize;
+		fheroes2::Rect::width += armyOrderMonsterIconSize;
+
+		++unitsDrawn;
+		++unitsProcessed;
+	}
+}
+
+Battle::Interface::Interface(Arena& battleArena, const int32_t tileIndex)
+	: arena(battleArena)
+	, _surfaceInnerArea(0, 0, fheroes2::Display::DEFAULT_WIDTH, fheroes2::Display::DEFAULT_HEIGHT)
+	, icn_cbkg(ICN::UNKNOWN)
+	, icn_frng(ICN::UNKNOWN)
+	, humanturn_spell(Spell::NONE)
+	, humanturn_exit(true)
+	, humanturn_redraw(true)
+	, animation_flags_frame(0)
+	, catapult_frame(0)
+	, _interruptAutoBattleForColor(0)
+	, _contourColor(110)
+	, _brightLandType(false)
+	, _contourCycle(0)
+	, _currentUnit(nullptr)
+	, _movingUnit(nullptr)
+	, _flyingUnit(nullptr)
+	, b_current_sprite(nullptr)
+	, index_pos(-1)
+	, _teleportSpellSrcIdx(-1)
+	, listlog(nullptr)
+	, _cursorRestorer(true, Cursor::WAR_POINTER)
+	, _bridgeAnimation({ false, BridgeMovementAnimation::UP_POSITION })
+{
+	// border
+	const fheroes2::Display& display = fheroes2::Display::instance();
+
+	_interfacePosition = { (display.width() - fheroes2::Display::DEFAULT_WIDTH) / 2, (display.height() - fheroes2::Display::DEFAULT_HEIGHT) / 2,
+						   _surfaceInnerArea.width, _surfaceInnerArea.height };
+	border.SetPosition(_interfacePosition.x - BORDERWIDTH, _interfacePosition.y - BORDERWIDTH, fheroes2::Display::DEFAULT_WIDTH, fheroes2::Display::DEFAULT_HEIGHT);
+
+	// damage info popup
+	popup.setBattleUIRect(_interfacePosition);
+
+	// cover
+	const bool trees = !Maps::ScanAroundObject(tileIndex, MP2::OBJ_TREES).empty();
+	const Maps::Tiles& tile = world.GetTiles(tileIndex);
+
+	const int groundType = tile.GetGround();
+	_brightLandType
+		= (groundType == Maps::Ground::SNOW || groundType == Maps::Ground::DESERT || groundType == Maps::Ground::WASTELAND || groundType == Maps::Ground::BEACH);
+	if (_brightLandType) {
+		_contourColor = 108;
+	}
+
+	switch (groundType) {
+	case Maps::Ground::DESERT:
+		icn_cbkg = ICN::CBKGDSRT;
+		icn_frng = ICN::FRNG0004;
+		break;
+	case Maps::Ground::SNOW:
+		icn_cbkg = trees ? ICN::CBKGSNTR : ICN::CBKGSNMT;
+		icn_frng = trees ? ICN::FRNG0006 : ICN::FRNG0007;
+		break;
+	case Maps::Ground::SWAMP:
+		icn_cbkg = ICN::CBKGSWMP;
+		icn_frng = ICN::FRNG0008;
+		break;
+	case Maps::Ground::WASTELAND:
+		icn_cbkg = ICN::CBKGCRCK;
+		icn_frng = ICN::FRNG0003;
+		break;
+	case Maps::Ground::BEACH:
+		icn_cbkg = ICN::CBKGBEAC;
+		icn_frng = ICN::FRNG0002;
+		break;
+	case Maps::Ground::LAVA:
+		icn_cbkg = ICN::CBKGLAVA;
+		icn_frng = ICN::FRNG0005;
+		break;
+	case Maps::Ground::DIRT:
+		icn_cbkg = trees ? ICN::CBKGDITR : ICN::CBKGDIMT;
+		icn_frng = trees ? ICN::FRNG0010 : ICN::FRNG0009;
+		break;
+	case Maps::Ground::GRASS:
+		icn_cbkg = trees ? ICN::CBKGGRTR : ICN::CBKGGRMT;
+		icn_frng = trees ? ICN::FRNG0011 : ICN::FRNG0012;
+		break;
+	case Maps::Ground::WATER:
+		icn_cbkg = ICN::CBKGWATR;
+		icn_frng = ICN::FRNG0013;
+		break;
+	default:
+		break;
+	}
+
+	// hexagon
+	_hexagonGrid = DrawHexagon(fheroes2::GetColorId(0x68, 0x8C, 0x04));
+	// Shadow under the cursor: the first parameter is the shadow strength (smaller is stronger), the second is the distance between the hexagonal shadows.
+	_hexagonCursorShadow = DrawHexagonShadow(2, 1);
+	// Hexagon shadow for the case when grid is disabled.
+	_hexagonShadow = DrawHexagonShadow(4, 2);
+	// Shadow that fits the hexagon grid.
+	_hexagonGridShadow = DrawHexagonShadow(4, 1);
+
+	btn_auto.setICNInfo(ICN::TEXTBAR, 4, 5);
+	btn_settings.setICNInfo(ICN::TEXTBAR, 6, 7);
+
+	// opponents
+	_opponent1 = arena.GetCommander1() ? std::make_unique<OpponentSprite>(_surfaceInnerArea, arena.GetCommander1(), false) : nullptr;
+	_opponent2 = arena.GetCommander2() ? std::make_unique<OpponentSprite>(_surfaceInnerArea, arena.GetCommander2(), true) : nullptr;
+
+	if (Arena::GetCastle()) {
+		main_tower = { 570, 145, 70, 160 };
+	}
+
+	const fheroes2::Rect& area = border.GetArea();
+
+	const fheroes2::Rect settingsRect = btn_settings.area();
+	const int32_t satusOffsetY = area.y + area.height - settingsRect.height - btn_auto.area().height;
+	btn_auto.setPosition(area.x, satusOffsetY);
+	btn_settings.setPosition(area.x, area.y + area.height - settingsRect.height);
+
+	btn_skip.setICNInfo(ICN::TEXTBAR, 0, 1);
+	btn_skip.setPosition(area.x + area.width - btn_skip.area().width, area.y + area.height - btn_skip.area().height);
+
+	status.SetPosition(area.x + settingsRect.width, satusOffsetY);
+
+	listlog = std::make_unique<StatusListBox>();
+
+	const int32_t battlefieldHeight = area.height - status.height;
+
+	if (listlog) {
+		listlog->SetPosition(area.x, area.y + battlefieldHeight);
+	}
+	status.SetLogs(listlog.get());
+
+	// As `_battleGround` and '_mainSurface' are used to prepare battlefield screen to render on display they do not need to have a transform layer.
+	_battleGround._disableTransformLayer();
+	_mainSurface._disableTransformLayer();
+
+	// Battlefield area excludes the lower part where the status log is located.
+	_mainSurface.resize(area.width, battlefieldHeight);
+	_battleGround.resize(area.width, battlefieldHeight);
+
+	AudioManager::ResetAudio();
 }
 
 Battle::Interface::~Interface()
 {
-    AudioManager::ResetAudio();
-
-    // Fade-out battlefield.
-    const bool isDefaultScreenSize = fheroes2::Display::instance().isDefaultSize();
-
-    fheroes2::fadeOutDisplay( _background->activeArea(), !isDefaultScreenSize );
-
-    // For 640x480 resolution we do screen fade-in.
-    if ( isDefaultScreenSize ) {
-        // Reset the battlefield dialog window to restore the previous display image from screen restorer.
-        // We have multiple return places after the battle: the adventure map, Main Menu (from Battle only),
-        // the battle results screen (if the battle was quick ended).
-        _background.reset();
-
-        fheroes2::fadeInDisplay();
-    }
-}
-
-void Battle::Interface::SetOrderOfUnits( const std::shared_ptr<const Units> & units )
-{
-    armies_order.Set( GetArea(), units, arena.GetArmy2Color() );
+	AudioManager::ResetAudio();
+
+	// Fade-out battlefield.
+	const bool isDefaultScreenSize = fheroes2::Display::instance().isDefaultSize();
+
+	fheroes2::fadeOutDisplay(_background->activeArea(), !isDefaultScreenSize);
+
+	// For 640x480 resolution we do screen fade-in.
+	if (isDefaultScreenSize) {
+		// Reset the battlefield dialog window to restore the previous display image from screen restorer.
+		// We have multiple return places after the battle: the adventure map, Main Menu (from Battle only),
+		// the battle results screen (if the battle was quick ended).
+		_background.reset();
+
+		fheroes2::fadeInDisplay();
+	}
+}
+
+void Battle::Interface::SetOrderOfUnits(const std::shared_ptr<const Units>& units)
+{
+	armies_order.Set(GetArea(), units, arena.GetArmy2Color());
 }
 
 fheroes2::Point Battle::Interface::GetMouseCursor() const
 {
-    return LocalEvent::Get().GetMouseCursor() - _interfacePosition.getPosition();
-}
-
-void Battle::Interface::SetStatus( const std::string & message, const bool top /* = false */ )
-{
-    if ( top ) {
-        status.SetMessage( message, true );
-        status.SetMessage( "", false );
-    }
-    else {
-        status.SetMessage( message );
-    }
-    humanturn_redraw = true;
+	return LocalEvent::Get().GetMouseCursor() - _interfacePosition.getPosition();
+}
+
+void Battle::Interface::SetStatus(const std::string& message, const bool top /* = false */)
+{
+	if (top) {
+		status.SetMessage(message, true);
+		status.SetMessage("", false);
+	}
+	else {
+		status.SetMessage(message);
+	}
+	humanturn_redraw = true;
 }
 
 void Battle::Interface::UpdateContourColor()
 {
-    ++_contourCycle;
-
-    if ( _brightLandType ) {
-        static const std::array<const uint8_t, 6> contourColorTable = { 108, 115, 122, 129, 122, 115 };
-        _contourColor = contourColorTable[_contourCycle % sizeof( contourColorTable )];
-    }
-    else {
-        static const std::array<const uint8_t, 8> contourColorTable = { 110, 114, 118, 122, 126, 122, 118, 114 };
-        _contourColor = contourColorTable[_contourCycle % sizeof( contourColorTable )];
-    }
+	++_contourCycle;
+
+	if (_brightLandType) {
+		static const std::array<const uint8_t, 6> contourColorTable = { 108, 115, 122, 129, 122, 115 };
+		_contourColor = contourColorTable[_contourCycle % sizeof(contourColorTable)];
+	}
+	else {
+		static const std::array<const uint8_t, 8> contourColorTable = { 110, 114, 118, 122, 126, 122, 118, 114 };
+		_contourColor = contourColorTable[_contourCycle % sizeof(contourColorTable)];
+	}
 }
 
 void Battle::Interface::fullRedraw()
 {
-    if ( !_background ) {
-        _background = std::make_unique<fheroes2::StandardWindow>( fheroes2::Display::DEFAULT_WIDTH, fheroes2::Display::DEFAULT_HEIGHT, false );
-    }
-
-    fheroes2::Display & display = fheroes2::Display::instance();
-
-    // Fade-out game screen only for 640x480 resolution.
-    const bool isDefaultScreenSize = display.isDefaultSize();
-    if ( isDefaultScreenSize ) {
-        fheroes2::fadeOutDisplay();
-    }
-
-    // Don't waste time playing the pre-battle sound if the game sounds are turned off
-    if ( Settings::Get().SoundVolume() > 0 ) {
-        _preBattleSoundChannelId = AudioManager::PlaySound( M82::PREBATTL );
-    }
-
-    // Prepare the Battlefield ground.
-    _redrawBattleGround();
-
-    RedrawPartialStart();
-    // We do not render battlefield display image to properly fade-in it.
-    redrawPreRender();
-
-    // Fade-in battlefield.
-    if ( !isDefaultScreenSize ) {
-        // We need to expand the ROI for the next render to properly render window borders and shadow.
-        display.updateNextRenderRoi( _background->totalArea() );
-    }
-
-    fheroes2::fadeInDisplay( _background->activeArea(), !isDefaultScreenSize );
+	if (!_background) {
+		_background = std::make_unique<fheroes2::StandardWindow>(fheroes2::Display::DEFAULT_WIDTH, fheroes2::Display::DEFAULT_HEIGHT, false);
+	}
+
+	fheroes2::Display& display = fheroes2::Display::instance();
+
+	// Fade-out game screen only for 640x480 resolution.
+	const bool isDefaultScreenSize = display.isDefaultSize();
+	if (isDefaultScreenSize) {
+		fheroes2::fadeOutDisplay();
+	}
+
+	// Don't waste time playing the pre-battle sound if the game sounds are turned off
+	if (Settings::Get().SoundVolume() > 0) {
+		_preBattleSoundChannelId = AudioManager::PlaySound(M82::PREBATTL);
+	}
+
+	// Prepare the Battlefield ground.
+	_redrawBattleGround();
+
+	RedrawPartialStart();
+	// We do not render battlefield display image to properly fade-in it.
+	redrawPreRender();
+
+	// Fade-in battlefield.
+	if (!isDefaultScreenSize) {
+		// We need to expand the ROI for the next render to properly render window borders and shadow.
+		display.updateNextRenderRoi(_background->totalArea());
+	}
+
+	fheroes2::fadeInDisplay(_background->activeArea(), !isDefaultScreenSize);
 }
 
 void Battle::Interface::Redraw()
 {
-    // Check that the pre-battle sound is over to start playing the battle music.
-    // IMPORTANT: This implementation may suffer from the race condition as the pre-battle sound channel may be reused
-    // by new sounds if they are played (one way or another) after the end of the pre-battle sound, but before calling
-    // this method. Although in this case here it will not lead to serious problems as in the worst case, the launch of
-    // battle music will be postponed for some time.
-    if ( _preBattleSoundChannelId && ( _preBattleSoundChannelId < 0 || !Mixer::isPlaying( _preBattleSoundChannelId.value() ) ) && !Music::isPlaying() ) {
-        // Reset the value of _preBattleSoundChannelId to skip isPlaying() checks in future as these checks could freeze
-        // the game for some time in certain cases (e.g. slow MIDI backend).
-        _preBattleSoundChannelId.reset();
-
-        AudioManager::PlayMusicAsync( MUS::GetBattleRandom(), Music::PlaybackMode::REWIND_AND_PLAY_INFINITE );
-    }
-
-    RedrawPartialStart();
-    RedrawPartialFinish();
+	// Check that the pre-battle sound is over to start playing the battle music.
+	// IMPORTANT: This implementation may suffer from the race condition as the pre-battle sound channel may be reused
+	// by new sounds if they are played (one way or another) after the end of the pre-battle sound, but before calling
+	// this method. Although in this case here it will not lead to serious problems as in the worst case, the launch of
+	// battle music will be postponed for some time.
+	if (_preBattleSoundChannelId && (_preBattleSoundChannelId < 0 || !Mixer::isPlaying(_preBattleSoundChannelId.value())) && !Music::isPlaying()) {
+		// Reset the value of _preBattleSoundChannelId to skip isPlaying() checks in future as these checks could freeze
+		// the game for some time in certain cases (e.g. slow MIDI backend).
+		_preBattleSoundChannelId.reset();
+
+		AudioManager::PlayMusicAsync(MUS::GetBattleRandom(), Music::PlaybackMode::REWIND_AND_PLAY_INFINITE);
+	}
+
+	RedrawPartialStart();
+	RedrawPartialFinish();
 }
 
 void Battle::Interface::RedrawPartialStart()
 {
-    RedrawCover();
-    RedrawArmies();
+	RedrawCover();
+	RedrawArmies();
 }
 
 void Battle::Interface::RedrawPartialFinish()
 {
-    redrawPreRender();
-
-    fheroes2::Display::instance().render( _interfacePosition );
+	redrawPreRender();
+
+	fheroes2::Display::instance().render(_interfacePosition);
 }
 
 void Battle::Interface::redrawPreRender()
 {
-    if ( Settings::Get().BattleShowArmyOrder() ) {
-        armies_order.Redraw( _currentUnit, _contourColor, _mainSurface );
-    }
+	if (Settings::Get().BattleShowArmyOrder()) {
+		armies_order.Redraw(_currentUnit, _contourColor, _mainSurface);
+	}
 
 #ifdef WITH_DEBUG
-    if ( IS_DEVEL() ) {
-        const Board * board = Arena::GetBoard();
-        assert( board != nullptr );
-
-        for ( const Cell & cell : *board ) {
-            const Text text( std::to_string( cell.GetIndex() ), Font::SMALL );
-            text.Blit( cell.GetPos().x + 20, cell.GetPos().y + 22, _mainSurface );
-        }
-    }
+	if (IS_DEVEL()) {
+		const Board* board = Arena::GetBoard();
+		assert(board != nullptr);
+
+		for (const Cell& cell : *board) {
+			const Text text(std::to_string(cell.GetIndex()), Font::SMALL);
+			text.Blit(cell.GetPos().x + 20, cell.GetPos().y + 22, _mainSurface);
+		}
+	}
 #endif
 
-    fheroes2::Copy( _mainSurface, 0, 0, fheroes2::Display::instance(), _interfacePosition.x, _interfacePosition.y, _mainSurface.width(), _mainSurface.height() );
-    RedrawInterface();
+	fheroes2::Copy(_mainSurface, 0, 0, fheroes2::Display::instance(), _interfacePosition.x, _interfacePosition.y, _mainSurface.width(), _mainSurface.height());
+	RedrawInterface();
 }
 
 void Battle::Interface::RedrawInterface()
 {
-    status.Redraw( fheroes2::Display::instance() );
-
-    btn_auto.draw();
-    btn_settings.draw();
-    btn_skip.draw();
-
-    popup.Redraw();
-
-    if ( listlog && listlog->isOpenLog() ) {
-        listlog->Redraw();
-    }
+	status.Redraw(fheroes2::Display::instance());
+
+	btn_auto.draw();
+	btn_settings.draw();
+	btn_skip.draw();
+
+	popup.Redraw();
+
+	if (listlog && listlog->isOpenLog()) {
+		listlog->Redraw();
+	}
 }
 
 void Battle::Interface::RedrawArmies()
 {
-    // Continue the idle animation for all troops on the battlefield: update idle animation frames before rendering the troops.
-    IdleTroopsAnimation();
-
-    const Castle * castle = Arena::GetCastle();
-
-    std::array<int32_t, ARENAH>
-        wallCellIds{ Arena::CASTLE_FIRST_TOP_WALL_POS, Arena::CASTLE_TOP_ARCHER_TOWER_POS,  Arena::CASTLE_SECOND_TOP_WALL_POS, Arena::CASTLE_TOP_GATE_TOWER_POS,
-                     Arena::CASTLE_GATE_POS,           Arena::CASTLE_BOTTOM_GATE_TOWER_POS, Arena::CASTLE_THIRD_TOP_WALL_POS,  Arena::CASTLE_BOTTOM_ARCHER_TOWER_POS,
-                     Arena::CASTLE_FOURTH_TOP_WALL_POS };
-
-    if ( castle == nullptr ) {
-        RedrawKilled();
-    }
-
-    for ( int32_t cellRowId = 0; cellRowId < ARENAH; ++cellRowId ) {
-        // Redraw objects.
-        for ( int32_t cellColumnId = 0; cellColumnId < ARENAW; ++cellColumnId ) {
-            const int32_t cellId = cellRowId * ARENAW + cellColumnId;
-            RedrawHighObjects( cellId );
-        }
-
-        if ( castle != nullptr ) {
-            // Redraw main tower.
-            if ( cellRowId == 5 ) {
-                RedrawCastleMainTower( *castle );
-            }
-            else if ( cellRowId == 7 ) { // Redraw catapult.
-                RedrawCastle( *castle, Arena::CATAPULT_POS );
-            }
-
-            std::vector<const Unit *> deadTroopBeforeWall;
-            std::vector<const Unit *> deadTroopAfterWall;
-
-            std::vector<const Unit *> troopCounterBeforeWall;
-            std::vector<const Unit *> troopCounterAfterWall;
-
-            std::vector<const Unit *> troopBeforeWall;
-            std::vector<const Unit *> troopAfterWall;
-
-            std::vector<const Unit *> movingTroopBeforeWall;
-            std::vector<const Unit *> movingTroopAfterWall;
-
-            // Overlay sprites for troops (i.e. spell effect animation) should be rendered after rendering all troops
-            // for current row so the next troop will not be rendered over the overlay sprite.
-            std::vector<const UnitSpellEffectInfo *> troopOverlaySpriteBeforeWall;
-            std::vector<const UnitSpellEffectInfo *> troopOverlaySpriteAfterWall;
-
-            const int32_t wallCellId = wallCellIds[cellRowId];
-
-            for ( int32_t cellColumnId = 0; cellColumnId < ARENAW; ++cellColumnId ) {
-                const int32_t cellId = cellRowId * ARENAW + cellColumnId;
-
-                bool isCellBefore = true;
-                if ( cellRowId < 5 ) {
-                    isCellBefore = cellId < wallCellId;
-                }
-                else {
-                    isCellBefore = cellId > wallCellId;
-                    if ( ( wallCellId == Arena::CASTLE_THIRD_TOP_WALL_POS || wallCellId == Arena::CASTLE_FOURTH_TOP_WALL_POS )
-                         && Board::GetCell( wallCellId )->GetObject() == 0 ) {
-                        isCellBefore = false;
-                    }
-                }
-
-                for ( const Unit * deadUnit : arena.GetGraveyardTroops( cellId ) ) {
-                    if ( deadUnit && cellId != deadUnit->GetTailIndex() ) {
-                        if ( isCellBefore ) {
-                            deadTroopBeforeWall.emplace_back( deadUnit );
-
-                            // Check for overlay sprites of dead units (i.e. Resurrect spell).
-                            for ( const Battle::UnitSpellEffectInfo & overlaySprite : _unitSpellEffectInfos ) {
-                                if ( overlaySprite.unitId == deadUnit->GetUID() ) {
-                                    troopOverlaySpriteBeforeWall.emplace_back( &overlaySprite );
-                                }
-                            }
-                        }
-                        else {
-                            deadTroopAfterWall.emplace_back( deadUnit );
-
-                            // Check for overlay sprites of dead units (i.e. Resurrect spell).
-                            for ( const Battle::UnitSpellEffectInfo & overlaySprite : _unitSpellEffectInfos ) {
-                                if ( overlaySprite.unitId == deadUnit->GetUID() ) {
-                                    troopOverlaySpriteAfterWall.emplace_back( &overlaySprite );
-                                }
-                            }
-                        }
-                    }
-                }
-
-                const Unit * unitOnCell = Board::GetCell( cellId )->GetUnit();
-                if ( unitOnCell == nullptr || _flyingUnit == unitOnCell || cellId == unitOnCell->GetTailIndex() ) {
-                    continue;
-                }
-
-                if ( _movingUnit != unitOnCell && unitOnCell->isValid() ) {
-                    const int unitAnimState = unitOnCell->GetAnimationState();
-                    const bool isStaticUnit = unitAnimState == Monster_Info::STATIC || unitAnimState == Monster_Info::IDLE;
-
-                    if ( isCellBefore ) {
-                        if ( isStaticUnit ) {
-                            troopCounterBeforeWall.emplace_back( unitOnCell );
-                        }
-                        troopBeforeWall.emplace_back( unitOnCell );
-                    }
-                    else {
-                        if ( isStaticUnit ) {
-                            troopCounterAfterWall.emplace_back( unitOnCell );
-                        }
-                        troopAfterWall.emplace_back( unitOnCell );
-                    }
-                }
-                else {
-                    if ( isCellBefore ) {
-                        movingTroopBeforeWall.emplace_back( unitOnCell );
-                    }
-                    else {
-                        movingTroopAfterWall.emplace_back( unitOnCell );
-                    }
-                }
-
-                // Check for overlay sprites for 'unitOnCell'.
-                for ( const Battle::UnitSpellEffectInfo & overlaySprite : _unitSpellEffectInfos ) {
-                    if ( overlaySprite.unitId == unitOnCell->GetUID() ) {
-                        if ( isCellBefore ) {
-                            troopOverlaySpriteBeforeWall.emplace_back( &overlaySprite );
-                        }
-                        else {
-                            troopOverlaySpriteAfterWall.emplace_back( &overlaySprite );
-                        }
-                    }
-                }
-            }
-
-            for ( const Unit * unit : deadTroopBeforeWall ) {
-                RedrawTroopSprite( *unit );
-            }
-
-            for ( const Unit * unit : troopBeforeWall ) {
-                RedrawTroopSprite( *unit );
-            }
-
-            for ( const Unit * unit : troopCounterBeforeWall ) {
-                RedrawTroopCount( *unit );
-            }
-
-            for ( const Unit * unit : movingTroopBeforeWall ) {
-                RedrawTroopSprite( *unit );
-            }
-
-            // Render the overlay sprite for units in current cell row above all units in this and upper rows.
-            for ( const Battle::UnitSpellEffectInfo * overlaySprite : troopOverlaySpriteBeforeWall ) {
-                assert( overlaySprite->icnId != ICN::UNKNOWN );
-                const fheroes2::Sprite & spellSprite = fheroes2::AGG::GetICN( overlaySprite->icnId, overlaySprite->icnIndex );
-                fheroes2::Blit( spellSprite, _mainSurface, overlaySprite->position.x, overlaySprite->position.y, overlaySprite->isReflectedImage );
-            }
-
-            RedrawCastle( *castle, wallCellId );
-
-            for ( const Unit * unit : deadTroopAfterWall ) {
-                RedrawTroopSprite( *unit );
-            }
-
-            for ( const Unit * unit : troopAfterWall ) {
-                RedrawTroopSprite( *unit );
-            }
-
-            for ( const Unit * unit : troopCounterAfterWall ) {
-                RedrawTroopCount( *unit );
-            }
-
-            for ( const Unit * unit : movingTroopAfterWall ) {
-                RedrawTroopSprite( *unit );
-            }
-
-            // Render the overlay sprite for units in current cell row above all units in this and upper rows.
-            for ( const Battle::UnitSpellEffectInfo * overlaySprite : troopOverlaySpriteAfterWall ) {
-                assert( overlaySprite->icnId != ICN::UNKNOWN );
-                const fheroes2::Sprite & spellSprite = fheroes2::AGG::GetICN( overlaySprite->icnId, overlaySprite->icnIndex );
-                fheroes2::Blit( spellSprite, _mainSurface, overlaySprite->position.x, overlaySprite->position.y, overlaySprite->isReflectedImage );
-            }
-        }
-        else {
-            std::vector<const Unit *> troopCounter;
-            std::vector<const Unit *> troop;
-            std::vector<const Unit *> movingTroop;
-            std::vector<const UnitSpellEffectInfo *> troopOverlaySprite;
-
-            // Redraw monsters.
-            for ( int32_t cellColumnId = 0; cellColumnId < ARENAW; ++cellColumnId ) {
-                const int32_t cellId = cellRowId * ARENAW + cellColumnId;
-
-                // Check for overlay sprites of dead units (i.e. Resurrect spell).
-                for ( const Unit * deadUnit : arena.GetGraveyardTroops( cellId ) ) {
-                    for ( const Battle::UnitSpellEffectInfo & overlaySprite : _unitSpellEffectInfos ) {
-                        if ( overlaySprite.unitId == deadUnit->GetUID() ) {
-                            troopOverlaySprite.emplace_back( &overlaySprite );
-                        }
-                    }
-                }
-
-                const Unit * unitOnCell = Board::GetCell( cellId )->GetUnit();
-                if ( unitOnCell == nullptr || _flyingUnit == unitOnCell || cellId == unitOnCell->GetTailIndex() ) {
-                    continue;
-                }
-
-                if ( _movingUnit != unitOnCell && unitOnCell->isValid() ) {
-                    const int unitAnimState = unitOnCell->GetAnimationState();
-                    const bool isStaticUnit = unitAnimState == Monster_Info::STATIC || unitAnimState == Monster_Info::IDLE;
-                    if ( isStaticUnit ) {
-                        troopCounter.emplace_back( unitOnCell );
-                    }
-
-                    troop.emplace_back( unitOnCell );
-                }
-                else {
-                    movingTroop.emplace_back( unitOnCell );
-                }
-
-                // Check for overlay sprites for 'unitOnCell'.
-                for ( const Battle::UnitSpellEffectInfo & overlaySprite : _unitSpellEffectInfos ) {
-                    if ( overlaySprite.unitId == unitOnCell->GetUID() ) {
-                        troopOverlaySprite.emplace_back( &overlaySprite );
-                    }
-                }
-            }
-
-            // Redraw monster counters.
-            for ( const Unit * unit : troop ) {
-                RedrawTroopSprite( *unit );
-            }
-
-            for ( const Unit * unit : troopCounter ) {
-                RedrawTroopCount( *unit );
-            }
-
-            for ( const Unit * unit : movingTroop ) {
-                RedrawTroopSprite( *unit );
-            }
-
-            // Render the overlay sprite for units in current cell row above all units in this and upper rows.
-            for ( const Battle::UnitSpellEffectInfo * overlaySprite : troopOverlaySprite ) {
-                assert( overlaySprite->icnId != ICN::UNKNOWN );
-                const fheroes2::Sprite & spellSprite = fheroes2::AGG::GetICN( overlaySprite->icnId, overlaySprite->icnIndex );
-                fheroes2::Blit( spellSprite, _mainSurface, overlaySprite->position.x, overlaySprite->position.y, overlaySprite->isReflectedImage );
-            }
-        }
-
-        // Redraw heroes.
-        if ( cellRowId == 2 ) {
-            RedrawOpponents();
-        }
-    }
-
-    if ( _flyingUnit ) {
-        RedrawTroopSprite( *_flyingUnit );
-    }
+	// Continue the idle animation for all troops on the battlefield: update idle animation frames before rendering the troops.
+	IdleTroopsAnimation();
+
+	const Castle* castle = Arena::GetCastle();
+
+	std::array<int32_t, ARENAH>
+		wallCellIds{ Arena::CASTLE_FIRST_TOP_WALL_POS, Arena::CASTLE_TOP_ARCHER_TOWER_POS,  Arena::CASTLE_SECOND_TOP_WALL_POS, Arena::CASTLE_TOP_GATE_TOWER_POS,
+					 Arena::CASTLE_GATE_POS,           Arena::CASTLE_BOTTOM_GATE_TOWER_POS, Arena::CASTLE_THIRD_TOP_WALL_POS,  Arena::CASTLE_BOTTOM_ARCHER_TOWER_POS,
+					 Arena::CASTLE_FOURTH_TOP_WALL_POS };
+
+	if (castle == nullptr) {
+		RedrawKilled();
+	}
+
+	for (int32_t cellRowId = 0; cellRowId < ARENAH; ++cellRowId) {
+		// Redraw objects.
+		for (int32_t cellColumnId = 0; cellColumnId < ARENAW; ++cellColumnId) {
+			const int32_t cellId = cellRowId * ARENAW + cellColumnId;
+			RedrawHighObjects(cellId);
+		}
+
+		if (castle != nullptr) {
+			// Redraw main tower.
+			if (cellRowId == 5) {
+				RedrawCastleMainTower(*castle);
+			}
+			else if (cellRowId == 7) { // Redraw catapult.
+				RedrawCastle(*castle, Arena::CATAPULT_POS);
+			}
+
+			std::vector<const Unit*> deadTroopBeforeWall;
+			std::vector<const Unit*> deadTroopAfterWall;
+
+			std::vector<const Unit*> troopCounterBeforeWall;
+			std::vector<const Unit*> troopCounterAfterWall;
+
+			std::vector<const Unit*> troopBeforeWall;
+			std::vector<const Unit*> troopAfterWall;
+
+			std::vector<const Unit*> movingTroopBeforeWall;
+			std::vector<const Unit*> movingTroopAfterWall;
+
+			// Overlay sprites for troops (i.e. spell effect animation) should be rendered after rendering all troops
+			// for current row so the next troop will not be rendered over the overlay sprite.
+			std::vector<const UnitSpellEffectInfo*> troopOverlaySpriteBeforeWall;
+			std::vector<const UnitSpellEffectInfo*> troopOverlaySpriteAfterWall;
+
+			const int32_t wallCellId = wallCellIds[cellRowId];
+
+			for (int32_t cellColumnId = 0; cellColumnId < ARENAW; ++cellColumnId) {
+				const int32_t cellId = cellRowId * ARENAW + cellColumnId;
+
+				bool isCellBefore = true;
+				if (cellRowId < 5) {
+					isCellBefore = cellId < wallCellId;
+				}
+				else {
+					isCellBefore = cellId > wallCellId;
+					if ((wallCellId == Arena::CASTLE_THIRD_TOP_WALL_POS || wallCellId == Arena::CASTLE_FOURTH_TOP_WALL_POS)
+						&& Board::GetCell(wallCellId)->GetObject() == 0) {
+						isCellBefore = false;
+					}
+				}
+
+				for (const Unit* deadUnit : arena.GetGraveyardTroops(cellId)) {
+					if (deadUnit && cellId != deadUnit->GetTailIndex()) {
+						if (isCellBefore) {
+							deadTroopBeforeWall.emplace_back(deadUnit);
+
+							// Check for overlay sprites of dead units (i.e. Resurrect spell).
+							for (const Battle::UnitSpellEffectInfo& overlaySprite : _unitSpellEffectInfos) {
+								if (overlaySprite.unitId == deadUnit->GetUID()) {
+									troopOverlaySpriteBeforeWall.emplace_back(&overlaySprite);
+								}
+							}
+						}
+						else {
+							deadTroopAfterWall.emplace_back(deadUnit);
+
+							// Check for overlay sprites of dead units (i.e. Resurrect spell).
+							for (const Battle::UnitSpellEffectInfo& overlaySprite : _unitSpellEffectInfos) {
+								if (overlaySprite.unitId == deadUnit->GetUID()) {
+									troopOverlaySpriteAfterWall.emplace_back(&overlaySprite);
+								}
+							}
+						}
+					}
+				}
+
+				const Unit* unitOnCell = Board::GetCell(cellId)->GetUnit();
+				if (unitOnCell == nullptr || _flyingUnit == unitOnCell || cellId == unitOnCell->GetTailIndex()) {
+					continue;
+				}
+
+				if (_movingUnit != unitOnCell && unitOnCell->isValid()) {
+					const int unitAnimState = unitOnCell->GetAnimationState();
+					const bool isStaticUnit = unitAnimState == Monster_Info::STATIC || unitAnimState == Monster_Info::IDLE;
+
+					if (isCellBefore) {
+						if (isStaticUnit) {
+							troopCounterBeforeWall.emplace_back(unitOnCell);
+						}
+						troopBeforeWall.emplace_back(unitOnCell);
+					}
+					else {
+						if (isStaticUnit) {
+							troopCounterAfterWall.emplace_back(unitOnCell);
+						}
+						troopAfterWall.emplace_back(unitOnCell);
+					}
+				}
+				else {
+					if (isCellBefore) {
+						movingTroopBeforeWall.emplace_back(unitOnCell);
+					}
+					else {
+						movingTroopAfterWall.emplace_back(unitOnCell);
+					}
+				}
+
+				// Check for overlay sprites for 'unitOnCell'.
+				for (const Battle::UnitSpellEffectInfo& overlaySprite : _unitSpellEffectInfos) {
+					if (overlaySprite.unitId == unitOnCell->GetUID()) {
+						if (isCellBefore) {
+							troopOverlaySpriteBeforeWall.emplace_back(&overlaySprite);
+						}
+						else {
+							troopOverlaySpriteAfterWall.emplace_back(&overlaySprite);
+						}
+					}
+				}
+			}
+
+			for (const Unit* unit : deadTroopBeforeWall) {
+				RedrawTroopSprite(*unit);
+			}
+
+			for (const Unit* unit : troopBeforeWall) {
+				RedrawTroopSprite(*unit);
+			}
+
+			for (const Unit* unit : troopCounterBeforeWall) {
+				RedrawTroopCount(*unit);
+			}
+
+			for (const Unit* unit : movingTroopBeforeWall) {
+				RedrawTroopSprite(*unit);
+			}
+
+			// Render the overlay sprite for units in current cell row above all units in this and upper rows.
+			for (const Battle::UnitSpellEffectInfo* overlaySprite : troopOverlaySpriteBeforeWall) {
+				assert(overlaySprite->icnId != ICN::UNKNOWN);
+				const fheroes2::Sprite& spellSprite = fheroes2::AGG::GetICN(overlaySprite->icnId, overlaySprite->icnIndex);
+				fheroes2::Blit(spellSprite, _mainSurface, overlaySprite->position.x, overlaySprite->position.y, overlaySprite->isReflectedImage);
+			}
+
+			RedrawCastle(*castle, wallCellId);
+
+			for (const Unit* unit : deadTroopAfterWall) {
+				RedrawTroopSprite(*unit);
+			}
+
+			for (const Unit* unit : troopAfterWall) {
+				RedrawTroopSprite(*unit);
+			}
+
+			for (const Unit* unit : troopCounterAfterWall) {
+				RedrawTroopCount(*unit);
+			}
+
+			for (const Unit* unit : movingTroopAfterWall) {
+				RedrawTroopSprite(*unit);
+			}
+
+			// Render the overlay sprite for units in current cell row above all units in this and upper rows.
+			for (const Battle::UnitSpellEffectInfo* overlaySprite : troopOverlaySpriteAfterWall) {
+				assert(overlaySprite->icnId != ICN::UNKNOWN);
+				const fheroes2::Sprite& spellSprite = fheroes2::AGG::GetICN(overlaySprite->icnId, overlaySprite->icnIndex);
+				fheroes2::Blit(spellSprite, _mainSurface, overlaySprite->position.x, overlaySprite->position.y, overlaySprite->isReflectedImage);
+			}
+		}
+		else {
+			std::vector<const Unit*> troopCounter;
+			std::vector<const Unit*> troop;
+			std::vector<const Unit*> movingTroop;
+			std::vector<const UnitSpellEffectInfo*> troopOverlaySprite;
+
+			// Redraw monsters.
+			for (int32_t cellColumnId = 0; cellColumnId < ARENAW; ++cellColumnId) {
+				const int32_t cellId = cellRowId * ARENAW + cellColumnId;
+
+				// Check for overlay sprites of dead units (i.e. Resurrect spell).
+				for (const Unit* deadUnit : arena.GetGraveyardTroops(cellId)) {
+					for (const Battle::UnitSpellEffectInfo& overlaySprite : _unitSpellEffectInfos) {
+						if (overlaySprite.unitId == deadUnit->GetUID()) {
+							troopOverlaySprite.emplace_back(&overlaySprite);
+						}
+					}
+				}
+
+				const Unit* unitOnCell = Board::GetCell(cellId)->GetUnit();
+				if (unitOnCell == nullptr || _flyingUnit == unitOnCell || cellId == unitOnCell->GetTailIndex()) {
+					continue;
+				}
+
+				if (_movingUnit != unitOnCell && unitOnCell->isValid()) {
+					const int unitAnimState = unitOnCell->GetAnimationState();
+					const bool isStaticUnit = unitAnimState == Monster_Info::STATIC || unitAnimState == Monster_Info::IDLE;
+					if (isStaticUnit) {
+						troopCounter.emplace_back(unitOnCell);
+					}
+
+					troop.emplace_back(unitOnCell);
+				}
+				else {
+					movingTroop.emplace_back(unitOnCell);
+				}
+
+				// Check for overlay sprites for 'unitOnCell'.
+				for (const Battle::UnitSpellEffectInfo& overlaySprite : _unitSpellEffectInfos) {
+					if (overlaySprite.unitId == unitOnCell->GetUID()) {
+						troopOverlaySprite.emplace_back(&overlaySprite);
+					}
+				}
+			}
+
+			// Redraw monster counters.
+			for (const Unit* unit : troop) {
+				RedrawTroopSprite(*unit);
+			}
+
+			for (const Unit* unit : troopCounter) {
+				RedrawTroopCount(*unit);
+			}
+
+			for (const Unit* unit : movingTroop) {
+				RedrawTroopSprite(*unit);
+			}
+
+			// Render the overlay sprite for units in current cell row above all units in this and upper rows.
+			for (const Battle::UnitSpellEffectInfo* overlaySprite : troopOverlaySprite) {
+				assert(overlaySprite->icnId != ICN::UNKNOWN);
+				const fheroes2::Sprite& spellSprite = fheroes2::AGG::GetICN(overlaySprite->icnId, overlaySprite->icnIndex);
+				fheroes2::Blit(spellSprite, _mainSurface, overlaySprite->position.x, overlaySprite->position.y, overlaySprite->isReflectedImage);
+			}
+		}
+
+		// Redraw heroes.
+		if (cellRowId == 2) {
+			RedrawOpponents();
+		}
+	}
+
+	if (_flyingUnit) {
+		RedrawTroopSprite(*_flyingUnit);
+	}
 }
 
 void Battle::Interface::RedrawOpponents()
 {
-    if ( _opponent1 )
-        _opponent1->Redraw( _mainSurface );
-    if ( _opponent2 )
-        _opponent2->Redraw( _mainSurface );
-
-    RedrawOpponentsFlags();
+	if (_opponent1)
+		_opponent1->Redraw(_mainSurface);
+	if (_opponent2)
+		_opponent2->Redraw(_mainSurface);
+
+	RedrawOpponentsFlags();
 }
 
 void Battle::Interface::RedrawOpponentsFlags()
 {
-    if ( _opponent1 ) {
-        int icn = ICN::UNKNOWN;
-
-        switch ( arena.GetArmy1Color() ) {
-        case Color::BLUE:
-            icn = ICN::HEROFL00;
-            break;
-        case Color::GREEN:
-            icn = ICN::HEROFL01;
-            break;
-        case Color::RED:
-            icn = ICN::HEROFL02;
-            break;
-        case Color::YELLOW:
-            icn = ICN::HEROFL03;
-            break;
-        case Color::ORANGE:
-            icn = ICN::HEROFL04;
-            break;
-        case Color::PURPLE:
-            icn = ICN::HEROFL05;
-            break;
-        default:
-            icn = ICN::HEROFL06;
-            break;
-        }
-
-        const fheroes2::Sprite & flag = fheroes2::AGG::GetICN( icn, ICN::AnimationFrame( icn, 0, animation_flags_frame ) );
-        fheroes2::Blit( flag, _mainSurface, _opponent1->Offset().x + OpponentSprite::LEFT_HERO_X_OFFSET + flag.x(),
-                        _opponent1->Offset().y + OpponentSprite::LEFT_HERO_Y_OFFSET + flag.y() );
-    }
-
-    if ( _opponent2 ) {
-        int icn = ICN::UNKNOWN;
-
-        switch ( arena.GetForce2().GetColor() ) {
-        case Color::BLUE:
-            icn = ICN::HEROFL00;
-            break;
-        case Color::GREEN:
-            icn = ICN::HEROFL01;
-            break;
-        case Color::RED:
-            icn = ICN::HEROFL02;
-            break;
-        case Color::YELLOW:
-            icn = ICN::HEROFL03;
-            break;
-        case Color::ORANGE:
-            icn = ICN::HEROFL04;
-            break;
-        case Color::PURPLE:
-            icn = ICN::HEROFL05;
-            break;
-        default:
-            icn = ICN::HEROFL06;
-            break;
-        }
-
-        const fheroes2::Sprite & flag = fheroes2::AGG::GetICN( icn, ICN::AnimationFrame( icn, 0, animation_flags_frame ) );
-        const fheroes2::Point offset = _opponent2->Offset();
-        fheroes2::Blit( flag, _mainSurface, offset.x + fheroes2::Display::DEFAULT_WIDTH - OpponentSprite::RIGHT_HERO_X_OFFSET - ( flag.x() + flag.width() ),
-                        offset.y + OpponentSprite::RIGHT_HERO_Y_OFFSET + flag.y(), true );
-    }
-}
-
-fheroes2::Point GetTroopPosition( const Battle::Unit & unit, const fheroes2::Sprite & sprite )
-{
-    const fheroes2::Rect & rt = unit.GetRectPosition();
-
-    int32_t offsetX = 0;
-    if ( unit.isReflect() ) {
-        if ( unit.isWide() ) {
-            offsetX = rt.x + ( rt.width / 2 + rt.width / 4 ) - sprite.width() - sprite.x() + 1;
-        }
-        else {
-            offsetX = rt.x + ( rt.width / 2 ) - sprite.width() - sprite.x() + 1;
-        }
-    }
-    else {
-        if ( unit.isWide() ) {
-            offsetX = rt.x + ( rt.width / 4 ) + sprite.x();
-        }
-        else {
-            offsetX = rt.x + ( rt.width / 2 ) + sprite.x();
-        }
-    }
-
-    const int32_t offsetY = rt.y + rt.height + sprite.y() + cellYOffset;
-
-    return { offsetX, offsetY };
-}
-
-void Battle::Interface::RedrawTroopSprite( const Unit & unit )
-{
-    if ( b_current_sprite && _currentUnit == &unit ) {
-        drawTroopSprite( unit, *b_current_sprite );
-    }
-    else if ( unit.Modes( SP_STONE ) ) {
-        // Current monster can't be active if it's under Stunning effect.
-        const int monsterIcnId = unit.GetMonsterSprite();
-        fheroes2::Sprite monsterSprite = fheroes2::AGG::GetICN( monsterIcnId, unit.GetFrame() );
-        fheroes2::ApplyPalette( monsterSprite, PAL::GetPalette( PAL::PaletteType::GRAY ) );
-        drawTroopSprite( unit, monsterSprite );
-    }
-    else if ( unit.Modes( CAP_MIRRORIMAGE ) ) {
-        fheroes2::Sprite monsterSprite;
-
-        if ( _currentUnit == &unit && b_current_sprite != nullptr ) {
-            monsterSprite = *b_current_sprite;
-        }
-        else {
-            const int monsterIcnId = unit.GetMonsterSprite();
-            monsterSprite = fheroes2::AGG::GetICN( monsterIcnId, unit.GetFrame() );
-        }
-
-        fheroes2::ApplyPalette( monsterSprite, PAL::GetPalette( PAL::PaletteType::MIRROR_IMAGE ) );
-
-        const fheroes2::Point drawnPosition = drawTroopSprite( unit, monsterSprite );
-
-        if ( _currentUnit == &unit && b_current_sprite == nullptr ) {
-            // Current unit's turn which is idling.
-            const fheroes2::Sprite & monsterContour = fheroes2::CreateContour( monsterSprite, _contourColor );
-            fheroes2::Blit( monsterContour, _mainSurface, drawnPosition.x, drawnPosition.y, unit.isReflect() );
-        }
-    }
-    else {
-        const int monsterIcnId = unit.GetMonsterSprite();
-        const bool isCurrentMonsterAction = ( _currentUnit == &unit && b_current_sprite != nullptr );
-
-        const fheroes2::Sprite & monsterSprite = isCurrentMonsterAction ? *b_current_sprite : fheroes2::AGG::GetICN( monsterIcnId, unit.GetFrame() );
-
-        const fheroes2::Point drawnPosition = drawTroopSprite( unit, monsterSprite );
-
-        if ( _currentUnit == &unit && b_current_sprite == nullptr ) {
-            // Current unit's turn which is idling.
-            const fheroes2::Sprite & monsterContour = fheroes2::CreateContour( monsterSprite, _contourColor );
-            fheroes2::Blit( monsterContour, _mainSurface, drawnPosition.x, drawnPosition.y, unit.isReflect() );
-        }
-    }
-}
-
-fheroes2::Point Battle::Interface::drawTroopSprite( const Unit & unit, const fheroes2::Sprite & troopSprite )
-{
-    const fheroes2::Rect & unitPosition = unit.GetRectPosition();
-    // Get the sprite rendering offset.
-    fheroes2::Point offset = GetTroopPosition( unit, troopSprite );
-
-    if ( _movingUnit == &unit ) {
-        // Monster is moving.
-        // Unit coordinates relevant to its position are set in Sprite coordinates 'x'  and 'y' (some values may be set incorrectly).
-        // The offset data from BIN file is used in Monster info dialog and to correct horizontal movement range when moving diagonally.
-        // IMPORTANT: The 'x' offset from BIN file cannot be used in horizontal movement animation as
-        // it does not take into account the uneven movement during the step. Use sprite 'x' coordinate for this purpose.
-
-        if ( _movingUnit->animation.animationLength() ) {
-            // Get the horizontal and vertical movement projections.
-            const int32_t moveX = _movingPos.x - unitPosition.x;
-            const int32_t moveY = _movingPos.y - unitPosition.y;
-
-            // If it is a slowed flying creature, then it should smoothly move horizontally.
-            if ( _movingUnit->isAbilityPresent( fheroes2::MonsterAbilityType::FLYING ) ) {
-                const double movementProgress = _movingUnit->animation.movementProgress();
-                offset.x += static_cast<int32_t>( movementProgress * moveX );
-                offset.y += static_cast<int32_t>( movementProgress * moveY );
-            }
-            // If the creature has to move diagonally.
-            else if ( moveY != 0 ) {
-                offset.x -= Sign( moveX ) * ( _movingUnit->animation.getCurrentFrameXOffset() ) / 2;
-                offset.y += static_cast<int32_t>( _movingUnit->animation.movementProgress() * moveY );
-            }
-        }
-    }
-    else if ( _flyingUnit == &unit ) {
-        // Monster is flying.
-        // Get the horizontal and vertical movement projections.
-        const int32_t moveX = _flyingPos.x - unitPosition.x;
-        const int32_t moveY = _flyingPos.y - unitPosition.y;
-
-        const double movementProgress = _flyingUnit->animation.movementProgress();
-
-        offset.x += moveX + static_cast<int32_t>( ( _movingPos.x - _flyingPos.x ) * movementProgress );
-        offset.y += moveY + static_cast<int32_t>( ( _movingPos.y - _flyingPos.y ) * movementProgress );
-    }
-
-    fheroes2::AlphaBlit( troopSprite, _mainSurface, offset.x, offset.y, unit.GetCustomAlpha(), unit.isReflect() );
-
-    return offset;
-}
-
-void Battle::Interface::RedrawTroopCount( const Unit & unit )
-{
-    const fheroes2::Rect & rt = unit.GetRectPosition();
-    const fheroes2::Sprite & bar = fheroes2::AGG::GetICN( ICN::TEXTBAR, GetIndexIndicator( unit ) );
-    const bool isReflected = unit.isReflect();
-
-    const int32_t monsterIndex = unit.GetHeadIndex();
-    const int tileInFront = Board::GetIndexDirection( monsterIndex, isReflected ? Battle::LEFT : Battle::RIGHT );
-    const bool isValidFrontMonster = ( monsterIndex / ARENAW ) == ( tileInFront == ARENAW );
-
-    int32_t sx = rt.x + ( isReflected ? -7 : rt.width - 13 );
-    const int32_t sy = rt.y + rt.height - bar.height() - ( isReflected ? 21 : 9 );
-
-    int xOffset = unit.animation.getTroopCountOffset( isReflected );
-    // check if has unit standing in front
-    if ( xOffset > 0 && isValidFrontMonster && Board::isValidIndex( tileInFront ) && Board::GetCell( tileInFront )->GetUnit() != nullptr )
-        xOffset = 0;
-
-    sx += isReflected ? -xOffset : xOffset;
-
-    fheroes2::Copy( bar, 0, 0, _mainSurface, sx, sy, bar.width(), bar.height() );
-
-    const Text text( fheroes2::abbreviateNumber( static_cast<int32_t>( unit.GetCount() ) ), Font::SMALL );
-    text.Blit( sx + ( bar.width() - text.w() ) / 2, sy, _mainSurface );
+	if (_opponent1) {
+		int icn = ICN::UNKNOWN;
+
+		switch (arena.GetArmy1Color()) {
+		case Color::BLUE:
+			icn = ICN::HEROFL00;
+			break;
+		case Color::GREEN:
+			icn = ICN::HEROFL01;
+			break;
+		case Color::RED:
+			icn = ICN::HEROFL02;
+			break;
+		case Color::YELLOW:
+			icn = ICN::HEROFL03;
+			break;
+		case Color::ORANGE:
+			icn = ICN::HEROFL04;
+			break;
+		case Color::PURPLE:
+			icn = ICN::HEROFL05;
+			break;
+		default:
+			icn = ICN::HEROFL06;
+			break;
+		}
+
+		const fheroes2::Sprite& flag = fheroes2::AGG::GetICN(icn, ICN::AnimationFrame(icn, 0, animation_flags_frame));
+		fheroes2::Blit(flag, _mainSurface, _opponent1->Offset().x + OpponentSprite::LEFT_HERO_X_OFFSET + flag.x(),
+			_opponent1->Offset().y + OpponentSprite::LEFT_HERO_Y_OFFSET + flag.y());
+	}
+
+	if (_opponent2) {
+		int icn = ICN::UNKNOWN;
+
+		switch (arena.GetForce2().GetColor()) {
+		case Color::BLUE:
+			icn = ICN::HEROFL00;
+			break;
+		case Color::GREEN:
+			icn = ICN::HEROFL01;
+			break;
+		case Color::RED:
+			icn = ICN::HEROFL02;
+			break;
+		case Color::YELLOW:
+			icn = ICN::HEROFL03;
+			break;
+		case Color::ORANGE:
+			icn = ICN::HEROFL04;
+			break;
+		case Color::PURPLE:
+			icn = ICN::HEROFL05;
+			break;
+		default:
+			icn = ICN::HEROFL06;
+			break;
+		}
+
+		const fheroes2::Sprite& flag = fheroes2::AGG::GetICN(icn, ICN::AnimationFrame(icn, 0, animation_flags_frame));
+		const fheroes2::Point offset = _opponent2->Offset();
+		fheroes2::Blit(flag, _mainSurface, offset.x + fheroes2::Display::DEFAULT_WIDTH - OpponentSprite::RIGHT_HERO_X_OFFSET - (flag.x() + flag.width()),
+			offset.y + OpponentSprite::RIGHT_HERO_Y_OFFSET + flag.y(), true);
+	}
+}
+
+fheroes2::Point GetTroopPosition(const Battle::Unit& unit, const fheroes2::Sprite& sprite)
+{
+	const fheroes2::Rect& rt = unit.GetRectPosition();
+
+	int32_t offsetX = 0;
+	if (unit.isReflect()) {
+		if (unit.isWide()) {
+			offsetX = rt.x + (rt.width / 2 + rt.width / 4) - sprite.width() - sprite.x() + 1;
+		}
+		else {
+			offsetX = rt.x + (rt.width / 2) - sprite.width() - sprite.x() + 1;
+		}
+	}
+	else {
+		if (unit.isWide()) {
+			offsetX = rt.x + (rt.width / 4) + sprite.x();
+		}
+		else {
+			offsetX = rt.x + (rt.width / 2) + sprite.x();
+		}
+	}
+
+	const int32_t offsetY = rt.y + rt.height + sprite.y() + cellYOffset;
+
+	return { offsetX, offsetY };
+}
+
+void Battle::Interface::RedrawTroopSprite(const Unit& unit)
+{
+	if (b_current_sprite && _currentUnit == &unit) {
+		drawTroopSprite(unit, *b_current_sprite);
+	}
+	else if (unit.Modes(SP_STONE)) {
+		// Current monster can't be active if it's under Stunning effect.
+		const int monsterIcnId = unit.GetMonsterSprite();
+		fheroes2::Sprite monsterSprite = fheroes2::AGG::GetICN(monsterIcnId, unit.GetFrame());
+		fheroes2::ApplyPalette(monsterSprite, PAL::GetPalette(PAL::PaletteType::GRAY));
+		drawTroopSprite(unit, monsterSprite);
+	}
+	else if (unit.Modes(CAP_MIRRORIMAGE)) {
+		fheroes2::Sprite monsterSprite;
+
+		if (_currentUnit == &unit && b_current_sprite != nullptr) {
+			monsterSprite = *b_current_sprite;
+		}
+		else {
+			const int monsterIcnId = unit.GetMonsterSprite();
+			monsterSprite = fheroes2::AGG::GetICN(monsterIcnId, unit.GetFrame());
+		}
+
+		fheroes2::ApplyPalette(monsterSprite, PAL::GetPalette(PAL::PaletteType::MIRROR_IMAGE));
+
+		const fheroes2::Point drawnPosition = drawTroopSprite(unit, monsterSprite);
+
+		if (_currentUnit == &unit && b_current_sprite == nullptr) {
+			// Current unit's turn which is idling.
+			const fheroes2::Sprite& monsterContour = fheroes2::CreateContour(monsterSprite, _contourColor);
+			fheroes2::Blit(monsterContour, _mainSurface, drawnPosition.x, drawnPosition.y, unit.isReflect());
+		}
+	}
+	else {
+		const int monsterIcnId = unit.GetMonsterSprite();
+		const bool isCurrentMonsterAction = (_currentUnit == &unit && b_current_sprite != nullptr);
+
+		const fheroes2::Sprite& monsterSprite = isCurrentMonsterAction ? *b_current_sprite : fheroes2::AGG::GetICN(monsterIcnId, unit.GetFrame());
+
+		const fheroes2::Point drawnPosition = drawTroopSprite(unit, monsterSprite);
+
+		if (_currentUnit == &unit && b_current_sprite == nullptr) {
+			// Current unit's turn which is idling.
+			const fheroes2::Sprite& monsterContour = fheroes2::CreateContour(monsterSprite, _contourColor);
+			fheroes2::Blit(monsterContour, _mainSurface, drawnPosition.x, drawnPosition.y, unit.isReflect());
+		}
+	}
+}
+
+fheroes2::Point Battle::Interface::drawTroopSprite(const Unit& unit, const fheroes2::Sprite& troopSprite)
+{
+	const fheroes2::Rect& unitPosition = unit.GetRectPosition();
+	// Get the sprite rendering offset.
+	fheroes2::Point offset = GetTroopPosition(unit, troopSprite);
+
+	if (_movingUnit == &unit) {
+		// Monster is moving.
+		// Unit coordinates relevant to its position are set in Sprite coordinates 'x'  and 'y' (some values may be set incorrectly).
+		// The offset data from BIN file is used in Monster info dialog and to correct horizontal movement range when moving diagonally.
+		// IMPORTANT: The 'x' offset from BIN file cannot be used in horizontal movement animation as
+		// it does not take into account the uneven movement during the step. Use sprite 'x' coordinate for this purpose.
+
+		if (_movingUnit->animation.animationLength()) {
+			// Get the horizontal and vertical movement projections.
+			const int32_t moveX = _movingPos.x - unitPosition.x;
+			const int32_t moveY = _movingPos.y - unitPosition.y;
+
+			// If it is a slowed flying creature, then it should smoothly move horizontally.
+			if (_movingUnit->isAbilityPresent(fheroes2::MonsterAbilityType::FLYING)) {
+				const double movementProgress = _movingUnit->animation.movementProgress();
+				offset.x += static_cast<int32_t>(movementProgress * moveX);
+				offset.y += static_cast<int32_t>(movementProgress * moveY);
+			}
+			// If the creature has to move diagonally.
+			else if (moveY != 0) {
+				offset.x -= Sign(moveX) * (_movingUnit->animation.getCurrentFrameXOffset()) / 2;
+				offset.y += static_cast<int32_t>(_movingUnit->animation.movementProgress() * moveY);
+			}
+		}
+	}
+	else if (_flyingUnit == &unit) {
+		// Monster is flying.
+		// Get the horizontal and vertical movement projections.
+		const int32_t moveX = _flyingPos.x - unitPosition.x;
+		const int32_t moveY = _flyingPos.y - unitPosition.y;
+
+		const double movementProgress = _flyingUnit->animation.movementProgress();
+
+		offset.x += moveX + static_cast<int32_t>((_movingPos.x - _flyingPos.x) * movementProgress);
+		offset.y += moveY + static_cast<int32_t>((_movingPos.y - _flyingPos.y) * movementProgress);
+	}
+
+	fheroes2::AlphaBlit(troopSprite, _mainSurface, offset.x, offset.y, unit.GetCustomAlpha(), unit.isReflect());
+
+	return offset;
+}
+
+void Battle::Interface::RedrawTroopCount(const Unit& unit)
+{
+	const fheroes2::Rect& rt = unit.GetRectPosition();
+	const fheroes2::Sprite& bar = fheroes2::AGG::GetICN(ICN::TEXTBAR, GetIndexIndicator(unit));
+	const bool isReflected = unit.isReflect();
+
+	const int32_t monsterIndex = unit.GetHeadIndex();
+	const int tileInFront = Board::GetIndexDirection(monsterIndex, isReflected ? Battle::LEFT : Battle::RIGHT);
+	const bool isValidFrontMonster = (monsterIndex / ARENAW) == (tileInFront == ARENAW);
+
+	int32_t sx = rt.x + (isReflected ? -7 : rt.width - 13);
+	const int32_t sy = rt.y + rt.height - bar.height() - (isReflected ? 21 : 9);
+
+	int xOffset = unit.animation.getTroopCountOffset(isReflected);
+	// check if has unit standing in front
+	if (xOffset > 0 && isValidFrontMonster && Board::isValidIndex(tileInFront) && Board::GetCell(tileInFront)->GetUnit() != nullptr)
+		xOffset = 0;
+
+	sx += isReflected ? -xOffset : xOffset;
+
+	fheroes2::Copy(bar, 0, 0, _mainSurface, sx, sy, bar.width(), bar.height());
+
+	const Text text(fheroes2::abbreviateNumber(static_cast<int32_t>(unit.GetCount())), Font::SMALL);
+	text.Blit(sx + (bar.width() - text.w()) / 2, sy, _mainSurface);
 }
 
 void Battle::Interface::RedrawCover()
 {
-    _redrawCoverStatic();
-
-    const Bridge * bridge = Arena::GetBridge();
-    if ( bridge && ( bridge->isDown() || _bridgeAnimation.animationIsRequired ) ) {
-        uint32_t spriteIndex = bridge->isDestroyed() ? BridgeMovementAnimation::DESTROYED : BridgeMovementAnimation::DOWN_POSITION;
-
-        if ( _bridgeAnimation.animationIsRequired ) {
-            spriteIndex = _bridgeAnimation.currentFrameId;
-        }
-
-        const fheroes2::Sprite & bridgeImage = fheroes2::AGG::GetICN( ICN::Get4Castle( Arena::GetCastle()->GetRace() ), spriteIndex );
-        fheroes2::Blit( bridgeImage, _mainSurface, bridgeImage.x(), bridgeImage.y() );
-    }
-
-    const Cell * cell = Board::GetCell( index_pos );
-    const int cursorType = Cursor::Get().Themes();
-
-    if ( cell && _currentUnit && Settings::Get().BattleShowMouseShadow() ) {
-        std::set<const Cell *> highlightedCells;
-
-        if ( humanturn_spell.isValid() ) {
-            switch ( humanturn_spell.GetID() ) {
-            case Spell::COLDRING: {
-                for ( const int32_t & around : Board::GetAroundIndexes( index_pos ) ) {
-                    const Cell * nearbyCell = Board::GetCell( around );
-                    if ( nearbyCell != nullptr ) {
-                        highlightedCells.emplace( nearbyCell );
-                    }
-                }
-                break;
-            }
-            case Spell::FIREBALL:
-            case Spell::METEORSHOWER: {
-                highlightedCells.emplace( cell );
-                for ( const int32_t & around : Board::GetAroundIndexes( index_pos ) ) {
-                    const Cell * nearbyCell = Board::GetCell( around );
-                    if ( nearbyCell != nullptr ) {
-                        highlightedCells.emplace( nearbyCell );
-                    }
-                }
-                break;
-            }
-            case Spell::FIREBLAST: {
-                highlightedCells.emplace( cell );
-                for ( const int32_t & around : Board::GetDistanceIndexes( index_pos, 2 ) ) {
-                    const Cell * nearbyCell = Board::GetCell( around );
-                    if ( nearbyCell != nullptr ) {
-                        highlightedCells.emplace( nearbyCell );
-                    }
-                }
-                break;
-            }
-            case Spell::TELEPORT: {
-                switch ( cursorType ) {
-                case Cursor::WAR_NONE:
-                    highlightedCells.emplace( cell );
-                    break;
-                case Cursor::SP_TELEPORT:
-                    if ( Board::isValidIndex( _teleportSpellSrcIdx ) ) {
-                        const Unit * unitToTeleport = arena.GetTroopBoard( _teleportSpellSrcIdx );
-                        assert( unitToTeleport != nullptr );
-
-                        const Position pos = Position::GetPosition( *unitToTeleport, index_pos );
-                        assert( pos.GetHead() != nullptr );
-
-                        highlightedCells.emplace( pos.GetHead() );
-
-                        if ( unitToTeleport->isWide() ) {
-                            assert( pos.GetTail() != nullptr );
-
-                            highlightedCells.emplace( pos.GetTail() );
-                        }
-                    }
-                    else {
-                        highlightedCells.emplace( cell );
-                    }
-                    break;
-                default:
-                    // This should never happen
-                    assert( 0 );
-                    break;
-                }
-                break;
-            }
-            default:
-                highlightedCells.emplace( cell );
-                break;
-            }
-        }
-        else if ( _currentUnit->isAbilityPresent( fheroes2::MonsterAbilityType::AREA_SHOT )
-                  && ( cursorType == Cursor::WAR_ARROW || cursorType == Cursor::WAR_BROKENARROW ) ) {
-            highlightedCells.emplace( cell );
-            for ( const int32_t & around : Board::GetAroundIndexes( index_pos ) ) {
-                const Cell * nearbyCell = Board::GetCell( around );
-                if ( nearbyCell != nullptr ) {
-                    highlightedCells.emplace( nearbyCell );
-                }
-            }
-        }
-        else if ( _currentUnit->isWide() && ( cursorType == Cursor::WAR_MOVE || cursorType == Cursor::WAR_FLY ) ) {
-            const Position pos = Position::GetReachable( *_currentUnit, index_pos );
-
-            assert( pos.GetHead() != nullptr );
-            assert( pos.GetTail() != nullptr );
-
-            highlightedCells.emplace( pos.GetHead() );
-            highlightedCells.emplace( pos.GetTail() );
-        }
-        else if ( cursorType == Cursor::SWORD_TOPLEFT || cursorType == Cursor::SWORD_TOPRIGHT || cursorType == Cursor::SWORD_BOTTOMLEFT
-                  || cursorType == Cursor::SWORD_BOTTOMRIGHT || cursorType == Cursor::SWORD_LEFT || cursorType == Cursor::SWORD_RIGHT ) {
-            highlightedCells.emplace( cell );
-
-            int direction = 0;
-            if ( cursorType == Cursor::SWORD_TOPLEFT ) {
-                direction = BOTTOM_RIGHT;
-            }
-            else if ( cursorType == Cursor::SWORD_TOPRIGHT ) {
-                direction = BOTTOM_LEFT;
-            }
-            else if ( cursorType == Cursor::SWORD_BOTTOMLEFT ) {
-                direction = TOP_RIGHT;
-            }
-            else if ( cursorType == Cursor::SWORD_BOTTOMRIGHT ) {
-                direction = TOP_LEFT;
-            }
-            else if ( cursorType == Cursor::SWORD_LEFT ) {
-                direction = RIGHT;
-            }
-            else if ( cursorType == Cursor::SWORD_RIGHT ) {
-                direction = LEFT;
-            }
-            else {
-                assert( 0 );
-            }
-
-            const Position pos = Position::GetReachable( *_currentUnit, Board::GetIndexDirection( index_pos, direction ) );
-            assert( pos.GetHead() != nullptr );
-
-            highlightedCells.emplace( pos.GetHead() );
-
-            if ( _currentUnit->isWide() ) {
-                assert( pos.GetTail() != nullptr );
-
-                highlightedCells.emplace( pos.GetTail() );
-            }
-
-            if ( _currentUnit->isDoubleCellAttack() ) {
-                const Cell * secondAttackedCell = Board::GetCell( index_pos, Board::GetReflectDirection( direction ) );
-
-                if ( secondAttackedCell ) {
-                    highlightedCells.emplace( secondAttackedCell );
-                }
-            }
-            else if ( _currentUnit->isAllAdjacentCellsAttack() ) {
-                for ( const int32_t nearbyIdx : Board::GetAroundIndexes( pos ) ) {
-                    // Should already be highlighted
-                    if ( nearbyIdx == index_pos ) {
-                        continue;
-                    }
-
-                    const Cell * nearbyCell = Board::GetCell( nearbyIdx );
-                    assert( nearbyCell != nullptr );
-
-                    const Unit * nearbyUnit = nearbyCell->GetUnit();
-
-                    if ( nearbyUnit && nearbyUnit->GetColor() != _currentUnit->GetCurrentColor() ) {
-                        highlightedCells.emplace( nearbyCell );
-                    }
-                }
-            }
-        }
-        else {
-            highlightedCells.emplace( cell );
-        }
-
-        assert( !highlightedCells.empty() );
-
-        const HeroBase * currentCommander = arena.GetCurrentCommander();
-
-        for ( const Cell * highlightedCell : highlightedCells ) {
-            assert( highlightedCell != nullptr );
-
-            bool isApplicable = highlightedCell->isPassable( false );
-
-            if ( isApplicable ) {
-                const Unit * highlightedUnit = highlightedCell->GetUnit();
-
-                isApplicable = highlightedUnit == nullptr || !humanturn_spell.isValid() || highlightedUnit->AllowApplySpell( humanturn_spell, currentCommander );
-            }
-
-            if ( isApplicable ) {
-                fheroes2::Blit( _hexagonCursorShadow, _mainSurface, highlightedCell->GetPos().x, highlightedCell->GetPos().y );
-            }
-        }
-    }
+	_redrawCoverStatic();
+
+	const Bridge* bridge = Arena::GetBridge();
+	if (bridge && (bridge->isDown() || _bridgeAnimation.animationIsRequired)) {
+		uint32_t spriteIndex = bridge->isDestroyed() ? BridgeMovementAnimation::DESTROYED : BridgeMovementAnimation::DOWN_POSITION;
+
+		if (_bridgeAnimation.animationIsRequired) {
+			spriteIndex = _bridgeAnimation.currentFrameId;
+		}
+
+		const fheroes2::Sprite& bridgeImage = fheroes2::AGG::GetICN(ICN::Get4Castle(Arena::GetCastle()->GetRace()), spriteIndex);
+		fheroes2::Blit(bridgeImage, _mainSurface, bridgeImage.x(), bridgeImage.y());
+	}
+
+	const Cell* cell = Board::GetCell(index_pos);
+	const int cursorType = Cursor::Get().Themes();
+
+	if (cell && _currentUnit && Settings::Get().BattleShowMouseShadow()) {
+		std::set<const Cell*> highlightedCells;
+
+		if (humanturn_spell.isValid()) {
+			switch (humanturn_spell.GetID()) {
+			case Spell::COLDRING: {
+				for (const int32_t& around : Board::GetAroundIndexes(index_pos)) {
+					const Cell* nearbyCell = Board::GetCell(around);
+					if (nearbyCell != nullptr) {
+						highlightedCells.emplace(nearbyCell);
+					}
+				}
+				break;
+			}
+			case Spell::FIREBALL:
+			case Spell::METEORSHOWER: {
+				highlightedCells.emplace(cell);
+				for (const int32_t& around : Board::GetAroundIndexes(index_pos)) {
+					const Cell* nearbyCell = Board::GetCell(around);
+					if (nearbyCell != nullptr) {
+						highlightedCells.emplace(nearbyCell);
+					}
+				}
+				break;
+			}
+			case Spell::FIREBLAST: {
+				highlightedCells.emplace(cell);
+				for (const int32_t& around : Board::GetDistanceIndexes(index_pos, 2)) {
+					const Cell* nearbyCell = Board::GetCell(around);
+					if (nearbyCell != nullptr) {
+						highlightedCells.emplace(nearbyCell);
+					}
+				}
+				break;
+			}
+			case Spell::TELEPORT: {
+				switch (cursorType) {
+				case Cursor::WAR_NONE:
+					highlightedCells.emplace(cell);
+					break;
+				case Cursor::SP_TELEPORT:
+					if (Board::isValidIndex(_teleportSpellSrcIdx)) {
+						const Unit* unitToTeleport = arena.GetTroopBoard(_teleportSpellSrcIdx);
+						assert(unitToTeleport != nullptr);
+
+						const Position pos = Position::GetPosition(*unitToTeleport, index_pos);
+						assert(pos.GetHead() != nullptr);
+
+						highlightedCells.emplace(pos.GetHead());
+
+						if (unitToTeleport->isWide()) {
+							assert(pos.GetTail() != nullptr);
+
+							highlightedCells.emplace(pos.GetTail());
+						}
+					}
+					else {
+						highlightedCells.emplace(cell);
+					}
+					break;
+				default:
+					// This should never happen
+					assert(0);
+					break;
+				}
+				break;
+			}
+			default:
+				highlightedCells.emplace(cell);
+				break;
+			}
+		}
+		else if (_currentUnit->isAbilityPresent(fheroes2::MonsterAbilityType::AREA_SHOT)
+			&& (cursorType == Cursor::WAR_ARROW || cursorType == Cursor::WAR_BROKENARROW)) {
+			highlightedCells.emplace(cell);
+			for (const int32_t& around : Board::GetAroundIndexes(index_pos)) {
+				const Cell* nearbyCell = Board::GetCell(around);
+				if (nearbyCell != nullptr) {
+					highlightedCells.emplace(nearbyCell);
+				}
+			}
+		}
+		else if (_currentUnit->isWide() && (cursorType == Cursor::WAR_MOVE || cursorType == Cursor::WAR_FLY)) {
+			const Position pos = Position::GetReachable(*_currentUnit, index_pos);
+
+			assert(pos.GetHead() != nullptr);
+			assert(pos.GetTail() != nullptr);
+
+			highlightedCells.emplace(pos.GetHead());
+			highlightedCells.emplace(pos.GetTail());
+		}
+		else if (cursorType == Cursor::SWORD_TOPLEFT || cursorType == Cursor::SWORD_TOPRIGHT || cursorType == Cursor::SWORD_BOTTOMLEFT
+			|| cursorType == Cursor::SWORD_BOTTOMRIGHT || cursorType == Cursor::SWORD_LEFT || cursorType == Cursor::SWORD_RIGHT) {
+			highlightedCells.emplace(cell);
+
+			int direction = 0;
+			if (cursorType == Cursor::SWORD_TOPLEFT) {
+				direction = BOTTOM_RIGHT;
+			}
+			else if (cursorType == Cursor::SWORD_TOPRIGHT) {
+				direction = BOTTOM_LEFT;
+			}
+			else if (cursorType == Cursor::SWORD_BOTTOMLEFT) {
+				direction = TOP_RIGHT;
+			}
+			else if (cursorType == Cursor::SWORD_BOTTOMRIGHT) {
+				direction = TOP_LEFT;
+			}
+			else if (cursorType == Cursor::SWORD_LEFT) {
+				direction = RIGHT;
+			}
+			else if (cursorType == Cursor::SWORD_RIGHT) {
+				direction = LEFT;
+			}
+			else {
+				assert(0);
+			}
+
+			const Position pos = Position::GetReachable(*_currentUnit, Board::GetIndexDirection(index_pos, direction));
+			assert(pos.GetHead() != nullptr);
+
+			highlightedCells.emplace(pos.GetHead());
+
+			if (_currentUnit->isWide()) {
+				assert(pos.GetTail() != nullptr);
+
+				highlightedCells.emplace(pos.GetTail());
+			}
+
+			if (_currentUnit->isDoubleCellAttack()) {
+				const Cell* secondAttackedCell = Board::GetCell(index_pos, Board::GetReflectDirection(direction));
+
+				if (secondAttackedCell) {
+					highlightedCells.emplace(secondAttackedCell);
+				}
+			}
+			else if (_currentUnit->isAllAdjacentCellsAttack()) {
+				for (const int32_t nearbyIdx : Board::GetAroundIndexes(pos)) {
+					// Should already be highlighted
+					if (nearbyIdx == index_pos) {
+						continue;
+					}
+
+					const Cell* nearbyCell = Board::GetCell(nearbyIdx);
+					assert(nearbyCell != nullptr);
+
+					const Unit* nearbyUnit = nearbyCell->GetUnit();
+
+					if (nearbyUnit && nearbyUnit->GetColor() != _currentUnit->GetCurrentColor()) {
+						highlightedCells.emplace(nearbyCell);
+					}
+				}
+			}
+		}
+		else {
+			highlightedCells.emplace(cell);
+		}
+
+		assert(!highlightedCells.empty());
+
+		const HeroBase* currentCommander = arena.GetCurrentCommander();
+
+		for (const Cell* highlightedCell : highlightedCells) {
+			assert(highlightedCell != nullptr);
+
+			bool isApplicable = highlightedCell->isPassable(false);
+
+			if (isApplicable) {
+				const Unit* highlightedUnit = highlightedCell->GetUnit();
+
+				isApplicable = highlightedUnit == nullptr || !humanturn_spell.isValid() || highlightedUnit->AllowApplySpell(humanturn_spell, currentCommander);
+			}
+
+			if (isApplicable) {
+				fheroes2::Blit(_hexagonCursorShadow, _mainSurface, highlightedCell->GetPos().x, highlightedCell->GetPos().y);
+			}
+		}
+	}
 }
 
 void Battle::Interface::_redrawBattleGround()
 {
-    // Battlefield background image.
-    if ( icn_cbkg != ICN::UNKNOWN ) {
-        const fheroes2::Sprite & cbkg = fheroes2::AGG::GetICN( icn_cbkg, 0 );
-        fheroes2::Copy( cbkg, _battleGround );
-    }
-
-    // Objects near the left and right borders of the Battlefield.
-    if ( icn_frng != ICN::UNKNOWN ) {
-        const fheroes2::Sprite & frng = fheroes2::AGG::GetICN( icn_frng, 0 );
-        fheroes2::Blit( frng, _battleGround, frng.x(), frng.y() );
-    }
-
-    // Big obstacles in the center of the Battlefield.
-    if ( arena.GetICNCovr() != ICN::UNKNOWN ) {
-        const fheroes2::Sprite & cover = fheroes2::AGG::GetICN( arena.GetICNCovr(), 0 );
-        fheroes2::Blit( cover, _battleGround, cover.x(), cover.y() );
-    }
-
-    const Castle * castle = Arena::GetCastle();
-    int castleBackgroundIcnId = ICN::UNKNOWN;
-
-    if ( castle != nullptr ) {
-        // Castle ground.
-        switch ( castle->GetRace() ) {
-        case Race::BARB:
-            castleBackgroundIcnId = ICN::CASTBKGB;
-            break;
-        case Race::KNGT:
-            castleBackgroundIcnId = ICN::CASTBKGK;
-            break;
-        case Race::NECR:
-            castleBackgroundIcnId = ICN::CASTBKGN;
-            break;
-        case Race::SORC:
-            castleBackgroundIcnId = ICN::CASTBKGS;
-            break;
-        case Race::WRLK:
-            castleBackgroundIcnId = ICN::CASTBKGW;
-            break;
-        case Race::WZRD:
-            castleBackgroundIcnId = ICN::CASTBKGZ;
-            break;
-        default:
-            // Did you add a new race? Add the appropriate logic for it.
-            assert( 0 );
-            break;
-        }
-
-        const fheroes2::Sprite & castleBackground = fheroes2::AGG::GetICN( castleBackgroundIcnId, 1 );
-        fheroes2::Blit( castleBackground, _battleGround, castleBackground.x(), castleBackground.y() );
-
-        // Moat.
-        if ( castle->isBuild( BUILD_MOAT ) ) {
-            const fheroes2::Sprite & sprite = fheroes2::AGG::GetICN( ICN::MOATWHOL, 0 );
-            fheroes2::Blit( sprite, _battleGround, sprite.x(), sprite.y() );
-        }
-    }
-
-    // Battlefield grid.
-    if ( Settings::Get().BattleShowGrid() ) {
-        const Board & board = *Arena::GetBoard();
-
-        for ( const Cell & cell : board ) {
-            fheroes2::Blit( _hexagonGrid, _battleGround, cell.GetPos().x, cell.GetPos().y );
-        }
-    }
-
-    // Ground obstacles.
-    for ( int32_t cellId = 0; cellId < ARENASIZE; ++cellId ) {
-        RedrawLowObjects( cellId );
-    }
-
-    // Castle top wall.
-    if ( castle != nullptr ) {
-        const fheroes2::Sprite & sprite2 = fheroes2::AGG::GetICN( castleBackgroundIcnId, castle->isFortificationBuild() ? 4 : 3 );
-        fheroes2::Blit( sprite2, _battleGround, sprite2.x(), sprite2.y() );
-    }
+	// Battlefield background image.
+	if (icn_cbkg != ICN::UNKNOWN) {
+		const fheroes2::Sprite& cbkg = fheroes2::AGG::GetICN(icn_cbkg, 0);
+		fheroes2::Copy(cbkg, _battleGround);
+	}
+
+	// Objects near the left and right borders of the Battlefield.
+	if (icn_frng != ICN::UNKNOWN) {
+		const fheroes2::Sprite& frng = fheroes2::AGG::GetICN(icn_frng, 0);
+		fheroes2::Blit(frng, _battleGround, frng.x(), frng.y());
+	}
+
+	// Big obstacles in the center of the Battlefield.
+	if (arena.GetICNCovr() != ICN::UNKNOWN) {
+		const fheroes2::Sprite& cover = fheroes2::AGG::GetICN(arena.GetICNCovr(), 0);
+		fheroes2::Blit(cover, _battleGround, cover.x(), cover.y());
+	}
+
+	const Castle* castle = Arena::GetCastle();
+	int castleBackgroundIcnId = ICN::UNKNOWN;
+
+	if (castle != nullptr) {
+		// Castle ground.
+		switch (castle->GetRace()) {
+		case Race::BARB:
+			castleBackgroundIcnId = ICN::CASTBKGB;
+			break;
+		case Race::KNGT:
+			castleBackgroundIcnId = ICN::CASTBKGK;
+			break;
+		case Race::NECR:
+			castleBackgroundIcnId = ICN::CASTBKGN;
+			break;
+		case Race::SORC:
+			castleBackgroundIcnId = ICN::CASTBKGS;
+			break;
+		case Race::WRLK:
+			castleBackgroundIcnId = ICN::CASTBKGW;
+			break;
+		case Race::WZRD:
+			castleBackgroundIcnId = ICN::CASTBKGZ;
+			break;
+		default:
+			// Did you add a new race? Add the appropriate logic for it.
+			assert(0);
+			break;
+		}
+
+		const fheroes2::Sprite& castleBackground = fheroes2::AGG::GetICN(castleBackgroundIcnId, 1);
+		fheroes2::Blit(castleBackground, _battleGround, castleBackground.x(), castleBackground.y());
+
+		// Moat.
+		if (castle->isBuild(BUILD_MOAT)) {
+			const fheroes2::Sprite& sprite = fheroes2::AGG::GetICN(ICN::MOATWHOL, 0);
+			fheroes2::Blit(sprite, _battleGround, sprite.x(), sprite.y());
+		}
+	}
+
+	// Battlefield grid.
+	if (Settings::Get().BattleShowGrid()) {
+		const Board& board = *Arena::GetBoard();
+
+		for (const Cell& cell : board) {
+			fheroes2::Blit(_hexagonGrid, _battleGround, cell.GetPos().x, cell.GetPos().y);
+		}
+	}
+
+	// Ground obstacles.
+	for (int32_t cellId = 0; cellId < ARENASIZE; ++cellId) {
+		RedrawLowObjects(cellId);
+	}
+
+	// Castle top wall.
+	if (castle != nullptr) {
+		const fheroes2::Sprite& sprite2 = fheroes2::AGG::GetICN(castleBackgroundIcnId, castle->isFortificationBuild() ? 4 : 3);
+		fheroes2::Blit(sprite2, _battleGround, sprite2.x(), sprite2.y());
+	}
 }
 
 void Battle::Interface::_redrawCoverStatic()
 {
-    fheroes2::Copy( _battleGround, _mainSurface );
-
-    const Settings & conf = Settings::Get();
-
-    // Movement shadow.
-    if ( !_movingUnit && conf.BattleShowMoveShadow() && _currentUnit && !( _currentUnit->GetCurrentControl() & CONTROL_AI ) ) {
-        const fheroes2::Image & shadowImage = conf.BattleShowGrid() ? _hexagonGridShadow : _hexagonShadow;
-        const Board & board = *Arena::GetBoard();
-
-        for ( const Cell & cell : board ) {
-            const Position pos = Position::GetReachable( *_currentUnit, cell.GetIndex() );
-
-            if ( pos.GetHead() != nullptr ) {
-                assert( !_currentUnit->isWide() || pos.GetTail() != nullptr );
-
-                fheroes2::Blit( shadowImage, _mainSurface, cell.GetPos().x, cell.GetPos().y );
-            }
-        }
-    }
-}
-
-void Battle::Interface::RedrawCastle( const Castle & castle, const int32_t cellId )
-{
-    const int castleIcnId = ICN::Get4Castle( castle.GetRace() );
-
-    if ( Arena::CATAPULT_POS == cellId ) {
-        const fheroes2::Sprite & sprite = fheroes2::AGG::GetICN( ICN::CATAPULT, catapult_frame );
-        fheroes2::Blit( sprite, _mainSurface, 22 + sprite.x(), 390 + sprite.y() );
-    }
-    else if ( Arena::CASTLE_GATE_POS == cellId ) {
-        const Bridge * bridge = Arena::GetBridge();
-        assert( bridge != nullptr );
-        if ( bridge != nullptr && !bridge->isDestroyed() ) {
-            const fheroes2::Sprite & sprite = fheroes2::AGG::GetICN( castleIcnId, 4 );
-            fheroes2::Blit( sprite, _mainSurface, sprite.x(), sprite.y() );
-        }
-    }
-    else if ( Arena::CASTLE_FIRST_TOP_WALL_POS == cellId || Arena::CASTLE_SECOND_TOP_WALL_POS == cellId || Arena::CASTLE_THIRD_TOP_WALL_POS == cellId
-              || Arena::CASTLE_FOURTH_TOP_WALL_POS == cellId ) {
-        uint32_t index = 0;
-
-        switch ( cellId ) {
-        case Arena::CASTLE_FIRST_TOP_WALL_POS:
-            index = 5;
-            break;
-        case Arena::CASTLE_SECOND_TOP_WALL_POS:
-            index = 6;
-            break;
-        case Arena::CASTLE_THIRD_TOP_WALL_POS:
-            index = 7;
-            break;
-        case Arena::CASTLE_FOURTH_TOP_WALL_POS:
-            index = 8;
-            break;
-        default:
-            break;
-        }
-
-        if ( castle.isFortificationBuild() ) {
-            switch ( Board::GetCell( cellId )->GetObject() ) {
-            case 0:
-                index += 31;
-                break;
-            case 1:
-                index += 35;
-                break;
-            case 2:
-                index += 27;
-                break;
-            case 3:
-                index += 23;
-                break;
-            default:
-                break;
-            }
-        }
-        else {
-            switch ( Board::GetCell( cellId )->GetObject() ) {
-            case 0:
-                index += 8;
-                break;
-            case 1:
-                index += 4;
-                break;
-            case 2:
-                index += 0;
-                break;
-            default:
-                break;
-            }
-        }
-
-        const fheroes2::Sprite & sprite = fheroes2::AGG::GetICN( castleIcnId, index );
-        fheroes2::Blit( sprite, _mainSurface, sprite.x(), sprite.y() );
-    }
-    else if ( Arena::CASTLE_TOP_ARCHER_TOWER_POS == cellId ) {
-        const Tower * ltower = Arena::GetTower( TowerType::TWR_LEFT );
-        uint32_t index = 17;
-
-        if ( castle.isBuild( BUILD_LEFTTURRET ) && ltower )
-            index = ltower->isValid() ? 18 : 19;
-
-        const fheroes2::Sprite & towerSprite = fheroes2::AGG::GetICN( castleIcnId, index );
-        fheroes2::Blit( towerSprite, _mainSurface, 443 + towerSprite.x(), 153 + towerSprite.y() );
-    }
-    else if ( Arena::CASTLE_BOTTOM_ARCHER_TOWER_POS == cellId ) {
-        const Tower * rtower = Arena::GetTower( TowerType::TWR_RIGHT );
-        uint32_t index = 17;
-
-        if ( castle.isBuild( BUILD_RIGHTTURRET ) && rtower )
-            index = rtower->isValid() ? 18 : 19;
-
-        const fheroes2::Sprite & towerSprite = fheroes2::AGG::GetICN( castleIcnId, index );
-        fheroes2::Blit( towerSprite, _mainSurface, 443 + towerSprite.x(), 405 + towerSprite.y() );
-    }
-    else if ( Arena::CASTLE_TOP_GATE_TOWER_POS == cellId ) {
-        const fheroes2::Sprite & towerSprite = fheroes2::AGG::GetICN( castleIcnId, 17 );
-        fheroes2::Blit( towerSprite, _mainSurface, 399 + towerSprite.x(), 237 + towerSprite.y() );
-    }
-    else if ( Arena::CASTLE_BOTTOM_GATE_TOWER_POS == cellId ) {
-        const fheroes2::Sprite & towerSprite = fheroes2::AGG::GetICN( castleIcnId, 17 );
-        fheroes2::Blit( towerSprite, _mainSurface, 399 + towerSprite.x(), 321 + towerSprite.y() );
-    }
-}
-
-void Battle::Interface::RedrawCastleMainTower( const Castle & castle )
-{
-    const fheroes2::Sprite & sprite = fheroes2::AGG::GetICN( ICN::Get4Castle( castle.GetRace() ), ( Arena::GetTower( TowerType::TWR_CENTER )->isValid() ? 20 : 26 ) );
-
-    fheroes2::Blit( sprite, _mainSurface, sprite.x(), sprite.y() );
-}
-
-void Battle::Interface::RedrawLowObjects( const int32_t cellId )
-{
-    const Cell * cell = Board::GetCell( cellId );
-    if ( cell == nullptr )
-        return;
-
-    const int cellObjectId = cell->GetObject();
-    if ( cellObjectId == 0 ) {
-        // No object exists.
-        return;
-    }
-
-    int objectIcnId = 0;
-
-    switch ( cellObjectId ) {
-    case 0x84:
-        objectIcnId = ICN::COBJ0004;
-        break;
-    case 0x87:
-        objectIcnId = ICN::COBJ0007;
-        break;
-    case 0x90:
-        objectIcnId = ICN::COBJ0016;
-        break;
-    case 0x9E:
-        objectIcnId = ICN::COBJ0030;
-        break;
-    case 0x9F:
-        objectIcnId = ICN::COBJ0031;
-        break;
-    default:
-        return;
-    }
-
-    const fheroes2::Sprite & objectSprite = fheroes2::AGG::GetICN( objectIcnId, 0 );
-    const fheroes2::Rect & pt = cell->GetPos();
-    fheroes2::Blit( objectSprite, _battleGround, pt.x + pt.width / 2 + objectSprite.x(), pt.y + pt.height + objectSprite.y() + cellYOffset );
-}
-
-void Battle::Interface::RedrawHighObjects( const int32_t cellId )
-{
-    const Cell * cell = Board::GetCell( cellId );
-    if ( cell == nullptr )
-        return;
-
-    const int cellObjectId = cell->GetObject();
-    if ( cellObjectId == 0 ) {
-        // No object exists.
-        return;
-    }
-
-    int objectIcnId = 0;
-
-    switch ( cellObjectId ) {
-    case 0x80:
-        objectIcnId = ICN::COBJ0000;
-        break;
-    case 0x81:
-        objectIcnId = ICN::COBJ0001;
-        break;
-    case 0x82:
-        objectIcnId = ICN::COBJ0002;
-        break;
-    case 0x83:
-        objectIcnId = ICN::COBJ0003;
-        break;
-    case 0x85:
-        objectIcnId = ICN::COBJ0005;
-        break;
-    case 0x86:
-        objectIcnId = ICN::COBJ0006;
-        break;
-    case 0x88:
-        objectIcnId = ICN::COBJ0008;
-        break;
-    case 0x89:
-        objectIcnId = ICN::COBJ0009;
-        break;
-    case 0x8A:
-        objectIcnId = ICN::COBJ0010;
-        break;
-    case 0x8B:
-        objectIcnId = ICN::COBJ0011;
-        break;
-    case 0x8C:
-        objectIcnId = ICN::COBJ0012;
-        break;
-    case 0x8D:
-        objectIcnId = ICN::COBJ0013;
-        break;
-    case 0x8E:
-        objectIcnId = ICN::COBJ0014;
-        break;
-    case 0x8F:
-        objectIcnId = ICN::COBJ0015;
-        break;
-    case 0x91:
-        objectIcnId = ICN::COBJ0017;
-        break;
-    case 0x92:
-        objectIcnId = ICN::COBJ0018;
-        break;
-    case 0x93:
-        objectIcnId = ICN::COBJ0019;
-        break;
-    case 0x94:
-        objectIcnId = ICN::COBJ0020;
-        break;
-    case 0x95:
-        objectIcnId = ICN::COBJ0021;
-        break;
-    case 0x96:
-        objectIcnId = ICN::COBJ0022;
-        break;
-    case 0x97:
-        objectIcnId = ICN::COBJ0023;
-        break;
-    case 0x98:
-        objectIcnId = ICN::COBJ0024;
-        break;
-    case 0x99:
-        objectIcnId = ICN::COBJ0025;
-        break;
-    case 0x9A:
-        objectIcnId = ICN::COBJ0026;
-        break;
-    case 0x9B:
-        objectIcnId = ICN::COBJ0027;
-        break;
-    case 0x9C:
-        objectIcnId = ICN::COBJ0028;
-        break;
-    case 0x9D:
-        objectIcnId = ICN::COBJ0029;
-        break;
-    default:
-        return;
-    }
-
-    const fheroes2::Sprite & objectSprite = fheroes2::AGG::GetICN( objectIcnId, 0 );
-    const fheroes2::Rect & pt = cell->GetPos();
-    fheroes2::Blit( objectSprite, _mainSurface, pt.x + pt.width / 2 + objectSprite.x(), pt.y + pt.height + objectSprite.y() + cellYOffset );
+	fheroes2::Copy(_battleGround, _mainSurface);
+
+	const Settings& conf = Settings::Get();
+
+	// Movement shadow.
+	if (!_movingUnit && conf.BattleShowMoveShadow() && _currentUnit && !(_currentUnit->GetCurrentControl() & CONTROL_AI)) {
+		const fheroes2::Image& shadowImage = conf.BattleShowGrid() ? _hexagonGridShadow : _hexagonShadow;
+		const Board& board = *Arena::GetBoard();
+
+		for (const Cell& cell : board) {
+			const Position pos = Position::GetReachable(*_currentUnit, cell.GetIndex());
+
+			if (pos.GetHead() != nullptr) {
+				assert(!_currentUnit->isWide() || pos.GetTail() != nullptr);
+
+				fheroes2::Blit(shadowImage, _mainSurface, cell.GetPos().x, cell.GetPos().y);
+			}
+		}
+	}
+}
+
+void Battle::Interface::RedrawCastle(const Castle& castle, const int32_t cellId)
+{
+	const int castleIcnId = ICN::Get4Castle(castle.GetRace());
+
+	if (Arena::CATAPULT_POS == cellId) {
+		const fheroes2::Sprite& sprite = fheroes2::AGG::GetICN(ICN::CATAPULT, catapult_frame);
+		fheroes2::Blit(sprite, _mainSurface, 22 + sprite.x(), 390 + sprite.y());
+	}
+	else if (Arena::CASTLE_GATE_POS == cellId) {
+		const Bridge* bridge = Arena::GetBridge();
+		assert(bridge != nullptr);
+		if (bridge != nullptr && !bridge->isDestroyed()) {
+			const fheroes2::Sprite& sprite = fheroes2::AGG::GetICN(castleIcnId, 4);
+			fheroes2::Blit(sprite, _mainSurface, sprite.x(), sprite.y());
+		}
+	}
+	else if (Arena::CASTLE_FIRST_TOP_WALL_POS == cellId || Arena::CASTLE_SECOND_TOP_WALL_POS == cellId || Arena::CASTLE_THIRD_TOP_WALL_POS == cellId
+		|| Arena::CASTLE_FOURTH_TOP_WALL_POS == cellId) {
+		uint32_t index = 0;
+
+		switch (cellId) {
+		case Arena::CASTLE_FIRST_TOP_WALL_POS:
+			index = 5;
+			break;
+		case Arena::CASTLE_SECOND_TOP_WALL_POS:
+			index = 6;
+			break;
+		case Arena::CASTLE_THIRD_TOP_WALL_POS:
+			index = 7;
+			break;
+		case Arena::CASTLE_FOURTH_TOP_WALL_POS:
+			index = 8;
+			break;
+		default:
+			break;
+		}
+
+		if (castle.isFortificationBuild()) {
+			switch (Board::GetCell(cellId)->GetObject()) {
+			case 0:
+				index += 31;
+				break;
+			case 1:
+				index += 35;
+				break;
+			case 2:
+				index += 27;
+				break;
+			case 3:
+				index += 23;
+				break;
+			default:
+				break;
+			}
+		}
+		else {
+			switch (Board::GetCell(cellId)->GetObject()) {
+			case 0:
+				index += 8;
+				break;
+			case 1:
+				index += 4;
+				break;
+			case 2:
+				index += 0;
+				break;
+			default:
+				break;
+			}
+		}
+
+		const fheroes2::Sprite& sprite = fheroes2::AGG::GetICN(castleIcnId, index);
+		fheroes2::Blit(sprite, _mainSurface, sprite.x(), sprite.y());
+	}
+	else if (Arena::CASTLE_TOP_ARCHER_TOWER_POS == cellId) {
+		const Tower* ltower = Arena::GetTower(TowerType::TWR_LEFT);
+		uint32_t index = 17;
+
+		if (castle.isBuild(BUILD_LEFTTURRET) && ltower)
+			index = ltower->isValid() ? 18 : 19;
+
+		const fheroes2::Sprite& towerSprite = fheroes2::AGG::GetICN(castleIcnId, index);
+		fheroes2::Blit(towerSprite, _mainSurface, 443 + towerSprite.x(), 153 + towerSprite.y());
+	}
+	else if (Arena::CASTLE_BOTTOM_ARCHER_TOWER_POS == cellId) {
+		const Tower* rtower = Arena::GetTower(TowerType::TWR_RIGHT);
+		uint32_t index = 17;
+
+		if (castle.isBuild(BUILD_RIGHTTURRET) && rtower)
+			index = rtower->isValid() ? 18 : 19;
+
+		const fheroes2::Sprite& towerSprite = fheroes2::AGG::GetICN(castleIcnId, index);
+		fheroes2::Blit(towerSprite, _mainSurface, 443 + towerSprite.x(), 405 + towerSprite.y());
+	}
+	else if (Arena::CASTLE_TOP_GATE_TOWER_POS == cellId) {
+		const fheroes2::Sprite& towerSprite = fheroes2::AGG::GetICN(castleIcnId, 17);
+		fheroes2::Blit(towerSprite, _mainSurface, 399 + towerSprite.x(), 237 + towerSprite.y());
+	}
+	else if (Arena::CASTLE_BOTTOM_GATE_TOWER_POS == cellId) {
+		const fheroes2::Sprite& towerSprite = fheroes2::AGG::GetICN(castleIcnId, 17);
+		fheroes2::Blit(towerSprite, _mainSurface, 399 + towerSprite.x(), 321 + towerSprite.y());
+	}
+}
+
+void Battle::Interface::RedrawCastleMainTower(const Castle& castle)
+{
+	const fheroes2::Sprite& sprite = fheroes2::AGG::GetICN(ICN::Get4Castle(castle.GetRace()), (Arena::GetTower(TowerType::TWR_CENTER)->isValid() ? 20 : 26));
+
+	fheroes2::Blit(sprite, _mainSurface, sprite.x(), sprite.y());
+}
+
+void Battle::Interface::RedrawLowObjects(const int32_t cellId)
+{
+	const Cell* cell = Board::GetCell(cellId);
+	if (cell == nullptr)
+		return;
+
+	const int cellObjectId = cell->GetObject();
+	if (cellObjectId == 0) {
+		// No object exists.
+		return;
+	}
+
+	int objectIcnId = 0;
+
+	switch (cellObjectId) {
+	case 0x84:
+		objectIcnId = ICN::COBJ0004;
+		break;
+	case 0x87:
+		objectIcnId = ICN::COBJ0007;
+		break;
+	case 0x90:
+		objectIcnId = ICN::COBJ0016;
+		break;
+	case 0x9E:
+		objectIcnId = ICN::COBJ0030;
+		break;
+	case 0x9F:
+		objectIcnId = ICN::COBJ0031;
+		break;
+	default:
+		return;
+	}
+
+	const fheroes2::Sprite& objectSprite = fheroes2::AGG::GetICN(objectIcnId, 0);
+	const fheroes2::Rect& pt = cell->GetPos();
+	fheroes2::Blit(objectSprite, _battleGround, pt.x + pt.width / 2 + objectSprite.x(), pt.y + pt.height + objectSprite.y() + cellYOffset);
+}
+
+void Battle::Interface::RedrawHighObjects(const int32_t cellId)
+{
+	const Cell* cell = Board::GetCell(cellId);
+	if (cell == nullptr)
+		return;
+
+	const int cellObjectId = cell->GetObject();
+	if (cellObjectId == 0) {
+		// No object exists.
+		return;
+	}
+
+	int objectIcnId = 0;
+
+	switch (cellObjectId) {
+	case 0x80:
+		objectIcnId = ICN::COBJ0000;
+		break;
+	case 0x81:
+		objectIcnId = ICN::COBJ0001;
+		break;
+	case 0x82:
+		objectIcnId = ICN::COBJ0002;
+		break;
+	case 0x83:
+		objectIcnId = ICN::COBJ0003;
+		break;
+	case 0x85:
+		objectIcnId = ICN::COBJ0005;
+		break;
+	case 0x86:
+		objectIcnId = ICN::COBJ0006;
+		break;
+	case 0x88:
+		objectIcnId = ICN::COBJ0008;
+		break;
+	case 0x89:
+		objectIcnId = ICN::COBJ0009;
+		break;
+	case 0x8A:
+		objectIcnId = ICN::COBJ0010;
+		break;
+	case 0x8B:
+		objectIcnId = ICN::COBJ0011;
+		break;
+	case 0x8C:
+		objectIcnId = ICN::COBJ0012;
+		break;
+	case 0x8D:
+		objectIcnId = ICN::COBJ0013;
+		break;
+	case 0x8E:
+		objectIcnId = ICN::COBJ0014;
+		break;
+	case 0x8F:
+		objectIcnId = ICN::COBJ0015;
+		break;
+	case 0x91:
+		objectIcnId = ICN::COBJ0017;
+		break;
+	case 0x92:
+		objectIcnId = ICN::COBJ0018;
+		break;
+	case 0x93:
+		objectIcnId = ICN::COBJ0019;
+		break;
+	case 0x94:
+		objectIcnId = ICN::COBJ0020;
+		break;
+	case 0x95:
+		objectIcnId = ICN::COBJ0021;
+		break;
+	case 0x96:
+		objectIcnId = ICN::COBJ0022;
+		break;
+	case 0x97:
+		objectIcnId = ICN::COBJ0023;
+		break;
+	case 0x98:
+		objectIcnId = ICN::COBJ0024;
+		break;
+	case 0x99:
+		objectIcnId = ICN::COBJ0025;
+		break;
+	case 0x9A:
+		objectIcnId = ICN::COBJ0026;
+		break;
+	case 0x9B:
+		objectIcnId = ICN::COBJ0027;
+		break;
+	case 0x9C:
+		objectIcnId = ICN::COBJ0028;
+		break;
+	case 0x9D:
+		objectIcnId = ICN::COBJ0029;
+		break;
+	default:
+		return;
+	}
+
+	const fheroes2::Sprite& objectSprite = fheroes2::AGG::GetICN(objectIcnId, 0);
+	const fheroes2::Rect& pt = cell->GetPos();
+	fheroes2::Blit(objectSprite, _mainSurface, pt.x + pt.width / 2 + objectSprite.x(), pt.y + pt.height + objectSprite.y() + cellYOffset);
 }
 
 void Battle::Interface::RedrawKilled()
 {
-    // Redraw killed troops.
-    for ( const int32_t & cell : arena.GraveyardOccupiedCells() ) {
-        for ( const Unit * unit : arena.GetGraveyardTroops( cell ) ) {
-            if ( unit && cell != unit->GetTailIndex() ) {
-                RedrawTroopSprite( *unit );
-            }
-        }
-    }
-}
-
-int Battle::Interface::GetBattleCursor( std::string & statusMsg ) const
-{
-    statusMsg.clear();
-
-    const Cell * cell = Board::GetCell( index_pos );
-
-    if ( cell && _currentUnit ) {
-        auto formatViewInfoMsg = []( const Unit * unit ) {
-            assert( unit != nullptr );
-
-            std::string msg = _( "View %{monster} info" );
-            StringReplaceWithLowercase( msg, "%{monster}", unit->GetMultiName() );
-
-            return msg;
-        };
-
-        const Unit * unit = cell->GetUnit();
-
-        if ( unit == nullptr || _currentUnit == unit ) {
-            const Position pos = Position::GetReachable( *_currentUnit, index_pos );
-
-            if ( pos.GetHead() != nullptr ) {
-                assert( !_currentUnit->isWide() || pos.GetTail() != nullptr );
-
-                if ( pos.GetHead()->GetIndex() == _currentUnit->GetHeadIndex() ) {
-                    assert( !_currentUnit->isWide() || pos.GetTail()->GetIndex() == _currentUnit->GetTailIndex() );
-
-                    statusMsg = formatViewInfoMsg( _currentUnit );
-
-                    return Cursor::WAR_INFO;
-                }
-
-                statusMsg = _currentUnit->isFlying() ? _( "Fly %{monster} here" ) : _( "Move %{monster} here" );
-                StringReplaceWithLowercase( statusMsg, "%{monster}", _currentUnit->GetName() );
-
-                return _currentUnit->isFlying() ? Cursor::WAR_FLY : Cursor::WAR_MOVE;
-            }
-        }
-        else {
-            if ( _currentUnit->GetCurrentColor() == unit->GetColor() ) {
-                statusMsg = formatViewInfoMsg( unit );
-
-                return Cursor::WAR_INFO;
-            }
-
-            if ( _currentUnit->isArchers() && !_currentUnit->isHandFighting() ) {
-                statusMsg = _( "Shoot %{monster}" );
-                statusMsg.append( " " );
-                statusMsg.append( _n( "(1 shot left)", "(%{count} shots left)", _currentUnit->GetShots() ) );
-                StringReplaceWithLowercase( statusMsg, "%{monster}", unit->GetMultiName() );
-                StringReplace( statusMsg, "%{count}", _currentUnit->GetShots() );
-
-                return arena.IsShootingPenalty( *_currentUnit, *unit ) ? Cursor::WAR_BROKENARROW : Cursor::WAR_ARROW;
-            }
-
-            // Find all possible directions where the current monster can attack.
-            std::set<int> availableAttackDirection;
-
-            for ( const int direction : { BOTTOM_RIGHT, BOTTOM_LEFT, RIGHT, TOP_RIGHT, TOP_LEFT, LEFT } ) {
-                if ( Board::isValidDirection( index_pos, direction ) && Board::CanAttackFromCell( *_currentUnit, Board::GetIndexDirection( index_pos, direction ) ) ) {
-                    availableAttackDirection.emplace( direction );
-                }
-            }
-
-            if ( !availableAttackDirection.empty() ) {
-                int currentDirection = cell->GetTriangleDirection( GetMouseCursor() );
-                if ( currentDirection == UNKNOWN ) {
-                    // This could happen when another window has popped up and the user moved the mouse.
-                    currentDirection = CENTER;
-                }
-
-                if ( availableAttackDirection.count( currentDirection ) == 0 ) {
-                    // This direction is not valid. Find the nearest one.
-                    if ( availableAttackDirection.size() == 1 ) {
-                        currentDirection = *availableAttackDirection.begin();
-                    }
-                    else {
-                        // First search clockwise.
-                        direction_t clockWiseDirection = static_cast<direction_t>( currentDirection );
-                        direction_t antiClockWiseDirection = static_cast<direction_t>( currentDirection );
-
-                        while ( true ) {
-                            ++clockWiseDirection;
-                            if ( availableAttackDirection.count( clockWiseDirection ) > 0 ) {
-                                currentDirection = clockWiseDirection;
-                                break;
-                            }
-
-                            --antiClockWiseDirection;
-                            if ( availableAttackDirection.count( antiClockWiseDirection ) > 0 ) {
-                                currentDirection = antiClockWiseDirection;
-                                break;
-                            }
-                        }
-                    }
-                }
-
-                const int cursor = GetSwordCursorDirection( currentDirection );
-
-                statusMsg = _( "Attack %{monster}" );
-                StringReplaceWithLowercase( statusMsg, "%{monster}", unit->GetName() );
-
-                return cursor;
-            }
-        }
-    }
-
-    statusMsg = _( "Turn %{turn}" );
-    StringReplace( statusMsg, "%{turn}", arena.GetCurrentTurn() );
-
-    return Cursor::WAR_NONE;
-}
-
-int Battle::Interface::GetBattleSpellCursor( std::string & statusMsg ) const
-{
-    statusMsg.clear();
-
-    const Cell * cell = Board::GetCell( index_pos );
-    const Spell & spell = humanturn_spell;
-
-    if ( cell && _currentUnit && spell.isValid() ) {
-        const Unit * unitOnCell = cell->GetUnit();
-
-        // Cursor is over some dead unit that we can resurrect
-        if ( unitOnCell == nullptr && arena.GraveyardAllowResurrect( index_pos, spell ) ) {
-            unitOnCell = arena.GraveyardLastTroop( index_pos );
-            assert( unitOnCell != nullptr && !unitOnCell->isValid() );
-        }
-
-        // Check the Teleport spell first
-        if ( Board::isValidIndex( _teleportSpellSrcIdx ) ) {
-            const Unit * unitToTeleport = arena.GetTroopBoard( _teleportSpellSrcIdx );
-            assert( unitToTeleport != nullptr );
-
-            if ( unitOnCell == nullptr && cell->isPassableForUnit( *unitToTeleport ) ) {
-                statusMsg = _( "Teleport here" );
-
-                return Cursor::SP_TELEPORT;
-            }
-
-            statusMsg = _( "Invalid teleport destination" );
-
-            return Cursor::WAR_NONE;
-        }
-
-        if ( unitOnCell && unitOnCell->AllowApplySpell( spell, _currentUnit->GetCurrentOrArmyCommander() ) ) {
-            statusMsg = _( "Cast %{spell} on %{monster}" );
-            StringReplace( statusMsg, "%{spell}", spell.GetName() );
-            StringReplaceWithLowercase( statusMsg, "%{monster}", unitOnCell->GetName() );
-
-            return GetCursorFromSpell( spell.GetID() );
-        }
-
-        if ( !spell.isApplyToFriends() && !spell.isApplyToEnemies() && !spell.isApplyToAnyTroops() ) {
-            statusMsg = _( "Cast %{spell}" );
-            StringReplace( statusMsg, "%{spell}", spell.GetName() );
-
-            return GetCursorFromSpell( spell.GetID() );
-        }
-    }
-
-    statusMsg = _( "Select spell target" );
-
-    return Cursor::WAR_NONE;
-}
-
-void Battle::Interface::getPendingActions( Actions & actions )
-{
-    if ( _interruptAutoBattleForColor ) {
-        actions.emplace_back( CommandType::MSG_BATTLE_AUTO_SWITCH, _interruptAutoBattleForColor );
-
-        _interruptAutoBattleForColor = 0;
-    }
-}
-
-void Battle::Interface::HumanTurn( const Unit & unit, Actions & actions )
-{
-    Cursor::Get().SetThemes( Cursor::WAR_POINTER );
-
-    // Reset the cursor position to avoid forcing the cursor shadow to be drawn at the last position of the previous turn.
-    index_pos = -1;
-
-    _currentUnit = &unit;
-    humanturn_redraw = false;
-    humanturn_exit = false;
-    catapult_frame = 0;
-
-    // in case we moved the window
-    _interfacePosition = border.GetArea();
-
-    popup.Reset();
-
-    // Wait for previously set and not passed delays before rendering a new frame.
-    WaitForAllActionDelays();
-
-    ResetIdleTroopAnimation();
-    Redraw();
-
-    std::string msg;
-    animation_flags_frame = 0;
-
-    // TODO: update delay types within the loop to avoid rendering slowdown.
-    const std::vector<Game::DelayType> delayTypes{ Game::BATTLE_FLAGS_DELAY };
-
-    const Board * board = Arena::GetBoard();
-    LocalEvent & le = LocalEvent::Get();
-
-    while ( !humanturn_exit && le.HandleEvents( Game::isDelayNeeded( delayTypes ) ) ) {
-        // move cursor
-        int32_t indexNew = -1;
-        if ( le.MouseCursor( { _interfacePosition.x, _interfacePosition.y, _interfacePosition.width, _interfacePosition.height - status.height } ) ) {
-            indexNew = board->GetIndexAbsPosition( GetMouseCursor() );
-        }
-        if ( index_pos != indexNew ) {
-            index_pos = indexNew;
-            humanturn_redraw = true;
-        }
-
-        if ( humanturn_spell.isValid() ) {
-            HumanCastSpellTurn( unit, actions, msg );
-        }
-        else {
-            HumanBattleTurn( unit, actions, msg );
-        }
-
-        // update status
-        if ( msg != status.GetMessage() ) {
-            status.SetMessage( msg );
-            humanturn_redraw = true;
-        }
-
-        // animation troops
-        if ( IdleTroopsAnimation() ) {
-            humanturn_redraw = true;
-        }
-
-        CheckGlobalEvents( le );
-
-        // redraw arena
-        if ( humanturn_redraw ) {
-            Redraw();
-            humanturn_redraw = false;
-        }
-    }
-
-    popup.Reset();
-    _currentUnit = nullptr;
-}
-
-void Battle::Interface::HumanBattleTurn( const Unit & unit, Actions & actions, std::string & msg )
-{
-    Cursor & cursor = Cursor::Get();
-    LocalEvent & le = LocalEvent::Get();
-    const Settings & conf = Settings::Get();
-
-    if ( le.KeyPress() ) {
-        // Skip the turn
-        if ( Game::HotKeyPressEvent( Game::HotKeyEvent::BATTLE_SKIP ) ) {
-            actions.emplace_back( CommandType::MSG_BATTLE_SKIP, unit.GetUID() );
-            humanturn_exit = true;
-        }
-        // Battle options
-        else if ( Game::HotKeyPressEvent( Game::HotKeyEvent::BATTLE_OPTIONS ) ) {
-            EventShowOptions();
-        }
-        // Switch the auto battle mode on/off
-        else if ( Game::HotKeyPressEvent( Game::HotKeyEvent::BATTLE_AUTO_SWITCH ) ) {
-            EventAutoSwitch( unit, actions );
-        }
-        // Finish the battle in auto mode
-        else if ( Game::HotKeyPressEvent( Game::HotKeyEvent::BATTLE_AUTO_FINISH ) ) {
-            EventAutoFinish( actions );
-        }
-        // Cast the spell
-        else if ( Game::HotKeyPressEvent( Game::HotKeyEvent::BATTLE_CAST_SPELL ) ) {
-            ProcessingHeroDialogResult( 1, actions );
-        }
-        // Retreat
-        else if ( Game::HotKeyPressEvent( Game::HotKeyEvent::BATTLE_RETREAT ) ) {
-            ProcessingHeroDialogResult( 2, actions );
-        }
-        // Surrender
-        else if ( Game::HotKeyPressEvent( Game::HotKeyEvent::BATTLE_SURRENDER ) ) {
-            ProcessingHeroDialogResult( 3, actions );
-        }
+	// Redraw killed troops.
+	for (const int32_t& cell : arena.GraveyardOccupiedCells()) {
+		for (const Unit* unit : arena.GetGraveyardTroops(cell)) {
+			if (unit && cell != unit->GetTailIndex()) {
+				RedrawTroopSprite(*unit);
+			}
+		}
+	}
+}
+
+int Battle::Interface::GetBattleCursor(std::string& statusMsg) const
+{
+	statusMsg.clear();
+
+	const Cell* cell = Board::GetCell(index_pos);
+
+	if (cell && _currentUnit) {
+		auto formatViewInfoMsg = [](const Unit* unit) {
+			assert(unit != nullptr);
+
+			std::string msg = _("View %{monster} info");
+			StringReplaceWithLowercase(msg, "%{monster}", unit->GetMultiName());
+
+			return msg;
+		};
+
+		const Unit* unit = cell->GetUnit();
+
+		if (unit == nullptr || _currentUnit == unit) {
+			const Position pos = Position::GetReachable(*_currentUnit, index_pos);
+
+			if (pos.GetHead() != nullptr) {
+				assert(!_currentUnit->isWide() || pos.GetTail() != nullptr);
+
+				if (pos.GetHead()->GetIndex() == _currentUnit->GetHeadIndex()) {
+					assert(!_currentUnit->isWide() || pos.GetTail()->GetIndex() == _currentUnit->GetTailIndex());
+
+					statusMsg = formatViewInfoMsg(_currentUnit);
+
+					return Cursor::WAR_INFO;
+				}
+
+				statusMsg = _currentUnit->isFlying() ? _("Fly %{monster} here") : _("Move %{monster} here");
+				StringReplaceWithLowercase(statusMsg, "%{monster}", _currentUnit->GetName());
+
+				return _currentUnit->isFlying() ? Cursor::WAR_FLY : Cursor::WAR_MOVE;
+			}
+		}
+		else {
+			if (_currentUnit->GetCurrentColor() == unit->GetColor()) {
+				statusMsg = formatViewInfoMsg(unit);
+
+				return Cursor::WAR_INFO;
+			}
+
+			if (_currentUnit->isArchers() && !_currentUnit->isHandFighting()) {
+				statusMsg = _("Shoot %{monster}");
+				statusMsg.append(" ");
+				statusMsg.append(_n("(1 shot left)", "(%{count} shots left)", _currentUnit->GetShots()));
+				StringReplaceWithLowercase(statusMsg, "%{monster}", unit->GetMultiName());
+				StringReplace(statusMsg, "%{count}", _currentUnit->GetShots());
+
+				return arena.IsShootingPenalty(*_currentUnit, *unit) ? Cursor::WAR_BROKENARROW : Cursor::WAR_ARROW;
+			}
+
+			// Find all possible directions where the current monster can attack.
+			std::set<int> availableAttackDirection;
+
+			for (const int direction : { BOTTOM_RIGHT, BOTTOM_LEFT, RIGHT, TOP_RIGHT, TOP_LEFT, LEFT }) {
+				if (Board::isValidDirection(index_pos, direction) && Board::CanAttackFromCell(*_currentUnit, Board::GetIndexDirection(index_pos, direction))) {
+					availableAttackDirection.emplace(direction);
+				}
+			}
+
+			if (!availableAttackDirection.empty()) {
+				int currentDirection = cell->GetTriangleDirection(GetMouseCursor());
+				if (currentDirection == UNKNOWN) {
+					// This could happen when another window has popped up and the user moved the mouse.
+					currentDirection = CENTER;
+				}
+
+				if (availableAttackDirection.count(currentDirection) == 0) {
+					// This direction is not valid. Find the nearest one.
+					if (availableAttackDirection.size() == 1) {
+						currentDirection = *availableAttackDirection.begin();
+					}
+					else {
+						// First search clockwise.
+						direction_t clockWiseDirection = static_cast<direction_t>(currentDirection);
+						direction_t antiClockWiseDirection = static_cast<direction_t>(currentDirection);
+
+						while (true) {
+							++clockWiseDirection;
+							if (availableAttackDirection.count(clockWiseDirection) > 0) {
+								currentDirection = clockWiseDirection;
+								break;
+							}
+
+							--antiClockWiseDirection;
+							if (availableAttackDirection.count(antiClockWiseDirection) > 0) {
+								currentDirection = antiClockWiseDirection;
+								break;
+							}
+						}
+					}
+				}
+
+				const int cursor = GetSwordCursorDirection(currentDirection);
+
+				statusMsg = _("Attack %{monster}");
+				StringReplaceWithLowercase(statusMsg, "%{monster}", unit->GetName());
+
+				return cursor;
+			}
+		}
+	}
+
+	statusMsg = _("Turn %{turn}");
+	StringReplace(statusMsg, "%{turn}", arena.GetCurrentTurn());
+
+	return Cursor::WAR_NONE;
+}
+
+int Battle::Interface::GetBattleSpellCursor(std::string& statusMsg) const
+{
+	statusMsg.clear();
+
+	const Cell* cell = Board::GetCell(index_pos);
+	const Spell& spell = humanturn_spell;
+
+	if (cell && _currentUnit && spell.isValid()) {
+		const Unit* unitOnCell = cell->GetUnit();
+
+		// Cursor is over some dead unit that we can resurrect
+		if (unitOnCell == nullptr && arena.GraveyardAllowResurrect(index_pos, spell)) {
+			unitOnCell = arena.GraveyardLastTroop(index_pos);
+			assert(unitOnCell != nullptr && !unitOnCell->isValid());
+		}
+
+		// Check the Teleport spell first
+		if (Board::isValidIndex(_teleportSpellSrcIdx)) {
+			const Unit* unitToTeleport = arena.GetTroopBoard(_teleportSpellSrcIdx);
+			assert(unitToTeleport != nullptr);
+
+			if (unitOnCell == nullptr && cell->isPassableForUnit(*unitToTeleport)) {
+				statusMsg = _("Teleport here");
+
+				return Cursor::SP_TELEPORT;
+			}
+
+			statusMsg = _("Invalid teleport destination");
+
+			return Cursor::WAR_NONE;
+		}
+
+		if (unitOnCell && unitOnCell->AllowApplySpell(spell, _currentUnit->GetCurrentOrArmyCommander())) {
+			statusMsg = _("Cast %{spell} on %{monster}");
+			StringReplace(statusMsg, "%{spell}", spell.GetName());
+			StringReplaceWithLowercase(statusMsg, "%{monster}", unitOnCell->GetName());
+
+			return GetCursorFromSpell(spell.GetID());
+		}
+
+		if (!spell.isApplyToFriends() && !spell.isApplyToEnemies() && !spell.isApplyToAnyTroops()) {
+			statusMsg = _("Cast %{spell}");
+			StringReplace(statusMsg, "%{spell}", spell.GetName());
+
+			return GetCursorFromSpell(spell.GetID());
+		}
+	}
+
+	statusMsg = _("Select spell target");
+
+	return Cursor::WAR_NONE;
+}
+
+void Battle::Interface::getPendingActions(Actions& actions)
+{
+	if (_interruptAutoBattleForColor) {
+		actions.emplace_back(CommandType::MSG_BATTLE_AUTO_SWITCH, _interruptAutoBattleForColor);
+
+		_interruptAutoBattleForColor = 0;
+	}
+}
+
+void Battle::Interface::HumanTurn(const Unit& unit, Actions& actions)
+{
+	Cursor::Get().SetThemes(Cursor::WAR_POINTER);
+
+	// Reset the cursor position to avoid forcing the cursor shadow to be drawn at the last position of the previous turn.
+	index_pos = -1;
+
+	_currentUnit = &unit;
+	humanturn_redraw = false;
+	humanturn_exit = false;
+	catapult_frame = 0;
+
+	// in case we moved the window
+	_interfacePosition = border.GetArea();
+
+	popup.Reset();
+
+	// Wait for previously set and not passed delays before rendering a new frame.
+	WaitForAllActionDelays();
+
+	ResetIdleTroopAnimation();
+	Redraw();
+
+	std::string msg;
+	animation_flags_frame = 0;
+
+	// TODO: update delay types within the loop to avoid rendering slowdown.
+	const std::vector<Game::DelayType> delayTypes{ Game::BATTLE_FLAGS_DELAY };
+
+	const Board* board = Arena::GetBoard();
+	LocalEvent& le = LocalEvent::Get();
+
+	while (!humanturn_exit && le.HandleEvents(Game::isDelayNeeded(delayTypes))) {
+		// move cursor
+		int32_t indexNew = -1;
+		if (le.MouseCursor({ _interfacePosition.x, _interfacePosition.y, _interfacePosition.width, _interfacePosition.height - status.height })) {
+			indexNew = board->GetIndexAbsPosition(GetMouseCursor());
+		}
+		if (index_pos != indexNew) {
+			index_pos = indexNew;
+			humanturn_redraw = true;
+		}
+
+		if (humanturn_spell.isValid()) {
+			HumanCastSpellTurn(unit, actions, msg);
+		}
+		else {
+			HumanBattleTurn(unit, actions, msg);
+		}
+
+		// update status
+		if (msg != status.GetMessage()) {
+			status.SetMessage(msg);
+			humanturn_redraw = true;
+		}
+
+		// animation troops
+		if (IdleTroopsAnimation()) {
+			humanturn_redraw = true;
+		}
+
+		CheckGlobalEvents(le);
+
+		// redraw arena
+		if (humanturn_redraw) {
+			Redraw();
+			humanturn_redraw = false;
+		}
+	}
+
+	popup.Reset();
+	_currentUnit = nullptr;
+}
+
+void Battle::Interface::HumanBattleTurn(const Unit& unit, Actions& actions, std::string& msg)
+{
+	Cursor& cursor = Cursor::Get();
+	LocalEvent& le = LocalEvent::Get();
+	const Settings& conf = Settings::Get();
+
+	if (le.KeyPress()) {
+		// Skip the turn
+		if (Game::HotKeyPressEvent(Game::HotKeyEvent::BATTLE_SKIP)) {
+			actions.emplace_back(CommandType::MSG_BATTLE_SKIP, unit.GetUID());
+			humanturn_exit = true;
+		}
+		// Battle options
+		else if (Game::HotKeyPressEvent(Game::HotKeyEvent::BATTLE_OPTIONS)) {
+			EventShowOptions();
+		}
+		// Switch the auto battle mode on/off
+		else if (Game::HotKeyPressEvent(Game::HotKeyEvent::BATTLE_AUTO_SWITCH)) {
+			EventAutoSwitch(unit, actions);
+		}
+		// Finish the battle in auto mode
+		else if (Game::HotKeyPressEvent(Game::HotKeyEvent::BATTLE_AUTO_FINISH)) {
+			EventAutoFinish(actions);
+		}
+		// Cast the spell
+		else if (Game::HotKeyPressEvent(Game::HotKeyEvent::BATTLE_CAST_SPELL)) {
+			ProcessingHeroDialogResult(1, actions);
+		}
+		// Retreat
+		else if (Game::HotKeyPressEvent(Game::HotKeyEvent::BATTLE_RETREAT)) {
+			ProcessingHeroDialogResult(2, actions);
+		}
+		// Surrender
+		else if (Game::HotKeyPressEvent(Game::HotKeyEvent::BATTLE_SURRENDER)) {
+			ProcessingHeroDialogResult(3, actions);
+		}
 
 #ifdef WITH_DEBUG
-        if ( IS_DEVEL() )
-            switch ( le.KeyValue() ) {
-            case fheroes2::Key::KEY_W:
-                // The attacker wins the battle instantly
-                arena.GetResult().army1 = RESULT_WINS;
-                humanturn_exit = true;
-                actions.emplace_back( CommandType::MSG_BATTLE_END_TURN, unit.GetUID() );
-                break;
-
-            case fheroes2::Key::KEY_L:
-                // The attacker loses the battle instantly
-                arena.GetResult().army1 = RESULT_LOSS;
-                humanturn_exit = true;
-                actions.emplace_back( CommandType::MSG_BATTLE_END_TURN, unit.GetUID() );
-                break;
-
-            default:
-                break;
-            }
+		if (IS_DEVEL())
+			switch (le.KeyValue()) {
+			case fheroes2::Key::KEY_W:
+				// The attacker wins the battle instantly
+				arena.GetResult().army1 = RESULT_WINS;
+				humanturn_exit = true;
+				actions.emplace_back(CommandType::MSG_BATTLE_END_TURN, unit.GetUID());
+				break;
+
+			case fheroes2::Key::KEY_L:
+				// The attacker loses the battle instantly
+				arena.GetResult().army1 = RESULT_LOSS;
+				humanturn_exit = true;
+				actions.emplace_back(CommandType::MSG_BATTLE_END_TURN, unit.GetUID());
+				break;
+
+			default:
+				break;
+			}
 #endif
-    }
-
-    // Add offsets to inner objects
-    const fheroes2::Rect mainTowerRect = main_tower + _interfacePosition.getPosition();
-    const fheroes2::Rect armiesOrderRect = armies_order + _interfacePosition.getPosition();
-    if ( Arena::GetTower( TowerType::TWR_CENTER ) && le.MouseCursor( mainTowerRect ) ) {
-        cursor.SetThemes( Cursor::WAR_INFO );
-        msg = _( "View Ballista info" );
-
-        if ( le.MouseClickLeft( mainTowerRect ) || le.MousePressRight( mainTowerRect ) ) {
-            const Castle * cstl = Arena::GetCastle();
-            std::string ballistaMessage = Tower::GetInfo( *cstl );
-
-            if ( cstl->isBuild( BUILD_MOAT ) ) {
-                ballistaMessage.append( "\n \n" );
-                ballistaMessage.append( Battle::Board::GetMoatInfo() );
-            }
-
-            Dialog::Message( _( "Ballista" ), ballistaMessage, Font::BIG, le.MousePressRight() ? 0 : Dialog::OK );
-        }
-    }
-    else if ( conf.BattleShowArmyOrder() && le.MouseCursor( armiesOrderRect ) ) {
-        cursor.SetThemes( Cursor::POINTER );
-        armies_order.QueueEventProcessing( msg, _interfacePosition.getPosition() );
-    }
-    else if ( le.MouseCursor( btn_auto.area() ) ) {
-        cursor.SetThemes( Cursor::WAR_POINTER );
-        msg = _( "Enable auto combat" );
-        ButtonAutoAction( unit, actions );
-
-        if ( le.MousePressRight() ) {
-            Dialog::Message( _( "Auto Combat" ), _( "Allows the computer to fight out the battle for you." ), Font::BIG );
-        }
-    }
-    else if ( le.MouseCursor( btn_settings.area() ) ) {
-        cursor.SetThemes( Cursor::WAR_POINTER );
-        msg = _( "Customize system options" );
-        ButtonSettingsAction();
-
-        if ( le.MousePressRight() ) {
-            Dialog::Message( _( "System Options" ), _( "Allows you to customize the combat screen." ), Font::BIG );
-        }
-    }
-    else if ( le.MouseCursor( btn_skip.area() ) ) {
-        cursor.SetThemes( Cursor::WAR_POINTER );
-        msg = _( "Skip this unit" );
-        ButtonSkipAction( actions );
-
-        if ( le.MousePressRight() ) {
-            Dialog::Message( _( "Skip" ), _( "Skips the current creature. The current creature ends its turn and does not get to go again until the next round." ),
-                             Font::BIG );
-        }
-    }
-    else if ( _opponent1 && le.MouseCursor( _opponent1->GetArea() + _interfacePosition.getPosition() ) ) {
-        const fheroes2::Rect opponent1Area = _opponent1->GetArea() + _interfacePosition.getPosition();
-        if ( arena.GetCurrentColor() == arena.GetArmy1Color() ) {
-            if ( _opponent1->GetHero()->isCaptain() ) {
-                msg = _( "View Captain's options" );
-            }
-            else {
-                msg = _( "View Hero's options" );
-            }
-            cursor.SetThemes( Cursor::WAR_HERO );
-
-            if ( le.MouseClickLeft( opponent1Area ) ) {
-                ProcessingHeroDialogResult( arena.DialogBattleHero( *_opponent1->GetHero(), true, status ), actions );
-                humanturn_redraw = true;
-            }
-        }
-        else {
-            if ( _opponent1->GetHero()->isCaptain() ) {
-                msg = _( "View opposing Captain" );
-            }
-            else {
-                msg = _( "View opposing Hero" );
-            }
-            cursor.SetThemes( Cursor::WAR_INFO );
-
-            if ( le.MouseClickLeft( opponent1Area ) ) {
-                arena.DialogBattleHero( *_opponent1->GetHero(), true, status );
-                humanturn_redraw = true;
-            }
-        }
-
-        if ( le.MousePressRight( opponent1Area ) ) {
-            arena.DialogBattleHero( *_opponent1->GetHero(), false, status );
-            humanturn_redraw = true;
-        }
-    }
-    else if ( _opponent2 && le.MouseCursor( _opponent2->GetArea() + _interfacePosition.getPosition() ) ) {
-        const fheroes2::Rect opponent2Area = _opponent2->GetArea() + _interfacePosition.getPosition();
-        if ( arena.GetCurrentColor() == arena.GetForce2().GetColor() ) {
-            if ( _opponent2->GetHero()->isCaptain() ) {
-                msg = _( "View Captain's options" );
-            }
-            else {
-                msg = _( "View Hero's options" );
-            }
-
-            cursor.SetThemes( Cursor::WAR_HERO );
-
-            if ( le.MouseClickLeft( opponent2Area ) ) {
-                ProcessingHeroDialogResult( arena.DialogBattleHero( *_opponent2->GetHero(), true, status ), actions );
-                humanturn_redraw = true;
-            }
-        }
-        else {
-            if ( _opponent2->GetHero()->isCaptain() ) {
-                msg = _( "View opposing Captain" );
-            }
-            else {
-                msg = _( "View opposing Hero" );
-            }
-
-            cursor.SetThemes( Cursor::WAR_INFO );
-
-            if ( le.MouseClickLeft( opponent2Area ) ) {
-                arena.DialogBattleHero( *_opponent2->GetHero(), true, status );
-                humanturn_redraw = true;
-            }
-        }
-
-        if ( le.MousePressRight( opponent2Area ) ) {
-            arena.DialogBattleHero( *_opponent2->GetHero(), false, status );
-            humanturn_redraw = true;
-        }
-    }
-    else if ( listlog && listlog->isOpenLog() && le.MouseCursor( listlog->GetArea() ) ) {
-        cursor.SetThemes( Cursor::WAR_POINTER );
-
-        listlog->QueueEventProcessing();
-    }
-    else if ( le.MouseCursor( { _interfacePosition.x, _interfacePosition.y, _interfacePosition.width, _interfacePosition.height - status.height } ) ) {
-        const int themes = GetBattleCursor( msg );
-
-        if ( cursor.Themes() != themes ) {
-            cursor.SetThemes( themes );
-        }
-
-        const Cell * cell = Board::GetCell( index_pos );
-
-        if ( cell ) {
-            if ( CursorAttack( themes ) ) {
-                const Unit * b_enemy = cell->GetUnit();
-                popup.SetAttackInfo( cell, _currentUnit, b_enemy );
-            }
-            else {
-                popup.Reset();
-            }
-
-            if ( le.MouseClickLeft() ) {
-                MouseLeftClickBoardAction( themes, *cell, actions );
-            }
-            else if ( le.MousePressRight() ) {
-                MousePressRightBoardAction( *cell );
-            }
-        }
-        else {
-            le.MouseClickLeft();
-            le.MousePressRight();
-        }
-    }
-    else if ( le.MouseCursor( status ) ) {
-        if ( listlog ) {
-            msg = ( listlog->isOpenLog() ? _( "Hide logs" ) : _( "Show logs" ) );
-            if ( le.MouseClickLeft( status ) ) {
-                listlog->SetOpenLog( !listlog->isOpenLog() );
-            }
-            else if ( le.MousePressRight( status ) ) {
-                fheroes2::showMessage( fheroes2::Text( _( "Message Bar" ), fheroes2::FontType::normalYellow() ),
-                                       fheroes2::Text( _( "Shows the results of individual monster's actions." ), fheroes2::FontType::normalWhite() ), Dialog::ZERO );
-            }
-        }
-        cursor.SetThemes( Cursor::WAR_POINTER );
-    }
-    else {
-        cursor.SetThemes( Cursor::WAR_NONE );
-        le.MouseClickLeft();
-        le.MousePressRight();
-    }
-}
-
-void Battle::Interface::HumanCastSpellTurn( const Unit & /* unused */, Actions & actions, std::string & msg )
-{
-    Cursor & cursor = Cursor::Get();
-    LocalEvent & le = LocalEvent::Get();
-
-    // reset cast
-    if ( le.MousePressRight() || Game::HotKeyPressEvent( Game::HotKeyEvent::DEFAULT_CANCEL ) ) {
-        humanturn_spell = Spell::NONE;
-        _teleportSpellSrcIdx = -1;
-    }
-    else if ( le.MouseCursor( _interfacePosition ) && humanturn_spell.isValid() ) {
-        const int themes = GetBattleSpellCursor( msg );
-
-        if ( cursor.Themes() != themes )
-            cursor.SetThemes( themes );
-
-        const Cell * cell = Board::GetCell( index_pos );
-        if ( cell && _currentUnit && cell->GetUnit() ) {
-            popup.SetSpellAttackInfo( cell, _currentUnit->GetCurrentOrArmyCommander(), cell->GetUnit(), humanturn_spell );
-        }
-        else {
-            popup.Reset();
-        }
-
-        if ( le.MouseClickLeft() && Cursor::WAR_NONE != cursor.Themes() ) {
-            if ( !Board::isValidIndex( index_pos ) ) {
-                DEBUG_LOG( DBG_BATTLE, DBG_WARN,
-                           "dst: "
-                               << "out of range" )
-                return;
-            }
-
-            DEBUG_LOG( DBG_BATTLE, DBG_TRACE, humanturn_spell.GetName() << ", dst: " << index_pos )
-
-            if ( Cursor::SP_TELEPORT == cursor.Themes() ) {
-                if ( 0 > _teleportSpellSrcIdx )
-                    _teleportSpellSrcIdx = index_pos;
-                else {
-                    actions.emplace_back( CommandType::MSG_BATTLE_CAST, Spell::TELEPORT, _teleportSpellSrcIdx, index_pos );
-                    humanturn_spell = Spell::NONE;
-                    humanturn_exit = true;
-                    _teleportSpellSrcIdx = -1;
-                }
-            }
-            else if ( Cursor::SP_MIRRORIMAGE == cursor.Themes() ) {
-                actions.emplace_back( CommandType::MSG_BATTLE_CAST, Spell::MIRRORIMAGE, index_pos );
-                humanturn_spell = Spell::NONE;
-                humanturn_exit = true;
-            }
-            else {
-                actions.emplace_back( CommandType::MSG_BATTLE_CAST, humanturn_spell.GetID(), index_pos );
-                humanturn_spell = Spell::NONE;
-                humanturn_exit = true;
-            }
-        }
-    }
-    else {
-        cursor.SetThemes( Cursor::WAR_NONE );
-    }
-}
-
-void Battle::Interface::FadeArena( const bool clearMessageLog )
-{
-    AudioManager::ResetAudio();
-
-    fheroes2::Display & display = fheroes2::Display::instance();
-
-    if ( clearMessageLog ) {
-        status.clear();
-        status.Redraw( display );
-    }
-
-    Redraw();
-
-    const fheroes2::Rect srt = border.GetArea();
-    fheroes2::Image top;
-    top._disableTransformLayer();
-    top.resize( srt.width, srt.height );
-
-    fheroes2::Copy( display, srt.x, srt.y, top, 0, 0, srt.width, srt.height );
-    fheroes2::FadeDisplayWithPalette( top, srt.getPosition(), 5, 300, 5 );
-
-    display.render();
-}
-
-int Battle::GetIndexIndicator( const Unit & unit )
-{
-    if ( unit.Modes( IS_GREEN_STATUS ) ) {
-        if ( unit.Modes( IS_RED_STATUS ) ) {
-            // ICN::TEXTBAR index for yellow indicator background color.
-            return 13;
-        }
-
-        // ICN::TEXTBAR index for green indicator background color.
-        return 12;
-    }
-
-    if ( unit.Modes( IS_RED_STATUS ) ) {
-        // ICN::TEXTBAR index for red indicator background color.
-        return 14;
-    }
-
-    // ICN::TEXTBAR index for purple indicator background color.
-    return 10;
+	}
+
+	// Add offsets to inner objects
+	const fheroes2::Rect mainTowerRect = main_tower + _interfacePosition.getPosition();
+	const fheroes2::Rect armiesOrderRect = armies_order + _interfacePosition.getPosition();
+	if (Arena::GetTower(TowerType::TWR_CENTER) && le.MouseCursor(mainTowerRect)) {
+		cursor.SetThemes(Cursor::WAR_INFO);
+		msg = _("View Ballista info");
+
+		if (le.MouseClickLeft(mainTowerRect) || le.MousePressRight(mainTowerRect)) {
+			const Castle* cstl = Arena::GetCastle();
+			std::string ballistaMessage = Tower::GetInfo(*cstl);
+
+			if (cstl->isBuild(BUILD_MOAT)) {
+				ballistaMessage.append("\n \n");
+				ballistaMessage.append(Battle::Board::GetMoatInfo());
+			}
+
+			Dialog::Message(_("Ballista"), ballistaMessage, Font::BIG, le.MousePressRight() ? 0 : Dialog::OK);
+		}
+	}
+	else if (conf.BattleShowArmyOrder() && le.MouseCursor(armiesOrderRect)) {
+		cursor.SetThemes(Cursor::POINTER);
+		armies_order.QueueEventProcessing(msg, _interfacePosition.getPosition());
+	}
+	else if (le.MouseCursor(btn_auto.area())) {
+		cursor.SetThemes(Cursor::WAR_POINTER);
+		msg = _("Enable auto combat");
+		ButtonAutoAction(unit, actions);
+
+		if (le.MousePressRight()) {
+			Dialog::Message(_("Auto Combat"), _("Allows the computer to fight out the battle for you."), Font::BIG);
+		}
+	}
+	else if (le.MouseCursor(btn_settings.area())) {
+		cursor.SetThemes(Cursor::WAR_POINTER);
+		msg = _("Customize system options");
+		ButtonSettingsAction();
+
+		if (le.MousePressRight()) {
+			Dialog::Message(_("System Options"), _("Allows you to customize the combat screen."), Font::BIG);
+		}
+	}
+	else if (le.MouseCursor(btn_skip.area())) {
+		cursor.SetThemes(Cursor::WAR_POINTER);
+		msg = _("Skip this unit");
+		ButtonSkipAction(actions);
+
+		if (le.MousePressRight()) {
+			Dialog::Message(_("Skip"), _("Skips the current creature. The current creature ends its turn and does not get to go again until the next round."),
+				Font::BIG);
+		}
+	}
+	else if (_opponent1 && le.MouseCursor(_opponent1->GetArea() + _interfacePosition.getPosition())) {
+		const fheroes2::Rect opponent1Area = _opponent1->GetArea() + _interfacePosition.getPosition();
+		if (arena.GetCurrentColor() == arena.GetArmy1Color()) {
+			if (_opponent1->GetHero()->isCaptain()) {
+				msg = _("View Captain's options");
+			}
+			else {
+				msg = _("View Hero's options");
+			}
+			cursor.SetThemes(Cursor::WAR_HERO);
+
+			if (le.MouseClickLeft(opponent1Area)) {
+				ProcessingHeroDialogResult(arena.DialogBattleHero(*_opponent1->GetHero(), true, status), actions);
+				humanturn_redraw = true;
+			}
+		}
+		else {
+			if (_opponent1->GetHero()->isCaptain()) {
+				msg = _("View opposing Captain");
+			}
+			else {
+				msg = _("View opposing Hero");
+			}
+			cursor.SetThemes(Cursor::WAR_INFO);
+
+			if (le.MouseClickLeft(opponent1Area)) {
+				arena.DialogBattleHero(*_opponent1->GetHero(), true, status);
+				humanturn_redraw = true;
+			}
+		}
+
+		if (le.MousePressRight(opponent1Area)) {
+			arena.DialogBattleHero(*_opponent1->GetHero(), false, status);
+			humanturn_redraw = true;
+		}
+	}
+	else if (_opponent2 && le.MouseCursor(_opponent2->GetArea() + _interfacePosition.getPosition())) {
+		const fheroes2::Rect opponent2Area = _opponent2->GetArea() + _interfacePosition.getPosition();
+		if (arena.GetCurrentColor() == arena.GetForce2().GetColor()) {
+			if (_opponent2->GetHero()->isCaptain()) {
+				msg = _("View Captain's options");
+			}
+			else {
+				msg = _("View Hero's options");
+			}
+
+			cursor.SetThemes(Cursor::WAR_HERO);
+
+			if (le.MouseClickLeft(opponent2Area)) {
+				ProcessingHeroDialogResult(arena.DialogBattleHero(*_opponent2->GetHero(), true, status), actions);
+				humanturn_redraw = true;
+			}
+		}
+		else {
+			if (_opponent2->GetHero()->isCaptain()) {
+				msg = _("View opposing Captain");
+			}
+			else {
+				msg = _("View opposing Hero");
+			}
+
+			cursor.SetThemes(Cursor::WAR_INFO);
+
+			if (le.MouseClickLeft(opponent2Area)) {
+				arena.DialogBattleHero(*_opponent2->GetHero(), true, status);
+				humanturn_redraw = true;
+			}
+		}
+
+		if (le.MousePressRight(opponent2Area)) {
+			arena.DialogBattleHero(*_opponent2->GetHero(), false, status);
+			humanturn_redraw = true;
+		}
+	}
+	else if (listlog && listlog->isOpenLog() && le.MouseCursor(listlog->GetArea())) {
+		cursor.SetThemes(Cursor::WAR_POINTER);
+
+		listlog->QueueEventProcessing();
+	}
+	else if (le.MouseCursor({ _interfacePosition.x, _interfacePosition.y, _interfacePosition.width, _interfacePosition.height - status.height })) {
+		const int themes = GetBattleCursor(msg);
+
+		if (cursor.Themes() != themes) {
+			cursor.SetThemes(themes);
+		}
+
+		const Cell* cell = Board::GetCell(index_pos);
+
+		if (cell) {
+			if (CursorAttack(themes)) {
+				const Unit* b_enemy = cell->GetUnit();
+				popup.SetAttackInfo(cell, _currentUnit, b_enemy);
+			}
+			else {
+				popup.Reset();
+			}
+
+			if (le.MouseClickLeft()) {
+				MouseLeftClickBoardAction(themes, *cell, actions);
+			}
+			else if (le.MousePressRight()) {
+				MousePressRightBoardAction(*cell);
+			}
+		}
+		else {
+			le.MouseClickLeft();
+			le.MousePressRight();
+		}
+	}
+	else if (le.MouseCursor(status)) {
+		if (listlog) {
+			msg = (listlog->isOpenLog() ? _("Hide logs") : _("Show logs"));
+			if (le.MouseClickLeft(status)) {
+				listlog->SetOpenLog(!listlog->isOpenLog());
+			}
+			else if (le.MousePressRight(status)) {
+				fheroes2::showMessage(fheroes2::Text(_("Message Bar"), fheroes2::FontType::normalYellow()),
+					fheroes2::Text(_("Shows the results of individual monster's actions."), fheroes2::FontType::normalWhite()), Dialog::ZERO);
+			}
+		}
+		cursor.SetThemes(Cursor::WAR_POINTER);
+	}
+	else {
+		cursor.SetThemes(Cursor::WAR_NONE);
+		le.MouseClickLeft();
+		le.MousePressRight();
+	}
+}
+
+void Battle::Interface::HumanCastSpellTurn(const Unit& /* unused */, Actions& actions, std::string& msg)
+{
+	Cursor& cursor = Cursor::Get();
+	LocalEvent& le = LocalEvent::Get();
+
+	// reset cast
+	if (le.MousePressRight() || Game::HotKeyPressEvent(Game::HotKeyEvent::DEFAULT_CANCEL)) {
+		humanturn_spell = Spell::NONE;
+		_teleportSpellSrcIdx = -1;
+	}
+	else if (le.MouseCursor(_interfacePosition) && humanturn_spell.isValid()) {
+		const int themes = GetBattleSpellCursor(msg);
+
+		if (cursor.Themes() != themes)
+			cursor.SetThemes(themes);
+
+		const Cell* cell = Board::GetCell(index_pos);
+		if (cell && _currentUnit && cell->GetUnit()) {
+			popup.SetSpellAttackInfo(cell, _currentUnit->GetCurrentOrArmyCommander(), cell->GetUnit(), humanturn_spell);
+		}
+		else {
+			popup.Reset();
+		}
+
+		if (le.MouseClickLeft() && Cursor::WAR_NONE != cursor.Themes()) {
+			if (!Board::isValidIndex(index_pos)) {
+				DEBUG_LOG(DBG_BATTLE, DBG_WARN,
+					"dst: "
+					<< "out of range")
+					return;
+			}
+
+			DEBUG_LOG(DBG_BATTLE, DBG_TRACE, humanturn_spell.GetName() << ", dst: " << index_pos)
+
+				if (Cursor::SP_TELEPORT == cursor.Themes()) {
+					if (0 > _teleportSpellSrcIdx)
+						_teleportSpellSrcIdx = index_pos;
+					else {
+						actions.emplace_back(CommandType::MSG_BATTLE_CAST, Spell::TELEPORT, _teleportSpellSrcIdx, index_pos);
+						humanturn_spell = Spell::NONE;
+						humanturn_exit = true;
+						_teleportSpellSrcIdx = -1;
+					}
+				}
+				else if (Cursor::SP_MIRRORIMAGE == cursor.Themes()) {
+					actions.emplace_back(CommandType::MSG_BATTLE_CAST, Spell::MIRRORIMAGE, index_pos);
+					humanturn_spell = Spell::NONE;
+					humanturn_exit = true;
+				}
+				else {
+					actions.emplace_back(CommandType::MSG_BATTLE_CAST, humanturn_spell.GetID(), index_pos);
+					humanturn_spell = Spell::NONE;
+					humanturn_exit = true;
+				}
+		}
+	}
+	else {
+		cursor.SetThemes(Cursor::WAR_NONE);
+	}
+}
+
+void Battle::Interface::FadeArena(const bool clearMessageLog)
+{
+	AudioManager::ResetAudio();
+
+	fheroes2::Display& display = fheroes2::Display::instance();
+
+	if (clearMessageLog) {
+		status.clear();
+		status.Redraw(display);
+	}
+
+	Redraw();
+
+	const fheroes2::Rect srt = border.GetArea();
+	fheroes2::Image top;
+	top._disableTransformLayer();
+	top.resize(srt.width, srt.height);
+
+	fheroes2::Copy(display, srt.x, srt.y, top, 0, 0, srt.width, srt.height);
+	fheroes2::FadeDisplayWithPalette(top, srt.getPosition(), 5, 300, 5);
+
+	display.render();
+}
+
+int Battle::GetIndexIndicator(const Unit& unit)
+{
+	if (unit.Modes(IS_GREEN_STATUS)) {
+		if (unit.Modes(IS_RED_STATUS)) {
+			// ICN::TEXTBAR index for yellow indicator background color.
+			return 13;
+		}
+
+		// ICN::TEXTBAR index for green indicator background color.
+		return 12;
+	}
+
+	if (unit.Modes(IS_RED_STATUS)) {
+		// ICN::TEXTBAR index for red indicator background color.
+		return 14;
+	}
+
+	// ICN::TEXTBAR index for purple indicator background color.
+	return 10;
 }
 
 void Battle::Interface::_openBattleSettingsDialog()
 {
-    const Settings & conf = Settings::Get();
-    const bool showGrid = conf.BattleShowGrid();
-
-    DialogBattleSettings();
-
-    if ( showGrid != conf.BattleShowGrid() ) {
-        // The grid setting has changed. Update for the Battlefield ground.
-        _redrawBattleGround();
-    }
+	const Settings& conf = Settings::Get();
+	const bool showGrid = conf.BattleShowGrid();
+
+	DialogBattleSettings();
+
+	if (showGrid != conf.BattleShowGrid()) {
+		// The grid setting has changed. Update for the Battlefield ground.
+		_redrawBattleGround();
+	}
 }
 
 void Battle::Interface::EventShowOptions()
 {
-    btn_settings.drawOnPress();
-    _openBattleSettingsDialog();
-    btn_settings.drawOnRelease();
-    humanturn_redraw = true;
-}
-
-void Battle::Interface::EventAutoSwitch( const Unit & unit, Actions & actions )
-{
-    if ( !arena.CanToggleAutoBattle() ) {
-        return;
-    }
-
-    actions.emplace_back( CommandType::MSG_BATTLE_AUTO_SWITCH, unit.GetCurrentOrArmyColor() );
-
-    humanturn_redraw = true;
-    humanturn_exit = true;
-}
-
-void Battle::Interface::EventAutoFinish( Actions & actions )
-{
-    if ( fheroes2::showMessage( fheroes2::Text( "", {} ),
-                                fheroes2::Text( _( "Are you sure you want to finish the battle in auto mode?" ), fheroes2::FontType::normalWhite() ),
-                                Dialog::YES | Dialog::NO )
-         != Dialog::YES ) {
-        return;
-    }
-
-    actions.emplace_back( CommandType::MSG_BATTLE_AUTO_FINISH );
-
-    humanturn_redraw = true;
-    humanturn_exit = true;
-}
-
-void Battle::Interface::ButtonAutoAction( const Unit & unit, Actions & actions )
-{
-    LocalEvent & le = LocalEvent::Get();
-
-    le.MousePressLeft( btn_auto.area() ) ? btn_auto.drawOnPress() : btn_auto.drawOnRelease();
-
-    if ( le.MouseClickLeft( btn_auto.area() ) ) {
-        EventAutoSwitch( unit, actions );
-    }
+	btn_settings.drawOnPress();
+	_openBattleSettingsDialog();
+	btn_settings.drawOnRelease();
+	humanturn_redraw = true;
+}
+
+void Battle::Interface::EventAutoSwitch(const Unit& unit, Actions& actions)
+{
+	if (!arena.CanToggleAutoBattle()) {
+		return;
+	}
+
+	actions.emplace_back(CommandType::MSG_BATTLE_AUTO_SWITCH, unit.GetCurrentOrArmyColor());
+
+	humanturn_redraw = true;
+	humanturn_exit = true;
+}
+
+void Battle::Interface::EventAutoFinish(Actions& actions)
+{
+	if (fheroes2::showMessage(fheroes2::Text("", {}),
+		fheroes2::Text(_("Are you sure you want to finish the battle in auto mode?"), fheroes2::FontType::normalWhite()),
+		Dialog::YES | Dialog::NO)
+		!= Dialog::YES) {
+		return;
+	}
+
+	actions.emplace_back(CommandType::MSG_BATTLE_AUTO_FINISH);
+
+	humanturn_redraw = true;
+	humanturn_exit = true;
+}
+
+void Battle::Interface::ButtonAutoAction(const Unit& unit, Actions& actions)
+{
+	LocalEvent& le = LocalEvent::Get();
+
+	le.MousePressLeft(btn_auto.area()) ? btn_auto.drawOnPress() : btn_auto.drawOnRelease();
+
+	if (le.MouseClickLeft(btn_auto.area())) {
+		EventAutoSwitch(unit, actions);
+	}
 }
 
 void Battle::Interface::ButtonSettingsAction()
 {
-    LocalEvent & le = LocalEvent::Get();
-
-    le.MousePressLeft( btn_settings.area() ) ? btn_settings.drawOnPress() : btn_settings.drawOnRelease();
-
-    if ( le.MouseClickLeft( btn_settings.area() ) ) {
-        _openBattleSettingsDialog();
-
-        humanturn_redraw = true;
-    }
-}
-
-void Battle::Interface::ButtonSkipAction( Actions & acrions )
-{
-    LocalEvent & le = LocalEvent::Get();
-
-    le.MousePressLeft( btn_skip.area() ) ? btn_skip.drawOnPress() : btn_skip.drawOnRelease();
-
-    if ( le.MouseClickLeft( btn_skip.area() ) && _currentUnit ) {
-        acrions.emplace_back( CommandType::MSG_BATTLE_SKIP, _currentUnit->GetUID() );
-        humanturn_exit = true;
-    }
-}
-
-void Battle::Interface::MousePressRightBoardAction( const Cell & cell ) const
-{
-    const Unit * unitOnCell = cell.GetUnit();
-
-    if ( unitOnCell != nullptr ) {
-        Dialog::ArmyInfo( *unitOnCell, Dialog::ZERO, unitOnCell->isReflect() );
-    }
-    else {
-        unitOnCell = arena.GraveyardLastTroop( cell.GetIndex() );
-        if ( unitOnCell != nullptr ) {
-            Dialog::ArmyInfo( *unitOnCell, Dialog::ZERO, unitOnCell->isReflect() );
-        }
-    }
-}
-
-void Battle::Interface::MouseLeftClickBoardAction( const int themes, const Cell & cell, Actions & actions )
-{
-    const int32_t index = cell.GetIndex();
-    const Unit * b = cell.GetUnit();
-
-    auto fixupDestinationCell = []( const Unit & unit, const int32_t dst ) {
-        // Only wide units may need this fixup
-        if ( !unit.isWide() ) {
-            return dst;
-        }
-
-        const Position pos = Position::GetReachable( unit, dst );
-
-        assert( pos.GetHead() != nullptr && pos.GetTail() != nullptr );
-
-        return pos.GetHead()->GetIndex();
-    };
-
-    if ( _currentUnit ) {
-        switch ( themes ) {
-        case Cursor::WAR_FLY:
-        case Cursor::WAR_MOVE:
-            actions.emplace_back( CommandType::MSG_BATTLE_MOVE, _currentUnit->GetUID(), fixupDestinationCell( *_currentUnit, index ) );
-            actions.emplace_back( CommandType::MSG_BATTLE_END_TURN, _currentUnit->GetUID() );
-            humanturn_exit = true;
-            break;
-
-        case Cursor::SWORD_TOPLEFT:
-        case Cursor::SWORD_TOPRIGHT:
-        case Cursor::SWORD_RIGHT:
-        case Cursor::SWORD_BOTTOMRIGHT:
-        case Cursor::SWORD_BOTTOMLEFT:
-        case Cursor::SWORD_LEFT: {
-            const Unit * enemy = b;
-            const int dir = GetDirectionFromCursorSword( themes );
-
-            if ( enemy && Board::isValidDirection( index, dir ) ) {
-                const int32_t move = fixupDestinationCell( *_currentUnit, Board::GetIndexDirection( index, dir ) );
-
-                if ( _currentUnit->GetHeadIndex() != move ) {
-                    actions.emplace_back( CommandType::MSG_BATTLE_MOVE, _currentUnit->GetUID(), move );
-                }
-                actions.emplace_back( CommandType::MSG_BATTLE_ATTACK, _currentUnit->GetUID(), enemy->GetUID(), index, Board::GetReflectDirection( dir ) );
-                actions.emplace_back( CommandType::MSG_BATTLE_END_TURN, _currentUnit->GetUID() );
-                humanturn_exit = true;
-            }
-            break;
-        }
-
-        case Cursor::WAR_BROKENARROW:
-        case Cursor::WAR_ARROW: {
-            const Unit * enemy = b;
-
-            if ( enemy ) {
-                actions.emplace_back( CommandType::MSG_BATTLE_ATTACK, _currentUnit->GetUID(), enemy->GetUID(), index, 0 );
-                actions.emplace_back( CommandType::MSG_BATTLE_END_TURN, _currentUnit->GetUID() );
-                humanturn_exit = true;
-            }
-            break;
-        }
-
-        case Cursor::WAR_INFO: {
-            if ( b ) {
-                Dialog::ArmyInfo( *b, Dialog::BUTTONS, b->isReflect() );
-                humanturn_redraw = true;
-            }
-            break;
-        }
-
-        default:
-            break;
-        }
-    }
+	LocalEvent& le = LocalEvent::Get();
+
+	le.MousePressLeft(btn_settings.area()) ? btn_settings.drawOnPress() : btn_settings.drawOnRelease();
+
+	if (le.MouseClickLeft(btn_settings.area())) {
+		_openBattleSettingsDialog();
+
+		humanturn_redraw = true;
+	}
+}
+
+void Battle::Interface::ButtonSkipAction(Actions& acrions)
+{
+	LocalEvent& le = LocalEvent::Get();
+
+	le.MousePressLeft(btn_skip.area()) ? btn_skip.drawOnPress() : btn_skip.drawOnRelease();
+
+	if (le.MouseClickLeft(btn_skip.area()) && _currentUnit) {
+		acrions.emplace_back(CommandType::MSG_BATTLE_SKIP, _currentUnit->GetUID());
+		humanturn_exit = true;
+	}
+}
+
+void Battle::Interface::MousePressRightBoardAction(const Cell& cell) const
+{
+	const Unit* unitOnCell = cell.GetUnit();
+
+	if (unitOnCell != nullptr) {
+		Dialog::ArmyInfo(*unitOnCell, Dialog::ZERO, unitOnCell->isReflect());
+	}
+	else {
+		unitOnCell = arena.GraveyardLastTroop(cell.GetIndex());
+		if (unitOnCell != nullptr) {
+			Dialog::ArmyInfo(*unitOnCell, Dialog::ZERO, unitOnCell->isReflect());
+		}
+	}
+}
+
+void Battle::Interface::MouseLeftClickBoardAction(const int themes, const Cell& cell, Actions& actions)
+{
+	const int32_t index = cell.GetIndex();
+	const Unit* b = cell.GetUnit();
+
+	auto fixupDestinationCell = [](const Unit& unit, const int32_t dst) {
+		// Only wide units may need this fixup
+		if (!unit.isWide()) {
+			return dst;
+		}
+
+		const Position pos = Position::GetReachable(unit, dst);
+
+		assert(pos.GetHead() != nullptr && pos.GetTail() != nullptr);
+
+		return pos.GetHead()->GetIndex();
+	};
+
+	if (_currentUnit) {
+		switch (themes) {
+		case Cursor::WAR_FLY:
+		case Cursor::WAR_MOVE:
+			actions.emplace_back(CommandType::MSG_BATTLE_MOVE, _currentUnit->GetUID(), fixupDestinationCell(*_currentUnit, index));
+			actions.emplace_back(CommandType::MSG_BATTLE_END_TURN, _currentUnit->GetUID());
+			humanturn_exit = true;
+			break;
+
+		case Cursor::SWORD_TOPLEFT:
+		case Cursor::SWORD_TOPRIGHT:
+		case Cursor::SWORD_RIGHT:
+		case Cursor::SWORD_BOTTOMRIGHT:
+		case Cursor::SWORD_BOTTOMLEFT:
+		case Cursor::SWORD_LEFT: {
+			const Unit* enemy = b;
+			const int dir = GetDirectionFromCursorSword(themes);
+
+			if (enemy && Board::isValidDirection(index, dir)) {
+				const int32_t move = fixupDestinationCell(*_currentUnit, Board::GetIndexDirection(index, dir));
+
+				if (_currentUnit->GetHeadIndex() != move) {
+					actions.emplace_back(CommandType::MSG_BATTLE_MOVE, _currentUnit->GetUID(), move);
+				}
+				actions.emplace_back(CommandType::MSG_BATTLE_ATTACK, _currentUnit->GetUID(), enemy->GetUID(), index, Board::GetReflectDirection(dir));
+				actions.emplace_back(CommandType::MSG_BATTLE_END_TURN, _currentUnit->GetUID());
+				humanturn_exit = true;
+			}
+			break;
+		}
+
+		case Cursor::WAR_BROKENARROW:
+		case Cursor::WAR_ARROW: {
+			const Unit* enemy = b;
+
+			if (enemy) {
+				actions.emplace_back(CommandType::MSG_BATTLE_ATTACK, _currentUnit->GetUID(), enemy->GetUID(), index, 0);
+				actions.emplace_back(CommandType::MSG_BATTLE_END_TURN, _currentUnit->GetUID());
+				humanturn_exit = true;
+			}
+			break;
+		}
+
+		case Cursor::WAR_INFO: {
+			if (b) {
+				Dialog::ArmyInfo(*b, Dialog::BUTTONS, b->isReflect());
+				humanturn_redraw = true;
+			}
+			break;
+		}
+
+		default:
+			break;
+		}
+	}
 }
 
 void Battle::Interface::WaitForAllActionDelays()
 {
-    LocalEvent & le = LocalEvent::Get();
-
-    // The array of possible delays of previous battlefield actions.
-    const std::vector<Game::DelayType> unitDelays{ Game::DelayType::BATTLE_FRAME_DELAY,
-                                                   Game::DelayType::BATTLE_MISSILE_DELAY,
-                                                   Game::DelayType::BATTLE_SPELL_DELAY,
-                                                   Game::DelayType::BATTLE_DISRUPTING_DELAY,
-                                                   Game::DelayType::BATTLE_CATAPULT_CLOUD_DELAY,
-                                                   Game::DelayType::BATTLE_BRIDGE_DELAY,
-                                                   Game::DelayType::CUSTOM_BATTLE_UNIT_MOVEMENT_DELAY };
-
-    // Wait for the delay after previous render and only after it render a new frame and proceed to the rest of this function.
-    while ( le.HandleEvents( Game::isDelayNeeded( unitDelays ) ) ) {
-        CheckGlobalEvents( le );
-
-        if ( Game::hasEveryDelayPassed( unitDelays ) ) {
-            break;
-        }
-    }
-}
-
-void Battle::Interface::AnimateUnitWithDelay( Unit & unit, const bool skipLastFrameRender /* = false */ )
-{
-    if ( unit.isFinishAnimFrame() && unit.animation.animationLength() != 1 ) {
-        // If it is the last frame in the animation sequence with more than one frame or if we have no frames.
-        return;
-    }
-
-    LocalEvent & le = LocalEvent::Get();
-
-    // In the loop below we wait for the delay and then display the next frame.
-    while ( le.HandleEvents( Game::isDelayNeeded( { Game::DelayType::CUSTOM_BATTLE_UNIT_MOVEMENT_DELAY } ) ) ) {
-        CheckGlobalEvents( le );
-
-        if ( Game::validateAnimationDelay( Game::DelayType::CUSTOM_BATTLE_UNIT_MOVEMENT_DELAY ) ) {
-            Redraw();
-
-            if ( unit.isFinishAnimFrame() ) {
-                // We have reached the end of animation and rendered the last frame.
-                break;
-            }
-
-            unit.IncreaseAnimFrame();
-
-            if ( skipLastFrameRender && unit.isFinishAnimFrame() ) {
-                // We have reached the last animation frame and do not render it.
-                break;
-            }
-        }
-    }
-}
-
-void Battle::Interface::AnimateOpponents( OpponentSprite * target )
-{
-    if ( target == nullptr || target->isFinishFrame() ) // nothing to animate
-        return;
-
-    LocalEvent & le = LocalEvent::Get();
-
-    // We need to wait this delay before rendering the first frame of hero animation.
-    Game::AnimateResetDelay( Game::DelayType::BATTLE_OPPONENTS_DELAY );
-
-    // 'BATTLE_OPPONENTS_DELAY' is more than 2 times the value of 'BATTLE_IDLE_DELAY', so we need to handle the idle animation separately in this loop.
-    while ( le.HandleEvents( Game::isDelayNeeded( { Game::BATTLE_OPPONENTS_DELAY, Game::BATTLE_IDLE_DELAY } ) ) ) {
-        // Animate the idling units.
-        if ( IdleTroopsAnimation() ) {
-            Redraw();
-        }
-
-        if ( Game::validateAnimationDelay( Game::BATTLE_OPPONENTS_DELAY ) ) {
-            // Render before switching to the next frame.
-            Redraw();
-
-            if ( target->isFinishFrame() ) {
-                // We have reached the end of animation.
-                break;
-            }
-
-            target->IncreaseAnimFrame();
-        }
-    }
-}
-
-void Battle::Interface::RedrawTroopDefaultDelay( Unit & unit )
-{
-    if ( unit.isFinishAnimFrame() ) {
-        // Nothing to animate.
-        return;
-    }
-
-    LocalEvent & le = LocalEvent::Get();
-    while ( le.HandleEvents( Game::isDelayNeeded( { Game::BATTLE_FRAME_DELAY } ) ) ) {
-        CheckGlobalEvents( le );
-
-        if ( Game::validateAnimationDelay( Game::BATTLE_FRAME_DELAY ) ) {
-            Redraw();
-
-            if ( unit.isFinishAnimFrame() ) {
-                // We have reached the end of animation.
-                break;
-            }
-
-            unit.IncreaseAnimFrame();
-        }
-    }
-}
-
-void Battle::Interface::RedrawActionSkipStatus( const Unit & unit )
-{
-    std::string msg = _( "%{name} skip their turn." );
-    StringReplaceWithLowercase( msg, "%{name}", unit.GetName() );
-
-    status.SetMessage( msg, true );
-}
-
-void Battle::Interface::RedrawMissileAnimation( const fheroes2::Point & startPos, const fheroes2::Point & endPos, const double angle, const uint32_t monsterID )
-{
-    LocalEvent & le = LocalEvent::Get();
-
-    const bool reverse = startPos.x > endPos.x;
-    const bool isMage = ( monsterID == Monster::MAGE || monsterID == Monster::ARCHMAGE );
-
-    fheroes2::Sprite missile;
-    fheroes2::Point endPosShift{ 0, 0 };
-
-    // Mage is channeling the bolt; doesn't have missile sprite
-    if ( isMage ) {
-        fheroes2::delayforMs( Game::ApplyBattleSpeed( 115 ) );
-    }
-    else {
-        missile = fheroes2::AGG::GetICN( static_cast<int>( Monster::GetMissileICN( monsterID ) ),
-                                         static_cast<uint32_t>( Bin_Info::GetMonsterInfo( monsterID ).getProjectileID( angle ) ) );
-
-        // The projectile has to hit the target but not go through it so its end position is shifted in the direction to the shooter.
-        endPosShift.x = reverse ? ( missile.width() / 2 ) : -( missile.width() / 2 );
-        endPosShift.y = ( startPos.y > endPos.y ) ? ( missile.height() / 2 ) : -( missile.height() / 2 );
-    }
-
-    // Lich/Power lich has projectile speed of 25
-    const std::vector<fheroes2::Point> points = GetEuclideanLine( startPos, endPos + endPosShift, isMage ? 50 : std::max( missile.width(), 25 ) );
-    std::vector<fheroes2::Point>::const_iterator pnt = points.begin();
-
-    // For most shooting creatures we do not render the first missile position to better imitate start position change depending on shooting angle.
-    if ( !isMage && ( monsterID != Monster::TROLL ) && ( monsterID != Monster::WAR_TROLL ) ) {
-        ++pnt;
-    }
-
-    // Shooter projectile rendering offset uses 'x' and 'y' from sprite data.
-    const fheroes2::Point missileOffset( reverse ? ( -missile.width() - missile.x() ) : missile.x(), ( angle > 0 ) ? ( -missile.height() - missile.y() ) : missile.y() );
-
-    // Wait for previously set and not passed delays before rendering a new frame.
-    WaitForAllActionDelays();
-
-    // convert the following code into a function/event service
-    while ( le.HandleEvents( false ) && pnt != points.end() ) {
-        CheckGlobalEvents( le );
-
-        if ( Game::validateAnimationDelay( Game::BATTLE_MISSILE_DELAY ) ) {
-            RedrawPartialStart();
-            if ( isMage ) {
-                fheroes2::DrawLine( _mainSurface, { startPos.x, startPos.y - 2 }, { pnt->x, pnt->y - 2 }, 0x77 );
-                fheroes2::DrawLine( _mainSurface, { startPos.x, startPos.y - 1 }, { pnt->x, pnt->y - 1 }, 0xB5 );
-                fheroes2::DrawLine( _mainSurface, startPos, *pnt, 0xBC );
-                fheroes2::DrawLine( _mainSurface, { startPos.x, startPos.y + 1 }, { pnt->x, pnt->y + 1 }, 0xB5 );
-                fheroes2::DrawLine( _mainSurface, { startPos.x, startPos.y + 2 }, { pnt->x, pnt->y + 2 }, 0x77 );
-            }
-            else {
-                // Coordinates in 'pnt' corresponds to the front side of the projectile (arrowhead).
-                fheroes2::Blit( missile, _mainSurface, pnt->x + missileOffset.x, pnt->y + missileOffset.y, reverse );
-            }
-            RedrawPartialFinish();
-            ++pnt;
-        }
-    }
+	LocalEvent& le = LocalEvent::Get();
+
+	// The array of possible delays of previous battlefield actions.
+	const std::vector<Game::DelayType> unitDelays{ Game::DelayType::BATTLE_FRAME_DELAY,
+												   Game::DelayType::BATTLE_MISSILE_DELAY,
+												   Game::DelayType::BATTLE_SPELL_DELAY,
+												   Game::DelayType::BATTLE_DISRUPTING_DELAY,
+												   Game::DelayType::BATTLE_CATAPULT_CLOUD_DELAY,
+												   Game::DelayType::BATTLE_BRIDGE_DELAY,
+												   Game::DelayType::CUSTOM_BATTLE_UNIT_MOVEMENT_DELAY };
+
+	// Wait for the delay after previous render and only after it render a new frame and proceed to the rest of this function.
+	while (le.HandleEvents(Game::isDelayNeeded(unitDelays))) {
+		CheckGlobalEvents(le);
+
+		if (Game::hasEveryDelayPassed(unitDelays)) {
+			break;
+		}
+	}
+}
+
+void Battle::Interface::AnimateUnitWithDelay(Unit& unit, const bool skipLastFrameRender /* = false */)
+{
+	if (unit.isFinishAnimFrame() && unit.animation.animationLength() != 1) {
+		// If it is the last frame in the animation sequence with more than one frame or if we have no frames.
+		return;
+	}
+
+	LocalEvent& le = LocalEvent::Get();
+
+	// In the loop below we wait for the delay and then display the next frame.
+	while (le.HandleEvents(Game::isDelayNeeded({ Game::DelayType::CUSTOM_BATTLE_UNIT_MOVEMENT_DELAY }))) {
+		CheckGlobalEvents(le);
+
+		if (Game::validateAnimationDelay(Game::DelayType::CUSTOM_BATTLE_UNIT_MOVEMENT_DELAY)) {
+			Redraw();
+
+			if (unit.isFinishAnimFrame()) {
+				// We have reached the end of animation and rendered the last frame.
+				break;
+			}
+
+			unit.IncreaseAnimFrame();
+
+			if (skipLastFrameRender && unit.isFinishAnimFrame()) {
+				// We have reached the last animation frame and do not render it.
+				break;
+			}
+		}
+	}
+}
+
+void Battle::Interface::AnimateOpponents(OpponentSprite* target)
+{
+	if (target == nullptr || target->isFinishFrame()) // nothing to animate
+		return;
+
+	LocalEvent& le = LocalEvent::Get();
+
+	// We need to wait this delay before rendering the first frame of hero animation.
+	Game::AnimateResetDelay(Game::DelayType::BATTLE_OPPONENTS_DELAY);
+
+	// 'BATTLE_OPPONENTS_DELAY' is more than 2 times the value of 'BATTLE_IDLE_DELAY', so we need to handle the idle animation separately in this loop.
+	while (le.HandleEvents(Game::isDelayNeeded({ Game::BATTLE_OPPONENTS_DELAY, Game::BATTLE_IDLE_DELAY }))) {
+		// Animate the idling units.
+		if (IdleTroopsAnimation()) {
+			Redraw();
+		}
+
+		if (Game::validateAnimationDelay(Game::BATTLE_OPPONENTS_DELAY)) {
+			// Render before switching to the next frame.
+			Redraw();
+
+			if (target->isFinishFrame()) {
+				// We have reached the end of animation.
+				break;
+			}
+
+			target->IncreaseAnimFrame();
+		}
+	}
+}
+
+void Battle::Interface::RedrawTroopDefaultDelay(Unit& unit)
+{
+	if (unit.isFinishAnimFrame()) {
+		// Nothing to animate.
+		return;
+	}
+
+	LocalEvent& le = LocalEvent::Get();
+	while (le.HandleEvents(Game::isDelayNeeded({ Game::BATTLE_FRAME_DELAY }))) {
+		CheckGlobalEvents(le);
+
+		if (Game::validateAnimationDelay(Game::BATTLE_FRAME_DELAY)) {
+			Redraw();
+
+			if (unit.isFinishAnimFrame()) {
+				// We have reached the end of animation.
+				break;
+			}
+
+			unit.IncreaseAnimFrame();
+		}
+	}
+}
+
+void Battle::Interface::RedrawActionSkipStatus(const Unit& unit)
+{
+	std::string msg = _("%{name} skip their turn.");
+	StringReplaceWithLowercase(msg, "%{name}", unit.GetName());
+
+	status.SetMessage(msg, true);
+}
+
+void Battle::Interface::RedrawMissileAnimation(const fheroes2::Point& startPos, const fheroes2::Point& endPos, const double angle, const uint32_t monsterID)
+{
+	LocalEvent& le = LocalEvent::Get();
+
+	const bool reverse = startPos.x > endPos.x;
+	const bool isMage = (monsterID == Monster::MAGE || monsterID == Monster::ARCHMAGE);
+
+	fheroes2::Sprite missile;
+	fheroes2::Point endPosShift{ 0, 0 };
+
+	// Mage is channeling the bolt; doesn't have missile sprite
+	if (isMage) {
+		fheroes2::delayforMs(Game::ApplyBattleSpeed(115));
+	}
+	else {
+		missile = fheroes2::AGG::GetICN(static_cast<int>(Monster::GetMissileICN(monsterID)),
+			static_cast<uint32_t>(Bin_Info::GetMonsterInfo(monsterID).getProjectileID(angle)));
+
+		// The projectile has to hit the target but not go through it so its end position is shifted in the direction to the shooter.
+		endPosShift.x = reverse ? (missile.width() / 2) : -(missile.width() / 2);
+		endPosShift.y = (startPos.y > endPos.y) ? (missile.height() / 2) : -(missile.height() / 2);
+	}
+
+	// Lich/Power lich has projectile speed of 25
+	const std::vector<fheroes2::Point> points = GetEuclideanLine(startPos, endPos + endPosShift, isMage ? 50 : std::max(missile.width(), 25));
+	std::vector<fheroes2::Point>::const_iterator pnt = points.begin();
+
+	// For most shooting creatures we do not render the first missile position to better imitate start position change depending on shooting angle.
+	if (!isMage && (monsterID != Monster::TROLL) && (monsterID != Monster::WAR_TROLL)) {
+		++pnt;
+	}
+
+	// Shooter projectile rendering offset uses 'x' and 'y' from sprite data.
+	const fheroes2::Point missileOffset(reverse ? (-missile.width() - missile.x()) : missile.x(), (angle > 0) ? (-missile.height() - missile.y()) : missile.y());
+
+	// Wait for previously set and not passed delays before rendering a new frame.
+	WaitForAllActionDelays();
+
+	// convert the following code into a function/event service
+	while (le.HandleEvents(false) && pnt != points.end()) {
+		CheckGlobalEvents(le);
+
+		if (Game::validateAnimationDelay(Game::BATTLE_MISSILE_DELAY)) {
+			RedrawPartialStart();
+			if (isMage) {
+				fheroes2::DrawLine(_mainSurface, { startPos.x, startPos.y - 2 }, { pnt->x, pnt->y - 2 }, 0x77);
+				fheroes2::DrawLine(_mainSurface, { startPos.x, startPos.y - 1 }, { pnt->x, pnt->y - 1 }, 0xB5);
+				fheroes2::DrawLine(_mainSurface, startPos, *pnt, 0xBC);
+				fheroes2::DrawLine(_mainSurface, { startPos.x, startPos.y + 1 }, { pnt->x, pnt->y + 1 }, 0xB5);
+				fheroes2::DrawLine(_mainSurface, { startPos.x, startPos.y + 2 }, { pnt->x, pnt->y + 2 }, 0x77);
+			}
+			else {
+				// Coordinates in 'pnt' corresponds to the front side of the projectile (arrowhead).
+				fheroes2::Blit(missile, _mainSurface, pnt->x + missileOffset.x, pnt->y + missileOffset.y, reverse);
+			}
+			RedrawPartialFinish();
+			++pnt;
+		}
+	}
 }
 
 void Battle::Interface::RedrawActionNewTurn() const
 {
-    if ( listlog == nullptr ) {
-        return;
-    }
-
-    std::string msg = _( "Turn %{turn}" );
-    StringReplace( msg, "%{turn}", arena.GetCurrentTurn() );
-
-    listlog->AddMessage( std::move( msg ) );
-}
-
-void Battle::Interface::RedrawActionAttackPart1( Unit & attacker, const Unit & defender, const TargetsInfo & targets )
-{
-    Cursor::Get().SetThemes( Cursor::WAR_POINTER );
-
-    _currentUnit = nullptr;
-    _movingUnit = &attacker;
-    _movingPos = attacker.GetRectPosition().getPosition();
-
-    // Unit 'Position' is position of the tile he's standing at
-    const fheroes2::Rect & pos1 = attacker.GetRectPosition();
-    const fheroes2::Rect & pos2 = defender.GetRectPosition();
-
-    const bool archer = attacker.isArchers() && !attacker.isHandFighting();
-    const bool isDoubleCell = attacker.isDoubleCellAttack() && 2 == targets.size();
-
-    // redraw luck animation
-    if ( attacker.Modes( LUCK_GOOD | LUCK_BAD ) ) {
-        RedrawActionLuck( attacker );
-    }
-
-    AudioManager::PlaySound( attacker.M82Attk() );
-
-    // long distance attack animation
-    if ( archer ) {
-        // Reset the delay to wait till the next frame if is not already waiting.
-        if ( !Game::isDelayNeeded( { Game::DelayType::CUSTOM_BATTLE_UNIT_MOVEMENT_DELAY } ) ) {
-            Game::AnimateResetDelay( Game::DelayType::CUSTOM_BATTLE_UNIT_MOVEMENT_DELAY );
-        }
-
-        const fheroes2::Sprite & attackerSprite = fheroes2::AGG::GetICN( attacker.GetMonsterSprite(), attacker.GetFrame() );
-        const fheroes2::Point attackerPos = GetTroopPosition( attacker, attackerSprite );
-
-        // For shooter position we need bottom center position of rear tile
-        // Use cell coordinates for X because sprite width is very inconsistent (e.g. Halfling)
-        const int rearCenterX = ( attacker.isWide() && attacker.isReflect() ) ? pos1.width * 3 / 4 : CELLW / 2;
-        const fheroes2::Point shooterPos( pos1.x + rearCenterX, attackerPos.y - attackerSprite.y() );
-
-        // Use the front one to calculate the angle, then overwrite
-        fheroes2::Point offset = attacker.GetStartMissileOffset( Monster_Info::FRONT );
-
-        const fheroes2::Point targetPos = defender.GetCenterPoint();
-
-        double angle = GetAngle( fheroes2::Point( shooterPos.x + offset.x, shooterPos.y + offset.y ), targetPos );
-        // This check is made only for situations when a target stands on the same row as shooter.
-        if ( attacker.GetHeadIndex() / ARENAW == defender.GetHeadIndex() / ARENAW ) {
-            angle = 0;
-        }
-
-        // Angles are used in Heroes2 as 90 (TOP) -> 0 (FRONT) -> -90 (BOT) degrees
-        const int direction = angle >= 25.0 ? Monster_Info::TOP : ( angle <= -25.0 ) ? Monster_Info::BOTTOM : Monster_Info::FRONT;
-
-        if ( direction != Monster_Info::FRONT ) {
-            offset = attacker.GetStartMissileOffset( direction );
-        }
-
-        // redraw archer attack animation
-        if ( attacker.SwitchAnimation( Monster_Info::RANG_TOP + direction * 2 ) ) {
-            // Set the delay between shooting animation frames.
-            Game::setCustomUnitMovementDelay( Game::ApplyBattleSpeed( attacker.animation.getShootingSpeed() ) / attacker.animation.animationLength() );
-
-            // We do not render the last frame of shooting animation as all frames besides this contains the projectile.
-            // The last frame will be rendered in RedrawMissileAnimation() function with the render of projectile.
-            AnimateUnitWithDelay( attacker, true );
-        }
-
-        const fheroes2::Point missileStart( shooterPos.x + ( attacker.isReflect() ? -offset.x : offset.x ), shooterPos.y + offset.y );
-
-        // draw missile animation
-        RedrawMissileAnimation( missileStart, targetPos, angle, attacker.GetID() );
-    }
-    else {
-        int attackAnim = isDoubleCell ? Monster_Info::RANG_FRONT : Monster_Info::MELEE_FRONT;
-        if ( pos2.y < pos1.y ) {
-            attackAnim -= 2;
-        }
-        else if ( pos2.y > pos1.y ) {
-            attackAnim += 2;
-        }
-
-        // redraw melee attack animation
-        if ( attacker.SwitchAnimation( attackAnim ) ) {
-            // Reset the delay to wait till the next frame.
-            Game::AnimateResetDelay( Game::DelayType::BATTLE_FRAME_DELAY );
-
-            RedrawTroopDefaultDelay( attacker );
-        }
-    }
-}
-
-void Battle::Interface::RedrawActionAttackPart2( Unit & attacker, const Unit & defender, const TargetsInfo & targets, const uint32_t resurrects )
-{
-    // Reset the delay to wait till the next frame.
-    if ( !Game::isDelayNeeded( { Game::DelayType::BATTLE_FRAME_DELAY } ) ) {
-        Game::AnimateResetDelay( Game::DelayType::BATTLE_FRAME_DELAY );
-    }
-
-    // post attack animation
-    int attackStart = attacker.animation.getCurrentState();
-    if ( attackStart >= Monster_Info::MELEE_TOP && attackStart <= Monster_Info::RANG_BOT ) {
-        ++attackStart;
-        attacker.SwitchAnimation( attackStart );
-    }
-
-    // targets damage animation
-    RedrawActionWincesKills( targets, &attacker, &defender );
-    RedrawTroopDefaultDelay( attacker );
-
-    attacker.SwitchAnimation( Monster_Info::STATIC );
-
-    const bool isMirror = targets.size() == 1 && targets.front().defender->isModes( CAP_MIRRORIMAGE );
-    // draw status for first defender
-    if ( !isMirror && !targets.empty() ) {
-        std::string msg( _n( "%{attacker} does %{damage} damage.", "%{attacker} do %{damage} damage.", attacker.GetCount() ) );
-        StringReplaceWithLowercase( msg, "%{attacker}", attacker.GetName() );
-
-        if ( 1 < targets.size() ) {
-            uint32_t killed = 0;
-            uint32_t damage = 0;
-
-            for ( const TargetInfo & target : targets ) {
-                if ( !target.defender->isModes( CAP_MIRRORIMAGE ) ) {
-                    killed += target.killed;
-                    damage += target.damage;
-                }
-            }
-
-            StringReplace( msg, "%{damage}", damage );
-
-            if ( killed ) {
-                msg.append( " " );
-                msg.append( _n( "1 creature perishes.", "%{count} creatures perish.", killed ) );
-                StringReplace( msg, "%{count}", killed );
-            }
-        }
-        else {
-            const TargetInfo & target = targets.front();
-            StringReplace( msg, "%{damage}", target.damage );
-
-            if ( target.killed ) {
-                msg.append( " " );
-                msg.append( _n( "1 %{defender} perishes.", "%{count} %{defender} perish.", target.killed ) );
-                StringReplace( msg, "%{count}", target.killed );
-                StringReplaceWithLowercase( msg, "%{defender}", target.defender->GetPluralName( target.killed ) );
-            }
-        }
-
-        status.SetMessage( msg, true );
-        status.SetMessage( "", false );
-
-        if ( resurrects != 0 ) {
-            auto updateStatusBar = []( Battle::Status & statusBar, std::string & localMsg, const uint32_t localRes, const char * localUnit ) {
-                StringReplace( localMsg, "%{count}", localRes );
-                StringReplaceWithLowercase( localMsg, "%{unit}", localUnit );
-
-                statusBar.SetMessage( localMsg, true );
-                statusBar.SetMessage( "", false );
-            };
-
-            if ( attacker.isAbilityPresent( fheroes2::MonsterAbilityType::SOUL_EATER ) ) {
-                msg = _n( "1 soul is incorporated.", "%{count} souls are incorporated.", resurrects );
-                updateStatusBar( status, msg, resurrects, attacker.GetPluralName( resurrects ) );
-            }
-            else if ( attacker.isAbilityPresent( fheroes2::MonsterAbilityType::HP_DRAIN ) ) {
-                msg = _n( "1 %{unit} is revived.", "%{count} %{unit} are revived.", resurrects );
-                updateStatusBar( status, msg, resurrects, attacker.GetPluralName( resurrects ) );
-            }
-        }
-    }
-
-    _movingUnit = nullptr;
-}
-
-void Battle::Interface::RedrawActionWincesKills( const TargetsInfo & targets, Unit * attacker /* = nullptr */, const Unit * defender /* = nullptr */ )
-{
-    // Reset the delay to wait till the next frame.
-    if ( !Game::isDelayNeeded( { Game::DelayType::BATTLE_FRAME_DELAY } ) ) {
-        Game::AnimateResetDelay( Game::DelayType::BATTLE_FRAME_DELAY );
-    }
-
-    LocalEvent & le = LocalEvent::Get();
-
-    // Number of targets to be animated with a wince or kill animation.
-    ptrdiff_t animatingTargets = 0;
-    int32_t deathColor = Color::UNUSED;
-
-    std::vector<Unit *> mirrorImages;
-    std::set<Unit *> resistantTarget;
-
-    // If this was a Lich attack, we should render an explosion cloud over the target unit immediately after the projectile hits the target,
-    // along with the unit kill/wince animation.
-    const bool drawLichCloud = ( attacker != nullptr ) && ( defender != nullptr ) && attacker->isArchers() && !attacker->isHandFighting()
-                               && attacker->isAbilityPresent( fheroes2::MonsterAbilityType::AREA_SHOT );
-
-    for ( const Battle::TargetInfo & target : targets ) {
-        Unit * unit = target.defender;
-        if ( unit == nullptr ) {
-            continue;
-        }
-
-        if ( unit->isModes( CAP_MIRRORIMAGE ) ) {
-            mirrorImages.push_back( unit );
-        }
-
-        // kill animation
-        if ( !unit->isValid() ) {
-            // destroy linked mirror
-            if ( unit->isModes( CAP_MIRROROWNER ) ) {
-                mirrorImages.push_back( unit->GetMirror() );
-            }
-
-            unit->SwitchAnimation( Monster_Info::KILL );
-            AudioManager::PlaySound( unit->M82Kill() );
-            ++animatingTargets;
-
-            deathColor = unit->GetArmyColor();
-        }
-        else if ( target.damage ) {
-            // wince animation
-            if ( drawLichCloud ) {
-                // The Lich cloud causes units to freeze for some time in the maximum wince state.
-                // So we will divide the wince animation. First part: the creature stands for a couple of frames before wincing.
-                unit->SwitchAnimation( Monster_Info::STAND_STILL );
-            }
-            else {
-                unit->SwitchAnimation( Monster_Info::WNCE );
-                AudioManager::PlaySound( unit->M82Wnce() );
-            }
-            ++animatingTargets;
-        }
-        else {
-            // have immunity
-            resistantTarget.insert( target.defender );
-            AudioManager::PlaySound( M82::RSBRYFZL );
-        }
-    }
-
-    SetHeroAnimationReactionToTroopDeath( deathColor );
-
-    uint32_t lichCloudFrame = 0;
-    const uint32_t lichCloudMaxFrame = fheroes2::AGG::GetICNCount( ICN::LICHCLOD );
-    // Wince animation under the Lich cloud, second part: the frame number after which the target animation will be switched to 'WNCE_UP'.
-    const uint32_t wnceUpStartFrame = 1;
-    // Wince animation under the Lich cloud, third part: the frame number after which the target animation will be switched to 'WNCE_DOWN'.
-    const uint32_t wnceDownStartFrame = lichCloudMaxFrame - 3;
-
-    if ( drawLichCloud ) {
-        // Lich cloud sound.
-        AudioManager::PlaySound( attacker->M82Expl() );
-    }
-
-    while ( le.HandleEvents( Game::isDelayNeeded( { Game::BATTLE_FRAME_DELAY } ) ) ) {
-        CheckGlobalEvents( le );
-
-        if ( !Game::validateAnimationDelay( Game::BATTLE_FRAME_DELAY ) ) {
-            continue;
-        }
-
-        RedrawPartialStart();
-
-        // Render a Lich cloud above the target unit if it is a Lich attack and if the cloud animation is not already finished.
-        if ( drawLichCloud && lichCloudFrame < lichCloudMaxFrame ) {
-            const fheroes2::Sprite & spellSprite = fheroes2::AGG::GetICN( ICN::LICHCLOD, lichCloudFrame );
-            const fheroes2::Point & pos = CalculateSpellPosition( *defender, ICN::LICHCLOD, spellSprite );
-            fheroes2::Blit( spellSprite, _mainSurface, pos.x, pos.y, false );
-            ++lichCloudFrame;
-        }
-
-        RedrawPartialFinish();
-
-        // Make a check if all animation sequences are over (after rendering the last frame) to break this render loop.
-        const ptrdiff_t finishedAnimationCount = std::count_if( targets.begin(), targets.end(), [&resistantTarget]( const TargetInfo & info ) {
-            if ( info.defender == nullptr ) {
-                return false;
-            }
-
-            if ( resistantTarget.count( info.defender ) > 0 ) {
-                return false;
-            }
-
-            const int animationState = info.defender->GetAnimationState();
-            if ( animationState == Monster_Info::WNCE || animationState == Monster_Info::WNCE_UP || animationState == Monster_Info::WNCE_DOWN
-                 || animationState == Monster_Info::STAND_STILL ) {
-                return false;
-            }
-
-            if ( animationState != Monster_Info::KILL ) {
-                return true;
-            }
-
-            return TargetInfo::isFinishAnimFrame( info );
-        } );
-
-        // There should not be more finished animations than when we started.
-        assert( finishedAnimationCount <= animatingTargets );
-
-        // There should not be more Lich cloud animation frames than in the corresponding ICN.
-        assert( lichCloudFrame <= lichCloudMaxFrame );
-
-        // IMPORTANT: The game engine can change STATIC animation to IDLE, especially for Ghosts and Zombies,
-        // so we need also to check for IDLE where we check for STATIC.
-        if ( ( animatingTargets == finishedAnimationCount ) && ( !drawLichCloud || ( lichCloudFrame == lichCloudMaxFrame ) )
-             && ( ( attacker == nullptr ) || ( attacker->animation.getCurrentState() == Monster_Info::STATIC )
-                  || ( attacker->animation.getCurrentState() == Monster_Info::IDLE ) ) ) {
-            // All unit animation frames are rendered and if it was a Lich attack then also its cloud frames are rendered too.
-            break;
-        }
-
-        // Progress all units animations.
-        if ( attacker != nullptr ) {
-            if ( attacker->isFinishAnimFrame() ) {
-                attacker->SwitchAnimation( Monster_Info::STATIC );
-            }
-            else {
-                attacker->IncreaseAnimFrame();
-            }
-        }
-
-        for ( const Battle::TargetInfo & target : targets ) {
-            if ( target.defender ) {
-                if ( target.defender->isFinishAnimFrame()
-                     && ( target.defender->GetAnimationState() == Monster_Info::WNCE || target.defender->GetAnimationState() == Monster_Info::WNCE_DOWN ) ) {
-                    target.defender->SwitchAnimation( Monster_Info::STATIC );
-                }
-                else if ( drawLichCloud && lichCloudFrame == wnceUpStartFrame && ( target.defender->GetAnimationState() == Monster_Info::STAND_STILL ) ) {
-                    target.defender->SwitchAnimation( Monster_Info::WNCE_UP );
-                    AudioManager::PlaySound( target.defender->M82Wnce() );
-                }
-                else if ( drawLichCloud && lichCloudFrame == wnceDownStartFrame && ( target.defender->GetAnimationState() == Monster_Info::WNCE_UP ) ) {
-                    target.defender->SwitchAnimation( Monster_Info::WNCE_DOWN );
-                }
-                else {
-                    target.defender->IncreaseAnimFrame();
-                }
-            }
-        }
-    }
-
-    // Fade away animation for destroyed mirror images
-    if ( !mirrorImages.empty() ) {
-        RedrawActionRemoveMirrorImage( mirrorImages );
-    }
-}
-
-void Battle::Interface::SetHeroAnimationReactionToTroopDeath( const int32_t deathColor ) const
-{
-    if ( deathColor == Color::UNUSED ) {
-        return;
-    }
-
-    const bool attackersTurn = ( deathColor == arena.GetArmy2Color() );
-    OpponentSprite * attackingHero = attackersTurn ? _opponent1.get() : _opponent2.get();
-    OpponentSprite * defendingHero = attackersTurn ? _opponent2.get() : _opponent1.get();
-    // 60% of joyful animation
-    if ( attackingHero && Rand::Get( 1, 5 ) < 4 ) {
-        attackingHero->SetAnimation( OP_JOY );
-    }
-    // 80% of sorrow animation otherwise
-    else if ( defendingHero && Rand::Get( 1, 5 ) < 5 ) {
-        defendingHero->SetAnimation( OP_SORROW );
-    }
-}
-
-void Battle::Interface::RedrawActionMove( Unit & unit, const Indexes & path )
-{
-    // If the path is empty there is no movement and so nothing to render.
-    if ( path.empty() ) {
-        return;
-    }
-
-    // Reset the delay to wait till the next frame if is not already waiting.
-    if ( !Game::isDelayNeeded( { Game::DelayType::CUSTOM_BATTLE_UNIT_MOVEMENT_DELAY } ) ) {
-        Game::AnimateResetDelay( Game::DelayType::CUSTOM_BATTLE_UNIT_MOVEMENT_DELAY );
-    }
-
-    Cursor::Get().SetThemes( Cursor::WAR_POINTER );
-
-    Indexes::const_iterator dst = path.begin();
-    Bridge * bridge = Arena::GetBridge();
-
-    // Get the time to animate movement for one cell.
-    uint32_t frameDelay = Game::ApplyBattleSpeed( unit.animation.getMoveSpeed() );
-    if ( unit.Modes( SP_HASTE ) ) {
-        frameDelay = frameDelay * 65 / 100; // by 35% faster
-    }
-    else if ( unit.Modes( SP_SLOW ) ) {
-        frameDelay = frameDelay * 150 / 100; // by 50% slower
-    }
-
-    // Set the delay between movement animation frames. This delay will be used for all types of movement animations.
-    unit.SwitchAnimation( Monster_Info::MOVING );
-    Game::setCustomUnitMovementDelay( frameDelay / unit.animation.animationLength() );
-
-    std::string msg = _( "Moved %{monster}: from [%{src}] to [%{dst}]." );
-    StringReplaceWithLowercase( msg, "%{monster}", unit.GetName() );
-    StringReplace( msg, "%{src}", std::to_string( ( unit.GetHeadIndex() / ARENAW ) + 1 ) + ", " + std::to_string( ( unit.GetHeadIndex() % ARENAW ) + 1 ) );
-
-    assert( _movingUnit == nullptr && _flyingUnit == nullptr );
-
-    _currentUnit = nullptr;
-    _movingUnit = &unit;
-
-    // If it is a flying creature that acts like walking one when it is under the Slow spell.
-    const bool canFly = unit.isAbilityPresent( fheroes2::MonsterAbilityType::FLYING );
-    // If it is a wide creature (cache this boolean to use in the loop).
-    const bool isWide = unit.isWide();
-    const Indexes::const_iterator pathEnd = path.end();
-
-    const bool isOneStepPath = [&unit, &path]() {
-        if ( path.size() == 1 ) {
-            return true;
-        }
-
-        if ( !unit.isWide() ) {
-            return false;
-        }
-
-        // If wide unit performs 3 movements and the first movement is a turn back, then it's
-        // path consists of only one "real" movement, because...
-        if ( path.size() == 3 && path[0] == unit.GetTailIndex() ) {
-            // ... its last movement should be a return to the normal position.
-            assert( Board::GetDirection( path[1], path[2] ) == ( unit.isReflect() ? LEFT : RIGHT ) );
-
-            return true;
-        }
-
-        return false;
-    }();
-
-    // TODO: make an analytic check with checks for wide creatures back step: is one step left before/after the bridge action.
-
-    // Slowed flying creature has to fly off.
-    if ( canFly ) {
-        // If a flying creature has to cross the bridge during its path we have to open it before the creature flies up.
-        // Otherwise it will freeze during the movement, waiting for the bridge to open. So we have to go the whole path
-        // to analyze if the bridge needs to open for this creature.
-        if ( bridge ) {
-            const Position startPosition = unit.GetPosition();
-            while ( dst != pathEnd ) {
-                if ( bridge->NeedDown( unit, *dst ) ) {
-                    // Restore the initial creature position before rendering the whole battlefield with the bridge animation.
-                    unit.SetPosition( startPosition );
-                    bridge->ActionDown();
-                    break;
-                }
-
-                // Fix for wide flyers - go the whole path with reflections to check the bridge.
-                if ( isWide && ( unit.GetTailIndex() == *dst ) ) {
-                    unit.SetReflection( !unit.isReflect() );
-                }
-                unit.SetPosition( *dst );
-
-                ++dst;
-            }
-
-            // If there was no bridge on the path then restore the initial creature position.
-            if ( dst == pathEnd ) {
-                unit.SetPosition( startPosition );
-            }
-
-            // Restore the initial path pointer state.
-            dst = path.begin();
-        }
-
-        // The destination of fly off is same as the current creature position.
-        _movingPos = unit.GetRectPosition().getPosition();
-        const bool isFromRightArmy = unit.isReflect();
-        const bool isFlyToRight = ( _movingPos.x < Board::GetCell( *dst )->GetPos().x );
-
-        // Reflect the creature if it has to fly back.
-        unit.SetReflection( !isFlyToRight );
-        // For creatures, that has no 'FLY_UP' animation, like Ghosts, we check if the animation was correctly set.
-        if ( unit.SwitchAnimation( Monster_Info::FLY_UP ) ) {
-            AudioManager::PlaySound( unit.M82Tkof() );
-            AnimateUnitWithDelay( unit );
-        }
-        // If a wide flyer returns back it should skip one path position (its head becomes its tail - it is already one move).
-        if ( isWide && ( isFlyToRight == isFromRightArmy ) ) {
-            ++dst;
-        }
-
-        // Switch animation to MOVING before going through the path.
-        unit.SwitchAnimation( Monster_Info::MOVING );
-    }
-    else {
-        // Every ground unit should start its movement from the special 'MOVE_START' animation
-        // or if it moves only for one cell its animation must be 'MOVE_QUICK'. So a check for 1 cell path is made.
-        if ( isOneStepPath ) {
-            unit.SwitchAnimation( Monster_Info::MOVE_QUICK );
-        }
-        else {
-            unit.SwitchAnimation( Monster_Info::MOVE_START );
-        }
-    }
-
-    while ( dst != pathEnd ) {
-        // Check if a wide unit changes its horizontal direction.
-        if ( isWide && unit.GetTailIndex() == *dst ) {
-            // We must not reflect the flyers at the and of the path (just before the landing).
-            if ( !canFly || ( dst != ( pathEnd - 1 ) ) ) {
-                unit.SetReflection( !unit.isReflect() );
-            }
-            // After changing the direction go to the next step in the path.
-            ++dst;
-            continue;
-        }
-
-        const Cell * cell = Board::GetCell( *dst );
-        _movingPos = cell->GetPos().getPosition();
-
-        if ( !isWide ) {
-            // Check for change the horizontal direction. Only for non-wide units, the wide units use their own algorithm.
-            unit.UpdateDirection( cell->GetPos() );
-        }
-
-        if ( bridge && bridge->NeedDown( unit, *dst ) ) {
-            _movingUnit = nullptr;
-            unit.SwitchAnimation( Monster_Info::STAND_STILL );
-            bridge->ActionDown();
-            _movingUnit = &unit;
-            if ( dst == ( pathEnd - 1 ) ) {
-                // There is only one cell left to move after standing.
-                unit.SwitchAnimation( Monster_Info::MOVE_QUICK );
-            }
-            else {
-                // If the path has more than one step after the bridge action then begin the movement.
-                unit.SwitchAnimation( Monster_Info::MOVE_START );
-            }
-        }
-
-        // If a wide flyer is flying to the right its visual horizontal destination should be shifted to the left by one cell.
-        if ( canFly && isWide && !unit.isReflect() ) {
-            _movingPos.x -= CELLW;
-        }
-
-        // Render the unit movement with the movement sound.
-        // TODO: adjust sounds calls and synchronize them with frames. Take into account that some sounds (like for Cavalry) consists of a sequence of steps.
-        AudioManager::PlaySound( unit.M82Move() );
-        AnimateUnitWithDelay( unit );
-        unit.SetPosition( *dst );
-
-        ++dst;
-
-        // Do a post-move check for the bridge action and set the animation the movement to the next cell in the path.
-        if ( canFly ) {
-            // The animation for the next step in the path of slowed flying creatures is always "MOVING".
-            unit.SwitchAnimation( Monster_Info::MOVING );
-        }
-        else {
-            // Check for possible bridge close action, after walking unit's end of movement to the next cell.
-            // This check should exclude the flying creature because it can't 'hang' here to wait
-            // for bridge to close. For this creature, the bridge should close after it lands.
-            if ( bridge && bridge->AllowUp() ) {
-                _movingUnit = nullptr;
-                unit.SwitchAnimation( Monster_Info::STAND_STILL );
-                bridge->ActionUp();
-                _movingUnit = &unit;
-                if ( dst == ( pathEnd - 1 ) ) {
-                    // There is only one cell left to move after standing.
-                    unit.SwitchAnimation( Monster_Info::MOVE_QUICK );
-                }
-                else {
-                    // If the path has more than one step after the bridge action then begin the movement.
-                    unit.SwitchAnimation( Monster_Info::MOVE_START );
-                }
-            }
-            else if ( dst == ( pathEnd - 1 ) ) {
-                // There is only one cell left to move.
-                unit.SwitchAnimation( Monster_Info::MOVE_END );
-            }
-            else {
-                unit.SwitchAnimation( Monster_Info::MOVING );
-            }
-        }
-    }
-
-    // Slowed flying creature has to land.
-    if ( canFly ) {
-        // IMPORTANT: do not combine into vector animations with the STATIC at the end: the game could randomly switch it to IDLE this way.
-        unit.SwitchAnimation( { Monster_Info::FLY_LAND, Monster_Info::STAND_STILL } );
-        AudioManager::PlaySound( unit.M82Land() );
-        AnimateUnitWithDelay( unit );
-
-        // Close the bridge only after the creature lands.
-        if ( bridge && bridge->AllowUp() ) {
-            bridge->ActionUp();
-        }
-    }
-
-    _movingUnit = nullptr;
-
-    unit.SwitchAnimation( Monster_Info::STATIC );
-
-    StringReplace( msg, "%{dst}", std::to_string( ( unit.GetHeadIndex() / ARENAW ) + 1 ) + ", " + std::to_string( ( unit.GetHeadIndex() % ARENAW ) + 1 ) );
-
-    status.SetMessage( msg, true );
-
-    assert( _currentUnit == nullptr && _movingUnit == nullptr && _flyingUnit == nullptr );
-}
-
-void Battle::Interface::RedrawActionFly( Unit & unit, const Position & pos )
-{
-    const int32_t destIndex = pos.GetHead()->GetIndex();
-    const int32_t destTailIndex = unit.isWide() ? pos.GetTail()->GetIndex() : -1;
-
-    // check if we're already there
-    if ( unit.GetPosition().contains( destIndex ) ) {
-        return;
-    }
-
-    // Reset the delay to wait till the next frame if is not already waiting.
-    if ( !Game::isDelayNeeded( { Game::DelayType::CUSTOM_BATTLE_UNIT_MOVEMENT_DELAY } ) ) {
-        Game::AnimateResetDelay( Game::DelayType::CUSTOM_BATTLE_UNIT_MOVEMENT_DELAY );
-    }
-
-    Cursor::Get().SetThemes( Cursor::WAR_POINTER );
-
-    const fheroes2::Point destPos = unit.GetRectPosition().getPosition();
-    fheroes2::Point targetPos = Board::GetCell( destIndex )->GetPos().getPosition();
-
-    if ( unit.isWide() && targetPos.x > destPos.x ) {
-        targetPos.x -= CELLW; // this is needed to avoid extra cell shifting upon landing when we move to right side
-    }
-
-    std::string msg = _( "Moved %{monster}: from [%{src}] to [%{dst}]." );
-    StringReplaceWithLowercase( msg, "%{monster}", unit.GetName() );
-    StringReplace( msg, "%{src}", std::to_string( ( unit.GetHeadIndex() / ARENAW ) + 1 ) + ", " + std::to_string( ( unit.GetHeadIndex() % ARENAW ) + 1 ) );
-
-    const uint32_t step = unit.animation.getFlightSpeed();
-    uint32_t frameDelay = Game::ApplyBattleSpeed( unit.animation.getMoveSpeed() );
-    if ( unit.Modes( SP_HASTE ) ) {
-        frameDelay = frameDelay * 8 / 10; // 20% faster
-    }
-    else if ( unit.Modes( SP_SLOW ) ) {
-        frameDelay = frameDelay * 12 / 10; // 20% slower
-    }
-
-    // Set the delay between movement animation frames. This delay will be used for all types of movement animations.
-    unit.SwitchAnimation( Monster_Info::MOVING );
-    Game::setCustomUnitMovementDelay( frameDelay / unit.animation.animationLength() );
-
-    const std::vector<fheroes2::Point> points = GetEuclideanLine( destPos, targetPos, step );
-    std::vector<fheroes2::Point>::const_iterator currentPoint = points.begin();
-
-    Bridge * bridge = Arena::GetBridge();
-
-    // Lower the bridge if the unit needs to land on it
-    if ( bridge && ( bridge->NeedDown( unit, destIndex ) || ( unit.isWide() && bridge->NeedDown( unit, destTailIndex ) ) ) ) {
-        bridge->ActionDown();
-    }
-
-    assert( _movingUnit == nullptr && _flyingUnit == nullptr );
-
-    // Jump up
-    _currentUnit = nullptr;
-    _movingUnit = &unit;
-    _movingPos = currentPoint != points.end() ? *currentPoint : destPos;
-
-    // For creatures, that has no 'FLY_UP' animation, like Ghosts, we check if the animation was correctly set.
-    if ( unit.SwitchAnimation( Monster_Info::FLY_UP ) ) {
-        AudioManager::PlaySound( unit.M82Tkof() );
-        AnimateUnitWithDelay( unit );
-    }
-
-    _movingUnit = nullptr;
-    _flyingUnit = &unit;
-    _flyingPos = _movingPos;
-
-    if ( currentPoint != points.end() ) {
-        ++currentPoint;
-    }
-
-    unit.SwitchAnimation( Monster_Info::MOVING );
-    while ( currentPoint != points.end() ) {
-        _movingPos = *currentPoint;
-
-        AudioManager::PlaySound( unit.M82Move() );
-        unit.animation.restartAnimation();
-        AnimateUnitWithDelay( unit );
-
-        _flyingPos = _movingPos;
-        ++currentPoint;
-    }
-
-    unit.SetPosition( destIndex );
-
-    // Landing
-    _flyingUnit = nullptr;
-    _movingUnit = &unit;
-    _movingPos = targetPos;
-
-    // IMPORTANT: do not combine into vector animations with the STATIC at the end: the game could randomly switch it to IDLE this way.
-    unit.SwitchAnimation( { Monster_Info::FLY_LAND, Monster_Info::STAND_STILL } );
-    AudioManager::PlaySound( unit.M82Land() );
-    AnimateUnitWithDelay( unit );
-    unit.SwitchAnimation( Monster_Info::STATIC );
-
-    _movingUnit = nullptr;
-
-    // Raise the bridge if possible after the unit has completed its movement
-    if ( bridge && bridge->AllowUp() ) {
-        bridge->ActionUp();
-    }
-
-    StringReplace( msg, "%{dst}", std::to_string( ( unit.GetHeadIndex() / ARENAW ) + 1 ) + ", " + std::to_string( ( unit.GetHeadIndex() % ARENAW ) + 1 ) );
-
-    status.SetMessage( msg, true );
-
-    assert( _currentUnit == nullptr && _movingUnit == nullptr && _flyingUnit == nullptr );
-}
-
-void Battle::Interface::RedrawActionResistSpell( const Unit & target, const bool playSound )
-{
-    if ( playSound ) {
-        AudioManager::PlaySound( M82::RSBRYFZL );
-    }
-    std::string str( _( "The %{name} resist the spell!" ) );
-    StringReplaceWithLowercase( str, "%{name}", target.GetName() );
-    status.SetMessage( str, true );
-    status.SetMessage( "", false );
-}
-
-void Battle::Interface::RedrawActionSpellCastStatus( const Spell & spell, int32_t dst, const std::string & name, const TargetsInfo & targets )
-{
-    const Unit * target = !targets.empty() ? targets.front().defender : nullptr;
-
-    std::string msg;
-
-    if ( target && ( target->GetHeadIndex() == dst || ( target->isWide() && target->GetTailIndex() == dst ) ) ) {
-        msg = _( "%{name} casts %{spell} on the %{troop}." );
-        StringReplaceWithLowercase( msg, "%{troop}", target->GetName() );
-    }
-    else {
-        msg = _( "%{name} casts %{spell}." );
-    }
-
-    if ( !msg.empty() ) {
-        StringReplace( msg, "%{name}", name );
-        StringReplace( msg, "%{spell}", spell.GetName() );
-
-        status.SetMessage( msg, true );
-        status.SetMessage( "", false );
-    }
-}
-
-void Battle::Interface::RedrawActionSpellCastPart1( const Spell & spell, int32_t dst, const HeroBase * caster, const TargetsInfo & targets )
-{
-    // Reset the idle animation delay timer to prevent the target unit from starting the idle animation.
-    for ( const TargetInfo & spellTarget : targets ) {
-        spellTarget.defender->checkIdleDelay();
-    }
-
-    Unit * target = !targets.empty() ? targets.front().defender : nullptr;
-
-    // set spell cast animation
-    if ( caster ) {
-        OpponentSprite * opponent = caster->GetColor() == arena.GetArmy1Color() ? _opponent1.get() : _opponent2.get();
-        if ( opponent ) {
-            opponent->SetAnimation( spell.isApplyWithoutFocusObject() ? OP_CAST_MASS : OP_CAST_UP );
-            AnimateOpponents( opponent );
-        }
-    }
-
-    // without object
-    switch ( spell.GetID() ) {
-    case Spell::FIREBALL:
-        RedrawTargetsWithFrameAnimation( dst, targets, ICN::FIREBALL, M82::FromSpell( spell.GetID() ) );
-        break;
-    case Spell::FIREBLAST:
-        RedrawTargetsWithFrameAnimation( dst, targets, ICN::FIREBAL2, M82::FromSpell( spell.GetID() ) );
-        break;
-    case Spell::METEORSHOWER:
-        RedrawTargetsWithFrameAnimation( dst, targets, ICN::METEOR, M82::FromSpell( spell.GetID() ), 1 );
-        break;
-    case Spell::COLDRING:
-        RedrawActionColdRingSpell( dst, targets );
-        break;
-
-    case Spell::MASSSHIELD:
-        RedrawTargetsWithFrameAnimation( targets, ICN::SHIELD, M82::FromSpell( spell.GetID() ), false );
-        break;
-    case Spell::MASSCURE:
-        RedrawTargetsWithFrameAnimation( targets, ICN::MAGIC01, M82::FromSpell( spell.GetID() ), false );
-        break;
-    case Spell::MASSHASTE:
-        RedrawTargetsWithFrameAnimation( targets, ICN::HASTE, M82::FromSpell( spell.GetID() ), false );
-        break;
-    case Spell::MASSSLOW:
-        RedrawTargetsWithFrameAnimation( targets, ICN::MAGIC02, M82::FromSpell( spell.GetID() ), false );
-        break;
-    case Spell::MASSBLESS:
-        RedrawTargetsWithFrameAnimation( targets, ICN::BLESS, M82::FromSpell( spell.GetID() ), false );
-        break;
-    case Spell::MASSCURSE:
-        RedrawTargetsWithFrameAnimation( targets, ICN::CURSE, M82::FromSpell( spell.GetID() ), false );
-        break;
-    case Spell::MASSDISPEL:
-        RedrawTargetsWithFrameAnimation( targets, ICN::MAGIC07, M82::FromSpell( spell.GetID() ), false );
-        break;
-
-    case Spell::DEATHRIPPLE:
-        RedrawActionDeathWaveSpell( 7 );
-        break;
-    case Spell::DEATHWAVE:
-        RedrawActionDeathWaveSpell( 14 );
-        break;
-
-    case Spell::HOLYWORD:
-        RedrawActionHolyShoutSpell( 16 );
-        break;
-    case Spell::HOLYSHOUT:
-        RedrawActionHolyShoutSpell( 24 );
-        break;
-
-    case Spell::ELEMENTALSTORM:
-        RedrawActionElementalStormSpell( targets );
-        break;
-    case Spell::ARMAGEDDON:
-        RedrawActionArmageddonSpell(); // hit everything
-        break;
-
-    default:
-        break;
-    }
-
-    // with object
-    if ( target ) {
-        if ( spell.isResurrect() )
-            RedrawActionResurrectSpell( *target, spell );
-        else
-            switch ( spell.GetID() ) {
-            // simple spell animation
-            case Spell::BLESS:
-                RedrawTroopWithFrameAnimation( *target, ICN::BLESS, M82::FromSpell( spell.GetID() ), NONE );
-                break;
-            case Spell::BLIND:
-                RedrawTroopWithFrameAnimation( *target, ICN::BLIND, M82::FromSpell( spell.GetID() ), NONE );
-                break;
-            case Spell::CURE:
-                RedrawTroopWithFrameAnimation( *target, ICN::MAGIC01, M82::FromSpell( spell.GetID() ), NONE );
-                break;
-            case Spell::SLOW:
-                RedrawTroopWithFrameAnimation( *target, ICN::MAGIC02, M82::FromSpell( spell.GetID() ), NONE );
-                break;
-            case Spell::SHIELD:
-                RedrawTroopWithFrameAnimation( *target, ICN::SHIELD, M82::FromSpell( spell.GetID() ), NONE );
-                break;
-            case Spell::HASTE:
-                RedrawTroopWithFrameAnimation( *target, ICN::HASTE, M82::FromSpell( spell.GetID() ), NONE );
-                break;
-            case Spell::CURSE:
-                RedrawTroopWithFrameAnimation( *target, ICN::CURSE, M82::FromSpell( spell.GetID() ), NONE );
-                break;
-            case Spell::ANTIMAGIC:
-                RedrawTroopWithFrameAnimation( *target, ICN::MAGIC06, M82::FromSpell( spell.GetID() ), NONE );
-                break;
-            case Spell::DISPEL:
-                RedrawTroopWithFrameAnimation( *target, ICN::MAGIC07, M82::FromSpell( spell.GetID() ), NONE );
-                break;
-            case Spell::STONESKIN:
-                RedrawTroopWithFrameAnimation( *target, ICN::STONSKIN, M82::FromSpell( spell.GetID() ), NONE );
-                break;
-            case Spell::STEELSKIN:
-                RedrawTroopWithFrameAnimation( *target, ICN::STELSKIN, M82::FromSpell( spell.GetID() ), NONE );
-                break;
-            case Spell::PARALYZE:
-                RedrawTroopWithFrameAnimation( *target, ICN::PARALYZE, M82::FromSpell( spell.GetID() ), NONE );
-                break;
-            case Spell::HYPNOTIZE:
-                RedrawTroopWithFrameAnimation( *target, ICN::HYPNOTIZ, M82::FromSpell( spell.GetID() ), NONE );
-                break;
-            case Spell::DRAGONSLAYER:
-                RedrawTroopWithFrameAnimation( *target, ICN::DRAGSLAY, M82::FromSpell( spell.GetID() ), NONE );
-                break;
-            case Spell::BERSERKER:
-                RedrawTroopWithFrameAnimation( *target, ICN::BERZERK, M82::FromSpell( spell.GetID() ), NONE );
-                break;
-
-            // uniq spell animation
-            case Spell::LIGHTNINGBOLT:
-                RedrawActionLightningBoltSpell( *target );
-                break;
-            case Spell::CHAINLIGHTNING:
-                RedrawActionChainLightningSpell( targets );
-                break;
-            case Spell::ARROW:
-                RedrawActionArrowSpell( *target );
-                break;
-            case Spell::COLDRAY:
-                RedrawActionColdRaySpell( *target );
-                break;
-            case Spell::DISRUPTINGRAY:
-                RedrawActionDisruptingRaySpell( *target );
-                break;
-            case Spell::BLOODLUST:
-                RedrawActionBloodLustSpell( *target );
-                break;
-            case Spell::PETRIFY:
-                RedrawActionStoneSpell( *target );
-                break;
-            default:
-                break;
-            }
-    }
-
-    if ( caster ) {
-        OpponentSprite * opponent = caster->GetColor() == arena.GetArmy1Color() ? _opponent1.get() : _opponent2.get();
-        if ( opponent ) {
-            opponent->SetAnimation( ( target != nullptr ) ? OP_CAST_UP_RETURN : OP_CAST_MASS_RETURN );
-            AnimateOpponents( opponent );
-        }
-    }
-}
-
-void Battle::Interface::RedrawActionSpellCastPart2( const Spell & spell, const TargetsInfo & targets )
-{
-    if ( spell.isDamage() ) {
-        uint32_t killed = 0;
-        uint32_t totalDamage = 0;
-        uint32_t maximumDamage = 0;
-        uint32_t damagedMonsters = 0;
-
-        for ( const TargetInfo & target : targets ) {
-            if ( !target.defender->isModes( CAP_MIRRORIMAGE ) ) {
-                killed += target.killed;
-
-                ++damagedMonsters;
-                totalDamage += target.damage;
-                if ( maximumDamage < target.damage ) {
-                    maximumDamage = target.damage;
-                }
-            }
-        }
-
-        // targets damage animation
-        switch ( spell.GetID() ) {
-            // For some spells the damage animation is done during the flame animation after the spell animation.
-        case Spell::DEATHRIPPLE:
-        case Spell::DEATHWAVE:
-            RedrawTargetsWithFrameAnimation( targets, ICN::REDDEATH, M82::UNKNOWN, true );
-            break;
-        case Spell::HOLYWORD:
-        case Spell::HOLYSHOUT:
-            RedrawTargetsWithFrameAnimation( targets, ICN::MAGIC08, M82::UNKNOWN, true );
-            break;
-        default:
-            RedrawActionWincesKills( targets );
-            break;
-        }
-
-        if ( totalDamage > 0 ) {
-            assert( damagedMonsters > 0 );
-            std::string msg;
-            if ( spell.isUndeadOnly() ) {
-                if ( damagedMonsters == 1 ) {
-                    msg = _( "The %{spell} does %{damage} damage to one undead creature." );
-                    StringReplace( msg, "%{spell}", spell.GetName() );
-                    StringReplace( msg, "%{damage}", totalDamage );
-                    status.SetMessage( msg, true );
-
-                    if ( killed > 0 ) {
-                        msg = _n( "1 creature perishes.", "%{count} creatures perish.", killed );
-                        StringReplace( msg, "%{count}", killed );
-                        status.SetMessage( msg, true );
-                    }
-                }
-                else {
-                    msg = _( "The %{spell} does %{damage} damage to all undead creatures." );
-                    StringReplace( msg, "%{spell}", spell.GetName() );
-                    StringReplace( msg, "%{damage}", maximumDamage );
-                    status.SetMessage( msg, true );
-
-                    if ( killed > 0 ) {
-                        msg = _( "The %{spell} does %{damage} damage, %{count} creatures perish." );
-                        StringReplace( msg, "%{count}", killed );
-                    }
-                    else {
-                        msg = _( "The %{spell} does %{damage} damage." );
-                    }
-
-                    StringReplace( msg, "%{spell}", spell.GetName() );
-                    StringReplace( msg, "%{damage}", totalDamage );
-                    status.SetMessage( msg, true );
-                }
-            }
-            else if ( spell.isAliveOnly() ) {
-                if ( damagedMonsters == 1 ) {
-                    msg = _( "The %{spell} does %{damage} damage to one living creature." );
-                    StringReplace( msg, "%{spell}", spell.GetName() );
-                    StringReplace( msg, "%{damage}", totalDamage );
-                    status.SetMessage( msg, true );
-
-                    if ( killed > 0 ) {
-                        msg = _n( "1 creature perishes.", "%{count} creatures perish.", killed );
-                        StringReplace( msg, "%{count}", killed );
-                        status.SetMessage( msg, true );
-                    }
-                }
-                else {
-                    msg = _( "The %{spell} does %{damage} damage to all living creatures." );
-                    StringReplace( msg, "%{spell}", spell.GetName() );
-                    StringReplace( msg, "%{damage}", maximumDamage );
-                    status.SetMessage( msg, true );
-
-                    if ( killed > 0 ) {
-                        msg = _( "The %{spell} does %{damage} damage, %{count} creatures perish." );
-                        StringReplace( msg, "%{count}", killed );
-                    }
-                    else {
-                        msg = _( "The %{spell} does %{damage} damage." );
-                    }
-
-                    StringReplace( msg, "%{spell}", spell.GetName() );
-                    StringReplace( msg, "%{damage}", totalDamage );
-                    status.SetMessage( msg, true );
-                }
-            }
-            else {
-                msg = _( "The %{spell} does %{damage} damage." );
-                StringReplace( msg, "%{spell}", spell.GetName() );
-                StringReplace( msg, "%{damage}", totalDamage );
-                status.SetMessage( msg, true );
-
-                if ( killed > 0 ) {
-                    msg = _n( "1 creature perishes.", "%{count} creatures perish.", killed );
-                    StringReplace( msg, "%{count}", killed );
-                    status.SetMessage( msg, true );
-                }
-            }
-        }
-    }
-
-    status.SetMessage( " ", false );
-
-    // TODO: remove this temporary assertion
-    assert( _movingUnit == nullptr );
-}
-
-void Battle::Interface::RedrawActionMonsterSpellCastStatus( const Spell & spell, const Unit & attacker, const TargetInfo & target )
-{
-    std::string msg;
-
-    switch ( spell.GetID() ) {
-    case Spell::BLIND:
-        msg = _( "The %{attacker}' attack blinds the %{target}!" );
-        break;
-    case Spell::PETRIFY:
-        msg = _( "The %{attacker}' gaze turns the %{target} to stone!" );
-        break;
-    case Spell::CURSE:
-        msg = _( "The %{attacker}' curse falls upon the %{target}!" );
-        break;
-    case Spell::PARALYZE:
-        msg = _( "The %{target} are paralyzed by the %{attacker}!" );
-        break;
-    case Spell::DISPEL:
-        msg = _( "The %{attacker} dispel all good spells on your %{target}!" );
-        break;
-    default:
-        // Did you add a new monster spell casting ability? Add the logic above!
-        assert( 0 );
-        msg = _( "The %{attacker} cast %{spell} on %{target}!" );
-        StringReplace( msg, "%{spell}", spell.GetName() );
-        break;
-    }
-
-    StringReplaceWithLowercase( msg, "%{attacker}", attacker.GetMultiName() );
-    StringReplaceWithLowercase( msg, "%{target}", target.defender->GetName() );
-
-    status.SetMessage( msg, true );
-    status.SetMessage( "", false );
-}
-
-void Battle::Interface::RedrawActionLuck( const Unit & unit )
-{
-    // Reset the delay to wait till the next frame if is not already waiting.
-    if ( !Game::isDelayNeeded( { Game::DelayType::BATTLE_MISSILE_DELAY } ) ) {
-        Game::AnimateResetDelay( Game::DelayType::BATTLE_MISSILE_DELAY );
-    }
-
-    LocalEvent & le = LocalEvent::Get();
-
-    const bool isGoodLuck = unit.Modes( LUCK_GOOD );
-    const fheroes2::Rect & pos = unit.GetRectPosition();
-
-    std::string msg = isGoodLuck ? _( "Good luck shines on the %{attacker}." ) : _( "Bad luck descends on the %{attacker}." );
-    StringReplaceWithLowercase( msg, "%{attacker}", unit.GetName() );
-    status.SetMessage( msg, true );
-
-    Cursor::Get().SetThemes( Cursor::WAR_POINTER );
-    if ( isGoodLuck ) {
-        const fheroes2::Rect & battleArea = border.GetArea();
-        const fheroes2::Point rainbowDescendPoint( pos.x + pos.width / 2, pos.y - pos.height / 2 );
-
-        // If the creature is low on the battleboard - the rainbow will be from the top (in the original game the threshold is about 140 pixels).
-        const bool isVerticalRainbow = ( rainbowDescendPoint.y > 140 );
-
-        // Set the rainbow animation direction to match the army side.
-        // Also, if the creature is under effect of the Berserker spell (or similar), then check its original color.
-        bool isRainbowFromRight = ( unit.GetCurrentColor() < 0 ) ? ( unit.GetColor() == arena.GetArmy2Color() ) : ( unit.GetCurrentColor() == arena.GetArmy2Color() );
-
-        // The distance from the right or left battlefield border to the 'lucky' creature in the direction from the beginning of the animation to its end.
-        const int32_t borderDistance = isRainbowFromRight ? battleArea.width - rainbowDescendPoint.x : rainbowDescendPoint.x;
-
-        // The rainbow thickness in pixels: it must be 15 pixels to match the rainbow thickness from original sprite 'ICN::EXPMRL'.
-        const int32_t rainbowThickness = 15;
-
-        // Declare rainbow generation parameters and set default values:
-        // Rainbow arc parameters for: y = (1-pow2ratio)*k1*(x-x0)^pow1+pow2ratio*k2*(x-x0)^pow2.
-        // Parameters pow3, pow4, pow4ratio are the same as pow1, pow2, pow2ratio, but for the second part of the arc.
-        const int32_t pow1{ 2 };
-        int32_t pow2{ 10 };
-        double pow2ratio{ 0.16 };
-        const int32_t pow3{ 2 };
-        int32_t pow4{ 2 };
-        double pow4ratio{ 0.77 };
-        // The distance from the start to the end of the rainbow in direction of animation (in pixels).
-        int32_t rainbowLength{ rainbowDescendPoint.y };
-        // The distance from the start to the end (the 'lucky' creature) of the rainbow orthogonal to the direction of animation (in pixels).
-        int32_t rainbowAscend{ 75 };
-        // The distance from the top to the end (the 'lucky' creature) of the rainbow orthogonal to the direction of animation (in pixels).
-        int32_t rainbowDescend{ 10 };
-        // The coordinate where the rainbow arc changes its direction.
-        int32_t rainbowTop{ 50 };
-        // Rainbow image offset from battlefield zero coordinates to "fall" onto the 'lucky' creature.
-        int32_t drawOffset{ 10 };
-
-        // Set rainbow generation parameters.
-        if ( isVerticalRainbow ) {
-            rainbowAscend = static_cast<int32_t>( 0.4845 * rainbowLength + 156.2 );
-            // If the rainbow doesn't fit on the screen, then change its horizontal direction.
-            if ( ( borderDistance + rainbowThickness / 2 ) < rainbowAscend ) {
-                isRainbowFromRight = !isRainbowFromRight;
-            }
-            rainbowDescend = std::max( 1, static_cast<int32_t>( 0.0342 * rainbowLength - 4.868 ) );
-            rainbowTop = static_cast<int32_t>( 0.8524 * rainbowLength + 17.7 );
-            drawOffset
-                = isRainbowFromRight ? ( rainbowDescendPoint.x - rainbowDescend - rainbowThickness / 2 ) : ( rainbowDescendPoint.x - rainbowDescend - rainbowAscend );
-        }
-        else {
-            pow2 = 0;
-            pow4 = 5;
-            pow2ratio = 0.0;
-            pow4ratio = 0.5;
-            rainbowLength = borderDistance;
-            rainbowDescend = std::max( 1, static_cast<int32_t>( 0.1233 * rainbowLength + 0.7555 ) );
-            rainbowTop = static_cast<int32_t>( 0.6498 * rainbowLength + 11.167 );
-            drawOffset = std::max( 10, rainbowDescendPoint.y - rainbowDescend );
-        }
-
-        const fheroes2::Size rainbowArcBegin( rainbowTop, rainbowDescend + rainbowAscend );
-        const fheroes2::Size rainbowArcEnd( rainbowLength - rainbowTop, rainbowDescend );
-
-        std::vector<int32_t> rainbowArc;
-
-        GetHalfArc( rainbowArc, -rainbowArcBegin.width, rainbowArcBegin.height, pow1, pow2, pow2ratio );
-        GetHalfArc( rainbowArc, rainbowArcEnd.width, rainbowArcEnd.height, pow3, pow4, pow4ratio );
-
-        const fheroes2::Image luckSprite = DrawRainbow( rainbowArc, rainbowThickness, isVerticalRainbow, isRainbowFromRight );
-
-        const int32_t rainbowDrawSteps = 30;
-        // Rainbow animation draw step (in original game it is random and about 7-11 pixels).
-        // We set the constant animation time for all rainbows: rainbowLength/30 fits the rainbow sound duration on '1' speed.
-        const double drawStep = static_cast<double>( rainbowLength ) / rainbowDrawSteps;
-
-        // Don't waste time waiting for Good Luck sound if the game sounds are turned off
-        const bool soundOn = Settings::Get().SoundVolume() > 0;
-
-        if ( soundOn ) {
-            AudioManager::PlaySound( M82::GOODLUCK );
-        }
-
-        // If sound is turned off we still wait for the GOODLUCK sound to over but no more the twice the rainbow animation time.
-        // So we start counting steps from '-rainbowDrawSteps' to 'rainbowDrawSteps'.
-        int32_t step = -rainbowDrawSteps;
-        double x = 0;
-        while ( le.HandleEvents( Game::isDelayNeeded( { Game::BATTLE_MISSILE_DELAY } ) )
-                && ( ( ( soundOn || step < rainbowDrawSteps ) && Mixer::isPlaying( -1 ) ) || x < rainbowLength ) ) {
-            CheckGlobalEvents( le );
-
-            if ( Game::validateAnimationDelay( Game::BATTLE_MISSILE_DELAY ) ) {
-                // Reset all units idle animation delay during rainbow animation not to start new idle animations.
-                // This does not affect Zombies, Genies, Medusas and Ghosts as they have permanent idle animations.
-                ResetIdleTroopAnimation();
-
-                RedrawPartialStart();
-
-                if ( x < rainbowLength ) {
-                    x += drawStep;
-                }
-
-                const int32_t drawWidth = x > rainbowLength ? rainbowLength : static_cast<int32_t>( x );
-
-                // For different rainbow types use appropriate animation direction.
-                if ( isVerticalRainbow ) {
-                    fheroes2::Blit( luckSprite, 0, 0, _mainSurface, drawOffset, 0, luckSprite.width(), drawWidth );
-                }
-                else {
-                    if ( isRainbowFromRight ) {
-                        fheroes2::Blit( luckSprite, rainbowLength - drawWidth, 0, _mainSurface, battleArea.width - drawWidth, drawOffset, drawWidth,
-                                        luckSprite.height() );
-                    }
-                    else {
-                        fheroes2::Blit( luckSprite, 0, 0, _mainSurface, 0, drawOffset, drawWidth, luckSprite.height() );
-                    }
-                }
-
-                RedrawPartialFinish();
-
-                ++step;
-            }
-        }
-    }
-    else {
-        const int maxHeight = fheroes2::AGG::GetAbsoluteICNHeight( ICN::CLOUDLUK );
-        int y = pos.y + pos.height + cellYOffset;
-
-        // move drawing position if it will clip outside of the battle window
-        if ( y - maxHeight < 0 )
-            y = maxHeight;
-
-        AudioManager::PlaySound( M82::BADLUCK );
-
-        int frameId = 0;
-        while ( le.HandleEvents( Game::isDelayNeeded( { Game::BATTLE_MISSILE_DELAY } ) ) && Mixer::isPlaying( -1 ) ) {
-            CheckGlobalEvents( le );
-
-            if ( frameId < 8 && Game::validateAnimationDelay( Game::BATTLE_MISSILE_DELAY ) ) {
-                RedrawPartialStart();
-
-                const fheroes2::Sprite & luckSprite = fheroes2::AGG::GetICN( ICN::CLOUDLUK, frameId );
-                fheroes2::Blit( luckSprite, _mainSurface, pos.x + pos.width / 2 + luckSprite.x(), y + luckSprite.y() );
-
-                RedrawPartialFinish();
-
-                ++frameId;
-            }
-        }
-    }
-}
-
-void Battle::Interface::RedrawActionMorale( Unit & unit, const bool isGoodMorale )
-{
-    std::string msg;
-    // Reset the idle animation delay timer to prevent the unit from starting the idle animation.
-    unit.checkIdleDelay();
-
-    if ( isGoodMorale ) {
-        msg = _( "High morale enables the %{monster} to attack again." );
-        StringReplaceWithLowercase( msg, "%{monster}", unit.GetName() );
-        status.SetMessage( msg, true );
-        RedrawTroopWithFrameAnimation( unit, ICN::MORALEG, M82::GOODMRLE, NONE );
-    }
-    else {
-        msg = _( "Low morale causes the %{monster} to freeze in panic." );
-        StringReplaceWithLowercase( msg, "%{monster}", unit.GetName() );
-        status.SetMessage( msg, true );
-        RedrawTroopWithFrameAnimation( unit, ICN::MORALEB, M82::BADMRLE, WINCE );
-    }
-}
-
-void Battle::Interface::RedrawActionTowerPart1( const Tower & tower, const Unit & defender )
-{
-    Cursor::Get().SetThemes( Cursor::WAR_POINTER );
-    _currentUnit = nullptr;
-
-    const fheroes2::Point missileStart = tower.GetPortPosition();
-    const fheroes2::Point targetPos = defender.GetCenterPoint();
-    const double angle = GetAngle( missileStart, targetPos );
-
-    AudioManager::PlaySound( M82::KEEPSHOT );
-
-    // Keep missile == Orc missile
-    RedrawMissileAnimation( missileStart, targetPos, angle, Monster::ORC );
-}
-
-void Battle::Interface::RedrawActionTowerPart2( const Tower & tower, const TargetInfo & target )
-{
-    TargetsInfo targets;
-    targets.push_back( target );
-    const bool isMirror = target.defender->isModes( CAP_MIRRORIMAGE );
-
-    // targets damage animation
-    RedrawActionWincesKills( targets );
-
-    // draw status for first defender
-    std::string msg = _( "%{tower} does %{damage} damage." );
-    StringReplace( msg, "%{tower}", tower.GetName() );
-    StringReplace( msg, "%{damage}", target.damage );
-    if ( target.killed ) {
-        msg += ' ';
-        msg.append( _n( "1 %{defender} perishes.", "%{count} %{defender} perish.", target.killed ) );
-        StringReplace( msg, "%{count}", target.killed );
-        StringReplaceWithLowercase( msg, "%{defender}", target.defender->GetPluralName( target.killed ) );
-    }
-
-    if ( !isMirror ) {
-        status.SetMessage( msg, true );
-        status.SetMessage( "", false );
-    }
-
-    // TODO: remove this temporary assertion
-    assert( _movingUnit == nullptr );
-}
-
-void Battle::Interface::RedrawActionCatapultPart1( const int catapultTargetId, const bool isHit )
-{
-    // Reset the delay before rendering the first frame of catapult animation.
-    Game::AnimateResetDelay( Game::DelayType::BATTLE_CATAPULT_DELAY );
-
-    LocalEvent & le = LocalEvent::Get();
-
-    const fheroes2::Rect & area = GetArea();
-
-    AudioManager::PlaySound( M82::CATSND00 );
-
-    // catapult animation
-    while ( le.HandleEvents( false ) && catapult_frame < 5 ) {
-        CheckGlobalEvents( le );
-
-        if ( Game::validateAnimationDelay( Game::BATTLE_CATAPULT_DELAY ) ) {
-            Redraw();
-            ++catapult_frame;
-        }
-    }
-
-    // Reset the delay before rendering the first frame of catapult boulder animation.
-    Game::AnimateResetDelay( Game::DelayType::BATTLE_CATAPULT_BOULDER_DELAY );
-
-    // boulder animation
-    fheroes2::Point pt1( 30, 290 );
-    fheroes2::Point pt2 = Catapult::GetTargetPosition( catapultTargetId, isHit );
-    const int32_t boulderArcStep = ( pt2.x - pt1.x ) / 30;
-
-    // set the projectile arc height for each castle target and a formula for an unknown target
-    int32_t boulderArcHeight;
-    switch ( catapultTargetId ) {
-    case Battle::CAT_WALL1:
-        boulderArcHeight = 220;
-        break;
-    case Battle::CAT_WALL2:
-    case Battle::CAT_BRIDGE:
-        boulderArcHeight = 216;
-        break;
-    case Battle::CAT_WALL3:
-        boulderArcHeight = 204;
-        break;
-    case Battle::CAT_WALL4:
-        boulderArcHeight = 208;
-        break;
-    case Battle::CAT_TOWER1:
-    case Battle::CAT_TOWER2:
-        boulderArcHeight = 206;
-        break;
-    case Battle::CAT_CENTRAL_TOWER:
-        boulderArcHeight = 290;
-        break;
-    default:
-        boulderArcHeight = static_cast<int32_t>( std::lround( 0.55 * getDistance( pt1, pt2 ) ) );
-    }
-
-    pt1.x += area.x;
-    pt2.x += area.x;
-    pt1.y += area.y;
-    pt2.y += area.y;
-
-    const std::vector<fheroes2::Point> points = GetArcPoints( pt1, pt2, boulderArcHeight, boulderArcStep );
-    std::vector<fheroes2::Point>::const_iterator pnt = points.begin();
-
-    uint32_t boulderFrameId = 0;
-    const uint32_t boulderFramesCount = fheroes2::AGG::GetICNCount( ICN::BOULDER );
-
-    while ( le.HandleEvents( false ) && pnt != points.end() ) {
-        CheckGlobalEvents( le );
-
-        if ( Game::validateAnimationDelay( Game::BATTLE_CATAPULT_BOULDER_DELAY ) ) {
-            if ( catapult_frame < 9 )
-                ++catapult_frame;
-
-            RedrawPartialStart();
-            fheroes2::Blit( fheroes2::AGG::GetICN( ICN::BOULDER, boulderFrameId ), _mainSurface, pnt->x, pnt->y );
-            RedrawPartialFinish();
-            ++pnt;
-            ++boulderFrameId;
-            if ( boulderFrameId >= boulderFramesCount ) {
-                boulderFrameId = 0;
-            }
-        }
-    }
-
-    // Reset the delay before rendering the catapult cloud.
-    Game::AnimateResetDelay( Game::DelayType::BATTLE_CATAPULT_CLOUD_DELAY );
-
-    // draw cloud
-    const int32_t icn = isHit ? ICN::LICHCLOD : ICN::SMALCLOD;
-    uint32_t frame = 0;
-    // If the building is hit, end the animation on the 5th frame to change the building state (when the smoke cloud is largest).
-    uint32_t maxFrame = isHit ? castleBuildingDestroyFrame : fheroes2::AGG::GetICNCount( icn );
-    const bool isBridgeDestroyed = isHit && ( catapultTargetId == Battle::CAT_BRIDGE );
-    // If the bridge is destroyed - prepare parameters for the second smoke cloud.
-    if ( isBridgeDestroyed ) {
-        pt1 = pt2 + bridgeDestroySmokeOffset;
-        // Increase maxFrame to get bigger second smoke cloud.
-        maxFrame = bridgeDestroyFrame;
-    }
-
-    AudioManager::PlaySound( M82::CATSND02 );
-
-    while ( le.HandleEvents( Game::isDelayNeeded( { Game::BATTLE_CATAPULT_CLOUD_DELAY } ) ) && frame < maxFrame ) {
-        CheckGlobalEvents( le );
-
-        if ( Game::validateAnimationDelay( Game::BATTLE_CATAPULT_CLOUD_DELAY ) ) {
-            RedrawPartialStart();
-            // Start animation of the second smoke cloud only for the bridge and after 2 frames of the first smoke cloud.
-            if ( isBridgeDestroyed && frame >= bridgeDestroySmokeDelay ) {
-                const fheroes2::Sprite & sprite = fheroes2::AGG::GetICN( icn, frame - bridgeDestroySmokeDelay );
-                fheroes2::Blit( sprite, _mainSurface, pt1.x + sprite.x(), pt1.y + sprite.y() );
-            }
-            const fheroes2::Sprite & sprite = fheroes2::AGG::GetICN( icn, frame );
-            fheroes2::Blit( sprite, _mainSurface, pt2.x + sprite.x(), pt2.y + sprite.y() );
-            RedrawPartialFinish();
-
-            ++frame;
-        }
-    }
-
-    if ( !isHit ) {
-        catapult_frame = 0;
-    }
-}
-
-void Battle::Interface::RedrawActionCatapultPart2( const int catapultTargetId )
-{
-    // Finish the smoke cloud animation after the building's state has changed after the hit and it is drawn as demolished.
-
-    const fheroes2::Point pt1 = Catapult::GetTargetPosition( catapultTargetId, true ) + GetArea().getPosition();
-    fheroes2::Point pt2;
-
-    // Continue the smoke cloud animation from the 6th frame.
-    const int32_t icnId = ICN::LICHCLOD;
-    uint32_t frame = castleBuildingDestroyFrame;
-    const uint32_t maxFrame = fheroes2::AGG::GetICNCount( icnId );
-    uint32_t maxAnimationFrame = maxFrame;
-    const bool isBridgeDestroyed = ( catapultTargetId == Battle::CAT_BRIDGE );
-    // If the bridge is destroyed - prepare parameters for the second smoke cloud.
-    if ( isBridgeDestroyed ) {
-        pt2 = pt1 + bridgeDestroySmokeOffset;
-        // Increase maxAnimationFrame to finish the second smoke animation.
-        maxAnimationFrame += bridgeDestroySmokeDelay;
-        // Bridge smoke animation should continue from the 7th frame.
-        frame = bridgeDestroyFrame;
-    }
-
-    LocalEvent & le = LocalEvent::Get();
-
-    while ( le.HandleEvents( Game::isDelayNeeded( { Game::BATTLE_CATAPULT_CLOUD_DELAY } ) ) && frame < maxAnimationFrame ) {
-        CheckGlobalEvents( le );
-
-        if ( Game::validateAnimationDelay( Game::BATTLE_CATAPULT_CLOUD_DELAY ) ) {
-            RedrawPartialStart();
-            // Draw animation of the second smoke cloud only for the bridge.
-            if ( isBridgeDestroyed ) {
-                const fheroes2::Sprite & sprite = fheroes2::AGG::GetICN( icnId, frame - bridgeDestroySmokeDelay );
-                fheroes2::Blit( sprite, _mainSurface, pt2.x + sprite.x(), pt2.y + sprite.y() );
-            }
-            // Don't draw the smoke cloud after its animation has ended (in case the second smoke cloud is still animating).
-            if ( frame <= maxFrame ) {
-                const fheroes2::Sprite & sprite = fheroes2::AGG::GetICN( icnId, frame );
-                fheroes2::Blit( sprite, _mainSurface, pt1.x + sprite.x(), pt1.y + sprite.y() );
-            }
-            RedrawPartialFinish();
-
-            ++frame;
-        }
-    }
-    catapult_frame = 0;
-}
-
-void Battle::Interface::RedrawActionArrowSpell( const Unit & target )
-{
-    const HeroBase * caster = arena.GetCurrentCommander();
-
-    if ( caster ) {
-        const fheroes2::Point missileStart = caster == _opponent1->GetHero() ? _opponent1->GetCastPosition() : _opponent2->GetCastPosition();
-
-        const fheroes2::Point targetPos = target.GetCenterPoint();
-        const double angle = GetAngle( missileStart, targetPos );
-
-        Cursor::Get().SetThemes( Cursor::WAR_POINTER );
-        AudioManager::PlaySound( M82::MAGCAROW );
-
-        // Magic arrow == Archer missile
-        RedrawMissileAnimation( missileStart, targetPos, angle, Monster::ARCHER );
-    }
-}
-
-void Battle::Interface::RedrawActionTeleportSpell( Unit & target, const int32_t dst )
-{
-    LocalEvent & le = LocalEvent::Get();
-
-    Cursor::Get().SetThemes( Cursor::WAR_POINTER );
-
-    uint8_t currentAlpha = target.GetCustomAlpha();
-    const uint8_t alphaStep = 15;
-
-    AudioManager::PlaySound( M82::TELPTOUT );
-
-    Game::passAnimationDelay( Game::BATTLE_SPELL_DELAY );
-
-    while ( le.HandleEvents( Game::isDelayNeeded( { Game::BATTLE_SPELL_DELAY } ) ) && Mixer::isPlaying( -1 ) ) {
-        CheckGlobalEvents( le );
-
-        if ( currentAlpha >= alphaStep && Game::validateAnimationDelay( Game::BATTLE_SPELL_DELAY ) ) {
-            currentAlpha -= alphaStep;
-            target.SetCustomAlpha( currentAlpha );
-            Redraw();
-        }
-    }
-
-    currentAlpha = 0;
-    Redraw();
-
-    target.SetPosition( dst );
-    AudioManager::PlaySound( M82::TELPTIN );
-
-    while ( le.HandleEvents( Game::isDelayNeeded( { Game::BATTLE_SPELL_DELAY } ) ) && Mixer::isPlaying( -1 ) ) {
-        CheckGlobalEvents( le );
-
-        if ( currentAlpha <= ( 255 - alphaStep ) && Game::validateAnimationDelay( Game::BATTLE_SPELL_DELAY ) ) {
-            currentAlpha += alphaStep;
-            target.SetCustomAlpha( currentAlpha );
-            Redraw();
-        }
-    }
-
-    target.SetCustomAlpha( 255 );
-}
-
-void Battle::Interface::RedrawActionSummonElementalSpell( Unit & target )
-{
-    LocalEvent & le = LocalEvent::Get();
-
-    Cursor::Get().SetThemes( Cursor::WAR_POINTER );
-
-    uint8_t currentAlpha = 0;
-    const uint8_t alphaStep = 20;
-
-    AudioManager::PlaySound( M82::SUMNELM );
-
-    Game::passAnimationDelay( Game::BATTLE_SPELL_DELAY );
-
-    while ( le.HandleEvents( Game::isDelayNeeded( { Game::BATTLE_SPELL_DELAY } ) ) && currentAlpha <= ( 255 - alphaStep ) ) {
-        CheckGlobalEvents( le );
-
-        if ( Game::validateAnimationDelay( Game::BATTLE_SPELL_DELAY ) ) {
-            currentAlpha += alphaStep;
-            target.SetCustomAlpha( currentAlpha );
-            Redraw();
-        }
-    }
-
-    target.SetCustomAlpha( 255 );
-}
-
-void Battle::Interface::RedrawActionMirrorImageSpell( const Unit & target, const Position & pos )
-{
-    LocalEvent & le = LocalEvent::Get();
-
-    fheroes2::Sprite sprite = fheroes2::AGG::GetICN( target.GetMonsterSprite(), target.GetFrame() );
-    fheroes2::ApplyPalette( sprite, PAL::GetPalette( PAL::PaletteType::MIRROR_IMAGE ) );
-
-    const fheroes2::Rect & rt1 = target.GetRectPosition();
-    const fheroes2::Rect & rt2 = pos.GetRect();
-
-    const std::vector<fheroes2::Point> points = GetLinePoints( rt1.getPosition(), rt2.getPosition(), 5 );
-    std::vector<fheroes2::Point>::const_iterator pnt = points.begin();
-
-    Cursor::Get().SetThemes( Cursor::WAR_POINTER );
-    AudioManager::PlaySound( M82::MIRRORIM );
-
-    Game::passAnimationDelay( Game::BATTLE_SPELL_DELAY );
-
-    while ( le.HandleEvents( Game::isDelayNeeded( { Game::BATTLE_SPELL_DELAY } ) ) && pnt != points.end() ) {
-        CheckGlobalEvents( le );
-
-        if ( Game::validateAnimationDelay( Game::BATTLE_SPELL_DELAY ) ) {
-            const fheroes2::Point & sp = GetTroopPosition( target, sprite );
-
-            RedrawPartialStart();
-            fheroes2::Blit( sprite, _mainSurface, sp.x - rt1.x + ( *pnt ).x, sp.y - rt1.y + ( *pnt ).y, target.isReflect() );
-            RedrawPartialFinish();
-
-            ++pnt;
-        }
-    }
-
-    status.SetMessage( _( "The mirror image is created." ), true );
-}
-
-void Battle::Interface::RedrawLightningOnTargets( const std::vector<fheroes2::Point> & points, const fheroes2::Rect & drawRoi )
-{
-    if ( points.size() < 2 )
-        return;
-
-    const fheroes2::Point roiOffset( drawRoi.x, drawRoi.y );
-
-    LocalEvent & le = LocalEvent::Get();
-    Cursor & cursor = Cursor::Get();
-    cursor.SetThemes( Cursor::WAR_POINTER );
-
-    AudioManager::PlaySound( points.size() > 2 ? M82::CHAINLTE : M82::LIGHTBLT );
-
-    for ( size_t i = 1; i < points.size(); ++i ) {
-        const fheroes2::Point & startingPos = points[i - 1];
-        const fheroes2::Point & endPos = points[i];
-
-        const std::vector<std::pair<LightningPoint, LightningPoint>> & lightningBolt = GenerateLightning( startingPos + roiOffset, endPos + roiOffset );
-        fheroes2::Rect roi;
-        const bool isHorizontalBolt = std::abs( startingPos.x - endPos.x ) > std::abs( startingPos.y - endPos.y );
-        const bool isForwardDirection = isHorizontalBolt ? ( endPos.x > startingPos.x ) : ( endPos.y > startingPos.y );
-        const int animationStep = 100;
-
-        if ( isHorizontalBolt ) {
-            roi.height = drawRoi.height;
-            if ( isForwardDirection ) {
-                roi.x = 0;
-                roi.width = startingPos.x;
-            }
-            else {
-                roi.x = startingPos.x;
-                roi.width = drawRoi.width - startingPos.x;
-            }
-        }
-        else {
-            roi.width = drawRoi.width;
-            if ( isForwardDirection ) {
-                roi.y = 0;
-                roi.height = startingPos.y;
-            }
-            else {
-                roi.y = startingPos.y;
-                roi.height = drawRoi.height - startingPos.y;
-            }
-        }
-
-        while ( le.HandleEvents( Game::isDelayNeeded( { Game::BATTLE_DISRUPTING_DELAY } ) )
-                && ( ( isHorizontalBolt && roi.width < drawRoi.width ) || ( !isHorizontalBolt && roi.height < drawRoi.height ) ) ) {
-            if ( Game::validateAnimationDelay( Game::BATTLE_DISRUPTING_DELAY ) ) {
-                if ( isHorizontalBolt ) {
-                    if ( isForwardDirection ) {
-                        roi.width += animationStep;
-                    }
-                    else {
-                        roi.width += animationStep;
-                        roi.x -= animationStep;
-                    }
-
-                    if ( roi.x < 0 )
-                        roi.x = 0;
-                    if ( roi.width > drawRoi.width )
-                        roi.width = drawRoi.width;
-                }
-                else {
-                    if ( isForwardDirection ) {
-                        roi.height += animationStep;
-                    }
-                    else {
-                        roi.height += animationStep;
-                        roi.y -= animationStep;
-                    }
-
-                    if ( roi.y < 0 )
-                        roi.y = 0;
-                    if ( roi.height > drawRoi.height )
-                        roi.height = drawRoi.height;
-                }
-
-                RedrawPartialStart();
-
-                RedrawLightning( lightningBolt, fheroes2::GetColorId( 0xff, 0xff, 0 ), _mainSurface,
-                                 { roi.x + roiOffset.x, roi.y + roiOffset.y, roi.width, roi.height } );
-                fheroes2::ApplyPalette( _mainSurface, 7 );
-
-                RedrawPartialFinish();
-            }
-        }
-    }
-
-    // small delay to display fully drawn lightning
-    fheroes2::delayforMs( 100 );
-
-    uint32_t frame = 0;
-    while ( le.HandleEvents( Game::isDelayNeeded( { Game::BATTLE_DISRUPTING_DELAY } ) ) && frame < fheroes2::AGG::GetICNCount( ICN::SPARKS ) ) {
-        CheckGlobalEvents( le );
-
-        if ( ( frame == 0 ) || Game::validateAnimationDelay( Game::BATTLE_DISRUPTING_DELAY ) ) {
-            RedrawPartialStart();
-
-            const fheroes2::Sprite & sprite = fheroes2::AGG::GetICN( ICN::SPARKS, frame );
-            const int32_t spriteWidth = sprite.width();
-
-            for ( size_t i = 1; i < points.size(); ++i ) {
-                const fheroes2::Point pt = points[i] - fheroes2::Point( spriteWidth / 2, 0 ) + roiOffset;
-                fheroes2::Blit( sprite, _mainSurface, pt.x, pt.y );
-            }
-            RedrawPartialFinish();
-
-            ++frame;
-        }
-    }
-}
-
-void Battle::Interface::RedrawActionLightningBoltSpell( const Unit & target )
-{
-    _currentUnit = nullptr;
-
-    const fheroes2::Point startingPos = arena.GetCurrentCommander() == _opponent1->GetHero() ? _opponent1->GetCastPosition() : _opponent2->GetCastPosition();
-    const fheroes2::Rect & pos = target.GetRectPosition();
-    const fheroes2::Point endPos( pos.x + pos.width / 2, pos.y );
-
-    const std::vector<fheroes2::Point> points{ startingPos, endPos };
-
-    RedrawLightningOnTargets( points, _surfaceInnerArea );
-}
-
-void Battle::Interface::RedrawActionChainLightningSpell( const TargetsInfo & targets )
-{
-    const fheroes2::Point startingPos = arena.GetCurrentCommander() == _opponent1->GetHero() ? _opponent1->GetCastPosition() : _opponent2->GetCastPosition();
-    std::vector<fheroes2::Point> points;
-    points.reserve( size( targets ) + 1 );
-    points.push_back( startingPos );
-
-    for ( const TargetInfo & target : targets ) {
-        const fheroes2::Rect & pos = target.defender->GetRectPosition();
-        points.emplace_back( pos.x + pos.width / 2, pos.y );
-    }
-
-    RedrawLightningOnTargets( points, _surfaceInnerArea );
-}
-
-void Battle::Interface::RedrawActionBloodLustSpell( const Unit & target )
-{
-    LocalEvent & le = LocalEvent::Get();
-
-    fheroes2::Sprite unitSprite = fheroes2::AGG::GetICN( target.GetMonsterSprite(), target.GetFrame() );
-
-    std::vector<std::vector<uint8_t>> originalPalette;
-    if ( target.Modes( SP_STONE ) ) {
-        originalPalette.push_back( PAL::GetPalette( PAL::PaletteType::GRAY ) );
-    }
-    else if ( target.Modes( CAP_MIRRORIMAGE ) ) {
-        originalPalette.push_back( PAL::GetPalette( PAL::PaletteType::MIRROR_IMAGE ) );
-    }
-
-    if ( !originalPalette.empty() ) {
-        for ( size_t i = 1; i < originalPalette.size(); ++i ) {
-            originalPalette[0] = PAL::CombinePalettes( originalPalette[0], originalPalette[i] );
-        }
-        fheroes2::ApplyPalette( unitSprite, originalPalette[0] );
-    }
-
-    std::vector<uint8_t> convert = PAL::GetPalette( PAL::PaletteType::RED );
-    if ( !originalPalette.empty() ) {
-        convert = PAL::CombinePalettes( PAL::GetPalette( PAL::PaletteType::GRAY ), convert );
-    }
-
-    fheroes2::Sprite bloodlustEffect( unitSprite );
-    fheroes2::ApplyPalette( bloodlustEffect, convert );
-
-    fheroes2::Sprite mixSprite( unitSprite );
-
-    Cursor::Get().SetThemes( Cursor::WAR_POINTER );
-
-    _currentUnit = &target;
-    b_current_sprite = &mixSprite;
-
-    const uint32_t bloodlustDelay = 1800 / 20;
-    // duration is 1900ms
-    AudioManager::PlaySound( M82::BLOODLUS );
-
-    uint32_t alpha = 0;
-    uint32_t frame = 0;
-
-    // Immediately indicate that the delay has passed to render first frame immediately.
-    Game::passCustomAnimationDelay( bloodlustDelay );
-    // Make sure that the first run is passed immediately.
-    assert( !Game::isCustomDelayNeeded( bloodlustDelay ) );
-
-    while ( le.HandleEvents( Game::isCustomDelayNeeded( bloodlustDelay ) ) && Mixer::isPlaying( -1 ) ) {
-        CheckGlobalEvents( le );
-
-        if ( frame < 20 && Game::validateCustomAnimationDelay( bloodlustDelay ) ) {
-            mixSprite = unitSprite;
-            fheroes2::AlphaBlit( bloodlustEffect, mixSprite, static_cast<uint8_t>( alpha ) );
-            Redraw();
-
-            alpha += ( frame < 10 ) ? 20 : -20;
-            ++frame;
-        }
-    }
-
-    _currentUnit = nullptr;
-    b_current_sprite = nullptr;
-}
-
-void Battle::Interface::RedrawActionStoneSpell( const Unit & target )
-{
-    LocalEvent & le = LocalEvent::Get();
-
-    const fheroes2::Sprite & unitSprite = fheroes2::AGG::GetICN( target.GetMonsterSprite(), target.GetFrame() );
-
-    fheroes2::Sprite stoneEffect( unitSprite );
-    fheroes2::ApplyPalette( stoneEffect, PAL::GetPalette( PAL::PaletteType::GRAY ) );
-
-    fheroes2::Sprite mixSprite( unitSprite );
-
-    Cursor::Get().SetThemes( Cursor::WAR_POINTER );
-
-    _currentUnit = &target;
-    b_current_sprite = &mixSprite;
-
-    AudioManager::PlaySound( M82::PARALIZE );
-
-    uint32_t alpha = 0;
-    uint32_t frame = 0;
-    while ( le.HandleEvents( Game::isDelayNeeded( { Game::BATTLE_SPELL_DELAY } ) ) && Mixer::isPlaying( -1 ) ) {
-        CheckGlobalEvents( le );
-
-        if ( frame < 25 && Game::validateCustomAnimationDelay( Game::BATTLE_SPELL_DELAY ) ) {
-            mixSprite = fheroes2::Sprite( unitSprite );
-            fheroes2::AlphaBlit( stoneEffect, mixSprite, static_cast<uint8_t>( alpha ) );
-            Redraw();
-
-            alpha += 10;
-            ++frame;
-        }
-    }
-
-    _currentUnit = nullptr;
-    b_current_sprite = nullptr;
-}
-
-void Battle::Interface::RedrawActionResurrectSpell( Unit & target, const Spell & spell )
-{
-    if ( !target.isValid() ) {
-        // Restore direction of the creature, since it could be killed when it was reflected.
-        target.UpdateDirection();
-
-        Redraw();
-        target.IncreaseAnimFrame();
-
-        Game::passAnimationDelay( Game::BATTLE_SPELL_DELAY );
-
-        LocalEvent & le = LocalEvent::Get();
-        while ( le.HandleEvents( Game::isDelayNeeded( { Game::BATTLE_SPELL_DELAY } ) ) ) {
-            CheckGlobalEvents( le );
-
-            if ( Game::validateAnimationDelay( Game::BATTLE_SPELL_DELAY ) ) {
-                if ( target.isFinishAnimFrame() ) {
-                    // We have reached the end of animation.
-                    break;
-                }
-
-                Redraw();
-                target.IncreaseAnimFrame();
-            }
-        }
-    }
-
-    AudioManager::PlaySound( M82::FromSpell( spell.GetID() ) );
-
-    RedrawTroopWithFrameAnimation( target, ICN::YINYANG, M82::UNKNOWN, target.GetHitPoints() == 0 ? RESURRECT : NONE );
-}
-
-void Battle::Interface::RedrawActionColdRaySpell( Unit & target )
-{
-    RedrawRaySpell( target, ICN::COLDRAY, M82::COLDRAY, 18 );
-    RedrawTroopWithFrameAnimation( target, ICN::ICECLOUD, M82::UNKNOWN, NONE );
-}
-
-void Battle::Interface::RedrawRaySpell( const Unit & target, const int spellICN, const int spellSound, const int32_t size )
-{
-    Cursor & cursor = Cursor::Get();
-    LocalEvent & le = LocalEvent::Get();
-
-    // Casting hero position
-    const fheroes2::Point startingPos = arena.GetCurrentCommander() == _opponent1->GetHero() ? _opponent1->GetCastPosition() : _opponent2->GetCastPosition();
-    const fheroes2::Point targetPos = target.GetCenterPoint();
-
-    const std::vector<fheroes2::Point> path = GetEuclideanLine( startingPos, targetPos, size );
-    const uint32_t spriteCount = fheroes2::AGG::GetICNCount( spellICN );
-
-    cursor.SetThemes( Cursor::WAR_POINTER );
-    AudioManager::PlaySound( spellSound );
-
-    size_t i = 0;
-    while ( le.HandleEvents( Game::isDelayNeeded( { Game::BATTLE_DISRUPTING_DELAY } ) ) && i < path.size() ) {
-        CheckGlobalEvents( le );
-
-        if ( Game::validateAnimationDelay( Game::BATTLE_DISRUPTING_DELAY ) ) {
-            const uint32_t frame = static_cast<uint32_t>( i * spriteCount / path.size() ); // it's safe to do such as i <= path.size()
-            const fheroes2::Sprite & sprite = fheroes2::AGG::GetICN( spellICN, frame );
-            fheroes2::Blit( sprite, _mainSurface, path[i].x - sprite.width() / 2, path[i].y - sprite.height() / 2 );
-            RedrawPartialFinish();
-            ++i;
-        }
-    }
-}
-
-void Battle::Interface::RedrawActionDisruptingRaySpell( const Unit & target )
-{
-    LocalEvent & le = LocalEvent::Get();
-
-    RedrawRaySpell( target, ICN::DISRRAY, M82::DISRUPTR, 24 );
-
-    // Part 2 - ripple effect
-    const fheroes2::Sprite & unitSprite = fheroes2::AGG::GetICN( target.GetMonsterSprite(), target.GetFrame() );
-    fheroes2::Sprite rippleSprite;
-
-    const Unit * old_current = _currentUnit;
-    _currentUnit = &target;
-    _movingPos = { 0, 0 };
-
-    int32_t frame = 0;
-    while ( le.HandleEvents( Game::isDelayNeeded( { Game::BATTLE_DISRUPTING_DELAY } ) ) && frame < 60 ) {
-        CheckGlobalEvents( le );
-
-        if ( Game::validateAnimationDelay( Game::BATTLE_DISRUPTING_DELAY ) ) {
-            rippleSprite = fheroes2::CreateRippleEffect( unitSprite, frame );
-            rippleSprite.setPosition( unitSprite.x(), unitSprite.y() );
-
-            b_current_sprite = &rippleSprite;
-            Redraw();
-
-            frame += 2;
-        }
-    }
-
-    _currentUnit = old_current;
-    b_current_sprite = nullptr;
-}
-
-void Battle::Interface::RedrawActionDeathWaveSpell( const int32_t strength )
-{
-    Cursor & cursor = Cursor::Get();
-    LocalEvent & le = LocalEvent::Get();
-    _currentUnit = nullptr;
-    cursor.SetThemes( Cursor::WAR_POINTER );
-
-    // Set all non-dead troops animation to static and redraw the '_mainSurface'.
-    SwitchAllUnitsAnimation( Monster_Info::STATIC );
-    Redraw();
-
-    fheroes2::Rect area = GetArea();
-    // Cut out the battle log image so we don't use it in the death wave effect.
-    area.height -= status.height;
-    // And if listlog is open, then cut off it too.
-    if ( listlog && listlog->isOpenLog() ) {
-        area.height -= listlog->GetArea().height;
-    }
-
-    fheroes2::Image battleFieldCopy;
-    battleFieldCopy._disableTransformLayer();
-    battleFieldCopy.resize( area.width, area.height );
-    fheroes2::Copy( _mainSurface, 0, 0, battleFieldCopy, 0, 0, area.width, area.height );
-
-    // The death wave horizontal length in pixels.
-    const int32_t waveLength = 38;
-    const int32_t waveStep = 5;
-    // A death wave parameter that limits the curve to one cosine period.
-    const double waveLimit = waveLength / M_PI / 2;
-    std::vector<int32_t> deathWaveCurve;
-    deathWaveCurve.reserve( waveLength );
-
-    // Calculate the "Death Wave" curve as one period of cosine, which starts from 0 with an amplitude of 1/2 and shifted down by 0.5.
-    // So we get a smooth hill, which is the multiplied with 'strength' and shifted after that by -1px.
-    // (The "Death Wave" curve has to shift the image and cosine starts from 0 so we add extra 1px).
-    for ( int32_t posX = 0; posX < waveLength; ++posX ) {
-        deathWaveCurve.push_back( static_cast<int32_t>( std::round( strength * ( cos( posX / waveLimit ) / 2 - 0.5 ) ) ) - 1 );
-    }
-
-    // Take into account that the Death Wave starts outside the battle screen.
-    area.x -= waveLength;
-    // The first frame of spell effect must have a part of the spell, so we start from its first position.
-    int32_t position = waveStep;
-    fheroes2::Display & display = fheroes2::Display::instance();
-
-    // Prepare the blank image for the Death Wave spell effect with the transform layer equal to "0"
-    fheroes2::Image spellEffect;
-    spellEffect._disableTransformLayer();
-    spellEffect.resize( waveLength, area.height );
-
-    AudioManager::PlaySound( M82::MNRDEATH );
-
-    while ( le.HandleEvents( Game::isDelayNeeded( { Game::BATTLE_DISRUPTING_DELAY } ) ) && position < area.width + waveLength ) {
-        CheckGlobalEvents( le );
-
-        if ( Game::validateAnimationDelay( Game::BATTLE_DISRUPTING_DELAY ) ) {
-            const int32_t wavePositionX = ( area.x + position < 0 ) ? 0 : ( area.x + position );
-            const int32_t waveWidth = position > waveLength ? ( position > area.width ? ( waveLength - position + area.width ) : waveLength ) : position;
-            const int32_t restorePositionX = ( wavePositionX < waveStep ) ? 0 : ( wavePositionX - waveStep );
-            const int32_t restoreWidth = wavePositionX < waveStep ? wavePositionX : waveStep;
-
-            const fheroes2::Rect renderArea( _interfacePosition.x + restorePositionX, _interfacePosition.y + area.y, waveWidth + restoreWidth, area.height );
-
-            // Place a copy of the original image where the Death Wave effect was on the previous frame.
-            fheroes2::Copy( battleFieldCopy, restorePositionX, area.y, display, renderArea.x, renderArea.y, restoreWidth, renderArea.height );
-
-            // Place the Death Wave effect to its new position.
-            fheroes2::CreateDeathWaveEffect( spellEffect, battleFieldCopy, position, deathWaveCurve );
-            fheroes2::Copy( spellEffect, 0, 0, display, renderArea.x + restoreWidth, renderArea.y, waveWidth, area.height );
-
-            // Render only the changed screen area.
-            display.render( renderArea );
-
-            position += waveStep;
-        }
-    }
-
-    SwitchAllUnitsAnimation( Monster_Info::STATIC );
-}
-
-void Battle::Interface::RedrawActionColdRingSpell( const int32_t dst, const TargetsInfo & targets )
-{
-    LocalEvent & le = LocalEvent::Get();
-
-    const int icn = ICN::COLDRING;
-    const int m82 = M82::FromSpell( Spell::COLDRING );
-    uint32_t frame = 0;
-    const fheroes2::Rect & center = Board::GetCell( dst )->GetPos();
-
-    Cursor::Get().SetThemes( Cursor::WAR_POINTER );
-
-    // set WNCE
-    _currentUnit = nullptr;
-    for ( const TargetInfo & target : targets ) {
-        if ( target.defender && target.damage ) {
-            target.defender->SwitchAnimation( Monster_Info::WNCE );
-        }
-    }
-
-    AudioManager::PlaySound( m82 );
-
-    Game::passAnimationDelay( Game::BATTLE_SPELL_DELAY );
-
-    while ( le.HandleEvents( Game::isDelayNeeded( { Game::BATTLE_SPELL_DELAY } ) ) && frame < fheroes2::AGG::GetICNCount( icn ) ) {
-        CheckGlobalEvents( le );
-
-        if ( Game::validateAnimationDelay( Game::BATTLE_SPELL_DELAY ) ) {
-            RedrawPartialStart();
-
-            const fheroes2::Sprite & sprite1 = fheroes2::AGG::GetICN( icn, frame );
-            fheroes2::Blit( sprite1, _mainSurface, center.x + center.width / 2 + sprite1.x(), center.y + center.height / 2 + sprite1.y() );
-            const fheroes2::Sprite & sprite2 = fheroes2::AGG::GetICN( icn, frame );
-            fheroes2::Blit( sprite2, _mainSurface, center.x + center.width / 2 - sprite2.width() - sprite2.x(), center.y + center.height / 2 + sprite2.y(), true );
-            RedrawPartialFinish();
-
-            for ( const TargetInfo & target : targets ) {
-                if ( target.defender && target.damage ) {
-                    target.defender->IncreaseAnimFrame( false );
-                }
-            }
-            ++frame;
-        }
-    }
-
-    for ( const TargetInfo & target : targets ) {
-        if ( target.defender ) {
-            target.defender->SwitchAnimation( Monster_Info::STATIC );
-            _currentUnit = nullptr;
-        }
-    }
-}
-
-void Battle::Interface::RedrawActionHolyShoutSpell( const uint8_t strength )
-{
-    Cursor & cursor = Cursor::Get();
-    LocalEvent & le = LocalEvent::Get();
-
-    cursor.SetThemes( Cursor::WAR_POINTER );
-
-    // Set all non-dead troops animation to static and redraw the '_mainSurface'.
-    SwitchAllUnitsAnimation( Monster_Info::STATIC );
-    Redraw();
-
-    fheroes2::Rect area = GetArea();
-    // Cut out the battle log image so we don't use it in the death wave effect.
-    area.height -= status.height;
-    // And if listlog is open, then cut off it too.
-    if ( listlog && listlog->isOpenLog() ) {
-        area.height -= listlog->GetArea().height;
-    }
-
-    fheroes2::Image battleFieldCopy;
-    battleFieldCopy._disableTransformLayer();
-    battleFieldCopy.resize( area.width, area.height );
-    fheroes2::Copy( _mainSurface, 0, 0, battleFieldCopy, 0, 0, area.width, area.height );
-
-    _currentUnit = nullptr;
-
-    const uint32_t maxFrame = 20;
-    const uint32_t halfMaxFrame = maxFrame / 2;
-
-    // A vector of frames to animate the increase of the spell effect. The decrease will be shown in reverse frames order.
-    // Initialize a vector with copies of battle field to use them in making the spell effect increase animation.
-    std::vector<fheroes2::Image> spellEffect;
-    static_assert( halfMaxFrame > 1 );
-    spellEffect.reserve( halfMaxFrame );
-
-    const uint32_t spellEffectLastFrame = halfMaxFrame - 1;
-
-    // The similar frames number is smaller than size by 1 as the last frame will be different.
-    while ( spellEffect.size() < spellEffectLastFrame ) {
-        spellEffect.push_back( battleFieldCopy );
-    }
-
-    // The last frame is the full power of spell effect. It will be used to produce other frames.
-    spellEffect.emplace_back( fheroes2::CreateHolyShoutEffect( battleFieldCopy, 4, strength ) );
-
-    const uint32_t spellcastDelay = Game::ApplyBattleSpeed( 3000 ) / maxFrame;
-    uint32_t frame = 0;
-    uint8_t alpha = 30;
-    const uint8_t alphaStep = 25;
-
-    fheroes2::Display & display = fheroes2::Display::instance();
-    const fheroes2::Rect renderArea( _interfacePosition.x + area.x, _interfacePosition.y + area.y, area.width, area.height );
-
-    // Immediately indicate that the delay has passed to render first frame immediately.
-    Game::passCustomAnimationDelay( spellcastDelay );
-    // Make sure that the first run is passed immediately.
-    assert( !Game::isCustomDelayNeeded( spellcastDelay ) );
-
-    AudioManager::PlaySound( M82::MASSCURS );
-
-    while ( le.HandleEvents( Game::isCustomDelayNeeded( spellcastDelay ) ) && frame < maxFrame ) {
-        CheckGlobalEvents( le );
-
-        if ( Game::validateCustomAnimationDelay( spellcastDelay ) ) {
-            // Display the maximum spell effect for 1 more 'spellcastDelay' without rendering a frame.
-            if ( frame != halfMaxFrame ) {
-                // If the spell effect is increasing we generate the frame for it in the vector to use it later in decreasing animation.
-                if ( frame < spellEffectLastFrame ) {
-                    fheroes2::AlphaBlit( spellEffect[spellEffectLastFrame], spellEffect[frame], alpha );
-                    alpha += alphaStep;
-                }
-
-                const uint32_t spellEffectFrame = ( frame < halfMaxFrame ) ? frame : ( maxFrame - frame - 1 );
-                fheroes2::Copy( spellEffect[spellEffectFrame], area.x, area.y, display, renderArea.x, renderArea.y, renderArea.width, renderArea.height );
-
-                display.render( renderArea );
-            }
-
-            ++frame;
-        }
-    }
-}
-
-void Battle::Interface::RedrawActionElementalStormSpell( const TargetsInfo & targets )
-{
-    LocalEvent & le = LocalEvent::Get();
-
-    const int icn = ICN::STORM;
-    const int m82 = M82::FromSpell( Spell::ELEMENTALSTORM );
-    const int spriteSize = 54;
-    const uint32_t icnCount = fheroes2::AGG::GetICNCount( icn );
-
-    std::vector<fheroes2::Sprite> spriteCache;
-    spriteCache.reserve( icnCount );
-    for ( uint32_t i = 0; i < icnCount; ++i ) {
-        spriteCache.push_back( fheroes2::AGG::GetICN( icn, i ) );
-    }
-
-    Cursor::Get().SetThemes( Cursor::WAR_POINTER );
-
-    _currentUnit = nullptr;
-    for ( const TargetInfo & target : targets ) {
-        if ( target.defender && target.damage ) {
-            target.defender->SwitchAnimation( Monster_Info::WNCE );
-        }
-    }
-
-    AudioManager::PlaySound( m82 );
-
-    Game::passAnimationDelay( Game::BATTLE_SPELL_DELAY );
-
-    uint32_t frame = 0;
-    while ( le.HandleEvents( Game::isDelayNeeded( { Game::BATTLE_SPELL_DELAY } ) ) && frame < 60 ) {
-        CheckGlobalEvents( le );
-
-        if ( Game::validateAnimationDelay( Game::BATTLE_SPELL_DELAY ) ) {
-            RedrawPartialStart();
-
-            if ( icnCount > 0 ) {
-                for ( int x = 0; x * spriteSize < _surfaceInnerArea.width; ++x ) {
-                    const int idX = frame + x * 3;
-                    const int offsetX = x * spriteSize;
-                    for ( int y = 0; y * spriteSize < _surfaceInnerArea.height; ++y ) {
-                        const fheroes2::Sprite & sprite = spriteCache[( idX + y ) % icnCount];
-                        fheroes2::Blit( sprite, _mainSurface, offsetX + sprite.x(), y * spriteSize + sprite.y() );
-                    }
-                }
-            }
-
-            RedrawPartialFinish();
-
-            for ( const TargetInfo & target : targets ) {
-                if ( target.defender && target.damage ) {
-                    target.defender->IncreaseAnimFrame( false );
-                }
-            }
-            ++frame;
-        }
-    }
-
-    for ( const TargetInfo & target : targets ) {
-        if ( target.defender ) {
-            target.defender->SwitchAnimation( Monster_Info::STATIC );
-            _currentUnit = nullptr;
-        }
-    }
+	if (listlog == nullptr) {
+		return;
+	}
+
+	std::string msg = _("Turn %{turn}");
+	StringReplace(msg, "%{turn}", arena.GetCurrentTurn());
+
+	listlog->AddMessage(std::move(msg));
+}
+
+void Battle::Interface::RedrawActionAttackPart1(Unit& attacker, const Unit& defender, const TargetsInfo& targets)
+{
+	Cursor::Get().SetThemes(Cursor::WAR_POINTER);
+
+	_currentUnit = nullptr;
+	_movingUnit = &attacker;
+	_movingPos = attacker.GetRectPosition().getPosition();
+
+	// Unit 'Position' is position of the tile he's standing at
+	const fheroes2::Rect& pos1 = attacker.GetRectPosition();
+	const fheroes2::Rect& pos2 = defender.GetRectPosition();
+
+	const bool archer = attacker.isArchers() && !attacker.isHandFighting();
+	const bool isDoubleCell = attacker.isDoubleCellAttack() && 2 == targets.size();
+
+	// redraw luck animation
+	if (attacker.Modes(LUCK_GOOD | LUCK_BAD)) {
+		RedrawActionLuck(attacker);
+	}
+
+	AudioManager::PlaySound(attacker.M82Attk());
+
+	// long distance attack animation
+	if (archer) {
+		// Reset the delay to wait till the next frame if is not already waiting.
+		if (!Game::isDelayNeeded({ Game::DelayType::CUSTOM_BATTLE_UNIT_MOVEMENT_DELAY })) {
+			Game::AnimateResetDelay(Game::DelayType::CUSTOM_BATTLE_UNIT_MOVEMENT_DELAY);
+		}
+
+		const fheroes2::Sprite& attackerSprite = fheroes2::AGG::GetICN(attacker.GetMonsterSprite(), attacker.GetFrame());
+		const fheroes2::Point attackerPos = GetTroopPosition(attacker, attackerSprite);
+
+		// For shooter position we need bottom center position of rear tile
+		// Use cell coordinates for X because sprite width is very inconsistent (e.g. Halfling)
+		const int rearCenterX = (attacker.isWide() && attacker.isReflect()) ? pos1.width * 3 / 4 : CELLW / 2;
+		const fheroes2::Point shooterPos(pos1.x + rearCenterX, attackerPos.y - attackerSprite.y());
+
+		// Use the front one to calculate the angle, then overwrite
+		fheroes2::Point offset = attacker.GetStartMissileOffset(Monster_Info::FRONT);
+
+		const fheroes2::Point targetPos = defender.GetCenterPoint();
+
+		double angle = GetAngle(fheroes2::Point(shooterPos.x + offset.x, shooterPos.y + offset.y), targetPos);
+		// This check is made only for situations when a target stands on the same row as shooter.
+		if (attacker.GetHeadIndex() / ARENAW == defender.GetHeadIndex() / ARENAW) {
+			angle = 0;
+		}
+
+		// Angles are used in Heroes2 as 90 (TOP) -> 0 (FRONT) -> -90 (BOT) degrees
+		const int direction = angle >= 25.0 ? Monster_Info::TOP : (angle <= -25.0) ? Monster_Info::BOTTOM : Monster_Info::FRONT;
+
+		if (direction != Monster_Info::FRONT) {
+			offset = attacker.GetStartMissileOffset(direction);
+		}
+
+		// redraw archer attack animation
+		if (attacker.SwitchAnimation(Monster_Info::RANG_TOP + direction * 2)) {
+			// Set the delay between shooting animation frames.
+			Game::setCustomUnitMovementDelay(Game::ApplyBattleSpeed(attacker.animation.getShootingSpeed()) / attacker.animation.animationLength());
+
+			// We do not render the last frame of shooting animation as all frames besides this contains the projectile.
+			// The last frame will be rendered in RedrawMissileAnimation() function with the render of projectile.
+			AnimateUnitWithDelay(attacker, true);
+		}
+
+		const fheroes2::Point missileStart(shooterPos.x + (attacker.isReflect() ? -offset.x : offset.x), shooterPos.y + offset.y);
+
+		// draw missile animation
+		RedrawMissileAnimation(missileStart, targetPos, angle, attacker.GetID());
+	}
+	else {
+		int attackAnim = isDoubleCell ? Monster_Info::RANG_FRONT : Monster_Info::MELEE_FRONT;
+		if (pos2.y < pos1.y) {
+			attackAnim -= 2;
+		}
+		else if (pos2.y > pos1.y) {
+			attackAnim += 2;
+		}
+
+		// redraw melee attack animation
+		if (attacker.SwitchAnimation(attackAnim)) {
+			// Reset the delay to wait till the next frame.
+			Game::AnimateResetDelay(Game::DelayType::BATTLE_FRAME_DELAY);
+
+			RedrawTroopDefaultDelay(attacker);
+		}
+	}
+}
+
+void Battle::Interface::RedrawActionAttackPart2(Unit& attacker, const Unit& defender, const TargetsInfo& targets, const uint32_t resurrects)
+{
+	// Reset the delay to wait till the next frame.
+	if (!Game::isDelayNeeded({ Game::DelayType::BATTLE_FRAME_DELAY })) {
+		Game::AnimateResetDelay(Game::DelayType::BATTLE_FRAME_DELAY);
+	}
+
+	// post attack animation
+	int attackStart = attacker.animation.getCurrentState();
+	if (attackStart >= Monster_Info::MELEE_TOP && attackStart <= Monster_Info::RANG_BOT) {
+		++attackStart;
+		attacker.SwitchAnimation(attackStart);
+	}
+
+	// targets damage animation
+	RedrawActionWincesKills(targets, &attacker, &defender);
+	RedrawTroopDefaultDelay(attacker);
+
+	attacker.SwitchAnimation(Monster_Info::STATIC);
+
+	const bool isMirror = targets.size() == 1 && targets.front().defender->isModes(CAP_MIRRORIMAGE);
+	// draw status for first defender
+	if (!isMirror && !targets.empty()) {
+		std::string msg(_n("%{attacker} does %{damage} damage.", "%{attacker} do %{damage} damage.", attacker.GetCount()));
+		StringReplaceWithLowercase(msg, "%{attacker}", attacker.GetName());
+
+		if (1 < targets.size()) {
+			uint32_t killed = 0;
+			uint32_t damage = 0;
+
+			for (const TargetInfo& target : targets) {
+				if (!target.defender->isModes(CAP_MIRRORIMAGE)) {
+					killed += target.killed;
+					damage += target.damage;
+				}
+			}
+
+			StringReplace(msg, "%{damage}", damage);
+
+			if (killed) {
+				msg.append(" ");
+				msg.append(_n("1 creature perishes.", "%{count} creatures perish.", killed));
+				StringReplace(msg, "%{count}", killed);
+			}
+		}
+		else {
+			const TargetInfo& target = targets.front();
+			StringReplace(msg, "%{damage}", target.damage);
+
+			if (target.killed) {
+				msg.append(" ");
+				msg.append(_n("1 %{defender} perishes.", "%{count} %{defender} perish.", target.killed));
+				StringReplace(msg, "%{count}", target.killed);
+				StringReplaceWithLowercase(msg, "%{defender}", target.defender->GetPluralName(target.killed));
+			}
+		}
+
+		status.SetMessage(msg, true);
+		status.SetMessage("", false);
+
+		if (resurrects != 0) {
+			auto updateStatusBar = [](Battle::Status& statusBar, std::string& localMsg, const uint32_t localRes, const char* localUnit) {
+				StringReplace(localMsg, "%{count}", localRes);
+				StringReplaceWithLowercase(localMsg, "%{unit}", localUnit);
+
+				statusBar.SetMessage(localMsg, true);
+				statusBar.SetMessage("", false);
+			};
+
+			if (attacker.isAbilityPresent(fheroes2::MonsterAbilityType::SOUL_EATER)) {
+				msg = _n("1 soul is incorporated.", "%{count} souls are incorporated.", resurrects);
+				updateStatusBar(status, msg, resurrects, attacker.GetPluralName(resurrects));
+			}
+			else if (attacker.isAbilityPresent(fheroes2::MonsterAbilityType::HP_DRAIN)) {
+				msg = _n("1 %{unit} is revived.", "%{count} %{unit} are revived.", resurrects);
+				updateStatusBar(status, msg, resurrects, attacker.GetPluralName(resurrects));
+			}
+		}
+	}
+
+	_movingUnit = nullptr;
+}
+
+void Battle::Interface::RedrawActionWincesKills(const TargetsInfo& targets, Unit* attacker /* = nullptr */, const Unit* defender /* = nullptr */)
+{
+	// Reset the delay to wait till the next frame.
+	if (!Game::isDelayNeeded({ Game::DelayType::BATTLE_FRAME_DELAY })) {
+		Game::AnimateResetDelay(Game::DelayType::BATTLE_FRAME_DELAY);
+	}
+
+	LocalEvent& le = LocalEvent::Get();
+
+	// Number of targets to be animated with a wince or kill animation.
+	ptrdiff_t animatingTargets = 0;
+	int32_t deathColor = Color::UNUSED;
+
+	std::vector<Unit*> mirrorImages;
+	std::set<Unit*> resistantTarget;
+
+	// If this was a Lich attack, we should render an explosion cloud over the target unit immediately after the projectile hits the target,
+	// along with the unit kill/wince animation.
+	const bool drawLichCloud = (attacker != nullptr) && (defender != nullptr) && attacker->isArchers() && !attacker->isHandFighting()
+		&& attacker->isAbilityPresent(fheroes2::MonsterAbilityType::AREA_SHOT);
+
+	for (const Battle::TargetInfo& target : targets) {
+		Unit* unit = target.defender;
+		if (unit == nullptr) {
+			continue;
+		}
+
+		if (unit->isModes(CAP_MIRRORIMAGE)) {
+			mirrorImages.push_back(unit);
+		}
+
+		// kill animation
+		if (!unit->isValid()) {
+			// destroy linked mirror
+			if (unit->isModes(CAP_MIRROROWNER)) {
+				mirrorImages.push_back(unit->GetMirror());
+			}
+
+			unit->SwitchAnimation(Monster_Info::KILL);
+			AudioManager::PlaySound(unit->M82Kill());
+			++animatingTargets;
+
+			deathColor = unit->GetArmyColor();
+		}
+		else if (target.damage) {
+			// wince animation
+			if (drawLichCloud) {
+				// The Lich cloud causes units to freeze for some time in the maximum wince state.
+				// So we will divide the wince animation. First part: the creature stands for a couple of frames before wincing.
+				unit->SwitchAnimation(Monster_Info::STAND_STILL);
+			}
+			else {
+				unit->SwitchAnimation(Monster_Info::WNCE);
+				AudioManager::PlaySound(unit->M82Wnce());
+			}
+			++animatingTargets;
+		}
+		else {
+			// have immunity
+			resistantTarget.insert(target.defender);
+			AudioManager::PlaySound(M82::RSBRYFZL);
+		}
+	}
+
+	SetHeroAnimationReactionToTroopDeath(deathColor);
+
+	uint32_t lichCloudFrame = 0;
+	const uint32_t lichCloudMaxFrame = fheroes2::AGG::GetICNCount(ICN::LICHCLOD);
+	// Wince animation under the Lich cloud, second part: the frame number after which the target animation will be switched to 'WNCE_UP'.
+	const uint32_t wnceUpStartFrame = 1;
+	// Wince animation under the Lich cloud, third part: the frame number after which the target animation will be switched to 'WNCE_DOWN'.
+	const uint32_t wnceDownStartFrame = lichCloudMaxFrame - 3;
+
+	if (drawLichCloud) {
+		// Lich cloud sound.
+		AudioManager::PlaySound(attacker->M82Expl());
+	}
+
+	while (le.HandleEvents(Game::isDelayNeeded({ Game::BATTLE_FRAME_DELAY }))) {
+		CheckGlobalEvents(le);
+
+		if (!Game::validateAnimationDelay(Game::BATTLE_FRAME_DELAY)) {
+			continue;
+		}
+
+		RedrawPartialStart();
+
+		// Render a Lich cloud above the target unit if it is a Lich attack and if the cloud animation is not already finished.
+		if (drawLichCloud && lichCloudFrame < lichCloudMaxFrame) {
+			const fheroes2::Sprite& spellSprite = fheroes2::AGG::GetICN(ICN::LICHCLOD, lichCloudFrame);
+			const fheroes2::Point& pos = CalculateSpellPosition(*defender, ICN::LICHCLOD, spellSprite);
+			fheroes2::Blit(spellSprite, _mainSurface, pos.x, pos.y, false);
+			++lichCloudFrame;
+		}
+
+		RedrawPartialFinish();
+
+		// Make a check if all animation sequences are over (after rendering the last frame) to break this render loop.
+		const ptrdiff_t finishedAnimationCount = std::count_if(targets.begin(), targets.end(), [&resistantTarget](const TargetInfo& info) {
+			if (info.defender == nullptr) {
+				return false;
+			}
+
+			if (resistantTarget.count(info.defender) > 0) {
+				return false;
+			}
+
+			const int animationState = info.defender->GetAnimationState();
+			if (animationState == Monster_Info::WNCE || animationState == Monster_Info::WNCE_UP || animationState == Monster_Info::WNCE_DOWN
+				|| animationState == Monster_Info::STAND_STILL) {
+				return false;
+			}
+
+			if (animationState != Monster_Info::KILL) {
+				return true;
+			}
+
+			return TargetInfo::isFinishAnimFrame(info);
+			});
+
+		// There should not be more finished animations than when we started.
+		assert(finishedAnimationCount <= animatingTargets);
+
+		// There should not be more Lich cloud animation frames than in the corresponding ICN.
+		assert(lichCloudFrame <= lichCloudMaxFrame);
+
+		// IMPORTANT: The game engine can change STATIC animation to IDLE, especially for Ghosts and Zombies,
+		// so we need also to check for IDLE where we check for STATIC.
+		if ((animatingTargets == finishedAnimationCount) && (!drawLichCloud || (lichCloudFrame == lichCloudMaxFrame))
+			&& ((attacker == nullptr) || (attacker->animation.getCurrentState() == Monster_Info::STATIC)
+				|| (attacker->animation.getCurrentState() == Monster_Info::IDLE))) {
+			// All unit animation frames are rendered and if it was a Lich attack then also its cloud frames are rendered too.
+			break;
+		}
+
+		// Progress all units animations.
+		if (attacker != nullptr) {
+			if (attacker->isFinishAnimFrame()) {
+				attacker->SwitchAnimation(Monster_Info::STATIC);
+			}
+			else {
+				attacker->IncreaseAnimFrame();
+			}
+		}
+
+		for (const Battle::TargetInfo& target : targets) {
+			if (target.defender) {
+				if (target.defender->isFinishAnimFrame()
+					&& (target.defender->GetAnimationState() == Monster_Info::WNCE || target.defender->GetAnimationState() == Monster_Info::WNCE_DOWN)) {
+					target.defender->SwitchAnimation(Monster_Info::STATIC);
+				}
+				else if (drawLichCloud && lichCloudFrame == wnceUpStartFrame && (target.defender->GetAnimationState() == Monster_Info::STAND_STILL)) {
+					target.defender->SwitchAnimation(Monster_Info::WNCE_UP);
+					AudioManager::PlaySound(target.defender->M82Wnce());
+				}
+				else if (drawLichCloud && lichCloudFrame == wnceDownStartFrame && (target.defender->GetAnimationState() == Monster_Info::WNCE_UP)) {
+					target.defender->SwitchAnimation(Monster_Info::WNCE_DOWN);
+				}
+				else {
+					target.defender->IncreaseAnimFrame();
+				}
+			}
+		}
+	}
+
+	// Fade away animation for destroyed mirror images
+	if (!mirrorImages.empty()) {
+		RedrawActionRemoveMirrorImage(mirrorImages);
+	}
+}
+
+void Battle::Interface::SetHeroAnimationReactionToTroopDeath(const int32_t deathColor) const
+{
+	if (deathColor == Color::UNUSED) {
+		return;
+	}
+
+	const bool attackersTurn = (deathColor == arena.GetArmy2Color());
+	OpponentSprite* attackingHero = attackersTurn ? _opponent1.get() : _opponent2.get();
+	OpponentSprite* defendingHero = attackersTurn ? _opponent2.get() : _opponent1.get();
+	// 60% of joyful animation
+	if (attackingHero && Rand::Get(1, 5) < 4) {
+		attackingHero->SetAnimation(OP_JOY);
+	}
+	// 80% of sorrow animation otherwise
+	else if (defendingHero && Rand::Get(1, 5) < 5) {
+		defendingHero->SetAnimation(OP_SORROW);
+	}
+}
+
+void Battle::Interface::RedrawActionMove(Unit& unit, const Indexes& path)
+{
+	// If the path is empty there is no movement and so nothing to render.
+	if (path.empty()) {
+		return;
+	}
+
+	// Reset the delay to wait till the next frame if is not already waiting.
+	if (!Game::isDelayNeeded({ Game::DelayType::CUSTOM_BATTLE_UNIT_MOVEMENT_DELAY })) {
+		Game::AnimateResetDelay(Game::DelayType::CUSTOM_BATTLE_UNIT_MOVEMENT_DELAY);
+	}
+
+	Cursor::Get().SetThemes(Cursor::WAR_POINTER);
+
+	Indexes::const_iterator dst = path.begin();
+	Bridge* bridge = Arena::GetBridge();
+
+	// Get the time to animate movement for one cell.
+	uint32_t frameDelay = Game::ApplyBattleSpeed(unit.animation.getMoveSpeed());
+	if (unit.Modes(SP_HASTE)) {
+		frameDelay = frameDelay * 65 / 100; // by 35% faster
+	}
+	else if (unit.Modes(SP_SLOW)) {
+		frameDelay = frameDelay * 150 / 100; // by 50% slower
+	}
+
+	// Set the delay between movement animation frames. This delay will be used for all types of movement animations.
+	unit.SwitchAnimation(Monster_Info::MOVING);
+	Game::setCustomUnitMovementDelay(frameDelay / unit.animation.animationLength());
+
+	std::string msg = _("Moved %{monster}: from [%{src}] to [%{dst}].");
+	StringReplaceWithLowercase(msg, "%{monster}", unit.GetName());
+	StringReplace(msg, "%{src}", std::to_string((unit.GetHeadIndex() / ARENAW) + 1) + ", " + std::to_string((unit.GetHeadIndex() % ARENAW) + 1));
+
+	assert(_movingUnit == nullptr && _flyingUnit == nullptr);
+
+	_currentUnit = nullptr;
+	_movingUnit = &unit;
+
+	// If it is a flying creature that acts like walking one when it is under the Slow spell.
+	const bool canFly = unit.isAbilityPresent(fheroes2::MonsterAbilityType::FLYING);
+	// If it is a wide creature (cache this boolean to use in the loop).
+	const bool isWide = unit.isWide();
+	const Indexes::const_iterator pathEnd = path.end();
+
+	const bool isOneStepPath = [&unit, &path]() {
+		if (path.size() == 1) {
+			return true;
+		}
+
+		if (!unit.isWide()) {
+			return false;
+		}
+
+		// If wide unit performs 3 movements and the first movement is a turn back, then it's
+		// path consists of only one "real" movement, because...
+		if (path.size() == 3 && path[0] == unit.GetTailIndex()) {
+			// ... its last movement should be a return to the normal position.
+			assert(Board::GetDirection(path[1], path[2]) == (unit.isReflect() ? LEFT : RIGHT));
+
+			return true;
+		}
+
+		return false;
+	}();
+
+	// TODO: make an analytic check with checks for wide creatures back step: is one step left before/after the bridge action.
+
+	// Slowed flying creature has to fly off.
+	if (canFly) {
+		// If a flying creature has to cross the bridge during its path we have to open it before the creature flies up.
+		// Otherwise it will freeze during the movement, waiting for the bridge to open. So we have to go the whole path
+		// to analyze if the bridge needs to open for this creature.
+		if (bridge) {
+			const Position startPosition = unit.GetPosition();
+			while (dst != pathEnd) {
+				if (bridge->NeedDown(unit, *dst)) {
+					// Restore the initial creature position before rendering the whole battlefield with the bridge animation.
+					unit.SetPosition(startPosition);
+					bridge->ActionDown();
+					break;
+				}
+
+				// Fix for wide flyers - go the whole path with reflections to check the bridge.
+				if (isWide && (unit.GetTailIndex() == *dst)) {
+					unit.SetReflection(!unit.isReflect());
+				}
+				unit.SetPosition(*dst);
+
+				++dst;
+			}
+
+			// If there was no bridge on the path then restore the initial creature position.
+			if (dst == pathEnd) {
+				unit.SetPosition(startPosition);
+			}
+
+			// Restore the initial path pointer state.
+			dst = path.begin();
+		}
+
+		// The destination of fly off is same as the current creature position.
+		_movingPos = unit.GetRectPosition().getPosition();
+		const bool isFromRightArmy = unit.isReflect();
+		const bool isFlyToRight = (_movingPos.x < Board::GetCell(*dst)->GetPos().x);
+
+		// Reflect the creature if it has to fly back.
+		unit.SetReflection(!isFlyToRight);
+		// For creatures, that has no 'FLY_UP' animation, like Ghosts, we check if the animation was correctly set.
+		if (unit.SwitchAnimation(Monster_Info::FLY_UP)) {
+			AudioManager::PlaySound(unit.M82Tkof());
+			AnimateUnitWithDelay(unit);
+		}
+		// If a wide flyer returns back it should skip one path position (its head becomes its tail - it is already one move).
+		if (isWide && (isFlyToRight == isFromRightArmy)) {
+			++dst;
+		}
+
+		// Switch animation to MOVING before going through the path.
+		unit.SwitchAnimation(Monster_Info::MOVING);
+	}
+	else {
+		// Every ground unit should start its movement from the special 'MOVE_START' animation
+		// or if it moves only for one cell its animation must be 'MOVE_QUICK'. So a check for 1 cell path is made.
+		if (isOneStepPath) {
+			unit.SwitchAnimation(Monster_Info::MOVE_QUICK);
+		}
+		else {
+			unit.SwitchAnimation(Monster_Info::MOVE_START);
+		}
+	}
+
+	while (dst != pathEnd) {
+		// Check if a wide unit changes its horizontal direction.
+		if (isWide && unit.GetTailIndex() == *dst) {
+			// We must not reflect the flyers at the and of the path (just before the landing).
+			if (!canFly || (dst != (pathEnd - 1))) {
+				unit.SetReflection(!unit.isReflect());
+			}
+			// After changing the direction go to the next step in the path.
+			++dst;
+			continue;
+		}
+
+		const Cell* cell = Board::GetCell(*dst);
+		_movingPos = cell->GetPos().getPosition();
+
+		if (!isWide) {
+			// Check for change the horizontal direction. Only for non-wide units, the wide units use their own algorithm.
+			unit.UpdateDirection(cell->GetPos());
+		}
+
+		if (bridge && bridge->NeedDown(unit, *dst)) {
+			_movingUnit = nullptr;
+			unit.SwitchAnimation(Monster_Info::STAND_STILL);
+			bridge->ActionDown();
+			_movingUnit = &unit;
+			if (dst == (pathEnd - 1)) {
+				// There is only one cell left to move after standing.
+				unit.SwitchAnimation(Monster_Info::MOVE_QUICK);
+			}
+			else {
+				// If the path has more than one step after the bridge action then begin the movement.
+				unit.SwitchAnimation(Monster_Info::MOVE_START);
+			}
+		}
+
+		// If a wide flyer is flying to the right its visual horizontal destination should be shifted to the left by one cell.
+		if (canFly && isWide && !unit.isReflect()) {
+			_movingPos.x -= CELLW;
+		}
+
+		// Render the unit movement with the movement sound.
+		// TODO: adjust sounds calls and synchronize them with frames. Take into account that some sounds (like for Cavalry) consists of a sequence of steps.
+		AudioManager::PlaySound(unit.M82Move());
+		AnimateUnitWithDelay(unit);
+		unit.SetPosition(*dst);
+
+		++dst;
+
+		// Do a post-move check for the bridge action and set the animation the movement to the next cell in the path.
+		if (canFly) {
+			// The animation for the next step in the path of slowed flying creatures is always "MOVING".
+			unit.SwitchAnimation(Monster_Info::MOVING);
+		}
+		else {
+			// Check for possible bridge close action, after walking unit's end of movement to the next cell.
+			// This check should exclude the flying creature because it can't 'hang' here to wait
+			// for bridge to close. For this creature, the bridge should close after it lands.
+			if (bridge && bridge->AllowUp()) {
+				_movingUnit = nullptr;
+				unit.SwitchAnimation(Monster_Info::STAND_STILL);
+				bridge->ActionUp();
+				_movingUnit = &unit;
+				if (dst == (pathEnd - 1)) {
+					// There is only one cell left to move after standing.
+					unit.SwitchAnimation(Monster_Info::MOVE_QUICK);
+				}
+				else {
+					// If the path has more than one step after the bridge action then begin the movement.
+					unit.SwitchAnimation(Monster_Info::MOVE_START);
+				}
+			}
+			else if (dst == (pathEnd - 1)) {
+				// There is only one cell left to move.
+				unit.SwitchAnimation(Monster_Info::MOVE_END);
+			}
+			else {
+				unit.SwitchAnimation(Monster_Info::MOVING);
+			}
+		}
+	}
+
+	// Slowed flying creature has to land.
+	if (canFly) {
+		// IMPORTANT: do not combine into vector animations with the STATIC at the end: the game could randomly switch it to IDLE this way.
+		unit.SwitchAnimation({ Monster_Info::FLY_LAND, Monster_Info::STAND_STILL });
+		AudioManager::PlaySound(unit.M82Land());
+		AnimateUnitWithDelay(unit);
+
+		// Close the bridge only after the creature lands.
+		if (bridge && bridge->AllowUp()) {
+			bridge->ActionUp();
+		}
+	}
+
+	_movingUnit = nullptr;
+
+	unit.SwitchAnimation(Monster_Info::STATIC);
+
+	StringReplace(msg, "%{dst}", std::to_string((unit.GetHeadIndex() / ARENAW) + 1) + ", " + std::to_string((unit.GetHeadIndex() % ARENAW) + 1));
+
+	status.SetMessage(msg, true);
+
+	assert(_currentUnit == nullptr && _movingUnit == nullptr && _flyingUnit == nullptr);
+}
+
+void Battle::Interface::RedrawActionFly(Unit& unit, const Position& pos)
+{
+	const int32_t destIndex = pos.GetHead()->GetIndex();
+	const int32_t destTailIndex = unit.isWide() ? pos.GetTail()->GetIndex() : -1;
+
+	// check if we're already there
+	if (unit.GetPosition().contains(destIndex)) {
+		return;
+	}
+
+	// Reset the delay to wait till the next frame if is not already waiting.
+	if (!Game::isDelayNeeded({ Game::DelayType::CUSTOM_BATTLE_UNIT_MOVEMENT_DELAY })) {
+		Game::AnimateResetDelay(Game::DelayType::CUSTOM_BATTLE_UNIT_MOVEMENT_DELAY);
+	}
+
+	Cursor::Get().SetThemes(Cursor::WAR_POINTER);
+
+	const fheroes2::Point destPos = unit.GetRectPosition().getPosition();
+	fheroes2::Point targetPos = Board::GetCell(destIndex)->GetPos().getPosition();
+
+	if (unit.isWide() && targetPos.x > destPos.x) {
+		targetPos.x -= CELLW; // this is needed to avoid extra cell shifting upon landing when we move to right side
+	}
+
+	std::string msg = _("Moved %{monster}: from [%{src}] to [%{dst}].");
+	StringReplaceWithLowercase(msg, "%{monster}", unit.GetName());
+	StringReplace(msg, "%{src}", std::to_string((unit.GetHeadIndex() / ARENAW) + 1) + ", " + std::to_string((unit.GetHeadIndex() % ARENAW) + 1));
+
+	const uint32_t step = unit.animation.getFlightSpeed();
+	uint32_t frameDelay = Game::ApplyBattleSpeed(unit.animation.getMoveSpeed());
+	if (unit.Modes(SP_HASTE)) {
+		frameDelay = frameDelay * 8 / 10; // 20% faster
+	}
+	else if (unit.Modes(SP_SLOW)) {
+		frameDelay = frameDelay * 12 / 10; // 20% slower
+	}
+
+	// Set the delay between movement animation frames. This delay will be used for all types of movement animations.
+	unit.SwitchAnimation(Monster_Info::MOVING);
+	Game::setCustomUnitMovementDelay(frameDelay / unit.animation.animationLength());
+
+	const std::vector<fheroes2::Point> points = GetEuclideanLine(destPos, targetPos, step);
+	std::vector<fheroes2::Point>::const_iterator currentPoint = points.begin();
+
+	Bridge* bridge = Arena::GetBridge();
+
+	// Lower the bridge if the unit needs to land on it
+	if (bridge && (bridge->NeedDown(unit, destIndex) || (unit.isWide() && bridge->NeedDown(unit, destTailIndex)))) {
+		bridge->ActionDown();
+	}
+
+	assert(_movingUnit == nullptr && _flyingUnit == nullptr);
+
+	// Jump up
+	_currentUnit = nullptr;
+	_movingUnit = &unit;
+	_movingPos = currentPoint != points.end() ? *currentPoint : destPos;
+
+	// For creatures, that has no 'FLY_UP' animation, like Ghosts, we check if the animation was correctly set.
+	if (unit.SwitchAnimation(Monster_Info::FLY_UP)) {
+		AudioManager::PlaySound(unit.M82Tkof());
+		AnimateUnitWithDelay(unit);
+	}
+
+	_movingUnit = nullptr;
+	_flyingUnit = &unit;
+	_flyingPos = _movingPos;
+
+	if (currentPoint != points.end()) {
+		++currentPoint;
+	}
+
+	unit.SwitchAnimation(Monster_Info::MOVING);
+	while (currentPoint != points.end()) {
+		_movingPos = *currentPoint;
+
+		AudioManager::PlaySound(unit.M82Move());
+		unit.animation.restartAnimation();
+		AnimateUnitWithDelay(unit);
+
+		_flyingPos = _movingPos;
+		++currentPoint;
+	}
+
+	unit.SetPosition(destIndex);
+
+	// Landing
+	_flyingUnit = nullptr;
+	_movingUnit = &unit;
+	_movingPos = targetPos;
+
+	// IMPORTANT: do not combine into vector animations with the STATIC at the end: the game could randomly switch it to IDLE this way.
+	unit.SwitchAnimation({ Monster_Info::FLY_LAND, Monster_Info::STAND_STILL });
+	AudioManager::PlaySound(unit.M82Land());
+	AnimateUnitWithDelay(unit);
+	unit.SwitchAnimation(Monster_Info::STATIC);
+
+	_movingUnit = nullptr;
+
+	// Raise the bridge if possible after the unit has completed its movement
+	if (bridge && bridge->AllowUp()) {
+		bridge->ActionUp();
+	}
+
+	StringReplace(msg, "%{dst}", std::to_string((unit.GetHeadIndex() / ARENAW) + 1) + ", " + std::to_string((unit.GetHeadIndex() % ARENAW) + 1));
+
+	status.SetMessage(msg, true);
+
+	assert(_currentUnit == nullptr && _movingUnit == nullptr && _flyingUnit == nullptr);
+}
+
+void Battle::Interface::RedrawActionResistSpell(const Unit& target, const bool playSound)
+{
+	if (playSound) {
+		AudioManager::PlaySound(M82::RSBRYFZL);
+	}
+	std::string str(_("The %{name} resist the spell!"));
+	StringReplaceWithLowercase(str, "%{name}", target.GetName());
+	status.SetMessage(str, true);
+	status.SetMessage("", false);
+}
+
+void Battle::Interface::RedrawActionSpellCastStatus(const Spell& spell, int32_t dst, const std::string& name, const TargetsInfo& targets)
+{
+	const Unit* target = !targets.empty() ? targets.front().defender : nullptr;
+
+	std::string msg;
+
+	if (target && (target->GetHeadIndex() == dst || (target->isWide() && target->GetTailIndex() == dst))) {
+		msg = _("%{name} casts %{spell} on the %{troop}.");
+		StringReplaceWithLowercase(msg, "%{troop}", target->GetName());
+	}
+	else {
+		msg = _("%{name} casts %{spell}.");
+	}
+
+	if (!msg.empty()) {
+		StringReplace(msg, "%{name}", name);
+		StringReplace(msg, "%{spell}", spell.GetName());
+
+		status.SetMessage(msg, true);
+		status.SetMessage("", false);
+	}
+}
+
+void Battle::Interface::RedrawActionSpellCastPart1(const Spell& spell, int32_t dst, const HeroBase* caster, const TargetsInfo& targets)
+{
+	// Reset the idle animation delay timer to prevent the target unit from starting the idle animation.
+	for (const TargetInfo& spellTarget : targets) {
+		spellTarget.defender->checkIdleDelay();
+	}
+
+	Unit* target = !targets.empty() ? targets.front().defender : nullptr;
+
+	// set spell cast animation
+	if (caster) {
+		OpponentSprite* opponent = caster->GetColor() == arena.GetArmy1Color() ? _opponent1.get() : _opponent2.get();
+		if (opponent) {
+			opponent->SetAnimation(spell.isApplyWithoutFocusObject() ? OP_CAST_MASS : OP_CAST_UP);
+			AnimateOpponents(opponent);
+		}
+	}
+
+	// without object
+	switch (spell.GetID()) {
+	case Spell::FIREBALL:
+		RedrawTargetsWithFrameAnimation(dst, targets, ICN::FIREBALL, M82::FromSpell(spell.GetID()));
+		break;
+	case Spell::FIREBLAST:
+		RedrawTargetsWithFrameAnimation(dst, targets, ICN::FIREBAL2, M82::FromSpell(spell.GetID()));
+		break;
+	case Spell::METEORSHOWER:
+		RedrawTargetsWithFrameAnimation(dst, targets, ICN::METEOR, M82::FromSpell(spell.GetID()), 1);
+		break;
+	case Spell::COLDRING:
+		RedrawActionColdRingSpell(dst, targets);
+		break;
+
+	case Spell::MASSSHIELD:
+		RedrawTargetsWithFrameAnimation(targets, ICN::SHIELD, M82::FromSpell(spell.GetID()), false);
+		break;
+	case Spell::MASSCURE:
+		RedrawTargetsWithFrameAnimation(targets, ICN::MAGIC01, M82::FromSpell(spell.GetID()), false);
+		break;
+	case Spell::MASSHASTE:
+		RedrawTargetsWithFrameAnimation(targets, ICN::HASTE, M82::FromSpell(spell.GetID()), false);
+		break;
+	case Spell::MASSSLOW:
+		RedrawTargetsWithFrameAnimation(targets, ICN::MAGIC02, M82::FromSpell(spell.GetID()), false);
+		break;
+	case Spell::MASSBLESS:
+		RedrawTargetsWithFrameAnimation(targets, ICN::BLESS, M82::FromSpell(spell.GetID()), false);
+		break;
+	case Spell::MASSCURSE:
+		RedrawTargetsWithFrameAnimation(targets, ICN::CURSE, M82::FromSpell(spell.GetID()), false);
+		break;
+	case Spell::MASSDISPEL:
+		RedrawTargetsWithFrameAnimation(targets, ICN::MAGIC07, M82::FromSpell(spell.GetID()), false);
+		break;
+
+	case Spell::DEATHRIPPLE:
+		RedrawActionDeathWaveSpell(7);
+		break;
+	case Spell::DEATHWAVE:
+		RedrawActionDeathWaveSpell(14);
+		break;
+
+	case Spell::HOLYWORD:
+		RedrawActionHolyShoutSpell(16);
+		break;
+	case Spell::HOLYSHOUT:
+		RedrawActionHolyShoutSpell(24);
+		break;
+
+	case Spell::ELEMENTALSTORM:
+		RedrawActionElementalStormSpell(targets);
+		break;
+	case Spell::ARMAGEDDON:
+		RedrawActionArmageddonSpell(); // hit everything
+		break;
+
+	default:
+		break;
+	}
+
+	// with object
+	if (target) {
+		if (spell.isResurrect())
+			RedrawActionResurrectSpell(*target, spell);
+		else
+			switch (spell.GetID()) {
+				// simple spell animation
+			case Spell::BLESS:
+				RedrawTroopWithFrameAnimation(*target, ICN::BLESS, M82::FromSpell(spell.GetID()), NONE);
+				break;
+			case Spell::BLIND:
+				RedrawTroopWithFrameAnimation(*target, ICN::BLIND, M82::FromSpell(spell.GetID()), NONE);
+				break;
+			case Spell::CURE:
+				RedrawTroopWithFrameAnimation(*target, ICN::MAGIC01, M82::FromSpell(spell.GetID()), NONE);
+				break;
+			case Spell::SLOW:
+				RedrawTroopWithFrameAnimation(*target, ICN::MAGIC02, M82::FromSpell(spell.GetID()), NONE);
+				break;
+			case Spell::SHIELD:
+				RedrawTroopWithFrameAnimation(*target, ICN::SHIELD, M82::FromSpell(spell.GetID()), NONE);
+				break;
+			case Spell::HASTE:
+				RedrawTroopWithFrameAnimation(*target, ICN::HASTE, M82::FromSpell(spell.GetID()), NONE);
+				break;
+			case Spell::CURSE:
+				RedrawTroopWithFrameAnimation(*target, ICN::CURSE, M82::FromSpell(spell.GetID()), NONE);
+				break;
+			case Spell::ANTIMAGIC:
+				RedrawTroopWithFrameAnimation(*target, ICN::MAGIC06, M82::FromSpell(spell.GetID()), NONE);
+				break;
+			case Spell::DISPEL:
+				RedrawTroopWithFrameAnimation(*target, ICN::MAGIC07, M82::FromSpell(spell.GetID()), NONE);
+				break;
+			case Spell::STONESKIN:
+				RedrawTroopWithFrameAnimation(*target, ICN::STONSKIN, M82::FromSpell(spell.GetID()), NONE);
+				break;
+			case Spell::STEELSKIN:
+				RedrawTroopWithFrameAnimation(*target, ICN::STELSKIN, M82::FromSpell(spell.GetID()), NONE);
+				break;
+			case Spell::PARALYZE:
+				RedrawTroopWithFrameAnimation(*target, ICN::PARALYZE, M82::FromSpell(spell.GetID()), NONE);
+				break;
+			case Spell::HYPNOTIZE:
+				RedrawTroopWithFrameAnimation(*target, ICN::HYPNOTIZ, M82::FromSpell(spell.GetID()), NONE);
+				break;
+			case Spell::DRAGONSLAYER:
+				RedrawTroopWithFrameAnimation(*target, ICN::DRAGSLAY, M82::FromSpell(spell.GetID()), NONE);
+				break;
+			case Spell::BERSERKER:
+				RedrawTroopWithFrameAnimation(*target, ICN::BERZERK, M82::FromSpell(spell.GetID()), NONE);
+				break;
+
+				// uniq spell animation
+			case Spell::LIGHTNINGBOLT:
+				RedrawActionLightningBoltSpell(*target);
+				break;
+			case Spell::CHAINLIGHTNING:
+				RedrawActionChainLightningSpell(targets);
+				break;
+			case Spell::ARROW:
+				RedrawActionArrowSpell(*target);
+				break;
+			case Spell::COLDRAY:
+				RedrawActionColdRaySpell(*target);
+				break;
+			case Spell::DISRUPTINGRAY:
+				RedrawActionDisruptingRaySpell(*target);
+				break;
+			case Spell::BLOODLUST:
+				RedrawActionBloodLustSpell(*target);
+				break;
+			case Spell::PETRIFY:
+				RedrawActionStoneSpell(*target);
+				break;
+			default:
+				break;
+			}
+	}
+
+	if (caster) {
+		OpponentSprite* opponent = caster->GetColor() == arena.GetArmy1Color() ? _opponent1.get() : _opponent2.get();
+		if (opponent) {
+			opponent->SetAnimation((target != nullptr) ? OP_CAST_UP_RETURN : OP_CAST_MASS_RETURN);
+			AnimateOpponents(opponent);
+		}
+	}
+}
+
+void Battle::Interface::RedrawActionSpellCastPart2(const Spell& spell, const TargetsInfo& targets)
+{
+	if (spell.isDamage()) {
+		uint32_t killed = 0;
+		uint32_t totalDamage = 0;
+		uint32_t maximumDamage = 0;
+		uint32_t damagedMonsters = 0;
+
+		for (const TargetInfo& target : targets) {
+			if (!target.defender->isModes(CAP_MIRRORIMAGE)) {
+				killed += target.killed;
+
+				++damagedMonsters;
+				totalDamage += target.damage;
+				if (maximumDamage < target.damage) {
+					maximumDamage = target.damage;
+				}
+			}
+		}
+
+		// targets damage animation
+		switch (spell.GetID()) {
+			// For some spells the damage animation is done during the flame animation after the spell animation.
+		case Spell::DEATHRIPPLE:
+		case Spell::DEATHWAVE:
+			RedrawTargetsWithFrameAnimation(targets, ICN::REDDEATH, M82::UNKNOWN, true);
+			break;
+		case Spell::HOLYWORD:
+		case Spell::HOLYSHOUT:
+			RedrawTargetsWithFrameAnimation(targets, ICN::MAGIC08, M82::UNKNOWN, true);
+			break;
+		default:
+			RedrawActionWincesKills(targets);
+			break;
+		}
+
+		if (totalDamage > 0) {
+			assert(damagedMonsters > 0);
+			std::string msg;
+			if (spell.isUndeadOnly()) {
+				if (damagedMonsters == 1) {
+					msg = _("The %{spell} does %{damage} damage to one undead creature.");
+					StringReplace(msg, "%{spell}", spell.GetName());
+					StringReplace(msg, "%{damage}", totalDamage);
+					status.SetMessage(msg, true);
+
+					if (killed > 0) {
+						msg = _n("1 creature perishes.", "%{count} creatures perish.", killed);
+						StringReplace(msg, "%{count}", killed);
+						status.SetMessage(msg, true);
+					}
+				}
+				else {
+					msg = _("The %{spell} does %{damage} damage to all undead creatures.");
+					StringReplace(msg, "%{spell}", spell.GetName());
+					StringReplace(msg, "%{damage}", maximumDamage);
+					status.SetMessage(msg, true);
+
+					if (killed > 0) {
+						msg = _("The %{spell} does %{damage} damage, %{count} creatures perish.");
+						StringReplace(msg, "%{count}", killed);
+					}
+					else {
+						msg = _("The %{spell} does %{damage} damage.");
+					}
+
+					StringReplace(msg, "%{spell}", spell.GetName());
+					StringReplace(msg, "%{damage}", totalDamage);
+					status.SetMessage(msg, true);
+				}
+			}
+			else if (spell.isAliveOnly()) {
+				if (damagedMonsters == 1) {
+					msg = _("The %{spell} does %{damage} damage to one living creature.");
+					StringReplace(msg, "%{spell}", spell.GetName());
+					StringReplace(msg, "%{damage}", totalDamage);
+					status.SetMessage(msg, true);
+
+					if (killed > 0) {
+						msg = _n("1 creature perishes.", "%{count} creatures perish.", killed);
+						StringReplace(msg, "%{count}", killed);
+						status.SetMessage(msg, true);
+					}
+				}
+				else {
+					msg = _("The %{spell} does %{damage} damage to all living creatures.");
+					StringReplace(msg, "%{spell}", spell.GetName());
+					StringReplace(msg, "%{damage}", maximumDamage);
+					status.SetMessage(msg, true);
+
+					if (killed > 0) {
+						msg = _("The %{spell} does %{damage} damage, %{count} creatures perish.");
+						StringReplace(msg, "%{count}", killed);
+					}
+					else {
+						msg = _("The %{spell} does %{damage} damage.");
+					}
+
+					StringReplace(msg, "%{spell}", spell.GetName());
+					StringReplace(msg, "%{damage}", totalDamage);
+					status.SetMessage(msg, true);
+				}
+			}
+			else {
+				msg = _("The %{spell} does %{damage} damage.");
+				StringReplace(msg, "%{spell}", spell.GetName());
+				StringReplace(msg, "%{damage}", totalDamage);
+				status.SetMessage(msg, true);
+
+				if (killed > 0) {
+					msg = _n("1 creature perishes.", "%{count} creatures perish.", killed);
+					StringReplace(msg, "%{count}", killed);
+					status.SetMessage(msg, true);
+				}
+			}
+		}
+	}
+
+	status.SetMessage(" ", false);
+
+	// TODO: remove this temporary assertion
+	assert(_movingUnit == nullptr);
+}
+
+void Battle::Interface::RedrawActionMonsterSpellCastStatus(const Spell& spell, const Unit& attacker, const TargetInfo& target)
+{
+	std::string msg;
+
+	switch (spell.GetID()) {
+	case Spell::BLIND:
+		msg = _("The %{attacker}' attack blinds the %{target}!");
+		break;
+	case Spell::PETRIFY:
+		msg = _("The %{attacker}' gaze turns the %{target} to stone!");
+		break;
+	case Spell::CURSE:
+		msg = _("The %{attacker}' curse falls upon the %{target}!");
+		break;
+	case Spell::PARALYZE:
+		msg = _("The %{target} are paralyzed by the %{attacker}!");
+		break;
+	case Spell::DISPEL:
+		msg = _("The %{attacker} dispel all good spells on your %{target}!");
+		break;
+	default:
+		// Did you add a new monster spell casting ability? Add the logic above!
+		assert(0);
+		msg = _("The %{attacker} cast %{spell} on %{target}!");
+		StringReplace(msg, "%{spell}", spell.GetName());
+		break;
+	}
+
+	StringReplaceWithLowercase(msg, "%{attacker}", attacker.GetMultiName());
+	StringReplaceWithLowercase(msg, "%{target}", target.defender->GetName());
+
+	status.SetMessage(msg, true);
+	status.SetMessage("", false);
+}
+
+void Battle::Interface::RedrawActionLuck(const Unit& unit)
+{
+	// Reset the delay to wait till the next frame if is not already waiting.
+	if (!Game::isDelayNeeded({ Game::DelayType::BATTLE_MISSILE_DELAY })) {
+		Game::AnimateResetDelay(Game::DelayType::BATTLE_MISSILE_DELAY);
+	}
+
+	LocalEvent& le = LocalEvent::Get();
+
+	const bool isGoodLuck = unit.Modes(LUCK_GOOD);
+	const fheroes2::Rect& pos = unit.GetRectPosition();
+
+	std::string msg = isGoodLuck ? _("Good luck shines on the %{attacker}.") : _("Bad luck descends on the %{attacker}.");
+	StringReplaceWithLowercase(msg, "%{attacker}", unit.GetName());
+	status.SetMessage(msg, true);
+
+	Cursor::Get().SetThemes(Cursor::WAR_POINTER);
+	if (isGoodLuck) {
+		const fheroes2::Rect& battleArea = border.GetArea();
+		const fheroes2::Point rainbowDescendPoint(pos.x + pos.width / 2, pos.y - pos.height / 2);
+
+		// If the creature is low on the battleboard - the rainbow will be from the top (in the original game the threshold is about 140 pixels).
+		const bool isVerticalRainbow = (rainbowDescendPoint.y > 140);
+
+		// Set the rainbow animation direction to match the army side.
+		// Also, if the creature is under effect of the Berserker spell (or similar), then check its original color.
+		bool isRainbowFromRight = (unit.GetCurrentColor() < 0) ? (unit.GetColor() == arena.GetArmy2Color()) : (unit.GetCurrentColor() == arena.GetArmy2Color());
+
+		// The distance from the right or left battlefield border to the 'lucky' creature in the direction from the beginning of the animation to its end.
+		const int32_t borderDistance = isRainbowFromRight ? battleArea.width - rainbowDescendPoint.x : rainbowDescendPoint.x;
+
+		// The rainbow thickness in pixels: it must be 15 pixels to match the rainbow thickness from original sprite 'ICN::EXPMRL'.
+		const int32_t rainbowThickness = 15;
+
+		// Declare rainbow generation parameters and set default values:
+		// Rainbow arc parameters for: y = (1-pow2ratio)*k1*(x-x0)^pow1+pow2ratio*k2*(x-x0)^pow2.
+		// Parameters pow3, pow4, pow4ratio are the same as pow1, pow2, pow2ratio, but for the second part of the arc.
+		const int32_t pow1{ 2 };
+		int32_t pow2{ 10 };
+		double pow2ratio{ 0.16 };
+		const int32_t pow3{ 2 };
+		int32_t pow4{ 2 };
+		double pow4ratio{ 0.77 };
+		// The distance from the start to the end of the rainbow in direction of animation (in pixels).
+		int32_t rainbowLength{ rainbowDescendPoint.y };
+		// The distance from the start to the end (the 'lucky' creature) of the rainbow orthogonal to the direction of animation (in pixels).
+		int32_t rainbowAscend{ 75 };
+		// The distance from the top to the end (the 'lucky' creature) of the rainbow orthogonal to the direction of animation (in pixels).
+		int32_t rainbowDescend{ 10 };
+		// The coordinate where the rainbow arc changes its direction.
+		int32_t rainbowTop{ 50 };
+		// Rainbow image offset from battlefield zero coordinates to "fall" onto the 'lucky' creature.
+		int32_t drawOffset{ 10 };
+
+		// Set rainbow generation parameters.
+		if (isVerticalRainbow) {
+			rainbowAscend = static_cast<int32_t>(0.4845 * rainbowLength + 156.2);
+			// If the rainbow doesn't fit on the screen, then change its horizontal direction.
+			if ((borderDistance + rainbowThickness / 2) < rainbowAscend) {
+				isRainbowFromRight = !isRainbowFromRight;
+			}
+			rainbowDescend = std::max(1, static_cast<int32_t>(0.0342 * rainbowLength - 4.868));
+			rainbowTop = static_cast<int32_t>(0.8524 * rainbowLength + 17.7);
+			drawOffset
+				= isRainbowFromRight ? (rainbowDescendPoint.x - rainbowDescend - rainbowThickness / 2) : (rainbowDescendPoint.x - rainbowDescend - rainbowAscend);
+		}
+		else {
+			pow2 = 0;
+			pow4 = 5;
+			pow2ratio = 0.0;
+			pow4ratio = 0.5;
+			rainbowLength = borderDistance;
+			rainbowDescend = std::max(1, static_cast<int32_t>(0.1233 * rainbowLength + 0.7555));
+			rainbowTop = static_cast<int32_t>(0.6498 * rainbowLength + 11.167);
+			drawOffset = std::max(10, rainbowDescendPoint.y - rainbowDescend);
+		}
+
+		const fheroes2::Size rainbowArcBegin(rainbowTop, rainbowDescend + rainbowAscend);
+		const fheroes2::Size rainbowArcEnd(rainbowLength - rainbowTop, rainbowDescend);
+
+		std::vector<int32_t> rainbowArc;
+
+		GetHalfArc(rainbowArc, -rainbowArcBegin.width, rainbowArcBegin.height, pow1, pow2, pow2ratio);
+		GetHalfArc(rainbowArc, rainbowArcEnd.width, rainbowArcEnd.height, pow3, pow4, pow4ratio);
+
+		const fheroes2::Image luckSprite = DrawRainbow(rainbowArc, rainbowThickness, isVerticalRainbow, isRainbowFromRight);
+
+		const int32_t rainbowDrawSteps = 30;
+		// Rainbow animation draw step (in original game it is random and about 7-11 pixels).
+		// We set the constant animation time for all rainbows: rainbowLength/30 fits the rainbow sound duration on '1' speed.
+		const double drawStep = static_cast<double>(rainbowLength) / rainbowDrawSteps;
+
+		// Don't waste time waiting for Good Luck sound if the game sounds are turned off
+		const bool soundOn = Settings::Get().SoundVolume() > 0;
+
+		if (soundOn) {
+			AudioManager::PlaySound(M82::GOODLUCK);
+		}
+
+		// If sound is turned off we still wait for the GOODLUCK sound to over but no more the twice the rainbow animation time.
+		// So we start counting steps from '-rainbowDrawSteps' to 'rainbowDrawSteps'.
+		int32_t step = -rainbowDrawSteps;
+		double x = 0;
+		while (le.HandleEvents(Game::isDelayNeeded({ Game::BATTLE_MISSILE_DELAY }))
+			&& (((soundOn || step < rainbowDrawSteps) && Mixer::isPlaying(-1)) || x < rainbowLength)) {
+			CheckGlobalEvents(le);
+
+			if (Game::validateAnimationDelay(Game::BATTLE_MISSILE_DELAY)) {
+				// Reset all units idle animation delay during rainbow animation not to start new idle animations.
+				// This does not affect Zombies, Genies, Medusas and Ghosts as they have permanent idle animations.
+				ResetIdleTroopAnimation();
+
+				RedrawPartialStart();
+
+				if (x < rainbowLength) {
+					x += drawStep;
+				}
+
+				const int32_t drawWidth = x > rainbowLength ? rainbowLength : static_cast<int32_t>(x);
+
+				// For different rainbow types use appropriate animation direction.
+				if (isVerticalRainbow) {
+					fheroes2::Blit(luckSprite, 0, 0, _mainSurface, drawOffset, 0, luckSprite.width(), drawWidth);
+				}
+				else {
+					if (isRainbowFromRight) {
+						fheroes2::Blit(luckSprite, rainbowLength - drawWidth, 0, _mainSurface, battleArea.width - drawWidth, drawOffset, drawWidth,
+							luckSprite.height());
+					}
+					else {
+						fheroes2::Blit(luckSprite, 0, 0, _mainSurface, 0, drawOffset, drawWidth, luckSprite.height());
+					}
+				}
+
+				RedrawPartialFinish();
+
+				++step;
+			}
+		}
+	}
+	else {
+		const int maxHeight = fheroes2::AGG::GetAbsoluteICNHeight(ICN::CLOUDLUK);
+		int y = pos.y + pos.height + cellYOffset;
+
+		// move drawing position if it will clip outside of the battle window
+		if (y - maxHeight < 0)
+			y = maxHeight;
+
+		AudioManager::PlaySound(M82::BADLUCK);
+
+		int frameId = 0;
+		while (le.HandleEvents(Game::isDelayNeeded({ Game::BATTLE_MISSILE_DELAY })) && Mixer::isPlaying(-1)) {
+			CheckGlobalEvents(le);
+
+			if (frameId < 8 && Game::validateAnimationDelay(Game::BATTLE_MISSILE_DELAY)) {
+				RedrawPartialStart();
+
+				const fheroes2::Sprite& luckSprite = fheroes2::AGG::GetICN(ICN::CLOUDLUK, frameId);
+				fheroes2::Blit(luckSprite, _mainSurface, pos.x + pos.width / 2 + luckSprite.x(), y + luckSprite.y());
+
+				RedrawPartialFinish();
+
+				++frameId;
+			}
+		}
+	}
+}
+
+void Battle::Interface::RedrawActionMorale(Unit& unit, const bool isGoodMorale)
+{
+	std::string msg;
+	// Reset the idle animation delay timer to prevent the unit from starting the idle animation.
+	unit.checkIdleDelay();
+
+	if (isGoodMorale) {
+		msg = _("High morale enables the %{monster} to attack again.");
+		StringReplaceWithLowercase(msg, "%{monster}", unit.GetName());
+		status.SetMessage(msg, true);
+		RedrawTroopWithFrameAnimation(unit, ICN::MORALEG, M82::GOODMRLE, NONE);
+	}
+	else {
+		msg = _("Low morale causes the %{monster} to freeze in panic.");
+		StringReplaceWithLowercase(msg, "%{monster}", unit.GetName());
+		status.SetMessage(msg, true);
+		RedrawTroopWithFrameAnimation(unit, ICN::MORALEB, M82::BADMRLE, WINCE);
+	}
+}
+
+void Battle::Interface::RedrawActionTowerPart1(const Tower& tower, const Unit& defender)
+{
+	Cursor::Get().SetThemes(Cursor::WAR_POINTER);
+	_currentUnit = nullptr;
+
+	const fheroes2::Point missileStart = tower.GetPortPosition();
+	const fheroes2::Point targetPos = defender.GetCenterPoint();
+	const double angle = GetAngle(missileStart, targetPos);
+
+	AudioManager::PlaySound(M82::KEEPSHOT);
+
+	// Keep missile == Orc missile
+	RedrawMissileAnimation(missileStart, targetPos, angle, Monster::ORC);
+}
+
+void Battle::Interface::RedrawActionTowerPart2(const Tower& tower, const TargetInfo& target)
+{
+	TargetsInfo targets;
+	targets.push_back(target);
+	const bool isMirror = target.defender->isModes(CAP_MIRRORIMAGE);
+
+	// targets damage animation
+	RedrawActionWincesKills(targets);
+
+	// draw status for first defender
+	std::string msg = _("%{tower} does %{damage} damage.");
+	StringReplace(msg, "%{tower}", tower.GetName());
+	StringReplace(msg, "%{damage}", target.damage);
+	if (target.killed) {
+		msg += ' ';
+		msg.append(_n("1 %{defender} perishes.", "%{count} %{defender} perish.", target.killed));
+		StringReplace(msg, "%{count}", target.killed);
+		StringReplaceWithLowercase(msg, "%{defender}", target.defender->GetPluralName(target.killed));
+	}
+
+	if (!isMirror) {
+		status.SetMessage(msg, true);
+		status.SetMessage("", false);
+	}
+
+	// TODO: remove this temporary assertion
+	assert(_movingUnit == nullptr);
+}
+
+void Battle::Interface::RedrawActionCatapultPart1(const int catapultTargetId, const bool isHit)
+{
+	// Reset the delay before rendering the first frame of catapult animation.
+	Game::AnimateResetDelay(Game::DelayType::BATTLE_CATAPULT_DELAY);
+
+	LocalEvent& le = LocalEvent::Get();
+
+	const fheroes2::Rect& area = GetArea();
+
+	AudioManager::PlaySound(M82::CATSND00);
+
+	// catapult animation
+	while (le.HandleEvents(false) && catapult_frame < 5) {
+		CheckGlobalEvents(le);
+
+		if (Game::validateAnimationDelay(Game::BATTLE_CATAPULT_DELAY)) {
+			Redraw();
+			++catapult_frame;
+		}
+	}
+
+	// Reset the delay before rendering the first frame of catapult boulder animation.
+	Game::AnimateResetDelay(Game::DelayType::BATTLE_CATAPULT_BOULDER_DELAY);
+
+	// boulder animation
+	fheroes2::Point pt1(30, 290);
+	fheroes2::Point pt2 = Catapult::GetTargetPosition(catapultTargetId, isHit);
+	const int32_t boulderArcStep = (pt2.x - pt1.x) / 30;
+
+	// set the projectile arc height for each castle target and a formula for an unknown target
+	int32_t boulderArcHeight;
+	switch (catapultTargetId) {
+	case Battle::CAT_WALL1:
+		boulderArcHeight = 220;
+		break;
+	case Battle::CAT_WALL2:
+	case Battle::CAT_BRIDGE:
+		boulderArcHeight = 216;
+		break;
+	case Battle::CAT_WALL3:
+		boulderArcHeight = 204;
+		break;
+	case Battle::CAT_WALL4:
+		boulderArcHeight = 208;
+		break;
+	case Battle::CAT_TOWER1:
+	case Battle::CAT_TOWER2:
+		boulderArcHeight = 206;
+		break;
+	case Battle::CAT_CENTRAL_TOWER:
+		boulderArcHeight = 290;
+		break;
+	default:
+		boulderArcHeight = static_cast<int32_t>(std::lround(0.55 * getDistance(pt1, pt2)));
+	}
+
+	pt1.x += area.x;
+	pt2.x += area.x;
+	pt1.y += area.y;
+	pt2.y += area.y;
+
+	const std::vector<fheroes2::Point> points = GetArcPoints(pt1, pt2, boulderArcHeight, boulderArcStep);
+	std::vector<fheroes2::Point>::const_iterator pnt = points.begin();
+
+	uint32_t boulderFrameId = 0;
+	const uint32_t boulderFramesCount = fheroes2::AGG::GetICNCount(ICN::BOULDER);
+
+	while (le.HandleEvents(false) && pnt != points.end()) {
+		CheckGlobalEvents(le);
+
+		if (Game::validateAnimationDelay(Game::BATTLE_CATAPULT_BOULDER_DELAY)) {
+			if (catapult_frame < 9)
+				++catapult_frame;
+
+			RedrawPartialStart();
+			fheroes2::Blit(fheroes2::AGG::GetICN(ICN::BOULDER, boulderFrameId), _mainSurface, pnt->x, pnt->y);
+			RedrawPartialFinish();
+			++pnt;
+			++boulderFrameId;
+			if (boulderFrameId >= boulderFramesCount) {
+				boulderFrameId = 0;
+			}
+		}
+	}
+
+	// Reset the delay before rendering the catapult cloud.
+	Game::AnimateResetDelay(Game::DelayType::BATTLE_CATAPULT_CLOUD_DELAY);
+
+	// draw cloud
+	const int32_t icn = isHit ? ICN::LICHCLOD : ICN::SMALCLOD;
+	uint32_t frame = 0;
+	// If the building is hit, end the animation on the 5th frame to change the building state (when the smoke cloud is largest).
+	uint32_t maxFrame = isHit ? castleBuildingDestroyFrame : fheroes2::AGG::GetICNCount(icn);
+	const bool isBridgeDestroyed = isHit && (catapultTargetId == Battle::CAT_BRIDGE);
+	// If the bridge is destroyed - prepare parameters for the second smoke cloud.
+	if (isBridgeDestroyed) {
+		pt1 = pt2 + bridgeDestroySmokeOffset;
+		// Increase maxFrame to get bigger second smoke cloud.
+		maxFrame = bridgeDestroyFrame;
+	}
+
+	AudioManager::PlaySound(M82::CATSND02);
+
+	while (le.HandleEvents(Game::isDelayNeeded({ Game::BATTLE_CATAPULT_CLOUD_DELAY })) && frame < maxFrame) {
+		CheckGlobalEvents(le);
+
+		if (Game::validateAnimationDelay(Game::BATTLE_CATAPULT_CLOUD_DELAY)) {
+			RedrawPartialStart();
+			// Start animation of the second smoke cloud only for the bridge and after 2 frames of the first smoke cloud.
+			if (isBridgeDestroyed && frame >= bridgeDestroySmokeDelay) {
+				const fheroes2::Sprite& sprite = fheroes2::AGG::GetICN(icn, frame - bridgeDestroySmokeDelay);
+				fheroes2::Blit(sprite, _mainSurface, pt1.x + sprite.x(), pt1.y + sprite.y());
+			}
+			const fheroes2::Sprite& sprite = fheroes2::AGG::GetICN(icn, frame);
+			fheroes2::Blit(sprite, _mainSurface, pt2.x + sprite.x(), pt2.y + sprite.y());
+			RedrawPartialFinish();
+
+			++frame;
+		}
+	}
+
+	if (!isHit) {
+		catapult_frame = 0;
+	}
+}
+
+void Battle::Interface::RedrawActionCatapultPart2(const int catapultTargetId)
+{
+	// Finish the smoke cloud animation after the building's state has changed after the hit and it is drawn as demolished.
+
+	const fheroes2::Point pt1 = Catapult::GetTargetPosition(catapultTargetId, true) + GetArea().getPosition();
+	fheroes2::Point pt2;
+
+	// Continue the smoke cloud animation from the 6th frame.
+	const int32_t icnId = ICN::LICHCLOD;
+	uint32_t frame = castleBuildingDestroyFrame;
+	const uint32_t maxFrame = fheroes2::AGG::GetICNCount(icnId);
+	uint32_t maxAnimationFrame = maxFrame;
+	const bool isBridgeDestroyed = (catapultTargetId == Battle::CAT_BRIDGE);
+	// If the bridge is destroyed - prepare parameters for the second smoke cloud.
+	if (isBridgeDestroyed) {
+		pt2 = pt1 + bridgeDestroySmokeOffset;
+		// Increase maxAnimationFrame to finish the second smoke animation.
+		maxAnimationFrame += bridgeDestroySmokeDelay;
+		// Bridge smoke animation should continue from the 7th frame.
+		frame = bridgeDestroyFrame;
+	}
+
+	LocalEvent& le = LocalEvent::Get();
+
+	while (le.HandleEvents(Game::isDelayNeeded({ Game::BATTLE_CATAPULT_CLOUD_DELAY })) && frame < maxAnimationFrame) {
+		CheckGlobalEvents(le);
+
+		if (Game::validateAnimationDelay(Game::BATTLE_CATAPULT_CLOUD_DELAY)) {
+			RedrawPartialStart();
+			// Draw animation of the second smoke cloud only for the bridge.
+			if (isBridgeDestroyed) {
+				const fheroes2::Sprite& sprite = fheroes2::AGG::GetICN(icnId, frame - bridgeDestroySmokeDelay);
+				fheroes2::Blit(sprite, _mainSurface, pt2.x + sprite.x(), pt2.y + sprite.y());
+			}
+			// Don't draw the smoke cloud after its animation has ended (in case the second smoke cloud is still animating).
+			if (frame <= maxFrame) {
+				const fheroes2::Sprite& sprite = fheroes2::AGG::GetICN(icnId, frame);
+				fheroes2::Blit(sprite, _mainSurface, pt1.x + sprite.x(), pt1.y + sprite.y());
+			}
+			RedrawPartialFinish();
+
+			++frame;
+		}
+	}
+	catapult_frame = 0;
+}
+
+void Battle::Interface::RedrawActionArrowSpell(const Unit& target)
+{
+	const HeroBase* caster = arena.GetCurrentCommander();
+
+	if (caster) {
+		const fheroes2::Point missileStart = caster == _opponent1->GetHero() ? _opponent1->GetCastPosition() : _opponent2->GetCastPosition();
+
+		const fheroes2::Point targetPos = target.GetCenterPoint();
+		const double angle = GetAngle(missileStart, targetPos);
+
+		Cursor::Get().SetThemes(Cursor::WAR_POINTER);
+		AudioManager::PlaySound(M82::MAGCAROW);
+
+		// Magic arrow == Archer missile
+		RedrawMissileAnimation(missileStart, targetPos, angle, Monster::ARCHER);
+	}
+}
+
+void Battle::Interface::RedrawActionTeleportSpell(Unit& target, const int32_t dst)
+{
+	LocalEvent& le = LocalEvent::Get();
+
+	Cursor::Get().SetThemes(Cursor::WAR_POINTER);
+
+	uint8_t currentAlpha = target.GetCustomAlpha();
+	const uint8_t alphaStep = 15;
+
+	AudioManager::PlaySound(M82::TELPTOUT);
+
+	Game::passAnimationDelay(Game::BATTLE_SPELL_DELAY);
+
+	while (le.HandleEvents(Game::isDelayNeeded({ Game::BATTLE_SPELL_DELAY })) && Mixer::isPlaying(-1)) {
+		CheckGlobalEvents(le);
+
+		if (currentAlpha >= alphaStep && Game::validateAnimationDelay(Game::BATTLE_SPELL_DELAY)) {
+			currentAlpha -= alphaStep;
+			target.SetCustomAlpha(currentAlpha);
+			Redraw();
+		}
+	}
+
+	currentAlpha = 0;
+	Redraw();
+
+	target.SetPosition(dst);
+	AudioManager::PlaySound(M82::TELPTIN);
+
+	while (le.HandleEvents(Game::isDelayNeeded({ Game::BATTLE_SPELL_DELAY })) && Mixer::isPlaying(-1)) {
+		CheckGlobalEvents(le);
+
+		if (currentAlpha <= (255 - alphaStep) && Game::validateAnimationDelay(Game::BATTLE_SPELL_DELAY)) {
+			currentAlpha += alphaStep;
+			target.SetCustomAlpha(currentAlpha);
+			Redraw();
+		}
+	}
+
+	target.SetCustomAlpha(255);
+}
+
+void Battle::Interface::RedrawActionSummonElementalSpell(Unit& target)
+{
+	LocalEvent& le = LocalEvent::Get();
+
+	Cursor::Get().SetThemes(Cursor::WAR_POINTER);
+
+	uint8_t currentAlpha = 0;
+	const uint8_t alphaStep = 20;
+
+	AudioManager::PlaySound(M82::SUMNELM);
+
+	Game::passAnimationDelay(Game::BATTLE_SPELL_DELAY);
+
+	while (le.HandleEvents(Game::isDelayNeeded({ Game::BATTLE_SPELL_DELAY })) && currentAlpha <= (255 - alphaStep)) {
+		CheckGlobalEvents(le);
+
+		if (Game::validateAnimationDelay(Game::BATTLE_SPELL_DELAY)) {
+			currentAlpha += alphaStep;
+			target.SetCustomAlpha(currentAlpha);
+			Redraw();
+		}
+	}
+
+	target.SetCustomAlpha(255);
+}
+
+void Battle::Interface::RedrawActionMirrorImageSpell(const Unit& target, const Position& pos)
+{
+	LocalEvent& le = LocalEvent::Get();
+
+	fheroes2::Sprite sprite = fheroes2::AGG::GetICN(target.GetMonsterSprite(), target.GetFrame());
+	fheroes2::ApplyPalette(sprite, PAL::GetPalette(PAL::PaletteType::MIRROR_IMAGE));
+
+	const fheroes2::Rect& rt1 = target.GetRectPosition();
+	const fheroes2::Rect& rt2 = pos.GetRect();
+
+	const std::vector<fheroes2::Point> points = GetLinePoints(rt1.getPosition(), rt2.getPosition(), 5);
+	std::vector<fheroes2::Point>::const_iterator pnt = points.begin();
+
+	Cursor::Get().SetThemes(Cursor::WAR_POINTER);
+	AudioManager::PlaySound(M82::MIRRORIM);
+
+	Game::passAnimationDelay(Game::BATTLE_SPELL_DELAY);
+
+	while (le.HandleEvents(Game::isDelayNeeded({ Game::BATTLE_SPELL_DELAY })) && pnt != points.end()) {
+		CheckGlobalEvents(le);
+
+		if (Game::validateAnimationDelay(Game::BATTLE_SPELL_DELAY)) {
+			const fheroes2::Point& sp = GetTroopPosition(target, sprite);
+
+			RedrawPartialStart();
+			fheroes2::Blit(sprite, _mainSurface, sp.x - rt1.x + (*pnt).x, sp.y - rt1.y + (*pnt).y, target.isReflect());
+			RedrawPartialFinish();
+
+			++pnt;
+		}
+	}
+
+	status.SetMessage(_("The mirror image is created."), true);
+}
+
+void Battle::Interface::RedrawLightningOnTargets(const std::vector<fheroes2::Point>& points, const fheroes2::Rect& drawRoi)
+{
+	if (points.size() < 2)
+		return;
+
+	const fheroes2::Point roiOffset(drawRoi.x, drawRoi.y);
+
+	LocalEvent& le = LocalEvent::Get();
+	Cursor& cursor = Cursor::Get();
+	cursor.SetThemes(Cursor::WAR_POINTER);
+
+	AudioManager::PlaySound(points.size() > 2 ? M82::CHAINLTE : M82::LIGHTBLT);
+
+	for (size_t i = 1; i < points.size(); ++i) {
+		const fheroes2::Point& startingPos = points[i - 1];
+		const fheroes2::Point& endPos = points[i];
+
+		const std::vector<std::pair<LightningPoint, LightningPoint>>& lightningBolt = GenerateLightning(startingPos + roiOffset, endPos + roiOffset);
+		fheroes2::Rect roi;
+		const bool isHorizontalBolt = std::abs(startingPos.x - endPos.x) > std::abs(startingPos.y - endPos.y);
+		const bool isForwardDirection = isHorizontalBolt ? (endPos.x > startingPos.x) : (endPos.y > startingPos.y);
+		const int animationStep = 100;
+
+		if (isHorizontalBolt) {
+			roi.height = drawRoi.height;
+			if (isForwardDirection) {
+				roi.x = 0;
+				roi.width = startingPos.x;
+			}
+			else {
+				roi.x = startingPos.x;
+				roi.width = drawRoi.width - startingPos.x;
+			}
+		}
+		else {
+			roi.width = drawRoi.width;
+			if (isForwardDirection) {
+				roi.y = 0;
+				roi.height = startingPos.y;
+			}
+			else {
+				roi.y = startingPos.y;
+				roi.height = drawRoi.height - startingPos.y;
+			}
+		}
+
+		while (le.HandleEvents(Game::isDelayNeeded({ Game::BATTLE_DISRUPTING_DELAY }))
+			&& ((isHorizontalBolt && roi.width < drawRoi.width) || (!isHorizontalBolt && roi.height < drawRoi.height))) {
+			if (Game::validateAnimationDelay(Game::BATTLE_DISRUPTING_DELAY)) {
+				if (isHorizontalBolt) {
+					if (isForwardDirection) {
+						roi.width += animationStep;
+					}
+					else {
+						roi.width += animationStep;
+						roi.x -= animationStep;
+					}
+
+					if (roi.x < 0)
+						roi.x = 0;
+					if (roi.width > drawRoi.width)
+						roi.width = drawRoi.width;
+				}
+				else {
+					if (isForwardDirection) {
+						roi.height += animationStep;
+					}
+					else {
+						roi.height += animationStep;
+						roi.y -= animationStep;
+					}
+
+					if (roi.y < 0)
+						roi.y = 0;
+					if (roi.height > drawRoi.height)
+						roi.height = drawRoi.height;
+				}
+
+				RedrawPartialStart();
+
+				RedrawLightning(lightningBolt, fheroes2::GetColorId(0xff, 0xff, 0), _mainSurface,
+					{ roi.x + roiOffset.x, roi.y + roiOffset.y, roi.width, roi.height });
+				fheroes2::ApplyPalette(_mainSurface, 7);
+
+				RedrawPartialFinish();
+			}
+		}
+	}
+
+	// small delay to display fully drawn lightning
+	fheroes2::delayforMs(100);
+
+	uint32_t frame = 0;
+	while (le.HandleEvents(Game::isDelayNeeded({ Game::BATTLE_DISRUPTING_DELAY })) && frame < fheroes2::AGG::GetICNCount(ICN::SPARKS)) {
+		CheckGlobalEvents(le);
+
+		if ((frame == 0) || Game::validateAnimationDelay(Game::BATTLE_DISRUPTING_DELAY)) {
+			RedrawPartialStart();
+
+			const fheroes2::Sprite& sprite = fheroes2::AGG::GetICN(ICN::SPARKS, frame);
+			const int32_t spriteWidth = sprite.width();
+
+			for (size_t i = 1; i < points.size(); ++i) {
+				const fheroes2::Point pt = points[i] - fheroes2::Point(spriteWidth / 2, 0) + roiOffset;
+				fheroes2::Blit(sprite, _mainSurface, pt.x, pt.y);
+			}
+			RedrawPartialFinish();
+
+			++frame;
+		}
+	}
+}
+
+void Battle::Interface::RedrawActionLightningBoltSpell(const Unit& target)
+{
+	_currentUnit = nullptr;
+
+	const fheroes2::Point startingPos = arena.GetCurrentCommander() == _opponent1->GetHero() ? _opponent1->GetCastPosition() : _opponent2->GetCastPosition();
+	const fheroes2::Rect& pos = target.GetRectPosition();
+	const fheroes2::Point endPos(pos.x + pos.width / 2, pos.y);
+
+	const std::vector<fheroes2::Point> points{ startingPos, endPos };
+
+	RedrawLightningOnTargets(points, _surfaceInnerArea);
+}
+
+void Battle::Interface::RedrawActionChainLightningSpell(const TargetsInfo& targets)
+{
+	const fheroes2::Point startingPos = arena.GetCurrentCommander() == _opponent1->GetHero() ? _opponent1->GetCastPosition() : _opponent2->GetCastPosition();
+	std::vector<fheroes2::Point> points;
+	points.reserve(size(targets) + 1);
+	points.push_back(startingPos);
+
+	for (const TargetInfo& target : targets) {
+		const fheroes2::Rect& pos = target.defender->GetRectPosition();
+		points.emplace_back(pos.x + pos.width / 2, pos.y);
+	}
+
+	RedrawLightningOnTargets(points, _surfaceInnerArea);
+}
+
+void Battle::Interface::RedrawActionBloodLustSpell(const Unit& target)
+{
+	LocalEvent& le = LocalEvent::Get();
+
+	fheroes2::Sprite unitSprite = fheroes2::AGG::GetICN(target.GetMonsterSprite(), target.GetFrame());
+
+	std::vector<std::vector<uint8_t>> originalPalette;
+	if (target.Modes(SP_STONE)) {
+		originalPalette.push_back(PAL::GetPalette(PAL::PaletteType::GRAY));
+	}
+	else if (target.Modes(CAP_MIRRORIMAGE)) {
+		originalPalette.push_back(PAL::GetPalette(PAL::PaletteType::MIRROR_IMAGE));
+	}
+
+	if (!originalPalette.empty()) {
+		for (size_t i = 1; i < originalPalette.size(); ++i) {
+			originalPalette[0] = PAL::CombinePalettes(originalPalette[0], originalPalette[i]);
+		}
+		fheroes2::ApplyPalette(unitSprite, originalPalette[0]);
+	}
+
+	std::vector<uint8_t> convert = PAL::GetPalette(PAL::PaletteType::RED);
+	if (!originalPalette.empty()) {
+		convert = PAL::CombinePalettes(PAL::GetPalette(PAL::PaletteType::GRAY), convert);
+	}
+
+	fheroes2::Sprite bloodlustEffect(unitSprite);
+	fheroes2::ApplyPalette(bloodlustEffect, convert);
+
+	fheroes2::Sprite mixSprite(unitSprite);
+
+	Cursor::Get().SetThemes(Cursor::WAR_POINTER);
+
+	_currentUnit = &target;
+	b_current_sprite = &mixSprite;
+
+	const uint32_t bloodlustDelay = 1800 / 20;
+	// duration is 1900ms
+	AudioManager::PlaySound(M82::BLOODLUS);
+
+	uint32_t alpha = 0;
+	uint32_t frame = 0;
+
+	// Immediately indicate that the delay has passed to render first frame immediately.
+	Game::passCustomAnimationDelay(bloodlustDelay);
+	// Make sure that the first run is passed immediately.
+	assert(!Game::isCustomDelayNeeded(bloodlustDelay));
+
+	while (le.HandleEvents(Game::isCustomDelayNeeded(bloodlustDelay)) && Mixer::isPlaying(-1)) {
+		CheckGlobalEvents(le);
+
+		if (frame < 20 && Game::validateCustomAnimationDelay(bloodlustDelay)) {
+			mixSprite = unitSprite;
+			fheroes2::AlphaBlit(bloodlustEffect, mixSprite, static_cast<uint8_t>(alpha));
+			Redraw();
+
+			alpha += (frame < 10) ? 20 : -20;
+			++frame;
+		}
+	}
+
+	_currentUnit = nullptr;
+	b_current_sprite = nullptr;
+}
+
+void Battle::Interface::RedrawActionStoneSpell(const Unit& target)
+{
+	LocalEvent& le = LocalEvent::Get();
+
+	const fheroes2::Sprite& unitSprite = fheroes2::AGG::GetICN(target.GetMonsterSprite(), target.GetFrame());
+
+	fheroes2::Sprite stoneEffect(unitSprite);
+	fheroes2::ApplyPalette(stoneEffect, PAL::GetPalette(PAL::PaletteType::GRAY));
+
+	fheroes2::Sprite mixSprite(unitSprite);
+
+	Cursor::Get().SetThemes(Cursor::WAR_POINTER);
+
+	_currentUnit = &target;
+	b_current_sprite = &mixSprite;
+
+	AudioManager::PlaySound(M82::PARALIZE);
+
+	uint32_t alpha = 0;
+	uint32_t frame = 0;
+	while (le.HandleEvents(Game::isDelayNeeded({ Game::BATTLE_SPELL_DELAY })) && Mixer::isPlaying(-1)) {
+		CheckGlobalEvents(le);
+
+		if (frame < 25 && Game::validateCustomAnimationDelay(Game::BATTLE_SPELL_DELAY)) {
+			mixSprite = fheroes2::Sprite(unitSprite);
+			fheroes2::AlphaBlit(stoneEffect, mixSprite, static_cast<uint8_t>(alpha));
+			Redraw();
+
+			alpha += 10;
+			++frame;
+		}
+	}
+
+	_currentUnit = nullptr;
+	b_current_sprite = nullptr;
+}
+
+void Battle::Interface::RedrawActionResurrectSpell(Unit& target, const Spell& spell)
+{
+	if (!target.isValid()) {
+		// Restore direction of the creature, since it could be killed when it was reflected.
+		target.UpdateDirection();
+
+		Redraw();
+		target.IncreaseAnimFrame();
+
+		Game::passAnimationDelay(Game::BATTLE_SPELL_DELAY);
+
+		LocalEvent& le = LocalEvent::Get();
+		while (le.HandleEvents(Game::isDelayNeeded({ Game::BATTLE_SPELL_DELAY }))) {
+			CheckGlobalEvents(le);
+
+			if (Game::validateAnimationDelay(Game::BATTLE_SPELL_DELAY)) {
+				if (target.isFinishAnimFrame()) {
+					// We have reached the end of animation.
+					break;
+				}
+
+				Redraw();
+				target.IncreaseAnimFrame();
+			}
+		}
+	}
+
+	AudioManager::PlaySound(M82::FromSpell(spell.GetID()));
+
+	RedrawTroopWithFrameAnimation(target, ICN::YINYANG, M82::UNKNOWN, target.GetHitPoints() == 0 ? RESURRECT : NONE);
+}
+
+void Battle::Interface::RedrawActionColdRaySpell(Unit& target)
+{
+	RedrawRaySpell(target, ICN::COLDRAY, M82::COLDRAY, 18);
+	RedrawTroopWithFrameAnimation(target, ICN::ICECLOUD, M82::UNKNOWN, NONE);
+}
+
+void Battle::Interface::RedrawRaySpell(const Unit& target, const int spellICN, const int spellSound, const int32_t size)
+{
+	Cursor& cursor = Cursor::Get();
+	LocalEvent& le = LocalEvent::Get();
+
+	// Casting hero position
+	const fheroes2::Point startingPos = arena.GetCurrentCommander() == _opponent1->GetHero() ? _opponent1->GetCastPosition() : _opponent2->GetCastPosition();
+	const fheroes2::Point targetPos = target.GetCenterPoint();
+
+	const std::vector<fheroes2::Point> path = GetEuclideanLine(startingPos, targetPos, size);
+	const uint32_t spriteCount = fheroes2::AGG::GetICNCount(spellICN);
+
+	cursor.SetThemes(Cursor::WAR_POINTER);
+	AudioManager::PlaySound(spellSound);
+
+	size_t i = 0;
+	while (le.HandleEvents(Game::isDelayNeeded({ Game::BATTLE_DISRUPTING_DELAY })) && i < path.size()) {
+		CheckGlobalEvents(le);
+
+		if (Game::validateAnimationDelay(Game::BATTLE_DISRUPTING_DELAY)) {
+			const uint32_t frame = static_cast<uint32_t>(i * spriteCount / path.size()); // it's safe to do such as i <= path.size()
+			const fheroes2::Sprite& sprite = fheroes2::AGG::GetICN(spellICN, frame);
+			fheroes2::Blit(sprite, _mainSurface, path[i].x - sprite.width() / 2, path[i].y - sprite.height() / 2);
+			RedrawPartialFinish();
+			++i;
+		}
+	}
+}
+
+void Battle::Interface::RedrawActionDisruptingRaySpell(const Unit& target)
+{
+	LocalEvent& le = LocalEvent::Get();
+
+	RedrawRaySpell(target, ICN::DISRRAY, M82::DISRUPTR, 24);
+
+	// Part 2 - ripple effect
+	const fheroes2::Sprite& unitSprite = fheroes2::AGG::GetICN(target.GetMonsterSprite(), target.GetFrame());
+	fheroes2::Sprite rippleSprite;
+
+	const Unit* old_current = _currentUnit;
+	_currentUnit = &target;
+	_movingPos = { 0, 0 };
+
+	int32_t frame = 0;
+	while (le.HandleEvents(Game::isDelayNeeded({ Game::BATTLE_DISRUPTING_DELAY })) && frame < 60) {
+		CheckGlobalEvents(le);
+
+		if (Game::validateAnimationDelay(Game::BATTLE_DISRUPTING_DELAY)) {
+			rippleSprite = fheroes2::CreateRippleEffect(unitSprite, frame);
+			rippleSprite.setPosition(unitSprite.x(), unitSprite.y());
+
+			b_current_sprite = &rippleSprite;
+			Redraw();
+
+			frame += 2;
+		}
+	}
+
+	_currentUnit = old_current;
+	b_current_sprite = nullptr;
+}
+
+void Battle::Interface::RedrawActionDeathWaveSpell(const int32_t strength)
+{
+	Cursor& cursor = Cursor::Get();
+	LocalEvent& le = LocalEvent::Get();
+	_currentUnit = nullptr;
+	cursor.SetThemes(Cursor::WAR_POINTER);
+
+	// Set all non-dead troops animation to static and redraw the '_mainSurface'.
+	SwitchAllUnitsAnimation(Monster_Info::STATIC);
+	Redraw();
+
+	fheroes2::Rect area = GetArea();
+	// Cut out the battle log image so we don't use it in the death wave effect.
+	area.height -= status.height;
+	// And if listlog is open, then cut off it too.
+	if (listlog && listlog->isOpenLog()) {
+		area.height -= listlog->GetArea().height;
+	}
+
+	fheroes2::Image battleFieldCopy;
+	battleFieldCopy._disableTransformLayer();
+	battleFieldCopy.resize(area.width, area.height);
+	fheroes2::Copy(_mainSurface, 0, 0, battleFieldCopy, 0, 0, area.width, area.height);
+
+	// The death wave horizontal length in pixels.
+	const int32_t waveLength = 38;
+	const int32_t waveStep = 5;
+	// A death wave parameter that limits the curve to one cosine period.
+	const double waveLimit = waveLength / M_PI / 2;
+	std::vector<int32_t> deathWaveCurve;
+	deathWaveCurve.reserve(waveLength);
+
+	// Calculate the "Death Wave" curve as one period of cosine, which starts from 0 with an amplitude of 1/2 and shifted down by 0.5.
+	// So we get a smooth hill, which is the multiplied with 'strength' and shifted after that by -1px.
+	// (The "Death Wave" curve has to shift the image and cosine starts from 0 so we add extra 1px).
+	for (int32_t posX = 0; posX < waveLength; ++posX) {
+		deathWaveCurve.push_back(static_cast<int32_t>(std::round(strength * (cos(posX / waveLimit) / 2 - 0.5))) - 1);
+	}
+
+	// Take into account that the Death Wave starts outside the battle screen.
+	area.x -= waveLength;
+	// The first frame of spell effect must have a part of the spell, so we start from its first position.
+	int32_t position = waveStep;
+	fheroes2::Display& display = fheroes2::Display::instance();
+
+	// Prepare the blank image for the Death Wave spell effect with the transform layer equal to "0"
+	fheroes2::Image spellEffect;
+	spellEffect._disableTransformLayer();
+	spellEffect.resize(waveLength, area.height);
+
+	AudioManager::PlaySound(M82::MNRDEATH);
+
+	while (le.HandleEvents(Game::isDelayNeeded({ Game::BATTLE_DISRUPTING_DELAY })) && position < area.width + waveLength) {
+		CheckGlobalEvents(le);
+
+		if (Game::validateAnimationDelay(Game::BATTLE_DISRUPTING_DELAY)) {
+			const int32_t wavePositionX = (area.x + position < 0) ? 0 : (area.x + position);
+			const int32_t waveWidth = position > waveLength ? (position > area.width ? (waveLength - position + area.width) : waveLength) : position;
+			const int32_t restorePositionX = (wavePositionX < waveStep) ? 0 : (wavePositionX - waveStep);
+			const int32_t restoreWidth = wavePositionX < waveStep ? wavePositionX : waveStep;
+
+			const fheroes2::Rect renderArea(_interfacePosition.x + restorePositionX, _interfacePosition.y + area.y, waveWidth + restoreWidth, area.height);
+
+			// Place a copy of the original image where the Death Wave effect was on the previous frame.
+			fheroes2::Copy(battleFieldCopy, restorePositionX, area.y, display, renderArea.x, renderArea.y, restoreWidth, renderArea.height);
+
+			// Place the Death Wave effect to its new position.
+			fheroes2::CreateDeathWaveEffect(spellEffect, battleFieldCopy, position, deathWaveCurve);
+			fheroes2::Copy(spellEffect, 0, 0, display, renderArea.x + restoreWidth, renderArea.y, waveWidth, area.height);
+
+			// Render only the changed screen area.
+			display.render(renderArea);
+
+			position += waveStep;
+		}
+	}
+
+	SwitchAllUnitsAnimation(Monster_Info::STATIC);
+}
+
+void Battle::Interface::RedrawActionColdRingSpell(const int32_t dst, const TargetsInfo& targets)
+{
+	LocalEvent& le = LocalEvent::Get();
+
+	const int icn = ICN::COLDRING;
+	const int m82 = M82::FromSpell(Spell::COLDRING);
+	uint32_t frame = 0;
+	const fheroes2::Rect& center = Board::GetCell(dst)->GetPos();
+
+	Cursor::Get().SetThemes(Cursor::WAR_POINTER);
+
+	// set WNCE
+	_currentUnit = nullptr;
+	for (const TargetInfo& target : targets) {
+		if (target.defender && target.damage) {
+			target.defender->SwitchAnimation(Monster_Info::WNCE);
+		}
+	}
+
+	AudioManager::PlaySound(m82);
+
+	Game::passAnimationDelay(Game::BATTLE_SPELL_DELAY);
+
+	while (le.HandleEvents(Game::isDelayNeeded({ Game::BATTLE_SPELL_DELAY })) && frame < fheroes2::AGG::GetICNCount(icn)) {
+		CheckGlobalEvents(le);
+
+		if (Game::validateAnimationDelay(Game::BATTLE_SPELL_DELAY)) {
+			RedrawPartialStart();
+
+			const fheroes2::Sprite& sprite1 = fheroes2::AGG::GetICN(icn, frame);
+			fheroes2::Blit(sprite1, _mainSurface, center.x + center.width / 2 + sprite1.x(), center.y + center.height / 2 + sprite1.y());
+			const fheroes2::Sprite& sprite2 = fheroes2::AGG::GetICN(icn, frame);
+			fheroes2::Blit(sprite2, _mainSurface, center.x + center.width / 2 - sprite2.width() - sprite2.x(), center.y + center.height / 2 + sprite2.y(), true);
+			RedrawPartialFinish();
+
+			for (const TargetInfo& target : targets) {
+				if (target.defender && target.damage) {
+					target.defender->IncreaseAnimFrame(false);
+				}
+			}
+			++frame;
+		}
+	}
+
+	for (const TargetInfo& target : targets) {
+		if (target.defender) {
+			target.defender->SwitchAnimation(Monster_Info::STATIC);
+			_currentUnit = nullptr;
+		}
+	}
+}
+
+void Battle::Interface::RedrawActionHolyShoutSpell(const uint8_t strength)
+{
+	Cursor& cursor = Cursor::Get();
+	LocalEvent& le = LocalEvent::Get();
+
+	cursor.SetThemes(Cursor::WAR_POINTER);
+
+	// Set all non-dead troops animation to static and redraw the '_mainSurface'.
+	SwitchAllUnitsAnimation(Monster_Info::STATIC);
+	Redraw();
+
+	fheroes2::Rect area = GetArea();
+	// Cut out the battle log image so we don't use it in the death wave effect.
+	area.height -= status.height;
+	// And if listlog is open, then cut off it too.
+	if (listlog && listlog->isOpenLog()) {
+		area.height -= listlog->GetArea().height;
+	}
+
+	fheroes2::Image battleFieldCopy;
+	battleFieldCopy._disableTransformLayer();
+	battleFieldCopy.resize(area.width, area.height);
+	fheroes2::Copy(_mainSurface, 0, 0, battleFieldCopy, 0, 0, area.width, area.height);
+
+	_currentUnit = nullptr;
+
+	const uint32_t maxFrame = 20;
+	const uint32_t halfMaxFrame = maxFrame / 2;
+
+	// A vector of frames to animate the increase of the spell effect. The decrease will be shown in reverse frames order.
+	// Initialize a vector with copies of battle field to use them in making the spell effect increase animation.
+	std::vector<fheroes2::Image> spellEffect;
+	static_assert(halfMaxFrame > 1);
+	spellEffect.reserve(halfMaxFrame);
+
+	const uint32_t spellEffectLastFrame = halfMaxFrame - 1;
+
+	// The similar frames number is smaller than size by 1 as the last frame will be different.
+	while (spellEffect.size() < spellEffectLastFrame) {
+		spellEffect.push_back(battleFieldCopy);
+	}
+
+	// The last frame is the full power of spell effect. It will be used to produce other frames.
+	spellEffect.emplace_back(fheroes2::CreateHolyShoutEffect(battleFieldCopy, 4, strength));
+
+	const uint32_t spellcastDelay = Game::ApplyBattleSpeed(3000) / maxFrame;
+	uint32_t frame = 0;
+	uint8_t alpha = 30;
+	const uint8_t alphaStep = 25;
+
+	fheroes2::Display& display = fheroes2::Display::instance();
+	const fheroes2::Rect renderArea(_interfacePosition.x + area.x, _interfacePosition.y + area.y, area.width, area.height);
+
+	// Immediately indicate that the delay has passed to render first frame immediately.
+	Game::passCustomAnimationDelay(spellcastDelay);
+	// Make sure that the first run is passed immediately.
+	assert(!Game::isCustomDelayNeeded(spellcastDelay));
+
+	AudioManager::PlaySound(M82::MASSCURS);
+
+	while (le.HandleEvents(Game::isCustomDelayNeeded(spellcastDelay)) && frame < maxFrame) {
+		CheckGlobalEvents(le);
+
+		if (Game::validateCustomAnimationDelay(spellcastDelay)) {
+			// Display the maximum spell effect for 1 more 'spellcastDelay' without rendering a frame.
+			if (frame != halfMaxFrame) {
+				// If the spell effect is increasing we generate the frame for it in the vector to use it later in decreasing animation.
+				if (frame < spellEffectLastFrame) {
+					fheroes2::AlphaBlit(spellEffect[spellEffectLastFrame], spellEffect[frame], alpha);
+					alpha += alphaStep;
+				}
+
+				const uint32_t spellEffectFrame = (frame < halfMaxFrame) ? frame : (maxFrame - frame - 1);
+				fheroes2::Copy(spellEffect[spellEffectFrame], area.x, area.y, display, renderArea.x, renderArea.y, renderArea.width, renderArea.height);
+
+				display.render(renderArea);
+			}
+
+			++frame;
+		}
+	}
+}
+
+void Battle::Interface::RedrawActionElementalStormSpell(const TargetsInfo& targets)
+{
+	LocalEvent& le = LocalEvent::Get();
+
+	const int icn = ICN::STORM;
+	const int m82 = M82::FromSpell(Spell::ELEMENTALSTORM);
+	const int spriteSize = 54;
+	const uint32_t icnCount = fheroes2::AGG::GetICNCount(icn);
+
+	std::vector<fheroes2::Sprite> spriteCache;
+	spriteCache.reserve(icnCount);
+	for (uint32_t i = 0; i < icnCount; ++i) {
+		spriteCache.push_back(fheroes2::AGG::GetICN(icn, i));
+	}
+
+	Cursor::Get().SetThemes(Cursor::WAR_POINTER);
+
+	_currentUnit = nullptr;
+	for (const TargetInfo& target : targets) {
+		if (target.defender && target.damage) {
+			target.defender->SwitchAnimation(Monster_Info::WNCE);
+		}
+	}
+
+	AudioManager::PlaySound(m82);
+
+	Game::passAnimationDelay(Game::BATTLE_SPELL_DELAY);
+
+	uint32_t frame = 0;
+	while (le.HandleEvents(Game::isDelayNeeded({ Game::BATTLE_SPELL_DELAY })) && frame < 60) {
+		CheckGlobalEvents(le);
+
+		if (Game::validateAnimationDelay(Game::BATTLE_SPELL_DELAY)) {
+			RedrawPartialStart();
+
+			if (icnCount > 0) {
+				for (int x = 0; x * spriteSize < _surfaceInnerArea.width; ++x) {
+					const int idX = frame + x * 3;
+					const int offsetX = x * spriteSize;
+					for (int y = 0; y * spriteSize < _surfaceInnerArea.height; ++y) {
+						const fheroes2::Sprite& sprite = spriteCache[(idX + y) % icnCount];
+						fheroes2::Blit(sprite, _mainSurface, offsetX + sprite.x(), y * spriteSize + sprite.y());
+					}
+				}
+			}
+
+			RedrawPartialFinish();
+
+			for (const TargetInfo& target : targets) {
+				if (target.defender && target.damage) {
+					target.defender->IncreaseAnimFrame(false);
+				}
+			}
+			++frame;
+		}
+	}
+
+	for (const TargetInfo& target : targets) {
+		if (target.defender) {
+			target.defender->SwitchAnimation(Monster_Info::STATIC);
+			_currentUnit = nullptr;
+		}
+	}
 }
 
 void Battle::Interface::RedrawActionArmageddonSpell()
 {
-    Cursor & cursor = Cursor::Get();
-    LocalEvent & le = LocalEvent::Get();
-    fheroes2::Rect area = GetArea();
-
-    area.height -= 37;
-
-    fheroes2::Image spriteWhitening;
-    spriteWhitening._disableTransformLayer();
-    spriteWhitening.resize( area.width, area.height );
-    fheroes2::Copy( _mainSurface, area.x, area.y, spriteWhitening, 0, 0, area.width, area.height );
-    fheroes2::Image spriteReddish = spriteWhitening;
-
-    cursor.SetThemes( Cursor::WAR_POINTER );
-
-    _currentUnit = nullptr;
-    AudioManager::PlaySound( M82::ARMGEDN );
-    uint32_t alpha = 10;
-
-    Game::passAnimationDelay( Game::BATTLE_SPELL_DELAY );
-
-    while ( le.HandleEvents( Game::isDelayNeeded( { Game::BATTLE_SPELL_DELAY } ) ) && alpha < 100 ) {
-        CheckGlobalEvents( le );
-
-        if ( Game::validateAnimationDelay( Game::BATTLE_SPELL_DELAY ) ) {
-            fheroes2::ApplyPalette( spriteWhitening, 9 );
-            fheroes2::Copy( spriteWhitening, 0, 0, _mainSurface, area.x, area.y, area.width, area.height );
-            RedrawPartialFinish();
-
-            alpha += 10;
-        }
-    }
-
-    fheroes2::ApplyPalette( spriteReddish, PAL::GetPalette( PAL::PaletteType::RED ) );
-    fheroes2::Copy( spriteReddish, 0, 0, _mainSurface, area.x, area.y, area.width, area.height );
-
-    while ( le.HandleEvents( Game::isDelayNeeded( { Game::BATTLE_SPELL_DELAY } ) ) && Mixer::isPlaying( -1 ) ) {
-        CheckGlobalEvents( le );
-
-        if ( Game::validateAnimationDelay( Game::BATTLE_SPELL_DELAY ) ) {
-            const int32_t offsetX = static_cast<int32_t>( Rand::Get( 0, 14 ) ) - 7;
-            const int32_t offsetY = static_cast<int32_t>( Rand::Get( 0, 14 ) ) - 7;
-            const fheroes2::Rect initialArea( area );
-            fheroes2::Rect original = initialArea ^ fheroes2::Rect( area.x + offsetX, area.y + offsetY, area.width, area.height );
-
-            fheroes2::Rect shifted( initialArea.x - original.x, initialArea.y - original.y, original.width, original.height );
-            if ( shifted.x < 0 ) {
-                const int32_t offset = -shifted.x;
-                shifted.x = 0;
-                original.x += offset;
-                shifted.width -= offset;
-                shifted.x = 0;
-            }
-            if ( shifted.y < 0 ) {
-                const int32_t offset = -shifted.y;
-                shifted.y = 0;
-                original.y += offset;
-                shifted.height -= offset;
-                shifted.y = 0;
-            }
-            fheroes2::Copy( spriteReddish, shifted.x, shifted.y, _mainSurface, original.x, original.y, shifted.width, shifted.height );
-
-            RedrawPartialFinish();
-        }
-    }
-}
-
-void Battle::Interface::RedrawActionEarthQuakeSpell( const std::vector<int> & targets )
-{
-    Cursor & cursor = Cursor::Get();
-    LocalEvent & le = LocalEvent::Get();
-    fheroes2::Rect area = GetArea();
-
-    uint32_t frame = 0;
-    area.height -= 38;
-
-    cursor.SetThemes( Cursor::WAR_POINTER );
-
-    fheroes2::Image sprite;
-    sprite._disableTransformLayer();
-    sprite.resize( area.width, area.height );
-    fheroes2::Copy( _mainSurface, area.x, area.y, sprite, 0, 0, area.width, area.height );
-
-    _currentUnit = nullptr;
-    AudioManager::PlaySound( M82::ERTHQUAK );
-
-    Game::passAnimationDelay( Game::BATTLE_SPELL_DELAY );
-
-    // draw earth quake
-    while ( le.HandleEvents( Game::isDelayNeeded( { Game::BATTLE_SPELL_DELAY } ) ) && frame < 18 ) {
-        CheckGlobalEvents( le );
-
-        if ( Game::validateAnimationDelay( Game::BATTLE_SPELL_DELAY ) ) {
-            const int32_t offsetX = static_cast<int32_t>( Rand::Get( 0, 14 ) ) - 7;
-            const int32_t offsetY = static_cast<int32_t>( Rand::Get( 0, 14 ) ) - 7;
-            const fheroes2::Rect initialArea( area );
-            fheroes2::Rect original = initialArea ^ fheroes2::Rect( area.x + offsetX, area.y + offsetY, area.width, area.height );
-
-            fheroes2::Rect shifted( initialArea.x - original.x, initialArea.y - original.y, original.width, original.height );
-            if ( shifted.x < 0 ) {
-                const int32_t offset = -shifted.x;
-                shifted.x = 0;
-                original.x += offset;
-                shifted.width -= offset;
-                shifted.x = 0;
-            }
-            if ( shifted.y < 0 ) {
-                const int32_t offset = -shifted.y;
-                shifted.y = 0;
-                original.y += offset;
-                shifted.height -= offset;
-                shifted.y = 0;
-            }
-
-            fheroes2::Copy( sprite, shifted.x, shifted.y, _mainSurface, original.x, original.y, shifted.width, shifted.height );
-
-            RedrawPartialFinish();
-            ++frame;
-        }
-    }
-
-    // draw cloud
-    const int icn = ICN::LICHCLOD;
-    frame = 0;
-
-    AudioManager::PlaySound( M82::CATSND02 );
-
-    Game::passAnimationDelay( Game::BATTLE_SPELL_DELAY );
-
-    while ( le.HandleEvents( Game::isDelayNeeded( { Game::BATTLE_SPELL_DELAY } ) ) && frame < fheroes2::AGG::GetICNCount( icn ) ) {
-        CheckGlobalEvents( le );
-
-        if ( Game::validateAnimationDelay( Game::BATTLE_SPELL_DELAY ) ) {
-            RedrawPartialStart();
-
-            for ( std::vector<int>::const_iterator it = targets.begin(); it != targets.end(); ++it ) {
-                fheroes2::Point pt2 = Catapult::GetTargetPosition( *it, true );
-
-                pt2.x += area.x;
-                pt2.y += area.y;
-
-                const fheroes2::Sprite & spriteCloud = fheroes2::AGG::GetICN( icn, frame );
-                fheroes2::Blit( spriteCloud, _mainSurface, pt2.x + spriteCloud.x(), pt2.y + spriteCloud.y() );
-            }
-
-            RedrawPartialFinish();
-
-            ++frame;
-        }
-    }
-}
-
-void Battle::Interface::RedrawActionRemoveMirrorImage( const std::vector<Unit *> & mirrorImages )
-{
-    if ( mirrorImages.empty() ) // nothing to animate
-        return;
-
-    // Reset the delay to wait till the next frame if is not already waiting.
-    if ( !Game::isDelayNeeded( { Game::DelayType::BATTLE_FRAME_DELAY } ) ) {
-        Game::AnimateResetDelay( Game::DelayType::BATTLE_FRAME_DELAY );
-    }
-
-    LocalEvent & le = LocalEvent::Get();
-
-    uint8_t frameId = 10;
-    const uint8_t alphaStep = 25;
-
-    while ( le.HandleEvents( Game::isDelayNeeded( { Game::BATTLE_FRAME_DELAY } ) ) && frameId > 0 ) {
-        CheckGlobalEvents( le );
-
-        if ( Game::validateAnimationDelay( Game::BATTLE_FRAME_DELAY ) ) {
-            const uint8_t alpha = frameId * alphaStep;
-            for ( Unit * unit : mirrorImages ) {
-                if ( unit != nullptr ) {
-                    unit->SetCustomAlpha( alpha );
-                }
-            }
-
-            Redraw();
-
-            --frameId;
-        }
-    }
-    status.SetMessage( _( "The mirror image is destroyed!" ), true );
-}
-
-void Battle::Interface::RedrawTargetsWithFrameAnimation( const int32_t dst, const TargetsInfo & targets, const int icn, const int m82, int repeatCount /* = 0 */ )
-{
-    LocalEvent & le = LocalEvent::Get();
-
-    uint32_t frame = 0;
-    const fheroes2::Rect & center = Board::GetCell( dst )->GetPos();
-
-    Cursor::Get().SetThemes( Cursor::WAR_POINTER );
-
-    _currentUnit = nullptr;
-    for ( const TargetInfo & target : targets ) {
-        if ( target.defender && target.damage ) {
-            target.defender->SwitchAnimation( Monster_Info::WNCE );
-        }
-    }
-
-    AudioManager::PlaySound( m82 );
-
-    uint32_t frameCount = fheroes2::AGG::GetICNCount( icn );
-
-    Game::passAnimationDelay( Game::BATTLE_SPELL_DELAY );
-
-    while ( le.HandleEvents( Game::isDelayNeeded( { Game::BATTLE_SPELL_DELAY } ) ) && frame < frameCount ) {
-        CheckGlobalEvents( le );
-
-        if ( Game::validateAnimationDelay( Game::BATTLE_SPELL_DELAY ) ) {
-            RedrawPartialStart();
-
-            const fheroes2::Sprite & sprite = fheroes2::AGG::GetICN( icn, frame );
-            fheroes2::Blit( sprite, _mainSurface, center.x + center.width / 2 + sprite.x(), center.y + center.height / 2 + sprite.y() );
-            RedrawPartialFinish();
-
-            for ( const TargetInfo & target : targets ) {
-                if ( target.defender && target.damage ) {
-                    target.defender->IncreaseAnimFrame( false );
-                }
-            }
-            ++frame;
-
-            if ( frame == frameCount && repeatCount > 0 ) {
-                --repeatCount;
-                frame = 0;
-            }
-        }
-    }
-
-    for ( const TargetInfo & target : targets ) {
-        if ( target.defender ) {
-            target.defender->SwitchAnimation( Monster_Info::STATIC );
-            _currentUnit = nullptr;
-        }
-    }
-}
-
-void Battle::Interface::RedrawTargetsWithFrameAnimation( const TargetsInfo & targets, const int icn, const int m82, const bool wnce )
-{
-    LocalEvent & le = LocalEvent::Get();
-
-    // A vector for creatures made by Mirror Image spell which will be destroyed by current spell.
-    std::vector<Unit *> mirrorImages;
-
-    Cursor::Get().SetThemes( Cursor::WAR_POINTER );
-
-    _currentUnit = nullptr;
-
-    if ( wnce ) {
-        int32_t deathColor = Color::UNUSED;
-
-        for ( const TargetInfo & target : targets ) {
-            Unit * defender = target.defender;
-            if ( defender == nullptr ) {
-                continue;
-            }
-
-            if ( defender->isModes( CAP_MIRRORIMAGE ) ) {
-                mirrorImages.push_back( defender );
-            }
-
-            // If the creature was killed set its death animation.
-            if ( !defender->isValid() ) {
-                // Destroy linked mirror to a dead creature.
-                if ( defender->isModes( CAP_MIRROROWNER ) ) {
-                    mirrorImages.push_back( defender->GetMirror() );
-                }
-
-                defender->SwitchAnimation( Monster_Info::KILL );
-                AudioManager::PlaySound( defender->M82Kill() );
-
-                // Set the color of the dead creature to tell heroes about it.
-                deathColor = defender->GetArmyColor();
-            }
-            // If the creature is damaged but is still alive set its wince animation.
-            else if ( target.damage ) {
-                defender->SwitchAnimation( Monster_Info::WNCE_UP );
-                AudioManager::PlaySound( defender->M82Wnce() );
-            }
-
-            SetHeroAnimationReactionToTroopDeath( deathColor );
-        }
-    }
-
-    // For certain spells reflect the spell sprite if the creature is reflected.
-    const bool isReflectICN = ( icn == ICN::SHIELD || icn == ICN::REDDEATH || icn == ICN::MAGIC08 );
-
-    size_t overlaySpriteCount = _unitSpellEffectInfos.size();
-    _unitSpellEffectInfos.reserve( overlaySpriteCount + targets.size() );
-
-    for ( const Battle::TargetInfo & target : targets ) {
-        if ( target.defender ) {
-            _unitSpellEffectInfos.emplace_back( target.defender->GetUID(), icn, ( isReflectICN && target.defender->isReflect() ) );
-        }
-    }
-
-    overlaySpriteCount = _unitSpellEffectInfos.size() - overlaySpriteCount;
-    const std::vector<Battle::UnitSpellEffectInfo>::iterator overlaySpriteEnd = _unitSpellEffectInfos.end();
-    const std::vector<Battle::UnitSpellEffectInfo>::iterator overlaySpriteBegin = overlaySpriteEnd - static_cast<ptrdiff_t>( overlaySpriteCount );
-
-    // Set the defender wince animation state.
-    bool isDefenderAnimating = wnce;
-    const uint32_t maxFrame = fheroes2::AGG::GetICNCount( icn );
-    uint32_t frame = 0;
-
-    // Wait for previously set and not passed delays before rendering a new frame.
-    WaitForAllActionDelays();
-
-    AudioManager::PlaySound( m82 );
-
-    while ( le.HandleEvents( Game::isDelayNeeded( { Game::BATTLE_SPELL_DELAY } ) ) && ( frame < maxFrame || isDefenderAnimating ) ) {
-        CheckGlobalEvents( le );
-
-        if ( Game::validateAnimationDelay( Game::BATTLE_SPELL_DELAY ) ) {
-            if ( frame < maxFrame ) {
-                std::vector<Battle::UnitSpellEffectInfo>::iterator overlaySpriteIter = overlaySpriteBegin;
-                const fheroes2::Sprite & spellSprite = fheroes2::AGG::GetICN( icn, frame );
-
-                for ( const Battle::TargetInfo & target : targets ) {
-                    if ( target.defender ) {
-                        overlaySpriteIter->position = CalculateSpellPosition( *target.defender, icn, spellSprite );
-                        overlaySpriteIter->icnIndex = frame;
-
-                        ++overlaySpriteIter;
-                    }
-                }
-            }
-
-            Redraw();
-
-            // Reset the defender wince animation state.
-            isDefenderAnimating = false;
-
-            if ( wnce ) {
-                for ( const TargetInfo & target : targets ) {
-                    if ( target.defender == nullptr ) {
-                        continue;
-                    }
-
-                    // Fully animate creature death.
-                    if ( !target.defender->isValid() ) {
-                        target.defender->IncreaseAnimFrame( false );
-
-                        // If the death animation is still in process then set isDefenderAnimating to false.
-                        isDefenderAnimating |= !target.defender->isFinishAnimFrame();
-                    }
-                    else if ( target.damage ) {
-                        // If the target has taken damage and is not killed.
-                        // Check if the current animation is not finished.
-                        if ( !target.defender->isFinishAnimFrame() ) {
-                            target.defender->IncreaseAnimFrame( false );
-                        }
-                        else if ( frame >= ( maxFrame - 1 ) && target.defender->GetAnimationState() == Monster_Info::WNCE_UP ) {
-                            // If the main spell sprite animation and WNCE_UP are finished then switch unit animation to WNCE_DOWN.
-                            target.defender->SwitchAnimation( Monster_Info::WNCE_DOWN );
-                        }
-                        else if ( target.defender->GetAnimationState() == Monster_Info::WNCE_DOWN ) {
-                            // If the WNCE_DOWN animation is finished, then set STATIC animation to the target.
-                            target.defender->SwitchAnimation( Monster_Info::STATIC );
-                        }
-
-                        // If not all damaged (and not killed) units are set to STATIC animation then set isDefenderAnimating to false.
-                        // IMPORTANT: The game engine can change STATIC animation to IDLE, especially for Ghosts and Zombies,
-                        // so we need to check IDLE where we check for STATIC.
-                        const int unitAnimState = target.defender->GetAnimationState();
-                        isDefenderAnimating |= ( unitAnimState != Monster_Info::STATIC ) && ( unitAnimState != Monster_Info::IDLE );
-                    }
-                }
-            }
-
-            ++frame;
-
-            // Remove all overlay sprites when the animation is finished.
-            if ( frame == maxFrame ) {
-                _unitSpellEffectInfos.erase( overlaySpriteBegin, overlaySpriteEnd );
-            }
-        }
-    }
-
-    // TODO: When there is a need to display some permanent effects with '_unitSpellEffectInfos' - remove this assertion.
-    assert( _unitSpellEffectInfos.empty() );
-
-    if ( !mirrorImages.empty() ) {
-        // Fade away animation for destroyed mirror images.
-        RedrawActionRemoveMirrorImage( mirrorImages );
-    }
-}
-
-void Battle::Interface::RedrawTroopWithFrameAnimation( Unit & unit, const int icn, const int m82, const CreatureSpellAnimation animation )
-{
-    LocalEvent & le = LocalEvent::Get();
-
-    uint32_t frame = 0;
-    const bool reflect = ( icn == ICN::SHIELD && unit.isReflect() );
-
-    Cursor::Get().SetThemes( Cursor::WAR_POINTER );
-
-    if ( animation == WINCE ) {
-        _currentUnit = nullptr;
-        unit.SwitchAnimation( Monster_Info::WNCE_UP );
-    }
-    else if ( animation == RESURRECT ) {
-        _currentUnit = nullptr;
-        unit.SwitchAnimation( Monster_Info::KILL, true );
-    }
-
-    _unitSpellEffectInfos.emplace_back( unit.GetUID(), icn, reflect );
-
-    // Wait for previously set and not passed delays before rendering a new frame.
-    WaitForAllActionDelays();
-
-    const uint32_t maxICNFrame = fheroes2::AGG::GetICNCount( icn );
-
-    AudioManager::PlaySound( m82 );
-
-    while ( le.HandleEvents( Game::isDelayNeeded( { Game::BATTLE_SPELL_DELAY } ) ) && ( frame < maxICNFrame || unit.GetAnimationState() == Monster_Info::WNCE_DOWN ) ) {
-        CheckGlobalEvents( le );
-
-        if ( Game::validateAnimationDelay( Game::BATTLE_SPELL_DELAY ) ) {
-            if ( frame < maxICNFrame ) {
-                _unitSpellEffectInfos.back().position = CalculateSpellPosition( unit, icn, fheroes2::AGG::GetICN( icn, frame ) );
-                _unitSpellEffectInfos.back().icnIndex = frame;
-            }
-            Redraw();
-
-            if ( animation != NONE ) {
-                if ( ( animation == RESURRECT || unit.GetAnimationState() == Monster_Info::WNCE_DOWN ) && unit.isFinishAnimFrame() ) {
-                    unit.SwitchAnimation( Monster_Info::STAND_STILL );
-                }
-                unit.IncreaseAnimFrame( false );
-                if ( frame == maxICNFrame - 1 && animation == WINCE ) {
-                    unit.SwitchAnimation( Monster_Info::WNCE_DOWN );
-                }
-            }
-            ++frame;
-            if ( frame == maxICNFrame ) {
-                // Spell animation is finished, so delete the overlay sprite from unit.
-                _unitSpellEffectInfos.pop_back();
-            }
-        }
-    }
-
-    // TODO: When there is a need to display some permanent effects with '_unitSpellEffectInfos' - remove this assertion.
-    assert( _unitSpellEffectInfos.empty() );
-
-    if ( animation != NONE ) {
-        unit.SwitchAnimation( Monster_Info::STATIC );
-        _currentUnit = nullptr;
-    }
-}
-
-void Battle::Interface::RedrawBridgeAnimation( const bool bridgeDownAnimation )
-{
-    // Wait for previously set and not passed delays before rendering a new frame.
-    WaitForAllActionDelays();
-
-    LocalEvent & le = LocalEvent::Get();
-
-    _bridgeAnimation.animationIsRequired = true;
-
-    _bridgeAnimation.currentFrameId = bridgeDownAnimation ? BridgeMovementAnimation::UP_POSITION : BridgeMovementAnimation::DOWN_POSITION;
-
-    if ( bridgeDownAnimation )
-        AudioManager::PlaySound( M82::DRAWBRG );
-
-    while ( le.HandleEvents( Game::isDelayNeeded( { Game::BATTLE_BRIDGE_DELAY } ) ) ) {
-        if ( bridgeDownAnimation ) {
-            if ( _bridgeAnimation.currentFrameId < BridgeMovementAnimation::DOWN_POSITION ) {
-                break;
-            }
-        }
-        else {
-            if ( _bridgeAnimation.currentFrameId > BridgeMovementAnimation::UP_POSITION ) {
-                break;
-            }
-        }
-
-        CheckGlobalEvents( le );
-
-        if ( Game::validateAnimationDelay( Game::BATTLE_BRIDGE_DELAY ) ) {
-            Redraw();
-
-            if ( bridgeDownAnimation ) {
-                --_bridgeAnimation.currentFrameId;
-            }
-            else {
-                ++_bridgeAnimation.currentFrameId;
-            }
-        }
-    }
-
-    _bridgeAnimation.animationIsRequired = false;
-
-    if ( !bridgeDownAnimation ) {
-        AudioManager::PlaySound( M82::DRAWBRG );
-    }
+	Cursor& cursor = Cursor::Get();
+	LocalEvent& le = LocalEvent::Get();
+	fheroes2::Rect area = GetArea();
+
+	area.height -= 37;
+
+	fheroes2::Image spriteWhitening;
+	spriteWhitening._disableTransformLayer();
+	spriteWhitening.resize(area.width, area.height);
+	fheroes2::Copy(_mainSurface, area.x, area.y, spriteWhitening, 0, 0, area.width, area.height);
+	fheroes2::Image spriteReddish = spriteWhitening;
+
+	cursor.SetThemes(Cursor::WAR_POINTER);
+
+	_currentUnit = nullptr;
+	AudioManager::PlaySound(M82::ARMGEDN);
+	uint32_t alpha = 10;
+
+	Game::passAnimationDelay(Game::BATTLE_SPELL_DELAY);
+
+	while (le.HandleEvents(Game::isDelayNeeded({ Game::BATTLE_SPELL_DELAY })) && alpha < 100) {
+		CheckGlobalEvents(le);
+
+		if (Game::validateAnimationDelay(Game::BATTLE_SPELL_DELAY)) {
+			fheroes2::ApplyPalette(spriteWhitening, 9);
+			fheroes2::Copy(spriteWhitening, 0, 0, _mainSurface, area.x, area.y, area.width, area.height);
+			RedrawPartialFinish();
+
+			alpha += 10;
+		}
+	}
+
+	fheroes2::ApplyPalette(spriteReddish, PAL::GetPalette(PAL::PaletteType::RED));
+	fheroes2::Copy(spriteReddish, 0, 0, _mainSurface, area.x, area.y, area.width, area.height);
+
+	while (le.HandleEvents(Game::isDelayNeeded({ Game::BATTLE_SPELL_DELAY })) && Mixer::isPlaying(-1)) {
+		CheckGlobalEvents(le);
+
+		if (Game::validateAnimationDelay(Game::BATTLE_SPELL_DELAY)) {
+			const int32_t offsetX = static_cast<int32_t>(Rand::Get(0, 14)) - 7;
+			const int32_t offsetY = static_cast<int32_t>(Rand::Get(0, 14)) - 7;
+			const fheroes2::Rect initialArea(area);
+			fheroes2::Rect original = initialArea ^ fheroes2::Rect(area.x + offsetX, area.y + offsetY, area.width, area.height);
+
+			fheroes2::Rect shifted(initialArea.x - original.x, initialArea.y - original.y, original.width, original.height);
+			if (shifted.x < 0) {
+				const int32_t offset = -shifted.x;
+				shifted.x = 0;
+				original.x += offset;
+				shifted.width -= offset;
+				shifted.x = 0;
+			}
+			if (shifted.y < 0) {
+				const int32_t offset = -shifted.y;
+				shifted.y = 0;
+				original.y += offset;
+				shifted.height -= offset;
+				shifted.y = 0;
+			}
+			fheroes2::Copy(spriteReddish, shifted.x, shifted.y, _mainSurface, original.x, original.y, shifted.width, shifted.height);
+
+			RedrawPartialFinish();
+		}
+	}
+}
+
+void Battle::Interface::RedrawActionEarthQuakeSpell(const std::vector<int>& targets)
+{
+	Cursor& cursor = Cursor::Get();
+	LocalEvent& le = LocalEvent::Get();
+	fheroes2::Rect area = GetArea();
+
+	uint32_t frame = 0;
+	area.height -= 38;
+
+	cursor.SetThemes(Cursor::WAR_POINTER);
+
+	fheroes2::Image sprite;
+	sprite._disableTransformLayer();
+	sprite.resize(area.width, area.height);
+	fheroes2::Copy(_mainSurface, area.x, area.y, sprite, 0, 0, area.width, area.height);
+
+	_currentUnit = nullptr;
+	AudioManager::PlaySound(M82::ERTHQUAK);
+
+	Game::passAnimationDelay(Game::BATTLE_SPELL_DELAY);
+
+	// draw earth quake
+	while (le.HandleEvents(Game::isDelayNeeded({ Game::BATTLE_SPELL_DELAY })) && frame < 18) {
+		CheckGlobalEvents(le);
+
+		if (Game::validateAnimationDelay(Game::BATTLE_SPELL_DELAY)) {
+			const int32_t offsetX = static_cast<int32_t>(Rand::Get(0, 14)) - 7;
+			const int32_t offsetY = static_cast<int32_t>(Rand::Get(0, 14)) - 7;
+			const fheroes2::Rect initialArea(area);
+			fheroes2::Rect original = initialArea ^ fheroes2::Rect(area.x + offsetX, area.y + offsetY, area.width, area.height);
+
+			fheroes2::Rect shifted(initialArea.x - original.x, initialArea.y - original.y, original.width, original.height);
+			if (shifted.x < 0) {
+				const int32_t offset = -shifted.x;
+				shifted.x = 0;
+				original.x += offset;
+				shifted.width -= offset;
+				shifted.x = 0;
+			}
+			if (shifted.y < 0) {
+				const int32_t offset = -shifted.y;
+				shifted.y = 0;
+				original.y += offset;
+				shifted.height -= offset;
+				shifted.y = 0;
+			}
+
+			fheroes2::Copy(sprite, shifted.x, shifted.y, _mainSurface, original.x, original.y, shifted.width, shifted.height);
+
+			RedrawPartialFinish();
+			++frame;
+		}
+	}
+
+	// draw cloud
+	const int icn = ICN::LICHCLOD;
+	frame = 0;
+
+	AudioManager::PlaySound(M82::CATSND02);
+
+	Game::passAnimationDelay(Game::BATTLE_SPELL_DELAY);
+
+	while (le.HandleEvents(Game::isDelayNeeded({ Game::BATTLE_SPELL_DELAY })) && frame < fheroes2::AGG::GetICNCount(icn)) {
+		CheckGlobalEvents(le);
+
+		if (Game::validateAnimationDelay(Game::BATTLE_SPELL_DELAY)) {
+			RedrawPartialStart();
+
+			for (std::vector<int>::const_iterator it = targets.begin(); it != targets.end(); ++it) {
+				fheroes2::Point pt2 = Catapult::GetTargetPosition(*it, true);
+
+				pt2.x += area.x;
+				pt2.y += area.y;
+
+				const fheroes2::Sprite& spriteCloud = fheroes2::AGG::GetICN(icn, frame);
+				fheroes2::Blit(spriteCloud, _mainSurface, pt2.x + spriteCloud.x(), pt2.y + spriteCloud.y());
+			}
+
+			RedrawPartialFinish();
+
+			++frame;
+		}
+	}
+}
+
+void Battle::Interface::RedrawActionRemoveMirrorImage(const std::vector<Unit*>& mirrorImages)
+{
+	if (mirrorImages.empty()) // nothing to animate
+		return;
+
+	// Reset the delay to wait till the next frame if is not already waiting.
+	if (!Game::isDelayNeeded({ Game::DelayType::BATTLE_FRAME_DELAY })) {
+		Game::AnimateResetDelay(Game::DelayType::BATTLE_FRAME_DELAY);
+	}
+
+	LocalEvent& le = LocalEvent::Get();
+
+	uint8_t frameId = 10;
+	const uint8_t alphaStep = 25;
+
+	while (le.HandleEvents(Game::isDelayNeeded({ Game::BATTLE_FRAME_DELAY })) && frameId > 0) {
+		CheckGlobalEvents(le);
+
+		if (Game::validateAnimationDelay(Game::BATTLE_FRAME_DELAY)) {
+			const uint8_t alpha = frameId * alphaStep;
+			for (Unit* unit : mirrorImages) {
+				if (unit != nullptr) {
+					unit->SetCustomAlpha(alpha);
+				}
+			}
+
+			Redraw();
+
+			--frameId;
+		}
+	}
+	status.SetMessage(_("The mirror image is destroyed!"), true);
+}
+
+void Battle::Interface::RedrawTargetsWithFrameAnimation(const int32_t dst, const TargetsInfo& targets, const int icn, const int m82, int repeatCount /* = 0 */)
+{
+	LocalEvent& le = LocalEvent::Get();
+
+	uint32_t frame = 0;
+	const fheroes2::Rect& center = Board::GetCell(dst)->GetPos();
+
+	Cursor::Get().SetThemes(Cursor::WAR_POINTER);
+
+	_currentUnit = nullptr;
+	for (const TargetInfo& target : targets) {
+		if (target.defender && target.damage) {
+			target.defender->SwitchAnimation(Monster_Info::WNCE);
+		}
+	}
+
+	AudioManager::PlaySound(m82);
+
+	uint32_t frameCount = fheroes2::AGG::GetICNCount(icn);
+
+	Game::passAnimationDelay(Game::BATTLE_SPELL_DELAY);
+
+	while (le.HandleEvents(Game::isDelayNeeded({ Game::BATTLE_SPELL_DELAY })) && frame < frameCount) {
+		CheckGlobalEvents(le);
+
+		if (Game::validateAnimationDelay(Game::BATTLE_SPELL_DELAY)) {
+			RedrawPartialStart();
+
+			const fheroes2::Sprite& sprite = fheroes2::AGG::GetICN(icn, frame);
+			fheroes2::Blit(sprite, _mainSurface, center.x + center.width / 2 + sprite.x(), center.y + center.height / 2 + sprite.y());
+			RedrawPartialFinish();
+
+			for (const TargetInfo& target : targets) {
+				if (target.defender && target.damage) {
+					target.defender->IncreaseAnimFrame(false);
+				}
+			}
+			++frame;
+
+			if (frame == frameCount && repeatCount > 0) {
+				--repeatCount;
+				frame = 0;
+			}
+		}
+	}
+
+	for (const TargetInfo& target : targets) {
+		if (target.defender) {
+			target.defender->SwitchAnimation(Monster_Info::STATIC);
+			_currentUnit = nullptr;
+		}
+	}
+}
+
+void Battle::Interface::RedrawTargetsWithFrameAnimation(const TargetsInfo& targets, const int icn, const int m82, const bool wnce)
+{
+	LocalEvent& le = LocalEvent::Get();
+
+	// A vector for creatures made by Mirror Image spell which will be destroyed by current spell.
+	std::vector<Unit*> mirrorImages;
+
+	Cursor::Get().SetThemes(Cursor::WAR_POINTER);
+
+	_currentUnit = nullptr;
+
+	if (wnce) {
+		int32_t deathColor = Color::UNUSED;
+
+		for (const TargetInfo& target : targets) {
+			Unit* defender = target.defender;
+			if (defender == nullptr) {
+				continue;
+			}
+
+			if (defender->isModes(CAP_MIRRORIMAGE)) {
+				mirrorImages.push_back(defender);
+			}
+
+			// If the creature was killed set its death animation.
+			if (!defender->isValid()) {
+				// Destroy linked mirror to a dead creature.
+				if (defender->isModes(CAP_MIRROROWNER)) {
+					mirrorImages.push_back(defender->GetMirror());
+				}
+
+				defender->SwitchAnimation(Monster_Info::KILL);
+				AudioManager::PlaySound(defender->M82Kill());
+
+				// Set the color of the dead creature to tell heroes about it.
+				deathColor = defender->GetArmyColor();
+			}
+			// If the creature is damaged but is still alive set its wince animation.
+			else if (target.damage) {
+				defender->SwitchAnimation(Monster_Info::WNCE_UP);
+				AudioManager::PlaySound(defender->M82Wnce());
+			}
+
+			SetHeroAnimationReactionToTroopDeath(deathColor);
+		}
+	}
+
+	// For certain spells reflect the spell sprite if the creature is reflected.
+	const bool isReflectICN = (icn == ICN::SHIELD || icn == ICN::REDDEATH || icn == ICN::MAGIC08);
+
+	size_t overlaySpriteCount = _unitSpellEffectInfos.size();
+	_unitSpellEffectInfos.reserve(overlaySpriteCount + targets.size());
+
+	for (const Battle::TargetInfo& target : targets) {
+		if (target.defender) {
+			_unitSpellEffectInfos.emplace_back(target.defender->GetUID(), icn, (isReflectICN && target.defender->isReflect()));
+		}
+	}
+
+	overlaySpriteCount = _unitSpellEffectInfos.size() - overlaySpriteCount;
+	const std::vector<Battle::UnitSpellEffectInfo>::iterator overlaySpriteEnd = _unitSpellEffectInfos.end();
+	const std::vector<Battle::UnitSpellEffectInfo>::iterator overlaySpriteBegin = overlaySpriteEnd - static_cast<ptrdiff_t>(overlaySpriteCount);
+
+	// Set the defender wince animation state.
+	bool isDefenderAnimating = wnce;
+	const uint32_t maxFrame = fheroes2::AGG::GetICNCount(icn);
+	uint32_t frame = 0;
+
+	// Wait for previously set and not passed delays before rendering a new frame.
+	WaitForAllActionDelays();
+
+	AudioManager::PlaySound(m82);
+
+	while (le.HandleEvents(Game::isDelayNeeded({ Game::BATTLE_SPELL_DELAY })) && (frame < maxFrame || isDefenderAnimating)) {
+		CheckGlobalEvents(le);
+
+		if (Game::validateAnimationDelay(Game::BATTLE_SPELL_DELAY)) {
+			if (frame < maxFrame) {
+				std::vector<Battle::UnitSpellEffectInfo>::iterator overlaySpriteIter = overlaySpriteBegin;
+				const fheroes2::Sprite& spellSprite = fheroes2::AGG::GetICN(icn, frame);
+
+				for (const Battle::TargetInfo& target : targets) {
+					if (target.defender) {
+						overlaySpriteIter->position = CalculateSpellPosition(*target.defender, icn, spellSprite);
+						overlaySpriteIter->icnIndex = frame;
+
+						++overlaySpriteIter;
+					}
+				}
+			}
+
+			Redraw();
+
+			// Reset the defender wince animation state.
+			isDefenderAnimating = false;
+
+			if (wnce) {
+				for (const TargetInfo& target : targets) {
+					if (target.defender == nullptr) {
+						continue;
+					}
+
+					// Fully animate creature death.
+					if (!target.defender->isValid()) {
+						target.defender->IncreaseAnimFrame(false);
+
+						// If the death animation is still in process then set isDefenderAnimating to false.
+						isDefenderAnimating |= !target.defender->isFinishAnimFrame();
+					}
+					else if (target.damage) {
+						// If the target has taken damage and is not killed.
+						// Check if the current animation is not finished.
+						if (!target.defender->isFinishAnimFrame()) {
+							target.defender->IncreaseAnimFrame(false);
+						}
+						else if (frame >= (maxFrame - 1) && target.defender->GetAnimationState() == Monster_Info::WNCE_UP) {
+							// If the main spell sprite animation and WNCE_UP are finished then switch unit animation to WNCE_DOWN.
+							target.defender->SwitchAnimation(Monster_Info::WNCE_DOWN);
+						}
+						else if (target.defender->GetAnimationState() == Monster_Info::WNCE_DOWN) {
+							// If the WNCE_DOWN animation is finished, then set STATIC animation to the target.
+							target.defender->SwitchAnimation(Monster_Info::STATIC);
+						}
+
+						// If not all damaged (and not killed) units are set to STATIC animation then set isDefenderAnimating to false.
+						// IMPORTANT: The game engine can change STATIC animation to IDLE, especially for Ghosts and Zombies,
+						// so we need to check IDLE where we check for STATIC.
+						const int unitAnimState = target.defender->GetAnimationState();
+						isDefenderAnimating |= (unitAnimState != Monster_Info::STATIC) && (unitAnimState != Monster_Info::IDLE);
+					}
+				}
+			}
+
+			++frame;
+
+			// Remove all overlay sprites when the animation is finished.
+			if (frame == maxFrame) {
+				_unitSpellEffectInfos.erase(overlaySpriteBegin, overlaySpriteEnd);
+			}
+		}
+	}
+
+	// TODO: When there is a need to display some permanent effects with '_unitSpellEffectInfos' - remove this assertion.
+	assert(_unitSpellEffectInfos.empty());
+
+	if (!mirrorImages.empty()) {
+		// Fade away animation for destroyed mirror images.
+		RedrawActionRemoveMirrorImage(mirrorImages);
+	}
+}
+
+void Battle::Interface::RedrawTroopWithFrameAnimation(Unit& unit, const int icn, const int m82, const CreatureSpellAnimation animation)
+{
+	LocalEvent& le = LocalEvent::Get();
+
+	uint32_t frame = 0;
+	const bool reflect = (icn == ICN::SHIELD && unit.isReflect());
+
+	Cursor::Get().SetThemes(Cursor::WAR_POINTER);
+
+	if (animation == WINCE) {
+		_currentUnit = nullptr;
+		unit.SwitchAnimation(Monster_Info::WNCE_UP);
+	}
+	else if (animation == RESURRECT) {
+		_currentUnit = nullptr;
+		unit.SwitchAnimation(Monster_Info::KILL, true);
+	}
+
+	_unitSpellEffectInfos.emplace_back(unit.GetUID(), icn, reflect);
+
+	// Wait for previously set and not passed delays before rendering a new frame.
+	WaitForAllActionDelays();
+
+	const uint32_t maxICNFrame = fheroes2::AGG::GetICNCount(icn);
+
+	AudioManager::PlaySound(m82);
+
+	while (le.HandleEvents(Game::isDelayNeeded({ Game::BATTLE_SPELL_DELAY })) && (frame < maxICNFrame || unit.GetAnimationState() == Monster_Info::WNCE_DOWN)) {
+		CheckGlobalEvents(le);
+
+		if (Game::validateAnimationDelay(Game::BATTLE_SPELL_DELAY)) {
+			if (frame < maxICNFrame) {
+				_unitSpellEffectInfos.back().position = CalculateSpellPosition(unit, icn, fheroes2::AGG::GetICN(icn, frame));
+				_unitSpellEffectInfos.back().icnIndex = frame;
+			}
+			Redraw();
+
+			if (animation != NONE) {
+				if ((animation == RESURRECT || unit.GetAnimationState() == Monster_Info::WNCE_DOWN) && unit.isFinishAnimFrame()) {
+					unit.SwitchAnimation(Monster_Info::STAND_STILL);
+				}
+				unit.IncreaseAnimFrame(false);
+				if (frame == maxICNFrame - 1 && animation == WINCE) {
+					unit.SwitchAnimation(Monster_Info::WNCE_DOWN);
+				}
+			}
+			++frame;
+			if (frame == maxICNFrame) {
+				// Spell animation is finished, so delete the overlay sprite from unit.
+				_unitSpellEffectInfos.pop_back();
+			}
+		}
+	}
+
+	// TODO: When there is a need to display some permanent effects with '_unitSpellEffectInfos' - remove this assertion.
+	assert(_unitSpellEffectInfos.empty());
+
+	if (animation != NONE) {
+		unit.SwitchAnimation(Monster_Info::STATIC);
+		_currentUnit = nullptr;
+	}
+}
+
+void Battle::Interface::RedrawBridgeAnimation(const bool bridgeDownAnimation)
+{
+	// Wait for previously set and not passed delays before rendering a new frame.
+	WaitForAllActionDelays();
+
+	LocalEvent& le = LocalEvent::Get();
+
+	_bridgeAnimation.animationIsRequired = true;
+
+	_bridgeAnimation.currentFrameId = bridgeDownAnimation ? BridgeMovementAnimation::UP_POSITION : BridgeMovementAnimation::DOWN_POSITION;
+
+	if (bridgeDownAnimation)
+		AudioManager::PlaySound(M82::DRAWBRG);
+
+	while (le.HandleEvents(Game::isDelayNeeded({ Game::BATTLE_BRIDGE_DELAY }))) {
+		if (bridgeDownAnimation) {
+			if (_bridgeAnimation.currentFrameId < BridgeMovementAnimation::DOWN_POSITION) {
+				break;
+			}
+		}
+		else {
+			if (_bridgeAnimation.currentFrameId > BridgeMovementAnimation::UP_POSITION) {
+				break;
+			}
+		}
+
+		CheckGlobalEvents(le);
+
+		if (Game::validateAnimationDelay(Game::BATTLE_BRIDGE_DELAY)) {
+			Redraw();
+
+			if (bridgeDownAnimation) {
+				--_bridgeAnimation.currentFrameId;
+			}
+			else {
+				++_bridgeAnimation.currentFrameId;
+			}
+		}
+	}
+
+	_bridgeAnimation.animationIsRequired = false;
+
+	if (!bridgeDownAnimation) {
+		AudioManager::PlaySound(M82::DRAWBRG);
+	}
 }
 
 bool Battle::Interface::IdleTroopsAnimation() const
 {
-    if ( Game::validateAnimationDelay( Game::BATTLE_IDLE_DELAY ) ) {
-        const bool redrawNeeded = arena.GetForce1().animateIdleUnits();
-        return arena.GetForce2().animateIdleUnits() || redrawNeeded;
-    }
-
-    return false;
+	if (Game::validateAnimationDelay(Game::BATTLE_IDLE_DELAY)) {
+		const bool redrawNeeded = arena.GetForce1().animateIdleUnits();
+		return arena.GetForce2().animateIdleUnits() || redrawNeeded;
+	}
+
+	return false;
 }
 
 void Battle::Interface::ResetIdleTroopAnimation() const
 {
-    arena.GetForce1().resetIdleAnimation();
-    arena.GetForce2().resetIdleAnimation();
-}
-
-void Battle::Interface::SwitchAllUnitsAnimation( const int32_t animationState ) const
-{
-    for ( Battle::Unit * unit : arena.GetForce1() ) {
-        if ( unit->isValid() ) {
-            unit->SwitchAnimation( animationState );
-        }
-    }
-    for ( Battle::Unit * unit : arena.GetForce2() ) {
-        if ( unit->isValid() ) {
-            unit->SwitchAnimation( animationState );
-        }
-    }
-}
-
-void Battle::Interface::CheckGlobalEvents( LocalEvent & le )
-{
-    // Animation of the currently active unit's contour
-    if ( Game::validateAnimationDelay( Game::BATTLE_SELECTED_UNIT_DELAY ) ) {
-        UpdateContourColor();
-    }
-
-    // Animation of heroes
-    if ( Game::validateAnimationDelay( Game::BATTLE_OPPONENTS_DELAY ) ) {
-        if ( _opponent1 && _opponent1->updateAnimationState() ) {
-            humanturn_redraw = true;
-        }
-
-        if ( _opponent2 && _opponent2->updateAnimationState() ) {
-            humanturn_redraw = true;
-        }
-    }
-
-    // Animation of flags
-    if ( Game::validateAnimationDelay( Game::BATTLE_FLAGS_DELAY ) ) {
-        ++animation_flags_frame;
-        humanturn_redraw = true;
-    }
-
-    // Interrupting auto battle
-    if ( arena.AutoBattleInProgress() && arena.CanToggleAutoBattle()
-         && ( le.MouseClickLeft( btn_auto.area() )
-              || ( le.KeyPress()
-                   && ( Game::HotKeyPressEvent( Game::HotKeyEvent::BATTLE_AUTO_SWITCH )
-                        || ( Game::HotKeyPressEvent( Game::HotKeyEvent::DEFAULT_CANCEL )
-                             && fheroes2::showMessage( fheroes2::Text( "", {} ),
-                                                       fheroes2::Text( _( "Are you sure you want to interrupt the auto battle?" ), fheroes2::FontType::normalWhite() ),
-                                                       Dialog::YES | Dialog::NO )
-                                    == Dialog::YES ) ) ) ) ) {
-        _interruptAutoBattleForColor = arena.GetCurrentColor();
-    }
-}
-
-void Battle::Interface::ProcessingHeroDialogResult( const int result, Actions & actions )
-{
-    switch ( result ) {
-    // cast
-    case 1: {
-        const HeroBase * hero = _currentUnit->GetCurrentOrArmyCommander();
-
-        if ( hero ) {
-            if ( hero->HaveSpellBook() ) {
-                std::string msg;
-
-                if ( arena.isDisableCastSpell( Spell::NONE, &msg ) ) {
-                    Dialog::Message( "", msg, Font::BIG, Dialog::OK );
-                }
-                else {
-                    std::function<void( const std::string & )> statusCallback = [this]( const std::string & statusStr ) {
-                        status.SetMessage( statusStr );
-                        status.Redraw( fheroes2::Display::instance() );
-                    };
-
-                    const Spell spell = hero->OpenSpellBook( SpellBook::Filter::CMBT, true, true, &statusCallback );
-
-                    // Reset battlefield grid cursor position after closing the spell book.
-                    index_pos = -1;
-
-                    if ( spell.isValid() ) {
-                        assert( spell.isCombat() );
-
-                        if ( arena.isDisableCastSpell( spell, &msg ) ) {
-                            Dialog::Message( "", msg, Font::BIG, Dialog::OK );
-                        }
-                        else {
-                            std::string error;
-
-                            if ( hero->CanCastSpell( spell, &error ) ) {
-                                if ( spell.isApplyWithoutFocusObject() ) {
-                                    actions.emplace_back( CommandType::MSG_BATTLE_CAST, spell.GetID(), -1 );
-
-                                    humanturn_redraw = true;
-                                    humanturn_exit = true;
-                                }
-                                else {
-                                    humanturn_spell = spell;
-                                }
-                            }
-                            else {
-                                Dialog::Message( _( "Error" ), error, Font::BIG, Dialog::OK );
-                            }
-                        }
-                    }
-                }
-            }
-            else
-                Dialog::Message( "", _( "No spells to cast." ), Font::BIG, Dialog::OK );
-        }
-        break;
-    }
-
-    // retreat
-    case 2: {
-        if ( arena.CanRetreatOpponent( _currentUnit->GetCurrentOrArmyColor() ) ) {
-            if ( Dialog::YES == Dialog::Message( "", _( "Are you sure you want to retreat?" ), Font::BIG, Dialog::YES | Dialog::NO ) ) {
-                actions.emplace_back( CommandType::MSG_BATTLE_RETREAT );
-                actions.emplace_back( CommandType::MSG_BATTLE_END_TURN, _currentUnit->GetUID() );
-                humanturn_exit = true;
-            }
-        }
-        else {
-            Dialog::Message( "", _( "Retreat disabled" ), Font::BIG, Dialog::OK );
-        }
-        break;
-    }
-
-    // surrender
-    case 3: {
-        if ( arena.CanSurrenderOpponent( _currentUnit->GetCurrentOrArmyColor() ) ) {
-            const HeroBase * enemy = arena.getEnemyCommander( arena.GetCurrentColor() );
-
-            if ( enemy ) {
-                const int32_t cost = arena.GetCurrentForce().GetSurrenderCost();
-                Kingdom & kingdom = world.GetKingdom( arena.GetCurrentColor() );
-
-                if ( DialogBattleSurrender( *enemy, cost, kingdom ) ) {
-                    actions.emplace_back( CommandType::MSG_BATTLE_SURRENDER );
-                    actions.emplace_back( CommandType::MSG_BATTLE_END_TURN, _currentUnit->GetUID() );
-                    humanturn_exit = true;
-                }
-            }
-        }
-        else {
-            Dialog::Message( "", _( "Surrender disabled" ), Font::BIG, Dialog::OK );
-        }
-        break;
-    }
-
-    default:
-        break;
-    }
+	arena.GetForce1().resetIdleAnimation();
+	arena.GetForce2().resetIdleAnimation();
+}
+
+void Battle::Interface::SwitchAllUnitsAnimation(const int32_t animationState) const
+{
+	for (Battle::Unit* unit : arena.GetForce1()) {
+		if (unit->isValid()) {
+			unit->SwitchAnimation(animationState);
+		}
+	}
+	for (Battle::Unit* unit : arena.GetForce2()) {
+		if (unit->isValid()) {
+			unit->SwitchAnimation(animationState);
+		}
+	}
+}
+
+void Battle::Interface::CheckGlobalEvents(LocalEvent& le)
+{
+	// Animation of the currently active unit's contour
+	if (Game::validateAnimationDelay(Game::BATTLE_SELECTED_UNIT_DELAY)) {
+		UpdateContourColor();
+	}
+
+	// Animation of heroes
+	if (Game::validateAnimationDelay(Game::BATTLE_OPPONENTS_DELAY)) {
+		if (_opponent1 && _opponent1->updateAnimationState()) {
+			humanturn_redraw = true;
+		}
+
+		if (_opponent2 && _opponent2->updateAnimationState()) {
+			humanturn_redraw = true;
+		}
+	}
+
+	// Animation of flags
+	if (Game::validateAnimationDelay(Game::BATTLE_FLAGS_DELAY)) {
+		++animation_flags_frame;
+		humanturn_redraw = true;
+	}
+
+	// Interrupting auto battle
+	if (arena.AutoBattleInProgress() && arena.CanToggleAutoBattle()
+		&& (le.MouseClickLeft(btn_auto.area())
+			|| (le.KeyPress()
+				&& (Game::HotKeyPressEvent(Game::HotKeyEvent::BATTLE_AUTO_SWITCH)
+					|| (Game::HotKeyPressEvent(Game::HotKeyEvent::DEFAULT_CANCEL)
+						&& fheroes2::showMessage(fheroes2::Text("", {}),
+							fheroes2::Text(_("Are you sure you want to interrupt the auto battle?"), fheroes2::FontType::normalWhite()),
+							Dialog::YES | Dialog::NO)
+						== Dialog::YES))))) {
+		_interruptAutoBattleForColor = arena.GetCurrentColor();
+	}
+}
+
+void Battle::Interface::ProcessingHeroDialogResult(const int result, Actions& actions)
+{
+	switch (result) {
+		// cast
+	case 1: {
+		const HeroBase* hero = _currentUnit->GetCurrentOrArmyCommander();
+
+		if (hero) {
+			if (hero->HaveSpellBook()) {
+				std::string msg;
+
+				if (arena.isDisableCastSpell(Spell::NONE, &msg)) {
+					Dialog::Message("", msg, Font::BIG, Dialog::OK);
+				}
+				else {
+					std::function<void(const std::string&)> statusCallback = [this](const std::string& statusStr) {
+						status.SetMessage(statusStr);
+						status.Redraw(fheroes2::Display::instance());
+					};
+
+					const Spell spell = hero->OpenSpellBook(SpellBook::Filter::CMBT, true, true, &statusCallback);
+
+					// Reset battlefield grid cursor position after closing the spell book.
+					index_pos = -1;
+
+					if (spell.isValid()) {
+						assert(spell.isCombat());
+
+						if (arena.isDisableCastSpell(spell, &msg)) {
+							Dialog::Message("", msg, Font::BIG, Dialog::OK);
+						}
+						else {
+							std::string error;
+
+							if (hero->CanCastSpell(spell, &error)) {
+								if (spell.isApplyWithoutFocusObject()) {
+									actions.emplace_back(CommandType::MSG_BATTLE_CAST, spell.GetID(), -1);
+
+									humanturn_redraw = true;
+									humanturn_exit = true;
+								}
+								else {
+									humanturn_spell = spell;
+								}
+							}
+							else {
+								Dialog::Message(_("Error"), error, Font::BIG, Dialog::OK);
+							}
+						}
+					}
+				}
+			}
+			else
+				Dialog::Message("", _("No spells to cast."), Font::BIG, Dialog::OK);
+		}
+		break;
+	}
+
+		  // retreat
+	case 2: {
+		if (arena.CanRetreatOpponent(_currentUnit->GetCurrentOrArmyColor())) {
+			if (Dialog::YES == Dialog::Message("", _("Are you sure you want to retreat?"), Font::BIG, Dialog::YES | Dialog::NO)) {
+				actions.emplace_back(CommandType::MSG_BATTLE_RETREAT);
+				actions.emplace_back(CommandType::MSG_BATTLE_END_TURN, _currentUnit->GetUID());
+				humanturn_exit = true;
+			}
+		}
+		else {
+			Dialog::Message("", _("Retreat disabled"), Font::BIG, Dialog::OK);
+		}
+		break;
+	}
+
+		  // surrender
+	case 3: {
+		if (arena.CanSurrenderOpponent(_currentUnit->GetCurrentOrArmyColor())) {
+			const HeroBase* enemy = arena.getEnemyCommander(arena.GetCurrentColor());
+
+			if (enemy) {
+				const int32_t cost = arena.GetCurrentForce().GetSurrenderCost();
+				Kingdom& kingdom = world.GetKingdom(arena.GetCurrentColor());
+
+				if (DialogBattleSurrender(*enemy, cost, kingdom)) {
+					actions.emplace_back(CommandType::MSG_BATTLE_SURRENDER);
+					actions.emplace_back(CommandType::MSG_BATTLE_END_TURN, _currentUnit->GetUID());
+					humanturn_exit = true;
+				}
+			}
+		}
+		else {
+			Dialog::Message("", _("Surrender disabled"), Font::BIG, Dialog::OK);
+		}
+		break;
+	}
+
+	default:
+		break;
+	}
 }
 
 Battle::PopupDamageInfo::PopupDamageInfo()
-    : Dialog::FrameBorder( 5 )
-    , _cell( nullptr )
-    , _defender( nullptr )
-    , _minDamage( 0 )
-    , _maxDamage( 0 )
-    , _redraw( false )
+	: Dialog::FrameBorder(5)
+	, _cell(nullptr)
+	, _defender(nullptr)
+	, _minDamage(0)
+	, _maxDamage(0)
+	, _redraw(false)
 {}
 
-void Battle::PopupDamageInfo::setBattleUIRect( const fheroes2::Rect & battleUIRect )
-{
-    _battleUIRect = battleUIRect;
-}
-
-bool Battle::PopupDamageInfo::SetDamageInfoBase( const Cell * cell, const Unit * defender )
-{
-    if ( cell == nullptr || defender == nullptr ) {
-        return false;
-    }
-
-    if ( !Settings::Get().isBattleShowDamageInfoEnabled() || !Game::validateAnimationDelay( Game::BATTLE_POPUP_DELAY ) ) {
-        return false;
-    }
-
-    _cell = cell;
-    _defender = defender;
-
-    return true;
-}
-
-void Battle::PopupDamageInfo::SetAttackInfo( const Cell * cell, const Unit * attacker, const Unit * defender )
-{
-    if ( attacker == nullptr || !SetDamageInfoBase( cell, defender ) ) {
-        return;
-    }
-
-    _redraw = true;
-    _minDamage = attacker->CalculateMinDamage( *defender );
-    _maxDamage = attacker->CalculateMaxDamage( *defender );
-
-    if ( attacker->Modes( SP_BLESS ) ) {
-        _minDamage = _maxDamage;
-    }
-    else if ( attacker->Modes( SP_CURSE ) ) {
-        _maxDamage = _minDamage;
-    }
-}
-
-void Battle::PopupDamageInfo::SetSpellAttackInfo( const Cell * cell, const HeroBase * hero, const Unit * defender, const Spell spell )
-{
-    assert( hero != nullptr );
-
-    // TODO: Currently, this functionality only supports a simple single-target spell case
-    // We should refactor this to apply to all cases
-    if ( !spell.isSingleTarget() || !spell.isDamage() ) {
-        return;
-    }
-
-    if ( !SetDamageInfoBase( cell, defender ) ) {
-        return;
-    }
-
-    // If defender unit immune to magic, do not show the tooltip
-    if ( !defender->AllowApplySpell( spell, hero ) ) {
-        return;
-    }
-
-    const int spellPoints = hero ? hero->GetPower() : DEFAULT_SPELL_DURATION;
-    const uint32_t spellDamage = defender->CalculateSpellDamage( spell, spellPoints, hero, 0 /* targetInfo damage */, true /* ignore defending hero */ );
-
-    _redraw = true;
-    _minDamage = spellDamage;
-    _maxDamage = spellDamage;
+void Battle::PopupDamageInfo::setBattleUIRect(const fheroes2::Rect& battleUIRect)
+{
+	_battleUIRect = battleUIRect;
+}
+
+bool Battle::PopupDamageInfo::SetDamageInfoBase(const Cell* cell, const Unit* defender)
+{
+	if (cell == nullptr || defender == nullptr) {
+		return false;
+	}
+
+	if (!Settings::Get().isBattleShowDamageInfoEnabled() || !Game::validateAnimationDelay(Game::BATTLE_POPUP_DELAY)) {
+		return false;
+	}
+
+	_cell = cell;
+	_defender = defender;
+
+	return true;
+}
+
+void Battle::PopupDamageInfo::SetAttackInfo(const Cell* cell, const Unit* attacker, const Unit* defender)
+{
+	if (attacker == nullptr || !SetDamageInfoBase(cell, defender)) {
+		return;
+	}
+
+	_redraw = true;
+	_minDamage = attacker->CalculateMinDamage(*defender);
+	_maxDamage = attacker->CalculateMaxDamage(*defender);
+
+	if (attacker->Modes(SP_BLESS)) {
+		_minDamage = _maxDamage;
+	}
+	else if (attacker->Modes(SP_CURSE)) {
+		_maxDamage = _minDamage;
+	}
+}
+
+void Battle::PopupDamageInfo::SetSpellAttackInfo(const Cell* cell, const HeroBase* hero, const Unit* defender, const Spell spell)
+{
+	assert(hero != nullptr);
+
+	// TODO: Currently, this functionality only supports a simple single-target spell case
+	// We should refactor this to apply to all cases
+	if (!spell.isSingleTarget() || !spell.isDamage()) {
+		return;
+	}
+
+	if (!SetDamageInfoBase(cell, defender)) {
+		return;
+	}
+
+	// If defender unit immune to magic, do not show the tooltip
+	if (!defender->AllowApplySpell(spell, hero)) {
+		return;
+	}
+
+	const int spellPoints = hero ? hero->GetPower() : DEFAULT_SPELL_DURATION;
+	const uint32_t spellDamage = defender->CalculateSpellDamage(spell, spellPoints, hero, 0 /* targetInfo damage */, true /* ignore defending hero */);
+
+	_redraw = true;
+	_minDamage = spellDamage;
+	_maxDamage = spellDamage;
 }
 
 void Battle::PopupDamageInfo::Reset()
 {
-    if ( _redraw ) {
-        _redraw = false;
-        _cell = nullptr;
-        _defender = nullptr;
-        _minDamage = 0;
-        _maxDamage = 0;
-    }
-
-    Game::AnimateResetDelay( Game::BATTLE_POPUP_DELAY );
+	if (_redraw) {
+		_redraw = false;
+		_cell = nullptr;
+		_defender = nullptr;
+		_minDamage = 0;
+		_maxDamage = 0;
+	}
+
+	Game::AnimateResetDelay(Game::BATTLE_POPUP_DELAY);
 }
 
 void Battle::PopupDamageInfo::Redraw() const
 {
-    if ( !_redraw ) {
-        return;
-    }
-
-    assert( _cell != nullptr && _defender != nullptr );
-
-    std::string str = _minDamage == _maxDamage ? _( "Damage: %{max}" ) : _( "Damage: %{min} - %{max}" );
-
-    StringReplace( str, "%{min}", std::to_string( _minDamage ) );
-    StringReplace( str, "%{max}", std::to_string( _maxDamage ) );
-
-    Text damageText( str, Font::SMALL );
-
-    const uint32_t minNumKilled = _defender->HowManyWillKilled( _minDamage );
-    const uint32_t maxNumKilled = _defender->HowManyWillKilled( _maxDamage );
-
-    assert( minNumKilled <= _defender->GetCount() && maxNumKilled <= _defender->GetCount() );
-
-    str = minNumKilled == maxNumKilled ? _( "Perish: %{max}" ) : _( "Perish: %{min} - %{max}" );
-
-    StringReplace( str, "%{min}", std::to_string( minNumKilled ) );
-    StringReplace( str, "%{max}", std::to_string( maxNumKilled ) );
-
-    Text killedText( str, Font::SMALL );
-
-    const fheroes2::Rect & cellRect = _cell->GetPos();
-
-    // Get the border width and set the popup parameters.
-    const int borderWidth = BorderWidth();
-    const int x = _battleUIRect.x + cellRect.x + cellRect.width;
-    const int y = _battleUIRect.y + cellRect.y;
-    const int w = std::max( damageText.w(), killedText.w() ) + 2 * borderWidth;
-    const int h = damageText.h() + killedText.h() + 2 * borderWidth;
-
-    // If the damage info popup doesn't fit the battlefield draw surface, then try to place it on the left side of the cell
-    const bool isLeftSidePopup = ( cellRect.x + cellRect.width + w ) > _battleUIRect.width;
-    const fheroes2::Rect borderRect( isLeftSidePopup ? ( x - w - cellRect.width - borderWidth ) : x, y, w, h );
-
-    Dialog::FrameBorder::RenderOther( fheroes2::AGG::GetICN( ICN::CELLWIN, 1 ), borderRect );
-
-    const int leftTextBorder = borderRect.x + borderWidth;
-    damageText.Blit( leftTextBorder, borderRect.y + borderWidth );
-    killedText.Blit( leftTextBorder, borderRect.y + borderRect.height / 2 );
+	if (!_redraw) {
+		return;
+	}
+
+	assert(_cell != nullptr && _defender != nullptr);
+
+	std::string str = _minDamage == _maxDamage ? _("Damage: %{max}") : _("Damage: %{min} - %{max}");
+
+	StringReplace(str, "%{min}", std::to_string(_minDamage));
+	StringReplace(str, "%{max}", std::to_string(_maxDamage));
+
+	Text damageText(str, Font::SMALL);
+
+	const uint32_t minNumKilled = _defender->HowManyWillKilled(_minDamage);
+	const uint32_t maxNumKilled = _defender->HowManyWillKilled(_maxDamage);
+
+	assert(minNumKilled <= _defender->GetCount() && maxNumKilled <= _defender->GetCount());
+
+	str = minNumKilled == maxNumKilled ? _("Perish: %{max}") : _("Perish: %{min} - %{max}");
+
+	StringReplace(str, "%{min}", std::to_string(minNumKilled));
+	StringReplace(str, "%{max}", std::to_string(maxNumKilled));
+
+	Text killedText(str, Font::SMALL);
+
+	const fheroes2::Rect& cellRect = _cell->GetPos();
+
+	// Get the border width and set the popup parameters.
+	const int borderWidth = BorderWidth();
+	const int x = _battleUIRect.x + cellRect.x + cellRect.width;
+	const int y = _battleUIRect.y + cellRect.y;
+	const int w = std::max(damageText.w(), killedText.w()) + 2 * borderWidth;
+	const int h = damageText.h() + killedText.h() + 2 * borderWidth;
+
+	// If the damage info popup doesn't fit the battlefield draw surface, then try to place it on the left side of the cell
+	const bool isLeftSidePopup = (cellRect.x + cellRect.width + w) > _battleUIRect.width;
+	const fheroes2::Rect borderRect(isLeftSidePopup ? (x - w - cellRect.width - borderWidth) : x, y, w, h);
+
+	Dialog::FrameBorder::RenderOther(fheroes2::AGG::GetICN(ICN::CELLWIN, 1), borderRect);
+
+	const int leftTextBorder = borderRect.x + borderWidth;
+	damageText.Blit(leftTextBorder, borderRect.y + borderWidth);
+	killedText.Blit(leftTextBorder, borderRect.y + borderRect.height / 2);
 }