--- conflicted
+++ resolved
@@ -1286,11 +1286,7 @@
 
         // contour
         if ( spmon2.isValid() )
-<<<<<<< HEAD
-            spmon2.Blit( sp.x - 1, sp.y - 1, _mainSurface );
-=======
-            spmon2.Blit( sp.x, sp.y );
->>>>>>> 0e428345
+            spmon2.Blit( sp.x, sp.y, _mainSurface );
     }
 }
 
@@ -2414,14 +2410,9 @@
 
 void Battle::Interface::AnimateUnitWithDelay( Unit & unit, uint32_t delay )
 {
-<<<<<<< HEAD
-=======
     if ( unit.isFinishAnimFrame() ) // nothing to animate
         return;
 
-    Display & display = Display::Get();
-    Cursor & cursor = Cursor::Get();
->>>>>>> 0e428345
     LocalEvent & le = LocalEvent::Get();
     const uint32_t frameDelay = ( unit.animation.animationLength() > 0 ) ? delay / unit.animation.animationLength() : 0;
 
@@ -2439,14 +2430,9 @@
 
 void Battle::Interface::RedrawTroopDefaultDelay( Unit & unit )
 {
-<<<<<<< HEAD
-=======
     if ( unit.isFinishAnimFrame() ) // nothing to animate
         return;
 
-    Display & display = Display::Get();
-    Cursor & cursor = Cursor::Get();
->>>>>>> 0e428345
     LocalEvent & le = LocalEvent::Get();
 
     while ( le.HandleEvents( false ) ) {
