--- conflicted
+++ resolved
@@ -1028,11 +1028,7 @@
     if ( _colorCycle > 20 ) // 5 * 4, two color ranges
         _colorCycle = 0;
 
-<<<<<<< HEAD
-    _colorCyclePairs = PAL::GetCyclingPairs( _colorCycle );
-=======
     _creaturePalette = PAL::GetCyclingPalette( _colorCycle );
->>>>>>> aff1cb7c
 }
 
 void Battle::Interface::Redraw( void )
