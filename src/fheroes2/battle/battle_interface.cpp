--- conflicted
+++ resolved
@@ -3052,14 +3052,9 @@
     Redraw();
 
     const fheroes2::Rect srt = border.GetArea();
-<<<<<<< HEAD
     fheroes2::Image top;
     top._disableTransformLayer();
     top.resize( srt.width, srt.height );
-=======
-    fheroes2::Image top( srt.width, srt.height );
-    top._disableTransformLayer();
->>>>>>> dce6001b
 
     fheroes2::Copy( display, srt.x, srt.y, top, 0, 0, srt.width, srt.height );
     fheroes2::FadeDisplayWithPalette( top, srt.getPosition(), 5, 300, 5 );
@@ -5427,14 +5422,10 @@
         area.height -= listlog->GetArea().height;
     }
 
-<<<<<<< HEAD
     fheroes2::Image battleFieldCopy;
     battleFieldCopy._disableTransformLayer();
     battleFieldCopy.resize( area.width, area.height );
-=======
-    fheroes2::Image battleFieldCopy( area.width, area.height );
-    battleFieldCopy._disableTransformLayer();
->>>>>>> dce6001b
+
     fheroes2::Copy( _mainSurface, 0, 0, battleFieldCopy, 0, 0, area.width, area.height );
 
     // The death wave horizontal length in pixels.
@@ -5458,15 +5449,10 @@
     int32_t position = waveStep;
     fheroes2::Display & display = fheroes2::Display::instance();
 
-    // Prepare the blank image for the Death Wave spell effect with the transform layer equal to "0"
-<<<<<<< HEAD
+    // Prepare the blank image for the Death Wave spell effect.
     fheroes2::Image spellEffect;
     spellEffect._disableTransformLayer();
     spellEffect.resize( waveLength, area.height );
-=======
-    fheroes2::Image spellEffect( waveLength, area.height );
-    spellEffect._disableTransformLayer();
->>>>>>> dce6001b
 
     AudioManager::PlaySound( M82::MNRDEATH );
 
@@ -5569,14 +5555,10 @@
         area.height -= listlog->GetArea().height;
     }
 
-<<<<<<< HEAD
     fheroes2::Image battleFieldCopy;
     battleFieldCopy._disableTransformLayer();
     battleFieldCopy.resize( area.width, area.height );
-=======
-    fheroes2::Image battleFieldCopy( area.width, area.height );
-    battleFieldCopy._disableTransformLayer();
->>>>>>> dce6001b
+
     fheroes2::Copy( _mainSurface, 0, 0, battleFieldCopy, 0, 0, area.width, area.height );
 
     _currentUnit = nullptr;
@@ -5711,16 +5693,10 @@
 
     area.height -= 37;
 
-<<<<<<< HEAD
     fheroes2::Image spriteWhitening;
     spriteWhitening._disableTransformLayer();
     spriteWhitening.resize( area.width, area.height );
-=======
-    fheroes2::Image spriteWhitening( area.width, area.height );
-    fheroes2::Image spriteReddish( area.width, area.height );
-    spriteWhitening._disableTransformLayer();
-    spriteReddish._disableTransformLayer();
->>>>>>> dce6001b
+
     fheroes2::Copy( _mainSurface, area.x, area.y, spriteWhitening, 0, 0, area.width, area.height );
     fheroes2::Image spriteReddish = spriteWhitening;
 
@@ -5789,14 +5765,10 @@
 
     cursor.SetThemes( Cursor::WAR_POINTER );
 
-<<<<<<< HEAD
     fheroes2::Image sprite;
     sprite._disableTransformLayer();
     sprite.resize( area.width, area.height );
-=======
-    fheroes2::Image sprite( area.width, area.height );
-    sprite._disableTransformLayer();
->>>>>>> dce6001b
+
     fheroes2::Copy( _mainSurface, area.x, area.y, sprite, 0, 0, area.width, area.height );
 
     _currentUnit = nullptr;
