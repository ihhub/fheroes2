/***************************************************************************
 *   Copyright (C) 2010 by Andrey Afletdinov <fheroes2@gmail.com>          *
 *                                                                         *
 *   Part of the Free Heroes2 Engine:                                      *
 *   http://sourceforge.net/projects/fheroes2                              *
 *                                                                         *
 *   This program is free software; you can redistribute it and/or modify  *
 *   it under the terms of the GNU General Public License as published by  *
 *   the Free Software Foundation; either version 2 of the License, or     *
 *   (at your option) any later version.                                   *
 *                                                                         *
 *   This program is distributed in the hope that it will be useful,       *
 *   but WITHOUT ANY WARRANTY; without even the implied warranty of        *
 *   MERCHANTABILITY or FITNESS FOR A PARTICULAR PURPOSE.  See the         *
 *   GNU General Public License for more details.                          *
 *                                                                         *
 *   You should have received a copy of the GNU General Public License     *
 *   along with this program; if not, write to the                         *
 *   Free Software Foundation, Inc.,                                       *
 *   59 Temple Place - Suite 330, Boston, MA  02111-1307, USA.             *
 ***************************************************************************/

#include <algorithm>
#include <cmath>

#include "agg.h"
#include "battle_arena.h"
#include "battle_bridge.h"
#include "battle_catapult.h"
#include "battle_cell.h"
#include "battle_command.h"
#include "battle_interface.h"
#include "battle_tower.h"
#include "battle_troop.h"
#include "castle.h"
#include "cursor.h"
#include "engine.h"
#include "game.h"
#include "ground.h"
#include "interface_list.h"
#include "kingdom.h"
#include "pocketpc.h"
#include "race.h"
#include "settings.h"
#include "world.h"

#define ARMYORDERW 40

namespace Battle
{
    int GetIndexIndicator( const Unit & );
    int GetSwordCursorDirection( int );
    int GetDirectionFromCursorSword( u32 );
    int GetCursorFromSpell( int );

    struct CursorPosition
    {
        CursorPosition()
            : index( -1 )
        {}

        Point coord;
        s32 index;
    };

    class StatusListBox : public ::Interface::ListBox<std::string>
    {
    public:
        StatusListBox()
            : openlog( false )
        {}

        void SetPosition( u32 px, u32 py )
        {
            const u32 mx = 6;
            const u32 sw = 640;
            const u32 sh = mx * 20;
            border.SetPosition( px, py - sh - 2, sw - 30, sh - 30 );
            const Rect & area = border.GetArea();
            const u32 ax = area.x + area.w - 20;

            SetTopLeft( area );
            SetAreaMaxItems( mx );

            SetScrollButtonUp( ICN::DROPLISL, 6, 7, Point( ax, area.y ) );
            SetScrollButtonDn( ICN::DROPLISL, 8, 9, Point( ax, area.y + area.h - 20 ) );
            SetScrollSplitter( AGG::GetICN( ICN::DROPLISL, 13 ),
                               Rect( ax + 5, buttonPgUp.y + buttonPgUp.h + 3, 12, buttonPgDn.y - ( buttonPgUp.y + buttonPgUp.h ) - 6 ) );
            splitter.HideCursor();
            SetAreaItems( Rect( area.x, area.y, area.w - 10, area.h ) );
            SetListContent( messages );
            splitter.ShowCursor();
        }

        const Rect & GetArea( void ) const
        {
            return border.GetRect();
        }

        void AddMessage( const std::string & str )
        {
            messages.push_back( str );
            SetListContent( messages );
            SetCurrent( messages.size() - 1 );
        }

        void RedrawItem( const std::string & str, s32 px, s32 py, bool f )
        {
            Text text( str, Font::BIG );
            text.Blit( px, py );
        }

        void RedrawBackground( const Point & pt )
        {
            const Sprite & sp1 = AGG::GetICN( ICN::DROPLISL, 10 );
            const Sprite & sp2 = AGG::GetICN( ICN::DROPLISL, 12 );
            const Sprite & sp3 = AGG::GetICN( ICN::DROPLISL, 11 );
            const Sprite & sp4 = AGG::GetICN( ICN::TEXTBAK2, 0 );
            const u32 ax = buttonPgUp.x;
            const u32 ah = buttonPgDn.y - ( buttonPgUp.y + buttonPgUp.h );

            Dialog::FrameBorder::RenderOther( sp4, border.GetRect() );

            for ( u32 ii = 0; ii < ( ah / sp3.h() ); ++ii )
                sp3.Blit( ax, buttonPgUp.y + buttonPgUp.h + ( sp3.h() * ii ) );

            sp1.Blit( ax, buttonPgUp.y + buttonPgUp.h );
            sp2.Blit( ax, buttonPgDn.y - sp2.h() );
        }

        void ActionCurrentUp( void ) {}
        void ActionCurrentDn( void ) {}
        void ActionListDoubleClick( std::string & ) {}
        void ActionListSingleClick( std::string & ) {}
        void ActionListPressRight( std::string & ) {}

        void SetOpenLog( bool f )
        {
            openlog = f;
        }
        bool isOpenLog( void ) const
        {
            return openlog;
        }

    private:
        Dialog::FrameBorder border;
        std::vector<std::string> messages;
        bool openlog;
    };

    bool AnimateInfrequentDelay( int dl )
    {
        return Game::AnimateInfrequentDelay( dl );
    }
}

bool CursorAttack( u32 theme )
{
    switch ( theme ) {
    case Cursor::WAR_ARROW:
    case Cursor::WAR_BROKENARROW:
    case Cursor::SWORD_TOPRIGHT:
    case Cursor::SWORD_RIGHT:
    case Cursor::SWORD_BOTTOMRIGHT:
    case Cursor::SWORD_BOTTOMLEFT:
    case Cursor::SWORD_LEFT:
    case Cursor::SWORD_TOPLEFT:
    case Cursor::SWORD_TOP:
    case Cursor::SWORD_BOTTOM:
        return true;
    default:
        break;
    }

    return false;
}

Surface DrawHexagon( const RGBA & color )
{
    int r, l, w, h;

    if ( Settings::Get().QVGA() ) {
        r = 11;
        l = 7;
        w = CELLW2;
        h = CELLH2;
    }
    else {
        r = 22;
        l = 10;
        w = CELLW;
        h = CELLH;
    }

    Surface sf( Size( w + 1, h + 1 ), false );

    sf.DrawLine( Point( r, 0 ), Point( 0, l ), color );
    sf.DrawLine( Point( r, 0 ), Point( w, l ), color );

    sf.DrawLine( Point( 0, l + 1 ), Point( 0, h - l ), color );
    sf.DrawLine( Point( w, l + 1 ), Point( w, h - l ), color );

    sf.DrawLine( Point( r, h ), Point( 0, h - l ), color );
    sf.DrawLine( Point( r, h ), Point( w, h - l ), color );

    return sf;
}

Surface DrawHexagonShadow( void )
{
    int l, w, h;

    if ( Settings::Get().QVGA() ) {
        l = 7;
        w = CELLW2;
        h = CELLH2;
    }
    else {
        l = 13;
        w = CELLW;
        h = CELLH;
    }

    Surface sf( Size( w, h ), 32, true );
    RGBA shadow = RGBA( 0, 0, 0, 0x30 );
    Rect rt( 0, l - 1, w + 1, 2 * l + 3 );
    for ( int i = 0; i < w / 2; i += 2 ) {
        --rt.y;
        rt.h += 2;
        rt.x += 2;
        rt.w -= 4;
        sf.FillRect( rt, shadow );
    }

    return sf;
}

bool Battle::TargetInfo::isFinishAnimFrame( void ) const
{
    return defender && defender->isFinishAnimFrame();
}

int Battle::GetCursorFromSpell( int spell )
{
    switch ( spell ) {
    case Spell::SLOW:
        return Cursor::SP_SLOW;
    case Spell::CURSE:
        return Cursor::SP_CURSE;
    case Spell::CURE:
        return Cursor::SP_CURE;
    case Spell::BLESS:
        return Cursor::SP_BLESS;
    case Spell::FIREBALL:
        return Cursor::SP_FIREBALL;
    case Spell::FIREBLAST:
        return Cursor::SP_FIREBLAST;
    case Spell::TELEPORT:
        return Cursor::SP_TELEPORT;
    case Spell::RESURRECT:
        return Cursor::SP_RESURRECT;
    case Spell::HASTE:
        return Cursor::SP_HASTE;
    case Spell::SHIELD:
        return Cursor::SP_SHIELD;
    case Spell::ARMAGEDDON:
        return Cursor::SP_ARMAGEDDON;
    case Spell::ANTIMAGIC:
        return Cursor::SP_ANTIMAGIC;
    case Spell::BERSERKER:
        return Cursor::SP_BERSERKER;
    case Spell::PARALYZE:
        return Cursor::SP_PARALYZE;
    case Spell::BLIND:
        return Cursor::SP_BLIND;

    case Spell::LIGHTNINGBOLT:
        return Cursor::SP_LIGHTNINGBOLT;
    case Spell::CHAINLIGHTNING:
        return Cursor::SP_CHAINLIGHTNING;
    case Spell::ELEMENTALSTORM:
        return Cursor::SP_ELEMENTALSTORM;
    case Spell::RESURRECTTRUE:
        return Cursor::SP_RESURRECTTRUE;
    case Spell::DISPEL:
        return Cursor::SP_DISPEL;
    case Spell::HOLYWORD:
        return Cursor::SP_HOLYWORD;
    case Spell::HOLYSHOUT:
        return Cursor::SP_HOLYSHOUT;
    case Spell::METEORSHOWER:
        return Cursor::SP_METEORSHOWER;

    case Spell::ANIMATEDEAD:
        return Cursor::SP_ANIMATEDEAD;
    case Spell::MIRRORIMAGE:
        return Cursor::SP_MIRRORIMAGE;
    case Spell::BLOODLUST:
        return Cursor::SP_BLOODLUST;
    case Spell::DEATHRIPPLE:
        return Cursor::SP_DEATHRIPPLE;
    case Spell::DEATHWAVE:
        return Cursor::SP_DEATHWAVE;
    case Spell::STEELSKIN:
        return Cursor::SP_STEELSKIN;
    case Spell::STONESKIN:
        return Cursor::SP_STONESKIN;
    case Spell::DRAGONSLAYER:
        return Cursor::SP_DRAGONSLAYER;
    case Spell::EARTHQUAKE:
        return Cursor::SP_EARTHQUAKE;
    case Spell::DISRUPTINGRAY:
        return Cursor::SP_DISRUPTINGRAY;
    case Spell::COLDRING:
        return Cursor::SP_COLDRING;
    case Spell::COLDRAY:
        return Cursor::SP_COLDRAY;
    case Spell::HYPNOTIZE:
        return Cursor::SP_HYPNOTIZE;
    case Spell::ARROW:
        return Cursor::SP_ARROW;

    default:
        break;
    }
    return Cursor::WAR_NONE;
}

int Battle::GetSwordCursorDirection( int dir )
{
    switch ( dir ) {
    case BOTTOM_RIGHT:
        return Cursor::SWORD_TOPLEFT;
    case BOTTOM_LEFT:
        return Cursor::SWORD_TOPRIGHT;
    case RIGHT:
        return Cursor::SWORD_LEFT;
    case TOP_RIGHT:
        return Cursor::SWORD_BOTTOMLEFT;
    case TOP_LEFT:
        return Cursor::SWORD_BOTTOMRIGHT;
    case LEFT:
        return Cursor::SWORD_RIGHT;
    default:
        break;
    }
    return 0;
}

int Battle::GetDirectionFromCursorSword( u32 sword )
{
    switch ( sword ) {
    case Cursor::SWORD_TOPLEFT:
        return BOTTOM_RIGHT;
    case Cursor::SWORD_TOPRIGHT:
        return BOTTOM_LEFT;
    case Cursor::SWORD_LEFT:
        return RIGHT;
    case Cursor::SWORD_BOTTOMLEFT:
        return TOP_RIGHT;
    case Cursor::SWORD_BOTTOMRIGHT:
        return TOP_LEFT;
    case Cursor::SWORD_RIGHT:
        return LEFT;
    default:
        break;
    }

    return UNKNOWN;
}

Battle::OpponentSprite::OpponentSprite( const Rect & area, const HeroBase * b, bool r )
    : base( b )
    , icn( ICN::UNKNOWN )
    , animframe( 0 )
    , animframe_start( 0 )
    , animframe_count( 0 )
    , reflect( r )
{
    ResetAnimFrame( OP_IDLE );

    if ( Settings::Get().QVGA() ) {
        if ( reflect ) {
            pos.x = area.x + area.w - 40;
            pos.y = area.y + 75;
        }
        else {
            pos.x = area.x + 5;
            pos.y = area.y + 75;
        }

        const Sprite & sprite = AGG::GetICN( icn, animframe, reflect );

        pos.w = sprite.w();
        pos.h = sprite.h();
    }
    else {
        if ( reflect ) {
            pos.x = area.x + area.w - 60;
            pos.y = area.y + 75;
        }
        else {
            pos.x = area.x + 5;
            pos.y = area.y + 75;
        }

        const Sprite & sprite = AGG::GetICN( icn, animframe, reflect );

        pos.w = sprite.w();
        pos.h = sprite.h();
    }
}

int Battle::OpponentSprite::GetColor( void ) const
{
    return base ? base->GetColor() : 0;
}

const HeroBase * Battle::OpponentSprite::GetHero( void ) const
{
    return base;
}

void Battle::OpponentSprite::IncreaseAnimFrame( bool loop )
{
    if ( animframe < animframe_start + animframe_count - 1 )
        ++animframe;
    else if ( loop )
        animframe = animframe_start;
}

void Battle::OpponentSprite::ResetAnimFrame( int rule )
{
    if ( Settings::Get().QVGA() ) {
        switch ( base->GetColor() ) {
        case Color::BLUE:
            animframe = 0;
            break;
        case Color::GREEN:
            animframe = 7;
            break;
        case Color::RED:
            animframe = 14;
            break;
        case Color::YELLOW:
            animframe = 21;
            break;
        case Color::ORANGE:
            animframe = 28;
            break;
        case Color::PURPLE:
            animframe = 35;
            break;
        default:
            break;
        }

        switch ( base->GetRace() ) {
        case Race::KNGT:
            animframe += 0;
            break;
        case Race::BARB:
            animframe += 1;
            break;
        case Race::SORC:
            animframe += 2;
            break;
        case Race::WRLK:
            animframe += 3;
            break;
        case Race::WZRD:
            animframe += 4;
            break;
        case Race::NECR:
            animframe += 5;
            break;
        default:
            break;
        }

        icn = ICN::MINIHERO;
    }
    else {
        if ( base->isHeroes() ) {
            switch ( base->GetRace() ) {
            case Race::BARB:
                icn = ICN::CMBTHROB;
                switch ( rule ) {
                case OP_IDLE:
                    animframe_start = 15;
                    animframe_count = 4;
                    break;
                case OP_SRRW:
                    animframe_start = 1;
                    animframe_count = 5;
                    break;
                case OP_CAST:
                    animframe_start = 6;
                    animframe_count = 9;
                    break;
                default:
                    break;
                }
                break;
            case Race::KNGT:
                icn = ICN::CMBTHROK;
                switch ( rule ) {
                case OP_IDLE:
                    animframe_start = 15;
                    animframe_count = 5;
                    break;
                case OP_SRRW:
                    animframe_start = 1;
                    animframe_count = 5;
                    break;
                case OP_CAST:
                    animframe_start = 6;
                    animframe_count = 9;
                    break;
                default:
                    break;
                }
                break;
            case Race::NECR:
                icn = ICN::CMBTHRON;
                switch ( rule ) {
                case OP_IDLE:
                    animframe_start = 16;
                    animframe_count = 2;
                    break;
                case OP_SRRW:
                    animframe_start = 1;
                    animframe_count = 5;
                    break;
                case OP_CAST:
                    animframe_start = 6;
                    animframe_count = 9;
                    break;
                default:
                    break;
                }
                break;
            case Race::SORC:
                icn = ICN::CMBTHROS;
                switch ( rule ) {
                case OP_IDLE:
                    animframe_start = 13;
                    animframe_count = 4;
                    break;
                case OP_SRRW:
                    animframe_start = 1;
                    animframe_count = 5;
                    break;
                case OP_CAST:
                    animframe_start = 6;
                    animframe_count = 7;
                    break;
                default:
                    break;
                }
                break;
            case Race::WRLK:
                icn = ICN::CMBTHROW;
                switch ( rule ) {
                case OP_IDLE:
                    animframe_start = 14;
                    animframe_count = 3;
                    break;
                case OP_SRRW:
                    animframe_start = 1;
                    animframe_count = 5;
                    break;
                case OP_CAST:
                    animframe_start = 6;
                    animframe_count = 8;
                    break;
                default:
                    break;
                }
                break;
            case Race::WZRD:
                icn = ICN::CMBTHROZ;
                switch ( rule ) {
                case OP_IDLE:
                    animframe_start = 16;
                    animframe_count = 3;
                    break;
                case OP_SRRW:
                    animframe_start = 1;
                    animframe_count = 5;
                    break;
                case OP_CAST:
                    animframe_start = 12;
                    animframe_count = 7;
                    break;
                default:
                    break;
                }
                break;
            default:
                break;
            }
            animframe = animframe_start;
        }
        else if ( base->isCaptain() ) {
            icn = ICN::CMBTCAPB;
            switch ( base->GetRace() ) {
            case Race::BARB:
                icn = ICN::CMBTCAPB;
                break;
            case Race::KNGT:
                icn = ICN::CMBTCAPK;
                break;
            case Race::NECR:
                icn = ICN::CMBTCAPN;
                break;
            case Race::SORC:
                icn = ICN::CMBTCAPS;
                break;
            case Race::WRLK:
                icn = ICN::CMBTCAPW;
                break;
            case Race::WZRD:
                icn = ICN::CMBTCAPZ;
                break;
            default:
                break;
            }

            switch ( rule ) {
            case OP_IDLE:
                animframe_start = 1;
                animframe_count = 1;
                break;
            case OP_SRRW:
                animframe_start = 1;
                animframe_count = 1;
                break;
            case OP_CAST:
                animframe_start = 3;
                animframe_count = 6;
                break;
            default:
                break;
            }
            animframe = animframe_start;
        }
    }
}

bool Battle::OpponentSprite::isFinishFrame( void ) const
{
    return !animframe_count || animframe >= animframe_start + animframe_count - 1;
}

bool Battle::OpponentSprite::isStartFrame( void ) const
{
    return animframe_count && animframe == animframe_start;
}

const Rect & Battle::OpponentSprite::GetArea( void ) const
{
    return pos;
}

void Battle::OpponentSprite::Redraw( void ) const
{
    const Sprite & hero = AGG::GetICN( icn, animframe, reflect );
    if ( reflect )
        hero.Blit( pos.x - hero.w() + 55, pos.y );
    else
        hero.Blit( pos.x, pos.y );
}

Battle::Status::Status()
    : back1( AGG::GetICN( ICN::TEXTBAR, 8 ) )
    , back2( AGG::GetICN( ICN::TEXTBAR, 9 ) )
    , listlog( NULL )
{
    Rect::w = back1.w();
    Rect::h = back1.h() + back2.h();

    bar1.Set( Settings::Get().QVGA() ? Font::SMALL : Font::BIG );
    bar2.Set( Settings::Get().QVGA() ? Font::SMALL : Font::BIG );
}

void Battle::Status::SetPosition( s32 cx, s32 cy )
{
    Rect::x = cx;
    Rect::y = cy;
}

void Battle::Status::SetMessage( const std::string & str, bool top )
{
    if ( top ) {
        bar1.Set( str );
        if ( listlog )
            listlog->AddMessage( str );
    }
    else if ( str != message ) {
        bar2.Set( str );
        message = str;
    }
}

void Battle::Status::Redraw( void )
{
    back1.Blit( x, y );
    back2.Blit( x, y + back1.h() );

    if ( bar1.Size() )
        bar1.Blit( x + ( back1.w() - bar1.w() ) / 2, y + ( Settings::Get().QVGA() ? -1 : 3 ) );
    if ( bar2.Size() )
        bar2.Blit( x + ( back2.w() - bar2.w() ) / 2, y + back1.h() + ( Settings::Get().QVGA() ? -3 : 0 ) );
}

const std::string & Battle::Status::GetMessage( void ) const
{
    return message;
}

Battle::ArmiesOrder::ArmiesOrder()
    : orders( NULL )
    , army_color2( 0 )
{
    const RGBA yellow = RGBA( 0xe0, 0xe0, 0 );
    const RGBA orange = RGBA( 0xe0, 0x48, 0 );
    const RGBA green = RGBA( 0x90, 0xc0, 0 );
    const Size sz( ARMYORDERW, ARMYORDERW );

    sf_color[0].Set( sz.w, sz.h, true );
    sf_color[0].DrawBorder( yellow );

    sf_color[1].Set( sz.w, sz.h, true );
    sf_color[1].DrawBorder( orange );

    sf_color[2].Set( sz.w, sz.h, true );
    sf_color[2].DrawBorder( green );
}

void Battle::ArmiesOrder::Set( const Rect & rt, const Units * units, int color )
{
    area = rt;
    orders = units;
    army_color2 = color;
    if ( units )
        rects.reserve( units->size() );
}

void Battle::ArmiesOrder::QueueEventProcessing( std::string & msg )
{
    LocalEvent & le = LocalEvent::Get();

    for ( std::vector<UnitPos>::const_iterator it = rects.begin(); it != rects.end(); ++it )
        if ( ( *it ).first ) {
            if ( le.MouseCursor( ( *it ).second ) ) {
                msg = _( "View %{monster} info." );
                StringReplace( msg, "%{monster}", ( *it ).first->GetName() );
            }

            if ( le.MouseClickLeft( ( *it ).second ) )
                Dialog::ArmyInfo( *( *it ).first, Dialog::READONLY | Dialog::BUTTONS );
            else if ( le.MousePressRight( ( *it ).second ) )
                Dialog::ArmyInfo( *( *it ).first, Dialog::READONLY );
        }
}

void Battle::ArmiesOrder::RedrawUnit( const Rect & pos, const Battle::Unit & unit, bool revert, bool current ) const
{
    Display & display = Display::Get();
    const Sprite & mons32 = AGG::GetICN( ICN::MONS32, unit.GetSpriteIndex(), revert );

    // background
    display.FillRect( pos, RGBA( 0x33, 0x33, 0x33 ) );
    // mons32 sprite
    mons32.Blit( pos.x + ( pos.w - mons32.w() ) / 2, pos.y + pos.h - mons32.h() - ( mons32.h() + 3 < pos.h ? 3 : 0 ), display );

    // window
    if ( current )
        sf_color[0].Blit( pos.x + 1, pos.y + 1, display );
    else if ( unit.Modes( Battle::TR_MOVED ) )
        sf_color[1].Blit( pos.x + 1, pos.y + 1, display );
    else
        sf_color[2].Blit( pos.x + 1, pos.y + 1, display );

    // number
    Text number( GetString( unit.GetCount() ), Font::SMALL );
    number.Blit( pos.x + 2, pos.y + 2 );
}

void Battle::ArmiesOrder::Redraw( const Unit * current )
{
    if ( orders ) {
        const u32 ow = ARMYORDERW + 2;

        u32 ox = area.x + ( area.w - ow * std::count_if( orders->begin(), orders->end(), std::mem_fun( &Unit::isValid ) ) ) / 2;
        u32 oy = area.y;

        Rect::x = ox;
        Rect::y = oy;
        Rect::h = ow;

        rects.clear();

        for ( Units::const_iterator it = orders->begin(); it != orders->end(); ++it )
            if ( *it && ( *it )->isValid() ) {
                rects.push_back( UnitPos( *it, Rect( ox, oy, ow, ow ) ) );
                RedrawUnit( rects.back().second, **it, ( **it ).GetColor() == army_color2, current == *it );
                ox += ow;
                Rect::w += ow;
            }
    }
}

Battle::Interface::Interface( Arena & a, s32 center )
    : arena( a )
    , icn_cbkg( ICN::UNKNOWN )
    , icn_frng( ICN::UNKNOWN )
    , humanturn_spell( Spell::NONE )
    , humanturn_exit( true )
    , humanturn_redraw( true )
    , animation_flags_frame( 0 )
    , catapult_frame( 0 )
    , _currentUnit( NULL )
    , _movingUnit( NULL )
    , _flyingUnit( NULL )
    , b_current_sprite( NULL )
    , b_current_alpha( 255 )
    , index_pos( -1 )
    , teleport_src( -1 )
    , listlog( NULL )
    , turn( 0 )
{
    const Settings & conf = Settings::Get();
    bool pda = conf.QVGA();

    Cursor::Get().Hide();

    // border
    Display & display = Display::Get();
    const u32 arenaw = pda ? 320 : 640;
    const u32 arenah = pda ? ( display.h() < 240 ? display.h() : 240 ) : 480;
    border.SetPosition( ( display.w() - arenaw ) / 2 - BORDERWIDTH, ( display.h() - arenah ) / 2 - BORDERWIDTH, arenaw, arenah );

    // cover
    bool trees = Maps::ScanAroundObject( center, MP2::OBJ_TREES ).size();
    const Maps::Tiles & tile = world.GetTiles( center );
    bool grave = MP2::OBJ_GRAVEYARD == tile.GetObject( false );
    bool light = true;

    switch ( tile.GetGround() ) {
    case Maps::Ground::DESERT:
        icn_cbkg = ICN::CBKGDSRT;
        light = false;
        icn_frng = ICN::FRNG0004;
        break;
    case Maps::Ground::SNOW:
        icn_cbkg = trees ? ICN::CBKGSNTR : ICN::CBKGSNMT;
        light = false;
        icn_frng = trees ? ICN::FRNG0006 : ICN::FRNG0007;
        break;
    case Maps::Ground::SWAMP:
        icn_cbkg = ICN::CBKGSWMP;
        icn_frng = ICN::FRNG0008;
        break;
    case Maps::Ground::WASTELAND:
        icn_cbkg = ICN::CBKGCRCK;
        light = false;
        icn_frng = ICN::FRNG0003;
        break;
    case Maps::Ground::BEACH:
        icn_cbkg = ICN::CBKGBEAC;
        light = false;
        icn_frng = ICN::FRNG0002;
        break;
    case Maps::Ground::LAVA:
        icn_cbkg = ICN::CBKGLAVA;
        icn_frng = ICN::FRNG0005;
        break;
    case Maps::Ground::DIRT:
        icn_cbkg = trees ? ICN::CBKGDITR : ICN::CBKGDIMT;
        icn_frng = trees ? ICN::FRNG0010 : ICN::FRNG0009;
        break;
    case Maps::Ground::GRASS:
        icn_cbkg = trees ? ICN::CBKGGRTR : ICN::CBKGGRMT;
        icn_frng = trees ? ICN::FRNG0011 : ICN::FRNG0012;
        break;
    case Maps::Ground::WATER:
        icn_cbkg = ICN::CBKGWATR;
        icn_frng = ICN::FRNG0013;
        break;
    default:
        break;
    }

    if ( grave ) {
        icn_cbkg = ICN::CBKGGRAV;
        light = true;
        icn_frng = ICN::FRNG0001;
    }
    if ( conf.QVGA() || conf.ExtPocketLowMemory() )
        icn_frng = ICN::UNKNOWN;

    // hexagon
    sf_hexagon = DrawHexagon( ( light ? RGBA( 0x78, 0x94, 0 ) : RGBA( 0x38, 0x48, 0 ) ) );
    sf_cursor = DrawHexagon( RGBA( 0xb0, 0x0c, 0 ) );
    sf_shadow = DrawHexagonShadow();

    // buttons
    const Rect & area = border.GetArea();

    if ( conf.PocketPC() ) {
        btn_auto.SetSprite( ICN::BATTLEAUTO, 0, 1 );
        btn_settings.SetSprite( ICN::BATTLESETS, 0, 1 );

        btn_auto.SetPos( area.x, area.y );
        btn_settings.SetPos( area.x, area.y + area.h - btn_settings.h );
    }
    else {
        btn_auto.SetSprite( ICN::TEXTBAR, 4, 5 );
        btn_settings.SetSprite( ICN::TEXTBAR, 6, 7 );

        btn_auto.SetPos( area.x, area.y + area.h - btn_settings.h - btn_auto.h );
        btn_settings.SetPos( area.x, area.y + area.h - btn_settings.h );
    }

    if ( conf.ExtBattleSoftWait() ) {
        if ( conf.PocketPC() ) {
            btn_wait.SetSprite( ICN::BATTLEWAIT, 0, 1 );
            btn_skip.SetSprite( ICN::BATTLESKIP, 0, 1 );

            btn_wait.SetPos( area.x + area.w - btn_wait.w, area.y );
            btn_skip.SetPos( area.x + area.w - btn_skip.w, area.y + area.h - btn_skip.h );
        }
        else {
            btn_wait.SetSprite( ICN::BATTLEWAIT, 0, 1 );
            btn_skip.SetSprite( ICN::BATTLESKIP, 0, 1 );

            btn_wait.SetPos( area.x + area.w - btn_wait.w, area.y + area.h - btn_skip.h - btn_wait.h );
            btn_skip.SetPos( area.x + area.w - btn_skip.w, area.y + area.h - btn_skip.h );
        }
    }
    else {
        btn_skip.SetSprite( ICN::TEXTBAR, 0, 1 );
        btn_skip.SetPos( area.x + area.w - btn_skip.w, area.y + area.h - btn_skip.h );
    }

    status.SetPosition( area.x + btn_settings.w, ( conf.PocketPC() ? btn_settings.y : btn_auto.y ) );

    if ( !conf.QVGA() && !conf.ExtPocketLowMemory() )
        listlog = new StatusListBox();

    if ( listlog )
        listlog->SetPosition( area.x, area.y + area.h - 36 );
    status.SetLogs( listlog );

    // opponents
    opponent1 = arena.GetCommander1() ? new OpponentSprite( area, arena.GetCommander1(), false ) : NULL;
    opponent2 = arena.GetCommander2() ? new OpponentSprite( area, arena.GetCommander2(), true ) : NULL;

    if ( Arena::GetCastle() )
        main_tower = Rect( area.x + 570, area.y + 145, 70, 70 );
}

Battle::Interface::~Interface()
{
    if ( listlog )
        delete listlog;
    if ( opponent1 )
        delete opponent1;
    if ( opponent2 )
        delete opponent2;
}

void Battle::Interface::SetArmiesOrder( const Units * units )
{
    armies_order.Set( border.GetArea(), units, arena.GetArmyColor2() );
}

const Rect & Battle::Interface::GetArea( void ) const
{
    return border.GetArea();
}

void Battle::Interface::SetStatus( const std::string & msg, bool top )
{
    if ( top ) {
        status.SetMessage( msg, true );
        status.SetMessage( "", false );
    }
    else {
        status.SetMessage( msg );
    }
    humanturn_redraw = true;
}

void Battle::Interface::Redraw( void )
{
    const Castle * castle = Arena::GetCastle();
    RedrawBorder();
    RedrawCover();
    RedrawOpponents();
    if ( castle )
        RedrawCastle3( *castle );
    RedrawArmies();
    RedrawInterface();
    if ( Settings::Get().ExtBattleShowBattleOrder() && !Settings::Get().QVGA() )
        armies_order.Redraw( _currentUnit );
    if ( Settings::Get().QVGA() )
        RedrawPocketControls();
}

void Battle::Interface::RedrawInterface( void )
{
    const Settings & conf = Settings::Get();

    status.Redraw();

    btn_auto.Draw();
    btn_settings.Draw();

    if ( conf.ExtBattleSoftWait() )
        btn_wait.Draw();
    btn_skip.Draw();

    if ( !conf.QVGA() && !conf.ExtPocketLowMemory() )
        popup.Redraw( rectBoard.x + rectBoard.w + 60, rectBoard.y + rectBoard.h );

    if ( listlog && listlog->isOpenLog() )
        listlog->Redraw();
}

void Battle::Interface::RedrawArmies( void ) const
{
    const Castle * castle = Arena::GetCastle();

    for ( s32 ii = 0; ii < ARENASIZE; ++ii ) {
        RedrawHighObjects( ii );

        if ( castle )
            if ( 8 == ii || 19 == ii || 29 == ii || 40 == ii || 50 == ii || 62 == ii || 85 == ii || 73 == ii || 77 == ii )
                RedrawCastle2( *castle, ii );

        const Cell * cell = Board::GetCell( ii );
        const Unit * b = cell->GetUnit();

        if ( b && _flyingUnit != b && ii != b->GetTailIndex() ) {
            RedrawTroopSprite( *b );

            if ( _movingUnit != b )
                RedrawTroopCount( *b );
        }
    }

    if ( castle ) {
        RedrawCastle2( *castle, 96 );
        const Unit * b = Board::GetCell( 96 )->GetUnit();
        if ( b )
            RedrawTroopSprite( *b );
    }

    if ( _flyingUnit ) {
        RedrawTroopSprite( *_flyingUnit );
    }
}

void Battle::Interface::RedrawOpponents( void ) const
{
    if ( opponent1 )
        opponent1->Redraw();
    if ( opponent2 )
        opponent2->Redraw();

    RedrawOpponentsFlags();
}

void Battle::Interface::RedrawOpponentsFlags( void ) const
{
    if ( !Settings::Get().QVGA() && opponent1 ) {
        int icn = ICN::UNKNOWN;

        switch ( arena.GetArmyColor1() ) {
        case Color::BLUE:
            icn = ICN::HEROFL00;
            break;
        case Color::GREEN:
            icn = ICN::HEROFL01;
            break;
        case Color::RED:
            icn = ICN::HEROFL02;
            break;
        case Color::YELLOW:
            icn = ICN::HEROFL03;
            break;
        case Color::ORANGE:
            icn = ICN::HEROFL04;
            break;
        case Color::PURPLE:
            icn = ICN::HEROFL05;
            break;
        default:
            icn = ICN::HEROFL06;
            break;
        }

        const Sprite & flag = AGG::GetICN( icn, ICN::AnimationFrame( icn, 0, animation_flags_frame ), false );
        flag.Blit( opponent1->GetArea().x + 38 - flag.w(), opponent1->GetArea().y + 5 );
    }

    if ( !Settings::Get().QVGA() && opponent2 ) {
        int icn = ICN::UNKNOWN;

        switch ( arena.GetForce2().GetColor() ) {
        case Color::BLUE:
            icn = ICN::HEROFL00;
            break;
        case Color::GREEN:
            icn = ICN::HEROFL01;
            break;
        case Color::RED:
            icn = ICN::HEROFL02;
            break;
        case Color::YELLOW:
            icn = ICN::HEROFL03;
            break;
        case Color::ORANGE:
            icn = ICN::HEROFL04;
            break;
        case Color::PURPLE:
            icn = ICN::HEROFL05;
            break;
        default:
            icn = ICN::HEROFL06;
            break;
        }

        const Sprite & flag = AGG::GetICN( icn, ICN::AnimationFrame( icn, 0, animation_flags_frame ), true );
        const u32 ox = opponent2->GetHero()->isHeroes() ? 38 : 26;
        flag.Blit( opponent2->GetArea().x + ox - flag.w(), opponent2->GetArea().y + 5 );
    }
}

Point GetTroopPosition( const Battle::Unit & b, const Sprite & sprite )
{
    const Rect & rt = b.GetRectPosition();

    const s32 sx
        = b.isReflect() ? rt.x + ( b.isWide() ? rt.w / 2 + rt.w / 4 : rt.w / 2 ) - sprite.w() - sprite.x() : rt.x + ( b.isWide() ? rt.w / 4 : rt.w / 2 ) + sprite.x();
    const s32 sy = rt.y + rt.h + sprite.y() - 10;

    return Point( sx, sy );
}

void Battle::Interface::RedrawTroopSprite( const Unit & b ) const
{
    const Monster::monstersprite_t & msi = b.GetMonsterSprite();
    Sprite spmon1, spmon2;

<<<<<<< HEAD
    // redraw current
    if ( _currentUnit == &b ) {
        spmon1 = AGG::GetICN( msi.icn_file, msi.frm_idle.start, b.isReflect() );
        spmon2 = Sprite( b.isReflect() ? b.GetContour( CONTOUR_REFLECT ) : b.GetContour( CONTOUR_MAIN ), 0, 0 );

        if ( b_current_sprite ) {
            spmon1 = *b_current_sprite;
            spmon2.Reset();
        }
    }
    else if ( b.Modes( SP_STONE ) ) {
        // black wite sprite
=======
    // under medusa's stunning effect
    if ( b.Modes( SP_STONE ) ) {
>>>>>>> e77f41b6
        spmon1 = Sprite( b.isReflect() ? b.GetContour( CONTOUR_REFLECT | CONTOUR_BLACK ) : b.GetContour( CONTOUR_BLACK ), 0, 0 );
    }
    else {
        // regular
        spmon1 = AGG::GetICN( msi.icn_file, b.GetFrame(), b.isReflect() );

        // this unit's turn, must be covered with contour
        if ( _currentUnit == &b ) {
            if ( b_current_sprite ) {
                spmon1 = *b_current_sprite;
                spmon2.Reset();
            }
            else {
                spmon2 = Sprite( b.isReflect() ? b.GetContour( CONTOUR_REFLECT ) : b.GetContour( CONTOUR_MAIN ), 0, 0 );
            }
        }
    }

    if ( spmon1.isValid() ) {
        const Rect & rt = b.GetRectPosition();
        Point sp = GetTroopPosition( b, spmon1 );

        // move offset
        if ( _movingUnit == &b ) {
            Sprite spmon0 = AGG::GetICN( msi.icn_file, _movingUnit->animation.firstFrame(), b.isReflect() );
            const s32 ox = spmon1.x() - spmon0.x();

            if ( _movingUnit->animation.animationLength() ) {
                const s32 cx = _movingPos.x - rt.x;
                const s32 cy = _movingPos.y - rt.y;

                // TODO: use offset X from bin file for ground movement
                // cx/cy is sprite size
                // Frame count: one tile of movement goes through all stages of animation
                // sp is sprite drawing offset
                sp.y += _movingUnit->animation.movementProgress() * cy;
                if ( 0 != Sign( cy ) )
                    sp.x -= Sign( cx ) * ox / 2;
            }
        }
        // fly offset
        else if ( _flyingUnit == &b ) {
            const s32 cx = _flyingPos.x - rt.x;
            const s32 cy = _flyingPos.y - rt.y;

            sp.x += cx + ( _movingPos.x - _flyingPos.x ) * _flyingUnit->animation.movementProgress();
            sp.y += cy + ( _movingPos.y - _flyingPos.y ) * _flyingUnit->animation.movementProgress();
        }

        // sprite monster
        if ( b_current_sprite && spmon1 == *b_current_sprite ) {
            if ( b_current_alpha < 255 ) {
                spmon1 = Sprite( spmon1.GetSurface(), spmon1.x(), spmon1.y() );
                spmon1.SetAlphaMod( b_current_alpha );
            }
            spmon1.Blit( sp.x, sp.y );
        }
        else
            spmon1.Blit( sp );

        // contour
        if ( spmon2.isValid() )
            spmon2.Blit( sp.x - 1, sp.y - 1 );
    }
}

void Battle::Interface::RedrawTroopCount( const Unit & b ) const
{
    const Rect & rt = b.GetRectPosition();
    const Sprite & bar = AGG::GetICN( ICN::TEXTBAR, GetIndexIndicator( b ) );

    s32 sx = 0;
    s32 sy = 0;

    if ( Settings::Get().QVGA() ) {
        sy = rt.y + rt.h - bar.h();
        sx = rt.x + ( rt.w - bar.w() ) / 2;
    }
    else {
        sy = rt.y + rt.h - bar.h() - 5;

        if ( b.isReflect() )
            sx = rt.x + 3;
        else
            sx = rt.x + rt.w - bar.w() - 3;
    }

    bar.Blit( sx, sy );

    Text text( GetStringShort( b.GetCount() ), Font::SMALL );
    text.Blit( sx + ( bar.w() - text.w() ) / 2, sy );
}

void Battle::Interface::RedrawCover( void )
{
    const Settings & conf = Settings::Get();
    Display & display = Display::Get();

    if ( !sf_cover.isValid() ) {
        sf_cover.Set( display.w(), display.h(), false );
        RedrawCoverStatic( sf_cover );
    }

    sf_cover.Blit( display );

    const Board & board = *Arena::GetBoard();
    RedrawCoverBoard( conf, display, board );

    const Bridge * bridge = Arena::GetBridge();
    // bridge
    if ( bridge && bridge->isDown() ) {
        const Point & topleft = border.GetArea();
        const Sprite & sprite3 = AGG::GetICN( ICN::Get4Castle( Arena::GetCastle()->GetRace() ), bridge->isDestroy() ? 24 : 21 );
        sprite3.Blit( sprite3.x() + topleft.x, sprite3.y() + topleft.y, display );
    }

    // cursor
    const Cell * cell = Board::GetCell( index_pos );

    if ( cell && _currentUnit && conf.ExtBattleShowMouseShadow() && Cursor::Get().Themes() != Cursor::WAR_NONE )
        sf_cursor.Blit( cell->GetPos(), display );

    RedrawKilled();
}

void Battle::Interface::RedrawCoverStatic( Surface & dst )
{
    const Point & topleft = border.GetArea();

    if ( icn_cbkg != ICN::UNKNOWN ) {
        const Sprite & cbkg = AGG::GetICN( icn_cbkg, 0 );
        cbkg.Blit( topleft, dst );
    }

    if ( icn_frng != ICN::UNKNOWN ) {
        const Sprite & frng = AGG::GetICN( icn_frng, 0 );
        frng.Blit( topleft.x + frng.x(), topleft.x + frng.y(), dst );
    }

    if ( arena.GetICNCovr() != ICN::UNKNOWN ) {
        const Sprite & cover = AGG::GetICN( arena.GetICNCovr(), 0 );
        cover.Blit( topleft.x + cover.x(), topleft.y + cover.y(), dst );
    }

    // ground obstacles
    for ( u32 ii = 0; ii < ARENASIZE; ++ii ) {
        RedrawLowObjects( ii, dst );
    }

    const Castle * castle = Arena::GetCastle();
    if ( castle )
        RedrawCastle1( *castle, dst );
}

void Battle::Interface::RedrawCoverBoard( const Settings & conf, Display & display, const Board & board )
{
    if ( conf.ExtBattleShowGrid() ) { // grid
        for ( Board::const_iterator it = board.begin(); it != board.end(); ++it )
            if ( ( *it ).GetObject() == 0 )
                sf_hexagon.Blit( ( *it ).GetPos(), display );
    }

    if ( !_movingUnit && conf.ExtBattleShowMoveShadow() && _currentUnit && !_currentUnit->isControlAI() ) { // shadow
        for ( Board::const_iterator it = board.begin(); it != board.end(); ++it ) {
            if ( ( *it ).isPassable1( true ) && UNKNOWN != ( *it ).GetDirection() )
                sf_shadow.Blit( ( *it ).GetPos(), display );
        }
    }
}

void Battle::Interface::RedrawCastle1( const Castle & castle, Surface & dst ) const
{
    const Point & topleft = border.GetArea();
    const bool fortification = ( Race::KNGT == castle.GetRace() ) && castle.isBuild( BUILD_SPEC );

    int icn_castbkg = ICN::UNKNOWN;

    switch ( castle.GetRace() ) {
    default:
    case Race::BARB:
        icn_castbkg = ICN::CASTBKGB;
        break;
    case Race::KNGT:
        icn_castbkg = ICN::CASTBKGK;
        break;
    case Race::NECR:
        icn_castbkg = ICN::CASTBKGN;
        break;
    case Race::SORC:
        icn_castbkg = ICN::CASTBKGS;
        break;
    case Race::WRLK:
        icn_castbkg = ICN::CASTBKGW;
        break;
    case Race::WZRD:
        icn_castbkg = ICN::CASTBKGZ;
        break;
    }

    // castle cover
    const Sprite & sprite1 = AGG::GetICN( icn_castbkg, 1 );
    sprite1.Blit( sprite1.x() + topleft.x, sprite1.y() + topleft.y, dst );

    // moat
    if ( castle.isBuild( BUILD_MOAT ) ) {
        const Sprite & sprite = AGG::GetICN( ICN::MOATWHOL, 0 );
        sprite.Blit( sprite.x() + topleft.x, sprite.y() + topleft.y, dst );
    }

    // top wall
    const Sprite & sprite2 = AGG::GetICN( icn_castbkg, fortification ? 4 : 3 );
    sprite2.Blit( sprite2.x() + topleft.x, sprite2.y() + topleft.y, dst );
}

void Battle::Interface::RedrawCastle2( const Castle & castle, s32 cell_index ) const
{
    const Settings & conf = Settings::Get();
    const Point & topleft = border.GetArea();
    const int icn_castle = ICN::Get4Castle( castle.GetRace() );

    // catapult
    if ( 77 == cell_index ) {
        const Sprite & sprite = AGG::GetICN( ICN::CATAPULT, catapult_frame );
        const Rect & pos = Board::GetCell( cell_index )->GetPos();
        sprite.Blit( sprite.x() + pos.x - pos.w, sprite.y() + pos.y + pos.h - 10 );
    }
    else
        // castle gate
        if ( 50 == cell_index ) {
        const Sprite & sprite = AGG::GetICN( icn_castle, 4 );
        sprite.Blit( sprite.x() + topleft.x, sprite.y() + topleft.y );
    }
    else
        // castle wall
        if ( 8 == cell_index || 29 == cell_index || 73 == cell_index || 96 == cell_index ) {
        u32 index = 0;
        const bool fortification = ( Race::KNGT == castle.GetRace() ) && castle.isBuild( BUILD_SPEC );

        switch ( cell_index ) {
        case 8:
            index = 5;
            break;
        case 29:
            index = 6;
            break;
        case 73:
            index = 7;
            break;
        case 96:
            index = 8;
            break;
        default:
            break;
        }

        if ( fortification ) {
            switch ( Board::GetCell( cell_index )->GetObject() ) {
            case 0:
                index += 31;
                break;
            case 1:
                index += 35;
                break;
            case 2:
                index += 27;
                break;
            case 3:
                index += 23;
                break;
            default:
                break;
            }
        }
        else {
            switch ( Board::GetCell( cell_index )->GetObject() ) {
            case 0:
                index += 8;
                break;
            case 1:
                index += 4;
                break;
            case 2:
                index += 0;
                break;
            default:
                break;
            }
        }

        const Sprite & sprite = AGG::GetICN( icn_castle, index );
        sprite.Blit( sprite.x() + topleft.x, sprite.y() + topleft.y );
    }
    else
        // castle archer towers
        if ( 19 == cell_index ) {
        const Tower * ltower = Arena::GetTower( TWR_LEFT );
        u32 index = 17;

        if ( castle.isBuild( BUILD_LEFTTURRET ) && ltower )
            index = ltower->isValid() ? 18 : 19;

        AGG::GetICN( icn_castle, index ).Blit( topleft.x + ( conf.QVGA() ? 207 : 415 ), topleft.y + ( conf.QVGA() ? 20 : 40 ) );
    }
    else if ( 85 == cell_index ) {
        const Tower * rtower = Arena::GetTower( TWR_RIGHT );
        u32 index = 17;

        if ( castle.isBuild( BUILD_RIGHTTURRET ) && rtower )
            index = rtower->isValid() ? 18 : 19;

        AGG::GetICN( icn_castle, index ).Blit( topleft.x + ( conf.QVGA() ? 207 : 415 ), topleft.y + ( conf.QVGA() ? 145 : 290 ) );
    }
    else
        // castle towers
        if ( 40 == cell_index )
        AGG::GetICN( icn_castle, 17 ).Blit( topleft.x + ( conf.QVGA() ? 187 : 375 ), topleft.y + ( conf.QVGA() ? 60 : 120 ) );
    else
        // castle towers
        if ( 62 == cell_index )
        AGG::GetICN( icn_castle, 17 ).Blit( topleft.x + ( conf.QVGA() ? 187 : 375 ), topleft.y + ( conf.QVGA() ? 102 : 205 ) );
}

void Battle::Interface::RedrawCastle3( const Castle & castle ) const
{
    // const Settings & conf = Settings::Get();
    const Point & topleft = border.GetArea();
    const Sprite & sprite = AGG::GetICN( ICN::Get4Castle( castle.GetRace() ), ( Arena::GetTower( TWR_CENTER )->isValid() ? 20 : 26 ) );

    sprite.Blit( topleft.x + sprite.x(), topleft.y + sprite.y() );
}

void Battle::Interface::RedrawLowObjects( s32 cell_index, Surface & dst ) const
{
    const Cell * cell = Board::GetCell( cell_index );
    Sprite sprite;

    if ( cell )
        switch ( cell->GetObject() ) {
        case 0x84:
            sprite = AGG::GetICN( ICN::COBJ0004, 0 );
            break;
        case 0x87:
            sprite = AGG::GetICN( ICN::COBJ0007, 0 );
            break;
        case 0x90:
            sprite = AGG::GetICN( ICN::COBJ0016, 0 );
            break;
        case 0x9E:
            sprite = AGG::GetICN( ICN::COBJ0030, 0 );
            break;
        case 0x9F:
            sprite = AGG::GetICN( ICN::COBJ0031, 0 );
            break;
        default:
            break;
        }

    if ( sprite.isValid() ) {
        // const Point & topleft = border.GetArea();
        const Rect & pt = cell->GetPos();
        sprite.Blit( pt.x + pt.w / 2 + sprite.x(), pt.y + pt.h + sprite.y() - ( Settings::Get().QVGA() ? 5 : 10 ), dst );
    }
}

void Battle::Interface::RedrawHighObjects( s32 cell_index ) const
{
    const Cell * cell = Board::GetCell( cell_index );
    Sprite sprite;

    if ( cell )
        switch ( cell->GetObject() ) {
        case 0x80:
            sprite = AGG::GetICN( ICN::COBJ0000, 0 );
            break;
        case 0x81:
            sprite = AGG::GetICN( ICN::COBJ0001, 0 );
            break;
        case 0x82:
            sprite = AGG::GetICN( ICN::COBJ0002, 0 );
            break;
        case 0x83:
            sprite = AGG::GetICN( ICN::COBJ0003, 0 );
            break;
        case 0x85:
            sprite = AGG::GetICN( ICN::COBJ0005, 0 );
            break;
        case 0x86:
            sprite = AGG::GetICN( ICN::COBJ0006, 0 );
            break;
        case 0x88:
            sprite = AGG::GetICN( ICN::COBJ0008, 0 );
            break;
        case 0x89:
            sprite = AGG::GetICN( ICN::COBJ0009, 0 );
            break;
        case 0x8A:
            sprite = AGG::GetICN( ICN::COBJ0010, 0 );
            break;
        case 0x8B:
            sprite = AGG::GetICN( ICN::COBJ0011, 0 );
            break;
        case 0x8C:
            sprite = AGG::GetICN( ICN::COBJ0012, 0 );
            break;
        case 0x8D:
            sprite = AGG::GetICN( ICN::COBJ0013, 0 );
            break;
        case 0x8E:
            sprite = AGG::GetICN( ICN::COBJ0014, 0 );
            break;
        case 0x8F:
            sprite = AGG::GetICN( ICN::COBJ0015, 0 );
            break;
        case 0x91:
            sprite = AGG::GetICN( ICN::COBJ0017, 0 );
            break;
        case 0x92:
            sprite = AGG::GetICN( ICN::COBJ0018, 0 );
            break;
        case 0x93:
            sprite = AGG::GetICN( ICN::COBJ0019, 0 );
            break;
        case 0x94:
            sprite = AGG::GetICN( ICN::COBJ0020, 0 );
            break;
        case 0x95:
            sprite = AGG::GetICN( ICN::COBJ0021, 0 );
            break;
        case 0x96:
            sprite = AGG::GetICN( ICN::COBJ0022, 0 );
            break;
        case 0x97:
            sprite = AGG::GetICN( ICN::COBJ0023, 0 );
            break;
        case 0x98:
            sprite = AGG::GetICN( ICN::COBJ0024, 0 );
            break;
        case 0x99:
            sprite = AGG::GetICN( ICN::COBJ0025, 0 );
            break;
        case 0x9A:
            sprite = AGG::GetICN( ICN::COBJ0026, 0 );
            break;
        case 0x9B:
            sprite = AGG::GetICN( ICN::COBJ0027, 0 );
            break;
        case 0x9C:
            sprite = AGG::GetICN( ICN::COBJ0028, 0 );
            break;
        case 0x9D:
            sprite = AGG::GetICN( ICN::COBJ0029, 0 );
            break;
        default:
            break;
        }

    if ( sprite.isValid() ) {
        // const Point & topleft = border.GetArea();
        const Rect & pt = cell->GetPos();
        sprite.Blit( pt.x + pt.w / 2 + sprite.x(), pt.y + pt.h + sprite.y() - ( Settings::Get().QVGA() ? 5 : 10 ) );
    }
}

void Battle::Interface::RedrawKilled( void )
{
    // redraw killed troop
    const Indexes cells = arena.GraveyardClosedCells();

    for ( Indexes::const_iterator it = cells.begin(); it != cells.end(); ++it ) {
        const Unit * b = arena.GraveyardLastTroop( *it );

        if ( b && *it != b->GetTailIndex() ) {
            RedrawTroopSprite( *b );
        }
    }
}

void Battle::Interface::RedrawBorder( void )
{
    const Size displaySize = Display::Get().GetSize();

    if ( displaySize != Size( 320, 240 ) && displaySize != Display::GetDefaultSize() )
        Dialog::FrameBorder::RenderRegular( border.GetRect() );
}

void Battle::Interface::RedrawPocketControls( void ) const
{
    const HeroBase * hero = _currentUnit ? _currentUnit->GetCommander() : NULL;
    if ( hero && hero->HaveSpellBook() && !hero->Modes( Heroes::SPELLCASTED ) ) {
        AGG::GetICN( ICN::ARTFX, 81 ).Blit( pocket_book );
    }
}

int Battle::Interface::GetBattleCursor( std::string & statusMsg ) const
{
    statusMsg.clear();

    const Cell * cell = Board::GetCell( index_pos );

    if ( cell && _currentUnit ) {
        const Unit * b_enemy = cell->GetUnit();

        if ( b_enemy ) {
            if ( _currentUnit->GetColor() == b_enemy->GetColor() && !b_enemy->Modes( SP_HYPNOTIZE ) ) {
                statusMsg = _( "View %{monster} info." );
                StringReplace( statusMsg, "%{monster}", b_enemy->GetMultiName() );
                return Cursor::WAR_INFO;
            }
            else {
                if ( _currentUnit->isArchers() && !_currentUnit->isHandFighting() ) {
                    statusMsg = _( "Shoot %{monster}" );
                    statusMsg.append( " " );
                    statusMsg.append( _n( "(one shot left)", "(%{count} shots left)", _currentUnit->GetShots() ) );
                    StringReplace( statusMsg, "%{monster}", b_enemy->GetMultiName() );
                    StringReplace( statusMsg, "%{count}", _currentUnit->GetShots() );

                    return arena.GetObstaclesPenalty( *_currentUnit, *b_enemy ) ? Cursor::WAR_BROKENARROW : Cursor::WAR_ARROW;
                }
                else {
                    const int dir = cell->GetTriangleDirection( LocalEvent::Get().GetMouseCursor() );
                    const int cursor = GetSwordCursorDirection( dir );

                    if ( cursor && Board::isValidDirection( index_pos, dir ) ) {
                        const s32 from = Board::GetIndexDirection( index_pos, dir );

                        // if free cell or it is b_current
                        if ( UNKNOWN != Board::GetCell( from )->GetDirection() || from == _currentUnit->GetHeadIndex()
                             || ( _currentUnit->isWide() && from == _currentUnit->GetTailIndex() ) ) {
                            statusMsg = _( "Attack %{monster}" );
                            StringReplace( statusMsg, "%{monster}", b_enemy->GetName() );

                            return cursor;
                        }
                    }
                }
            }
        }
        else if ( cell->isPassable3( *_currentUnit, false ) && UNKNOWN != cell->GetDirection() ) {
            statusMsg = _currentUnit->isFly() ? _( "Fly %{monster} here." ) : _( "Move %{monster} here." );
            StringReplace( statusMsg, "%{monster}", _currentUnit->GetName() );
            return _currentUnit->isFly() ? Cursor::WAR_FLY : Cursor::WAR_MOVE;
        }
    }

    statusMsg = _( "Turn %{turn}" );
    StringReplace( statusMsg, "%{turn}", arena.GetCurrentTurn() );

    return Cursor::WAR_NONE;
}

int Battle::Interface::GetBattleSpellCursor( std::string & statusMsg ) const
{
    statusMsg.clear();

    const Cell * cell = Board::GetCell( index_pos );
    const Spell & spell = humanturn_spell;

    if ( cell && _currentUnit && spell.isValid() ) {
        const Unit * b_stats = cell->GetUnit();

        // over graveyard
        if ( !b_stats && arena.GraveyardAllowResurrect( index_pos, spell ) )
            b_stats = arena.GraveyardLastTroop( index_pos );

        // teleport check first
        if ( Board::isValidIndex( teleport_src ) ) {
            if ( !b_stats && cell->isPassable3( *_currentUnit, false ) ) {
                statusMsg = _( "Teleport Here" );
                return Cursor::SP_TELEPORT;
            }

            statusMsg = _( "Invalid Teleport Destination" );
            return Cursor::WAR_NONE;
        }
        else if ( b_stats && b_stats->AllowApplySpell( spell, _currentUnit->GetCommander() ) ) {
            statusMsg = _( "Cast %{spell} on %{monster}" );
            StringReplace( statusMsg, "%{spell}", spell.GetName() );
            StringReplace( statusMsg, "%{monster}", b_stats->GetName() );
            return GetCursorFromSpell( spell() );
        }
        else if ( !spell.isApplyToFriends() && !spell.isApplyToEnemies() && !spell.isApplyToAnyTroops() ) {
            statusMsg = _( "Cast %{spell}" );
            StringReplace( statusMsg, "%{spell}", spell.GetName() );
            return GetCursorFromSpell( spell() );
        }
    }

    statusMsg = _( "Select Spell Target" );

    return Cursor::WAR_NONE;
}

void Battle::Interface::HumanTurn( const Unit & b, Actions & a )
{
    Cursor & cursor = Cursor::Get();
    Display & display = Display::Get();
    LocalEvent & le = LocalEvent::Get();
    Settings & conf = Settings::Get();

    cursor.SetThemes( Cursor::WAR_NONE );
    _currentUnit = &b;
    humanturn_redraw = false;
    humanturn_exit = false;
    catapult_frame = 0;

    Board & board = *Arena::GetBoard();

    board.Reset();
    board.SetScanPassability( b );

    rectBoard = board.GetArea();
    const HeroBase * current_commander = arena.GetCurrentCommander();

    if ( conf.QVGA() && current_commander && current_commander->HaveSpellBook() ) {
        const Rect & area = border.GetArea();
        const Sprite & book = AGG::GetICN( ICN::ARTFX, 81 );
        const u32 ox = ( arena.GetArmyColor1() == current_commander->GetColor() ? 0 : 320 - book.w() );
        pocket_book = Rect( area.x + ox, area.y + area.h - 19 - book.h(), book.w(), book.h() );
    }

    if ( listlog && turn != arena.GetCurrentTurn() ) {
        turn = arena.GetCurrentTurn();
        std::string msg = _( "Turn %{turn}" );
        StringReplace( msg, "%{turn}", turn );
        listlog->AddMessage( msg );
    }

    popup.Reset();

    // safe position coord
    CursorPosition cursorPosition;

    cursor.Hide();
    Redraw();
    cursor.Show();
    display.Flip();

    std::string msg;
    animation_flags_frame = 0;

    while ( !humanturn_exit && le.HandleEvents() ) {
        // move cursor
        const s32 index_new = board.GetIndexAbsPosition( le.GetMouseCursor() );
        if ( index_pos != index_new ) {
            index_pos = index_new;
            humanturn_redraw = true;
        }

        if ( humanturn_spell.isValid() )
            HumanCastSpellTurn( b, a, msg );
        else
            HumanBattleTurn( b, a, msg );

        if ( humanturn_exit )
            cursor.SetThemes( Cursor::WAIT );

        // update status
        if ( msg != status.GetMessage() ) {
            status.SetMessage( msg );
            humanturn_redraw = true;
        }

        // animation troops
        if ( IdleTroopsAnimation() )
            humanturn_redraw = true;

        CheckGlobalEvents( le );

        // redraw arena
        if ( humanturn_redraw ) {
            cursor.Hide();
            Redraw();
        }

        if ( !cursor.isVisible() ) {
            cursor.Show();
            display.Flip();
            humanturn_redraw = false;
        }
    }

    popup.Reset();
    _currentUnit = NULL;
}

void Battle::Interface::HumanBattleTurn( const Unit & b, Actions & a, std::string & msg )
{
    Cursor & cursor = Cursor::Get();
    LocalEvent & le = LocalEvent::Get();
    Settings & conf = Settings::Get();

    if ( le.KeyPress() ) {
        // skip
        if ( Game::HotKeyPressEvent( Game::EVENT_BATTLE_HARDSKIP ) ) {
            a.push_back( Command( MSG_BATTLE_SKIP, b.GetUID(), true ) );
            humanturn_exit = true;
        }
        else
            // soft skip
            if ( Game::HotKeyPressEvent( Game::EVENT_BATTLE_SOFTSKIP ) ) {
            a.push_back( Command( MSG_BATTLE_SKIP, b.GetUID(), !conf.ExtBattleSoftWait() ) );
            humanturn_exit = true;
        }
        else
            // options
            if ( Game::HotKeyPressEvent( Game::EVENT_BATTLE_OPTIONS ) )
            EventShowOptions();
        else
            // auto switch
            if ( Game::HotKeyPressEvent( Game::EVENT_BATTLE_AUTOSWITCH ) )
            EventAutoSwitch( b, a );
        else
            // cast
            if ( Game::HotKeyPressEvent( Game::EVENT_BATTLE_CASTSPELL ) )
            ProcessingHeroDialogResult( 1, a );
        else
            // retreat
            if ( Game::HotKeyPressEvent( Game::EVENT_BATTLE_RETREAT ) )
            ProcessingHeroDialogResult( 2, a );
        else
            // surrender
            if ( Game::HotKeyPressEvent( Game::EVENT_BATTLE_SURRENDER ) )
            ProcessingHeroDialogResult( 3, a );

            // debug only
#ifdef WITH_DEBUG
        if ( IS_DEVEL() )
            switch ( le.KeyValue() ) {
            case KEY_w:
                // fast wins game
                arena.GetResult().army1 = RESULT_WINS;
                humanturn_exit = true;
                a.push_back( Command( MSG_BATTLE_END_TURN, b.GetUID() ) );
                break;

            case KEY_l:
                // fast loss game
                arena.GetResult().army1 = RESULT_LOSS;
                humanturn_exit = true;
                a.push_back( Command( MSG_BATTLE_END_TURN, b.GetUID() ) );
                break;

            default:
                break;
            }
#endif
    }

    if ( pocket_book.w && le.MouseCursor( pocket_book ) ) {
        cursor.SetThemes( Cursor::WAR_POINTER );
        msg = _( "Spell cast" );

        if ( le.MouseClickLeft( pocket_book ) ) {
            ProcessingHeroDialogResult( 1, a );
            humanturn_redraw = true;
        }
    }
    else if ( Arena::GetTower( TWR_CENTER ) && le.MouseCursor( main_tower ) ) {
        cursor.SetThemes( Cursor::WAR_INFO );
        msg = _( "View Ballista Info" );

        if ( le.MouseClickLeft( main_tower ) || le.MousePressRight( main_tower ) ) {
            const Castle * cstl = Arena::GetCastle();
            std::string ballistaMessage = Tower::GetInfo( *cstl );

            if ( cstl->isBuild( BUILD_MOAT ) ) {
                ballistaMessage.append( "\n \n" );
                ballistaMessage.append( Battle::Board::GetMoatInfo() );
            }

            Dialog::Message( _( "Ballista" ), ballistaMessage, Font::BIG, le.MousePressRight() ? 0 : Dialog::OK );
        }
    }
    else if ( conf.ExtBattleShowBattleOrder() && le.MouseCursor( armies_order ) ) {
        cursor.SetThemes( Cursor::POINTER );
        armies_order.QueueEventProcessing( msg );
    }
    else if ( le.MouseCursor( btn_auto ) ) {
        cursor.SetThemes( Cursor::WAR_POINTER );
        msg = _( "Auto combat" );
        ButtonAutoAction( b, a );
    }
    else if ( le.MouseCursor( btn_settings ) ) {
        cursor.SetThemes( Cursor::WAR_POINTER );
        msg = _( "Customize system options." );
        ButtonSettingsAction();
    }
    else if ( conf.ExtBattleSoftWait() && le.MouseCursor( btn_wait ) ) {
        cursor.SetThemes( Cursor::WAR_POINTER );
        msg = _( "Wait this unit" );
        ButtonWaitAction( a );
    }
    else if ( le.MouseCursor( btn_skip ) ) {
        cursor.SetThemes( Cursor::WAR_POINTER );
        msg = _( "Skip this unit" );
        ButtonSkipAction( a );
    }
    else if ( opponent1 && le.MouseCursor( opponent1->GetArea() ) ) {
        if ( arena.GetCurrentColor() == arena.GetArmyColor1() ) {
            msg = _( "Hero's Options" );
            cursor.SetThemes( Cursor::WAR_HERO );

            if ( le.MouseClickLeft( opponent1->GetArea() ) ) {
                ProcessingHeroDialogResult( arena.DialogBattleHero( *opponent1->GetHero(), true ), a );
                humanturn_redraw = true;
            }
        }
        else {
            msg = _( "View Opposing Hero" );
            cursor.SetThemes( Cursor::WAR_INFO );

            if ( le.MouseClickLeft( opponent1->GetArea() ) ) {
                arena.DialogBattleHero( *opponent1->GetHero(), true );
                humanturn_redraw = true;
            }
        }

        if ( le.MousePressRight( opponent1->GetArea() ) ) {
            arena.DialogBattleHero( *opponent1->GetHero(), false );
            humanturn_redraw = true;
        }
    }
    else if ( opponent2 && le.MouseCursor( opponent2->GetArea() ) ) {
        if ( arena.GetCurrentColor() == arena.GetForce2().GetColor() ) {
            msg = _( "Hero's Options" );
            cursor.SetThemes( Cursor::WAR_HERO );

            if ( le.MouseClickLeft( opponent2->GetArea() ) ) {
                ProcessingHeroDialogResult( arena.DialogBattleHero( *opponent2->GetHero(), true ), a );
                humanturn_redraw = true;
            }
        }
        else {
            msg = _( "View Opposing Hero" );
            cursor.SetThemes( Cursor::WAR_INFO );

            if ( le.MouseClickLeft( opponent2->GetArea() ) ) {
                arena.DialogBattleHero( *opponent2->GetHero(), true );
                humanturn_redraw = true;
            }
        }

        if ( le.MousePressRight( opponent2->GetArea() ) ) {
            arena.DialogBattleHero( *opponent2->GetHero(), false );
            humanturn_redraw = true;
        }
    }
    else if ( listlog && listlog->isOpenLog() && le.MouseCursor( listlog->GetArea() ) ) {
        cursor.SetThemes( Cursor::WAR_POINTER );
        listlog->QueueEventProcessing();
    }
    else if ( le.MouseCursor( rectBoard ) ) {
        const int themes = GetBattleCursor( msg );

        if ( cursor.Themes() != themes )
            cursor.SetThemes( themes );

        const Cell * cell = Board::GetCell( index_pos );

        if ( cell ) {
            if ( CursorAttack( themes ) ) {
                const Unit * b_enemy = cell->GetUnit();
                popup.SetInfo( cell, _currentUnit, b_enemy );
            }
            else
                popup.Reset();

            if ( le.MouseClickLeft() )
                MouseLeftClickBoardAction( themes, *cell, a );
            else if ( le.MousePressRight() )
                MousePressRightBoardAction( themes, *cell, a );
        }
    }
    else if ( le.MouseCursor( status ) ) {
        if ( listlog ) {
            msg = ( listlog->isOpenLog() ? _( "Hide logs" ) : _( "Show logs" ) );
            if ( le.MouseClickLeft( status ) )
                listlog->SetOpenLog( !listlog->isOpenLog() );
        }
        cursor.SetThemes( Cursor::WAR_POINTER );
    }
    else {
        cursor.SetThemes( Cursor::WAR_NONE );
    }
}

void Battle::Interface::HumanCastSpellTurn( const Unit & b, Actions & a, std::string & msg )
{
    Cursor & cursor = Cursor::Get();
    LocalEvent & le = LocalEvent::Get();

    // reset cast
    if ( le.MousePressRight() )
        humanturn_spell = Spell::NONE;
    else if ( le.MouseCursor( rectBoard ) && humanturn_spell.isValid() ) {
        const int themes = GetBattleSpellCursor( msg );

        if ( cursor.Themes() != themes )
            cursor.SetThemes( themes );

        if ( le.MouseClickLeft() && Cursor::WAR_NONE != cursor.Themes() ) {
            if ( !Board::isValidIndex( index_pos ) ) {
                DEBUG( DBG_BATTLE, DBG_WARN,
                       "dst: "
                           << "out of range" );
                return;
            }

            if ( listlog ) {
                std::string str = _( "%{color} cast spell: %{spell}" );
                const HeroBase * current_commander = arena.GetCurrentCommander();
                if ( current_commander )
                    StringReplace( str, "%{color}", Color::String( current_commander->GetColor() ) );
                StringReplace( str, "%{spell}", humanturn_spell.GetName() );
                listlog->AddMessage( str );
            }

            DEBUG( DBG_BATTLE, DBG_TRACE, humanturn_spell.GetName() << ", dst: " << index_pos );

            if ( Cursor::SP_TELEPORT == cursor.Themes() ) {
                if ( 0 > teleport_src )
                    teleport_src = index_pos;
                else {
                    a.push_back( Command( MSG_BATTLE_CAST, Spell::TELEPORT, teleport_src, index_pos ) );
                    humanturn_spell = Spell::NONE;
                    humanturn_exit = true;
                    teleport_src = -1;
                }
            }
            else if ( Cursor::SP_MIRRORIMAGE == cursor.Themes() ) {
                a.push_back( Command( MSG_BATTLE_CAST, Spell::MIRRORIMAGE, index_pos ) );
                humanturn_spell = Spell::NONE;
                humanturn_exit = true;
            }
            else {
                a.push_back( Command( MSG_BATTLE_CAST, humanturn_spell(), index_pos ) );
                humanturn_spell = Spell::NONE;
                humanturn_exit = true;
            }
        }
    }
    else {
        cursor.SetThemes( Cursor::WAR_NONE );
    }
}

void Battle::Interface::FadeArena( void )
{
    Cursor & cursor = Cursor::Get();
    Display & display = Display::Get();
    Settings & conf = Settings::Get();

    cursor.Hide();
    cursor.SetThemes( cursor.WAR_POINTER );
    Redraw();
    cursor.Show();
    display.Flip();

    if ( !conf.QVGA() && conf.ExtGameUseFade() ) {
        Rect srt( border.GetArea().x, border.GetArea().y, 640, 480 );
        Surface top = display.GetSurface( srt );
        Surface back( top.GetSize(), false );
        back.Fill( ColorBlack );
        display.Fade( top, back, srt, 50, 300 );
    }
}

int Battle::GetIndexIndicator( const Unit & b )
{
    // yellow
    if ( b.Modes( IS_GREEN_STATUS ) && b.Modes( IS_RED_STATUS ) )
        return 13;
    else
        // green
        if ( b.Modes( IS_GREEN_STATUS ) )
        return 12;
    else
        // red
        if ( b.Modes( IS_RED_STATUS ) )
        return 14;

    return 10;
}

void Battle::Interface::EventShowOptions( void )
{
    btn_settings.PressDraw();
    DialogBattleSettings();
    btn_settings.ReleaseDraw();
    humanturn_redraw = true;
}

void Battle::Interface::EventAutoSwitch( const Unit & b, Actions & a )
{
    btn_auto.PressDraw();

    a.push_back( Command( MSG_BATTLE_AUTO, b.GetColor() ) );

    Cursor::Get().SetThemes( Cursor::WAIT );
    humanturn_redraw = true;
    humanturn_exit = true;

    btn_auto.ReleaseDraw();
}

void Battle::Interface::ButtonAutoAction( const Unit & b, Actions & a )
{
    LocalEvent & le = LocalEvent::Get();

    le.MousePressLeft( btn_auto ) ? btn_auto.PressDraw() : btn_auto.ReleaseDraw();

    if ( le.MouseClickLeft( btn_auto ) )
        EventAutoSwitch( b, a );
}

void Battle::Interface::ButtonSettingsAction( void )
{
    LocalEvent & le = LocalEvent::Get();

    le.MousePressLeft( btn_settings ) ? btn_settings.PressDraw() : btn_settings.ReleaseDraw();

    if ( le.MouseClickLeft( btn_settings ) ) {
        DialogBattleSettings();
        humanturn_redraw = true;
    }
}

void Battle::Interface::ButtonWaitAction( Actions & a )
{
    LocalEvent & le = LocalEvent::Get();

    le.MousePressLeft( btn_wait ) ? btn_wait.PressDraw() : btn_wait.ReleaseDraw();

    if ( le.MouseClickLeft( btn_wait ) && _currentUnit ) {
        a.push_back( Command( MSG_BATTLE_SKIP, _currentUnit->GetUID(), false ) );
        humanturn_exit = true;
    }
}

void Battle::Interface::ButtonSkipAction( Actions & a )
{
    LocalEvent & le = LocalEvent::Get();

    le.MousePressLeft( btn_skip ) ? btn_skip.PressDraw() : btn_skip.ReleaseDraw();

    if ( le.MouseClickLeft( btn_skip ) && _currentUnit ) {
        a.push_back( Command( MSG_BATTLE_SKIP, _currentUnit->GetUID(), true ) );
        humanturn_exit = true;
    }
}

int Battle::Interface::GetAllowSwordDirection( u32 index )
{
    int res = 0;

    if ( _currentUnit ) {
        const Indexes around = Board::GetAroundIndexes( index );

        for ( Indexes::const_iterator it = around.begin(); it != around.end(); ++it ) {
            const s32 from = *it;

            if ( UNKNOWN != Board::GetCell( from )->GetDirection() || from == _currentUnit->GetHeadIndex()
                 || ( _currentUnit->isWide() && from == _currentUnit->GetTailIndex() ) ) {
                res |= Board::GetDirection( index, from );
            }
        }
    }

    return res;
}

void Battle::Interface::MousePressRightBoardAction( u32 themes, const Cell & cell, Actions & a )
{
    const s32 index = cell.GetIndex();
    const Unit * b = cell.GetUnit();

    if ( b ) {
        const Settings & conf = Settings::Get();
        const int allow = GetAllowSwordDirection( index );

        if ( arena.GetCurrentColor() == b->GetColor() || !conf.ExtPocketTapMode() || !allow )
            Dialog::ArmyInfo( *b, Dialog::READONLY );
        else {
            int res = PocketPC::GetCursorAttackDialog( cell.GetPos(), allow );

            switch ( res ) {
            case Cursor::SWORD_TOPLEFT:
            case Cursor::SWORD_TOPRIGHT:
            case Cursor::SWORD_RIGHT:
            case Cursor::SWORD_BOTTOMRIGHT:
            case Cursor::SWORD_BOTTOMLEFT:
            case Cursor::SWORD_LEFT:
                MouseLeftClickBoardAction( res, cell, a );
                break;

            default:
                Dialog::ArmyInfo( *b, Dialog::READONLY | Dialog::BUTTONS );
                break;
            }
        }
    }
}

void Battle::Interface::MouseLeftClickBoardAction( u32 themes, const Cell & cell, Actions & a )
{
    const s32 index = cell.GetIndex();
    const Unit * b = cell.GetUnit();

    if ( Settings::Get().ExtPocketTapMode() && !_currentUnit->isArchers() ) // archers always attack
    {
        // fast tap; attack
        if ( Board::isNearIndexes( index_pos, _currentUnit->GetHeadIndex() ) )
            themes = GetSwordCursorDirection( Board::GetDirection( index, _currentUnit->GetHeadIndex() ) );
        // or show direction attack
        else if ( b ) {
            int res = PocketPC::GetCursorAttackDialog( cell.GetPos(), GetAllowSwordDirection( index ) );

            switch ( res ) {
            case Cursor::SWORD_TOPLEFT:
            case Cursor::SWORD_TOPRIGHT:
            case Cursor::SWORD_RIGHT:
            case Cursor::SWORD_BOTTOMRIGHT:
            case Cursor::SWORD_BOTTOMLEFT:
            case Cursor::SWORD_LEFT:
                themes = res;
                break;

            default:
                Dialog::ArmyInfo( *b, Dialog::READONLY | Dialog::BUTTONS );
                break;
            }
        }
    }

    if ( _currentUnit )
        switch ( themes ) {
        case Cursor::WAR_FLY:
        case Cursor::WAR_MOVE:
            a.push_back( Command( MSG_BATTLE_MOVE, _currentUnit->GetUID(), index ) );
            a.push_back( Command( MSG_BATTLE_END_TURN, _currentUnit->GetUID() ) );
            humanturn_exit = true;
            break;

        case Cursor::SWORD_TOPLEFT:
        case Cursor::SWORD_TOPRIGHT:
        case Cursor::SWORD_RIGHT:
        case Cursor::SWORD_BOTTOMRIGHT:
        case Cursor::SWORD_BOTTOMLEFT:
        case Cursor::SWORD_LEFT: {
            const Unit * enemy = b;
            const int dir = GetDirectionFromCursorSword( themes );

            if ( enemy && Board::isValidDirection( index, dir ) ) {
                const s32 move = Board::GetIndexDirection( index, dir );

                if ( _currentUnit->GetHeadIndex() != move )
                    a.push_back( Command( MSG_BATTLE_MOVE, _currentUnit->GetUID(), move ) );
                a.push_back( Command( MSG_BATTLE_ATTACK, _currentUnit->GetUID(), enemy->GetUID(), index, Board::GetReflectDirection( dir ) ) );
                a.push_back( Command( MSG_BATTLE_END_TURN, _currentUnit->GetUID() ) );
                humanturn_exit = true;
            }
            break;
        }

        case Cursor::WAR_BROKENARROW:
        case Cursor::WAR_ARROW: {
            const Unit * enemy = b;

            if ( enemy ) {
                a.push_back( Command( MSG_BATTLE_ATTACK, _currentUnit->GetUID(), enemy->GetUID(), index, 0 ) );
                a.push_back( Command( MSG_BATTLE_END_TURN, _currentUnit->GetUID() ) );
                humanturn_exit = true;
            }
            break;
        }

        case Cursor::WAR_INFO: {
            if ( b ) {
                Dialog::ArmyInfo( *b, Dialog::BUTTONS | Dialog::READONLY );
                humanturn_redraw = true;
            }
            break;
        }

        default:
            break;
        }
}

void Battle::Interface::AnimateUnitWithDelay( Unit & unit, uint32_t delay )
{
    Display & display = Display::Get();
    Cursor & cursor = Cursor::Get();
    LocalEvent & le = LocalEvent::Get();
    const uint32_t frameDelay = ( unit.animation.animationLength() > 0 ) ? delay / unit.animation.animationLength() : 0;

    while ( le.HandleEvents( false ) ) {
        CheckGlobalEvents( le );

        if ( Game::AnimateCustomDelay( frameDelay ) ) {
            cursor.Hide();
            Redraw();
            cursor.Show();
            display.Flip();
            if ( unit.isFinishAnimFrame() )
                break;
            unit.IncreaseAnimFrame();
        }
    }
}

void Battle::Interface::RedrawTroopDefaultDelay( Unit & unit )
{
    Display & display = Display::Get();
    Cursor & cursor = Cursor::Get();
    LocalEvent & le = LocalEvent::Get();

    while ( le.HandleEvents( false ) ) {
        CheckGlobalEvents( le );

        if ( Battle::AnimateInfrequentDelay( Game::BATTLE_FRAME_DELAY ) ) {
            cursor.Hide();
            Redraw();
            cursor.Show();
            display.Flip();
            if ( unit.isFinishAnimFrame() )
                break;
            unit.IncreaseAnimFrame();
        }
    }
}

void Battle::Interface::RedrawActionSkipStatus( const Unit & attacker )
{
    std::string msg;
    if ( attacker.Modes( TR_HARDSKIP ) ) {
        msg = _( "%{name} skipping turn" );
        if ( Settings::Get().ExtBattleSkipIncreaseDefense() )
            msg.append( _( ", and get +2 defense" ) );
    }
    else
        msg = _( "%{name} waiting turn" );

    StringReplace( msg, "%{name}", attacker.GetName() );
    status.SetMessage( msg, true );
}

void Battle::Interface::RedrawActionAttackPart1( Unit & attacker, Unit & defender, const TargetsInfo & targets )
{
    Display & display = Display::Get();
    LocalEvent & le = LocalEvent::Get();
    Cursor & cursor = Cursor::Get();

    cursor.SetThemes( Cursor::WAR_NONE );

    _currentUnit = NULL;
    _movingUnit = &attacker;
    _movingPos = attacker.GetRectPosition();

    const Rect & pos1 = attacker.GetRectPosition();
    const Rect & pos2 = defender.GetRectPosition();

    // check archers
    const bool archer = attacker.isArchers() && !attacker.isHandFighting();
    const Point & bp1 = attacker.GetBackPoint();
    const Point & bp2 = defender.GetBackPoint();

    int actionStart = Monster_Info::MELEE_FRONT;

    // long distance attack animation
    if ( archer || ( attacker.isDoubleCellAttack() && 2 == targets.size() ) ) {
        const float dx = bp1.x - bp2.x;
        const float dy = bp1.y - bp2.y;
        const float tan = std::fabs( dy / dx );

        actionStart = ( 0.6 >= tan ? Monster_Info::RANG_FRONT : ( dy > 0 ? Monster_Info::RANG_TOP : Monster_Info::RANG_BOT ) );
    }
    else if ( pos2.y < pos1.y ) {
        actionStart = Monster_Info::MELEE_TOP;
    }
    else if ( pos2.y > pos1.y ) {
        actionStart = Monster_Info::MELEE_BOT;
    }

    // redraw luck animation
    if ( attacker.Modes( LUCK_GOOD | LUCK_BAD ) )
        RedrawActionLuck( attacker );

    AGG::PlaySound( attacker.M82Attk() );

    // redraw attack animation
    if ( attacker.SwitchAnimation( actionStart ) ) {
        RedrawTroopDefaultDelay( attacker );
    }

    // draw missile animation
    if ( archer ) {
        const Sprite & missile = AGG::GetICN( attacker.ICNMiss(), ICN::GetMissIndex( attacker.ICNMiss(), bp1.x - bp2.x, bp1.y - bp2.y ), bp1.x > bp2.x );

        const u32 step = ( missile.w() < 16 ? 16 : missile.w() );
        const Point line_from
            = Point( pos1.x + ( attacker.isReflect() ? 0 : pos1.w ),
                     pos1.y + ( Settings::Get().QVGA() ? attacker.GetStartMissileOffset( actionStart ) / 2 : attacker.GetStartMissileOffset( actionStart ) ) );
        const Point line_to = Point( pos2.x + ( defender.isReflect() ? 0 : pos1.w ), pos2.y );

        const Points points = GetLinePoints( line_from, line_to, step );
        Points::const_iterator pnt = points.begin();

        // convert the following code into a function/event service
        while ( le.HandleEvents( false ) && pnt != points.end() ) {
            CheckGlobalEvents( le );

            if ( Battle::AnimateInfrequentDelay( Game::BATTLE_MISSILE_DELAY ) ) {
                cursor.Hide();
                Redraw();
                missile.Blit( attacker.isReflect() ? ( *pnt ).x - missile.w() : ( *pnt ).x, ( *pnt ).y );
                cursor.Show();
                display.Flip();
                ++pnt;
            }
        }
    }

    // post attack action
    switch ( attacker.GetID() ) {
    case Monster::VAMPIRE_LORD:
        // possible: vampire ressurect animation
        // RedrawTroopWithFrameAnimation(attacker, , );
        break;

    case Monster::LICH:
    case Monster::POWER_LICH:
        // lich clod animation
        RedrawTroopWithFrameAnimation( defender, ICN::LICHCLOD, attacker.M82Expl(), true );
        break;

    default:
        break;
    }
}

void Battle::Interface::RedrawActionAttackPart2( Unit & attacker, TargetsInfo & targets )
{
    // targets damage animation
    RedrawActionWincesKills( targets );

    // post attack animation
    int attackStart = attacker.animation.getCurrentState();
    if ( attackStart >= Monster_Info::MELEE_TOP && attackStart <= Monster_Info::RANG_BOT ) {
        if ( attacker.SwitchAnimation( ++attackStart ) )
            RedrawTroopDefaultDelay( attacker );
    }
    attacker.SwitchAnimation( Monster_Info::STATIC );

    // draw status for first defender
    if ( targets.size() ) {
        std::string msg = _( "%{attacker} do %{damage} damage." );
        StringReplace( msg, "%{attacker}", attacker.GetName() );

        if ( 1 < targets.size() ) {
            u32 killed = 0;
            u32 damage = 0;

            for ( TargetsInfo::const_iterator it = targets.begin(); it != targets.end(); ++it ) {
                killed += ( *it ).killed;
                damage += ( *it ).damage;
            }

            StringReplace( msg, "%{damage}", damage );

            if ( killed ) {
                msg.append( " " );
                msg.append( _n( "one creature perishes.", "%{count} creatures perish.", killed ) );
                StringReplace( msg, "%{count}", killed );
            }
        }
        else {
            TargetInfo & target = targets.front();
            StringReplace( msg, "%{damage}", target.damage );

            if ( target.killed ) {
                msg.append( " " );
                msg.append( _n( "one %{defender} perishes.", "%{count} %{defender} perish.", target.killed ) );
                StringReplace( msg, "%{count}", target.killed );
                StringReplace( msg, "%{defender}", target.defender->GetPluralName( target.killed ) );
            }
        }

        status.SetMessage( msg, true );
        status.SetMessage( "", false );
    }

    // restore
    for ( TargetsInfo::iterator it = targets.begin(); it != targets.end(); ++it )
        if ( ( *it ).defender ) {
            TargetInfo & target = *it;
            if ( !target.defender->isValid() ) {
                target.defender->SetDeathAnim();
            }
            else
                target.defender->SwitchAnimation( Monster_Info::STATIC );
        }
    if ( opponent1 )
        opponent1->ResetAnimFrame( OP_IDLE );
    if ( opponent2 )
        opponent2->ResetAnimFrame( OP_IDLE );
    _movingUnit = NULL;
    attacker.SwitchAnimation( Monster_Info::STATIC );
}

void Battle::Interface::RedrawActionWincesKills( TargetsInfo & targets )
{
    const Settings & conf = Settings::Get();
    Display & display = Display::Get();
    LocalEvent & le = LocalEvent::Get();
    Cursor & cursor = Cursor::Get();

    // targets damage animation
    int py = ( conf.QVGA() ? 20 : 50 );
    int finish = 0;

    for ( TargetsInfo::iterator it = targets.begin(); it != targets.end(); ++it )
        if ( ( *it ).defender ) {
            TargetInfo & target = *it;

            // kill animation
            if ( !target.defender->isValid() ) {
                target.defender->SwitchAnimation( Monster_Info::KILL );
                AGG::PlaySound( target.defender->M82Kill() );
                ++finish;

                // set opponent OP_SRRW animation
                if ( target.defender->GetColor() != Color::NONE ) {
                    OpponentSprite * commander = target.defender->GetColor() == arena.GetArmyColor1() ? opponent1 : opponent2;
                    if ( commander )
                        commander->ResetAnimFrame( OP_SRRW );
                }
            }
            else
                // wince animation
                if ( target.damage ) {
                // wnce animation
                target.defender->SwitchAnimation( Monster_Info::WNCE );
                AGG::PlaySound( target.defender->M82Wnce() );
                ++finish;
            }
            else
            // have immunitet
            {
                AGG::PlaySound( M82::RSBRYFZL );
            }
        }

    const Point & topleft = border.GetArea();

    // targets damage animation loop
    while ( le.HandleEvents() && finish != std::count_if( targets.begin(), targets.end(), std::mem_fun_ref( &TargetInfo::isFinishAnimFrame ) ) ) {
        CheckGlobalEvents( le );

        if ( Battle::AnimateInfrequentDelay( Game::BATTLE_FRAME_DELAY ) ) {
            for ( TargetsInfo::iterator it = targets.begin(); it != targets.end(); ++it )
                if ( ( *it ).defender ) {
                    TargetInfo & target = *it;
                    const Rect & pos = target.defender->GetRectPosition();

                    cursor.Hide();
                    Redraw();

                    // extended damage info
                    if ( conf.ExtBattleShowDamage() && target.killed && ( pos.y - py ) > topleft.y ) {
                        std::string msg = "-" + GetString( target.killed );
                        Text txt( msg, Font::YELLOW_SMALL );
                        txt.Blit( pos.x + ( pos.w - txt.w() ) / 2, pos.y - py );
                    }

                    cursor.Show();
                    display.Flip();
                    target.defender->IncreaseAnimFrame();
                }
            py += ( conf.QVGA() ? 5 : 10 );
        }
    }
}

void Battle::Interface::RedrawActionMove( Unit & b, const Indexes & path )
{
    Cursor & cursor = Cursor::Get();
    Indexes::const_iterator dst = path.begin();
    Bridge * bridge = Arena::GetBridge();

    cursor.SetThemes( Cursor::WAR_NONE );

    std::string msg = _( "Moved %{monster}: %{src}, %{dst}" );
    StringReplace( msg, "%{monster}", b.GetName() );
    StringReplace( msg, "%{src}", b.GetHeadIndex() );

    _currentUnit = NULL;
    _movingUnit = &b;

    while ( dst != path.end() ) {
        const Cell * cell = Board::GetCell( *dst );
        _movingPos = cell->GetPos();
        bool show_anim = false;

        if ( bridge && bridge->NeedDown( b, *dst ) ) {
            _movingUnit = NULL;
            b.SwitchAnimation( Monster_Info::STATIC );
            bridge->Action( b, *dst );
            _movingUnit = &b;
        }

        if ( b.isWide() ) {
            if ( b.GetTailIndex() == *dst )
                b.SetReflection( !b.isReflect() );
            else
                show_anim = true;
        }
        else {
            b.UpdateDirection( cell->GetPos() );
            show_anim = true;
        }

        if ( show_anim ) {
            AGG::PlaySound( b.M82Move() );
            b.SwitchAnimation( Monster_Info::MOVING );
            RedrawTroopDefaultDelay( b );
            b.SetPosition( *dst );
        }

        // check for possible bridge close action, after unit's end of movement
        if ( bridge && bridge->AllowUp() ) {
            _movingUnit = NULL;
            b.SwitchAnimation( Monster_Info::STATIC );
            bridge->Action( b, *dst );
            _movingUnit = &b;
        }

        ++dst;
    }

    // restore
    _flyingUnit = NULL;
    _movingUnit = NULL;
    _currentUnit = NULL;
    b.SwitchAnimation( Monster_Info::STATIC );

    StringReplace( msg, "%{dst}", b.GetHeadIndex() );
    status.SetMessage( msg, true );
}

void Battle::Interface::RedrawActionFly( Unit & unit, const Position & pos )
{
    Cursor & cursor = Cursor::Get();
    const s32 destIndex = pos.GetHead()->GetIndex();
    const Rect & pos1 = unit.GetRectPosition();
    const Rect & pos2 = Board::GetCell( destIndex )->GetPos();

    Point destPos( pos1.x, pos1.y );
    Point targetPos( pos2.x, pos2.y );

    cursor.SetThemes( Cursor::WAR_NONE );
    const uint32_t step = unit.animation.getFlightSpeed();
    const uint32_t frameDelay = Game::ApplyBattleSpeed( unit.animation.getMoveSpeed() );

    const Points points = GetEuclideanLine( destPos, targetPos, Settings::Get().QVGA() ? step / 2 : step );
    Points::const_iterator currentPoint = points.begin();

    // jump up
    _currentUnit = NULL;
    _movingUnit = NULL;
    _movingPos = currentPoint != points.end() ? *currentPoint : destPos;
    _flyingUnit = NULL;
    _movingUnit = &unit;
    _flyingPos = destPos;

    unit.SwitchAnimation( Monster_Info::FLY_UP );
    // Take off animation is 30% length on average (original value)
    AnimateUnitWithDelay( unit, frameDelay * 0.3 );

    _movingUnit = NULL;
    _flyingUnit = &unit;
    _flyingPos = _movingPos;

    if ( currentPoint != points.end() )
        ++currentPoint;

    unit.SwitchAnimation( Monster_Info::MOVING );
    while ( currentPoint != points.end() ) {
        _movingPos = *currentPoint;

        AGG::PlaySound( unit.M82Move() );
        unit.animation.restartAnimation();
        AnimateUnitWithDelay( unit, frameDelay );

        _flyingPos = _movingPos;
        ++currentPoint;
    }

    unit.SetPosition( destIndex );

    // landing
    _flyingUnit = NULL;
    _movingUnit = &unit;
    _movingPos = targetPos;
    unit.SwitchAnimation( Monster_Info::FLY_LAND );
    // Landing animation is 30% length on average (original value)
    AnimateUnitWithDelay( unit, frameDelay * 0.3 );

    // restore
    _movingUnit = NULL;
    unit.SwitchAnimation( Monster_Info::STATIC );
}

void Battle::Interface::RedrawActionResistSpell( const Unit & target )
{
    std::string str( _( "The %{name} resist the spell!" ) );
    StringReplace( str, "%{name}", target.GetName() );
    status.SetMessage( str, true );
    status.SetMessage( "", false );
}

void Battle::Interface::RedrawActionSpellCastPart1( const Spell & spell, s32 dst, const HeroBase * caster, const std::string & name, const TargetsInfo & targets )
{
    std::string msg;
    Unit * target = targets.size() ? targets.front().defender : NULL;

    if ( target && target->GetHeadIndex() == dst ) {
        msg = _( "%{name} casts %{spell} on the %{troop}." );
        StringReplace( msg, "%{troop}", target->GetName() );
    }
    else if ( spell.isApplyWithoutFocusObject() )
        msg = _( "%{name} casts %{spell}." );

    if ( msg.size() ) {
        StringReplace( msg, "%{name}", name );
        StringReplace( msg, "%{spell}", spell.GetName() );
        status.SetMessage( msg, true );
        status.SetMessage( "", false );
    }

    // set spell cast animation
    if ( caster ) {
        OpponentSprite * opponent = caster->GetColor() == arena.GetArmyColor1() ? opponent1 : opponent2;
        if ( opponent ) {
            opponent->ResetAnimFrame( OP_CAST );
            Display & display = Display::Get();
            LocalEvent & le = LocalEvent::Get();
            Cursor & cursor = Cursor::Get();
            do {
                if ( Battle::AnimateInfrequentDelay( Game::BATTLE_SPELL_DELAY ) ) {
                    opponent->IncreaseAnimFrame();
                    cursor.Hide();
                    Redraw();
                    cursor.Show();
                    display.Flip();
                }
            } while ( le.HandleEvents() && !opponent->isFinishFrame() );
        }
    }

    // without object
    switch ( spell() ) {
    case Spell::FIREBALL:
        RedrawTargetsWithFrameAnimation( dst, targets, ICN::FIREBALL, M82::FromSpell( spell() ) );
        break;
    case Spell::FIREBLAST:
        RedrawTargetsWithFrameAnimation( dst, targets, ICN::FIREBAL2, M82::FromSpell( spell() ) );
        break;
    case Spell::METEORSHOWER:
        RedrawTargetsWithFrameAnimation( dst, targets, ICN::METEOR, M82::FromSpell( spell() ) );
        break;
    case Spell::COLDRING:
        RedrawActionColdRingSpell( dst, targets );
        break;

    case Spell::MASSSHIELD:
        RedrawTargetsWithFrameAnimation( targets, ICN::SHIELD, M82::FromSpell( spell() ), false );
        break;
    case Spell::MASSCURE:
        RedrawTargetsWithFrameAnimation( targets, ICN::MAGIC01, M82::FromSpell( spell() ), false );
        break;
    case Spell::MASSHASTE:
        RedrawTargetsWithFrameAnimation( targets, ICN::HASTE, M82::FromSpell( spell() ), false );
        break;
    case Spell::MASSSLOW:
        RedrawTargetsWithFrameAnimation( targets, ICN::MAGIC02, M82::FromSpell( spell() ), false );
        break;
    case Spell::MASSBLESS:
        RedrawTargetsWithFrameAnimation( targets, ICN::BLESS, M82::FromSpell( spell() ), false );
        break;
    case Spell::MASSCURSE:
        RedrawTargetsWithFrameAnimation( targets, ICN::CURSE, M82::FromSpell( spell() ), false );
        break;
    case Spell::MASSDISPEL:
        RedrawTargetsWithFrameAnimation( targets, ICN::MAGIC07, M82::FromSpell( spell() ), false );
        break;

    case Spell::DEATHRIPPLE:
    case Spell::DEATHWAVE:
        RedrawTargetsWithFrameAnimation( targets, ICN::REDDEATH, M82::FromSpell( spell() ), true );
        break;

    case Spell::HOLYWORD:
    case Spell::HOLYSHOUT:
        RedrawTargetsWithFrameAnimation( targets, ICN::BLUEFIRE, M82::FromSpell( spell() ), true );
        break;

    case Spell::ELEMENTALSTORM:
        RedrawActionElementalStormSpell( targets );
        break;
    case Spell::ARMAGEDDON:
        RedrawActionArmageddonSpell( targets );
        break;

    default:
        break;
    }

    // with object
    if ( target ) {
        if ( spell.isResurrect() )
            RedrawActionResurrectSpell( *target, spell );
        else
            switch ( spell() ) {
            // simple spell animation
            case Spell::BLESS:
                RedrawTroopWithFrameAnimation( *target, ICN::BLESS, M82::FromSpell( spell() ), false );
                break;
            case Spell::BLIND:
                RedrawTroopWithFrameAnimation( *target, ICN::BLIND, M82::FromSpell( spell() ), false );
                break;
            case Spell::CURE:
                RedrawTroopWithFrameAnimation( *target, ICN::MAGIC01, M82::FromSpell( spell() ), false );
                break;
            case Spell::SLOW:
                RedrawTroopWithFrameAnimation( *target, ICN::MAGIC02, M82::FromSpell( spell() ), false );
                break;
            case Spell::SHIELD:
                RedrawTroopWithFrameAnimation( *target, ICN::SHIELD, M82::FromSpell( spell() ), false );
                break;
            case Spell::HASTE:
                RedrawTroopWithFrameAnimation( *target, ICN::HASTE, M82::FromSpell( spell() ), false );
                break;
            case Spell::CURSE:
                RedrawTroopWithFrameAnimation( *target, ICN::CURSE, M82::FromSpell( spell() ), false );
                break;
            case Spell::ANTIMAGIC:
                RedrawTroopWithFrameAnimation( *target, ICN::MAGIC06, M82::FromSpell( spell() ), false );
                break;
            case Spell::DISPEL:
                RedrawTroopWithFrameAnimation( *target, ICN::MAGIC07, M82::FromSpell( spell() ), false );
                break;
            case Spell::STONESKIN:
                RedrawTroopWithFrameAnimation( *target, ICN::STONSKIN, M82::FromSpell( spell() ), false );
                break;
            case Spell::STEELSKIN:
                RedrawTroopWithFrameAnimation( *target, ICN::STELSKIN, M82::FromSpell( spell() ), false );
                break;
            case Spell::PARALYZE:
                RedrawTroopWithFrameAnimation( *target, ICN::PARALYZE, M82::FromSpell( spell() ), false );
                break;
            case Spell::HYPNOTIZE:
                RedrawTroopWithFrameAnimation( *target, ICN::HYPNOTIZ, M82::FromSpell( spell() ), false );
                break;
            case Spell::DRAGONSLAYER:
                RedrawTroopWithFrameAnimation( *target, ICN::DRAGSLAY, M82::FromSpell( spell() ), false );
                break;
            case Spell::BERSERKER:
                RedrawTroopWithFrameAnimation( *target, ICN::BERZERK, M82::FromSpell( spell() ), false );
                break;

            // uniq spell animation
            case Spell::LIGHTNINGBOLT:
                RedrawActionLightningBoltSpell( *target );
                break;
            case Spell::CHAINLIGHTNING:
                RedrawActionChainLightningSpell( targets );
                break;
            case Spell::ARROW:
                RedrawActionArrowSpell( *target );
                break;
            case Spell::COLDRAY:
                RedrawActionColdRaySpell( *target );
                break;
            case Spell::DISRUPTINGRAY:
                RedrawActionDisruptingRaySpell( *target );
                break;
            case Spell::BLOODLUST:
                RedrawActionBloodLustSpell( *target );
                break;
            default:
                break;
            }
    }
}

void Battle::Interface::RedrawActionSpellCastPart2( const Spell & spell, TargetsInfo & targets )
{
    if ( spell.isDamage() ) {
        // targets damage animation
        RedrawActionWincesKills( targets );

        u32 killed = 0;
        u32 damage = 0;

        for ( TargetsInfo::const_iterator it = targets.begin(); it != targets.end(); ++it ) {
            killed += ( *it ).killed;
            damage += ( *it ).damage;
        }

        if ( damage ) {
            std::string msg;
            if ( spell.isUndeadOnly() )
                msg = _( "The %{spell} spell does %{damage} damage to all undead creatures." );
            else if ( spell.isALiveOnly() )
                msg = _( "The %{spell} spell does %{damage} damage to all living creatures." );
            else
                msg = _( "The %{spell} does %{damage} damage." );
            StringReplace( msg, "%{spell}", spell.GetName() );
            StringReplace( msg, "%{damage}", damage );

            if ( killed ) {
                status.SetMessage( msg, true );
                msg = _n( "one creature perishes.", "%{count} creatures perish.", killed );
                StringReplace( msg, "%{count}", killed );
            }

            status.SetMessage( msg, true );
        }
    }

    status.SetMessage( " ", false );

    // restore
    for ( TargetsInfo::iterator it = targets.begin(); it != targets.end(); ++it )
        if ( ( *it ).defender ) {
            TargetInfo & target = *it;
            if ( !target.defender->isValid() ) {
                target.defender->SetDeathAnim();
            }
            else
                target.defender->SwitchAnimation( Monster_Info::STATIC );
        }
    if ( opponent1 )
        opponent1->ResetAnimFrame( OP_IDLE );
    if ( opponent2 )
        opponent2->ResetAnimFrame( OP_IDLE );
    _movingUnit = NULL;
}

void Battle::Interface::RedrawActionMonsterSpellCastStatus( const Unit & attacker, const TargetInfo & target )
{
    const char * msg = NULL;

    switch ( attacker.GetID() ) {
    case Monster::UNICORN:
        msg = _( "The Unicorns attack blinds the %{name}!" );
        break;
    case Monster::MEDUSA:
        msg = _( "The Medusas gaze turns the %{name} to stone!" );
        break;
    case Monster::ROYAL_MUMMY:
    case Monster::MUMMY:
        msg = _( "The Mummies' curse falls upon the %{name}!" );
        break;
    case Monster::CYCLOPS:
        msg = _( "The %{name} are paralyzed by the Cyclopes!" );
        break;
    case Monster::ARCHMAGE:
        msg = _( "The Archmagi dispel all good spells on your %{name}!" );
        break;
    default:
        break;
    }

    if ( msg ) {
        std::string str( msg );
        StringReplace( str, "%{name}", target.defender->GetName() );

        status.SetMessage( str, true );
        status.SetMessage( "", false );
    }
}

void Battle::Interface::RedrawActionLuck( Unit & b )
{
    if ( b.Modes( LUCK_GOOD ) ) {
        std::string msg = _( "Good luck shines on the  %{attacker}" );
        StringReplace( msg, "%{attacker}", b.GetName() );
        status.SetMessage( msg, true );

        Display & display = Display::Get();
        Cursor & cursor = Cursor::Get();
        LocalEvent & le = LocalEvent::Get();

        const int m82 = M82::GOODLUCK;
        const Sprite & sunbow = AGG::GetICN( ICN::EXPMRL, 0 );

        const Rect & pos = b.GetRectPosition();

        const Monster::monstersprite_t & msi = b.GetMonsterSprite();
        const Sprite & troop = AGG::GetICN( msi.icn_file, msi.frm_idle.start, b.isReflect() );

        int width = 2;

        Rect src( 0, 0, width, sunbow.h() );
        src.x = ( sunbow.w() - src.w ) / 2;

        cursor.SetThemes( Cursor::WAR_NONE );

        AGG::PlaySound( m82 );

        while ( le.HandleEvents() && width < sunbow.w() ) {
            CheckGlobalEvents( le );

            if ( Battle::AnimateInfrequentDelay( Game::BATTLE_MISSILE_DELAY ) ) {
                cursor.Hide();
                Redraw();

                sunbow.Blit( src, pos.x + ( pos.w - src.w ) / 2, pos.y + pos.h - troop.h() - src.h );

                cursor.Show();
                display.Flip();

                src.w = width;
                src.x = ( sunbow.w() - src.w ) / 2;

                width += 3;
            }
        }

        DELAY( 400 );
    }
    else if ( b.Modes( LUCK_BAD ) ) {
        std::string msg = _( "Bad luck descends on the %{attacker}" );
        StringReplace( msg, "%{attacker}", b.GetName() );
        status.SetMessage( msg, true );
    }
}

void Battle::Interface::RedrawActionMorale( Unit & b, bool good )
{
    std::string msg;

    if ( good ) {
        msg = _( "High morale enables the %{monster} to attack again." );
        StringReplace( msg, "%{monster}", b.GetName() );
        status.SetMessage( msg, true );
        RedrawTroopWithFrameAnimation( b, ICN::MORALEG, M82::GOODMRLE, false );
    }
    else {
        msg = _( "Low morale causes the %{monster} to freeze in panic." );
        StringReplace( msg, "%{monster}", b.GetName() );
        status.SetMessage( msg, true );
        RedrawTroopWithFrameAnimation( b, ICN::MORALEB, M82::BADMRLE, true );
    }
}

void Battle::Interface::RedrawActionTowerPart1( Tower & tower, Unit & defender )
{
    Display & display = Display::Get();
    LocalEvent & le = LocalEvent::Get();
    Cursor & cursor = Cursor::Get();

    cursor.SetThemes( Cursor::WAR_NONE );
    _currentUnit = NULL;

    const Point pos1 = tower.GetPortPosition() + border.GetArea();
    const Rect & pos2 = defender.GetRectPosition();

    AGG::PlaySound( M82::KEEPSHOT );

    // draw missile animation
    const Sprite & missile = AGG::GetICN( ICN::KEEP, ICN::GetMissIndex( ICN::KEEP, pos1.x - pos2.x, pos1.y - pos2.y ), pos1.x > pos2.x );

    const Points points = GetLinePoints( pos1, Point( pos2.x + pos2.w, pos2.y ), missile.w() );
    Points::const_iterator pnt = points.begin();

    while ( le.HandleEvents( false ) && pnt != points.end() ) {
        CheckGlobalEvents( le );

        // fast draw
        if ( Battle::AnimateInfrequentDelay( Game::BATTLE_MISSILE_DELAY ) ) {
            cursor.Hide();
            Redraw();
            missile.Blit( ( *pnt ).x - missile.w(), ( *pnt ).y );
            cursor.Show();
            display.Flip();
            ++pnt;
        }
    }
}

void Battle::Interface::RedrawActionTowerPart2( Tower & tower, TargetInfo & target )
{
    TargetsInfo targets;
    targets.push_back( target );

    // targets damage animation
    RedrawActionWincesKills( targets );

    // draw status for first defender
    std::string msg = _( "Tower do %{damage} damage." );
    StringReplace( msg, "%{damage}", target.damage );
    if ( target.killed ) {
        msg.append( " " );
        msg.append( _n( "one %{defender} perishes.", "%{count} %{defender} perish.", target.killed ) );
        StringReplace( msg, "%{count}", target.killed );
        StringReplace( msg, "%{defender}", target.defender->GetName() );
    }
    status.SetMessage( msg, true );
    status.SetMessage( "", false );

    // restore
    if ( !target.defender->isValid() ) {
        target.defender->SetDeathAnim();
    }
    else
        target.defender->SwitchAnimation( Monster_Info::STATIC );

    if ( opponent1 )
        opponent1->ResetAnimFrame( OP_IDLE );
    if ( opponent2 )
        opponent2->ResetAnimFrame( OP_IDLE );
    _movingUnit = NULL;
}

void Battle::Interface::RedrawActionCatapult( int target )
{
    Display & display = Display::Get();
    LocalEvent & le = LocalEvent::Get();
    Cursor & cursor = Cursor::Get();

    const Sprite & missile = AGG::GetICN( ICN::BOULDER, 0 );
    const Rect & area = border.GetArea();

    AGG::PlaySound( M82::CATSND00 );

    // catapult animation
    while ( le.HandleEvents( false ) && catapult_frame < 6 ) {
        CheckGlobalEvents( le );

        if ( Battle::AnimateInfrequentDelay( Game::BATTLE_CATAPULT_DELAY ) ) {
            cursor.Hide();
            Redraw();
            cursor.Show();
            display.Flip();
            ++catapult_frame;
        }
    }

    // boulder animation
    Point pt1( 90, 220 );
    Point pt2 = Catapult::GetTargetPosition( target );
    Point max( 300, 20 );

    if ( Settings::Get().QVGA() ) {
        pt1.x /= 2;
        pt1.y /= 2;
        pt2.x /= 2;
        pt2.y /= 2;
        max.x /= 2;
        max.y /= 2;
    }

    pt1.x += area.x;
    pt2.x += area.x;
    max.x += area.x;
    pt1.y += area.y;
    pt2.y += area.y;
    max.y += area.y;

    const Points points = GetArcPoints( pt1, pt2, max, missile.w() );
    Points::const_iterator pnt = points.begin();

    while ( le.HandleEvents( false ) && pnt != points.end() ) {
        CheckGlobalEvents( le );

        if ( Battle::AnimateInfrequentDelay( Game::BATTLE_CATAPULT2_DELAY ) ) {
            if ( catapult_frame < 9 )
                ++catapult_frame;

            cursor.Hide();
            Redraw();
            missile.Blit( *pnt );
            cursor.Show();
            display.Flip();
            ++pnt;
        }
    }

    // clod
    u32 frame = 0;
    int icn = target == CAT_MISS ? ICN::SMALCLOD : ICN::LICHCLOD;
    AGG::PlaySound( M82::CATSND02 );

    while ( le.HandleEvents() && frame < AGG::GetICNCount( icn ) ) {
        CheckGlobalEvents( le );

        if ( Battle::AnimateInfrequentDelay( Game::BATTLE_CATAPULT3_DELAY ) ) {
            if ( catapult_frame < 9 )
                ++catapult_frame;

            cursor.Hide();
            Redraw();
            const Sprite & sprite = AGG::GetICN( icn, frame );
            sprite.Blit( pt2.x + sprite.x(), pt2.y + sprite.y() );
            cursor.Show();
            display.Flip();

            ++frame;
        }
    }

    catapult_frame = 0;
}

void Battle::Interface::RedrawActionArrowSpell( const Unit & target )
{
    Display & display = Display::Get();
    LocalEvent & le = LocalEvent::Get();
    Cursor & cursor = Cursor::Get();
    const HeroBase * current_commander = arena.GetCurrentCommander();

    if ( current_commander ) {
        Point pt_from, pt_to;
        const bool from_left = current_commander == opponent1->GetHero();

        // is left position
        if ( from_left ) {
            const Rect & pos1 = opponent1->GetArea();
            pt_from = Point( pos1.x + pos1.w, pos1.y + pos1.h / 2 );

            const Rect & pos2 = target.GetRectPosition();
            pt_to = Point( pos2.x, pos2.y );
        }
        else {
            const Rect & pos = opponent2->GetArea();
            pt_from = Point( pos.x, pos.y + pos.h / 2 );

            const Rect & pos2 = target.GetRectPosition();
            pt_to = Point( pos2.x + pos2.w, pos2.y );
        }

        const Sprite & missile = AGG::GetICN( ICN::ARCH_MSL, ICN::GetMissIndex( ICN::ARCH_MSL, pt_from.x - pt_to.x, pt_from.y - pt_to.y ), pt_from.x > pt_to.x );

        const Points points = GetLinePoints( pt_from, pt_to, missile.w() );
        Points::const_iterator pnt = points.begin();

        cursor.SetThemes( Cursor::WAR_NONE );
        AGG::PlaySound( M82::MAGCAROW );

        while ( le.HandleEvents( false ) && pnt != points.end() ) {
            CheckGlobalEvents( le );

            if ( Battle::AnimateInfrequentDelay( Game::BATTLE_MISSILE_DELAY ) ) {
                cursor.Hide();
                Redraw();
                missile.Blit( ( *pnt ).x - ( from_left ? 0 : missile.w() ), ( *pnt ).y );
                cursor.Show();
                display.Flip();
                ++pnt;
            }
        }
    }
}

void Battle::Interface::RedrawActionTeleportSpell( Unit & target, s32 dst )
{
    Display & display = Display::Get();
    Cursor & cursor = Cursor::Get();
    LocalEvent & le = LocalEvent::Get();

    const Monster::monstersprite_t & msi = target.GetMonsterSprite();
    const Sprite & sprite = AGG::GetICN( msi.icn_file, msi.frm_idle.start, target.isReflect() );

    cursor.SetThemes( Cursor::WAR_NONE );
    cursor.Hide();

    _currentUnit = &target;
    b_current_sprite = &sprite;
    b_current_alpha = 250;

    AGG::PlaySound( M82::TELPTOUT );

    while ( le.HandleEvents() && b_current_alpha > 30 ) {
        CheckGlobalEvents( le );

        if ( Battle::AnimateInfrequentDelay( Game::BATTLE_SPELL_DELAY ) ) {
            cursor.Hide();
            Redraw();
            cursor.Show();
            display.Flip();

            b_current_alpha -= 20;
        }
    }

    b_current_alpha = 0;
    cursor.Hide();
    Redraw();
    while ( Mixer::isValid() && Mixer::isPlaying( -1 ) )
        DELAY( 10 );

    target.SetPosition( dst );
    AGG::PlaySound( M82::TELPTIN );

    while ( le.HandleEvents() && b_current_alpha < 220 ) {
        CheckGlobalEvents( le );

        if ( Battle::AnimateInfrequentDelay( Game::BATTLE_SPELL_DELAY ) ) {
            cursor.Hide();
            Redraw();
            cursor.Show();
            display.Flip();

            b_current_alpha += 20;
        }
    }

    b_current_alpha = 255;
    _currentUnit = NULL;
    b_current_sprite = NULL;
}

void Battle::Interface::RedrawActionSummonElementalSpell( const Unit & target )
{
    Display & display = Display::Get();
    Cursor & cursor = Cursor::Get();
    LocalEvent & le = LocalEvent::Get();

    const Monster::monstersprite_t & msi = target.GetMonsterSprite();
    const Sprite & sprite = AGG::GetICN( msi.icn_file, msi.frm_idle.start, target.isReflect() );

    cursor.SetThemes( Cursor::WAR_NONE );
    cursor.Hide();

    _currentUnit = &target;
    b_current_sprite = &sprite;
    b_current_alpha = 0;

    AGG::PlaySound( M82::SUMNELM );

    while ( le.HandleEvents() && b_current_alpha < 220 ) {
        CheckGlobalEvents( le );

        if ( Battle::AnimateInfrequentDelay( Game::BATTLE_SPELL_DELAY ) ) {
            cursor.Hide();
            Redraw();
            cursor.Show();
            display.Flip();

            b_current_alpha += 20;
        }
    }

    b_current_alpha = 255;
    _currentUnit = NULL;
    b_current_sprite = NULL;
}

void Battle::Interface::RedrawActionMirrorImageSpell( const Unit & target, const Position & pos )
{
    Display & display = Display::Get();
    Cursor & cursor = Cursor::Get();
    LocalEvent & le = LocalEvent::Get();

    const Monster::monstersprite_t & msi = target.GetMonsterSprite();
    const Sprite & sprite = AGG::GetICN( msi.icn_file, msi.frm_idle.start, target.isReflect() );
    const Rect & rt1 = target.GetRectPosition();
    const Rect & rt2 = pos.GetRect();

    const Points points = GetLinePoints( rt1, rt2, 5 );
    Points::const_iterator pnt = points.begin();

    cursor.SetThemes( Cursor::WAR_NONE );
    cursor.Hide();
    AGG::PlaySound( M82::MIRRORIM );

    while ( le.HandleEvents() && pnt != points.end() ) {
        CheckGlobalEvents( le );

        if ( Battle::AnimateInfrequentDelay( Game::BATTLE_SPELL_DELAY ) ) {
            cursor.Hide();

            const Point & sp = GetTroopPosition( target, sprite );

            Redraw();
            sprite.Blit( sp.x - rt1.x + ( *pnt ).x, sp.y - rt1.y + ( *pnt ).y );

            cursor.Show();
            display.Flip();

            ++pnt;
        }
    }

    status.SetMessage( _( "MirrorImage created" ), true );
}

void Battle::Interface::RedrawActionLightningBoltSpell( Unit & target )
{
    // FIX: LightningBolt draw
    RedrawTroopWithFrameAnimation( target, ICN::SPARKS, M82::FromSpell( Spell::LIGHTNINGBOLT ), true );
}

void Battle::Interface::RedrawActionChainLightningSpell( const TargetsInfo & targets )
{
    // FIX: ChainLightning draw
    // AGG::PlaySound(targets.size() > 1 ? M82::CHAINLTE : M82::LIGHTBLT);

    for ( TargetsInfo::const_iterator it = targets.begin(); it != targets.end(); ++it )
        RedrawTroopWithFrameAnimation( *( it->defender ), ICN::SPARKS, M82::FromSpell( Spell::LIGHTNINGBOLT ), true );
}

void Battle::Interface::RedrawActionBloodLustSpell( Unit & target )
{
    Display & display = Display::Get();
    Cursor & cursor = Cursor::Get();
    LocalEvent & le = LocalEvent::Get();

    const Monster::monstersprite_t & msi = target.GetMonsterSprite();
    const Sprite & sprite1 = AGG::GetICN( msi.icn_file, msi.frm_idle.start, target.isReflect() );

    Sprite sprite2( Surface( sprite1.GetSize(), false ), sprite1.x(), sprite1.y() );
    sprite1.Blit( sprite2 );

    Surface sprite3 = sprite1.RenderStencil( RGBA( 0xB0, 0x0C, 0 ) );

    cursor.SetThemes( Cursor::WAR_NONE );
    cursor.Hide();

    _currentUnit = &target;
    b_current_sprite = &sprite2;
    u32 alpha = 10;

    AGG::PlaySound( M82::BLOODLUS );

    while ( le.HandleEvents() && alpha < 150 ) {
        CheckGlobalEvents( le );

        if ( Battle::AnimateInfrequentDelay( Game::BATTLE_SPELL_DELAY ) ) {
            cursor.Hide();
            sprite1.Blit( sprite2 );
            sprite3.SetAlphaMod( alpha );
            sprite3.Blit( sprite2 );
            Redraw();
            cursor.Show();
            display.Flip();

            alpha += 10;
        }
    }

    DELAY( 100 );

    while ( Mixer::isValid() && Mixer::isPlaying( -1 ) )
        DELAY( 10 );

    _currentUnit = NULL;
    b_current_sprite = NULL;
}

void Battle::Interface::RedrawActionColdRaySpell( Unit & target )
{
    Display & display = Display::Get();
    Cursor & cursor = Cursor::Get();
    LocalEvent & le = LocalEvent::Get();

    const int icn = ICN::COLDRAY;
    u32 frame = 0;

    Point pt_from, pt_to;
    const HeroBase * current_commander = arena.GetCurrentCommander();

    if ( current_commander == opponent1->GetHero() ) {
        const Rect & pos1 = opponent1->GetArea();
        pt_from = Point( pos1.x + pos1.w, pos1.y + pos1.h / 2 );

        const Rect & pos2 = target.GetRectPosition();
        pt_to = Point( pos2.x, pos2.y );
    }
    else {
        const Rect & pos = opponent2->GetArea();
        pt_from = Point( pos.x, pos.y + pos.h / 2 );

        const Rect & pos2 = target.GetRectPosition();
        pt_to = Point( pos2.x + pos2.w, pos2.y );
    }

    const u32 dx = std::abs( pt_from.x - pt_to.x );
    const u32 dy = std::abs( pt_from.y - pt_to.y );
    const u32 step = ( dx > dy ? dx / AGG::GetICNCount( icn ) : dy / AGG::GetICNCount( icn ) );

    const Points points = GetLinePoints( pt_from, pt_to, step );
    Points::const_iterator pnt = points.begin();

    cursor.SetThemes( Cursor::WAR_NONE );
    AGG::PlaySound( M82::COLDRAY );

    while ( le.HandleEvents() && frame < AGG::GetICNCount( icn ) && pnt != points.end() ) {
        CheckGlobalEvents( le );

        if ( Battle::AnimateInfrequentDelay( Game::BATTLE_SPELL_DELAY ) ) {
            cursor.Hide();
            const Sprite & sprite = AGG::GetICN( icn, frame );
            sprite.Blit( ( *pnt ).x - sprite.w() / 2, ( *pnt ).y - sprite.h() / 2 );
            cursor.Show();
            display.Flip();

            ++frame;
            ++pnt;
        }
    }

    RedrawTroopWithFrameAnimation( target, ICN::ICECLOUD, M82::UNKNOWN, true );
}

void Battle::Interface::RedrawActionResurrectSpell( Unit & target, const Spell & spell )
{
    Display & display = Display::Get();
    Cursor & cursor = Cursor::Get();
    LocalEvent & le = LocalEvent::Get();

    AGG::PlaySound( M82::FromSpell( spell() ) );

    if ( !target.isValid() ) {
        while ( le.HandleEvents() && !target.isFinishAnimFrame() ) {
            CheckGlobalEvents( le );

            if ( Battle::AnimateInfrequentDelay( Game::BATTLE_SPELL_DELAY ) ) {
                cursor.Hide();
                Redraw();
                cursor.Show();
                display.Flip();
                target.IncreaseAnimFrame();
            }
        }
    }

    RedrawTroopWithFrameAnimation( target, ICN::YINYANG, M82::UNKNOWN, false );
}

void Battle::Interface::RedrawActionDisruptingRaySpell( Unit & target )
{
    Display & display = Display::Get();
    Cursor & cursor = Cursor::Get();
    LocalEvent & le = LocalEvent::Get();

    const Monster::monstersprite_t & msi = target.GetMonsterSprite();
    const Sprite & sprite1 = AGG::GetICN( msi.icn_file, msi.frm_idle.start, target.isReflect() );
    Sprite sprite2( target.GetContour( target.isReflect() ? CONTOUR_REFLECT | CONTOUR_BLACK : CONTOUR_BLACK ), sprite1.x(), sprite1.y() );

    const int icn = ICN::DISRRAY;
    u32 frame = 0;
    Point pt_from, pt_to;
    const HeroBase * current_commander = arena.GetCurrentCommander();

    if ( current_commander == opponent1->GetHero() ) {
        const Rect & pos1 = opponent1->GetArea();
        pt_from = Point( pos1.x + pos1.w, pos1.y + pos1.h / 2 );

        const Rect & pos2 = target.GetRectPosition();
        pt_to = Point( pos2.x, pos2.y );
    }
    else {
        const Rect & pos = opponent2->GetArea();
        pt_from = Point( pos.x, pos.y + pos.h / 2 );

        const Rect & pos2 = target.GetRectPosition();
        pt_to = Point( pos2.x + pos2.w, pos2.y );
    }

    const u32 dx = std::abs( pt_from.x - pt_to.x );
    const u32 dy = std::abs( pt_from.y - pt_to.y );
    const u32 step = ( dx > dy ? dx / AGG::GetICNCount( icn ) : dy / AGG::GetICNCount( icn ) );

    const Points points = GetLinePoints( pt_from, pt_to, step );
    Points::const_iterator pnt = points.begin();

    cursor.SetThemes( Cursor::WAR_NONE );
    AGG::PlaySound( M82::DISRUPTR );

    while ( le.HandleEvents() && frame < AGG::GetICNCount( icn ) && pnt != points.end() ) {
        CheckGlobalEvents( le );

        if ( Battle::AnimateInfrequentDelay( Game::BATTLE_SPELL_DELAY ) ) {
            cursor.Hide();
            const Sprite & sprite = AGG::GetICN( icn, frame );
            sprite.Blit( ( *pnt ).x - sprite.w() / 2, ( *pnt ).y - sprite.h() / 2 );
            cursor.Show();
            display.Flip();

            ++frame;
            ++pnt;
        }
    }

    // part 2
    frame = 0;
    const Unit * old_current = _currentUnit;
    _currentUnit = &target;
    b_current_sprite = &sprite2;
    _movingPos = Point( 0, 0 );

    while ( le.HandleEvents() && frame < 20 ) {
        CheckGlobalEvents( le );

        if ( Battle::AnimateInfrequentDelay( Game::BATTLE_DISRUPTING_DELAY ) ) {
            cursor.Hide();
            sprite2.SetPos( Point( sprite1.x() + ( ( frame % 2 ) ? -1 : 1 ), sprite1.y() ) );
            Redraw();
            cursor.Show();
            display.Flip();

            ++frame;
        }
    }

    _currentUnit = old_current;
    b_current_sprite = NULL;
}

void Battle::Interface::RedrawActionColdRingSpell( s32 dst, const TargetsInfo & targets )
{
    Display & display = Display::Get();
    Cursor & cursor = Cursor::Get();
    LocalEvent & le = LocalEvent::Get();

    const int icn = ICN::COLDRING;
    const int m82 = M82::FromSpell( Spell::COLDRING );
    u32 frame = 0;
    const Rect & center = Board::GetCell( dst )->GetPos();

    cursor.SetThemes( Cursor::WAR_NONE );

    // set WNCE
    _currentUnit = NULL;
    for ( TargetsInfo::const_iterator it = targets.begin(); it != targets.end(); ++it )
        if ( ( *it ).defender && ( *it ).damage )
            ( *it ).defender->SwitchAnimation( Monster_Info::WNCE );

    if ( M82::UNKNOWN != m82 )
        AGG::PlaySound( m82 );

    while ( le.HandleEvents() && frame < AGG::GetICNCount( icn ) ) {
        CheckGlobalEvents( le );

        if ( Battle::AnimateInfrequentDelay( Game::BATTLE_SPELL_DELAY ) ) {
            cursor.Hide();
            Redraw();

            const Sprite & sprite1 = AGG::GetICN( icn, frame );
            sprite1.Blit( center.x + center.w / 2 + sprite1.x(), center.y + center.h / 2 + sprite1.y() );
            const Sprite & sprite2 = AGG::GetICN( icn, frame, true );
            sprite2.Blit( center.x + center.w / 2 - sprite2.w() - sprite2.x(), center.y + center.h / 2 + sprite2.y() );
            cursor.Show();
            display.Flip();

            for ( TargetsInfo::const_iterator it = targets.begin(); it != targets.end(); ++it )
                if ( ( *it ).defender && ( *it ).damage )
                    ( *it ).defender->IncreaseAnimFrame( false );
            ++frame;
        }
    }

    for ( TargetsInfo::const_iterator it = targets.begin(); it != targets.end(); ++it )
        if ( ( *it ).defender ) {
            ( *it ).defender->SwitchAnimation( Monster_Info::STATIC );
            _currentUnit = NULL;
        }
}

void Battle::Interface::RedrawActionElementalStormSpell( const TargetsInfo & targets )
{
    Display & display = Display::Get();
    Cursor & cursor = Cursor::Get();
    LocalEvent & le = LocalEvent::Get();

    const int icn = ICN::STORM;
    const int m82 = M82::FromSpell( Spell::ELEMENTALSTORM );
    const Rect & area = border.GetArea();

    u32 frame = 0;
    u32 repeat = 4;
    Point center;

    cursor.SetThemes( Cursor::WAR_NONE );

    _currentUnit = NULL;
    for ( TargetsInfo::const_iterator it = targets.begin(); it != targets.end(); ++it )
        if ( ( *it ).defender && ( *it ).damage )
            ( *it ).defender->SwitchAnimation( Monster_Info::WNCE );

    if ( M82::UNKNOWN != m82 )
        AGG::PlaySound( m82 );

    while ( le.HandleEvents() && frame < AGG::GetICNCount( icn ) ) {
        CheckGlobalEvents( le );

        if ( Battle::AnimateInfrequentDelay( Game::BATTLE_SPELL_DELAY ) ) {
            cursor.Hide();
            Redraw();

            const Sprite & sprite = AGG::GetICN( icn, frame );
            for ( center.y = area.y; center.y + sprite.h() < area.y + area.h - 20; center.y += sprite.h() )
                for ( center.x = area.x; center.x + sprite.w() < area.x + area.w; center.x += sprite.w() )
                    sprite.Blit( center );

            RedrawInterface();
            cursor.Show();
            display.Flip();

            for ( TargetsInfo::const_iterator it = targets.begin(); it != targets.end(); ++it )
                if ( ( *it ).defender && ( *it ).damage )
                    ( *it ).defender->IncreaseAnimFrame( false );
            ++frame;

            if ( frame == AGG::GetICNCount( icn ) && repeat ) {
                --repeat;
                frame = 0;
            }
        }
    }

    for ( TargetsInfo::const_iterator it = targets.begin(); it != targets.end(); ++it )
        if ( ( *it ).defender ) {
            ( *it ).defender->SwitchAnimation( Monster_Info::STATIC );
            _currentUnit = NULL;
        }
}

void Battle::Interface::RedrawActionArmageddonSpell( const TargetsInfo & targets )
{
    Display & display = Display::Get();
    Cursor & cursor = Cursor::Get();
    LocalEvent & le = LocalEvent::Get();
    Rect area = border.GetArea();

    area.h -= Settings::Get().QVGA() ? 18 : 36;

    Surface sprite1( area, false );
    Surface sprite2( area, false );

    cursor.SetThemes( Cursor::WAR_NONE );
    cursor.Hide();

    display.Blit( area, 0, 0, sprite1 );
    sprite2.Fill( RGBA( 0xb0, 0x0c, 0 ) );

    _currentUnit = NULL;
    AGG::PlaySound( M82::ARMGEDN );
    u32 alpha = 10;

    while ( le.HandleEvents() && alpha < 180 ) {
        CheckGlobalEvents( le );

        if ( Battle::AnimateInfrequentDelay( Game::BATTLE_SPELL_DELAY ) ) {
            cursor.Hide();
            Redraw();
            sprite2.SetAlphaMod( alpha );
            sprite1.Blit( area.x, area.y, display );
            sprite2.Blit( area.x, area.y, display );
            RedrawInterface();
            cursor.Show();
            display.Flip();

            alpha += 10;
        }
    }

    cursor.Hide();

    alpha = 0;
    const u32 offset = Settings::Get().QVGA() ? 5 : 10;
    bool restore = false;

    while ( le.HandleEvents() && alpha < 20 ) {
        CheckGlobalEvents( le );

        if ( Battle::AnimateInfrequentDelay( Game::BATTLE_SPELL_DELAY ) ) {
            cursor.Hide();
            if ( restore ) {
                sprite1.Blit( area.x, area.y, display );
                restore = false;
            }
            else {
                switch ( Rand::Get( 1, 4 ) ) {
                case 1:
                    sprite1.Blit( area.x + offset, area.y + offset, display );
                    break;
                case 2:
                    sprite1.Blit( area.x - offset, area.y - offset, display );
                    break;
                case 3:
                    sprite1.Blit( area.x - offset, area.y + offset, display );
                    break;
                case 4:
                    sprite1.Blit( area.x + offset, area.y - offset, display );
                    break;
                default:
                    break;
                }
                restore = true;
            }

            sprite2.Blit( area.x, area.y, display );
            RedrawInterface();
            RedrawBorder();
            cursor.Show();
            display.Flip();
            ++alpha;
        }
    }

    while ( Mixer::isValid() && Mixer::isPlaying( -1 ) )
        DELAY( 10 );
}

void Battle::Interface::RedrawActionEarthQuakeSpell( const std::vector<int> & targets )
{
    Display & display = Display::Get();
    Cursor & cursor = Cursor::Get();
    LocalEvent & le = LocalEvent::Get();
    Rect area = border.GetArea();

    u32 frame = 0;
    area.h -= Settings::Get().QVGA() ? 19 : 38;

    cursor.SetThemes( Cursor::WAR_NONE );
    cursor.Hide();

    Surface sprite = display.GetSurface( area );

    _currentUnit = NULL;
    AGG::PlaySound( M82::ERTHQUAK );

    const u32 offset = Settings::Get().QVGA() ? 5 : 10;
    bool restore = false;

    // draw earth quake
    while ( le.HandleEvents() && frame < 18 ) {
        CheckGlobalEvents( le );

        if ( Battle::AnimateInfrequentDelay( Game::BATTLE_SPELL_DELAY ) ) {
            cursor.Hide();
            if ( restore ) {
                sprite.Blit( area.x, area.y, display );
                restore = false;
            }
            else {
                switch ( Rand::Get( 1, 4 ) ) {
                case 1:
                    sprite.Blit( area.x + offset, area.y + offset, display );
                    break;
                case 2:
                    sprite.Blit( area.x - offset, area.y - offset, display );
                    break;
                case 3:
                    sprite.Blit( area.x - offset, area.y + offset, display );
                    break;
                case 4:
                    sprite.Blit( area.x + offset, area.y - offset, display );
                    break;
                default:
                    break;
                }
                restore = true;
            }

            RedrawInterface();
            RedrawBorder();
            cursor.Show();
            display.Flip();
            ++frame;
        }
    }

    // draw clod
    frame = 0;
    int icn = ICN::LICHCLOD;
    AGG::PlaySound( M82::CATSND02 );

    while ( le.HandleEvents() && frame < AGG::GetICNCount( icn ) ) {
        CheckGlobalEvents( le );

        if ( Battle::AnimateInfrequentDelay( Game::BATTLE_SPELL_DELAY ) ) {
            cursor.Hide();
            Redraw();

            for ( std::vector<int>::const_iterator it = targets.begin(); it != targets.end(); ++it ) {
                Point pt2 = Catapult::GetTargetPosition( *it );

                if ( Settings::Get().QVGA() ) {
                    pt2.x /= 2;
                    pt2.y /= 2;
                }
                pt2.x += area.x;
                pt2.y += area.y;

                const Sprite & spriteCloud = AGG::GetICN( icn, frame );
                spriteCloud.Blit( pt2.x + spriteCloud.x(), pt2.y + spriteCloud.y() );
            }

            cursor.Show();
            display.Flip();

            ++frame;
        }
    }
}

void Battle::Interface::RedrawActionRemoveMirrorImage( const Unit & mirror )
{
    status.SetMessage( _( "MirrorImage ended" ), true );
}

void Battle::Interface::RedrawTargetsWithFrameAnimation( s32 dst, const TargetsInfo & targets, int icn, int m82 )
{
    Display & display = Display::Get();
    Cursor & cursor = Cursor::Get();
    LocalEvent & le = LocalEvent::Get();

    u32 frame = 0;
    const Rect & center = Board::GetCell( dst )->GetPos();

    cursor.SetThemes( Cursor::WAR_NONE );

    _currentUnit = NULL;
    for ( TargetsInfo::const_iterator it = targets.begin(); it != targets.end(); ++it )
        if ( ( *it ).defender && ( *it ).damage )
            ( *it ).defender->SwitchAnimation( Monster_Info::WNCE );

    if ( M82::UNKNOWN != m82 )
        AGG::PlaySound( m82 );

    while ( le.HandleEvents() && frame < AGG::GetICNCount( icn ) ) {
        CheckGlobalEvents( le );

        if ( Battle::AnimateInfrequentDelay( Game::BATTLE_SPELL_DELAY ) ) {
            cursor.Hide();
            Redraw();

            const Sprite & sprite = AGG::GetICN( icn, frame );
            sprite.Blit( center.x + center.w / 2 + sprite.x(), center.y + center.h / 2 + sprite.y() );
            cursor.Show();
            display.Flip();

            for ( TargetsInfo::const_iterator it = targets.begin(); it != targets.end(); ++it )
                if ( ( *it ).defender && ( *it ).damage )
                    ( *it ).defender->IncreaseAnimFrame( false );
            ++frame;
        }
    }

    for ( TargetsInfo::const_iterator it = targets.begin(); it != targets.end(); ++it )
        if ( ( *it ).defender ) {
            ( *it ).defender->SwitchAnimation( Monster_Info::STATIC );
            _currentUnit = NULL;
        }
}

Point RedrawTroopWithFrameAnimationOffset( int icn, const Rect & pos, const Sprite & sp, bool wide, bool reflect, bool qvga )
{
    Point res( sp.x() + pos.x, pos.y + sp.y() );

    switch ( icn ) {
    case ICN::SHIELD:
        res.x += reflect ? -pos.w / ( wide ? 2 : 1 ) : pos.w / 2;
        break;
    case ICN::STONSKIN:
    case ICN::STELSKIN:
        res.y += pos.h / 2;
        break;
    default:
        res.y += ( qvga ? pos.h / 2 : 0 );
        break;
    }

    return res;
}

void Battle::Interface::RedrawTargetsWithFrameAnimation( const TargetsInfo & targets, int icn, int m82, bool wnce )
{
    Display & display = Display::Get();
    Cursor & cursor = Cursor::Get();
    LocalEvent & le = LocalEvent::Get();

    u32 frame = 0;

    cursor.SetThemes( Cursor::WAR_NONE );

    _currentUnit = NULL;

    if ( wnce )
        for ( TargetsInfo::const_iterator it = targets.begin(); it != targets.end(); ++it )
            if ( ( *it ).defender && ( *it ).damage )
                ( *it ).defender->SwitchAnimation( Monster_Info::WNCE );

    if ( M82::UNKNOWN != m82 )
        AGG::PlaySound( m82 );

    while ( le.HandleEvents() && frame < AGG::GetICNCount( icn ) ) {
        CheckGlobalEvents( le );

        if ( Battle::AnimateInfrequentDelay( Game::BATTLE_SPELL_DELAY ) ) {
            cursor.Hide();
            Redraw();

            for ( TargetsInfo::const_iterator it = targets.begin(); it != targets.end(); ++it )
                if ( ( *it ).defender ) {
                    const Rect & pos = ( *it ).defender->GetRectPosition();
                    bool reflect = false;

                    switch ( icn ) {
                    case ICN::SHIELD:
                        reflect = ( *it ).defender->isReflect();
                        break;
                    default:
                        break;
                    }

                    const Sprite & sprite = AGG::GetICN( icn, frame, reflect );
                    const Point offset = RedrawTroopWithFrameAnimationOffset( icn, pos, sprite, ( *it ).defender->isWide(), reflect, Settings::Get().QVGA() );
                    const Point sprite_pos( offset.x + ( reflect ? 0 : pos.w / 2 ), offset.y );

                    sprite.Blit( sprite_pos );
                }
            cursor.Show();
            display.Flip();

            if ( wnce )
                for ( TargetsInfo::const_iterator it = targets.begin(); it != targets.end(); ++it )
                    if ( ( *it ).defender && ( *it ).damage )
                        ( *it ).defender->IncreaseAnimFrame( false );
            ++frame;
        }
    }

    if ( wnce )
        for ( TargetsInfo::const_iterator it = targets.begin(); it != targets.end(); ++it )
            if ( ( *it ).defender ) {
                ( *it ).defender->SwitchAnimation( Monster_Info::STATIC );
                _currentUnit = NULL;
            }
}

void RedrawSparksEffects( const Point & src, const Point & dst )
{
    Display::Get().DrawLine( src, dst, RGBA( 0xff, 0xff, 0 ) );
}

void Battle::Interface::RedrawTroopWithFrameAnimation( Unit & b, int icn, int m82, bool pain )
{
    Display & display = Display::Get();
    Cursor & cursor = Cursor::Get();
    LocalEvent & le = LocalEvent::Get();

    const Rect & pos = b.GetRectPosition();
    const Rect & rectArea = border.GetArea();

    u32 frame = 0;
    bool reflect = false;

    switch ( icn ) {
    case ICN::SHIELD:
        reflect = b.isReflect();
        break;
    default:
        break;
    }

    cursor.SetThemes( Cursor::WAR_NONE );

    if ( pain ) {
        _currentUnit = NULL;
        b.SwitchAnimation( Monster_Info::WNCE );
    }

    if ( M82::UNKNOWN != m82 )
        AGG::PlaySound( m82 );

    while ( le.HandleEvents() && frame < AGG::GetICNCount( icn ) ) {
        CheckGlobalEvents( le );

        if ( Battle::AnimateInfrequentDelay( Game::BATTLE_SPELL_DELAY ) ) {
            cursor.Hide();
            Redraw();

            const Sprite & sprite = AGG::GetICN( icn, frame, reflect );
            const Point offset = RedrawTroopWithFrameAnimationOffset( icn, pos, sprite, b.isWide(), reflect, Settings::Get().QVGA() );
            const Point sprite_pos( offset.x + ( reflect ? 0 : pos.w / 2 ), offset.y );

            if ( icn == ICN::SPARKS )
                RedrawSparksEffects( Point( rectArea.x + rectArea.w / 2, rectArea.y ), sprite_pos );

            sprite.Blit( sprite_pos );
            cursor.Show();
            display.Flip();

            if ( pain )
                b.IncreaseAnimFrame( false );
            ++frame;
        }
    }

    if ( pain ) {
        b.SwitchAnimation( Monster_Info::STATIC );
        _currentUnit = NULL;
    }
}

void Battle::Interface::RedrawBridgeAnimation( bool down )
{
    Display & display = Display::Get();
    Cursor & cursor = Cursor::Get();
    LocalEvent & le = LocalEvent::Get();
    const Point & topleft = border.GetArea();

    u32 frame = down ? 23 : 21;

    if ( down )
        AGG::PlaySound( M82::DRAWBRG );

    while ( le.HandleEvents() ) {
        if ( down ) {
            if ( frame < 21 )
                break;
        }
        else {
            if ( frame > 23 )
                break;
        }

        CheckGlobalEvents( le );

        if ( Battle::AnimateInfrequentDelay( Game::BATTLE_BRIDGE_DELAY ) ) {
            cursor.Hide();
            Redraw();
            const Sprite & sprite = AGG::GetICN( ICN::Get4Castle( Arena::GetCastle()->GetRace() ), frame );
            sprite.Blit( sprite.x() + topleft.x, sprite.y() + topleft.y );
            cursor.Show();
            display.Flip();

            if ( down )
                --frame;
            else
                ++frame;
        }
    }

    if ( !down )
        AGG::PlaySound( M82::DRAWBRG );
}

bool Battle::Interface::IdleTroopsAnimation( void )
{
    bool res = false;

    // set animation
    if ( Battle::AnimateInfrequentDelay( Game::BATTLE_IDLE_DELAY ) ) {
        if ( arena.GetForce1().SetIdleAnimation() )
            res = true;
        if ( arena.GetForce2().SetIdleAnimation() )
            res = true;
    }
    else
        // next animation
        if ( Battle::AnimateInfrequentDelay( Game::BATTLE_IDLE2_DELAY ) ) {
        if ( arena.GetForce1().NextIdleAnimation() )
            res = true;
        if ( arena.GetForce2().NextIdleAnimation() )
            res = true;
    }

    return res;
}

void Battle::Interface::CheckGlobalEvents( LocalEvent & le )
{
    // animation opponents
    if ( Battle::AnimateInfrequentDelay( Game::BATTLE_OPPONENTS_DELAY ) ) {
        if ( opponent1 ) {
            if ( !opponent1->isStartFrame() || 2 > Rand::Get( 1, 10 ) )
                opponent1->IncreaseAnimFrame();
        }

        if ( opponent2 ) {
            if ( !opponent2->isStartFrame() || 2 > Rand::Get( 1, 10 ) )
                opponent2->IncreaseAnimFrame();
        }
        humanturn_redraw = true;
    }

    // animation flags
    if ( Battle::AnimateInfrequentDelay( Game::BATTLE_FLAGS_DELAY ) ) {
        if ( opponent1 && opponent1->isFinishFrame() )
            opponent1->ResetAnimFrame( OP_IDLE );
        if ( opponent2 && opponent2->isFinishFrame() )
            opponent2->ResetAnimFrame( OP_IDLE );

        ++animation_flags_frame;
        humanturn_redraw = true;
    }

    // break auto battle
    if ( arena.CanBreakAutoBattle()
         && ( le.MouseClickLeft( btn_auto )
              || ( le.KeyPress()
                   && ( Game::HotKeyPressEvent( Game::EVENT_BATTLE_AUTOSWITCH )
                        || ( Game::HotKeyPressEvent( Game::EVENT_BATTLE_RETREAT )
                             && Dialog::YES == Dialog::Message( "", _( "Break auto battle?" ), Font::BIG, Dialog::YES | Dialog::NO ) ) ) ) ) ) {
        arena.BreakAutoBattle();
    }
}

void Battle::Interface::ProcessingHeroDialogResult( int res, Actions & a )
{
    switch ( res ) {
    // cast
    case 1: {
        const HeroBase * hero = _currentUnit ? _currentUnit->GetCommander() : NULL;
        if ( hero ) {
            if ( hero->HaveSpellBook() ) {
                std::string msg;
                if ( arena.isDisableCastSpell( Spell::NONE, &msg ) )
                    Dialog::Message( "", msg, Font::BIG, Dialog::OK );
                else {
                    const Spell spell = hero->OpenSpellBook( SpellBook::CMBT, true );
                    if ( spell.isValid() ) {
                        std::string error;

                        if ( arena.isDisableCastSpell( spell, &msg ) )
                            Dialog::Message( "", msg, Font::BIG, Dialog::OK );
                        else if ( hero->CanCastSpell( spell, &error ) ) {
                            if ( spell.isApplyWithoutFocusObject() ) {
                                a.push_back( Command( MSG_BATTLE_CAST, spell(), -1 ) );
                                humanturn_redraw = true;
                                humanturn_exit = true;
                            }
                            else
                                humanturn_spell = spell;
                        }
                        else if ( error.size() )
                            Dialog::Message( "Error", error, Font::BIG, Dialog::OK );
                    }
                }
            }
            else
                Dialog::Message( "", _( "No spells to cast." ), Font::BIG, Dialog::OK );
        }
    } break;

    // retreat
    case 2:
        if ( _currentUnit->GetCommander() && arena.CanRetreatOpponent( _currentUnit->GetColor() ) ) {
            if ( Dialog::YES == Dialog::Message( "", _( "Are you sure you want to retreat?" ), Font::BIG, Dialog::YES | Dialog::NO ) ) {
                a.push_back( Command( MSG_BATTLE_RETREAT ) );
                a.push_back( Command( MSG_BATTLE_END_TURN, _currentUnit->GetUID() ) );
                humanturn_exit = true;
            }
        }
        else
            Dialog::Message( "", _( "Retreat disabled" ), Font::BIG, Dialog::OK );
        break;

    // surrender
    case 3:
        if ( arena.CanSurrenderOpponent( _currentUnit->GetColor() ) ) {
            const HeroBase * enemy = arena.GetCommander( arena.GetCurrentColor(), true );

            if ( enemy ) {
                const s32 cost = arena.GetCurrentForce().GetSurrenderCost();
                const Kingdom & kingdom = world.GetKingdom( arena.GetCurrentColor() );

                if ( !kingdom.AllowPayment( Funds( Resource::GOLD, cost ) ) )
                    Dialog::Message( "", _( "You don't have enough gold!" ), Font::BIG, Dialog::OK );
                else if ( DialogBattleSurrender( *enemy, cost, kingdom ) ) {
                    a.push_back( Command( MSG_BATTLE_SURRENDER ) );
                    a.push_back( Command( MSG_BATTLE_END_TURN, _currentUnit->GetUID() ) );
                    humanturn_exit = true;
                }
            }
        }
        else
            Dialog::Message( "", _( "Surrender disabled" ), Font::BIG, Dialog::OK );
        break;

    default:
        break;
    }
}

Battle::PopupDamageInfo::PopupDamageInfo()
    : Dialog::FrameBorder( 5 )
    , cell( NULL )
    , attacker( NULL )
    , defender( NULL )
    , redraw( false )
{}

void Battle::PopupDamageInfo::SetInfo( const Cell * c, const Unit * a, const Unit * b )
{
    if ( Settings::Get().ExtBattleShowDamage() && Battle::AnimateInfrequentDelay( Game::BATTLE_POPUP_DELAY )
         && ( !cell || ( c && cell != c ) || !attacker || ( a && attacker != a ) || !defender || ( b && defender != b ) ) ) {
        redraw = true;
        cell = c;
        attacker = a;
        defender = b;

        const Rect & rt = cell->GetPos();
        SetPosition( rt.x + rt.w, rt.y, 20, 20 );
    }
}

void Battle::PopupDamageInfo::Reset( void )
{
    if ( redraw ) {
        Cursor::Get().Hide();
        background.Restore();
        redraw = false;
        cell = NULL;
        attacker = NULL;
        defender = NULL;
    }
    Game::AnimateResetDelay( Game::BATTLE_POPUP_DELAY );
}

void Battle::PopupDamageInfo::Redraw( int maxw, int maxh )
{
    if ( redraw ) {
        Cursor::Get().Hide();

        Text text1, text2;
        std::string str;

        u32 tmp1 = attacker->GetDamageMin( *defender );
        u32 tmp2 = attacker->GetDamageMax( *defender );

        str = tmp1 == tmp2 ? _( "Damage: %{max}" ) : _( "Damage: %{min} - %{max}" );

        StringReplace( str, "%{min}", tmp1 );
        StringReplace( str, "%{max}", tmp2 );

        text1.Set( str, Font::SMALL );

        tmp1 = defender->HowManyWillKilled( tmp1 );
        tmp2 = defender->HowManyWillKilled( tmp2 );

        if ( tmp1 > defender->GetCount() )
            tmp1 = defender->GetCount();
        if ( tmp2 > defender->GetCount() )
            tmp2 = defender->GetCount();

        str = tmp1 == tmp2 ? _( "Perish: %{max}" ) : _( "Perish: %{min} - %{max}" );

        StringReplace( str, "%{min}", tmp1 );
        StringReplace( str, "%{max}", tmp2 );

        text2.Set( str, Font::SMALL );

        int tw = 5 + ( text1.w() > text2.w() ? text1.w() : text2.w() );
        int th = ( text1.h() + text2.h() );

        const Rect & borderArea = GetArea();
        const Rect & borderRect = GetRect();
        const Rect & pos = cell->GetPos();

        int tx = borderRect.x;
        int ty = borderRect.y;

        if ( borderRect.x + borderRect.w > maxw ) {
            tx = maxw - borderRect.w - 5;
            ty = pos.y - pos.h;
        }

        if ( borderRect.x != tx || borderRect.y != ty || borderArea.w != tw || borderArea.h != th )
            SetPosition( tx, ty, tw, th );

        const Sprite & sf = AGG::GetICN( ICN::CELLWIN, 1 );
        Dialog::FrameBorder::RenderOther( sf, GetRect() );

        text1.Blit( borderArea.x, borderArea.y );
        text2.Blit( borderArea.x, borderArea.y + borderArea.h / 2 );
    }
}

bool Battle::Interface::NetworkTurn( Result & result )
{
    return false;
}<|MERGE_RESOLUTION|>--- conflicted
+++ resolved
@@ -1157,23 +1157,8 @@
     const Monster::monstersprite_t & msi = b.GetMonsterSprite();
     Sprite spmon1, spmon2;
 
-<<<<<<< HEAD
-    // redraw current
-    if ( _currentUnit == &b ) {
-        spmon1 = AGG::GetICN( msi.icn_file, msi.frm_idle.start, b.isReflect() );
-        spmon2 = Sprite( b.isReflect() ? b.GetContour( CONTOUR_REFLECT ) : b.GetContour( CONTOUR_MAIN ), 0, 0 );
-
-        if ( b_current_sprite ) {
-            spmon1 = *b_current_sprite;
-            spmon2.Reset();
-        }
-    }
-    else if ( b.Modes( SP_STONE ) ) {
-        // black wite sprite
-=======
     // under medusa's stunning effect
     if ( b.Modes( SP_STONE ) ) {
->>>>>>> e77f41b6
         spmon1 = Sprite( b.isReflect() ? b.GetContour( CONTOUR_REFLECT | CONTOUR_BLACK ) : b.GetContour( CONTOUR_BLACK ), 0, 0 );
     }
     else {
