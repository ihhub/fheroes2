/***************************************************************************
 *   Copyright (C) 2010 by Andrey Afletdinov <fheroes2@gmail.com>          *
 *                                                                         *
 *   Part of the Free Heroes2 Engine:                                      *
 *   http://sourceforge.net/projects/fheroes2                              *
 *                                                                         *
 *   This program is free software; you can redistribute it and/or modify  *
 *   it under the terms of the GNU General Public License as published by  *
 *   the Free Software Foundation; either version 2 of the License, or     *
 *   (at your option) any later version.                                   *
 *                                                                         *
 *   This program is distributed in the hope that it will be useful,       *
 *   but WITHOUT ANY WARRANTY; without even the implied warranty of        *
 *   MERCHANTABILITY or FITNESS FOR A PARTICULAR PURPOSE.  See the         *
 *   GNU General Public License for more details.                          *
 *                                                                         *
 *   You should have received a copy of the GNU General Public License     *
 *   along with this program; if not, write to the                         *
 *   Free Software Foundation, Inc.,                                       *
 *   59 Temple Place - Suite 330, Boston, MA  02111-1307, USA.             *
 ***************************************************************************/

#include <algorithm>

#include "agg.h"
#include "battle_arena.h"
#include "battle_bridge.h"
#include "battle_catapult.h"
#include "battle_cell.h"
#include "battle_command.h"
#include "battle_interface.h"
#include "battle_tower.h"
#include "battle_troop.h"
#include "castle.h"
#include "cursor.h"
#include "engine.h"
#include "game.h"
#include "ground.h"
#include "interface_list.h"
#include "kingdom.h"
#include "pocketpc.h"
#include "race.h"
#include "settings.h"
#include "world.h"

#define ARMYORDERW 40

namespace
{
    struct LightningPoint
    {
        explicit LightningPoint( const Point & p = Point(), uint32_t thick = 1 )
            : point( p )
            , thickness( thick )
        {}

        Point point;
        uint32_t thickness;
    };

    std::vector<std::pair<LightningPoint, LightningPoint> > GenerateLightning( const Point & src, const Point & dst, uint32_t iterationCount )
    {
        const int distance = static_cast<int>( src.distance( dst ) );
        const double angle = src.getAngle( dst );

        std::vector<std::pair<LightningPoint, LightningPoint> > lines;
        lines.push_back( std::make_pair( LightningPoint( Point( 0, 0 ), iterationCount + 1 ), LightningPoint( Point( distance, 0 ), 1 ) ) );

        int maxOffset = distance;

        for ( int step = 0; step < iterationCount; ++step ) {
            std::vector<std::pair<LightningPoint, LightningPoint> > oldLines;
            std::swap( lines, oldLines );

            for ( size_t i = 0; i < oldLines.size(); ++i ) {
                const int diffX = ( oldLines[i].first.point.x - oldLines[i].second.point.x );
                Point middle( oldLines[i].first.point + oldLines[i].second.point );
                middle.x /= 2;
                middle.y /= 2;

                middle.y += ( static_cast<int>( Rand::Get( 1, 20 ) ) - 10 ) * maxOffset / 100;

                const uint32_t middleThickness = ( oldLines[i].first.thickness + oldLines[i].second.thickness ) / 2;

                const LightningPoint middlePoint( middle, middleThickness );

                lines.push_back( std::make_pair( oldLines[i].first, middlePoint ) );
                lines.push_back( std::make_pair( middlePoint, oldLines[i].second ) );

                if ( Rand::Get( 1, 3 ) == 1 ) {
                    const int x = ( middle.x - oldLines[i].first.point.x ) * 0.7 + middle.x;
                    const int y = ( middle.y - oldLines[i].first.point.y ) * 0.7 + middle.y + ( static_cast<int>( Rand::Get( 1, 40 ) ) - 20 ) * maxOffset / 100;
                    lines.push_back( std::make_pair( middlePoint, LightningPoint( Point( x, y ), 1 ) ) );
                }
            }

            maxOffset /= 2;
        }

        for ( size_t i = 0; i < lines.size(); ++i ) {
            lines[i].first.point = lines[i].first.point.rotate( angle ) + src;
            lines[i].second.point = lines[i].second.point.rotate( angle ) + src;
        }

        return lines;
    }

    void RedrawLightning( const std::vector<std::pair<LightningPoint, LightningPoint> > & lightning, const RGBA & color )
    {
        for ( size_t i = 0; i < lightning.size(); ++i ) {
            const Point & first = lightning[i].first.point;
            const Point second = lightning[i].second.point;

            Display::Get().DrawLine( first, second, color );
            for ( uint32_t thickness = 1; thickness < lightning[i].second.thickness; ++thickness ) {
                Display::Get().DrawLine( Point( first.x, first.y + thickness ), Point( second.x, second.y + thickness ), color );
                Display::Get().DrawLine( Point( first.x, first.y - thickness ), Point( second.x, second.y - thickness ), color );
            }

            for ( uint32_t thickness = lightning[i].second.thickness; thickness < lightning[i].first.thickness; ++thickness ) {
                Display::Get().DrawLine( Point( first.x, first.y + thickness ), second, color );
                Display::Get().DrawLine( Point( first.x, first.y - thickness ), second, color );
            }
        }
    }
}

namespace Battle
{
    int GetIndexIndicator( const Unit & );
    int GetSwordCursorDirection( int );
    int GetDirectionFromCursorSword( u32 );
    int GetCursorFromSpell( int );

    struct CursorPosition
    {
        CursorPosition()
            : index( -1 )
        {}

        Point coord;
        s32 index;
    };

    class StatusListBox : public ::Interface::ListBox<std::string>
    {
    public:
        StatusListBox()
            : openlog( false )
        {}

        void SetPosition( u32 px, u32 py )
        {
            const u32 mx = 6;
            const u32 sw = 640;
            const u32 sh = mx * 20;
            border.SetPosition( px, py - sh - 2, sw - 30, sh - 30 );
            const Rect & area = border.GetArea();
            const u32 ax = area.x + area.w - 20;

            SetTopLeft( area );
            SetAreaMaxItems( mx );

            SetScrollButtonUp( ICN::DROPLISL, 6, 7, Point( ax, area.y ) );
            SetScrollButtonDn( ICN::DROPLISL, 8, 9, Point( ax, area.y + area.h - 20 ) );
            SetScrollSplitter( AGG::GetICN( ICN::DROPLISL, 13 ),
                               Rect( ax + 5, buttonPgUp.y + buttonPgUp.h + 3, 12, buttonPgDn.y - ( buttonPgUp.y + buttonPgUp.h ) - 6 ) );
            splitter.HideCursor();
            SetAreaItems( Rect( area.x, area.y, area.w - 10, area.h ) );
            SetListContent( messages );
            splitter.ShowCursor();
        }

        const Rect & GetArea( void ) const
        {
            return border.GetRect();
        }

        void AddMessage( const std::string & str )
        {
            messages.push_back( str );
            SetListContent( messages );
            SetCurrent( messages.size() - 1 );
        }

        void RedrawItem( const std::string & str, s32 px, s32 py, bool f )
        {
            Text text( str, Font::BIG );
            text.Blit( px, py );
        }

        void RedrawBackground( const Point & pt )
        {
            const Sprite & sp1 = AGG::GetICN( ICN::DROPLISL, 10 );
            const Sprite & sp2 = AGG::GetICN( ICN::DROPLISL, 12 );
            const Sprite & sp3 = AGG::GetICN( ICN::DROPLISL, 11 );
            const Sprite & sp4 = AGG::GetICN( ICN::TEXTBAK2, 0 );
            const u32 ax = buttonPgUp.x;
            const u32 ah = buttonPgDn.y - ( buttonPgUp.y + buttonPgUp.h );

            Dialog::FrameBorder::RenderOther( sp4, border.GetRect() );

            for ( u32 ii = 0; ii < ( ah / sp3.h() ); ++ii )
                sp3.Blit( ax, buttonPgUp.y + buttonPgUp.h + ( sp3.h() * ii ) );

            sp1.Blit( ax, buttonPgUp.y + buttonPgUp.h );
            sp2.Blit( ax, buttonPgDn.y - sp2.h() );
        }

        void ActionCurrentUp( void ) {}
        void ActionCurrentDn( void ) {}
        void ActionListDoubleClick( std::string & ) {}
        void ActionListSingleClick( std::string & ) {}
        void ActionListPressRight( std::string & ) {}

        void SetOpenLog( bool f )
        {
            openlog = f;
        }
        bool isOpenLog( void ) const
        {
            return openlog;
        }

    private:
        Dialog::FrameBorder border;
        std::vector<std::string> messages;
        bool openlog;
    };

    bool AnimateInfrequentDelay( int dl )
    {
        return Game::AnimateInfrequentDelay( dl );
    }
}

bool CursorAttack( u32 theme )
{
    switch ( theme ) {
    case Cursor::WAR_ARROW:
    case Cursor::WAR_BROKENARROW:
    case Cursor::SWORD_TOPRIGHT:
    case Cursor::SWORD_RIGHT:
    case Cursor::SWORD_BOTTOMRIGHT:
    case Cursor::SWORD_BOTTOMLEFT:
    case Cursor::SWORD_LEFT:
    case Cursor::SWORD_TOPLEFT:
    case Cursor::SWORD_TOP:
    case Cursor::SWORD_BOTTOM:
        return true;
    default:
        break;
    }

    return false;
}

Surface DrawHexagon( const RGBA & color )
{
    int r, l, w, h;

    if ( Settings::Get().QVGA() ) {
        r = 11;
        l = 7;
        w = CELLW2;
        h = CELLH2;
    }
    else {
        r = 22;
        l = 10;
        w = CELLW;
        h = CELLH;
    }

    Surface sf( Size( w + 1, h + 1 ), false );

    sf.DrawLine( Point( r, 0 ), Point( 0, l ), color );
    sf.DrawLine( Point( r, 0 ), Point( w, l ), color );

    sf.DrawLine( Point( 0, l + 1 ), Point( 0, h - l ), color );
    sf.DrawLine( Point( w, l + 1 ), Point( w, h - l ), color );

    sf.DrawLine( Point( r, h ), Point( 0, h - l ), color );
    sf.DrawLine( Point( r, h ), Point( w, h - l ), color );

    return sf;
}

Surface DrawHexagonShadow( int alphaValue )
{
    int l, w, h;

    if ( Settings::Get().QVGA() ) {
        l = 7;
        w = CELLW2;
        h = CELLH2;
    }
    else {
        l = 13;
        w = CELLW;
        h = CELLH;
    }

    Surface sf( Size( w, h ), 32, true );
    const RGBA shadow = RGBA( 0, 0, 0, alphaValue );
    Rect rt( 0, l - 1, w + 1, 2 * l + 3 );
    for ( int i = 0; i < w / 2; i += 2 ) {
        --rt.y;
        rt.h += 2;
        rt.x += 2;
        rt.w -= 4;
        sf.FillRect( rt, shadow );
    }

    return sf;
}

bool Battle::TargetInfo::isFinishAnimFrame( void ) const
{
    return defender && defender->isFinishAnimFrame();
}

int Battle::GetCursorFromSpell( int spell )
{
    switch ( spell ) {
    case Spell::SLOW:
        return Cursor::SP_SLOW;
    case Spell::CURSE:
        return Cursor::SP_CURSE;
    case Spell::CURE:
        return Cursor::SP_CURE;
    case Spell::BLESS:
        return Cursor::SP_BLESS;
    case Spell::FIREBALL:
        return Cursor::SP_FIREBALL;
    case Spell::FIREBLAST:
        return Cursor::SP_FIREBLAST;
    case Spell::TELEPORT:
        return Cursor::SP_TELEPORT;
    case Spell::RESURRECT:
        return Cursor::SP_RESURRECT;
    case Spell::HASTE:
        return Cursor::SP_HASTE;
    case Spell::SHIELD:
        return Cursor::SP_SHIELD;
    case Spell::ARMAGEDDON:
        return Cursor::SP_ARMAGEDDON;
    case Spell::ANTIMAGIC:
        return Cursor::SP_ANTIMAGIC;
    case Spell::BERSERKER:
        return Cursor::SP_BERSERKER;
    case Spell::PARALYZE:
        return Cursor::SP_PARALYZE;
    case Spell::BLIND:
        return Cursor::SP_BLIND;

    case Spell::LIGHTNINGBOLT:
        return Cursor::SP_LIGHTNINGBOLT;
    case Spell::CHAINLIGHTNING:
        return Cursor::SP_CHAINLIGHTNING;
    case Spell::ELEMENTALSTORM:
        return Cursor::SP_ELEMENTALSTORM;
    case Spell::RESURRECTTRUE:
        return Cursor::SP_RESURRECTTRUE;
    case Spell::DISPEL:
        return Cursor::SP_DISPEL;
    case Spell::HOLYWORD:
        return Cursor::SP_HOLYWORD;
    case Spell::HOLYSHOUT:
        return Cursor::SP_HOLYSHOUT;
    case Spell::METEORSHOWER:
        return Cursor::SP_METEORSHOWER;

    case Spell::ANIMATEDEAD:
        return Cursor::SP_ANIMATEDEAD;
    case Spell::MIRRORIMAGE:
        return Cursor::SP_MIRRORIMAGE;
    case Spell::BLOODLUST:
        return Cursor::SP_BLOODLUST;
    case Spell::DEATHRIPPLE:
        return Cursor::SP_DEATHRIPPLE;
    case Spell::DEATHWAVE:
        return Cursor::SP_DEATHWAVE;
    case Spell::STEELSKIN:
        return Cursor::SP_STEELSKIN;
    case Spell::STONESKIN:
        return Cursor::SP_STONESKIN;
    case Spell::DRAGONSLAYER:
        return Cursor::SP_DRAGONSLAYER;
    case Spell::EARTHQUAKE:
        return Cursor::SP_EARTHQUAKE;
    case Spell::DISRUPTINGRAY:
        return Cursor::SP_DISRUPTINGRAY;
    case Spell::COLDRING:
        return Cursor::SP_COLDRING;
    case Spell::COLDRAY:
        return Cursor::SP_COLDRAY;
    case Spell::HYPNOTIZE:
        return Cursor::SP_HYPNOTIZE;
    case Spell::ARROW:
        return Cursor::SP_ARROW;

    default:
        break;
    }
    return Cursor::WAR_NONE;
}

int Battle::GetSwordCursorDirection( int dir )
{
    switch ( dir ) {
    case BOTTOM_RIGHT:
        return Cursor::SWORD_TOPLEFT;
    case BOTTOM_LEFT:
        return Cursor::SWORD_TOPRIGHT;
    case RIGHT:
        return Cursor::SWORD_LEFT;
    case TOP_RIGHT:
        return Cursor::SWORD_BOTTOMLEFT;
    case TOP_LEFT:
        return Cursor::SWORD_BOTTOMRIGHT;
    case LEFT:
        return Cursor::SWORD_RIGHT;
    default:
        break;
    }
    return 0;
}

int Battle::GetDirectionFromCursorSword( u32 sword )
{
    switch ( sword ) {
    case Cursor::SWORD_TOPLEFT:
        return BOTTOM_RIGHT;
    case Cursor::SWORD_TOPRIGHT:
        return BOTTOM_LEFT;
    case Cursor::SWORD_LEFT:
        return RIGHT;
    case Cursor::SWORD_BOTTOMLEFT:
        return TOP_RIGHT;
    case Cursor::SWORD_BOTTOMRIGHT:
        return TOP_LEFT;
    case Cursor::SWORD_RIGHT:
        return LEFT;
    default:
        break;
    }

    return UNKNOWN;
}

Battle::OpponentSprite::OpponentSprite( const Rect & area, const HeroBase * b, bool r )
    : base( b )
    , icn( ICN::UNKNOWN )
    , animframe( 0 )
    , animframe_start( 0 )
    , animframe_count( 0 )
    , reflect( r )
    , _offset( area.x, area.y )
{
    ResetAnimFrame( OP_IDLE );

    if ( Settings::Get().QVGA() ) {
        if ( reflect ) {
            pos.x = area.x + area.w - 40;
            pos.y = area.y + 75;
        }
        else {
            pos.x = area.x + 5;
            pos.y = area.y + 75;
        }

        const Sprite & sprite = AGG::GetICN( icn, animframe, reflect );

        pos.w = sprite.w();
        pos.h = sprite.h();
    }
    else {
        const Sprite & sprite = AGG::GetICN( icn, animframe, reflect );

        if ( reflect ) {
            pos.x = _offset.x + Display::DEFAULT_WIDTH - HERO_X_OFFSET - ( sprite.x() + sprite.w() );
            pos.y = _offset.y + RIGHT_HERO_Y_OFFSET + sprite.y();
        }
        else {
            pos.x = _offset.x + HERO_X_OFFSET + sprite.x();
            pos.y = _offset.y + LEFT_HERO_Y_OFFSET + sprite.y();
        }

        if ( b->isCaptain() ) {
            if ( reflect )
                pos.x += CAPTAIN_X_OFFSET;
            else
                pos.x -= CAPTAIN_X_OFFSET;
            pos.y += CAPTAIN_Y_OFFSET;
        }

        pos.w = sprite.w();
        pos.h = sprite.h();
    }
}

int Battle::OpponentSprite::GetColor( void ) const
{
    return base ? base->GetColor() : 0;
}

const HeroBase * Battle::OpponentSprite::GetHero( void ) const
{
    return base;
}

Point Battle::OpponentSprite::Offset() const
{
    return _offset;
}

void Battle::OpponentSprite::IncreaseAnimFrame( bool loop )
{
    if ( animframe < animframe_start + animframe_count - 1 )
        ++animframe;
    else if ( loop )
        animframe = animframe_start;
}

void Battle::OpponentSprite::ResetAnimFrame( int rule )
{
    if ( Settings::Get().QVGA() ) {
        switch ( base->GetColor() ) {
        case Color::BLUE:
            animframe = 0;
            break;
        case Color::GREEN:
            animframe = 7;
            break;
        case Color::RED:
            animframe = 14;
            break;
        case Color::YELLOW:
            animframe = 21;
            break;
        case Color::ORANGE:
            animframe = 28;
            break;
        case Color::PURPLE:
            animframe = 35;
            break;
        default:
            break;
        }

        switch ( base->GetRace() ) {
        case Race::KNGT:
            animframe += 0;
            break;
        case Race::BARB:
            animframe += 1;
            break;
        case Race::SORC:
            animframe += 2;
            break;
        case Race::WRLK:
            animframe += 3;
            break;
        case Race::WZRD:
            animframe += 4;
            break;
        case Race::NECR:
            animframe += 5;
            break;
        default:
            break;
        }

        icn = ICN::MINIHERO;
    }
    else {
        if ( base->isHeroes() ) {
            switch ( base->GetRace() ) {
            case Race::BARB:
                icn = ICN::CMBTHROB;
                switch ( rule ) {
                case OP_IDLE:
                    animframe_start = 15;
                    animframe_count = 4;
                    break;
                case OP_SRRW:
                    animframe_start = 1;
                    animframe_count = 5;
                    break;
                case OP_CAST:
                    animframe_start = 6;
                    animframe_count = 9;
                    break;
                default:
                    break;
                }
                break;
            case Race::KNGT:
                icn = ICN::CMBTHROK;
                switch ( rule ) {
                case OP_IDLE:
                    animframe_start = 15;
                    animframe_count = 5;
                    break;
                case OP_SRRW:
                    animframe_start = 1;
                    animframe_count = 5;
                    break;
                case OP_CAST:
                    animframe_start = 6;
                    animframe_count = 9;
                    break;
                default:
                    break;
                }
                break;
            case Race::NECR:
                icn = ICN::CMBTHRON;
                switch ( rule ) {
                case OP_IDLE:
                    animframe_start = 16;
                    animframe_count = 2;
                    break;
                case OP_SRRW:
                    animframe_start = 1;
                    animframe_count = 5;
                    break;
                case OP_CAST:
                    animframe_start = 6;
                    animframe_count = 9;
                    break;
                default:
                    break;
                }
                break;
            case Race::SORC:
                icn = ICN::CMBTHROS;
                switch ( rule ) {
                case OP_IDLE:
                    animframe_start = 13;
                    animframe_count = 4;
                    break;
                case OP_SRRW:
                    animframe_start = 1;
                    animframe_count = 5;
                    break;
                case OP_CAST:
                    animframe_start = 6;
                    animframe_count = 7;
                    break;
                default:
                    break;
                }
                break;
            case Race::WRLK:
                icn = ICN::CMBTHROW;
                switch ( rule ) {
                case OP_IDLE:
                    animframe_start = 14;
                    animframe_count = 3;
                    break;
                case OP_SRRW:
                    animframe_start = 1;
                    animframe_count = 5;
                    break;
                case OP_CAST:
                    animframe_start = 6;
                    animframe_count = 8;
                    break;
                default:
                    break;
                }
                break;
            case Race::WZRD:
                icn = ICN::CMBTHROZ;
                switch ( rule ) {
                case OP_IDLE:
                    animframe_start = 16;
                    animframe_count = 3;
                    break;
                case OP_SRRW:
                    animframe_start = 1;
                    animframe_count = 5;
                    break;
                case OP_CAST:
                    animframe_start = 12;
                    animframe_count = 7;
                    break;
                default:
                    break;
                }
                break;
            default:
                break;
            }
            animframe = animframe_start;
        }
        else if ( base->isCaptain() ) {
            icn = ICN::CMBTCAPB;
            switch ( base->GetRace() ) {
            case Race::BARB:
                icn = ICN::CMBTCAPB;
                break;
            case Race::KNGT:
                icn = ICN::CMBTCAPK;
                break;
            case Race::NECR:
                icn = ICN::CMBTCAPN;
                break;
            case Race::SORC:
                icn = ICN::CMBTCAPS;
                break;
            case Race::WRLK:
                icn = ICN::CMBTCAPW;
                break;
            case Race::WZRD:
                icn = ICN::CMBTCAPZ;
                break;
            default:
                break;
            }

            switch ( rule ) {
            case OP_IDLE:
                animframe_start = 1;
                animframe_count = 1;
                break;
            case OP_SRRW:
                animframe_start = 1;
                animframe_count = 1;
                break;
            case OP_CAST:
                animframe_start = 3;
                animframe_count = 6;
                break;
            default:
                break;
            }
            animframe = animframe_start;
        }
    }
}

bool Battle::OpponentSprite::isFinishFrame( void ) const
{
    return !animframe_count || animframe >= animframe_start + animframe_count - 1;
}

bool Battle::OpponentSprite::isStartFrame( void ) const
{
    return animframe_count && animframe == animframe_start;
}

const Rect & Battle::OpponentSprite::GetArea( void ) const
{
    return pos;
}

void Battle::OpponentSprite::Redraw( Surface & dst ) const
{
    const Sprite & hero = AGG::GetICN( icn, animframe, reflect );

    Point offset( _offset );
    if ( base->isCaptain() ) {
        if ( reflect )
            offset.x += CAPTAIN_X_OFFSET;
        else
            offset.x -= CAPTAIN_X_OFFSET;
        offset.y += CAPTAIN_Y_OFFSET;
    }

    if ( reflect )
        hero.Blit( offset.x + Display::DEFAULT_WIDTH - HERO_X_OFFSET - ( hero.x() + hero.w() ), offset.y + RIGHT_HERO_Y_OFFSET + hero.y(), dst );
    else
        hero.Blit( offset.x + HERO_X_OFFSET + hero.x(), offset.y + LEFT_HERO_Y_OFFSET + hero.y(), dst );
}

Battle::Status::Status()
    : back1( AGG::GetICN( ICN::TEXTBAR, 8 ) )
    , back2( AGG::GetICN( ICN::TEXTBAR, 9 ) )
    , listlog( NULL )
{
    Rect::w = back1.w();
    Rect::h = back1.h() + back2.h();

    bar1.Set( Settings::Get().QVGA() ? Font::SMALL : Font::BIG );
    bar2.Set( Settings::Get().QVGA() ? Font::SMALL : Font::BIG );
}

void Battle::Status::SetPosition( s32 cx, s32 cy )
{
    Rect::x = cx;
    Rect::y = cy;
}

void Battle::Status::SetMessage( const std::string & str, bool top )
{
    if ( top ) {
        bar1.Set( str );
        if ( listlog )
            listlog->AddMessage( str );
    }
    else if ( str != message ) {
        bar2.Set( str );
        message = str;
    }
}

void Battle::Status::Redraw( void )
{
    back1.Blit( x, y );
    back2.Blit( x, y + back1.h() );

    if ( bar1.Size() )
        bar1.Blit( x + ( back1.w() - bar1.w() ) / 2, y + ( Settings::Get().QVGA() ? -1 : 3 ) );
    if ( bar2.Size() )
        bar2.Blit( x + ( back2.w() - bar2.w() ) / 2, y + back1.h() + ( Settings::Get().QVGA() ? -3 : 0 ) );
}

const std::string & Battle::Status::GetMessage( void ) const
{
    return message;
}

Battle::ArmiesOrder::ArmiesOrder()
    : orders( NULL )
    , army_color2( 0 )
{
    const RGBA yellow = RGBA( 0xe0, 0xe0, 0 );
    const RGBA orange = RGBA( 0xe0, 0x48, 0 );
    const RGBA green = RGBA( 0x90, 0xc0, 0 );
    const Size sz( ARMYORDERW, ARMYORDERW );

    sf_color[0].Set( sz.w, sz.h, true );
    sf_color[0].DrawBorder( yellow );

    sf_color[1].Set( sz.w, sz.h, true );
    sf_color[1].DrawBorder( orange );

    sf_color[2].Set( sz.w, sz.h, true );
    sf_color[2].DrawBorder( green );
}

void Battle::ArmiesOrder::Set( const Rect & rt, const Units * units, int color )
{
    area = rt;
    orders = units;
    army_color2 = color;
    if ( units )
        rects.reserve( units->size() );
}

void Battle::ArmiesOrder::QueueEventProcessing( std::string & msg )
{
    LocalEvent & le = LocalEvent::Get();

    for ( std::vector<UnitPos>::const_iterator it = rects.begin(); it != rects.end(); ++it )
        if ( ( *it ).first ) {
            if ( le.MouseCursor( ( *it ).second ) ) {
                msg = _( "View %{monster} info." );
                StringReplace( msg, "%{monster}", ( *it ).first->GetName() );
            }

            const Unit & unit = *( *it ).first;

            if ( le.MouseClickLeft( ( *it ).second ) )
                Dialog::ArmyInfo( unit, Dialog::READONLY | Dialog::BUTTONS, unit.isReflect() );
            else if ( le.MousePressRight( ( *it ).second ) )
                Dialog::ArmyInfo( unit, Dialog::READONLY, unit.isReflect() );
        }
}

void Battle::ArmiesOrder::RedrawUnit( const Rect & pos, const Battle::Unit & unit, bool revert, bool current ) const
{
    Display & display = Display::Get();
    const Sprite & mons32 = AGG::GetICN( ICN::MONS32, unit.GetSpriteIndex(), revert );

    // background
    display.FillRect( pos, RGBA( 0x33, 0x33, 0x33 ) );
    // mons32 sprite
    mons32.Blit( pos.x + ( pos.w - mons32.w() ) / 2, pos.y + pos.h - mons32.h() - ( mons32.h() + 3 < pos.h ? 3 : 0 ), display );

    // window
    if ( current )
        sf_color[0].Blit( pos.x + 1, pos.y + 1, display );
    else if ( unit.Modes( Battle::TR_MOVED ) )
        sf_color[1].Blit( pos.x + 1, pos.y + 1, display );
    else
        sf_color[2].Blit( pos.x + 1, pos.y + 1, display );

    // number
    Text number( GetString( unit.GetCount() ), Font::SMALL );
    number.Blit( pos.x + 2, pos.y + 2 );
}

void Battle::ArmiesOrder::Redraw( const Unit * current )
{
    if ( orders ) {
        const u32 ow = ARMYORDERW + 2;

        u32 ox = area.x + ( area.w - ow * std::count_if( orders->begin(), orders->end(), std::mem_fun( &Unit::isValid ) ) ) / 2;
        u32 oy = area.y;

        Rect::x = ox;
        Rect::y = oy;
        Rect::h = ow;

        rects.clear();

        for ( Units::const_iterator it = orders->begin(); it != orders->end(); ++it )
            if ( *it && ( *it )->isValid() ) {
                rects.push_back( UnitPos( *it, Rect( ox, oy, ow, ow ) ) );
                RedrawUnit( rects.back().second, **it, ( **it ).GetColor() == army_color2, current == *it );
                ox += ow;
                Rect::w += ow;
            }
    }
}

Battle::Interface::Interface( Arena & a, s32 center )
    : arena( a )
    , _surfaceInnerArea( 0, 0, Display::DEFAULT_WIDTH, Display::DEFAULT_HEIGHT )
    , _mainSurface( Size( Display::DEFAULT_WIDTH, Display::DEFAULT_HEIGHT ), false )
    , icn_cbkg( ICN::UNKNOWN )
    , icn_frng( ICN::UNKNOWN )
    , humanturn_spell( Spell::NONE )
    , humanturn_exit( true )
    , humanturn_redraw( true )
    , animation_flags_frame( 0 )
    , catapult_frame( 0 )
    , _currentUnit( NULL )
    , _movingUnit( NULL )
    , _flyingUnit( NULL )
    , b_current_sprite( NULL )
    , b_current_alpha( 255 )
    , index_pos( -1 )
    , teleport_src( -1 )
    , listlog( NULL )
    , turn( 0 )
    , _colorCycle( 0 )
    , _creaturePalette( PAL::GetPalette( PAL::STANDARD ) )
{
    const Settings & conf = Settings::Get();

    Cursor::Get().Hide();

    // border
    Display & display = Display::Get();

    _interfacePosition = Rect( ( display.w() - Display::DEFAULT_WIDTH ) / 2, ( display.h() - Display::DEFAULT_HEIGHT ) / 2, _surfaceInnerArea.w, _surfaceInnerArea.h );
    border.SetPosition( _interfacePosition.x - BORDERWIDTH, _interfacePosition.y - BORDERWIDTH, Display::DEFAULT_WIDTH, Display::DEFAULT_HEIGHT );

    // cover
    bool trees = Maps::ScanAroundObject( center, MP2::OBJ_TREES ).size();
    const Maps::Tiles & tile = world.GetTiles( center );
    bool grave = MP2::OBJ_GRAVEYARD == tile.GetObject( false );
    bool light = true;

    switch ( tile.GetGround() ) {
    case Maps::Ground::DESERT:
        icn_cbkg = ICN::CBKGDSRT;
        light = false;
        icn_frng = ICN::FRNG0004;
        break;
    case Maps::Ground::SNOW:
        icn_cbkg = trees ? ICN::CBKGSNTR : ICN::CBKGSNMT;
        light = false;
        icn_frng = trees ? ICN::FRNG0006 : ICN::FRNG0007;
        break;
    case Maps::Ground::SWAMP:
        icn_cbkg = ICN::CBKGSWMP;
        icn_frng = ICN::FRNG0008;
        break;
    case Maps::Ground::WASTELAND:
        icn_cbkg = ICN::CBKGCRCK;
        light = false;
        icn_frng = ICN::FRNG0003;
        break;
    case Maps::Ground::BEACH:
        icn_cbkg = ICN::CBKGBEAC;
        light = false;
        icn_frng = ICN::FRNG0002;
        break;
    case Maps::Ground::LAVA:
        icn_cbkg = ICN::CBKGLAVA;
        icn_frng = ICN::FRNG0005;
        break;
    case Maps::Ground::DIRT:
        icn_cbkg = trees ? ICN::CBKGDITR : ICN::CBKGDIMT;
        icn_frng = trees ? ICN::FRNG0010 : ICN::FRNG0009;
        break;
    case Maps::Ground::GRASS:
        icn_cbkg = trees ? ICN::CBKGGRTR : ICN::CBKGGRMT;
        icn_frng = trees ? ICN::FRNG0011 : ICN::FRNG0012;
        break;
    case Maps::Ground::WATER:
        icn_cbkg = ICN::CBKGWATR;
        icn_frng = ICN::FRNG0013;
        break;
    default:
        break;
    }

    if ( grave ) {
        icn_cbkg = ICN::CBKGGRAV;
        light = true;
        icn_frng = ICN::FRNG0001;
    }
    if ( conf.QVGA() || conf.ExtPocketLowMemory() )
        icn_frng = ICN::UNKNOWN;

    // hexagon
    sf_hexagon = DrawHexagon( ( light ? RGBA( 0x78, 0x94, 0 ) : RGBA( 0x38, 0x48, 0 ) ) );
    sf_cursor = DrawHexagonShadow( 0x60 );
    sf_shadow = DrawHexagonShadow( 0x30 );

    btn_auto.SetSprite( ICN::TEXTBAR, 4, 5 );
    btn_settings.SetSprite( ICN::TEXTBAR, 6, 7 );

    // opponents
    opponent1 = arena.GetCommander1() ? new OpponentSprite( _surfaceInnerArea, arena.GetCommander1(), false ) : NULL;
    opponent2 = arena.GetCommander2() ? new OpponentSprite( _surfaceInnerArea, arena.GetCommander2(), true ) : NULL;

    if ( Arena::GetCastle() )
        main_tower = Rect( 570, 145, 70, 70 );

    const Rect & area = border.GetArea();

    btn_auto.SetPos( area.x, area.y + area.h - btn_settings.h - btn_auto.h );
    btn_settings.SetPos( area.x, area.y + area.h - btn_settings.h );

    if ( conf.ExtBattleSoftWait() ) {
        btn_wait.SetSprite( ICN::BATTLEWAIT, 0, 1 );
        btn_skip.SetSprite( ICN::BATTLESKIP, 0, 1 );

        btn_wait.SetPos( area.x + area.w - btn_wait.w, area.y + area.h - btn_skip.h - btn_wait.h );
        btn_skip.SetPos( area.x + area.w - btn_skip.w, area.y + area.h - btn_skip.h );
    }
    else {
        btn_skip.SetSprite( ICN::TEXTBAR, 0, 1 );
        btn_skip.SetPos( area.x + area.w - btn_skip.w, area.y + area.h - btn_skip.h );
    }

    status.SetPosition( area.x + btn_settings.w, btn_auto.y );

    listlog = new StatusListBox();

    if ( listlog )
        listlog->SetPosition( area.x, area.y + area.h - 36 );
    status.SetLogs( listlog );
}

Battle::Interface::~Interface()
{
    if ( listlog )
        delete listlog;
    if ( opponent1 )
        delete opponent1;
    if ( opponent2 )
        delete opponent2;
}

void Battle::Interface::SetArmiesOrder( const Units * units )
{
    armies_order.Set( GetArea(), units, arena.GetArmyColor2() );
}

const Rect & Battle::Interface::GetArea( void ) const
{
    return _surfaceInnerArea;
}

Point Battle::Interface::GetMouseCursor() const
{
    return LocalEvent::Get().GetMouseCursor() - _interfacePosition;
}

void Battle::Interface::SetStatus( const std::string & msg, bool top )
{
    if ( top ) {
        status.SetMessage( msg, true );
        status.SetMessage( "", false );
    }
    else {
        status.SetMessage( msg );
    }
    humanturn_redraw = true;
}

void Battle::Interface::CycleColors()
{
    ++_colorCycle;
    if ( _colorCycle > 20 ) // 5 * 4, two color ranges
        _colorCycle = 0;

    _creaturePalette = PAL::GetCyclingPalette( _colorCycle );
}

void Battle::Interface::Redraw( void )
{
    RedrawPartialStart();
    RedrawPartialFinish();
}

void Battle::Interface::RedrawPartialStart()
{
    const Castle * castle = Arena::GetCastle();

    Cursor::Get().Hide();
    RedrawBorder();
    RedrawCover();
    RedrawOpponents();
    if ( castle )
        RedrawCastle3( *castle );
    RedrawArmies();
}

void Battle::Interface::RedrawPartialFinish()
{
    Display & display = Display::Get();

    _mainSurface.Blit( _interfacePosition, display );
    RedrawInterface();
    if ( Settings::Get().ExtBattleShowBattleOrder() && !Settings::Get().QVGA() )
        armies_order.Redraw( _currentUnit );

    Cursor::Get().Show();
    display.Flip();
}

void Battle::Interface::RedrawInterface( void )
{
    const Settings & conf = Settings::Get();

    status.Redraw();

    btn_auto.Draw();
    btn_settings.Draw();

    if ( conf.ExtBattleSoftWait() )
        btn_wait.Draw();
    btn_skip.Draw();

    if ( !conf.QVGA() && !conf.ExtPocketLowMemory() )
        popup.Redraw( _interfacePosition.x + _interfacePosition.w + 60, _interfacePosition.y + _interfacePosition.h );

    if ( listlog && listlog->isOpenLog() )
        listlog->Redraw();
}

void Battle::Interface::RedrawArmies( void )
{
    const Castle * castle = Arena::GetCastle();

    for ( s32 ii = 0; ii < ARENASIZE; ++ii ) {
        RedrawHighObjects( ii );

        if ( castle )
            if ( 8 == ii || 19 == ii || 29 == ii || 40 == ii || 50 == ii || 62 == ii || 85 == ii || 73 == ii || 77 == ii )
                RedrawCastle2( *castle, ii );

        const Cell * cell = Board::GetCell( ii );
        const Unit * b = cell->GetUnit();

        if ( b && _flyingUnit != b && ii != b->GetTailIndex() ) {
            RedrawTroopSprite( *b );

            if ( _movingUnit != b )
                RedrawTroopCount( *b );
        }
    }

    if ( castle ) {
        RedrawCastle2( *castle, 96 );
        const Unit * b = Board::GetCell( 96 )->GetUnit();
        if ( b )
            RedrawTroopSprite( *b );
    }

    if ( _flyingUnit ) {
        RedrawTroopSprite( *_flyingUnit );
    }
}

void Battle::Interface::RedrawOpponents( void )
{
    if ( opponent1 )
        opponent1->Redraw( _mainSurface );
    if ( opponent2 )
        opponent2->Redraw( _mainSurface );

    RedrawOpponentsFlags();
}

void Battle::Interface::RedrawOpponentsFlags( void )
{
    if ( !Settings::Get().QVGA() && opponent1 ) {
        int icn = ICN::UNKNOWN;

        switch ( arena.GetArmyColor1() ) {
        case Color::BLUE:
            icn = ICN::HEROFL00;
            break;
        case Color::GREEN:
            icn = ICN::HEROFL01;
            break;
        case Color::RED:
            icn = ICN::HEROFL02;
            break;
        case Color::YELLOW:
            icn = ICN::HEROFL03;
            break;
        case Color::ORANGE:
            icn = ICN::HEROFL04;
            break;
        case Color::PURPLE:
            icn = ICN::HEROFL05;
            break;
        default:
            icn = ICN::HEROFL06;
            break;
        }

        const Sprite & flag = AGG::GetICN( icn, ICN::AnimationFrame( icn, 0, animation_flags_frame ), false );
        flag.Blit( opponent1->Offset().x + OpponentSprite::HERO_X_OFFSET + flag.x(), opponent1->Offset().y + OpponentSprite::LEFT_HERO_Y_OFFSET + flag.y(),
                   _mainSurface );
    }

    if ( !Settings::Get().QVGA() && opponent2 ) {
        int icn = ICN::UNKNOWN;

        switch ( arena.GetForce2().GetColor() ) {
        case Color::BLUE:
            icn = ICN::HEROFL00;
            break;
        case Color::GREEN:
            icn = ICN::HEROFL01;
            break;
        case Color::RED:
            icn = ICN::HEROFL02;
            break;
        case Color::YELLOW:
            icn = ICN::HEROFL03;
            break;
        case Color::ORANGE:
            icn = ICN::HEROFL04;
            break;
        case Color::PURPLE:
            icn = ICN::HEROFL05;
            break;
        default:
            icn = ICN::HEROFL06;
            break;
        }

        const Sprite & flag = AGG::GetICN( icn, ICN::AnimationFrame( icn, 0, animation_flags_frame ), true );
        const Point offset = opponent2->Offset();
        flag.Blit( offset.x + Display::DEFAULT_WIDTH - OpponentSprite::HERO_X_OFFSET - ( flag.x() + flag.w() ), offset.y + OpponentSprite::RIGHT_HERO_Y_OFFSET + flag.y(),
                   _mainSurface );
    }
}

Point GetTroopPosition( const Battle::Unit & b, const Sprite & sprite )
{
    const Rect & rt = b.GetRectPosition();

    const s32 sx
        = b.isReflect() ? rt.x + ( b.isWide() ? rt.w / 2 + rt.w / 4 : rt.w / 2 ) - sprite.w() - sprite.x() : rt.x + ( b.isWide() ? rt.w / 4 : rt.w / 2 ) + sprite.x();
    const s32 sy = rt.y + rt.h + sprite.y() - 10;

    return Point( sx, sy );
}

void Battle::Interface::RedrawTroopSprite( const Unit & b )
{
    const Monster::monstersprite_t & msi = b.GetMonsterSprite();
    Sprite spmon1, spmon2;

    std::vector<std::vector<uint8_t> > applyPalettes;

    if ( b_current_sprite && _currentUnit == &b ) {
        spmon1 = *b_current_sprite;
        spmon2.Reset();
    }
    else if ( b.Modes( SP_STONE ) ) { // under medusa's stunning effect
        spmon1 = AGG::GetICN( msi.icn_file, b.GetFrame(), b.isReflect() );
        applyPalettes.push_back( PAL::GetPalette( PAL::GRAY ) );
    }
    else {
        // regular
        spmon1 = AGG::GetICN( msi.icn_file, b.GetFrame(), b.isReflect() );

        // this unit's turn, must be covered with contour
        if ( _currentUnit == &b ) {
            if ( b_current_sprite ) {
                spmon1 = *b_current_sprite;
                spmon2.Reset();
            }
            else {
                spmon2 = Sprite( b.isReflect() ? b.GetContour( CONTOUR_REFLECT ) : b.GetContour( CONTOUR_MAIN ), 0, 0 );
            }
        }

        if ( b.hasColorCycling() ) {
            const bool isUnderAlphaEffect = ( b_current_sprite && spmon1 == *b_current_sprite && _currentUnit && &b == _currentUnit );
            if ( !isUnderAlphaEffect ) {
                applyPalettes.push_back( _creaturePalette );
            }
        }

        if ( b.Modes( CAP_MIRRORIMAGE ) ) {
            applyPalettes.push_back( PAL::GetPalette( PAL::MIRROR_IMAGE ) );
        }
    }

    if ( spmon1.isValid() ) {
        const Rect & rt = b.GetRectPosition();
        Point sp = GetTroopPosition( b, spmon1 );

        // move offset
        if ( _movingUnit == &b ) {
            Sprite spmon0 = AGG::GetICN( msi.icn_file, _movingUnit->animation.firstFrame(), b.isReflect() );
            const s32 ox = spmon1.x() - spmon0.x();

            if ( _movingUnit->animation.animationLength() ) {
                const s32 cx = _movingPos.x - rt.x;
                const s32 cy = _movingPos.y - rt.y;

                // TODO: use offset X from bin file for ground movement
                // cx/cy is sprite size
                // Frame count: one tile of movement goes through all stages of animation
                // sp is sprite drawing offset
                sp.y += _movingUnit->animation.movementProgress() * cy;
                if ( 0 != Sign( cy ) )
                    sp.x -= Sign( cx ) * ox / 2;
            }
        }
        // fly offset
        else if ( _flyingUnit == &b ) {
            const s32 cx = _flyingPos.x - rt.x;
            const s32 cy = _flyingPos.y - rt.y;

            sp.x += cx + ( _movingPos.x - _flyingPos.x ) * _flyingUnit->animation.movementProgress();
            sp.y += cy + ( _movingPos.y - _flyingPos.y ) * _flyingUnit->animation.movementProgress();
        }

        if ( !applyPalettes.empty() ) {
            for ( size_t i = 1; i < applyPalettes.size(); ++i ) {
                applyPalettes[0] = PAL::CombinePalettes( applyPalettes[0], applyPalettes[i] );
            }
            spmon1 = Sprite( spmon1.GetSurface(), spmon1.x(), spmon1.y() );
            AGG::ReplaceColors( spmon1, applyPalettes[0], msi.icn_file, b.GetFrame(), b.isReflect() );
        }

        // sprite monster
        if ( b_current_sprite && spmon1 == *b_current_sprite && _currentUnit && &b == _currentUnit ) {
            if ( b_current_alpha < 255 ) {
                spmon1 = Sprite( spmon1.GetSurface(), spmon1.x(), spmon1.y() );
                spmon1.SetAlphaMod( b_current_alpha, false );
            }
            spmon1.Blit( sp.x, sp.y, _mainSurface );
        }
        else
            spmon1.Blit( sp, _mainSurface );

        // contour
        if ( spmon2.isValid() )
            spmon2.Blit( sp.x, sp.y, _mainSurface );
    }
}

void Battle::Interface::RedrawTroopCount( const Unit & b )
{
    const Rect & rt = b.GetRectPosition();
    const Sprite & bar = AGG::GetICN( ICN::TEXTBAR, GetIndexIndicator( b ) );

    s32 sx = 0;
    s32 sy = 0;

    const bool isReflected = b.isReflect();
    const bool isWide = b.isWide();
    sy = rt.y + rt.h - bar.h() - ( isReflected ? 21 : 9 );

    if ( isReflected ) {
        if ( isWide )
            sx = rt.x;
        else
            sx = rt.x - bar.w() + 3;
    }
    else {
        if ( isWide ) {
            sx = rt.x + rt.w - bar.w();
        }
        else {
            sx = rt.x + rt.w - 3;
        }
    }

    bar.Blit( sx, sy, _mainSurface );

    Text text( GetStringShort( b.GetCount() ), Font::SMALL );
    text.Blit( sx + ( bar.w() - text.w() ) / 2, sy, _mainSurface );
}

void Battle::Interface::RedrawCover( void )
{
    const Settings & conf = Settings::Get();

    if ( !sf_cover.isValid() ) {
        sf_cover.Set( _mainSurface.w(), _mainSurface.h(), false );
        RedrawCoverStatic( sf_cover );
    }

    sf_cover.Blit( _mainSurface );

    const Board & board = *Arena::GetBoard();
    RedrawCoverBoard( conf, board );

    const Bridge * bridge = Arena::GetBridge();
    // bridge
    if ( bridge && bridge->isDown() ) {
        const Sprite & sprite3 = AGG::GetICN( ICN::Get4Castle( Arena::GetCastle()->GetRace() ), bridge->isDestroy() ? 24 : 21 );
        sprite3.Blit( sprite3.x(), sprite3.y(), _mainSurface );
    }

    // cursor
    const Cell * cell = Board::GetCell( index_pos );

    if ( cell && _currentUnit && conf.ExtBattleShowMouseShadow() && Cursor::Get().Themes() != Cursor::WAR_NONE )
        sf_cursor.Blit( cell->GetPos(), _mainSurface );

    RedrawKilled();
}

void Battle::Interface::RedrawCoverStatic( Surface & dst )
{
    if ( icn_cbkg != ICN::UNKNOWN ) {
        const Sprite & cbkg = AGG::GetICN( icn_cbkg, 0 );
        cbkg.Blit( dst );
    }

    if ( icn_frng != ICN::UNKNOWN ) {
        const Sprite & frng = AGG::GetICN( icn_frng, 0 );
        frng.Blit( frng.x(), frng.y(), dst );
    }

    if ( arena.GetICNCovr() != ICN::UNKNOWN ) {
        const Sprite & cover = AGG::GetICN( arena.GetICNCovr(), 0 );
        cover.Blit( cover.x(), cover.y(), dst );
    }

    // ground obstacles
    for ( u32 ii = 0; ii < ARENASIZE; ++ii ) {
        RedrawLowObjects( ii, dst );
    }

    const Castle * castle = Arena::GetCastle();
    if ( castle )
        RedrawCastle1( *castle, dst );
}

void Battle::Interface::RedrawCoverBoard( const Settings & conf, const Board & board )
{
    if ( conf.ExtBattleShowGrid() ) { // grid
        for ( Board::const_iterator it = board.begin(); it != board.end(); ++it )
            if ( ( *it ).GetObject() == 0 )
                sf_hexagon.Blit( ( *it ).GetPos(), _mainSurface );
    }

    if ( !_movingUnit && conf.ExtBattleShowMoveShadow() && _currentUnit && !_currentUnit->isControlAI() ) { // shadow
        for ( Board::const_iterator it = board.begin(); it != board.end(); ++it ) {
            if ( ( *it ).isPassable1( true ) && UNKNOWN != ( *it ).GetDirection() )
                sf_shadow.Blit( ( *it ).GetPos(), _mainSurface );
        }
    }
}

void Battle::Interface::RedrawCastle1( const Castle & castle, Surface & dst )
{
    const bool fortification = ( Race::KNGT == castle.GetRace() ) && castle.isBuild( BUILD_SPEC );

    int icn_castbkg = ICN::UNKNOWN;

    switch ( castle.GetRace() ) {
    default:
    case Race::BARB:
        icn_castbkg = ICN::CASTBKGB;
        break;
    case Race::KNGT:
        icn_castbkg = ICN::CASTBKGK;
        break;
    case Race::NECR:
        icn_castbkg = ICN::CASTBKGN;
        break;
    case Race::SORC:
        icn_castbkg = ICN::CASTBKGS;
        break;
    case Race::WRLK:
        icn_castbkg = ICN::CASTBKGW;
        break;
    case Race::WZRD:
        icn_castbkg = ICN::CASTBKGZ;
        break;
    }

    // castle cover
    const Sprite & sprite1 = AGG::GetICN( icn_castbkg, 1 );
    sprite1.Blit( sprite1.x(), sprite1.y(), dst );

    // moat
    if ( castle.isBuild( BUILD_MOAT ) ) {
        const Sprite & sprite = AGG::GetICN( ICN::MOATWHOL, 0 );
        sprite.Blit( sprite.x(), sprite.y(), dst );
    }

    // top wall
    const Sprite & sprite2 = AGG::GetICN( icn_castbkg, fortification ? 4 : 3 );
    sprite2.Blit( sprite2.x(), sprite2.y(), dst );
}

void Battle::Interface::RedrawCastle2( const Castle & castle, s32 cell_index )
{
    const Settings & conf = Settings::Get();
    const int icn_castle = ICN::Get4Castle( castle.GetRace() );

    // catapult
    if ( 77 == cell_index ) {
        const Sprite & sprite = AGG::GetICN( ICN::CATAPULT, catapult_frame );
        const Rect & pos = Board::GetCell( cell_index )->GetPos();
        sprite.Blit( sprite.x() + pos.x - pos.w, sprite.y() + pos.y + pos.h - 10, _mainSurface );
    }
    else
        // castle gate
        if ( 50 == cell_index ) {
        const Sprite & sprite = AGG::GetICN( icn_castle, 4 );
        sprite.Blit( sprite.x(), sprite.y(), _mainSurface );
    }
    else
        // castle wall
        if ( 8 == cell_index || 29 == cell_index || 73 == cell_index || 96 == cell_index ) {
        u32 index = 0;
        const bool fortification = ( Race::KNGT == castle.GetRace() ) && castle.isBuild( BUILD_SPEC );

        switch ( cell_index ) {
        case 8:
            index = 5;
            break;
        case 29:
            index = 6;
            break;
        case 73:
            index = 7;
            break;
        case 96:
            index = 8;
            break;
        default:
            break;
        }

        if ( fortification ) {
            switch ( Board::GetCell( cell_index )->GetObject() ) {
            case 0:
                index += 31;
                break;
            case 1:
                index += 35;
                break;
            case 2:
                index += 27;
                break;
            case 3:
                index += 23;
                break;
            default:
                break;
            }
        }
        else {
            switch ( Board::GetCell( cell_index )->GetObject() ) {
            case 0:
                index += 8;
                break;
            case 1:
                index += 4;
                break;
            case 2:
                index += 0;
                break;
            default:
                break;
            }
        }

        const Sprite & sprite = AGG::GetICN( icn_castle, index );
        sprite.Blit( sprite.x(), sprite.y(), _mainSurface );
    }
    else
        // castle archer towers
        if ( 19 == cell_index ) {
        const Tower * ltower = Arena::GetTower( TWR_LEFT );
        u32 index = 17;

        if ( castle.isBuild( BUILD_LEFTTURRET ) && ltower )
            index = ltower->isValid() ? 18 : 19;

        AGG::GetICN( icn_castle, index ).Blit( 415, 40, _mainSurface );
    }
    else if ( 85 == cell_index ) {
        const Tower * rtower = Arena::GetTower( TWR_RIGHT );
        u32 index = 17;

        if ( castle.isBuild( BUILD_RIGHTTURRET ) && rtower )
            index = rtower->isValid() ? 18 : 19;

        AGG::GetICN( icn_castle, index ).Blit( 415, 290, _mainSurface );
    }
    else
        // castle towers
        if ( 40 == cell_index )
        AGG::GetICN( icn_castle, 17 ).Blit( 375, 120, _mainSurface );
    else
        // castle towers
        if ( 62 == cell_index )
        AGG::GetICN( icn_castle, 17 ).Blit( 375, 205, _mainSurface );
}

void Battle::Interface::RedrawCastle3( const Castle & castle )
{
    // const Settings & conf = Settings::Get();
    const Sprite & sprite = AGG::GetICN( ICN::Get4Castle( castle.GetRace() ), ( Arena::GetTower( TWR_CENTER )->isValid() ? 20 : 26 ) );

    sprite.Blit( sprite.x(), sprite.y(), _mainSurface );
}

void Battle::Interface::RedrawLowObjects( s32 cell_index, Surface & dst )
{
    const Cell * cell = Board::GetCell( cell_index );
    if ( cell == NULL )
        return;

    Sprite sprite;

    switch ( cell->GetObject() ) {
    case 0x84:
        sprite = AGG::GetICN( ICN::COBJ0004, 0 );
        break;
    case 0x87:
        sprite = AGG::GetICN( ICN::COBJ0007, 0 );
        break;
    case 0x90:
        sprite = AGG::GetICN( ICN::COBJ0016, 0 );
        break;
    case 0x9E:
        sprite = AGG::GetICN( ICN::COBJ0030, 0 );
        break;
    case 0x9F:
        sprite = AGG::GetICN( ICN::COBJ0031, 0 );
        break;
    default:
        break;
    }

    if ( sprite.isValid() ) {
        // const Point & topleft = border.GetArea();
        const Rect & pt = cell->GetPos();
        sprite.Blit( pt.x + pt.w / 2 + sprite.x(), pt.y + pt.h + sprite.y() - ( Settings::Get().QVGA() ? 5 : 10 ), dst );
    }
}

void Battle::Interface::RedrawHighObjects( s32 cell_index )
{
    const Cell * cell = Board::GetCell( cell_index );
    if ( cell == NULL )
        return;

    Sprite sprite;

    switch ( cell->GetObject() ) {
    case 0x80:
        sprite = AGG::GetICN( ICN::COBJ0000, 0 );
        break;
    case 0x81:
        sprite = AGG::GetICN( ICN::COBJ0001, 0 );
        break;
    case 0x82:
        sprite = AGG::GetICN( ICN::COBJ0002, 0 );
        break;
    case 0x83:
        sprite = AGG::GetICN( ICN::COBJ0003, 0 );
        break;
    case 0x85:
        sprite = AGG::GetICN( ICN::COBJ0005, 0 );
        break;
    case 0x86:
        sprite = AGG::GetICN( ICN::COBJ0006, 0 );
        break;
    case 0x88:
        sprite = AGG::GetICN( ICN::COBJ0008, 0 );
        break;
    case 0x89:
        sprite = AGG::GetICN( ICN::COBJ0009, 0 );
        break;
    case 0x8A:
        sprite = AGG::GetICN( ICN::COBJ0010, 0 );
        break;
    case 0x8B:
        sprite = AGG::GetICN( ICN::COBJ0011, 0 );
        break;
    case 0x8C:
        sprite = AGG::GetICN( ICN::COBJ0012, 0 );
        break;
    case 0x8D:
        sprite = AGG::GetICN( ICN::COBJ0013, 0 );
        break;
    case 0x8E:
        sprite = AGG::GetICN( ICN::COBJ0014, 0 );
        break;
    case 0x8F:
        sprite = AGG::GetICN( ICN::COBJ0015, 0 );
        break;
    case 0x91:
        sprite = AGG::GetICN( ICN::COBJ0017, 0 );
        break;
    case 0x92:
        sprite = AGG::GetICN( ICN::COBJ0018, 0 );
        break;
    case 0x93:
        sprite = AGG::GetICN( ICN::COBJ0019, 0 );
        break;
    case 0x94:
        sprite = AGG::GetICN( ICN::COBJ0020, 0 );
        break;
    case 0x95:
        sprite = AGG::GetICN( ICN::COBJ0021, 0 );
        break;
    case 0x96:
        sprite = AGG::GetICN( ICN::COBJ0022, 0 );
        break;
    case 0x97:
        sprite = AGG::GetICN( ICN::COBJ0023, 0 );
        break;
    case 0x98:
        sprite = AGG::GetICN( ICN::COBJ0024, 0 );
        break;
    case 0x99:
        sprite = AGG::GetICN( ICN::COBJ0025, 0 );
        break;
    case 0x9A:
        sprite = AGG::GetICN( ICN::COBJ0026, 0 );
        break;
    case 0x9B:
        sprite = AGG::GetICN( ICN::COBJ0027, 0 );
        break;
    case 0x9C:
        sprite = AGG::GetICN( ICN::COBJ0028, 0 );
        break;
    case 0x9D:
        sprite = AGG::GetICN( ICN::COBJ0029, 0 );
        break;
    default:
        break;
    }

    if ( sprite.isValid() ) {
        // const Point & topleft = border.GetArea();
        const Rect & pt = cell->GetPos();
        sprite.Blit( pt.x + pt.w / 2 + sprite.x(), pt.y + pt.h + sprite.y() - 10, _mainSurface );
    }
}

void Battle::Interface::RedrawKilled( void )
{
    // redraw killed troop
    const Indexes cells = arena.GraveyardClosedCells();

    for ( Indexes::const_iterator it = cells.begin(); it != cells.end(); ++it ) {
        const Unit * b = arena.GraveyardLastTroop( *it );

        if ( b && *it != b->GetTailIndex() ) {
            RedrawTroopSprite( *b );
        }
    }
}

void Battle::Interface::RedrawBorder( void )
{
    const Size displaySize = Display::Get().GetSize();

    if ( displaySize != Display::GetDefaultSize() )
        Dialog::FrameBorder::RenderRegular( border.GetRect() );
}

int Battle::Interface::GetBattleCursor( std::string & statusMsg ) const
{
    statusMsg.clear();

    const Cell * cell = Board::GetCell( index_pos );

    if ( cell && _currentUnit ) {
        const Unit * b_enemy = cell->GetUnit();

        if ( b_enemy ) {
            if ( _currentUnit->GetColor() == b_enemy->GetColor() && !b_enemy->Modes( SP_HYPNOTIZE ) ) {
                statusMsg = _( "View %{monster} info." );
                StringReplace( statusMsg, "%{monster}", b_enemy->GetMultiName() );
                return Cursor::WAR_INFO;
            }
            else {
                if ( _currentUnit->isArchers() && !_currentUnit->isHandFighting() ) {
                    statusMsg = _( "Shoot %{monster}" );
                    statusMsg.append( " " );
                    statusMsg.append( _n( "(one shot left)", "(%{count} shots left)", _currentUnit->GetShots() ) );
                    StringReplace( statusMsg, "%{monster}", b_enemy->GetMultiName() );
                    StringReplace( statusMsg, "%{count}", _currentUnit->GetShots() );

                    return arena.GetObstaclesPenalty( *_currentUnit, *b_enemy ) ? Cursor::WAR_BROKENARROW : Cursor::WAR_ARROW;
                }
                else {
                    const int dir = cell->GetTriangleDirection( GetMouseCursor() );
                    const int cursor = GetSwordCursorDirection( dir );

                    if ( cursor && Board::isValidDirection( index_pos, dir ) ) {
                        const s32 from = Board::GetIndexDirection( index_pos, dir );

                        // if free cell or it is b_current
                        if ( UNKNOWN != Board::GetCell( from )->GetDirection() || from == _currentUnit->GetHeadIndex()
                             || ( _currentUnit->isWide() && from == _currentUnit->GetTailIndex() ) ) {
                            statusMsg = _( "Attack %{monster}" );
                            StringReplace( statusMsg, "%{monster}", b_enemy->GetName() );

                            return cursor;
                        }
                    }
                }
            }
        }
        else if ( cell->isPassable3( *_currentUnit, false ) && UNKNOWN != cell->GetDirection() ) {
            statusMsg = _currentUnit->isFlying() ? _( "Fly %{monster} here." ) : _( "Move %{monster} here." );
            StringReplace( statusMsg, "%{monster}", _currentUnit->GetName() );
            return _currentUnit->isFlying() ? Cursor::WAR_FLY : Cursor::WAR_MOVE;
        }
    }

    statusMsg = _( "Turn %{turn}" );
    StringReplace( statusMsg, "%{turn}", arena.GetCurrentTurn() );

    return Cursor::WAR_NONE;
}

int Battle::Interface::GetBattleSpellCursor( std::string & statusMsg ) const
{
    statusMsg.clear();

    const Cell * cell = Board::GetCell( index_pos );
    const Spell & spell = humanturn_spell;

    if ( cell && _currentUnit && spell.isValid() ) {
        const Unit * b_stats = cell->GetUnit();

        // over graveyard
        if ( !b_stats && arena.GraveyardAllowResurrect( index_pos, spell ) ) {
            b_stats = arena.GraveyardLastTroop( index_pos );
            if ( b_stats->isWide() ) { // we need to check tail and head positions
                const Cell * tailCell = Board::GetCell( b_stats->GetTailIndex() );
                const Cell * headCell = Board::GetCell( b_stats->GetHeadIndex() );
                if ( !tailCell || tailCell->GetUnit() || !headCell || headCell->GetUnit() )
                    b_stats = NULL;
            }
        }

        // teleport check first
        if ( Board::isValidIndex( teleport_src ) ) {
            if ( !b_stats && cell->isPassable3( *_currentUnit, false ) ) {
                statusMsg = _( "Teleport Here" );
                return Cursor::SP_TELEPORT;
            }

            statusMsg = _( "Invalid Teleport Destination" );
            return Cursor::WAR_NONE;
        }
        else if ( b_stats && b_stats->AllowApplySpell( spell, _currentUnit->GetCommander() ) ) {
            statusMsg = _( "Cast %{spell} on %{monster}" );
            StringReplace( statusMsg, "%{spell}", spell.GetName() );
            StringReplace( statusMsg, "%{monster}", b_stats->GetName() );
            return GetCursorFromSpell( spell() );
        }
        else if ( !spell.isApplyToFriends() && !spell.isApplyToEnemies() && !spell.isApplyToAnyTroops() ) {
            statusMsg = _( "Cast %{spell}" );
            StringReplace( statusMsg, "%{spell}", spell.GetName() );
            return GetCursorFromSpell( spell() );
        }
    }

    statusMsg = _( "Select Spell Target" );

    return Cursor::WAR_NONE;
}

void Battle::Interface::HumanTurn( const Unit & b, Actions & a )
{
    Cursor & cursor = Cursor::Get();
    LocalEvent & le = LocalEvent::Get();
    Settings & conf = Settings::Get();

    cursor.SetThemes( Cursor::WAR_NONE );
    _currentUnit = &b;
    humanturn_redraw = false;
    humanturn_exit = false;
    catapult_frame = 0;

    // in case we moved the window
    _interfacePosition = border.GetArea();

    Board & board = *Arena::GetBoard();
    board.Reset();
    board.SetScanPassability( b );

    if ( listlog && turn != arena.GetCurrentTurn() ) {
        turn = arena.GetCurrentTurn();
        std::string msg = _( "Turn %{turn}" );
        StringReplace( msg, "%{turn}", turn );
        listlog->AddMessage( msg );
    }

    popup.Reset();

    // safe position coord
    CursorPosition cursorPosition;

    Redraw();

    std::string msg;
    animation_flags_frame = 0;

    ResetIdleTroopAnimation();

    while ( !humanturn_exit && le.HandleEvents() ) {
        // move cursor
        const s32 index_new = board.GetIndexAbsPosition( GetMouseCursor() );
        if ( index_pos != index_new ) {
            index_pos = index_new;
            humanturn_redraw = true;
        }

        if ( humanturn_spell.isValid() )
            HumanCastSpellTurn( b, a, msg );
        else
            HumanBattleTurn( b, a, msg );

        if ( humanturn_exit )
            cursor.SetThemes( Cursor::WAIT );

        // update status
        if ( msg != status.GetMessage() ) {
            status.SetMessage( msg );
            humanturn_redraw = true;
        }

        // animation troops
        if ( IdleTroopsAnimation() )
            humanturn_redraw = true;

        CheckGlobalEvents( le );

        // redraw arena
        if ( humanturn_redraw ) {
            Redraw();
            humanturn_redraw = false;
        }

        if ( !cursor.isVisible() ) {
            cursor.Show();
        }
    }

    popup.Reset();
    _currentUnit = NULL;
}

void Battle::Interface::HumanBattleTurn( const Unit & b, Actions & a, std::string & msg )
{
    Cursor & cursor = Cursor::Get();
    LocalEvent & le = LocalEvent::Get();
    Settings & conf = Settings::Get();

    if ( le.KeyPress() ) {
        // skip
        if ( Game::HotKeyPressEvent( Game::EVENT_BATTLE_HARDSKIP ) ) {
            a.push_back( Command( MSG_BATTLE_SKIP, b.GetUID(), true ) );
            humanturn_exit = true;
        }
        else
            // soft skip
            if ( Game::HotKeyPressEvent( Game::EVENT_BATTLE_SOFTSKIP ) ) {
            a.push_back( Command( MSG_BATTLE_SKIP, b.GetUID(), !conf.ExtBattleSoftWait() ) );
            humanturn_exit = true;
        }
        else
            // options
            if ( Game::HotKeyPressEvent( Game::EVENT_BATTLE_OPTIONS ) )
            EventShowOptions();
        else
            // auto switch
            if ( Game::HotKeyPressEvent( Game::EVENT_BATTLE_AUTOSWITCH ) )
            EventAutoSwitch( b, a );
        else
            // cast
            if ( Game::HotKeyPressEvent( Game::EVENT_BATTLE_CASTSPELL ) )
            ProcessingHeroDialogResult( 1, a );
        else
            // retreat
            if ( Game::HotKeyPressEvent( Game::EVENT_BATTLE_RETREAT ) )
            ProcessingHeroDialogResult( 2, a );
        else
            // surrender
            if ( Game::HotKeyPressEvent( Game::EVENT_BATTLE_SURRENDER ) )
            ProcessingHeroDialogResult( 3, a );

            // debug only
#ifdef WITH_DEBUG
        if ( IS_DEVEL() )
            switch ( le.KeyValue() ) {
            case KEY_w:
                // fast wins game
                arena.GetResult().army1 = RESULT_WINS;
                humanturn_exit = true;
                a.push_back( Command( MSG_BATTLE_END_TURN, b.GetUID() ) );
                break;

            case KEY_l:
                // fast loss game
                arena.GetResult().army1 = RESULT_LOSS;
                humanturn_exit = true;
                a.push_back( Command( MSG_BATTLE_END_TURN, b.GetUID() ) );
                break;

            default:
                break;
            }
#endif
    }

    // Add offsets to inner objects
    const Rect mainTowerRect = main_tower + _interfacePosition.getPosition();
    const Rect armiesOrderRect = armies_order + _interfacePosition.getPosition();
    if ( pocket_book.w && le.MouseCursor( pocket_book ) ) {
        cursor.SetThemes( Cursor::WAR_POINTER );
        msg = _( "Spell cast" );

        if ( le.MouseClickLeft( pocket_book ) ) {
            ProcessingHeroDialogResult( 1, a );
            humanturn_redraw = true;
        }
    }
    else if ( Arena::GetTower( TWR_CENTER ) && le.MouseCursor( mainTowerRect ) ) {
        cursor.SetThemes( Cursor::WAR_INFO );
        msg = _( "View Ballista Info" );

        if ( le.MouseClickLeft( mainTowerRect ) || le.MousePressRight( mainTowerRect ) ) {
            const Castle * cstl = Arena::GetCastle();
            std::string ballistaMessage = Tower::GetInfo( *cstl );

            if ( cstl->isBuild( BUILD_MOAT ) ) {
                ballistaMessage.append( "\n \n" );
                ballistaMessage.append( Battle::Board::GetMoatInfo() );
            }

            Dialog::Message( _( "Ballista" ), ballistaMessage, Font::BIG, le.MousePressRight() ? 0 : Dialog::OK );
        }
    }
    else if ( conf.ExtBattleShowBattleOrder() && le.MouseCursor( armiesOrderRect ) ) {
        cursor.SetThemes( Cursor::POINTER );
        armies_order.QueueEventProcessing( msg );
    }
    else if ( le.MouseCursor( btn_auto ) ) {
        cursor.SetThemes( Cursor::WAR_POINTER );
        msg = _( "Auto combat" );
        ButtonAutoAction( b, a );
    }
    else if ( le.MouseCursor( btn_settings ) ) {
        cursor.SetThemes( Cursor::WAR_POINTER );
        msg = _( "Customize system options." );
        ButtonSettingsAction();
    }
    else if ( conf.ExtBattleSoftWait() && le.MouseCursor( btn_wait ) ) {
        cursor.SetThemes( Cursor::WAR_POINTER );
        msg = _( "Wait this unit" );
        ButtonWaitAction( a );
    }
    else if ( le.MouseCursor( btn_skip ) ) {
        cursor.SetThemes( Cursor::WAR_POINTER );
        msg = _( "Skip this unit" );
        ButtonSkipAction( a );
    }
    else if ( opponent1 && le.MouseCursor( opponent1->GetArea() + _interfacePosition.getPosition() ) ) {
        const Rect opponent1Area = opponent1->GetArea() + _interfacePosition.getPosition();
        if ( arena.GetCurrentColor() == arena.GetArmyColor1() ) {
            msg = _( "Hero's Options" );
            cursor.SetThemes( Cursor::WAR_HERO );

            if ( le.MouseClickLeft( opponent1Area ) ) {
                ProcessingHeroDialogResult( arena.DialogBattleHero( *opponent1->GetHero(), true ), a );
                humanturn_redraw = true;
            }
        }
        else {
            msg = _( "View Opposing Hero" );
            cursor.SetThemes( Cursor::WAR_INFO );

            if ( le.MouseClickLeft( opponent1Area ) ) {
                arena.DialogBattleHero( *opponent1->GetHero(), true );
                humanturn_redraw = true;
            }
        }

        if ( le.MousePressRight( opponent1Area ) ) {
            arena.DialogBattleHero( *opponent1->GetHero(), false );
            humanturn_redraw = true;
        }
    }
    else if ( opponent2 && le.MouseCursor( opponent2->GetArea() + _interfacePosition.getPosition() ) ) {
        const Rect opponent2Area = opponent2->GetArea() + _interfacePosition.getPosition();
        if ( arena.GetCurrentColor() == arena.GetForce2().GetColor() ) {
            msg = _( "Hero's Options" );
            cursor.SetThemes( Cursor::WAR_HERO );

            if ( le.MouseClickLeft( opponent2Area ) ) {
                ProcessingHeroDialogResult( arena.DialogBattleHero( *opponent2->GetHero(), true ), a );
                humanturn_redraw = true;
            }
        }
        else {
            msg = _( "View Opposing Hero" );
            cursor.SetThemes( Cursor::WAR_INFO );

            if ( le.MouseClickLeft( opponent2Area ) ) {
                arena.DialogBattleHero( *opponent2->GetHero(), true );
                humanturn_redraw = true;
            }
        }

        if ( le.MousePressRight( opponent2Area ) ) {
            arena.DialogBattleHero( *opponent2->GetHero(), false );
            humanturn_redraw = true;
        }
    }
    else if ( listlog && listlog->isOpenLog() && le.MouseCursor( listlog->GetArea() ) ) {
        cursor.SetThemes( Cursor::WAR_POINTER );
        listlog->QueueEventProcessing();
    }
    else if ( le.MouseCursor( _interfacePosition ) ) {
        const int themes = GetBattleCursor( msg );

        if ( cursor.Themes() != themes )
            cursor.SetThemes( themes );

        const Cell * cell = Board::GetCell( index_pos );

        if ( cell ) {
            if ( CursorAttack( themes ) ) {
                const Unit * b_enemy = cell->GetUnit();
                popup.SetInfo( cell, _currentUnit, b_enemy );
            }
            else
                popup.Reset();

            if ( le.MouseClickLeft() )
                MouseLeftClickBoardAction( themes, *cell, a );
            else if ( le.MousePressRight() )
                MousePressRightBoardAction( themes, *cell, a );
        }
    }
    else if ( le.MouseCursor( status ) ) {
        if ( listlog ) {
            msg = ( listlog->isOpenLog() ? _( "Hide logs" ) : _( "Show logs" ) );
            if ( le.MouseClickLeft( status ) )
                listlog->SetOpenLog( !listlog->isOpenLog() );
        }
        cursor.SetThemes( Cursor::WAR_POINTER );
    }
    else {
        cursor.SetThemes( Cursor::WAR_NONE );
    }
}

void Battle::Interface::HumanCastSpellTurn( const Unit & b, Actions & a, std::string & msg )
{
    Cursor & cursor = Cursor::Get();
    LocalEvent & le = LocalEvent::Get();

    // reset cast
    if ( le.MousePressRight() ) {
        humanturn_spell = Spell::NONE;
        teleport_src = -1;
    }
    else if ( le.MouseCursor( _interfacePosition ) && humanturn_spell.isValid() ) {
        const int themes = GetBattleSpellCursor( msg );

        if ( cursor.Themes() != themes )
            cursor.SetThemes( themes );

        if ( le.MouseClickLeft() && Cursor::WAR_NONE != cursor.Themes() ) {
            if ( !Board::isValidIndex( index_pos ) ) {
                DEBUG( DBG_BATTLE, DBG_WARN,
                       "dst: "
                           << "out of range" );
                return;
            }

            if ( listlog ) {
                std::string str = _( "%{color} cast spell: %{spell}" );
                const HeroBase * current_commander = arena.GetCurrentCommander();
                if ( current_commander )
                    StringReplace( str, "%{color}", Color::String( current_commander->GetColor() ) );
                StringReplace( str, "%{spell}", humanturn_spell.GetName() );
                listlog->AddMessage( str );
            }

            DEBUG( DBG_BATTLE, DBG_TRACE, humanturn_spell.GetName() << ", dst: " << index_pos );

            if ( Cursor::SP_TELEPORT == cursor.Themes() ) {
                if ( 0 > teleport_src )
                    teleport_src = index_pos;
                else {
                    a.push_back( Command( MSG_BATTLE_CAST, Spell::TELEPORT, teleport_src, index_pos ) );
                    humanturn_spell = Spell::NONE;
                    humanturn_exit = true;
                    teleport_src = -1;
                }
            }
            else if ( Cursor::SP_MIRRORIMAGE == cursor.Themes() ) {
                a.push_back( Command( MSG_BATTLE_CAST, Spell::MIRRORIMAGE, index_pos ) );
                humanturn_spell = Spell::NONE;
                humanturn_exit = true;
            }
            else {
                a.push_back( Command( MSG_BATTLE_CAST, humanturn_spell(), index_pos ) );
                humanturn_spell = Spell::NONE;
                humanturn_exit = true;
            }
        }
    }
    else {
        cursor.SetThemes( Cursor::WAR_NONE );
    }
}

void Battle::Interface::FadeArena( void )
{
    Cursor & cursor = Cursor::Get();
    Display & display = Display::Get();
    Settings & conf = Settings::Get();

    cursor.SetThemes( cursor.WAR_POINTER );
    Redraw();

    if ( !conf.QVGA() ) {
        cursor.Hide();
        Rect srt = border.GetArea();
        Surface top = display.GetSurface( srt );
        Surface back( top.GetSize(), false );
        back.Fill( ColorBlack );
        display.Fade( top, back, srt, 100, 300 );
        cursor.Show();
        display.Flip();
    }
}

int Battle::GetIndexIndicator( const Unit & b )
{
    // yellow
    if ( b.Modes( IS_GREEN_STATUS ) && b.Modes( IS_RED_STATUS ) )
        return 13;
    else
        // green
        if ( b.Modes( IS_GREEN_STATUS ) )
        return 12;
    else
        // red
        if ( b.Modes( IS_RED_STATUS ) )
        return 14;

    return 10;
}

void Battle::Interface::EventShowOptions( void )
{
    btn_settings.PressDraw();
    DialogBattleSettings();
    btn_settings.ReleaseDraw();
    humanturn_redraw = true;
}

void Battle::Interface::EventAutoSwitch( const Unit & b, Actions & a )
{
    btn_auto.PressDraw();

    a.push_back( Command( MSG_BATTLE_AUTO, b.GetColor() ) );

    Cursor::Get().SetThemes( Cursor::WAIT );
    humanturn_redraw = true;
    humanturn_exit = true;

    btn_auto.ReleaseDraw();
}

void Battle::Interface::ButtonAutoAction( const Unit & b, Actions & a )
{
    LocalEvent & le = LocalEvent::Get();

    le.MousePressLeft( btn_auto ) ? btn_auto.PressDraw() : btn_auto.ReleaseDraw();

    if ( le.MouseClickLeft( btn_auto ) )
        EventAutoSwitch( b, a );
}

void Battle::Interface::ButtonSettingsAction( void )
{
    LocalEvent & le = LocalEvent::Get();

    le.MousePressLeft( btn_settings ) ? btn_settings.PressDraw() : btn_settings.ReleaseDraw();

    if ( le.MouseClickLeft( btn_settings ) ) {
        DialogBattleSettings();
        humanturn_redraw = true;
    }
}

void Battle::Interface::ButtonWaitAction( Actions & a )
{
    LocalEvent & le = LocalEvent::Get();

    le.MousePressLeft( btn_wait ) ? btn_wait.PressDraw() : btn_wait.ReleaseDraw();

    if ( le.MouseClickLeft( btn_wait ) && _currentUnit ) {
        a.push_back( Command( MSG_BATTLE_SKIP, _currentUnit->GetUID(), false ) );
        humanturn_exit = true;
    }
}

void Battle::Interface::ButtonSkipAction( Actions & a )
{
    LocalEvent & le = LocalEvent::Get();

    le.MousePressLeft( btn_skip ) ? btn_skip.PressDraw() : btn_skip.ReleaseDraw();

    if ( le.MouseClickLeft( btn_skip ) && _currentUnit ) {
        a.push_back( Command( MSG_BATTLE_SKIP, _currentUnit->GetUID(), true ) );
        humanturn_exit = true;
    }
}

int Battle::Interface::GetAllowSwordDirection( u32 index )
{
    int res = 0;

    if ( _currentUnit ) {
        const Indexes around = Board::GetAroundIndexes( index );

        for ( Indexes::const_iterator it = around.begin(); it != around.end(); ++it ) {
            const s32 from = *it;

            if ( UNKNOWN != Board::GetCell( from )->GetDirection() || from == _currentUnit->GetHeadIndex()
                 || ( _currentUnit->isWide() && from == _currentUnit->GetTailIndex() ) ) {
                res |= Board::GetDirection( index, from );
            }
        }
    }

    return res;
}

void Battle::Interface::MousePressRightBoardAction( u32 themes, const Cell & cell, Actions & a )
{
    const s32 index = cell.GetIndex();
    const Unit * b = cell.GetUnit();

    if ( b ) {
        const Settings & conf = Settings::Get();
        const int allow = GetAllowSwordDirection( index );

        if ( arena.GetCurrentColor() == b->GetColor() || !conf.ExtPocketTapMode() || !allow )
            Dialog::ArmyInfo( *b, Dialog::READONLY, b->isReflect() );
        else {
            int res = PocketPC::GetCursorAttackDialog( cell.GetPos(), allow );

            switch ( res ) {
            case Cursor::SWORD_TOPLEFT:
            case Cursor::SWORD_TOPRIGHT:
            case Cursor::SWORD_RIGHT:
            case Cursor::SWORD_BOTTOMRIGHT:
            case Cursor::SWORD_BOTTOMLEFT:
            case Cursor::SWORD_LEFT:
                MouseLeftClickBoardAction( res, cell, a );
                break;

            default:
                Dialog::ArmyInfo( *b, Dialog::READONLY | Dialog::BUTTONS, b->isReflect() );
                break;
            }
        }
    }
}

void Battle::Interface::MouseLeftClickBoardAction( u32 themes, const Cell & cell, Actions & a )
{
    const s32 index = cell.GetIndex();
    const Unit * b = cell.GetUnit();

    if ( Settings::Get().ExtPocketTapMode() && !_currentUnit->isArchers() ) // archers always attack
    {
        // fast tap; attack
        if ( Board::isNearIndexes( index_pos, _currentUnit->GetHeadIndex() ) )
            themes = GetSwordCursorDirection( Board::GetDirection( index, _currentUnit->GetHeadIndex() ) );
        // or show direction attack
        else if ( b ) {
            int res = PocketPC::GetCursorAttackDialog( cell.GetPos(), GetAllowSwordDirection( index ) );

            switch ( res ) {
            case Cursor::SWORD_TOPLEFT:
            case Cursor::SWORD_TOPRIGHT:
            case Cursor::SWORD_RIGHT:
            case Cursor::SWORD_BOTTOMRIGHT:
            case Cursor::SWORD_BOTTOMLEFT:
            case Cursor::SWORD_LEFT:
                themes = res;
                break;

            default:
                Dialog::ArmyInfo( *b, Dialog::READONLY | Dialog::BUTTONS, b->isReflect() );
                break;
            }
        }
    }

    if ( _currentUnit )
        switch ( themes ) {
        case Cursor::WAR_FLY:
        case Cursor::WAR_MOVE:
            a.push_back( Command( MSG_BATTLE_MOVE, _currentUnit->GetUID(), index ) );
            a.push_back( Command( MSG_BATTLE_END_TURN, _currentUnit->GetUID() ) );
            humanturn_exit = true;
            break;

        case Cursor::SWORD_TOPLEFT:
        case Cursor::SWORD_TOPRIGHT:
        case Cursor::SWORD_RIGHT:
        case Cursor::SWORD_BOTTOMRIGHT:
        case Cursor::SWORD_BOTTOMLEFT:
        case Cursor::SWORD_LEFT: {
            const Unit * enemy = b;
            const int dir = GetDirectionFromCursorSword( themes );

            if ( enemy && Board::isValidDirection( index, dir ) ) {
                const s32 move = Board::GetIndexDirection( index, dir );

                if ( _currentUnit->GetHeadIndex() != move )
                    a.push_back( Command( MSG_BATTLE_MOVE, _currentUnit->GetUID(), move ) );
                a.push_back( Command( MSG_BATTLE_ATTACK, _currentUnit->GetUID(), enemy->GetUID(), index, Board::GetReflectDirection( dir ) ) );
                a.push_back( Command( MSG_BATTLE_END_TURN, _currentUnit->GetUID() ) );
                humanturn_exit = true;
            }
            break;
        }

        case Cursor::WAR_BROKENARROW:
        case Cursor::WAR_ARROW: {
            const Unit * enemy = b;

            if ( enemy ) {
                a.push_back( Command( MSG_BATTLE_ATTACK, _currentUnit->GetUID(), enemy->GetUID(), index, 0 ) );
                a.push_back( Command( MSG_BATTLE_END_TURN, _currentUnit->GetUID() ) );
                humanturn_exit = true;
            }
            break;
        }

        case Cursor::WAR_INFO: {
            if ( b ) {
                Dialog::ArmyInfo( *b, Dialog::BUTTONS | Dialog::READONLY, b->isReflect() );
                humanturn_redraw = true;
            }
            break;
        }

        default:
            break;
        }
}

void Battle::Interface::AnimateUnitWithDelay( Unit & unit, uint32_t delay )
{
    if ( unit.isFinishAnimFrame() ) // nothing to animate
        return;

    LocalEvent & le = LocalEvent::Get();
    const uint32_t frameDelay = ( unit.animation.animationLength() > 0 ) ? delay / unit.animation.animationLength() : 0;

    while ( le.HandleEvents( false ) ) {
        CheckGlobalEvents( le );

        if ( Game::AnimateCustomDelay( frameDelay ) ) {
            Redraw();
            if ( unit.isFinishAnimFrame() )
                break;
            unit.IncreaseAnimFrame();
        }
    }
}

void Battle::Interface::RedrawTroopDefaultDelay( Unit & unit )
{
    if ( unit.isFinishAnimFrame() ) // nothing to animate
        return;

    LocalEvent & le = LocalEvent::Get();

    while ( le.HandleEvents( false ) ) {
        CheckGlobalEvents( le );

        if ( Battle::AnimateInfrequentDelay( Game::BATTLE_FRAME_DELAY ) ) {
            Redraw();
            if ( unit.isFinishAnimFrame() )
                break;
            unit.IncreaseAnimFrame();
        }
    }
}

void Battle::Interface::RedrawActionSkipStatus( const Unit & attacker )
{
    std::string msg;
    if ( attacker.Modes( TR_HARDSKIP ) ) {
        msg = _( "%{name} skipping turn" );
        if ( Settings::Get().ExtBattleSkipIncreaseDefense() )
            msg.append( _( ", and get +2 defense" ) );
    }
    else
        msg = _( "%{name} waiting turn" );

    StringReplace( msg, "%{name}", attacker.GetName() );
    status.SetMessage( msg, true );
}

void Battle::Interface::RedrawMissileAnimation( const Point & startPos, const Point & endPos, double angle, uint32_t monsterID )
{
    LocalEvent & le = LocalEvent::Get();
    Sprite missile;

    const bool reverse = startPos.x > endPos.x;
    const bool isMage = ( monsterID == Monster::MAGE || monsterID == Monster::ARCHMAGE );

    // Mage is channeling the bolt; doesn't have missile sprite
    if ( isMage )
        DELAY( Game::ApplyBattleSpeed( 115 ) );
    else
        missile = AGG::GetICN( Monster::GetMissileICN( monsterID ), Bin_Info::GetMonsterInfo( monsterID ).getProjectileID( angle ), reverse );

    // Lich/Power lich has projectile speed of 25
    const Points points = GetEuclideanLine( startPos, endPos, isMage ? 50 : std::max( missile.w(), 25 ) );
    Points::const_iterator pnt = points.begin();

    // convert the following code into a function/event service
    while ( le.HandleEvents( false ) && pnt != points.end() ) {
        CheckGlobalEvents( le );

        if ( Battle::AnimateInfrequentDelay( Game::BATTLE_MISSILE_DELAY ) ) {
            RedrawPartialStart();
            if ( isMage ) {
                _mainSurface.DrawLine( Point( startPos.x, startPos.y - 2 ), Point( pnt->x, pnt->y - 2 ), PAL::GetPaletteColor( 0x77 ) );
                _mainSurface.DrawLine( Point( startPos.x, startPos.y - 1 ), Point( pnt->x, pnt->y - 1 ), PAL::GetPaletteColor( 0xB5 ) );
                _mainSurface.DrawLine( Point( startPos.x, startPos.y ), Point( pnt->x, pnt->y ), PAL::GetPaletteColor( 0xBC ) );
                _mainSurface.DrawLine( Point( startPos.x, startPos.y + 1 ), Point( pnt->x, pnt->y + 1 ), PAL::GetPaletteColor( 0xB5 ) );
                _mainSurface.DrawLine( Point( startPos.x, startPos.y + 2 ), Point( pnt->x, pnt->y + 2 ), PAL::GetPaletteColor( 0x77 ) );
            }
            else {
                missile.Blit( reverse ? pnt->x - missile.w() : pnt->x, ( angle > 0 ) ? pnt->y - missile.h() : pnt->y, _mainSurface );
            }
            RedrawPartialFinish();
            ++pnt;
        }
    }
}

void Battle::Interface::RedrawActionAttackPart1( Unit & attacker, Unit & defender, const TargetsInfo & targets )
{
    Cursor::Get().SetThemes( Cursor::WAR_NONE );

    _currentUnit = NULL;
    _movingUnit = &attacker;
    _movingPos = attacker.GetRectPosition();

    // Unit 'Position' is position of the tile he's standing at
    const Rect & pos1 = attacker.GetRectPosition();
    const Rect & pos2 = defender.GetRectPosition();

    const bool archer = attacker.isArchers() && !attacker.isHandFighting();
    const bool isDoubleCell = attacker.isDoubleCellAttack() && 2 == targets.size();

    // redraw luck animation
    if ( attacker.Modes( LUCK_GOOD | LUCK_BAD ) )
        RedrawActionLuck( attacker );

    AGG::PlaySound( attacker.M82Attk() );

    // long distance attack animation
    if ( archer ) {
        const Sprite & attackerSprite = AGG::GetICN( attacker.GetMonsterSprite().icn_file, attacker.GetFrame(), attacker.isReflect() );
        const Point attackerPos = GetTroopPosition( attacker, attackerSprite );

        // For shooter position we need bottom center position of rear tile
        // Use cell coordinates for X because sprite width is very inconsistent (e.g. halfling)
        const int rearCenterX = ( attacker.isWide() && attacker.isReflect() ) ? pos1.w * 3 / 4 : CELLW / 2;
        const Point shooterPos( pos1.x + rearCenterX, attackerPos.y - attackerSprite.y() );

        // Use the front one to calculate the angle, then overwrite
        Point offset = attacker.GetStartMissileOffset( Monster_Info::FRONT );

        const Point targetPos = defender.GetCenterPoint();

        const double angle = GetAngle( Point( shooterPos.x + offset.x, shooterPos.y + offset.y ), targetPos );

        // Angles are used in Heroes2 as 90 (TOP) -> 0 (FRONT) -> -90 (BOT) degrees
        const int direction = angle >= 25.0 ? Monster_Info::TOP : ( angle <= -25.0 ) ? Monster_Info::BOTTOM : Monster_Info::FRONT;

        if ( direction != Monster_Info::FRONT )
            offset = attacker.GetStartMissileOffset( direction );

        // redraw archer attack animation
        if ( attacker.SwitchAnimation( Monster_Info::RANG_TOP + direction * 2 ) ) {
            AnimateUnitWithDelay( attacker, Game::ApplyBattleSpeed( attacker.animation.getShootingSpeed() ) );
        }

        const Point missileStart = Point( shooterPos.x + ( attacker.isReflect() ? -offset.x : offset.x ), shooterPos.y + offset.y );

        // draw missile animation
        RedrawMissileAnimation( missileStart, targetPos, angle, attacker.GetID() );
    }
    else {
        int attackAnim = isDoubleCell ? Monster_Info::RANG_FRONT : Monster_Info::MELEE_FRONT;
        if ( pos2.y < pos1.y ) {
            attackAnim -= 2;
        }
        else if ( pos2.y > pos1.y ) {
            attackAnim += 2;
        }

        // redraw melee attack animation
        if ( attacker.SwitchAnimation( attackAnim ) ) {
            RedrawTroopDefaultDelay( attacker );
        }
    }

    // post attack action
    switch ( attacker.GetID() ) {
    case Monster::VAMPIRE_LORD:
        // possible: vampire ressurect animation
        // RedrawTroopWithFrameAnimation(attacker, , );
        break;

    case Monster::LICH:
    case Monster::POWER_LICH:
        // lich clod animation
        if ( archer ) {
            RedrawTroopWithFrameAnimation( defender, ICN::LICHCLOD, attacker.M82Expl(), NONE );
        }
        break;

    default:
        break;
    }
}

void Battle::Interface::RedrawActionAttackPart2( Unit & attacker, TargetsInfo & targets )
{
    // post attack animation
    int attackStart = attacker.animation.getCurrentState();
    if ( attackStart >= Monster_Info::MELEE_TOP && attackStart <= Monster_Info::RANG_BOT ) {
        attacker.SwitchAnimation( ++attackStart );
    }

    // targets damage animation
    RedrawActionWincesKills( targets, &attacker );
    RedrawTroopDefaultDelay( attacker );

    attacker.SwitchAnimation( Monster_Info::STATIC );

    // draw status for first defender
    if ( targets.size() ) {
        std::string msg = _( "%{attacker} do %{damage} damage." );
        StringReplace( msg, "%{attacker}", attacker.GetName() );

        if ( 1 < targets.size() ) {
            u32 killed = 0;
            u32 damage = 0;

            for ( TargetsInfo::const_iterator it = targets.begin(); it != targets.end(); ++it ) {
                killed += ( *it ).killed;
                damage += ( *it ).damage;
            }

            StringReplace( msg, "%{damage}", damage );

            if ( killed ) {
                msg.append( " " );
                msg.append( _n( "one creature perishes.", "%{count} creatures perish.", killed ) );
                StringReplace( msg, "%{count}", killed );
            }
        }
        else {
            TargetInfo & target = targets.front();
            StringReplace( msg, "%{damage}", target.damage );

            if ( target.killed ) {
                msg.append( " " );
                msg.append( _n( "one %{defender} perishes.", "%{count} %{defender} perish.", target.killed ) );
                StringReplace( msg, "%{count}", target.killed );
                StringReplace( msg, "%{defender}", target.defender->GetPluralName( target.killed ) );
            }
        }

        status.SetMessage( msg, true );
        status.SetMessage( "", false );
    }

    // restore
    for ( TargetsInfo::iterator it = targets.begin(); it != targets.end(); ++it )
        if ( ( *it ).defender ) {
            TargetInfo & target = *it;
            if ( !target.defender->isValid() ) {
                target.defender->SetDeathAnim();
            }
            else
                target.defender->SwitchAnimation( Monster_Info::STATIC );
        }
    if ( opponent1 )
        opponent1->ResetAnimFrame( OP_IDLE );
    if ( opponent2 )
        opponent2->ResetAnimFrame( OP_IDLE );
    _movingUnit = NULL;
}

void Battle::Interface::RedrawActionWincesKills( TargetsInfo & targets, Unit * attacker )
{
    const Settings & conf = Settings::Get();
    LocalEvent & le = LocalEvent::Get();

    // targets damage animation
    int py = ( conf.QVGA() ? 20 : 50 );
    int finish = 0;

    for ( TargetsInfo::iterator it = targets.begin(); it != targets.end(); ++it )
        if ( ( *it ).defender ) {
            TargetInfo & target = *it;

            // kill animation
            if ( !target.defender->isValid() ) {
                target.defender->SwitchAnimation( Monster_Info::KILL );
                AGG::PlaySound( target.defender->M82Kill() );
                ++finish;

                // set opponent OP_SRRW animation
                if ( target.defender->GetColor() != Color::NONE ) {
                    OpponentSprite * commander = target.defender->GetColor() == arena.GetArmyColor1() ? opponent1 : opponent2;
                    if ( commander )
                        commander->ResetAnimFrame( OP_SRRW );
                }
            }
            else
                // wince animation
                if ( target.damage ) {
                // wnce animation
                target.defender->SwitchAnimation( Monster_Info::WNCE );
                AGG::PlaySound( target.defender->M82Wnce() );
                ++finish;
            }
            else
            // have immunitet
            {
                AGG::PlaySound( M82::RSBRYFZL );
            }
        }

    // targets damage animation loop
    while ( le.HandleEvents() && finish != std::count_if( targets.begin(), targets.end(), std::mem_fun_ref( &TargetInfo::isFinishAnimFrame ) ) ) {
        CheckGlobalEvents( le );

        if ( Battle::AnimateInfrequentDelay( Game::BATTLE_FRAME_DELAY ) ) {
            if ( attacker != NULL ) {
                if ( attacker->isFinishAnimFrame() ) {
                    attacker->SwitchAnimation( Monster_Info::STATIC );
                }
                else {
                    attacker->IncreaseAnimFrame();
                }
            }

            for ( TargetsInfo::iterator it = targets.begin(); it != targets.end(); ++it )
                if ( ( *it ).defender ) {
                    TargetInfo & target = *it;
                    const Rect & pos = target.defender->GetRectPosition();

                    Redraw();

                    // extended damage info
                    if ( conf.ExtBattleShowDamage() && target.killed && ( pos.y - py ) > 0 ) {
                        std::string msg = "-" + GetString( target.killed );
                        Text txt( msg, Font::YELLOW_SMALL );
                        txt.Blit( pos.x + ( pos.w - txt.w() ) / 2, pos.y - py );
                    }

                    target.defender->IncreaseAnimFrame();
                }
            py += ( conf.QVGA() ? 5 : 10 );
        }
    }
}

void Battle::Interface::RedrawActionMove( Unit & unit, const Indexes & path )
{
    Indexes::const_iterator dst = path.begin();
    Bridge * bridge = Arena::GetBridge();

    const uint32_t frameDelay = Game::ApplyBattleSpeed( unit.animation.getMoveSpeed() );

    Cursor::Get().SetThemes( Cursor::WAR_NONE );

    std::string msg = _( "Moved %{monster}: %{src}, %{dst}" );
    StringReplace( msg, "%{monster}", unit.GetName() );
    StringReplace( msg, "%{src}", unit.GetHeadIndex() );

    _currentUnit = NULL;
    _movingUnit = &unit;

    while ( dst != path.end() ) {
        const Cell * cell = Board::GetCell( *dst );
        _movingPos = cell->GetPos();
        bool show_anim = false;

        if ( bridge && bridge->NeedDown( unit, *dst ) ) {
            _movingUnit = NULL;
            unit.SwitchAnimation( Monster_Info::STATIC );
            bridge->Action( unit, *dst );
            _movingUnit = &unit;
        }

        if ( unit.isWide() ) {
            if ( unit.GetTailIndex() == *dst )
                unit.SetReflection( !unit.isReflect() );
            else
                show_anim = true;
        }
        else {
            unit.UpdateDirection( cell->GetPos() );
            show_anim = true;
        }

        if ( show_anim ) {
            AGG::PlaySound( unit.M82Move() );
            unit.SwitchAnimation( Monster_Info::MOVING );
            AnimateUnitWithDelay( unit, frameDelay );
            unit.SetPosition( *dst );
        }

        // check for possible bridge close action, after unit's end of movement
        if ( bridge && bridge->AllowUp() ) {
            _movingUnit = NULL;
            unit.SwitchAnimation( Monster_Info::STATIC );
            bridge->Action( unit, *dst );
            _movingUnit = &unit;
        }

        ++dst;
    }

    // restore
    _flyingUnit = NULL;
    _movingUnit = NULL;
    _currentUnit = NULL;
    unit.SwitchAnimation( Monster_Info::STATIC );

    StringReplace( msg, "%{dst}", unit.GetHeadIndex() );
    status.SetMessage( msg, true );
}

void Battle::Interface::RedrawActionFly( Unit & unit, const Position & pos )
{
    const s32 destIndex = pos.GetHead()->GetIndex();
    const Rect & pos1 = unit.GetRectPosition();
    const Rect & pos2 = Board::GetCell( destIndex )->GetPos();

    Point destPos( pos1.x, pos1.y );
    Point targetPos( pos2.x, pos2.y );

    std::string msg = _( "Moved %{monster}: %{src}, %{dst}" );
    StringReplace( msg, "%{monster}", unit.GetName() );
    StringReplace( msg, "%{src}", unit.GetHeadIndex() );

    Cursor::Get().SetThemes( Cursor::WAR_NONE );
    const uint32_t step = unit.animation.getFlightSpeed();
    const uint32_t frameDelay = Game::ApplyBattleSpeed( unit.animation.getMoveSpeed() );

    const Points points = GetEuclideanLine( destPos, targetPos, Settings::Get().QVGA() ? step / 2 : step );
    Points::const_iterator currentPoint = points.begin();

    // jump up
    _currentUnit = NULL;
    _movingUnit = NULL;
    _movingPos = currentPoint != points.end() ? *currentPoint : destPos;
    _flyingUnit = NULL;
    _movingUnit = &unit;
    _flyingPos = destPos;

    unit.SwitchAnimation( Monster_Info::FLY_UP );
    // Take off animation is 30% length on average (original value)
    AnimateUnitWithDelay( unit, frameDelay * 0.3 );

    _movingUnit = NULL;
    _flyingUnit = &unit;
    _flyingPos = _movingPos;

    if ( currentPoint != points.end() )
        ++currentPoint;

    unit.SwitchAnimation( Monster_Info::MOVING );
    while ( currentPoint != points.end() ) {
        _movingPos = *currentPoint;

        AGG::PlaySound( unit.M82Move() );
        unit.animation.restartAnimation();
        AnimateUnitWithDelay( unit, frameDelay );

        _flyingPos = _movingPos;
        ++currentPoint;
    }

    unit.SetPosition( destIndex );

    // landing
    _flyingUnit = NULL;
    _movingUnit = &unit;
    _movingPos = targetPos;

    std::vector<int> landAnim;
    landAnim.push_back( Monster_Info::FLY_LAND );
    landAnim.push_back( Monster_Info::STATIC );
    unit.SwitchAnimation( landAnim );
    AnimateUnitWithDelay( unit, frameDelay );

    // restore
    _movingUnit = NULL;

    StringReplace( msg, "%{dst}", unit.GetHeadIndex() );
    status.SetMessage( msg, true );
}

void Battle::Interface::RedrawActionResistSpell( const Unit & target )
{
    AGG::PlaySound( M82::RSBRYFZL );
    std::string str( _( "The %{name} resist the spell!" ) );
    StringReplace( str, "%{name}", target.GetName() );
    status.SetMessage( str, true );
    status.SetMessage( "", false );
}

void Battle::Interface::RedrawActionSpellCastPart1( const Spell & spell, s32 dst, const HeroBase * caster, const std::string & name, const TargetsInfo & targets )
{
    std::string msg;
    Unit * target = targets.size() ? targets.front().defender : NULL;

    if ( target && target->GetHeadIndex() == dst ) {
        msg = _( "%{name} casts %{spell} on the %{troop}." );
        StringReplace( msg, "%{troop}", target->GetName() );
    }
    else if ( spell.isApplyWithoutFocusObject() )
        msg = _( "%{name} casts %{spell}." );

    if ( msg.size() ) {
        StringReplace( msg, "%{name}", name );
        StringReplace( msg, "%{spell}", spell.GetName() );
        status.SetMessage( msg, true );
        status.SetMessage( "", false );
    }

    // set spell cast animation
    if ( caster ) {
        OpponentSprite * opponent = caster->GetColor() == arena.GetArmyColor1() ? opponent1 : opponent2;
        if ( opponent ) {
            opponent->ResetAnimFrame( OP_CAST );
            LocalEvent & le = LocalEvent::Get();
            do {
                if ( Battle::AnimateInfrequentDelay( Game::BATTLE_SPELL_DELAY ) ) {
                    opponent->IncreaseAnimFrame();
                    Redraw();
                }
            } while ( le.HandleEvents() && !opponent->isFinishFrame() );
        }
    }

    // without object
    switch ( spell() ) {
    case Spell::FIREBALL:
        RedrawTargetsWithFrameAnimation( dst, targets, ICN::FIREBALL, M82::FromSpell( spell() ) );
        break;
    case Spell::FIREBLAST:
        RedrawTargetsWithFrameAnimation( dst, targets, ICN::FIREBAL2, M82::FromSpell( spell() ) );
        break;
    case Spell::METEORSHOWER:
        RedrawTargetsWithFrameAnimation( dst, targets, ICN::METEOR, M82::FromSpell( spell() ) );
        break;
    case Spell::COLDRING:
        RedrawActionColdRingSpell( dst, targets );
        break;

    case Spell::MASSSHIELD:
        RedrawTargetsWithFrameAnimation( targets, ICN::SHIELD, M82::FromSpell( spell() ), false );
        break;
    case Spell::MASSCURE:
        RedrawTargetsWithFrameAnimation( targets, ICN::MAGIC01, M82::FromSpell( spell() ), false );
        break;
    case Spell::MASSHASTE:
        RedrawTargetsWithFrameAnimation( targets, ICN::HASTE, M82::FromSpell( spell() ), false );
        break;
    case Spell::MASSSLOW:
        RedrawTargetsWithFrameAnimation( targets, ICN::MAGIC02, M82::FromSpell( spell() ), false );
        break;
    case Spell::MASSBLESS:
        RedrawTargetsWithFrameAnimation( targets, ICN::BLESS, M82::FromSpell( spell() ), false );
        break;
    case Spell::MASSCURSE:
        RedrawTargetsWithFrameAnimation( targets, ICN::CURSE, M82::FromSpell( spell() ), false );
        break;
    case Spell::MASSDISPEL:
        RedrawTargetsWithFrameAnimation( targets, ICN::MAGIC07, M82::FromSpell( spell() ), false );
        break;

    case Spell::DEATHRIPPLE:
    case Spell::DEATHWAVE:
        RedrawTargetsWithFrameAnimation( targets, ICN::REDDEATH, M82::FromSpell( spell() ), true );
        break;

    case Spell::HOLYWORD:
    case Spell::HOLYSHOUT:
        RedrawTargetsWithFrameAnimation( targets, ICN::MAGIC08, M82::FromSpell( spell() ), true );
        break;

    case Spell::ELEMENTALSTORM:
        RedrawActionElementalStormSpell( targets );
        break;
    case Spell::ARMAGEDDON:
        RedrawActionArmageddonSpell( targets );
        break;

    default:
        break;
    }

    // with object
    if ( target ) {
        if ( spell.isResurrect() )
            RedrawActionResurrectSpell( *target, spell );
        else
            switch ( spell() ) {
            // simple spell animation
            case Spell::BLESS:
                RedrawTroopWithFrameAnimation( *target, ICN::BLESS, M82::FromSpell( spell() ), NONE );
                break;
            case Spell::BLIND:
                RedrawTroopWithFrameAnimation( *target, ICN::BLIND, M82::FromSpell( spell() ), NONE );
                break;
            case Spell::CURE:
                RedrawTroopWithFrameAnimation( *target, ICN::MAGIC01, M82::FromSpell( spell() ), NONE );
                break;
            case Spell::SLOW:
                RedrawTroopWithFrameAnimation( *target, ICN::MAGIC02, M82::FromSpell( spell() ), NONE );
                break;
            case Spell::SHIELD:
                RedrawTroopWithFrameAnimation( *target, ICN::SHIELD, M82::FromSpell( spell() ), NONE );
                break;
            case Spell::HASTE:
                RedrawTroopWithFrameAnimation( *target, ICN::HASTE, M82::FromSpell( spell() ), NONE );
                break;
            case Spell::CURSE:
                RedrawTroopWithFrameAnimation( *target, ICN::CURSE, M82::FromSpell( spell() ), NONE );
                break;
            case Spell::ANTIMAGIC:
                RedrawTroopWithFrameAnimation( *target, ICN::MAGIC06, M82::FromSpell( spell() ), NONE );
                break;
            case Spell::DISPEL:
                RedrawTroopWithFrameAnimation( *target, ICN::MAGIC07, M82::FromSpell( spell() ), NONE );
                break;
            case Spell::STONESKIN:
                RedrawTroopWithFrameAnimation( *target, ICN::STONSKIN, M82::FromSpell( spell() ), NONE );
                break;
            case Spell::STEELSKIN:
                RedrawTroopWithFrameAnimation( *target, ICN::STELSKIN, M82::FromSpell( spell() ), NONE );
                break;
            case Spell::PARALYZE:
                RedrawTroopWithFrameAnimation( *target, ICN::PARALYZE, M82::FromSpell( spell() ), NONE );
                break;
            case Spell::HYPNOTIZE:
                RedrawTroopWithFrameAnimation( *target, ICN::HYPNOTIZ, M82::FromSpell( spell() ), NONE );
                break;
            case Spell::DRAGONSLAYER:
                RedrawTroopWithFrameAnimation( *target, ICN::DRAGSLAY, M82::FromSpell( spell() ), NONE );
                break;
            case Spell::BERSERKER:
                RedrawTroopWithFrameAnimation( *target, ICN::BERZERK, M82::FromSpell( spell() ), NONE );
                break;

            // uniq spell animation
            case Spell::LIGHTNINGBOLT:
                RedrawActionLightningBoltSpell( *target );
                break;
            case Spell::CHAINLIGHTNING:
                RedrawActionChainLightningSpell( targets );
                break;
            case Spell::ARROW:
                RedrawActionArrowSpell( *target );
                break;
            case Spell::COLDRAY:
                RedrawActionColdRaySpell( *target );
                break;
            case Spell::DISRUPTINGRAY:
                RedrawActionDisruptingRaySpell( *target );
                break;
            case Spell::BLOODLUST:
                RedrawActionBloodLustSpell( *target );
                break;
            case Spell::STONE:
                RedrawActionStoneSpell( *target );
                break;
            default:
                break;
            }
    }
}

void Battle::Interface::RedrawActionSpellCastPart2( const Spell & spell, TargetsInfo & targets )
{
    if ( spell.isDamage() ) {
        // targets damage animation
        RedrawActionWincesKills( targets );

        u32 killed = 0;
        u32 damage = 0;

        for ( TargetsInfo::const_iterator it = targets.begin(); it != targets.end(); ++it ) {
            killed += ( *it ).killed;
            damage += ( *it ).damage;
        }

        if ( damage ) {
            std::string msg;
            if ( spell.isUndeadOnly() )
                msg = _( "The %{spell} spell does %{damage} damage to all undead creatures." );
            else if ( spell.isALiveOnly() )
                msg = _( "The %{spell} spell does %{damage} damage to all living creatures." );
            else
                msg = _( "The %{spell} does %{damage} damage." );
            StringReplace( msg, "%{spell}", spell.GetName() );
            StringReplace( msg, "%{damage}", damage );

            if ( killed ) {
                status.SetMessage( msg, true );
                msg = _n( "one creature perishes.", "%{count} creatures perish.", killed );
                StringReplace( msg, "%{count}", killed );
            }

            status.SetMessage( msg, true );
        }
    }

    status.SetMessage( " ", false );

    // restore
    for ( TargetsInfo::iterator it = targets.begin(); it != targets.end(); ++it )
        if ( ( *it ).defender ) {
            TargetInfo & target = *it;
            if ( !target.defender->isValid() ) {
                target.defender->SetDeathAnim();
            }
            else
                target.defender->SwitchAnimation( Monster_Info::STATIC );
        }
    if ( opponent1 )
        opponent1->ResetAnimFrame( OP_IDLE );
    if ( opponent2 )
        opponent2->ResetAnimFrame( OP_IDLE );
    _movingUnit = NULL;
}

void Battle::Interface::RedrawActionMonsterSpellCastStatus( const Unit & attacker, const TargetInfo & target )
{
    const char * msg = NULL;

    switch ( attacker.GetID() ) {
    case Monster::UNICORN:
        msg = _( "The Unicorns attack blinds the %{name}!" );
        break;
    case Monster::MEDUSA:
        msg = _( "The Medusas gaze turns the %{name} to stone!" );
        break;
    case Monster::ROYAL_MUMMY:
    case Monster::MUMMY:
        msg = _( "The Mummies' curse falls upon the %{name}!" );
        break;
    case Monster::CYCLOPS:
        msg = _( "The %{name} are paralyzed by the Cyclopes!" );
        break;
    case Monster::ARCHMAGE:
        msg = _( "The Archmagi dispel all good spells on your %{name}!" );
        break;
    default:
        break;
    }

    if ( msg ) {
        std::string str( msg );
        StringReplace( str, "%{name}", target.defender->GetName() );

        status.SetMessage( str, true );
        status.SetMessage( "", false );
    }
}

void Battle::Interface::RedrawActionLuck( Unit & unit )
{
    LocalEvent & le = LocalEvent::Get();

    const bool isGoodLuck = unit.Modes( LUCK_GOOD );
    const Rect & pos = unit.GetRectPosition();

    std::string msg = isGoodLuck ? _( "Good luck shines on the %{attacker}" ) : _( "Bad luck descends on the %{attacker}" );
    StringReplace( msg, "%{attacker}", unit.GetName() );
    status.SetMessage( msg, true );

    Cursor::Get().SetThemes( Cursor::WAR_NONE );
    if ( isGoodLuck ) {
        const Sprite & luckSprite = AGG::GetICN( ICN::EXPMRL, 0 );
        const Sprite & unitSprite = AGG::GetICN( unit.GetMonsterSprite().icn_file, unit.GetFrame(), unit.isReflect() );

        int width = 2;
        Rect src( 0, 0, width, luckSprite.h() );
        src.x = ( luckSprite.w() - src.w ) / 2;

        AGG::PlaySound( M82::GOODLUCK );

        while ( le.HandleEvents() && Mixer::isPlaying( -1 ) ) {
            CheckGlobalEvents( le );

            if ( width < luckSprite.w() && Battle::AnimateInfrequentDelay( Game::BATTLE_MISSILE_DELAY ) ) {
                RedrawPartialStart();

                luckSprite.Blit( src, pos.x + ( pos.w - src.w ) / 2, pos.y + pos.h - unitSprite.h() - src.h, _mainSurface );

                RedrawPartialFinish();

                src.w = width;
                src.x = ( luckSprite.w() - src.w ) / 2;

                width += 3;
            }
        }
    }
    else {
        int frameId = 0;

        AGG::PlaySound( M82::BADLUCK );

        while ( le.HandleEvents() && Mixer::isPlaying( -1 ) ) {
            CheckGlobalEvents( le );

            if ( frameId < 8 && Battle::AnimateInfrequentDelay( Game::BATTLE_MISSILE_DELAY ) ) {
                RedrawPartialStart();

                const Sprite & luckSprite = AGG::GetICN( ICN::CLOUDLUK, frameId );
                luckSprite.Blit( pos.x + pos.w / 2 + luckSprite.x(), pos.y + pos.h + luckSprite.y() - 10, _mainSurface );

                RedrawPartialFinish();

                ++frameId;
            }
        }
    }
}

void Battle::Interface::RedrawActionMorale( Unit & b, bool good )
{
    std::string msg;

    if ( good ) {
        msg = _( "High morale enables the %{monster} to attack again." );
        StringReplace( msg, "%{monster}", b.GetName() );
        status.SetMessage( msg, true );
        RedrawTroopWithFrameAnimation( b, ICN::MORALEG, M82::GOODMRLE, NONE );
    }
    else {
        msg = _( "Low morale causes the %{monster} to freeze in panic." );
        StringReplace( msg, "%{monster}", b.GetName() );
        status.SetMessage( msg, true );
        RedrawTroopWithFrameAnimation( b, ICN::MORALEB, M82::BADMRLE, WINCE );
    }
}

void Battle::Interface::RedrawActionTowerPart1( Tower & tower, Unit & defender )
{
    Cursor::Get().SetThemes( Cursor::WAR_NONE );
    _currentUnit = NULL;

    const Point missileStart = tower.GetPortPosition();
    const Point targetPos = defender.GetCenterPoint();
    const double angle = GetAngle( missileStart, targetPos );

    AGG::PlaySound( M82::KEEPSHOT );

    // Keep missile == Orc missile
    RedrawMissileAnimation( missileStart, targetPos, angle, Monster::ORC );
}

void Battle::Interface::RedrawActionTowerPart2( Tower & tower, TargetInfo & target )
{
    TargetsInfo targets;
    targets.push_back( target );

    // targets damage animation
    RedrawActionWincesKills( targets );

    // draw status for first defender
    std::string msg = _( "Tower do %{damage} damage." );
    StringReplace( msg, "%{damage}", target.damage );
    if ( target.killed ) {
        msg.append( " " );
        msg.append( _n( "one %{defender} perishes.", "%{count} %{defender} perish.", target.killed ) );
        StringReplace( msg, "%{count}", target.killed );
        StringReplace( msg, "%{defender}", target.defender->GetName() );
    }
    status.SetMessage( msg, true );
    status.SetMessage( "", false );

    // restore
    if ( !target.defender->isValid() ) {
        target.defender->SetDeathAnim();
    }
    else
        target.defender->SwitchAnimation( Monster_Info::STATIC );

    if ( opponent1 )
        opponent1->ResetAnimFrame( OP_IDLE );
    if ( opponent2 )
        opponent2->ResetAnimFrame( OP_IDLE );
    _movingUnit = NULL;
}

void Battle::Interface::RedrawActionCatapult( int target )
{
    LocalEvent & le = LocalEvent::Get();

    const Sprite & missile = AGG::GetICN( ICN::BOULDER, 0 );
    const Rect & area = GetArea();

    AGG::PlaySound( M82::CATSND00 );

    // catapult animation
    while ( le.HandleEvents( false ) && catapult_frame < 6 ) {
        CheckGlobalEvents( le );

        if ( Battle::AnimateInfrequentDelay( Game::BATTLE_CATAPULT_DELAY ) ) {
            Redraw();
            ++catapult_frame;
        }
    }

    // boulder animation
    Point pt1( 90, 220 );
    Point pt2 = Catapult::GetTargetPosition( target );
    Point max( 300, 20 );

    pt1.x += area.x;
    pt2.x += area.x;
    max.x += area.x;
    pt1.y += area.y;
    pt2.y += area.y;
    max.y += area.y;

    const Points points = GetArcPoints( pt1, pt2, max, missile.w() );
    Points::const_iterator pnt = points.begin();

    while ( le.HandleEvents( false ) && pnt != points.end() ) {
        CheckGlobalEvents( le );

        if ( Battle::AnimateInfrequentDelay( Game::BATTLE_CATAPULT2_DELAY ) ) {
            if ( catapult_frame < 9 )
                ++catapult_frame;

            RedrawPartialStart();
            missile.Blit( *pnt, _mainSurface );
            RedrawPartialFinish();
            ++pnt;
        }
    }

    // clod
    u32 frame = 0;
    int icn = target == CAT_MISS ? ICN::SMALCLOD : ICN::LICHCLOD;
    AGG::PlaySound( M82::CATSND02 );

    while ( le.HandleEvents() && frame < AGG::GetICNCount( icn ) ) {
        CheckGlobalEvents( le );

        if ( Battle::AnimateInfrequentDelay( Game::BATTLE_CATAPULT3_DELAY ) ) {
            if ( catapult_frame < 9 )
                ++catapult_frame;

            RedrawPartialStart();
            const Sprite & sprite = AGG::GetICN( icn, frame );
            sprite.Blit( pt2.x + sprite.x(), pt2.y + sprite.y(), _mainSurface );
            RedrawPartialFinish();

            ++frame;
        }
    }

    catapult_frame = 0;
}

void Battle::Interface::RedrawActionArrowSpell( const Unit & target )
{
    const HeroBase * current_commander = arena.GetCurrentCommander();

    if ( current_commander ) {
        Point missileStart;
        const bool from_left = current_commander == opponent1->GetHero();

        // is left position
        if ( from_left ) {
            const Rect & pos1 = opponent1->GetArea();
            missileStart = Point( pos1.x + pos1.w, pos1.y + pos1.h / 2 );
        }
        else {
            const Rect & pos = opponent2->GetArea();
            missileStart = Point( pos.x, pos.y + pos.h / 2 );
        }

        const Point targetPos = target.GetCenterPoint();
        const double angle = GetAngle( missileStart, targetPos );

        Cursor::Get().SetThemes( Cursor::WAR_NONE );
        AGG::PlaySound( M82::MAGCAROW );

        // Magic arrow == Archer missile
        RedrawMissileAnimation( missileStart, targetPos, angle, Monster::ARCHER );
    }
}

void Battle::Interface::RedrawActionTeleportSpell( Unit & target, s32 dst )
{
    LocalEvent & le = LocalEvent::Get();

    const Monster::monstersprite_t & msi = target.GetMonsterSprite();
    Sprite sprite = AGG::GetICN( msi.icn_file, target.GetFrame(), target.isReflect() );
    sprite = Sprite( sprite.GetSurface(), sprite.x(), sprite.y() );

    if ( target.Modes( SP_STONE ) ) {
        AGG::ReplaceColors( sprite, PAL::GetPalette( PAL::GRAY ), msi.icn_file, target.GetFrame(), target.isReflect() );
    }
    else if ( target.Modes( CAP_MIRRORIMAGE ) ) {
        AGG::ReplaceColors( sprite, PAL::GetPalette( PAL::MIRROR_IMAGE ), msi.icn_file, target.GetFrame(), target.isReflect() );
    }

    Cursor::Get().SetThemes( Cursor::WAR_NONE );

    _currentUnit = &target;
    b_current_sprite = &sprite;
    b_current_alpha = 240;

    AGG::PlaySound( M82::TELPTOUT );

    while ( le.HandleEvents() && Mixer::isPlaying( -1 ) ) {
        CheckGlobalEvents( le );

        if ( b_current_alpha > 0 && Battle::AnimateInfrequentDelay( Game::BATTLE_SPELL_DELAY ) ) {
            Redraw();
            b_current_alpha -= 15;
        }
    }

    b_current_alpha = 0;
    Redraw();

    target.SetPosition( dst );
    AGG::PlaySound( M82::TELPTIN );

    while ( le.HandleEvents() && Mixer::isPlaying( -1 ) ) {
        CheckGlobalEvents( le );

        if ( b_current_alpha <= 240 && Battle::AnimateInfrequentDelay( Game::BATTLE_SPELL_DELAY ) ) {
            Redraw();
            b_current_alpha += 15;
        }
    }

    b_current_alpha = 255;
    _currentUnit = NULL;
    b_current_sprite = NULL;
}

void Battle::Interface::RedrawActionSummonElementalSpell( const Unit & target )
{
    LocalEvent & le = LocalEvent::Get();

    const Monster::monstersprite_t & msi = target.GetMonsterSprite();
    const Sprite & sprite = AGG::GetICN( msi.icn_file, target.GetFrame(), target.isReflect() );

    Cursor::Get().SetThemes( Cursor::WAR_NONE );

    _currentUnit = &target;
    b_current_sprite = &sprite;
    b_current_alpha = 0;

    AGG::PlaySound( M82::SUMNELM );

    while ( le.HandleEvents() && b_current_alpha < 220 ) {
        CheckGlobalEvents( le );

        if ( Battle::AnimateInfrequentDelay( Game::BATTLE_SPELL_DELAY ) ) {
            Redraw();
            b_current_alpha += 20;
        }
    }

    b_current_alpha = 255;
    _currentUnit = NULL;
    b_current_sprite = NULL;
}

void Battle::Interface::RedrawActionMirrorImageSpell( const Unit & target, const Position & pos )
{
    LocalEvent & le = LocalEvent::Get();

    const Monster::monstersprite_t & msi = target.GetMonsterSprite();
    Sprite sprite = AGG::GetICN( msi.icn_file, target.GetFrame(), target.isReflect() );
    sprite = Sprite( sprite.GetSurface(), sprite.x(), sprite.y() );
    AGG::ReplaceColors( sprite, PAL::GetPalette( PAL::MIRROR_IMAGE ), msi.icn_file, target.GetFrame(), target.isReflect() );

    const Rect & rt1 = target.GetRectPosition();
    const Rect & rt2 = pos.GetRect();

    const Points points = GetLinePoints( rt1, rt2, 5 );
    Points::const_iterator pnt = points.begin();

    Cursor::Get().SetThemes( Cursor::WAR_NONE );
    AGG::PlaySound( M82::MIRRORIM );

    while ( le.HandleEvents() && pnt != points.end() ) {
        CheckGlobalEvents( le );

        if ( Battle::AnimateInfrequentDelay( Game::BATTLE_SPELL_DELAY ) ) {
            const Point & sp = GetTroopPosition( target, sprite );

            RedrawPartialStart();
            sprite.Blit( sp.x - rt1.x + ( *pnt ).x, sp.y - rt1.y + ( *pnt ).y, _mainSurface );
            RedrawPartialFinish();

            ++pnt;
        }
    }

    status.SetMessage( _( "MirrorImage created" ), true );
}

void Battle::Interface::RedrawActionLightningBoltSpell( Unit & target )
{
    Display & display = Display::Get();
    Cursor & cursor = Cursor::Get();
    LocalEvent & le = LocalEvent::Get();

    const Rect & pos = target.GetRectPosition();
    const Rect & rectArea = border.GetArea();

    uint32_t frame = 0;

    cursor.SetThemes( Cursor::WAR_NONE );

    AGG::PlaySound( M82::FromSpell( Spell::LIGHTNINGBOLT ) );

    Point startingPos;
    const HeroBase * current_commander = arena.GetCurrentCommander();

    if ( current_commander == opponent1->GetHero() ) {
        const Rect & pos1 = opponent1->GetArea();
        startingPos = Point( pos1.x + pos1.w, pos1.y + pos1.h / 2 );
    }
    else {
        const Rect & pos = opponent2->GetArea();
        startingPos = Point( pos.x, pos.y + pos.h / 2 );
    }

    _currentUnit = NULL;
    target.SwitchAnimation( Monster_Info::WNCE );

    Sprite sprite = AGG::GetICN( ICN::SPARKS, 0, false );
    const Point offset( sprite.x() + pos.x, sprite.y() + pos.y );
    Point endPos( offset.x + pos.w / 2, offset.y );

    while ( le.HandleEvents() && frame < AGG::GetICNCount( ICN::SPARKS ) ) {
        CheckGlobalEvents( le );

        if ( Battle::AnimateInfrequentDelay( Game::BATTLE_SPELL_DELAY ) ) {
            cursor.Hide();
            Redraw();

            sprite = AGG::GetICN( ICN::SPARKS, frame, false );
            RedrawLightning( GenerateLightning( startingPos, endPos, 4 ), RGBA( 0xff, 0xff, 0 ) );

            sprite.Blit( endPos );
            cursor.Show();
            display.Flip();

            ++frame;
        }
    }

    target.SwitchAnimation( Monster_Info::STATIC );
    _currentUnit = NULL;
}

void Battle::Interface::RedrawActionChainLightningSpell( const TargetsInfo & targets )
{
    // FIX: ChainLightning draw
    // AGG::PlaySound(targets.size() > 1 ? M82::CHAINLTE : M82::LIGHTBLT);

    for ( TargetsInfo::const_iterator it = targets.begin(); it != targets.end(); ++it )
        RedrawActionLightningBoltSpell( *( it->defender ) );
}

void Battle::Interface::RedrawActionBloodLustSpell( Unit & target )
{
    LocalEvent & le = LocalEvent::Get();

    const Monster::monstersprite_t & msi = target.GetMonsterSprite();
    Sprite unitSprite = AGG::GetICN( msi.icn_file, target.GetFrame(), target.isReflect() );
    unitSprite = Sprite( unitSprite.GetSurface(), unitSprite.x(), unitSprite.y() );

    std::vector<std::vector<uint8_t> > originalPalette;
    if ( target.Modes( SP_STONE ) ) {
        originalPalette.push_back( PAL::GetPalette( PAL::GRAY ) );
    }
    else if ( target.Modes( CAP_MIRRORIMAGE ) ) {
        originalPalette.push_back( PAL::GetPalette( PAL::MIRROR_IMAGE ) );
    }

    if ( !originalPalette.empty() ) {
        for ( size_t i = 1; i < originalPalette.size(); ++i ) {
            originalPalette[0] = PAL::CombinePalettes( originalPalette[0], originalPalette[i] );
        }
        AGG::ReplaceColors( unitSprite, originalPalette[0], msi.icn_file, target.GetFrame(), target.isReflect() );
    }

    std::vector<uint8_t> convert = PAL::GetPalette( PAL::RED );
    if ( !originalPalette.empty() ) {
        convert = PAL::CombinePalettes( PAL::GetPalette( PAL::GRAY ), convert );
    }

    Sprite bloodlustEffect( unitSprite.GetSurface(), unitSprite.x(), unitSprite.y() );
    AGG::ReplaceColors( bloodlustEffect, convert, msi.icn_file, target.GetFrame(), target.isReflect() );

    Sprite mixSprite( Surface( unitSprite.GetSize(), true ), unitSprite.x(), unitSprite.y() );

    Cursor::Get().SetThemes( Cursor::WAR_NONE );

    _currentUnit = &target;
    b_current_sprite = &mixSprite;

    const uint32_t bloodlustDelay = 1800 / 20;
    // duration is 1900ms
    AGG::PlaySound( M82::BLOODLUS );

    uint32_t alpha = 0;
    uint32_t frame = 0;
    while ( le.HandleEvents() && Mixer::isPlaying( -1 ) ) {
        CheckGlobalEvents( le );

        if ( frame < 20 && Game::AnimateCustomDelay( bloodlustDelay ) ) {
            mixSprite = Sprite( Surface::Blend( unitSprite, bloodlustEffect, ( 255 - alpha ) * 100 / 255 ), unitSprite.x(), unitSprite.y() );
            Redraw();

            alpha += ( frame < 10 ) ? 20 : -20;
            ++frame;
        }
    }

    _currentUnit = NULL;
    b_current_sprite = NULL;
}

void Battle::Interface::RedrawActionStoneSpell( Unit & target )
{
    LocalEvent & le = LocalEvent::Get();

    const Monster::monstersprite_t & msi = target.GetMonsterSprite();
    Sprite unitSprite = AGG::GetICN( msi.icn_file, target.GetFrame(), target.isReflect() );
    unitSprite = Sprite( unitSprite.GetSurface(), unitSprite.x(), unitSprite.y() );

    Sprite stoneEffect( unitSprite.GetSurface(), unitSprite.x(), unitSprite.y() );
    AGG::ReplaceColors( stoneEffect, PAL::GetPalette( PAL::GRAY ), msi.icn_file, target.GetFrame(), target.isReflect() );

    Sprite mixSprite( Surface( unitSprite.GetSize(), true ), unitSprite.x(), unitSprite.y() );

    Cursor::Get().SetThemes( Cursor::WAR_NONE );

    _currentUnit = &target;
    b_current_sprite = &mixSprite;

    AGG::PlaySound( M82::PARALIZE );

    uint32_t alpha = 0;
    uint32_t frame = 0;
    while ( le.HandleEvents() && Mixer::isPlaying( -1 ) ) {
        CheckGlobalEvents( le );

        if ( frame < 25 && Game::AnimateCustomDelay( Game::BATTLE_SPELL_DELAY ) ) {
            mixSprite = Sprite( Surface::Blend( unitSprite, stoneEffect, ( 255 - alpha ) * 100 / 255 ), unitSprite.x(), unitSprite.y() );
            Redraw();

            alpha += 10;
            ++frame;
        }
    }

    _currentUnit = NULL;
    b_current_sprite = NULL;
}

void Battle::Interface::RedrawActionResurrectSpell( Unit & target, const Spell & spell )
{
    LocalEvent & le = LocalEvent::Get();

    if ( !target.isValid() ) {
        while ( le.HandleEvents() && !target.isFinishAnimFrame() ) {
            CheckGlobalEvents( le );

            if ( Battle::AnimateInfrequentDelay( Game::BATTLE_SPELL_DELAY ) ) {
                Redraw();
                target.IncreaseAnimFrame();
            }
        }
    }

    AGG::PlaySound( M82::FromSpell( spell() ) );

    RedrawTroopWithFrameAnimation( target, ICN::YINYANG, M82::UNKNOWN, target.GetHitPoints() == 0 ? RESURRECT : NONE );
}

void Battle::Interface::RedrawActionColdRaySpell( Unit & target )
{
    RedrawRaySpell( target, ICN::COLDRAY, M82::COLDRAY, 18 );
    RedrawTroopWithFrameAnimation( target, ICN::ICECLOUD, M82::UNKNOWN, WINCE );
}

void Battle::Interface::RedrawRaySpell( const Unit & target, int spellICN, int spellSound, uint32_t size )
{
    Cursor & cursor = Cursor::Get();
    Display & display = Display::Get();
    LocalEvent & le = LocalEvent::Get();

    // Casting hero position
    Point startingPos;
    const HeroBase * current_commander = arena.GetCurrentCommander();

    if ( current_commander == opponent1->GetHero() ) {
        const Rect & pos1 = opponent1->GetArea();
        startingPos = Point( pos1.x + pos1.w, pos1.y + pos1.h / 2 );
    }
    else {
        const Rect & pos = opponent2->GetArea();
        startingPos = Point( pos.x, pos.y + pos.h / 2 );
    }

    const Point targetPos = target.GetCenterPoint();

    const Points path = GetEuclideanLine( startingPos, targetPos, size );
    const uint32_t spriteCount = AGG::GetICNCount( spellICN );

    cursor.SetThemes( Cursor::WAR_NONE );
    AGG::PlaySound( spellSound );

    size_t i = 0;
    while ( le.HandleEvents() && i < path.size() ) {
        CheckGlobalEvents( le );

        if ( Battle::AnimateInfrequentDelay( Game::BATTLE_DISRUPTING_DELAY ) ) {
            cursor.Hide();
            const uint32_t frame = i * spriteCount / path.size();
            const Sprite & sprite = AGG::GetICN( spellICN, frame );
            sprite.Blit( path[i].x - sprite.w() / 2, path[i].y - sprite.h() / 2, _mainSurface );
            _mainSurface.Blit( _interfacePosition, display );
            cursor.Show();
            display.Flip();
            ++i;
        }
    }
}

void Battle::Interface::RedrawActionDisruptingRaySpell( Unit & target )
{
    LocalEvent & le = LocalEvent::Get();

    RedrawRaySpell( target, ICN::DISRRAY, M82::DISRUPTR, 24 );

    // Part 2 - ripple effect
    const Sprite & unitSprite = AGG::GetICN( target.GetMonsterSprite().icn_file, target.GetFrame(), target.isReflect() );
    Sprite rippleSprite;

    const Unit * old_current = _currentUnit;
    _currentUnit = &target;
    _movingPos = Point( 0, 0 );

    uint32_t frame = 0;
    while ( le.HandleEvents() && frame < 60 ) {
        CheckGlobalEvents( le );

        if ( Battle::AnimateInfrequentDelay( Game::BATTLE_DISRUPTING_DELAY ) ) {
            rippleSprite = Sprite( unitSprite.RenderRippleEffect( frame ), unitSprite.GetPos().x, unitSprite.GetPos().y );
            b_current_sprite = &rippleSprite;
            Redraw();

            frame += 2;
        }
    }

    _currentUnit = old_current;
    b_current_sprite = NULL;
}

void Battle::Interface::RedrawActionColdRingSpell( s32 dst, const TargetsInfo & targets )
{
    LocalEvent & le = LocalEvent::Get();

    const int icn = ICN::COLDRING;
    const int m82 = M82::FromSpell( Spell::COLDRING );
    u32 frame = 0;
    const Rect & center = Board::GetCell( dst )->GetPos();

    Cursor::Get().SetThemes( Cursor::WAR_NONE );

    // set WNCE
    _currentUnit = NULL;
    for ( TargetsInfo::const_iterator it = targets.begin(); it != targets.end(); ++it )
        if ( ( *it ).defender && ( *it ).damage )
            ( *it ).defender->SwitchAnimation( Monster_Info::WNCE );

    if ( M82::UNKNOWN != m82 )
        AGG::PlaySound( m82 );

    while ( le.HandleEvents() && frame < AGG::GetICNCount( icn ) ) {
        CheckGlobalEvents( le );

        if ( Battle::AnimateInfrequentDelay( Game::BATTLE_SPELL_DELAY ) ) {
            RedrawPartialStart();

            const Sprite & sprite1 = AGG::GetICN( icn, frame );
            sprite1.Blit( center.x + center.w / 2 + sprite1.x(), center.y + center.h / 2 + sprite1.y(), _mainSurface );
            const Sprite & sprite2 = AGG::GetICN( icn, frame, true );
            sprite2.Blit( center.x + center.w / 2 - sprite2.w() - sprite2.x(), center.y + center.h / 2 + sprite2.y(), _mainSurface );
            RedrawPartialFinish();

            for ( TargetsInfo::const_iterator it = targets.begin(); it != targets.end(); ++it )
                if ( ( *it ).defender && ( *it ).damage )
                    ( *it ).defender->IncreaseAnimFrame( false );
            ++frame;
        }
    }

    for ( TargetsInfo::const_iterator it = targets.begin(); it != targets.end(); ++it )
        if ( ( *it ).defender ) {
            ( *it ).defender->SwitchAnimation( Monster_Info::STATIC );
            _currentUnit = NULL;
        }
}

void Battle::Interface::RedrawActionElementalStormSpell( const TargetsInfo & targets )
{
    LocalEvent & le = LocalEvent::Get();

    const int icn = ICN::STORM;
    const int m82 = M82::FromSpell( Spell::ELEMENTALSTORM );
    const Rect & area = GetArea();

    u32 frame = 0;
    u32 repeat = 4;
    Point center;

    Cursor::Get().SetThemes( Cursor::WAR_NONE );

    _currentUnit = NULL;
    for ( TargetsInfo::const_iterator it = targets.begin(); it != targets.end(); ++it )
        if ( ( *it ).defender && ( *it ).damage )
            ( *it ).defender->SwitchAnimation( Monster_Info::WNCE );

    if ( M82::UNKNOWN != m82 )
        AGG::PlaySound( m82 );

    while ( le.HandleEvents() && frame < AGG::GetICNCount( icn ) ) {
        CheckGlobalEvents( le );

        if ( Battle::AnimateInfrequentDelay( Game::BATTLE_SPELL_DELAY ) ) {
            RedrawPartialStart();

            const Sprite & sprite = AGG::GetICN( icn, frame );
            for ( center.y = area.y; center.y + sprite.h() < area.y + area.h - 20; center.y += sprite.h() )
                for ( center.x = area.x; center.x + sprite.w() < area.x + area.w; center.x += sprite.w() )
                    sprite.Blit( center, _mainSurface );

            RedrawPartialFinish();

            for ( TargetsInfo::const_iterator it = targets.begin(); it != targets.end(); ++it )
                if ( ( *it ).defender && ( *it ).damage )
                    ( *it ).defender->IncreaseAnimFrame( false );
            ++frame;

            if ( frame == AGG::GetICNCount( icn ) && repeat ) {
                --repeat;
                frame = 0;
            }
        }
    }

    for ( TargetsInfo::const_iterator it = targets.begin(); it != targets.end(); ++it )
        if ( ( *it ).defender ) {
            ( *it ).defender->SwitchAnimation( Monster_Info::STATIC );
            _currentUnit = NULL;
        }
}

void Battle::Interface::RedrawActionArmageddonSpell( const TargetsInfo & targets )
{
    Cursor & cursor = Cursor::Get();
    Display & display = Display::Get();
    LocalEvent & le = LocalEvent::Get();
    Rect area = GetArea();

    area.h -= Settings::Get().QVGA() ? 18 : 36;

    Surface sprite1( area, false );
    Surface sprite2( area, false );

    cursor.SetThemes( Cursor::WAR_NONE );

    _mainSurface.Blit( area, 0, 0, sprite1 );
    sprite2.Fill( RGBA( 0xFF, 0xFF, 0xFF ) );

    _currentUnit = NULL;
    AGG::PlaySound( M82::ARMGEDN );
    u32 alpha = 10;

    while ( le.HandleEvents() && alpha < 180 ) {
        CheckGlobalEvents( le );

        if ( Battle::AnimateInfrequentDelay( Game::BATTLE_SPELL_DELAY ) ) {
            cursor.Hide();
            Surface::Blend( sprite1, sprite2, ( 255 - alpha ) * 100 / 255 ).Blit( area.x, area.y, _mainSurface );
            cursor.Show();
            RedrawPartialFinish();

            alpha += 10;
        }
    }

    sprite2.Fill( RGBA( 0xb0, 0x0c, 0 ) );
    sprite1 = Surface::Blend( sprite1, sprite2, ( 255 - alpha ) * 100 / 255 );

    cursor.Hide();

    while ( le.HandleEvents() && Mixer::isPlaying( -1 ) ) {
        CheckGlobalEvents( le );

        if ( Battle::AnimateInfrequentDelay( Game::BATTLE_SPELL_DELAY ) ) {
            cursor.Hide();

            const int16_t offsetX = Rand::Get( -7, 7 );
            const int16_t offsetY = Rand::Get( -7, 7 );
            const Rect initialArea( area.x, area.y, area.w, area.h );
            const Rect original = initialArea ^ Rect( area.x + offsetX, area.y + offsetY, area.w, area.h );

            const Rect shifted( initialArea.x - original.x, initialArea.y - original.y, original.w, original.h );
            sprite1.Blit( shifted, original, _mainSurface );

            RedrawPartialFinish();
        }
    }
}

void Battle::Interface::RedrawActionEarthQuakeSpell( const std::vector<int> & targets )
{
    Display & display = Display::Get();
    Cursor & cursor = Cursor::Get();
    LocalEvent & le = LocalEvent::Get();
    Rect area = GetArea();

    u32 frame = 0;
    area.h -= Settings::Get().QVGA() ? 19 : 38;

    cursor.SetThemes( Cursor::WAR_NONE );

    Surface sprite = _mainSurface.GetSurface( area );

    _currentUnit = NULL;
    AGG::PlaySound( M82::ERTHQUAK );

    const u32 offset = Settings::Get().QVGA() ? 5 : 10;
    bool restore = false;

    // draw earth quake
    while ( le.HandleEvents() && frame < 18 ) {
        CheckGlobalEvents( le );

        if ( Battle::AnimateInfrequentDelay( Game::BATTLE_SPELL_DELAY ) ) {
            cursor.Hide();

            const int16_t offsetX = Rand::Get( -7, 7 );
            const int16_t offsetY = Rand::Get( -7, 7 );
            const Rect initialArea( area.x, area.y, area.w, area.h );
            const Rect original = initialArea ^ Rect( area.x + offsetX, area.y + offsetY, area.w, area.h );

            const Rect shifted( initialArea.x - original.x, initialArea.y - original.y, original.w, original.h );
            sprite.Blit( shifted, original, _mainSurface );

            RedrawPartialFinish();
            ++frame;
        }
    }

    // draw cloud
    frame = 0;
    int icn = ICN::LICHCLOD;
    AGG::PlaySound( M82::CATSND02 );

    while ( le.HandleEvents() && frame < AGG::GetICNCount( icn ) ) {
        CheckGlobalEvents( le );

        if ( Battle::AnimateInfrequentDelay( Game::BATTLE_SPELL_DELAY ) ) {
            RedrawPartialStart();

            for ( std::vector<int>::const_iterator it = targets.begin(); it != targets.end(); ++it ) {
                Point pt2 = Catapult::GetTargetPosition( *it );

                if ( Settings::Get().QVGA() ) {
                    pt2.x /= 2;
                    pt2.y /= 2;
                }
                pt2.x += area.x;
                pt2.y += area.y;

                const Sprite & spriteCloud = AGG::GetICN( icn, frame );
                spriteCloud.Blit( pt2.x + spriteCloud.x(), pt2.y + spriteCloud.y(), _mainSurface );
            }

            RedrawPartialFinish();

            ++frame;
        }
    }
}

void Battle::Interface::RedrawActionRemoveMirrorImage( const Unit & mirror )
{
    status.SetMessage( _( "MirrorImage ended" ), true );
}

void Battle::Interface::RedrawTargetsWithFrameAnimation( s32 dst, const TargetsInfo & targets, int icn, int m82 )
{
    LocalEvent & le = LocalEvent::Get();

    u32 frame = 0;
    const Rect & center = Board::GetCell( dst )->GetPos();

    Cursor::Get().SetThemes( Cursor::WAR_NONE );

    _currentUnit = NULL;
    for ( TargetsInfo::const_iterator it = targets.begin(); it != targets.end(); ++it )
        if ( ( *it ).defender && ( *it ).damage )
            ( *it ).defender->SwitchAnimation( Monster_Info::WNCE );

    if ( M82::UNKNOWN != m82 )
        AGG::PlaySound( m82 );

    while ( le.HandleEvents() && frame < AGG::GetICNCount( icn ) ) {
        CheckGlobalEvents( le );

        if ( Battle::AnimateInfrequentDelay( Game::BATTLE_SPELL_DELAY ) ) {
            RedrawPartialStart();

            const Sprite & sprite = AGG::GetICN( icn, frame );
            sprite.Blit( center.x + center.w / 2 + sprite.x(), center.y + center.h / 2 + sprite.y(), _mainSurface );
            RedrawPartialFinish();

            for ( TargetsInfo::const_iterator it = targets.begin(); it != targets.end(); ++it )
                if ( ( *it ).defender && ( *it ).damage )
                    ( *it ).defender->IncreaseAnimFrame( false );
            ++frame;
        }
    }

    for ( TargetsInfo::const_iterator it = targets.begin(); it != targets.end(); ++it )
        if ( ( *it ).defender ) {
            ( *it ).defender->SwitchAnimation( Monster_Info::STATIC );
            _currentUnit = NULL;
        }
}

Point RedrawTroopWithFrameAnimationOffset( int icn, const Rect & pos, const Sprite & sp, bool wide, bool reflect, bool qvga )
{
    Point res( sp.x() + pos.x, pos.y + sp.y() );

    switch ( icn ) {
    case ICN::SHIELD:
        res.x += reflect ? -pos.w / ( wide ? 2 : 1 ) : pos.w / 2;
        break;
    case ICN::STONSKIN:
    case ICN::STELSKIN:
        res.y += pos.h / 2;
        break;
    default:
        res.y += ( qvga ? pos.h / 2 : 0 );
        break;
    }

    return res;
}

void Battle::Interface::RedrawTargetsWithFrameAnimation( const TargetsInfo & targets, int icn, int m82, bool wnce )
{
    LocalEvent & le = LocalEvent::Get();

    u32 frame = 0;

    Cursor::Get().SetThemes( Cursor::WAR_NONE );

    _currentUnit = NULL;

    if ( wnce )
        for ( TargetsInfo::const_iterator it = targets.begin(); it != targets.end(); ++it )
            if ( ( *it ).defender && ( *it ).damage )
                ( *it ).defender->SwitchAnimation( Monster_Info::WNCE );

    if ( M82::UNKNOWN != m82 )
        AGG::PlaySound( m82 );

    while ( le.HandleEvents() && frame < AGG::GetICNCount( icn ) ) {
        CheckGlobalEvents( le );

        if ( Battle::AnimateInfrequentDelay( Game::BATTLE_SPELL_DELAY ) ) {
            RedrawPartialStart();

            for ( TargetsInfo::const_iterator it = targets.begin(); it != targets.end(); ++it )
                if ( ( *it ).defender ) {
                    const Rect & pos = ( *it ).defender->GetRectPosition();
                    bool reflect = false;

                    switch ( icn ) {
                    case ICN::SHIELD:
                        reflect = ( *it ).defender->isReflect();
                        break;
                    default:
                        break;
                    }

                    const Sprite & sprite = AGG::GetICN( icn, frame, reflect );
                    const Point offset = RedrawTroopWithFrameAnimationOffset( icn, pos, sprite, ( *it ).defender->isWide(), reflect, Settings::Get().QVGA() );
                    const Point sprite_pos( offset.x + ( reflect ? 0 : pos.w / 2 ), offset.y );

                    sprite.Blit( sprite_pos, _mainSurface );
                }
            RedrawPartialFinish();

            if ( wnce )
                for ( TargetsInfo::const_iterator it = targets.begin(); it != targets.end(); ++it )
                    if ( ( *it ).defender && ( *it ).damage )
                        ( *it ).defender->IncreaseAnimFrame( false );
            ++frame;
        }
    }

    if ( wnce )
        for ( TargetsInfo::const_iterator it = targets.begin(); it != targets.end(); ++it )
            if ( ( *it ).defender ) {
                ( *it ).defender->SwitchAnimation( Monster_Info::STATIC );
                _currentUnit = NULL;
            }
}

void Battle::Interface::RedrawTroopWithFrameAnimation( Unit & b, int icn, int m82, CreatueSpellAnimation animation )
{
    LocalEvent & le = LocalEvent::Get();

    const Rect & pos = b.GetRectPosition();

    u32 frame = 0;
    bool reflect = false;

    switch ( icn ) {
    case ICN::SHIELD:
        reflect = b.isReflect();
        break;
    default:
        break;
    }

    Cursor::Get().SetThemes( Cursor::WAR_NONE );

    if ( animation == WINCE ) {
        _currentUnit = NULL;
        b.SwitchAnimation( Monster_Info::WNCE );
    }
    else if ( animation == RESURRECT ) {
        _currentUnit = NULL;
        b.SwitchAnimation( Monster_Info::KILL, true );
    }

    if ( M82::UNKNOWN != m82 )
        AGG::PlaySound( m82 );

    while ( le.HandleEvents() && frame < AGG::GetICNCount( icn ) ) {
        CheckGlobalEvents( le );

        if ( Battle::AnimateInfrequentDelay( Game::BATTLE_SPELL_DELAY ) ) {
            RedrawPartialStart();

            const Sprite & sprite = AGG::GetICN( icn, frame, reflect );
            const Point offset = RedrawTroopWithFrameAnimationOffset( icn, pos, sprite, b.isWide(), reflect, Settings::Get().QVGA() );
            const Point sprite_pos( offset.x + ( reflect ? 0 : pos.w / 2 ), offset.y );

<<<<<<< HEAD
            if ( icn == ICN::SPARKS )
                _mainSurface.DrawLine( Point( _surfaceInnerArea.w / 2, 0 ), sprite_pos, RGBA( 0xff, 0xff, 0 ) );

            sprite.Blit( sprite_pos, _mainSurface );
            RedrawPartialFinish();
=======
            sprite.Blit( sprite_pos );
            cursor.Show();
            display.Flip();
>>>>>>> 108dcf6d

            if ( animation != NONE ) {
                if ( animation == RESURRECT ) {
                    if ( b.isFinishAnimFrame() )
                        b.SwitchAnimation( Monster_Info::STATIC );
                }
                b.IncreaseAnimFrame( false );
            }
            ++frame;
        }
    }

    if ( animation != NONE ) {
        if ( animation == RESURRECT ) {
            b.SetPosition( b.GetPosition() );
        }
        b.SwitchAnimation( Monster_Info::STATIC );
        _currentUnit = NULL;
    }
}

void Battle::Interface::RedrawBridgeAnimation( bool down )
{
    LocalEvent & le = LocalEvent::Get();

    u32 frame = down ? 23 : 21;

    if ( down )
        AGG::PlaySound( M82::DRAWBRG );

    while ( le.HandleEvents() ) {
        if ( down ) {
            if ( frame < 21 )
                break;
        }
        else {
            if ( frame > 23 )
                break;
        }

        CheckGlobalEvents( le );

        if ( Battle::AnimateInfrequentDelay( Game::BATTLE_BRIDGE_DELAY ) ) {
            RedrawPartialStart();
            const Sprite & sprite = AGG::GetICN( ICN::Get4Castle( Arena::GetCastle()->GetRace() ), frame );
            sprite.Blit( sprite.x(), sprite.y(), _mainSurface );
            RedrawPartialFinish();

            if ( down )
                --frame;
            else
                ++frame;
        }
    }

    if ( !down )
        AGG::PlaySound( M82::DRAWBRG );
}

bool Battle::Interface::IdleTroopsAnimation( void )
{
    if ( Battle::AnimateInfrequentDelay( Game::BATTLE_IDLE_DELAY ) ) {
        const bool redrawNeeded = arena.GetForce1().animateIdleUnits();
        return arena.GetForce2().animateIdleUnits() || redrawNeeded;
    }

    return false;
}

void Battle::Interface::ResetIdleTroopAnimation( void )
{
    arena.GetForce1().resetIdleAnimation();
    arena.GetForce2().resetIdleAnimation();
}

void Battle::Interface::CheckGlobalEvents( LocalEvent & le )
{
    if ( Game::AnimateInfrequentDelay( Game::COLOR_CYCLE_BATTLE_DELAY ) )
        CycleColors();

    // animate heroes
    if ( Battle::AnimateInfrequentDelay( Game::BATTLE_OPPONENTS_DELAY ) ) {
        if ( opponent1 ) {
            if ( !opponent1->isStartFrame() || 2 > Rand::Get( 1, 10 ) )
                opponent1->IncreaseAnimFrame();
        }

        if ( opponent2 ) {
            if ( !opponent2->isStartFrame() || 2 > Rand::Get( 1, 10 ) )
                opponent2->IncreaseAnimFrame();
        }
        humanturn_redraw = true;
    }

    // flags animation
    if ( Battle::AnimateInfrequentDelay( Game::BATTLE_FLAGS_DELAY ) ) {
        if ( opponent1 && opponent1->isFinishFrame() )
            opponent1->ResetAnimFrame( OP_IDLE );
        if ( opponent2 && opponent2->isFinishFrame() )
            opponent2->ResetAnimFrame( OP_IDLE );

        ++animation_flags_frame;
        humanturn_redraw = true;
    }

    // break auto battle
    if ( arena.CanBreakAutoBattle()
         && ( le.MouseClickLeft( btn_auto )
              || ( le.KeyPress()
                   && ( Game::HotKeyPressEvent( Game::EVENT_BATTLE_AUTOSWITCH )
                        || ( Game::HotKeyPressEvent( Game::EVENT_BATTLE_RETREAT )
                             && Dialog::YES == Dialog::Message( "", _( "Break auto battle?" ), Font::BIG, Dialog::YES | Dialog::NO ) ) ) ) ) ) {
        arena.BreakAutoBattle();
    }
}

void Battle::Interface::ProcessingHeroDialogResult( int res, Actions & a )
{
    switch ( res ) {
    // cast
    case 1: {
        const HeroBase * hero = _currentUnit ? _currentUnit->GetCommander() : NULL;
        if ( hero ) {
            if ( hero->HaveSpellBook() ) {
                std::string msg;
                if ( arena.isDisableCastSpell( Spell::NONE, &msg ) )
                    Dialog::Message( "", msg, Font::BIG, Dialog::OK );
                else {
                    const Spell spell = hero->OpenSpellBook( SpellBook::CMBT, true );
                    if ( spell.isValid() ) {
                        std::string error;

                        if ( arena.isDisableCastSpell( spell, &msg ) )
                            Dialog::Message( "", msg, Font::BIG, Dialog::OK );
                        else if ( hero->CanCastSpell( spell, &error ) ) {
                            if ( spell.isApplyWithoutFocusObject() ) {
                                a.push_back( Command( MSG_BATTLE_CAST, spell(), -1 ) );
                                humanturn_redraw = true;
                                humanturn_exit = true;
                            }
                            else
                                humanturn_spell = spell;
                        }
                        else if ( error.size() )
                            Dialog::Message( "Error", error, Font::BIG, Dialog::OK );
                    }
                }
            }
            else
                Dialog::Message( "", _( "No spells to cast." ), Font::BIG, Dialog::OK );
        }
    } break;

    // retreat
    case 2:
        if ( _currentUnit->GetCommander() && arena.CanRetreatOpponent( _currentUnit->GetColor() ) ) {
            if ( Dialog::YES == Dialog::Message( "", _( "Are you sure you want to retreat?" ), Font::BIG, Dialog::YES | Dialog::NO ) ) {
                a.push_back( Command( MSG_BATTLE_RETREAT ) );
                a.push_back( Command( MSG_BATTLE_END_TURN, _currentUnit->GetUID() ) );
                humanturn_exit = true;
            }
        }
        else
            Dialog::Message( "", _( "Retreat disabled" ), Font::BIG, Dialog::OK );
        break;

    // surrender
    case 3:
        if ( arena.CanSurrenderOpponent( _currentUnit->GetColor() ) ) {
            const HeroBase * enemy = arena.GetCommander( arena.GetCurrentColor(), true );

            if ( enemy ) {
                const s32 cost = arena.GetCurrentForce().GetSurrenderCost();
                const Kingdom & kingdom = world.GetKingdom( arena.GetCurrentColor() );

                if ( !kingdom.AllowPayment( Funds( Resource::GOLD, cost ) ) )
                    Dialog::Message( "", _( "You don't have enough gold!" ), Font::BIG, Dialog::OK );
                else if ( DialogBattleSurrender( *enemy, cost, kingdom ) ) {
                    a.push_back( Command( MSG_BATTLE_SURRENDER ) );
                    a.push_back( Command( MSG_BATTLE_END_TURN, _currentUnit->GetUID() ) );
                    humanturn_exit = true;
                }
            }
        }
        else
            Dialog::Message( "", _( "Surrender disabled" ), Font::BIG, Dialog::OK );
        break;

    default:
        break;
    }
}

Battle::PopupDamageInfo::PopupDamageInfo()
    : Dialog::FrameBorder( 5 )
    , cell( NULL )
    , attacker( NULL )
    , defender( NULL )
    , redraw( false )
{}

void Battle::PopupDamageInfo::SetInfo( const Cell * c, const Unit * a, const Unit * b )
{
    if ( Settings::Get().ExtBattleShowDamage() && Battle::AnimateInfrequentDelay( Game::BATTLE_POPUP_DELAY )
         && ( !cell || ( c && cell != c ) || !attacker || ( a && attacker != a ) || !defender || ( b && defender != b ) ) ) {
        redraw = true;
        cell = c;
        attacker = a;
        defender = b;

        const Rect & rt = cell->GetPos();
        SetPosition( rt.x + rt.w, rt.y, 20, 20 );
    }
}

void Battle::PopupDamageInfo::Reset( void )
{
    if ( redraw ) {
        Cursor::Get().Hide();
        background.Restore();
        redraw = false;
        cell = NULL;
        attacker = NULL;
        defender = NULL;
    }
    Game::AnimateResetDelay( Game::BATTLE_POPUP_DELAY );
}

void Battle::PopupDamageInfo::Redraw( int maxw, int maxh )
{
    if ( redraw ) {
        Cursor::Get().Hide();

        Text text1, text2;
        std::string str;

        u32 tmp1 = attacker->CalculateMinDamage( *defender );
        u32 tmp2 = attacker->CalculateMaxDamage( *defender );

        str = tmp1 == tmp2 ? _( "Damage: %{max}" ) : _( "Damage: %{min} - %{max}" );

        StringReplace( str, "%{min}", tmp1 );
        StringReplace( str, "%{max}", tmp2 );

        text1.Set( str, Font::SMALL );

        tmp1 = defender->HowManyWillKilled( tmp1 );
        tmp2 = defender->HowManyWillKilled( tmp2 );

        if ( tmp1 > defender->GetCount() )
            tmp1 = defender->GetCount();
        if ( tmp2 > defender->GetCount() )
            tmp2 = defender->GetCount();

        str = tmp1 == tmp2 ? _( "Perish: %{max}" ) : _( "Perish: %{min} - %{max}" );

        StringReplace( str, "%{min}", tmp1 );
        StringReplace( str, "%{max}", tmp2 );

        text2.Set( str, Font::SMALL );

        int tw = 5 + ( text1.w() > text2.w() ? text1.w() : text2.w() );
        int th = ( text1.h() + text2.h() );

        const Rect & borderArea = GetArea();
        const Rect & borderRect = GetRect();
        const Rect & pos = cell->GetPos();

        int tx = borderRect.x;
        int ty = borderRect.y;

        if ( borderRect.x + borderRect.w > maxw ) {
            tx = maxw - borderRect.w - 5;
            ty = pos.y - pos.h;
        }

        if ( borderRect.x != tx || borderRect.y != ty || borderArea.w != tw || borderArea.h != th )
            SetPosition( tx, ty, tw, th );

        const Sprite & sf = AGG::GetICN( ICN::CELLWIN, 1 );
        Dialog::FrameBorder::RenderOther( sf, GetRect() );

        text1.Blit( borderArea.x, borderArea.y );
        text2.Blit( borderArea.x, borderArea.y + borderArea.h / 2 );
    }
}

bool Battle::Interface::NetworkTurn( Result & result )
{
    return false;
}<|MERGE_RESOLUTION|>--- conflicted
+++ resolved
@@ -4233,17 +4233,8 @@
             const Point offset = RedrawTroopWithFrameAnimationOffset( icn, pos, sprite, b.isWide(), reflect, Settings::Get().QVGA() );
             const Point sprite_pos( offset.x + ( reflect ? 0 : pos.w / 2 ), offset.y );
 
-<<<<<<< HEAD
-            if ( icn == ICN::SPARKS )
-                _mainSurface.DrawLine( Point( _surfaceInnerArea.w / 2, 0 ), sprite_pos, RGBA( 0xff, 0xff, 0 ) );
-
             sprite.Blit( sprite_pos, _mainSurface );
             RedrawPartialFinish();
-=======
-            sprite.Blit( sprite_pos );
-            cursor.Show();
-            display.Flip();
->>>>>>> 108dcf6d
 
             if ( animation != NONE ) {
                 if ( animation == RESURRECT ) {
