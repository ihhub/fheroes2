--- conflicted
+++ resolved
@@ -1157,31 +1157,16 @@
     const Monster::monstersprite_t & msi = b.GetMonsterSprite();
     Sprite spmon1, spmon2;
 
-<<<<<<< HEAD
     // under medusa's stunning effect
     if ( b.Modes( SP_STONE ) ) {
-=======
-    // redraw current
-    if ( _currentUnit == &b ) {
-        spmon1 = AGG::GetICN( msi.icn_file, msi.frm_idle.start, b.isReflect() );
-        spmon2 = Sprite( b.isReflect() ? b.GetContour( CONTOUR_REFLECT ) : b.GetContour( CONTOUR_MAIN ), 0, 0 );
-
-        if ( b_current_sprite ) {
-            spmon1 = *b_current_sprite;
-            spmon2.Reset();
-        }
-    }
-    else if ( b.Modes( SP_STONE ) ) {
-        // black wite sprite
->>>>>>> c48d1281
         spmon1 = Sprite( b.isReflect() ? b.GetContour( CONTOUR_REFLECT | CONTOUR_BLACK ) : b.GetContour( CONTOUR_BLACK ), 0, 0 );
     }
     else {
         // regular
         spmon1 = AGG::GetICN( msi.icn_file, b.GetFrame(), b.isReflect() );
 
-        // this unit's turn, bust be covered with contour
-        if ( b_current == &b ) {
+        // this unit's turn, must be covered with contour
+        if ( _currentUnit == &b ) {
             spmon2 = Sprite( b.isReflect() ? b.GetContour( CONTOUR_REFLECT ) : b.GetContour( CONTOUR_MAIN ), 0, 0 );
 
             if ( b_current_sprite ) {
