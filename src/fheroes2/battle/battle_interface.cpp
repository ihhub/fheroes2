--- conflicted
+++ resolved
@@ -2522,7 +2522,6 @@
     }
     else if ( opponent1 && le.MouseCursor( opponent1->GetArea() + _interfacePosition.getPosition() ) ) {
         const fheroes2::Rect opponent1Area = opponent1->GetArea() + _interfacePosition.getPosition();
-<<<<<<< HEAD
         if ( arena.GetCurrentColor() == arena.GetArmyColor1() ) {
             if ( opponent1->GetHero()->isCaptain() ) {
                 msg = _( "View Captain's options" );
@@ -2530,10 +2529,6 @@
             else {
                 msg = _( "View Hero's options" );
             }
-=======
-        if ( arena.GetCurrentColor() == arena.GetArmy1Color() ) {
-            msg = _( "View Hero's options" );
->>>>>>> f00a04df
             cursor.SetThemes( Cursor::WAR_HERO );
 
             if ( le.MouseClickLeft( opponent1Area ) ) {
