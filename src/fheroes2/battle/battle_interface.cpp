/***************************************************************************
 *   Copyright (C) 2010 by Andrey Afletdinov <fheroes2@gmail.com>          *
 *                                                                         *
 *   Part of the Free Heroes2 Engine:                                      *
 *   http://sourceforge.net/projects/fheroes2                              *
 *                                                                         *
 *   This program is free software; you can redistribute it and/or modify  *
 *   it under the terms of the GNU General Public License as published by  *
 *   the Free Software Foundation; either version 2 of the License, or     *
 *   (at your option) any later version.                                   *
 *                                                                         *
 *   This program is distributed in the hope that it will be useful,       *
 *   but WITHOUT ANY WARRANTY; without even the implied warranty of        *
 *   MERCHANTABILITY or FITNESS FOR A PARTICULAR PURPOSE.  See the         *
 *   GNU General Public License for more details.                          *
 *                                                                         *
 *   You should have received a copy of the GNU General Public License     *
 *   along with this program; if not, write to the                         *
 *   Free Software Foundation, Inc.,                                       *
 *   59 Temple Place - Suite 330, Boston, MA  02111-1307, USA.             *
 ***************************************************************************/

#include <algorithm>

#include "agg.h"
#include "battle_arena.h"
#include "battle_bridge.h"
#include "battle_catapult.h"
#include "battle_cell.h"
#include "battle_command.h"
#include "battle_interface.h"
#include "battle_tower.h"
#include "battle_troop.h"
#include "castle.h"
#include "cursor.h"
#include "engine.h"
#include "game.h"
#include "ground.h"
#include "interface_list.h"
#include "kingdom.h"
#include "pocketpc.h"
#include "race.h"
#include "settings.h"
#include "world.h"

#define ARMYORDERW 40

namespace
{
    struct LightningPoint
    {
        explicit LightningPoint( const Point & p = Point(), uint32_t thick = 1 )
            : point( p )
            , thickness( thick )
        {}

        Point point;
        uint32_t thickness;
    };

    std::vector<std::pair<LightningPoint, LightningPoint> > GenerateLightning( const Point & src, const Point & dst )
    {
        const int distance = static_cast<int>( src.distance( dst ) );
        const double angle = src.getAngle( dst );

        uint32_t iterationCount = ( distance + 50 ) / 100;
        if ( iterationCount < 3 )
            iterationCount = 3;
        if ( iterationCount > 5 )
            iterationCount = 5;

        std::vector<std::pair<LightningPoint, LightningPoint> > lines;
        lines.push_back( std::make_pair( LightningPoint( Point( 0, 0 ), 5 ), LightningPoint( Point( distance, 0 ), 3 ) ) );

        int maxOffset = distance;

        for ( int step = 0; step < iterationCount; ++step ) {
            std::vector<std::pair<LightningPoint, LightningPoint> > oldLines;
            std::swap( lines, oldLines );

            for ( size_t i = 0; i < oldLines.size(); ++i ) {
                const int diffX = ( oldLines[i].first.point.x - oldLines[i].second.point.x );
                Point middle( oldLines[i].first.point + oldLines[i].second.point );
                middle.x /= 2;
                middle.y /= 2;

                const bool isPositive = ( Rand::Get( 1, 2 ) == 1 );
                int offsetY = static_cast<int>( Rand::Get( 1, 10 ) ) * maxOffset / 100;
                if ( offsetY < 1 )
                    offsetY = 1;

                middle.y += isPositive ? offsetY : -offsetY;

                const uint32_t middleThickness = ( oldLines[i].first.thickness + oldLines[i].second.thickness ) / 2;

                const LightningPoint middlePoint( middle, middleThickness );

                lines.push_back( std::make_pair( oldLines[i].first, middlePoint ) );
                lines.push_back( std::make_pair( middlePoint, oldLines[i].second ) );

                if ( Rand::Get( 1, 4 ) == 1 ) { // 25%
                    offsetY = static_cast<int>( Rand::Get( 1, 10 ) ) * maxOffset / 100;
                    const int x = ( middle.x - oldLines[i].first.point.x ) * 0.7 + middle.x;
                    const int y = ( middle.y - oldLines[i].first.point.y ) * 0.7 + middle.y + ( isPositive ? offsetY : -offsetY );
                    lines.push_back( std::make_pair( middlePoint, LightningPoint( Point( x, y ), 1 ) ) );
                }
            }

            maxOffset /= 2;
        }

        for ( size_t i = 0; i < lines.size(); ++i ) {
            lines[i].first.point = lines[i].first.point.rotate( angle ) + src;
            lines[i].second.point = lines[i].second.point.rotate( angle ) + src;
        }

        return lines;
    }

    void RedrawLightning( const std::vector<std::pair<LightningPoint, LightningPoint> > & lightning, const RGBA & color, Surface & surface, const Rect & roi = Rect() )
    {
        for ( size_t i = 0; i < lightning.size(); ++i ) {
            const Point & first = lightning[i].first.point;
            const Point & second = lightning[i].second.point;
            const bool isHorizontal = std::abs( first.x - second.x ) >= std::abs( first.y - second.y );
            const int xOffset = isHorizontal ? 0 : 1;
            const int yOffset = isHorizontal ? 1 : 0;

            surface.DrawLine( first, second, color, roi );

            for ( uint32_t thickness = 1; thickness < lightning[i].second.thickness; ++thickness ) {
                const bool isUpper = ( ( thickness % 2 ) == 1 );
                const int offset = isUpper ? ( thickness + 1 ) / 2 : -static_cast<int>( ( thickness + 1 ) / 2 );
                const int x = xOffset * offset;
                const int y = yOffset * offset;

                surface.DrawLine( Point( first.x + x, first.y + y ), Point( second.x + x, second.y + y ), color, roi );
            }

            for ( uint32_t thickness = lightning[i].second.thickness; thickness < lightning[i].first.thickness; ++thickness ) {
                const bool isUpper = ( ( thickness % 2 ) == 1 );
                const int offset = isUpper ? ( thickness + 1 ) / 2 : -static_cast<int>( ( thickness + 1 ) / 2 );

                surface.DrawLine( Point( first.x + xOffset * offset, first.y + yOffset * offset ), second, color, roi );
            }
        }
    }
}

namespace Battle
{
    int GetIndexIndicator( const Unit & );
    int GetSwordCursorDirection( int );
    int GetDirectionFromCursorSword( u32 );
    int GetCursorFromSpell( int );

    struct CursorPosition
    {
        CursorPosition()
            : index( -1 )
        {}

        Point coord;
        s32 index;
    };

    class StatusListBox : public ::Interface::ListBox<std::string>
    {
    public:
        StatusListBox()
            : openlog( false )
        {}

        void SetPosition( u32 px, u32 py )
        {
            const u32 mx = 6;
            const u32 sw = 640;
            const u32 sh = mx * 20;
            border.SetPosition( px, py - sh - 2, sw - 30, sh - 30 );
            const Rect & area = border.GetArea();
            const u32 ax = area.x + area.w - 20;

            SetTopLeft( area );
            SetAreaMaxItems( mx );

            SetScrollButtonUp( ICN::DROPLISL, 6, 7, Point( ax, area.y ) );
            SetScrollButtonDn( ICN::DROPLISL, 8, 9, Point( ax, area.y + area.h - 20 ) );
            SetScrollSplitter( AGG::GetICN( ICN::DROPLISL, 13 ),
                               Rect( ax + 5, buttonPgUp.y + buttonPgUp.h + 3, 12, buttonPgDn.y - ( buttonPgUp.y + buttonPgUp.h ) - 6 ) );
            splitter.HideCursor();
            SetAreaItems( Rect( area.x, area.y, area.w - 10, area.h ) );
            SetListContent( messages );
            splitter.ShowCursor();
        }

        const Rect & GetArea( void ) const
        {
            return border.GetRect();
        }

        void AddMessage( const std::string & str )
        {
            messages.push_back( str );
            SetListContent( messages );
            SetCurrent( messages.size() - 1 );
        }

        void RedrawItem( const std::string & str, s32 px, s32 py, bool f )
        {
            Text text( str, Font::BIG );
            text.Blit( px, py );
        }

        void RedrawBackground( const Point & pt )
        {
            const Sprite & sp1 = AGG::GetICN( ICN::DROPLISL, 10 );
            const Sprite & sp2 = AGG::GetICN( ICN::DROPLISL, 12 );
            const Sprite & sp3 = AGG::GetICN( ICN::DROPLISL, 11 );
            const Sprite & sp4 = AGG::GetICN( ICN::TEXTBAK2, 0 );
            const u32 ax = buttonPgUp.x;
            const u32 ah = buttonPgDn.y - ( buttonPgUp.y + buttonPgUp.h );

            Dialog::FrameBorder::RenderOther( sp4, border.GetRect() );

            for ( u32 ii = 0; ii < ( ah / sp3.h() ); ++ii )
                sp3.Blit( ax, buttonPgUp.y + buttonPgUp.h + ( sp3.h() * ii ) );

            sp1.Blit( ax, buttonPgUp.y + buttonPgUp.h );
            sp2.Blit( ax, buttonPgDn.y - sp2.h() );
        }

        void ActionCurrentUp( void ) {}
        void ActionCurrentDn( void ) {}
        void ActionListDoubleClick( std::string & ) {}
        void ActionListSingleClick( std::string & ) {}
        void ActionListPressRight( std::string & ) {}

        void SetOpenLog( bool f )
        {
            openlog = f;
        }
        bool isOpenLog( void ) const
        {
            return openlog;
        }

    private:
        Dialog::FrameBorder border;
        std::vector<std::string> messages;
        bool openlog;
    };

    bool AnimateInfrequentDelay( int dl )
    {
        return Game::AnimateInfrequentDelay( dl );
    }

    int matchHeroType( const HeroBase * base )
    {
        if ( base->isCaptain() )
            return CAPTAIN;

        switch ( base->GetRace() ) {
        case Race::BARB:
            return BARBARIAN;
        case Race::SORC:
            return SORCERESS;
        case Race::WRLK:
            return WARLOCK;
        case Race::WZRD:
            return WIZARD;
        case Race::NECR:
            return NECROMANCER;
        default:
            break;
        }
        return KNIGHT;
    }

    const std::vector<int> & getHeroAnimation( const HeroBase * hero, int animation )
    {
        static std::vector<int> staticAnim{1};
        if ( !hero || animation == OP_STATIC )
            return staticAnim;

        const int heroType = matchHeroType( hero );
        static std::vector<int> sorrowAnim{2, 3, 4, 5, 4, 5, 4, 3, 2};
        if ( animation == OP_SORROW )
            return ( heroType == CAPTAIN ) ? staticAnim : sorrowAnim;

        static std::vector<int> heroTypeAnim[7][9]{
            //   JOY                CAST_MASS             CAST_UP               CAST_DOWN     IDLE
            {{6, 7, 8, 9, 8, 9, 8, 7, 6}, {10, 11}, {10}, {6, 12, 13}, {12, 6}, {2, 14}, {2}, {15, 16, 17}, {18, 19}}, // KNIGHT
            {{6, 7, 8, 9, 9, 8, 7, 6}, {6, 10, 11}, {10, 6}, {6, 12, 13}, {12, 6}, {6, 14}, {6}, {15, 16, 17}, {18}}, // BARBARIAN
            {{6, 7, 8, 7, 6}, {6, 7, 9}, {7, 6}, {6, 10, 11}, {10, 6}, {6, 12}, {6}, {13, 14, 15}, {16}}, // SORCERESS
            {{6, 7, 8, 9, 10, 9, 8, 7, 6}, {6, 7, 11, 12}, {11, 6}, {6, 7, 13}, {6}, {6, 14}, {6}, {15, 16}, {6}}, // WARLOCK
            {{6, 7, 8, 9, 8, 7, 6}, {6, 10, 11, 12, 13}, {12, 11, 10, 6}, {6, 14}, {6}, {6, 15}, {6}, {16, 17}, {18}}, // WIZARD
            {{6, 7, 6, 7, 6, 7}, {7, 8, 9, 10, 11}, {10, 9, 7}, {7, 12, 13, 14, 15}, {7}, {7, 12, 13, 14, 16}, {7}, {17}, {18, 19}}, // NECROMANCER
            {{1}, {2, 3, 4}, {3, 2}, {5, 6}, {5}, {5, 7}, {5}, {8, 9}, {10}} // CAPTAIN
        };
        return heroTypeAnim[heroType][animation];
    }
}

bool CursorAttack( u32 theme )
{
    switch ( theme ) {
    case Cursor::WAR_ARROW:
    case Cursor::WAR_BROKENARROW:
    case Cursor::SWORD_TOPRIGHT:
    case Cursor::SWORD_RIGHT:
    case Cursor::SWORD_BOTTOMRIGHT:
    case Cursor::SWORD_BOTTOMLEFT:
    case Cursor::SWORD_LEFT:
    case Cursor::SWORD_TOPLEFT:
    case Cursor::SWORD_TOP:
    case Cursor::SWORD_BOTTOM:
        return true;
    default:
        break;
    }

    return false;
}

Surface DrawHexagon( const RGBA & color )
{
    int r, l, w, h;

    if ( Settings::Get().QVGA() ) {
        r = 11;
        l = 7;
        w = CELLW2;
        h = CELLH2;
    }
    else {
        r = 22;
        l = 10;
        w = CELLW;
        h = CELLH;
    }

    Surface sf( Size( w + 1, h + 1 ), false );

    sf.DrawLine( Point( r, 0 ), Point( 0, l ), color );
    sf.DrawLine( Point( r, 0 ), Point( w, l ), color );

    sf.DrawLine( Point( 0, l + 1 ), Point( 0, h - l ), color );
    sf.DrawLine( Point( w, l + 1 ), Point( w, h - l ), color );

    sf.DrawLine( Point( r, h ), Point( 0, h - l ), color );
    sf.DrawLine( Point( r, h ), Point( w, h - l ), color );

    return sf;
}

Surface DrawHexagonShadow( int alphaValue )
{
    int l, w, h;

    if ( Settings::Get().QVGA() ) {
        l = 7;
        w = CELLW2;
        h = CELLH2;
    }
    else {
        l = 13;
        w = CELLW;
        h = CELLH;
    }

    Surface sf( Size( w, h ), 32, true );
    const RGBA shadow = RGBA( 0, 0, 0, alphaValue );
    Rect rt( 0, l - 1, w + 1, 2 * l + 3 );
    for ( int i = 0; i < w / 2; i += 2 ) {
        --rt.y;
        rt.h += 2;
        rt.x += 2;
        rt.w -= 4;
        sf.FillRect( rt, shadow );
    }

    return sf;
}

bool Battle::TargetInfo::isFinishAnimFrame( void ) const
{
    return defender && defender->isFinishAnimFrame();
}

int Battle::GetCursorFromSpell( int spell )
{
    switch ( spell ) {
    case Spell::SLOW:
        return Cursor::SP_SLOW;
    case Spell::CURSE:
        return Cursor::SP_CURSE;
    case Spell::CURE:
        return Cursor::SP_CURE;
    case Spell::BLESS:
        return Cursor::SP_BLESS;
    case Spell::FIREBALL:
        return Cursor::SP_FIREBALL;
    case Spell::FIREBLAST:
        return Cursor::SP_FIREBLAST;
    case Spell::TELEPORT:
        return Cursor::SP_TELEPORT;
    case Spell::RESURRECT:
        return Cursor::SP_RESURRECT;
    case Spell::HASTE:
        return Cursor::SP_HASTE;
    case Spell::SHIELD:
        return Cursor::SP_SHIELD;
    case Spell::ARMAGEDDON:
        return Cursor::SP_ARMAGEDDON;
    case Spell::ANTIMAGIC:
        return Cursor::SP_ANTIMAGIC;
    case Spell::BERSERKER:
        return Cursor::SP_BERSERKER;
    case Spell::PARALYZE:
        return Cursor::SP_PARALYZE;
    case Spell::BLIND:
        return Cursor::SP_BLIND;

    case Spell::LIGHTNINGBOLT:
        return Cursor::SP_LIGHTNINGBOLT;
    case Spell::CHAINLIGHTNING:
        return Cursor::SP_CHAINLIGHTNING;
    case Spell::ELEMENTALSTORM:
        return Cursor::SP_ELEMENTALSTORM;
    case Spell::RESURRECTTRUE:
        return Cursor::SP_RESURRECTTRUE;
    case Spell::DISPEL:
        return Cursor::SP_DISPEL;
    case Spell::HOLYWORD:
        return Cursor::SP_HOLYWORD;
    case Spell::HOLYSHOUT:
        return Cursor::SP_HOLYSHOUT;
    case Spell::METEORSHOWER:
        return Cursor::SP_METEORSHOWER;

    case Spell::ANIMATEDEAD:
        return Cursor::SP_ANIMATEDEAD;
    case Spell::MIRRORIMAGE:
        return Cursor::SP_MIRRORIMAGE;
    case Spell::BLOODLUST:
        return Cursor::SP_BLOODLUST;
    case Spell::DEATHRIPPLE:
        return Cursor::SP_DEATHRIPPLE;
    case Spell::DEATHWAVE:
        return Cursor::SP_DEATHWAVE;
    case Spell::STEELSKIN:
        return Cursor::SP_STEELSKIN;
    case Spell::STONESKIN:
        return Cursor::SP_STONESKIN;
    case Spell::DRAGONSLAYER:
        return Cursor::SP_DRAGONSLAYER;
    case Spell::EARTHQUAKE:
        return Cursor::SP_EARTHQUAKE;
    case Spell::DISRUPTINGRAY:
        return Cursor::SP_DISRUPTINGRAY;
    case Spell::COLDRING:
        return Cursor::SP_COLDRING;
    case Spell::COLDRAY:
        return Cursor::SP_COLDRAY;
    case Spell::HYPNOTIZE:
        return Cursor::SP_HYPNOTIZE;
    case Spell::ARROW:
        return Cursor::SP_ARROW;

    default:
        break;
    }
    return Cursor::WAR_NONE;
}

int Battle::GetSwordCursorDirection( int dir )
{
    switch ( dir ) {
    case BOTTOM_RIGHT:
        return Cursor::SWORD_TOPLEFT;
    case BOTTOM_LEFT:
        return Cursor::SWORD_TOPRIGHT;
    case RIGHT:
        return Cursor::SWORD_LEFT;
    case TOP_RIGHT:
        return Cursor::SWORD_BOTTOMLEFT;
    case TOP_LEFT:
        return Cursor::SWORD_BOTTOMRIGHT;
    case LEFT:
        return Cursor::SWORD_RIGHT;
    default:
        break;
    }
    return 0;
}

int Battle::GetDirectionFromCursorSword( u32 sword )
{
    switch ( sword ) {
    case Cursor::SWORD_TOPLEFT:
        return BOTTOM_RIGHT;
    case Cursor::SWORD_TOPRIGHT:
        return BOTTOM_LEFT;
    case Cursor::SWORD_LEFT:
        return RIGHT;
    case Cursor::SWORD_BOTTOMLEFT:
        return TOP_RIGHT;
    case Cursor::SWORD_BOTTOMRIGHT:
        return TOP_LEFT;
    case Cursor::SWORD_RIGHT:
        return LEFT;
    default:
        break;
    }

    return UNKNOWN;
}

Battle::OpponentSprite::OpponentSprite( const Rect & area, const HeroBase * b, bool r )
    : base( b )
    , icn( ICN::UNKNOWN )
    , reflect( r )
    , _offset( area.x, area.y )
    , _currentAnim( getHeroAnimation( b, OP_STATIC ) )
    , _animationType( OP_STATIC )
    , _idleTimer( 8000 )
{
    const bool isCaptain = b->isCaptain();
    switch ( b->GetRace() ) {
    case Race::KNGT:
        icn = isCaptain ? ICN::CMBTCAPK : ICN::CMBTHROK;
        break;
    case Race::BARB:
        icn = isCaptain ? ICN::CMBTCAPB : ICN::CMBTHROB;
        break;
    case Race::SORC:
        icn = isCaptain ? ICN::CMBTCAPS : ICN::CMBTHROS;
        break;
    case Race::WRLK:
        icn = isCaptain ? ICN::CMBTCAPW : ICN::CMBTHROW;
        break;
    case Race::WZRD:
        icn = isCaptain ? ICN::CMBTCAPZ : ICN::CMBTHROZ;
        break;
    case Race::NECR:
        icn = isCaptain ? ICN::CMBTCAPN : ICN::CMBTHRON;
        break;
    default:
        break;
    }

    const Sprite & sprite = AGG::GetICN( icn, _currentAnim.getFrame(), reflect );

    if ( reflect ) {
        pos.x = _offset.x + Display::DEFAULT_WIDTH - HERO_X_OFFSET - ( sprite.x() + sprite.w() );
        pos.y = _offset.y + RIGHT_HERO_Y_OFFSET + sprite.y();
    }
    else {
        pos.x = _offset.x + HERO_X_OFFSET + sprite.x();
        pos.y = _offset.y + LEFT_HERO_Y_OFFSET + sprite.y();
    }

    if ( isCaptain ) {
        if ( reflect )
            pos.x += CAPTAIN_X_OFFSET;
        else
            pos.x -= CAPTAIN_X_OFFSET;
        pos.y += CAPTAIN_Y_OFFSET;
    }

    pos.w = sprite.w();
    pos.h = sprite.h();
}

int Battle::OpponentSprite::GetColor( void ) const
{
    return base ? base->GetColor() : 0;
}

const HeroBase * Battle::OpponentSprite::GetHero( void ) const
{
    return base;
}

Point Battle::OpponentSprite::Offset() const
{
    return _offset;
}

void Battle::OpponentSprite::IncreaseAnimFrame( bool loop )
{
    _currentAnim.playAnimation( loop );
}

void Battle::OpponentSprite::SetAnimation( int rule )
{
    _animationType = rule;
    _currentAnim = getHeroAnimation( base, rule );
}

bool Battle::OpponentSprite::isFinishFrame( void ) const
{
    return _currentAnim.isLastFrame();
}

bool Battle::OpponentSprite::isStartFrame( void ) const
{
    return _currentAnim.isFirstFrame();
}

const Rect & Battle::OpponentSprite::GetArea( void ) const
{
    return pos;
}

void Battle::OpponentSprite::Redraw( Surface & dst ) const
{
    const Sprite & hero = AGG::GetICN( icn, _currentAnim.getFrame(), reflect );

    Point offset( _offset );
    if ( base->isCaptain() ) {
        if ( reflect )
            offset.x += CAPTAIN_X_OFFSET;
        else
            offset.x -= CAPTAIN_X_OFFSET;
        offset.y += CAPTAIN_Y_OFFSET;
    }

    if ( reflect )
        hero.Blit( offset.x + Display::DEFAULT_WIDTH - HERO_X_OFFSET - ( hero.x() + hero.w() ), offset.y + RIGHT_HERO_Y_OFFSET + hero.y(), dst );
    else
        hero.Blit( offset.x + HERO_X_OFFSET + hero.x(), offset.y + LEFT_HERO_Y_OFFSET + hero.y(), dst );
}

void Battle::OpponentSprite::Update()
{
    if ( _currentAnim.isLastFrame() ) {
        if ( _animationType != OP_STATIC ) {
            if ( _animationType != OP_CAST_MASS && _animationType != OP_CAST_UP && _animationType != OP_CAST_DOWN )
                SetAnimation( OP_STATIC );
        }
        else if ( _idleTimer.checkIdleDelay() ) {
            SetAnimation( ( Rand::Get( 1, 3 ) < 2 ) ? OP_IDLE2 : OP_IDLE );
        }
    }
    else {
        _currentAnim.playAnimation();
    }
}

Battle::Status::Status()
    : back1( AGG::GetICN( ICN::TEXTBAR, 8 ) )
    , back2( AGG::GetICN( ICN::TEXTBAR, 9 ) )
    , listlog( NULL )
{
    Rect::w = back1.w();
    Rect::h = back1.h() + back2.h();

    bar1.Set( Settings::Get().QVGA() ? Font::SMALL : Font::BIG );
    bar2.Set( Settings::Get().QVGA() ? Font::SMALL : Font::BIG );
}

void Battle::Status::SetPosition( s32 cx, s32 cy )
{
    Rect::x = cx;
    Rect::y = cy;
}

void Battle::Status::SetMessage( const std::string & str, bool top )
{
    if ( top ) {
        bar1.Set( str );
        if ( listlog )
            listlog->AddMessage( str );
    }
    else if ( str != message ) {
        bar2.Set( str );
        message = str;
    }
}

void Battle::Status::Redraw( void )
{
    back1.Blit( x, y );
    back2.Blit( x, y + back1.h() );

    if ( bar1.Size() )
        bar1.Blit( x + ( back1.w() - bar1.w() ) / 2, y + ( Settings::Get().QVGA() ? -1 : 3 ) );
    if ( bar2.Size() )
        bar2.Blit( x + ( back2.w() - bar2.w() ) / 2, y + back1.h() + ( Settings::Get().QVGA() ? -3 : 0 ) );
}

const std::string & Battle::Status::GetMessage( void ) const
{
    return message;
}

Battle::ArmiesOrder::ArmiesOrder()
    : orders( NULL )
    , army_color2( 0 )
{
    const RGBA yellow = RGBA( 0xe0, 0xe0, 0 );
    const RGBA orange = RGBA( 0xe0, 0x48, 0 );
    const RGBA green = RGBA( 0x90, 0xc0, 0 );
    const Size sz( ARMYORDERW, ARMYORDERW );

    sf_color[0].Set( sz.w, sz.h, true );
    sf_color[0].DrawBorder( yellow );

    sf_color[1].Set( sz.w, sz.h, true );
    sf_color[1].DrawBorder( orange );

    sf_color[2].Set( sz.w, sz.h, true );
    sf_color[2].DrawBorder( green );
}

void Battle::ArmiesOrder::Set( const Rect & rt, const Units * units, int color )
{
    area = rt;
    orders = units;
    army_color2 = color;
    if ( units )
        rects.reserve( units->size() );
}

void Battle::ArmiesOrder::QueueEventProcessing( std::string & msg )
{
    LocalEvent & le = LocalEvent::Get();

    for ( std::vector<UnitPos>::const_iterator it = rects.begin(); it != rects.end(); ++it )
        if ( ( *it ).first ) {
            if ( le.MouseCursor( ( *it ).second ) ) {
                msg = _( "View %{monster} info." );
                StringReplace( msg, "%{monster}", ( *it ).first->GetName() );
            }

            const Unit & unit = *( *it ).first;

            if ( le.MouseClickLeft( ( *it ).second ) )
                Dialog::ArmyInfo( unit, Dialog::READONLY | Dialog::BUTTONS, unit.isReflect() );
            else if ( le.MousePressRight( ( *it ).second ) )
                Dialog::ArmyInfo( unit, Dialog::READONLY, unit.isReflect() );
        }
}

void Battle::ArmiesOrder::RedrawUnit( const Rect & pos, const Battle::Unit & unit, bool revert, bool current ) const
{
    Display & display = Display::Get();
    const Sprite & mons32 = AGG::GetICN( ICN::MONS32, unit.GetSpriteIndex(), revert );

    // background
    display.FillRect( pos, RGBA( 0x33, 0x33, 0x33 ) );
    // mons32 sprite
    mons32.Blit( pos.x + ( pos.w - mons32.w() ) / 2, pos.y + pos.h - mons32.h() - ( mons32.h() + 3 < pos.h ? 3 : 0 ), display );

    // window
    if ( current )
        sf_color[0].Blit( pos.x + 1, pos.y + 1, display );
    else if ( unit.Modes( Battle::TR_MOVED ) )
        sf_color[1].Blit( pos.x + 1, pos.y + 1, display );
    else
        sf_color[2].Blit( pos.x + 1, pos.y + 1, display );

    // number
    Text number( GetString( unit.GetCount() ), Font::SMALL );
    number.Blit( pos.x + 2, pos.y + 2 );
}

void Battle::ArmiesOrder::Redraw( const Unit * current )
{
    if ( orders ) {
        const u32 ow = ARMYORDERW + 2;

        u32 ox = area.x + ( area.w - ow * std::count_if( orders->begin(), orders->end(), std::mem_fun( &Unit::isValid ) ) ) / 2;
        u32 oy = area.y;

        Rect::x = ox;
        Rect::y = oy;
        Rect::h = ow;

        rects.clear();

        for ( Units::const_iterator it = orders->begin(); it != orders->end(); ++it )
            if ( *it && ( *it )->isValid() ) {
                rects.push_back( UnitPos( *it, Rect( ox, oy, ow, ow ) ) );
                RedrawUnit( rects.back().second, **it, ( **it ).GetColor() == army_color2, current == *it );
                ox += ow;
                Rect::w += ow;
            }
    }
}

Battle::Interface::Interface( Arena & a, s32 center )
    : arena( a )
    , _surfaceInnerArea( 0, 0, Display::DEFAULT_WIDTH, Display::DEFAULT_HEIGHT )
    , _mainSurface( Size( Display::DEFAULT_WIDTH, Display::DEFAULT_HEIGHT ), false )
    , icn_cbkg( ICN::UNKNOWN )
    , icn_frng( ICN::UNKNOWN )
    , humanturn_spell( Spell::NONE )
    , humanturn_exit( true )
    , humanturn_redraw( true )
    , animation_flags_frame( 0 )
    , catapult_frame( 0 )
    , _currentUnit( NULL )
    , _movingUnit( NULL )
    , _flyingUnit( NULL )
    , b_current_sprite( NULL )
    , b_current_alpha( 255 )
    , index_pos( -1 )
    , teleport_src( -1 )
    , listlog( NULL )
    , turn( 0 )
    , _colorCycle( 0 )
    , _creaturePalette( PAL::GetPalette( PAL::STANDARD ) )
    , _contourColor( 110 )
    , _brightLandType( false )
{
    const Settings & conf = Settings::Get();

    Cursor::Get().Hide();

    // border
    Display & display = Display::Get();

    _interfacePosition = Rect( ( display.w() - Display::DEFAULT_WIDTH ) / 2, ( display.h() - Display::DEFAULT_HEIGHT ) / 2, _surfaceInnerArea.w, _surfaceInnerArea.h );
    border.SetPosition( _interfacePosition.x - BORDERWIDTH, _interfacePosition.y - BORDERWIDTH, Display::DEFAULT_WIDTH, Display::DEFAULT_HEIGHT );

    // cover
    bool trees = Maps::ScanAroundObject( center, MP2::OBJ_TREES ).size();
    const Maps::Tiles & tile = world.GetTiles( center );
    bool grave = MP2::OBJ_GRAVEYARD == tile.GetObject( false );
    bool light = true;

    const int groundType = tile.GetGround();
    _brightLandType
        = ( groundType == Maps::Ground::SNOW || groundType == Maps::Ground::DESERT || groundType == Maps::Ground::WASTELAND || groundType == Maps::Ground::BEACH );
    if ( _brightLandType ) {
        _contourColor = 108;
    }

    switch ( groundType ) {
    case Maps::Ground::DESERT:
        icn_cbkg = ICN::CBKGDSRT;
        light = false;
        icn_frng = ICN::FRNG0004;
        break;
    case Maps::Ground::SNOW:
        icn_cbkg = trees ? ICN::CBKGSNTR : ICN::CBKGSNMT;
        light = false;
        icn_frng = trees ? ICN::FRNG0006 : ICN::FRNG0007;
        break;
    case Maps::Ground::SWAMP:
        icn_cbkg = ICN::CBKGSWMP;
        icn_frng = ICN::FRNG0008;
        break;
    case Maps::Ground::WASTELAND:
        icn_cbkg = ICN::CBKGCRCK;
        light = false;
        icn_frng = ICN::FRNG0003;
        break;
    case Maps::Ground::BEACH:
        icn_cbkg = ICN::CBKGBEAC;
        light = false;
        icn_frng = ICN::FRNG0002;
        break;
    case Maps::Ground::LAVA:
        icn_cbkg = ICN::CBKGLAVA;
        icn_frng = ICN::FRNG0005;
        break;
    case Maps::Ground::DIRT:
        icn_cbkg = trees ? ICN::CBKGDITR : ICN::CBKGDIMT;
        icn_frng = trees ? ICN::FRNG0010 : ICN::FRNG0009;
        break;
    case Maps::Ground::GRASS:
        icn_cbkg = trees ? ICN::CBKGGRTR : ICN::CBKGGRMT;
        icn_frng = trees ? ICN::FRNG0011 : ICN::FRNG0012;
        break;
    case Maps::Ground::WATER:
        icn_cbkg = ICN::CBKGWATR;
        icn_frng = ICN::FRNG0013;
        break;
    default:
        break;
    }

    if ( grave ) {
        icn_cbkg = ICN::CBKGGRAV;
        light = true;
        icn_frng = ICN::FRNG0001;
    }
    if ( conf.QVGA() || conf.ExtPocketLowMemory() )
        icn_frng = ICN::UNKNOWN;

    // hexagon
    sf_hexagon = DrawHexagon( ( light ? RGBA( 0x78, 0x94, 0 ) : RGBA( 0x38, 0x48, 0 ) ) );
    sf_cursor = DrawHexagonShadow( 0x60 );
    sf_shadow = DrawHexagonShadow( 0x30 );

    btn_auto.SetSprite( ICN::TEXTBAR, 4, 5 );
    btn_settings.SetSprite( ICN::TEXTBAR, 6, 7 );

    // opponents
    opponent1 = arena.GetCommander1() ? new OpponentSprite( _surfaceInnerArea, arena.GetCommander1(), false ) : NULL;
    opponent2 = arena.GetCommander2() ? new OpponentSprite( _surfaceInnerArea, arena.GetCommander2(), true ) : NULL;

    if ( Arena::GetCastle() )
        main_tower = Rect( 570, 145, 70, 70 );

    const Rect & area = border.GetArea();

    btn_auto.SetPos( area.x, area.y + area.h - btn_settings.h - btn_auto.h );
    btn_settings.SetPos( area.x, area.y + area.h - btn_settings.h );

    if ( conf.ExtBattleSoftWait() ) {
        btn_wait.SetSprite( ICN::BATTLEWAIT, 0, 1 );
        btn_skip.SetSprite( ICN::BATTLESKIP, 0, 1 );

        btn_wait.SetPos( area.x + area.w - btn_wait.w, area.y + area.h - btn_skip.h - btn_wait.h );
        btn_skip.SetPos( area.x + area.w - btn_skip.w, area.y + area.h - btn_skip.h );
    }
    else {
        btn_skip.SetSprite( ICN::TEXTBAR, 0, 1 );
        btn_skip.SetPos( area.x + area.w - btn_skip.w, area.y + area.h - btn_skip.h );
    }

    status.SetPosition( area.x + btn_settings.w, btn_auto.y );

    listlog = new StatusListBox();

    if ( listlog )
        listlog->SetPosition( area.x, area.y + area.h - status.h );
    status.SetLogs( listlog );
}

Battle::Interface::~Interface()
{
    if ( listlog )
        delete listlog;
    if ( opponent1 )
        delete opponent1;
    if ( opponent2 )
        delete opponent2;
}

void Battle::Interface::SetArmiesOrder( const Units * units )
{
    armies_order.Set( GetArea(), units, arena.GetArmyColor2() );
}

const Rect & Battle::Interface::GetArea( void ) const
{
    return _surfaceInnerArea;
}

Point Battle::Interface::GetMouseCursor() const
{
    return LocalEvent::Get().GetMouseCursor() - _interfacePosition;
}

void Battle::Interface::SetStatus( const std::string & msg, bool top )
{
    if ( top ) {
        status.SetMessage( msg, true );
        status.SetMessage( "", false );
    }
    else {
        status.SetMessage( msg );
    }
    humanturn_redraw = true;
}

void Battle::Interface::CycleColors()
{
    ++_colorCycle;
    if ( _colorCycle > 20 ) // 5 * 4, two color ranges
        _colorCycle = 0;

    _creaturePalette = PAL::GetCyclingPalette( _colorCycle );

    ++_contourCycle;

    if ( _brightLandType ) {
        static const uint8_t contourColorTable[] = {108, 115, 122, 129, 122, 115};
        _contourColor = contourColorTable[( _contourCycle / 4 ) % sizeof( contourColorTable )];
    }
    else {
        static const uint8_t contourColorTable[] = {110, 114, 118, 122, 126, 122, 118, 114};
        _contourColor = contourColorTable[( _contourCycle / 4 ) % sizeof( contourColorTable )];
    }
}

void Battle::Interface::Redraw( void )
{
    RedrawPartialStart();
    RedrawPartialFinish();
}

void Battle::Interface::RedrawPartialStart()
{
    const Castle * castle = Arena::GetCastle();

    Cursor::Get().Hide();
    RedrawBorder();
    RedrawCover();
    RedrawOpponents();
    if ( castle )
        RedrawCastle3( *castle );
    RedrawArmies();
}

void Battle::Interface::RedrawPartialFinish()
{
    Display & display = Display::Get();

    _mainSurface.Blit( _interfacePosition, display );
    RedrawInterface();
    if ( Settings::Get().ExtBattleShowBattleOrder() && !Settings::Get().QVGA() )
        armies_order.Redraw( _currentUnit );

    Cursor::Get().Show();
    display.Flip();
}

void Battle::Interface::RedrawInterface( void )
{
    const Settings & conf = Settings::Get();

    status.Redraw();

    btn_auto.Draw();
    btn_settings.Draw();

    if ( conf.ExtBattleSoftWait() )
        btn_wait.Draw();
    btn_skip.Draw();

    if ( !conf.QVGA() && !conf.ExtPocketLowMemory() )
        popup.Redraw( _interfacePosition.x + _interfacePosition.w + 60, _interfacePosition.y + _interfacePosition.h );

    if ( listlog && listlog->isOpenLog() )
        listlog->Redraw();
}

void Battle::Interface::RedrawArmies( void )
{
    const Castle * castle = Arena::GetCastle();

    for ( s32 ii = 0; ii < ARENASIZE; ++ii ) {
        RedrawHighObjects( ii );

        if ( castle )
            if ( 8 == ii || 19 == ii || 29 == ii || 40 == ii || 50 == ii || 62 == ii || 85 == ii || 73 == ii || 77 == ii )
                RedrawCastle2( *castle, ii );

        const Cell * cell = Board::GetCell( ii );
        const Unit * b = cell->GetUnit();

        if ( b && _flyingUnit != b && ii != b->GetTailIndex() ) {
            RedrawTroopSprite( *b );

            if ( _movingUnit != b )
                RedrawTroopCount( *b );
        }
    }

    if ( castle ) {
        RedrawCastle2( *castle, 96 );
        const Unit * b = Board::GetCell( 96 )->GetUnit();
        if ( b )
            RedrawTroopSprite( *b );
    }

    if ( _flyingUnit ) {
        RedrawTroopSprite( *_flyingUnit );
    }
}

void Battle::Interface::RedrawOpponents( void )
{
    if ( opponent1 )
        opponent1->Redraw( _mainSurface );
    if ( opponent2 )
        opponent2->Redraw( _mainSurface );

    RedrawOpponentsFlags();
}

void Battle::Interface::RedrawOpponentsFlags( void )
{
    if ( !Settings::Get().QVGA() && opponent1 ) {
        int icn = ICN::UNKNOWN;

        switch ( arena.GetArmyColor1() ) {
        case Color::BLUE:
            icn = ICN::HEROFL00;
            break;
        case Color::GREEN:
            icn = ICN::HEROFL01;
            break;
        case Color::RED:
            icn = ICN::HEROFL02;
            break;
        case Color::YELLOW:
            icn = ICN::HEROFL03;
            break;
        case Color::ORANGE:
            icn = ICN::HEROFL04;
            break;
        case Color::PURPLE:
            icn = ICN::HEROFL05;
            break;
        default:
            icn = ICN::HEROFL06;
            break;
        }

        const Sprite & flag = AGG::GetICN( icn, ICN::AnimationFrame( icn, 0, animation_flags_frame ), false );
        flag.Blit( opponent1->Offset().x + OpponentSprite::HERO_X_OFFSET + flag.x(), opponent1->Offset().y + OpponentSprite::LEFT_HERO_Y_OFFSET + flag.y(),
                   _mainSurface );
    }

    if ( !Settings::Get().QVGA() && opponent2 ) {
        int icn = ICN::UNKNOWN;

        switch ( arena.GetForce2().GetColor() ) {
        case Color::BLUE:
            icn = ICN::HEROFL00;
            break;
        case Color::GREEN:
            icn = ICN::HEROFL01;
            break;
        case Color::RED:
            icn = ICN::HEROFL02;
            break;
        case Color::YELLOW:
            icn = ICN::HEROFL03;
            break;
        case Color::ORANGE:
            icn = ICN::HEROFL04;
            break;
        case Color::PURPLE:
            icn = ICN::HEROFL05;
            break;
        default:
            icn = ICN::HEROFL06;
            break;
        }

        const Sprite & flag = AGG::GetICN( icn, ICN::AnimationFrame( icn, 0, animation_flags_frame ), true );
        const Point offset = opponent2->Offset();
        flag.Blit( offset.x + Display::DEFAULT_WIDTH - OpponentSprite::HERO_X_OFFSET - ( flag.x() + flag.w() ), offset.y + OpponentSprite::RIGHT_HERO_Y_OFFSET + flag.y(),
                   _mainSurface );
    }
}

Point GetTroopPosition( const Battle::Unit & b, const Sprite & sprite )
{
    const Rect & rt = b.GetRectPosition();

    const s32 sx
        = b.isReflect() ? rt.x + ( b.isWide() ? rt.w / 2 + rt.w / 4 : rt.w / 2 ) - sprite.w() - sprite.x() : rt.x + ( b.isWide() ? rt.w / 4 : rt.w / 2 ) + sprite.x();
    const s32 sy = rt.y + rt.h + sprite.y() - 10;

    return Point( sx, sy );
}

void Battle::Interface::RedrawTroopSprite( const Unit & b )
{
    const Monster::monstersprite_t & msi = b.GetMonsterSprite();
    Sprite spmon1, spmon2;

    std::vector<std::vector<uint8_t> > applyPalettes;

    if ( b_current_sprite && _currentUnit == &b ) {
        spmon1 = *b_current_sprite;
        spmon2.Reset();
    }
    else if ( b.Modes( SP_STONE ) ) { // under medusa's stunning effect
        spmon1 = AGG::GetICN( msi.icn_file, b.GetFrame(), b.isReflect() );
        applyPalettes.push_back( PAL::GetPalette( PAL::GRAY ) );
    }
    else {
        // regular
        spmon1 = AGG::GetICN( msi.icn_file, b.GetFrame(), b.isReflect() );

        // this unit's turn, must be covered with contour
        if ( _currentUnit == &b ) {
            if ( b_current_sprite ) {
                spmon1 = *b_current_sprite;
                spmon2.Reset();
            }
            else {
                spmon2 = Sprite( b.GetContour( _contourColor ), 0, 0 );
            }
        }

        if ( b.hasColorCycling() ) {
            const bool isUnderAlphaEffect = ( b_current_sprite && spmon1 == *b_current_sprite && _currentUnit && &b == _currentUnit );
            if ( !isUnderAlphaEffect ) {
                applyPalettes.push_back( _creaturePalette );
            }
        }

        if ( b.Modes( CAP_MIRRORIMAGE ) ) {
            applyPalettes.push_back( PAL::GetPalette( PAL::MIRROR_IMAGE ) );
        }
    }

    if ( spmon1.isValid() ) {
        const Rect & rt = b.GetRectPosition();
        Point sp = GetTroopPosition( b, spmon1 );

        // move offset
        if ( _movingUnit == &b ) {
            Sprite spmon0 = AGG::GetICN( msi.icn_file, _movingUnit->animation.firstFrame(), b.isReflect() );
            const s32 ox = spmon1.x() - spmon0.x();

            if ( _movingUnit->animation.animationLength() ) {
                const s32 cx = _movingPos.x - rt.x;
                const s32 cy = _movingPos.y - rt.y;

                // TODO: use offset X from bin file for ground movement
                // cx/cy is sprite size
                // Frame count: one tile of movement goes through all stages of animation
                // sp is sprite drawing offset
                sp.y += _movingUnit->animation.movementProgress() * cy;
                if ( 0 != Sign( cy ) )
                    sp.x -= Sign( cx ) * ox / 2;
            }
        }
        // fly offset
        else if ( _flyingUnit == &b ) {
            const s32 cx = _flyingPos.x - rt.x;
            const s32 cy = _flyingPos.y - rt.y;

            sp.x += cx + ( _movingPos.x - _flyingPos.x ) * _flyingUnit->animation.movementProgress();
            sp.y += cy + ( _movingPos.y - _flyingPos.y ) * _flyingUnit->animation.movementProgress();
        }

        if ( !applyPalettes.empty() ) {
            for ( size_t i = 1; i < applyPalettes.size(); ++i ) {
                applyPalettes[0] = PAL::CombinePalettes( applyPalettes[0], applyPalettes[i] );
            }
            spmon1 = Sprite( spmon1.GetSurface(), spmon1.x(), spmon1.y() );
            AGG::ReplaceColors( spmon1, applyPalettes[0], msi.icn_file, b.GetFrame(), b.isReflect() );
        }

        // sprite monster
        if ( b_current_sprite && spmon1 == *b_current_sprite && _currentUnit && &b == _currentUnit ) {
            if ( b_current_alpha < 255 ) {
                spmon1 = Sprite( spmon1.GetSurface(), spmon1.x(), spmon1.y() );
                spmon1.SetAlphaMod( b_current_alpha, false );
            }
            spmon1.Blit( sp.x, sp.y, _mainSurface );
        }
        else
            spmon1.Blit( sp, _mainSurface );

        // contour
        if ( spmon2.isValid() )
            spmon2.Blit( sp.x, sp.y, _mainSurface );
    }
}

void Battle::Interface::RedrawTroopCount( const Unit & b )
{
    const Rect & rt = b.GetRectPosition();
    const Sprite & bar = AGG::GetICN( ICN::TEXTBAR, GetIndexIndicator( b ) );

    s32 sx = 0;
    s32 sy = 0;

    const bool isReflected = b.isReflect();
    const bool isWide = b.isWide();
    sy = rt.y + rt.h - bar.h() - ( isReflected ? 21 : 9 );

    if ( isReflected ) {
        if ( isWide )
            sx = rt.x;
        else
            sx = rt.x - bar.w() + 3;
    }
    else {
        if ( isWide ) {
            sx = rt.x + rt.w - bar.w();
        }
        else {
            sx = rt.x + rt.w - 3;
        }
    }

    bar.Blit( sx, sy, _mainSurface );

    Text text( GetStringShort( b.GetCount() ), Font::SMALL );
    text.Blit( sx + ( bar.w() - text.w() ) / 2, sy, _mainSurface );
}

void Battle::Interface::RedrawCover( void )
{
    const Settings & conf = Settings::Get();

    if ( !sf_cover.isValid() ) {
        sf_cover.Set( _mainSurface.w(), _mainSurface.h(), false );
        RedrawCoverStatic( sf_cover );
    }

    sf_cover.Blit( _mainSurface );

    const Board & board = *Arena::GetBoard();
    RedrawCoverBoard( conf, board );

    const Bridge * bridge = Arena::GetBridge();
    // bridge
    if ( bridge && bridge->isDown() ) {
        const Sprite & sprite3 = AGG::GetICN( ICN::Get4Castle( Arena::GetCastle()->GetRace() ), bridge->isDestroy() ? 24 : 21 );
        sprite3.Blit( sprite3.x(), sprite3.y(), _mainSurface );
    }

    // cursor
    const Cell * cell = Board::GetCell( index_pos );

    if ( cell && _currentUnit && conf.ExtBattleShowMouseShadow() && Cursor::Get().Themes() != Cursor::WAR_NONE )
        sf_cursor.Blit( cell->GetPos(), _mainSurface );

    RedrawKilled();
}

void Battle::Interface::RedrawCoverStatic( Surface & dst )
{
    if ( icn_cbkg != ICN::UNKNOWN ) {
        const Sprite & cbkg = AGG::GetICN( icn_cbkg, 0 );
        cbkg.Blit( dst );
    }

    if ( icn_frng != ICN::UNKNOWN ) {
        const Sprite & frng = AGG::GetICN( icn_frng, 0 );
        frng.Blit( frng.x(), frng.y(), dst );
    }

    if ( arena.GetICNCovr() != ICN::UNKNOWN ) {
        const Sprite & cover = AGG::GetICN( arena.GetICNCovr(), 0 );
        cover.Blit( cover.x(), cover.y(), dst );
    }

    // ground obstacles
    for ( u32 ii = 0; ii < ARENASIZE; ++ii ) {
        RedrawLowObjects( ii, dst );
    }

    const Castle * castle = Arena::GetCastle();
    if ( castle )
        RedrawCastle1( *castle, dst );
}

void Battle::Interface::RedrawCoverBoard( const Settings & conf, const Board & board )
{
    if ( conf.ExtBattleShowGrid() ) { // grid
        for ( Board::const_iterator it = board.begin(); it != board.end(); ++it )
            if ( ( *it ).GetObject() == 0 )
                sf_hexagon.Blit( ( *it ).GetPos(), _mainSurface );
    }

    if ( !_movingUnit && conf.ExtBattleShowMoveShadow() && _currentUnit && !_currentUnit->isControlAI() ) { // shadow
        for ( Board::const_iterator it = board.begin(); it != board.end(); ++it ) {
            if ( ( *it ).isPassable1( true ) && UNKNOWN != ( *it ).GetDirection() )
                sf_shadow.Blit( ( *it ).GetPos(), _mainSurface );
        }
    }
}

void Battle::Interface::RedrawCastle1( const Castle & castle, Surface & dst )
{
    const bool fortification = ( Race::KNGT == castle.GetRace() ) && castle.isBuild( BUILD_SPEC );

    int icn_castbkg = ICN::UNKNOWN;

    switch ( castle.GetRace() ) {
    default:
    case Race::BARB:
        icn_castbkg = ICN::CASTBKGB;
        break;
    case Race::KNGT:
        icn_castbkg = ICN::CASTBKGK;
        break;
    case Race::NECR:
        icn_castbkg = ICN::CASTBKGN;
        break;
    case Race::SORC:
        icn_castbkg = ICN::CASTBKGS;
        break;
    case Race::WRLK:
        icn_castbkg = ICN::CASTBKGW;
        break;
    case Race::WZRD:
        icn_castbkg = ICN::CASTBKGZ;
        break;
    }

    // castle cover
    const Sprite & sprite1 = AGG::GetICN( icn_castbkg, 1 );
    sprite1.Blit( sprite1.x(), sprite1.y(), dst );

    // moat
    if ( castle.isBuild( BUILD_MOAT ) ) {
        const Sprite & sprite = AGG::GetICN( ICN::MOATWHOL, 0 );
        sprite.Blit( sprite.x(), sprite.y(), dst );
    }

    // top wall
    const Sprite & sprite2 = AGG::GetICN( icn_castbkg, fortification ? 4 : 3 );
    sprite2.Blit( sprite2.x(), sprite2.y(), dst );
}

void Battle::Interface::RedrawCastle2( const Castle & castle, s32 cell_index )
{
    const Settings & conf = Settings::Get();
    const int icn_castle = ICN::Get4Castle( castle.GetRace() );

    // catapult
    if ( 77 == cell_index ) {
        const Sprite & sprite = AGG::GetICN( ICN::CATAPULT, catapult_frame );
        const Rect & pos = Board::GetCell( cell_index )->GetPos();
        sprite.Blit( sprite.x() + pos.x - pos.w, sprite.y() + pos.y + pos.h - 10, _mainSurface );
    }
    else
        // castle gate
        if ( 50 == cell_index ) {
        const Sprite & sprite = AGG::GetICN( icn_castle, 4 );
        sprite.Blit( sprite.x(), sprite.y(), _mainSurface );
    }
    else
        // castle wall
        if ( 8 == cell_index || 29 == cell_index || 73 == cell_index || 96 == cell_index ) {
        u32 index = 0;
        const bool fortification = ( Race::KNGT == castle.GetRace() ) && castle.isBuild( BUILD_SPEC );

        switch ( cell_index ) {
        case 8:
            index = 5;
            break;
        case 29:
            index = 6;
            break;
        case 73:
            index = 7;
            break;
        case 96:
            index = 8;
            break;
        default:
            break;
        }

        if ( fortification ) {
            switch ( Board::GetCell( cell_index )->GetObject() ) {
            case 0:
                index += 31;
                break;
            case 1:
                index += 35;
                break;
            case 2:
                index += 27;
                break;
            case 3:
                index += 23;
                break;
            default:
                break;
            }
        }
        else {
            switch ( Board::GetCell( cell_index )->GetObject() ) {
            case 0:
                index += 8;
                break;
            case 1:
                index += 4;
                break;
            case 2:
                index += 0;
                break;
            default:
                break;
            }
        }

        const Sprite & sprite = AGG::GetICN( icn_castle, index );
        sprite.Blit( sprite.x(), sprite.y(), _mainSurface );
    }
    else
        // castle archer towers
        if ( 19 == cell_index ) {
        const Tower * ltower = Arena::GetTower( TWR_LEFT );
        u32 index = 17;

        if ( castle.isBuild( BUILD_LEFTTURRET ) && ltower )
            index = ltower->isValid() ? 18 : 19;

        AGG::GetICN( icn_castle, index ).Blit( 415, 40, _mainSurface );
    }
    else if ( 85 == cell_index ) {
        const Tower * rtower = Arena::GetTower( TWR_RIGHT );
        u32 index = 17;

        if ( castle.isBuild( BUILD_RIGHTTURRET ) && rtower )
            index = rtower->isValid() ? 18 : 19;

        AGG::GetICN( icn_castle, index ).Blit( 415, 290, _mainSurface );
    }
    else
        // castle towers
        if ( 40 == cell_index )
        AGG::GetICN( icn_castle, 17 ).Blit( 375, 120, _mainSurface );
    else
        // castle towers
        if ( 62 == cell_index )
        AGG::GetICN( icn_castle, 17 ).Blit( 375, 205, _mainSurface );
}

void Battle::Interface::RedrawCastle3( const Castle & castle )
{
    // const Settings & conf = Settings::Get();
    const Sprite & sprite = AGG::GetICN( ICN::Get4Castle( castle.GetRace() ), ( Arena::GetTower( TWR_CENTER )->isValid() ? 20 : 26 ) );

    sprite.Blit( sprite.x(), sprite.y(), _mainSurface );
}

void Battle::Interface::RedrawLowObjects( s32 cell_index, Surface & dst )
{
    const Cell * cell = Board::GetCell( cell_index );
    if ( cell == NULL )
        return;

    Sprite sprite;

    switch ( cell->GetObject() ) {
    case 0x84:
        sprite = AGG::GetICN( ICN::COBJ0004, 0 );
        break;
    case 0x87:
        sprite = AGG::GetICN( ICN::COBJ0007, 0 );
        break;
    case 0x90:
        sprite = AGG::GetICN( ICN::COBJ0016, 0 );
        break;
    case 0x9E:
        sprite = AGG::GetICN( ICN::COBJ0030, 0 );
        break;
    case 0x9F:
        sprite = AGG::GetICN( ICN::COBJ0031, 0 );
        break;
    default:
        break;
    }

    if ( sprite.isValid() ) {
        // const Point & topleft = border.GetArea();
        const Rect & pt = cell->GetPos();
        sprite.Blit( pt.x + pt.w / 2 + sprite.x(), pt.y + pt.h + sprite.y() - ( Settings::Get().QVGA() ? 5 : 10 ), dst );
    }
}

void Battle::Interface::RedrawHighObjects( s32 cell_index )
{
    const Cell * cell = Board::GetCell( cell_index );
    if ( cell == NULL )
        return;

    Sprite sprite;

    switch ( cell->GetObject() ) {
    case 0x80:
        sprite = AGG::GetICN( ICN::COBJ0000, 0 );
        break;
    case 0x81:
        sprite = AGG::GetICN( ICN::COBJ0001, 0 );
        break;
    case 0x82:
        sprite = AGG::GetICN( ICN::COBJ0002, 0 );
        break;
    case 0x83:
        sprite = AGG::GetICN( ICN::COBJ0003, 0 );
        break;
    case 0x85:
        sprite = AGG::GetICN( ICN::COBJ0005, 0 );
        break;
    case 0x86:
        sprite = AGG::GetICN( ICN::COBJ0006, 0 );
        break;
    case 0x88:
        sprite = AGG::GetICN( ICN::COBJ0008, 0 );
        break;
    case 0x89:
        sprite = AGG::GetICN( ICN::COBJ0009, 0 );
        break;
    case 0x8A:
        sprite = AGG::GetICN( ICN::COBJ0010, 0 );
        break;
    case 0x8B:
        sprite = AGG::GetICN( ICN::COBJ0011, 0 );
        break;
    case 0x8C:
        sprite = AGG::GetICN( ICN::COBJ0012, 0 );
        break;
    case 0x8D:
        sprite = AGG::GetICN( ICN::COBJ0013, 0 );
        break;
    case 0x8E:
        sprite = AGG::GetICN( ICN::COBJ0014, 0 );
        break;
    case 0x8F:
        sprite = AGG::GetICN( ICN::COBJ0015, 0 );
        break;
    case 0x91:
        sprite = AGG::GetICN( ICN::COBJ0017, 0 );
        break;
    case 0x92:
        sprite = AGG::GetICN( ICN::COBJ0018, 0 );
        break;
    case 0x93:
        sprite = AGG::GetICN( ICN::COBJ0019, 0 );
        break;
    case 0x94:
        sprite = AGG::GetICN( ICN::COBJ0020, 0 );
        break;
    case 0x95:
        sprite = AGG::GetICN( ICN::COBJ0021, 0 );
        break;
    case 0x96:
        sprite = AGG::GetICN( ICN::COBJ0022, 0 );
        break;
    case 0x97:
        sprite = AGG::GetICN( ICN::COBJ0023, 0 );
        break;
    case 0x98:
        sprite = AGG::GetICN( ICN::COBJ0024, 0 );
        break;
    case 0x99:
        sprite = AGG::GetICN( ICN::COBJ0025, 0 );
        break;
    case 0x9A:
        sprite = AGG::GetICN( ICN::COBJ0026, 0 );
        break;
    case 0x9B:
        sprite = AGG::GetICN( ICN::COBJ0027, 0 );
        break;
    case 0x9C:
        sprite = AGG::GetICN( ICN::COBJ0028, 0 );
        break;
    case 0x9D:
        sprite = AGG::GetICN( ICN::COBJ0029, 0 );
        break;
    default:
        break;
    }

    if ( sprite.isValid() ) {
        // const Point & topleft = border.GetArea();
        const Rect & pt = cell->GetPos();
        sprite.Blit( pt.x + pt.w / 2 + sprite.x(), pt.y + pt.h + sprite.y() - 10, _mainSurface );
    }
}

void Battle::Interface::RedrawKilled( void )
{
    // redraw killed troop
    const Indexes cells = arena.GraveyardClosedCells();

    for ( Indexes::const_iterator it = cells.begin(); it != cells.end(); ++it ) {
        const Unit * b = arena.GraveyardLastTroop( *it );

        if ( b && *it != b->GetTailIndex() ) {
            RedrawTroopSprite( *b );
        }
    }
}

void Battle::Interface::RedrawBorder( void )
{
    const Size displaySize = Display::Get().GetSize();

    if ( displaySize != Display::GetDefaultSize() )
        Dialog::FrameBorder::RenderRegular( border.GetRect() );
}

int Battle::Interface::GetBattleCursor( std::string & statusMsg ) const
{
    statusMsg.clear();

    const Cell * cell = Board::GetCell( index_pos );

    if ( cell && _currentUnit ) {
        const Unit * b_enemy = cell->GetUnit();

        if ( b_enemy ) {
            if ( _currentUnit->GetColor() == b_enemy->GetColor() && !b_enemy->Modes( SP_HYPNOTIZE ) ) {
                statusMsg = _( "View %{monster} info." );
                StringReplace( statusMsg, "%{monster}", b_enemy->GetMultiName() );
                return Cursor::WAR_INFO;
            }
            else {
                if ( _currentUnit->isArchers() && !_currentUnit->isHandFighting() ) {
                    statusMsg = _( "Shoot %{monster}" );
                    statusMsg.append( " " );
                    statusMsg.append( _n( "(one shot left)", "(%{count} shots left)", _currentUnit->GetShots() ) );
                    StringReplace( statusMsg, "%{monster}", b_enemy->GetMultiName() );
                    StringReplace( statusMsg, "%{count}", _currentUnit->GetShots() );

                    return arena.GetObstaclesPenalty( *_currentUnit, *b_enemy ) ? Cursor::WAR_BROKENARROW : Cursor::WAR_ARROW;
                }
                else {
                    const int dir = cell->GetTriangleDirection( GetMouseCursor() );
                    const int cursor = GetSwordCursorDirection( dir );

                    if ( cursor && Board::isValidDirection( index_pos, dir ) ) {
                        const s32 from = Board::GetIndexDirection( index_pos, dir );

                        // if free cell or it is b_current
                        if ( UNKNOWN != Board::GetCell( from )->GetDirection() || from == _currentUnit->GetHeadIndex()
                             || ( _currentUnit->isWide() && from == _currentUnit->GetTailIndex() ) ) {
                            statusMsg = _( "Attack %{monster}" );
                            StringReplace( statusMsg, "%{monster}", b_enemy->GetName() );

                            return cursor;
                        }
                    }
                }
            }
        }
        else if ( cell->isPassable3( *_currentUnit, false ) && UNKNOWN != cell->GetDirection() ) {
            statusMsg = _currentUnit->isFlying() ? _( "Fly %{monster} here." ) : _( "Move %{monster} here." );
            StringReplace( statusMsg, "%{monster}", _currentUnit->GetName() );
            return _currentUnit->isFlying() ? Cursor::WAR_FLY : Cursor::WAR_MOVE;
        }
    }

    statusMsg = _( "Turn %{turn}" );
    StringReplace( statusMsg, "%{turn}", arena.GetCurrentTurn() );

    return Cursor::WAR_NONE;
}

int Battle::Interface::GetBattleSpellCursor( std::string & statusMsg ) const
{
    statusMsg.clear();

    const Cell * cell = Board::GetCell( index_pos );
    const Spell & spell = humanturn_spell;

    if ( cell && _currentUnit && spell.isValid() ) {
        const Unit * b_stats = cell->GetUnit();

        // over graveyard
        if ( !b_stats && arena.GraveyardAllowResurrect( index_pos, spell ) ) {
            b_stats = arena.GraveyardLastTroop( index_pos );
            if ( b_stats->isWide() ) { // we need to check tail and head positions
                const Cell * tailCell = Board::GetCell( b_stats->GetTailIndex() );
                const Cell * headCell = Board::GetCell( b_stats->GetHeadIndex() );
                if ( !tailCell || tailCell->GetUnit() || !headCell || headCell->GetUnit() )
                    b_stats = NULL;
            }
        }

        // teleport check first
        if ( Board::isValidIndex( teleport_src ) ) {
            if ( !b_stats && cell->isPassable3( *_currentUnit, false ) ) {
                statusMsg = _( "Teleport Here" );
                return Cursor::SP_TELEPORT;
            }

            statusMsg = _( "Invalid Teleport Destination" );
            return Cursor::WAR_NONE;
        }
        else if ( b_stats && b_stats->AllowApplySpell( spell, _currentUnit->GetCommander() ) ) {
            statusMsg = _( "Cast %{spell} on %{monster}" );
            StringReplace( statusMsg, "%{spell}", spell.GetName() );
            StringReplace( statusMsg, "%{monster}", b_stats->GetName() );
            return GetCursorFromSpell( spell() );
        }
        else if ( !spell.isApplyToFriends() && !spell.isApplyToEnemies() && !spell.isApplyToAnyTroops() ) {
            statusMsg = _( "Cast %{spell}" );
            StringReplace( statusMsg, "%{spell}", spell.GetName() );
            return GetCursorFromSpell( spell() );
        }
    }

    statusMsg = _( "Select Spell Target" );

    return Cursor::WAR_NONE;
}

void Battle::Interface::HumanTurn( const Unit & b, Actions & a )
{
    Cursor & cursor = Cursor::Get();
    LocalEvent & le = LocalEvent::Get();
    Settings & conf = Settings::Get();

    cursor.SetThemes( Cursor::WAR_NONE );
    _currentUnit = &b;
    humanturn_redraw = false;
    humanturn_exit = false;
    catapult_frame = 0;

    // in case we moved the window
    _interfacePosition = border.GetArea();

    Board & board = *Arena::GetBoard();
    board.Reset();
    board.SetScanPassability( b );

    if ( listlog && turn != arena.GetCurrentTurn() ) {
        turn = arena.GetCurrentTurn();
        std::string msg = _( "Turn %{turn}" );
        StringReplace( msg, "%{turn}", turn );
        listlog->AddMessage( msg );
    }

    popup.Reset();

    // safe position coord
    CursorPosition cursorPosition;

    Redraw();

    std::string msg;
    animation_flags_frame = 0;

    ResetIdleTroopAnimation();

    while ( !humanturn_exit && le.HandleEvents() ) {
        // move cursor
        const s32 index_new = board.GetIndexAbsPosition( GetMouseCursor() );
        if ( index_pos != index_new ) {
            index_pos = index_new;
            humanturn_redraw = true;
        }

        if ( humanturn_spell.isValid() )
            HumanCastSpellTurn( b, a, msg );
        else
            HumanBattleTurn( b, a, msg );

        if ( humanturn_exit )
            cursor.SetThemes( Cursor::WAIT );

        // update status
        if ( msg != status.GetMessage() ) {
            status.SetMessage( msg );
            humanturn_redraw = true;
        }

        // animation troops
        if ( IdleTroopsAnimation() )
            humanturn_redraw = true;

        CheckGlobalEvents( le );

        // redraw arena
        if ( humanturn_redraw ) {
            Redraw();
            humanturn_redraw = false;
        }

        if ( !cursor.isVisible() ) {
            cursor.Show();
        }
    }

    popup.Reset();
    _currentUnit = NULL;
}

void Battle::Interface::HumanBattleTurn( const Unit & b, Actions & a, std::string & msg )
{
    Cursor & cursor = Cursor::Get();
    LocalEvent & le = LocalEvent::Get();
    Settings & conf = Settings::Get();

    if ( le.KeyPress() ) {
        // skip
        if ( Game::HotKeyPressEvent( Game::EVENT_BATTLE_HARDSKIP ) ) {
            a.push_back( Command( MSG_BATTLE_SKIP, b.GetUID(), true ) );
            humanturn_exit = true;
        }
        else
            // soft skip
            if ( Game::HotKeyPressEvent( Game::EVENT_BATTLE_SOFTSKIP ) ) {
            a.push_back( Command( MSG_BATTLE_SKIP, b.GetUID(), !conf.ExtBattleSoftWait() ) );
            humanturn_exit = true;
        }
        else
            // options
            if ( Game::HotKeyPressEvent( Game::EVENT_BATTLE_OPTIONS ) )
            EventShowOptions();
        else
            // auto switch
            if ( Game::HotKeyPressEvent( Game::EVENT_BATTLE_AUTOSWITCH ) )
            EventAutoSwitch( b, a );
        else
            // cast
            if ( Game::HotKeyPressEvent( Game::EVENT_BATTLE_CASTSPELL ) )
            ProcessingHeroDialogResult( 1, a );
        else
            // retreat
            if ( Game::HotKeyPressEvent( Game::EVENT_BATTLE_RETREAT ) )
            ProcessingHeroDialogResult( 2, a );
        else
            // surrender
            if ( Game::HotKeyPressEvent( Game::EVENT_BATTLE_SURRENDER ) )
            ProcessingHeroDialogResult( 3, a );

            // debug only
#ifdef WITH_DEBUG
        if ( IS_DEVEL() )
            switch ( le.KeyValue() ) {
            case KEY_w:
                // fast wins game
                arena.GetResult().army1 = RESULT_WINS;
                humanturn_exit = true;
                a.push_back( Command( MSG_BATTLE_END_TURN, b.GetUID() ) );
                break;

            case KEY_l:
                // fast loss game
                arena.GetResult().army1 = RESULT_LOSS;
                humanturn_exit = true;
                a.push_back( Command( MSG_BATTLE_END_TURN, b.GetUID() ) );
                break;

            default:
                break;
            }
#endif
    }

    // Add offsets to inner objects
    const Rect mainTowerRect = main_tower + _interfacePosition.getPosition();
    const Rect armiesOrderRect = armies_order + _interfacePosition.getPosition();
    if ( pocket_book.w && le.MouseCursor( pocket_book ) ) {
        cursor.SetThemes( Cursor::WAR_POINTER );
        msg = _( "Spell cast" );

        if ( le.MouseClickLeft( pocket_book ) ) {
            ProcessingHeroDialogResult( 1, a );
            humanturn_redraw = true;
        }
    }
    else if ( Arena::GetTower( TWR_CENTER ) && le.MouseCursor( mainTowerRect ) ) {
        cursor.SetThemes( Cursor::WAR_INFO );
        msg = _( "View Ballista Info" );

        if ( le.MouseClickLeft( mainTowerRect ) || le.MousePressRight( mainTowerRect ) ) {
            const Castle * cstl = Arena::GetCastle();
            std::string ballistaMessage = Tower::GetInfo( *cstl );

            if ( cstl->isBuild( BUILD_MOAT ) ) {
                ballistaMessage.append( "\n \n" );
                ballistaMessage.append( Battle::Board::GetMoatInfo() );
            }

            Dialog::Message( _( "Ballista" ), ballistaMessage, Font::BIG, le.MousePressRight() ? 0 : Dialog::OK );
        }
    }
    else if ( conf.ExtBattleShowBattleOrder() && le.MouseCursor( armiesOrderRect ) ) {
        cursor.SetThemes( Cursor::POINTER );
        armies_order.QueueEventProcessing( msg );
    }
    else if ( le.MouseCursor( btn_auto ) ) {
        cursor.SetThemes( Cursor::WAR_POINTER );
        msg = _( "Auto combat" );
        ButtonAutoAction( b, a );
    }
    else if ( le.MouseCursor( btn_settings ) ) {
        cursor.SetThemes( Cursor::WAR_POINTER );
        msg = _( "Customize system options." );
        ButtonSettingsAction();
    }
    else if ( conf.ExtBattleSoftWait() && le.MouseCursor( btn_wait ) ) {
        cursor.SetThemes( Cursor::WAR_POINTER );
        msg = _( "Wait this unit" );
        ButtonWaitAction( a );
    }
    else if ( le.MouseCursor( btn_skip ) ) {
        cursor.SetThemes( Cursor::WAR_POINTER );
        msg = _( "Skip this unit" );
        ButtonSkipAction( a );
    }
    else if ( opponent1 && le.MouseCursor( opponent1->GetArea() + _interfacePosition.getPosition() ) ) {
        const Rect opponent1Area = opponent1->GetArea() + _interfacePosition.getPosition();
        if ( arena.GetCurrentColor() == arena.GetArmyColor1() ) {
            msg = _( "Hero's Options" );
            cursor.SetThemes( Cursor::WAR_HERO );

            if ( le.MouseClickLeft( opponent1Area ) ) {
                ProcessingHeroDialogResult( arena.DialogBattleHero( *opponent1->GetHero(), true ), a );
                humanturn_redraw = true;
            }
        }
        else {
            msg = _( "View Opposing Hero" );
            cursor.SetThemes( Cursor::WAR_INFO );

            if ( le.MouseClickLeft( opponent1Area ) ) {
                arena.DialogBattleHero( *opponent1->GetHero(), true );
                humanturn_redraw = true;
            }
        }

        if ( le.MousePressRight( opponent1Area ) ) {
            arena.DialogBattleHero( *opponent1->GetHero(), false );
            humanturn_redraw = true;
        }
    }
    else if ( opponent2 && le.MouseCursor( opponent2->GetArea() + _interfacePosition.getPosition() ) ) {
        const Rect opponent2Area = opponent2->GetArea() + _interfacePosition.getPosition();
        if ( arena.GetCurrentColor() == arena.GetForce2().GetColor() ) {
            msg = _( "Hero's Options" );
            cursor.SetThemes( Cursor::WAR_HERO );

            if ( le.MouseClickLeft( opponent2Area ) ) {
                ProcessingHeroDialogResult( arena.DialogBattleHero( *opponent2->GetHero(), true ), a );
                humanturn_redraw = true;
            }
        }
        else {
            msg = _( "View Opposing Hero" );
            cursor.SetThemes( Cursor::WAR_INFO );

            if ( le.MouseClickLeft( opponent2Area ) ) {
                arena.DialogBattleHero( *opponent2->GetHero(), true );
                humanturn_redraw = true;
            }
        }

        if ( le.MousePressRight( opponent2Area ) ) {
            arena.DialogBattleHero( *opponent2->GetHero(), false );
            humanturn_redraw = true;
        }
    }
    else if ( listlog && listlog->isOpenLog() && le.MouseCursor( listlog->GetArea() ) ) {
        cursor.SetThemes( Cursor::WAR_POINTER );
        listlog->QueueEventProcessing();
    }
    else if ( le.MouseCursor( _interfacePosition ) ) {
        const int themes = GetBattleCursor( msg );

        if ( cursor.Themes() != themes )
            cursor.SetThemes( themes );

        const Cell * cell = Board::GetCell( index_pos );

        if ( cell ) {
            if ( CursorAttack( themes ) ) {
                const Unit * b_enemy = cell->GetUnit();
                popup.SetInfo( cell, _currentUnit, b_enemy );
            }
            else
                popup.Reset();

            if ( le.MouseClickLeft() )
                MouseLeftClickBoardAction( themes, *cell, a );
            else if ( le.MousePressRight() )
                MousePressRightBoardAction( themes, *cell, a );
        }
    }
    else if ( le.MouseCursor( status ) ) {
        if ( listlog ) {
            msg = ( listlog->isOpenLog() ? _( "Hide logs" ) : _( "Show logs" ) );
            if ( le.MouseClickLeft( status ) )
                listlog->SetOpenLog( !listlog->isOpenLog() );
        }
        cursor.SetThemes( Cursor::WAR_POINTER );
    }
    else {
        cursor.SetThemes( Cursor::WAR_NONE );
    }
}

void Battle::Interface::HumanCastSpellTurn( const Unit & b, Actions & a, std::string & msg )
{
    Cursor & cursor = Cursor::Get();
    LocalEvent & le = LocalEvent::Get();

    // reset cast
    if ( le.MousePressRight() ) {
        humanturn_spell = Spell::NONE;
        teleport_src = -1;
    }
    else if ( le.MouseCursor( _interfacePosition ) && humanturn_spell.isValid() ) {
        const int themes = GetBattleSpellCursor( msg );

        if ( cursor.Themes() != themes )
            cursor.SetThemes( themes );

        if ( le.MouseClickLeft() && Cursor::WAR_NONE != cursor.Themes() ) {
            if ( !Board::isValidIndex( index_pos ) ) {
                DEBUG( DBG_BATTLE, DBG_WARN,
                       "dst: "
                           << "out of range" );
                return;
            }

            if ( listlog ) {
                std::string str = _( "%{color} cast spell: %{spell}" );
                const HeroBase * current_commander = arena.GetCurrentCommander();
                if ( current_commander )
                    StringReplace( str, "%{color}", Color::String( current_commander->GetColor() ) );
                StringReplace( str, "%{spell}", humanturn_spell.GetName() );
                listlog->AddMessage( str );
            }

            DEBUG( DBG_BATTLE, DBG_TRACE, humanturn_spell.GetName() << ", dst: " << index_pos );

            if ( Cursor::SP_TELEPORT == cursor.Themes() ) {
                if ( 0 > teleport_src )
                    teleport_src = index_pos;
                else {
                    a.push_back( Command( MSG_BATTLE_CAST, Spell::TELEPORT, teleport_src, index_pos ) );
                    humanturn_spell = Spell::NONE;
                    humanturn_exit = true;
                    teleport_src = -1;
                }
            }
            else if ( Cursor::SP_MIRRORIMAGE == cursor.Themes() ) {
                a.push_back( Command( MSG_BATTLE_CAST, Spell::MIRRORIMAGE, index_pos ) );
                humanturn_spell = Spell::NONE;
                humanturn_exit = true;
            }
            else {
                a.push_back( Command( MSG_BATTLE_CAST, humanturn_spell(), index_pos ) );
                humanturn_spell = Spell::NONE;
                humanturn_exit = true;
            }
        }
    }
    else {
        cursor.SetThemes( Cursor::WAR_NONE );
    }
}

void Battle::Interface::FadeArena( void )
{
    Cursor & cursor = Cursor::Get();
    Display & display = Display::Get();
    Settings & conf = Settings::Get();

    cursor.SetThemes( cursor.WAR_POINTER );
    Redraw();

    if ( !conf.QVGA() ) {
        cursor.Hide();
        Rect srt = border.GetArea();
        Surface top = display.GetSurface( srt );
        Surface back( top.GetSize(), false );
        back.Fill( ColorBlack );
        display.Fade( top, back, srt, 100, 300 );
        cursor.Show();
        display.Flip();
    }
}

int Battle::GetIndexIndicator( const Unit & b )
{
    // yellow
    if ( b.Modes( IS_GREEN_STATUS ) && b.Modes( IS_RED_STATUS ) )
        return 13;
    else
        // green
        if ( b.Modes( IS_GREEN_STATUS ) )
        return 12;
    else
        // red
        if ( b.Modes( IS_RED_STATUS ) )
        return 14;

    return 10;
}

void Battle::Interface::EventShowOptions( void )
{
    btn_settings.PressDraw();
    DialogBattleSettings();
    btn_settings.ReleaseDraw();
    humanturn_redraw = true;
}

void Battle::Interface::EventAutoSwitch( const Unit & b, Actions & a )
{
    btn_auto.PressDraw();

    a.push_back( Command( MSG_BATTLE_AUTO, b.GetColor() ) );

    Cursor::Get().SetThemes( Cursor::WAIT );
    humanturn_redraw = true;
    humanturn_exit = true;

    btn_auto.ReleaseDraw();
}

void Battle::Interface::ButtonAutoAction( const Unit & b, Actions & a )
{
    LocalEvent & le = LocalEvent::Get();

    le.MousePressLeft( btn_auto ) ? btn_auto.PressDraw() : btn_auto.ReleaseDraw();

    if ( le.MouseClickLeft( btn_auto ) )
        EventAutoSwitch( b, a );
}

void Battle::Interface::ButtonSettingsAction( void )
{
    LocalEvent & le = LocalEvent::Get();

    le.MousePressLeft( btn_settings ) ? btn_settings.PressDraw() : btn_settings.ReleaseDraw();

    if ( le.MouseClickLeft( btn_settings ) ) {
        DialogBattleSettings();
        humanturn_redraw = true;
    }
}

void Battle::Interface::ButtonWaitAction( Actions & a )
{
    LocalEvent & le = LocalEvent::Get();

    le.MousePressLeft( btn_wait ) ? btn_wait.PressDraw() : btn_wait.ReleaseDraw();

    if ( le.MouseClickLeft( btn_wait ) && _currentUnit ) {
        a.push_back( Command( MSG_BATTLE_SKIP, _currentUnit->GetUID(), false ) );
        humanturn_exit = true;
    }
}

void Battle::Interface::ButtonSkipAction( Actions & a )
{
    LocalEvent & le = LocalEvent::Get();

    le.MousePressLeft( btn_skip ) ? btn_skip.PressDraw() : btn_skip.ReleaseDraw();

    if ( le.MouseClickLeft( btn_skip ) && _currentUnit ) {
        a.push_back( Command( MSG_BATTLE_SKIP, _currentUnit->GetUID(), true ) );
        humanturn_exit = true;
    }
}

int Battle::Interface::GetAllowSwordDirection( u32 index )
{
    int res = 0;

    if ( _currentUnit ) {
        const Indexes around = Board::GetAroundIndexes( index );

        for ( Indexes::const_iterator it = around.begin(); it != around.end(); ++it ) {
            const s32 from = *it;

            if ( UNKNOWN != Board::GetCell( from )->GetDirection() || from == _currentUnit->GetHeadIndex()
                 || ( _currentUnit->isWide() && from == _currentUnit->GetTailIndex() ) ) {
                res |= Board::GetDirection( index, from );
            }
        }
    }

    return res;
}

void Battle::Interface::MousePressRightBoardAction( u32 themes, const Cell & cell, Actions & a )
{
    const s32 index = cell.GetIndex();
    const Unit * b = cell.GetUnit();

    if ( b ) {
        const Settings & conf = Settings::Get();
        const int allow = GetAllowSwordDirection( index );

        if ( arena.GetCurrentColor() == b->GetColor() || !conf.ExtPocketTapMode() || !allow )
            Dialog::ArmyInfo( *b, Dialog::READONLY, b->isReflect() );
        else {
            int res = PocketPC::GetCursorAttackDialog( cell.GetPos(), allow );

            switch ( res ) {
            case Cursor::SWORD_TOPLEFT:
            case Cursor::SWORD_TOPRIGHT:
            case Cursor::SWORD_RIGHT:
            case Cursor::SWORD_BOTTOMRIGHT:
            case Cursor::SWORD_BOTTOMLEFT:
            case Cursor::SWORD_LEFT:
                MouseLeftClickBoardAction( res, cell, a );
                break;

            default:
                Dialog::ArmyInfo( *b, Dialog::READONLY | Dialog::BUTTONS, b->isReflect() );
                break;
            }
        }
    }
}

void Battle::Interface::MouseLeftClickBoardAction( u32 themes, const Cell & cell, Actions & a )
{
    const s32 index = cell.GetIndex();
    const Unit * b = cell.GetUnit();

    if ( Settings::Get().ExtPocketTapMode() && !_currentUnit->isArchers() ) // archers always attack
    {
        // fast tap; attack
        if ( Board::isNearIndexes( index_pos, _currentUnit->GetHeadIndex() ) )
            themes = GetSwordCursorDirection( Board::GetDirection( index, _currentUnit->GetHeadIndex() ) );
        // or show direction attack
        else if ( b ) {
            int res = PocketPC::GetCursorAttackDialog( cell.GetPos(), GetAllowSwordDirection( index ) );

            switch ( res ) {
            case Cursor::SWORD_TOPLEFT:
            case Cursor::SWORD_TOPRIGHT:
            case Cursor::SWORD_RIGHT:
            case Cursor::SWORD_BOTTOMRIGHT:
            case Cursor::SWORD_BOTTOMLEFT:
            case Cursor::SWORD_LEFT:
                themes = res;
                break;

            default:
                Dialog::ArmyInfo( *b, Dialog::READONLY | Dialog::BUTTONS, b->isReflect() );
                break;
            }
        }
    }

    if ( _currentUnit )
        switch ( themes ) {
        case Cursor::WAR_FLY:
        case Cursor::WAR_MOVE:
            a.push_back( Command( MSG_BATTLE_MOVE, _currentUnit->GetUID(), index ) );
            a.push_back( Command( MSG_BATTLE_END_TURN, _currentUnit->GetUID() ) );
            humanturn_exit = true;
            break;

        case Cursor::SWORD_TOPLEFT:
        case Cursor::SWORD_TOPRIGHT:
        case Cursor::SWORD_RIGHT:
        case Cursor::SWORD_BOTTOMRIGHT:
        case Cursor::SWORD_BOTTOMLEFT:
        case Cursor::SWORD_LEFT: {
            const Unit * enemy = b;
            const int dir = GetDirectionFromCursorSword( themes );

            if ( enemy && Board::isValidDirection( index, dir ) ) {
                const s32 move = Board::GetIndexDirection( index, dir );

                if ( _currentUnit->GetHeadIndex() != move )
                    a.push_back( Command( MSG_BATTLE_MOVE, _currentUnit->GetUID(), move ) );
                a.push_back( Command( MSG_BATTLE_ATTACK, _currentUnit->GetUID(), enemy->GetUID(), index, Board::GetReflectDirection( dir ) ) );
                a.push_back( Command( MSG_BATTLE_END_TURN, _currentUnit->GetUID() ) );
                humanturn_exit = true;
            }
            break;
        }

        case Cursor::WAR_BROKENARROW:
        case Cursor::WAR_ARROW: {
            const Unit * enemy = b;

            if ( enemy ) {
                a.push_back( Command( MSG_BATTLE_ATTACK, _currentUnit->GetUID(), enemy->GetUID(), index, 0 ) );
                a.push_back( Command( MSG_BATTLE_END_TURN, _currentUnit->GetUID() ) );
                humanturn_exit = true;
            }
            break;
        }

        case Cursor::WAR_INFO: {
            if ( b ) {
                Dialog::ArmyInfo( *b, Dialog::BUTTONS | Dialog::READONLY, b->isReflect() );
                humanturn_redraw = true;
            }
            break;
        }

        default:
            break;
        }
}

void Battle::Interface::AnimateUnitWithDelay( Unit & unit, uint32_t delay )
{
    if ( unit.isFinishAnimFrame() ) // nothing to animate
        return;

    LocalEvent & le = LocalEvent::Get();
    const uint32_t frameDelay = ( unit.animation.animationLength() > 0 ) ? delay / unit.animation.animationLength() : 0;

    while ( le.HandleEvents( false ) ) {
        CheckGlobalEvents( le );

        if ( Game::AnimateCustomDelay( frameDelay ) ) {
            Redraw();
            if ( unit.isFinishAnimFrame() )
                break;
            unit.IncreaseAnimFrame();
        }
    }
}

void Battle::Interface::AnimateOpponents( OpponentSprite * target )
{
    Display & display = Display::Get();
    LocalEvent & le = LocalEvent::Get();
    Cursor & cursor = Cursor::Get();

    while ( le.HandleEvents() && target && !target->isFinishFrame() ) {
        if ( Battle::AnimateInfrequentDelay( Game::BATTLE_OPPONENTS_DELAY ) ) {
            target->IncreaseAnimFrame();
            cursor.Hide();
            Redraw();
            cursor.Show();
            display.Flip();
        }
    }
}

void Battle::Interface::RedrawTroopDefaultDelay( Unit & unit )
{
    if ( unit.isFinishAnimFrame() ) // nothing to animate
        return;

    LocalEvent & le = LocalEvent::Get();

    while ( le.HandleEvents( false ) ) {
        CheckGlobalEvents( le );

        if ( Battle::AnimateInfrequentDelay( Game::BATTLE_FRAME_DELAY ) ) {
            Redraw();
            if ( unit.isFinishAnimFrame() )
                break;
            unit.IncreaseAnimFrame();
        }
    }
}

void Battle::Interface::RedrawActionSkipStatus( const Unit & attacker )
{
    std::string msg;
    if ( attacker.Modes( TR_HARDSKIP ) ) {
        msg = _( "%{name} skipping turn" );
        if ( Settings::Get().ExtBattleSkipIncreaseDefense() )
            msg.append( _( ", and get +2 defense" ) );
    }
    else
        msg = _( "%{name} waiting turn" );

    StringReplace( msg, "%{name}", attacker.GetName() );
    status.SetMessage( msg, true );
}

void Battle::Interface::RedrawMissileAnimation( const Point & startPos, const Point & endPos, double angle, uint32_t monsterID )
{
    LocalEvent & le = LocalEvent::Get();
    Sprite missile;

    const bool reverse = startPos.x > endPos.x;
    const bool isMage = ( monsterID == Monster::MAGE || monsterID == Monster::ARCHMAGE );

    // Mage is channeling the bolt; doesn't have missile sprite
    if ( isMage )
        DELAY( Game::ApplyBattleSpeed( 115 ) );
    else
        missile = AGG::GetICN( Monster::GetMissileICN( monsterID ), Bin_Info::GetMonsterInfo( monsterID ).getProjectileID( angle ), reverse );

    // Lich/Power lich has projectile speed of 25
    const Points points = GetEuclideanLine( startPos, endPos, isMage ? 50 : std::max( missile.w(), 25 ) );
    Points::const_iterator pnt = points.begin();

    // convert the following code into a function/event service
    while ( le.HandleEvents( false ) && pnt != points.end() ) {
        CheckGlobalEvents( le );

        if ( Battle::AnimateInfrequentDelay( Game::BATTLE_MISSILE_DELAY ) ) {
            RedrawPartialStart();
            if ( isMage ) {
                _mainSurface.DrawLine( Point( startPos.x, startPos.y - 2 ), Point( pnt->x, pnt->y - 2 ), PAL::GetPaletteColor( 0x77 ) );
                _mainSurface.DrawLine( Point( startPos.x, startPos.y - 1 ), Point( pnt->x, pnt->y - 1 ), PAL::GetPaletteColor( 0xB5 ) );
                _mainSurface.DrawLine( Point( startPos.x, startPos.y ), Point( pnt->x, pnt->y ), PAL::GetPaletteColor( 0xBC ) );
                _mainSurface.DrawLine( Point( startPos.x, startPos.y + 1 ), Point( pnt->x, pnt->y + 1 ), PAL::GetPaletteColor( 0xB5 ) );
                _mainSurface.DrawLine( Point( startPos.x, startPos.y + 2 ), Point( pnt->x, pnt->y + 2 ), PAL::GetPaletteColor( 0x77 ) );
            }
            else {
                missile.Blit( reverse ? pnt->x - missile.w() : pnt->x, ( angle > 0 ) ? pnt->y - missile.h() : pnt->y, _mainSurface );
            }
            RedrawPartialFinish();
            ++pnt;
        }
    }
}

void Battle::Interface::RedrawActionAttackPart1( Unit & attacker, Unit & defender, const TargetsInfo & targets )
{
    Cursor::Get().SetThemes( Cursor::WAR_NONE );

    _currentUnit = NULL;
    _movingUnit = &attacker;
    _movingPos = attacker.GetRectPosition();

    // Unit 'Position' is position of the tile he's standing at
    const Rect & pos1 = attacker.GetRectPosition();
    const Rect & pos2 = defender.GetRectPosition();

    const bool archer = attacker.isArchers() && !attacker.isHandFighting();
    const bool isDoubleCell = attacker.isDoubleCellAttack() && 2 == targets.size();

    // redraw luck animation
    if ( attacker.Modes( LUCK_GOOD | LUCK_BAD ) )
        RedrawActionLuck( attacker );

    AGG::PlaySound( attacker.M82Attk() );

    // long distance attack animation
    if ( archer ) {
        const Sprite & attackerSprite = AGG::GetICN( attacker.GetMonsterSprite().icn_file, attacker.GetFrame(), attacker.isReflect() );
        const Point attackerPos = GetTroopPosition( attacker, attackerSprite );

        // For shooter position we need bottom center position of rear tile
        // Use cell coordinates for X because sprite width is very inconsistent (e.g. halfling)
        const int rearCenterX = ( attacker.isWide() && attacker.isReflect() ) ? pos1.w * 3 / 4 : CELLW / 2;
        const Point shooterPos( pos1.x + rearCenterX, attackerPos.y - attackerSprite.y() );

        // Use the front one to calculate the angle, then overwrite
        Point offset = attacker.GetStartMissileOffset( Monster_Info::FRONT );

        const Point targetPos = defender.GetCenterPoint();

        const double angle = GetAngle( Point( shooterPos.x + offset.x, shooterPos.y + offset.y ), targetPos );

        // Angles are used in Heroes2 as 90 (TOP) -> 0 (FRONT) -> -90 (BOT) degrees
        const int direction = angle >= 25.0 ? Monster_Info::TOP : ( angle <= -25.0 ) ? Monster_Info::BOTTOM : Monster_Info::FRONT;

        if ( direction != Monster_Info::FRONT )
            offset = attacker.GetStartMissileOffset( direction );

        // redraw archer attack animation
        if ( attacker.SwitchAnimation( Monster_Info::RANG_TOP + direction * 2 ) ) {
            AnimateUnitWithDelay( attacker, Game::ApplyBattleSpeed( attacker.animation.getShootingSpeed() ) );
        }

        const Point missileStart = Point( shooterPos.x + ( attacker.isReflect() ? -offset.x : offset.x ), shooterPos.y + offset.y );

        // draw missile animation
        RedrawMissileAnimation( missileStart, targetPos, angle, attacker.GetID() );
    }
    else {
        int attackAnim = isDoubleCell ? Monster_Info::RANG_FRONT : Monster_Info::MELEE_FRONT;
        if ( pos2.y < pos1.y ) {
            attackAnim -= 2;
        }
        else if ( pos2.y > pos1.y ) {
            attackAnim += 2;
        }

        // redraw melee attack animation
        if ( attacker.SwitchAnimation( attackAnim ) ) {
            RedrawTroopDefaultDelay( attacker );
        }
    }

    // post attack action
    switch ( attacker.GetID() ) {
    case Monster::VAMPIRE_LORD:
        // possible: vampire ressurect animation
        // RedrawTroopWithFrameAnimation(attacker, , );
        break;

    case Monster::LICH:
    case Monster::POWER_LICH:
        // lich clod animation
        if ( archer ) {
            RedrawTroopWithFrameAnimation( defender, ICN::LICHCLOD, attacker.M82Expl(), NONE );
        }
        break;

    default:
        break;
    }
}

void Battle::Interface::RedrawActionAttackPart2( Unit & attacker, TargetsInfo & targets )
{
    // post attack animation
    int attackStart = attacker.animation.getCurrentState();
    if ( attackStart >= Monster_Info::MELEE_TOP && attackStart <= Monster_Info::RANG_BOT ) {
        attacker.SwitchAnimation( ++attackStart );
    }

    // targets damage animation
    RedrawActionWincesKills( targets, &attacker );
    RedrawTroopDefaultDelay( attacker );

    attacker.SwitchAnimation( Monster_Info::STATIC );

    // draw status for first defender
    if ( targets.size() ) {
        std::string msg = _( "%{attacker} do %{damage} damage." );
        StringReplace( msg, "%{attacker}", attacker.GetName() );

        if ( 1 < targets.size() ) {
            u32 killed = 0;
            u32 damage = 0;

            for ( TargetsInfo::const_iterator it = targets.begin(); it != targets.end(); ++it ) {
                killed += ( *it ).killed;
                damage += ( *it ).damage;
            }

            StringReplace( msg, "%{damage}", damage );

            if ( killed ) {
                msg.append( " " );
                msg.append( _n( "one creature perishes.", "%{count} creatures perish.", killed ) );
                StringReplace( msg, "%{count}", killed );
            }
        }
        else {
            TargetInfo & target = targets.front();
            StringReplace( msg, "%{damage}", target.damage );

            if ( target.killed ) {
                msg.append( " " );
                msg.append( _n( "one %{defender} perishes.", "%{count} %{defender} perish.", target.killed ) );
                StringReplace( msg, "%{count}", target.killed );
                StringReplace( msg, "%{defender}", target.defender->GetPluralName( target.killed ) );
            }
        }

        status.SetMessage( msg, true );
        status.SetMessage( "", false );
    }

    // restore
    for ( TargetsInfo::iterator it = targets.begin(); it != targets.end(); ++it )
        if ( ( *it ).defender ) {
            TargetInfo & target = *it;
            if ( !target.defender->isValid() ) {
                target.defender->SetDeathAnim();
            }
            else
                target.defender->SwitchAnimation( Monster_Info::STATIC );
        }

    _movingUnit = NULL;
}

void Battle::Interface::RedrawActionWincesKills( TargetsInfo & targets, Unit * attacker )
{
    const Settings & conf = Settings::Get();
    LocalEvent & le = LocalEvent::Get();

    // targets damage animation
    int py = ( conf.QVGA() ? 20 : 50 );
    int finish = 0;
    bool death = false;

    for ( TargetsInfo::iterator it = targets.begin(); it != targets.end(); ++it )
        if ( ( *it ).defender ) {
            TargetInfo & target = *it;

            // kill animation
            if ( !target.defender->isValid() ) {
                target.defender->SwitchAnimation( Monster_Info::KILL );
                AGG::PlaySound( target.defender->M82Kill() );
                ++finish;

                death = true;
            }
            else
                // wince animation
                if ( target.damage ) {
                // wnce animation
                target.defender->SwitchAnimation( Monster_Info::WNCE );
                AGG::PlaySound( target.defender->M82Wnce() );
                ++finish;
            }
            else
            // have immunity
            {
                AGG::PlaySound( M82::RSBRYFZL );
            }
        }

<<<<<<< HEAD
    const Point & topleft = border.GetArea();

    if ( death ) {
        const bool attackersTurn = attacker->GetColor() == arena.GetArmyColor1();
        OpponentSprite * attackingHero = attackersTurn ? opponent1 : opponent2;
        OpponentSprite * defendingHero = attackersTurn ? opponent2 : opponent1;
        // 60% of joyful animation
        if ( attackingHero && Rand::Get( 1, 5 ) < 4 ) {
            attackingHero->SetAnimation( OP_JOY );
        }
        // 80% of sorrow animation otherwise
        else if ( defendingHero && Rand::Get( 1, 5 ) < 5 ) {
            defendingHero->SetAnimation( OP_SORROW );
        }
    }

=======
>>>>>>> 4793b139
    // targets damage animation loop
    while ( le.HandleEvents() && finish != std::count_if( targets.begin(), targets.end(), std::mem_fun_ref( &TargetInfo::isFinishAnimFrame ) ) ) {
        CheckGlobalEvents( le );

        if ( Battle::AnimateInfrequentDelay( Game::BATTLE_FRAME_DELAY ) ) {
            bool redrawBattleField = false;

            if ( attacker != NULL ) {
                if ( attacker->isFinishAnimFrame() ) {
                    attacker->SwitchAnimation( Monster_Info::STATIC );
                }
                else {
                    attacker->IncreaseAnimFrame();
                }

                redrawBattleField = true;
                RedrawPartialStart();
            }

            for ( TargetsInfo::iterator it = targets.begin(); it != targets.end(); ++it ) {
                if ( ( *it ).defender ) {
                    TargetInfo & target = *it;
                    const Rect & pos = target.defender->GetRectPosition();

                    if ( !redrawBattleField ) {
                        redrawBattleField = true;
                        RedrawPartialStart();
                    }

                    // extended damage info
                    if ( conf.ExtBattleShowDamage() && target.killed && ( pos.y - py ) > 0 ) {
                        std::string msg = "-" + GetString( target.killed );
                        Text txt( msg, Font::YELLOW_SMALL );
                        txt.Blit( pos.x + ( pos.w - txt.w() ) / 2, pos.y - py );
                    }
                }
            }

            if ( redrawBattleField ) {
                RedrawPartialFinish();
            }

            for ( TargetsInfo::iterator it = targets.begin(); it != targets.end(); ++it ) {
                if ( ( *it ).defender ) {
                    if ( it->defender->isFinishAnimFrame() && it->defender->GetAnimationState() == Monster_Info::WNCE ) {
                        it->defender->SwitchAnimation( Monster_Info::STATIC );
                    }
                    else {
                        it->defender->IncreaseAnimFrame();
                    }
                }
            }

            py += ( conf.QVGA() ? 5 : 10 );
        }
    }

    // Set to static animation as attacker might still continue its animation
    for ( TargetsInfo::iterator it = targets.begin(); it != targets.end(); ++it ) {
        if ( ( *it ).defender ) {
            if ( it->defender->isFinishAnimFrame() && it->defender->GetAnimationState() == Monster_Info::WNCE ) {
                it->defender->SwitchAnimation( Monster_Info::STATIC );
            }
        }
    }
}

void Battle::Interface::RedrawActionMove( Unit & unit, const Indexes & path )
{
    Indexes::const_iterator dst = path.begin();
    Bridge * bridge = Arena::GetBridge();

    const uint32_t frameDelay = Game::ApplyBattleSpeed( unit.animation.getMoveSpeed() );

    Cursor::Get().SetThemes( Cursor::WAR_NONE );

    std::string msg = _( "Moved %{monster}: %{src}, %{dst}" );
    StringReplace( msg, "%{monster}", unit.GetName() );
    StringReplace( msg, "%{src}", unit.GetHeadIndex() );

    _currentUnit = NULL;
    _movingUnit = &unit;

    while ( dst != path.end() ) {
        const Cell * cell = Board::GetCell( *dst );
        _movingPos = cell->GetPos();
        bool show_anim = false;

        if ( bridge && bridge->NeedDown( unit, *dst ) ) {
            _movingUnit = NULL;
            unit.SwitchAnimation( Monster_Info::STATIC );
            bridge->Action( unit, *dst );
            _movingUnit = &unit;
        }

        if ( unit.isWide() ) {
            if ( unit.GetTailIndex() == *dst )
                unit.SetReflection( !unit.isReflect() );
            else
                show_anim = true;
        }
        else {
            unit.UpdateDirection( cell->GetPos() );
            show_anim = true;
        }

        if ( show_anim ) {
            AGG::PlaySound( unit.M82Move() );
            unit.SwitchAnimation( Monster_Info::MOVING );
            AnimateUnitWithDelay( unit, frameDelay );
            unit.SetPosition( *dst );
        }

        // check for possible bridge close action, after unit's end of movement
        if ( bridge && bridge->AllowUp() ) {
            _movingUnit = NULL;
            unit.SwitchAnimation( Monster_Info::STATIC );
            bridge->Action( unit, *dst );
            _movingUnit = &unit;
        }

        ++dst;
    }

    // restore
    _flyingUnit = NULL;
    _movingUnit = NULL;
    _currentUnit = NULL;
    unit.SwitchAnimation( Monster_Info::STATIC );

    StringReplace( msg, "%{dst}", unit.GetHeadIndex() );
    status.SetMessage( msg, true );
}

void Battle::Interface::RedrawActionFly( Unit & unit, const Position & pos )
{
    const s32 destIndex = pos.GetHead()->GetIndex();
    const Rect & pos1 = unit.GetRectPosition();
    const Rect & pos2 = Board::GetCell( destIndex )->GetPos();

    Point destPos( pos1.x, pos1.y );
    Point targetPos( pos2.x, pos2.y );

    if ( unit.isWide() && targetPos.x > destPos.x ) {
        targetPos.x -= CELLW; // this is needed to avoid extra cell shifting upon landing when we move to right side
    }

    std::string msg = _( "Moved %{monster}: %{src}, %{dst}" );
    StringReplace( msg, "%{monster}", unit.GetName() );
    StringReplace( msg, "%{src}", unit.GetHeadIndex() );

    Cursor::Get().SetThemes( Cursor::WAR_NONE );
    const uint32_t step = unit.animation.getFlightSpeed();
    const uint32_t frameDelay = Game::ApplyBattleSpeed( unit.animation.getMoveSpeed() );

    const Points points = GetEuclideanLine( destPos, targetPos, Settings::Get().QVGA() ? step / 2 : step );
    Points::const_iterator currentPoint = points.begin();

    // jump up
    _currentUnit = NULL;
    _movingUnit = NULL;
    _movingPos = currentPoint != points.end() ? *currentPoint : destPos;
    _flyingUnit = NULL;
    _movingUnit = &unit;
    _flyingPos = destPos;

    unit.SwitchAnimation( Monster_Info::FLY_UP );
    // Take off animation is 30% length on average (original value)
    AnimateUnitWithDelay( unit, frameDelay * 0.3 );

    _movingUnit = NULL;
    _flyingUnit = &unit;
    _flyingPos = _movingPos;

    if ( currentPoint != points.end() )
        ++currentPoint;

    unit.SwitchAnimation( Monster_Info::MOVING );
    while ( currentPoint != points.end() ) {
        _movingPos = *currentPoint;

        AGG::PlaySound( unit.M82Move() );
        unit.animation.restartAnimation();
        AnimateUnitWithDelay( unit, frameDelay );

        _flyingPos = _movingPos;
        ++currentPoint;
    }

    unit.SetPosition( destIndex );

    // landing
    _flyingUnit = NULL;
    _movingUnit = &unit;
    _movingPos = targetPos;

    std::vector<int> landAnim;
    landAnim.push_back( Monster_Info::FLY_LAND );
    landAnim.push_back( Monster_Info::STATIC );
    unit.SwitchAnimation( landAnim );
    AnimateUnitWithDelay( unit, frameDelay );

    // restore
    _movingUnit = NULL;

    StringReplace( msg, "%{dst}", unit.GetHeadIndex() );
    status.SetMessage( msg, true );
}

void Battle::Interface::RedrawActionResistSpell( const Unit & target )
{
    AGG::PlaySound( M82::RSBRYFZL );
    std::string str( _( "The %{name} resist the spell!" ) );
    StringReplace( str, "%{name}", target.GetName() );
    status.SetMessage( str, true );
    status.SetMessage( "", false );
}

void Battle::Interface::RedrawActionSpellCastPart1( const Spell & spell, s32 dst, const HeroBase * caster, const std::string & name, const TargetsInfo & targets )
{
    std::string msg;
    Unit * target = targets.size() ? targets.front().defender : NULL;

    if ( target && target->GetHeadIndex() == dst ) {
        msg = _( "%{name} casts %{spell} on the %{troop}." );
        StringReplace( msg, "%{troop}", target->GetName() );
    }
    else if ( spell.isApplyWithoutFocusObject() )
        msg = _( "%{name} casts %{spell}." );

    if ( msg.size() ) {
        StringReplace( msg, "%{name}", name );
        StringReplace( msg, "%{spell}", spell.GetName() );
        status.SetMessage( msg, true );
        status.SetMessage( "", false );
    }

    // set spell cast animation
    if ( caster ) {
        OpponentSprite * opponent = caster->GetColor() == arena.GetArmyColor1() ? opponent1 : opponent2;
        if ( opponent ) {
<<<<<<< HEAD
            opponent->SetAnimation( ( target ) ? OP_CAST_UP : OP_CAST_MASS );
            AnimateOpponents( opponent );
=======
            opponent->ResetAnimFrame( OP_CAST );
            LocalEvent & le = LocalEvent::Get();
            do {
                if ( Battle::AnimateInfrequentDelay( Game::BATTLE_SPELL_DELAY ) ) {
                    opponent->IncreaseAnimFrame();
                    Redraw();
                }
            } while ( le.HandleEvents() && !opponent->isFinishFrame() );
>>>>>>> 4793b139
        }
    }

    // without object
    switch ( spell() ) {
    case Spell::FIREBALL:
        RedrawTargetsWithFrameAnimation( dst, targets, ICN::FIREBALL, M82::FromSpell( spell() ) );
        break;
    case Spell::FIREBLAST:
        RedrawTargetsWithFrameAnimation( dst, targets, ICN::FIREBAL2, M82::FromSpell( spell() ) );
        break;
    case Spell::METEORSHOWER:
        RedrawTargetsWithFrameAnimation( dst, targets, ICN::METEOR, M82::FromSpell( spell() ) );
        break;
    case Spell::COLDRING:
        RedrawActionColdRingSpell( dst, targets );
        break;

    case Spell::MASSSHIELD:
        RedrawTargetsWithFrameAnimation( targets, ICN::SHIELD, M82::FromSpell( spell() ), false );
        break;
    case Spell::MASSCURE:
        RedrawTargetsWithFrameAnimation( targets, ICN::MAGIC01, M82::FromSpell( spell() ), false );
        break;
    case Spell::MASSHASTE:
        RedrawTargetsWithFrameAnimation( targets, ICN::HASTE, M82::FromSpell( spell() ), false );
        break;
    case Spell::MASSSLOW:
        RedrawTargetsWithFrameAnimation( targets, ICN::MAGIC02, M82::FromSpell( spell() ), false );
        break;
    case Spell::MASSBLESS:
        RedrawTargetsWithFrameAnimation( targets, ICN::BLESS, M82::FromSpell( spell() ), false );
        break;
    case Spell::MASSCURSE:
        RedrawTargetsWithFrameAnimation( targets, ICN::CURSE, M82::FromSpell( spell() ), false );
        break;
    case Spell::MASSDISPEL:
        RedrawTargetsWithFrameAnimation( targets, ICN::MAGIC07, M82::FromSpell( spell() ), false );
        break;

    case Spell::DEATHRIPPLE:
    case Spell::DEATHWAVE:
        RedrawTargetsWithFrameAnimation( targets, ICN::REDDEATH, M82::FromSpell( spell() ), true );
        break;

    case Spell::HOLYWORD:
    case Spell::HOLYSHOUT:
        RedrawTargetsWithFrameAnimation( targets, ICN::MAGIC08, M82::FromSpell( spell() ), true );
        break;

    case Spell::ELEMENTALSTORM:
        RedrawActionElementalStormSpell( targets );
        break;
    case Spell::ARMAGEDDON:
        RedrawActionArmageddonSpell( targets );
        break;

    default:
        break;
    }

    // with object
    if ( target ) {
        if ( spell.isResurrect() )
            RedrawActionResurrectSpell( *target, spell );
        else
            switch ( spell() ) {
            // simple spell animation
            case Spell::BLESS:
                RedrawTroopWithFrameAnimation( *target, ICN::BLESS, M82::FromSpell( spell() ), NONE );
                break;
            case Spell::BLIND:
                RedrawTroopWithFrameAnimation( *target, ICN::BLIND, M82::FromSpell( spell() ), NONE );
                break;
            case Spell::CURE:
                RedrawTroopWithFrameAnimation( *target, ICN::MAGIC01, M82::FromSpell( spell() ), NONE );
                break;
            case Spell::SLOW:
                RedrawTroopWithFrameAnimation( *target, ICN::MAGIC02, M82::FromSpell( spell() ), NONE );
                break;
            case Spell::SHIELD:
                RedrawTroopWithFrameAnimation( *target, ICN::SHIELD, M82::FromSpell( spell() ), NONE );
                break;
            case Spell::HASTE:
                RedrawTroopWithFrameAnimation( *target, ICN::HASTE, M82::FromSpell( spell() ), NONE );
                break;
            case Spell::CURSE:
                RedrawTroopWithFrameAnimation( *target, ICN::CURSE, M82::FromSpell( spell() ), NONE );
                break;
            case Spell::ANTIMAGIC:
                RedrawTroopWithFrameAnimation( *target, ICN::MAGIC06, M82::FromSpell( spell() ), NONE );
                break;
            case Spell::DISPEL:
                RedrawTroopWithFrameAnimation( *target, ICN::MAGIC07, M82::FromSpell( spell() ), NONE );
                break;
            case Spell::STONESKIN:
                RedrawTroopWithFrameAnimation( *target, ICN::STONSKIN, M82::FromSpell( spell() ), NONE );
                break;
            case Spell::STEELSKIN:
                RedrawTroopWithFrameAnimation( *target, ICN::STELSKIN, M82::FromSpell( spell() ), NONE );
                break;
            case Spell::PARALYZE:
                RedrawTroopWithFrameAnimation( *target, ICN::PARALYZE, M82::FromSpell( spell() ), NONE );
                break;
            case Spell::HYPNOTIZE:
                RedrawTroopWithFrameAnimation( *target, ICN::HYPNOTIZ, M82::FromSpell( spell() ), NONE );
                break;
            case Spell::DRAGONSLAYER:
                RedrawTroopWithFrameAnimation( *target, ICN::DRAGSLAY, M82::FromSpell( spell() ), NONE );
                break;
            case Spell::BERSERKER:
                RedrawTroopWithFrameAnimation( *target, ICN::BERZERK, M82::FromSpell( spell() ), NONE );
                break;

            // uniq spell animation
            case Spell::LIGHTNINGBOLT:
                RedrawActionLightningBoltSpell( *target );
                break;
            case Spell::CHAINLIGHTNING:
                RedrawActionChainLightningSpell( targets );
                break;
            case Spell::ARROW:
                RedrawActionArrowSpell( *target );
                break;
            case Spell::COLDRAY:
                RedrawActionColdRaySpell( *target );
                break;
            case Spell::DISRUPTINGRAY:
                RedrawActionDisruptingRaySpell( *target );
                break;
            case Spell::BLOODLUST:
                RedrawActionBloodLustSpell( *target );
                break;
            case Spell::STONE:
                RedrawActionStoneSpell( *target );
                break;
            default:
                break;
            }
    }

    if ( caster ) {
        OpponentSprite * opponent = caster->GetColor() == arena.GetArmyColor1() ? opponent1 : opponent2;
        if ( opponent ) {
            opponent->SetAnimation( ( target ) ? OP_CAST_UP_RETURN : OP_CAST_MASS_RETURN );
            AnimateOpponents( opponent );
        }
    }
}

void Battle::Interface::RedrawActionSpellCastPart2( const Spell & spell, TargetsInfo & targets )
{
    if ( spell.isDamage() ) {
        // targets damage animation
        RedrawActionWincesKills( targets );

        u32 killed = 0;
        u32 damage = 0;

        for ( TargetsInfo::const_iterator it = targets.begin(); it != targets.end(); ++it ) {
            killed += ( *it ).killed;
            damage += ( *it ).damage;
        }

        if ( damage ) {
            std::string msg;
            if ( spell.isUndeadOnly() )
                msg = _( "The %{spell} spell does %{damage} damage to all undead creatures." );
            else if ( spell.isALiveOnly() )
                msg = _( "The %{spell} spell does %{damage} damage to all living creatures." );
            else
                msg = _( "The %{spell} does %{damage} damage." );
            StringReplace( msg, "%{spell}", spell.GetName() );
            StringReplace( msg, "%{damage}", damage );

            if ( killed ) {
                status.SetMessage( msg, true );
                msg = _n( "one creature perishes.", "%{count} creatures perish.", killed );
                StringReplace( msg, "%{count}", killed );
            }

            status.SetMessage( msg, true );
        }
    }

    status.SetMessage( " ", false );

    // restore
    for ( TargetsInfo::iterator it = targets.begin(); it != targets.end(); ++it )
        if ( ( *it ).defender ) {
            TargetInfo & target = *it;
            if ( !target.defender->isValid() ) {
                target.defender->SetDeathAnim();
            }
            else
                target.defender->SwitchAnimation( Monster_Info::STATIC );
        }

    _movingUnit = NULL;
}

void Battle::Interface::RedrawActionMonsterSpellCastStatus( const Unit & attacker, const TargetInfo & target )
{
    const char * msg = NULL;

    switch ( attacker.GetID() ) {
    case Monster::UNICORN:
        msg = _( "The Unicorns attack blinds the %{name}!" );
        break;
    case Monster::MEDUSA:
        msg = _( "The Medusas gaze turns the %{name} to stone!" );
        break;
    case Monster::ROYAL_MUMMY:
    case Monster::MUMMY:
        msg = _( "The Mummies' curse falls upon the %{name}!" );
        break;
    case Monster::CYCLOPS:
        msg = _( "The %{name} are paralyzed by the Cyclopes!" );
        break;
    case Monster::ARCHMAGE:
        msg = _( "The Archmagi dispel all good spells on your %{name}!" );
        break;
    default:
        break;
    }

    if ( msg ) {
        std::string str( msg );
        StringReplace( str, "%{name}", target.defender->GetName() );

        status.SetMessage( str, true );
        status.SetMessage( "", false );
    }
}

void Battle::Interface::RedrawActionLuck( Unit & unit )
{
    LocalEvent & le = LocalEvent::Get();

    const bool isGoodLuck = unit.Modes( LUCK_GOOD );
    const Rect & pos = unit.GetRectPosition();

    std::string msg = isGoodLuck ? _( "Good luck shines on the %{attacker}" ) : _( "Bad luck descends on the %{attacker}" );
    StringReplace( msg, "%{attacker}", unit.GetName() );
    status.SetMessage( msg, true );

    Cursor::Get().SetThemes( Cursor::WAR_NONE );
    if ( isGoodLuck ) {
        const Sprite & luckSprite = AGG::GetICN( ICN::EXPMRL, 0 );
        const Sprite & unitSprite = AGG::GetICN( unit.GetMonsterSprite().icn_file, unit.GetFrame(), unit.isReflect() );

        int width = 2;
        Rect src( 0, 0, width, luckSprite.h() );
        src.x = ( luckSprite.w() - src.w ) / 2;

        AGG::PlaySound( M82::GOODLUCK );

        while ( le.HandleEvents() && Mixer::isPlaying( -1 ) ) {
            CheckGlobalEvents( le );

            if ( width < luckSprite.w() && Battle::AnimateInfrequentDelay( Game::BATTLE_MISSILE_DELAY ) ) {
                RedrawPartialStart();

                luckSprite.Blit( src, pos.x + ( pos.w - src.w ) / 2, pos.y + pos.h - unitSprite.h() - src.h, _mainSurface );

                RedrawPartialFinish();

                src.w = width;
                src.x = ( luckSprite.w() - src.w ) / 2;

                width += 3;
            }
        }
    }
    else {
        int frameId = 0;

        AGG::PlaySound( M82::BADLUCK );

        while ( le.HandleEvents() && Mixer::isPlaying( -1 ) ) {
            CheckGlobalEvents( le );

            if ( frameId < 8 && Battle::AnimateInfrequentDelay( Game::BATTLE_MISSILE_DELAY ) ) {
                RedrawPartialStart();

                const Sprite & luckSprite = AGG::GetICN( ICN::CLOUDLUK, frameId );
                luckSprite.Blit( pos.x + pos.w / 2 + luckSprite.x(), pos.y + pos.h + luckSprite.y() - 10, _mainSurface );

                RedrawPartialFinish();

                ++frameId;
            }
        }
    }
}

void Battle::Interface::RedrawActionMorale( Unit & b, bool good )
{
    std::string msg;

    if ( good ) {
        msg = _( "High morale enables the %{monster} to attack again." );
        StringReplace( msg, "%{monster}", b.GetName() );
        status.SetMessage( msg, true );
        RedrawTroopWithFrameAnimation( b, ICN::MORALEG, M82::GOODMRLE, NONE );
    }
    else {
        msg = _( "Low morale causes the %{monster} to freeze in panic." );
        StringReplace( msg, "%{monster}", b.GetName() );
        status.SetMessage( msg, true );
        RedrawTroopWithFrameAnimation( b, ICN::MORALEB, M82::BADMRLE, WINCE );
    }
}

void Battle::Interface::RedrawActionTowerPart1( Tower & tower, Unit & defender )
{
    Cursor::Get().SetThemes( Cursor::WAR_NONE );
    _currentUnit = NULL;

    const Point missileStart = tower.GetPortPosition();
    const Point targetPos = defender.GetCenterPoint();
    const double angle = GetAngle( missileStart, targetPos );

    AGG::PlaySound( M82::KEEPSHOT );

    // Keep missile == Orc missile
    RedrawMissileAnimation( missileStart, targetPos, angle, Monster::ORC );
}

void Battle::Interface::RedrawActionTowerPart2( Tower & tower, TargetInfo & target )
{
    TargetsInfo targets;
    targets.push_back( target );

    // targets damage animation
    RedrawActionWincesKills( targets );

    // draw status for first defender
    std::string msg = _( "Tower do %{damage} damage." );
    StringReplace( msg, "%{damage}", target.damage );
    if ( target.killed ) {
        msg.append( " " );
        msg.append( _n( "one %{defender} perishes.", "%{count} %{defender} perish.", target.killed ) );
        StringReplace( msg, "%{count}", target.killed );
        StringReplace( msg, "%{defender}", target.defender->GetName() );
    }
    status.SetMessage( msg, true );
    status.SetMessage( "", false );

    // restore
    if ( !target.defender->isValid() ) {
        target.defender->SetDeathAnim();
    }
    else
        target.defender->SwitchAnimation( Monster_Info::STATIC );

    _movingUnit = NULL;
}

void Battle::Interface::RedrawActionCatapult( int target )
{
    LocalEvent & le = LocalEvent::Get();

    const Sprite & missile = AGG::GetICN( ICN::BOULDER, 0 );
    const Rect & area = GetArea();

    AGG::PlaySound( M82::CATSND00 );

    // catapult animation
    while ( le.HandleEvents( false ) && catapult_frame < 6 ) {
        CheckGlobalEvents( le );

        if ( Battle::AnimateInfrequentDelay( Game::BATTLE_CATAPULT_DELAY ) ) {
            Redraw();
            ++catapult_frame;
        }
    }

    // boulder animation
    Point pt1( 90, 220 );
    Point pt2 = Catapult::GetTargetPosition( target );
    Point max( 300, 20 );

    pt1.x += area.x;
    pt2.x += area.x;
    max.x += area.x;
    pt1.y += area.y;
    pt2.y += area.y;
    max.y += area.y;

    const Points points = GetArcPoints( pt1, pt2, max, missile.w() );
    Points::const_iterator pnt = points.begin();

    while ( le.HandleEvents( false ) && pnt != points.end() ) {
        CheckGlobalEvents( le );

        if ( Battle::AnimateInfrequentDelay( Game::BATTLE_CATAPULT2_DELAY ) ) {
            if ( catapult_frame < 9 )
                ++catapult_frame;

            RedrawPartialStart();
            missile.Blit( *pnt, _mainSurface );
            RedrawPartialFinish();
            ++pnt;
        }
    }

    // clod
    u32 frame = 0;
    int icn = target == CAT_MISS ? ICN::SMALCLOD : ICN::LICHCLOD;
    AGG::PlaySound( M82::CATSND02 );

    while ( le.HandleEvents() && frame < AGG::GetICNCount( icn ) ) {
        CheckGlobalEvents( le );

        if ( Battle::AnimateInfrequentDelay( Game::BATTLE_CATAPULT3_DELAY ) ) {
            if ( catapult_frame < 9 )
                ++catapult_frame;

            RedrawPartialStart();
            const Sprite & sprite = AGG::GetICN( icn, frame );
            sprite.Blit( pt2.x + sprite.x(), pt2.y + sprite.y(), _mainSurface );
            RedrawPartialFinish();

            ++frame;
        }
    }

    catapult_frame = 0;
}

void Battle::Interface::RedrawActionArrowSpell( const Unit & target )
{
    const HeroBase * current_commander = arena.GetCurrentCommander();

    if ( current_commander ) {
        Point missileStart;
        const bool from_left = current_commander == opponent1->GetHero();

        // is left position
        if ( from_left ) {
            const Rect & pos1 = opponent1->GetArea();
            missileStart = Point( pos1.x + pos1.w, pos1.y + pos1.h / 2 );
        }
        else {
            const Rect & pos = opponent2->GetArea();
            missileStart = Point( pos.x, pos.y + pos.h / 2 );
        }

        const Point targetPos = target.GetCenterPoint();
        const double angle = GetAngle( missileStart, targetPos );

        Cursor::Get().SetThemes( Cursor::WAR_NONE );
        AGG::PlaySound( M82::MAGCAROW );

        // Magic arrow == Archer missile
        RedrawMissileAnimation( missileStart, targetPos, angle, Monster::ARCHER );
    }
}

void Battle::Interface::RedrawActionTeleportSpell( Unit & target, s32 dst )
{
    LocalEvent & le = LocalEvent::Get();

    const Monster::monstersprite_t & msi = target.GetMonsterSprite();
    Sprite sprite = AGG::GetICN( msi.icn_file, target.GetFrame(), target.isReflect() );
    sprite = Sprite( sprite.GetSurface(), sprite.x(), sprite.y() );

    if ( target.Modes( SP_STONE ) ) {
        AGG::ReplaceColors( sprite, PAL::GetPalette( PAL::GRAY ), msi.icn_file, target.GetFrame(), target.isReflect() );
    }
    else if ( target.Modes( CAP_MIRRORIMAGE ) ) {
        AGG::ReplaceColors( sprite, PAL::GetPalette( PAL::MIRROR_IMAGE ), msi.icn_file, target.GetFrame(), target.isReflect() );
    }

    Cursor::Get().SetThemes( Cursor::WAR_NONE );

    _currentUnit = &target;
    b_current_sprite = &sprite;
    b_current_alpha = 240;

    AGG::PlaySound( M82::TELPTOUT );

    while ( le.HandleEvents() && Mixer::isPlaying( -1 ) ) {
        CheckGlobalEvents( le );

        if ( b_current_alpha > 0 && Battle::AnimateInfrequentDelay( Game::BATTLE_SPELL_DELAY ) ) {
            Redraw();
            b_current_alpha -= 15;
        }
    }

    b_current_alpha = 0;
    Redraw();

    target.SetPosition( dst );
    AGG::PlaySound( M82::TELPTIN );

    while ( le.HandleEvents() && Mixer::isPlaying( -1 ) ) {
        CheckGlobalEvents( le );

        if ( b_current_alpha <= 240 && Battle::AnimateInfrequentDelay( Game::BATTLE_SPELL_DELAY ) ) {
            Redraw();
            b_current_alpha += 15;
        }
    }

    b_current_alpha = 255;
    _currentUnit = NULL;
    b_current_sprite = NULL;
}

void Battle::Interface::RedrawActionSummonElementalSpell( const Unit & target )
{
    LocalEvent & le = LocalEvent::Get();

    const Monster::monstersprite_t & msi = target.GetMonsterSprite();
    const Sprite & sprite = AGG::GetICN( msi.icn_file, target.GetFrame(), target.isReflect() );

    Cursor::Get().SetThemes( Cursor::WAR_NONE );

    _currentUnit = &target;
    b_current_sprite = &sprite;
    b_current_alpha = 0;

    AGG::PlaySound( M82::SUMNELM );

    while ( le.HandleEvents() && b_current_alpha < 220 ) {
        CheckGlobalEvents( le );

        if ( Battle::AnimateInfrequentDelay( Game::BATTLE_SPELL_DELAY ) ) {
            Redraw();
            b_current_alpha += 20;
        }
    }

    b_current_alpha = 255;
    _currentUnit = NULL;
    b_current_sprite = NULL;
}

void Battle::Interface::RedrawActionMirrorImageSpell( const Unit & target, const Position & pos )
{
    LocalEvent & le = LocalEvent::Get();

    const Monster::monstersprite_t & msi = target.GetMonsterSprite();
    Sprite sprite = AGG::GetICN( msi.icn_file, target.GetFrame(), target.isReflect() );
    sprite = Sprite( sprite.GetSurface(), sprite.x(), sprite.y() );
    AGG::ReplaceColors( sprite, PAL::GetPalette( PAL::MIRROR_IMAGE ), msi.icn_file, target.GetFrame(), target.isReflect() );

    const Rect & rt1 = target.GetRectPosition();
    const Rect & rt2 = pos.GetRect();

    const Points points = GetLinePoints( rt1, rt2, 5 );
    Points::const_iterator pnt = points.begin();

    Cursor::Get().SetThemes( Cursor::WAR_NONE );
    AGG::PlaySound( M82::MIRRORIM );

    while ( le.HandleEvents() && pnt != points.end() ) {
        CheckGlobalEvents( le );

        if ( Battle::AnimateInfrequentDelay( Game::BATTLE_SPELL_DELAY ) ) {
            const Point & sp = GetTroopPosition( target, sprite );

            RedrawPartialStart();
            sprite.Blit( sp.x - rt1.x + ( *pnt ).x, sp.y - rt1.y + ( *pnt ).y, _mainSurface );
            RedrawPartialFinish();

            ++pnt;
        }
    }

    status.SetMessage( _( "MirrorImage created" ), true );
}

void Battle::Interface::RedrawLightningOnTargets( const std::vector<Point> & points, const Rect & drawRoi )
{
    if ( points.size() < 2 )
        return;

    const Point roiOffset( drawRoi.x, drawRoi.y );

    Display & display = Display::Get();
    LocalEvent & le = LocalEvent::Get();
    Cursor & cursor = Cursor::Get();
    cursor.SetThemes( Cursor::WAR_NONE );

    AGG::PlaySound( points.size() > 2 ? M82::CHAINLTE : M82::LIGHTBLT );

    for ( size_t i = 1; i < points.size(); ++i ) {
        const Point & startingPos = points[i - 1];
        const Point & endPos = points[i];

        const std::vector<std::pair<LightningPoint, LightningPoint> > & lightningBolt = GenerateLightning( startingPos + roiOffset, endPos + roiOffset );
        Rect roi;
        const bool isHorizontalBolt = std::abs( startingPos.x - endPos.x ) > std::abs( startingPos.y - endPos.y );
        const bool isForwardDirection = isHorizontalBolt ? ( endPos.x > startingPos.x ) : ( endPos.y > startingPos.y );
        const int animationStep = 100;

        if ( isHorizontalBolt ) {
            roi.h = drawRoi.h;
            if ( isForwardDirection ) {
                roi.x = 0;
                roi.w = startingPos.x;
            }
            else {
                roi.x = startingPos.x;
                roi.w = drawRoi.w - startingPos.x;
            }
        }
        else {
            roi.w = drawRoi.w;
            if ( isForwardDirection ) {
                roi.y = 0;
                roi.h = startingPos.y;
            }
            else {
                roi.y = startingPos.y;
                roi.h = drawRoi.h - startingPos.y;
            }
        }

        while ( le.HandleEvents() && ( ( isHorizontalBolt && roi.w < drawRoi.w ) || ( !isHorizontalBolt && roi.h < drawRoi.h ) ) ) {
            if ( Battle::AnimateInfrequentDelay( Game::BATTLE_DISRUPTING_DELAY ) ) {
                if ( isHorizontalBolt ) {
                    if ( isForwardDirection ) {
                        roi.w += animationStep;
                    }
                    else {
                        roi.w += animationStep;
                        roi.x -= animationStep;
                    }

                    if ( roi.x < 0 )
                        roi.x = 0;
                    if ( roi.w > drawRoi.w )
                        roi.w = drawRoi.w;
                }
                else {
                    if ( isForwardDirection ) {
                        roi.h += animationStep;
                    }
                    else {
                        roi.h += animationStep;
                        roi.y -= animationStep;
                    }

                    if ( roi.y < 0 )
                        roi.y = 0;
                    if ( roi.h > drawRoi.h )
                        roi.h = drawRoi.h;
                }

                RedrawPartialStart();

                RedrawLightning( lightningBolt, RGBA( 0xff, 0xff, 0 ), _mainSurface, Rect( roi.x + roiOffset.x, roi.y + roiOffset.y, roi.w, roi.h ) );

                RedrawPartialFinish();
            }
        }
    }

    uint32_t frame = 0;
    while ( le.HandleEvents() && frame < AGG::GetICNCount( ICN::SPARKS ) ) {
        CheckGlobalEvents( le );

        if ( ( frame == 0 ) || Battle::AnimateInfrequentDelay( Game::BATTLE_DISRUPTING_DELAY ) ) {
            RedrawPartialStart();

            Sprite sprite = AGG::GetICN( ICN::SPARKS, frame, false );

            for ( size_t i = 1; i < points.size(); ++i ) {
                sprite.Blit( points[i] - Point( sprite.w() / 2, 0 ) + roiOffset, _mainSurface );
            }
            RedrawPartialFinish();

            ++frame;
        }
    }
}

void Battle::Interface::RedrawActionLightningBoltSpell( Unit & target )
{
    Point startingPos;
    const HeroBase * current_commander = arena.GetCurrentCommander();

    if ( current_commander == opponent1->GetHero() ) {
        const Rect & pos1 = opponent1->GetArea();
        startingPos = Point( pos1.x + pos1.w, pos1.y + pos1.h / 2 );
    }
    else {
        const Rect & pos = opponent2->GetArea();
        startingPos = Point( pos.x, pos.y + pos.h / 2 );
    }

    _currentUnit = NULL;

    const Rect & pos = target.GetRectPosition();
    const Point endPos( pos.x + pos.w / 2, pos.y );

    std::vector<Point> points;
    points.push_back( startingPos );
    points.push_back( endPos );

    RedrawLightningOnTargets( points, _surfaceInnerArea );
}

void Battle::Interface::RedrawActionChainLightningSpell( const TargetsInfo & targets )
{
    std::vector<Point> points;
    for ( TargetsInfo::const_iterator it = targets.begin(); it != targets.end(); ++it ) {
        const Rect & pos = it->defender->GetRectPosition();

        if ( points.empty() ) {
            points.push_back( Point( pos.x + pos.w / 2, 0 ) );
        }

        points.push_back( Point( pos.x + pos.w / 2, pos.y ) );
    }

    RedrawLightningOnTargets( points, _surfaceInnerArea );
}

void Battle::Interface::RedrawActionBloodLustSpell( Unit & target )
{
    LocalEvent & le = LocalEvent::Get();

    const Monster::monstersprite_t & msi = target.GetMonsterSprite();
    Sprite unitSprite = AGG::GetICN( msi.icn_file, target.GetFrame(), target.isReflect() );
    unitSprite = Sprite( unitSprite.GetSurface(), unitSprite.x(), unitSprite.y() );

    std::vector<std::vector<uint8_t> > originalPalette;
    if ( target.Modes( SP_STONE ) ) {
        originalPalette.push_back( PAL::GetPalette( PAL::GRAY ) );
    }
    else if ( target.Modes( CAP_MIRRORIMAGE ) ) {
        originalPalette.push_back( PAL::GetPalette( PAL::MIRROR_IMAGE ) );
    }

    if ( !originalPalette.empty() ) {
        for ( size_t i = 1; i < originalPalette.size(); ++i ) {
            originalPalette[0] = PAL::CombinePalettes( originalPalette[0], originalPalette[i] );
        }
        AGG::ReplaceColors( unitSprite, originalPalette[0], msi.icn_file, target.GetFrame(), target.isReflect() );
    }

    std::vector<uint8_t> convert = PAL::GetPalette( PAL::RED );
    if ( !originalPalette.empty() ) {
        convert = PAL::CombinePalettes( PAL::GetPalette( PAL::GRAY ), convert );
    }

    Sprite bloodlustEffect( unitSprite.GetSurface(), unitSprite.x(), unitSprite.y() );
    AGG::ReplaceColors( bloodlustEffect, convert, msi.icn_file, target.GetFrame(), target.isReflect() );

    Sprite mixSprite( Surface( unitSprite.GetSize(), true ), unitSprite.x(), unitSprite.y() );

    Cursor::Get().SetThemes( Cursor::WAR_NONE );

    _currentUnit = &target;
    b_current_sprite = &mixSprite;

    const uint32_t bloodlustDelay = 1800 / 20;
    // duration is 1900ms
    AGG::PlaySound( M82::BLOODLUS );

    uint32_t alpha = 0;
    uint32_t frame = 0;
    while ( le.HandleEvents() && Mixer::isPlaying( -1 ) ) {
        CheckGlobalEvents( le );

        if ( frame < 20 && Game::AnimateCustomDelay( bloodlustDelay ) ) {
            mixSprite = Sprite( Surface::Blend( unitSprite, bloodlustEffect, ( 255 - alpha ) * 100 / 255 ), unitSprite.x(), unitSprite.y() );
            Redraw();

            alpha += ( frame < 10 ) ? 20 : -20;
            ++frame;
        }
    }

    _currentUnit = NULL;
    b_current_sprite = NULL;
}

void Battle::Interface::RedrawActionStoneSpell( Unit & target )
{
    LocalEvent & le = LocalEvent::Get();

    const Monster::monstersprite_t & msi = target.GetMonsterSprite();
    Sprite unitSprite = AGG::GetICN( msi.icn_file, target.GetFrame(), target.isReflect() );
    unitSprite = Sprite( unitSprite.GetSurface(), unitSprite.x(), unitSprite.y() );

    Sprite stoneEffect( unitSprite.GetSurface(), unitSprite.x(), unitSprite.y() );
    AGG::ReplaceColors( stoneEffect, PAL::GetPalette( PAL::GRAY ), msi.icn_file, target.GetFrame(), target.isReflect() );

    Sprite mixSprite( Surface( unitSprite.GetSize(), true ), unitSprite.x(), unitSprite.y() );

    Cursor::Get().SetThemes( Cursor::WAR_NONE );

    _currentUnit = &target;
    b_current_sprite = &mixSprite;

    AGG::PlaySound( M82::PARALIZE );

    uint32_t alpha = 0;
    uint32_t frame = 0;
    while ( le.HandleEvents() && Mixer::isPlaying( -1 ) ) {
        CheckGlobalEvents( le );

        if ( frame < 25 && Game::AnimateCustomDelay( Game::BATTLE_SPELL_DELAY ) ) {
            mixSprite = Sprite( Surface::Blend( unitSprite, stoneEffect, ( 255 - alpha ) * 100 / 255 ), unitSprite.x(), unitSprite.y() );
            Redraw();

            alpha += 10;
            ++frame;
        }
    }

    _currentUnit = NULL;
    b_current_sprite = NULL;
}

void Battle::Interface::RedrawActionResurrectSpell( Unit & target, const Spell & spell )
{
    LocalEvent & le = LocalEvent::Get();

    if ( !target.isValid() ) {
        while ( le.HandleEvents() && !target.isFinishAnimFrame() ) {
            CheckGlobalEvents( le );

            if ( Battle::AnimateInfrequentDelay( Game::BATTLE_SPELL_DELAY ) ) {
                Redraw();
                target.IncreaseAnimFrame();
            }
        }
    }

    AGG::PlaySound( M82::FromSpell( spell() ) );

    RedrawTroopWithFrameAnimation( target, ICN::YINYANG, M82::UNKNOWN, target.GetHitPoints() == 0 ? RESURRECT : NONE );
}

void Battle::Interface::RedrawActionColdRaySpell( Unit & target )
{
    RedrawRaySpell( target, ICN::COLDRAY, M82::COLDRAY, 18 );
    RedrawTroopWithFrameAnimation( target, ICN::ICECLOUD, M82::UNKNOWN, WINCE );
}

void Battle::Interface::RedrawRaySpell( const Unit & target, int spellICN, int spellSound, uint32_t size )
{
    Cursor & cursor = Cursor::Get();
    Display & display = Display::Get();
    LocalEvent & le = LocalEvent::Get();

    // Casting hero position
    Point startingPos;
    const HeroBase * current_commander = arena.GetCurrentCommander();

    if ( current_commander == opponent1->GetHero() ) {
        const Rect & pos1 = opponent1->GetArea();
        startingPos = Point( pos1.x + pos1.w, pos1.y + pos1.h / 2 );
    }
    else {
        const Rect & pos = opponent2->GetArea();
        startingPos = Point( pos.x, pos.y + pos.h / 2 );
    }

    const Point targetPos = target.GetCenterPoint();

    const Points path = GetEuclideanLine( startingPos, targetPos, size );
    const uint32_t spriteCount = AGG::GetICNCount( spellICN );

    cursor.SetThemes( Cursor::WAR_NONE );
    AGG::PlaySound( spellSound );

    size_t i = 0;
    while ( le.HandleEvents() && i < path.size() ) {
        CheckGlobalEvents( le );

        if ( Battle::AnimateInfrequentDelay( Game::BATTLE_DISRUPTING_DELAY ) ) {
            cursor.Hide();
            const uint32_t frame = i * spriteCount / path.size();
            const Sprite & sprite = AGG::GetICN( spellICN, frame );
            sprite.Blit( path[i].x - sprite.w() / 2, path[i].y - sprite.h() / 2, _mainSurface );
            RedrawPartialFinish();
            ++i;
        }
    }
}

void Battle::Interface::RedrawActionDisruptingRaySpell( Unit & target )
{
    LocalEvent & le = LocalEvent::Get();

    RedrawRaySpell( target, ICN::DISRRAY, M82::DISRUPTR, 24 );

    // Part 2 - ripple effect
    const Sprite & unitSprite = AGG::GetICN( target.GetMonsterSprite().icn_file, target.GetFrame(), target.isReflect() );
    Sprite rippleSprite;

    const Unit * old_current = _currentUnit;
    _currentUnit = &target;
    _movingPos = Point( 0, 0 );

    uint32_t frame = 0;
    while ( le.HandleEvents() && frame < 60 ) {
        CheckGlobalEvents( le );

        if ( Battle::AnimateInfrequentDelay( Game::BATTLE_DISRUPTING_DELAY ) ) {
            rippleSprite = Sprite( unitSprite.RenderRippleEffect( frame ), unitSprite.GetPos().x, unitSprite.GetPos().y );
            b_current_sprite = &rippleSprite;
            Redraw();

            frame += 2;
        }
    }

    _currentUnit = old_current;
    b_current_sprite = NULL;
}

void Battle::Interface::RedrawActionColdRingSpell( s32 dst, const TargetsInfo & targets )
{
    LocalEvent & le = LocalEvent::Get();

    const int icn = ICN::COLDRING;
    const int m82 = M82::FromSpell( Spell::COLDRING );
    u32 frame = 0;
    const Rect & center = Board::GetCell( dst )->GetPos();

    Cursor::Get().SetThemes( Cursor::WAR_NONE );

    // set WNCE
    _currentUnit = NULL;
    for ( TargetsInfo::const_iterator it = targets.begin(); it != targets.end(); ++it )
        if ( ( *it ).defender && ( *it ).damage )
            ( *it ).defender->SwitchAnimation( Monster_Info::WNCE );

    if ( M82::UNKNOWN != m82 )
        AGG::PlaySound( m82 );

    while ( le.HandleEvents() && frame < AGG::GetICNCount( icn ) ) {
        CheckGlobalEvents( le );

        if ( Battle::AnimateInfrequentDelay( Game::BATTLE_SPELL_DELAY ) ) {
            RedrawPartialStart();

            const Sprite & sprite1 = AGG::GetICN( icn, frame );
            sprite1.Blit( center.x + center.w / 2 + sprite1.x(), center.y + center.h / 2 + sprite1.y(), _mainSurface );
            const Sprite & sprite2 = AGG::GetICN( icn, frame, true );
            sprite2.Blit( center.x + center.w / 2 - sprite2.w() - sprite2.x(), center.y + center.h / 2 + sprite2.y(), _mainSurface );
            RedrawPartialFinish();

            for ( TargetsInfo::const_iterator it = targets.begin(); it != targets.end(); ++it )
                if ( ( *it ).defender && ( *it ).damage )
                    ( *it ).defender->IncreaseAnimFrame( false );
            ++frame;
        }
    }

    for ( TargetsInfo::const_iterator it = targets.begin(); it != targets.end(); ++it )
        if ( ( *it ).defender ) {
            ( *it ).defender->SwitchAnimation( Monster_Info::STATIC );
            _currentUnit = NULL;
        }
}

void Battle::Interface::RedrawActionElementalStormSpell( const TargetsInfo & targets )
{
    LocalEvent & le = LocalEvent::Get();

    const int icn = ICN::STORM;
    const int m82 = M82::FromSpell( Spell::ELEMENTALSTORM );
    const Rect & area = GetArea();

    u32 frame = 0;
    u32 repeat = 4;
    Point center;

    Cursor::Get().SetThemes( Cursor::WAR_NONE );

    _currentUnit = NULL;
    for ( TargetsInfo::const_iterator it = targets.begin(); it != targets.end(); ++it )
        if ( ( *it ).defender && ( *it ).damage )
            ( *it ).defender->SwitchAnimation( Monster_Info::WNCE );

    if ( M82::UNKNOWN != m82 )
        AGG::PlaySound( m82 );

    while ( le.HandleEvents() && frame < AGG::GetICNCount( icn ) ) {
        CheckGlobalEvents( le );

        if ( Battle::AnimateInfrequentDelay( Game::BATTLE_SPELL_DELAY ) ) {
            RedrawPartialStart();

            const Sprite & sprite = AGG::GetICN( icn, frame );
            for ( center.y = area.y; center.y + sprite.h() < area.y + area.h - 20; center.y += sprite.h() )
                for ( center.x = area.x; center.x + sprite.w() < area.x + area.w; center.x += sprite.w() )
                    sprite.Blit( center, _mainSurface );

            RedrawPartialFinish();

            for ( TargetsInfo::const_iterator it = targets.begin(); it != targets.end(); ++it )
                if ( ( *it ).defender && ( *it ).damage )
                    ( *it ).defender->IncreaseAnimFrame( false );
            ++frame;

            if ( frame == AGG::GetICNCount( icn ) && repeat ) {
                --repeat;
                frame = 0;
            }
        }
    }

    for ( TargetsInfo::const_iterator it = targets.begin(); it != targets.end(); ++it )
        if ( ( *it ).defender ) {
            ( *it ).defender->SwitchAnimation( Monster_Info::STATIC );
            _currentUnit = NULL;
        }
}

void Battle::Interface::RedrawActionArmageddonSpell( const TargetsInfo & targets )
{
    Cursor & cursor = Cursor::Get();
    Display & display = Display::Get();
    LocalEvent & le = LocalEvent::Get();
    Rect area = GetArea();

    area.h -= Settings::Get().QVGA() ? 18 : 36;

    Surface sprite1( area, false );
    Surface sprite2( area, false );

    cursor.SetThemes( Cursor::WAR_NONE );

    _mainSurface.Blit( area, 0, 0, sprite1 );
    sprite2.Fill( RGBA( 0xFF, 0xFF, 0xFF ) );

    _currentUnit = NULL;
    AGG::PlaySound( M82::ARMGEDN );
    u32 alpha = 10;

    while ( le.HandleEvents() && alpha < 180 ) {
        CheckGlobalEvents( le );

        if ( Battle::AnimateInfrequentDelay( Game::BATTLE_SPELL_DELAY ) ) {
            cursor.Hide();
            Surface::Blend( sprite1, sprite2, ( 255 - alpha ) * 100 / 255 ).Blit( area.x, area.y, _mainSurface );
            cursor.Show();
            RedrawPartialFinish();

            alpha += 10;
        }
    }

    sprite2.Fill( RGBA( 0xb0, 0x0c, 0 ) );
    sprite1 = Surface::Blend( sprite1, sprite2, ( 255 - alpha ) * 100 / 255 );

    cursor.Hide();

    while ( le.HandleEvents() && Mixer::isPlaying( -1 ) ) {
        CheckGlobalEvents( le );

        if ( Battle::AnimateInfrequentDelay( Game::BATTLE_SPELL_DELAY ) ) {
            cursor.Hide();

            const int16_t offsetX = Rand::Get( -7, 7 );
            const int16_t offsetY = Rand::Get( -7, 7 );
            const Rect initialArea( area.x, area.y, area.w, area.h );
            const Rect original = initialArea ^ Rect( area.x + offsetX, area.y + offsetY, area.w, area.h );

            const Rect shifted( initialArea.x - original.x, initialArea.y - original.y, original.w, original.h );
            sprite1.Blit( shifted, original, _mainSurface );

            RedrawPartialFinish();
        }
    }
}

void Battle::Interface::RedrawActionEarthQuakeSpell( const std::vector<int> & targets )
{
    Display & display = Display::Get();
    Cursor & cursor = Cursor::Get();
    LocalEvent & le = LocalEvent::Get();
    Rect area = GetArea();

    u32 frame = 0;
    area.h -= Settings::Get().QVGA() ? 19 : 38;

    cursor.SetThemes( Cursor::WAR_NONE );

    Surface sprite = _mainSurface.GetSurface( area );

    _currentUnit = NULL;
    AGG::PlaySound( M82::ERTHQUAK );

    const u32 offset = Settings::Get().QVGA() ? 5 : 10;
    bool restore = false;

    // draw earth quake
    while ( le.HandleEvents() && frame < 18 ) {
        CheckGlobalEvents( le );

        if ( Battle::AnimateInfrequentDelay( Game::BATTLE_SPELL_DELAY ) ) {
            cursor.Hide();

            const int16_t offsetX = Rand::Get( -7, 7 );
            const int16_t offsetY = Rand::Get( -7, 7 );
            const Rect initialArea( area.x, area.y, area.w, area.h );
            const Rect original = initialArea ^ Rect( area.x + offsetX, area.y + offsetY, area.w, area.h );

            const Rect shifted( initialArea.x - original.x, initialArea.y - original.y, original.w, original.h );
            sprite.Blit( shifted, original, _mainSurface );

            RedrawPartialFinish();
            ++frame;
        }
    }

    // draw cloud
    frame = 0;
    int icn = ICN::LICHCLOD;
    AGG::PlaySound( M82::CATSND02 );

    while ( le.HandleEvents() && frame < AGG::GetICNCount( icn ) ) {
        CheckGlobalEvents( le );

        if ( Battle::AnimateInfrequentDelay( Game::BATTLE_SPELL_DELAY ) ) {
            RedrawPartialStart();

            for ( std::vector<int>::const_iterator it = targets.begin(); it != targets.end(); ++it ) {
                Point pt2 = Catapult::GetTargetPosition( *it );

                if ( Settings::Get().QVGA() ) {
                    pt2.x /= 2;
                    pt2.y /= 2;
                }
                pt2.x += area.x;
                pt2.y += area.y;

                const Sprite & spriteCloud = AGG::GetICN( icn, frame );
                spriteCloud.Blit( pt2.x + spriteCloud.x(), pt2.y + spriteCloud.y(), _mainSurface );
            }

            RedrawPartialFinish();

            ++frame;
        }
    }
}

void Battle::Interface::RedrawActionRemoveMirrorImage( const Unit & mirror )
{
    status.SetMessage( _( "MirrorImage ended" ), true );
}

void Battle::Interface::RedrawTargetsWithFrameAnimation( s32 dst, const TargetsInfo & targets, int icn, int m82 )
{
    LocalEvent & le = LocalEvent::Get();

    u32 frame = 0;
    const Rect & center = Board::GetCell( dst )->GetPos();

    Cursor::Get().SetThemes( Cursor::WAR_NONE );

    _currentUnit = NULL;
    for ( TargetsInfo::const_iterator it = targets.begin(); it != targets.end(); ++it )
        if ( ( *it ).defender && ( *it ).damage )
            ( *it ).defender->SwitchAnimation( Monster_Info::WNCE );

    if ( M82::UNKNOWN != m82 )
        AGG::PlaySound( m82 );

    while ( le.HandleEvents() && frame < AGG::GetICNCount( icn ) ) {
        CheckGlobalEvents( le );

        if ( Battle::AnimateInfrequentDelay( Game::BATTLE_SPELL_DELAY ) ) {
            RedrawPartialStart();

            const Sprite & sprite = AGG::GetICN( icn, frame );
            sprite.Blit( center.x + center.w / 2 + sprite.x(), center.y + center.h / 2 + sprite.y(), _mainSurface );
            RedrawPartialFinish();

            for ( TargetsInfo::const_iterator it = targets.begin(); it != targets.end(); ++it )
                if ( ( *it ).defender && ( *it ).damage )
                    ( *it ).defender->IncreaseAnimFrame( false );
            ++frame;
        }
    }

    for ( TargetsInfo::const_iterator it = targets.begin(); it != targets.end(); ++it )
        if ( ( *it ).defender ) {
            ( *it ).defender->SwitchAnimation( Monster_Info::STATIC );
            _currentUnit = NULL;
        }
}

Point RedrawTroopWithFrameAnimationOffset( int icn, const Rect & pos, const Sprite & sp, bool wide, bool reflect, bool qvga )
{
    Point res( sp.x() + pos.x, pos.y + sp.y() );

    switch ( icn ) {
    case ICN::SHIELD:
        res.x += reflect ? -pos.w / ( wide ? 2 : 1 ) : pos.w / 2;
        break;
    case ICN::STONSKIN:
    case ICN::STELSKIN:
        res.y += pos.h / 2;
        break;
    default:
        res.y += ( qvga ? pos.h / 2 : 0 );
        break;
    }

    return res;
}

void Battle::Interface::RedrawTargetsWithFrameAnimation( const TargetsInfo & targets, int icn, int m82, bool wnce )
{
    LocalEvent & le = LocalEvent::Get();

    u32 frame = 0;

    Cursor::Get().SetThemes( Cursor::WAR_NONE );

    _currentUnit = NULL;

    if ( wnce )
        for ( TargetsInfo::const_iterator it = targets.begin(); it != targets.end(); ++it )
            if ( ( *it ).defender && ( *it ).damage )
                ( *it ).defender->SwitchAnimation( Monster_Info::WNCE );

    if ( M82::UNKNOWN != m82 )
        AGG::PlaySound( m82 );

    while ( le.HandleEvents() && frame < AGG::GetICNCount( icn ) ) {
        CheckGlobalEvents( le );

        if ( Battle::AnimateInfrequentDelay( Game::BATTLE_SPELL_DELAY ) ) {
            RedrawPartialStart();

            for ( TargetsInfo::const_iterator it = targets.begin(); it != targets.end(); ++it )
                if ( ( *it ).defender ) {
                    const Rect & pos = ( *it ).defender->GetRectPosition();
                    bool reflect = false;

                    switch ( icn ) {
                    case ICN::SHIELD:
                        reflect = ( *it ).defender->isReflect();
                        break;
                    default:
                        break;
                    }

                    const Sprite & sprite = AGG::GetICN( icn, frame, reflect );
                    const Point offset = RedrawTroopWithFrameAnimationOffset( icn, pos, sprite, ( *it ).defender->isWide(), reflect, Settings::Get().QVGA() );
                    const Point sprite_pos( offset.x + ( reflect ? 0 : pos.w / 2 ), offset.y );

                    sprite.Blit( sprite_pos, _mainSurface );
                }
            RedrawPartialFinish();

            if ( wnce )
                for ( TargetsInfo::const_iterator it = targets.begin(); it != targets.end(); ++it )
                    if ( ( *it ).defender && ( *it ).damage )
                        ( *it ).defender->IncreaseAnimFrame( false );
            ++frame;
        }
    }

    if ( wnce )
        for ( TargetsInfo::const_iterator it = targets.begin(); it != targets.end(); ++it )
            if ( ( *it ).defender ) {
                ( *it ).defender->SwitchAnimation( Monster_Info::STATIC );
                _currentUnit = NULL;
            }
}

void Battle::Interface::RedrawTroopWithFrameAnimation( Unit & b, int icn, int m82, CreatueSpellAnimation animation )
{
    LocalEvent & le = LocalEvent::Get();

    const Rect & pos = b.GetRectPosition();

    u32 frame = 0;
    bool reflect = false;

    switch ( icn ) {
    case ICN::SHIELD:
        reflect = b.isReflect();
        break;
    default:
        break;
    }

    Cursor::Get().SetThemes( Cursor::WAR_NONE );

    if ( animation == WINCE ) {
        _currentUnit = NULL;
        b.SwitchAnimation( Monster_Info::WNCE );
    }
    else if ( animation == RESURRECT ) {
        _currentUnit = NULL;
        b.SwitchAnimation( Monster_Info::KILL, true );
    }

    if ( M82::UNKNOWN != m82 )
        AGG::PlaySound( m82 );

    while ( le.HandleEvents() && frame < AGG::GetICNCount( icn ) ) {
        CheckGlobalEvents( le );

        if ( Battle::AnimateInfrequentDelay( Game::BATTLE_SPELL_DELAY ) ) {
            RedrawPartialStart();

            const Sprite & sprite = AGG::GetICN( icn, frame, reflect );
            const Point offset = RedrawTroopWithFrameAnimationOffset( icn, pos, sprite, b.isWide(), reflect, Settings::Get().QVGA() );
            const Point sprite_pos( offset.x + ( reflect ? 0 : pos.w / 2 ), offset.y );

            sprite.Blit( sprite_pos, _mainSurface );
            RedrawPartialFinish();

            if ( animation != NONE ) {
                if ( animation == RESURRECT ) {
                    if ( b.isFinishAnimFrame() )
                        b.SwitchAnimation( Monster_Info::STATIC );
                }
                b.IncreaseAnimFrame( false );
            }
            ++frame;
        }
    }

    if ( animation != NONE ) {
        if ( animation == RESURRECT ) {
            b.SetPosition( b.GetPosition() );
        }
        b.SwitchAnimation( Monster_Info::STATIC );
        _currentUnit = NULL;
    }
}

void Battle::Interface::RedrawBridgeAnimation( bool down )
{
    LocalEvent & le = LocalEvent::Get();

    u32 frame = down ? 23 : 21;

    if ( down )
        AGG::PlaySound( M82::DRAWBRG );

    while ( le.HandleEvents() ) {
        if ( down ) {
            if ( frame < 21 )
                break;
        }
        else {
            if ( frame > 23 )
                break;
        }

        CheckGlobalEvents( le );

        if ( Battle::AnimateInfrequentDelay( Game::BATTLE_BRIDGE_DELAY ) ) {
            RedrawPartialStart();
            const Sprite & sprite = AGG::GetICN( ICN::Get4Castle( Arena::GetCastle()->GetRace() ), frame );
            sprite.Blit( sprite.x(), sprite.y(), _mainSurface );
            RedrawPartialFinish();

            if ( down )
                --frame;
            else
                ++frame;
        }
    }

    if ( !down )
        AGG::PlaySound( M82::DRAWBRG );
}

bool Battle::Interface::IdleTroopsAnimation( void )
{
    if ( Battle::AnimateInfrequentDelay( Game::BATTLE_IDLE_DELAY ) ) {
        const bool redrawNeeded = arena.GetForce1().animateIdleUnits();
        return arena.GetForce2().animateIdleUnits() || redrawNeeded;
    }

    return false;
}

void Battle::Interface::ResetIdleTroopAnimation( void )
{
    arena.GetForce1().resetIdleAnimation();
    arena.GetForce2().resetIdleAnimation();
}

void Battle::Interface::CheckGlobalEvents( LocalEvent & le )
{
    if ( Game::AnimateInfrequentDelay( Game::COLOR_CYCLE_BATTLE_DELAY ) )
        CycleColors();

    // animate heroes
    if ( Battle::AnimateInfrequentDelay( Game::BATTLE_OPPONENTS_DELAY ) ) {
        if ( opponent1 )
            opponent1->Update();

        if ( opponent2 )
            opponent2->Update();

        humanturn_redraw = true;
    }

    // flags animation
    if ( Battle::AnimateInfrequentDelay( Game::BATTLE_FLAGS_DELAY ) ) {
        ++animation_flags_frame;
        humanturn_redraw = true;
    }

    // break auto battle
    if ( arena.CanBreakAutoBattle()
         && ( le.MouseClickLeft( btn_auto )
              || ( le.KeyPress()
                   && ( Game::HotKeyPressEvent( Game::EVENT_BATTLE_AUTOSWITCH )
                        || ( Game::HotKeyPressEvent( Game::EVENT_BATTLE_RETREAT )
                             && Dialog::YES == Dialog::Message( "", _( "Break auto battle?" ), Font::BIG, Dialog::YES | Dialog::NO ) ) ) ) ) ) {
        arena.BreakAutoBattle();
    }
}

void Battle::Interface::ProcessingHeroDialogResult( int res, Actions & a )
{
    switch ( res ) {
    // cast
    case 1: {
        const HeroBase * hero = _currentUnit ? _currentUnit->GetCommander() : NULL;
        if ( hero ) {
            if ( hero->HaveSpellBook() ) {
                std::string msg;
                if ( arena.isDisableCastSpell( Spell::NONE, &msg ) )
                    Dialog::Message( "", msg, Font::BIG, Dialog::OK );
                else {
                    const Spell spell = hero->OpenSpellBook( SpellBook::CMBT, true );
                    if ( spell.isValid() ) {
                        std::string error;

                        if ( arena.isDisableCastSpell( spell, &msg ) )
                            Dialog::Message( "", msg, Font::BIG, Dialog::OK );
                        else if ( hero->CanCastSpell( spell, &error ) ) {
                            if ( spell.isApplyWithoutFocusObject() ) {
                                a.push_back( Command( MSG_BATTLE_CAST, spell(), -1 ) );
                                humanturn_redraw = true;
                                humanturn_exit = true;
                            }
                            else
                                humanturn_spell = spell;
                        }
                        else if ( error.size() )
                            Dialog::Message( "Error", error, Font::BIG, Dialog::OK );
                    }
                }
            }
            else
                Dialog::Message( "", _( "No spells to cast." ), Font::BIG, Dialog::OK );
        }
    } break;

    // retreat
    case 2:
        if ( _currentUnit->GetCommander() && arena.CanRetreatOpponent( _currentUnit->GetColor() ) ) {
            if ( Dialog::YES == Dialog::Message( "", _( "Are you sure you want to retreat?" ), Font::BIG, Dialog::YES | Dialog::NO ) ) {
                a.push_back( Command( MSG_BATTLE_RETREAT ) );
                a.push_back( Command( MSG_BATTLE_END_TURN, _currentUnit->GetUID() ) );
                humanturn_exit = true;
            }
        }
        else
            Dialog::Message( "", _( "Retreat disabled" ), Font::BIG, Dialog::OK );
        break;

    // surrender
    case 3:
        if ( arena.CanSurrenderOpponent( _currentUnit->GetColor() ) ) {
            const HeroBase * enemy = arena.GetCommander( arena.GetCurrentColor(), true );

            if ( enemy ) {
                const s32 cost = arena.GetCurrentForce().GetSurrenderCost();
                const Kingdom & kingdom = world.GetKingdom( arena.GetCurrentColor() );

                if ( !kingdom.AllowPayment( Funds( Resource::GOLD, cost ) ) )
                    Dialog::Message( "", _( "You don't have enough gold!" ), Font::BIG, Dialog::OK );
                else if ( DialogBattleSurrender( *enemy, cost, kingdom ) ) {
                    a.push_back( Command( MSG_BATTLE_SURRENDER ) );
                    a.push_back( Command( MSG_BATTLE_END_TURN, _currentUnit->GetUID() ) );
                    humanturn_exit = true;
                }
            }
        }
        else
            Dialog::Message( "", _( "Surrender disabled" ), Font::BIG, Dialog::OK );
        break;

    default:
        break;
    }
}

Battle::PopupDamageInfo::PopupDamageInfo()
    : Dialog::FrameBorder( 5 )
    , cell( NULL )
    , attacker( NULL )
    , defender( NULL )
    , redraw( false )
{}

void Battle::PopupDamageInfo::SetInfo( const Cell * c, const Unit * a, const Unit * b )
{
    if ( Settings::Get().ExtBattleShowDamage() && Battle::AnimateInfrequentDelay( Game::BATTLE_POPUP_DELAY )
         && ( !cell || ( c && cell != c ) || !attacker || ( a && attacker != a ) || !defender || ( b && defender != b ) ) ) {
        redraw = true;
        cell = c;
        attacker = a;
        defender = b;

        const Rect & rt = cell->GetPos();
        SetPosition( rt.x + rt.w, rt.y, 20, 20 );
    }
}

void Battle::PopupDamageInfo::Reset( void )
{
    if ( redraw ) {
        Cursor::Get().Hide();
        background.Restore();
        redraw = false;
        cell = NULL;
        attacker = NULL;
        defender = NULL;
    }
    Game::AnimateResetDelay( Game::BATTLE_POPUP_DELAY );
}

void Battle::PopupDamageInfo::Redraw( int maxw, int maxh )
{
    if ( redraw ) {
        Cursor::Get().Hide();

        Text text1, text2;
        std::string str;

        u32 tmp1 = attacker->CalculateMinDamage( *defender );
        u32 tmp2 = attacker->CalculateMaxDamage( *defender );

        str = tmp1 == tmp2 ? _( "Damage: %{max}" ) : _( "Damage: %{min} - %{max}" );

        StringReplace( str, "%{min}", tmp1 );
        StringReplace( str, "%{max}", tmp2 );

        text1.Set( str, Font::SMALL );

        tmp1 = defender->HowManyWillKilled( tmp1 );
        tmp2 = defender->HowManyWillKilled( tmp2 );

        if ( tmp1 > defender->GetCount() )
            tmp1 = defender->GetCount();
        if ( tmp2 > defender->GetCount() )
            tmp2 = defender->GetCount();

        str = tmp1 == tmp2 ? _( "Perish: %{max}" ) : _( "Perish: %{min} - %{max}" );

        StringReplace( str, "%{min}", tmp1 );
        StringReplace( str, "%{max}", tmp2 );

        text2.Set( str, Font::SMALL );

        int tw = 5 + ( text1.w() > text2.w() ? text1.w() : text2.w() );
        int th = ( text1.h() + text2.h() );

        const Rect & borderArea = GetArea();
        const Rect & borderRect = GetRect();
        const Rect & pos = cell->GetPos();

        int tx = borderRect.x;
        int ty = borderRect.y;

        if ( borderRect.x + borderRect.w > maxw ) {
            tx = maxw - borderRect.w - 5;
            ty = pos.y - pos.h;
        }

        if ( borderRect.x != tx || borderRect.y != ty || borderArea.w != tw || borderArea.h != th )
            SetPosition( tx, ty, tw, th );

        const Sprite & sf = AGG::GetICN( ICN::CELLWIN, 1 );
        Dialog::FrameBorder::RenderOther( sf, GetRect() );

        text1.Blit( borderArea.x, borderArea.y );
        text2.Blit( borderArea.x, borderArea.y + borderArea.h / 2 );
    }
}

bool Battle::Interface::NetworkTurn( Result & result )
{
    return false;
}<|MERGE_RESOLUTION|>--- conflicted
+++ resolved
@@ -2686,7 +2686,6 @@
             }
         }
 
-<<<<<<< HEAD
     const Point & topleft = border.GetArea();
 
     if ( death ) {
@@ -2703,8 +2702,6 @@
         }
     }
 
-=======
->>>>>>> 4793b139
     // targets damage animation loop
     while ( le.HandleEvents() && finish != std::count_if( targets.begin(), targets.end(), std::mem_fun_ref( &TargetInfo::isFinishAnimFrame ) ) ) {
         CheckGlobalEvents( le );
@@ -2946,19 +2943,8 @@
     if ( caster ) {
         OpponentSprite * opponent = caster->GetColor() == arena.GetArmyColor1() ? opponent1 : opponent2;
         if ( opponent ) {
-<<<<<<< HEAD
             opponent->SetAnimation( ( target ) ? OP_CAST_UP : OP_CAST_MASS );
             AnimateOpponents( opponent );
-=======
-            opponent->ResetAnimFrame( OP_CAST );
-            LocalEvent & le = LocalEvent::Get();
-            do {
-                if ( Battle::AnimateInfrequentDelay( Game::BATTLE_SPELL_DELAY ) ) {
-                    opponent->IncreaseAnimFrame();
-                    Redraw();
-                }
-            } while ( le.HandleEvents() && !opponent->isFinishFrame() );
->>>>>>> 4793b139
         }
     }
 
