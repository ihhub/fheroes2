/***************************************************************************
 *   fheroes2: https://github.com/ihhub/fheroes2                           *
 *   Copyright (C) 2019 - 2025                                             *
 *                                                                         *
 *   Free Heroes2 Engine: http://sourceforge.net/projects/fheroes2         *
 *   Copyright (C) 2010 by Andrey Afletdinov <fheroes2@gmail.com>          *
 *                                                                         *
 *   This program is free software; you can redistribute it and/or modify  *
 *   it under the terms of the GNU General Public License as published by  *
 *   the Free Software Foundation; either version 2 of the License, or     *
 *   (at your option) any later version.                                   *
 *                                                                         *
 *   This program is distributed in the hope that it will be useful,       *
 *   but WITHOUT ANY WARRANTY; without even the implied warranty of        *
 *   MERCHANTABILITY or FITNESS FOR A PARTICULAR PURPOSE.  See the         *
 *   GNU General Public License for more details.                          *
 *                                                                         *
 *   You should have received a copy of the GNU General Public License     *
 *   along with this program; if not, write to the                         *
 *   Free Software Foundation, Inc.,                                       *
 *   59 Temple Place - Suite 330, Boston, MA  02111-1307, USA.             *
 ***************************************************************************/

#include "battle_interface.h"

#include <algorithm>
#include <array>
#include <cassert>
#include <cmath>
#include <cstddef>
#include <cstdint>
#include <cstdlib>
#include <functional>
#include <initializer_list>
#include <iterator>
#include <ostream>
#include <set>
#include <type_traits>

#include "agg_image.h"
#include "audio.h"
#include "audio_manager.h"
#include "battle.h" // IWYU pragma: associated
#include "battle_arena.h"
#include "battle_army.h"
#include "battle_bridge.h"
#include "battle_catapult.h"
#include "battle_cell.h"
#include "battle_command.h"
#include "battle_tower.h"
#include "battle_troop.h"
#include "bin_info.h"
#include "castle.h"
#include "game.h"
#include "game_delays.h"
#include "game_hotkeys.h"
#include "ground.h"
#include "heroes_base.h"
#include "interface_list.h"
#include "localevent.h"
#include "logging.h"
#include "m82.h"
#include "maps.h"
#include "maps_tiles.h"
#include "math_tools.h"
#include "monster.h"
#include "monster_anim.h"
#include "monster_info.h"
#include "mp2.h"
#include "mus.h"
#include "pal.h"
#include "players.h"
#include "race.h"
#include "rand.h"
#include "settings.h"
#include "spell_book.h"
#include "timing.h"
#include "tools.h"
#include "translations.h"
#include "ui_constants.h"
#include "ui_dialog.h"
#include "ui_scrollbar.h"
#include "ui_tool.h"
#include "ui_window.h"
#include "world.h"

class Kingdom;

namespace
{
    const int32_t cellYOffset = -9;

    const int32_t turnOrderMonsterIconSize = 43; // in both directions.

    // The parameters of castle buildings destruction by a catapult:
    // Smoke cloud frame number, after which the building should be drawn as destroyed.
    const int32_t castleBuildingDestroyFrame = 5;
    // Bridge demolition second smoke cloud offset from the first one after the catapult attack.
    const fheroes2::Point bridgeDestroySmokeOffset( -45, 65 );
    // Smoke cloud frame number, after which the bridge should be drawn as destroyed.
    const int32_t bridgeDestroyFrame = 6;
    // The number of frames the second smoke cloud is delayed by.
    const int32_t bridgeDestroySmokeDelay = 2;

    const int32_t offsetForTextBar{ 32 };

    const int32_t maxElementsInBattleLog{ 6 };

    // This value must be equal to the height of Normal font.
    const int32_t battleLogElementHeight{ 17 };

    const int32_t battleLogLastElementOffset{ 4 };

    const int32_t battleLogElementWidth{ fheroes2::Display::DEFAULT_WIDTH - 32 - 16 };

    struct LightningPoint
    {
        explicit LightningPoint( const fheroes2::Point & p = fheroes2::Point(), const int32_t thick = 1 )
            : point( p )
            , thickness( thick )
        {
            // Do nothing.
        }

        fheroes2::Point point;
        int32_t thickness;
    };

    double getDistance( const fheroes2::Point & p1, const fheroes2::Point & p2 )
    {
        return std::hypot( p1.x - p2.x, p1.y - p2.y );
    }

    fheroes2::Point rotate( const fheroes2::Point & point, double angle )
    {
        const double sinValue = sin( angle );
        const double cosValue = cos( angle );

        return { static_cast<int32_t>( std::round( point.x * cosValue - point.y * sinValue ) ),
                 static_cast<int32_t>( std::round( point.x * sinValue + point.y * cosValue ) ) };
    }

    double getAngle( const fheroes2::Point & start, const fheroes2::Point & end )
    {
        return std::atan2( end.y - start.y, end.x - start.x );
    }

    std::vector<std::pair<LightningPoint, LightningPoint>> GenerateLightning( const fheroes2::Point & src, const fheroes2::Point & dst )
    {
        int32_t distance = static_cast<int32_t>( std::round( getDistance( src, dst ) ) );
        const double angle = getAngle( src, dst );

        const int32_t iterationCount = std::clamp( ( distance + 50 ) / 100, 3, 5 );

        std::vector<std::pair<LightningPoint, LightningPoint>> lines;
        lines.emplace_back( LightningPoint( { 0, 0 }, 5 ), LightningPoint( { distance, 0 }, 3 ) );

        for ( int step = 0; step < iterationCount; ++step ) {
            std::vector<std::pair<LightningPoint, LightningPoint>> oldLines;
            std::swap( lines, oldLines );

            for ( const auto & [firstPoint, secondPoint] : oldLines ) {
                fheroes2::Point middle( firstPoint.point + secondPoint.point );
                middle.x /= 2;
                middle.y /= 2;

                const bool isPositive = ( Rand::Get( 1, 2 ) == 1 );
                int32_t offsetY = std::max( 1, static_cast<int32_t>( Rand::Get( 1, 10 ) ) * distance / 100 );

                middle.y += isPositive ? offsetY : -offsetY;

                const int32_t middleThickness = ( firstPoint.thickness + secondPoint.thickness ) / 2;

                const LightningPoint middlePoint( middle, middleThickness );

                lines.emplace_back( firstPoint, middlePoint );
                lines.emplace_back( middlePoint, secondPoint );

                if ( Rand::Get( 1, 4 ) == 1 ) { // 25%
                    offsetY = static_cast<int32_t>( Rand::Get( 1, 10 ) ) * distance / 100;
                    const int32_t x = static_cast<int32_t>( ( middle.x - firstPoint.point.x ) * 0.7 ) + middle.x;
                    const int32_t y = static_cast<int32_t>( ( middle.y - firstPoint.point.y ) * 0.7 ) + middle.y + ( isPositive ? offsetY : -offsetY );
                    lines.emplace_back( middlePoint, LightningPoint( { x, y }, 1 ) );
                }
            }

            distance /= 2;
        }

        for ( auto & [firstPoint, secondPoint] : lines ) {
            firstPoint.point = rotate( firstPoint.point, angle ) + src;
            secondPoint.point = rotate( secondPoint.point, angle ) + src;
        }

        return lines;
    }

    void RedrawLightning( const std::vector<std::pair<LightningPoint, LightningPoint>> & lightning, const uint8_t color, fheroes2::Image & surface,
                          const fheroes2::Rect & roi = fheroes2::Rect() )
    {
        for ( const auto & [firstPoint, secondPoint] : lightning ) {
            const fheroes2::Point & first = firstPoint.point;
            const fheroes2::Point & second = secondPoint.point;
            const bool isHorizontal = std::abs( first.x - second.x ) >= std::abs( first.y - second.y );

            fheroes2::DrawLine( surface, first, second, color, roi );

            for ( int32_t thickness = 1; thickness < secondPoint.thickness; ++thickness ) {
                const bool isUpper = ( ( thickness % 2 ) == 1 );
                const int32_t offset = isUpper ? ( thickness + 1 ) / 2 : -( thickness + 1 ) / 2;

                if ( isHorizontal ) {
                    fheroes2::DrawLine( surface, { first.x, first.y + offset }, { second.x, second.y + offset }, color, roi );
                }
                else {
                    fheroes2::DrawLine( surface, { first.x + offset, first.y }, { second.x + offset, second.y }, color, roi );
                }
            }

            for ( int32_t thickness = secondPoint.thickness; thickness < firstPoint.thickness; ++thickness ) {
                const bool isUpper = ( ( thickness % 2 ) == 1 );
                const int32_t offset = isUpper ? ( thickness + 1 ) / 2 : -( thickness + 1 ) / 2;

                if ( isHorizontal ) {
                    fheroes2::DrawLine( surface, { first.x, first.y + offset }, second, color, roi );
                }
                else {
                    fheroes2::DrawLine( surface, { first.x + offset, first.y }, second, color, roi );
                }
            }
        }
    }

    void GetHalfArc( std::vector<int32_t> & arc, int32_t width, const int32_t height, const int32_t pow1, const int32_t pow2, const double pow2Ratio )
    {
        // For positive width the arc will start from y = 0, for negative it will end at y = 0.
        const int32_t x0 = ( width < 0 ) ? width : 0;

        // For positive height the arc top will be y = 0, for negative - arc will be flipped for 'y' coordinate.
        // TODO: consider height offset from previous arc part.
        const int32_t y0 = ( height < 0 ) ? height : 0;

        // Coefficients for multipliers of 'pow1' and 'pow2' degrees.
        const double k1 = ( height * ( 1 - pow2Ratio ) ) / std::pow( width, pow1 );
        const double k2 = ( height * pow2Ratio ) / std::pow( width, pow2 );

        width = std::abs( width );
        // Calculate 'y' coordinates for the arc: y = k1*(x-x0)^pow1+k2*(x-x0)^pow2 and push it to the 'arc' vector.
        for ( int32_t x = 0; x < width; ++x ) {
            arc.push_back( static_cast<int32_t>( k1 * std::pow( ( x + x0 ), pow1 ) + k2 * std::pow( ( x + x0 ), pow2 ) - y0 ) );
        }
    }

    fheroes2::Image DrawRainbow( const std::vector<int32_t> & rainbowArc, const int32_t rainbowThickness, const bool isVertical, const bool flipHorizontally )
    {
        // Rainbow image size should include the arc size plus the thickness of the rainbow.
        const int32_t rainbowWidth = static_cast<int32_t>( rainbowArc.size() );
        std::vector<int32_t>::const_iterator pnt = rainbowArc.begin();
        const std::vector<int32_t>::const_iterator pntEnd = rainbowArc.end();
        const int32_t rainbowHeight = *std::max_element( pnt, pntEnd ) + rainbowThickness;

        // If the rainbow is vertical - swap width and height.
        const int32_t rainbowImgWidth = isVertical ? rainbowHeight : rainbowWidth;
        const int32_t rainbowImgHeight = isVertical ? rainbowWidth : rainbowHeight;
        fheroes2::Image rainbow( rainbowImgWidth, rainbowImgHeight );
        rainbow.reset();

        // Get the original good luck sprite, since it has a rainbow image which will be used to get line.
        const fheroes2::Sprite & luckSprite = fheroes2::AGG::GetICN( ICN::EXPMRL, 0 );

        // Get a single rainbow line from the center of the luckSprite.
        fheroes2::Image croppedRainbow( 1, rainbowThickness );
        croppedRainbow._disableTransformLayer();
        fheroes2::Copy( luckSprite, luckSprite.width() / 2, 0, croppedRainbow, 0, 0, 1, rainbowThickness );
        fheroes2::Image rainbowLine;

        if ( isVertical ) {
            rainbowLine = fheroes2::Image( croppedRainbow.height(), croppedRainbow.width() );
            rainbowLine._disableTransformLayer();

            // For a vertical rainbow orientation the line needs to be transposed.
            fheroes2::Transpose( croppedRainbow, rainbowLine );
            if ( !flipHorizontally ) {
                rainbowLine = fheroes2::Flip( rainbowLine, true, false );
            }
        }
        else {
            rainbowLine = std::move( croppedRainbow );
        }

        const int32_t rainbowLineWidth = rainbowLine.width();
        const int32_t rainbowLineHeight = rainbowLine.height();

        // Draw a rainbow image for each 'x' coordinate and corresponding '*pnt' value.
        for ( int32_t x = 0; pnt != pntEnd; ++x, ++pnt ) {
            // Set the 'x' and 'y' coordinates of the current rainbow pixel in the resulting rainbow image according to the rainbow direction.
            const int32_t imgX = isVertical ? ( flipHorizontally ? *pnt : rainbowImgWidth - *pnt - rainbowThickness ) : ( flipHorizontally ? rainbowImgWidth - x : x );
            const int32_t imgY = isVertical ? x : *pnt;

            // Insert a rainbow line at the current arc position.
            fheroes2::Copy( rainbowLine, 0, 0, rainbow, imgX, imgY, rainbowLineWidth, rainbowLineHeight );
        }
        return rainbow;
    }

    int32_t GetAbsoluteICNHeight( int icnId )
    {
        const uint32_t frameCount = fheroes2::AGG::GetICNCount( icnId );
        if ( frameCount == 0 ) {
            return 0;
        }

        int32_t height = 0;
        for ( uint32_t i = 0; i < frameCount; ++i ) {
            const int32_t offset = -fheroes2::AGG::GetICN( icnId, i ).y();
            if ( offset > height ) {
                height = offset;
            }
        }

        return height;
    }

    fheroes2::Point CalculateSpellPosition( const Battle::Unit & target, const int spellICN, const fheroes2::Sprite & spellSprite )
    {
        const fheroes2::Rect & pos = target.GetRectPosition();

        // Get the sprite for the first frame, so its center won't shift if the creature is animating (instead of target.GetFrame()).
        const fheroes2::Sprite & unitSprite = fheroes2::AGG::GetICN( target.GetMonsterSprite(), target.animation.firstFrame() );

        // Bottom-left corner (default) position with spell offset applied
        fheroes2::Point result( pos.x + spellSprite.x(), pos.y + pos.height + cellYOffset + spellSprite.y() );

        switch ( spellICN ) {
        case ICN::SHIELD:
            // in front of the unit
            result.x += target.isReflect() ? -pos.width / ( target.isWide() ? 2 : 1 ) : pos.width;
            result.y += unitSprite.y() / 2;
            break;
        case ICN::BLIND: {
            // unit's eyes
            const fheroes2::Point & offset = target.animation.getBlindOffset();

            // calculate OG Heroes2 unit position to apply offset to
            const int32_t rearCenterX = ( target.isWide() && target.isReflect() ) ? pos.width * 3 / 4 : Battle::Cell::widthPx / 2;

            // Overwrite result with custom blind value
            result.x += rearCenterX + ( target.isReflect() ? -offset.x : offset.x );
            result.y += offset.y;
            break;
        }
        case ICN::STONSKIN:
        case ICN::STELSKIN:
            // bottom center point
            result.x += pos.width / 2;
            break;
        case ICN::REDDEATH:
            // Shift spell sprite position for a wide creature to its head.
            result.x += pos.width / 2 + ( target.isReflect() ? ( 1 - spellSprite.width() - 2 * spellSprite.x() - pos.width / 8 ) : ( pos.width / 8 ) );
            result.y -= pos.height - 4;
            break;
        case ICN::MAGIC08:
            // Position shifts for the Holy Shout spell to be closer to OG.
            result.x += pos.width / 2 + ( target.isReflect() ? 12 : 0 );
            result.y += unitSprite.y() / 2 - 1;
            break;
        default:
            // center point of the unit
            result.x += pos.width / 2;
            result.y += unitSprite.y() / 2;
            break;
        }

        if ( result.y < 0 ) {
            const int maximumY = GetAbsoluteICNHeight( spellICN );
            result.y = maximumY + spellSprite.y();
        }

        return result;
    }

    int matchHeroType( const HeroBase * base )
    {
        if ( base->isCaptain() ) {
            return Battle::CAPTAIN;
        }

        switch ( base->GetRace() ) {
        case Race::KNGT:
            return Battle::KNIGHT;
        case Race::BARB:
            return Battle::BARBARIAN;
        case Race::SORC:
            return Battle::SORCERESS;
        case Race::WRLK:
            return Battle::WARLOCK;
        case Race::WZRD:
            return Battle::WIZARD;
        case Race::NECR:
            return Battle::NECROMANCER;
        default:
            break;
        }

        // Have you added a new race? Update the logic above!
        assert( 0 );

        return Battle::KNIGHT;
    }

    const std::vector<int> & getHeroAnimation( const HeroBase * hero, int animation )
    {
        static const std::vector<int> staticAnim{ 1 };

        if ( !hero || animation == Battle::OP_STATIC ) {
            return staticAnim;
        }

        const int heroType = matchHeroType( hero );

        if ( animation == Battle::OP_SORROW ) {
            static const std::vector<int> sorrowAnim{ 2, 3, 4, 5, 4, 5, 4, 3, 2 };
            return ( heroType == Battle::CAPTAIN ) ? staticAnim : sorrowAnim;
        }

        static const std::vector<int> heroTypeAnim[7][9]{
            //   JOY                CAST_MASS             CAST_UP               CAST_DOWN     IDLE
            { { 6, 7, 8, 9, 8, 9, 8, 7, 6 }, { 10, 11 }, { 10 }, { 6, 12, 13 }, { 12, 6 }, { 2, 14 }, { 2 }, { 15, 16, 17 }, { 18, 19 } }, // KNIGHT
            { { 6, 7, 8, 9, 9, 8, 7, 6 }, { 6, 10, 11 }, { 10, 6 }, { 6, 12, 13 }, { 12, 6 }, { 6, 14 }, { 6 }, { 15, 16, 17 }, { 18 } }, // BARBARIAN
            { { 6, 7, 8, 7, 6 }, { 6, 7, 9 }, { 7, 6 }, { 6, 10, 11 }, { 10, 6 }, { 6, 12 }, { 6 }, { 13, 14, 15 }, { 16 } }, // SORCERESS
            { { 6, 7, 8, 9, 10, 9, 8, 7, 6 }, { 6, 7, 11, 12 }, { 11, 6 }, { 6, 7, 13 }, { 6 }, { 6, 14 }, { 6 }, { 15, 16 }, { 6 } }, // WARLOCK
            { { 6, 7, 8, 9, 8, 7, 6 }, { 6, 10, 11, 12, 13 }, { 12, 11, 10, 6 }, { 6, 14 }, { 6 }, { 6, 15 }, { 6 }, { 16, 17 }, { 18 } }, // WIZARD
            { { 6, 7, 6, 7, 6, 7 }, { 7, 8, 9, 10, 11 }, { 10, 9, 7 }, { 7, 12, 13, 14, 15 }, { 7 }, { 7, 12, 13, 14, 16 }, { 7 }, { 17 }, { 18, 19 } }, // NECROMANCER
            { { 1 }, { 2, 3, 4 }, { 3, 2 }, { 5, 6 }, { 5 }, { 5, 7 }, { 5 }, { 8, 9 }, { 10 } } // CAPTAIN
        };

        return heroTypeAnim[heroType][animation];
    }

    bool CursorAttack( uint32_t theme )
    {
        switch ( theme ) {
        case Cursor::WAR_ARROW:
        case Cursor::WAR_BROKENARROW:
        case Cursor::SWORD_TOPRIGHT:
        case Cursor::SWORD_RIGHT:
        case Cursor::SWORD_BOTTOMRIGHT:
        case Cursor::SWORD_BOTTOMLEFT:
        case Cursor::SWORD_LEFT:
        case Cursor::SWORD_TOPLEFT:
        case Cursor::SWORD_TOP:
        case Cursor::SWORD_BOTTOM:
            return true;
        default:
            break;
        }

        return false;
    }

    fheroes2::Image DrawHexagon( const uint8_t colorId )
    {
        const fheroes2::Sprite & originalGrid = fheroes2::AGG::GetICN( ICN::CMBTMISC, 0 );

        // Move hexagon by 1 pixel down to match the original game's grid.
        fheroes2::Image hexagonSprite( originalGrid.width(), originalGrid.height() + 1 );

        // Make the upper image line transparent. The other part will be filled with the copied image.
        fheroes2::FillTransform( hexagonSprite, 0, 0, originalGrid.width(), 1, 1 );
        fheroes2::Copy( originalGrid, 0, 0, hexagonSprite, 0, 1, originalGrid.width(), originalGrid.height() );

        fheroes2::ReplaceColorId( hexagonSprite, 0, colorId );

        return hexagonSprite;
    }

    fheroes2::Image DrawHexagonShadow( const uint8_t alphaValue, const int32_t horizSpace )
    {
        const int32_t l = 13;
        const int32_t w = Battle::Cell::widthPx;
        const int32_t h = Battle::Cell::heightPx;

        fheroes2::Image sf( w, h );
        sf.reset();
        fheroes2::Rect rt( horizSpace, l - 1, w + 1 - horizSpace * 2, 2 * l + 4 );
        for ( int32_t i = 0; i < w / 2; i += 2 ) {
            for ( int32_t x = 0; x < rt.width; ++x ) {
                for ( int32_t y = 0; y < rt.height; ++y ) {
                    fheroes2::SetTransformPixel( sf, rt.x + x, rt.y + y, alphaValue );
                }
            }
            --rt.y;
            rt.height += 2;
            rt.x += ( i == 0 ) ? 1 : 2;
            rt.width -= ( i == 0 ) ? 2 : 4;
        }

        return sf;
    }

    fheroes2::Point GetTroopPosition( const Battle::Unit & unit, const fheroes2::Sprite & sprite )
    {
        const fheroes2::Rect & rt = unit.GetRectPosition();

        int32_t offsetX = 0;
        if ( unit.isReflect() ) {
            if ( unit.isWide() ) {
                offsetX = rt.x + ( rt.width / 2 + rt.width / 4 ) - sprite.width() - sprite.x() + 1;
            }
            else {
                offsetX = rt.x + ( rt.width / 2 ) - sprite.width() - sprite.x() + 1;
            }
        }
        else {
            if ( unit.isWide() ) {
                offsetX = rt.x + ( rt.width / 4 ) + sprite.x();
            }
            else {
                offsetX = rt.x + ( rt.width / 2 ) + sprite.x();
            }
        }

        const int32_t offsetY = rt.y + rt.height + sprite.y() + cellYOffset;

        return { offsetX, offsetY };
    }

    int GetIndexIndicator( const Battle::Unit & unit )
    {
        if ( unit.Modes( Battle::IS_GOOD_MAGIC | Battle::SP_ANTIMAGIC ) ) {
            if ( unit.Modes( Battle::IS_BAD_MAGIC ) ) {
                // ICN::TEXTBAR index for yellow indicator background color.
                return 13;
            }

            // ICN::TEXTBAR index for green indicator background color.
            return 12;
        }

        if ( unit.Modes( Battle::IS_BAD_MAGIC ) ) {
            // ICN::TEXTBAR index for red indicator background color.
            return 14;
        }

        // ICN::TEXTBAR index for purple indicator background color.
        return 10;
    }

    int GetCursorFromSpell( const int spell )
    {
        switch ( spell ) {
        case Spell::SLOW:
            return Cursor::SP_SLOW;
        case Spell::CURSE:
            return Cursor::SP_CURSE;
        case Spell::CURE:
            return Cursor::SP_CURE;
        case Spell::BLESS:
            return Cursor::SP_BLESS;
        case Spell::FIREBALL:
            return Cursor::SP_FIREBALL;
        case Spell::FIREBLAST:
            return Cursor::SP_FIREBLAST;
        case Spell::TELEPORT:
            return Cursor::SP_TELEPORT;
        case Spell::RESURRECT:
            return Cursor::SP_RESURRECT;
        case Spell::HASTE:
            return Cursor::SP_HASTE;
        case Spell::SHIELD:
            return Cursor::SP_SHIELD;
        case Spell::ARMAGEDDON:
            return Cursor::SP_ARMAGEDDON;
        case Spell::ANTIMAGIC:
            return Cursor::SP_ANTIMAGIC;
        case Spell::BERSERKER:
            return Cursor::SP_BERSERKER;
        case Spell::PARALYZE:
            return Cursor::SP_PARALYZE;
        case Spell::BLIND:
            return Cursor::SP_BLIND;

        case Spell::LIGHTNINGBOLT:
            return Cursor::SP_LIGHTNINGBOLT;
        case Spell::CHAINLIGHTNING:
            return Cursor::SP_CHAINLIGHTNING;
        case Spell::ELEMENTALSTORM:
            return Cursor::SP_ELEMENTALSTORM;
        case Spell::RESURRECTTRUE:
            return Cursor::SP_RESURRECTTRUE;
        case Spell::DISPEL:
            return Cursor::SP_DISPEL;
        case Spell::HOLYWORD:
            return Cursor::SP_HOLYWORD;
        case Spell::HOLYSHOUT:
            return Cursor::SP_HOLYSHOUT;
        case Spell::METEORSHOWER:
            return Cursor::SP_METEORSHOWER;

        case Spell::ANIMATEDEAD:
            return Cursor::SP_ANIMATEDEAD;
        case Spell::MIRRORIMAGE:
            return Cursor::SP_MIRRORIMAGE;
        case Spell::BLOODLUST:
            return Cursor::SP_BLOODLUST;
        case Spell::DEATHRIPPLE:
            return Cursor::SP_DEATHRIPPLE;
        case Spell::DEATHWAVE:
            return Cursor::SP_DEATHWAVE;
        case Spell::STEELSKIN:
            return Cursor::SP_STEELSKIN;
        case Spell::STONESKIN:
            return Cursor::SP_STONESKIN;
        case Spell::DRAGONSLAYER:
            return Cursor::SP_DRAGONSLAYER;
        case Spell::EARTHQUAKE:
            return Cursor::SP_EARTHQUAKE;
        case Spell::DISRUPTINGRAY:
            return Cursor::SP_DISRUPTINGRAY;
        case Spell::COLDRING:
            return Cursor::SP_COLDRING;
        case Spell::COLDRAY:
            return Cursor::SP_COLDRAY;
        case Spell::HYPNOTIZE:
            return Cursor::SP_HYPNOTIZE;
        case Spell::ARROW:
            return Cursor::SP_ARROW;

        default:
            break;
        }
        return Cursor::WAR_NONE;
    }

    int GetSwordCursorDirection( const int direction )
    {
        switch ( direction ) {
        case Battle::BOTTOM_RIGHT:
            return Cursor::SWORD_TOPLEFT;
        case Battle::BOTTOM_LEFT:
            return Cursor::SWORD_TOPRIGHT;
        case Battle::RIGHT:
            return Cursor::SWORD_LEFT;
        case Battle::TOP_RIGHT:
            return Cursor::SWORD_BOTTOMLEFT;
        case Battle::TOP_LEFT:
            return Cursor::SWORD_BOTTOMRIGHT;
        case Battle::LEFT:
            return Cursor::SWORD_RIGHT;
        default:
            break;
        }
        return 0;
    }

    int GetDirectionFromCursorSword( const uint32_t sword )
    {
        switch ( sword ) {
        case Cursor::SWORD_TOPLEFT:
            return Battle::BOTTOM_RIGHT;
        case Cursor::SWORD_TOPRIGHT:
            return Battle::BOTTOM_LEFT;
        case Cursor::SWORD_LEFT:
            return Battle::RIGHT;
        case Cursor::SWORD_BOTTOMLEFT:
            return Battle::TOP_RIGHT;
        case Cursor::SWORD_BOTTOMRIGHT:
            return Battle::TOP_LEFT;
        case Cursor::SWORD_RIGHT:
            return Battle::LEFT;
        default:
            break;
        }

        return Battle::UNKNOWN;
    }

    // The cast down is applied below the 2nd battlefield row (count is started from 0)
    // and for the (rowNumber - 2) columns starting from the side of the hero.
    bool isHeroCastDown( const int32_t cellindex, const bool isLeftOpponent )
    {
        return isLeftOpponent ? ( ( cellindex % 11 ) < cellindex / 11 - 2 ) : ( ( 10 - ( cellindex % 11 ) ) < cellindex / 11 - 2 );
    }
}

namespace Battle
{
    class StatusListBox final : public ::Interface::ListBox<std::string>
    {
    public:
        using ::Interface::ListBox<std::string>::ActionListDoubleClick;
        using ::Interface::ListBox<std::string>::ActionListSingleClick;
        using ::Interface::ListBox<std::string>::ActionListPressRight;

        void SetPosition( int32_t px, int32_t py )
        {
            assert( px >= 0 && py >= 0 );

            const int32_t totalElementHeight = maxElementsInBattleLog * battleLogElementHeight - battleLogLastElementOffset;
            _border.SetPosition( px, py - totalElementHeight - 32, fheroes2::Display::DEFAULT_WIDTH - 32, totalElementHeight );
            const fheroes2::Rect & area = _border.GetArea();

            SetTopLeft( area.getPosition() );
            SetAreaMaxItems( maxElementsInBattleLog );

            const int32_t ax = area.x + area.width - 12;
            SetScrollButtonUp( ICN::DROPLISL, 6, 7, fheroes2::Point( ax, area.y - 10 ) );
            SetScrollButtonDn( ICN::DROPLISL, 8, 9, fheroes2::Point( ax, area.y + area.height - 11 ) );

            const fheroes2::Rect & buttonPgUpArea = _buttonPgUp.area();

            _scrollbarSliderAreaLength = _buttonPgDn.area().y - ( buttonPgUpArea.y + buttonPgUpArea.height ) - 7;

            setScrollBarArea( { ax + 5, buttonPgUpArea.y + buttonPgUpArea.height + 3, 12, _scrollbarSliderAreaLength } );

            const fheroes2::Sprite & originalSlider = fheroes2::AGG::GetICN( ICN::DROPLISL, 13 );
            const fheroes2::Image scrollbarSlider
                = fheroes2::generateScrollbarSlider( originalSlider, false, _scrollbarSliderAreaLength, VisibleItemCount(), static_cast<int32_t>( _messages.size() ),
                                                     { 0, 0, originalSlider.width(), 4 }, { 0, 4, originalSlider.width(), 8 } );

            setScrollBarImage( scrollbarSlider );
            _scrollbar.hide();
            SetAreaItems( { area.x, area.y, area.width - 16, area.height + battleLogLastElementOffset } );
            SetListContent( _messages );
        }

        const fheroes2::Rect & GetArea() const
        {
            return _border.GetRect();
        }

        void AddMessage( std::string str )
        {
            // Check if message string fits the log width.
            fheroes2::Text text( str, fheroes2::FontType::normalWhite() );
            size_t pos = std::string::npos;

            while ( text.width() > battleLogElementWidth ) {
                // Find the maximum allowed phrase to fit the line. We assume that all words are separated by a space.
                pos = str.rfind( ' ', pos - 1 );

                // Theoretically there could be such a large word that did not fit the log width.
                if ( pos == std::string::npos ) {
                    // Find the next word in this phrase.
                    pos = str.find( ' ' );

                    // Cut this long word with the trailing '...'.
                    text.fitToOneRow( battleLogElementWidth );

                    if ( pos == std::string::npos ) {
                        // This is the only word in the phrase.
                        str = text.text();
                    }
                    else {
                        _messages.push_back( text.text() );
                        // Put the rest of the phrase to the next line.
                        str = str.substr( pos + 1 );
                        // There is no need to split this phrase any more.
                        pos = std::string::npos;
                    }

                    break;
                }

                text.set( str.substr( 0, pos ), fheroes2::FontType::normalWhite() );
            }

            if ( pos == std::string::npos ) {
                _messages.push_back( std::move( str ) );
            }
            else {
                // If a phrase does not fit the log width we split it into two lines.
                _messages.push_back( str.substr( 0, pos ) );
                _messages.push_back( str.substr( pos + 1 ) );
            }

            if ( !_isLogOpened ) {
                _scrollbar.hide();
            }

            SetListContent( _messages );

            // Update the scrollbar image.
            const fheroes2::Sprite & originalSlider = fheroes2::AGG::GetICN( ICN::DROPLISL, 13 );
            const fheroes2::Image scrollbarSlider
                = fheroes2::generateScrollbarSlider( originalSlider, false, _scrollbarSliderAreaLength, VisibleItemCount(), static_cast<int32_t>( _messages.size() ),
                                                     { 0, 0, originalSlider.width(), 4 }, { 0, 4, originalSlider.width(), 8 } );
            setScrollBarImage( scrollbarSlider );
            SetCurrent( _messages.size() - 1 );
        }

        void RedrawItem( const std::string & str, int32_t px, int32_t py, bool /* unused */ ) override
        {
            const fheroes2::Text text( str, fheroes2::FontType::normalWhite() );
            text.draw( px, py, fheroes2::Display::instance() );
        }

        void RedrawBackground( const fheroes2::Point & /* unused*/ ) override
        {
            fheroes2::Display & display = fheroes2::Display::instance();

            const fheroes2::Rect & buttonPgUpArea = _buttonPgUp.area();
            const int32_t buttonPgUpBottom = buttonPgUpArea.y + buttonPgUpArea.height;
            const int32_t buttonPgDnAreaY = _buttonPgDn.area().y;

            const int32_t ax = buttonPgUpArea.x;
            const int32_t ah = buttonPgDnAreaY - buttonPgUpBottom;

            const fheroes2::Rect & borderRect = _border.GetRect();
            Dialog::FrameBorder::RenderOther( fheroes2::AGG::GetICN( ICN::TEXTBAK2, 0 ), borderRect );

            const fheroes2::Sprite & sp3 = fheroes2::AGG::GetICN( ICN::DROPLISL, 11 );
            for ( int32_t i = 0; i < ( ah / sp3.height() ); ++i ) {
                fheroes2::Copy( sp3, 0, 0, display, ax, buttonPgUpBottom + ( sp3.height() * i ), sp3.width(), sp3.height() );
            }

            const fheroes2::Sprite & sp1 = fheroes2::AGG::GetICN( ICN::DROPLISL, 10 );
            const fheroes2::Sprite & sp2 = fheroes2::AGG::GetICN( ICN::DROPLISL, 12 );

            fheroes2::Copy( sp1, 0, 0, display, ax, buttonPgUpBottom, sp1.width(), sp1.height() );
            fheroes2::Copy( sp2, 0, 0, display, ax, buttonPgDnAreaY - sp2.height(), sp2.width(), sp2.height() );
        }

        void ActionCurrentUp() override
        {
            // Do nothing.
        }

        void ActionCurrentDn() override
        {
            // Do nothing.
        }

        void ActionListDoubleClick( std::string & /* unused */ ) override
        {
            // Do nothing.
        }

        void ActionListSingleClick( std::string & /* unused */ ) override
        {
            // Do nothing.
        }

        void ActionListPressRight( std::string & /* unused */ ) override
        {
            // Do nothing.
        }

        void SetOpenLog( const bool opened )
        {
            _isLogOpened = opened;
        }

        bool isOpenLog() const
        {
            return _isLogOpened;
        }

    private:
        Dialog::FrameBorder _border;
        std::vector<std::string> _messages;
        int32_t _scrollbarSliderAreaLength{ 0 };
        bool _isLogOpened{ false };
    };
}

bool Battle::TargetInfo::isFinishAnimFrame( const TargetInfo & info )
{
    return info.defender && info.defender->isFinishAnimFrame();
}

Battle::OpponentSprite::OpponentSprite( const fheroes2::Rect & area, HeroBase * hero, const bool isReflect )
    : _heroBase( hero )
    , _currentAnim( getHeroAnimation( hero, OP_STATIC ) )
    , _isFlippedHorizontally( isReflect )
    , _offset( area.x, area.y )
{
    const bool isCaptain = hero->isCaptain();
    switch ( hero->GetRace() ) {
    case Race::KNGT:
        _heroIcnId = isCaptain ? ICN::CMBTCAPK : ICN::CMBTHROK;
        break;
    case Race::BARB:
        _heroIcnId = isCaptain ? ICN::CMBTCAPB : ICN::CMBTHROB;
        break;
    case Race::SORC:
        _heroIcnId = isCaptain ? ICN::CMBTCAPS : ICN::CMBTHROS;
        break;
    case Race::WRLK:
        _heroIcnId = isCaptain ? ICN::CMBTCAPW : ICN::CMBTHROW;
        break;
    case Race::WZRD:
        _heroIcnId = isCaptain ? ICN::CMBTCAPZ : ICN::CMBTHROZ;
        break;
    case Race::NECR:
        _heroIcnId = isCaptain ? ICN::CMBTCAPN : ICN::CMBTHRON;
        break;
    default:
        // Did you add a new faction? Add the logic here.
        assert( 0 );
        break;
    }

    const fheroes2::Sprite & sprite = fheroes2::AGG::GetICN( _heroIcnId, _currentAnim.getFrame() );

    _area.width = sprite.width();
    _area.height = sprite.height();

    if ( _isFlippedHorizontally ) {
        _area.x = _offset.x + fheroes2::Display::DEFAULT_WIDTH - RIGHT_HERO_X_OFFSET - ( sprite.x() + _area.width );
        _area.y = _offset.y + RIGHT_HERO_Y_OFFSET + sprite.y();
    }
    else {
        _area.x = _offset.x + LEFT_HERO_X_OFFSET + sprite.x();
        _area.y = _offset.y + LEFT_HERO_Y_OFFSET + sprite.y();
    }

    if ( isCaptain ) {
        if ( _isFlippedHorizontally ) {
            _area.x += CAPTAIN_X_OFFSET;
        }
        else {
            _area.x -= CAPTAIN_X_OFFSET;
        }

        _area.y += CAPTAIN_Y_OFFSET;
    }
}

void Battle::OpponentSprite::IncreaseAnimFrame()
{
    _currentAnim.playAnimation( false );
}

void Battle::OpponentSprite::SetAnimation( const int rule )
{
    _animationType = rule;
    _currentAnim = getHeroAnimation( _heroBase, rule );
}

fheroes2::Point Battle::OpponentSprite::GetCastPosition() const
{
    const bool isCaptain = _heroBase->isCaptain();
    fheroes2::Point offset;
    switch ( _heroBase->GetRace() ) {
    case Race::KNGT:
        offset.x = isCaptain ? 0 : 13;
        offset.y = isCaptain ? 3 : -7;
        break;
    case Race::BARB:
        offset.x = isCaptain ? 0 : 16;
        offset.y = isCaptain ? 3 : -15;
        break;
    case Race::SORC:
        offset.x = isCaptain ? 0 : 11;
        offset.y = isCaptain ? 3 : -8;
        break;
    case Race::WRLK:
        offset.x = isCaptain ? 2 : 9;
        offset.y = isCaptain ? 5 : -11;
        break;
    case Race::WZRD:
        offset.x = isCaptain ? 5 : 1;
        offset.y = isCaptain ? 8 : -9;
        break;
    case Race::NECR:
        offset.x = isCaptain ? 5 : 13;
        offset.y = isCaptain ? 6 : -7;
        break;
    default:
        break;
    }

    return { _area.x + ( _isFlippedHorizontally ? offset.x : _area.width - offset.x ), _area.y + _area.height / 2 + offset.y };
}

void Battle::OpponentSprite::Redraw( fheroes2::Image & dst ) const
{
    const fheroes2::Sprite & hero = fheroes2::AGG::GetICN( _heroIcnId, _currentAnim.getFrame() );

    fheroes2::Point offset( _offset );
    if ( _heroBase->isCaptain() ) {
        if ( _isFlippedHorizontally ) {
            offset.x += CAPTAIN_X_OFFSET;
        }
        else {
            offset.x -= CAPTAIN_X_OFFSET;
        }
        offset.y += CAPTAIN_Y_OFFSET;
    }

    if ( _isFlippedHorizontally ) {
        fheroes2::Blit( hero, dst, offset.x + fheroes2::Display::DEFAULT_WIDTH - RIGHT_HERO_X_OFFSET - ( hero.x() + hero.width() ),
                        offset.y + RIGHT_HERO_Y_OFFSET + hero.y(), _isFlippedHorizontally );
    }
    else {
        fheroes2::Blit( hero, dst, offset.x + LEFT_HERO_X_OFFSET + hero.x(), offset.y + LEFT_HERO_Y_OFFSET + hero.y() );
    }
}

bool Battle::OpponentSprite::updateAnimationState()
{
    if ( _currentAnim.isLastFrame() ) {
        if ( _animationType != OP_STATIC ) {
            if ( _animationType != OP_CAST_MASS && _animationType != OP_CAST_UP && _animationType != OP_CAST_DOWN ) {
                SetAnimation( OP_STATIC );
                return true;
            }
        }
        else if ( _idleTimer.checkDelay() ) {
            SetAnimation( ( Rand::Get( 1, 3 ) < 2 ) ? OP_IDLE2 : OP_IDLE );
            return true;
        }

        return false;
    }

    _currentAnim.playAnimation( false );
    return true;
}

Battle::Status::Status()
    : _upperBackground( fheroes2::AGG::GetICN( ICN::TEXTBAR, 8 ) )
    , _lowerBackground( fheroes2::AGG::GetICN( ICN::TEXTBAR, 9 ) )
{
    width = _upperBackground.width();
    height = _upperBackground.height() + _lowerBackground.height();
}

void Battle::Status::setMessage( std::string messageString, const bool top )
{
    if ( top ) {
        _upperText.set( messageString, fheroes2::FontType::normalWhite() );
        // The text cannot go beyond the text area so it is important to truncate it when necessary.
        _upperText.fitToOneRow( width - offsetForTextBar * 2 );

        if ( _battleStatusLog ) {
            _battleStatusLog->AddMessage( std::move( messageString ) );
        }
    }
    else if ( messageString != _lastMessage ) {
        _lowerText.set( messageString, fheroes2::FontType::normalWhite() );
        // The text cannot go beyond the text area so it is important to truncate it when necessary.
        _lowerText.fitToOneRow( width - offsetForTextBar * 2 );

        _lastMessage = std::move( messageString );
    }
}

void Battle::Status::redraw( fheroes2::Image & output ) const
{
    fheroes2::Copy( _upperBackground, 0, 0, output, x, y, width, _upperBackground.height() );
    fheroes2::Copy( _lowerBackground, 0, 0, output, x, y + _upperBackground.height(), width, _lowerBackground.height() );

    if ( !_upperText.empty() ) {
        _upperText.draw( x + ( width - _upperText.width() ) / 2, y + 4, output );
    }

    if ( !_lowerText.empty() ) {
        _lowerText.draw( x + ( width - _lowerText.width() ) / 2, y + _upperBackground.height(), output );
    }
}

void Battle::Status::clear()
{
    _upperText.set( "", fheroes2::FontType::normalWhite() );
    _lowerText.set( "", fheroes2::FontType::normalWhite() );
    _lastMessage = "";
}

bool Battle::TurnOrder::queueEventProcessing( std::string & msg, const fheroes2::Point & offset ) const
{
    LocalEvent & le = LocalEvent::Get();

    for ( const auto & [unit, unitPos] : _rects ) {
        assert( unit != nullptr );

        const fheroes2::Rect unitRoi = unitPos + offset;
        if ( le.isMouseCursorPosInArea( unitRoi ) ) {
            msg = _( "View %{monster} info" );
            StringReplaceWithLowercase( msg, "%{monster}", unit->GetName() );
        }

        if ( le.MouseClickLeft( unitRoi ) ) {
            Dialog::ArmyInfo( *unit, Dialog::BUTTONS, unit->isReflect() );
            return true;
        }
        else if ( le.isMouseRightButtonPressedInArea( unitRoi ) ) {
            Dialog::ArmyInfo( *unit, Dialog::ZERO, unit->isReflect() );
            return true;
        }
    }

    return false;
}

void Battle::TurnOrder::_redrawUnit( const fheroes2::Rect & pos, const Battle::Unit & unit, const bool revert, const bool isCurrentUnit, const uint8_t currentUnitColor,
                                     fheroes2::Image & output ) const
{
    // Render background.
    const fheroes2::Sprite & backgroundOriginal = fheroes2::AGG::GetICN( ICN::SWAPWIN, 0 );
    fheroes2::Copy( backgroundOriginal, 37, 268, output, pos.x + 1, pos.y + 1, pos.width - 2, pos.height - 2 );

    // Draw a monster's sprite.
    const fheroes2::Sprite & monsterSprite = fheroes2::AGG::GetICN( ICN::MONS32, unit.GetSpriteIndex() );
    const int32_t monsterSpriteHeight = monsterSprite.height();
    if ( unit.Modes( Battle::CAP_MIRRORIMAGE ) ) {
        fheroes2::Sprite mirroredMonster = monsterSprite;

        fheroes2::ApplyPalette( mirroredMonster, PAL::GetPalette( PAL::PaletteType::MIRROR_IMAGE ) );
        fheroes2::Blit( mirroredMonster, output, pos.x + ( pos.width - monsterSprite.width() ) / 2,
                        pos.y + pos.height - monsterSpriteHeight - ( monsterSpriteHeight + 3 < pos.height ? 3 : 0 ), revert );
    }
    else {
        fheroes2::Blit( monsterSprite, output, pos.x + ( pos.width - monsterSprite.width() ) / 2,
                        pos.y + pos.height - monsterSpriteHeight - ( monsterSpriteHeight + 3 < pos.height ? 3 : 0 ), revert );
    }

    const fheroes2::Text number( fheroes2::abbreviateNumber( static_cast<int32_t>( unit.GetCount() ) ), fheroes2::FontType::smallWhite() );
    number.drawInRoi( pos.x + 2, pos.y + 4, output, pos );

    if ( isCurrentUnit ) {
        fheroes2::DrawRect( output, pos, currentUnitColor );
    }
    else {
        uint8_t color = ARMY_COLOR_GRAY;

        switch ( unit.GetCurrentColor() ) {
        case PlayerColor::UNUSED: // Berserkers
            color = ARMY_COLOR_BLACK;
            break;
        case PlayerColor::BLUE:
            color = ARMY_COLOR_BLUE;
            break;
        case PlayerColor::GREEN:
            color = ARMY_COLOR_GREEN;
            break;
        case PlayerColor::RED:
            color = ARMY_COLOR_RED;
            break;
        case PlayerColor::YELLOW:
            color = ARMY_COLOR_YELLOW;
            break;
        case PlayerColor::ORANGE:
            color = ARMY_COLOR_ORANGE;
            break;
        case PlayerColor::PURPLE:
            color = ARMY_COLOR_PURPLE;
            break;
        case PlayerColor::NONE:
            break;
        default:
            assert( 0 ); // Did you add another player color?
            break;
        }

        fheroes2::DrawRect( output, pos, color );

        if ( unit.Modes( Battle::TR_MOVED ) ) {
            fheroes2::ApplyPalette( output, pos.x, pos.y, output, pos.x, pos.y, turnOrderMonsterIconSize, turnOrderMonsterIconSize,
                                    PAL::GetPalette( PAL::PaletteType::GRAY ) );
            fheroes2::ApplyPalette( output, pos.x, pos.y, output, pos.x, pos.y, turnOrderMonsterIconSize, turnOrderMonsterIconSize, 3 );
        }
    }
}

void Battle::TurnOrder::redraw( const Unit * current, const uint8_t currentUnitColor, fheroes2::Image & output )
{
    if ( _orderOfUnits.expired() ) {
        // Nothing to show.
        return;
    }

    const std::shared_ptr<const Units> unitsOrder = _orderOfUnits.lock();

    const int32_t validUnitCount = static_cast<int32_t>( std::count_if( unitsOrder->begin(), unitsOrder->end(), []( const Unit * unit ) {
        assert( unit != nullptr );
        return unit->isValid();
    } ) );

    const int32_t unitsToDraw = std::min( _area.width / turnOrderMonsterIconSize, validUnitCount );

    if ( _rects.size() != static_cast<size_t>( unitsToDraw ) ) {
        // Update units icons positions.

        width = turnOrderMonsterIconSize * unitsToDraw;

        int32_t offsetX = ( _area.width - width ) / 2;

        x = _area.x + offsetX;
        y = _area.y;
        height = turnOrderMonsterIconSize;

        _rects.clear();
        _rects.reserve( unitsToDraw );

        for ( int32_t index = 0; index < unitsToDraw; ++index ) {
            // Just for now place 'nullptr' instead of a pointer to unit.
            // These pointers will be updated in the next loop.
            _rects.emplace_back( nullptr, fheroes2::Rect( offsetX, 0, turnOrderMonsterIconSize, turnOrderMonsterIconSize ) );

            offsetX += turnOrderMonsterIconSize;
        }
    }

    int32_t unitRectIndex = 0;
    int32_t unitsProcessed = 0;

    for ( const Unit * unit : *unitsOrder ) {
        if ( unitRectIndex == unitsToDraw ) {
            break;
        }

        assert( unit != nullptr );
        if ( !unit->isValid() ) {
            continue;
        }

        if ( unit->Modes( Battle::TR_MOVED ) && ( validUnitCount - unitsProcessed > unitsToDraw ) ) {
            ++unitsProcessed;
            continue;
        }

        _rects[unitRectIndex].first = unit;
        _redrawUnit( _rects[unitRectIndex].second, *unit, unit->GetColor() == _opponentColor, current == unit, currentUnitColor, output );

        ++unitRectIndex;
        ++unitsProcessed;
    }
}

Battle::Interface::Interface( Arena & battleArena, const int32_t tileIndex )
    : arena( battleArena )
{
    Cursor::Get().SetThemes( Cursor::WAR_POINTER );

    // border
    const fheroes2::Display & display = fheroes2::Display::instance();

    _interfacePosition = { ( display.width() - fheroes2::Display::DEFAULT_WIDTH ) / 2, ( display.height() - fheroes2::Display::DEFAULT_HEIGHT ) / 2,
                           _surfaceInnerArea.width, _surfaceInnerArea.height };
    border.SetPosition( _interfacePosition.x - fheroes2::borderWidthPx, _interfacePosition.y - fheroes2::borderWidthPx, fheroes2::Display::DEFAULT_WIDTH,
                        fheroes2::Display::DEFAULT_HEIGHT );

    // damage info popup
    popup.setBattleUIRect( _interfacePosition );

    // cover
    const bool trees = !Maps::ScanAroundObject( tileIndex, MP2::OBJ_TREES ).empty();
    const Maps::Tile & tile = world.getTile( tileIndex );

    const int groundType = tile.GetGround();
    _brightLandType
        = ( groundType == Maps::Ground::SNOW || groundType == Maps::Ground::DESERT || groundType == Maps::Ground::WASTELAND || groundType == Maps::Ground::BEACH );
    if ( _brightLandType ) {
        _contourColor = 108;
    }

    switch ( groundType ) {
    case Maps::Ground::DESERT:
        _battleGroundIcn = ICN::CBKGDSRT;
        _borderObjectsIcn = ICN::FRNG0004;
        break;
    case Maps::Ground::SNOW:
        _battleGroundIcn = trees ? ICN::CBKGSNTR : ICN::CBKGSNMT;
        _borderObjectsIcn = trees ? ICN::FRNG0006 : ICN::FRNG0007;
        break;
    case Maps::Ground::SWAMP:
        _battleGroundIcn = ICN::CBKGSWMP;
        _borderObjectsIcn = ICN::FRNG0008;
        break;
    case Maps::Ground::WASTELAND:
        _battleGroundIcn = ICN::CBKGCRCK;
        _borderObjectsIcn = ICN::FRNG0003;
        break;
    case Maps::Ground::BEACH:
        _battleGroundIcn = ICN::CBKGBEAC;
        _borderObjectsIcn = ICN::FRNG0002;
        break;
    case Maps::Ground::LAVA:
        _battleGroundIcn = ICN::CBKGLAVA;
        _borderObjectsIcn = ICN::FRNG0005;
        break;
    case Maps::Ground::DIRT:
        _battleGroundIcn = trees ? ICN::CBKGDITR : ICN::CBKGDIMT;
        _borderObjectsIcn = trees ? ICN::FRNG0010 : ICN::FRNG0009;
        break;
    case Maps::Ground::GRASS:
        _battleGroundIcn = trees ? ICN::CBKGGRTR : ICN::CBKGGRMT;
        _borderObjectsIcn = trees ? ICN::FRNG0011 : ICN::FRNG0012;
        break;
    case Maps::Ground::WATER:
        _battleGroundIcn = ICN::CBKGWATR;
        _borderObjectsIcn = ICN::FRNG0013;
        break;
    default:
        break;
    }

    // hexagon
    _hexagonGrid = DrawHexagon( fheroes2::GetColorId( 0x68, 0x8C, 0x04 ) );
    // Shadow under the cursor: the first parameter is the shadow strength (smaller is stronger), the second is the distance between the hexagonal shadows.
    _hexagonCursorShadow = DrawHexagonShadow( 2, 1 );
    // Hexagon shadow for the case when grid is disabled.
    _hexagonShadow = DrawHexagonShadow( 4, 2 );
    // Shadow that fits the hexagon grid.
    _hexagonGridShadow = DrawHexagonShadow( 4, 1 );

    _buttonAuto.setICNInfo( ICN::TEXTBAR, 4, 5 );
    _buttonSettings.setICNInfo( ICN::TEXTBAR, 6, 7 );

    // opponents
    if ( HeroBase * opponent = arena.GetCommander1(); opponent != nullptr ) {
        _opponent1 = std::make_unique<OpponentSprite>( _surfaceInnerArea, opponent, false );
    }
    if ( HeroBase * opponent = arena.GetCommander2(); opponent != nullptr ) {
        _opponent2 = std::make_unique<OpponentSprite>( _surfaceInnerArea, opponent, true );
    }

    if ( Arena::GetCastle() ) {
        _ballistaTowerRect = fheroes2::Rect{ _interfacePosition.x + 570, _interfacePosition.y + 145, 70, 160 };
    }

    const fheroes2::Rect & area = border.GetArea();

    const fheroes2::Rect & settingsRect = _buttonSettings.area();
    const int32_t satusOffsetY = area.y + area.height - settingsRect.height - _buttonAuto.area().height;
    _buttonAuto.setPosition( area.x, satusOffsetY );
    _buttonSettings.setPosition( area.x, area.y + area.height - settingsRect.height );

    _buttonSkip.setICNInfo( ICN::TEXTBAR, 0, 1 );
    _buttonSkip.setPosition( area.x + area.width - _buttonSkip.area().width, area.y + area.height - _buttonSkip.area().height );

    status.setPosition( area.x + settingsRect.width, satusOffsetY );

    listlog = std::make_unique<StatusListBox>();

    const int32_t battlefieldHeight = area.height - status.height;

    if ( listlog ) {
        listlog->SetPosition( area.x, area.y + battlefieldHeight );
    }
    status.setLogs( listlog.get() );

    // As `_battleGround` and '_mainSurface' are used to prepare battlefield screen to render on display they do not need to have a transform layer.
    _battleGround._disableTransformLayer();
    _mainSurface._disableTransformLayer();

    // Battlefield area excludes the lower part where the status log is located.
    _mainSurface.resize( area.width, battlefieldHeight );
    _battleGround.resize( area.width, battlefieldHeight );

    AudioManager::ResetAudio();
}

Battle::Interface::~Interface()
{
    AudioManager::ResetAudio();

    // Fade-out battlefield.
    const bool isDefaultScreenSize = fheroes2::Display::instance().isDefaultSize();

    fheroes2::fadeOutDisplay( _background->activeArea(), !isDefaultScreenSize );

    // For 640x480 resolution we do screen fade-in.
    if ( isDefaultScreenSize ) {
        // Reset the battlefield dialog window to restore the previous display image from screen restorer.
        // We have multiple return places after the battle: the adventure map, Main Menu (from Battle only),
        // the battle results screen (if the battle was quick ended).
        _background.reset();

        Game::setDisplayFadeIn();
    }
}

void Battle::Interface::SetOrderOfUnits( const std::shared_ptr<const Units> & units )
{
    _turnOrder.set( _interfacePosition, units, arena.GetArmy2Color() );
}

fheroes2::Point Battle::Interface::getRelativeMouseCursorPos() const
{
    return LocalEvent::Get().getMouseCursorPos() - _interfacePosition.getPosition();
}

void Battle::Interface::setStatus( const std::string & message, const bool top )
{
    status.setMessage( message, top );

    if ( top ) {
        status.setMessage( "", false );
    }

    humanturn_redraw = true;
}

void Battle::Interface::UpdateContourColor()
{
    ++_contourCycle;

    if ( _brightLandType ) {
        static const std::array<const uint8_t, 6> contourColorTable = { 108, 115, 122, 129, 122, 115 };
        _contourColor = contourColorTable[_contourCycle % sizeof( contourColorTable )];
    }
    else {
        static const std::array<const uint8_t, 8> contourColorTable = { 110, 114, 118, 122, 126, 122, 118, 114 };
        _contourColor = contourColorTable[_contourCycle % sizeof( contourColorTable )];
    }
}

void Battle::Interface::fullRedraw()
{
    if ( !_background ) {
        _background = std::make_unique<fheroes2::StandardWindow>( fheroes2::Display::DEFAULT_WIDTH, fheroes2::Display::DEFAULT_HEIGHT, false );
    }

    fheroes2::Display & display = fheroes2::Display::instance();

    // Fade-out game screen only for 640x480 resolution.
    const bool isDefaultScreenSize = display.isDefaultSize();
    if ( isDefaultScreenSize ) {
        fheroes2::fadeOutDisplay();
    }

    // Don't waste time playing the pre-battle sound if the game sounds are turned off
    if ( Settings::Get().SoundVolume() > 0 ) {
        _preBattleSoundChannelId = AudioManager::PlaySound( M82::PREBATTL );
    }

    // Prepare the Battlefield ground.
    _redrawBattleGround();

    RedrawPartialStart();
    // We do not render battlefield display image to properly fade-in it.
    redrawPreRender();

    // Fade-in battlefield.
    if ( !isDefaultScreenSize ) {
        // We need to expand the ROI for the next render to properly render window borders and shadow.
        display.updateNextRenderRoi( _background->totalArea() );
    }

    fheroes2::fadeInDisplay( _background->activeArea(), !isDefaultScreenSize );
}

void Battle::Interface::Redraw()
{
    // Check that the pre-battle sound is over to start playing the battle music.
    // IMPORTANT: This implementation may suffer from the race condition as the pre-battle sound channel may be reused
    // by new sounds if they are played (one way or another) after the end of the pre-battle sound, but before calling
    // this method. Although in this case here it will not lead to serious problems as in the worst case, the launch of
    // battle music will be postponed for some time.
    if ( _preBattleSoundChannelId && ( _preBattleSoundChannelId < 0 || !Mixer::isPlaying( _preBattleSoundChannelId.value() ) ) && !Music::isPlaying() ) {
        // Reset the value of _preBattleSoundChannelId to skip isPlaying() checks in future as these checks could freeze
        // the game for some time in certain cases (e.g. slow MIDI backend).
        _preBattleSoundChannelId.reset();

        AudioManager::PlayMusicAsync( MUS::GetBattleRandom(), Music::PlaybackMode::REWIND_AND_PLAY_INFINITE );
    }

    RedrawPartialStart();
    RedrawPartialFinish();
}

void Battle::Interface::RedrawPartialStart()
{
    RedrawCover();
    RedrawArmies();
}

void Battle::Interface::RedrawPartialFinish()
{
    redrawPreRender();

    fheroes2::Display::instance().render( _interfacePosition );
}

void Battle::Interface::redrawPreRender()
{
    if ( Settings::Get().BattleShowTurnOrder() ) {
        _turnOrder.redraw( _currentUnit, _contourColor, _mainSurface );
    }

#ifdef WITH_DEBUG
    if ( IS_DEVEL() ) {
        const Board * board = Arena::GetBoard();
        assert( board != nullptr );

        for ( const Cell & cell : *board ) {
            const fheroes2::Text text( std::to_string( cell.GetIndex() ), fheroes2::FontType::smallWhite() );
            text.draw( cell.GetPos().x + 20, cell.GetPos().y + 24, _mainSurface );
        }
    }
#endif

    fheroes2::Copy( _mainSurface, 0, 0, fheroes2::Display::instance(), _interfacePosition.x, _interfacePosition.y, _mainSurface.width(), _mainSurface.height() );
    RedrawInterface();
}

void Battle::Interface::RedrawInterface()
{
    status.redraw( fheroes2::Display::instance() );

    _buttonAuto.draw();
    _buttonSettings.draw();
    _buttonSkip.draw();

    popup.redraw();

    if ( listlog && listlog->isOpenLog() ) {
        listlog->Redraw();
    }
}

void Battle::Interface::RedrawArmies()
{
    // Continue the idle animation for all troops on the battlefield: update idle animation frames before rendering the troops.
    IdleTroopsAnimation();

    const Castle * castle = Arena::GetCastle();

    std::array<int32_t, Board::heightInCells>
        wallCellIds{ Arena::CASTLE_FIRST_TOP_WALL_POS, Arena::CASTLE_TOP_ARCHER_TOWER_POS,  Arena::CASTLE_SECOND_TOP_WALL_POS, Arena::CASTLE_TOP_GATE_TOWER_POS,
                     Arena::CASTLE_GATE_POS,           Arena::CASTLE_BOTTOM_GATE_TOWER_POS, Arena::CASTLE_THIRD_TOP_WALL_POS,  Arena::CASTLE_BOTTOM_ARCHER_TOWER_POS,
                     Arena::CASTLE_FOURTH_TOP_WALL_POS };

    if ( castle == nullptr ) {
        RedrawKilled();
    }

    for ( int32_t cellRowId = 0; cellRowId < Board::heightInCells; ++cellRowId ) {
        // Redraw objects.
        for ( int32_t cellColumnId = 0; cellColumnId < Board::widthInCells; ++cellColumnId ) {
            const int32_t cellId = cellRowId * Board::widthInCells + cellColumnId;
            _redrawHighObjects( cellId );
        }

        if ( castle != nullptr ) {
            // Redraw main tower.
            if ( cellRowId == 5 ) {
                RedrawCastleMainTower( *castle );
            }
            else if ( cellRowId == 7 ) { // Redraw catapult.
                RedrawCastle( *castle, Arena::CATAPULT_POS );
            }

            std::vector<const Unit *> deadTroopBeforeWall;
            std::vector<const Unit *> deadTroopAfterWall;

            std::vector<const Unit *> troopCounterBeforeWall;
            std::vector<const Unit *> troopCounterAfterWall;

            std::vector<const Unit *> troopBeforeWall;
            std::vector<const Unit *> troopAfterWall;
            std::vector<const Unit *> movingTroopBeforeWall;

            std::vector<const Unit *> downwardMovingTroopBeforeWall;
            std::vector<const Unit *> downwardMovingTroopAfterWall;
            std::vector<const Unit *> movingTroopAfterWall;

            // Overlay sprites for troops (i.e. spell effect animation) should be rendered after rendering all troops
            // for current row so the next troop will not be rendered over the overlay sprite.
            std::vector<const UnitSpellEffectInfo *> troopOverlaySpriteBeforeWall;
            std::vector<const UnitSpellEffectInfo *> troopOverlaySpriteAfterWall;

            const int32_t wallCellId = wallCellIds[cellRowId];

            for ( int32_t cellColumnId = 0; cellColumnId < Board::widthInCells; ++cellColumnId ) {
                const int32_t cellId = cellRowId * Board::widthInCells + cellColumnId;

                bool isCellBefore = true;
                if ( cellRowId < 5 ) {
                    isCellBefore = cellId < wallCellId;
                }
                else {
                    isCellBefore = cellId > wallCellId;
                    if ( ( wallCellId == Arena::CASTLE_THIRD_TOP_WALL_POS || wallCellId == Arena::CASTLE_FOURTH_TOP_WALL_POS )
                         && Board::GetCell( wallCellId )->GetObject() == 0 ) {
                        isCellBefore = false;
                    }
                }

                for ( const Unit * deadUnit : arena.getGraveyardUnits( cellId ) ) {
                    if ( deadUnit && cellId != deadUnit->GetTailIndex() ) {
                        if ( isCellBefore ) {
                            deadTroopBeforeWall.emplace_back( deadUnit );

                            // Check for overlay sprites of dead units (i.e. Resurrect spell).
                            for ( const Battle::UnitSpellEffectInfo & overlaySprite : _unitSpellEffectInfos ) {
                                if ( overlaySprite.unitId == deadUnit->GetUID() ) {
                                    troopOverlaySpriteBeforeWall.emplace_back( &overlaySprite );
                                }
                            }
                        }
                        else {
                            deadTroopAfterWall.emplace_back( deadUnit );

                            // Check for overlay sprites of dead units (i.e. Resurrect spell).
                            for ( const Battle::UnitSpellEffectInfo & overlaySprite : _unitSpellEffectInfos ) {
                                if ( overlaySprite.unitId == deadUnit->GetUID() ) {
                                    troopOverlaySpriteAfterWall.emplace_back( &overlaySprite );
                                }
                            }
                        }
                    }
                }

                const Cell * currentCell = Board::GetCell( cellId );
                const Unit * unitOnCell = currentCell->GetUnit();
                if ( unitOnCell == nullptr || _flyingUnit == unitOnCell || cellId == unitOnCell->GetTailIndex() ) {
                    continue;
                }

                if ( _movingUnit != unitOnCell && unitOnCell->isValid() ) {
                    const int unitAnimState = unitOnCell->GetAnimationState();
                    const bool isStaticUnit = unitAnimState == Monster_Info::STATIC || unitAnimState == Monster_Info::IDLE;

                    if ( isCellBefore ) {
                        if ( isStaticUnit ) {
                            troopCounterBeforeWall.emplace_back( unitOnCell );
                        }
                        troopBeforeWall.emplace_back( unitOnCell );
                    }
                    else {
                        if ( isStaticUnit ) {
                            troopCounterAfterWall.emplace_back( unitOnCell );
                        }
                        troopAfterWall.emplace_back( unitOnCell );
                    }
                }
                else {
                    if ( isCellBefore ) {
                        if ( _movingPos.y <= currentCell->GetPos().y ) {
                            // The troop is moving horizontally or upwards. We should render it prior to this row units.
                            movingTroopBeforeWall.emplace_back( unitOnCell );
                        }
                        else {
                            downwardMovingTroopBeforeWall.emplace_back( unitOnCell );
                        }
                    }
                    else {
                        if ( _movingPos.y <= currentCell->GetPos().y ) {
                            // The troop is moving horizontally or upwards. We should render it prior to this row units.
                            movingTroopAfterWall.emplace_back( unitOnCell );
                        }
                        else {
                            downwardMovingTroopAfterWall.emplace_back( unitOnCell );
                        }
                    }
                }

                // Check for overlay sprites for 'unitOnCell'.
                for ( const Battle::UnitSpellEffectInfo & overlaySprite : _unitSpellEffectInfos ) {
                    if ( overlaySprite.unitId == unitOnCell->GetUID() ) {
                        if ( isCellBefore ) {
                            troopOverlaySpriteBeforeWall.emplace_back( &overlaySprite );
                        }
                        else {
                            troopOverlaySpriteAfterWall.emplace_back( &overlaySprite );
                        }
                    }
                }
            }

            for ( const Unit * unit : deadTroopBeforeWall ) {
                RedrawTroopSprite( *unit );
            }

            for ( const Unit * unit : movingTroopBeforeWall ) {
                RedrawTroopSprite( *unit );
            }

            for ( const Unit * unit : troopBeforeWall ) {
                RedrawTroopSprite( *unit );
            }

            for ( const Unit * unit : troopCounterBeforeWall ) {
                RedrawTroopCount( *unit );
            }

            for ( const Unit * unit : downwardMovingTroopBeforeWall ) {
                RedrawTroopSprite( *unit );
            }

            // Render the overlay sprite for units in current cell row above all units in this and upper rows.
            for ( const Battle::UnitSpellEffectInfo * overlaySprite : troopOverlaySpriteBeforeWall ) {
                assert( overlaySprite->icnId != ICN::UNKNOWN );
                const fheroes2::Sprite & spellSprite = fheroes2::AGG::GetICN( overlaySprite->icnId, overlaySprite->icnIndex );
                fheroes2::Blit( spellSprite, _mainSurface, overlaySprite->position.x, overlaySprite->position.y, overlaySprite->isReflectedImage );
            }

            RedrawCastle( *castle, wallCellId );

            for ( const Unit * unit : deadTroopAfterWall ) {
                RedrawTroopSprite( *unit );
            }

            for ( const Unit * unit : movingTroopAfterWall ) {
                RedrawTroopSprite( *unit );
            }

            for ( const Unit * unit : troopAfterWall ) {
                RedrawTroopSprite( *unit );
            }

            for ( const Unit * unit : troopCounterAfterWall ) {
                RedrawTroopCount( *unit );
            }

            for ( const Unit * unit : downwardMovingTroopAfterWall ) {
                RedrawTroopSprite( *unit );
            }

            // Render the overlay sprite for units in current cell row above all units in this and upper rows.
            for ( const Battle::UnitSpellEffectInfo * overlaySprite : troopOverlaySpriteAfterWall ) {
                assert( overlaySprite->icnId != ICN::UNKNOWN );
                const fheroes2::Sprite & spellSprite = fheroes2::AGG::GetICN( overlaySprite->icnId, overlaySprite->icnIndex );
                fheroes2::Blit( spellSprite, _mainSurface, overlaySprite->position.x, overlaySprite->position.y, overlaySprite->isReflectedImage );
            }
        }
        else {
            std::vector<const Unit *> troopCounter;
            std::vector<const Unit *> troop;
            std::vector<const Unit *> downwardMovingTroop;
            std::vector<const UnitSpellEffectInfo *> troopOverlaySprite;

            for ( int32_t cellColumnId = 0; cellColumnId < Board::widthInCells; ++cellColumnId ) {
                const int32_t cellId = cellRowId * Board::widthInCells + cellColumnId;

                // Check for overlay sprites of dead units (i.e. Resurrect spell).
                for ( const Unit * deadUnit : arena.getGraveyardUnits( cellId ) ) {
                    for ( const Battle::UnitSpellEffectInfo & overlaySprite : _unitSpellEffectInfos ) {
                        if ( overlaySprite.unitId == deadUnit->GetUID() ) {
                            troopOverlaySprite.emplace_back( &overlaySprite );
                        }
                    }
                }

                const Cell * currentCell = Board::GetCell( cellId );
                const Unit * unitOnCell = currentCell->GetUnit();
                if ( unitOnCell == nullptr || _flyingUnit == unitOnCell || cellId == unitOnCell->GetTailIndex() ) {
                    continue;
                }

                if ( _movingUnit != unitOnCell && unitOnCell->isValid() ) {
                    const int unitAnimState = unitOnCell->GetAnimationState();
                    const bool isStaticUnit = unitAnimState == Monster_Info::STATIC || unitAnimState == Monster_Info::IDLE;
                    if ( isStaticUnit ) {
                        troopCounter.emplace_back( unitOnCell );
                    }

                    troop.emplace_back( unitOnCell );
                }
                else if ( _movingPos.y <= currentCell->GetPos().y ) {
                    // The troop is moving horizontally or upwards. Render it prior to this row units.
                    RedrawTroopSprite( *unitOnCell );
                }
                else {
                    downwardMovingTroop.emplace_back( unitOnCell );
                }

                // Check for overlay sprites for 'unitOnCell'.
                for ( const Battle::UnitSpellEffectInfo & overlaySprite : _unitSpellEffectInfos ) {
                    if ( overlaySprite.unitId == unitOnCell->GetUID() ) {
                        troopOverlaySprite.emplace_back( &overlaySprite );
                    }
                }
            }

            // Redraw monsters.
            for ( const Unit * unit : troop ) {
                RedrawTroopSprite( *unit );
            }

            // Redraw monster counters.
            for ( const Unit * unit : troopCounter ) {
                RedrawTroopCount( *unit );
            }

            for ( const Unit * unit : downwardMovingTroop ) {
                RedrawTroopSprite( *unit );
            }

            // Render the overlay sprite for units in current cell row above all units in this and upper rows.
            for ( const Battle::UnitSpellEffectInfo * overlaySprite : troopOverlaySprite ) {
                assert( overlaySprite->icnId != ICN::UNKNOWN );
                const fheroes2::Sprite & spellSprite = fheroes2::AGG::GetICN( overlaySprite->icnId, overlaySprite->icnIndex );
                fheroes2::Blit( spellSprite, _mainSurface, overlaySprite->position.x, overlaySprite->position.y, overlaySprite->isReflectedImage );
            }
        }

        // Redraw heroes.
        if ( cellRowId == 2 ) {
            RedrawOpponents();
        }
    }

    if ( _flyingUnit ) {
        RedrawTroopSprite( *_flyingUnit );
    }
}

void Battle::Interface::RedrawOpponents()
{
    if ( _opponent1 )
        _opponent1->Redraw( _mainSurface );
    if ( _opponent2 )
        _opponent2->Redraw( _mainSurface );

    RedrawOpponentsFlags();
}

void Battle::Interface::RedrawOpponentsFlags()
{
    auto getFlagIcn = []( const PlayerColor color ) {
        switch ( color ) {
        case PlayerColor::BLUE:
            return ICN::HEROFL00;
        case PlayerColor::GREEN:
            return ICN::HEROFL01;
        case PlayerColor::RED:
            return ICN::HEROFL02;
        case PlayerColor::YELLOW:
            return ICN::HEROFL03;
        case PlayerColor::ORANGE:
            return ICN::HEROFL04;
        case PlayerColor::PURPLE:
            return ICN::HEROFL05;
        default:
            break;
        }
        return ICN::HEROFL06;
    };

    if ( _opponent1 ) {
        const int icn = getFlagIcn( arena.GetForce1().GetColor() );
        const fheroes2::Sprite & flag = fheroes2::AGG::GetICN( icn, ICN::getAnimatedIcnIndex( icn, 0, animation_flags_frame ) );
        fheroes2::Blit( flag, _mainSurface, _opponent1->Offset().x + OpponentSprite::LEFT_HERO_X_OFFSET + flag.x(),
                        _opponent1->Offset().y + OpponentSprite::LEFT_HERO_Y_OFFSET + flag.y() );
    }

    if ( _opponent2 ) {
        const int icn = getFlagIcn( arena.GetForce2().GetColor() );
        const fheroes2::Sprite & flag = fheroes2::AGG::GetICN( icn, ICN::getAnimatedIcnIndex( icn, 0, animation_flags_frame ) );
        fheroes2::Blit( flag, _mainSurface, _opponent2->Offset().x + fheroes2::Display::DEFAULT_WIDTH - OpponentSprite::RIGHT_HERO_X_OFFSET - ( flag.x() + flag.width() ),
                        _opponent2->Offset().y + OpponentSprite::RIGHT_HERO_Y_OFFSET + flag.y(), true );
    }
}

void Battle::Interface::RedrawTroopSprite( const Unit & unit )
{
    const bool isCurrentMonsterAction = ( _currentUnit == &unit && _spriteInsteadCurrentUnit != nullptr );

    const fheroes2::Sprite & monsterSprite = isCurrentMonsterAction ? *_spriteInsteadCurrentUnit : fheroes2::AGG::GetICN( unit.GetMonsterSprite(), unit.GetFrame() );

    fheroes2::Point drawnPosition;

    if ( unit.Modes( SP_STONE | CAP_MIRRORIMAGE ) ) {
        // Apply Stone or Mirror image visual effect.
        fheroes2::Sprite modifiedMonsterSprite( monsterSprite );
        const PAL::PaletteType paletteType = unit.Modes( SP_STONE ) ? PAL::PaletteType::GRAY : PAL::PaletteType::MIRROR_IMAGE;

        fheroes2::ApplyPalette( modifiedMonsterSprite, PAL::GetPalette( paletteType ) );

        drawnPosition = _drawTroopSprite( unit, modifiedMonsterSprite );
    }
    else {
        drawnPosition = _drawTroopSprite( unit, monsterSprite );
    }

    if ( _currentUnit == &unit && _spriteInsteadCurrentUnit == nullptr ) {
        // Current unit's turn which is idling. Highlight this unit's contour.
        const fheroes2::Sprite & monsterContour = fheroes2::CreateContour( monsterSprite, _contourColor );
        fheroes2::Blit( monsterContour, _mainSurface, drawnPosition.x, drawnPosition.y, unit.isReflect() );
    }
}

fheroes2::Point Battle::Interface::_drawTroopSprite( const Unit & unit, const fheroes2::Sprite & troopSprite )
{
    // Get the sprite rendering offset.
    fheroes2::Point offset = GetTroopPosition( unit, troopSprite );

    if ( _movingUnit == &unit ) {
        // Monster is moving.
        // Unit coordinates relevant to its position are set in Sprite coordinates 'x'  and 'y' (some values may be set incorrectly).
        // The offset data from BIN file is used in Monster info dialog and to correct horizontal movement range when moving diagonally.
        // IMPORTANT: The 'x' offset from BIN file cannot be used in horizontal movement animation as
        // it does not take into account the uneven movement during the step. Use sprite 'x' coordinate for this purpose.

        if ( _movingUnit->animation.animationLength() ) {
            // Get the horizontal and vertical movement projections.
            const fheroes2::Rect & unitPosition = unit.GetRectPosition();
            const int32_t moveX = _movingPos.x - unitPosition.x;
            const int32_t moveY = _movingPos.y - unitPosition.y;

            // If it is a slowed flying creature, then it should smoothly move horizontally.
            if ( _movingUnit->isAbilityPresent( fheroes2::MonsterAbilityType::FLYING ) ) {
                const double movementProgress = _movingUnit->animation.movementProgress();
                offset.x += static_cast<int32_t>( movementProgress * moveX );
                offset.y += static_cast<int32_t>( movementProgress * moveY );
            }
            // If the creature has to move diagonally.
            else if ( moveY != 0 ) {
                offset.x -= Sign( moveX ) * ( _movingUnit->animation.getCurrentFrameXOffset() ) / 2;
                offset.y += static_cast<int32_t>( _movingUnit->animation.movementProgress() * moveY );
            }
        }
    }
    else if ( _flyingUnit == &unit ) {
        // Monster is flying.
        // Get the horizontal and vertical movement projections.
        const fheroes2::Rect & unitPosition = unit.GetRectPosition();
        const int32_t moveX = _flyingPos.x - unitPosition.x;
        const int32_t moveY = _flyingPos.y - unitPosition.y;

        const double movementProgress = _flyingUnit->animation.movementProgress();

        offset.x += moveX + static_cast<int32_t>( ( _movingPos.x - _flyingPos.x ) * movementProgress );
        offset.y += moveY + static_cast<int32_t>( ( _movingPos.y - _flyingPos.y ) * movementProgress );
    }

    fheroes2::AlphaBlit( troopSprite, _mainSurface, offset.x, offset.y, unit.GetCustomAlpha(), unit.isReflect() );

    return offset;
}

void Battle::Interface::RedrawTroopCount( const Unit & unit )
{
    const fheroes2::Rect & rt = unit.GetRectPosition();
    const fheroes2::Sprite & bar = fheroes2::AGG::GetICN( ICN::TEXTBAR, GetIndexIndicator( unit ) );
    const bool isReflected = unit.isReflect();

    const int32_t monsterIndex = unit.GetHeadIndex();
    const int tileInFront = Board::GetIndexDirection( monsterIndex, isReflected ? Battle::LEFT : Battle::RIGHT );
    const bool isValidFrontMonster = ( monsterIndex / Board::widthInCells ) == ( tileInFront == Board::widthInCells );

    int32_t sx = rt.x + ( isReflected ? -7 : rt.width - 13 );
    const int32_t sy = rt.y + rt.height - bar.height() - ( isReflected ? 21 : 9 );

    int xOffset = unit.animation.getTroopCountOffset( isReflected );
    // check if has unit standing in front
    if ( xOffset > 0 && isValidFrontMonster && Board::isValidIndex( tileInFront ) && Board::GetCell( tileInFront )->GetUnit() != nullptr )
        xOffset = 0;

    sx += isReflected ? -xOffset : xOffset;

    fheroes2::Copy( bar, 0, 0, _mainSurface, sx, sy, bar.width(), bar.height() );

    const fheroes2::Text text( fheroes2::abbreviateNumber( static_cast<int32_t>( unit.GetCount() ) ), fheroes2::FontType::smallWhite() );
    text.draw( sx + ( bar.width() - text.width() ) / 2, sy + 2, _mainSurface );
}

void Battle::Interface::RedrawCover()
{
    _redrawCoverStatic();

    const Bridge * bridge = Arena::GetBridge();
    if ( bridge && ( bridge->isDown() || _bridgeAnimation.animationIsRequired ) ) {
        uint32_t spriteIndex = bridge->isDestroyed() ? BridgeMovementAnimation::DESTROYED : BridgeMovementAnimation::DOWN_POSITION;

        if ( _bridgeAnimation.animationIsRequired ) {
            spriteIndex = _bridgeAnimation.currentFrameId;
        }

        const fheroes2::Sprite & bridgeImage = fheroes2::AGG::GetICN( ICN::getCastleIcnId( Arena::GetCastle()->GetRace() ), spriteIndex );
        fheroes2::Blit( bridgeImage, _mainSurface, bridgeImage.x(), bridgeImage.y() );
    }

    const Cell * cell = Board::GetCell( _currentCellIndex );
    const int cursorType = Cursor::Get().Themes();

    if ( cell && _currentUnit && Settings::Get().BattleShowMouseShadow() ) {
        std::set<const Cell *> highlightedCells;

        if ( humanturn_spell.isValid() ) {
            switch ( humanturn_spell.GetID() ) {
            case Spell::COLDRING: {
                for ( const int32_t & around : Board::GetAroundIndexes( _currentCellIndex ) ) {
                    const Cell * nearbyCell = Board::GetCell( around );
                    if ( nearbyCell != nullptr ) {
                        highlightedCells.emplace( nearbyCell );
                    }
                }
                break;
            }
            case Spell::FIREBALL:
            case Spell::METEORSHOWER: {
                highlightedCells.emplace( cell );
                for ( const int32_t & around : Board::GetAroundIndexes( _currentCellIndex ) ) {
                    const Cell * nearbyCell = Board::GetCell( around );
                    if ( nearbyCell != nullptr ) {
                        highlightedCells.emplace( nearbyCell );
                    }
                }
                break;
            }
            case Spell::FIREBLAST: {
                highlightedCells.emplace( cell );
                for ( const int32_t & around : Board::GetDistanceIndexes( _currentCellIndex, 2 ) ) {
                    const Cell * nearbyCell = Board::GetCell( around );
                    if ( nearbyCell != nullptr ) {
                        highlightedCells.emplace( nearbyCell );
                    }
                }
                break;
            }
            case Spell::TELEPORT: {
                switch ( cursorType ) {
                case Cursor::WAR_NONE:
                    highlightedCells.emplace( cell );
                    break;
                case Cursor::SP_TELEPORT:
                    if ( Board::isValidIndex( _teleportSpellSrcIdx ) ) {
                        const Unit * unitToTeleport = arena.GetTroopBoard( _teleportSpellSrcIdx );
                        assert( unitToTeleport != nullptr );

                        const Position pos = Position::GetPosition( *unitToTeleport, _currentCellIndex );
                        assert( pos.GetHead() != nullptr );

                        highlightedCells.emplace( pos.GetHead() );

                        if ( unitToTeleport->isWide() ) {
                            assert( pos.GetTail() != nullptr );

                            highlightedCells.emplace( pos.GetTail() );
                        }
                    }
                    else {
                        highlightedCells.emplace( cell );
                    }
                    break;
                default:
                    // This should never happen
                    assert( 0 );
                    break;
                }
                break;
            }
            default:
                highlightedCells.emplace( cell );
                break;
            }
        }
        else if ( _currentUnit->isAbilityPresent( fheroes2::MonsterAbilityType::AREA_SHOT )
                  && ( cursorType == Cursor::WAR_ARROW || cursorType == Cursor::WAR_BROKENARROW ) ) {
            highlightedCells.emplace( cell );
            for ( const int32_t & around : Board::GetAroundIndexes( _currentCellIndex ) ) {
                const Cell * nearbyCell = Board::GetCell( around );
                if ( nearbyCell != nullptr ) {
                    highlightedCells.emplace( nearbyCell );
                }
            }
        }
        else if ( _currentUnit->isWide() && ( cursorType == Cursor::WAR_MOVE || cursorType == Cursor::WAR_FLY ) ) {
            const Position pos = Position::GetReachable( *_currentUnit, _currentCellIndex );

            assert( pos.GetHead() != nullptr );
            assert( pos.GetTail() != nullptr );

            highlightedCells.emplace( pos.GetHead() );
            highlightedCells.emplace( pos.GetTail() );
        }
        else if ( cursorType == Cursor::SWORD_TOPLEFT || cursorType == Cursor::SWORD_TOPRIGHT || cursorType == Cursor::SWORD_BOTTOMLEFT
                  || cursorType == Cursor::SWORD_BOTTOMRIGHT || cursorType == Cursor::SWORD_LEFT || cursorType == Cursor::SWORD_RIGHT ) {
            highlightedCells.emplace( cell );

            int direction = 0;
            if ( cursorType == Cursor::SWORD_TOPLEFT ) {
                direction = BOTTOM_RIGHT;
            }
            else if ( cursorType == Cursor::SWORD_TOPRIGHT ) {
                direction = BOTTOM_LEFT;
            }
            else if ( cursorType == Cursor::SWORD_BOTTOMLEFT ) {
                direction = TOP_RIGHT;
            }
            else if ( cursorType == Cursor::SWORD_BOTTOMRIGHT ) {
                direction = TOP_LEFT;
            }
            else if ( cursorType == Cursor::SWORD_LEFT ) {
                direction = RIGHT;
            }
            else if ( cursorType == Cursor::SWORD_RIGHT ) {
                direction = LEFT;
            }
            else {
                assert( 0 );
            }

            const Position pos = Position::GetReachable( *_currentUnit, Board::GetIndexDirection( _currentCellIndex, direction ) );
            assert( pos.GetHead() != nullptr );

            highlightedCells.emplace( pos.GetHead() );

            if ( _currentUnit->isWide() ) {
                assert( pos.GetTail() != nullptr );

                highlightedCells.emplace( pos.GetTail() );
            }

            if ( _currentUnit->isDoubleCellAttack() ) {
                const Cell * secondAttackedCell = Board::GetCell( _currentCellIndex, Board::GetReflectDirection( direction ) );

                if ( secondAttackedCell ) {
                    highlightedCells.emplace( secondAttackedCell );
                }
            }
            else if ( _currentUnit->isAllAdjacentCellsAttack() ) {
                for ( const int32_t nearbyIdx : Board::GetAroundIndexes( pos ) ) {
                    // Should already be highlighted
                    if ( nearbyIdx == _currentCellIndex ) {
                        continue;
                    }

                    const Cell * nearbyCell = Board::GetCell( nearbyIdx );
                    assert( nearbyCell != nullptr );

                    const Unit * nearbyUnit = nearbyCell->GetUnit();

                    if ( nearbyUnit && nearbyUnit->GetColor() != _currentUnit->GetCurrentColor() ) {
                        highlightedCells.emplace( nearbyCell );
                    }
                }
            }
        }
        else {
            highlightedCells.emplace( cell );
        }

        assert( !highlightedCells.empty() );

        const HeroBase * currentCommander = arena.GetCurrentCommander();

        for ( const Cell * highlightedCell : highlightedCells ) {
            assert( highlightedCell != nullptr );

            bool isApplicable = highlightedCell->isPassable( false );

            if ( isApplicable ) {
                const Unit * highlightedUnit = highlightedCell->GetUnit();

                isApplicable = highlightedUnit == nullptr || !humanturn_spell.isValid() || highlightedUnit->AllowApplySpell( humanturn_spell, currentCommander );
            }

            if ( isApplicable ) {
                fheroes2::Blit( _hexagonCursorShadow, _mainSurface, highlightedCell->GetPos().x, highlightedCell->GetPos().y );
            }
        }
    }
}

void Battle::Interface::_redrawBattleGround()
{
    // Battlefield background image.
    if ( _battleGroundIcn != ICN::UNKNOWN ) {
        const fheroes2::Sprite & cbkg = fheroes2::AGG::GetICN( _battleGroundIcn, 0 );
        fheroes2::Copy( cbkg, _battleGround );
    }

    // Objects near the left and right borders of the Battlefield.
    if ( _borderObjectsIcn != ICN::UNKNOWN ) {
        const fheroes2::Sprite & frng = fheroes2::AGG::GetICN( _borderObjectsIcn, 0 );
        fheroes2::Blit( frng, _battleGround, frng.x(), frng.y() );
    }

    // Big obstacles in the center of the Battlefield.
    if ( arena.GetICNCovr() != ICN::UNKNOWN ) {
        const fheroes2::Sprite & cover = fheroes2::AGG::GetICN( arena.GetICNCovr(), 0 );
        fheroes2::Blit( cover, _battleGround, cover.x(), cover.y() );
    }

    const Castle * castle = Arena::GetCastle();
    int castleBackgroundIcnId = ICN::UNKNOWN;

    if ( castle != nullptr ) {
        // Castle ground.
        switch ( castle->GetRace() ) {
        case Race::BARB:
            castleBackgroundIcnId = ICN::CASTBKGB;
            break;
        case Race::KNGT:
            castleBackgroundIcnId = ICN::CASTBKGK;
            break;
        case Race::NECR:
            castleBackgroundIcnId = ICN::CASTBKGN;
            break;
        case Race::SORC:
            castleBackgroundIcnId = ICN::CASTBKGS;
            break;
        case Race::WRLK:
            castleBackgroundIcnId = ICN::CASTBKGW;
            break;
        case Race::WZRD:
            castleBackgroundIcnId = ICN::CASTBKGZ;
            break;
        default:
            // Did you add a new race? Add the appropriate logic for it.
            assert( 0 );
            break;
        }

        const fheroes2::Sprite & castleBackground = fheroes2::AGG::GetICN( castleBackgroundIcnId, 1 );
        fheroes2::Blit( castleBackground, _battleGround, castleBackground.x(), castleBackground.y() );

        // Moat.
        if ( castle->isBuild( BUILD_MOAT ) ) {
            const fheroes2::Sprite & sprite = fheroes2::AGG::GetICN( ICN::MOATWHOL, 0 );
            fheroes2::Blit( sprite, _battleGround, sprite.x(), sprite.y() );
        }
    }

    // Battlefield grid.
    if ( Settings::Get().BattleShowGrid() ) {
        const Board & board = *Arena::GetBoard();

        for ( const Cell & cell : board ) {
            fheroes2::Blit( _hexagonGrid, _battleGround, cell.GetPos().x, cell.GetPos().y );
        }
    }

    // Ground obstacles.
    for ( int32_t cellId = 0; cellId < Board::sizeInCells; ++cellId ) {
        _redrawGroundObjects( cellId );
    }

    // Castle top wall.
    if ( castle != nullptr ) {
        const fheroes2::Sprite & sprite2 = fheroes2::AGG::GetICN( castleBackgroundIcnId, castle->isFortificationBuilt() ? 4 : 3 );
        fheroes2::Blit( sprite2, _battleGround, sprite2.x(), sprite2.y() );
    }
}

void Battle::Interface::_redrawCoverStatic()
{
    fheroes2::Copy( _battleGround, _mainSurface );

    const Settings & conf = Settings::Get();

    // Movement shadow.
    if ( !_movingUnit && conf.BattleShowMoveShadow() && _currentUnit && !( _currentUnit->GetCurrentControl() & CONTROL_AI ) ) {
        const fheroes2::Image & shadowImage = conf.BattleShowGrid() ? _hexagonGridShadow : _hexagonShadow;
        const Board & board = *Arena::GetBoard();

        for ( const Cell & cell : board ) {
            const Position pos = Position::GetReachable( *_currentUnit, cell.GetIndex() );
            if ( pos.GetHead() != nullptr ) {
                assert( pos.isValidForUnit( _currentUnit ) );

                fheroes2::Blit( shadowImage, _mainSurface, cell.GetPos().x, cell.GetPos().y );
            }
        }
    }
}

void Battle::Interface::RedrawCastle( const Castle & castle, const int32_t cellId )
{
    const int castleIcnId = ICN::getCastleIcnId( castle.GetRace() );

    if ( Arena::CATAPULT_POS == cellId ) {
        const fheroes2::Sprite & sprite = fheroes2::AGG::GetICN( ICN::CATAPULT, catapult_frame );
        fheroes2::Blit( sprite, _mainSurface, 22 + sprite.x(), 390 + sprite.y() );
    }
    else if ( Arena::CASTLE_GATE_POS == cellId ) {
        const Bridge * bridge = Arena::GetBridge();
        assert( bridge != nullptr );
        if ( bridge != nullptr && !bridge->isDestroyed() ) {
            const fheroes2::Sprite & sprite = fheroes2::AGG::GetICN( castleIcnId, 4 );
            fheroes2::Blit( sprite, _mainSurface, sprite.x(), sprite.y() );
        }
    }
    else if ( Arena::CASTLE_FIRST_TOP_WALL_POS == cellId || Arena::CASTLE_SECOND_TOP_WALL_POS == cellId || Arena::CASTLE_THIRD_TOP_WALL_POS == cellId
              || Arena::CASTLE_FOURTH_TOP_WALL_POS == cellId ) {
        uint32_t index = 0;

        switch ( cellId ) {
        case Arena::CASTLE_FIRST_TOP_WALL_POS:
            index = 5;
            break;
        case Arena::CASTLE_SECOND_TOP_WALL_POS:
            index = 6;
            break;
        case Arena::CASTLE_THIRD_TOP_WALL_POS:
            index = 7;
            break;
        case Arena::CASTLE_FOURTH_TOP_WALL_POS:
            index = 8;
            break;
        default:
            break;
        }

        if ( castle.isFortificationBuilt() ) {
            switch ( Board::GetCell( cellId )->GetObject() ) {
            case 0:
                index += 31;
                break;
            case 1:
                index += 35;
                break;
            case 2:
                index += 27;
                break;
            case 3:
                index += 23;
                break;
            default:
                break;
            }
        }
        else {
            switch ( Board::GetCell( cellId )->GetObject() ) {
            case 0:
                index += 8;
                break;
            case 1:
                index += 4;
                break;
            case 2:
                index += 0;
                break;
            default:
                break;
            }
        }

        const fheroes2::Sprite & sprite = fheroes2::AGG::GetICN( castleIcnId, index );
        fheroes2::Blit( sprite, _mainSurface, sprite.x(), sprite.y() );
    }
    else if ( Arena::CASTLE_TOP_ARCHER_TOWER_POS == cellId ) {
        const Tower * ltower = Arena::GetTower( TowerType::TWR_LEFT );
        uint32_t index = 17;

        if ( castle.isBuild( BUILD_LEFTTURRET ) && ltower ) {
            index = ltower->isValid() ? 18 : 19;
        }
        else if ( Board::GetCell( cellId )->GetObject() == 1 ) {
            // Tower without built turret can be damaged by the Earthquake spell.
            index = 19;
        }

        const fheroes2::Sprite & towerSprite = fheroes2::AGG::GetICN( castleIcnId, index );
        fheroes2::Blit( towerSprite, _mainSurface, 443 + towerSprite.x(), 153 + towerSprite.y() );
    }
    else if ( Arena::CASTLE_BOTTOM_ARCHER_TOWER_POS == cellId ) {
        const Tower * rtower = Arena::GetTower( TowerType::TWR_RIGHT );
        uint32_t index = 17;

        if ( castle.isBuild( BUILD_RIGHTTURRET ) && rtower ) {
            index = rtower->isValid() ? 18 : 19;
        }
        else if ( Board::GetCell( cellId )->GetObject() == 1 ) {
            // Tower without built turret can be damaged by the Earthquake spell.
            index = 19;
        }

        const fheroes2::Sprite & towerSprite = fheroes2::AGG::GetICN( castleIcnId, index );
        fheroes2::Blit( towerSprite, _mainSurface, 443 + towerSprite.x(), 405 + towerSprite.y() );
    }
    else if ( Arena::CASTLE_TOP_GATE_TOWER_POS == cellId ) {
        const int index = ( Board::GetCell( cellId )->GetObject() == 1 ) ? 19 : 17;
        const fheroes2::Sprite & towerSprite = fheroes2::AGG::GetICN( castleIcnId, index );
        fheroes2::Blit( towerSprite, _mainSurface, 399 + towerSprite.x(), 237 + towerSprite.y() );
    }
    else if ( Arena::CASTLE_BOTTOM_GATE_TOWER_POS == cellId ) {
        const int index = ( Board::GetCell( cellId )->GetObject() == 1 ) ? 19 : 17;
        const fheroes2::Sprite & towerSprite = fheroes2::AGG::GetICN( castleIcnId, index );
        fheroes2::Blit( towerSprite, _mainSurface, 399 + towerSprite.x(), 321 + towerSprite.y() );
    }
}

void Battle::Interface::RedrawCastleMainTower( const Castle & castle )
{
    const fheroes2::Sprite & sprite = fheroes2::AGG::GetICN( ICN::getCastleIcnId( castle.GetRace() ), ( Arena::GetTower( TowerType::TWR_CENTER )->isValid() ? 20 : 26 ) );

    fheroes2::Blit( sprite, _mainSurface, sprite.x(), sprite.y() );
}

void Battle::Interface::_redrawGroundObjects( const int32_t cellId )
{
    const Cell * cell = Board::GetCell( cellId );
    if ( cell == nullptr )
        return;

    const int cellObjectId = cell->GetObject();
    if ( cellObjectId == 0 ) {
        // No object exists.
        return;
    }

    int objectIcnId = 0;

    switch ( cellObjectId ) {
    case 0x90:
        objectIcnId = ICN::COBJ0016;
        break;
    case 0x9E:
        objectIcnId = ICN::COBJ0030;
        break;
    case 0x9F:
        objectIcnId = ICN::COBJ0031;
        break;
    default:
        return;
    }

    const fheroes2::Sprite & objectSprite = fheroes2::AGG::GetICN( objectIcnId, 0 );
    const fheroes2::Rect & pt = cell->GetPos();
    fheroes2::Blit( objectSprite, _battleGround, pt.x + pt.width / 2 + objectSprite.x(), pt.y + pt.height + objectSprite.y() + cellYOffset );
}

void Battle::Interface::_redrawHighObjects( const int32_t cellId )
{
    const Cell * cell = Board::GetCell( cellId );
    if ( cell == nullptr )
        return;

    const int cellObjectId = cell->GetObject();
    if ( cellObjectId == 0 ) {
        // No object exists.
        return;
    }

    int objectIcnId = 0;

    switch ( cellObjectId ) {
    case 0x80:
        objectIcnId = ICN::COBJ0000;
        break;
    case 0x81:
        objectIcnId = ICN::COBJ0001;
        break;
    case 0x82:
        objectIcnId = ICN::COBJ0002;
        break;
    case 0x83:
        objectIcnId = ICN::COBJ0003;
        break;
    case 0x84:
        objectIcnId = ICN::COBJ0004;
        break;
    case 0x85:
        objectIcnId = ICN::COBJ0005;
        break;
    case 0x86:
        objectIcnId = ICN::COBJ0006;
        break;
    case 0x87:
        objectIcnId = ICN::COBJ0007;
        break;
    case 0x88:
        objectIcnId = ICN::COBJ0008;
        break;
    case 0x89:
        objectIcnId = ICN::COBJ0009;
        break;
    case 0x8A:
        objectIcnId = ICN::COBJ0010;
        break;
    case 0x8B:
        objectIcnId = ICN::COBJ0011;
        break;
    case 0x8C:
        objectIcnId = ICN::COBJ0012;
        break;
    case 0x8D:
        objectIcnId = ICN::COBJ0013;
        break;
    case 0x8E:
        objectIcnId = ICN::COBJ0014;
        break;
    case 0x8F:
        objectIcnId = ICN::COBJ0015;
        break;
    case 0x91:
        objectIcnId = ICN::COBJ0017;
        break;
    case 0x92:
        objectIcnId = ICN::COBJ0018;
        break;
    case 0x93:
        objectIcnId = ICN::COBJ0019;
        break;
    case 0x94:
        objectIcnId = ICN::COBJ0020;
        break;
    case 0x95:
        objectIcnId = ICN::COBJ0021;
        break;
    case 0x96:
        objectIcnId = ICN::COBJ0022;
        break;
    case 0x97:
        objectIcnId = ICN::COBJ0023;
        break;
    case 0x98:
        objectIcnId = ICN::COBJ0024;
        break;
    case 0x99:
        objectIcnId = ICN::COBJ0025;
        break;
    case 0x9A:
        objectIcnId = ICN::COBJ0026;
        break;
    case 0x9B:
        objectIcnId = ICN::COBJ0027;
        break;
    case 0x9C:
        objectIcnId = ICN::COBJ0028;
        break;
    case 0x9D:
        objectIcnId = ICN::COBJ0029;
        break;
    default:
        return;
    }

    const fheroes2::Sprite & objectSprite = fheroes2::AGG::GetICN( objectIcnId, 0 );
    const fheroes2::Rect & pt = cell->GetPos();
    fheroes2::Blit( objectSprite, _mainSurface, pt.x + pt.width / 2 + objectSprite.x(), pt.y + pt.height + objectSprite.y() + cellYOffset );
}

void Battle::Interface::RedrawKilled()
{
    // Redraw killed troops.
    for ( const int32_t & cell : arena.getCellsOccupiedByGraveyard() ) {
        for ( const Unit * unit : arena.getGraveyardUnits( cell ) ) {
            if ( unit && cell != unit->GetTailIndex() ) {
                RedrawTroopSprite( *unit );
            }
        }
    }
}

int Battle::Interface::GetBattleCursor( std::string & statusMsg ) const
{
    statusMsg.clear();

    const Cell * cell = Board::GetCell( _currentCellIndex );

    if ( cell && _currentUnit ) {
        const auto formatViewInfoMsg = []( const Unit * unit ) {
            assert( unit != nullptr );

            std::string msg = _( "View %{monster} info" );
            StringReplaceWithLowercase( msg, "%{monster}", unit->GetMultiName() );

            return msg;
        };

        const Unit * unit = cell->GetUnit();

        if ( unit == nullptr || _currentUnit == unit ) {
            const Position pos = Position::GetReachable( *_currentUnit, _currentCellIndex );
            if ( pos.GetHead() != nullptr ) {
                assert( pos.isValidForUnit( _currentUnit ) );

                if ( pos.GetHead()->GetIndex() == _currentUnit->GetHeadIndex() ) {
                    assert( !_currentUnit->isWide() || pos.GetTail()->GetIndex() == _currentUnit->GetTailIndex() );

                    statusMsg = formatViewInfoMsg( _currentUnit );

                    return Cursor::WAR_INFO;
                }

                statusMsg = _currentUnit->isFlying() ? _( "Fly %{monster} here" ) : _( "Move %{monster} here" );
                StringReplaceWithLowercase( statusMsg, "%{monster}", _currentUnit->GetName() );

                return _currentUnit->isFlying() ? Cursor::WAR_FLY : Cursor::WAR_MOVE;
            }
        }
        else {
            if ( _currentUnit->GetCurrentColor() == unit->GetColor() ) {
                statusMsg = formatViewInfoMsg( unit );

                return Cursor::WAR_INFO;
            }

            if ( _currentUnit->isArchers() && !_currentUnit->isHandFighting() ) {
                statusMsg = _( "Shoot %{monster}" );
                statusMsg.append( " " );
                statusMsg.append( _n( "(1 shot left)", "(%{count} shots left)", _currentUnit->GetShots() ) );
                StringReplaceWithLowercase( statusMsg, "%{monster}", unit->GetMultiName() );
                StringReplace( statusMsg, "%{count}", _currentUnit->GetShots() );

                return arena.IsShootingPenalty( *_currentUnit, *unit ) ? Cursor::WAR_BROKENARROW : Cursor::WAR_ARROW;
            }

            // Find all possible directions where the current monster can attack.
            std::set<int> availableAttackDirection;

            for ( const int direction : { BOTTOM_RIGHT, BOTTOM_LEFT, RIGHT, TOP_RIGHT, TOP_LEFT, LEFT } ) {
                if ( Board::isValidDirection( _currentCellIndex, direction )
                     && Board::CanAttackFromCell( *_currentUnit, Board::GetIndexDirection( _currentCellIndex, direction ) ) ) {
                    availableAttackDirection.emplace( direction );
                }
            }

            if ( !availableAttackDirection.empty() ) {
                int currentDirection = cell->GetTriangleDirection( getRelativeMouseCursorPos() );
                if ( currentDirection == UNKNOWN ) {
                    // This could happen when another window has popped up and the user moved the mouse.
                    currentDirection = CENTER;
                }

                if ( availableAttackDirection.count( currentDirection ) == 0 ) {
                    // This direction is not valid. Find the nearest one.
                    if ( availableAttackDirection.size() == 1 ) {
                        currentDirection = *availableAttackDirection.begin();
                    }
                    else {
                        // First search clockwise.
                        CellDirection clockWiseDirection = static_cast<CellDirection>( currentDirection );
                        CellDirection antiClockWiseDirection = static_cast<CellDirection>( currentDirection );

                        while ( true ) {
                            ++clockWiseDirection;
                            if ( availableAttackDirection.count( clockWiseDirection ) > 0 ) {
                                currentDirection = clockWiseDirection;
                                break;
                            }

                            --antiClockWiseDirection;
                            if ( availableAttackDirection.count( antiClockWiseDirection ) > 0 ) {
                                currentDirection = antiClockWiseDirection;
                                break;
                            }
                        }
                    }
                }

                const int cursor = GetSwordCursorDirection( currentDirection );

                statusMsg = _( "Attack %{monster}" );
                StringReplaceWithLowercase( statusMsg, "%{monster}", unit->GetName() );

                return cursor;
            }
        }
    }

    statusMsg = _( "Turn %{turn}" );
    StringReplace( statusMsg, "%{turn}", arena.GetTurnNumber() );

    return Cursor::WAR_NONE;
}

int Battle::Interface::GetBattleSpellCursor( std::string & statusMsg ) const
{
    statusMsg.clear();

    const Cell * cell = Board::GetCell( _currentCellIndex );
    const Spell & spell = humanturn_spell;

    if ( cell && _currentUnit && spell.isValid() ) {
        const Unit * unitOnCell = cell->GetUnit();

        // Cursor is over some dead unit that we can resurrect
        if ( unitOnCell == nullptr && arena.isAbleToResurrectFromGraveyard( _currentCellIndex, spell ) ) {
            unitOnCell = arena.getLastResurrectableUnitFromGraveyard( _currentCellIndex, spell );
            assert( unitOnCell != nullptr && !unitOnCell->isValid() );
        }

        // Check the Teleport spell first
        if ( Board::isValidIndex( _teleportSpellSrcIdx ) ) {
            const Unit * unitToTeleport = arena.GetTroopBoard( _teleportSpellSrcIdx );
            assert( unitToTeleport != nullptr );

            if ( unitOnCell == nullptr && cell->isPassableForUnit( *unitToTeleport ) ) {
                statusMsg = _( "Teleport here" );

                return Cursor::SP_TELEPORT;
            }

            statusMsg = _( "Invalid teleport destination" );

            return Cursor::WAR_NONE;
        }

        if ( unitOnCell && unitOnCell->AllowApplySpell( spell, _currentUnit->GetCurrentOrArmyCommander() ) ) {
            statusMsg = _( "Cast %{spell} on %{monster}" );
            StringReplace( statusMsg, "%{spell}", spell.GetName() );
            StringReplaceWithLowercase( statusMsg, "%{monster}", unitOnCell->GetName() );

            return GetCursorFromSpell( spell.GetID() );
        }

        if ( !spell.isApplyToFriends() && !spell.isApplyToEnemies() && !spell.isApplyToAnyTroops() ) {
            statusMsg = _( "Cast %{spell}" );
            StringReplace( statusMsg, "%{spell}", spell.GetName() );

            return GetCursorFromSpell( spell.GetID() );
        }
    }

    statusMsg = _( "Select spell target" );

    return Cursor::WAR_NONE;
}

void Battle::Interface::getPendingActions( Actions & actions )
{
    if ( _interruptAutoCombatForColor != PlayerColor::NONE ) {
        actions.emplace_back( Command::TOGGLE_AUTO_COMBAT, static_cast<std::underlying_type_t<PlayerColor>>( _interruptAutoCombatForColor ) );

        _interruptAutoCombatForColor = PlayerColor::NONE;
    }
}

void Battle::Interface::HumanTurn( const Unit & unit, Actions & actions )
{
    Cursor::Get().SetThemes( Cursor::WAR_POINTER );

    // Reset the cursor position to avoid forcing the cursor shadow to be drawn at the last position of the previous turn.
    _currentCellIndex = -1;

    _currentUnit = &unit;
    humanturn_redraw = false;
    humanturn_exit = false;
    catapult_frame = 0;

    // in case we moved the window
    _interfacePosition = border.GetArea();

    popup.reset();

    // Wait for previously set and not passed delays before rendering a new frame.
    WaitForAllActionDelays();

    ResetIdleTroopAnimation();
    Redraw();

    std::string msg;
    animation_flags_frame = 0;

    // TODO: update delay types within the loop to avoid rendering slowdown.
    const std::vector<Game::DelayType> delayTypes{ Game::BATTLE_FLAGS_DELAY };

    const Board * board = Arena::GetBoard();
    LocalEvent & le = LocalEvent::Get();

    while ( !humanturn_exit && le.HandleEvents( Game::isDelayNeeded( delayTypes ) ) ) {
        // move cursor
        int32_t indexNew = -1;
        if ( le.isMouseCursorPosInArea( { _interfacePosition.x, _interfacePosition.y, _interfacePosition.width, _interfacePosition.height - status.height } ) ) {
            indexNew = board->GetIndexAbsPosition( getRelativeMouseCursorPos() );
        }
        if ( _currentCellIndex != indexNew ) {
            _currentCellIndex = indexNew;
            humanturn_redraw = true;
        }

        if ( humanturn_spell.isValid() ) {
            HumanCastSpellTurn( unit, actions, msg );
        }
        else {
            HumanBattleTurn( unit, actions, msg );
        }

        // update status
        if ( msg != status.getMessage() ) {
            status.setMessage( msg, false );
            humanturn_redraw = true;
        }

        // animation troops
        if ( IdleTroopsAnimation() ) {
            humanturn_redraw = true;
        }

        CheckGlobalEvents( le );

        // redraw arena
        if ( humanturn_redraw ) {
            Redraw();
            humanturn_redraw = false;
        }
        else if ( listlog && listlog->IsNeedRedraw() ) {
            listlog->Redraw();
            fheroes2::Display::instance().render( listlog->GetArea() );
        }
    }

    popup.reset();

    _currentUnit = nullptr;
}

void Battle::Interface::HumanBattleTurn( const Unit & unit, Actions & actions, std::string & msg )
{
    Cursor & cursor = Cursor::Get();
    LocalEvent & le = LocalEvent::Get();
    const Settings & conf = Settings::Get();

    BoardActionIntentUpdater boardActionIntentUpdater( _boardActionIntent, le.isMouseEventFromTouchpad() );

    _buttonAuto.drawOnState( le.isMouseLeftButtonPressedAndHeldInArea( _buttonAuto.area() ) );
    _buttonSettings.drawOnState( le.isMouseLeftButtonPressedAndHeldInArea( _buttonSettings.area() ) );
    _buttonSkip.drawOnState( le.isMouseLeftButtonPressedAndHeldInArea( _buttonSkip.area() ) );

    if ( le.isAnyKeyPressed() ) {
        // Skip the turn
        if ( Game::HotKeyPressEvent( Game::HotKeyEvent::BATTLE_SKIP ) ) {
            actions.emplace_back( Command::SKIP, unit.GetUID() );
            humanturn_exit = true;
        }
        // Battle options
        else if ( Game::HotKeyPressEvent( Game::HotKeyEvent::BATTLE_OPTIONS ) ) {
            EventShowOptions();
        }
        // Switch the auto combat mode on
        else if ( Game::HotKeyPressEvent( Game::HotKeyEvent::BATTLE_TOGGLE_AUTO_COMBAT ) ) {
            EventStartAutoCombat( unit, actions );
        }
        // Resolve the combat in quick combat mode
        else if ( Game::HotKeyPressEvent( Game::HotKeyEvent::BATTLE_QUICK_COMBAT ) ) {
            EventQuickCombat( actions );
        }
        // Cast the spell
        else if ( Game::HotKeyPressEvent( Game::HotKeyEvent::BATTLE_CAST_SPELL ) ) {
            ProcessingHeroDialogResult( 1, actions );
        }
        // Retreat
        else if ( Game::HotKeyPressEvent( Game::HotKeyEvent::BATTLE_RETREAT ) ) {
            ProcessingHeroDialogResult( 2, actions );
        }
        // Surrender
        else if ( Game::HotKeyPressEvent( Game::HotKeyEvent::BATTLE_SURRENDER ) ) {
            ProcessingHeroDialogResult( 3, actions );
        }
    }

    // Add offsets to inner objects
    fheroes2::Rect battleFieldRect{ _interfacePosition.x, _interfacePosition.y, _interfacePosition.width, _interfacePosition.height - status.height };

    // Swipe attack motion finished, but the destination was outside the arena. We need to clear the swipe attack state.
    if ( !le.isDragInProgress() && Board::isValidIndex( _swipeAttack.srcCellIndex ) && !Board::isValidIndex( _currentCellIndex ) ) {
        _swipeAttack = {};
    }

    bool doListlogProcessing = listlog && listlog->isOpenLog();

    if ( doListlogProcessing ) {
        const fheroes2::Rect & lislogRect = listlog->GetArea();
        battleFieldRect.height -= lislogRect.height;

        // Do battle log event processing only if mouse pointer is over it.
        doListlogProcessing = le.isMouseCursorPosInArea( lislogRect ) || le.isMouseLeftButtonPressedInArea( lislogRect );
    }

    if ( doListlogProcessing ) {
        cursor.SetThemes( Cursor::WAR_POINTER );

        // Hide the possibly shown Damage Info pop-up dialog.
        popup.reset();

        listlog->QueueEventProcessing();
    }
    else if ( Arena::GetTower( TowerType::TWR_CENTER ) && le.isMouseCursorPosInArea( _ballistaTowerRect ) ) {
        cursor.SetThemes( Cursor::WAR_INFO );
        msg = _( "View Ballista info" );

        if ( le.MouseClickLeft( _ballistaTowerRect ) || le.isMouseRightButtonPressedInArea( _ballistaTowerRect ) ) {
            const Castle * cstl = Arena::GetCastle();
            std::string ballistaMessage = Tower::GetInfo( *cstl );

            if ( cstl->isBuild( BUILD_MOAT ) ) {
                ballistaMessage.append( "\n\n" );
                ballistaMessage.append( Battle::Board::GetMoatInfo() );
            }

            fheroes2::showStandardTextMessage( _( "Ballista" ), ballistaMessage, le.isMouseRightButtonPressed() ? Dialog::ZERO : Dialog::OK );
        }
    }
    else if ( conf.BattleShowTurnOrder() && le.isMouseCursorPosInArea( _turnOrder ) ) {
        cursor.SetThemes( Cursor::POINTER );
        if ( _turnOrder.queueEventProcessing( msg, _interfacePosition.getPosition() ) ) {
            humanturn_redraw = true;
        }
    }
    else if ( le.isMouseCursorPosInArea( _buttonAuto.area() ) ) {
        cursor.SetThemes( Cursor::WAR_POINTER );

        msg = _( "Automatic combat modes" );

        if ( le.MouseClickLeft( _buttonAuto.area() ) ) {
            OpenAutoModeDialog( unit, actions );
        }
        else if ( le.isMouseRightButtonPressed() ) {
            fheroes2::showStandardTextMessage( _( "Automatic Combat Modes" ), _( "Choose between proceeding the combat in auto combat mode or in quick combat mode." ),
                                               Dialog::ZERO );
        }
    }
    else if ( le.isMouseCursorPosInArea( _buttonSettings.area() ) ) {
        cursor.SetThemes( Cursor::WAR_POINTER );

        msg = _( "Customize system options" );

        if ( le.MouseClickLeft( _buttonSettings.area() ) ) {
            _openBattleSettingsDialog();

            humanturn_redraw = true;
        }
        else if ( le.isMouseRightButtonPressed() ) {
            fheroes2::showStandardTextMessage( _( "System Options" ), _( "Allows you to customize the combat screen." ), Dialog::ZERO );
        }
    }
    else if ( le.isMouseCursorPosInArea( _buttonSkip.area() ) ) {
        cursor.SetThemes( Cursor::WAR_POINTER );

        msg = _( "Skip this unit" );

        if ( le.MouseClickLeft( _buttonSkip.area() ) ) {
            assert( _currentUnit != nullptr );

            actions.emplace_back( Command::SKIP, _currentUnit->GetUID() );

            humanturn_exit = true;
        }
        else if ( le.isMouseRightButtonPressed() ) {
            fheroes2::showStandardTextMessage( _( "Skip" ),
                                               _( "Skips the current creature. The current creature ends its turn and does not get to go again until the next round." ),
                                               Dialog::ZERO );
        }
    }
    else if ( _opponent1 && le.isMouseCursorPosInArea( _opponent1->GetArea() + _interfacePosition.getPosition() ) ) {
        const fheroes2::Rect opponent1Area = _opponent1->GetArea() + _interfacePosition.getPosition();
        if ( arena.GetCurrentColor() == arena.GetArmy1Color() ) {
            if ( _opponent1->GetHero()->isCaptain() ) {
                msg = _( "View Captain's options" );
            }
            else {
                msg = _( "View Hero's options" );
            }
            cursor.SetThemes( Cursor::WAR_HERO );

            if ( le.MouseClickLeft( opponent1Area ) ) {
                ProcessingHeroDialogResult( arena.DialogBattleHero( *_opponent1->GetHero(), true, status ), actions );
                humanturn_redraw = true;
            }
        }
        else {
            if ( _opponent1->GetHero()->isCaptain() ) {
                msg = _( "View opposing Captain" );
            }
            else {
                msg = _( "View opposing Hero" );
            }
            cursor.SetThemes( Cursor::WAR_INFO );

            if ( le.MouseClickLeft( opponent1Area ) ) {
                arena.DialogBattleHero( *_opponent1->GetHero(), true, status );
                humanturn_redraw = true;
            }
        }

        if ( le.isMouseRightButtonPressedInArea( opponent1Area ) ) {
            arena.DialogBattleHero( *_opponent1->GetHero(), false, status );
            humanturn_redraw = true;
        }
    }
    else if ( _opponent2 && le.isMouseCursorPosInArea( _opponent2->GetArea() + _interfacePosition.getPosition() ) ) {
        const fheroes2::Rect opponent2Area = _opponent2->GetArea() + _interfacePosition.getPosition();
        if ( arena.GetCurrentColor() == arena.GetForce2().GetColor() ) {
            if ( _opponent2->GetHero()->isCaptain() ) {
                msg = _( "View Captain's options" );
            }
            else {
                msg = _( "View Hero's options" );
            }

            cursor.SetThemes( Cursor::WAR_HERO );

            if ( le.MouseClickLeft( opponent2Area ) ) {
                ProcessingHeroDialogResult( arena.DialogBattleHero( *_opponent2->GetHero(), true, status ), actions );
                humanturn_redraw = true;
            }
        }
        else {
            if ( _opponent2->GetHero()->isCaptain() ) {
                msg = _( "View opposing Captain" );
            }
            else {
                msg = _( "View opposing Hero" );
            }

            cursor.SetThemes( Cursor::WAR_INFO );

            if ( le.MouseClickLeft( opponent2Area ) ) {
                arena.DialogBattleHero( *_opponent2->GetHero(), true, status );
                humanturn_redraw = true;
            }
        }

        if ( le.isMouseRightButtonPressedInArea( opponent2Area ) ) {
            arena.DialogBattleHero( *_opponent2->GetHero(), false, status );
            humanturn_redraw = true;
        }
    }
    else if ( le.isMouseCursorPosInArea( battleFieldRect ) ) {
        int themes = GetBattleCursor( msg );

        if ( _swipeAttack.isValid() ) {
            // The swipe attack motion is either in progress or has finished.
            if ( _currentCellIndex == _swipeAttack.dstCellIndex ) {
                // The cursor is above the stored destination, we should display the stored attack theme.
                themes = _swipeAttack.dstTheme;
            }
            else {
                // The cursor has left the destination. Abort the swipe attack.
                _swipeAttack = {};
                _boardActionIntent = {};
            }
        }
        else if ( _swipeAttack.isValidDestination( themes, _currentCellIndex ) ) {
            // Valid swipe attack target cell. Calculate the attack angle based on destination and source cells.
            themes = GetSwordCursorDirection( Board::GetDirection( _currentCellIndex, _swipeAttack.srcCellIndex ) );

            // Remember the swipe destination cell and theme.
            _swipeAttack.setDst( themes, _currentCellIndex );

            // Clear any pending intents. We don't want to confirm previous actions by performing swipe attack motion.
            _boardActionIntent = {};
        }

        cursor.SetThemes( themes );

        const Cell * cell = Board::GetCell( _currentCellIndex );
        if ( cell ) {
            if ( CursorAttack( themes ) ) {
                popup.setAttackInfo( _currentUnit, cell->GetUnit() );
            }
            else {
                popup.reset();
            }

            boardActionIntentUpdater.setIntent( { themes, _currentCellIndex } );

            if ( le.MouseClickLeft( battleFieldRect ) ) {
                const bool isConfirmed = boardActionIntentUpdater.isConfirmed();

                if ( isConfirmed ) {
                    // Intent is confirmed, it is safe to clear the swipe state (regardless of the intent and the input method).
                    _swipeAttack = {};
                }

                MouseLeftClickBoardAction( themes, *cell, isConfirmed, actions );
            }
            else if ( le.isMouseRightButtonPressed() && MousePressRightBoardAction( *cell ) ) {
                humanturn_redraw = true;
            }
            else if ( le.isMouseLeftButtonPressedInArea( battleFieldRect ) ) {
                if ( !le.isDragInProgress() && !_swipeAttack.isValid() ) {
                    le.registerDrag();

                    // Remember the swipe source cell and theme.
                    _swipeAttack = {};
                    _swipeAttack.setSrc( themes, _currentCellIndex, _currentUnit );
                }
            }
        }
        else {
            le.MouseClickLeft();
            le.MouseClickRight();

            // Reset the shown Damage Info pop-up when the cursor is moved out of the cells area.
            popup.reset();
        }
    }
    else if ( le.isMouseCursorPosInArea( status ) ) {
        // Hide the possibly shown Damage Info pop-up dialog.
        popup.reset();

        if ( listlog ) {
            msg = ( listlog->isOpenLog() ? _( "Hide logs" ) : _( "Show logs" ) );

            if ( le.MouseClickLeft( status ) ) {
                listlog->SetOpenLog( !listlog->isOpenLog() );
            }
            else if ( le.isMouseRightButtonPressedInArea( status ) ) {
                fheroes2::showStandardTextMessage( _( "Message Bar" ), _( "Shows the results of individual monster's actions." ), Dialog::ZERO );
            }
        }

        cursor.SetThemes( Cursor::WAR_POINTER );
    }
    else {
        cursor.SetThemes( Cursor::WAR_NONE );

        le.MouseClickLeft();
        le.MouseClickRight();
    }
}

void Battle::Interface::HumanCastSpellTurn( const Unit & /* unused */, Actions & actions, std::string & msg )
{
    Cursor & cursor = Cursor::Get();
    LocalEvent & le = LocalEvent::Get();

    BoardActionIntentUpdater boardActionIntentUpdater( _boardActionIntent, le.isMouseEventFromTouchpad() );

    // Cancel the spellcast
    if ( le.isMouseRightButtonPressed() || Game::HotKeyPressEvent( Game::HotKeyEvent::DEFAULT_CANCEL ) ) {
        popup.reset();

        humanturn_spell = Spell::NONE;

        _teleportSpellSrcIdx = -1;
    }
    else if ( le.isMouseCursorPosInArea( _interfacePosition ) && humanturn_spell.isValid() ) {
        const int themes = GetBattleSpellCursor( msg );
        cursor.SetThemes( themes );

        if ( const Cell * cell = Board::GetCell( _currentCellIndex ); cell && _currentUnit && cell->GetUnit() ) {
            popup.setSpellAttackInfo( _currentUnit->GetCurrentOrArmyCommander(), cell->GetUnit(), humanturn_spell );
        }
        else {
            popup.reset();
        }

        boardActionIntentUpdater.setIntent( { themes, _currentCellIndex } );

        if ( le.MouseClickLeft() && Cursor::WAR_NONE != cursor.Themes() && boardActionIntentUpdater.isConfirmed() ) {
            if ( !Board::isValidIndex( _currentCellIndex ) ) {
                DEBUG_LOG( DBG_BATTLE, DBG_WARN, "Spell destination is out of range: " << _currentCellIndex )
                return;
            }

            DEBUG_LOG( DBG_BATTLE, DBG_TRACE, humanturn_spell.GetName() << ", dst: " << _currentCellIndex )

            if ( Cursor::SP_TELEPORT == cursor.Themes() ) {
                if ( _teleportSpellSrcIdx < 0 ) {
                    _teleportSpellSrcIdx = _currentCellIndex;
                }
                else {
                    actions.emplace_back( Command::SPELLCAST, Spell::TELEPORT, _teleportSpellSrcIdx, _currentCellIndex );

                    humanturn_spell = Spell::NONE;
                    humanturn_exit = true;

                    _teleportSpellSrcIdx = -1;
                }
            }
            else if ( Cursor::SP_MIRRORIMAGE == cursor.Themes() ) {
                actions.emplace_back( Command::SPELLCAST, Spell::MIRRORIMAGE, _currentCellIndex );

                humanturn_spell = Spell::NONE;
                humanturn_exit = true;
            }
            else {
                actions.emplace_back( Command::SPELLCAST, humanturn_spell.GetID(), _currentCellIndex );

                humanturn_spell = Spell::NONE;
                humanturn_exit = true;
            }
        }
    }
    else {
        cursor.SetThemes( Cursor::WAR_NONE );
    }
}

void Battle::Interface::FadeArena( const bool clearMessageLog )
{
    AudioManager::ResetAudio();

    fheroes2::Display & display = fheroes2::Display::instance();

    if ( clearMessageLog ) {
        status.clear();
        status.redraw( display );
    }

    Redraw();

    const fheroes2::Rect srt = border.GetArea();
    fheroes2::Image top;
    top._disableTransformLayer();
    top.resize( srt.width, srt.height );

    fheroes2::Copy( display, srt.x, srt.y, top, 0, 0, srt.width, srt.height );
    fheroes2::FadeDisplayWithPalette( top, srt.getPosition(), 5, 300, 5 );

    display.render();
}

void Battle::Interface::_openBattleSettingsDialog()
{
    const Settings & conf = Settings::Get();
    const bool showGrid = conf.BattleShowGrid();

    DialogBattleSettings();

    if ( showGrid != conf.BattleShowGrid() ) {
        // The grid setting has changed. Update for the Battlefield ground.
        _redrawBattleGround();
    }
}

void Battle::Interface::EventShowOptions()
{
    _buttonSettings.drawOnPress();
    _openBattleSettingsDialog();
    _buttonSettings.drawOnRelease();
    humanturn_redraw = true;
}

bool Battle::Interface::EventStartAutoCombat( const Unit & unit, Actions & actions )
{
    if ( fheroes2::showStandardTextMessage( {}, _( "Are you sure you want to enable the auto combat mode?" ), Dialog::YES | Dialog::NO ) != Dialog::YES ) {
        return false;
    }

    _startAutoCombat( unit, actions );

    return true;
}

bool Battle::Interface::EventQuickCombat( Actions & actions )
{
    if ( fheroes2::showStandardTextMessage( {}, _( "Are you sure you want to resolve the battle in the quick combat mode?" ), Dialog::YES | Dialog::NO )
         != Dialog::YES ) {
        return false;
    }

    _quickCombat( actions );

    return true;
}

void Battle::Interface::_startAutoCombat( const Unit & unit, Actions & actions )
{
    // TODO: remove this temporary assertion
    assert( arena.CanToggleAutoCombat() && !arena.AutoCombatInProgress() );

    actions.emplace_back( Command::TOGGLE_AUTO_COMBAT, static_cast<std::underlying_type_t<PlayerColor>>( unit.GetCurrentOrArmyColor() ) );

    humanturn_redraw = true;
    humanturn_exit = true;
}

void Battle::Interface::_quickCombat( Actions & actions )
{
    actions.emplace_back( Command::QUICK_COMBAT );

    humanturn_redraw = true;
    humanturn_exit = true;
}

void Battle::Interface::OpenAutoModeDialog( const Unit & unit, Actions & actions )
{
    Cursor::Get().SetThemes( Cursor::POINTER );

    const fheroes2::FontType buttonFontType = fheroes2::FontType::buttonReleasedWhite();
    fheroes2::ButtonGroup autoButtons(
        { fheroes2::getSupportedText( gettext_noop( "AUTO\nCOMBAT" ), buttonFontType ), fheroes2::getSupportedText( gettext_noop( "QUICK\nCOMBAT" ), buttonFontType ) } );

    const int32_t titleYOffset = 16;

    const fheroes2::Text title( _( "Automatic Combat Modes" ), { fheroes2::FontSize::NORMAL, fheroes2::FontColor::YELLOW } );

    fheroes2::ButtonBase & autoCombatButton = autoButtons.button( 0 );
    fheroes2::ButtonBase & quickCombatButton = autoButtons.button( 1 );

    fheroes2::StandardWindow background( autoButtons, false, titleYOffset + title.height() );

    background.renderSymmetricButtons( autoButtons, titleYOffset + title.height(), false );

    fheroes2::Button buttonCancel;

    const bool isEvilInterface = Settings::Get().isEvilInterfaceEnabled();

    background.renderButton( buttonCancel, isEvilInterface ? ICN::BUTTON_SMALL_CANCEL_EVIL : ICN::BUTTON_SMALL_CANCEL_GOOD, 0, 1, { 0, 11 },
                             fheroes2::StandardWindow::Padding::BOTTOM_CENTER );

    const fheroes2::Rect roiArea = background.activeArea();

    fheroes2::Display & display = fheroes2::Display::instance();

    title.draw( roiArea.x, roiArea.y + titleYOffset, roiArea.width, display );

    display.render( background.totalArea() );

    LocalEvent & le = LocalEvent::Get();
    while ( le.HandleEvents() ) {
        autoCombatButton.drawOnState( le.isMouseLeftButtonPressedAndHeldInArea( autoCombatButton.area() ) );
        quickCombatButton.drawOnState( le.isMouseLeftButtonPressedAndHeldInArea( quickCombatButton.area() ) );
        buttonCancel.drawOnState( le.isMouseLeftButtonPressedAndHeldInArea( buttonCancel.area() ) );

        if ( le.MouseClickLeft( buttonCancel.area() ) || Game::HotKeyPressEvent( Game::HotKeyEvent::DEFAULT_CANCEL ) ) {
            return;
        }
        if ( le.MouseClickLeft( autoCombatButton.area() ) || Game::HotKeyPressEvent( Game::HotKeyEvent::BATTLE_TOGGLE_AUTO_COMBAT ) ) {
            _startAutoCombat( unit, actions );
            return;
        }
        if ( le.MouseClickLeft( quickCombatButton.area() ) || Game::HotKeyPressEvent( Game::HotKeyEvent::BATTLE_QUICK_COMBAT ) ) {
            _quickCombat( actions );
            return;
        }

        if ( le.isMouseRightButtonPressedInArea( buttonCancel.area() ) ) {
            fheroes2::showStandardTextMessage( _( "Cancel" ), _( "Exit this menu." ), Dialog::ZERO );
        }
        else if ( le.isMouseRightButtonPressedInArea( autoCombatButton.area() ) ) {
            std::string msg = _( "The computer continues the combat for you." );
            msg += "\n\n";
            msg += _(
                "autoCombat|This can be interrupted at any moment by pressing the Auto Combat hotkey or the default Cancel key, or by performing a left or right click anywhere on the game screen." );
            fheroes2::showStandardTextMessage( _( "Auto Combat" ), msg, Dialog::ZERO );
        }
        else if ( le.isMouseRightButtonPressedInArea( quickCombatButton.area() ) ) {
            std::string msg = _( "The combat is resolved from the current state." );
            msg += "\n\n";
            msg += _( "quickCombat|This cannot be undone." );
            fheroes2::showStandardTextMessage( _( "Quick Combat" ), msg, Dialog::ZERO );
        }
    }
}

bool Battle::Interface::MousePressRightBoardAction( const Cell & cell ) const
{
    const auto getUnit = [this, &cell]() -> const Unit * {
        if ( const Unit * unit = cell.GetUnit(); unit != nullptr ) {
            return unit;
        }

        if ( const Unit * unit = arena.getLastResurrectableUnitFromGraveyard( cell.GetIndex() ); unit != nullptr ) {
            return unit;
        }

        if ( const Unit * unit = arena.getLastUnitFromGraveyard( cell.GetIndex() ); unit != nullptr ) {
            return unit;
        }

        return nullptr;
    };

    if ( const Unit * unit = getUnit(); unit != nullptr ) {
        Dialog::ArmyInfo( *unit, Dialog::ZERO, unit->isReflect() );
        return true;
    }

    return false;
}

void Battle::Interface::MouseLeftClickBoardAction( const int themes, const Cell & cell, const bool isConfirmed, Actions & actions )
{
    const auto fixupDestinationCell = []( const Unit & unit, const int32_t dst ) {
        // Only wide units may need this fixup
        if ( !unit.isWide() ) {
            return dst;
        }

        const Position pos = Position::GetReachable( unit, dst );

        assert( pos.GetHead() != nullptr && pos.GetTail() != nullptr );

        return pos.GetHead()->GetIndex();
    };

    const int32_t index = cell.GetIndex();
    const Unit * unitOnCell = cell.GetUnit();

    if ( _currentUnit ) {
        switch ( themes ) {
        case Cursor::WAR_FLY:
        case Cursor::WAR_MOVE:
            if ( !isConfirmed ) {
                break;
            }

            actions.emplace_back( Command::MOVE, _currentUnit->GetUID(), fixupDestinationCell( *_currentUnit, index ) );

            humanturn_exit = true;
            break;

        case Cursor::SWORD_TOPLEFT:
        case Cursor::SWORD_TOPRIGHT:
        case Cursor::SWORD_RIGHT:
        case Cursor::SWORD_BOTTOMRIGHT:
        case Cursor::SWORD_BOTTOMLEFT:
        case Cursor::SWORD_LEFT: {
            if ( !isConfirmed ) {
                break;
            }

            const int dir = GetDirectionFromCursorSword( themes );

            if ( unitOnCell && Board::isValidDirection( index, dir ) ) {
                const int32_t move = fixupDestinationCell( *_currentUnit, Board::GetIndexDirection( index, dir ) );

                actions.emplace_back( Command::ATTACK, _currentUnit->GetUID(), unitOnCell->GetUID(), ( _currentUnit->GetHeadIndex() == move ? -1 : move ), index,
                                      Board::GetReflectDirection( dir ) );

                humanturn_exit = true;
            }
            break;
        }

        case Cursor::WAR_BROKENARROW:
        case Cursor::WAR_ARROW: {
            if ( !isConfirmed ) {
                break;
            }

            if ( unitOnCell ) {
                actions.emplace_back( Command::ATTACK, _currentUnit->GetUID(), unitOnCell->GetUID(), -1, index, 0 );

                humanturn_exit = true;
            }
            break;
        }

        case Cursor::WAR_INFO: {
            if ( unitOnCell ) {
                Dialog::ArmyInfo( *unitOnCell, Dialog::BUTTONS, unitOnCell->isReflect() );

                humanturn_redraw = true;
            }
            break;
        }

        default:
            break;
        }
    }
}

void Battle::Interface::WaitForAllActionDelays()
{
    LocalEvent & le = LocalEvent::Get();

    // The array of possible delays of previous battlefield actions.
    const std::vector<Game::DelayType> unitDelays{ Game::DelayType::BATTLE_FRAME_DELAY,
                                                   Game::DelayType::BATTLE_MISSILE_DELAY,
                                                   Game::DelayType::BATTLE_SPELL_DELAY,
                                                   Game::DelayType::BATTLE_DISRUPTING_DELAY,
                                                   Game::DelayType::BATTLE_CATAPULT_CLOUD_DELAY,
                                                   Game::DelayType::BATTLE_BRIDGE_DELAY,
                                                   Game::DelayType::CUSTOM_BATTLE_UNIT_MOVEMENT_DELAY };

    // Wait for the delay after previous render and only after it render a new frame and proceed to the rest of this function.
    while ( le.HandleEvents( Game::isDelayNeeded( unitDelays ) ) ) {
        CheckGlobalEvents( le );

        if ( Game::hasEveryDelayPassed( unitDelays ) ) {
            break;
        }
    }
}

void Battle::Interface::AnimateUnitWithDelay( Unit & unit, const bool skipLastFrameRender /* = false */ )
{
    if ( unit.isFinishAnimFrame() && unit.animation.animationLength() != 1 ) {
        // If it is the last frame in the animation sequence with more than one frame or if we have no frames.
        return;
    }

    LocalEvent & le = LocalEvent::Get();

    // In the loop below we wait for the delay and then display the next frame.
    while ( le.HandleEvents( Game::isDelayNeeded( { Game::DelayType::CUSTOM_BATTLE_UNIT_MOVEMENT_DELAY } ) ) ) {
        CheckGlobalEvents( le );

        if ( Game::validateAnimationDelay( Game::DelayType::CUSTOM_BATTLE_UNIT_MOVEMENT_DELAY ) ) {
            Redraw();

            if ( unit.isFinishAnimFrame() ) {
                // We have reached the end of animation and rendered the last frame.
                break;
            }

            unit.IncreaseAnimFrame();

            if ( skipLastFrameRender && unit.isFinishAnimFrame() ) {
                // We have reached the last animation frame and do not render it.
                break;
            }
        }
    }
}

void Battle::Interface::_animateOpponents( OpponentSprite * hero )
{
    if ( hero == nullptr ) {
        return;
    }

    // Render the first animation frame. We do it here not to skip small animations with duration for 1 frame.
    // For such (one frame) animations we are already ad the end of animation and `isFinishFrame()` always will return true.
    Redraw();

    LocalEvent & le = LocalEvent::Get();

    // We need to wait this delay before rendering the first frame of hero animation.
    Game::AnimateResetDelay( Game::DelayType::BATTLE_OPPONENTS_DELAY );

    // 'BATTLE_OPPONENTS_DELAY' is different than 'BATTLE_IDLE_DELAY', so we handle the idle animation separately in this loop.
    while ( le.HandleEvents( Game::isDelayNeeded( { Game::BATTLE_OPPONENTS_DELAY, Game::BATTLE_IDLE_DELAY } ) ) ) {
        // Animate the idling units.
        if ( IdleTroopsAnimation() ) {
            Redraw();
        }

        if ( Game::validateAnimationDelay( Game::BATTLE_OPPONENTS_DELAY ) ) {
            if ( hero->isFinishFrame() ) {
                // We have reached the end of animation.
                break;
            }

            hero->IncreaseAnimFrame();

            // Render the next frame and then wait a delay before checking if it is the last frame in the animation.
            Redraw();
        }
    }
}

void Battle::Interface::RedrawTroopDefaultDelay( Unit & unit )
{
    if ( unit.isFinishAnimFrame() ) {
        // Nothing to animate.
        return;
    }

    LocalEvent & le = LocalEvent::Get();
    while ( le.HandleEvents( Game::isDelayNeeded( { Game::BATTLE_FRAME_DELAY } ) ) ) {
        CheckGlobalEvents( le );

        if ( Game::validateAnimationDelay( Game::BATTLE_FRAME_DELAY ) ) {
            Redraw();

            if ( unit.isFinishAnimFrame() ) {
                // We have reached the end of animation.
                break;
            }

            unit.IncreaseAnimFrame();
        }
    }
}

void Battle::Interface::RedrawActionSkipStatus( const Unit & unit )
{
    std::string msg = _n( "The %{name} skips their turn.", "The %{name} skip their turn.", unit.GetCount() );
    StringReplaceWithLowercase( msg, "%{name}", unit.GetName() );

    setStatus( msg, true );
}

void Battle::Interface::RedrawMissileAnimation( const fheroes2::Point & startPos, const fheroes2::Point & endPos, const double angle, const uint32_t monsterID )
{
    LocalEvent & le = LocalEvent::Get();

    const bool reverse = startPos.x > endPos.x;
    const bool isMage = ( monsterID == Monster::MAGE || monsterID == Monster::ARCHMAGE );

    fheroes2::Sprite missile;
    fheroes2::Point endPosShift{ 0, 0 };

    // Mage is channeling the bolt; doesn't have missile sprite
    if ( isMage ) {
        fheroes2::delayforMs( Game::ApplyBattleSpeed( 115 ) );
    }
    else {
        missile = fheroes2::AGG::GetICN( static_cast<int>( Monster::GetMissileICN( monsterID ) ),
                                         static_cast<uint32_t>( Bin_Info::GetMonsterInfo( monsterID ).getProjectileID( angle ) ) );

        // The projectile has to hit the target but not go through it so its end position is shifted in the direction to the shooter.
        endPosShift.x = reverse ? ( missile.width() / 2 ) : -( missile.width() / 2 );
        endPosShift.y = ( startPos.y > endPos.y ) ? ( missile.height() / 2 ) : -( missile.height() / 2 );
    }

    // Lich/Power lich has projectile speed of 25
    const std::vector<fheroes2::Point> points = getLinePoints( startPos, endPos + endPosShift, isMage ? 50 : std::max( missile.width(), 25 ) );
    std::vector<fheroes2::Point>::const_iterator pnt = points.begin();

    // For most shooting creatures we do not render the first missile position to better imitate start position change depending on shooting angle.
    if ( !isMage && ( monsterID != Monster::TROLL ) && ( monsterID != Monster::WAR_TROLL ) ) {
        ++pnt;
    }

    // Shooter projectile rendering offset uses 'x' and 'y' from sprite data.
    const fheroes2::Point missileOffset( reverse ? ( -missile.width() - missile.x() ) : missile.x(), ( angle > 0 ) ? ( -missile.height() - missile.y() ) : missile.y() );

    // Wait for previously set and not passed delays before rendering a new frame.
    WaitForAllActionDelays();

    // convert the following code into a function/event service
    while ( le.HandleEvents( false ) && pnt != points.end() ) {
        CheckGlobalEvents( le );

        if ( Game::validateAnimationDelay( Game::BATTLE_MISSILE_DELAY ) ) {
            RedrawPartialStart();
            if ( isMage ) {
                fheroes2::DrawLine( _mainSurface, { startPos.x, startPos.y - 2 }, { pnt->x, pnt->y - 2 }, 0x77 );
                fheroes2::DrawLine( _mainSurface, { startPos.x, startPos.y - 1 }, { pnt->x, pnt->y - 1 }, 0xB5 );
                fheroes2::DrawLine( _mainSurface, startPos, *pnt, 0xBC );
                fheroes2::DrawLine( _mainSurface, { startPos.x, startPos.y + 1 }, { pnt->x, pnt->y + 1 }, 0xB5 );
                fheroes2::DrawLine( _mainSurface, { startPos.x, startPos.y + 2 }, { pnt->x, pnt->y + 2 }, 0x77 );
            }
            else {
                // Coordinates in 'pnt' corresponds to the front side of the projectile (arrowhead).
                fheroes2::Blit( missile, _mainSurface, pnt->x + missileOffset.x, pnt->y + missileOffset.y, reverse );
            }
            RedrawPartialFinish();
            ++pnt;
        }
    }
}

void Battle::Interface::RedrawActionNewTurn() const
{
    if ( listlog == nullptr ) {
        return;
    }

    std::string msg = _( "Turn %{turn}" );
    StringReplace( msg, "%{turn}", arena.GetTurnNumber() );

    listlog->AddMessage( std::move( msg ) );
}

void Battle::Interface::RedrawActionAttackPart1( Unit & attacker, const Unit & defender, const TargetsInfo & targets )
{
    Cursor::Get().SetThemes( Cursor::WAR_POINTER );

    _currentUnit = nullptr;
    _movingUnit = &attacker;
    _movingPos = attacker.GetRectPosition().getPosition();

    // Unit 'Position' is position of the tile he's standing at
    const fheroes2::Rect & pos1 = attacker.GetRectPosition();
    const fheroes2::Rect & pos2 = defender.GetRectPosition();

    const bool archer = attacker.isArchers() && !Unit::isHandFighting( attacker, defender );
    const bool isDoubleCell = attacker.isDoubleCellAttack() && 2 == targets.size();

    // redraw luck animation
    if ( attacker.Modes( LUCK_GOOD | LUCK_BAD ) ) {
        RedrawActionLuck( attacker );
    }

    AudioManager::PlaySound( attacker.M82Attk( defender ) );

    // long distance attack animation
    if ( archer ) {
        // Reset the delay to wait till the next frame if is not already waiting.
        if ( !Game::isDelayNeeded( { Game::DelayType::CUSTOM_BATTLE_UNIT_MOVEMENT_DELAY } ) ) {
            Game::AnimateResetDelay( Game::DelayType::CUSTOM_BATTLE_UNIT_MOVEMENT_DELAY );
        }

        const fheroes2::Sprite & attackerSprite = fheroes2::AGG::GetICN( attacker.GetMonsterSprite(), attacker.GetFrame() );
        const fheroes2::Point attackerPos = GetTroopPosition( attacker, attackerSprite );

        // For shooter position we need bottom center position of rear tile
        // Use cell coordinates for X because sprite width is very inconsistent (e.g. Halfling)
        const int rearCenterX = ( attacker.isWide() && attacker.isReflect() ) ? pos1.width * 3 / 4 : Cell::widthPx / 2;
        const fheroes2::Point shooterPos( pos1.x + rearCenterX, attackerPos.y - attackerSprite.y() );

        // Use the front one to calculate the angle, then overwrite
        fheroes2::Point offset = attacker.GetStartMissileOffset( Monster_Info::FRONT );

        const fheroes2::Point targetPos = defender.GetCenterPoint();

        double angle = GetAngle( fheroes2::Point( shooterPos.x + offset.x, shooterPos.y + offset.y ), targetPos );
        // This check is made only for situations when a target stands on the same row as shooter.
        if ( attacker.GetHeadIndex() / Board::widthInCells == defender.GetHeadIndex() / Board::widthInCells ) {
            angle = 0;
        }

        // Angles are used in Heroes2 as 90 (TOP) -> 0 (FRONT) -> -90 (BOT) degrees
        const int direction = angle >= 25.0 ? Monster_Info::TOP : ( angle <= -25.0 ) ? Monster_Info::BOTTOM : Monster_Info::FRONT;

        if ( direction != Monster_Info::FRONT ) {
            offset = attacker.GetStartMissileOffset( direction );
        }

        // redraw archer attack animation
        if ( attacker.SwitchAnimation( Monster_Info::RANG_TOP + direction * 2 ) ) {
            // Set the delay between shooting animation frames.
            Game::setCustomUnitMovementDelay( Game::ApplyBattleSpeed( attacker.animation.getShootingSpeed() ) / attacker.animation.animationLength() );

            // We do not render the last frame of shooting animation as all frames besides this contains the projectile.
            // The last frame will be rendered in RedrawMissileAnimation() function with the render of projectile.
            AnimateUnitWithDelay( attacker, true );
        }

        const fheroes2::Point missileStart( shooterPos.x + ( attacker.isReflect() ? -offset.x : offset.x ), shooterPos.y + offset.y );

        // draw missile animation
        RedrawMissileAnimation( missileStart, targetPos, angle, attacker.GetID() );
    }
    else {
        int attackAnim = isDoubleCell ? Monster_Info::RANG_FRONT : Monster_Info::MELEE_FRONT;
        if ( pos2.y < pos1.y ) {
            attackAnim -= 2;
        }
        else if ( pos2.y > pos1.y ) {
            attackAnim += 2;
        }

        // redraw melee attack animation
        if ( attacker.SwitchAnimation( attackAnim ) ) {
            // Reset the delay to wait till the next frame.
            Game::AnimateResetDelay( Game::DelayType::BATTLE_FRAME_DELAY );

            RedrawTroopDefaultDelay( attacker );
        }
    }
}

void Battle::Interface::RedrawActionAttackPart2( Unit & attacker, const Unit & defender, const TargetsInfo & targets, const uint32_t resurrects )
{
    // Reset the delay to wait till the next frame.
    if ( !Game::isDelayNeeded( { Game::DelayType::BATTLE_FRAME_DELAY } ) ) {
        Game::AnimateResetDelay( Game::DelayType::BATTLE_FRAME_DELAY );
    }

    // post attack animation
    int attackStart = attacker.animation.getCurrentState();
    if ( attackStart >= Monster_Info::MELEE_TOP && attackStart <= Monster_Info::RANG_BOT ) {
        ++attackStart;
        attacker.SwitchAnimation( attackStart );
    }

    // targets damage animation
    _redrawActionWincesKills( targets, &attacker, &defender );
    RedrawTroopDefaultDelay( attacker );

    attacker.SwitchAnimation( Monster_Info::STATIC );

    const bool isMirror = targets.size() == 1 && targets.front().defender->isModes( CAP_MIRRORIMAGE );
    // draw status for first defender
    if ( !isMirror && !targets.empty() ) {
        std::string msg( _n( "%{attacker} does %{damage} damage.", "%{attacker} do %{damage} damage.", attacker.GetCount() ) );
        StringReplaceWithLowercase( msg, "%{attacker}", attacker.GetName() );

        if ( 1 < targets.size() ) {
            uint32_t killed = 0;
            uint32_t damage = 0;

            for ( const TargetInfo & target : targets ) {
                if ( !target.defender->isModes( CAP_MIRRORIMAGE ) ) {
                    killed += target.killed;
                    damage += target.damage;
                }
            }

            StringReplace( msg, "%{damage}", damage );

            if ( killed ) {
                msg.append( " " );
                msg.append( _n( "1 creature perishes.", "%{count} creatures perish.", killed ) );
                StringReplace( msg, "%{count}", killed );
            }
        }
        else {
            const TargetInfo & target = targets.front();
            StringReplace( msg, "%{damage}", target.damage );

            if ( target.killed ) {
                msg.append( " " );
                msg.append( _n( "1 %{defender} perishes.", "%{count} %{defender} perish.", target.killed ) );
                StringReplace( msg, "%{count}", target.killed );
                StringReplaceWithLowercase( msg, "%{defender}", target.defender->GetPluralName( target.killed ) );
            }
        }

        setStatus( msg, true );

        if ( resurrects != 0 ) {
            const auto updateStatusBar = [this]( std::string & localMsg, const uint32_t localRes, const char * localUnit ) {
                StringReplace( localMsg, "%{count}", localRes );
                StringReplaceWithLowercase( localMsg, "%{unit}", localUnit );

                setStatus( localMsg, true );
            };

            if ( attacker.isAbilityPresent( fheroes2::MonsterAbilityType::SOUL_EATER ) ) {
                msg = _n( "1 soul is incorporated.", "%{count} souls are incorporated.", resurrects );
                updateStatusBar( msg, resurrects, attacker.GetPluralName( resurrects ) );
            }
            else if ( attacker.isAbilityPresent( fheroes2::MonsterAbilityType::HP_DRAIN ) ) {
                msg = _n( "1 %{unit} is revived.", "%{count} %{unit} are revived.", resurrects );
                updateStatusBar( msg, resurrects, attacker.GetPluralName( resurrects ) );
            }
        }
    }

    _movingUnit = nullptr;
}

void Battle::Interface::_redrawActionWincesKills( const TargetsInfo & targets, Unit * attacker /* = nullptr */, const Unit * defender /* = nullptr */ )
{
    // Reset the delay to wait till the next frame.
    if ( !Game::isDelayNeeded( { Game::DelayType::BATTLE_FRAME_DELAY } ) ) {
        Game::AnimateResetDelay( Game::DelayType::BATTLE_FRAME_DELAY );
    }

    LocalEvent & le = LocalEvent::Get();

    // Number of targets to be animated with a wince or kill animation.
    ptrdiff_t animatingTargets = 0;
    PlayerColor deathColor = PlayerColor::UNUSED;

    std::vector<Unit *> mirrorImages;
    std::set<Unit *> resistantTarget;
    std::set<int> unitSounds;

    // If this was a Lich attack, we should render an explosion cloud over the target unit immediately after the projectile hits the target,
    // along with the unit kill/wince animation.
    const bool drawLichCloud = ( attacker != nullptr ) && ( defender != nullptr ) && attacker->isArchers() && !Unit::isHandFighting( *attacker, *defender )
                               && attacker->isAbilityPresent( fheroes2::MonsterAbilityType::AREA_SHOT );

    // Play sound only if it is not already playing.
    const auto playSoundIfNotPlaying = [&unitSounds]( const int unitSound ) {
        const auto [dummy, isUnique] = unitSounds.insert( unitSound );
        if ( isUnique ) {
            AudioManager::PlaySound( unitSound );
        }
    };

    for ( const Battle::TargetInfo & target : targets ) {
        Unit * unit = target.defender;
        if ( unit == nullptr ) {
            continue;
        }

        if ( unit->isModes( CAP_MIRRORIMAGE ) ) {
            mirrorImages.push_back( unit );
        }

        // kill animation
        if ( !unit->isValid() ) {
            // destroy linked mirror
            if ( unit->isModes( CAP_MIRROROWNER ) ) {
                mirrorImages.push_back( unit->GetMirror() );
            }

            unit->SwitchAnimation( Monster_Info::KILL );
            playSoundIfNotPlaying( unit->M82Kill() );
            ++animatingTargets;

            deathColor = unit->GetArmyColor();
        }
        else if ( target.damage ) {
            // wince animation
            if ( drawLichCloud ) {
                // The Lich cloud causes units to freeze for some time in the maximum wince state.
                // So we will divide the wince animation. First part: the creature stands for a couple of frames before wincing.
                unit->SwitchAnimation( Monster_Info::STAND_STILL );
            }
            else {
                unit->SwitchAnimation( Monster_Info::WNCE );
                playSoundIfNotPlaying( unit->M82Wnce() );
            }
            ++animatingTargets;
        }
        else {
            // have immunity
            resistantTarget.insert( target.defender );
            playSoundIfNotPlaying( M82::RSBRYFZL );
        }
    }

    SetHeroAnimationReactionToTroopDeath( deathColor );

    uint32_t lichCloudFrame = 0;
    const uint32_t lichCloudMaxFrame = fheroes2::AGG::GetICNCount( ICN::LICHCLOD );
    // Wince animation under the Lich cloud, second part: the frame number after which the target animation will be switched to 'WNCE_UP'.
    const uint32_t wnceUpStartFrame = 1;
    // Wince animation under the Lich cloud, third part: the frame number after which the target animation will be switched to 'WNCE_DOWN'.
    const uint32_t wnceDownStartFrame = lichCloudMaxFrame - 3;

    if ( drawLichCloud ) {
        // Lich cloud sound.
        AudioManager::PlaySound( attacker->M82Expl() );
    }

    while ( le.HandleEvents( Game::isDelayNeeded( { Game::BATTLE_FRAME_DELAY } ) ) ) {
        CheckGlobalEvents( le );

        if ( !Game::validateAnimationDelay( Game::BATTLE_FRAME_DELAY ) ) {
            continue;
        }

        RedrawPartialStart();

        // Render a Lich cloud above the target unit if it is a Lich attack and if the cloud animation is not already finished.
        if ( drawLichCloud && lichCloudFrame < lichCloudMaxFrame ) {
            const fheroes2::Sprite & spellSprite = fheroes2::AGG::GetICN( ICN::LICHCLOD, lichCloudFrame );
            const fheroes2::Point & pos = CalculateSpellPosition( *defender, ICN::LICHCLOD, spellSprite );
            fheroes2::Blit( spellSprite, _mainSurface, pos.x, pos.y, false );
            ++lichCloudFrame;
        }

        RedrawPartialFinish();

        // Make a check if all animation sequences are over (after rendering the last frame) to break this render loop.
        const ptrdiff_t finishedAnimationCount = std::count_if( targets.begin(), targets.end(), [&resistantTarget]( const TargetInfo & info ) {
            if ( info.defender == nullptr ) {
                return false;
            }

            if ( resistantTarget.count( info.defender ) > 0 ) {
                return false;
            }

            const int animationState = info.defender->GetAnimationState();
            if ( animationState == Monster_Info::WNCE || animationState == Monster_Info::WNCE_UP || animationState == Monster_Info::WNCE_DOWN
                 || animationState == Monster_Info::STAND_STILL ) {
                return false;
            }

            if ( animationState != Monster_Info::KILL ) {
                return true;
            }

            return TargetInfo::isFinishAnimFrame( info );
        } );

        // There should not be more finished animations than when we started.
        assert( finishedAnimationCount <= animatingTargets );

        // There should not be more Lich cloud animation frames than in the corresponding ICN.
        assert( lichCloudFrame <= lichCloudMaxFrame );

        // IMPORTANT: The game engine can change STATIC animation to IDLE, especially for Ghosts and Zombies,
        // so we need also to check for IDLE where we check for STATIC.
        if ( ( animatingTargets == finishedAnimationCount ) && ( !drawLichCloud || ( lichCloudFrame == lichCloudMaxFrame ) )
             && ( ( attacker == nullptr ) || ( attacker->animation.getCurrentState() == Monster_Info::STATIC )
                  || ( attacker->animation.getCurrentState() == Monster_Info::IDLE ) ) ) {
            // All unit animation frames are rendered and if it was a Lich attack then also its cloud frames are rendered too.
            break;
        }

        // Progress all units animations.
        if ( attacker != nullptr ) {
            if ( attacker->isFinishAnimFrame() ) {
                attacker->SwitchAnimation( Monster_Info::STATIC );
            }
            else {
                attacker->IncreaseAnimFrame();
            }
        }

        for ( const Battle::TargetInfo & target : targets ) {
            if ( target.defender ) {
                if ( target.defender->isFinishAnimFrame()
                     && ( target.defender->GetAnimationState() == Monster_Info::WNCE || target.defender->GetAnimationState() == Monster_Info::WNCE_DOWN ) ) {
                    target.defender->SwitchAnimation( Monster_Info::STATIC );
                }
                else if ( drawLichCloud && lichCloudFrame == wnceUpStartFrame && ( target.defender->GetAnimationState() == Monster_Info::STAND_STILL ) ) {
                    target.defender->SwitchAnimation( Monster_Info::WNCE_UP );

                    playSoundIfNotPlaying( target.defender->M82Wnce() );
                }
                else if ( drawLichCloud && lichCloudFrame == wnceDownStartFrame && ( target.defender->GetAnimationState() == Monster_Info::WNCE_UP ) ) {
                    target.defender->SwitchAnimation( Monster_Info::WNCE_DOWN );
                }
                else {
                    target.defender->IncreaseAnimFrame();
                }
            }
        }
    }

    // Fade away animation for destroyed mirror images
    if ( !mirrorImages.empty() ) {
        RedrawActionRemoveMirrorImage( mirrorImages );
    }
}

void Battle::Interface::SetHeroAnimationReactionToTroopDeath( const PlayerColor deathColor ) const
{
    if ( deathColor == PlayerColor::UNUSED ) {
        return;
    }

    const bool attackersTurn = ( deathColor == arena.GetArmy2Color() );
    OpponentSprite * attackingHero = attackersTurn ? _opponent1.get() : _opponent2.get();
    OpponentSprite * defendingHero = attackersTurn ? _opponent2.get() : _opponent1.get();
    // 60% of joyful animation
    if ( attackingHero && Rand::Get( 1, 5 ) < 4 ) {
        attackingHero->SetAnimation( OP_JOY );
    }
    // 80% of sorrow animation otherwise
    else if ( defendingHero && Rand::Get( 1, 5 ) < 5 ) {
        defendingHero->SetAnimation( OP_SORROW );
    }
}

void Battle::Interface::RedrawActionMove( Unit & unit, const Indexes & path )
{
    // If the path is empty there is no movement and so nothing to render.
    if ( path.empty() ) {
        return;
    }

    // Reset the delay to wait till the next frame if is not already waiting.
    if ( !Game::isDelayNeeded( { Game::DelayType::CUSTOM_BATTLE_UNIT_MOVEMENT_DELAY } ) ) {
        Game::AnimateResetDelay( Game::DelayType::CUSTOM_BATTLE_UNIT_MOVEMENT_DELAY );
    }

    Cursor::Get().SetThemes( Cursor::WAR_POINTER );

    Indexes::const_iterator dst = path.begin();
    Bridge * bridge = Arena::GetBridge();

    // Get the time to animate movement for one cell.
    uint32_t frameDelay = Game::ApplyBattleSpeed( unit.animation.getMoveSpeed() );

    if ( unit.Modes( SP_HASTE ) && frameDelay > 1 ) {
        frameDelay = frameDelay * 65 / 100; // by 35% faster
    }
    else if ( unit.Modes( SP_SLOW ) ) {
        frameDelay = frameDelay * 150 / 100; // by 50% slower
    }

    // Set the delay between movement animation frames. This delay will be used for all types of movement animations.
    unit.SwitchAnimation( Monster_Info::MOVING );
    Game::setCustomUnitMovementDelay( frameDelay / unit.animation.animationLength() );

    std::string msg = _( "Moved %{monster}: from [%{src}] to [%{dst}]." );
    StringReplaceWithLowercase( msg, "%{monster}", unit.GetName() );
    StringReplace( msg, "%{src}",
                   std::to_string( ( unit.GetHeadIndex() / Board::widthInCells ) + 1 ) + ", " + std::to_string( ( unit.GetHeadIndex() % Board::widthInCells ) + 1 ) );

    assert( _movingUnit == nullptr && _flyingUnit == nullptr );

    _currentUnit = nullptr;
    _movingUnit = &unit;

    // If it is a flying creature that acts like walking one when it is under the Slow spell.
    const bool canFly = unit.isAbilityPresent( fheroes2::MonsterAbilityType::FLYING );
    // If it is a wide creature (cache this boolean to use in the loop).
    const bool isWide = unit.isWide();
    const Indexes::const_iterator pathEnd = path.end();
    const Indexes::const_iterator finalStep = pathEnd - 1;

    const bool isOneStepPath = [&unit, &path]() {
        if ( path.size() == 1 ) {
            return true;
        }

        if ( !unit.isWide() ) {
            return false;
        }

        // If wide unit performs 3 movements and the first movement is a turn back, then it's
        // path consists of only one "real" movement, because...
        if ( path.size() == 3 && path[0] == unit.GetTailIndex() ) {
            // ... its last movement should be a return to the normal position.
            assert( Board::GetDirection( path[1], path[2] ) == ( unit.isReflect() ? LEFT : RIGHT ) );

            return true;
        }

        return false;
    }();

    // TODO: make an analytic check with checks for wide creatures back step: is one step left before/after the bridge action.

    // Slowed flying creature has to fly off.
    if ( canFly ) {
        // If a flying creature has to cross the bridge during its path we have to open it before the creature flies up.
        // Otherwise it will freeze during the movement, waiting for the bridge to open. So we have to go the whole path
        // to analyze if the bridge needs to open for this creature.
        if ( bridge ) {
            const Position startPosition = unit.GetPosition();
            while ( dst != pathEnd ) {
                if ( bridge->NeedDown( unit, *dst ) ) {
                    // Restore the initial creature position before rendering the whole battlefield with the bridge animation.
                    unit.SetPosition( startPosition );
                    bridge->ActionDown();
                    break;
                }

                // Fix for wide flyers - go the whole path with reflections to check the bridge.
                if ( isWide && ( unit.GetTailIndex() == *dst ) ) {
                    unit.SetReflection( !unit.isReflect() );
                }
                unit.SetPosition( *dst );

                ++dst;
            }

            // If there was no bridge on the path then restore the initial creature position.
            if ( dst == pathEnd ) {
                unit.SetPosition( startPosition );
            }

            // Restore the initial path pointer state.
            dst = path.begin();
        }

        // The destination of fly off is same as the current creature position.
        _movingPos = unit.GetRectPosition().getPosition();
        const bool isFromRightArmy = unit.isReflect();
        const bool isFlyToRight = ( _movingPos.x < Board::GetCell( *dst )->GetPos().x );

        // Reflect the creature if it has to fly back.
        unit.SetReflection( !isFlyToRight );
        // For creatures, that has no 'FLY_UP' animation, like Ghosts, we check if the animation was correctly set.
        if ( unit.SwitchAnimation( Monster_Info::FLY_UP ) ) {
            AudioManager::PlaySound( unit.M82Tkof() );
            AnimateUnitWithDelay( unit );
        }
        // If a wide flyer returns back it should skip one path position (its head becomes its tail - it is already one move).
        if ( isWide && ( isFlyToRight == isFromRightArmy ) ) {
            ++dst;
        }

        // Switch animation to MOVING before going through the path.
        unit.SwitchAnimation( Monster_Info::MOVING );
    }
    else {
        // Every ground unit should start its movement from the special 'MOVE_START' animation
        // or if it moves only for one cell its animation must be 'MOVE_QUICK'. So a check for 1 cell path is made.
        if ( isOneStepPath ) {
            unit.SwitchAnimation( Monster_Info::MOVE_QUICK );
        }
        else {
            unit.SwitchAnimation( Monster_Info::MOVE_START );
        }
    }

    // For Battle speed 9 and 10 we play one sound at a time without any simultaneous playbacks
    // because on these speeds the unit will end its movement before the sound is finished.
    const bool playSoundBySound = Settings::Get().BattleSpeed() > 8;
    int soundStatus = -1;
    const int walkSoundId = unit.M82Move();

    while ( dst != pathEnd ) {
        // Check if a wide unit changes its horizontal direction.
        if ( isWide && unit.GetTailIndex() == *dst ) {
            // We must not reflect the flyers at the and of the path (just before the landing).
            if ( !canFly || ( dst != finalStep ) ) {
                unit.SetReflection( !unit.isReflect() );
            }
            // After changing the direction go to the next step in the path.
            ++dst;
            continue;
        }

        const Cell * cell = Board::GetCell( *dst );
        _movingPos = cell->GetPos().getPosition();

        if ( !isWide ) {
            // Check for change the horizontal direction. Only for non-wide units, the wide units use their own algorithm.
            unit.UpdateDirection( cell->GetPos() );
        }

        if ( bridge && bridge->NeedDown( unit, *dst ) ) {
            _movingUnit = nullptr;
            unit.SwitchAnimation( Monster_Info::STAND_STILL );
            bridge->ActionDown();
            _movingUnit = &unit;
            if ( dst == finalStep ) {
                // There is only one cell left to move after standing.
                unit.SwitchAnimation( Monster_Info::MOVE_QUICK );
            }
            else {
                // If the path has more than one step after the bridge action then begin the movement.
                unit.SwitchAnimation( Monster_Info::MOVE_START );
            }
        }

        // If a wide flyer is flying to the right its visual horizontal destination should be shifted to the left by one cell.
        if ( canFly && isWide && !unit.isReflect() ) {
            _movingPos.x -= Cell::widthPx;
        }

        // TODO: adjust sounds calls and synchronize them with frames. Take into account that some sounds (like for Cavalry) consists of a sequence of steps.
        if ( playSoundBySound ) {
            // Start unit move sound only if it is not already playing.
            if ( soundStatus < 0 || !Mixer::isPlaying( soundStatus ) ) {
                soundStatus = AudioManager::PlaySound( walkSoundId );
            }
        }
        else {
            AudioManager::PlaySound( walkSoundId );
        }

        AnimateUnitWithDelay( unit );
        unit.SetPosition( *dst );

        ++dst;

        // Do a post-move check for the bridge action and set the animation the movement to the next cell in the path.
        if ( canFly ) {
            // The animation for the next step in the path of slowed flying creatures is always "MOVING".
            unit.SwitchAnimation( Monster_Info::MOVING );
        }
        else {
            // Check for possible bridge close action, after walking unit's end of movement to the next cell.
            // This check should exclude the flying creature because it can't 'hang' here to wait
            // for bridge to close. For this creature, the bridge should close after it lands.
            if ( bridge && bridge->AllowUp() ) {
                _movingUnit = nullptr;
                unit.SwitchAnimation( Monster_Info::STAND_STILL );
                bridge->ActionUp();
                _movingUnit = &unit;
                if ( dst == finalStep ) {
                    // There is only one cell left to move after standing.
                    unit.SwitchAnimation( Monster_Info::MOVE_QUICK );
                }
                else {
                    // If the path has more than one step after the bridge action then begin the movement.
                    unit.SwitchAnimation( Monster_Info::MOVE_START );
                }
            }
            else if ( dst == finalStep ) {
                // There is only one cell left to move.
                unit.SwitchAnimation( Monster_Info::MOVE_END );
            }
            else {
                unit.SwitchAnimation( Monster_Info::MOVING );
            }
        }
    }

    // Slowed flying creature has to land.
    if ( canFly ) {
        // IMPORTANT: do not combine into vector animations with the STATIC at the end: the game could randomly switch it to IDLE this way.
        unit.SwitchAnimation( { Monster_Info::FLY_LAND, Monster_Info::STAND_STILL } );
        AudioManager::PlaySound( unit.M82Land() );
        AnimateUnitWithDelay( unit );

        // Close the bridge only after the creature lands.
        if ( bridge && bridge->AllowUp() ) {
            bridge->ActionUp();
        }
    }

    _movingUnit = nullptr;

    unit.SwitchAnimation( Monster_Info::STATIC );

    StringReplace( msg, "%{dst}",
                   std::to_string( ( unit.GetHeadIndex() / Board::widthInCells ) + 1 ) + ", " + std::to_string( ( unit.GetHeadIndex() % Board::widthInCells ) + 1 ) );

    status.setMessage( msg, true );

    assert( _currentUnit == nullptr && _movingUnit == nullptr && _flyingUnit == nullptr );
}

void Battle::Interface::RedrawActionFly( Unit & unit, const Position & pos )
{
    const int32_t destIndex = pos.GetHead()->GetIndex();
    const int32_t destTailIndex = unit.isWide() ? pos.GetTail()->GetIndex() : -1;

    // check if we're already there
    if ( unit.GetPosition().contains( destIndex ) ) {
        return;
    }

    // Reset the delay to wait till the next frame if is not already waiting.
    if ( !Game::isDelayNeeded( { Game::DelayType::CUSTOM_BATTLE_UNIT_MOVEMENT_DELAY } ) ) {
        Game::AnimateResetDelay( Game::DelayType::CUSTOM_BATTLE_UNIT_MOVEMENT_DELAY );
    }

    Cursor::Get().SetThemes( Cursor::WAR_POINTER );

    const fheroes2::Point destPos = unit.GetRectPosition().getPosition();
    fheroes2::Point targetPos = Board::GetCell( destIndex )->GetPos().getPosition();

    if ( unit.isWide() && targetPos.x > destPos.x ) {
        targetPos.x -= Cell::widthPx; // this is needed to avoid extra cell shifting upon landing when we move to right side
    }

    std::string msg = _( "Moved %{monster}: from [%{src}] to [%{dst}]." );
    StringReplaceWithLowercase( msg, "%{monster}", unit.GetName() );
    StringReplace( msg, "%{src}",
                   std::to_string( ( unit.GetHeadIndex() / Board::widthInCells ) + 1 ) + ", " + std::to_string( ( unit.GetHeadIndex() % Board::widthInCells ) + 1 ) );

    const uint32_t step = unit.animation.getFlightSpeed();
    uint32_t frameDelay = Game::ApplyBattleSpeed( unit.animation.getMoveSpeed() );

    if ( unit.Modes( SP_HASTE ) && frameDelay > 1 ) {
        frameDelay = frameDelay * 8 / 10; // 20% faster
    }
    else if ( unit.Modes( SP_SLOW ) ) {
        frameDelay = frameDelay * 12 / 10; // 20% slower
    }

    // Set the delay between movement animation frames. This delay will be used for all types of movement animations.
    unit.SwitchAnimation( Monster_Info::MOVING );
    Game::setCustomUnitMovementDelay( frameDelay / unit.animation.animationLength() );

    const std::vector<fheroes2::Point> points = getLinePoints( destPos, targetPos, step );
    std::vector<fheroes2::Point>::const_iterator currentPoint = points.begin();

    Bridge * bridge = Arena::GetBridge();

    // Lower the bridge if the unit needs to land on it
    if ( bridge && ( bridge->NeedDown( unit, destIndex ) || ( unit.isWide() && bridge->NeedDown( unit, destTailIndex ) ) ) ) {
        bridge->ActionDown();
    }

    assert( _movingUnit == nullptr && _flyingUnit == nullptr );

    // Jump up
    _currentUnit = nullptr;
    _movingUnit = &unit;
    _movingPos = currentPoint != points.end() ? *currentPoint : destPos;

    // For creatures, that has no 'FLY_UP' animation, like Ghosts, we check if the animation was correctly set.
    if ( unit.SwitchAnimation( Monster_Info::FLY_UP ) ) {
        AudioManager::PlaySound( unit.M82Tkof() );
        AnimateUnitWithDelay( unit );
    }

    _movingUnit = nullptr;
    _flyingUnit = &unit;
    _flyingPos = _movingPos;

    if ( currentPoint != points.end() ) {
        ++currentPoint;
    }

    // For Battle speeds 9 and 10 we play one sound at a time without any simultaneous playbacks
    // because on these speeds the unit will end its movement before the sound is finished.
    const bool playSoundBySound = Settings::Get().BattleSpeed() > 8;
    int soundStatus = -1;
    const int flySoundId = unit.M82Move();

    unit.SwitchAnimation( Monster_Info::MOVING );
    while ( currentPoint != points.end() ) {
        _movingPos = *currentPoint;

        if ( playSoundBySound ) {
            // Start unit move sound only if it is not already playing.
            if ( soundStatus < 0 || !Mixer::isPlaying( soundStatus ) ) {
                soundStatus = AudioManager::PlaySound( flySoundId );
            }
        }
        else {
            AudioManager::PlaySound( flySoundId );
        }

        unit.animation.restartAnimation();
        AnimateUnitWithDelay( unit );

        _flyingPos = _movingPos;
        ++currentPoint;
    }

    unit.SetPosition( destIndex );

    // Landing
    _flyingUnit = nullptr;
    _movingUnit = &unit;
    _movingPos = targetPos;

    // IMPORTANT: do not combine into vector animations with the STATIC at the end: the game could randomly switch it to IDLE this way.
    unit.SwitchAnimation( { Monster_Info::FLY_LAND, Monster_Info::STAND_STILL } );
    AudioManager::PlaySound( unit.M82Land() );
    AnimateUnitWithDelay( unit );
    unit.SwitchAnimation( Monster_Info::STATIC );

    _movingUnit = nullptr;

    // Raise the bridge if possible after the unit has completed its movement
    if ( bridge && bridge->AllowUp() ) {
        bridge->ActionUp();
    }

    StringReplace( msg, "%{dst}",
                   std::to_string( ( unit.GetHeadIndex() / Board::widthInCells ) + 1 ) + ", " + std::to_string( ( unit.GetHeadIndex() % Board::widthInCells ) + 1 ) );

    status.setMessage( msg, true );

    assert( _currentUnit == nullptr && _movingUnit == nullptr && _flyingUnit == nullptr );
}

void Battle::Interface::RedrawActionResistSpell( const Unit & target, const bool playSound )
{
    if ( playSound ) {
        AudioManager::PlaySound( M82::RSBRYFZL );
    }
    std::string str( _n( "The %{name} resists the spell!", "The %{name} resist the spell!", target.GetCount() ) );
    StringReplaceWithLowercase( str, "%{name}", target.GetName() );
    setStatus( str, true );
}

void Battle::Interface::redrawActionSpellCastStatus( const Spell & spell, int32_t dst, const std::string & name, const TargetsInfo & targets )
{
    const Unit * target = !targets.empty() ? targets.front().defender : nullptr;

    std::string msg;

    if ( target && ( target->GetHeadIndex() == dst || ( target->isWide() && target->GetTailIndex() == dst ) ) ) {
        msg = _( "%{name} casts %{spell} on the %{troop}." );
        StringReplaceWithLowercase( msg, "%{troop}", target->GetName() );
    }
    else {
        msg = _( "%{name} casts %{spell}." );
    }

    if ( !msg.empty() ) {
        StringReplace( msg, "%{name}", name );
        StringReplace( msg, "%{spell}", spell.GetName() );

        setStatus( msg, true );
    }
}

void Battle::Interface::redrawActionSpellCastPart1( const Spell & spell, int32_t dst, const HeroBase * caster, const TargetsInfo & targets )
{
    // Reset the idle animation delay timer to prevent the target unit from starting the idle animation.
    for ( const TargetInfo & spellTarget : targets ) {
        spellTarget.defender->checkIdleDelay();
    }

    const bool isMassSpell = spell.isApplyWithoutFocusObject();
    bool isCastDown = false;
    OpponentSprite * opponent = nullptr;

    // set spell cast animation
    if ( caster ) {
        const bool isLeftOpponent = ( caster->GetColor() == arena.GetArmy1Color() );
        opponent = isLeftOpponent ? _opponent1.get() : _opponent2.get();
        if ( opponent != nullptr ) {
            if ( isMassSpell ) {
                opponent->SetAnimation( OP_CAST_MASS );
            }
            else {
                isCastDown = isHeroCastDown( dst, isLeftOpponent );

                opponent->SetAnimation( isCastDown ? OP_CAST_DOWN : OP_CAST_UP );
            }

            _animateOpponents( opponent );
        }
    }

    // without object
    switch ( spell.GetID() ) {
    case Spell::FIREBALL:
        RedrawTargetsWithFrameAnimation( dst, targets, ICN::FIREBALL, M82::FromSpell( spell.GetID() ) );
        break;
    case Spell::FIREBLAST:
        RedrawTargetsWithFrameAnimation( dst, targets, ICN::FIREBAL2, M82::FromSpell( spell.GetID() ) );
        break;
    case Spell::METEORSHOWER:
        RedrawTargetsWithFrameAnimation( dst, targets, ICN::METEOR, M82::FromSpell( spell.GetID() ), 1 );
        break;
    case Spell::COLDRING:
        _redrawActionColdRingSpell( dst, targets );
        break;

    case Spell::MASSSHIELD:
        RedrawTargetsWithFrameAnimation( targets, ICN::SHIELD, M82::FromSpell( spell.GetID() ), false );
        break;
    case Spell::MASSCURE:
        RedrawTargetsWithFrameAnimation( targets, ICN::MAGIC01, M82::FromSpell( spell.GetID() ), false );
        break;
    case Spell::MASSHASTE:
        RedrawTargetsWithFrameAnimation( targets, ICN::HASTE, M82::FromSpell( spell.GetID() ), false );
        break;
    case Spell::MASSSLOW:
        RedrawTargetsWithFrameAnimation( targets, ICN::MAGIC02, M82::FromSpell( spell.GetID() ), false );
        break;
    case Spell::MASSBLESS:
        RedrawTargetsWithFrameAnimation( targets, ICN::BLESS, M82::FromSpell( spell.GetID() ), false );
        break;
    case Spell::MASSCURSE:
        RedrawTargetsWithFrameAnimation( targets, ICN::CURSE, M82::FromSpell( spell.GetID() ), false );
        break;
    case Spell::MASSDISPEL:
        RedrawTargetsWithFrameAnimation( targets, ICN::MAGIC07, M82::FromSpell( spell.GetID() ), false );
        break;

    case Spell::DEATHRIPPLE:
        _redrawActionDeathWaveSpell( 7 );
        break;
    case Spell::DEATHWAVE:
        _redrawActionDeathWaveSpell( 14 );
        break;

    case Spell::HOLYWORD:
        _redrawActionHolyShoutSpell( 16 );
        break;
    case Spell::HOLYSHOUT:
        _redrawActionHolyShoutSpell( 24 );
        break;

    case Spell::ELEMENTALSTORM:
        _redrawActionElementalStormSpell( targets );
        break;
    case Spell::ARMAGEDDON:
        _redrawActionArmageddonSpell(); // hit everything
        break;

    default:
        break;
    }

    // with object
    if ( !targets.empty() ) {
        Unit * target = targets.front().defender;

        if ( spell.isResurrect() )
            _redrawActionResurrectSpell( *target, spell );
        else
            switch ( spell.GetID() ) {
            // simple spell animation
            case Spell::BLESS:
                RedrawTroopWithFrameAnimation( *target, ICN::BLESS, M82::FromSpell( spell.GetID() ), NONE );
                break;
            case Spell::BLIND:
                RedrawTroopWithFrameAnimation( *target, ICN::BLIND, M82::FromSpell( spell.GetID() ), NONE );
                break;
            case Spell::CURE:
                RedrawTroopWithFrameAnimation( *target, ICN::MAGIC01, M82::FromSpell( spell.GetID() ), NONE );
                break;
            case Spell::SLOW:
                RedrawTroopWithFrameAnimation( *target, ICN::MAGIC02, M82::FromSpell( spell.GetID() ), NONE );
                break;
            case Spell::SHIELD:
                RedrawTroopWithFrameAnimation( *target, ICN::SHIELD, M82::FromSpell( spell.GetID() ), NONE );
                break;
            case Spell::HASTE:
                RedrawTroopWithFrameAnimation( *target, ICN::HASTE, M82::FromSpell( spell.GetID() ), NONE );
                break;
            case Spell::CURSE:
                RedrawTroopWithFrameAnimation( *target, ICN::CURSE, M82::FromSpell( spell.GetID() ), NONE );
                break;
            case Spell::ANTIMAGIC:
                RedrawTroopWithFrameAnimation( *target, ICN::MAGIC06, M82::FromSpell( spell.GetID() ), NONE );
                break;
            case Spell::DISPEL:
                RedrawTroopWithFrameAnimation( *target, ICN::MAGIC07, M82::FromSpell( spell.GetID() ), NONE );
                break;
            case Spell::STONESKIN:
                RedrawTroopWithFrameAnimation( *target, ICN::STONSKIN, M82::FromSpell( spell.GetID() ), NONE );
                break;
            case Spell::STEELSKIN:
                RedrawTroopWithFrameAnimation( *target, ICN::STELSKIN, M82::FromSpell( spell.GetID() ), NONE );
                break;
            case Spell::PARALYZE:
                RedrawTroopWithFrameAnimation( *target, ICN::PARALYZE, M82::FromSpell( spell.GetID() ), NONE );
                break;
            case Spell::HYPNOTIZE:
                RedrawTroopWithFrameAnimation( *target, ICN::HYPNOTIZ, M82::FromSpell( spell.GetID() ), NONE );
                break;
            case Spell::DRAGONSLAYER:
                RedrawTroopWithFrameAnimation( *target, ICN::DRAGSLAY, M82::FromSpell( spell.GetID() ), NONE );
                break;
            case Spell::BERSERKER:
                RedrawTroopWithFrameAnimation( *target, ICN::BERZERK, M82::FromSpell( spell.GetID() ), NONE );
                break;

            // uniq spell animation
            case Spell::ARROW:
                _redrawActionArrowSpell( *target );
                break;
            case Spell::BLOODLUST:
                _redrawActionBloodLustSpell( *target );
                break;
            case Spell::CHAINLIGHTNING:
                _redrawActionChainLightningSpell( targets );
                break;
            case Spell::COLDRAY:
                _redrawActionColdRaySpell( *target );
                break;
            case Spell::DISRUPTINGRAY:
                _redrawActionDisruptingRaySpell( *target );
                break;
            case Spell::LIGHTNINGBOLT:
                _redrawActionLightningBoltSpell( *target );
                break;
            case Spell::PETRIFY:
                _redrawActionStoneSpell( *target );
                break;
            case Spell::SUMMONEELEMENT:
            case Spell::SUMMONAELEMENT:
            case Spell::SUMMONFELEMENT:
            case Spell::SUMMONWELEMENT:
                _redrawActionSummonElementalSpell( *target );
                break;
            case Spell::TELEPORT:
                _redrawActionTeleportSpell( *target, dst );
                break;

            default:
                break;
            }
    }

    if ( opponent != nullptr ) {
        if ( isMassSpell ) {
            opponent->SetAnimation( OP_CAST_MASS_RETURN );
        }
        else {
            opponent->SetAnimation( isCastDown ? OP_CAST_DOWN_RETURN : OP_CAST_UP_RETURN );
        }
        _animateOpponents( opponent );

        // Return to the static animation of hero.
        opponent->SetAnimation( OP_STATIC );
    }
}

void Battle::Interface::redrawActionSpellCastPart2( const Spell & spell, const TargetsInfo & targets )
{
    if ( spell.isDamage() ) {
        uint32_t killed = 0;
        uint32_t totalDamage = 0;
        uint32_t maximumDamage = 0;
        uint32_t damagedMonsters = 0;

        for ( const TargetInfo & target : targets ) {
            if ( !target.defender->isModes( CAP_MIRRORIMAGE ) ) {
                killed += target.killed;

                ++damagedMonsters;
                totalDamage += target.damage;
                if ( maximumDamage < target.damage ) {
                    maximumDamage = target.damage;
                }
            }
        }

        // targets damage animation
        switch ( spell.GetID() ) {
            // For some spells the damage animation is done during the flame animation after the spell animation.
        case Spell::DEATHRIPPLE:
        case Spell::DEATHWAVE:
            RedrawTargetsWithFrameAnimation( targets, ICN::REDDEATH, M82::UNKNOWN, true );
            break;
        case Spell::HOLYWORD:
        case Spell::HOLYSHOUT:
            RedrawTargetsWithFrameAnimation( targets, ICN::MAGIC08, M82::UNKNOWN, true );
            break;
        default:
            _redrawActionWincesKills( targets );
            break;
        }

        if ( totalDamage > 0 ) {
            assert( damagedMonsters > 0 );
            std::string msg;
            if ( spell.isUndeadOnly() ) {
                if ( damagedMonsters == 1 ) {
                    msg = _( "The %{spell} does %{damage} damage to one undead creature." );
                    StringReplace( msg, "%{spell}", spell.GetName() );
                    StringReplace( msg, "%{damage}", totalDamage );
                    status.setMessage( msg, true );

                    if ( killed > 0 ) {
                        msg = _n( "1 creature perishes.", "%{count} creatures perish.", killed );
                        StringReplace( msg, "%{count}", killed );
                        status.setMessage( msg, true );
                    }
                }
                else {
                    msg = _( "The %{spell} does %{damage} damage to all undead creatures." );
                    StringReplace( msg, "%{spell}", spell.GetName() );
                    StringReplace( msg, "%{damage}", maximumDamage );
                    status.setMessage( msg, true );

                    if ( killed > 0 ) {
                        msg = _( "The %{spell} does %{damage} damage, %{count} creatures perish." );
                        StringReplace( msg, "%{count}", killed );
                    }
                    else {
                        msg = _( "The %{spell} does %{damage} damage." );
                    }

                    StringReplace( msg, "%{spell}", spell.GetName() );
                    StringReplace( msg, "%{damage}", totalDamage );
                    status.setMessage( msg, true );
                }
            }
            else if ( spell.isAliveOnly() ) {
                if ( damagedMonsters == 1 ) {
                    msg = _( "The %{spell} does %{damage} damage to one living creature." );
                    StringReplace( msg, "%{spell}", spell.GetName() );
                    StringReplace( msg, "%{damage}", totalDamage );
                    status.setMessage( msg, true );

                    if ( killed > 0 ) {
                        msg = _n( "1 creature perishes.", "%{count} creatures perish.", killed );
                        StringReplace( msg, "%{count}", killed );
                        status.setMessage( msg, true );
                    }
                }
                else {
                    msg = _( "The %{spell} does %{damage} damage to all living creatures." );
                    StringReplace( msg, "%{spell}", spell.GetName() );
                    StringReplace( msg, "%{damage}", maximumDamage );
                    status.setMessage( msg, true );

                    if ( killed > 0 ) {
                        msg = _( "The %{spell} does %{damage} damage, %{count} creatures perish." );
                        StringReplace( msg, "%{count}", killed );
                    }
                    else {
                        msg = _( "The %{spell} does %{damage} damage." );
                    }

                    StringReplace( msg, "%{spell}", spell.GetName() );
                    StringReplace( msg, "%{damage}", totalDamage );
                    status.setMessage( msg, true );
                }
            }
            else {
                msg = _( "The %{spell} does %{damage} damage." );
                StringReplace( msg, "%{spell}", spell.GetName() );
                StringReplace( msg, "%{damage}", totalDamage );
                status.setMessage( msg, true );

                if ( killed > 0 ) {
                    msg = _n( "1 creature perishes.", "%{count} creatures perish.", killed );
                    StringReplace( msg, "%{count}", killed );
                    status.setMessage( msg, true );
                }
            }
        }
    }

    status.setMessage( " ", false );

    // TODO: remove this temporary assertion
    assert( _movingUnit == nullptr );
}

void Battle::Interface::RedrawActionMonsterSpellCastStatus( const Spell & spell, const Unit & attacker, const TargetInfo & target )
{
    std::string msg;
    const uint32_t attackerCount = attacker.GetCount();

    switch ( spell.GetID() ) {
    case Spell::BLIND:
        msg = _n( "The %{attacker}'s attack blinds the %{target}!", "The %{attacker}' attack blinds the %{target}!", attackerCount );
        break;
    case Spell::PETRIFY:
        msg = _n( "The %{attacker}'s gaze turns the %{target} to stone!", "The %{attacker}' gaze turns the %{target} to stone!", attackerCount );
        break;
    case Spell::CURSE:
        msg = _n( "The %{attacker}'s curse falls upon the %{target}!", "The %{attacker}' curse falls upon the %{target}!", attackerCount );
        break;
    case Spell::PARALYZE:
        msg = _n( "The %{target} is paralyzed by the %{attacker}!", "The %{target} are paralyzed by the %{attacker}!", target.defender->GetCount() );
        break;
    case Spell::DISPEL:
        msg = _n( "The %{attacker} dispels all good spells on your %{target}!", "The %{attacker} dispel all good spells on your %{target}!", attackerCount );
        break;
    default:
        // Did you add a new monster spell casting ability? Add the logic above!
        assert( 0 );
        msg = _n( "The %{attacker} casts %{spell} on the %{target}!", "The %{attacker} cast %{spell} on the %{target}!", attackerCount );
        StringReplace( msg, "%{spell}", spell.GetName() );
        break;
    }

    StringReplaceWithLowercase( msg, "%{attacker}", attacker.GetName() );
    StringReplaceWithLowercase( msg, "%{target}", target.defender->GetName() );

    setStatus( msg, true );
}

void Battle::Interface::RedrawActionLuck( const Unit & unit )
{
    LocalEvent & le = LocalEvent::Get();

    const bool isGoodLuck = unit.Modes( LUCK_GOOD );
    const fheroes2::Rect & pos = unit.GetRectPosition();

    std::string msg = isGoodLuck ? _( "Good luck shines on the %{attacker}." ) : _( "Bad luck descends on the %{attacker}." );
    StringReplaceWithLowercase( msg, "%{attacker}", unit.GetName() );
    setStatus( msg, true );

    // Don't waste time waiting for Luck sound if the game sounds are turned off.
    const bool soundOn = Settings::Get().SoundVolume() > 0;

    Cursor::Get().SetThemes( Cursor::WAR_POINTER );
    if ( isGoodLuck ) {
        // Reset the delay to wait till the next frame if it's not already waiting.
        if ( !Game::isDelayNeeded( { Game::DelayType::BATTLE_MISSILE_DELAY } ) ) {
            Game::AnimateResetDelay( Game::DelayType::BATTLE_MISSILE_DELAY );
        }

        const fheroes2::Rect & battleArea = border.GetArea();
        const fheroes2::Point rainbowDescendPoint( pos.x + pos.width / 2, pos.y - pos.height / 2 );

        // If the creature is low on the battleboard - the rainbow will be from the top (in the original game the threshold is about 140 pixels).
        const bool isVerticalRainbow = ( rainbowDescendPoint.y > 140 );

        // Set the rainbow animation direction to match the army side.
        // Also, if the creature is under effect of the Berserker spell (or similar), then check its original color.
        bool isRainbowFromRight
            = ( unit.GetCurrentColor() == PlayerColor::UNUSED ) ? ( unit.GetColor() == arena.GetArmy2Color() ) : ( unit.GetCurrentColor() == arena.GetArmy2Color() );

        // The distance from the right or left battlefield border to the 'lucky' creature in the direction from the beginning of the animation to its end.
        const int32_t borderDistance = isRainbowFromRight ? battleArea.width - rainbowDescendPoint.x : rainbowDescendPoint.x;

        // The rainbow thickness in pixels: it must be 15 pixels to match the rainbow thickness from original sprite 'ICN::EXPMRL'.
        const int32_t rainbowThickness = 15;

        // Declare rainbow generation parameters and set default values:
        // Rainbow arc parameters for: y = (1-pow2ratio)*k1*(x-x0)^pow1+pow2ratio*k2*(x-x0)^pow2.
        // Parameters pow3, pow4, pow4ratio are the same as pow1, pow2, pow2ratio, but for the second part of the arc.
        const int32_t pow1{ 2 };
        int32_t pow2{ 10 };
        double pow2ratio{ 0.16 };
        const int32_t pow3{ 2 };
        int32_t pow4{ 2 };
        double pow4ratio{ 0.77 };
        // The distance from the start to the end of the rainbow in direction of animation (in pixels).
        int32_t rainbowLength{ rainbowDescendPoint.y };
        // The distance from the start to the end (the 'lucky' creature) of the rainbow orthogonal to the direction of animation (in pixels).
        int32_t rainbowAscend{ 75 };
        // The distance from the top to the end (the 'lucky' creature) of the rainbow orthogonal to the direction of animation (in pixels).
        int32_t rainbowDescend{ 10 };
        // The coordinate where the rainbow arc changes its direction.
        int32_t rainbowTop{ 50 };
        // Rainbow image offset from battlefield zero coordinates to "fall" onto the 'lucky' creature.
        int32_t drawOffset{ 10 };

        // Set rainbow generation parameters.
        if ( isVerticalRainbow ) {
            rainbowAscend = static_cast<int32_t>( 0.4845 * rainbowLength + 156.2 );
            // If the rainbow doesn't fit on the screen, then change its horizontal direction.
            if ( ( borderDistance + rainbowThickness / 2 ) < rainbowAscend ) {
                isRainbowFromRight = !isRainbowFromRight;
            }
            rainbowDescend = std::max( 1, static_cast<int32_t>( 0.0342 * rainbowLength - 4.868 ) );
            rainbowTop = static_cast<int32_t>( 0.8524 * rainbowLength + 17.7 );
            drawOffset
                = isRainbowFromRight ? ( rainbowDescendPoint.x - rainbowDescend - rainbowThickness / 2 ) : ( rainbowDescendPoint.x - rainbowDescend - rainbowAscend );
        }
        else {
            pow2 = 0;
            pow4 = 5;
            pow2ratio = 0.0;
            pow4ratio = 0.5;
            rainbowLength = borderDistance;
            rainbowDescend = std::max( 1, static_cast<int32_t>( 0.1233 * rainbowLength + 0.7555 ) );
            rainbowTop = static_cast<int32_t>( 0.6498 * rainbowLength + 11.167 );
            drawOffset = std::max( 10, rainbowDescendPoint.y - rainbowDescend );
        }

        const fheroes2::Size rainbowArcBegin( rainbowTop, rainbowDescend + rainbowAscend );
        const fheroes2::Size rainbowArcEnd( rainbowLength - rainbowTop, rainbowDescend );

        std::vector<int32_t> rainbowArc;

        GetHalfArc( rainbowArc, -rainbowArcBegin.width, rainbowArcBegin.height, pow1, pow2, pow2ratio );
        GetHalfArc( rainbowArc, rainbowArcEnd.width, rainbowArcEnd.height, pow3, pow4, pow4ratio );

        const fheroes2::Image luckSprite = DrawRainbow( rainbowArc, rainbowThickness, isVerticalRainbow, isRainbowFromRight );

        const int32_t rainbowDrawSteps = 30;
        // Rainbow animation draw step (in original game it is random and about 7-11 pixels).
        // We set the constant animation time for all rainbows: rainbowLength/30 fits the rainbow sound duration on '1' speed.
        const double drawStep = static_cast<double>( rainbowLength ) / rainbowDrawSteps;

        if ( soundOn ) {
            AudioManager::PlaySound( M82::GOODLUCK );
        }

        // If sound is turned off we still wait for the GOODLUCK sound to over but no more the twice the rainbow animation time.
        // So we start counting steps from '-rainbowDrawSteps' to 'rainbowDrawSteps'.
        int32_t step = -rainbowDrawSteps;
        double x = 0;
        while ( le.HandleEvents( Game::isDelayNeeded( { Game::BATTLE_MISSILE_DELAY } ) )
                && ( ( ( soundOn || step < rainbowDrawSteps ) && Mixer::isPlaying( -1 ) ) || x < rainbowLength ) ) {
            CheckGlobalEvents( le );

            if ( Game::validateAnimationDelay( Game::BATTLE_MISSILE_DELAY ) ) {
                // Reset all units idle animation delay during rainbow animation not to start new idle animations.
                // This does not affect Zombies, Genies, Medusas and Ghosts as they have permanent idle animations.
                ResetIdleTroopAnimation();

                RedrawPartialStart();

                if ( x < rainbowLength ) {
                    x += drawStep;
                }

                const int32_t drawWidth = x > rainbowLength ? rainbowLength : static_cast<int32_t>( x );

                // For different rainbow types use appropriate animation direction.
                if ( isVerticalRainbow ) {
                    fheroes2::Blit( luckSprite, 0, 0, _mainSurface, drawOffset, 0, luckSprite.width(), drawWidth );
                }
                else {
                    if ( isRainbowFromRight ) {
                        fheroes2::Blit( luckSprite, rainbowLength - drawWidth, 0, _mainSurface, battleArea.width - drawWidth, drawOffset, drawWidth,
                                        luckSprite.height() );
                    }
                    else {
                        fheroes2::Blit( luckSprite, 0, 0, _mainSurface, 0, drawOffset, drawWidth, luckSprite.height() );
                    }
                }

                RedrawPartialFinish();

                ++step;
            }
        }
    }
    else {
        const int32_t offsetX = pos.x + pos.width / 2;
        // Don't let the Bad Luck sprite clip outside the top of the battlefield.
        const int32_t offsetY = std::max( GetAbsoluteICNHeight( ICN::CLOUDLUK ), pos.y + pos.height + cellYOffset );

        const uint32_t frameLimit = 8;
        uint32_t frameId = 0;

        if ( soundOn ) {
            // This sound lasts for about 2200 milliseconds.
            AudioManager::PlaySound( M82::BADLUCK );
        }

        // Make the animation duration consistent with the played sound on the normal battle speed.
        const uint64_t animationDelay = Game::ApplyBattleSpeed( 2200 / frameLimit );
        // Immediately indicate that the delay has passed to render first frame immediately.
        Game::passCustomAnimationDelay( animationDelay );
        // Make sure that the first run is passed immediately.
        assert( !Game::isCustomDelayNeeded( animationDelay ) );

        while ( le.HandleEvents( Game::isCustomDelayNeeded( animationDelay ) ) && ( frameId < frameLimit || ( soundOn && Mixer::isPlaying( -1 ) ) ) ) {
            CheckGlobalEvents( le );

            if ( Game::validateCustomAnimationDelay( animationDelay ) ) {
                RedrawPartialStart();

                if ( frameId < frameLimit ) {
                    const fheroes2::Sprite & luckSprite = fheroes2::AGG::GetICN( ICN::CLOUDLUK, frameId );
                    fheroes2::Blit( luckSprite, _mainSurface, offsetX + luckSprite.x(), offsetY + luckSprite.y() );

                    ++frameId;
                }

                RedrawPartialFinish();
            }
        }
    }
}

void Battle::Interface::RedrawActionMorale( Unit & unit, const bool isGoodMorale )
{
    std::string msg;
    // Reset the idle animation delay timer to prevent the unit from starting the idle animation.
    unit.checkIdleDelay();

    if ( isGoodMorale ) {
        msg = _( "High morale enables the %{monster} to attack again." );
        StringReplaceWithLowercase( msg, "%{monster}", unit.GetName() );
        setStatus( msg, true );
        RedrawTroopWithFrameAnimation( unit, ICN::MORALEG, M82::GOODMRLE, NONE );
    }
    else {
        msg = _( "Low morale causes the %{monster} to freeze in panic." );
        StringReplaceWithLowercase( msg, "%{monster}", unit.GetName() );
        setStatus( msg, true );
        RedrawTroopWithFrameAnimation( unit, ICN::MORALEB, M82::BADMRLE, WINCE );
    }
}

void Battle::Interface::RedrawActionTowerPart1( const Tower & tower, const Unit & defender )
{
    Cursor::Get().SetThemes( Cursor::WAR_POINTER );
    _currentUnit = nullptr;

    const fheroes2::Point missileStart = tower.GetPortPosition();
    const fheroes2::Point targetPos = defender.GetCenterPoint();
    const double angle = GetAngle( missileStart, targetPos );

    AudioManager::PlaySound( M82::KEEPSHOT );

    // Keep missile == Orc missile
    RedrawMissileAnimation( missileStart, targetPos, angle, Monster::ORC );
}

void Battle::Interface::RedrawActionTowerPart2( const Tower & tower, const TargetInfo & target )
{
    TargetsInfo targets;
    targets.push_back( target );
    const bool isMirror = target.defender->isModes( CAP_MIRRORIMAGE );

    // targets damage animation
    _redrawActionWincesKills( targets );

    // draw status for first defender
    std::string msg = _( "%{tower} does %{damage} damage." );
    StringReplace( msg, "%{tower}", tower.GetName() );
    StringReplace( msg, "%{damage}", target.damage );
    if ( target.killed ) {
        msg += ' ';
        msg.append( _n( "1 %{defender} perishes.", "%{count} %{defender} perish.", target.killed ) );
        StringReplace( msg, "%{count}", target.killed );
        StringReplaceWithLowercase( msg, "%{defender}", target.defender->GetPluralName( target.killed ) );
    }

    if ( !isMirror ) {
        setStatus( msg, true );
    }

    // TODO: remove this temporary assertion
    assert( _movingUnit == nullptr );
}

void Battle::Interface::RedrawActionCatapultPart1( const CastleDefenseStructure catapultTarget, const bool isHit )
{
    // Reset the delay before rendering the first frame of catapult animation.
    Game::AnimateResetDelay( Game::DelayType::BATTLE_CATAPULT_DELAY );

    LocalEvent & le = LocalEvent::Get();

    const fheroes2::Rect & area = GetArea();

    AudioManager::PlaySound( M82::CATSND00 );

    // catapult animation
    while ( le.HandleEvents( false ) && catapult_frame < 5 ) {
        CheckGlobalEvents( le );

        if ( Game::validateAnimationDelay( Game::BATTLE_CATAPULT_DELAY ) ) {
            Redraw();
            ++catapult_frame;
        }
    }

    // Reset the delay before rendering the first frame of catapult boulder animation.
    Game::AnimateResetDelay( Game::DelayType::BATTLE_CATAPULT_BOULDER_DELAY );

    // boulder animation
    fheroes2::Point pt1( 30, 290 );
    fheroes2::Point pt2 = Catapult::GetTargetPosition( catapultTarget, isHit );
    const int32_t boulderArcStep = ( pt2.x - pt1.x ) / 30;

    // set the projectile arc height for each castle target and a formula for an unknown target
    int32_t boulderArcHeight;
    switch ( catapultTarget ) {
    case CastleDefenseStructure::WALL1:
        boulderArcHeight = 220;
        break;
    case CastleDefenseStructure::WALL2:
    case CastleDefenseStructure::BRIDGE:
        boulderArcHeight = 216;
        break;
    case CastleDefenseStructure::WALL3:
        boulderArcHeight = 204;
        break;
    case CastleDefenseStructure::WALL4:
        boulderArcHeight = 208;
        break;
    case CastleDefenseStructure::TOWER1:
    case CastleDefenseStructure::TOWER2:
        boulderArcHeight = 206;
        break;
    case CastleDefenseStructure::CENTRAL_TOWER:
        boulderArcHeight = 290;
        break;
    default:
        boulderArcHeight = static_cast<int32_t>( std::lround( 0.55 * getDistance( pt1, pt2 ) ) );
    }

    pt1.x += area.x;
    pt2.x += area.x;
    pt1.y += area.y;
    pt2.y += area.y;

    const std::vector<fheroes2::Point> points = GetArcPoints( pt1, pt2, boulderArcHeight, boulderArcStep );
    std::vector<fheroes2::Point>::const_iterator pnt = points.begin();

    uint32_t boulderFrameId = 0;
    const uint32_t boulderFramesCount = fheroes2::AGG::GetICNCount( ICN::BOULDER );

    while ( le.HandleEvents( false ) && pnt != points.end() ) {
        CheckGlobalEvents( le );

        if ( Game::validateAnimationDelay( Game::BATTLE_CATAPULT_BOULDER_DELAY ) ) {
            if ( catapult_frame < 9 )
                ++catapult_frame;

            RedrawPartialStart();
            fheroes2::Blit( fheroes2::AGG::GetICN( ICN::BOULDER, boulderFrameId ), _mainSurface, pnt->x, pnt->y );
            RedrawPartialFinish();
            ++pnt;
            ++boulderFrameId;
            if ( boulderFrameId >= boulderFramesCount ) {
                boulderFrameId = 0;
            }
        }
    }

    // Reset the delay before rendering the catapult cloud.
    Game::AnimateResetDelay( Game::DelayType::BATTLE_CATAPULT_CLOUD_DELAY );

    // draw cloud
    const int32_t icn = isHit ? ICN::LICHCLOD : ICN::SMALCLOD;
    uint32_t frame = 0;
    // If the building is hit, end the animation on the 5th frame to change the building state (when the smoke cloud is largest).
    uint32_t maxFrame = isHit ? castleBuildingDestroyFrame : fheroes2::AGG::GetICNCount( icn );
    const bool isBridgeDestroyed = isHit && ( catapultTarget == CastleDefenseStructure::BRIDGE );
    // If the bridge is destroyed - prepare parameters for the second smoke cloud.
    if ( isBridgeDestroyed ) {
        pt1 = pt2 + bridgeDestroySmokeOffset;
        // Increase maxFrame to get bigger second smoke cloud.
        maxFrame = bridgeDestroyFrame;
    }

    AudioManager::PlaySound( M82::CATSND02 );

    while ( le.HandleEvents( Game::isDelayNeeded( { Game::BATTLE_CATAPULT_CLOUD_DELAY } ) ) && frame < maxFrame ) {
        CheckGlobalEvents( le );

        if ( Game::validateAnimationDelay( Game::BATTLE_CATAPULT_CLOUD_DELAY ) ) {
            RedrawPartialStart();
            // Start animation of the second smoke cloud only for the bridge and after 2 frames of the first smoke cloud.
            if ( isBridgeDestroyed && frame >= bridgeDestroySmokeDelay ) {
                const fheroes2::Sprite & sprite = fheroes2::AGG::GetICN( icn, frame - bridgeDestroySmokeDelay );
                fheroes2::Blit( sprite, _mainSurface, pt1.x + sprite.x(), pt1.y + sprite.y() );
            }
            const fheroes2::Sprite & sprite = fheroes2::AGG::GetICN( icn, frame );
            fheroes2::Blit( sprite, _mainSurface, pt2.x + sprite.x(), pt2.y + sprite.y() );
            RedrawPartialFinish();

            ++frame;
        }
    }

    if ( !isHit ) {
        catapult_frame = 0;
    }
}

void Battle::Interface::RedrawActionCatapultPart2( const CastleDefenseStructure catapultTarget )
{
    // Finish the smoke cloud animation after the building's state has changed after the hit and it is drawn as demolished.

    const fheroes2::Point pt1 = Catapult::GetTargetPosition( catapultTarget, true ) + GetArea().getPosition();
    fheroes2::Point pt2;

    // Continue the smoke cloud animation from the 6th frame.
    const int32_t icnId = ICN::LICHCLOD;
    uint32_t frame = castleBuildingDestroyFrame;
    const uint32_t maxFrame = fheroes2::AGG::GetICNCount( icnId );
    uint32_t maxAnimationFrame = maxFrame;
    const bool isBridgeDestroyed = ( catapultTarget == CastleDefenseStructure::BRIDGE );
    // If the bridge is destroyed - prepare parameters for the second smoke cloud.
    if ( isBridgeDestroyed ) {
        pt2 = pt1 + bridgeDestroySmokeOffset;
        // Increase maxAnimationFrame to finish the second smoke animation.
        maxAnimationFrame += bridgeDestroySmokeDelay;
        // Bridge smoke animation should continue from the 7th frame.
        frame = bridgeDestroyFrame;
    }

    LocalEvent & le = LocalEvent::Get();

    while ( le.HandleEvents( Game::isDelayNeeded( { Game::BATTLE_CATAPULT_CLOUD_DELAY } ) ) && frame < maxAnimationFrame ) {
        CheckGlobalEvents( le );

        if ( Game::validateAnimationDelay( Game::BATTLE_CATAPULT_CLOUD_DELAY ) ) {
            RedrawPartialStart();
            // Draw animation of the second smoke cloud only for the bridge.
            if ( isBridgeDestroyed ) {
                const fheroes2::Sprite & sprite = fheroes2::AGG::GetICN( icnId, frame - bridgeDestroySmokeDelay );
                fheroes2::Blit( sprite, _mainSurface, pt2.x + sprite.x(), pt2.y + sprite.y() );
            }
            // Don't draw the smoke cloud after its animation has ended (in case the second smoke cloud is still animating).
            if ( frame <= maxFrame ) {
                const fheroes2::Sprite & sprite = fheroes2::AGG::GetICN( icnId, frame );
                fheroes2::Blit( sprite, _mainSurface, pt1.x + sprite.x(), pt1.y + sprite.y() );
            }
            RedrawPartialFinish();

            ++frame;
        }
    }
    catapult_frame = 0;
}

void Battle::Interface::_redrawActionArrowSpell( const Unit & target )
{
    const HeroBase * caster = arena.GetCurrentCommander();

    if ( caster ) {
        const fheroes2::Point missileStart = caster == _opponent1->GetHero() ? _opponent1->GetCastPosition() : _opponent2->GetCastPosition();

        const fheroes2::Point targetPos = target.GetCenterPoint();
        const double angle = GetAngle( missileStart, targetPos );

        Cursor::Get().SetThemes( Cursor::WAR_POINTER );
        AudioManager::PlaySound( M82::MAGCAROW );

        // Magic arrow == Archer missile
        RedrawMissileAnimation( missileStart, targetPos, angle, Monster::ARCHER );
    }
}

void Battle::Interface::_redrawActionTeleportSpell( Unit & target, const int32_t dst )
{
    LocalEvent & le = LocalEvent::Get();

    Cursor::Get().SetThemes( Cursor::WAR_POINTER );

    // Hide the counter.
    target.SwitchAnimation( Monster_Info::STAND_STILL );

    const fheroes2::Sprite & unitSprite = fheroes2::AGG::GetICN( target.GetMonsterSprite(), target.GetFrame() );
    fheroes2::Sprite rippleSprite;
    _spriteInsteadCurrentUnit = &rippleSprite;
    const int32_t spriteHeight = unitSprite.height();

    const Unit * oldCurrent = _currentUnit;
    _currentUnit = &target;

    // Don't highlight the cursor position.
    _currentCellIndex = -1;

    // Don't highlight movement area cells while animating teleportation.
    Settings & conf = Settings::Get();
    const bool showMoveShadowState = conf.BattleShowMoveShadow();
    if ( showMoveShadowState ) {
        conf.SetBattleMovementShaded( false );
    }

    const bool soundOn = conf.SoundVolume() > 0;

    if ( soundOn ) {
        AudioManager::PlaySound( M82::TELPTOUT );
    }

    int32_t frame = 1;
    const int32_t frameLimit = 25;
    const int32_t maxAmplitude = 3;
    const int32_t imageCutFrames = 7;
    const double phaseCoeff = 0.6;
    const int32_t wavePeriod = 60;

    Game::passAnimationDelay( Game::BATTLE_DISRUPTING_DELAY );

    // Animate first teleportation phase: disappearing.
    while ( le.HandleEvents( Game::isDelayNeeded( { Game::BATTLE_DISRUPTING_DELAY } ) ) && ( frame <= frameLimit || ( soundOn && Mixer::isPlaying( -1 ) ) ) ) {
        CheckGlobalEvents( le );

        if ( Game::validateAnimationDelay( Game::BATTLE_DISRUPTING_DELAY ) ) {
            if ( frame >= frameLimit ) {
                // Render battlefield without this unit.
                rippleSprite.clear();
            }
            else {
                const int32_t amplitude = std::min( frame / 2, maxAmplitude );
                rippleSprite = fheroes2::createRippleEffect( unitSprite, amplitude, -phaseCoeff * frame, wavePeriod );

                if ( frame > frameLimit - imageCutFrames ) {
                    // Animate disappearing by making sprite transparent starting from the top.
                    fheroes2::FillTransform( rippleSprite, 0, 0, rippleSprite.width(), spriteHeight * ( frame - frameLimit + imageCutFrames ) / imageCutFrames, 1 );
                }
            }

            ++frame;

            Redraw();
        }
    }

    target.SetPosition( dst );
    if ( soundOn ) {
        AudioManager::PlaySound( M82::TELPTIN );
    }

    frame = 1;
    // Animate second teleportation phase: appearing.
    while ( le.HandleEvents( Game::isDelayNeeded( { Game::BATTLE_DISRUPTING_DELAY } ) ) && ( frame < frameLimit || ( soundOn && Mixer::isPlaying( -1 ) ) ) ) {
        CheckGlobalEvents( le );

        if ( Game::validateAnimationDelay( Game::BATTLE_DISRUPTING_DELAY ) ) {
            if ( frame == frameLimit ) {
                // Render battlefield with this unit.
                _spriteInsteadCurrentUnit = &unitSprite;
            }
            else {
                const int32_t amplitude = std::min( ( frameLimit - frame ) / 2, maxAmplitude );
                rippleSprite = fheroes2::createRippleEffect( unitSprite, amplitude, phaseCoeff * ( frame + frameLimit ), wavePeriod );

                if ( frame < imageCutFrames ) {
                    // Animate appearing from bottom to top by making the top part transparent.
                    fheroes2::FillTransform( rippleSprite, 0, 0, rippleSprite.width(), spriteHeight * ( imageCutFrames - frame ) / imageCutFrames, 1 );
                }

                ++frame;
            }

            Redraw();
        }
    }

    // Restore the initial state.
    target.SwitchAnimation( Monster_Info::STATIC );
    _currentUnit = oldCurrent;
    _spriteInsteadCurrentUnit = nullptr;
    if ( showMoveShadowState ) {
        conf.SetBattleMovementShaded( true );
    }
}

void Battle::Interface::_redrawActionSummonElementalSpell( Unit & target )
{
    LocalEvent & le = LocalEvent::Get();

    Cursor::Get().SetThemes( Cursor::WAR_POINTER );

    uint8_t currentAlpha = 0;
    const uint8_t alphaStep = 20;

    AudioManager::PlaySound( M82::SUMNELM );

    Game::passAnimationDelay( Game::BATTLE_SPELL_DELAY );

    while ( le.HandleEvents( Game::isDelayNeeded( { Game::BATTLE_SPELL_DELAY } ) ) && currentAlpha <= ( 255 - alphaStep ) ) {
        CheckGlobalEvents( le );

        if ( Game::validateAnimationDelay( Game::BATTLE_SPELL_DELAY ) ) {
            currentAlpha += alphaStep;
            target.SetCustomAlpha( currentAlpha );
            Redraw();
        }
    }

    target.SetCustomAlpha( 255 );
}

void Battle::Interface::redrawActionMirrorImageSpell( const HeroBase & caster, const int32_t targetCell, const Unit & originalUnit, Unit & mirrorUnit )
{
    Cursor::Get().SetThemes( Cursor::WAR_POINTER );

    // Temporary set mirror image as the current unit to animate the spell effect.
    const Unit * oldCurrent = _currentUnit;
    mirrorUnit.SetCustomAlpha( 0 );
    // Hide the counter.
    mirrorUnit.SwitchAnimation( Monster_Info::STAND_STILL );
    _currentUnit = &mirrorUnit;

    // Set custom sprite for mirrored unit to hide its contour and to have ability to change sprite position.
    fheroes2::Sprite mirrorUnitSprite = fheroes2::AGG::GetICN( originalUnit.GetMonsterSprite(), originalUnit.GetFrame() );
    _spriteInsteadCurrentUnit = &mirrorUnitSprite;

<<<<<<< HEAD
    // Don't highlight the cursor position.
    _currentCellIndex = -1;

    // Don't highlight movement area cells while animating spell.
    Settings & conf = Settings::Get();
    const bool showMoveShadowState = conf.BattleShowMoveShadow();
    if ( showMoveShadowState ) {
        conf.SetBattleMovementShaded( false );
    }

    // Animate casting.
    const bool isLeftOpponent = ( caster.GetColor() == arena.GetArmy1Color() );
    const bool isCastDown = isHeroCastDown( targetCell, isLeftOpponent );

    OpponentSprite * opponent = isLeftOpponent ? _opponent1.get() : _opponent2.get();
    assert( opponent != nullptr );

    opponent->SetAnimation( isCastDown ? OP_CAST_DOWN : OP_CAST_UP );
    _animateOpponents( opponent );

    const fheroes2::Point & unitPos = originalUnit.GetRectPosition().getPosition();
    const fheroes2::Point & mirrorPos = mirrorUnit.GetRectPosition().getPosition();
    const fheroes2::Point spriteOffet( mirrorUnitSprite.x(), mirrorUnitSprite.y() );

    // Get spell animation points.
    const std::vector<fheroes2::Point> points = GetEuclideanLine( unitPos - mirrorPos + spriteOffet, spriteOffet, 5 );
    std::vector<fheroes2::Point>::const_iterator pnt = points.cbegin();

    // Make the mirror unit visible.
    mirrorUnit.SetCustomAlpha( 255 );
=======
    const std::vector<fheroes2::Point> points = getLinePoints( rt1.getPosition(), rt2.getPosition(), 5 );
    std::vector<fheroes2::Point>::const_iterator pnt = points.begin();
>>>>>>> 2120d9f5

    AudioManager::PlaySound( M82::MIRRORIM );

    LocalEvent & le = LocalEvent::Get();

    Game::passAnimationDelay( Game::BATTLE_SPELL_DELAY );

    while ( le.HandleEvents( Game::isDelayNeeded( { Game::BATTLE_SPELL_DELAY } ) ) && pnt != points.cend() ) {
        CheckGlobalEvents( le );

        if ( Game::validateAnimationDelay( Game::BATTLE_SPELL_DELAY ) ) {
            mirrorUnitSprite.setPosition( pnt->x, pnt->y );
            RedrawPartialStart();
            RedrawPartialFinish();

            ++pnt;
        }
    }

    // Run caster's "cast return" animation.
    opponent->SetAnimation( isCastDown ? OP_CAST_DOWN_RETURN : OP_CAST_UP_RETURN );
    _animateOpponents( opponent );
    opponent->SetAnimation( OP_STATIC );

    // Restore the initial state.
    mirrorUnit.SwitchAnimation( Monster_Info::STATIC );
    _currentUnit = oldCurrent;
    _spriteInsteadCurrentUnit = nullptr;
    if ( showMoveShadowState ) {
        conf.SetBattleMovementShaded( true );
    }

    setStatus( _( "The mirror image is created." ), true );
}

void Battle::Interface::_redrawLightningOnTargets( const std::vector<fheroes2::Point> & points, const fheroes2::Rect & drawRoi )
{
    if ( points.size() < 2 )
        return;

    const fheroes2::Point roiOffset( drawRoi.x, drawRoi.y );

    LocalEvent & le = LocalEvent::Get();
    Cursor & cursor = Cursor::Get();
    cursor.SetThemes( Cursor::WAR_POINTER );

    AudioManager::PlaySound( points.size() > 2 ? M82::CHAINLTE : M82::LIGHTBLT );

    for ( size_t i = 1; i < points.size(); ++i ) {
        const fheroes2::Point & startingPos = points[i - 1];
        const fheroes2::Point & endPos = points[i];

        const std::vector<std::pair<LightningPoint, LightningPoint>> & lightningBolt = GenerateLightning( startingPos + roiOffset, endPos + roiOffset );
        fheroes2::Rect roi;
        const bool isHorizontalBolt = std::abs( startingPos.x - endPos.x ) > std::abs( startingPos.y - endPos.y );
        const bool isForwardDirection = isHorizontalBolt ? ( endPos.x > startingPos.x ) : ( endPos.y > startingPos.y );
        const int animationStep = 100;

        if ( isHorizontalBolt ) {
            roi.height = drawRoi.height;
            if ( isForwardDirection ) {
                roi.x = 0;
                roi.width = startingPos.x;
            }
            else {
                roi.x = startingPos.x;
                roi.width = drawRoi.width - startingPos.x;
            }
        }
        else {
            roi.width = drawRoi.width;
            if ( isForwardDirection ) {
                roi.y = 0;
                roi.height = startingPos.y;
            }
            else {
                roi.y = startingPos.y;
                roi.height = drawRoi.height - startingPos.y;
            }
        }

        while ( le.HandleEvents( Game::isDelayNeeded( { Game::BATTLE_DISRUPTING_DELAY } ) )
                && ( ( isHorizontalBolt && roi.width < drawRoi.width ) || ( !isHorizontalBolt && roi.height < drawRoi.height ) ) ) {
            if ( Game::validateAnimationDelay( Game::BATTLE_DISRUPTING_DELAY ) ) {
                if ( isHorizontalBolt ) {
                    if ( isForwardDirection ) {
                        roi.width += animationStep;
                    }
                    else {
                        roi.width += animationStep;
                        roi.x -= animationStep;
                    }

                    if ( roi.x < 0 )
                        roi.x = 0;
                    if ( roi.width > drawRoi.width )
                        roi.width = drawRoi.width;
                }
                else {
                    if ( isForwardDirection ) {
                        roi.height += animationStep;
                    }
                    else {
                        roi.height += animationStep;
                        roi.y -= animationStep;
                    }

                    if ( roi.y < 0 )
                        roi.y = 0;
                    if ( roi.height > drawRoi.height )
                        roi.height = drawRoi.height;
                }

                RedrawPartialStart();

                RedrawLightning( lightningBolt, fheroes2::GetColorId( 0xff, 0xff, 0 ), _mainSurface,
                                 { roi.x + roiOffset.x, roi.y + roiOffset.y, roi.width, roi.height } );
                fheroes2::ApplyPalette( _mainSurface, 7 );

                RedrawPartialFinish();
            }
        }
    }

    // small delay to display fully drawn lightning
    fheroes2::delayforMs( 100 );

    uint32_t frame = 0;
    while ( le.HandleEvents( Game::isDelayNeeded( { Game::BATTLE_DISRUPTING_DELAY } ) ) && frame < fheroes2::AGG::GetICNCount( ICN::SPARKS ) ) {
        CheckGlobalEvents( le );

        if ( ( frame == 0 ) || Game::validateAnimationDelay( Game::BATTLE_DISRUPTING_DELAY ) ) {
            RedrawPartialStart();

            const fheroes2::Sprite & sprite = fheroes2::AGG::GetICN( ICN::SPARKS, frame );
            const int32_t spriteWidth = sprite.width();

            for ( size_t i = 1; i < points.size(); ++i ) {
                const fheroes2::Point pt = points[i] - fheroes2::Point( spriteWidth / 2, 0 ) + roiOffset;
                fheroes2::Blit( sprite, _mainSurface, pt.x, pt.y );
            }
            RedrawPartialFinish();

            ++frame;
        }
    }
}

void Battle::Interface::_redrawActionLightningBoltSpell( const Unit & target )
{
    _currentUnit = nullptr;

    const fheroes2::Point startingPos = arena.GetCurrentCommander() == _opponent1->GetHero() ? _opponent1->GetCastPosition() : _opponent2->GetCastPosition();
    const fheroes2::Rect & pos = target.GetRectPosition();
    const fheroes2::Point endPos( pos.x + pos.width / 2, pos.y );

    const std::vector<fheroes2::Point> points{ startingPos, endPos };

    _redrawLightningOnTargets( points, _surfaceInnerArea );
}

void Battle::Interface::_redrawActionChainLightningSpell( const TargetsInfo & targets )
{
    const fheroes2::Point startingPos = arena.GetCurrentCommander() == _opponent1->GetHero() ? _opponent1->GetCastPosition() : _opponent2->GetCastPosition();
    std::vector<fheroes2::Point> points;
    points.reserve( size( targets ) + 1 );
    points.push_back( startingPos );

    for ( const TargetInfo & target : targets ) {
        const fheroes2::Rect & pos = target.defender->GetRectPosition();
        points.emplace_back( pos.x + pos.width / 2, pos.y );
    }

    _redrawLightningOnTargets( points, _surfaceInnerArea );
}

void Battle::Interface::_redrawActionBloodLustSpell( const Unit & target )
{
    LocalEvent & le = LocalEvent::Get();

    const fheroes2::Sprite & unitSprite = fheroes2::AGG::GetICN( target.GetMonsterSprite(), target.GetFrame() );

    fheroes2::Sprite bloodlustEffect( unitSprite );
    fheroes2::ApplyPalette( bloodlustEffect, PAL::GetPalette( PAL::PaletteType::RED ) );

    fheroes2::Sprite mixSprite;

    Cursor::Get().SetThemes( Cursor::WAR_POINTER );

    _currentUnit = &target;
    _spriteInsteadCurrentUnit = &mixSprite;

    const uint32_t bloodlustDelay = 1800 / 20;
    // duration is 1900ms
    AudioManager::PlaySound( M82::BLOODLUS );

    uint8_t alpha = 0;
    uint32_t frame = 0;

    // Immediately indicate that the delay has passed to render first frame immediately.
    Game::passCustomAnimationDelay( bloodlustDelay );
    // Make sure that the first run is passed immediately.
    assert( !Game::isCustomDelayNeeded( bloodlustDelay ) );

    while ( le.HandleEvents( Game::isCustomDelayNeeded( bloodlustDelay ) ) && Mixer::isPlaying( -1 ) ) {
        CheckGlobalEvents( le );

        if ( frame < 20 && Game::validateCustomAnimationDelay( bloodlustDelay ) ) {
            mixSprite = unitSprite;
            fheroes2::AlphaBlit( bloodlustEffect, mixSprite, alpha );
            Redraw();

            alpha += ( frame < 10 ) ? 20 : -20;
            ++frame;
        }
    }

    _currentUnit = nullptr;
    _spriteInsteadCurrentUnit = nullptr;
}

void Battle::Interface::_redrawActionStoneSpell( const Unit & target )
{
    LocalEvent & le = LocalEvent::Get();

    const fheroes2::Sprite & unitSprite = fheroes2::AGG::GetICN( target.GetMonsterSprite(), target.GetFrame() );

    fheroes2::Sprite stoneEffect( unitSprite );
    fheroes2::ApplyPalette( stoneEffect, PAL::GetPalette( PAL::PaletteType::GRAY ) );

    fheroes2::Sprite mixSprite;

    Cursor::Get().SetThemes( Cursor::WAR_POINTER );

    // Don't highlight the cursor position.
    _currentCellIndex = -1;

    // Don't highlight movement area cells while animating teleportation.
    Settings & conf = Settings::Get();
    const bool showMoveShadowState = conf.BattleShowMoveShadow();
    if ( showMoveShadowState ) {
        conf.SetBattleMovementShaded( false );
    }

    _currentUnit = &target;
    _spriteInsteadCurrentUnit = &mixSprite;

    AudioManager::PlaySound( M82::PARALIZE );

    uint8_t alpha = 0;
    uint32_t frame = 0;
    while ( le.HandleEvents( Game::isDelayNeeded( { Game::BATTLE_SPELL_DELAY } ) ) && Mixer::isPlaying( -1 ) ) {
        CheckGlobalEvents( le );

        if ( frame < 25 && Game::validateCustomAnimationDelay( Game::BATTLE_SPELL_DELAY ) ) {
            mixSprite = unitSprite;
            fheroes2::AlphaBlit( stoneEffect, mixSprite, alpha );
            Redraw();

            alpha += 10;
            ++frame;
        }
    }

    _currentUnit = nullptr;
    _spriteInsteadCurrentUnit = nullptr;
    if ( showMoveShadowState ) {
        conf.SetBattleMovementShaded( true );
    }
}

void Battle::Interface::_redrawActionResurrectSpell( Unit & target, const Spell & spell )
{
    if ( !target.isValid() ) {
        // Restore direction of the creature, since it could be killed when it was reflected.
        target.UpdateDirection();

        Redraw();
        target.IncreaseAnimFrame();

        Game::passAnimationDelay( Game::BATTLE_SPELL_DELAY );

        LocalEvent & le = LocalEvent::Get();
        while ( le.HandleEvents( Game::isDelayNeeded( { Game::BATTLE_SPELL_DELAY } ) ) ) {
            CheckGlobalEvents( le );

            if ( Game::validateAnimationDelay( Game::BATTLE_SPELL_DELAY ) ) {
                if ( target.isFinishAnimFrame() ) {
                    // We have reached the end of animation.
                    break;
                }

                Redraw();
                target.IncreaseAnimFrame();
            }
        }
    }

    AudioManager::PlaySound( M82::FromSpell( spell.GetID() ) );

    RedrawTroopWithFrameAnimation( target, ICN::YINYANG, M82::UNKNOWN, target.GetHitPoints() == 0 ? RESURRECT : NONE );
}

void Battle::Interface::_redrawActionColdRaySpell( Unit & target )
{
    _redrawRaySpell( target, ICN::COLDRAY, M82::COLDRAY, 18 );
    RedrawTroopWithFrameAnimation( target, ICN::ICECLOUD, M82::UNKNOWN, NONE );
}

void Battle::Interface::_redrawRaySpell( const Unit & target, const int spellICN, const int spellSound, const int32_t size )
{
    Cursor & cursor = Cursor::Get();
    LocalEvent & le = LocalEvent::Get();

    // Casting hero position
    const fheroes2::Point startingPos = arena.GetCurrentCommander() == _opponent1->GetHero() ? _opponent1->GetCastPosition() : _opponent2->GetCastPosition();
    const fheroes2::Point targetPos = target.GetCenterPoint();

    const std::vector<fheroes2::Point> path = getLinePoints( startingPos, targetPos, size );
    const uint32_t spriteCount = fheroes2::AGG::GetICNCount( spellICN );

    cursor.SetThemes( Cursor::WAR_POINTER );
    AudioManager::PlaySound( spellSound );

    size_t i = 0;
    while ( le.HandleEvents( Game::isDelayNeeded( { Game::BATTLE_DISRUPTING_DELAY } ) ) && i < path.size() ) {
        CheckGlobalEvents( le );

        if ( Game::validateAnimationDelay( Game::BATTLE_DISRUPTING_DELAY ) ) {
            const uint32_t frame = static_cast<uint32_t>( i * spriteCount / path.size() ); // it's safe to do such as i <= path.size()
            const fheroes2::Sprite & sprite = fheroes2::AGG::GetICN( spellICN, frame );
            fheroes2::Blit( sprite, _mainSurface, path[i].x - sprite.width() / 2, path[i].y - sprite.height() / 2 );
            RedrawPartialFinish();
            ++i;
        }
    }
}

void Battle::Interface::_redrawActionDisruptingRaySpell( Unit & target )
{
    LocalEvent & le = LocalEvent::Get();

    _redrawRaySpell( target, ICN::DISRRAY, M82::DISRUPTR, 24 );

    // Hide the counter.
    target.SwitchAnimation( Monster_Info::STAND_STILL );

    // Part 2 - ripple effect
    const fheroes2::Sprite & unitSprite = fheroes2::AGG::GetICN( target.GetMonsterSprite(), target.GetFrame() );
    fheroes2::Sprite rippleSprite;
    _spriteInsteadCurrentUnit = &rippleSprite;

    const Unit * oldCurrent = _currentUnit;
    _currentUnit = &target;

    // Don't highlight the cursor position.
    _currentCellIndex = -1;

    // Don't highlight movement area cells while animating teleportation.
    Settings & conf = Settings::Get();
    const bool showMoveShadowState = conf.BattleShowMoveShadow();
    if ( showMoveShadowState ) {
        conf.SetBattleMovementShaded( false );
    }

    int32_t frame = 1;
    const int32_t frameLimit = 60;
    const int32_t maxAmplitude = 3;

    Game::passAnimationDelay( Game::BATTLE_DISRUPTING_DELAY );

    while ( le.HandleEvents( Game::isDelayNeeded( { Game::BATTLE_DISRUPTING_DELAY } ) ) && frame < frameLimit ) {
        CheckGlobalEvents( le );

        if ( Game::validateAnimationDelay( Game::BATTLE_DISRUPTING_DELAY ) ) {
            const int32_t amplitude = std::min( std::min( frame, ( frameLimit - frame ) ) / 3, maxAmplitude );
            rippleSprite = fheroes2::createRippleEffect( unitSprite, amplitude, -0.4 * frame, 60 );

            Redraw();

            ++frame;
        }
    }

    // Restore the initial state.
    target.SwitchAnimation( Monster_Info::STATIC );
    _currentUnit = oldCurrent;
    _spriteInsteadCurrentUnit = nullptr;
    if ( showMoveShadowState ) {
        conf.SetBattleMovementShaded( true );
    }
}

void Battle::Interface::_redrawActionDeathWaveSpell( const int32_t strength )
{
    Cursor & cursor = Cursor::Get();
    LocalEvent & le = LocalEvent::Get();
    _currentUnit = nullptr;
    cursor.SetThemes( Cursor::WAR_POINTER );

    // Set all non-dead troops animation to static and redraw the '_mainSurface'.
    SwitchAllUnitsAnimation( Monster_Info::STATIC );
    Redraw();

    fheroes2::Rect area = GetArea();
    // Cut out the battle log image so we don't use it in the death wave effect.
    area.height -= status.height;
    // And if listlog is open, then cut off it too.
    if ( listlog && listlog->isOpenLog() ) {
        area.height -= listlog->GetArea().height;
    }

    fheroes2::Image battleFieldCopy;
    battleFieldCopy._disableTransformLayer();
    battleFieldCopy.resize( area.width, area.height );
    fheroes2::Copy( _mainSurface, 0, 0, battleFieldCopy, 0, 0, area.width, area.height );

    // The death wave horizontal length in pixels.
    const int32_t waveLength = 38;
    const int32_t waveStep = 5;
    // A death wave parameter that limits the curve to one cosine period.
    const double waveLimit = waveLength / M_PI / 2;
    std::vector<int32_t> deathWaveCurve;
    deathWaveCurve.reserve( waveLength );

    // Calculate the "Death Wave" curve as one period of cosine, which starts from 0 with an amplitude of 1/2 and shifted down by 0.5.
    // So we get a smooth hill, which is the multiplied with 'strength' and shifted after that by -1px.
    // (The "Death Wave" curve has to shift the image and cosine starts from 0 so we add extra 1px).
    for ( int32_t posX = 0; posX < waveLength; ++posX ) {
        deathWaveCurve.push_back( static_cast<int32_t>( std::round( strength * ( cos( posX / waveLimit ) / 2 - 0.5 ) ) ) - 1 );
    }

    // Take into account that the Death Wave starts outside the battle screen.
    area.x -= waveLength;
    // The first frame of spell effect must have a part of the spell, so we start from its first position.
    int32_t position = waveStep;
    fheroes2::Display & display = fheroes2::Display::instance();

    // Prepare the blank image for the Death Wave spell effect.
    fheroes2::Image spellEffect;
    spellEffect._disableTransformLayer();
    spellEffect.resize( waveLength, area.height );

    AudioManager::PlaySound( M82::MNRDEATH );

    while ( le.HandleEvents( Game::isDelayNeeded( { Game::BATTLE_DISRUPTING_DELAY } ) ) && position < area.width + waveLength ) {
        CheckGlobalEvents( le );

        if ( Game::validateAnimationDelay( Game::BATTLE_DISRUPTING_DELAY ) ) {
            const int32_t wavePositionX = ( area.x + position < 0 ) ? 0 : ( area.x + position );
            const int32_t waveWidth = position > waveLength ? ( position > area.width ? ( waveLength - position + area.width ) : waveLength ) : position;
            const int32_t restorePositionX = ( wavePositionX < waveStep ) ? 0 : ( wavePositionX - waveStep );
            const int32_t restoreWidth = wavePositionX < waveStep ? wavePositionX : waveStep;

            const fheroes2::Rect renderArea( _interfacePosition.x + restorePositionX, _interfacePosition.y + area.y, waveWidth + restoreWidth, area.height );

            // Place a copy of the original image where the Death Wave effect was on the previous frame.
            fheroes2::Copy( battleFieldCopy, restorePositionX, area.y, display, renderArea.x, renderArea.y, restoreWidth, renderArea.height );

            // Place the Death Wave effect to its new position.
            fheroes2::CreateDeathWaveEffect( spellEffect, battleFieldCopy, position, deathWaveCurve );
            fheroes2::Copy( spellEffect, 0, 0, display, renderArea.x + restoreWidth, renderArea.y, waveWidth, area.height );

            // Render only the changed screen area.
            display.render( renderArea );

            position += waveStep;
        }
    }

    SwitchAllUnitsAnimation( Monster_Info::STATIC );
}

void Battle::Interface::_redrawActionColdRingSpell( const int32_t dst, const TargetsInfo & targets )
{
    LocalEvent & le = LocalEvent::Get();

    const int icn = ICN::COLDRING;
    const int m82 = M82::FromSpell( Spell::COLDRING );
    uint32_t frame = 0;
    const fheroes2::Rect & center = Board::GetCell( dst )->GetPos();

    Cursor::Get().SetThemes( Cursor::WAR_POINTER );

    // set WNCE
    _currentUnit = nullptr;
    for ( const TargetInfo & target : targets ) {
        if ( target.defender && target.damage ) {
            target.defender->SwitchAnimation( Monster_Info::WNCE );
        }
    }

    AudioManager::PlaySound( m82 );

    Game::passAnimationDelay( Game::BATTLE_SPELL_DELAY );

    while ( le.HandleEvents( Game::isDelayNeeded( { Game::BATTLE_SPELL_DELAY } ) ) && frame < fheroes2::AGG::GetICNCount( icn ) ) {
        CheckGlobalEvents( le );

        if ( Game::validateAnimationDelay( Game::BATTLE_SPELL_DELAY ) ) {
            RedrawPartialStart();

            const fheroes2::Sprite & sprite1 = fheroes2::AGG::GetICN( icn, frame );
            fheroes2::Blit( sprite1, _mainSurface, center.x + center.width / 2 + sprite1.x(), center.y + center.height / 2 + sprite1.y() );
            const fheroes2::Sprite & sprite2 = fheroes2::AGG::GetICN( icn, frame );
            fheroes2::Blit( sprite2, _mainSurface, center.x + center.width / 2 - sprite2.width() - sprite2.x(), center.y + center.height / 2 + sprite2.y(), true );
            RedrawPartialFinish();

            for ( const TargetInfo & target : targets ) {
                if ( target.defender && target.damage ) {
                    target.defender->IncreaseAnimFrame( false );
                }
            }
            ++frame;
        }
    }

    for ( const TargetInfo & target : targets ) {
        if ( target.defender ) {
            target.defender->SwitchAnimation( Monster_Info::STATIC );
            _currentUnit = nullptr;
        }
    }
}

void Battle::Interface::_redrawActionHolyShoutSpell( const uint8_t strength )
{
    Cursor & cursor = Cursor::Get();
    LocalEvent & le = LocalEvent::Get();

    cursor.SetThemes( Cursor::WAR_POINTER );

    // Set all non-dead troops animation to static and redraw the '_mainSurface'.
    SwitchAllUnitsAnimation( Monster_Info::STATIC );
    Redraw();

    fheroes2::Rect area = GetArea();
    // Cut out the battle log image so we don't use it in the death wave effect.
    area.height -= status.height;
    // And if listlog is open, then cut off it too.
    if ( listlog && listlog->isOpenLog() ) {
        area.height -= listlog->GetArea().height;
    }

    fheroes2::Image battleFieldCopy;
    battleFieldCopy._disableTransformLayer();
    battleFieldCopy.resize( area.width, area.height );
    fheroes2::Copy( _mainSurface, 0, 0, battleFieldCopy, 0, 0, area.width, area.height );

    _currentUnit = nullptr;

    const uint32_t maxFrame = 20;
    const uint32_t halfMaxFrame = maxFrame / 2;

    // A vector of frames to animate the increase of the spell effect. The decrease will be shown in reverse frames order.
    // Initialize a vector with copies of battle field to use them in making the spell effect increase animation.
    std::vector<fheroes2::Image> spellEffect;
    static_assert( halfMaxFrame > 1 );
    spellEffect.reserve( halfMaxFrame );

    const uint32_t spellEffectLastFrame = halfMaxFrame - 1;

    // The similar frames number is smaller than size by 1 as the last frame will be different.
    while ( spellEffect.size() < spellEffectLastFrame ) {
        spellEffect.push_back( battleFieldCopy );
    }

    // The last frame is the full power of spell effect. It will be used to produce other frames.
    spellEffect.emplace_back( fheroes2::CreateHolyShoutEffect( battleFieldCopy, 4, strength ) );

    const uint32_t spellcastDelay = Game::ApplyBattleSpeed( 3000 / maxFrame );
    uint32_t frame = 0;
    uint8_t alpha = 30;
    const uint8_t alphaStep = 25;

    fheroes2::Display & display = fheroes2::Display::instance();
    const fheroes2::Rect renderArea( _interfacePosition.x + area.x, _interfacePosition.y + area.y, area.width, area.height );

    // Immediately indicate that the delay has passed to render first frame immediately.
    Game::passCustomAnimationDelay( spellcastDelay );
    // Make sure that the first run is passed immediately.
    assert( !Game::isCustomDelayNeeded( spellcastDelay ) );

    AudioManager::PlaySound( M82::MASSCURS );

    while ( le.HandleEvents( Game::isCustomDelayNeeded( spellcastDelay ) ) && frame < maxFrame ) {
        CheckGlobalEvents( le );

        if ( Game::validateCustomAnimationDelay( spellcastDelay ) ) {
            // Display the maximum spell effect for 1 more 'spellcastDelay' without rendering a frame.
            if ( frame != halfMaxFrame ) {
                // If the spell effect is increasing we generate the frame for it in the vector to use it later in decreasing animation.
                if ( frame < spellEffectLastFrame ) {
                    fheroes2::AlphaBlit( spellEffect[spellEffectLastFrame], spellEffect[frame], alpha );
                    alpha += alphaStep;
                }

                const uint32_t spellEffectFrame = ( frame < halfMaxFrame ) ? frame : ( maxFrame - frame - 1 );
                fheroes2::Copy( spellEffect[spellEffectFrame], area.x, area.y, display, renderArea.x, renderArea.y, renderArea.width, renderArea.height );

                display.render( renderArea );
            }

            ++frame;
        }
    }
}

void Battle::Interface::_redrawActionElementalStormSpell( const TargetsInfo & targets )
{
    LocalEvent & le = LocalEvent::Get();

    const int icn = ICN::STORM;
    const int m82 = M82::FromSpell( Spell::ELEMENTALSTORM );
    const int spriteSize = 54;
    const uint32_t icnCount = fheroes2::AGG::GetICNCount( icn );

    std::vector<fheroes2::Sprite> spriteCache;
    spriteCache.reserve( icnCount );
    for ( uint32_t i = 0; i < icnCount; ++i ) {
        spriteCache.push_back( fheroes2::AGG::GetICN( icn, i ) );
    }

    Cursor::Get().SetThemes( Cursor::WAR_POINTER );

    _currentUnit = nullptr;
    for ( const TargetInfo & target : targets ) {
        if ( target.defender && target.damage ) {
            target.defender->SwitchAnimation( Monster_Info::WNCE );
        }
    }

    AudioManager::PlaySound( m82 );

    Game::passAnimationDelay( Game::BATTLE_SPELL_DELAY );

    uint32_t frame = 0;
    while ( le.HandleEvents( Game::isDelayNeeded( { Game::BATTLE_SPELL_DELAY } ) ) && frame < 60 ) {
        CheckGlobalEvents( le );

        if ( Game::validateAnimationDelay( Game::BATTLE_SPELL_DELAY ) ) {
            RedrawPartialStart();

            if ( icnCount > 0 ) {
                for ( int x = 0; x * spriteSize < _surfaceInnerArea.width; ++x ) {
                    const int idX = frame + x * 3;
                    const int offsetX = x * spriteSize;
                    for ( int y = 0; y * spriteSize < _surfaceInnerArea.height; ++y ) {
                        const fheroes2::Sprite & sprite = spriteCache[( idX + y ) % icnCount];
                        fheroes2::Blit( sprite, _mainSurface, offsetX + sprite.x(), y * spriteSize + sprite.y() );
                    }
                }
            }

            RedrawPartialFinish();

            for ( const TargetInfo & target : targets ) {
                if ( target.defender && target.damage ) {
                    target.defender->IncreaseAnimFrame( false );
                }
            }
            ++frame;
        }
    }

    for ( const TargetInfo & target : targets ) {
        if ( target.defender ) {
            target.defender->SwitchAnimation( Monster_Info::STATIC );
            _currentUnit = nullptr;
        }
    }
}

void Battle::Interface::_redrawActionArmageddonSpell()
{
    Cursor & cursor = Cursor::Get();
    LocalEvent & le = LocalEvent::Get();
    fheroes2::Rect area = GetArea();

    area.height -= status.height;

    // Hide Turn Order for the Armageddon animation original image not to shake it together with the land.
    Settings & settings = Settings::Get();
    const bool isTurnOrderShown = settings.BattleShowTurnOrder();
    if ( isTurnOrderShown ) {
        settings.setBattleShowTurnOrder( false );
    }

    // Set all non-dead troops animation to static and redraw the '_mainSurface'.
    SwitchAllUnitsAnimation( Monster_Info::STATIC );
    RedrawPartialStart();

    // Restore the Turn Order rendering if it was enabled.
    if ( isTurnOrderShown ) {
        settings.setBattleShowTurnOrder( true );
    }

    fheroes2::Image spriteWhitening;
    spriteWhitening._disableTransformLayer();
    spriteWhitening.resize( area.width, area.height );

    fheroes2::Copy( _mainSurface, area.x, area.y, spriteWhitening, 0, 0, area.width, area.height );
    fheroes2::Image spriteReddish = spriteWhitening;
    fheroes2::ApplyPalette( spriteReddish, PAL::GetPalette( PAL::PaletteType::RED ) );

    cursor.SetThemes( Cursor::WAR_POINTER );

    _currentUnit = nullptr;
    AudioManager::PlaySound( M82::ARMGEDN );
    uint32_t alpha = 10;

    Game::passAnimationDelay( Game::BATTLE_SPELL_DELAY );

    while ( le.HandleEvents( Game::isDelayNeeded( { Game::BATTLE_SPELL_DELAY } ) ) && alpha < 100 ) {
        CheckGlobalEvents( le );

        if ( Game::validateAnimationDelay( Game::BATTLE_SPELL_DELAY ) ) {
            fheroes2::ApplyPalette( spriteWhitening, 9 );
            fheroes2::Copy( spriteWhitening, 0, 0, _mainSurface, area.x, area.y, area.width, area.height );
            RedrawPartialFinish();

            alpha += 10;
        }
    }

    fheroes2::Copy( spriteReddish, 0, 0, _mainSurface, area.x, area.y, area.width, area.height );

    while ( le.HandleEvents( Game::isDelayNeeded( { Game::BATTLE_SPELL_DELAY } ) ) && Mixer::isPlaying( -1 ) ) {
        CheckGlobalEvents( le );

        if ( Game::validateAnimationDelay( Game::BATTLE_SPELL_DELAY ) ) {
            const int32_t offsetX = static_cast<int32_t>( Rand::Get( 0, 28 ) ) - 14;
            const int32_t offsetY = static_cast<int32_t>( Rand::Get( 0, 22 ) ) - 11;

            fheroes2::Copy( spriteReddish, std::max( 0, -offsetX ), std::max( 0, -offsetY ), _mainSurface, std::max( 0, offsetX ), std::max( 0, offsetY ),
                            area.width - std::abs( offsetX ), area.height - std::abs( offsetY ) );

            RedrawPartialFinish();
        }
    }
}

void Battle::Interface::redrawActionEarthquakeSpellPart1( const HeroBase & caster, const std::vector<CastleDefenseStructure> & targets )
{
    Cursor::Get().SetThemes( Cursor::WAR_POINTER );

    // Animate casting.
    const bool isLeftOpponent = ( caster.GetColor() == arena.GetArmy1Color() );
    OpponentSprite * opponent = isLeftOpponent ? _opponent1.get() : _opponent2.get();
    assert( opponent != nullptr );

    opponent->SetAnimation( OP_CAST_MASS );
    _animateOpponents( opponent );

    fheroes2::Rect area = GetArea();
    area.height -= status.height;

    // Hide Turn Order for the Earthquake animation original image not to shake it together with the land.
    Settings & settings = Settings::Get();
    const bool isTurnOrderShown = settings.BattleShowTurnOrder();
    if ( isTurnOrderShown ) {
        settings.setBattleShowTurnOrder( false );
    }

    // Set all non-dead troops animation to static and redraw the '_mainSurface'.
    SwitchAllUnitsAnimation( Monster_Info::STATIC );
    RedrawPartialStart();

    // Restore the Turn Order rendering if it was enabled.
    if ( isTurnOrderShown ) {
        settings.setBattleShowTurnOrder( true );
    }

    fheroes2::Image battlefieldImage;
    battlefieldImage._disableTransformLayer();
    battlefieldImage.resize( area.width, area.height );
    fheroes2::Copy( _mainSurface, area.x, area.y, battlefieldImage, area );

    _currentUnit = nullptr;
    AudioManager::PlaySound( M82::ERTHQUAK );

    LocalEvent & le = LocalEvent::Get();
    uint32_t frame = 0;

    Game::passAnimationDelay( Game::BATTLE_SPELL_DELAY );

    // Draw earth quake animation.
    while ( le.HandleEvents( Game::isDelayNeeded( { Game::BATTLE_SPELL_DELAY } ) ) && frame < 18 ) {
        CheckGlobalEvents( le );

        if ( Game::validateAnimationDelay( Game::BATTLE_SPELL_DELAY ) ) {
            const int32_t offsetX = static_cast<int32_t>( Rand::Get( 0, 28 ) ) - 14;
            const int32_t offsetY = static_cast<int32_t>( Rand::Get( 0, 22 ) ) - 11;

            fheroes2::Copy( battlefieldImage, std::max( 0, -offsetX ), std::max( 0, -offsetY ), _mainSurface, std::max( 0, offsetX ), std::max( 0, offsetY ),
                            area.width - std::abs( offsetX ), area.height - std::abs( offsetY ) );

            RedrawPartialFinish();

            ++frame;
        }
    }

    // Set end of casting animation. The animation will be done by `CheckGlobalEvents()`.
    opponent->SetAnimation( OP_CAST_MASS_RETURN );

    // Draw buildings demolition clouds.
    const int icn = ICN::LICHCLOD;
    const uint32_t maxFrame = fheroes2::AGG::GetICNCount( icn ) / 2;
    frame = 0;

    AudioManager::PlaySound( M82::CATSND02 );

    Game::passAnimationDelay( Game::BATTLE_SPELL_DELAY );

    // We need to wait this delay before rendering the first frame of hero animation.
    Game::AnimateResetDelay( Game::DelayType::BATTLE_OPPONENTS_DELAY );

    while ( le.HandleEvents( Game::isDelayNeeded( { Game::BATTLE_SPELL_DELAY, Game::BATTLE_OPPONENTS_DELAY } ) ) && frame < maxFrame ) {
        CheckGlobalEvents( le );

        const bool isNeedSpellAnimationUpdate = Game::validateAnimationDelay( Game::BATTLE_SPELL_DELAY );

        if ( isNeedSpellAnimationUpdate || Game::validateAnimationDelay( Game::BATTLE_OPPONENTS_DELAY ) ) {
            RedrawPartialStart();

            for ( const CastleDefenseStructure target : targets ) {
                const fheroes2::Point pt2 = Catapult::GetTargetPosition( target, true );

                if ( target == CastleDefenseStructure::BRIDGE && frame >= bridgeDestroySmokeDelay ) {
                    // When a bridge is demolished, there is one additional smoke explosion at the point where the bridge falls.
                    const fheroes2::Sprite & sprite = fheroes2::AGG::GetICN( icn, frame - bridgeDestroySmokeDelay );
                    fheroes2::Blit( sprite, _mainSurface, pt2.x + bridgeDestroySmokeOffset.x + sprite.x(), pt2.y + bridgeDestroySmokeOffset.y + sprite.y() );
                }

                const fheroes2::Sprite & spriteCloud = fheroes2::AGG::GetICN( icn, frame );
                fheroes2::Blit( spriteCloud, _mainSurface, pt2.x + spriteCloud.x(), pt2.y + spriteCloud.y() );
            }

            RedrawPartialFinish();

            if ( isNeedSpellAnimationUpdate ) {
                ++frame;
            }
        }
    }
}

void Battle::Interface::redrawActionEarthquakeSpellPart2( const std::vector<CastleDefenseStructure> & targets )
{
    Cursor::Get().SetThemes( Cursor::WAR_POINTER );

    LocalEvent & le = LocalEvent::Get();
    const int icn = ICN::LICHCLOD;
    uint32_t maxFrame = fheroes2::AGG::GetICNCount( icn );
    uint32_t frame = maxFrame / 2;

    const bool isBridgeDestroyed
        = std::any_of( targets.begin(), targets.end(), []( const CastleDefenseStructure target ) { return target == CastleDefenseStructure::BRIDGE; } );
    if ( isBridgeDestroyed ) {
        maxFrame += bridgeDestroySmokeDelay - 1;
    }

    Game::passAnimationDelay( Game::BATTLE_SPELL_DELAY );

    while ( le.HandleEvents( Game::isDelayNeeded( { Game::BATTLE_SPELL_DELAY, Game::BATTLE_OPPONENTS_DELAY } ) ) && frame < maxFrame ) {
        CheckGlobalEvents( le );

        const bool isNeedSpellAnimationUpdate = Game::validateAnimationDelay( Game::BATTLE_SPELL_DELAY );

        if ( isNeedSpellAnimationUpdate || Game::validateAnimationDelay( Game::BATTLE_OPPONENTS_DELAY ) ) {
            RedrawPartialStart();

            for ( const CastleDefenseStructure target : targets ) {
                const fheroes2::Point pt2 = Catapult::GetTargetPosition( target, true );

                if ( target == CastleDefenseStructure::BRIDGE ) {
                    // When a bridge is demolished, there is one additional smoke explosion at the point where the bridge falls.
                    const fheroes2::Sprite & sprite = fheroes2::AGG::GetICN( icn, frame - bridgeDestroySmokeDelay + 1 );
                    fheroes2::Blit( sprite, _mainSurface, pt2.x + bridgeDestroySmokeOffset.x + sprite.x(), pt2.y + bridgeDestroySmokeOffset.y + sprite.y() );
                }

                const fheroes2::Sprite & spriteCloud = fheroes2::AGG::GetICN( icn, frame );
                fheroes2::Blit( spriteCloud, _mainSurface, pt2.x + spriteCloud.x(), pt2.y + spriteCloud.y() );
            }

            RedrawPartialFinish();

            if ( isNeedSpellAnimationUpdate ) {
                ++frame;
            }
        }
    }
}

void Battle::Interface::RedrawActionRemoveMirrorImage( const std::vector<Unit *> & mirrorImages )
{
    if ( mirrorImages.empty() ) // nothing to animate
        return;

    // Reset the delay to wait till the next frame if is not already waiting.
    if ( !Game::isDelayNeeded( { Game::DelayType::BATTLE_FRAME_DELAY } ) ) {
        Game::AnimateResetDelay( Game::DelayType::BATTLE_FRAME_DELAY );
    }

    LocalEvent & le = LocalEvent::Get();

    uint8_t frameId = 10;
    const uint8_t alphaStep = 25;

    while ( le.HandleEvents( Game::isDelayNeeded( { Game::BATTLE_FRAME_DELAY } ) ) && frameId > 0 ) {
        CheckGlobalEvents( le );

        if ( Game::validateAnimationDelay( Game::BATTLE_FRAME_DELAY ) ) {
            const uint8_t alpha = frameId * alphaStep;
            for ( Unit * unit : mirrorImages ) {
                if ( unit != nullptr ) {
                    unit->SetCustomAlpha( alpha );
                }
            }

            Redraw();

            --frameId;
        }
    }
    setStatus( _( "The mirror image is destroyed!" ), true );
}

void Battle::Interface::RedrawTargetsWithFrameAnimation( const int32_t dst, const TargetsInfo & targets, const int icn, const int m82, int repeatCount /* = 0 */ )
{
    LocalEvent & le = LocalEvent::Get();

    uint32_t frame = 0;
    const fheroes2::Rect & center = Board::GetCell( dst )->GetPos();

    Cursor::Get().SetThemes( Cursor::WAR_POINTER );

    _currentUnit = nullptr;
    for ( const TargetInfo & target : targets ) {
        if ( target.defender && target.damage ) {
            target.defender->SwitchAnimation( Monster_Info::WNCE );
        }
    }

    AudioManager::PlaySound( m82 );

    uint32_t frameCount = fheroes2::AGG::GetICNCount( icn );

    Game::passAnimationDelay( Game::BATTLE_SPELL_DELAY );

    while ( le.HandleEvents( Game::isDelayNeeded( { Game::BATTLE_SPELL_DELAY } ) ) && frame < frameCount ) {
        CheckGlobalEvents( le );

        if ( Game::validateAnimationDelay( Game::BATTLE_SPELL_DELAY ) ) {
            RedrawPartialStart();

            const fheroes2::Sprite & sprite = fheroes2::AGG::GetICN( icn, frame );
            fheroes2::Blit( sprite, _mainSurface, center.x + center.width / 2 + sprite.x(), center.y + center.height / 2 + sprite.y() );
            RedrawPartialFinish();

            for ( const TargetInfo & target : targets ) {
                if ( target.defender && target.damage ) {
                    target.defender->IncreaseAnimFrame( false );
                }
            }
            ++frame;

            if ( frame == frameCount && repeatCount > 0 ) {
                --repeatCount;
                frame = 0;
            }
        }
    }

    for ( const TargetInfo & target : targets ) {
        if ( target.defender ) {
            target.defender->SwitchAnimation( Monster_Info::STATIC );
            _currentUnit = nullptr;
        }
    }
}

void Battle::Interface::RedrawTargetsWithFrameAnimation( const TargetsInfo & targets, const int icn, const int m82, const bool wnce )
{
    LocalEvent & le = LocalEvent::Get();

    // A vector for creatures made by Mirror Image spell which will be destroyed by current spell.
    std::vector<Unit *> mirrorImages;

    Cursor::Get().SetThemes( Cursor::WAR_POINTER );

    _currentUnit = nullptr;

    if ( wnce ) {
        PlayerColor deathColor = PlayerColor::UNUSED;

        std::set<int> unitSounds;

        const auto playSoundIfNotPlaying = [&unitSounds]( const int unitSound ) {
            const auto [dummy, isUnique] = unitSounds.insert( unitSound );
            if ( isUnique ) {
                AudioManager::PlaySound( unitSound );
            }
        };

        for ( const TargetInfo & target : targets ) {
            Unit * defender = target.defender;
            if ( defender == nullptr ) {
                continue;
            }

            if ( defender->isModes( CAP_MIRRORIMAGE ) ) {
                mirrorImages.push_back( defender );
            }

            // If the creature was killed set its death animation.
            if ( !defender->isValid() ) {
                // Destroy linked mirror to a dead creature.
                if ( defender->isModes( CAP_MIRROROWNER ) ) {
                    mirrorImages.push_back( defender->GetMirror() );
                }

                defender->SwitchAnimation( Monster_Info::KILL );
                playSoundIfNotPlaying( defender->M82Kill() );

                // Set the color of the dead creature to tell heroes about it.
                deathColor = defender->GetArmyColor();
            }
            // If the creature is damaged but is still alive set its wince animation.
            else if ( target.damage ) {
                defender->SwitchAnimation( Monster_Info::WNCE_UP );
                playSoundIfNotPlaying( defender->M82Wnce() );
            }

            SetHeroAnimationReactionToTroopDeath( deathColor );
        }
    }

    // For certain spells reflect the spell sprite if the creature is reflected.
    const bool isReflectICN = ( icn == ICN::SHIELD || icn == ICN::REDDEATH || icn == ICN::MAGIC08 );

    size_t overlaySpriteCount = _unitSpellEffectInfos.size();
    _unitSpellEffectInfos.reserve( overlaySpriteCount + targets.size() );

    for ( const Battle::TargetInfo & target : targets ) {
        if ( target.defender ) {
            _unitSpellEffectInfos.emplace_back( target.defender->GetUID(), icn, ( isReflectICN && target.defender->isReflect() ) );
        }
    }

    overlaySpriteCount = _unitSpellEffectInfos.size() - overlaySpriteCount;
    const std::vector<Battle::UnitSpellEffectInfo>::iterator overlaySpriteEnd = _unitSpellEffectInfos.end();
    const std::vector<Battle::UnitSpellEffectInfo>::iterator overlaySpriteBegin = overlaySpriteEnd - static_cast<ptrdiff_t>( overlaySpriteCount );

    // Set the defender wince animation state.
    bool isDefenderAnimating = wnce;
    const uint32_t maxFrame = fheroes2::AGG::GetICNCount( icn );
    uint32_t frame = 0;

    // Wait for previously set and not passed delays before rendering a new frame.
    WaitForAllActionDelays();

    AudioManager::PlaySound( m82 );

    while ( le.HandleEvents( Game::isDelayNeeded( { Game::BATTLE_SPELL_DELAY } ) ) && ( frame < maxFrame || isDefenderAnimating ) ) {
        CheckGlobalEvents( le );

        if ( Game::validateAnimationDelay( Game::BATTLE_SPELL_DELAY ) ) {
            if ( frame < maxFrame ) {
                std::vector<Battle::UnitSpellEffectInfo>::iterator overlaySpriteIter = overlaySpriteBegin;
                const fheroes2::Sprite & spellSprite = fheroes2::AGG::GetICN( icn, frame );

                for ( const Battle::TargetInfo & target : targets ) {
                    if ( target.defender ) {
                        overlaySpriteIter->position = CalculateSpellPosition( *target.defender, icn, spellSprite );
                        overlaySpriteIter->icnIndex = frame;

                        ++overlaySpriteIter;
                    }
                }
            }

            Redraw();

            // Reset the defender wince animation state.
            isDefenderAnimating = false;

            if ( wnce ) {
                for ( const TargetInfo & target : targets ) {
                    if ( target.defender == nullptr ) {
                        continue;
                    }

                    // Fully animate creature death.
                    if ( !target.defender->isValid() ) {
                        target.defender->IncreaseAnimFrame( false );

                        // If the death animation is still in process then set isDefenderAnimating to false.
                        isDefenderAnimating |= !target.defender->isFinishAnimFrame();
                    }
                    else if ( target.damage ) {
                        // If the target has taken damage and is not killed.
                        // Check if the current animation is not finished.
                        if ( !target.defender->isFinishAnimFrame() ) {
                            target.defender->IncreaseAnimFrame( false );
                        }
                        else if ( frame >= ( maxFrame - 1 ) && target.defender->GetAnimationState() == Monster_Info::WNCE_UP ) {
                            // If the main spell sprite animation and WNCE_UP are finished then switch unit animation to WNCE_DOWN.
                            target.defender->SwitchAnimation( Monster_Info::WNCE_DOWN );
                        }
                        else if ( target.defender->GetAnimationState() == Monster_Info::WNCE_DOWN ) {
                            // If the WNCE_DOWN animation is finished, then set STATIC animation to the target.
                            target.defender->SwitchAnimation( Monster_Info::STATIC );
                        }

                        // If not all damaged (and not killed) units are set to STATIC animation then set isDefenderAnimating to false.
                        // IMPORTANT: The game engine can change STATIC animation to IDLE, especially for Ghosts and Zombies,
                        // so we need to check IDLE where we check for STATIC.
                        const int unitAnimState = target.defender->GetAnimationState();
                        isDefenderAnimating |= ( unitAnimState != Monster_Info::STATIC ) && ( unitAnimState != Monster_Info::IDLE );
                    }
                }
            }

            ++frame;

            // Remove all overlay sprites when the animation is finished.
            if ( frame == maxFrame ) {
                _unitSpellEffectInfos.erase( overlaySpriteBegin, overlaySpriteEnd );
            }
        }
    }

    // TODO: When there is a need to display some permanent effects with '_unitSpellEffectInfos' - remove this assertion.
    assert( _unitSpellEffectInfos.empty() );

    if ( !mirrorImages.empty() ) {
        // Fade away animation for destroyed mirror images.
        RedrawActionRemoveMirrorImage( mirrorImages );
    }
}

void Battle::Interface::RedrawTroopWithFrameAnimation( Unit & unit, const int icn, const int m82, const CreatureSpellAnimation animation )
{
    LocalEvent & le = LocalEvent::Get();

    uint32_t frame = 0;
    const bool reflect = ( icn == ICN::SHIELD && unit.isReflect() );

    Cursor::Get().SetThemes( Cursor::WAR_POINTER );

    if ( animation == WINCE ) {
        _currentUnit = nullptr;
        unit.SwitchAnimation( Monster_Info::WNCE_UP );
    }
    else if ( animation == RESURRECT ) {
        _currentUnit = nullptr;
        unit.SwitchAnimation( Monster_Info::KILL, true );
    }

    _unitSpellEffectInfos.emplace_back( unit.GetUID(), icn, reflect );

    // Wait for previously set and not passed delays before rendering a new frame.
    WaitForAllActionDelays();

    const uint32_t maxICNFrame = fheroes2::AGG::GetICNCount( icn );

    AudioManager::PlaySound( m82 );

    while ( le.HandleEvents( Game::isDelayNeeded( { Game::BATTLE_SPELL_DELAY } ) ) && ( frame < maxICNFrame || unit.GetAnimationState() == Monster_Info::WNCE_DOWN ) ) {
        CheckGlobalEvents( le );

        if ( Game::validateAnimationDelay( Game::BATTLE_SPELL_DELAY ) ) {
            if ( frame < maxICNFrame ) {
                _unitSpellEffectInfos.back().position = CalculateSpellPosition( unit, icn, fheroes2::AGG::GetICN( icn, frame ) );
                _unitSpellEffectInfos.back().icnIndex = frame;
            }
            Redraw();

            if ( animation != NONE ) {
                if ( ( animation == RESURRECT || unit.GetAnimationState() == Monster_Info::WNCE_DOWN ) && unit.isFinishAnimFrame() ) {
                    unit.SwitchAnimation( Monster_Info::STAND_STILL );
                }
                unit.IncreaseAnimFrame( false );
                if ( frame == maxICNFrame - 1 && animation == WINCE ) {
                    unit.SwitchAnimation( Monster_Info::WNCE_DOWN );
                }
            }
            ++frame;
            if ( frame == maxICNFrame ) {
                // Spell animation is finished, so delete the overlay sprite from unit.
                _unitSpellEffectInfos.pop_back();
            }
        }
    }

    // TODO: When there is a need to display some permanent effects with '_unitSpellEffectInfos' - remove this assertion.
    assert( _unitSpellEffectInfos.empty() );

    if ( animation != NONE ) {
        unit.SwitchAnimation( Monster_Info::STATIC );
        _currentUnit = nullptr;
    }
}

void Battle::Interface::RedrawBridgeAnimation( const bool bridgeDownAnimation )
{
    // Wait for previously set and not passed delays before rendering a new frame.
    WaitForAllActionDelays();

    LocalEvent & le = LocalEvent::Get();

    _bridgeAnimation.animationIsRequired = true;

    _bridgeAnimation.currentFrameId = bridgeDownAnimation ? BridgeMovementAnimation::UP_POSITION : BridgeMovementAnimation::DOWN_POSITION;

    if ( bridgeDownAnimation )
        AudioManager::PlaySound( M82::DRAWBRG );

    while ( le.HandleEvents( Game::isDelayNeeded( { Game::BATTLE_BRIDGE_DELAY } ) ) ) {
        if ( bridgeDownAnimation ) {
            if ( _bridgeAnimation.currentFrameId < BridgeMovementAnimation::DOWN_POSITION ) {
                break;
            }
        }
        else {
            if ( _bridgeAnimation.currentFrameId > BridgeMovementAnimation::UP_POSITION ) {
                break;
            }
        }

        CheckGlobalEvents( le );

        if ( Game::validateAnimationDelay( Game::BATTLE_BRIDGE_DELAY ) ) {
            Redraw();

            if ( bridgeDownAnimation ) {
                --_bridgeAnimation.currentFrameId;
            }
            else {
                ++_bridgeAnimation.currentFrameId;
            }
        }
    }

    _bridgeAnimation.animationIsRequired = false;

    if ( !bridgeDownAnimation ) {
        AudioManager::PlaySound( M82::DRAWBRG );
    }
}

bool Battle::Interface::IdleTroopsAnimation() const
{
    if ( Game::validateAnimationDelay( Game::BATTLE_IDLE_DELAY ) ) {
        const bool redrawNeeded = arena.GetForce1().animateIdleUnits();
        return arena.GetForce2().animateIdleUnits() || redrawNeeded;
    }

    return false;
}

void Battle::Interface::ResetIdleTroopAnimation() const
{
    arena.GetForce1().resetIdleAnimation();
    arena.GetForce2().resetIdleAnimation();
}

void Battle::Interface::SwitchAllUnitsAnimation( const int32_t animationState ) const
{
    for ( Battle::Unit * unit : arena.GetForce1() ) {
        if ( unit->isValid() ) {
            unit->SwitchAnimation( animationState );
        }
    }
    for ( Battle::Unit * unit : arena.GetForce2() ) {
        if ( unit->isValid() ) {
            unit->SwitchAnimation( animationState );
        }
    }
}

void Battle::Interface::CheckGlobalEvents( LocalEvent & le )
{
    // Animation of the currently active unit's contour
    if ( Game::validateAnimationDelay( Game::BATTLE_SELECTED_UNIT_DELAY ) ) {
        UpdateContourColor();
    }

    // Animation of flags and heroes idle.
    if ( Game::validateAnimationDelay( Game::BATTLE_FLAGS_DELAY ) ) {
        ++animation_flags_frame;
        humanturn_redraw = true;

        // Perform heroes idle animation only if heroes are not performing any other animation (e.g. spell casting).
        if ( Game::hasEveryDelayPassed( { Game::BATTLE_OPPONENTS_DELAY } ) ) {
            if ( _opponent1 && _opponent1->updateAnimationState() ) {
                humanturn_redraw = true;
            }

            if ( _opponent2 && _opponent2->updateAnimationState() ) {
                humanturn_redraw = true;
            }
        }
    }

    // Check if auto combat interruption was requested.
    InterruptAutoCombatIfRequested( le );
}

void Battle::Interface::InterruptAutoCombatIfRequested( LocalEvent & le )
{
    // Interrupt only if automation is currently on.
    if ( !arena.AutoCombatInProgress() && !arena.EnemyOfAIHasAutoCombatInProgress() ) {
        return;
    }

    if ( !le.MouseClickLeft() && !le.MouseClickRight() && !Game::HotKeyPressEvent( Game::HotKeyEvent::BATTLE_TOGGLE_AUTO_COMBAT )
         && !Game::HotKeyPressEvent( Game::HotKeyEvent::DEFAULT_CANCEL ) ) {
        return;
    }

    // Identify which color requested the auto combat interruption.
    PlayerColor color = arena.GetCurrentColor();
    if ( arena.GetCurrentForce().GetControl() & CONTROL_AI ) {
        color = arena.GetOppositeColor( color );
    }

    // The battle interruption is already scheduled, no need for the dialog.
    if ( color == _interruptAutoCombatForColor ) {
        return;
    }

    // Right now there should be no pending auto combat interruptions.
    assert( _interruptAutoCombatForColor == PlayerColor::NONE );

    const int interrupt = fheroes2::showStandardTextMessage( {}, _( "Are you sure you want to interrupt the auto combat mode?" ), Dialog::YES | Dialog::NO );
    if ( interrupt == Dialog::YES ) {
        _interruptAutoCombatForColor = color;
    }
}

void Battle::Interface::ProcessingHeroDialogResult( const int result, Actions & actions )
{
    switch ( result ) {
    // cast
    case 1: {
        const HeroBase * hero = _currentUnit->GetCurrentOrArmyCommander();

        if ( hero ) {
            if ( hero->HaveSpellBook() ) {
                std::string msg;

                if ( arena.isDisableCastSpell( Spell::NONE, &msg ) ) {
                    fheroes2::showStandardTextMessage( "", msg, Dialog::OK );
                }
                else {
                    const std::function<void( const std::string & )> statusCallback = [this]( const std::string & statusStr ) {
                        setStatus( statusStr, false );
                        status.redraw( fheroes2::Display::instance() );
                    };

                    const Spell spell = hero->OpenSpellBook( SpellBook::Filter::CMBT, true, true, statusCallback );

                    // Reset battlefield grid cursor position after closing the spell book.
                    _currentCellIndex = -1;

                    if ( spell.isValid() ) {
                        assert( spell.isCombat() );

                        if ( arena.isDisableCastSpell( spell, &msg ) ) {
                            fheroes2::showStandardTextMessage( spell.GetName(), msg, Dialog::OK );
                        }
                        else {
                            std::string error;

                            if ( hero->CanCastSpell( spell, &error ) ) {
                                if ( spell.isApplyWithoutFocusObject() ) {
                                    actions.emplace_back( Command::SPELLCAST, spell.GetID(), -1 );

                                    humanturn_redraw = true;
                                    humanturn_exit = true;
                                }
                                else {
                                    humanturn_spell = spell;
                                }
                            }
                            else {
                                fheroes2::showStandardTextMessage( _( "Error" ), error, Dialog::OK );
                            }
                        }
                    }
                }
            }
            else
                fheroes2::showStandardTextMessage( "", _( "No spells to cast." ), Dialog::OK );
        }
        break;
    }

    // retreat
    case 2: {
        if ( arena.CanRetreatOpponent( _currentUnit->GetCurrentOrArmyColor() ) ) {
            if ( Dialog::YES == fheroes2::showStandardTextMessage( "", _( "Are you sure you want to retreat?" ), Dialog::YES | Dialog::NO ) ) {
                actions.emplace_back( Command::RETREAT );

                humanturn_exit = true;
            }
        }
        else {
            fheroes2::showStandardTextMessage( "", _( "Retreat disabled" ), Dialog::OK );
        }
        break;
    }

    // surrender
    case 3: {
        if ( arena.CanSurrenderOpponent( _currentUnit->GetCurrentOrArmyColor() ) ) {
            const HeroBase * enemy = arena.getEnemyCommander( arena.GetCurrentColor() );

            if ( enemy ) {
                const int32_t cost = arena.GetCurrentForce().GetSurrenderCost();
                Kingdom & kingdom = world.GetKingdom( arena.GetCurrentColor() );

                if ( DialogBattleSurrender( *enemy, cost, kingdom ) ) {
                    actions.emplace_back( Command::SURRENDER );

                    humanturn_exit = true;
                }
            }
        }
        else {
            fheroes2::showStandardTextMessage( "", _( "Surrender disabled" ), Dialog::OK );
        }
        break;
    }

    default:
        break;
    }
}

bool Battle::PopupDamageInfo::_setDamageInfoBase( const Unit * defender )
{
    if ( defender == nullptr || ( defender == _defender ) ) {
        return false;
    }

    if ( !Settings::Get().isBattleShowDamageInfoEnabled() ) {
        return false;
    }

    // When pop-up is hidden: _cell is nullptr. Before showing pop-up
    if ( _needDelay ) {
        Game::AnimateResetDelay( Game::BATTLE_POPUP_DELAY );
        _needDelay = false;

        return false;
    }

    if ( !Game::hasEveryDelayPassed( { Game::BATTLE_POPUP_DELAY } ) ) {
        return false;
    }

    _defender = defender;

    return true;
}

void Battle::PopupDamageInfo::setAttackInfo( const Unit * attacker, const Unit * defender )
{
    if ( attacker == nullptr || !_setDamageInfoBase( defender ) ) {
        return;
    }

    if ( attacker->Modes( SP_BLESS ) ) {
        _maxDamage = attacker->CalculateMaxDamage( *defender );
        _minDamage = _maxDamage;
    }
    else if ( attacker->Modes( SP_CURSE ) ) {
        _minDamage = attacker->CalculateMinDamage( *defender );
        _maxDamage = _minDamage;
    }
    else {
        _minDamage = attacker->CalculateMinDamage( *defender );
        _maxDamage = attacker->CalculateMaxDamage( *defender );
    }

    _makeDamageImage();

    _redraw = true;
}

void Battle::PopupDamageInfo::setSpellAttackInfo( const HeroBase * hero, const Unit * defender, const Spell & spell )
{
    assert( hero != nullptr );

    // TODO: Currently, this functionality only supports a simple single-target spell case
    // We should refactor this to apply to all cases
    if ( !spell.isSingleTarget() || !spell.isDamage() ) {
        return;
    }

    // If defender unit immune to magic, do not show the tooltip
    if ( !defender->AllowApplySpell( spell, hero ) ) {
        return;
    }

    if ( !_setDamageInfoBase( defender ) ) {
        return;
    }

    const int spellPoints = hero ? hero->GetPower() : fheroes2::spellPowerForBuiltinMonsterSpells;
    _minDamage = defender->CalculateSpellDamage( spell, spellPoints, hero, 0, true );
    _maxDamage = _minDamage;

    _makeDamageImage();

    _redraw = true;
}

void Battle::PopupDamageInfo::reset()
{
    if ( !_redraw ) {
        return;
    }

    _redraw = false;
    _needDelay = true;
    _defender = nullptr;
    _damageImage.clear();
}

void Battle::PopupDamageInfo::_makeDamageImage()
{
    assert( _defender != nullptr );

    std::string str = _minDamage == _maxDamage ? _( "Damage: %{max}" ) : _( "Damage: %{min} - %{max}" );

    StringReplace( str, "%{min}", std::to_string( _minDamage ) );
    StringReplace( str, "%{max}", std::to_string( _maxDamage ) );

    const fheroes2::Text damageText( str, fheroes2::FontType::smallWhite() );

    const uint32_t minNumKilled = _defender->HowManyWillBeKilled( _minDamage );
    const uint32_t maxNumKilled = _defender->HowManyWillBeKilled( _maxDamage );

    assert( minNumKilled <= _defender->GetCount() && maxNumKilled <= _defender->GetCount() );

    str = minNumKilled == maxNumKilled ? _( "Perish: %{max}" ) : _( "Perish: %{min} - %{max}" );

    StringReplace( str, "%{min}", std::to_string( minNumKilled ) );
    StringReplace( str, "%{max}", std::to_string( maxNumKilled ) );

    const fheroes2::Text killedText( str, fheroes2::FontType::smallWhite() );

    const fheroes2::Rect & unitRect = _defender->GetRectPosition();

    // Get the border width and set the popup parameters.
    const int32_t borderWidth = BorderWidth();
    const int32_t x = _battleUIRect.x + unitRect.x + unitRect.width;
    const int32_t y = _battleUIRect.y + unitRect.y;
    const int32_t w = std::max( damageText.width(), killedText.width() ) + 2 * borderWidth;
    const int32_t h = damageText.height() + killedText.height() + 2 * borderWidth;

    // If the damage info popup doesn't fit the battlefield draw surface, then try to place it on the left side of the cell
    const bool isLeftSidePopup = ( unitRect.x + unitRect.width + w ) > _battleUIRect.width;
    const fheroes2::Rect borderRect( isLeftSidePopup ? ( x - w - unitRect.width - borderWidth ) : x, y, w, h );

    const fheroes2::Sprite & backgroundImage = fheroes2::AGG::GetICN( ICN::CELLWIN, 1 );
    _damageImage = fheroes2::Stretch( backgroundImage, 0, 0, backgroundImage.width(), backgroundImage.height(), borderRect.width, borderRect.height );
    _damageImage.setPosition( borderRect.x, borderRect.y );
    _damageImage._disableTransformLayer();

    damageText.draw( borderWidth, borderWidth + 2, _damageImage );
    killedText.draw( borderWidth, borderRect.height / 2 + 2, _damageImage );
}

void Battle::PopupDamageInfo::redraw() const
{
    if ( !_redraw ) {
        return;
    }

    assert( !_damageImage.empty() );

    fheroes2::Display & display = fheroes2::Display::instance();

    fheroes2::Copy( _damageImage, 0, 0, display, _damageImage.x(), _damageImage.y(), _damageImage.width(), _damageImage.height() );
    fheroes2::addGradientShadowForArea( display, { _damageImage.x(), _damageImage.y() }, _damageImage.width(), _damageImage.height(), 5 );
}<|MERGE_RESOLUTION|>--- conflicted
+++ resolved
@@ -5345,7 +5345,6 @@
     fheroes2::Sprite mirrorUnitSprite = fheroes2::AGG::GetICN( originalUnit.GetMonsterSprite(), originalUnit.GetFrame() );
     _spriteInsteadCurrentUnit = &mirrorUnitSprite;
 
-<<<<<<< HEAD
     // Don't highlight the cursor position.
     _currentCellIndex = -1;
 
@@ -5371,15 +5370,11 @@
     const fheroes2::Point spriteOffet( mirrorUnitSprite.x(), mirrorUnitSprite.y() );
 
     // Get spell animation points.
-    const std::vector<fheroes2::Point> points = GetEuclideanLine( unitPos - mirrorPos + spriteOffet, spriteOffet, 5 );
+    const std::vector<fheroes2::Point> points = getLinePoints( unitPos - mirrorPos + spriteOffet, spriteOffet, 5 );
     std::vector<fheroes2::Point>::const_iterator pnt = points.cbegin();
 
     // Make the mirror unit visible.
     mirrorUnit.SetCustomAlpha( 255 );
-=======
-    const std::vector<fheroes2::Point> points = getLinePoints( rt1.getPosition(), rt2.getPosition(), 5 );
-    std::vector<fheroes2::Point>::const_iterator pnt = points.begin();
->>>>>>> 2120d9f5
 
     AudioManager::PlaySound( M82::MIRRORIM );
 
