--- conflicted
+++ resolved
@@ -5761,13 +5761,10 @@
         unit.SwitchAnimation( Monster_Info::KILL, true );
     }
 
-<<<<<<< HEAD
     // Wait for previously set and not passed delays before rendering a new frame.
     WaitForAllActionDelays();
-=======
-    AudioManager::PlaySound( m82 );
+
     const uint32_t maxICNFrame = fheroes2::AGG::GetICNCount( icn );
->>>>>>> b200ee96
 
     AudioManager::PlaySound( m82 );
 
