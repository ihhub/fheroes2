/***************************************************************************
 *   Copyright (C) 2010 by Andrey Afletdinov <fheroes2@gmail.com>          *
 *                                                                         *
 *   Part of the Free Heroes2 Engine:                                      *
 *   http://sourceforge.net/projects/fheroes2                              *
 *                                                                         *
 *   This program is free software; you can redistribute it and/or modify  *
 *   it under the terms of the GNU General Public License as published by  *
 *   the Free Software Foundation; either version 2 of the License, or     *
 *   (at your option) any later version.                                   *
 *                                                                         *
 *   This program is distributed in the hope that it will be useful,       *
 *   but WITHOUT ANY WARRANTY; without even the implied warranty of        *
 *   MERCHANTABILITY or FITNESS FOR A PARTICULAR PURPOSE.  See the         *
 *   GNU General Public License for more details.                          *
 *                                                                         *
 *   You should have received a copy of the GNU General Public License     *
 *   along with this program; if not, write to the                         *
 *   Free Software Foundation, Inc.,                                       *
 *   59 Temple Place - Suite 330, Boston, MA  02111-1307, USA.             *
 ***************************************************************************/

#include <algorithm>
#include <cmath>

#include "agg.h"
#include "battle_arena.h"
#include "battle_bridge.h"
#include "battle_catapult.h"
#include "battle_cell.h"
#include "battle_command.h"
#include "battle_interface.h"
#include "battle_tower.h"
#include "battle_troop.h"
#include "castle.h"
#include "cursor.h"
#include "engine.h"
#include "game.h"
#include "ground.h"
#include "interface_list.h"
#include "kingdom.h"
#include "pocketpc.h"
#include "race.h"
#include "settings.h"
#include "world.h"

#define ARMYORDERW 40

namespace Battle
{
    int GetIndexIndicator( const Unit & );
    int GetSwordCursorDirection( int );
    int GetDirectionFromCursorSword( u32 );
    int GetCursorFromSpell( int );

    struct CursorPosition
    {
        CursorPosition()
            : index( -1 )
        {}

        Point coord;
        s32 index;
    };

    class StatusListBox : public ::Interface::ListBox<std::string>
    {
    public:
        StatusListBox()
            : openlog( false )
        {}

        void SetPosition( u32 px, u32 py )
        {
            const u32 mx = 6;
            const u32 sw = 640;
            const u32 sh = mx * 20;
            border.SetPosition( px, py - sh - 2, sw - 30, sh - 30 );
            const Rect & area = border.GetArea();
            const u32 ax = area.x + area.w - 20;

            SetTopLeft( area );
            SetAreaMaxItems( mx );

            SetScrollButtonUp( ICN::DROPLISL, 6, 7, Point( ax, area.y ) );
            SetScrollButtonDn( ICN::DROPLISL, 8, 9, Point( ax, area.y + area.h - 20 ) );
            SetScrollSplitter( AGG::GetICN( ICN::DROPLISL, 13 ),
                               Rect( ax + 5, buttonPgUp.y + buttonPgUp.h + 3, 12, buttonPgDn.y - ( buttonPgUp.y + buttonPgUp.h ) - 6 ) );
            splitter.HideCursor();
            SetAreaItems( Rect( area.x, area.y, area.w - 10, area.h ) );
            SetListContent( messages );
            splitter.ShowCursor();
        }

        const Rect & GetArea( void ) const
        {
            return border.GetRect();
        }

        void AddMessage( const std::string & str )
        {
            messages.push_back( str );
            SetListContent( messages );
            SetCurrent( messages.size() - 1 );
        }

        void RedrawItem( const std::string & str, s32 px, s32 py, bool f )
        {
            Text text( str, Font::BIG );
            text.Blit( px, py );
        }

        void RedrawBackground( const Point & pt )
        {
            const Sprite & sp1 = AGG::GetICN( ICN::DROPLISL, 10 );
            const Sprite & sp2 = AGG::GetICN( ICN::DROPLISL, 12 );
            const Sprite & sp3 = AGG::GetICN( ICN::DROPLISL, 11 );
            const Sprite & sp4 = AGG::GetICN( ICN::TEXTBAK2, 0 );
            const u32 ax = buttonPgUp.x;
            const u32 ah = buttonPgDn.y - ( buttonPgUp.y + buttonPgUp.h );

            Dialog::FrameBorder::RenderOther( sp4, border.GetRect() );

            for ( u32 ii = 0; ii < ( ah / sp3.h() ); ++ii )
                sp3.Blit( ax, buttonPgUp.y + buttonPgUp.h + ( sp3.h() * ii ) );

            sp1.Blit( ax, buttonPgUp.y + buttonPgUp.h );
            sp2.Blit( ax, buttonPgDn.y - sp2.h() );
        }

        void ActionCurrentUp( void ) {}
        void ActionCurrentDn( void ) {}
        void ActionListDoubleClick( std::string & ) {}
        void ActionListSingleClick( std::string & ) {}
        void ActionListPressRight( std::string & ) {}

        void SetOpenLog( bool f )
        {
            openlog = f;
        }
        bool isOpenLog( void ) const
        {
            return openlog;
        }

    private:
        Dialog::FrameBorder border;
        std::vector<std::string> messages;
        bool openlog;
    };

    bool AnimateInfrequentDelay( int dl )
    {
        return Game::AnimateInfrequentDelay( dl );
    }
}

bool CursorAttack( u32 theme )
{
    switch ( theme ) {
    case Cursor::WAR_ARROW:
    case Cursor::WAR_BROKENARROW:
    case Cursor::SWORD_TOPRIGHT:
    case Cursor::SWORD_RIGHT:
    case Cursor::SWORD_BOTTOMRIGHT:
    case Cursor::SWORD_BOTTOMLEFT:
    case Cursor::SWORD_LEFT:
    case Cursor::SWORD_TOPLEFT:
    case Cursor::SWORD_TOP:
    case Cursor::SWORD_BOTTOM:
        return true;
    default:
        break;
    }

    return false;
}

Surface DrawHexagon( const RGBA & color )
{
    int r, l, w, h;

    if ( Settings::Get().QVGA() ) {
        r = 11;
        l = 7;
        w = CELLW2;
        h = CELLH2;
    }
    else {
        r = 22;
        l = 10;
        w = CELLW;
        h = CELLH;
    }

    Surface sf( Size( w + 1, h + 1 ), false );

    sf.DrawLine( Point( r, 0 ), Point( 0, l ), color );
    sf.DrawLine( Point( r, 0 ), Point( w, l ), color );

    sf.DrawLine( Point( 0, l + 1 ), Point( 0, h - l ), color );
    sf.DrawLine( Point( w, l + 1 ), Point( w, h - l ), color );

    sf.DrawLine( Point( r, h ), Point( 0, h - l ), color );
    sf.DrawLine( Point( r, h ), Point( w, h - l ), color );

    return sf;
}

Surface DrawHexagonShadow( void )
{
    int l, w, h;

    if ( Settings::Get().QVGA() ) {
        l = 7;
        w = CELLW2;
        h = CELLH2;
    }
    else {
        l = 13;
        w = CELLW;
        h = CELLH;
    }

    Surface sf( Size( w, h ), 32, true );
    RGBA shadow = RGBA( 0, 0, 0, 0x30 );
    Rect rt( 0, l - 1, w + 1, 2 * l + 3 );
    for ( int i = 0; i < w / 2; i += 2 ) {
        --rt.y;
        rt.h += 2;
        rt.x += 2;
        rt.w -= 4;
        sf.FillRect( rt, shadow );
    }

    return sf;
}

bool Battle::TargetInfo::isFinishAnimFrame( void ) const
{
    return defender && defender->isFinishAnimFrame();
}

int Battle::GetCursorFromSpell( int spell )
{
    switch ( spell ) {
    case Spell::SLOW:
        return Cursor::SP_SLOW;
    case Spell::CURSE:
        return Cursor::SP_CURSE;
    case Spell::CURE:
        return Cursor::SP_CURE;
    case Spell::BLESS:
        return Cursor::SP_BLESS;
    case Spell::FIREBALL:
        return Cursor::SP_FIREBALL;
    case Spell::FIREBLAST:
        return Cursor::SP_FIREBLAST;
    case Spell::TELEPORT:
        return Cursor::SP_TELEPORT;
    case Spell::RESURRECT:
        return Cursor::SP_RESURRECT;
    case Spell::HASTE:
        return Cursor::SP_HASTE;
    case Spell::SHIELD:
        return Cursor::SP_SHIELD;
    case Spell::ARMAGEDDON:
        return Cursor::SP_ARMAGEDDON;
    case Spell::ANTIMAGIC:
        return Cursor::SP_ANTIMAGIC;
    case Spell::BERSERKER:
        return Cursor::SP_BERSERKER;
    case Spell::PARALYZE:
        return Cursor::SP_PARALYZE;
    case Spell::BLIND:
        return Cursor::SP_BLIND;

    case Spell::LIGHTNINGBOLT:
        return Cursor::SP_LIGHTNINGBOLT;
    case Spell::CHAINLIGHTNING:
        return Cursor::SP_CHAINLIGHTNING;
    case Spell::ELEMENTALSTORM:
        return Cursor::SP_ELEMENTALSTORM;
    case Spell::RESURRECTTRUE:
        return Cursor::SP_RESURRECTTRUE;
    case Spell::DISPEL:
        return Cursor::SP_DISPEL;
    case Spell::HOLYWORD:
        return Cursor::SP_HOLYWORD;
    case Spell::HOLYSHOUT:
        return Cursor::SP_HOLYSHOUT;
    case Spell::METEORSHOWER:
        return Cursor::SP_METEORSHOWER;

    case Spell::ANIMATEDEAD:
        return Cursor::SP_ANIMATEDEAD;
    case Spell::MIRRORIMAGE:
        return Cursor::SP_MIRRORIMAGE;
    case Spell::BLOODLUST:
        return Cursor::SP_BLOODLUST;
    case Spell::DEATHRIPPLE:
        return Cursor::SP_DEATHRIPPLE;
    case Spell::DEATHWAVE:
        return Cursor::SP_DEATHWAVE;
    case Spell::STEELSKIN:
        return Cursor::SP_STEELSKIN;
    case Spell::STONESKIN:
        return Cursor::SP_STONESKIN;
    case Spell::DRAGONSLAYER:
        return Cursor::SP_DRAGONSLAYER;
    case Spell::EARTHQUAKE:
        return Cursor::SP_EARTHQUAKE;
    case Spell::DISRUPTINGRAY:
        return Cursor::SP_DISRUPTINGRAY;
    case Spell::COLDRING:
        return Cursor::SP_COLDRING;
    case Spell::COLDRAY:
        return Cursor::SP_COLDRAY;
    case Spell::HYPNOTIZE:
        return Cursor::SP_HYPNOTIZE;
    case Spell::ARROW:
        return Cursor::SP_ARROW;

    default:
        break;
    }
    return Cursor::WAR_NONE;
}

int Battle::GetSwordCursorDirection( int dir )
{
    switch ( dir ) {
    case BOTTOM_RIGHT:
        return Cursor::SWORD_TOPLEFT;
    case BOTTOM_LEFT:
        return Cursor::SWORD_TOPRIGHT;
    case RIGHT:
        return Cursor::SWORD_LEFT;
    case TOP_RIGHT:
        return Cursor::SWORD_BOTTOMLEFT;
    case TOP_LEFT:
        return Cursor::SWORD_BOTTOMRIGHT;
    case LEFT:
        return Cursor::SWORD_RIGHT;
    default:
        break;
    }
    return 0;
}

int Battle::GetDirectionFromCursorSword( u32 sword )
{
    switch ( sword ) {
    case Cursor::SWORD_TOPLEFT:
        return BOTTOM_RIGHT;
    case Cursor::SWORD_TOPRIGHT:
        return BOTTOM_LEFT;
    case Cursor::SWORD_LEFT:
        return RIGHT;
    case Cursor::SWORD_BOTTOMLEFT:
        return TOP_RIGHT;
    case Cursor::SWORD_BOTTOMRIGHT:
        return TOP_LEFT;
    case Cursor::SWORD_RIGHT:
        return LEFT;
    default:
        break;
    }

    return UNKNOWN;
}

Battle::OpponentSprite::OpponentSprite( const Rect & area, const HeroBase * b, bool r )
    : base( b )
    , icn( ICN::UNKNOWN )
    , animframe( 0 )
    , animframe_start( 0 )
    , animframe_count( 0 )
    , reflect( r )
{
    ResetAnimFrame( OP_IDLE );

    if ( Settings::Get().QVGA() ) {
        if ( reflect ) {
            pos.x = area.x + area.w - 40;
            pos.y = area.y + 75;
        }
        else {
            pos.x = area.x + 5;
            pos.y = area.y + 75;
        }

        const Sprite & sprite = AGG::GetICN( icn, animframe, reflect );

        pos.w = sprite.w();
        pos.h = sprite.h();
    }
    else {
        if ( reflect ) {
            pos.x = area.x + area.w - 60;
            pos.y = area.y + 75;
        }
        else {
            pos.x = area.x + 5;
            pos.y = area.y + 75;
        }

        const Sprite & sprite = AGG::GetICN( icn, animframe, reflect );

        pos.w = sprite.w();
        pos.h = sprite.h();
    }
}

int Battle::OpponentSprite::GetColor( void ) const
{
    return base ? base->GetColor() : 0;
}

const HeroBase * Battle::OpponentSprite::GetHero( void ) const
{
    return base;
}

void Battle::OpponentSprite::IncreaseAnimFrame( bool loop )
{
    if ( animframe < animframe_start + animframe_count - 1 )
        ++animframe;
    else if ( loop )
        animframe = animframe_start;
}

void Battle::OpponentSprite::ResetAnimFrame( int rule )
{
    if ( Settings::Get().QVGA() ) {
        switch ( base->GetColor() ) {
        case Color::BLUE:
            animframe = 0;
            break;
        case Color::GREEN:
            animframe = 7;
            break;
        case Color::RED:
            animframe = 14;
            break;
        case Color::YELLOW:
            animframe = 21;
            break;
        case Color::ORANGE:
            animframe = 28;
            break;
        case Color::PURPLE:
            animframe = 35;
            break;
        default:
            break;
        }

        switch ( base->GetRace() ) {
        case Race::KNGT:
            animframe += 0;
            break;
        case Race::BARB:
            animframe += 1;
            break;
        case Race::SORC:
            animframe += 2;
            break;
        case Race::WRLK:
            animframe += 3;
            break;
        case Race::WZRD:
            animframe += 4;
            break;
        case Race::NECR:
            animframe += 5;
            break;
        default:
            break;
        }

        icn = ICN::MINIHERO;
    }
    else {
        if ( base->isHeroes() ) {
            switch ( base->GetRace() ) {
            case Race::BARB:
                icn = ICN::CMBTHROB;
                switch ( rule ) {
                case OP_IDLE:
                    animframe_start = 15;
                    animframe_count = 4;
                    break;
                case OP_SRRW:
                    animframe_start = 1;
                    animframe_count = 5;
                    break;
                case OP_CAST:
                    animframe_start = 6;
                    animframe_count = 9;
                    break;
                default:
                    break;
                }
                break;
            case Race::KNGT:
                icn = ICN::CMBTHROK;
                switch ( rule ) {
                case OP_IDLE:
                    animframe_start = 15;
                    animframe_count = 5;
                    break;
                case OP_SRRW:
                    animframe_start = 1;
                    animframe_count = 5;
                    break;
                case OP_CAST:
                    animframe_start = 6;
                    animframe_count = 9;
                    break;
                default:
                    break;
                }
                break;
            case Race::NECR:
                icn = ICN::CMBTHRON;
                switch ( rule ) {
                case OP_IDLE:
                    animframe_start = 16;
                    animframe_count = 2;
                    break;
                case OP_SRRW:
                    animframe_start = 1;
                    animframe_count = 5;
                    break;
                case OP_CAST:
                    animframe_start = 6;
                    animframe_count = 9;
                    break;
                default:
                    break;
                }
                break;
            case Race::SORC:
                icn = ICN::CMBTHROS;
                switch ( rule ) {
                case OP_IDLE:
                    animframe_start = 13;
                    animframe_count = 4;
                    break;
                case OP_SRRW:
                    animframe_start = 1;
                    animframe_count = 5;
                    break;
                case OP_CAST:
                    animframe_start = 6;
                    animframe_count = 7;
                    break;
                default:
                    break;
                }
                break;
            case Race::WRLK:
                icn = ICN::CMBTHROW;
                switch ( rule ) {
                case OP_IDLE:
                    animframe_start = 14;
                    animframe_count = 3;
                    break;
                case OP_SRRW:
                    animframe_start = 1;
                    animframe_count = 5;
                    break;
                case OP_CAST:
                    animframe_start = 6;
                    animframe_count = 8;
                    break;
                default:
                    break;
                }
                break;
            case Race::WZRD:
                icn = ICN::CMBTHROZ;
                switch ( rule ) {
                case OP_IDLE:
                    animframe_start = 16;
                    animframe_count = 3;
                    break;
                case OP_SRRW:
                    animframe_start = 1;
                    animframe_count = 5;
                    break;
                case OP_CAST:
                    animframe_start = 12;
                    animframe_count = 7;
                    break;
                default:
                    break;
                }
                break;
            default:
                break;
            }
            animframe = animframe_start;
        }
        else if ( base->isCaptain() ) {
            icn = ICN::CMBTCAPB;
            switch ( base->GetRace() ) {
            case Race::BARB:
                icn = ICN::CMBTCAPB;
                break;
            case Race::KNGT:
                icn = ICN::CMBTCAPK;
                break;
            case Race::NECR:
                icn = ICN::CMBTCAPN;
                break;
            case Race::SORC:
                icn = ICN::CMBTCAPS;
                break;
            case Race::WRLK:
                icn = ICN::CMBTCAPW;
                break;
            case Race::WZRD:
                icn = ICN::CMBTCAPZ;
                break;
            default:
                break;
            }

            switch ( rule ) {
            case OP_IDLE:
                animframe_start = 1;
                animframe_count = 1;
                break;
            case OP_SRRW:
                animframe_start = 1;
                animframe_count = 1;
                break;
            case OP_CAST:
                animframe_start = 3;
                animframe_count = 6;
                break;
            default:
                break;
            }
            animframe = animframe_start;
        }
    }
}

bool Battle::OpponentSprite::isFinishFrame( void ) const
{
    return !animframe_count || animframe >= animframe_start + animframe_count - 1;
}

bool Battle::OpponentSprite::isStartFrame( void ) const
{
    return animframe_count && animframe == animframe_start;
}

const Rect & Battle::OpponentSprite::GetArea( void ) const
{
    return pos;
}

void Battle::OpponentSprite::Redraw( void ) const
{
    const Sprite & hero = AGG::GetICN( icn, animframe, reflect );
    if ( reflect )
        hero.Blit( pos.x - hero.w() + 55, pos.y );
    else
        hero.Blit( pos.x, pos.y );
}

Battle::Status::Status()
    : back1( AGG::GetICN( ICN::TEXTBAR, 8 ) )
    , back2( AGG::GetICN( ICN::TEXTBAR, 9 ) )
    , listlog( NULL )
{
    Rect::w = back1.w();
    Rect::h = back1.h() + back2.h();

    bar1.Set( Settings::Get().QVGA() ? Font::SMALL : Font::BIG );
    bar2.Set( Settings::Get().QVGA() ? Font::SMALL : Font::BIG );
}

void Battle::Status::SetPosition( s32 cx, s32 cy )
{
    Rect::x = cx;
    Rect::y = cy;
}

void Battle::Status::SetMessage( const std::string & str, bool top )
{
    if ( top ) {
        bar1.Set( str );
        if ( listlog )
            listlog->AddMessage( str );
    }
    else if ( str != message ) {
        bar2.Set( str );
        message = str;
    }
}

void Battle::Status::Redraw( void )
{
    back1.Blit( x, y );
    back2.Blit( x, y + back1.h() );

    if ( bar1.Size() )
        bar1.Blit( x + ( back1.w() - bar1.w() ) / 2, y + ( Settings::Get().QVGA() ? -1 : 3 ) );
    if ( bar2.Size() )
        bar2.Blit( x + ( back2.w() - bar2.w() ) / 2, y + back1.h() + ( Settings::Get().QVGA() ? -3 : 0 ) );
}

const std::string & Battle::Status::GetMessage( void ) const
{
    return message;
}

Battle::ArmiesOrder::ArmiesOrder()
    : orders( NULL )
    , army_color2( 0 )
{
    const RGBA yellow = RGBA( 0xe0, 0xe0, 0 );
    const RGBA orange = RGBA( 0xe0, 0x48, 0 );
    const RGBA green = RGBA( 0x90, 0xc0, 0 );
    const Size sz( ARMYORDERW, ARMYORDERW );

    sf_color[0].Set( sz.w, sz.h, true );
    sf_color[0].DrawBorder( yellow );

    sf_color[1].Set( sz.w, sz.h, true );
    sf_color[1].DrawBorder( orange );

    sf_color[2].Set( sz.w, sz.h, true );
    sf_color[2].DrawBorder( green );
}

void Battle::ArmiesOrder::Set( const Rect & rt, const Units * units, int color )
{
    area = rt;
    orders = units;
    army_color2 = color;
    if ( units )
        rects.reserve( units->size() );
}

void Battle::ArmiesOrder::QueueEventProcessing( std::string & msg )
{
    LocalEvent & le = LocalEvent::Get();

    for ( std::vector<UnitPos>::const_iterator it = rects.begin(); it != rects.end(); ++it )
        if ( ( *it ).first ) {
            if ( le.MouseCursor( ( *it ).second ) ) {
                msg = _( "View %{monster} info." );
                StringReplace( msg, "%{monster}", ( *it ).first->GetName() );
            }

            if ( le.MouseClickLeft( ( *it ).second ) )
                Dialog::ArmyInfo( *( *it ).first, Dialog::READONLY | Dialog::BUTTONS );
            else if ( le.MousePressRight( ( *it ).second ) )
                Dialog::ArmyInfo( *( *it ).first, Dialog::READONLY );
        }
}

void Battle::ArmiesOrder::RedrawUnit( const Rect & pos, const Battle::Unit & unit, bool revert, bool current ) const
{
    Display & display = Display::Get();
    const Sprite & mons32 = AGG::GetICN( ICN::MONS32, unit.GetSpriteIndex(), revert );

    // background
    display.FillRect( pos, RGBA( 0x33, 0x33, 0x33 ) );
    // mons32 sprite
    mons32.Blit( pos.x + ( pos.w - mons32.w() ) / 2, pos.y + pos.h - mons32.h() - ( mons32.h() + 3 < pos.h ? 3 : 0 ), display );

    // window
    if ( current )
        sf_color[0].Blit( pos.x + 1, pos.y + 1, display );
    else if ( unit.Modes( Battle::TR_MOVED ) )
        sf_color[1].Blit( pos.x + 1, pos.y + 1, display );
    else
        sf_color[2].Blit( pos.x + 1, pos.y + 1, display );

    // number
    Text number( GetString( unit.GetCount() ), Font::SMALL );
    number.Blit( pos.x + 2, pos.y + 2 );
}

void Battle::ArmiesOrder::Redraw( const Unit * current )
{
    if ( orders ) {
        const u32 ow = ARMYORDERW + 2;

        u32 ox = area.x + ( area.w - ow * std::count_if( orders->begin(), orders->end(), std::mem_fun( &Unit::isValid ) ) ) / 2;
        u32 oy = area.y;

        Rect::x = ox;
        Rect::y = oy;
        Rect::h = ow;

        rects.clear();

        for ( Units::const_iterator it = orders->begin(); it != orders->end(); ++it )
            if ( *it && ( *it )->isValid() ) {
                rects.push_back( UnitPos( *it, Rect( ox, oy, ow, ow ) ) );
                RedrawUnit( rects.back().second, **it, ( **it ).GetColor() == army_color2, current == *it );
                ox += ow;
                Rect::w += ow;
            }
    }
}

Battle::Interface::Interface( Arena & a, s32 center )
    : arena( a )
    , icn_cbkg( ICN::UNKNOWN )
    , icn_frng( ICN::UNKNOWN )
    , humanturn_spell( Spell::NONE )
    , humanturn_exit( true )
    , humanturn_redraw( true )
    , animation_flags_frame( 0 )
    , catapult_frame( 0 )
    , _currentUnit( NULL )
    , _movingUnit( NULL )
    , _flyingUnit( NULL )
    , b_current_sprite( NULL )
    , b_current_alpha( 255 )
    , index_pos( -1 )
    , teleport_src( -1 )
    , listlog( NULL )
    , turn( 0 )
{
    const Settings & conf = Settings::Get();
    bool pda = conf.QVGA();

    Cursor::Get().Hide();

    // border
    Display & display = Display::Get();
    const u32 arenaw = pda ? 320 : 640;
    const u32 arenah = pda ? ( display.h() < 240 ? display.h() : 240 ) : 480;
    border.SetPosition( ( display.w() - arenaw ) / 2 - BORDERWIDTH, ( display.h() - arenah ) / 2 - BORDERWIDTH, arenaw, arenah );

    // cover
    bool trees = Maps::ScanAroundObject( center, MP2::OBJ_TREES ).size();
    const Maps::Tiles & tile = world.GetTiles( center );
    bool grave = MP2::OBJ_GRAVEYARD == tile.GetObject( false );
    bool light = true;

    switch ( tile.GetGround() ) {
    case Maps::Ground::DESERT:
        icn_cbkg = ICN::CBKGDSRT;
        light = false;
        icn_frng = ICN::FRNG0004;
        break;
    case Maps::Ground::SNOW:
        icn_cbkg = trees ? ICN::CBKGSNTR : ICN::CBKGSNMT;
        light = false;
        icn_frng = trees ? ICN::FRNG0006 : ICN::FRNG0007;
        break;
    case Maps::Ground::SWAMP:
        icn_cbkg = ICN::CBKGSWMP;
        icn_frng = ICN::FRNG0008;
        break;
    case Maps::Ground::WASTELAND:
        icn_cbkg = ICN::CBKGCRCK;
        light = false;
        icn_frng = ICN::FRNG0003;
        break;
    case Maps::Ground::BEACH:
        icn_cbkg = ICN::CBKGBEAC;
        light = false;
        icn_frng = ICN::FRNG0002;
        break;
    case Maps::Ground::LAVA:
        icn_cbkg = ICN::CBKGLAVA;
        icn_frng = ICN::FRNG0005;
        break;
    case Maps::Ground::DIRT:
        icn_cbkg = trees ? ICN::CBKGDITR : ICN::CBKGDIMT;
        icn_frng = trees ? ICN::FRNG0010 : ICN::FRNG0009;
        break;
    case Maps::Ground::GRASS:
        icn_cbkg = trees ? ICN::CBKGGRTR : ICN::CBKGGRMT;
        icn_frng = trees ? ICN::FRNG0011 : ICN::FRNG0012;
        break;
    case Maps::Ground::WATER:
        icn_cbkg = ICN::CBKGWATR;
        icn_frng = ICN::FRNG0013;
        break;
    default:
        break;
    }

    if ( grave ) {
        icn_cbkg = ICN::CBKGGRAV;
        light = true;
        icn_frng = ICN::FRNG0001;
    }
    if ( conf.QVGA() || conf.ExtPocketLowMemory() )
        icn_frng = ICN::UNKNOWN;

    // hexagon
    sf_hexagon = DrawHexagon( ( light ? RGBA( 0x78, 0x94, 0 ) : RGBA( 0x38, 0x48, 0 ) ) );
    sf_cursor = DrawHexagon( RGBA( 0xb0, 0x0c, 0 ) );
    sf_shadow = DrawHexagonShadow();

    // buttons
    const Rect & area = border.GetArea();

    if ( conf.PocketPC() ) {
        btn_auto.SetSprite( ICN::BATTLEAUTO, 0, 1 );
        btn_settings.SetSprite( ICN::BATTLESETS, 0, 1 );

        btn_auto.SetPos( area.x, area.y );
        btn_settings.SetPos( area.x, area.y + area.h - btn_settings.h );
    }
    else {
        btn_auto.SetSprite( ICN::TEXTBAR, 4, 5 );
        btn_settings.SetSprite( ICN::TEXTBAR, 6, 7 );

        btn_auto.SetPos( area.x, area.y + area.h - btn_settings.h - btn_auto.h );
        btn_settings.SetPos( area.x, area.y + area.h - btn_settings.h );
    }

    if ( conf.ExtBattleSoftWait() ) {
        if ( conf.PocketPC() ) {
            btn_wait.SetSprite( ICN::BATTLEWAIT, 0, 1 );
            btn_skip.SetSprite( ICN::BATTLESKIP, 0, 1 );

            btn_wait.SetPos( area.x + area.w - btn_wait.w, area.y );
            btn_skip.SetPos( area.x + area.w - btn_skip.w, area.y + area.h - btn_skip.h );
        }
        else {
            btn_wait.SetSprite( ICN::BATTLEWAIT, 0, 1 );
            btn_skip.SetSprite( ICN::BATTLESKIP, 0, 1 );

            btn_wait.SetPos( area.x + area.w - btn_wait.w, area.y + area.h - btn_skip.h - btn_wait.h );
            btn_skip.SetPos( area.x + area.w - btn_skip.w, area.y + area.h - btn_skip.h );
        }
    }
    else {
        btn_skip.SetSprite( ICN::TEXTBAR, 0, 1 );
        btn_skip.SetPos( area.x + area.w - btn_skip.w, area.y + area.h - btn_skip.h );
    }

    status.SetPosition( area.x + btn_settings.w, ( conf.PocketPC() ? btn_settings.y : btn_auto.y ) );

    if ( !conf.QVGA() && !conf.ExtPocketLowMemory() )
        listlog = new StatusListBox();

    if ( listlog )
        listlog->SetPosition( area.x, area.y + area.h - 36 );
    status.SetLogs( listlog );

    // opponents
    opponent1 = arena.GetCommander1() ? new OpponentSprite( area, arena.GetCommander1(), false ) : NULL;
    opponent2 = arena.GetCommander2() ? new OpponentSprite( area, arena.GetCommander2(), true ) : NULL;

    if ( Arena::GetCastle() )
        main_tower = Rect( area.x + 570, area.y + 145, 70, 70 );
}

Battle::Interface::~Interface()
{
    if ( listlog )
        delete listlog;
    if ( opponent1 )
        delete opponent1;
    if ( opponent2 )
        delete opponent2;
}

void Battle::Interface::SetArmiesOrder( const Units * units )
{
    armies_order.Set( border.GetArea(), units, arena.GetArmyColor2() );
}

const Rect & Battle::Interface::GetArea( void ) const
{
    return border.GetArea();
}

void Battle::Interface::SetStatus( const std::string & msg, bool top )
{
    if ( top ) {
        status.SetMessage( msg, true );
        status.SetMessage( "", false );
    }
    else {
        status.SetMessage( msg );
    }
    humanturn_redraw = true;
}

void Battle::Interface::Redraw( void )
{
    const Castle * castle = Arena::GetCastle();
    RedrawBorder();
    RedrawCover();
    RedrawOpponents();
    if ( castle )
        RedrawCastle3( *castle );
    RedrawArmies();
    RedrawInterface();
    if ( Settings::Get().ExtBattleShowBattleOrder() && !Settings::Get().QVGA() )
        armies_order.Redraw( _currentUnit );
    if ( Settings::Get().QVGA() )
        RedrawPocketControls();
}

void Battle::Interface::RedrawInterface( void )
{
    const Settings & conf = Settings::Get();

    status.Redraw();

    btn_auto.Draw();
    btn_settings.Draw();

    if ( conf.ExtBattleSoftWait() )
        btn_wait.Draw();
    btn_skip.Draw();

    if ( !conf.QVGA() && !conf.ExtPocketLowMemory() )
        popup.Redraw( rectBoard.x + rectBoard.w + 60, rectBoard.y + rectBoard.h );

    if ( listlog && listlog->isOpenLog() )
        listlog->Redraw();
}

void Battle::Interface::RedrawArmies( void ) const
{
    const Castle * castle = Arena::GetCastle();

    for ( s32 ii = 0; ii < ARENASIZE; ++ii ) {
        RedrawHighObjects( ii );

        if ( castle )
            if ( 8 == ii || 19 == ii || 29 == ii || 40 == ii || 50 == ii || 62 == ii || 85 == ii || 73 == ii || 77 == ii )
                RedrawCastle2( *castle, ii );

        const Cell * cell = Board::GetCell( ii );
        const Unit * b = cell->GetUnit();

        if ( b && _flyingUnit != b && ii != b->GetTailIndex() ) {
            RedrawTroopSprite( *b );

            if ( _movingUnit != b )
                RedrawTroopCount( *b );
        }
    }

    if ( castle ) {
        RedrawCastle2( *castle, 96 );
        const Unit * b = Board::GetCell( 96 )->GetUnit();
        if ( b )
            RedrawTroopSprite( *b );
    }

    if ( _flyingUnit ) {
        RedrawTroopSprite( *_flyingUnit );
    }
}

void Battle::Interface::RedrawOpponents( void ) const
{
    if ( opponent1 )
        opponent1->Redraw();
    if ( opponent2 )
        opponent2->Redraw();

    RedrawOpponentsFlags();
}

void Battle::Interface::RedrawOpponentsFlags( void ) const
{
    if ( !Settings::Get().QVGA() && opponent1 ) {
        int icn = ICN::UNKNOWN;

        switch ( arena.GetArmyColor1() ) {
        case Color::BLUE:
            icn = ICN::HEROFL00;
            break;
        case Color::GREEN:
            icn = ICN::HEROFL01;
            break;
        case Color::RED:
            icn = ICN::HEROFL02;
            break;
        case Color::YELLOW:
            icn = ICN::HEROFL03;
            break;
        case Color::ORANGE:
            icn = ICN::HEROFL04;
            break;
        case Color::PURPLE:
            icn = ICN::HEROFL05;
            break;
        default:
            icn = ICN::HEROFL06;
            break;
        }

        const Sprite & flag = AGG::GetICN( icn, ICN::AnimationFrame( icn, 0, animation_flags_frame ), false );
        flag.Blit( opponent1->GetArea().x + 38 - flag.w(), opponent1->GetArea().y + 5 );
    }

    if ( !Settings::Get().QVGA() && opponent2 ) {
        int icn = ICN::UNKNOWN;

        switch ( arena.GetForce2().GetColor() ) {
        case Color::BLUE:
            icn = ICN::HEROFL00;
            break;
        case Color::GREEN:
            icn = ICN::HEROFL01;
            break;
        case Color::RED:
            icn = ICN::HEROFL02;
            break;
        case Color::YELLOW:
            icn = ICN::HEROFL03;
            break;
        case Color::ORANGE:
            icn = ICN::HEROFL04;
            break;
        case Color::PURPLE:
            icn = ICN::HEROFL05;
            break;
        default:
            icn = ICN::HEROFL06;
            break;
        }

        const Sprite & flag = AGG::GetICN( icn, ICN::AnimationFrame( icn, 0, animation_flags_frame ), true );
        const u32 ox = opponent2->GetHero()->isHeroes() ? 38 : 26;
        flag.Blit( opponent2->GetArea().x + ox - flag.w(), opponent2->GetArea().y + 5 );
    }
}

Point GetTroopPosition( const Battle::Unit & b, const Sprite & sprite )
{
    const Rect & rt = b.GetRectPosition();

    const s32 sx
        = b.isReflect() ? rt.x + ( b.isWide() ? rt.w / 2 + rt.w / 4 : rt.w / 2 ) - sprite.w() - sprite.x() : rt.x + ( b.isWide() ? rt.w / 4 : rt.w / 2 ) + sprite.x();
    const s32 sy = rt.y + rt.h + sprite.y() - 10;

    return Point( sx, sy );
}

void Battle::Interface::RedrawTroopSprite( const Unit & b ) const
{
    const Monster::monstersprite_t & msi = b.GetMonsterSprite();
    Sprite spmon1, spmon2;

    // redraw current
    if ( _currentUnit == &b ) {
        spmon1 = AGG::GetICN( msi.icn_file, msi.frm_idle.start, b.isReflect() );
        spmon2 = Sprite( b.isReflect() ? b.GetContour( CONTOUR_REFLECT ) : b.GetContour( CONTOUR_MAIN ), 0, 0 );

        if ( b_current_sprite ) {
            spmon1 = *b_current_sprite;
            spmon2.Reset();
        }
    }
    else if ( b.Modes( SP_STONE ) ) {
        // black wite sprite
        spmon1 = Sprite( b.isReflect() ? b.GetContour( CONTOUR_REFLECT | CONTOUR_BLACK ) : b.GetContour( CONTOUR_BLACK ), 0, 0 );
    }
    else {
        spmon1 = AGG::GetICN( msi.icn_file, b.GetFrame(), b.isReflect() );
    }

    if ( spmon1.isValid() ) {
        const Rect & rt = b.GetRectPosition();
        Point sp = GetTroopPosition( b, spmon1 );

        // move offset
        if ( _movingUnit == &b ) {
            Sprite spmon0 = AGG::GetICN( msi.icn_file, _movingUnit->animation.firstFrame(), b.isReflect() );
            const s32 ox = spmon1.x() - spmon0.x();

            if ( _movingUnit->animation.animationLength() ) {
                const s32 cx = _movingPos.x - rt.x;
                const s32 cy = _movingPos.y - rt.y;

                // TODO: use offset X from bin file for ground movement
                // cx/cy is sprite size
                // Frame count: one tile of movement goes through all stages of animation
                // sp is sprite drawing offset
                sp.y += _movingUnit->animation.movementProgress() * cy;
                if ( 0 != Sign( cy ) )
                    sp.x -= Sign( cx ) * ox / 2;
            }
        }
        // fly offset
        else if ( _flyingUnit == &b ) {
            const s32 cx = _flyingPos.x - rt.x;
            const s32 cy = _flyingPos.y - rt.y;

            sp.x += cx + ( _movingPos.x - _flyingPos.x ) * _flyingUnit->animation.movementProgress();
            sp.y += cy + ( _movingPos.y - _flyingPos.y ) * _flyingUnit->animation.movementProgress();
        }

        // sprite monster
        if ( b_current_sprite && spmon1 == *b_current_sprite ) {
            if ( b_current_alpha < 255 ) {
                spmon1 = Sprite( spmon1.GetSurface(), spmon1.x(), spmon1.y() );
                spmon1.SetAlphaMod( b_current_alpha );
            }
            spmon1.Blit( sp.x, sp.y );
        }
        else
            spmon1.Blit( sp );

        // contour
        if ( spmon2.isValid() )
            spmon2.Blit( sp.x - 1, sp.y - 1 );
    }
}

void Battle::Interface::RedrawTroopCount( const Unit & b ) const
{
    const Rect & rt = b.GetRectPosition();
    const Sprite & bar = AGG::GetICN( ICN::TEXTBAR, GetIndexIndicator( b ) );

    s32 sx = 0;
    s32 sy = 0;

    if ( Settings::Get().QVGA() ) {
        sy = rt.y + rt.h - bar.h();
        sx = rt.x + ( rt.w - bar.w() ) / 2;
    }
    else {
        sy = rt.y + rt.h - bar.h() - 5;

        if ( b.isReflect() )
            sx = rt.x + 3;
        else
            sx = rt.x + rt.w - bar.w() - 3;
    }

    bar.Blit( sx, sy );

    Text text( GetStringShort( b.GetCount() ), Font::SMALL );
    text.Blit( sx + ( bar.w() - text.w() ) / 2, sy );
}

void Battle::Interface::RedrawCover( void )
{
    const Settings & conf = Settings::Get();
    Display & display = Display::Get();

    if ( !sf_cover.isValid() ) {
        sf_cover.Set( display.w(), display.h(), false );
        RedrawCoverStatic( sf_cover );
    }

    sf_cover.Blit( display );

    const Board & board = *Arena::GetBoard();
    RedrawCoverBoard( conf, display, board );

    const Bridge * bridge = Arena::GetBridge();
    // bridge
    if ( bridge && bridge->isDown() ) {
        const Point & topleft = border.GetArea();
        const Sprite & sprite3 = AGG::GetICN( ICN::Get4Castle( Arena::GetCastle()->GetRace() ), bridge->isDestroy() ? 24 : 21 );
        sprite3.Blit( sprite3.x() + topleft.x, sprite3.y() + topleft.y, display );
    }

    // cursor
    const Cell * cell = Board::GetCell( index_pos );

    if ( cell && _currentUnit && conf.ExtBattleShowMouseShadow() && Cursor::Get().Themes() != Cursor::WAR_NONE )
        sf_cursor.Blit( cell->GetPos(), display );

    RedrawKilled();
}

void Battle::Interface::RedrawCoverStatic( Surface & dst )
{
    const Point & topleft = border.GetArea();

    if ( icn_cbkg != ICN::UNKNOWN ) {
        const Sprite & cbkg = AGG::GetICN( icn_cbkg, 0 );
        cbkg.Blit( topleft, dst );
    }

    if ( icn_frng != ICN::UNKNOWN ) {
        const Sprite & frng = AGG::GetICN( icn_frng, 0 );
        frng.Blit( topleft.x + frng.x(), topleft.x + frng.y(), dst );
    }

    if ( arena.GetICNCovr() != ICN::UNKNOWN ) {
        const Sprite & cover = AGG::GetICN( arena.GetICNCovr(), 0 );
        cover.Blit( topleft.x + cover.x(), topleft.y + cover.y(), dst );
    }

    // ground obstacles
    for ( u32 ii = 0; ii < ARENASIZE; ++ii ) {
        RedrawLowObjects( ii, dst );
    }

    const Castle * castle = Arena::GetCastle();
    if ( castle )
        RedrawCastle1( *castle, dst );
}

void Battle::Interface::RedrawCoverBoard( const Settings & conf, Display & display, const Board & board )
{
    if ( conf.ExtBattleShowGrid() ) { // grid
        for ( Board::const_iterator it = board.begin(); it != board.end(); ++it )
            if ( ( *it ).GetObject() == 0 )
                sf_hexagon.Blit( ( *it ).GetPos(), display );
    }

    if ( !_movingUnit && conf.ExtBattleShowMoveShadow() && _currentUnit && !_currentUnit->isControlAI() ) { // shadow
        for ( Board::const_iterator it = board.begin(); it != board.end(); ++it ) {
            if ( ( *it ).isPassable1( true ) && UNKNOWN != ( *it ).GetDirection() )
                sf_shadow.Blit( ( *it ).GetPos(), display );
        }
    }
}

void Battle::Interface::RedrawCastle1( const Castle & castle, Surface & dst ) const
{
    const Point & topleft = border.GetArea();
    const bool fortification = ( Race::KNGT == castle.GetRace() ) && castle.isBuild( BUILD_SPEC );

    int icn_castbkg = ICN::UNKNOWN;

    switch ( castle.GetRace() ) {
    default:
    case Race::BARB:
        icn_castbkg = ICN::CASTBKGB;
        break;
    case Race::KNGT:
        icn_castbkg = ICN::CASTBKGK;
        break;
    case Race::NECR:
        icn_castbkg = ICN::CASTBKGN;
        break;
    case Race::SORC:
        icn_castbkg = ICN::CASTBKGS;
        break;
    case Race::WRLK:
        icn_castbkg = ICN::CASTBKGW;
        break;
    case Race::WZRD:
        icn_castbkg = ICN::CASTBKGZ;
        break;
    }

    // castle cover
    const Sprite & sprite1 = AGG::GetICN( icn_castbkg, 1 );
    sprite1.Blit( sprite1.x() + topleft.x, sprite1.y() + topleft.y, dst );

    // moat
    if ( castle.isBuild( BUILD_MOAT ) ) {
        const Sprite & sprite = AGG::GetICN( ICN::MOATWHOL, 0 );
        sprite.Blit( sprite.x() + topleft.x, sprite.y() + topleft.y, dst );
    }

    // top wall
    const Sprite & sprite2 = AGG::GetICN( icn_castbkg, fortification ? 4 : 3 );
    sprite2.Blit( sprite2.x() + topleft.x, sprite2.y() + topleft.y, dst );
}

void Battle::Interface::RedrawCastle2( const Castle & castle, s32 cell_index ) const
{
    const Settings & conf = Settings::Get();
    const Point & topleft = border.GetArea();
    const int icn_castle = ICN::Get4Castle( castle.GetRace() );

    // catapult
    if ( 77 == cell_index ) {
        const Sprite & sprite = AGG::GetICN( ICN::CATAPULT, catapult_frame );
        const Rect & pos = Board::GetCell( cell_index )->GetPos();
        sprite.Blit( sprite.x() + pos.x - pos.w, sprite.y() + pos.y + pos.h - 10 );
    }
    else
        // castle gate
        if ( 50 == cell_index ) {
        const Sprite & sprite = AGG::GetICN( icn_castle, 4 );
        sprite.Blit( sprite.x() + topleft.x, sprite.y() + topleft.y );
    }
    else
        // castle wall
        if ( 8 == cell_index || 29 == cell_index || 73 == cell_index || 96 == cell_index ) {
        u32 index = 0;
        const bool fortification = ( Race::KNGT == castle.GetRace() ) && castle.isBuild( BUILD_SPEC );

        switch ( cell_index ) {
        case 8:
            index = 5;
            break;
        case 29:
            index = 6;
            break;
        case 73:
            index = 7;
            break;
        case 96:
            index = 8;
            break;
        default:
            break;
        }

        if ( fortification ) {
            switch ( Board::GetCell( cell_index )->GetObject() ) {
            case 0:
                index += 31;
                break;
            case 1:
                index += 35;
                break;
            case 2:
                index += 27;
                break;
            case 3:
                index += 23;
                break;
            default:
                break;
            }
        }
        else {
            switch ( Board::GetCell( cell_index )->GetObject() ) {
            case 0:
                index += 8;
                break;
            case 1:
                index += 4;
                break;
            case 2:
                index += 0;
                break;
            default:
                break;
            }
        }

        const Sprite & sprite = AGG::GetICN( icn_castle, index );
        sprite.Blit( sprite.x() + topleft.x, sprite.y() + topleft.y );
    }
    else
        // castle archer towers
        if ( 19 == cell_index ) {
        const Tower * ltower = Arena::GetTower( TWR_LEFT );
        u32 index = 17;

        if ( castle.isBuild( BUILD_LEFTTURRET ) && ltower )
            index = ltower->isValid() ? 18 : 19;

        AGG::GetICN( icn_castle, index ).Blit( topleft.x + ( conf.QVGA() ? 207 : 415 ), topleft.y + ( conf.QVGA() ? 20 : 40 ) );
    }
    else if ( 85 == cell_index ) {
        const Tower * rtower = Arena::GetTower( TWR_RIGHT );
        u32 index = 17;

        if ( castle.isBuild( BUILD_RIGHTTURRET ) && rtower )
            index = rtower->isValid() ? 18 : 19;

        AGG::GetICN( icn_castle, index ).Blit( topleft.x + ( conf.QVGA() ? 207 : 415 ), topleft.y + ( conf.QVGA() ? 145 : 290 ) );
    }
    else
        // castle towers
        if ( 40 == cell_index )
        AGG::GetICN( icn_castle, 17 ).Blit( topleft.x + ( conf.QVGA() ? 187 : 375 ), topleft.y + ( conf.QVGA() ? 60 : 120 ) );
    else
        // castle towers
        if ( 62 == cell_index )
        AGG::GetICN( icn_castle, 17 ).Blit( topleft.x + ( conf.QVGA() ? 187 : 375 ), topleft.y + ( conf.QVGA() ? 102 : 205 ) );
}

void Battle::Interface::RedrawCastle3( const Castle & castle ) const
{
    // const Settings & conf = Settings::Get();
    const Point & topleft = border.GetArea();
    const Sprite & sprite = AGG::GetICN( ICN::Get4Castle( castle.GetRace() ), ( Arena::GetTower( TWR_CENTER )->isValid() ? 20 : 26 ) );

    sprite.Blit( topleft.x + sprite.x(), topleft.y + sprite.y() );
}

void Battle::Interface::RedrawLowObjects( s32 cell_index, Surface & dst ) const
{
    const Cell * cell = Board::GetCell( cell_index );
    Sprite sprite;

    if ( cell )
        switch ( cell->GetObject() ) {
        case 0x84:
            sprite = AGG::GetICN( ICN::COBJ0004, 0 );
            break;
        case 0x87:
            sprite = AGG::GetICN( ICN::COBJ0007, 0 );
            break;
        case 0x90:
            sprite = AGG::GetICN( ICN::COBJ0016, 0 );
            break;
        case 0x9E:
            sprite = AGG::GetICN( ICN::COBJ0030, 0 );
            break;
        case 0x9F:
            sprite = AGG::GetICN( ICN::COBJ0031, 0 );
            break;
        default:
            break;
        }

    if ( sprite.isValid() ) {
        // const Point & topleft = border.GetArea();
        const Rect & pt = cell->GetPos();
        sprite.Blit( pt.x + pt.w / 2 + sprite.x(), pt.y + pt.h + sprite.y() - ( Settings::Get().QVGA() ? 5 : 10 ), dst );
    }
}

void Battle::Interface::RedrawHighObjects( s32 cell_index ) const
{
    const Cell * cell = Board::GetCell( cell_index );
    Sprite sprite;

    if ( cell )
        switch ( cell->GetObject() ) {
        case 0x80:
            sprite = AGG::GetICN( ICN::COBJ0000, 0 );
            break;
        case 0x81:
            sprite = AGG::GetICN( ICN::COBJ0001, 0 );
            break;
        case 0x82:
            sprite = AGG::GetICN( ICN::COBJ0002, 0 );
            break;
        case 0x83:
            sprite = AGG::GetICN( ICN::COBJ0003, 0 );
            break;
        case 0x85:
            sprite = AGG::GetICN( ICN::COBJ0005, 0 );
            break;
        case 0x86:
            sprite = AGG::GetICN( ICN::COBJ0006, 0 );
            break;
        case 0x88:
            sprite = AGG::GetICN( ICN::COBJ0008, 0 );
            break;
        case 0x89:
            sprite = AGG::GetICN( ICN::COBJ0009, 0 );
            break;
        case 0x8A:
            sprite = AGG::GetICN( ICN::COBJ0010, 0 );
            break;
        case 0x8B:
            sprite = AGG::GetICN( ICN::COBJ0011, 0 );
            break;
        case 0x8C:
            sprite = AGG::GetICN( ICN::COBJ0012, 0 );
            break;
        case 0x8D:
            sprite = AGG::GetICN( ICN::COBJ0013, 0 );
            break;
        case 0x8E:
            sprite = AGG::GetICN( ICN::COBJ0014, 0 );
            break;
        case 0x8F:
            sprite = AGG::GetICN( ICN::COBJ0015, 0 );
            break;
        case 0x91:
            sprite = AGG::GetICN( ICN::COBJ0017, 0 );
            break;
        case 0x92:
            sprite = AGG::GetICN( ICN::COBJ0018, 0 );
            break;
        case 0x93:
            sprite = AGG::GetICN( ICN::COBJ0019, 0 );
            break;
        case 0x94:
            sprite = AGG::GetICN( ICN::COBJ0020, 0 );
            break;
        case 0x95:
            sprite = AGG::GetICN( ICN::COBJ0021, 0 );
            break;
        case 0x96:
            sprite = AGG::GetICN( ICN::COBJ0022, 0 );
            break;
        case 0x97:
            sprite = AGG::GetICN( ICN::COBJ0023, 0 );
            break;
        case 0x98:
            sprite = AGG::GetICN( ICN::COBJ0024, 0 );
            break;
        case 0x99:
            sprite = AGG::GetICN( ICN::COBJ0025, 0 );
            break;
        case 0x9A:
            sprite = AGG::GetICN( ICN::COBJ0026, 0 );
            break;
        case 0x9B:
            sprite = AGG::GetICN( ICN::COBJ0027, 0 );
            break;
        case 0x9C:
            sprite = AGG::GetICN( ICN::COBJ0028, 0 );
            break;
        case 0x9D:
            sprite = AGG::GetICN( ICN::COBJ0029, 0 );
            break;
        default:
            break;
        }

    if ( sprite.isValid() ) {
        // const Point & topleft = border.GetArea();
        const Rect & pt = cell->GetPos();
        sprite.Blit( pt.x + pt.w / 2 + sprite.x(), pt.y + pt.h + sprite.y() - ( Settings::Get().QVGA() ? 5 : 10 ) );
    }
}

void Battle::Interface::RedrawKilled( void )
{
    // redraw killed troop
    const Indexes cells = arena.GraveyardClosedCells();

    for ( Indexes::const_iterator it = cells.begin(); it != cells.end(); ++it ) {
        const Unit * b = arena.GraveyardLastTroop( *it );

        if ( b && *it != b->GetTailIndex() ) {
            RedrawTroopSprite( *b );
        }
    }
}

void Battle::Interface::RedrawBorder( void )
{
    const Size displaySize = Display::Get().GetSize();

    if ( displaySize != Size( 320, 240 ) && displaySize != Display::GetDefaultSize() )
        Dialog::FrameBorder::RenderRegular( border.GetRect() );
}

void Battle::Interface::RedrawPocketControls( void ) const
{
    const HeroBase * hero = _currentUnit ? _currentUnit->GetCommander() : NULL;
    if ( hero && hero->HaveSpellBook() && !hero->Modes( Heroes::SPELLCASTED ) ) {
        AGG::GetICN( ICN::ARTFX, 81 ).Blit( pocket_book );
    }
}

int Battle::Interface::GetBattleCursor( std::string & statusMsg ) const
{
    statusMsg.clear();

    const Cell * cell = Board::GetCell( index_pos );

    if ( cell && _currentUnit ) {
        const Unit * b_enemy = cell->GetUnit();

        if ( b_enemy ) {
            if ( _currentUnit->GetColor() == b_enemy->GetColor() && !b_enemy->Modes( SP_HYPNOTIZE ) ) {
                statusMsg = _( "View %{monster} info." );
                StringReplace( statusMsg, "%{monster}", b_enemy->GetMultiName() );
                return Cursor::WAR_INFO;
            }
            else {
                if ( _currentUnit->isArchers() && !_currentUnit->isHandFighting() ) {
                    statusMsg = _( "Shoot %{monster}" );
                    statusMsg.append( " " );
                    statusMsg.append( _n( "(one shot left)", "(%{count} shots left)", _currentUnit->GetShots() ) );
                    StringReplace( statusMsg, "%{monster}", b_enemy->GetMultiName() );
                    StringReplace( statusMsg, "%{count}", _currentUnit->GetShots() );

                    return arena.GetObstaclesPenalty( *_currentUnit, *b_enemy ) ? Cursor::WAR_BROKENARROW : Cursor::WAR_ARROW;
                }
                else {
                    const int dir = cell->GetTriangleDirection( LocalEvent::Get().GetMouseCursor() );
                    const int cursor = GetSwordCursorDirection( dir );

                    if ( cursor && Board::isValidDirection( index_pos, dir ) ) {
                        const s32 from = Board::GetIndexDirection( index_pos, dir );

                        // if free cell or it is b_current
                        if ( UNKNOWN != Board::GetCell( from )->GetDirection() || from == _currentUnit->GetHeadIndex()
                             || ( _currentUnit->isWide() && from == _currentUnit->GetTailIndex() ) ) {
                            statusMsg = _( "Attack %{monster}" );
                            StringReplace( statusMsg, "%{monster}", b_enemy->GetName() );

                            return cursor;
                        }
                    }
                }
            }
        }
        else if ( cell->isPassable3( *_currentUnit, false ) && UNKNOWN != cell->GetDirection() ) {
            statusMsg = _currentUnit->isFly() ? _( "Fly %{monster} here." ) : _( "Move %{monster} here." );
            StringReplace( statusMsg, "%{monster}", _currentUnit->GetName() );
            return _currentUnit->isFly() ? Cursor::WAR_FLY : Cursor::WAR_MOVE;
        }
    }

    statusMsg = _( "Turn %{turn}" );
    StringReplace( statusMsg, "%{turn}", arena.GetCurrentTurn() );

    return Cursor::WAR_NONE;
}

int Battle::Interface::GetBattleSpellCursor( std::string & statusMsg ) const
{
    statusMsg.clear();

    const Cell * cell = Board::GetCell( index_pos );
    const Spell & spell = humanturn_spell;

    if ( cell && _currentUnit && spell.isValid() ) {
        const Unit * b_stats = cell->GetUnit();

        // over graveyard
        if ( !b_stats && arena.GraveyardAllowResurrect( index_pos, spell ) )
            b_stats = arena.GraveyardLastTroop( index_pos );

        // teleport check first
        if ( Board::isValidIndex( teleport_src ) ) {
            if ( !b_stats && cell->isPassable3( *_currentUnit, false ) ) {
                statusMsg = _( "Teleport Here" );
                return Cursor::SP_TELEPORT;
            }

            statusMsg = _( "Invalid Teleport Destination" );
            return Cursor::WAR_NONE;
        }
        else if ( b_stats && b_stats->AllowApplySpell( spell, _currentUnit->GetCommander() ) ) {
            statusMsg = _( "Cast %{spell} on %{monster}" );
            StringReplace( statusMsg, "%{spell}", spell.GetName() );
            StringReplace( statusMsg, "%{monster}", b_stats->GetName() );
            return GetCursorFromSpell( spell() );
        }
        else if ( !spell.isApplyToFriends() && !spell.isApplyToEnemies() && !spell.isApplyToAnyTroops() ) {
            statusMsg = _( "Cast %{spell}" );
            StringReplace( statusMsg, "%{spell}", spell.GetName() );
            return GetCursorFromSpell( spell() );
        }
    }

    statusMsg = _( "Select Spell Target" );

    return Cursor::WAR_NONE;
}

void Battle::Interface::HumanTurn( const Unit & b, Actions & a )
{
    Cursor & cursor = Cursor::Get();
    Display & display = Display::Get();
    LocalEvent & le = LocalEvent::Get();
    Settings & conf = Settings::Get();

    cursor.SetThemes( Cursor::WAR_NONE );
    _currentUnit = &b;
    humanturn_redraw = false;
    humanturn_exit = false;
    catapult_frame = 0;

    Board & board = *Arena::GetBoard();

    board.Reset();
    board.SetScanPassability( b );

    rectBoard = board.GetArea();
    const HeroBase * current_commander = arena.GetCurrentCommander();

    if ( conf.QVGA() && current_commander && current_commander->HaveSpellBook() ) {
        const Rect & area = border.GetArea();
        const Sprite & book = AGG::GetICN( ICN::ARTFX, 81 );
        const u32 ox = ( arena.GetArmyColor1() == current_commander->GetColor() ? 0 : 320 - book.w() );
        pocket_book = Rect( area.x + ox, area.y + area.h - 19 - book.h(), book.w(), book.h() );
    }

    if ( listlog && turn != arena.GetCurrentTurn() ) {
        turn = arena.GetCurrentTurn();
        std::string msg = _( "Turn %{turn}" );
        StringReplace( msg, "%{turn}", turn );
        listlog->AddMessage( msg );
    }

    popup.Reset();

    // safe position coord
    CursorPosition cursorPosition;

    cursor.Hide();
    Redraw();
    cursor.Show();
    display.Flip();

    std::string msg;
    animation_flags_frame = 0;

    while ( !humanturn_exit && le.HandleEvents() ) {
        // move cursor
        const s32 index_new = board.GetIndexAbsPosition( le.GetMouseCursor() );
        if ( index_pos != index_new ) {
            index_pos = index_new;
            humanturn_redraw = true;
        }

        if ( humanturn_spell.isValid() )
            HumanCastSpellTurn( b, a, msg );
        else
            HumanBattleTurn( b, a, msg );

        if ( humanturn_exit )
            cursor.SetThemes( Cursor::WAIT );

        // update status
        if ( msg != status.GetMessage() ) {
            status.SetMessage( msg );
            humanturn_redraw = true;
        }

        // animation troops
        if ( IdleTroopsAnimation() )
            humanturn_redraw = true;

        CheckGlobalEvents( le );

        // redraw arena
        if ( humanturn_redraw ) {
            cursor.Hide();
            Redraw();
        }

        if ( !cursor.isVisible() ) {
            cursor.Show();
            display.Flip();
            humanturn_redraw = false;
        }
    }

    popup.Reset();
    _currentUnit = NULL;
}

void Battle::Interface::HumanBattleTurn( const Unit & b, Actions & a, std::string & msg )
{
    Cursor & cursor = Cursor::Get();
    LocalEvent & le = LocalEvent::Get();
    Settings & conf = Settings::Get();

    if ( le.KeyPress() ) {
        // skip
        if ( Game::HotKeyPressEvent( Game::EVENT_BATTLE_HARDSKIP ) ) {
            a.push_back( Command( MSG_BATTLE_SKIP, b.GetUID(), true ) );
            humanturn_exit = true;
        }
        else
            // soft skip
            if ( Game::HotKeyPressEvent( Game::EVENT_BATTLE_SOFTSKIP ) ) {
            a.push_back( Command( MSG_BATTLE_SKIP, b.GetUID(), !conf.ExtBattleSoftWait() ) );
            humanturn_exit = true;
        }
        else
            // options
            if ( Game::HotKeyPressEvent( Game::EVENT_BATTLE_OPTIONS ) )
            EventShowOptions();
        else
            // auto switch
            if ( Game::HotKeyPressEvent( Game::EVENT_BATTLE_AUTOSWITCH ) )
            EventAutoSwitch( b, a );
        else
            // cast
            if ( Game::HotKeyPressEvent( Game::EVENT_BATTLE_CASTSPELL ) )
            ProcessingHeroDialogResult( 1, a );
        else
            // retreat
            if ( Game::HotKeyPressEvent( Game::EVENT_BATTLE_RETREAT ) )
            ProcessingHeroDialogResult( 2, a );
        else
            // surrender
            if ( Game::HotKeyPressEvent( Game::EVENT_BATTLE_SURRENDER ) )
            ProcessingHeroDialogResult( 3, a );

            // debug only
#ifdef WITH_DEBUG
        if ( IS_DEVEL() )
            switch ( le.KeyValue() ) {
            case KEY_w:
                // fast wins game
                arena.GetResult().army1 = RESULT_WINS;
                humanturn_exit = true;
                a.push_back( Command( MSG_BATTLE_END_TURN, b.GetUID() ) );
                break;

            case KEY_l:
                // fast loss game
                arena.GetResult().army1 = RESULT_LOSS;
                humanturn_exit = true;
                a.push_back( Command( MSG_BATTLE_END_TURN, b.GetUID() ) );
                break;

            default:
                break;
            }
#endif
    }

    if ( pocket_book.w && le.MouseCursor( pocket_book ) ) {
        cursor.SetThemes( Cursor::WAR_POINTER );
        msg = _( "Spell cast" );

        if ( le.MouseClickLeft( pocket_book ) ) {
            ProcessingHeroDialogResult( 1, a );
            humanturn_redraw = true;
        }
    }
    else if ( Arena::GetTower( TWR_CENTER ) && le.MouseCursor( main_tower ) ) {
        cursor.SetThemes( Cursor::WAR_INFO );
        msg = _( "View Ballista Info" );

        if ( le.MouseClickLeft( main_tower ) || le.MousePressRight( main_tower ) ) {
            const Castle * cstl = Arena::GetCastle();
            std::string ballistaMessage = Tower::GetInfo( *cstl );

            if ( cstl->isBuild( BUILD_MOAT ) ) {
                ballistaMessage.append( "\n \n" );
                ballistaMessage.append( Battle::Board::GetMoatInfo() );
            }

            Dialog::Message( _( "Ballista" ), ballistaMessage, Font::BIG, le.MousePressRight() ? 0 : Dialog::OK );
        }
    }
    else if ( conf.ExtBattleShowBattleOrder() && le.MouseCursor( armies_order ) ) {
        cursor.SetThemes( Cursor::POINTER );
        armies_order.QueueEventProcessing( msg );
    }
    else if ( le.MouseCursor( btn_auto ) ) {
        cursor.SetThemes( Cursor::WAR_POINTER );
        msg = _( "Auto combat" );
        ButtonAutoAction( b, a );
    }
    else if ( le.MouseCursor( btn_settings ) ) {
        cursor.SetThemes( Cursor::WAR_POINTER );
        msg = _( "Customize system options." );
        ButtonSettingsAction();
    }
    else if ( conf.ExtBattleSoftWait() && le.MouseCursor( btn_wait ) ) {
        cursor.SetThemes( Cursor::WAR_POINTER );
        msg = _( "Wait this unit" );
        ButtonWaitAction( a );
    }
    else if ( le.MouseCursor( btn_skip ) ) {
        cursor.SetThemes( Cursor::WAR_POINTER );
        msg = _( "Skip this unit" );
        ButtonSkipAction( a );
    }
    else if ( opponent1 && le.MouseCursor( opponent1->GetArea() ) ) {
        if ( arena.GetCurrentColor() == arena.GetArmyColor1() ) {
            msg = _( "Hero's Options" );
            cursor.SetThemes( Cursor::WAR_HERO );

            if ( le.MouseClickLeft( opponent1->GetArea() ) ) {
                ProcessingHeroDialogResult( arena.DialogBattleHero( *opponent1->GetHero(), true ), a );
                humanturn_redraw = true;
            }
        }
        else {
            msg = _( "View Opposing Hero" );
            cursor.SetThemes( Cursor::WAR_INFO );

            if ( le.MouseClickLeft( opponent1->GetArea() ) ) {
                arena.DialogBattleHero( *opponent1->GetHero(), true );
                humanturn_redraw = true;
            }
        }

        if ( le.MousePressRight( opponent1->GetArea() ) ) {
            arena.DialogBattleHero( *opponent1->GetHero(), false );
            humanturn_redraw = true;
        }
    }
    else if ( opponent2 && le.MouseCursor( opponent2->GetArea() ) ) {
        if ( arena.GetCurrentColor() == arena.GetForce2().GetColor() ) {
            msg = _( "Hero's Options" );
            cursor.SetThemes( Cursor::WAR_HERO );

            if ( le.MouseClickLeft( opponent2->GetArea() ) ) {
                ProcessingHeroDialogResult( arena.DialogBattleHero( *opponent2->GetHero(), true ), a );
                humanturn_redraw = true;
            }
        }
        else {
            msg = _( "View Opposing Hero" );
            cursor.SetThemes( Cursor::WAR_INFO );

            if ( le.MouseClickLeft( opponent2->GetArea() ) ) {
                arena.DialogBattleHero( *opponent2->GetHero(), true );
                humanturn_redraw = true;
            }
        }

        if ( le.MousePressRight( opponent2->GetArea() ) ) {
            arena.DialogBattleHero( *opponent2->GetHero(), false );
            humanturn_redraw = true;
        }
    }
    else if ( listlog && listlog->isOpenLog() && le.MouseCursor( listlog->GetArea() ) ) {
        cursor.SetThemes( Cursor::WAR_POINTER );
        listlog->QueueEventProcessing();
    }
    else if ( le.MouseCursor( rectBoard ) ) {
        const int themes = GetBattleCursor( msg );

        if ( cursor.Themes() != themes )
            cursor.SetThemes( themes );

        const Cell * cell = Board::GetCell( index_pos );

        if ( cell ) {
            if ( CursorAttack( themes ) ) {
                const Unit * b_enemy = cell->GetUnit();
                popup.SetInfo( cell, _currentUnit, b_enemy );
            }
            else
                popup.Reset();

            if ( le.MouseClickLeft() )
                MouseLeftClickBoardAction( themes, *cell, a );
            else if ( le.MousePressRight() )
                MousePressRightBoardAction( themes, *cell, a );
        }
    }
    else if ( le.MouseCursor( status ) ) {
        if ( listlog ) {
            msg = ( listlog->isOpenLog() ? _( "Hide logs" ) : _( "Show logs" ) );
            if ( le.MouseClickLeft( status ) )
                listlog->SetOpenLog( !listlog->isOpenLog() );
        }
        cursor.SetThemes( Cursor::WAR_POINTER );
    }
    else {
        cursor.SetThemes( Cursor::WAR_NONE );
    }
}

void Battle::Interface::HumanCastSpellTurn( const Unit & b, Actions & a, std::string & msg )
{
    Cursor & cursor = Cursor::Get();
    LocalEvent & le = LocalEvent::Get();

    // reset cast
    if ( le.MousePressRight() )
        humanturn_spell = Spell::NONE;
    else if ( le.MouseCursor( rectBoard ) && humanturn_spell.isValid() ) {
        const int themes = GetBattleSpellCursor( msg );

        if ( cursor.Themes() != themes )
            cursor.SetThemes( themes );

        if ( le.MouseClickLeft() && Cursor::WAR_NONE != cursor.Themes() ) {
            if ( !Board::isValidIndex( index_pos ) ) {
                DEBUG( DBG_BATTLE, DBG_WARN,
                       "dst: "
                           << "out of range" );
                return;
            }

            if ( listlog ) {
                std::string str = _( "%{color} cast spell: %{spell}" );
                const HeroBase * current_commander = arena.GetCurrentCommander();
                if ( current_commander )
                    StringReplace( str, "%{color}", Color::String( current_commander->GetColor() ) );
                StringReplace( str, "%{spell}", humanturn_spell.GetName() );
                listlog->AddMessage( str );
            }

            DEBUG( DBG_BATTLE, DBG_TRACE, humanturn_spell.GetName() << ", dst: " << index_pos );

            if ( Cursor::SP_TELEPORT == cursor.Themes() ) {
                if ( 0 > teleport_src )
                    teleport_src = index_pos;
                else {
                    a.push_back( Command( MSG_BATTLE_CAST, Spell::TELEPORT, teleport_src, index_pos ) );
                    humanturn_spell = Spell::NONE;
                    humanturn_exit = true;
                    teleport_src = -1;
                }
            }
            else if ( Cursor::SP_MIRRORIMAGE == cursor.Themes() ) {
                a.push_back( Command( MSG_BATTLE_CAST, Spell::MIRRORIMAGE, index_pos ) );
                humanturn_spell = Spell::NONE;
                humanturn_exit = true;
            }
            else {
                a.push_back( Command( MSG_BATTLE_CAST, humanturn_spell(), index_pos ) );
                humanturn_spell = Spell::NONE;
                humanturn_exit = true;
            }
        }
    }
    else {
        cursor.SetThemes( Cursor::WAR_NONE );
    }
}

void Battle::Interface::FadeArena( void )
{
    Cursor & cursor = Cursor::Get();
    Display & display = Display::Get();
    Settings & conf = Settings::Get();

    cursor.Hide();
    cursor.SetThemes( cursor.WAR_POINTER );
    Redraw();
    cursor.Show();
    display.Flip();

    if ( !conf.QVGA() && conf.ExtGameUseFade() ) {
        Rect srt( border.GetArea().x, border.GetArea().y, 640, 480 );
        Surface top = display.GetSurface( srt );
        Surface back( top.GetSize(), false );
        back.Fill( ColorBlack );
        display.Fade( top, back, srt, 50, 300 );
    }
}

int Battle::GetIndexIndicator( const Unit & b )
{
    // yellow
    if ( b.Modes( IS_GREEN_STATUS ) && b.Modes( IS_RED_STATUS ) )
        return 13;
    else
        // green
        if ( b.Modes( IS_GREEN_STATUS ) )
        return 12;
    else
        // red
        if ( b.Modes( IS_RED_STATUS ) )
        return 14;

    return 10;
}

void Battle::Interface::EventShowOptions( void )
{
    btn_settings.PressDraw();
    DialogBattleSettings();
    btn_settings.ReleaseDraw();
    humanturn_redraw = true;
}

void Battle::Interface::EventAutoSwitch( const Unit & b, Actions & a )
{
    btn_auto.PressDraw();

    a.push_back( Command( MSG_BATTLE_AUTO, b.GetColor() ) );

    Cursor::Get().SetThemes( Cursor::WAIT );
    humanturn_redraw = true;
    humanturn_exit = true;

    btn_auto.ReleaseDraw();
}

void Battle::Interface::ButtonAutoAction( const Unit & b, Actions & a )
{
    LocalEvent & le = LocalEvent::Get();

    le.MousePressLeft( btn_auto ) ? btn_auto.PressDraw() : btn_auto.ReleaseDraw();

    if ( le.MouseClickLeft( btn_auto ) )
        EventAutoSwitch( b, a );
}

void Battle::Interface::ButtonSettingsAction( void )
{
    LocalEvent & le = LocalEvent::Get();

    le.MousePressLeft( btn_settings ) ? btn_settings.PressDraw() : btn_settings.ReleaseDraw();

    if ( le.MouseClickLeft( btn_settings ) ) {
        DialogBattleSettings();
        humanturn_redraw = true;
    }
}

void Battle::Interface::ButtonWaitAction( Actions & a )
{
    LocalEvent & le = LocalEvent::Get();

    le.MousePressLeft( btn_wait ) ? btn_wait.PressDraw() : btn_wait.ReleaseDraw();

    if ( le.MouseClickLeft( btn_wait ) && _currentUnit ) {
        a.push_back( Command( MSG_BATTLE_SKIP, _currentUnit->GetUID(), false ) );
        humanturn_exit = true;
    }
}

void Battle::Interface::ButtonSkipAction( Actions & a )
{
    LocalEvent & le = LocalEvent::Get();

    le.MousePressLeft( btn_skip ) ? btn_skip.PressDraw() : btn_skip.ReleaseDraw();

    if ( le.MouseClickLeft( btn_skip ) && _currentUnit ) {
        a.push_back( Command( MSG_BATTLE_SKIP, _currentUnit->GetUID(), true ) );
        humanturn_exit = true;
    }
}

int Battle::Interface::GetAllowSwordDirection( u32 index )
{
    int res = 0;

    if ( _currentUnit ) {
        const Indexes around = Board::GetAroundIndexes( index );

        for ( Indexes::const_iterator it = around.begin(); it != around.end(); ++it ) {
            const s32 from = *it;

            if ( UNKNOWN != Board::GetCell( from )->GetDirection() || from == _currentUnit->GetHeadIndex()
                 || ( _currentUnit->isWide() && from == _currentUnit->GetTailIndex() ) ) {
                res |= Board::GetDirection( index, from );
            }
        }
    }

    return res;
}

void Battle::Interface::MousePressRightBoardAction( u32 themes, const Cell & cell, Actions & a )
{
    const s32 index = cell.GetIndex();
    const Unit * b = cell.GetUnit();

    if ( b ) {
        const Settings & conf = Settings::Get();
        const int allow = GetAllowSwordDirection( index );

        if ( arena.GetCurrentColor() == b->GetColor() || !conf.ExtPocketTapMode() || !allow )
            Dialog::ArmyInfo( *b, Dialog::READONLY );
        else {
            int res = PocketPC::GetCursorAttackDialog( cell.GetPos(), allow );

            switch ( res ) {
            case Cursor::SWORD_TOPLEFT:
            case Cursor::SWORD_TOPRIGHT:
            case Cursor::SWORD_RIGHT:
            case Cursor::SWORD_BOTTOMRIGHT:
            case Cursor::SWORD_BOTTOMLEFT:
            case Cursor::SWORD_LEFT:
                MouseLeftClickBoardAction( res, cell, a );
                break;

            default:
                Dialog::ArmyInfo( *b, Dialog::READONLY | Dialog::BUTTONS );
                break;
            }
        }
    }
}

void Battle::Interface::MouseLeftClickBoardAction( u32 themes, const Cell & cell, Actions & a )
{
    const s32 index = cell.GetIndex();
    const Unit * b = cell.GetUnit();

    if ( Settings::Get().ExtPocketTapMode() && !_currentUnit->isArchers() ) // archers always attack
    {
        // fast tap; attack
        if ( Board::isNearIndexes( index_pos, _currentUnit->GetHeadIndex() ) )
            themes = GetSwordCursorDirection( Board::GetDirection( index, _currentUnit->GetHeadIndex() ) );
        // or show direction attack
        else if ( b ) {
            int res = PocketPC::GetCursorAttackDialog( cell.GetPos(), GetAllowSwordDirection( index ) );

            switch ( res ) {
            case Cursor::SWORD_TOPLEFT:
            case Cursor::SWORD_TOPRIGHT:
            case Cursor::SWORD_RIGHT:
            case Cursor::SWORD_BOTTOMRIGHT:
            case Cursor::SWORD_BOTTOMLEFT:
            case Cursor::SWORD_LEFT:
                themes = res;
                break;

            default:
                Dialog::ArmyInfo( *b, Dialog::READONLY | Dialog::BUTTONS );
                break;
            }
        }
    }

    if ( _currentUnit )
        switch ( themes ) {
        case Cursor::WAR_FLY:
        case Cursor::WAR_MOVE:
            a.push_back( Command( MSG_BATTLE_MOVE, _currentUnit->GetUID(), index ) );
            a.push_back( Command( MSG_BATTLE_END_TURN, _currentUnit->GetUID() ) );
            humanturn_exit = true;
            break;

        case Cursor::SWORD_TOPLEFT:
        case Cursor::SWORD_TOPRIGHT:
        case Cursor::SWORD_RIGHT:
        case Cursor::SWORD_BOTTOMRIGHT:
        case Cursor::SWORD_BOTTOMLEFT:
        case Cursor::SWORD_LEFT: {
            const Unit * enemy = b;
            const int dir = GetDirectionFromCursorSword( themes );

            if ( enemy && Board::isValidDirection( index, dir ) ) {
                const s32 move = Board::GetIndexDirection( index, dir );

                if ( _currentUnit->GetHeadIndex() != move )
                    a.push_back( Command( MSG_BATTLE_MOVE, _currentUnit->GetUID(), move ) );
                a.push_back( Command( MSG_BATTLE_ATTACK, _currentUnit->GetUID(), enemy->GetUID(), index, Board::GetReflectDirection( dir ) ) );
                a.push_back( Command( MSG_BATTLE_END_TURN, _currentUnit->GetUID() ) );
                humanturn_exit = true;
            }
            break;
        }

        case Cursor::WAR_BROKENARROW:
        case Cursor::WAR_ARROW: {
            const Unit * enemy = b;

            if ( enemy ) {
                a.push_back( Command( MSG_BATTLE_ATTACK, _currentUnit->GetUID(), enemy->GetUID(), index, 0 ) );
                a.push_back( Command( MSG_BATTLE_END_TURN, _currentUnit->GetUID() ) );
                humanturn_exit = true;
            }
            break;
        }

        case Cursor::WAR_INFO: {
            if ( b ) {
                Dialog::ArmyInfo( *b, Dialog::BUTTONS | Dialog::READONLY );
                humanturn_redraw = true;
            }
            break;
        }

        default:
            break;
        }
}

void Battle::Interface::AnimateUnitWithDelay( Unit & unit, uint32_t delay )
{
    Display & display = Display::Get();
    Cursor & cursor = Cursor::Get();
    LocalEvent & le = LocalEvent::Get();
    const uint32_t frameDelay = ( unit.animation.animationLength() > 0 ) ? delay / unit.animation.animationLength() : 0;

    while ( le.HandleEvents( false ) ) {
        CheckGlobalEvents( le );

        if ( Game::AnimateCustomDelay( frameDelay ) ) {
            cursor.Hide();
            Redraw();
            cursor.Show();
            display.Flip();
            if ( unit.isFinishAnimFrame() )
                break;
            unit.IncreaseAnimFrame();
        }
    }
}

void Battle::Interface::RedrawTroopDefaultDelay( Unit & unit )
{
    Display & display = Display::Get();
    Cursor & cursor = Cursor::Get();
    LocalEvent & le = LocalEvent::Get();

    while ( le.HandleEvents( false ) ) {
        CheckGlobalEvents( le );

        if ( Battle::AnimateInfrequentDelay( Game::BATTLE_FRAME_DELAY ) ) {
            cursor.Hide();
            Redraw();
            cursor.Show();
            display.Flip();
            if ( unit.isFinishAnimFrame() )
                break;
            unit.IncreaseAnimFrame();
        }
    }
}

void Battle::Interface::RedrawActionSkipStatus( const Unit & attacker )
{
    std::string msg;
    if ( attacker.Modes( TR_HARDSKIP ) ) {
        msg = _( "%{name} skipping turn" );
        if ( Settings::Get().ExtBattleSkipIncreaseDefense() )
            msg.append( _( ", and get +2 defense" ) );
    }
    else
        msg = _( "%{name} waiting turn" );

    StringReplace( msg, "%{name}", attacker.GetName() );
    status.SetMessage( msg, true );
}

void Battle::Interface::RedrawActionAttackPart1( Unit & attacker, Unit & defender, const TargetsInfo & targets )
{
    Display & display = Display::Get();
    LocalEvent & le = LocalEvent::Get();
    Cursor & cursor = Cursor::Get();

    cursor.SetThemes( Cursor::WAR_NONE );

    _currentUnit = NULL;
    _movingUnit = &attacker;
    _movingPos = attacker.GetRectPosition();

    const Rect & pos1 = attacker.GetRectPosition();
    const Rect & pos2 = defender.GetRectPosition();

    // check archers
    const bool archer = attacker.isArchers() && !attacker.isHandFighting();
    const Point & bp1 = attacker.GetBackPoint();
    const Point & bp2 = defender.GetBackPoint();

    int actionStart = Monster_Info::MELEE_FRONT;

    // long distance attack animation
    if ( archer || ( attacker.isDoubleCellAttack() && 2 == targets.size() ) ) {
        const float dx = bp1.x - bp2.x;
        const float dy = bp1.y - bp2.y;
        const float tan = std::fabs( dy / dx );

        actionStart = ( 0.6 >= tan ? Monster_Info::RANG_FRONT : ( dy > 0 ? Monster_Info::RANG_TOP : Monster_Info::RANG_BOT ) );
    }
    else if ( pos2.y < pos1.y ) {
        actionStart = Monster_Info::MELEE_TOP;
    }
    else if ( pos2.y > pos1.y ) {
        actionStart = Monster_Info::MELEE_BOT;
    }

    // redraw luck animation
    if ( attacker.Modes( LUCK_GOOD | LUCK_BAD ) )
        RedrawActionLuck( attacker );

    AGG::PlaySound( attacker.M82Attk() );

    // redraw attack animation
    if ( attacker.SwitchAnimation( actionStart ) ) {
        RedrawTroopDefaultDelay( attacker );
    }

    // draw missile animation
    if ( archer ) {
        const Sprite & missile = AGG::GetICN( attacker.ICNMiss(), ICN::GetMissIndex( attacker.ICNMiss(), bp1.x - bp2.x, bp1.y - bp2.y ), bp1.x > bp2.x );

        const u32 step = ( missile.w() < 16 ? 16 : missile.w() );
        const Point line_from
            = Point( pos1.x + ( attacker.isReflect() ? 0 : pos1.w ),
                     pos1.y + ( Settings::Get().QVGA() ? attacker.GetStartMissileOffset( actionStart ) / 2 : attacker.GetStartMissileOffset( actionStart ) ) );
        const Point line_to = Point( pos2.x + ( defender.isReflect() ? 0 : pos1.w ), pos2.y );

        const Points points = GetLinePoints( line_from, line_to, step );
        Points::const_iterator pnt = points.begin();

        // convert the following code into a function/event service
        while ( le.HandleEvents( false ) && pnt != points.end() ) {
            CheckGlobalEvents( le );

            if ( Battle::AnimateInfrequentDelay( Game::BATTLE_MISSILE_DELAY ) ) {
                cursor.Hide();
                Redraw();
                missile.Blit( attacker.isReflect() ? ( *pnt ).x - missile.w() : ( *pnt ).x, ( *pnt ).y );
                cursor.Show();
                display.Flip();
                ++pnt;
            }
        }
    }

    // post attack action
    switch ( attacker.GetID() ) {
    case Monster::VAMPIRE_LORD:
        // possible: vampire ressurect animation
        // RedrawTroopWithFrameAnimation(attacker, , );
        break;

    case Monster::LICH:
    case Monster::POWER_LICH:
        // lich clod animation
        RedrawTroopWithFrameAnimation( defender, ICN::LICHCLOD, attacker.M82Expl(), true );
        break;

    default:
        break;
    }
}

void Battle::Interface::RedrawActionAttackPart2( Unit & attacker, TargetsInfo & targets )
{
    // targets damage animation
    RedrawActionWincesKills( targets );

    // post attack animation
    int attackStart = attacker.animation.getCurrentState();
    if ( attackStart >= Monster_Info::MELEE_TOP && attackStart <= Monster_Info::RANG_BOT ) {
        if ( attacker.SwitchAnimation( ++attackStart ) )
            RedrawTroopDefaultDelay( attacker );
    }
    attacker.SwitchAnimation( Monster_Info::STATIC );

    // draw status for first defender
    if ( targets.size() ) {
        std::string msg = _( "%{attacker} do %{damage} damage." );
        StringReplace( msg, "%{attacker}", attacker.GetName() );

        if ( 1 < targets.size() ) {
            u32 killed = 0;
            u32 damage = 0;

            for ( TargetsInfo::const_iterator it = targets.begin(); it != targets.end(); ++it ) {
                killed += ( *it ).killed;
                damage += ( *it ).damage;
            }

            StringReplace( msg, "%{damage}", damage );

            if ( killed ) {
                msg.append( " " );
                msg.append( _n( "one creature perishes.", "%{count} creatures perish.", killed ) );
                StringReplace( msg, "%{count}", killed );
            }
        }
        else {
            TargetInfo & target = targets.front();
            StringReplace( msg, "%{damage}", target.damage );

            if ( target.killed ) {
                msg.append( " " );
                msg.append( _n( "one %{defender} perishes.", "%{count} %{defender} perish.", target.killed ) );
                StringReplace( msg, "%{count}", target.killed );
                StringReplace( msg, "%{defender}", target.defender->GetPluralName( target.killed ) );
            }
        }

        status.SetMessage( msg, true );
        status.SetMessage( "", false );
    }

    // restore
    for ( TargetsInfo::iterator it = targets.begin(); it != targets.end(); ++it )
        if ( ( *it ).defender ) {
            TargetInfo & target = *it;
            if ( !target.defender->isValid() ) {
                target.defender->SetDeathAnim();
            }
            else
                target.defender->SwitchAnimation( Monster_Info::STATIC );
        }
    if ( opponent1 )
        opponent1->ResetAnimFrame( OP_IDLE );
    if ( opponent2 )
        opponent2->ResetAnimFrame( OP_IDLE );
    _movingUnit = NULL;
    attacker.SwitchAnimation( Monster_Info::STATIC );
}

void Battle::Interface::RedrawActionWincesKills( TargetsInfo & targets )
{
    const Settings & conf = Settings::Get();
    Display & display = Display::Get();
    LocalEvent & le = LocalEvent::Get();
    Cursor & cursor = Cursor::Get();

    // targets damage animation
    int py = ( conf.QVGA() ? 20 : 50 );
    int finish = 0;

    for ( TargetsInfo::iterator it = targets.begin(); it != targets.end(); ++it )
        if ( ( *it ).defender ) {
            TargetInfo & target = *it;

            // kill animation
            if ( !target.defender->isValid() ) {
                target.defender->SwitchAnimation( Monster_Info::KILL );
                AGG::PlaySound( target.defender->M82Kill() );
                ++finish;

                // set opponent OP_SRRW animation
                if ( target.defender->GetColor() != Color::NONE ) {
                    OpponentSprite * commander = target.defender->GetColor() == arena.GetArmyColor1() ? opponent1 : opponent2;
                    if ( commander )
                        commander->ResetAnimFrame( OP_SRRW );
                }
            }
            else
                // wince animation
                if ( target.damage ) {
                // wnce animation
                target.defender->SwitchAnimation( Monster_Info::WNCE );
                AGG::PlaySound( target.defender->M82Wnce() );
                ++finish;
            }
            else
            // have immunitet
            {
                AGG::PlaySound( M82::RSBRYFZL );
            }
        }

    const Point & topleft = border.GetArea();

    // targets damage animation loop
    while ( le.HandleEvents() && finish != std::count_if( targets.begin(), targets.end(), std::mem_fun_ref( &TargetInfo::isFinishAnimFrame ) ) ) {
        CheckGlobalEvents( le );

        if ( Battle::AnimateInfrequentDelay( Game::BATTLE_FRAME_DELAY ) ) {
            for ( TargetsInfo::iterator it = targets.begin(); it != targets.end(); ++it )
                if ( ( *it ).defender ) {
                    TargetInfo & target = *it;
                    const Rect & pos = target.defender->GetRectPosition();

                    cursor.Hide();
                    Redraw();

                    // extended damage info
                    if ( conf.ExtBattleShowDamage() && target.killed && ( pos.y - py ) > topleft.y ) {
                        std::string msg = "-" + GetString( target.killed );
                        Text txt( msg, Font::YELLOW_SMALL );
                        txt.Blit( pos.x + ( pos.w - txt.w() ) / 2, pos.y - py );
                    }

                    cursor.Show();
                    display.Flip();
                    target.defender->IncreaseAnimFrame();
                }
            py += ( conf.QVGA() ? 5 : 10 );
        }
    }
}

void Battle::Interface::RedrawActionMove( Unit & b, const Indexes & path )
{
    Cursor & cursor = Cursor::Get();
    Indexes::const_iterator dst = path.begin();
    Bridge * bridge = Arena::GetBridge();

    cursor.SetThemes( Cursor::WAR_NONE );

    std::string msg = _( "Moved %{monster}: %{src}, %{dst}" );
    StringReplace( msg, "%{monster}", b.GetName() );
    StringReplace( msg, "%{src}", b.GetHeadIndex() );

    _currentUnit = NULL;
    _movingUnit = &b;

    while ( dst != path.end() ) {
        const Cell * cell = Board::GetCell( *dst );
        _movingPos = cell->GetPos();
        bool show_anim = false;

<<<<<<< HEAD
        if ( bridge && bridge->NeedAction( b, *dst ) ) {
            _movingUnit = NULL;
            b.SwitchAnimation( Monster_Info::STATIC );
=======
        if ( bridge && bridge->NeedDown( b, *dst ) ) {
            b_move = NULL;
            b.SwitchAnimation( Monster_State::STATIC );
>>>>>>> d25e2423
            bridge->Action( b, *dst );
            _movingUnit = &b;
        }

        if ( b.isWide() ) {
            if ( b.GetTailIndex() == *dst )
                b.SetReflection( !b.isReflect() );
            else
                show_anim = true;
        }
        else {
            b.UpdateDirection( cell->GetPos() );
            show_anim = true;
        }

        if ( show_anim ) {
            AGG::PlaySound( b.M82Move() );
            b.SwitchAnimation( Monster_Info::MOVING );
            RedrawTroopDefaultDelay( b );
            b.SetPosition( *dst );
        }

        // check for possible bridge close action, after unit's end of movement
        if ( bridge && bridge->AllowUp() ) {
            b_move = NULL;
            b.SwitchAnimation( Monster_State::STATIC );
            bridge->Action( b, *dst );
            b_move = &b;
        }

        ++dst;
    }

    // restore
    _flyingUnit = NULL;
    _movingUnit = NULL;
    _currentUnit = NULL;
    b.SwitchAnimation( Monster_Info::STATIC );

    StringReplace( msg, "%{dst}", b.GetHeadIndex() );
    status.SetMessage( msg, true );
}

void Battle::Interface::RedrawActionFly( Unit & unit, const Position & pos )
{
    Cursor & cursor = Cursor::Get();
    const s32 destIndex = pos.GetHead()->GetIndex();
    const Rect & pos1 = unit.GetRectPosition();
    const Rect & pos2 = Board::GetCell( destIndex )->GetPos();

    Point destPos( pos1.x, pos1.y );
    Point targetPos( pos2.x, pos2.y );

    cursor.SetThemes( Cursor::WAR_NONE );
    const uint32_t step = unit.animation.getFlightSpeed();
    const uint32_t frameDelay = Game::ApplyBattleSpeed( unit.animation.getMoveSpeed() );

    const Points points = GetEuclideanLine( destPos, targetPos, Settings::Get().QVGA() ? step / 2 : step );
    Points::const_iterator currentPoint = points.begin();

    // jump up
    _currentUnit = NULL;
    _movingUnit = NULL;
    _movingPos = currentPoint != points.end() ? *currentPoint : destPos;
    _flyingUnit = NULL;
    _movingUnit = &unit;
    _flyingPos = destPos;

    unit.SwitchAnimation( Monster_Info::FLY_UP );
    // Take off animation is 30% length on average (original value)
    AnimateUnitWithDelay( unit, frameDelay * 0.3 );

    _movingUnit = NULL;
    _flyingUnit = &unit;
    _flyingPos = _movingPos;

    if ( currentPoint != points.end() )
        ++currentPoint;

    unit.SwitchAnimation( Monster_Info::MOVING );
    while ( currentPoint != points.end() ) {
        _movingPos = *currentPoint;

        AGG::PlaySound( unit.M82Move() );
        unit.animation.restartAnimation();
        AnimateUnitWithDelay( unit, frameDelay );

        _flyingPos = _movingPos;
        ++currentPoint;
    }

    unit.SetPosition( destIndex );

    // landing
    _flyingUnit = NULL;
    _movingUnit = &unit;
    _movingPos = targetPos;
    unit.SwitchAnimation( Monster_Info::FLY_LAND );
    // Landing animation is 30% length on average (original value)
    AnimateUnitWithDelay( unit, frameDelay * 0.3 );

    // restore
    _movingUnit = NULL;
    unit.SwitchAnimation( Monster_Info::STATIC );
}

void Battle::Interface::RedrawActionResistSpell( const Unit & target )
{
    std::string str( _( "The %{name} resist the spell!" ) );
    StringReplace( str, "%{name}", target.GetName() );
    status.SetMessage( str, true );
    status.SetMessage( "", false );
}

void Battle::Interface::RedrawActionSpellCastPart1( const Spell & spell, s32 dst, const HeroBase * caster, const std::string & name, const TargetsInfo & targets )
{
    std::string msg;
    Unit * target = targets.size() ? targets.front().defender : NULL;

    if ( target && target->GetHeadIndex() == dst ) {
        msg = _( "%{name} casts %{spell} on the %{troop}." );
        StringReplace( msg, "%{troop}", target->GetName() );
    }
    else if ( spell.isApplyWithoutFocusObject() )
        msg = _( "%{name} casts %{spell}." );

    if ( msg.size() ) {
        StringReplace( msg, "%{name}", name );
        StringReplace( msg, "%{spell}", spell.GetName() );
        status.SetMessage( msg, true );
        status.SetMessage( "", false );
    }

    // set spell cast animation
    if ( caster ) {
        OpponentSprite * opponent = caster->GetColor() == arena.GetArmyColor1() ? opponent1 : opponent2;
        if ( opponent ) {
            opponent->ResetAnimFrame( OP_CAST );
            Display & display = Display::Get();
            LocalEvent & le = LocalEvent::Get();
            Cursor & cursor = Cursor::Get();
            do {
                if ( Battle::AnimateInfrequentDelay( Game::BATTLE_SPELL_DELAY ) ) {
                    opponent->IncreaseAnimFrame();
                    cursor.Hide();
                    Redraw();
                    cursor.Show();
                    display.Flip();
                }
            } while ( le.HandleEvents() && !opponent->isFinishFrame() );
        }
    }

    // without object
    switch ( spell() ) {
    case Spell::FIREBALL:
        RedrawTargetsWithFrameAnimation( dst, targets, ICN::FIREBALL, M82::FromSpell( spell() ) );
        break;
    case Spell::FIREBLAST:
        RedrawTargetsWithFrameAnimation( dst, targets, ICN::FIREBAL2, M82::FromSpell( spell() ) );
        break;
    case Spell::METEORSHOWER:
        RedrawTargetsWithFrameAnimation( dst, targets, ICN::METEOR, M82::FromSpell( spell() ) );
        break;
    case Spell::COLDRING:
        RedrawActionColdRingSpell( dst, targets );
        break;

    case Spell::MASSSHIELD:
        RedrawTargetsWithFrameAnimation( targets, ICN::SHIELD, M82::FromSpell( spell() ), false );
        break;
    case Spell::MASSCURE:
        RedrawTargetsWithFrameAnimation( targets, ICN::MAGIC01, M82::FromSpell( spell() ), false );
        break;
    case Spell::MASSHASTE:
        RedrawTargetsWithFrameAnimation( targets, ICN::HASTE, M82::FromSpell( spell() ), false );
        break;
    case Spell::MASSSLOW:
        RedrawTargetsWithFrameAnimation( targets, ICN::MAGIC02, M82::FromSpell( spell() ), false );
        break;
    case Spell::MASSBLESS:
        RedrawTargetsWithFrameAnimation( targets, ICN::BLESS, M82::FromSpell( spell() ), false );
        break;
    case Spell::MASSCURSE:
        RedrawTargetsWithFrameAnimation( targets, ICN::CURSE, M82::FromSpell( spell() ), false );
        break;
    case Spell::MASSDISPEL:
        RedrawTargetsWithFrameAnimation( targets, ICN::MAGIC07, M82::FromSpell( spell() ), false );
        break;

    case Spell::DEATHRIPPLE:
    case Spell::DEATHWAVE:
        RedrawTargetsWithFrameAnimation( targets, ICN::REDDEATH, M82::FromSpell( spell() ), true );
        break;

    case Spell::HOLYWORD:
    case Spell::HOLYSHOUT:
        RedrawTargetsWithFrameAnimation( targets, ICN::BLUEFIRE, M82::FromSpell( spell() ), true );
        break;

    case Spell::ELEMENTALSTORM:
        RedrawActionElementalStormSpell( targets );
        break;
    case Spell::ARMAGEDDON:
        RedrawActionArmageddonSpell( targets );
        break;

    default:
        break;
    }

    // with object
    if ( target ) {
        if ( spell.isResurrect() )
            RedrawActionResurrectSpell( *target, spell );
        else
            switch ( spell() ) {
            // simple spell animation
            case Spell::BLESS:
                RedrawTroopWithFrameAnimation( *target, ICN::BLESS, M82::FromSpell( spell() ), false );
                break;
            case Spell::BLIND:
                RedrawTroopWithFrameAnimation( *target, ICN::BLIND, M82::FromSpell( spell() ), false );
                break;
            case Spell::CURE:
                RedrawTroopWithFrameAnimation( *target, ICN::MAGIC01, M82::FromSpell( spell() ), false );
                break;
            case Spell::SLOW:
                RedrawTroopWithFrameAnimation( *target, ICN::MAGIC02, M82::FromSpell( spell() ), false );
                break;
            case Spell::SHIELD:
                RedrawTroopWithFrameAnimation( *target, ICN::SHIELD, M82::FromSpell( spell() ), false );
                break;
            case Spell::HASTE:
                RedrawTroopWithFrameAnimation( *target, ICN::HASTE, M82::FromSpell( spell() ), false );
                break;
            case Spell::CURSE:
                RedrawTroopWithFrameAnimation( *target, ICN::CURSE, M82::FromSpell( spell() ), false );
                break;
            case Spell::ANTIMAGIC:
                RedrawTroopWithFrameAnimation( *target, ICN::MAGIC06, M82::FromSpell( spell() ), false );
                break;
            case Spell::DISPEL:
                RedrawTroopWithFrameAnimation( *target, ICN::MAGIC07, M82::FromSpell( spell() ), false );
                break;
            case Spell::STONESKIN:
                RedrawTroopWithFrameAnimation( *target, ICN::STONSKIN, M82::FromSpell( spell() ), false );
                break;
            case Spell::STEELSKIN:
                RedrawTroopWithFrameAnimation( *target, ICN::STELSKIN, M82::FromSpell( spell() ), false );
                break;
            case Spell::PARALYZE:
                RedrawTroopWithFrameAnimation( *target, ICN::PARALYZE, M82::FromSpell( spell() ), false );
                break;
            case Spell::HYPNOTIZE:
                RedrawTroopWithFrameAnimation( *target, ICN::HYPNOTIZ, M82::FromSpell( spell() ), false );
                break;
            case Spell::DRAGONSLAYER:
                RedrawTroopWithFrameAnimation( *target, ICN::DRAGSLAY, M82::FromSpell( spell() ), false );
                break;
            case Spell::BERSERKER:
                RedrawTroopWithFrameAnimation( *target, ICN::BERZERK, M82::FromSpell( spell() ), false );
                break;

            // uniq spell animation
            case Spell::LIGHTNINGBOLT:
                RedrawActionLightningBoltSpell( *target );
                break;
            case Spell::CHAINLIGHTNING:
                RedrawActionChainLightningSpell( targets );
                break;
            case Spell::ARROW:
                RedrawActionArrowSpell( *target );
                break;
            case Spell::COLDRAY:
                RedrawActionColdRaySpell( *target );
                break;
            case Spell::DISRUPTINGRAY:
                RedrawActionDisruptingRaySpell( *target );
                break;
            case Spell::BLOODLUST:
                RedrawActionBloodLustSpell( *target );
                break;
            default:
                break;
            }
    }
}

void Battle::Interface::RedrawActionSpellCastPart2( const Spell & spell, TargetsInfo & targets )
{
    if ( spell.isDamage() ) {
        // targets damage animation
        RedrawActionWincesKills( targets );

        u32 killed = 0;
        u32 damage = 0;

        for ( TargetsInfo::const_iterator it = targets.begin(); it != targets.end(); ++it ) {
            killed += ( *it ).killed;
            damage += ( *it ).damage;
        }

        if ( damage ) {
            std::string msg;
            if ( spell.isUndeadOnly() )
                msg = _( "The %{spell} spell does %{damage} damage to all undead creatures." );
            else if ( spell.isALiveOnly() )
                msg = _( "The %{spell} spell does %{damage} damage to all living creatures." );
            else
                msg = _( "The %{spell} does %{damage} damage." );
            StringReplace( msg, "%{spell}", spell.GetName() );
            StringReplace( msg, "%{damage}", damage );

            if ( killed ) {
                status.SetMessage( msg, true );
                msg = _n( "one creature perishes.", "%{count} creatures perish.", killed );
                StringReplace( msg, "%{count}", killed );
            }

            status.SetMessage( msg, true );
        }
    }

    status.SetMessage( " ", false );

    // restore
    for ( TargetsInfo::iterator it = targets.begin(); it != targets.end(); ++it )
        if ( ( *it ).defender ) {
            TargetInfo & target = *it;
            if ( !target.defender->isValid() ) {
                target.defender->SetDeathAnim();
            }
            else
                target.defender->SwitchAnimation( Monster_Info::STATIC );
        }
    if ( opponent1 )
        opponent1->ResetAnimFrame( OP_IDLE );
    if ( opponent2 )
        opponent2->ResetAnimFrame( OP_IDLE );
    _movingUnit = NULL;
}

void Battle::Interface::RedrawActionMonsterSpellCastStatus( const Unit & attacker, const TargetInfo & target )
{
    const char * msg = NULL;

    switch ( attacker.GetID() ) {
    case Monster::UNICORN:
        msg = _( "The Unicorns attack blinds the %{name}!" );
        break;
    case Monster::MEDUSA:
        msg = _( "The Medusas gaze turns the %{name} to stone!" );
        break;
    case Monster::ROYAL_MUMMY:
    case Monster::MUMMY:
        msg = _( "The Mummies' curse falls upon the %{name}!" );
        break;
    case Monster::CYCLOPS:
        msg = _( "The %{name} are paralyzed by the Cyclopes!" );
        break;
    case Monster::ARCHMAGE:
        msg = _( "The Archmagi dispel all good spells on your %{name}!" );
        break;
    default:
        break;
    }

    if ( msg ) {
        std::string str( msg );
        StringReplace( str, "%{name}", target.defender->GetName() );

        status.SetMessage( str, true );
        status.SetMessage( "", false );
    }
}

void Battle::Interface::RedrawActionLuck( Unit & b )
{
    if ( b.Modes( LUCK_GOOD ) ) {
        std::string msg = _( "Good luck shines on the  %{attacker}" );
        StringReplace( msg, "%{attacker}", b.GetName() );
        status.SetMessage( msg, true );

        Display & display = Display::Get();
        Cursor & cursor = Cursor::Get();
        LocalEvent & le = LocalEvent::Get();

        const int m82 = M82::GOODLUCK;
        const Sprite & sunbow = AGG::GetICN( ICN::EXPMRL, 0 );

        const Rect & pos = b.GetRectPosition();

        const Monster::monstersprite_t & msi = b.GetMonsterSprite();
        const Sprite & troop = AGG::GetICN( msi.icn_file, msi.frm_idle.start, b.isReflect() );

        int width = 2;

        Rect src( 0, 0, width, sunbow.h() );
        src.x = ( sunbow.w() - src.w ) / 2;

        cursor.SetThemes( Cursor::WAR_NONE );

        AGG::PlaySound( m82 );

        while ( le.HandleEvents() && width < sunbow.w() ) {
            CheckGlobalEvents( le );

            if ( Battle::AnimateInfrequentDelay( Game::BATTLE_MISSILE_DELAY ) ) {
                cursor.Hide();
                Redraw();

                sunbow.Blit( src, pos.x + ( pos.w - src.w ) / 2, pos.y + pos.h - troop.h() - src.h );

                cursor.Show();
                display.Flip();

                src.w = width;
                src.x = ( sunbow.w() - src.w ) / 2;

                width += 3;
            }
        }

        DELAY( 400 );
    }
    else if ( b.Modes( LUCK_BAD ) ) {
        std::string msg = _( "Bad luck descends on the %{attacker}" );
        StringReplace( msg, "%{attacker}", b.GetName() );
        status.SetMessage( msg, true );
    }
}

void Battle::Interface::RedrawActionMorale( Unit & b, bool good )
{
    std::string msg;

    if ( good ) {
        msg = _( "High morale enables the %{monster} to attack again." );
        StringReplace( msg, "%{monster}", b.GetName() );
        status.SetMessage( msg, true );
        RedrawTroopWithFrameAnimation( b, ICN::MORALEG, M82::GOODMRLE, false );
    }
    else {
        msg = _( "Low morale causes the %{monster} to freeze in panic." );
        StringReplace( msg, "%{monster}", b.GetName() );
        status.SetMessage( msg, true );
        RedrawTroopWithFrameAnimation( b, ICN::MORALEB, M82::BADMRLE, true );
    }
}

void Battle::Interface::RedrawActionTowerPart1( Tower & tower, Unit & defender )
{
    Display & display = Display::Get();
    LocalEvent & le = LocalEvent::Get();
    Cursor & cursor = Cursor::Get();

    cursor.SetThemes( Cursor::WAR_NONE );
    _currentUnit = NULL;

    const Point pos1 = tower.GetPortPosition() + border.GetArea();
    const Rect & pos2 = defender.GetRectPosition();

    AGG::PlaySound( M82::KEEPSHOT );

    // draw missile animation
    const Sprite & missile = AGG::GetICN( ICN::KEEP, ICN::GetMissIndex( ICN::KEEP, pos1.x - pos2.x, pos1.y - pos2.y ), pos1.x > pos2.x );

    const Points points = GetLinePoints( pos1, Point( pos2.x + pos2.w, pos2.y ), missile.w() );
    Points::const_iterator pnt = points.begin();

    while ( le.HandleEvents( false ) && pnt != points.end() ) {
        CheckGlobalEvents( le );

        // fast draw
        if ( Battle::AnimateInfrequentDelay( Game::BATTLE_MISSILE_DELAY ) ) {
            cursor.Hide();
            Redraw();
            missile.Blit( ( *pnt ).x - missile.w(), ( *pnt ).y );
            cursor.Show();
            display.Flip();
            ++pnt;
        }
    }
}

void Battle::Interface::RedrawActionTowerPart2( Tower & tower, TargetInfo & target )
{
    TargetsInfo targets;
    targets.push_back( target );

    // targets damage animation
    RedrawActionWincesKills( targets );

    // draw status for first defender
    std::string msg = _( "Tower do %{damage} damage." );
    StringReplace( msg, "%{damage}", target.damage );
    if ( target.killed ) {
        msg.append( " " );
        msg.append( _n( "one %{defender} perishes.", "%{count} %{defender} perish.", target.killed ) );
        StringReplace( msg, "%{count}", target.killed );
        StringReplace( msg, "%{defender}", target.defender->GetName() );
    }
    status.SetMessage( msg, true );
    status.SetMessage( "", false );

    // restore
    if ( !target.defender->isValid() ) {
        target.defender->SetDeathAnim();
    }
    else
        target.defender->SwitchAnimation( Monster_Info::STATIC );

    if ( opponent1 )
        opponent1->ResetAnimFrame( OP_IDLE );
    if ( opponent2 )
        opponent2->ResetAnimFrame( OP_IDLE );
    _movingUnit = NULL;
}

void Battle::Interface::RedrawActionCatapult( int target )
{
    Display & display = Display::Get();
    LocalEvent & le = LocalEvent::Get();
    Cursor & cursor = Cursor::Get();

    const Sprite & missile = AGG::GetICN( ICN::BOULDER, 0 );
    const Rect & area = border.GetArea();

    AGG::PlaySound( M82::CATSND00 );

    // catapult animation
    while ( le.HandleEvents( false ) && catapult_frame < 6 ) {
        CheckGlobalEvents( le );

        if ( Battle::AnimateInfrequentDelay( Game::BATTLE_CATAPULT_DELAY ) ) {
            cursor.Hide();
            Redraw();
            cursor.Show();
            display.Flip();
            ++catapult_frame;
        }
    }

    // boulder animation
    Point pt1( 90, 220 );
    Point pt2 = Catapult::GetTargetPosition( target );
    Point max( 300, 20 );

    if ( Settings::Get().QVGA() ) {
        pt1.x /= 2;
        pt1.y /= 2;
        pt2.x /= 2;
        pt2.y /= 2;
        max.x /= 2;
        max.y /= 2;
    }

    pt1.x += area.x;
    pt2.x += area.x;
    max.x += area.x;
    pt1.y += area.y;
    pt2.y += area.y;
    max.y += area.y;

    const Points points = GetArcPoints( pt1, pt2, max, missile.w() );
    Points::const_iterator pnt = points.begin();

    while ( le.HandleEvents( false ) && pnt != points.end() ) {
        CheckGlobalEvents( le );

        if ( Battle::AnimateInfrequentDelay( Game::BATTLE_CATAPULT2_DELAY ) ) {
            if ( catapult_frame < 9 )
                ++catapult_frame;

            cursor.Hide();
            Redraw();
            missile.Blit( *pnt );
            cursor.Show();
            display.Flip();
            ++pnt;
        }
    }

    // clod
    u32 frame = 0;
    int icn = target == CAT_MISS ? ICN::SMALCLOD : ICN::LICHCLOD;
    AGG::PlaySound( M82::CATSND02 );

    while ( le.HandleEvents() && frame < AGG::GetICNCount( icn ) ) {
        CheckGlobalEvents( le );

        if ( Battle::AnimateInfrequentDelay( Game::BATTLE_CATAPULT3_DELAY ) ) {
            if ( catapult_frame < 9 )
                ++catapult_frame;

            cursor.Hide();
            Redraw();
            const Sprite & sprite = AGG::GetICN( icn, frame );
            sprite.Blit( pt2.x + sprite.x(), pt2.y + sprite.y() );
            cursor.Show();
            display.Flip();

            ++frame;
        }
    }

    catapult_frame = 0;
}

void Battle::Interface::RedrawActionArrowSpell( const Unit & target )
{
    Display & display = Display::Get();
    LocalEvent & le = LocalEvent::Get();
    Cursor & cursor = Cursor::Get();
    const HeroBase * current_commander = arena.GetCurrentCommander();

    if ( current_commander ) {
        Point pt_from, pt_to;
        const bool from_left = current_commander == opponent1->GetHero();

        // is left position
        if ( from_left ) {
            const Rect & pos1 = opponent1->GetArea();
            pt_from = Point( pos1.x + pos1.w, pos1.y + pos1.h / 2 );

            const Rect & pos2 = target.GetRectPosition();
            pt_to = Point( pos2.x, pos2.y );
        }
        else {
            const Rect & pos = opponent2->GetArea();
            pt_from = Point( pos.x, pos.y + pos.h / 2 );

            const Rect & pos2 = target.GetRectPosition();
            pt_to = Point( pos2.x + pos2.w, pos2.y );
        }

        const Sprite & missile = AGG::GetICN( ICN::ARCH_MSL, ICN::GetMissIndex( ICN::ARCH_MSL, pt_from.x - pt_to.x, pt_from.y - pt_to.y ), pt_from.x > pt_to.x );

        const Points points = GetLinePoints( pt_from, pt_to, missile.w() );
        Points::const_iterator pnt = points.begin();

        cursor.SetThemes( Cursor::WAR_NONE );
        AGG::PlaySound( M82::MAGCAROW );

        while ( le.HandleEvents( false ) && pnt != points.end() ) {
            CheckGlobalEvents( le );

            if ( Battle::AnimateInfrequentDelay( Game::BATTLE_MISSILE_DELAY ) ) {
                cursor.Hide();
                Redraw();
                missile.Blit( ( *pnt ).x - ( from_left ? 0 : missile.w() ), ( *pnt ).y );
                cursor.Show();
                display.Flip();
                ++pnt;
            }
        }
    }
}

void Battle::Interface::RedrawActionTeleportSpell( Unit & target, s32 dst )
{
    Display & display = Display::Get();
    Cursor & cursor = Cursor::Get();
    LocalEvent & le = LocalEvent::Get();

    const Monster::monstersprite_t & msi = target.GetMonsterSprite();
    const Sprite & sprite = AGG::GetICN( msi.icn_file, msi.frm_idle.start, target.isReflect() );

    cursor.SetThemes( Cursor::WAR_NONE );
    cursor.Hide();

    _currentUnit = &target;
    b_current_sprite = &sprite;
    b_current_alpha = 250;

    AGG::PlaySound( M82::TELPTOUT );

    while ( le.HandleEvents() && b_current_alpha > 30 ) {
        CheckGlobalEvents( le );

        if ( Battle::AnimateInfrequentDelay( Game::BATTLE_SPELL_DELAY ) ) {
            cursor.Hide();
            Redraw();
            cursor.Show();
            display.Flip();

            b_current_alpha -= 20;
        }
    }

    b_current_alpha = 0;
    cursor.Hide();
    Redraw();
    while ( Mixer::isValid() && Mixer::isPlaying( -1 ) )
        DELAY( 10 );

    target.SetPosition( dst );
    AGG::PlaySound( M82::TELPTIN );

    while ( le.HandleEvents() && b_current_alpha < 220 ) {
        CheckGlobalEvents( le );

        if ( Battle::AnimateInfrequentDelay( Game::BATTLE_SPELL_DELAY ) ) {
            cursor.Hide();
            Redraw();
            cursor.Show();
            display.Flip();

            b_current_alpha += 20;
        }
    }

    b_current_alpha = 255;
    _currentUnit = NULL;
    b_current_sprite = NULL;
}

void Battle::Interface::RedrawActionSummonElementalSpell( const Unit & target )
{
    Display & display = Display::Get();
    Cursor & cursor = Cursor::Get();
    LocalEvent & le = LocalEvent::Get();

    const Monster::monstersprite_t & msi = target.GetMonsterSprite();
    const Sprite & sprite = AGG::GetICN( msi.icn_file, msi.frm_idle.start, target.isReflect() );

    cursor.SetThemes( Cursor::WAR_NONE );
    cursor.Hide();

    _currentUnit = &target;
    b_current_sprite = &sprite;
    b_current_alpha = 0;

    AGG::PlaySound( M82::SUMNELM );

    while ( le.HandleEvents() && b_current_alpha < 220 ) {
        CheckGlobalEvents( le );

        if ( Battle::AnimateInfrequentDelay( Game::BATTLE_SPELL_DELAY ) ) {
            cursor.Hide();
            Redraw();
            cursor.Show();
            display.Flip();

            b_current_alpha += 20;
        }
    }

    b_current_alpha = 255;
    _currentUnit = NULL;
    b_current_sprite = NULL;
}

void Battle::Interface::RedrawActionMirrorImageSpell( const Unit & target, const Position & pos )
{
    Display & display = Display::Get();
    Cursor & cursor = Cursor::Get();
    LocalEvent & le = LocalEvent::Get();

    const Monster::monstersprite_t & msi = target.GetMonsterSprite();
    const Sprite & sprite = AGG::GetICN( msi.icn_file, msi.frm_idle.start, target.isReflect() );
    const Rect & rt1 = target.GetRectPosition();
    const Rect & rt2 = pos.GetRect();

    const Points points = GetLinePoints( rt1, rt2, 5 );
    Points::const_iterator pnt = points.begin();

    cursor.SetThemes( Cursor::WAR_NONE );
    cursor.Hide();
    AGG::PlaySound( M82::MIRRORIM );

    while ( le.HandleEvents() && pnt != points.end() ) {
        CheckGlobalEvents( le );

        if ( Battle::AnimateInfrequentDelay( Game::BATTLE_SPELL_DELAY ) ) {
            cursor.Hide();

            const Point & sp = GetTroopPosition( target, sprite );

            Redraw();
            sprite.Blit( sp.x - rt1.x + ( *pnt ).x, sp.y - rt1.y + ( *pnt ).y );

            cursor.Show();
            display.Flip();

            ++pnt;
        }
    }

    status.SetMessage( _( "MirrorImage created" ), true );
}

void Battle::Interface::RedrawActionLightningBoltSpell( Unit & target )
{
    // FIX: LightningBolt draw
    RedrawTroopWithFrameAnimation( target, ICN::SPARKS, M82::FromSpell( Spell::LIGHTNINGBOLT ), true );
}

void Battle::Interface::RedrawActionChainLightningSpell( const TargetsInfo & targets )
{
    // FIX: ChainLightning draw
    // AGG::PlaySound(targets.size() > 1 ? M82::CHAINLTE : M82::LIGHTBLT);

    for ( TargetsInfo::const_iterator it = targets.begin(); it != targets.end(); ++it )
        RedrawTroopWithFrameAnimation( *( it->defender ), ICN::SPARKS, M82::FromSpell( Spell::LIGHTNINGBOLT ), true );
}

void Battle::Interface::RedrawActionBloodLustSpell( Unit & target )
{
    Display & display = Display::Get();
    Cursor & cursor = Cursor::Get();
    LocalEvent & le = LocalEvent::Get();

    const Monster::monstersprite_t & msi = target.GetMonsterSprite();
    const Sprite & sprite1 = AGG::GetICN( msi.icn_file, msi.frm_idle.start, target.isReflect() );

    Sprite sprite2( Surface( sprite1.GetSize(), false ), sprite1.x(), sprite1.y() );
    sprite1.Blit( sprite2 );

    Surface sprite3 = sprite1.RenderStencil( RGBA( 0xB0, 0x0C, 0 ) );

    cursor.SetThemes( Cursor::WAR_NONE );
    cursor.Hide();

    _currentUnit = &target;
    b_current_sprite = &sprite2;
    u32 alpha = 10;

    AGG::PlaySound( M82::BLOODLUS );

    while ( le.HandleEvents() && alpha < 150 ) {
        CheckGlobalEvents( le );

        if ( Battle::AnimateInfrequentDelay( Game::BATTLE_SPELL_DELAY ) ) {
            cursor.Hide();
            sprite1.Blit( sprite2 );
            sprite3.SetAlphaMod( alpha );
            sprite3.Blit( sprite2 );
            Redraw();
            cursor.Show();
            display.Flip();

            alpha += 10;
        }
    }

    DELAY( 100 );

    while ( Mixer::isValid() && Mixer::isPlaying( -1 ) )
        DELAY( 10 );

    _currentUnit = NULL;
    b_current_sprite = NULL;
}

void Battle::Interface::RedrawActionColdRaySpell( Unit & target )
{
    Display & display = Display::Get();
    Cursor & cursor = Cursor::Get();
    LocalEvent & le = LocalEvent::Get();

    const int icn = ICN::COLDRAY;
    u32 frame = 0;

    Point pt_from, pt_to;
    const HeroBase * current_commander = arena.GetCurrentCommander();

    if ( current_commander == opponent1->GetHero() ) {
        const Rect & pos1 = opponent1->GetArea();
        pt_from = Point( pos1.x + pos1.w, pos1.y + pos1.h / 2 );

        const Rect & pos2 = target.GetRectPosition();
        pt_to = Point( pos2.x, pos2.y );
    }
    else {
        const Rect & pos = opponent2->GetArea();
        pt_from = Point( pos.x, pos.y + pos.h / 2 );

        const Rect & pos2 = target.GetRectPosition();
        pt_to = Point( pos2.x + pos2.w, pos2.y );
    }

    const u32 dx = std::abs( pt_from.x - pt_to.x );
    const u32 dy = std::abs( pt_from.y - pt_to.y );
    const u32 step = ( dx > dy ? dx / AGG::GetICNCount( icn ) : dy / AGG::GetICNCount( icn ) );

    const Points points = GetLinePoints( pt_from, pt_to, step );
    Points::const_iterator pnt = points.begin();

    cursor.SetThemes( Cursor::WAR_NONE );
    AGG::PlaySound( M82::COLDRAY );

    while ( le.HandleEvents() && frame < AGG::GetICNCount( icn ) && pnt != points.end() ) {
        CheckGlobalEvents( le );

        if ( Battle::AnimateInfrequentDelay( Game::BATTLE_SPELL_DELAY ) ) {
            cursor.Hide();
            const Sprite & sprite = AGG::GetICN( icn, frame );
            sprite.Blit( ( *pnt ).x - sprite.w() / 2, ( *pnt ).y - sprite.h() / 2 );
            cursor.Show();
            display.Flip();

            ++frame;
            ++pnt;
        }
    }

    RedrawTroopWithFrameAnimation( target, ICN::ICECLOUD, M82::UNKNOWN, true );
}

void Battle::Interface::RedrawActionResurrectSpell( Unit & target, const Spell & spell )
{
    Display & display = Display::Get();
    Cursor & cursor = Cursor::Get();
    LocalEvent & le = LocalEvent::Get();

    AGG::PlaySound( M82::FromSpell( spell() ) );

    if ( !target.isValid() ) {
        while ( le.HandleEvents() && !target.isFinishAnimFrame() ) {
            CheckGlobalEvents( le );

            if ( Battle::AnimateInfrequentDelay( Game::BATTLE_SPELL_DELAY ) ) {
                cursor.Hide();
                Redraw();
                cursor.Show();
                display.Flip();
                target.IncreaseAnimFrame();
            }
        }
    }

    RedrawTroopWithFrameAnimation( target, ICN::YINYANG, M82::UNKNOWN, false );
}

void Battle::Interface::RedrawActionDisruptingRaySpell( Unit & target )
{
    Display & display = Display::Get();
    Cursor & cursor = Cursor::Get();
    LocalEvent & le = LocalEvent::Get();

    const Monster::monstersprite_t & msi = target.GetMonsterSprite();
    const Sprite & sprite1 = AGG::GetICN( msi.icn_file, msi.frm_idle.start, target.isReflect() );
    Sprite sprite2( target.GetContour( target.isReflect() ? CONTOUR_REFLECT | CONTOUR_BLACK : CONTOUR_BLACK ), sprite1.x(), sprite1.y() );

    const int icn = ICN::DISRRAY;
    u32 frame = 0;
    Point pt_from, pt_to;
    const HeroBase * current_commander = arena.GetCurrentCommander();

    if ( current_commander == opponent1->GetHero() ) {
        const Rect & pos1 = opponent1->GetArea();
        pt_from = Point( pos1.x + pos1.w, pos1.y + pos1.h / 2 );

        const Rect & pos2 = target.GetRectPosition();
        pt_to = Point( pos2.x, pos2.y );
    }
    else {
        const Rect & pos = opponent2->GetArea();
        pt_from = Point( pos.x, pos.y + pos.h / 2 );

        const Rect & pos2 = target.GetRectPosition();
        pt_to = Point( pos2.x + pos2.w, pos2.y );
    }

    const u32 dx = std::abs( pt_from.x - pt_to.x );
    const u32 dy = std::abs( pt_from.y - pt_to.y );
    const u32 step = ( dx > dy ? dx / AGG::GetICNCount( icn ) : dy / AGG::GetICNCount( icn ) );

    const Points points = GetLinePoints( pt_from, pt_to, step );
    Points::const_iterator pnt = points.begin();

    cursor.SetThemes( Cursor::WAR_NONE );
    AGG::PlaySound( M82::DISRUPTR );

    while ( le.HandleEvents() && frame < AGG::GetICNCount( icn ) && pnt != points.end() ) {
        CheckGlobalEvents( le );

        if ( Battle::AnimateInfrequentDelay( Game::BATTLE_SPELL_DELAY ) ) {
            cursor.Hide();
            const Sprite & sprite = AGG::GetICN( icn, frame );
            sprite.Blit( ( *pnt ).x - sprite.w() / 2, ( *pnt ).y - sprite.h() / 2 );
            cursor.Show();
            display.Flip();

            ++frame;
            ++pnt;
        }
    }

    // part 2
    frame = 0;
    const Unit * old_current = _currentUnit;
    _currentUnit = &target;
    b_current_sprite = &sprite2;
    _movingPos = Point( 0, 0 );

    while ( le.HandleEvents() && frame < 20 ) {
        CheckGlobalEvents( le );

        if ( Battle::AnimateInfrequentDelay( Game::BATTLE_DISRUPTING_DELAY ) ) {
            cursor.Hide();
            sprite2.SetPos( Point( sprite1.x() + ( ( frame % 2 ) ? -1 : 1 ), sprite1.y() ) );
            Redraw();
            cursor.Show();
            display.Flip();

            ++frame;
        }
    }

    _currentUnit = old_current;
    b_current_sprite = NULL;
}

void Battle::Interface::RedrawActionColdRingSpell( s32 dst, const TargetsInfo & targets )
{
    Display & display = Display::Get();
    Cursor & cursor = Cursor::Get();
    LocalEvent & le = LocalEvent::Get();

    const int icn = ICN::COLDRING;
    const int m82 = M82::FromSpell( Spell::COLDRING );
    u32 frame = 0;
    const Rect & center = Board::GetCell( dst )->GetPos();

    cursor.SetThemes( Cursor::WAR_NONE );

    // set WNCE
    _currentUnit = NULL;
    for ( TargetsInfo::const_iterator it = targets.begin(); it != targets.end(); ++it )
        if ( ( *it ).defender && ( *it ).damage )
            ( *it ).defender->SwitchAnimation( Monster_Info::WNCE );

    if ( M82::UNKNOWN != m82 )
        AGG::PlaySound( m82 );

    while ( le.HandleEvents() && frame < AGG::GetICNCount( icn ) ) {
        CheckGlobalEvents( le );

        if ( Battle::AnimateInfrequentDelay( Game::BATTLE_SPELL_DELAY ) ) {
            cursor.Hide();
            Redraw();

            const Sprite & sprite1 = AGG::GetICN( icn, frame );
            sprite1.Blit( center.x + center.w / 2 + sprite1.x(), center.y + center.h / 2 + sprite1.y() );
            const Sprite & sprite2 = AGG::GetICN( icn, frame, true );
            sprite2.Blit( center.x + center.w / 2 - sprite2.w() - sprite2.x(), center.y + center.h / 2 + sprite2.y() );
            cursor.Show();
            display.Flip();

            for ( TargetsInfo::const_iterator it = targets.begin(); it != targets.end(); ++it )
                if ( ( *it ).defender && ( *it ).damage )
                    ( *it ).defender->IncreaseAnimFrame( false );
            ++frame;
        }
    }

    for ( TargetsInfo::const_iterator it = targets.begin(); it != targets.end(); ++it )
        if ( ( *it ).defender ) {
            ( *it ).defender->SwitchAnimation( Monster_Info::STATIC );
            _currentUnit = NULL;
        }
}

void Battle::Interface::RedrawActionElementalStormSpell( const TargetsInfo & targets )
{
    Display & display = Display::Get();
    Cursor & cursor = Cursor::Get();
    LocalEvent & le = LocalEvent::Get();

    const int icn = ICN::STORM;
    const int m82 = M82::FromSpell( Spell::ELEMENTALSTORM );
    const Rect & area = border.GetArea();

    u32 frame = 0;
    u32 repeat = 4;
    Point center;

    cursor.SetThemes( Cursor::WAR_NONE );

    _currentUnit = NULL;
    for ( TargetsInfo::const_iterator it = targets.begin(); it != targets.end(); ++it )
        if ( ( *it ).defender && ( *it ).damage )
            ( *it ).defender->SwitchAnimation( Monster_Info::WNCE );

    if ( M82::UNKNOWN != m82 )
        AGG::PlaySound( m82 );

    while ( le.HandleEvents() && frame < AGG::GetICNCount( icn ) ) {
        CheckGlobalEvents( le );

        if ( Battle::AnimateInfrequentDelay( Game::BATTLE_SPELL_DELAY ) ) {
            cursor.Hide();
            Redraw();

            const Sprite & sprite = AGG::GetICN( icn, frame );
            for ( center.y = area.y; center.y + sprite.h() < area.y + area.h - 20; center.y += sprite.h() )
                for ( center.x = area.x; center.x + sprite.w() < area.x + area.w; center.x += sprite.w() )
                    sprite.Blit( center );

            RedrawInterface();
            cursor.Show();
            display.Flip();

            for ( TargetsInfo::const_iterator it = targets.begin(); it != targets.end(); ++it )
                if ( ( *it ).defender && ( *it ).damage )
                    ( *it ).defender->IncreaseAnimFrame( false );
            ++frame;

            if ( frame == AGG::GetICNCount( icn ) && repeat ) {
                --repeat;
                frame = 0;
            }
        }
    }

    for ( TargetsInfo::const_iterator it = targets.begin(); it != targets.end(); ++it )
        if ( ( *it ).defender ) {
            ( *it ).defender->SwitchAnimation( Monster_Info::STATIC );
            _currentUnit = NULL;
        }
}

void Battle::Interface::RedrawActionArmageddonSpell( const TargetsInfo & targets )
{
    Display & display = Display::Get();
    Cursor & cursor = Cursor::Get();
    LocalEvent & le = LocalEvent::Get();
    Rect area = border.GetArea();

    area.h -= Settings::Get().QVGA() ? 18 : 36;

    Surface sprite1( area, false );
    Surface sprite2( area, false );

    cursor.SetThemes( Cursor::WAR_NONE );
    cursor.Hide();

    display.Blit( area, 0, 0, sprite1 );
    sprite2.Fill( RGBA( 0xb0, 0x0c, 0 ) );

    _currentUnit = NULL;
    AGG::PlaySound( M82::ARMGEDN );
    u32 alpha = 10;

    while ( le.HandleEvents() && alpha < 180 ) {
        CheckGlobalEvents( le );

        if ( Battle::AnimateInfrequentDelay( Game::BATTLE_SPELL_DELAY ) ) {
            cursor.Hide();
            Redraw();
            sprite2.SetAlphaMod( alpha );
            sprite1.Blit( area.x, area.y, display );
            sprite2.Blit( area.x, area.y, display );
            RedrawInterface();
            cursor.Show();
            display.Flip();

            alpha += 10;
        }
    }

    cursor.Hide();

    alpha = 0;
    const u32 offset = Settings::Get().QVGA() ? 5 : 10;
    bool restore = false;

    while ( le.HandleEvents() && alpha < 20 ) {
        CheckGlobalEvents( le );

        if ( Battle::AnimateInfrequentDelay( Game::BATTLE_SPELL_DELAY ) ) {
            cursor.Hide();
            if ( restore ) {
                sprite1.Blit( area.x, area.y, display );
                restore = false;
            }
            else {
                switch ( Rand::Get( 1, 4 ) ) {
                case 1:
                    sprite1.Blit( area.x + offset, area.y + offset, display );
                    break;
                case 2:
                    sprite1.Blit( area.x - offset, area.y - offset, display );
                    break;
                case 3:
                    sprite1.Blit( area.x - offset, area.y + offset, display );
                    break;
                case 4:
                    sprite1.Blit( area.x + offset, area.y - offset, display );
                    break;
                default:
                    break;
                }
                restore = true;
            }

            sprite2.Blit( area.x, area.y, display );
            RedrawInterface();
            RedrawBorder();
            cursor.Show();
            display.Flip();
            ++alpha;
        }
    }

    while ( Mixer::isValid() && Mixer::isPlaying( -1 ) )
        DELAY( 10 );
}

void Battle::Interface::RedrawActionEarthQuakeSpell( const std::vector<int> & targets )
{
    Display & display = Display::Get();
    Cursor & cursor = Cursor::Get();
    LocalEvent & le = LocalEvent::Get();
    Rect area = border.GetArea();

    u32 frame = 0;
    area.h -= Settings::Get().QVGA() ? 19 : 38;

    cursor.SetThemes( Cursor::WAR_NONE );
    cursor.Hide();

    Surface sprite = display.GetSurface( area );

    _currentUnit = NULL;
    AGG::PlaySound( M82::ERTHQUAK );

    const u32 offset = Settings::Get().QVGA() ? 5 : 10;
    bool restore = false;

    // draw earth quake
    while ( le.HandleEvents() && frame < 18 ) {
        CheckGlobalEvents( le );

        if ( Battle::AnimateInfrequentDelay( Game::BATTLE_SPELL_DELAY ) ) {
            cursor.Hide();
            if ( restore ) {
                sprite.Blit( area.x, area.y, display );
                restore = false;
            }
            else {
                switch ( Rand::Get( 1, 4 ) ) {
                case 1:
                    sprite.Blit( area.x + offset, area.y + offset, display );
                    break;
                case 2:
                    sprite.Blit( area.x - offset, area.y - offset, display );
                    break;
                case 3:
                    sprite.Blit( area.x - offset, area.y + offset, display );
                    break;
                case 4:
                    sprite.Blit( area.x + offset, area.y - offset, display );
                    break;
                default:
                    break;
                }
                restore = true;
            }

            RedrawInterface();
            RedrawBorder();
            cursor.Show();
            display.Flip();
            ++frame;
        }
    }

    // draw clod
    frame = 0;
    int icn = ICN::LICHCLOD;
    AGG::PlaySound( M82::CATSND02 );

    while ( le.HandleEvents() && frame < AGG::GetICNCount( icn ) ) {
        CheckGlobalEvents( le );

        if ( Battle::AnimateInfrequentDelay( Game::BATTLE_SPELL_DELAY ) ) {
            cursor.Hide();
            Redraw();

            for ( std::vector<int>::const_iterator it = targets.begin(); it != targets.end(); ++it ) {
                Point pt2 = Catapult::GetTargetPosition( *it );

                if ( Settings::Get().QVGA() ) {
                    pt2.x /= 2;
                    pt2.y /= 2;
                }
                pt2.x += area.x;
                pt2.y += area.y;

                const Sprite & spriteCloud = AGG::GetICN( icn, frame );
                spriteCloud.Blit( pt2.x + spriteCloud.x(), pt2.y + spriteCloud.y() );
            }

            cursor.Show();
            display.Flip();

            ++frame;
        }
    }
}

void Battle::Interface::RedrawActionRemoveMirrorImage( const Unit & mirror )
{
    status.SetMessage( _( "MirrorImage ended" ), true );
}

void Battle::Interface::RedrawTargetsWithFrameAnimation( s32 dst, const TargetsInfo & targets, int icn, int m82 )
{
    Display & display = Display::Get();
    Cursor & cursor = Cursor::Get();
    LocalEvent & le = LocalEvent::Get();

    u32 frame = 0;
    const Rect & center = Board::GetCell( dst )->GetPos();

    cursor.SetThemes( Cursor::WAR_NONE );

    _currentUnit = NULL;
    for ( TargetsInfo::const_iterator it = targets.begin(); it != targets.end(); ++it )
        if ( ( *it ).defender && ( *it ).damage )
            ( *it ).defender->SwitchAnimation( Monster_Info::WNCE );

    if ( M82::UNKNOWN != m82 )
        AGG::PlaySound( m82 );

    while ( le.HandleEvents() && frame < AGG::GetICNCount( icn ) ) {
        CheckGlobalEvents( le );

        if ( Battle::AnimateInfrequentDelay( Game::BATTLE_SPELL_DELAY ) ) {
            cursor.Hide();
            Redraw();

            const Sprite & sprite = AGG::GetICN( icn, frame );
            sprite.Blit( center.x + center.w / 2 + sprite.x(), center.y + center.h / 2 + sprite.y() );
            cursor.Show();
            display.Flip();

            for ( TargetsInfo::const_iterator it = targets.begin(); it != targets.end(); ++it )
                if ( ( *it ).defender && ( *it ).damage )
                    ( *it ).defender->IncreaseAnimFrame( false );
            ++frame;
        }
    }

    for ( TargetsInfo::const_iterator it = targets.begin(); it != targets.end(); ++it )
        if ( ( *it ).defender ) {
            ( *it ).defender->SwitchAnimation( Monster_Info::STATIC );
            _currentUnit = NULL;
        }
}

Point RedrawTroopWithFrameAnimationOffset( int icn, const Rect & pos, const Sprite & sp, bool wide, bool reflect, bool qvga )
{
    Point res( sp.x() + pos.x, pos.y + sp.y() );

    switch ( icn ) {
    case ICN::SHIELD:
        res.x += reflect ? -pos.w / ( wide ? 2 : 1 ) : pos.w / 2;
        break;
    case ICN::STONSKIN:
    case ICN::STELSKIN:
        res.y += pos.h / 2;
        break;
    default:
        res.y += ( qvga ? pos.h / 2 : 0 );
        break;
    }

    return res;
}

void Battle::Interface::RedrawTargetsWithFrameAnimation( const TargetsInfo & targets, int icn, int m82, bool wnce )
{
    Display & display = Display::Get();
    Cursor & cursor = Cursor::Get();
    LocalEvent & le = LocalEvent::Get();

    u32 frame = 0;

    cursor.SetThemes( Cursor::WAR_NONE );

    _currentUnit = NULL;

    if ( wnce )
        for ( TargetsInfo::const_iterator it = targets.begin(); it != targets.end(); ++it )
            if ( ( *it ).defender && ( *it ).damage )
                ( *it ).defender->SwitchAnimation( Monster_Info::WNCE );

    if ( M82::UNKNOWN != m82 )
        AGG::PlaySound( m82 );

    while ( le.HandleEvents() && frame < AGG::GetICNCount( icn ) ) {
        CheckGlobalEvents( le );

        if ( Battle::AnimateInfrequentDelay( Game::BATTLE_SPELL_DELAY ) ) {
            cursor.Hide();
            Redraw();

            for ( TargetsInfo::const_iterator it = targets.begin(); it != targets.end(); ++it )
                if ( ( *it ).defender ) {
                    const Rect & pos = ( *it ).defender->GetRectPosition();
                    bool reflect = false;

                    switch ( icn ) {
                    case ICN::SHIELD:
                        reflect = ( *it ).defender->isReflect();
                        break;
                    default:
                        break;
                    }

                    const Sprite & sprite = AGG::GetICN( icn, frame, reflect );
                    const Point offset = RedrawTroopWithFrameAnimationOffset( icn, pos, sprite, ( *it ).defender->isWide(), reflect, Settings::Get().QVGA() );
                    const Point sprite_pos( offset.x + ( reflect ? 0 : pos.w / 2 ), offset.y );

                    sprite.Blit( sprite_pos );
                }
            cursor.Show();
            display.Flip();

            if ( wnce )
                for ( TargetsInfo::const_iterator it = targets.begin(); it != targets.end(); ++it )
                    if ( ( *it ).defender && ( *it ).damage )
                        ( *it ).defender->IncreaseAnimFrame( false );
            ++frame;
        }
    }

    if ( wnce )
        for ( TargetsInfo::const_iterator it = targets.begin(); it != targets.end(); ++it )
            if ( ( *it ).defender ) {
                ( *it ).defender->SwitchAnimation( Monster_Info::STATIC );
                _currentUnit = NULL;
            }
}

void RedrawSparksEffects( const Point & src, const Point & dst )
{
    Display::Get().DrawLine( src, dst, RGBA( 0xff, 0xff, 0 ) );
}

void Battle::Interface::RedrawTroopWithFrameAnimation( Unit & b, int icn, int m82, bool pain )
{
    Display & display = Display::Get();
    Cursor & cursor = Cursor::Get();
    LocalEvent & le = LocalEvent::Get();

    const Rect & pos = b.GetRectPosition();
    const Rect & rectArea = border.GetArea();

    u32 frame = 0;
    bool reflect = false;

    switch ( icn ) {
    case ICN::SHIELD:
        reflect = b.isReflect();
        break;
    default:
        break;
    }

    cursor.SetThemes( Cursor::WAR_NONE );

    if ( pain ) {
        _currentUnit = NULL;
        b.SwitchAnimation( Monster_Info::WNCE );
    }

    if ( M82::UNKNOWN != m82 )
        AGG::PlaySound( m82 );

    while ( le.HandleEvents() && frame < AGG::GetICNCount( icn ) ) {
        CheckGlobalEvents( le );

        if ( Battle::AnimateInfrequentDelay( Game::BATTLE_SPELL_DELAY ) ) {
            cursor.Hide();
            Redraw();

            const Sprite & sprite = AGG::GetICN( icn, frame, reflect );
            const Point offset = RedrawTroopWithFrameAnimationOffset( icn, pos, sprite, b.isWide(), reflect, Settings::Get().QVGA() );
            const Point sprite_pos( offset.x + ( reflect ? 0 : pos.w / 2 ), offset.y );

            if ( icn == ICN::SPARKS )
                RedrawSparksEffects( Point( rectArea.x + rectArea.w / 2, rectArea.y ), sprite_pos );

            sprite.Blit( sprite_pos );
            cursor.Show();
            display.Flip();

            if ( pain )
                b.IncreaseAnimFrame( false );
            ++frame;
        }
    }

    if ( pain ) {
        b.SwitchAnimation( Monster_Info::STATIC );
        _currentUnit = NULL;
    }
}

void Battle::Interface::RedrawBridgeAnimation( bool down )
{
    Display & display = Display::Get();
    Cursor & cursor = Cursor::Get();
    LocalEvent & le = LocalEvent::Get();
    const Point & topleft = border.GetArea();

    u32 frame = down ? 23 : 21;

    if ( down )
        AGG::PlaySound( M82::DRAWBRG );

    while ( le.HandleEvents() ) {
        if ( down ) {
            if ( frame < 21 )
                break;
        }
        else {
            if ( frame > 23 )
                break;
        }

        CheckGlobalEvents( le );

        if ( Battle::AnimateInfrequentDelay( Game::BATTLE_BRIDGE_DELAY ) ) {
            cursor.Hide();
            Redraw();
            const Sprite & sprite = AGG::GetICN( ICN::Get4Castle( Arena::GetCastle()->GetRace() ), frame );
            sprite.Blit( sprite.x() + topleft.x, sprite.y() + topleft.y );
            cursor.Show();
            display.Flip();

            if ( down )
                --frame;
            else
                ++frame;
        }
    }

    if ( !down )
        AGG::PlaySound( M82::DRAWBRG );
}

bool Battle::Interface::IdleTroopsAnimation( void )
{
    bool res = false;

    // set animation
    if ( Battle::AnimateInfrequentDelay( Game::BATTLE_IDLE_DELAY ) ) {
        if ( arena.GetForce1().SetIdleAnimation() )
            res = true;
        if ( arena.GetForce2().SetIdleAnimation() )
            res = true;
    }
    else
        // next animation
        if ( Battle::AnimateInfrequentDelay( Game::BATTLE_IDLE2_DELAY ) ) {
        if ( arena.GetForce1().NextIdleAnimation() )
            res = true;
        if ( arena.GetForce2().NextIdleAnimation() )
            res = true;
    }

    return res;
}

void Battle::Interface::CheckGlobalEvents( LocalEvent & le )
{
    // animation opponents
    if ( Battle::AnimateInfrequentDelay( Game::BATTLE_OPPONENTS_DELAY ) ) {
        if ( opponent1 ) {
            if ( !opponent1->isStartFrame() || 2 > Rand::Get( 1, 10 ) )
                opponent1->IncreaseAnimFrame();
        }

        if ( opponent2 ) {
            if ( !opponent2->isStartFrame() || 2 > Rand::Get( 1, 10 ) )
                opponent2->IncreaseAnimFrame();
        }
        humanturn_redraw = true;
    }

    // animation flags
    if ( Battle::AnimateInfrequentDelay( Game::BATTLE_FLAGS_DELAY ) ) {
        if ( opponent1 && opponent1->isFinishFrame() )
            opponent1->ResetAnimFrame( OP_IDLE );
        if ( opponent2 && opponent2->isFinishFrame() )
            opponent2->ResetAnimFrame( OP_IDLE );

        ++animation_flags_frame;
        humanturn_redraw = true;
    }

    // break auto battle
    if ( arena.CanBreakAutoBattle()
         && ( le.MouseClickLeft( btn_auto )
              || ( le.KeyPress()
                   && ( Game::HotKeyPressEvent( Game::EVENT_BATTLE_AUTOSWITCH )
                        || ( Game::HotKeyPressEvent( Game::EVENT_BATTLE_RETREAT )
                             && Dialog::YES == Dialog::Message( "", _( "Break auto battle?" ), Font::BIG, Dialog::YES | Dialog::NO ) ) ) ) ) ) {
        arena.BreakAutoBattle();
    }
}

void Battle::Interface::ProcessingHeroDialogResult( int res, Actions & a )
{
    switch ( res ) {
    // cast
    case 1: {
        const HeroBase * hero = _currentUnit ? _currentUnit->GetCommander() : NULL;
        if ( hero ) {
            if ( hero->HaveSpellBook() ) {
                std::string msg;
                if ( arena.isDisableCastSpell( Spell::NONE, &msg ) )
                    Dialog::Message( "", msg, Font::BIG, Dialog::OK );
                else {
                    const Spell spell = hero->OpenSpellBook( SpellBook::CMBT, true );
                    if ( spell.isValid() ) {
                        std::string error;

                        if ( arena.isDisableCastSpell( spell, &msg ) )
                            Dialog::Message( "", msg, Font::BIG, Dialog::OK );
                        else if ( hero->CanCastSpell( spell, &error ) ) {
                            if ( spell.isApplyWithoutFocusObject() ) {
                                a.push_back( Command( MSG_BATTLE_CAST, spell(), -1 ) );
                                humanturn_redraw = true;
                                humanturn_exit = true;
                            }
                            else
                                humanturn_spell = spell;
                        }
                        else if ( error.size() )
                            Dialog::Message( "Error", error, Font::BIG, Dialog::OK );
                    }
                }
            }
            else
                Dialog::Message( "", _( "No spells to cast." ), Font::BIG, Dialog::OK );
        }
    } break;

    // retreat
    case 2:
        if ( _currentUnit->GetCommander() && arena.CanRetreatOpponent( _currentUnit->GetColor() ) ) {
            if ( Dialog::YES == Dialog::Message( "", _( "Are you sure you want to retreat?" ), Font::BIG, Dialog::YES | Dialog::NO ) ) {
                a.push_back( Command( MSG_BATTLE_RETREAT ) );
                a.push_back( Command( MSG_BATTLE_END_TURN, _currentUnit->GetUID() ) );
                humanturn_exit = true;
            }
        }
        else
            Dialog::Message( "", _( "Retreat disabled" ), Font::BIG, Dialog::OK );
        break;

    // surrender
    case 3:
        if ( arena.CanSurrenderOpponent( _currentUnit->GetColor() ) ) {
            const HeroBase * enemy = arena.GetCommander( arena.GetCurrentColor(), true );

            if ( enemy ) {
                const s32 cost = arena.GetCurrentForce().GetSurrenderCost();
                const Kingdom & kingdom = world.GetKingdom( arena.GetCurrentColor() );

                if ( !kingdom.AllowPayment( Funds( Resource::GOLD, cost ) ) )
                    Dialog::Message( "", _( "You don't have enough gold!" ), Font::BIG, Dialog::OK );
                else if ( DialogBattleSurrender( *enemy, cost, kingdom ) ) {
                    a.push_back( Command( MSG_BATTLE_SURRENDER ) );
                    a.push_back( Command( MSG_BATTLE_END_TURN, _currentUnit->GetUID() ) );
                    humanturn_exit = true;
                }
            }
        }
        else
            Dialog::Message( "", _( "Surrender disabled" ), Font::BIG, Dialog::OK );
        break;

    default:
        break;
    }
}

Battle::PopupDamageInfo::PopupDamageInfo()
    : Dialog::FrameBorder( 5 )
    , cell( NULL )
    , attacker( NULL )
    , defender( NULL )
    , redraw( false )
{}

void Battle::PopupDamageInfo::SetInfo( const Cell * c, const Unit * a, const Unit * b )
{
    if ( Settings::Get().ExtBattleShowDamage() && Battle::AnimateInfrequentDelay( Game::BATTLE_POPUP_DELAY )
         && ( !cell || ( c && cell != c ) || !attacker || ( a && attacker != a ) || !defender || ( b && defender != b ) ) ) {
        redraw = true;
        cell = c;
        attacker = a;
        defender = b;

        const Rect & rt = cell->GetPos();
        SetPosition( rt.x + rt.w, rt.y, 20, 20 );
    }
}

void Battle::PopupDamageInfo::Reset( void )
{
    if ( redraw ) {
        Cursor::Get().Hide();
        background.Restore();
        redraw = false;
        cell = NULL;
        attacker = NULL;
        defender = NULL;
    }
    Game::AnimateResetDelay( Game::BATTLE_POPUP_DELAY );
}

void Battle::PopupDamageInfo::Redraw( int maxw, int maxh )
{
    if ( redraw ) {
        Cursor::Get().Hide();

        Text text1, text2;
        std::string str;

        u32 tmp1 = attacker->GetDamageMin( *defender );
        u32 tmp2 = attacker->GetDamageMax( *defender );

        str = tmp1 == tmp2 ? _( "Damage: %{max}" ) : _( "Damage: %{min} - %{max}" );

        StringReplace( str, "%{min}", tmp1 );
        StringReplace( str, "%{max}", tmp2 );

        text1.Set( str, Font::SMALL );

        tmp1 = defender->HowManyWillKilled( tmp1 );
        tmp2 = defender->HowManyWillKilled( tmp2 );

        if ( tmp1 > defender->GetCount() )
            tmp1 = defender->GetCount();
        if ( tmp2 > defender->GetCount() )
            tmp2 = defender->GetCount();

        str = tmp1 == tmp2 ? _( "Perish: %{max}" ) : _( "Perish: %{min} - %{max}" );

        StringReplace( str, "%{min}", tmp1 );
        StringReplace( str, "%{max}", tmp2 );

        text2.Set( str, Font::SMALL );

        int tw = 5 + ( text1.w() > text2.w() ? text1.w() : text2.w() );
        int th = ( text1.h() + text2.h() );

        const Rect & borderArea = GetArea();
        const Rect & borderRect = GetRect();
        const Rect & pos = cell->GetPos();

        int tx = borderRect.x;
        int ty = borderRect.y;

        if ( borderRect.x + borderRect.w > maxw ) {
            tx = maxw - borderRect.w - 5;
            ty = pos.y - pos.h;
        }

        if ( borderRect.x != tx || borderRect.y != ty || borderArea.w != tw || borderArea.h != th )
            SetPosition( tx, ty, tw, th );

        const Sprite & sf = AGG::GetICN( ICN::CELLWIN, 1 );
        Dialog::FrameBorder::RenderOther( sf, GetRect() );

        text1.Blit( borderArea.x, borderArea.y );
        text2.Blit( borderArea.x, borderArea.y + borderArea.h / 2 );
    }
}

bool Battle::Interface::NetworkTurn( Result & result )
{
    return false;
}<|MERGE_RESOLUTION|>--- conflicted
+++ resolved
@@ -2661,15 +2661,9 @@
         _movingPos = cell->GetPos();
         bool show_anim = false;
 
-<<<<<<< HEAD
-        if ( bridge && bridge->NeedAction( b, *dst ) ) {
+        if ( bridge && bridge->NeedDown( b, *dst ) ) {
             _movingUnit = NULL;
             b.SwitchAnimation( Monster_Info::STATIC );
-=======
-        if ( bridge && bridge->NeedDown( b, *dst ) ) {
-            b_move = NULL;
-            b.SwitchAnimation( Monster_State::STATIC );
->>>>>>> d25e2423
             bridge->Action( b, *dst );
             _movingUnit = &b;
         }
@@ -2694,10 +2688,10 @@
 
         // check for possible bridge close action, after unit's end of movement
         if ( bridge && bridge->AllowUp() ) {
-            b_move = NULL;
-            b.SwitchAnimation( Monster_State::STATIC );
+            _movingUnit = NULL;
+            b.SwitchAnimation( Monster_Info::STATIC );
             bridge->Action( b, *dst );
-            b_move = &b;
+            _movingUnit = &b;
         }
 
         ++dst;
