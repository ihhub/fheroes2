/***************************************************************************
 *   Copyright (C) 2010 by Andrey Afletdinov <fheroes2@gmail.com>          *
 *                                                                         *
 *   Part of the Free Heroes2 Engine:                                      *
 *   http://sourceforge.net/projects/fheroes2                              *
 *                                                                         *
 *   This program is free software; you can redistribute it and/or modify  *
 *   it under the terms of the GNU General Public License as published by  *
 *   the Free Software Foundation; either version 2 of the License, or     *
 *   (at your option) any later version.                                   *
 *                                                                         *
 *   This program is distributed in the hope that it will be useful,       *
 *   but WITHOUT ANY WARRANTY; without even the implied warranty of        *
 *   MERCHANTABILITY or FITNESS FOR A PARTICULAR PURPOSE.  See the         *
 *   GNU General Public License for more details.                          *
 *                                                                         *
 *   You should have received a copy of the GNU General Public License     *
 *   along with this program; if not, write to the                         *
 *   Free Software Foundation, Inc.,                                       *
 *   59 Temple Place - Suite 330, Boston, MA  02111-1307, USA.             *
 ***************************************************************************/

#include <algorithm>

#include "agg.h"
#include "battle_arena.h"
#include "battle_bridge.h"
#include "battle_catapult.h"
#include "battle_cell.h"
#include "battle_command.h"
#include "battle_interface.h"
#include "battle_tower.h"
#include "battle_troop.h"
#include "castle.h"
#include "cursor.h"
#include "engine.h"
#include "game.h"
#include "ground.h"
#include "interface_list.h"
#include "kingdom.h"
#include "pocketpc.h"
#include "race.h"
#include "settings.h"
#include "world.h"

#define ARMYORDERW 40

namespace Battle
{
    int GetIndexIndicator( const Unit & );
    int GetSwordCursorDirection( int );
    int GetDirectionFromCursorSword( u32 );
    int GetCursorFromSpell( int );

    struct CursorPosition
    {
        CursorPosition()
            : index( -1 )
        {}

        Point coord;
        s32 index;
    };

    class StatusListBox : public ::Interface::ListBox<std::string>
    {
    public:
        StatusListBox()
            : openlog( false )
        {}

        void SetPosition( u32 px, u32 py )
        {
            const u32 mx = 6;
            const u32 sw = 640;
            const u32 sh = mx * 20;
            border.SetPosition( px, py - sh - 2, sw - 30, sh - 30 );
            const Rect & area = border.GetArea();
            const u32 ax = area.x + area.w - 20;

            SetTopLeft( area );
            SetAreaMaxItems( mx );

            SetScrollButtonUp( ICN::DROPLISL, 6, 7, Point( ax, area.y ) );
            SetScrollButtonDn( ICN::DROPLISL, 8, 9, Point( ax, area.y + area.h - 20 ) );
            SetScrollSplitter( AGG::GetICN( ICN::DROPLISL, 13 ),
                               Rect( ax + 5, buttonPgUp.y + buttonPgUp.h + 3, 12, buttonPgDn.y - ( buttonPgUp.y + buttonPgUp.h ) - 6 ) );
            splitter.HideCursor();
            SetAreaItems( Rect( area.x, area.y, area.w - 10, area.h ) );
            SetListContent( messages );
            splitter.ShowCursor();
        }

        const Rect & GetArea( void ) const
        {
            return border.GetRect();
        }

        void AddMessage( const std::string & str )
        {
            messages.push_back( str );
            SetListContent( messages );
            SetCurrent( messages.size() - 1 );
        }

        void RedrawItem( const std::string & str, s32 px, s32 py, bool f )
        {
            Text text( str, Font::BIG );
            text.Blit( px, py );
        }

        void RedrawBackground( const Point & pt )
        {
            const Sprite & sp1 = AGG::GetICN( ICN::DROPLISL, 10 );
            const Sprite & sp2 = AGG::GetICN( ICN::DROPLISL, 12 );
            const Sprite & sp3 = AGG::GetICN( ICN::DROPLISL, 11 );
            const Sprite & sp4 = AGG::GetICN( ICN::TEXTBAK2, 0 );
            const u32 ax = buttonPgUp.x;
            const u32 ah = buttonPgDn.y - ( buttonPgUp.y + buttonPgUp.h );

            Dialog::FrameBorder::RenderOther( sp4, border.GetRect() );

            for ( u32 ii = 0; ii < ( ah / sp3.h() ); ++ii )
                sp3.Blit( ax, buttonPgUp.y + buttonPgUp.h + ( sp3.h() * ii ) );

            sp1.Blit( ax, buttonPgUp.y + buttonPgUp.h );
            sp2.Blit( ax, buttonPgDn.y - sp2.h() );
        }

        void ActionCurrentUp( void ) {}
        void ActionCurrentDn( void ) {}
        void ActionListDoubleClick( std::string & ) {}
        void ActionListSingleClick( std::string & ) {}
        void ActionListPressRight( std::string & ) {}

        void SetOpenLog( bool f )
        {
            openlog = f;
        }
        bool isOpenLog( void ) const
        {
            return openlog;
        }

    private:
        Dialog::FrameBorder border;
        std::vector<std::string> messages;
        bool openlog;
    };

    bool AnimateInfrequentDelay( int dl )
    {
        return Game::AnimateInfrequentDelay( dl );
    }
}

bool CursorAttack( u32 theme )
{
    switch ( theme ) {
    case Cursor::WAR_ARROW:
    case Cursor::WAR_BROKENARROW:
    case Cursor::SWORD_TOPRIGHT:
    case Cursor::SWORD_RIGHT:
    case Cursor::SWORD_BOTTOMRIGHT:
    case Cursor::SWORD_BOTTOMLEFT:
    case Cursor::SWORD_LEFT:
    case Cursor::SWORD_TOPLEFT:
    case Cursor::SWORD_TOP:
    case Cursor::SWORD_BOTTOM:
        return true;
    default:
        break;
    }

    return false;
}

Surface DrawHexagon( const RGBA & color )
{
    int r, l, w, h;

    if ( Settings::Get().QVGA() ) {
        r = 11;
        l = 7;
        w = CELLW2;
        h = CELLH2;
    }
    else {
        r = 22;
        l = 10;
        w = CELLW;
        h = CELLH;
    }

    Surface sf( Size( w + 1, h + 1 ), false );

    sf.DrawLine( Point( r, 0 ), Point( 0, l ), color );
    sf.DrawLine( Point( r, 0 ), Point( w, l ), color );

    sf.DrawLine( Point( 0, l + 1 ), Point( 0, h - l ), color );
    sf.DrawLine( Point( w, l + 1 ), Point( w, h - l ), color );

    sf.DrawLine( Point( r, h ), Point( 0, h - l ), color );
    sf.DrawLine( Point( r, h ), Point( w, h - l ), color );

    return sf;
}

Surface DrawHexagonShadow( int alphaValue )
{
    int l, w, h;

    if ( Settings::Get().QVGA() ) {
        l = 7;
        w = CELLW2;
        h = CELLH2;
    }
    else {
        l = 13;
        w = CELLW;
        h = CELLH;
    }

    Surface sf( Size( w, h ), 32, true );
    const RGBA shadow = RGBA( 0, 0, 0, alphaValue );
    Rect rt( 0, l - 1, w + 1, 2 * l + 3 );
    for ( int i = 0; i < w / 2; i += 2 ) {
        --rt.y;
        rt.h += 2;
        rt.x += 2;
        rt.w -= 4;
        sf.FillRect( rt, shadow );
    }

    return sf;
}

bool Battle::TargetInfo::isFinishAnimFrame( void ) const
{
    return defender && defender->isFinishAnimFrame();
}

int Battle::GetCursorFromSpell( int spell )
{
    switch ( spell ) {
    case Spell::SLOW:
        return Cursor::SP_SLOW;
    case Spell::CURSE:
        return Cursor::SP_CURSE;
    case Spell::CURE:
        return Cursor::SP_CURE;
    case Spell::BLESS:
        return Cursor::SP_BLESS;
    case Spell::FIREBALL:
        return Cursor::SP_FIREBALL;
    case Spell::FIREBLAST:
        return Cursor::SP_FIREBLAST;
    case Spell::TELEPORT:
        return Cursor::SP_TELEPORT;
    case Spell::RESURRECT:
        return Cursor::SP_RESURRECT;
    case Spell::HASTE:
        return Cursor::SP_HASTE;
    case Spell::SHIELD:
        return Cursor::SP_SHIELD;
    case Spell::ARMAGEDDON:
        return Cursor::SP_ARMAGEDDON;
    case Spell::ANTIMAGIC:
        return Cursor::SP_ANTIMAGIC;
    case Spell::BERSERKER:
        return Cursor::SP_BERSERKER;
    case Spell::PARALYZE:
        return Cursor::SP_PARALYZE;
    case Spell::BLIND:
        return Cursor::SP_BLIND;

    case Spell::LIGHTNINGBOLT:
        return Cursor::SP_LIGHTNINGBOLT;
    case Spell::CHAINLIGHTNING:
        return Cursor::SP_CHAINLIGHTNING;
    case Spell::ELEMENTALSTORM:
        return Cursor::SP_ELEMENTALSTORM;
    case Spell::RESURRECTTRUE:
        return Cursor::SP_RESURRECTTRUE;
    case Spell::DISPEL:
        return Cursor::SP_DISPEL;
    case Spell::HOLYWORD:
        return Cursor::SP_HOLYWORD;
    case Spell::HOLYSHOUT:
        return Cursor::SP_HOLYSHOUT;
    case Spell::METEORSHOWER:
        return Cursor::SP_METEORSHOWER;

    case Spell::ANIMATEDEAD:
        return Cursor::SP_ANIMATEDEAD;
    case Spell::MIRRORIMAGE:
        return Cursor::SP_MIRRORIMAGE;
    case Spell::BLOODLUST:
        return Cursor::SP_BLOODLUST;
    case Spell::DEATHRIPPLE:
        return Cursor::SP_DEATHRIPPLE;
    case Spell::DEATHWAVE:
        return Cursor::SP_DEATHWAVE;
    case Spell::STEELSKIN:
        return Cursor::SP_STEELSKIN;
    case Spell::STONESKIN:
        return Cursor::SP_STONESKIN;
    case Spell::DRAGONSLAYER:
        return Cursor::SP_DRAGONSLAYER;
    case Spell::EARTHQUAKE:
        return Cursor::SP_EARTHQUAKE;
    case Spell::DISRUPTINGRAY:
        return Cursor::SP_DISRUPTINGRAY;
    case Spell::COLDRING:
        return Cursor::SP_COLDRING;
    case Spell::COLDRAY:
        return Cursor::SP_COLDRAY;
    case Spell::HYPNOTIZE:
        return Cursor::SP_HYPNOTIZE;
    case Spell::ARROW:
        return Cursor::SP_ARROW;

    default:
        break;
    }
    return Cursor::WAR_NONE;
}

int Battle::GetSwordCursorDirection( int dir )
{
    switch ( dir ) {
    case BOTTOM_RIGHT:
        return Cursor::SWORD_TOPLEFT;
    case BOTTOM_LEFT:
        return Cursor::SWORD_TOPRIGHT;
    case RIGHT:
        return Cursor::SWORD_LEFT;
    case TOP_RIGHT:
        return Cursor::SWORD_BOTTOMLEFT;
    case TOP_LEFT:
        return Cursor::SWORD_BOTTOMRIGHT;
    case LEFT:
        return Cursor::SWORD_RIGHT;
    default:
        break;
    }
    return 0;
}

int Battle::GetDirectionFromCursorSword( u32 sword )
{
    switch ( sword ) {
    case Cursor::SWORD_TOPLEFT:
        return BOTTOM_RIGHT;
    case Cursor::SWORD_TOPRIGHT:
        return BOTTOM_LEFT;
    case Cursor::SWORD_LEFT:
        return RIGHT;
    case Cursor::SWORD_BOTTOMLEFT:
        return TOP_RIGHT;
    case Cursor::SWORD_BOTTOMRIGHT:
        return TOP_LEFT;
    case Cursor::SWORD_RIGHT:
        return LEFT;
    default:
        break;
    }

    return UNKNOWN;
}

Battle::OpponentSprite::OpponentSprite( const Rect & area, const HeroBase * b, bool r )
    : base( b )
    , icn( ICN::UNKNOWN )
    , animframe( 0 )
    , animframe_start( 0 )
    , animframe_count( 0 )
    , reflect( r )
    , _offset( area.x, area.y )
{
    ResetAnimFrame( OP_IDLE );

    if ( Settings::Get().QVGA() ) {
        if ( reflect ) {
            pos.x = area.x + area.w - 40;
            pos.y = area.y + 75;
        }
        else {
            pos.x = area.x + 5;
            pos.y = area.y + 75;
        }

        const Sprite & sprite = AGG::GetICN( icn, animframe, reflect );

        pos.w = sprite.w();
        pos.h = sprite.h();
    }
    else {
        const Sprite & sprite = AGG::GetICN( icn, animframe, reflect );

        if ( reflect ) {
            pos.x = _offset.x + Display::DEFAULT_WIDTH - HERO_X_OFFSET - ( sprite.x() + sprite.w() );
            pos.y = _offset.y + RIGHT_HERO_Y_OFFSET + sprite.y();
        }
        else {
            pos.x = _offset.x + HERO_X_OFFSET + sprite.x();
            pos.y = _offset.y + LEFT_HERO_Y_OFFSET + sprite.y();
        }

        if ( b->isCaptain() ) {
            if ( reflect )
                pos.x += CAPTAIN_X_OFFSET;
            else
                pos.x -= CAPTAIN_X_OFFSET;
            pos.y += CAPTAIN_Y_OFFSET;
        }

        pos.w = sprite.w();
        pos.h = sprite.h();
    }
}

int Battle::OpponentSprite::GetColor( void ) const
{
    return base ? base->GetColor() : 0;
}

const HeroBase * Battle::OpponentSprite::GetHero( void ) const
{
    return base;
}

Point Battle::OpponentSprite::Offset() const
{
    return _offset;
}

void Battle::OpponentSprite::IncreaseAnimFrame( bool loop )
{
    if ( animframe < animframe_start + animframe_count - 1 )
        ++animframe;
    else if ( loop )
        animframe = animframe_start;
}

void Battle::OpponentSprite::ResetAnimFrame( int rule )
{
    if ( Settings::Get().QVGA() ) {
        switch ( base->GetColor() ) {
        case Color::BLUE:
            animframe = 0;
            break;
        case Color::GREEN:
            animframe = 7;
            break;
        case Color::RED:
            animframe = 14;
            break;
        case Color::YELLOW:
            animframe = 21;
            break;
        case Color::ORANGE:
            animframe = 28;
            break;
        case Color::PURPLE:
            animframe = 35;
            break;
        default:
            break;
        }

        switch ( base->GetRace() ) {
        case Race::KNGT:
            animframe += 0;
            break;
        case Race::BARB:
            animframe += 1;
            break;
        case Race::SORC:
            animframe += 2;
            break;
        case Race::WRLK:
            animframe += 3;
            break;
        case Race::WZRD:
            animframe += 4;
            break;
        case Race::NECR:
            animframe += 5;
            break;
        default:
            break;
        }

        icn = ICN::MINIHERO;
    }
    else {
        if ( base->isHeroes() ) {
            switch ( base->GetRace() ) {
            case Race::BARB:
                icn = ICN::CMBTHROB;
                switch ( rule ) {
                case OP_IDLE:
                    animframe_start = 15;
                    animframe_count = 4;
                    break;
                case OP_SRRW:
                    animframe_start = 1;
                    animframe_count = 5;
                    break;
                case OP_CAST:
                    animframe_start = 6;
                    animframe_count = 9;
                    break;
                default:
                    break;
                }
                break;
            case Race::KNGT:
                icn = ICN::CMBTHROK;
                switch ( rule ) {
                case OP_IDLE:
                    animframe_start = 15;
                    animframe_count = 5;
                    break;
                case OP_SRRW:
                    animframe_start = 1;
                    animframe_count = 5;
                    break;
                case OP_CAST:
                    animframe_start = 6;
                    animframe_count = 9;
                    break;
                default:
                    break;
                }
                break;
            case Race::NECR:
                icn = ICN::CMBTHRON;
                switch ( rule ) {
                case OP_IDLE:
                    animframe_start = 16;
                    animframe_count = 2;
                    break;
                case OP_SRRW:
                    animframe_start = 1;
                    animframe_count = 5;
                    break;
                case OP_CAST:
                    animframe_start = 6;
                    animframe_count = 9;
                    break;
                default:
                    break;
                }
                break;
            case Race::SORC:
                icn = ICN::CMBTHROS;
                switch ( rule ) {
                case OP_IDLE:
                    animframe_start = 13;
                    animframe_count = 4;
                    break;
                case OP_SRRW:
                    animframe_start = 1;
                    animframe_count = 5;
                    break;
                case OP_CAST:
                    animframe_start = 6;
                    animframe_count = 7;
                    break;
                default:
                    break;
                }
                break;
            case Race::WRLK:
                icn = ICN::CMBTHROW;
                switch ( rule ) {
                case OP_IDLE:
                    animframe_start = 14;
                    animframe_count = 3;
                    break;
                case OP_SRRW:
                    animframe_start = 1;
                    animframe_count = 5;
                    break;
                case OP_CAST:
                    animframe_start = 6;
                    animframe_count = 8;
                    break;
                default:
                    break;
                }
                break;
            case Race::WZRD:
                icn = ICN::CMBTHROZ;
                switch ( rule ) {
                case OP_IDLE:
                    animframe_start = 16;
                    animframe_count = 3;
                    break;
                case OP_SRRW:
                    animframe_start = 1;
                    animframe_count = 5;
                    break;
                case OP_CAST:
                    animframe_start = 12;
                    animframe_count = 7;
                    break;
                default:
                    break;
                }
                break;
            default:
                break;
            }
            animframe = animframe_start;
        }
        else if ( base->isCaptain() ) {
            icn = ICN::CMBTCAPB;
            switch ( base->GetRace() ) {
            case Race::BARB:
                icn = ICN::CMBTCAPB;
                break;
            case Race::KNGT:
                icn = ICN::CMBTCAPK;
                break;
            case Race::NECR:
                icn = ICN::CMBTCAPN;
                break;
            case Race::SORC:
                icn = ICN::CMBTCAPS;
                break;
            case Race::WRLK:
                icn = ICN::CMBTCAPW;
                break;
            case Race::WZRD:
                icn = ICN::CMBTCAPZ;
                break;
            default:
                break;
            }

            switch ( rule ) {
            case OP_IDLE:
                animframe_start = 1;
                animframe_count = 1;
                break;
            case OP_SRRW:
                animframe_start = 1;
                animframe_count = 1;
                break;
            case OP_CAST:
                animframe_start = 3;
                animframe_count = 6;
                break;
            default:
                break;
            }
            animframe = animframe_start;
        }
    }
}

bool Battle::OpponentSprite::isFinishFrame( void ) const
{
    return !animframe_count || animframe >= animframe_start + animframe_count - 1;
}

bool Battle::OpponentSprite::isStartFrame( void ) const
{
    return animframe_count && animframe == animframe_start;
}

const Rect & Battle::OpponentSprite::GetArea( void ) const
{
    return pos;
}

void Battle::OpponentSprite::Redraw( Surface & dst ) const
{
    const Sprite & hero = AGG::GetICN( icn, animframe, reflect );

    Point offset( _offset );
    if ( base->isCaptain() ) {
        if ( reflect )
            offset.x += CAPTAIN_X_OFFSET;
        else
            offset.x -= CAPTAIN_X_OFFSET;
        offset.y += CAPTAIN_Y_OFFSET;
    }

    if ( reflect )
        hero.Blit( offset.x + Display::DEFAULT_WIDTH - HERO_X_OFFSET - ( hero.x() + hero.w() ), offset.y + RIGHT_HERO_Y_OFFSET + hero.y(), dst );
    else
        hero.Blit( offset.x + HERO_X_OFFSET + hero.x(), offset.y + LEFT_HERO_Y_OFFSET + hero.y(), dst );
}

Battle::Status::Status()
    : back1( AGG::GetICN( ICN::TEXTBAR, 8 ) )
    , back2( AGG::GetICN( ICN::TEXTBAR, 9 ) )
    , listlog( NULL )
{
    Rect::w = back1.w();
    Rect::h = back1.h() + back2.h();

    bar1.Set( Settings::Get().QVGA() ? Font::SMALL : Font::BIG );
    bar2.Set( Settings::Get().QVGA() ? Font::SMALL : Font::BIG );
}

void Battle::Status::SetPosition( s32 cx, s32 cy )
{
    Rect::x = cx;
    Rect::y = cy;
}

void Battle::Status::SetMessage( const std::string & str, bool top )
{
    if ( top ) {
        bar1.Set( str );
        if ( listlog )
            listlog->AddMessage( str );
    }
    else if ( str != message ) {
        bar2.Set( str );
        message = str;
    }
}

void Battle::Status::Redraw( void )
{
    back1.Blit( x, y );
    back2.Blit( x, y + back1.h() );

    if ( bar1.Size() )
        bar1.Blit( x + ( back1.w() - bar1.w() ) / 2, y + ( Settings::Get().QVGA() ? -1 : 3 ) );
    if ( bar2.Size() )
        bar2.Blit( x + ( back2.w() - bar2.w() ) / 2, y + back1.h() + ( Settings::Get().QVGA() ? -3 : 0 ) );
}

const std::string & Battle::Status::GetMessage( void ) const
{
    return message;
}

Battle::ArmiesOrder::ArmiesOrder()
    : orders( NULL )
    , army_color2( 0 )
{
    const RGBA yellow = RGBA( 0xe0, 0xe0, 0 );
    const RGBA orange = RGBA( 0xe0, 0x48, 0 );
    const RGBA green = RGBA( 0x90, 0xc0, 0 );
    const Size sz( ARMYORDERW, ARMYORDERW );

    sf_color[0].Set( sz.w, sz.h, true );
    sf_color[0].DrawBorder( yellow );

    sf_color[1].Set( sz.w, sz.h, true );
    sf_color[1].DrawBorder( orange );

    sf_color[2].Set( sz.w, sz.h, true );
    sf_color[2].DrawBorder( green );
}

void Battle::ArmiesOrder::Set( const Rect & rt, const Units * units, int color )
{
    area = rt;
    orders = units;
    army_color2 = color;
    if ( units )
        rects.reserve( units->size() );
}

void Battle::ArmiesOrder::QueueEventProcessing( std::string & msg )
{
    LocalEvent & le = LocalEvent::Get();

    for ( std::vector<UnitPos>::const_iterator it = rects.begin(); it != rects.end(); ++it )
        if ( ( *it ).first ) {
            if ( le.MouseCursor( ( *it ).second ) ) {
                msg = _( "View %{monster} info." );
                StringReplace( msg, "%{monster}", ( *it ).first->GetName() );
            }

            const Unit & unit = *( *it ).first;

            if ( le.MouseClickLeft( ( *it ).second ) )
                Dialog::ArmyInfo( unit, Dialog::READONLY | Dialog::BUTTONS, unit.isReflect() );
            else if ( le.MousePressRight( ( *it ).second ) )
                Dialog::ArmyInfo( unit, Dialog::READONLY, unit.isReflect() );
        }
}

void Battle::ArmiesOrder::RedrawUnit( const Rect & pos, const Battle::Unit & unit, bool revert, bool current ) const
{
    Display & display = Display::Get();
    const Sprite & mons32 = AGG::GetICN( ICN::MONS32, unit.GetSpriteIndex(), revert );

    // background
    display.FillRect( pos, RGBA( 0x33, 0x33, 0x33 ) );
    // mons32 sprite
    mons32.Blit( pos.x + ( pos.w - mons32.w() ) / 2, pos.y + pos.h - mons32.h() - ( mons32.h() + 3 < pos.h ? 3 : 0 ), display );

    // window
    if ( current )
        sf_color[0].Blit( pos.x + 1, pos.y + 1, display );
    else if ( unit.Modes( Battle::TR_MOVED ) )
        sf_color[1].Blit( pos.x + 1, pos.y + 1, display );
    else
        sf_color[2].Blit( pos.x + 1, pos.y + 1, display );

    // number
    Text number( GetString( unit.GetCount() ), Font::SMALL );
    number.Blit( pos.x + 2, pos.y + 2 );
}

void Battle::ArmiesOrder::Redraw( const Unit * current )
{
    if ( orders ) {
        const u32 ow = ARMYORDERW + 2;

        u32 ox = area.x + ( area.w - ow * std::count_if( orders->begin(), orders->end(), std::mem_fun( &Unit::isValid ) ) ) / 2;
        u32 oy = area.y;

        Rect::x = ox;
        Rect::y = oy;
        Rect::h = ow;

        rects.clear();

        for ( Units::const_iterator it = orders->begin(); it != orders->end(); ++it )
            if ( *it && ( *it )->isValid() ) {
                rects.push_back( UnitPos( *it, Rect( ox, oy, ow, ow ) ) );
                RedrawUnit( rects.back().second, **it, ( **it ).GetColor() == army_color2, current == *it );
                ox += ow;
                Rect::w += ow;
            }
    }
}

Battle::Interface::Interface( Arena & a, s32 center )
    : arena( a )
    , _surfaceInnerArea( 0, 0, Display::DEFAULT_WIDTH, Display::DEFAULT_HEIGHT )
    , _mainSurface( Size( Display::DEFAULT_WIDTH, Display::DEFAULT_HEIGHT ), true )
    , icn_cbkg( ICN::UNKNOWN )
    , icn_frng( ICN::UNKNOWN )
    , humanturn_spell( Spell::NONE )
    , humanturn_exit( true )
    , humanturn_redraw( true )
    , animation_flags_frame( 0 )
    , catapult_frame( 0 )
    , _currentUnit( NULL )
    , _movingUnit( NULL )
    , _flyingUnit( NULL )
    , b_current_sprite( NULL )
    , b_current_alpha( 255 )
    , index_pos( -1 )
    , teleport_src( -1 )
    , listlog( NULL )
    , turn( 0 )
    , _colorCycle( 0 )
    , _creaturePalette( PAL::GetPalette( PAL::STANDARD ) )
{
    const Settings & conf = Settings::Get();

    Cursor::Get().Hide();

    // border
    Display & display = Display::Get();

    _interfacePosition = Rect( ( display.w() - Display::DEFAULT_WIDTH ) / 2, ( display.h() - Display::DEFAULT_HEIGHT ) / 2, _surfaceInnerArea.w, _surfaceInnerArea.h );
    border.SetPosition( _interfacePosition.x - BORDERWIDTH, _interfacePosition.y - BORDERWIDTH, Display::DEFAULT_WIDTH, Display::DEFAULT_HEIGHT );

    // cover
    bool trees = Maps::ScanAroundObject( center, MP2::OBJ_TREES ).size();
    const Maps::Tiles & tile = world.GetTiles( center );
    bool grave = MP2::OBJ_GRAVEYARD == tile.GetObject( false );
    bool light = true;

    switch ( tile.GetGround() ) {
    case Maps::Ground::DESERT:
        icn_cbkg = ICN::CBKGDSRT;
        light = false;
        icn_frng = ICN::FRNG0004;
        break;
    case Maps::Ground::SNOW:
        icn_cbkg = trees ? ICN::CBKGSNTR : ICN::CBKGSNMT;
        light = false;
        icn_frng = trees ? ICN::FRNG0006 : ICN::FRNG0007;
        break;
    case Maps::Ground::SWAMP:
        icn_cbkg = ICN::CBKGSWMP;
        icn_frng = ICN::FRNG0008;
        break;
    case Maps::Ground::WASTELAND:
        icn_cbkg = ICN::CBKGCRCK;
        light = false;
        icn_frng = ICN::FRNG0003;
        break;
    case Maps::Ground::BEACH:
        icn_cbkg = ICN::CBKGBEAC;
        light = false;
        icn_frng = ICN::FRNG0002;
        break;
    case Maps::Ground::LAVA:
        icn_cbkg = ICN::CBKGLAVA;
        icn_frng = ICN::FRNG0005;
        break;
    case Maps::Ground::DIRT:
        icn_cbkg = trees ? ICN::CBKGDITR : ICN::CBKGDIMT;
        icn_frng = trees ? ICN::FRNG0010 : ICN::FRNG0009;
        break;
    case Maps::Ground::GRASS:
        icn_cbkg = trees ? ICN::CBKGGRTR : ICN::CBKGGRMT;
        icn_frng = trees ? ICN::FRNG0011 : ICN::FRNG0012;
        break;
    case Maps::Ground::WATER:
        icn_cbkg = ICN::CBKGWATR;
        icn_frng = ICN::FRNG0013;
        break;
    default:
        break;
    }

    if ( grave ) {
        icn_cbkg = ICN::CBKGGRAV;
        light = true;
        icn_frng = ICN::FRNG0001;
    }
    if ( conf.QVGA() || conf.ExtPocketLowMemory() )
        icn_frng = ICN::UNKNOWN;

    // hexagon
    sf_hexagon = DrawHexagon( ( light ? RGBA( 0x78, 0x94, 0 ) : RGBA( 0x38, 0x48, 0 ) ) );
    sf_cursor = DrawHexagonShadow( 0x60 );
    sf_shadow = DrawHexagonShadow( 0x30 );

    btn_auto.SetSprite( ICN::TEXTBAR, 4, 5 );
    btn_settings.SetSprite( ICN::TEXTBAR, 6, 7 );

    // opponents
    opponent1 = arena.GetCommander1() ? new OpponentSprite( _surfaceInnerArea, arena.GetCommander1(), false ) : NULL;
    opponent2 = arena.GetCommander2() ? new OpponentSprite( _surfaceInnerArea, arena.GetCommander2(), true ) : NULL;

    if ( Arena::GetCastle() )
        main_tower = Rect( 570, 145, 70, 70 );

    const Rect & area = border.GetArea();

    btn_auto.SetPos( area.x, area.y + area.h - btn_settings.h - btn_auto.h );
    btn_settings.SetPos( area.x, area.y + area.h - btn_settings.h );

    if ( conf.ExtBattleSoftWait() ) {
        btn_wait.SetSprite( ICN::BATTLEWAIT, 0, 1 );
        btn_skip.SetSprite( ICN::BATTLESKIP, 0, 1 );

        btn_wait.SetPos( area.x + area.w - btn_wait.w, area.y + area.h - btn_skip.h - btn_wait.h );
        btn_skip.SetPos( area.x + area.w - btn_skip.w, area.y + area.h - btn_skip.h );
    }
    else {
        btn_skip.SetSprite( ICN::TEXTBAR, 0, 1 );
        btn_skip.SetPos( area.x + area.w - btn_skip.w, area.y + area.h - btn_skip.h );
    }

    status.SetPosition( area.x + btn_settings.w, btn_auto.y );

    listlog = new StatusListBox();

    if ( listlog )
        listlog->SetPosition( area.x, area.y + area.h - 36 );
    status.SetLogs( listlog );
}

Battle::Interface::~Interface()
{
    if ( listlog )
        delete listlog;
    if ( opponent1 )
        delete opponent1;
    if ( opponent2 )
        delete opponent2;
}

void Battle::Interface::SetArmiesOrder( const Units * units )
{
    armies_order.Set( GetArea(), units, arena.GetArmyColor2() );
}

const Rect & Battle::Interface::GetArea( void ) const
{
    return _surfaceInnerArea;
}

Point Battle::Interface::GetMouseCursor() const
{
    return LocalEvent::Get().GetMouseCursor() - _interfacePosition;
}

void Battle::Interface::SetStatus( const std::string & msg, bool top )
{
    if ( top ) {
        status.SetMessage( msg, true );
        status.SetMessage( "", false );
    }
    else {
        status.SetMessage( msg );
    }
    humanturn_redraw = true;
}

void Battle::Interface::CycleColors()
{
    ++_colorCycle;
    if ( _colorCycle > 20 ) // 5 * 4, two color ranges
        _colorCycle = 0;

<<<<<<< HEAD
    const std::vector<PAL::CyclingColorSet> & set = PAL::GetCyclingColors();
    for ( std::vector<PAL::CyclingColorSet>::const_iterator it = set.begin(); it != set.end(); ++it ) {
        for ( int id = 0; id < it->length; ++id ) {
            const uint8_t newColorID = it->forward ? it->start + ( id + _colorCycle ) % it->length : it->start + it->length - 1 - ( 3 + _colorCycle - id ) % it->length;
            _creaturePalette[it->start + id] = newColorID;
        }
    }
=======
    _creaturePalette = PAL::GetCyclingPalette( _colorCycle );
>>>>>>> aff1cb7c
}

void Battle::Interface::Redraw( void )
{
    RedrawPartialStart();
    RedrawPartialFinish();
}

void Battle::Interface::RedrawPartialStart()
{
    const Castle * castle = Arena::GetCastle();

    Cursor::Get().Hide();
    RedrawBorder();
    RedrawCover();
    RedrawOpponents();
    if ( castle )
        RedrawCastle3( *castle );
    RedrawArmies();
}

void Battle::Interface::RedrawPartialFinish()
{
    Display & display = Display::Get();

    _mainSurface.Blit( _interfacePosition, display );
    RedrawInterface();
    if ( Settings::Get().ExtBattleShowBattleOrder() && !Settings::Get().QVGA() )
        armies_order.Redraw( _currentUnit );

    Cursor::Get().Show();
    display.Flip();
}

void Battle::Interface::RedrawInterface( void )
{
    const Settings & conf = Settings::Get();

    status.Redraw();

    btn_auto.Draw();
    btn_settings.Draw();

    if ( conf.ExtBattleSoftWait() )
        btn_wait.Draw();
    btn_skip.Draw();

    if ( !conf.QVGA() && !conf.ExtPocketLowMemory() )
        popup.Redraw( _interfacePosition.x + _interfacePosition.w + 60, _interfacePosition.y + _interfacePosition.h );

    if ( listlog && listlog->isOpenLog() )
        listlog->Redraw();
}

void Battle::Interface::RedrawArmies( void )
{
    const Castle * castle = Arena::GetCastle();

    for ( s32 ii = 0; ii < ARENASIZE; ++ii ) {
        RedrawHighObjects( ii );

        if ( castle )
            if ( 8 == ii || 19 == ii || 29 == ii || 40 == ii || 50 == ii || 62 == ii || 85 == ii || 73 == ii || 77 == ii )
                RedrawCastle2( *castle, ii );

        const Cell * cell = Board::GetCell( ii );
        const Unit * b = cell->GetUnit();

        if ( b && _flyingUnit != b && ii != b->GetTailIndex() ) {
            RedrawTroopSprite( *b );

            if ( _movingUnit != b )
                RedrawTroopCount( *b );
        }
    }

    if ( castle ) {
        RedrawCastle2( *castle, 96 );
        const Unit * b = Board::GetCell( 96 )->GetUnit();
        if ( b )
            RedrawTroopSprite( *b );
    }

    if ( _flyingUnit ) {
        RedrawTroopSprite( *_flyingUnit );
    }
}

void Battle::Interface::RedrawOpponents( void )
{
    if ( opponent1 )
        opponent1->Redraw( _mainSurface );
    if ( opponent2 )
        opponent2->Redraw( _mainSurface );

    RedrawOpponentsFlags();
}

void Battle::Interface::RedrawOpponentsFlags( void )
{
    if ( !Settings::Get().QVGA() && opponent1 ) {
        int icn = ICN::UNKNOWN;

        switch ( arena.GetArmyColor1() ) {
        case Color::BLUE:
            icn = ICN::HEROFL00;
            break;
        case Color::GREEN:
            icn = ICN::HEROFL01;
            break;
        case Color::RED:
            icn = ICN::HEROFL02;
            break;
        case Color::YELLOW:
            icn = ICN::HEROFL03;
            break;
        case Color::ORANGE:
            icn = ICN::HEROFL04;
            break;
        case Color::PURPLE:
            icn = ICN::HEROFL05;
            break;
        default:
            icn = ICN::HEROFL06;
            break;
        }

        const Sprite & flag = AGG::GetICN( icn, ICN::AnimationFrame( icn, 0, animation_flags_frame ), false );
        flag.Blit( opponent1->Offset().x + OpponentSprite::HERO_X_OFFSET + flag.x(), opponent1->Offset().y + OpponentSprite::LEFT_HERO_Y_OFFSET + flag.y(),
                   _mainSurface );
    }

    if ( !Settings::Get().QVGA() && opponent2 ) {
        int icn = ICN::UNKNOWN;

        switch ( arena.GetForce2().GetColor() ) {
        case Color::BLUE:
            icn = ICN::HEROFL00;
            break;
        case Color::GREEN:
            icn = ICN::HEROFL01;
            break;
        case Color::RED:
            icn = ICN::HEROFL02;
            break;
        case Color::YELLOW:
            icn = ICN::HEROFL03;
            break;
        case Color::ORANGE:
            icn = ICN::HEROFL04;
            break;
        case Color::PURPLE:
            icn = ICN::HEROFL05;
            break;
        default:
            icn = ICN::HEROFL06;
            break;
        }

        const Sprite & flag = AGG::GetICN( icn, ICN::AnimationFrame( icn, 0, animation_flags_frame ), true );
        const Point offset = opponent2->Offset();
        flag.Blit( offset.x + Display::DEFAULT_WIDTH - OpponentSprite::HERO_X_OFFSET - ( flag.x() + flag.w() ), offset.y + OpponentSprite::RIGHT_HERO_Y_OFFSET + flag.y(),
                   _mainSurface );
    }
}

Point GetTroopPosition( const Battle::Unit & b, const Sprite & sprite )
{
    const Rect & rt = b.GetRectPosition();

    const s32 sx
        = b.isReflect() ? rt.x + ( b.isWide() ? rt.w / 2 + rt.w / 4 : rt.w / 2 ) - sprite.w() - sprite.x() : rt.x + ( b.isWide() ? rt.w / 4 : rt.w / 2 ) + sprite.x();
    const s32 sy = rt.y + rt.h + sprite.y() - 10;

    return Point( sx, sy );
}

void Battle::Interface::RedrawTroopSprite( const Unit & b )
{
    const Monster::monstersprite_t & msi = b.GetMonsterSprite();
    Sprite spmon1, spmon2;

    std::vector<std::vector<uint8_t> > applyPalettes;

    if ( b_current_sprite && _currentUnit == &b ) {
        spmon1 = *b_current_sprite;
        spmon2.Reset();
    }
    else if ( b.Modes( SP_STONE ) ) { // under medusa's stunning effect
        spmon1 = AGG::GetICN( msi.icn_file, b.GetFrame(), b.isReflect() );
        applyPalettes.push_back( PAL::GetPalette( PAL::GRAY ) );
    }
    else {
        // regular
        spmon1 = AGG::GetICN( msi.icn_file, b.GetFrame(), b.isReflect() );

        // this unit's turn, must be covered with contour
        if ( _currentUnit == &b ) {
            if ( b_current_sprite ) {
                spmon1 = *b_current_sprite;
                spmon2.Reset();
            }
            else {
                spmon2 = Sprite( b.isReflect() ? b.GetContour( CONTOUR_REFLECT ) : b.GetContour( CONTOUR_MAIN ), 0, 0 );
            }
        }

        if ( b.hasColorCycling() ) {
            const bool isUnderAlphaEffect = ( b_current_sprite && spmon1 == *b_current_sprite && _currentUnit && &b == _currentUnit );
            if ( !isUnderAlphaEffect ) {
                applyPalettes.push_back( _creaturePalette );
            }
        }

        if ( b.Modes( CAP_MIRRORIMAGE ) ) {
            applyPalettes.push_back( PAL::GetPalette( PAL::MIRROR_IMAGE ) );
        }
    }

    if ( spmon1.isValid() ) {
        const Rect & rt = b.GetRectPosition();
        Point sp = GetTroopPosition( b, spmon1 );

        // move offset
        if ( _movingUnit == &b ) {
            Sprite spmon0 = AGG::GetICN( msi.icn_file, _movingUnit->animation.firstFrame(), b.isReflect() );
            const s32 ox = spmon1.x() - spmon0.x();

            if ( _movingUnit->animation.animationLength() ) {
                const s32 cx = _movingPos.x - rt.x;
                const s32 cy = _movingPos.y - rt.y;

                // TODO: use offset X from bin file for ground movement
                // cx/cy is sprite size
                // Frame count: one tile of movement goes through all stages of animation
                // sp is sprite drawing offset
                sp.y += _movingUnit->animation.movementProgress() * cy;
                if ( 0 != Sign( cy ) )
                    sp.x -= Sign( cx ) * ox / 2;
            }
        }
        // fly offset
        else if ( _flyingUnit == &b ) {
            const s32 cx = _flyingPos.x - rt.x;
            const s32 cy = _flyingPos.y - rt.y;

            sp.x += cx + ( _movingPos.x - _flyingPos.x ) * _flyingUnit->animation.movementProgress();
            sp.y += cy + ( _movingPos.y - _flyingPos.y ) * _flyingUnit->animation.movementProgress();
        }

        if ( !applyPalettes.empty() ) {
            for ( size_t i = 1; i < applyPalettes.size(); ++i ) {
                applyPalettes[0] = PAL::CombinePalettes( applyPalettes[0], applyPalettes[i] );
            }
            spmon1 = Sprite( spmon1.GetSurface(), spmon1.x(), spmon1.y() );
            AGG::ReplaceColors( spmon1, applyPalettes[0], msi.icn_file, b.GetFrame(), b.isReflect() );
        }

        // sprite monster
        if ( b_current_sprite && spmon1 == *b_current_sprite && _currentUnit && &b == _currentUnit ) {
            if ( b_current_alpha < 255 ) {
                spmon1 = Sprite( spmon1.GetSurface(), spmon1.x(), spmon1.y() );
                spmon1.SetAlphaMod( b_current_alpha, false );
            }
            spmon1.Blit( sp.x, sp.y, _mainSurface );
        }
        else
            spmon1.Blit( sp, _mainSurface );

        // contour
        if ( spmon2.isValid() )
            spmon2.Blit( sp.x - 1, sp.y - 1, _mainSurface );
    }
}

void Battle::Interface::RedrawTroopCount( const Unit & b )
{
    const Rect & rt = b.GetRectPosition();
    const Sprite & bar = AGG::GetICN( ICN::TEXTBAR, GetIndexIndicator( b ) );

    s32 sx = 0;
    s32 sy = 0;

    const bool isReflected = b.isReflect();
    const bool isWide = b.isWide();
    sy = rt.y + rt.h - bar.h() - ( isReflected ? 21 : 9 );

    if ( isReflected ) {
        if ( isWide )
            sx = rt.x;
        else
            sx = rt.x - bar.w() + 3;
    }
    else {
        if ( isWide ) {
            sx = rt.x + rt.w - bar.w();
        }
        else {
            sx = rt.x + rt.w - 3;
        }
    }

    bar.Blit( sx, sy, _mainSurface );

    Text text( GetStringShort( b.GetCount() ), Font::SMALL );
    text.Blit( sx + ( bar.w() - text.w() ) / 2, sy, _mainSurface );
}

void Battle::Interface::RedrawCover( void )
{
    const Settings & conf = Settings::Get();

    if ( !sf_cover.isValid() ) {
        sf_cover.Set( _mainSurface.w(), _mainSurface.h(), false );
        RedrawCoverStatic( sf_cover );
    }

    sf_cover.Blit( _mainSurface );

    const Board & board = *Arena::GetBoard();
    RedrawCoverBoard( conf, board );

    const Bridge * bridge = Arena::GetBridge();
    // bridge
    if ( bridge && bridge->isDown() ) {
        const Sprite & sprite3 = AGG::GetICN( ICN::Get4Castle( Arena::GetCastle()->GetRace() ), bridge->isDestroy() ? 24 : 21 );
        sprite3.Blit( sprite3.x(), sprite3.y(), _mainSurface );
    }

    // cursor
    const Cell * cell = Board::GetCell( index_pos );

    if ( cell && _currentUnit && conf.ExtBattleShowMouseShadow() && Cursor::Get().Themes() != Cursor::WAR_NONE )
        sf_cursor.Blit( cell->GetPos(), _mainSurface );

    RedrawKilled();
}

void Battle::Interface::RedrawCoverStatic( Surface & dst )
{
    if ( icn_cbkg != ICN::UNKNOWN ) {
        const Sprite & cbkg = AGG::GetICN( icn_cbkg, 0 );
        cbkg.Blit( dst );
    }

    if ( icn_frng != ICN::UNKNOWN ) {
        const Sprite & frng = AGG::GetICN( icn_frng, 0 );
        frng.Blit( frng.x(), frng.y(), dst );
    }

    if ( arena.GetICNCovr() != ICN::UNKNOWN ) {
        const Sprite & cover = AGG::GetICN( arena.GetICNCovr(), 0 );
        cover.Blit( cover.x(), cover.y(), dst );
    }

    // ground obstacles
    for ( u32 ii = 0; ii < ARENASIZE; ++ii ) {
        RedrawLowObjects( ii, dst );
    }

    const Castle * castle = Arena::GetCastle();
    if ( castle )
        RedrawCastle1( *castle, dst );
}

void Battle::Interface::RedrawCoverBoard( const Settings & conf, const Board & board )
{
    if ( conf.ExtBattleShowGrid() ) { // grid
        for ( Board::const_iterator it = board.begin(); it != board.end(); ++it )
            if ( ( *it ).GetObject() == 0 )
                sf_hexagon.Blit( ( *it ).GetPos(), _mainSurface );
    }

    if ( !_movingUnit && conf.ExtBattleShowMoveShadow() && _currentUnit && !_currentUnit->isControlAI() ) { // shadow
        for ( Board::const_iterator it = board.begin(); it != board.end(); ++it ) {
            if ( ( *it ).isPassable1( true ) && UNKNOWN != ( *it ).GetDirection() )
                sf_shadow.Blit( ( *it ).GetPos(), _mainSurface );
        }
    }
}

void Battle::Interface::RedrawCastle1( const Castle & castle, Surface & dst )
{
    const bool fortification = ( Race::KNGT == castle.GetRace() ) && castle.isBuild( BUILD_SPEC );

    int icn_castbkg = ICN::UNKNOWN;

    switch ( castle.GetRace() ) {
    default:
    case Race::BARB:
        icn_castbkg = ICN::CASTBKGB;
        break;
    case Race::KNGT:
        icn_castbkg = ICN::CASTBKGK;
        break;
    case Race::NECR:
        icn_castbkg = ICN::CASTBKGN;
        break;
    case Race::SORC:
        icn_castbkg = ICN::CASTBKGS;
        break;
    case Race::WRLK:
        icn_castbkg = ICN::CASTBKGW;
        break;
    case Race::WZRD:
        icn_castbkg = ICN::CASTBKGZ;
        break;
    }

    // castle cover
    const Sprite & sprite1 = AGG::GetICN( icn_castbkg, 1 );
    sprite1.Blit( sprite1.x(), sprite1.y(), dst );

    // moat
    if ( castle.isBuild( BUILD_MOAT ) ) {
        const Sprite & sprite = AGG::GetICN( ICN::MOATWHOL, 0 );
        sprite.Blit( sprite.x(), sprite.y(), dst );
    }

    // top wall
    const Sprite & sprite2 = AGG::GetICN( icn_castbkg, fortification ? 4 : 3 );
    sprite2.Blit( sprite2.x(), sprite2.y(), dst );
}

void Battle::Interface::RedrawCastle2( const Castle & castle, s32 cell_index )
{
    const Settings & conf = Settings::Get();
    const int icn_castle = ICN::Get4Castle( castle.GetRace() );

    // catapult
    if ( 77 == cell_index ) {
        const Sprite & sprite = AGG::GetICN( ICN::CATAPULT, catapult_frame );
        const Rect & pos = Board::GetCell( cell_index )->GetPos();
        sprite.Blit( sprite.x() + pos.x - pos.w, sprite.y() + pos.y + pos.h - 10, _mainSurface );
    }
    else
        // castle gate
        if ( 50 == cell_index ) {
        const Sprite & sprite = AGG::GetICN( icn_castle, 4 );
        sprite.Blit( sprite.x(), sprite.y(), _mainSurface );
    }
    else
        // castle wall
        if ( 8 == cell_index || 29 == cell_index || 73 == cell_index || 96 == cell_index ) {
        u32 index = 0;
        const bool fortification = ( Race::KNGT == castle.GetRace() ) && castle.isBuild( BUILD_SPEC );

        switch ( cell_index ) {
        case 8:
            index = 5;
            break;
        case 29:
            index = 6;
            break;
        case 73:
            index = 7;
            break;
        case 96:
            index = 8;
            break;
        default:
            break;
        }

        if ( fortification ) {
            switch ( Board::GetCell( cell_index )->GetObject() ) {
            case 0:
                index += 31;
                break;
            case 1:
                index += 35;
                break;
            case 2:
                index += 27;
                break;
            case 3:
                index += 23;
                break;
            default:
                break;
            }
        }
        else {
            switch ( Board::GetCell( cell_index )->GetObject() ) {
            case 0:
                index += 8;
                break;
            case 1:
                index += 4;
                break;
            case 2:
                index += 0;
                break;
            default:
                break;
            }
        }

        const Sprite & sprite = AGG::GetICN( icn_castle, index );
        sprite.Blit( sprite.x(), sprite.y(), _mainSurface );
    }
    else
        // castle archer towers
        if ( 19 == cell_index ) {
        const Tower * ltower = Arena::GetTower( TWR_LEFT );
        u32 index = 17;

        if ( castle.isBuild( BUILD_LEFTTURRET ) && ltower )
            index = ltower->isValid() ? 18 : 19;

        AGG::GetICN( icn_castle, index ).Blit( 415, 40, _mainSurface );
    }
    else if ( 85 == cell_index ) {
        const Tower * rtower = Arena::GetTower( TWR_RIGHT );
        u32 index = 17;

        if ( castle.isBuild( BUILD_RIGHTTURRET ) && rtower )
            index = rtower->isValid() ? 18 : 19;

        AGG::GetICN( icn_castle, index ).Blit( 415, 290, _mainSurface );
    }
    else
        // castle towers
        if ( 40 == cell_index )
        AGG::GetICN( icn_castle, 17 ).Blit( 375, 120, _mainSurface );
    else
        // castle towers
        if ( 62 == cell_index )
        AGG::GetICN( icn_castle, 17 ).Blit( 375, 205, _mainSurface );
}

void Battle::Interface::RedrawCastle3( const Castle & castle )
{
    // const Settings & conf = Settings::Get();
    const Sprite & sprite = AGG::GetICN( ICN::Get4Castle( castle.GetRace() ), ( Arena::GetTower( TWR_CENTER )->isValid() ? 20 : 26 ) );

    sprite.Blit( sprite.x(), sprite.y(), _mainSurface );
}

void Battle::Interface::RedrawLowObjects( s32 cell_index, Surface & dst )
{
    const Cell * cell = Board::GetCell( cell_index );
    if ( cell == NULL )
        return;

    Sprite sprite;

    switch ( cell->GetObject() ) {
    case 0x84:
        sprite = AGG::GetICN( ICN::COBJ0004, 0 );
        break;
    case 0x87:
        sprite = AGG::GetICN( ICN::COBJ0007, 0 );
        break;
    case 0x90:
        sprite = AGG::GetICN( ICN::COBJ0016, 0 );
        break;
    case 0x9E:
        sprite = AGG::GetICN( ICN::COBJ0030, 0 );
        break;
    case 0x9F:
        sprite = AGG::GetICN( ICN::COBJ0031, 0 );
        break;
    default:
        break;
    }

    if ( sprite.isValid() ) {
        // const Point & topleft = border.GetArea();
        const Rect & pt = cell->GetPos();
        sprite.Blit( pt.x + pt.w / 2 + sprite.x(), pt.y + pt.h + sprite.y() - ( Settings::Get().QVGA() ? 5 : 10 ), dst );
    }
}

void Battle::Interface::RedrawHighObjects( s32 cell_index )
{
    const Cell * cell = Board::GetCell( cell_index );
    if ( cell == NULL )
        return;

    Sprite sprite;

    switch ( cell->GetObject() ) {
    case 0x80:
        sprite = AGG::GetICN( ICN::COBJ0000, 0 );
        break;
    case 0x81:
        sprite = AGG::GetICN( ICN::COBJ0001, 0 );
        break;
    case 0x82:
        sprite = AGG::GetICN( ICN::COBJ0002, 0 );
        break;
    case 0x83:
        sprite = AGG::GetICN( ICN::COBJ0003, 0 );
        break;
    case 0x85:
        sprite = AGG::GetICN( ICN::COBJ0005, 0 );
        break;
    case 0x86:
        sprite = AGG::GetICN( ICN::COBJ0006, 0 );
        break;
    case 0x88:
        sprite = AGG::GetICN( ICN::COBJ0008, 0 );
        break;
    case 0x89:
        sprite = AGG::GetICN( ICN::COBJ0009, 0 );
        break;
    case 0x8A:
        sprite = AGG::GetICN( ICN::COBJ0010, 0 );
        break;
    case 0x8B:
        sprite = AGG::GetICN( ICN::COBJ0011, 0 );
        break;
    case 0x8C:
        sprite = AGG::GetICN( ICN::COBJ0012, 0 );
        break;
    case 0x8D:
        sprite = AGG::GetICN( ICN::COBJ0013, 0 );
        break;
    case 0x8E:
        sprite = AGG::GetICN( ICN::COBJ0014, 0 );
        break;
    case 0x8F:
        sprite = AGG::GetICN( ICN::COBJ0015, 0 );
        break;
    case 0x91:
        sprite = AGG::GetICN( ICN::COBJ0017, 0 );
        break;
    case 0x92:
        sprite = AGG::GetICN( ICN::COBJ0018, 0 );
        break;
    case 0x93:
        sprite = AGG::GetICN( ICN::COBJ0019, 0 );
        break;
    case 0x94:
        sprite = AGG::GetICN( ICN::COBJ0020, 0 );
        break;
    case 0x95:
        sprite = AGG::GetICN( ICN::COBJ0021, 0 );
        break;
    case 0x96:
        sprite = AGG::GetICN( ICN::COBJ0022, 0 );
        break;
    case 0x97:
        sprite = AGG::GetICN( ICN::COBJ0023, 0 );
        break;
    case 0x98:
        sprite = AGG::GetICN( ICN::COBJ0024, 0 );
        break;
    case 0x99:
        sprite = AGG::GetICN( ICN::COBJ0025, 0 );
        break;
    case 0x9A:
        sprite = AGG::GetICN( ICN::COBJ0026, 0 );
        break;
    case 0x9B:
        sprite = AGG::GetICN( ICN::COBJ0027, 0 );
        break;
    case 0x9C:
        sprite = AGG::GetICN( ICN::COBJ0028, 0 );
        break;
    case 0x9D:
        sprite = AGG::GetICN( ICN::COBJ0029, 0 );
        break;
    default:
        break;
    }

    if ( sprite.isValid() ) {
        // const Point & topleft = border.GetArea();
        const Rect & pt = cell->GetPos();
        sprite.Blit( pt.x + pt.w / 2 + sprite.x(), pt.y + pt.h + sprite.y() - 10, _mainSurface );
    }
}

void Battle::Interface::RedrawKilled( void )
{
    // redraw killed troop
    const Indexes cells = arena.GraveyardClosedCells();

    for ( Indexes::const_iterator it = cells.begin(); it != cells.end(); ++it ) {
        const Unit * b = arena.GraveyardLastTroop( *it );

        if ( b && *it != b->GetTailIndex() ) {
            RedrawTroopSprite( *b );
        }
    }
}

void Battle::Interface::RedrawBorder( void )
{
    const Size displaySize = Display::Get().GetSize();

    if ( displaySize != Display::GetDefaultSize() )
        Dialog::FrameBorder::RenderRegular( border.GetRect() );
}

int Battle::Interface::GetBattleCursor( std::string & statusMsg ) const
{
    statusMsg.clear();

    const Cell * cell = Board::GetCell( index_pos );

    if ( cell && _currentUnit ) {
        const Unit * b_enemy = cell->GetUnit();

        if ( b_enemy ) {
            if ( _currentUnit->GetColor() == b_enemy->GetColor() && !b_enemy->Modes( SP_HYPNOTIZE ) ) {
                statusMsg = _( "View %{monster} info." );
                StringReplace( statusMsg, "%{monster}", b_enemy->GetMultiName() );
                return Cursor::WAR_INFO;
            }
            else {
                if ( _currentUnit->isArchers() && !_currentUnit->isHandFighting() ) {
                    statusMsg = _( "Shoot %{monster}" );
                    statusMsg.append( " " );
                    statusMsg.append( _n( "(one shot left)", "(%{count} shots left)", _currentUnit->GetShots() ) );
                    StringReplace( statusMsg, "%{monster}", b_enemy->GetMultiName() );
                    StringReplace( statusMsg, "%{count}", _currentUnit->GetShots() );

                    return arena.GetObstaclesPenalty( *_currentUnit, *b_enemy ) ? Cursor::WAR_BROKENARROW : Cursor::WAR_ARROW;
                }
                else {
                    const int dir = cell->GetTriangleDirection( GetMouseCursor() );
                    const int cursor = GetSwordCursorDirection( dir );

                    if ( cursor && Board::isValidDirection( index_pos, dir ) ) {
                        const s32 from = Board::GetIndexDirection( index_pos, dir );

                        // if free cell or it is b_current
                        if ( UNKNOWN != Board::GetCell( from )->GetDirection() || from == _currentUnit->GetHeadIndex()
                             || ( _currentUnit->isWide() && from == _currentUnit->GetTailIndex() ) ) {
                            statusMsg = _( "Attack %{monster}" );
                            StringReplace( statusMsg, "%{monster}", b_enemy->GetName() );

                            return cursor;
                        }
                    }
                }
            }
        }
        else if ( cell->isPassable3( *_currentUnit, false ) && UNKNOWN != cell->GetDirection() ) {
            statusMsg = _currentUnit->isFlying() ? _( "Fly %{monster} here." ) : _( "Move %{monster} here." );
            StringReplace( statusMsg, "%{monster}", _currentUnit->GetName() );
            return _currentUnit->isFlying() ? Cursor::WAR_FLY : Cursor::WAR_MOVE;
        }
    }

    statusMsg = _( "Turn %{turn}" );
    StringReplace( statusMsg, "%{turn}", arena.GetCurrentTurn() );

    return Cursor::WAR_NONE;
}

int Battle::Interface::GetBattleSpellCursor( std::string & statusMsg ) const
{
    statusMsg.clear();

    const Cell * cell = Board::GetCell( index_pos );
    const Spell & spell = humanturn_spell;

    if ( cell && _currentUnit && spell.isValid() ) {
        const Unit * b_stats = cell->GetUnit();

        // over graveyard
        if ( !b_stats && arena.GraveyardAllowResurrect( index_pos, spell ) ) {
            b_stats = arena.GraveyardLastTroop( index_pos );
            if ( b_stats->isWide() ) { // we need to check tail and head positions
                const Cell * tailCell = Board::GetCell( b_stats->GetTailIndex() );
                const Cell * headCell = Board::GetCell( b_stats->GetHeadIndex() );
                if ( !tailCell || tailCell->GetUnit() || !headCell || headCell->GetUnit() )
                    b_stats = NULL;
            }
        }

        // teleport check first
        if ( Board::isValidIndex( teleport_src ) ) {
            if ( !b_stats && cell->isPassable3( *_currentUnit, false ) ) {
                statusMsg = _( "Teleport Here" );
                return Cursor::SP_TELEPORT;
            }

            statusMsg = _( "Invalid Teleport Destination" );
            return Cursor::WAR_NONE;
        }
        else if ( b_stats && b_stats->AllowApplySpell( spell, _currentUnit->GetCommander() ) ) {
            statusMsg = _( "Cast %{spell} on %{monster}" );
            StringReplace( statusMsg, "%{spell}", spell.GetName() );
            StringReplace( statusMsg, "%{monster}", b_stats->GetName() );
            return GetCursorFromSpell( spell() );
        }
        else if ( !spell.isApplyToFriends() && !spell.isApplyToEnemies() && !spell.isApplyToAnyTroops() ) {
            statusMsg = _( "Cast %{spell}" );
            StringReplace( statusMsg, "%{spell}", spell.GetName() );
            return GetCursorFromSpell( spell() );
        }
    }

    statusMsg = _( "Select Spell Target" );

    return Cursor::WAR_NONE;
}

void Battle::Interface::HumanTurn( const Unit & b, Actions & a )
{
    Cursor & cursor = Cursor::Get();
    LocalEvent & le = LocalEvent::Get();
    Settings & conf = Settings::Get();

    cursor.SetThemes( Cursor::WAR_NONE );
    _currentUnit = &b;
    humanturn_redraw = false;
    humanturn_exit = false;
    catapult_frame = 0;

    // in case we moved the window
    _interfacePosition = border.GetArea();

    Board & board = *Arena::GetBoard();
    board.Reset();
    board.SetScanPassability( b );

    if ( listlog && turn != arena.GetCurrentTurn() ) {
        turn = arena.GetCurrentTurn();
        std::string msg = _( "Turn %{turn}" );
        StringReplace( msg, "%{turn}", turn );
        listlog->AddMessage( msg );
    }

    popup.Reset();

    // safe position coord
    CursorPosition cursorPosition;

    Redraw();

    std::string msg;
    animation_flags_frame = 0;

    while ( !humanturn_exit && le.HandleEvents() ) {
        // move cursor
        const s32 index_new = board.GetIndexAbsPosition( GetMouseCursor() );
        if ( index_pos != index_new ) {
            index_pos = index_new;
            humanturn_redraw = true;
        }

        if ( humanturn_spell.isValid() )
            HumanCastSpellTurn( b, a, msg );
        else
            HumanBattleTurn( b, a, msg );

        if ( humanturn_exit )
            cursor.SetThemes( Cursor::WAIT );

        // update status
        if ( msg != status.GetMessage() ) {
            status.SetMessage( msg );
            humanturn_redraw = true;
        }

        // animation troops
        if ( IdleTroopsAnimation() )
            humanturn_redraw = true;

        CheckGlobalEvents( le );

        // redraw arena
        if ( humanturn_redraw ) {
            Redraw();
            humanturn_redraw = false;
        }

        if ( !cursor.isVisible() ) {
            cursor.Show();
        }
    }

    popup.Reset();
    _currentUnit = NULL;
}

void Battle::Interface::HumanBattleTurn( const Unit & b, Actions & a, std::string & msg )
{
    Cursor & cursor = Cursor::Get();
    LocalEvent & le = LocalEvent::Get();
    Settings & conf = Settings::Get();

    if ( le.KeyPress() ) {
        // skip
        if ( Game::HotKeyPressEvent( Game::EVENT_BATTLE_HARDSKIP ) ) {
            a.push_back( Command( MSG_BATTLE_SKIP, b.GetUID(), true ) );
            humanturn_exit = true;
        }
        else
            // soft skip
            if ( Game::HotKeyPressEvent( Game::EVENT_BATTLE_SOFTSKIP ) ) {
            a.push_back( Command( MSG_BATTLE_SKIP, b.GetUID(), !conf.ExtBattleSoftWait() ) );
            humanturn_exit = true;
        }
        else
            // options
            if ( Game::HotKeyPressEvent( Game::EVENT_BATTLE_OPTIONS ) )
            EventShowOptions();
        else
            // auto switch
            if ( Game::HotKeyPressEvent( Game::EVENT_BATTLE_AUTOSWITCH ) )
            EventAutoSwitch( b, a );
        else
            // cast
            if ( Game::HotKeyPressEvent( Game::EVENT_BATTLE_CASTSPELL ) )
            ProcessingHeroDialogResult( 1, a );
        else
            // retreat
            if ( Game::HotKeyPressEvent( Game::EVENT_BATTLE_RETREAT ) )
            ProcessingHeroDialogResult( 2, a );
        else
            // surrender
            if ( Game::HotKeyPressEvent( Game::EVENT_BATTLE_SURRENDER ) )
            ProcessingHeroDialogResult( 3, a );

            // debug only
#ifdef WITH_DEBUG
        if ( IS_DEVEL() )
            switch ( le.KeyValue() ) {
            case KEY_w:
                // fast wins game
                arena.GetResult().army1 = RESULT_WINS;
                humanturn_exit = true;
                a.push_back( Command( MSG_BATTLE_END_TURN, b.GetUID() ) );
                break;

            case KEY_l:
                // fast loss game
                arena.GetResult().army1 = RESULT_LOSS;
                humanturn_exit = true;
                a.push_back( Command( MSG_BATTLE_END_TURN, b.GetUID() ) );
                break;

            default:
                break;
            }
#endif
    }

    // Add offsets to inner objects
    const Rect mainTowerRect = main_tower + _interfacePosition.getPosition();
    const Rect armiesOrderRect = armies_order + _interfacePosition.getPosition();
    if ( pocket_book.w && le.MouseCursor( pocket_book ) ) {
        cursor.SetThemes( Cursor::WAR_POINTER );
        msg = _( "Spell cast" );

        if ( le.MouseClickLeft( pocket_book ) ) {
            ProcessingHeroDialogResult( 1, a );
            humanturn_redraw = true;
        }
    }
    else if ( Arena::GetTower( TWR_CENTER ) && le.MouseCursor( mainTowerRect ) ) {
        cursor.SetThemes( Cursor::WAR_INFO );
        msg = _( "View Ballista Info" );

        if ( le.MouseClickLeft( mainTowerRect ) || le.MousePressRight( mainTowerRect ) ) {
            const Castle * cstl = Arena::GetCastle();
            std::string ballistaMessage = Tower::GetInfo( *cstl );

            if ( cstl->isBuild( BUILD_MOAT ) ) {
                ballistaMessage.append( "\n \n" );
                ballistaMessage.append( Battle::Board::GetMoatInfo() );
            }

            Dialog::Message( _( "Ballista" ), ballistaMessage, Font::BIG, le.MousePressRight() ? 0 : Dialog::OK );
        }
    }
    else if ( conf.ExtBattleShowBattleOrder() && le.MouseCursor( armiesOrderRect ) ) {
        cursor.SetThemes( Cursor::POINTER );
        armies_order.QueueEventProcessing( msg );
    }
    else if ( le.MouseCursor( btn_auto ) ) {
        cursor.SetThemes( Cursor::WAR_POINTER );
        msg = _( "Auto combat" );
        ButtonAutoAction( b, a );
    }
    else if ( le.MouseCursor( btn_settings ) ) {
        cursor.SetThemes( Cursor::WAR_POINTER );
        msg = _( "Customize system options." );
        ButtonSettingsAction();
    }
    else if ( conf.ExtBattleSoftWait() && le.MouseCursor( btn_wait ) ) {
        cursor.SetThemes( Cursor::WAR_POINTER );
        msg = _( "Wait this unit" );
        ButtonWaitAction( a );
    }
    else if ( le.MouseCursor( btn_skip ) ) {
        cursor.SetThemes( Cursor::WAR_POINTER );
        msg = _( "Skip this unit" );
        ButtonSkipAction( a );
    }
    else if ( opponent1 && le.MouseCursor( opponent1->GetArea() + _interfacePosition.getPosition() ) ) {
        const Rect opponent1Area = opponent1->GetArea() + _interfacePosition.getPosition();
        if ( arena.GetCurrentColor() == arena.GetArmyColor1() ) {
            msg = _( "Hero's Options" );
            cursor.SetThemes( Cursor::WAR_HERO );

            if ( le.MouseClickLeft( opponent1Area ) ) {
                ProcessingHeroDialogResult( arena.DialogBattleHero( *opponent1->GetHero(), true ), a );
                humanturn_redraw = true;
            }
        }
        else {
            msg = _( "View Opposing Hero" );
            cursor.SetThemes( Cursor::WAR_INFO );

            if ( le.MouseClickLeft( opponent1Area ) ) {
                arena.DialogBattleHero( *opponent1->GetHero(), true );
                humanturn_redraw = true;
            }
        }

        if ( le.MousePressRight( opponent1Area ) ) {
            arena.DialogBattleHero( *opponent1->GetHero(), false );
            humanturn_redraw = true;
        }
    }
    else if ( opponent2 && le.MouseCursor( opponent2->GetArea() + _interfacePosition.getPosition() ) ) {
        const Rect opponent2Area = opponent2->GetArea() + _interfacePosition.getPosition();
        if ( arena.GetCurrentColor() == arena.GetForce2().GetColor() ) {
            msg = _( "Hero's Options" );
            cursor.SetThemes( Cursor::WAR_HERO );

            if ( le.MouseClickLeft( opponent2Area ) ) {
                ProcessingHeroDialogResult( arena.DialogBattleHero( *opponent2->GetHero(), true ), a );
                humanturn_redraw = true;
            }
        }
        else {
            msg = _( "View Opposing Hero" );
            cursor.SetThemes( Cursor::WAR_INFO );

            if ( le.MouseClickLeft( opponent2Area ) ) {
                arena.DialogBattleHero( *opponent2->GetHero(), true );
                humanturn_redraw = true;
            }
        }

        if ( le.MousePressRight( opponent2Area ) ) {
            arena.DialogBattleHero( *opponent2->GetHero(), false );
            humanturn_redraw = true;
        }
    }
    else if ( listlog && listlog->isOpenLog() && le.MouseCursor( listlog->GetArea() ) ) {
        cursor.SetThemes( Cursor::WAR_POINTER );
        listlog->QueueEventProcessing();
    }
    else if ( le.MouseCursor( _interfacePosition ) ) {
        const int themes = GetBattleCursor( msg );

        if ( cursor.Themes() != themes )
            cursor.SetThemes( themes );

        const Cell * cell = Board::GetCell( index_pos );

        if ( cell ) {
            if ( CursorAttack( themes ) ) {
                const Unit * b_enemy = cell->GetUnit();
                popup.SetInfo( cell, _currentUnit, b_enemy );
            }
            else
                popup.Reset();

            if ( le.MouseClickLeft() )
                MouseLeftClickBoardAction( themes, *cell, a );
            else if ( le.MousePressRight() )
                MousePressRightBoardAction( themes, *cell, a );
        }
    }
    else if ( le.MouseCursor( status ) ) {
        if ( listlog ) {
            msg = ( listlog->isOpenLog() ? _( "Hide logs" ) : _( "Show logs" ) );
            if ( le.MouseClickLeft( status ) )
                listlog->SetOpenLog( !listlog->isOpenLog() );
        }
        cursor.SetThemes( Cursor::WAR_POINTER );
    }
    else {
        cursor.SetThemes( Cursor::WAR_NONE );
    }
}

void Battle::Interface::HumanCastSpellTurn( const Unit & b, Actions & a, std::string & msg )
{
    Cursor & cursor = Cursor::Get();
    LocalEvent & le = LocalEvent::Get();

    // reset cast
    if ( le.MousePressRight() ) {
        humanturn_spell = Spell::NONE;
        teleport_src = -1;
    }
    else if ( le.MouseCursor( _interfacePosition ) && humanturn_spell.isValid() ) {
        const int themes = GetBattleSpellCursor( msg );

        if ( cursor.Themes() != themes )
            cursor.SetThemes( themes );

        if ( le.MouseClickLeft() && Cursor::WAR_NONE != cursor.Themes() ) {
            if ( !Board::isValidIndex( index_pos ) ) {
                DEBUG( DBG_BATTLE, DBG_WARN,
                       "dst: "
                           << "out of range" );
                return;
            }

            if ( listlog ) {
                std::string str = _( "%{color} cast spell: %{spell}" );
                const HeroBase * current_commander = arena.GetCurrentCommander();
                if ( current_commander )
                    StringReplace( str, "%{color}", Color::String( current_commander->GetColor() ) );
                StringReplace( str, "%{spell}", humanturn_spell.GetName() );
                listlog->AddMessage( str );
            }

            DEBUG( DBG_BATTLE, DBG_TRACE, humanturn_spell.GetName() << ", dst: " << index_pos );

            if ( Cursor::SP_TELEPORT == cursor.Themes() ) {
                if ( 0 > teleport_src )
                    teleport_src = index_pos;
                else {
                    a.push_back( Command( MSG_BATTLE_CAST, Spell::TELEPORT, teleport_src, index_pos ) );
                    humanturn_spell = Spell::NONE;
                    humanturn_exit = true;
                    teleport_src = -1;
                }
            }
            else if ( Cursor::SP_MIRRORIMAGE == cursor.Themes() ) {
                a.push_back( Command( MSG_BATTLE_CAST, Spell::MIRRORIMAGE, index_pos ) );
                humanturn_spell = Spell::NONE;
                humanturn_exit = true;
            }
            else {
                a.push_back( Command( MSG_BATTLE_CAST, humanturn_spell(), index_pos ) );
                humanturn_spell = Spell::NONE;
                humanturn_exit = true;
            }
        }
    }
    else {
        cursor.SetThemes( Cursor::WAR_NONE );
    }
}

void Battle::Interface::FadeArena( void )
{
    Cursor & cursor = Cursor::Get();
    Display & display = Display::Get();
    Settings & conf = Settings::Get();

    cursor.SetThemes( cursor.WAR_POINTER );
    Redraw();

    if ( !conf.QVGA() ) {
        cursor.Hide();
        Rect srt = border.GetArea();
        Surface top = display.GetSurface( srt );
        Surface back( top.GetSize(), false );
        back.Fill( ColorBlack );
        display.Fade( top, back, srt, 100, 300 );
        cursor.Show();
        display.Flip();
    }
}

int Battle::GetIndexIndicator( const Unit & b )
{
    // yellow
    if ( b.Modes( IS_GREEN_STATUS ) && b.Modes( IS_RED_STATUS ) )
        return 13;
    else
        // green
        if ( b.Modes( IS_GREEN_STATUS ) )
        return 12;
    else
        // red
        if ( b.Modes( IS_RED_STATUS ) )
        return 14;

    return 10;
}

void Battle::Interface::EventShowOptions( void )
{
    btn_settings.PressDraw();
    DialogBattleSettings();
    btn_settings.ReleaseDraw();
    humanturn_redraw = true;
}

void Battle::Interface::EventAutoSwitch( const Unit & b, Actions & a )
{
    btn_auto.PressDraw();

    a.push_back( Command( MSG_BATTLE_AUTO, b.GetColor() ) );

    Cursor::Get().SetThemes( Cursor::WAIT );
    humanturn_redraw = true;
    humanturn_exit = true;

    btn_auto.ReleaseDraw();
}

void Battle::Interface::ButtonAutoAction( const Unit & b, Actions & a )
{
    LocalEvent & le = LocalEvent::Get();

    le.MousePressLeft( btn_auto ) ? btn_auto.PressDraw() : btn_auto.ReleaseDraw();

    if ( le.MouseClickLeft( btn_auto ) )
        EventAutoSwitch( b, a );
}

void Battle::Interface::ButtonSettingsAction( void )
{
    LocalEvent & le = LocalEvent::Get();

    le.MousePressLeft( btn_settings ) ? btn_settings.PressDraw() : btn_settings.ReleaseDraw();

    if ( le.MouseClickLeft( btn_settings ) ) {
        DialogBattleSettings();
        humanturn_redraw = true;
    }
}

void Battle::Interface::ButtonWaitAction( Actions & a )
{
    LocalEvent & le = LocalEvent::Get();

    le.MousePressLeft( btn_wait ) ? btn_wait.PressDraw() : btn_wait.ReleaseDraw();

    if ( le.MouseClickLeft( btn_wait ) && _currentUnit ) {
        a.push_back( Command( MSG_BATTLE_SKIP, _currentUnit->GetUID(), false ) );
        humanturn_exit = true;
    }
}

void Battle::Interface::ButtonSkipAction( Actions & a )
{
    LocalEvent & le = LocalEvent::Get();

    le.MousePressLeft( btn_skip ) ? btn_skip.PressDraw() : btn_skip.ReleaseDraw();

    if ( le.MouseClickLeft( btn_skip ) && _currentUnit ) {
        a.push_back( Command( MSG_BATTLE_SKIP, _currentUnit->GetUID(), true ) );
        humanturn_exit = true;
    }
}

int Battle::Interface::GetAllowSwordDirection( u32 index )
{
    int res = 0;

    if ( _currentUnit ) {
        const Indexes around = Board::GetAroundIndexes( index );

        for ( Indexes::const_iterator it = around.begin(); it != around.end(); ++it ) {
            const s32 from = *it;

            if ( UNKNOWN != Board::GetCell( from )->GetDirection() || from == _currentUnit->GetHeadIndex()
                 || ( _currentUnit->isWide() && from == _currentUnit->GetTailIndex() ) ) {
                res |= Board::GetDirection( index, from );
            }
        }
    }

    return res;
}

void Battle::Interface::MousePressRightBoardAction( u32 themes, const Cell & cell, Actions & a )
{
    const s32 index = cell.GetIndex();
    const Unit * b = cell.GetUnit();

    if ( b ) {
        const Settings & conf = Settings::Get();
        const int allow = GetAllowSwordDirection( index );

        if ( arena.GetCurrentColor() == b->GetColor() || !conf.ExtPocketTapMode() || !allow )
            Dialog::ArmyInfo( *b, Dialog::READONLY, b->isReflect() );
        else {
            int res = PocketPC::GetCursorAttackDialog( cell.GetPos(), allow );

            switch ( res ) {
            case Cursor::SWORD_TOPLEFT:
            case Cursor::SWORD_TOPRIGHT:
            case Cursor::SWORD_RIGHT:
            case Cursor::SWORD_BOTTOMRIGHT:
            case Cursor::SWORD_BOTTOMLEFT:
            case Cursor::SWORD_LEFT:
                MouseLeftClickBoardAction( res, cell, a );
                break;

            default:
                Dialog::ArmyInfo( *b, Dialog::READONLY | Dialog::BUTTONS, b->isReflect() );
                break;
            }
        }
    }
}

void Battle::Interface::MouseLeftClickBoardAction( u32 themes, const Cell & cell, Actions & a )
{
    const s32 index = cell.GetIndex();
    const Unit * b = cell.GetUnit();

    if ( Settings::Get().ExtPocketTapMode() && !_currentUnit->isArchers() ) // archers always attack
    {
        // fast tap; attack
        if ( Board::isNearIndexes( index_pos, _currentUnit->GetHeadIndex() ) )
            themes = GetSwordCursorDirection( Board::GetDirection( index, _currentUnit->GetHeadIndex() ) );
        // or show direction attack
        else if ( b ) {
            int res = PocketPC::GetCursorAttackDialog( cell.GetPos(), GetAllowSwordDirection( index ) );

            switch ( res ) {
            case Cursor::SWORD_TOPLEFT:
            case Cursor::SWORD_TOPRIGHT:
            case Cursor::SWORD_RIGHT:
            case Cursor::SWORD_BOTTOMRIGHT:
            case Cursor::SWORD_BOTTOMLEFT:
            case Cursor::SWORD_LEFT:
                themes = res;
                break;

            default:
                Dialog::ArmyInfo( *b, Dialog::READONLY | Dialog::BUTTONS, b->isReflect() );
                break;
            }
        }
    }

    if ( _currentUnit )
        switch ( themes ) {
        case Cursor::WAR_FLY:
        case Cursor::WAR_MOVE:
            a.push_back( Command( MSG_BATTLE_MOVE, _currentUnit->GetUID(), index ) );
            a.push_back( Command( MSG_BATTLE_END_TURN, _currentUnit->GetUID() ) );
            humanturn_exit = true;
            break;

        case Cursor::SWORD_TOPLEFT:
        case Cursor::SWORD_TOPRIGHT:
        case Cursor::SWORD_RIGHT:
        case Cursor::SWORD_BOTTOMRIGHT:
        case Cursor::SWORD_BOTTOMLEFT:
        case Cursor::SWORD_LEFT: {
            const Unit * enemy = b;
            const int dir = GetDirectionFromCursorSword( themes );

            if ( enemy && Board::isValidDirection( index, dir ) ) {
                const s32 move = Board::GetIndexDirection( index, dir );

                if ( _currentUnit->GetHeadIndex() != move )
                    a.push_back( Command( MSG_BATTLE_MOVE, _currentUnit->GetUID(), move ) );
                a.push_back( Command( MSG_BATTLE_ATTACK, _currentUnit->GetUID(), enemy->GetUID(), index, Board::GetReflectDirection( dir ) ) );
                a.push_back( Command( MSG_BATTLE_END_TURN, _currentUnit->GetUID() ) );
                humanturn_exit = true;
            }
            break;
        }

        case Cursor::WAR_BROKENARROW:
        case Cursor::WAR_ARROW: {
            const Unit * enemy = b;

            if ( enemy ) {
                a.push_back( Command( MSG_BATTLE_ATTACK, _currentUnit->GetUID(), enemy->GetUID(), index, 0 ) );
                a.push_back( Command( MSG_BATTLE_END_TURN, _currentUnit->GetUID() ) );
                humanturn_exit = true;
            }
            break;
        }

        case Cursor::WAR_INFO: {
            if ( b ) {
                Dialog::ArmyInfo( *b, Dialog::BUTTONS | Dialog::READONLY, b->isReflect() );
                humanturn_redraw = true;
            }
            break;
        }

        default:
            break;
        }
}

void Battle::Interface::AnimateUnitWithDelay( Unit & unit, uint32_t delay )
{
    LocalEvent & le = LocalEvent::Get();
    const uint32_t frameDelay = ( unit.animation.animationLength() > 0 ) ? delay / unit.animation.animationLength() : 0;

    while ( le.HandleEvents( false ) ) {
        CheckGlobalEvents( le );

        if ( Game::AnimateCustomDelay( frameDelay ) ) {
            Redraw();
            if ( unit.isFinishAnimFrame() )
                break;
            unit.IncreaseAnimFrame();
        }
    }
}

void Battle::Interface::RedrawTroopDefaultDelay( Unit & unit )
{
    LocalEvent & le = LocalEvent::Get();

    while ( le.HandleEvents( false ) ) {
        CheckGlobalEvents( le );

        if ( Battle::AnimateInfrequentDelay( Game::BATTLE_FRAME_DELAY ) ) {
            Redraw();
            if ( unit.isFinishAnimFrame() )
                break;
            unit.IncreaseAnimFrame();
        }
    }
}

void Battle::Interface::RedrawActionSkipStatus( const Unit & attacker )
{
    std::string msg;
    if ( attacker.Modes( TR_HARDSKIP ) ) {
        msg = _( "%{name} skipping turn" );
        if ( Settings::Get().ExtBattleSkipIncreaseDefense() )
            msg.append( _( ", and get +2 defense" ) );
    }
    else
        msg = _( "%{name} waiting turn" );

    StringReplace( msg, "%{name}", attacker.GetName() );
    status.SetMessage( msg, true );
}

void Battle::Interface::RedrawMissileAnimation( const Point & startPos, const Point & endPos, double angle, uint32_t monsterID )
{
    LocalEvent & le = LocalEvent::Get();
    Sprite missile;

    const bool reverse = startPos.x > endPos.x;
    const bool isMage = ( monsterID == Monster::MAGE || monsterID == Monster::ARCHMAGE );

    // Mage is channeling the bolt; doesn't have missile sprite
    if ( isMage )
        DELAY( Game::ApplyBattleSpeed( 115 ) );
    else
        missile = AGG::GetICN( Monster::GetMissileICN( monsterID ), Bin_Info::GetMonsterInfo( monsterID ).getProjectileID( angle ), reverse );

    // Lich/Power lich has projectile speed of 25
    const Points points = GetEuclideanLine( startPos, endPos, isMage ? 50 : std::max( missile.w(), 25 ) );
    Points::const_iterator pnt = points.begin();

    // convert the following code into a function/event service
    while ( le.HandleEvents( false ) && pnt != points.end() ) {
        CheckGlobalEvents( le );

        if ( Battle::AnimateInfrequentDelay( Game::BATTLE_MISSILE_DELAY ) ) {
            RedrawPartialStart();
            if ( isMage ) {
                _mainSurface.DrawLine( Point( startPos.x, startPos.y - 2 ), Point( pnt->x, pnt->y - 2 ), PAL::GetPaletteColor( 0x77 ) );
                _mainSurface.DrawLine( Point( startPos.x, startPos.y - 1 ), Point( pnt->x, pnt->y - 1 ), PAL::GetPaletteColor( 0xB5 ) );
                _mainSurface.DrawLine( Point( startPos.x, startPos.y ), Point( pnt->x, pnt->y ), PAL::GetPaletteColor( 0xBC ) );
                _mainSurface.DrawLine( Point( startPos.x, startPos.y + 1 ), Point( pnt->x, pnt->y + 1 ), PAL::GetPaletteColor( 0xB5 ) );
                _mainSurface.DrawLine( Point( startPos.x, startPos.y + 2 ), Point( pnt->x, pnt->y + 2 ), PAL::GetPaletteColor( 0x77 ) );
            }
            else {
                missile.Blit( reverse ? pnt->x - missile.w() : pnt->x, ( angle > 0 ) ? pnt->y - missile.h() : pnt->y, _mainSurface );
            }
            RedrawPartialFinish();
            ++pnt;
        }
    }
}

void Battle::Interface::RedrawActionAttackPart1( Unit & attacker, Unit & defender, const TargetsInfo & targets )
{
    Cursor::Get().SetThemes( Cursor::WAR_NONE );

    _currentUnit = NULL;
    _movingUnit = &attacker;
    _movingPos = attacker.GetRectPosition();

    // Unit 'Position' is position of the tile he's standing at
    const Rect & pos1 = attacker.GetRectPosition();
    const Rect & pos2 = defender.GetRectPosition();

    const bool archer = attacker.isArchers() && !attacker.isHandFighting();
    const bool isDoubleCell = attacker.isDoubleCellAttack() && 2 == targets.size();

    // redraw luck animation
    if ( attacker.Modes( LUCK_GOOD | LUCK_BAD ) )
        RedrawActionLuck( attacker );

    AGG::PlaySound( attacker.M82Attk() );

    // long distance attack animation
    if ( archer ) {
        const Sprite & attackerSprite = AGG::GetICN( attacker.GetMonsterSprite().icn_file, attacker.GetFrame(), attacker.isReflect() );
        const Point attackerPos = GetTroopPosition( attacker, attackerSprite );

        // For shooter position we need bottom center position of rear tile
        // Use cell coordinates for X because sprite width is very inconsistent (e.g. halfling)
        const int rearCenterX = ( attacker.isWide() && attacker.isReflect() ) ? pos1.w * 3 / 4 : CELLW / 2;
        const Point shooterPos( pos1.x + rearCenterX, attackerPos.y - attackerSprite.y() );

        // Use the front one to calculate the angle, then overwrite
        Point offset = attacker.GetStartMissileOffset( Monster_Info::FRONT );

        const Point targetPos = defender.GetCenterPoint();

        const double angle = GetAngle( Point( shooterPos.x + offset.x, shooterPos.y + offset.y ), targetPos );

        // Angles are used in Heroes2 as 90 (TOP) -> 0 (FRONT) -> -90 (BOT) degrees
        const int direction = angle >= 25.0 ? Monster_Info::TOP : ( angle <= -25.0 ) ? Monster_Info::BOTTOM : Monster_Info::FRONT;

        if ( direction != Monster_Info::FRONT )
            offset = attacker.GetStartMissileOffset( direction );

        // redraw archer attack animation
        if ( attacker.SwitchAnimation( Monster_Info::RANG_TOP + direction * 2 ) ) {
            AnimateUnitWithDelay( attacker, Game::ApplyBattleSpeed( attacker.animation.getShootingSpeed() ) );
        }

        const Point missileStart = Point( shooterPos.x + ( attacker.isReflect() ? -offset.x : offset.x ), shooterPos.y + offset.y );

        // draw missile animation
        RedrawMissileAnimation( missileStart, targetPos, angle, attacker.GetID() );
    }
    else {
        int attackAnim = isDoubleCell ? Monster_Info::RANG_FRONT : Monster_Info::MELEE_FRONT;
        if ( pos2.y < pos1.y ) {
            attackAnim -= 2;
        }
        else if ( pos2.y > pos1.y ) {
            attackAnim += 2;
        }

        // redraw melee attack animation
        if ( attacker.SwitchAnimation( attackAnim ) ) {
            RedrawTroopDefaultDelay( attacker );
        }
    }

    // post attack action
    switch ( attacker.GetID() ) {
    case Monster::VAMPIRE_LORD:
        // possible: vampire ressurect animation
        // RedrawTroopWithFrameAnimation(attacker, , );
        break;

    case Monster::LICH:
    case Monster::POWER_LICH:
        // lich clod animation
        if ( archer ) {
            RedrawTroopWithFrameAnimation( defender, ICN::LICHCLOD, attacker.M82Expl(), NONE );
        }
        break;

    default:
        break;
    }
}

void Battle::Interface::RedrawActionAttackPart2( Unit & attacker, TargetsInfo & targets )
{
    // targets damage animation
    RedrawActionWincesKills( targets );

    // post attack animation
    int attackStart = attacker.animation.getCurrentState();
    if ( attackStart >= Monster_Info::MELEE_TOP && attackStart <= Monster_Info::RANG_BOT ) {
        if ( attacker.SwitchAnimation( ++attackStart ) )
            RedrawTroopDefaultDelay( attacker );
    }
    attacker.SwitchAnimation( Monster_Info::STATIC );

    // draw status for first defender
    if ( targets.size() ) {
        std::string msg = _( "%{attacker} do %{damage} damage." );
        StringReplace( msg, "%{attacker}", attacker.GetName() );

        if ( 1 < targets.size() ) {
            u32 killed = 0;
            u32 damage = 0;

            for ( TargetsInfo::const_iterator it = targets.begin(); it != targets.end(); ++it ) {
                killed += ( *it ).killed;
                damage += ( *it ).damage;
            }

            StringReplace( msg, "%{damage}", damage );

            if ( killed ) {
                msg.append( " " );
                msg.append( _n( "one creature perishes.", "%{count} creatures perish.", killed ) );
                StringReplace( msg, "%{count}", killed );
            }
        }
        else {
            TargetInfo & target = targets.front();
            StringReplace( msg, "%{damage}", target.damage );

            if ( target.killed ) {
                msg.append( " " );
                msg.append( _n( "one %{defender} perishes.", "%{count} %{defender} perish.", target.killed ) );
                StringReplace( msg, "%{count}", target.killed );
                StringReplace( msg, "%{defender}", target.defender->GetPluralName( target.killed ) );
            }
        }

        status.SetMessage( msg, true );
        status.SetMessage( "", false );
    }

    // restore
    for ( TargetsInfo::iterator it = targets.begin(); it != targets.end(); ++it )
        if ( ( *it ).defender ) {
            TargetInfo & target = *it;
            if ( !target.defender->isValid() ) {
                target.defender->SetDeathAnim();
            }
            else
                target.defender->SwitchAnimation( Monster_Info::STATIC );
        }
    if ( opponent1 )
        opponent1->ResetAnimFrame( OP_IDLE );
    if ( opponent2 )
        opponent2->ResetAnimFrame( OP_IDLE );
    _movingUnit = NULL;
}

void Battle::Interface::RedrawActionWincesKills( TargetsInfo & targets )
{
    const Settings & conf = Settings::Get();
    LocalEvent & le = LocalEvent::Get();

    // targets damage animation
    int py = ( conf.QVGA() ? 20 : 50 );
    int finish = 0;

    for ( TargetsInfo::iterator it = targets.begin(); it != targets.end(); ++it )
        if ( ( *it ).defender ) {
            TargetInfo & target = *it;

            // kill animation
            if ( !target.defender->isValid() ) {
                target.defender->SwitchAnimation( Monster_Info::KILL );
                AGG::PlaySound( target.defender->M82Kill() );
                ++finish;

                // set opponent OP_SRRW animation
                if ( target.defender->GetColor() != Color::NONE ) {
                    OpponentSprite * commander = target.defender->GetColor() == arena.GetArmyColor1() ? opponent1 : opponent2;
                    if ( commander )
                        commander->ResetAnimFrame( OP_SRRW );
                }
            }
            else
                // wince animation
                if ( target.damage ) {
                // wnce animation
                target.defender->SwitchAnimation( Monster_Info::WNCE );
                AGG::PlaySound( target.defender->M82Wnce() );
                ++finish;
            }
            else
            // have immunitet
            {
                AGG::PlaySound( M82::RSBRYFZL );
            }
        }

    // targets damage animation loop
    while ( le.HandleEvents() && finish != std::count_if( targets.begin(), targets.end(), std::mem_fun_ref( &TargetInfo::isFinishAnimFrame ) ) ) {
        CheckGlobalEvents( le );

        if ( Battle::AnimateInfrequentDelay( Game::BATTLE_FRAME_DELAY ) ) {
            for ( TargetsInfo::iterator it = targets.begin(); it != targets.end(); ++it )
                if ( ( *it ).defender ) {
                    TargetInfo & target = *it;
                    const Rect & pos = target.defender->GetRectPosition();

                    Redraw();

                    // extended damage info
                    if ( conf.ExtBattleShowDamage() && target.killed && ( pos.y - py ) > 0 ) {
                        std::string msg = "-" + GetString( target.killed );
                        Text txt( msg, Font::YELLOW_SMALL );
                        txt.Blit( pos.x + ( pos.w - txt.w() ) / 2, pos.y - py );
                    }

                    target.defender->IncreaseAnimFrame();
                }
            py += ( conf.QVGA() ? 5 : 10 );
        }
    }
}

void Battle::Interface::RedrawActionMove( Unit & unit, const Indexes & path )
{
    Indexes::const_iterator dst = path.begin();
    Bridge * bridge = Arena::GetBridge();

    const uint32_t frameDelay = Game::ApplyBattleSpeed( unit.animation.getMoveSpeed() );

    Cursor::Get().SetThemes( Cursor::WAR_NONE );

    std::string msg = _( "Moved %{monster}: %{src}, %{dst}" );
    StringReplace( msg, "%{monster}", unit.GetName() );
    StringReplace( msg, "%{src}", unit.GetHeadIndex() );

    _currentUnit = NULL;
    _movingUnit = &unit;

    while ( dst != path.end() ) {
        const Cell * cell = Board::GetCell( *dst );
        _movingPos = cell->GetPos();
        bool show_anim = false;

        if ( bridge && bridge->NeedDown( unit, *dst ) ) {
            _movingUnit = NULL;
            unit.SwitchAnimation( Monster_Info::STATIC );
            bridge->Action( unit, *dst );
            _movingUnit = &unit;
        }

        if ( unit.isWide() ) {
            if ( unit.GetTailIndex() == *dst )
                unit.SetReflection( !unit.isReflect() );
            else
                show_anim = true;
        }
        else {
            unit.UpdateDirection( cell->GetPos() );
            show_anim = true;
        }

        if ( show_anim ) {
            AGG::PlaySound( unit.M82Move() );
            unit.SwitchAnimation( Monster_Info::MOVING );
            AnimateUnitWithDelay( unit, frameDelay );
            unit.SetPosition( *dst );
        }

        // check for possible bridge close action, after unit's end of movement
        if ( bridge && bridge->AllowUp() ) {
            _movingUnit = NULL;
            unit.SwitchAnimation( Monster_Info::STATIC );
            bridge->Action( unit, *dst );
            _movingUnit = &unit;
        }

        ++dst;
    }

    // restore
    _flyingUnit = NULL;
    _movingUnit = NULL;
    _currentUnit = NULL;
    unit.SwitchAnimation( Monster_Info::STATIC );

    StringReplace( msg, "%{dst}", unit.GetHeadIndex() );
    status.SetMessage( msg, true );
}

void Battle::Interface::RedrawActionFly( Unit & unit, const Position & pos )
{
    const s32 destIndex = pos.GetHead()->GetIndex();
    const Rect & pos1 = unit.GetRectPosition();
    const Rect & pos2 = Board::GetCell( destIndex )->GetPos();

    Point destPos( pos1.x, pos1.y );
    Point targetPos( pos2.x, pos2.y );

    std::string msg = _( "Moved %{monster}: %{src}, %{dst}" );
    StringReplace( msg, "%{monster}", unit.GetName() );
    StringReplace( msg, "%{src}", unit.GetHeadIndex() );

    Cursor::Get().SetThemes( Cursor::WAR_NONE );
    const uint32_t step = unit.animation.getFlightSpeed();
    const uint32_t frameDelay = Game::ApplyBattleSpeed( unit.animation.getMoveSpeed() );

    const Points points = GetEuclideanLine( destPos, targetPos, Settings::Get().QVGA() ? step / 2 : step );
    Points::const_iterator currentPoint = points.begin();

    // jump up
    _currentUnit = NULL;
    _movingUnit = NULL;
    _movingPos = currentPoint != points.end() ? *currentPoint : destPos;
    _flyingUnit = NULL;
    _movingUnit = &unit;
    _flyingPos = destPos;

    unit.SwitchAnimation( Monster_Info::FLY_UP );
    // Take off animation is 30% length on average (original value)
    AnimateUnitWithDelay( unit, frameDelay * 0.3 );

    _movingUnit = NULL;
    _flyingUnit = &unit;
    _flyingPos = _movingPos;

    if ( currentPoint != points.end() )
        ++currentPoint;

    unit.SwitchAnimation( Monster_Info::MOVING );
    while ( currentPoint != points.end() ) {
        _movingPos = *currentPoint;

        AGG::PlaySound( unit.M82Move() );
        unit.animation.restartAnimation();
        AnimateUnitWithDelay( unit, frameDelay );

        _flyingPos = _movingPos;
        ++currentPoint;
    }

    unit.SetPosition( destIndex );

    // landing
    _flyingUnit = NULL;
    _movingUnit = &unit;
    _movingPos = targetPos;

    std::vector<int> landAnim;
    landAnim.push_back( Monster_Info::FLY_LAND );
    landAnim.push_back( Monster_Info::STATIC );
    unit.SwitchAnimation( landAnim );
    AnimateUnitWithDelay( unit, frameDelay );

    // restore
    _movingUnit = NULL;

    StringReplace( msg, "%{dst}", unit.GetHeadIndex() );
    status.SetMessage( msg, true );
}

void Battle::Interface::RedrawActionResistSpell( const Unit & target )
{
    std::string str( _( "The %{name} resist the spell!" ) );
    StringReplace( str, "%{name}", target.GetName() );
    status.SetMessage( str, true );
    status.SetMessage( "", false );
}

void Battle::Interface::RedrawActionSpellCastPart1( const Spell & spell, s32 dst, const HeroBase * caster, const std::string & name, const TargetsInfo & targets )
{
    std::string msg;
    Unit * target = targets.size() ? targets.front().defender : NULL;

    if ( target && target->GetHeadIndex() == dst ) {
        msg = _( "%{name} casts %{spell} on the %{troop}." );
        StringReplace( msg, "%{troop}", target->GetName() );
    }
    else if ( spell.isApplyWithoutFocusObject() )
        msg = _( "%{name} casts %{spell}." );

    if ( msg.size() ) {
        StringReplace( msg, "%{name}", name );
        StringReplace( msg, "%{spell}", spell.GetName() );
        status.SetMessage( msg, true );
        status.SetMessage( "", false );
    }

    // set spell cast animation
    if ( caster ) {
        OpponentSprite * opponent = caster->GetColor() == arena.GetArmyColor1() ? opponent1 : opponent2;
        if ( opponent ) {
            opponent->ResetAnimFrame( OP_CAST );
            LocalEvent & le = LocalEvent::Get();
            do {
                if ( Battle::AnimateInfrequentDelay( Game::BATTLE_SPELL_DELAY ) ) {
                    opponent->IncreaseAnimFrame();
                    Redraw();
                }
            } while ( le.HandleEvents() && !opponent->isFinishFrame() );
        }
    }

    // without object
    switch ( spell() ) {
    case Spell::FIREBALL:
        RedrawTargetsWithFrameAnimation( dst, targets, ICN::FIREBALL, M82::FromSpell( spell() ) );
        break;
    case Spell::FIREBLAST:
        RedrawTargetsWithFrameAnimation( dst, targets, ICN::FIREBAL2, M82::FromSpell( spell() ) );
        break;
    case Spell::METEORSHOWER:
        RedrawTargetsWithFrameAnimation( dst, targets, ICN::METEOR, M82::FromSpell( spell() ) );
        break;
    case Spell::COLDRING:
        RedrawActionColdRingSpell( dst, targets );
        break;

    case Spell::MASSSHIELD:
        RedrawTargetsWithFrameAnimation( targets, ICN::SHIELD, M82::FromSpell( spell() ), false );
        break;
    case Spell::MASSCURE:
        RedrawTargetsWithFrameAnimation( targets, ICN::MAGIC01, M82::FromSpell( spell() ), false );
        break;
    case Spell::MASSHASTE:
        RedrawTargetsWithFrameAnimation( targets, ICN::HASTE, M82::FromSpell( spell() ), false );
        break;
    case Spell::MASSSLOW:
        RedrawTargetsWithFrameAnimation( targets, ICN::MAGIC02, M82::FromSpell( spell() ), false );
        break;
    case Spell::MASSBLESS:
        RedrawTargetsWithFrameAnimation( targets, ICN::BLESS, M82::FromSpell( spell() ), false );
        break;
    case Spell::MASSCURSE:
        RedrawTargetsWithFrameAnimation( targets, ICN::CURSE, M82::FromSpell( spell() ), false );
        break;
    case Spell::MASSDISPEL:
        RedrawTargetsWithFrameAnimation( targets, ICN::MAGIC07, M82::FromSpell( spell() ), false );
        break;

    case Spell::DEATHRIPPLE:
    case Spell::DEATHWAVE:
        RedrawTargetsWithFrameAnimation( targets, ICN::REDDEATH, M82::FromSpell( spell() ), true );
        break;

    case Spell::HOLYWORD:
    case Spell::HOLYSHOUT:
        RedrawTargetsWithFrameAnimation( targets, ICN::MAGIC08, M82::FromSpell( spell() ), true );
        break;

    case Spell::ELEMENTALSTORM:
        RedrawActionElementalStormSpell( targets );
        break;
    case Spell::ARMAGEDDON:
        RedrawActionArmageddonSpell( targets );
        break;

    default:
        break;
    }

    // with object
    if ( target ) {
        if ( spell.isResurrect() )
            RedrawActionResurrectSpell( *target, spell );
        else
            switch ( spell() ) {
            // simple spell animation
            case Spell::BLESS:
                RedrawTroopWithFrameAnimation( *target, ICN::BLESS, M82::FromSpell( spell() ), NONE );
                break;
            case Spell::BLIND:
                RedrawTroopWithFrameAnimation( *target, ICN::BLIND, M82::FromSpell( spell() ), NONE );
                break;
            case Spell::CURE:
                RedrawTroopWithFrameAnimation( *target, ICN::MAGIC01, M82::FromSpell( spell() ), NONE );
                break;
            case Spell::SLOW:
                RedrawTroopWithFrameAnimation( *target, ICN::MAGIC02, M82::FromSpell( spell() ), NONE );
                break;
            case Spell::SHIELD:
                RedrawTroopWithFrameAnimation( *target, ICN::SHIELD, M82::FromSpell( spell() ), NONE );
                break;
            case Spell::HASTE:
                RedrawTroopWithFrameAnimation( *target, ICN::HASTE, M82::FromSpell( spell() ), NONE );
                break;
            case Spell::CURSE:
                RedrawTroopWithFrameAnimation( *target, ICN::CURSE, M82::FromSpell( spell() ), NONE );
                break;
            case Spell::ANTIMAGIC:
                RedrawTroopWithFrameAnimation( *target, ICN::MAGIC06, M82::FromSpell( spell() ), NONE );
                break;
            case Spell::DISPEL:
                RedrawTroopWithFrameAnimation( *target, ICN::MAGIC07, M82::FromSpell( spell() ), NONE );
                break;
            case Spell::STONESKIN:
                RedrawTroopWithFrameAnimation( *target, ICN::STONSKIN, M82::FromSpell( spell() ), NONE );
                break;
            case Spell::STEELSKIN:
                RedrawTroopWithFrameAnimation( *target, ICN::STELSKIN, M82::FromSpell( spell() ), NONE );
                break;
            case Spell::PARALYZE:
                RedrawTroopWithFrameAnimation( *target, ICN::PARALYZE, M82::FromSpell( spell() ), NONE );
                break;
            case Spell::HYPNOTIZE:
                RedrawTroopWithFrameAnimation( *target, ICN::HYPNOTIZ, M82::FromSpell( spell() ), NONE );
                break;
            case Spell::DRAGONSLAYER:
                RedrawTroopWithFrameAnimation( *target, ICN::DRAGSLAY, M82::FromSpell( spell() ), NONE );
                break;
            case Spell::BERSERKER:
                RedrawTroopWithFrameAnimation( *target, ICN::BERZERK, M82::FromSpell( spell() ), NONE );
                break;

            // uniq spell animation
            case Spell::LIGHTNINGBOLT:
                RedrawActionLightningBoltSpell( *target );
                break;
            case Spell::CHAINLIGHTNING:
                RedrawActionChainLightningSpell( targets );
                break;
            case Spell::ARROW:
                RedrawActionArrowSpell( *target );
                break;
            case Spell::COLDRAY:
                RedrawActionColdRaySpell( *target );
                break;
            case Spell::DISRUPTINGRAY:
                RedrawActionDisruptingRaySpell( *target );
                break;
            case Spell::BLOODLUST:
                RedrawActionBloodLustSpell( *target );
                break;
            case Spell::STONE:
                RedrawActionStoneSpell( *target );
                break;
            default:
                break;
            }
    }
}

void Battle::Interface::RedrawActionSpellCastPart2( const Spell & spell, TargetsInfo & targets )
{
    if ( spell.isDamage() ) {
        // targets damage animation
        RedrawActionWincesKills( targets );

        u32 killed = 0;
        u32 damage = 0;

        for ( TargetsInfo::const_iterator it = targets.begin(); it != targets.end(); ++it ) {
            killed += ( *it ).killed;
            damage += ( *it ).damage;
        }

        if ( damage ) {
            std::string msg;
            if ( spell.isUndeadOnly() )
                msg = _( "The %{spell} spell does %{damage} damage to all undead creatures." );
            else if ( spell.isALiveOnly() )
                msg = _( "The %{spell} spell does %{damage} damage to all living creatures." );
            else
                msg = _( "The %{spell} does %{damage} damage." );
            StringReplace( msg, "%{spell}", spell.GetName() );
            StringReplace( msg, "%{damage}", damage );

            if ( killed ) {
                status.SetMessage( msg, true );
                msg = _n( "one creature perishes.", "%{count} creatures perish.", killed );
                StringReplace( msg, "%{count}", killed );
            }

            status.SetMessage( msg, true );
        }
    }

    status.SetMessage( " ", false );

    // restore
    for ( TargetsInfo::iterator it = targets.begin(); it != targets.end(); ++it )
        if ( ( *it ).defender ) {
            TargetInfo & target = *it;
            if ( !target.defender->isValid() ) {
                target.defender->SetDeathAnim();
            }
            else
                target.defender->SwitchAnimation( Monster_Info::STATIC );
        }
    if ( opponent1 )
        opponent1->ResetAnimFrame( OP_IDLE );
    if ( opponent2 )
        opponent2->ResetAnimFrame( OP_IDLE );
    _movingUnit = NULL;
}

void Battle::Interface::RedrawActionMonsterSpellCastStatus( const Unit & attacker, const TargetInfo & target )
{
    const char * msg = NULL;

    switch ( attacker.GetID() ) {
    case Monster::UNICORN:
        msg = _( "The Unicorns attack blinds the %{name}!" );
        break;
    case Monster::MEDUSA:
        msg = _( "The Medusas gaze turns the %{name} to stone!" );
        break;
    case Monster::ROYAL_MUMMY:
    case Monster::MUMMY:
        msg = _( "The Mummies' curse falls upon the %{name}!" );
        break;
    case Monster::CYCLOPS:
        msg = _( "The %{name} are paralyzed by the Cyclopes!" );
        break;
    case Monster::ARCHMAGE:
        msg = _( "The Archmagi dispel all good spells on your %{name}!" );
        break;
    default:
        break;
    }

    if ( msg ) {
        std::string str( msg );
        StringReplace( str, "%{name}", target.defender->GetName() );

        status.SetMessage( str, true );
        status.SetMessage( "", false );
    }
}

void Battle::Interface::RedrawActionLuck( Unit & unit )
{
    LocalEvent & le = LocalEvent::Get();

    const bool isGoodLuck = unit.Modes( LUCK_GOOD );
    const Rect & pos = unit.GetRectPosition();

    std::string msg = isGoodLuck ? _( "Good luck shines on the %{attacker}" ) : _( "Bad luck descends on the %{attacker}" );
    StringReplace( msg, "%{attacker}", unit.GetName() );
    status.SetMessage( msg, true );

    Cursor::Get().SetThemes( Cursor::WAR_NONE );
    if ( isGoodLuck ) {
        const Sprite & luckSprite = AGG::GetICN( ICN::EXPMRL, 0 );
        const Sprite & unitSprite = AGG::GetICN( unit.GetMonsterSprite().icn_file, unit.GetFrame(), unit.isReflect() );

        int width = 2;
        Rect src( 0, 0, width, luckSprite.h() );
        src.x = ( luckSprite.w() - src.w ) / 2;

        AGG::PlaySound( M82::GOODLUCK );

        while ( le.HandleEvents() && Mixer::isPlaying( -1 ) ) {
            CheckGlobalEvents( le );

            if ( width < luckSprite.w() && Battle::AnimateInfrequentDelay( Game::BATTLE_MISSILE_DELAY ) ) {
                RedrawPartialStart();

                luckSprite.Blit( src, pos.x + ( pos.w - src.w ) / 2, pos.y + pos.h - unitSprite.h() - src.h, _mainSurface );

                RedrawPartialFinish();

                src.w = width;
                src.x = ( luckSprite.w() - src.w ) / 2;

                width += 3;
            }
        }
    }
    else {
        int frameId = 0;

        AGG::PlaySound( M82::BADLUCK );

        while ( le.HandleEvents() && Mixer::isPlaying( -1 ) ) {
            CheckGlobalEvents( le );

            if ( frameId < 8 && Battle::AnimateInfrequentDelay( Game::BATTLE_MISSILE_DELAY ) ) {
                RedrawPartialStart();

                const Sprite & luckSprite = AGG::GetICN( ICN::CLOUDLUK, frameId );
                luckSprite.Blit( pos.x + pos.w / 2 + luckSprite.x(), pos.y + pos.h + luckSprite.y() - 10, _mainSurface );

                RedrawPartialFinish();

                ++frameId;
            }
        }
    }
}

void Battle::Interface::RedrawActionMorale( Unit & b, bool good )
{
    std::string msg;

    if ( good ) {
        msg = _( "High morale enables the %{monster} to attack again." );
        StringReplace( msg, "%{monster}", b.GetName() );
        status.SetMessage( msg, true );
        RedrawTroopWithFrameAnimation( b, ICN::MORALEG, M82::GOODMRLE, NONE );
    }
    else {
        msg = _( "Low morale causes the %{monster} to freeze in panic." );
        StringReplace( msg, "%{monster}", b.GetName() );
        status.SetMessage( msg, true );
        RedrawTroopWithFrameAnimation( b, ICN::MORALEB, M82::BADMRLE, WINCE );
    }
}

void Battle::Interface::RedrawActionTowerPart1( Tower & tower, Unit & defender )
{
    Cursor::Get().SetThemes( Cursor::WAR_NONE );
    _currentUnit = NULL;

    const Point missileStart = tower.GetPortPosition();
    const Point targetPos = defender.GetCenterPoint();
    const double angle = GetAngle( missileStart, targetPos );

    AGG::PlaySound( M82::KEEPSHOT );

    // Keep missile == Orc missile
    RedrawMissileAnimation( missileStart, targetPos, angle, Monster::ORC );
}

void Battle::Interface::RedrawActionTowerPart2( Tower & tower, TargetInfo & target )
{
    TargetsInfo targets;
    targets.push_back( target );

    // targets damage animation
    RedrawActionWincesKills( targets );

    // draw status for first defender
    std::string msg = _( "Tower do %{damage} damage." );
    StringReplace( msg, "%{damage}", target.damage );
    if ( target.killed ) {
        msg.append( " " );
        msg.append( _n( "one %{defender} perishes.", "%{count} %{defender} perish.", target.killed ) );
        StringReplace( msg, "%{count}", target.killed );
        StringReplace( msg, "%{defender}", target.defender->GetName() );
    }
    status.SetMessage( msg, true );
    status.SetMessage( "", false );

    // restore
    if ( !target.defender->isValid() ) {
        target.defender->SetDeathAnim();
    }
    else
        target.defender->SwitchAnimation( Monster_Info::STATIC );

    if ( opponent1 )
        opponent1->ResetAnimFrame( OP_IDLE );
    if ( opponent2 )
        opponent2->ResetAnimFrame( OP_IDLE );
    _movingUnit = NULL;
}

void Battle::Interface::RedrawActionCatapult( int target )
{
    LocalEvent & le = LocalEvent::Get();

    const Sprite & missile = AGG::GetICN( ICN::BOULDER, 0 );
    const Rect & area = GetArea();

    AGG::PlaySound( M82::CATSND00 );

    // catapult animation
    while ( le.HandleEvents( false ) && catapult_frame < 6 ) {
        CheckGlobalEvents( le );

        if ( Battle::AnimateInfrequentDelay( Game::BATTLE_CATAPULT_DELAY ) ) {
            Redraw();
            ++catapult_frame;
        }
    }

    // boulder animation
    Point pt1( 90, 220 );
    Point pt2 = Catapult::GetTargetPosition( target );
    Point max( 300, 20 );

    pt1.x += area.x;
    pt2.x += area.x;
    max.x += area.x;
    pt1.y += area.y;
    pt2.y += area.y;
    max.y += area.y;

    const Points points = GetArcPoints( pt1, pt2, max, missile.w() );
    Points::const_iterator pnt = points.begin();

    while ( le.HandleEvents( false ) && pnt != points.end() ) {
        CheckGlobalEvents( le );

        if ( Battle::AnimateInfrequentDelay( Game::BATTLE_CATAPULT2_DELAY ) ) {
            if ( catapult_frame < 9 )
                ++catapult_frame;

            RedrawPartialStart();
            missile.Blit( *pnt, _mainSurface );
            RedrawPartialFinish();
            ++pnt;
        }
    }

    // clod
    u32 frame = 0;
    int icn = target == CAT_MISS ? ICN::SMALCLOD : ICN::LICHCLOD;
    AGG::PlaySound( M82::CATSND02 );

    while ( le.HandleEvents() && frame < AGG::GetICNCount( icn ) ) {
        CheckGlobalEvents( le );

        if ( Battle::AnimateInfrequentDelay( Game::BATTLE_CATAPULT3_DELAY ) ) {
            if ( catapult_frame < 9 )
                ++catapult_frame;

            RedrawPartialStart();
            const Sprite & sprite = AGG::GetICN( icn, frame );
            sprite.Blit( pt2.x + sprite.x(), pt2.y + sprite.y(), _mainSurface );
            RedrawPartialFinish();

            ++frame;
        }
    }

    catapult_frame = 0;
}

void Battle::Interface::RedrawActionArrowSpell( const Unit & target )
{
    const HeroBase * current_commander = arena.GetCurrentCommander();

    if ( current_commander ) {
        Point missileStart;
        const bool from_left = current_commander == opponent1->GetHero();

        // is left position
        if ( from_left ) {
            const Rect & pos1 = opponent1->GetArea();
            missileStart = Point( pos1.x + pos1.w, pos1.y + pos1.h / 2 );
        }
        else {
            const Rect & pos = opponent2->GetArea();
            missileStart = Point( pos.x, pos.y + pos.h / 2 );
        }

        const Point targetPos = target.GetCenterPoint();
        const double angle = GetAngle( missileStart, targetPos );

        Cursor::Get().SetThemes( Cursor::WAR_NONE );
        AGG::PlaySound( M82::MAGCAROW );

        // Magic arrow == Archer missile
        RedrawMissileAnimation( missileStart, targetPos, angle, Monster::ARCHER );
    }
}

void Battle::Interface::RedrawActionTeleportSpell( Unit & target, s32 dst )
{
    LocalEvent & le = LocalEvent::Get();

    const Monster::monstersprite_t & msi = target.GetMonsterSprite();
    Sprite sprite = AGG::GetICN( msi.icn_file, target.GetFrame(), target.isReflect() );
    sprite = Sprite( sprite.GetSurface(), sprite.x(), sprite.y() );

    if ( target.Modes( SP_STONE ) ) {
        AGG::ReplaceColors( sprite, PAL::GetPalette( PAL::GRAY ), msi.icn_file, target.GetFrame(), target.isReflect() );
    }
    else if ( target.Modes( CAP_MIRRORIMAGE ) ) {
        AGG::ReplaceColors( sprite, PAL::GetPalette( PAL::MIRROR_IMAGE ), msi.icn_file, target.GetFrame(), target.isReflect() );
    }

    Cursor::Get().SetThemes( Cursor::WAR_NONE );

    _currentUnit = &target;
    b_current_sprite = &sprite;
    b_current_alpha = 240;

    AGG::PlaySound( M82::TELPTOUT );

    while ( le.HandleEvents() && Mixer::isPlaying( -1 ) ) {
        CheckGlobalEvents( le );

        if ( b_current_alpha > 0 && Battle::AnimateInfrequentDelay( Game::BATTLE_SPELL_DELAY ) ) {
            Redraw();
            b_current_alpha -= 15;
        }
    }

    b_current_alpha = 0;
    Redraw();

    target.SetPosition( dst );
    AGG::PlaySound( M82::TELPTIN );

    while ( le.HandleEvents() && Mixer::isPlaying( -1 ) ) {
        CheckGlobalEvents( le );

        if ( b_current_alpha <= 240 && Battle::AnimateInfrequentDelay( Game::BATTLE_SPELL_DELAY ) ) {
            Redraw();
            b_current_alpha += 15;
        }
    }

    b_current_alpha = 255;
    _currentUnit = NULL;
    b_current_sprite = NULL;
}

void Battle::Interface::RedrawActionSummonElementalSpell( const Unit & target )
{
    LocalEvent & le = LocalEvent::Get();

    const Monster::monstersprite_t & msi = target.GetMonsterSprite();
    const Sprite & sprite = AGG::GetICN( msi.icn_file, target.GetFrame(), target.isReflect() );

    Cursor::Get().SetThemes( Cursor::WAR_NONE );

    _currentUnit = &target;
    b_current_sprite = &sprite;
    b_current_alpha = 0;

    AGG::PlaySound( M82::SUMNELM );

    while ( le.HandleEvents() && b_current_alpha < 220 ) {
        CheckGlobalEvents( le );

        if ( Battle::AnimateInfrequentDelay( Game::BATTLE_SPELL_DELAY ) ) {
            Redraw();
            b_current_alpha += 20;
        }
    }

    b_current_alpha = 255;
    _currentUnit = NULL;
    b_current_sprite = NULL;
}

void Battle::Interface::RedrawActionMirrorImageSpell( const Unit & target, const Position & pos )
{
    LocalEvent & le = LocalEvent::Get();

    const Monster::monstersprite_t & msi = target.GetMonsterSprite();
    Sprite sprite = AGG::GetICN( msi.icn_file, target.GetFrame(), target.isReflect() );
    sprite = Sprite( sprite.GetSurface(), sprite.x(), sprite.y() );
    AGG::ReplaceColors( sprite, PAL::GetPalette( PAL::MIRROR_IMAGE ), msi.icn_file, target.GetFrame(), target.isReflect() );

    const Rect & rt1 = target.GetRectPosition();
    const Rect & rt2 = pos.GetRect();

    const Points points = GetLinePoints( rt1, rt2, 5 );
    Points::const_iterator pnt = points.begin();

    Cursor::Get().SetThemes( Cursor::WAR_NONE );
    AGG::PlaySound( M82::MIRRORIM );

    while ( le.HandleEvents() && pnt != points.end() ) {
        CheckGlobalEvents( le );

        if ( Battle::AnimateInfrequentDelay( Game::BATTLE_SPELL_DELAY ) ) {
            const Point & sp = GetTroopPosition( target, sprite );

            RedrawPartialStart();
            sprite.Blit( sp.x - rt1.x + ( *pnt ).x, sp.y - rt1.y + ( *pnt ).y, _mainSurface );
            RedrawPartialFinish();

            ++pnt;
        }
    }

    status.SetMessage( _( "MirrorImage created" ), true );
}

void Battle::Interface::RedrawActionLightningBoltSpell( Unit & target )
{
    // FIX: LightningBolt draw
    RedrawTroopWithFrameAnimation( target, ICN::SPARKS, M82::FromSpell( Spell::LIGHTNINGBOLT ), WINCE );
}

void Battle::Interface::RedrawActionChainLightningSpell( const TargetsInfo & targets )
{
    // FIX: ChainLightning draw
    // AGG::PlaySound(targets.size() > 1 ? M82::CHAINLTE : M82::LIGHTBLT);

    for ( TargetsInfo::const_iterator it = targets.begin(); it != targets.end(); ++it )
        RedrawTroopWithFrameAnimation( *( it->defender ), ICN::SPARKS, M82::FromSpell( Spell::LIGHTNINGBOLT ), WINCE );
}

void Battle::Interface::RedrawActionBloodLustSpell( Unit & target )
{
    LocalEvent & le = LocalEvent::Get();

    const Monster::monstersprite_t & msi = target.GetMonsterSprite();
    Sprite unitSprite = AGG::GetICN( msi.icn_file, target.GetFrame(), target.isReflect() );
    unitSprite = Sprite( unitSprite.GetSurface(), unitSprite.x(), unitSprite.y() );

    std::vector<std::vector<uint8_t> > originalPalette;
    if ( target.Modes( SP_STONE ) ) {
        originalPalette.push_back( PAL::GetPalette( PAL::GRAY ) );
    }
    else if ( target.Modes( CAP_MIRRORIMAGE ) ) {
        originalPalette.push_back( PAL::GetPalette( PAL::MIRROR_IMAGE ) );
    }

    if ( !originalPalette.empty() ) {
        for ( size_t i = 1; i < originalPalette.size(); ++i ) {
            originalPalette[0] = PAL::CombinePalettes( originalPalette[0], originalPalette[i] );
        }
        AGG::ReplaceColors( unitSprite, originalPalette[0], msi.icn_file, target.GetFrame(), target.isReflect() );
    }

    std::vector<uint8_t> convert = PAL::GetPalette( PAL::RED );
    if ( !originalPalette.empty() ) {
        convert = PAL::CombinePalettes( PAL::GetPalette( PAL::GRAY ), convert );
    }

    Sprite bloodlustEffect( unitSprite.GetSurface(), unitSprite.x(), unitSprite.y() );
    AGG::ReplaceColors( bloodlustEffect, convert, msi.icn_file, target.GetFrame(), target.isReflect() );

    Sprite mixSprite( Surface( unitSprite.GetSize(), true ), unitSprite.x(), unitSprite.y() );

    Cursor::Get().SetThemes( Cursor::WAR_NONE );

    _currentUnit = &target;
    b_current_sprite = &mixSprite;

    const uint32_t bloodlustDelay = 1800 / 20;
    // duration is 1900ms
    AGG::PlaySound( M82::BLOODLUS );

    uint32_t alpha = 0;
    uint32_t frame = 0;
    while ( le.HandleEvents() && Mixer::isPlaying( -1 ) ) {
        CheckGlobalEvents( le );

        if ( frame < 20 && Game::AnimateCustomDelay( bloodlustDelay ) ) {
            mixSprite = Sprite( Surface::Blend( unitSprite, bloodlustEffect, ( 255 - alpha ) * 100 / 255 ), unitSprite.x(), unitSprite.y() );
            Redraw();

            alpha += ( frame < 10 ) ? 20 : -20;
            ++frame;
        }
    }

    _currentUnit = NULL;
    b_current_sprite = NULL;
}

void Battle::Interface::RedrawActionStoneSpell( Unit & target )
{
    LocalEvent & le = LocalEvent::Get();

    const Monster::monstersprite_t & msi = target.GetMonsterSprite();
    Sprite unitSprite = AGG::GetICN( msi.icn_file, target.GetFrame(), target.isReflect() );
    unitSprite = Sprite( unitSprite.GetSurface(), unitSprite.x(), unitSprite.y() );

    Sprite stoneEffect( unitSprite.GetSurface(), unitSprite.x(), unitSprite.y() );
    AGG::ReplaceColors( stoneEffect, PAL::GetPalette( PAL::GRAY ), msi.icn_file, target.GetFrame(), target.isReflect() );

    Sprite mixSprite( Surface( unitSprite.GetSize(), true ), unitSprite.x(), unitSprite.y() );

    Cursor::Get().SetThemes( Cursor::WAR_NONE );

    _currentUnit = &target;
    b_current_sprite = &mixSprite;

    AGG::PlaySound( M82::PARALIZE );

    uint32_t alpha = 0;
    uint32_t frame = 0;
    while ( le.HandleEvents() && Mixer::isPlaying( -1 ) ) {
        CheckGlobalEvents( le );

        if ( frame < 25 && Game::AnimateCustomDelay( Game::BATTLE_SPELL_DELAY ) ) {
            mixSprite = Sprite( Surface::Blend( unitSprite, stoneEffect, ( 255 - alpha ) * 100 / 255 ), unitSprite.x(), unitSprite.y() );
            Redraw();

            alpha += 10;
            ++frame;
        }
    }

    _currentUnit = NULL;
    b_current_sprite = NULL;
}

void Battle::Interface::RedrawActionResurrectSpell( Unit & target, const Spell & spell )
{
    LocalEvent & le = LocalEvent::Get();

    if ( !target.isValid() ) {
        while ( le.HandleEvents() && !target.isFinishAnimFrame() ) {
            CheckGlobalEvents( le );

            if ( Battle::AnimateInfrequentDelay( Game::BATTLE_SPELL_DELAY ) ) {
                Redraw();
                target.IncreaseAnimFrame();
            }
        }
    }

    AGG::PlaySound( M82::FromSpell( spell() ) );

    RedrawTroopWithFrameAnimation( target, ICN::YINYANG, M82::UNKNOWN, target.GetHitPoints() == 0 ? RESURRECT : NONE );
}

void Battle::Interface::RedrawActionColdRaySpell( Unit & target )
{
    RedrawRaySpell( target, ICN::COLDRAY, M82::COLDRAY, 18 );
    RedrawTroopWithFrameAnimation( target, ICN::ICECLOUD, M82::UNKNOWN, WINCE );
}

void Battle::Interface::RedrawRaySpell( const Unit & target, int spellICN, int spellSound, uint32_t size )
{
    Cursor & cursor = Cursor::Get();
    Display & display = Display::Get();
    LocalEvent & le = LocalEvent::Get();

    // Casting hero position
    Point startingPos;
    const HeroBase * current_commander = arena.GetCurrentCommander();

    if ( current_commander == opponent1->GetHero() ) {
        const Rect & pos1 = opponent1->GetArea();
        startingPos = Point( pos1.x + pos1.w, pos1.y + pos1.h / 2 );
    }
    else {
        const Rect & pos = opponent2->GetArea();
        startingPos = Point( pos.x, pos.y + pos.h / 2 );
    }

    const Point targetPos = target.GetCenterPoint();

    const Points path = GetEuclideanLine( startingPos, targetPos, size );
    const uint32_t spriteCount = AGG::GetICNCount( spellICN );

    cursor.SetThemes( Cursor::WAR_NONE );
    AGG::PlaySound( spellSound );

    size_t i = 0;
    while ( le.HandleEvents() && i < path.size() ) {
        CheckGlobalEvents( le );

        if ( Battle::AnimateInfrequentDelay( Game::BATTLE_DISRUPTING_DELAY ) ) {
            cursor.Hide();
            const uint32_t frame = i * spriteCount / path.size();
            const Sprite & sprite = AGG::GetICN( spellICN, frame );
            sprite.Blit( path[i].x - sprite.w() / 2, path[i].y - sprite.h() / 2, _mainSurface );
            _mainSurface.Blit( _interfacePosition, display );
            cursor.Show();
            display.Flip();
            ++i;
        }
    }
}

void Battle::Interface::RedrawActionDisruptingRaySpell( Unit & target )
{
    LocalEvent & le = LocalEvent::Get();

    RedrawRaySpell( target, ICN::DISRRAY, M82::DISRUPTR, 24 );

    // Part 2 - ripple effect
    const Sprite & unitSprite = AGG::GetICN( target.GetMonsterSprite().icn_file, target.GetFrame(), target.isReflect() );
    Sprite rippleSprite;

    const Unit * old_current = _currentUnit;
    _currentUnit = &target;
    _movingPos = Point( 0, 0 );

    uint32_t frame = 0;
    while ( le.HandleEvents() && frame < 60 ) {
        CheckGlobalEvents( le );

        if ( Battle::AnimateInfrequentDelay( Game::BATTLE_DISRUPTING_DELAY ) ) {
            rippleSprite = Sprite( unitSprite.RenderRippleEffect( frame ), unitSprite.GetPos().x, unitSprite.GetPos().y );
            b_current_sprite = &rippleSprite;
            Redraw();

            frame += 2;
        }
    }

    _currentUnit = old_current;
    b_current_sprite = NULL;
}

void Battle::Interface::RedrawActionColdRingSpell( s32 dst, const TargetsInfo & targets )
{
    LocalEvent & le = LocalEvent::Get();

    const int icn = ICN::COLDRING;
    const int m82 = M82::FromSpell( Spell::COLDRING );
    u32 frame = 0;
    const Rect & center = Board::GetCell( dst )->GetPos();

    Cursor::Get().SetThemes( Cursor::WAR_NONE );

    // set WNCE
    _currentUnit = NULL;
    for ( TargetsInfo::const_iterator it = targets.begin(); it != targets.end(); ++it )
        if ( ( *it ).defender && ( *it ).damage )
            ( *it ).defender->SwitchAnimation( Monster_Info::WNCE );

    if ( M82::UNKNOWN != m82 )
        AGG::PlaySound( m82 );

    while ( le.HandleEvents() && frame < AGG::GetICNCount( icn ) ) {
        CheckGlobalEvents( le );

        if ( Battle::AnimateInfrequentDelay( Game::BATTLE_SPELL_DELAY ) ) {
            RedrawPartialStart();

            const Sprite & sprite1 = AGG::GetICN( icn, frame );
            sprite1.Blit( center.x + center.w / 2 + sprite1.x(), center.y + center.h / 2 + sprite1.y(), _mainSurface );
            const Sprite & sprite2 = AGG::GetICN( icn, frame, true );
            sprite2.Blit( center.x + center.w / 2 - sprite2.w() - sprite2.x(), center.y + center.h / 2 + sprite2.y(), _mainSurface );
            RedrawPartialFinish();

            for ( TargetsInfo::const_iterator it = targets.begin(); it != targets.end(); ++it )
                if ( ( *it ).defender && ( *it ).damage )
                    ( *it ).defender->IncreaseAnimFrame( false );
            ++frame;
        }
    }

    for ( TargetsInfo::const_iterator it = targets.begin(); it != targets.end(); ++it )
        if ( ( *it ).defender ) {
            ( *it ).defender->SwitchAnimation( Monster_Info::STATIC );
            _currentUnit = NULL;
        }
}

void Battle::Interface::RedrawActionElementalStormSpell( const TargetsInfo & targets )
{
    LocalEvent & le = LocalEvent::Get();

    const int icn = ICN::STORM;
    const int m82 = M82::FromSpell( Spell::ELEMENTALSTORM );
    const Rect & area = GetArea();

    u32 frame = 0;
    u32 repeat = 4;
    Point center;

    Cursor::Get().SetThemes( Cursor::WAR_NONE );

    _currentUnit = NULL;
    for ( TargetsInfo::const_iterator it = targets.begin(); it != targets.end(); ++it )
        if ( ( *it ).defender && ( *it ).damage )
            ( *it ).defender->SwitchAnimation( Monster_Info::WNCE );

    if ( M82::UNKNOWN != m82 )
        AGG::PlaySound( m82 );

    while ( le.HandleEvents() && frame < AGG::GetICNCount( icn ) ) {
        CheckGlobalEvents( le );

        if ( Battle::AnimateInfrequentDelay( Game::BATTLE_SPELL_DELAY ) ) {
            RedrawPartialStart();

            const Sprite & sprite = AGG::GetICN( icn, frame );
            for ( center.y = area.y; center.y + sprite.h() < area.y + area.h - 20; center.y += sprite.h() )
                for ( center.x = area.x; center.x + sprite.w() < area.x + area.w; center.x += sprite.w() )
                    sprite.Blit( center, _mainSurface );

            RedrawPartialFinish();

            for ( TargetsInfo::const_iterator it = targets.begin(); it != targets.end(); ++it )
                if ( ( *it ).defender && ( *it ).damage )
                    ( *it ).defender->IncreaseAnimFrame( false );
            ++frame;

            if ( frame == AGG::GetICNCount( icn ) && repeat ) {
                --repeat;
                frame = 0;
            }
        }
    }

    for ( TargetsInfo::const_iterator it = targets.begin(); it != targets.end(); ++it )
        if ( ( *it ).defender ) {
            ( *it ).defender->SwitchAnimation( Monster_Info::STATIC );
            _currentUnit = NULL;
        }
}

void Battle::Interface::RedrawActionArmageddonSpell( const TargetsInfo & targets )
{
    Cursor & cursor = Cursor::Get();
    Display & display = Display::Get();
    LocalEvent & le = LocalEvent::Get();
    Rect area = GetArea();

    area.h -= Settings::Get().QVGA() ? 18 : 36;

    Surface sprite1( area, false );
    Surface sprite2( area, false );

    cursor.SetThemes( Cursor::WAR_NONE );

    _mainSurface.Blit( area, 0, 0, sprite1 );
    sprite2.Fill( RGBA( 0xFF, 0xFF, 0xFF ) );

    _currentUnit = NULL;
    AGG::PlaySound( M82::ARMGEDN );
    u32 alpha = 10;

    while ( le.HandleEvents() && alpha < 180 ) {
        CheckGlobalEvents( le );

        if ( Battle::AnimateInfrequentDelay( Game::BATTLE_SPELL_DELAY ) ) {
            cursor.Hide();
            Surface::Blend( sprite1, sprite2, ( 255 - alpha ) * 100 / 255 ).Blit( area.x, area.y, _mainSurface );
            cursor.Show();
            RedrawPartialFinish();

            alpha += 10;
        }
    }

    sprite2.Fill( RGBA( 0xb0, 0x0c, 0 ) );
    sprite1 = Surface::Blend( sprite1, sprite2, ( 255 - alpha ) * 100 / 255 );

    cursor.Hide();

    while ( le.HandleEvents() && Mixer::isPlaying( -1 ) ) {
        CheckGlobalEvents( le );

        if ( Battle::AnimateInfrequentDelay( Game::BATTLE_SPELL_DELAY ) ) {
            cursor.Hide();

            const int16_t offsetX = Rand::Get( -7, 7 );
            const int16_t offsetY = Rand::Get( -7, 7 );
            const Rect initialArea( area.x, area.y, area.w, area.h );
            const Rect original = initialArea ^ Rect( area.x + offsetX, area.y + offsetY, area.w, area.h );

            const Rect shifted( initialArea.x - original.x, initialArea.y - original.y, original.w, original.h );
            sprite1.Blit( shifted, original, _mainSurface );

            RedrawPartialFinish();
        }
    }
}

void Battle::Interface::RedrawActionEarthQuakeSpell( const std::vector<int> & targets )
{
    Display & display = Display::Get();
    Cursor & cursor = Cursor::Get();
    LocalEvent & le = LocalEvent::Get();
    Rect area = GetArea();

    u32 frame = 0;
    area.h -= Settings::Get().QVGA() ? 19 : 38;

    cursor.SetThemes( Cursor::WAR_NONE );

    Surface sprite = _mainSurface.GetSurface( area );

    _currentUnit = NULL;
    AGG::PlaySound( M82::ERTHQUAK );

    const u32 offset = Settings::Get().QVGA() ? 5 : 10;
    bool restore = false;

    // draw earth quake
    while ( le.HandleEvents() && frame < 18 ) {
        CheckGlobalEvents( le );

        if ( Battle::AnimateInfrequentDelay( Game::BATTLE_SPELL_DELAY ) ) {
            cursor.Hide();

            const int16_t offsetX = Rand::Get( -7, 7 );
            const int16_t offsetY = Rand::Get( -7, 7 );
            const Rect initialArea( area.x, area.y, area.w, area.h );
            const Rect original = initialArea ^ Rect( area.x + offsetX, area.y + offsetY, area.w, area.h );

            const Rect shifted( initialArea.x - original.x, initialArea.y - original.y, original.w, original.h );
            sprite.Blit( shifted, original, _mainSurface );

            RedrawPartialFinish();
            ++frame;
        }
    }

    // draw cloud
    frame = 0;
    int icn = ICN::LICHCLOD;
    AGG::PlaySound( M82::CATSND02 );

    while ( le.HandleEvents() && frame < AGG::GetICNCount( icn ) ) {
        CheckGlobalEvents( le );

        if ( Battle::AnimateInfrequentDelay( Game::BATTLE_SPELL_DELAY ) ) {
            RedrawPartialStart();

            for ( std::vector<int>::const_iterator it = targets.begin(); it != targets.end(); ++it ) {
                Point pt2 = Catapult::GetTargetPosition( *it );

                if ( Settings::Get().QVGA() ) {
                    pt2.x /= 2;
                    pt2.y /= 2;
                }
                pt2.x += area.x;
                pt2.y += area.y;

                const Sprite & spriteCloud = AGG::GetICN( icn, frame );
                spriteCloud.Blit( pt2.x + spriteCloud.x(), pt2.y + spriteCloud.y(), _mainSurface );
            }

            RedrawPartialFinish();

            ++frame;
        }
    }
}

void Battle::Interface::RedrawActionRemoveMirrorImage( const Unit & mirror )
{
    status.SetMessage( _( "MirrorImage ended" ), true );
}

void Battle::Interface::RedrawTargetsWithFrameAnimation( s32 dst, const TargetsInfo & targets, int icn, int m82 )
{
    LocalEvent & le = LocalEvent::Get();

    u32 frame = 0;
    const Rect & center = Board::GetCell( dst )->GetPos();

    Cursor::Get().SetThemes( Cursor::WAR_NONE );

    _currentUnit = NULL;
    for ( TargetsInfo::const_iterator it = targets.begin(); it != targets.end(); ++it )
        if ( ( *it ).defender && ( *it ).damage )
            ( *it ).defender->SwitchAnimation( Monster_Info::WNCE );

    if ( M82::UNKNOWN != m82 )
        AGG::PlaySound( m82 );

    while ( le.HandleEvents() && frame < AGG::GetICNCount( icn ) ) {
        CheckGlobalEvents( le );

        if ( Battle::AnimateInfrequentDelay( Game::BATTLE_SPELL_DELAY ) ) {
            RedrawPartialStart();

            const Sprite & sprite = AGG::GetICN( icn, frame );
            sprite.Blit( center.x + center.w / 2 + sprite.x(), center.y + center.h / 2 + sprite.y(), _mainSurface );
            RedrawPartialFinish();

            for ( TargetsInfo::const_iterator it = targets.begin(); it != targets.end(); ++it )
                if ( ( *it ).defender && ( *it ).damage )
                    ( *it ).defender->IncreaseAnimFrame( false );
            ++frame;
        }
    }

    for ( TargetsInfo::const_iterator it = targets.begin(); it != targets.end(); ++it )
        if ( ( *it ).defender ) {
            ( *it ).defender->SwitchAnimation( Monster_Info::STATIC );
            _currentUnit = NULL;
        }
}

Point RedrawTroopWithFrameAnimationOffset( int icn, const Rect & pos, const Sprite & sp, bool wide, bool reflect, bool qvga )
{
    Point res( sp.x() + pos.x, pos.y + sp.y() );

    switch ( icn ) {
    case ICN::SHIELD:
        res.x += reflect ? -pos.w / ( wide ? 2 : 1 ) : pos.w / 2;
        break;
    case ICN::STONSKIN:
    case ICN::STELSKIN:
        res.y += pos.h / 2;
        break;
    default:
        res.y += ( qvga ? pos.h / 2 : 0 );
        break;
    }

    return res;
}

void Battle::Interface::RedrawTargetsWithFrameAnimation( const TargetsInfo & targets, int icn, int m82, bool wnce )
{
    LocalEvent & le = LocalEvent::Get();

    u32 frame = 0;

    Cursor::Get().SetThemes( Cursor::WAR_NONE );

    _currentUnit = NULL;

    if ( wnce )
        for ( TargetsInfo::const_iterator it = targets.begin(); it != targets.end(); ++it )
            if ( ( *it ).defender && ( *it ).damage )
                ( *it ).defender->SwitchAnimation( Monster_Info::WNCE );

    if ( M82::UNKNOWN != m82 )
        AGG::PlaySound( m82 );

    while ( le.HandleEvents() && frame < AGG::GetICNCount( icn ) ) {
        CheckGlobalEvents( le );

        if ( Battle::AnimateInfrequentDelay( Game::BATTLE_SPELL_DELAY ) ) {
            RedrawPartialStart();

            for ( TargetsInfo::const_iterator it = targets.begin(); it != targets.end(); ++it )
                if ( ( *it ).defender ) {
                    const Rect & pos = ( *it ).defender->GetRectPosition();
                    bool reflect = false;

                    switch ( icn ) {
                    case ICN::SHIELD:
                        reflect = ( *it ).defender->isReflect();
                        break;
                    default:
                        break;
                    }

                    const Sprite & sprite = AGG::GetICN( icn, frame, reflect );
                    const Point offset = RedrawTroopWithFrameAnimationOffset( icn, pos, sprite, ( *it ).defender->isWide(), reflect, Settings::Get().QVGA() );
                    const Point sprite_pos( offset.x + ( reflect ? 0 : pos.w / 2 ), offset.y );

                    sprite.Blit( sprite_pos, _mainSurface );
                }
            RedrawPartialFinish();

            if ( wnce )
                for ( TargetsInfo::const_iterator it = targets.begin(); it != targets.end(); ++it )
                    if ( ( *it ).defender && ( *it ).damage )
                        ( *it ).defender->IncreaseAnimFrame( false );
            ++frame;
        }
    }

    if ( wnce )
        for ( TargetsInfo::const_iterator it = targets.begin(); it != targets.end(); ++it )
            if ( ( *it ).defender ) {
                ( *it ).defender->SwitchAnimation( Monster_Info::STATIC );
                _currentUnit = NULL;
            }
}

void Battle::Interface::RedrawTroopWithFrameAnimation( Unit & b, int icn, int m82, CreatueSpellAnimation animation )
{
    LocalEvent & le = LocalEvent::Get();

    const Rect & pos = b.GetRectPosition();

    u32 frame = 0;
    bool reflect = false;

    switch ( icn ) {
    case ICN::SHIELD:
        reflect = b.isReflect();
        break;
    default:
        break;
    }

    Cursor::Get().SetThemes( Cursor::WAR_NONE );

    if ( animation == WINCE ) {
        _currentUnit = NULL;
        b.SwitchAnimation( Monster_Info::WNCE );
    }
    else if ( animation == RESURRECT ) {
        _currentUnit = NULL;
        b.SwitchAnimation( Monster_Info::KILL, true );
    }

    if ( M82::UNKNOWN != m82 )
        AGG::PlaySound( m82 );

    while ( le.HandleEvents() && frame < AGG::GetICNCount( icn ) ) {
        CheckGlobalEvents( le );

        if ( Battle::AnimateInfrequentDelay( Game::BATTLE_SPELL_DELAY ) ) {
            RedrawPartialStart();

            const Sprite & sprite = AGG::GetICN( icn, frame, reflect );
            const Point offset = RedrawTroopWithFrameAnimationOffset( icn, pos, sprite, b.isWide(), reflect, Settings::Get().QVGA() );
            const Point sprite_pos( offset.x + ( reflect ? 0 : pos.w / 2 ), offset.y );

            if ( icn == ICN::SPARKS )
                _mainSurface.DrawLine( Point( _surfaceInnerArea.w / 2, 0 ), sprite_pos, RGBA( 0xff, 0xff, 0 ) );

            sprite.Blit( sprite_pos, _mainSurface );
            RedrawPartialFinish();

            if ( animation != NONE ) {
                if ( animation == RESURRECT ) {
                    if ( b.isFinishAnimFrame() )
                        b.SwitchAnimation( Monster_Info::STATIC );
                }
                b.IncreaseAnimFrame( false );
            }
            ++frame;
        }
    }

    if ( animation != NONE ) {
        if ( animation == RESURRECT ) {
            b.SetPosition( b.GetPosition() );
        }
        b.SwitchAnimation( Monster_Info::STATIC );
        _currentUnit = NULL;
    }
}

void Battle::Interface::RedrawBridgeAnimation( bool down )
{
    LocalEvent & le = LocalEvent::Get();

    u32 frame = down ? 23 : 21;

    if ( down )
        AGG::PlaySound( M82::DRAWBRG );

    while ( le.HandleEvents() ) {
        if ( down ) {
            if ( frame < 21 )
                break;
        }
        else {
            if ( frame > 23 )
                break;
        }

        CheckGlobalEvents( le );

        if ( Battle::AnimateInfrequentDelay( Game::BATTLE_BRIDGE_DELAY ) ) {
            RedrawPartialStart();
            const Sprite & sprite = AGG::GetICN( ICN::Get4Castle( Arena::GetCastle()->GetRace() ), frame );
            sprite.Blit( sprite.x(), sprite.y(), _mainSurface );
            RedrawPartialFinish();

            if ( down )
                --frame;
            else
                ++frame;
        }
    }

    if ( !down )
        AGG::PlaySound( M82::DRAWBRG );
}

bool Battle::Interface::IdleTroopsAnimation( void )
{
    if ( Battle::AnimateInfrequentDelay( Game::BATTLE_IDLE_DELAY ) ) {
        const bool redrawNeeded = arena.GetForce1().animateIdleUnits();
        return arena.GetForce2().animateIdleUnits() || redrawNeeded;
    }

    return false;
}

void Battle::Interface::CheckGlobalEvents( LocalEvent & le )
{
    if ( Game::AnimateInfrequentDelay( Game::COLOR_CYCLE_BATTLE_DELAY ) )
        CycleColors();

    // animate heroes
    if ( Battle::AnimateInfrequentDelay( Game::BATTLE_OPPONENTS_DELAY ) ) {
        if ( opponent1 ) {
            if ( !opponent1->isStartFrame() || 2 > Rand::Get( 1, 10 ) )
                opponent1->IncreaseAnimFrame();
        }

        if ( opponent2 ) {
            if ( !opponent2->isStartFrame() || 2 > Rand::Get( 1, 10 ) )
                opponent2->IncreaseAnimFrame();
        }
        humanturn_redraw = true;
    }

    // flags animation
    if ( Battle::AnimateInfrequentDelay( Game::BATTLE_FLAGS_DELAY ) ) {
        if ( opponent1 && opponent1->isFinishFrame() )
            opponent1->ResetAnimFrame( OP_IDLE );
        if ( opponent2 && opponent2->isFinishFrame() )
            opponent2->ResetAnimFrame( OP_IDLE );

        ++animation_flags_frame;
        humanturn_redraw = true;
    }

    // break auto battle
    if ( arena.CanBreakAutoBattle()
         && ( le.MouseClickLeft( btn_auto )
              || ( le.KeyPress()
                   && ( Game::HotKeyPressEvent( Game::EVENT_BATTLE_AUTOSWITCH )
                        || ( Game::HotKeyPressEvent( Game::EVENT_BATTLE_RETREAT )
                             && Dialog::YES == Dialog::Message( "", _( "Break auto battle?" ), Font::BIG, Dialog::YES | Dialog::NO ) ) ) ) ) ) {
        arena.BreakAutoBattle();
    }
}

void Battle::Interface::ProcessingHeroDialogResult( int res, Actions & a )
{
    switch ( res ) {
    // cast
    case 1: {
        const HeroBase * hero = _currentUnit ? _currentUnit->GetCommander() : NULL;
        if ( hero ) {
            if ( hero->HaveSpellBook() ) {
                std::string msg;
                if ( arena.isDisableCastSpell( Spell::NONE, &msg ) )
                    Dialog::Message( "", msg, Font::BIG, Dialog::OK );
                else {
                    const Spell spell = hero->OpenSpellBook( SpellBook::CMBT, true );
                    if ( spell.isValid() ) {
                        std::string error;

                        if ( arena.isDisableCastSpell( spell, &msg ) )
                            Dialog::Message( "", msg, Font::BIG, Dialog::OK );
                        else if ( hero->CanCastSpell( spell, &error ) ) {
                            if ( spell.isApplyWithoutFocusObject() ) {
                                a.push_back( Command( MSG_BATTLE_CAST, spell(), -1 ) );
                                humanturn_redraw = true;
                                humanturn_exit = true;
                            }
                            else
                                humanturn_spell = spell;
                        }
                        else if ( error.size() )
                            Dialog::Message( "Error", error, Font::BIG, Dialog::OK );
                    }
                }
            }
            else
                Dialog::Message( "", _( "No spells to cast." ), Font::BIG, Dialog::OK );
        }
    } break;

    // retreat
    case 2:
        if ( _currentUnit->GetCommander() && arena.CanRetreatOpponent( _currentUnit->GetColor() ) ) {
            if ( Dialog::YES == Dialog::Message( "", _( "Are you sure you want to retreat?" ), Font::BIG, Dialog::YES | Dialog::NO ) ) {
                a.push_back( Command( MSG_BATTLE_RETREAT ) );
                a.push_back( Command( MSG_BATTLE_END_TURN, _currentUnit->GetUID() ) );
                humanturn_exit = true;
            }
        }
        else
            Dialog::Message( "", _( "Retreat disabled" ), Font::BIG, Dialog::OK );
        break;

    // surrender
    case 3:
        if ( arena.CanSurrenderOpponent( _currentUnit->GetColor() ) ) {
            const HeroBase * enemy = arena.GetCommander( arena.GetCurrentColor(), true );

            if ( enemy ) {
                const s32 cost = arena.GetCurrentForce().GetSurrenderCost();
                const Kingdom & kingdom = world.GetKingdom( arena.GetCurrentColor() );

                if ( !kingdom.AllowPayment( Funds( Resource::GOLD, cost ) ) )
                    Dialog::Message( "", _( "You don't have enough gold!" ), Font::BIG, Dialog::OK );
                else if ( DialogBattleSurrender( *enemy, cost, kingdom ) ) {
                    a.push_back( Command( MSG_BATTLE_SURRENDER ) );
                    a.push_back( Command( MSG_BATTLE_END_TURN, _currentUnit->GetUID() ) );
                    humanturn_exit = true;
                }
            }
        }
        else
            Dialog::Message( "", _( "Surrender disabled" ), Font::BIG, Dialog::OK );
        break;

    default:
        break;
    }
}

Battle::PopupDamageInfo::PopupDamageInfo()
    : Dialog::FrameBorder( 5 )
    , cell( NULL )
    , attacker( NULL )
    , defender( NULL )
    , redraw( false )
{}

void Battle::PopupDamageInfo::SetInfo( const Cell * c, const Unit * a, const Unit * b )
{
    if ( Settings::Get().ExtBattleShowDamage() && Battle::AnimateInfrequentDelay( Game::BATTLE_POPUP_DELAY )
         && ( !cell || ( c && cell != c ) || !attacker || ( a && attacker != a ) || !defender || ( b && defender != b ) ) ) {
        redraw = true;
        cell = c;
        attacker = a;
        defender = b;

        const Rect & rt = cell->GetPos();
        SetPosition( rt.x + rt.w, rt.y, 20, 20 );
    }
}

void Battle::PopupDamageInfo::Reset( void )
{
    if ( redraw ) {
        Cursor::Get().Hide();
        background.Restore();
        redraw = false;
        cell = NULL;
        attacker = NULL;
        defender = NULL;
    }
    Game::AnimateResetDelay( Game::BATTLE_POPUP_DELAY );
}

void Battle::PopupDamageInfo::Redraw( int maxw, int maxh )
{
    if ( redraw ) {
        Cursor::Get().Hide();

        Text text1, text2;
        std::string str;

        u32 tmp1 = attacker->CalculateMinDamage( *defender );
        u32 tmp2 = attacker->CalculateMaxDamage( *defender );

        str = tmp1 == tmp2 ? _( "Damage: %{max}" ) : _( "Damage: %{min} - %{max}" );

        StringReplace( str, "%{min}", tmp1 );
        StringReplace( str, "%{max}", tmp2 );

        text1.Set( str, Font::SMALL );

        tmp1 = defender->HowManyWillKilled( tmp1 );
        tmp2 = defender->HowManyWillKilled( tmp2 );

        if ( tmp1 > defender->GetCount() )
            tmp1 = defender->GetCount();
        if ( tmp2 > defender->GetCount() )
            tmp2 = defender->GetCount();

        str = tmp1 == tmp2 ? _( "Perish: %{max}" ) : _( "Perish: %{min} - %{max}" );

        StringReplace( str, "%{min}", tmp1 );
        StringReplace( str, "%{max}", tmp2 );

        text2.Set( str, Font::SMALL );

        int tw = 5 + ( text1.w() > text2.w() ? text1.w() : text2.w() );
        int th = ( text1.h() + text2.h() );

        const Rect & borderArea = GetArea();
        const Rect & borderRect = GetRect();
        const Rect & pos = cell->GetPos();

        int tx = borderRect.x;
        int ty = borderRect.y;

        if ( borderRect.x + borderRect.w > maxw ) {
            tx = maxw - borderRect.w - 5;
            ty = pos.y - pos.h;
        }

        if ( borderRect.x != tx || borderRect.y != ty || borderArea.w != tw || borderArea.h != th )
            SetPosition( tx, ty, tw, th );

        const Sprite & sf = AGG::GetICN( ICN::CELLWIN, 1 );
        Dialog::FrameBorder::RenderOther( sf, GetRect() );

        text1.Blit( borderArea.x, borderArea.y );
        text2.Blit( borderArea.x, borderArea.y + borderArea.h / 2 );
    }
}

bool Battle::Interface::NetworkTurn( Result & result )
{
    return false;
}<|MERGE_RESOLUTION|>--- conflicted
+++ resolved
@@ -1014,17 +1014,7 @@
     if ( _colorCycle > 20 ) // 5 * 4, two color ranges
         _colorCycle = 0;
 
-<<<<<<< HEAD
-    const std::vector<PAL::CyclingColorSet> & set = PAL::GetCyclingColors();
-    for ( std::vector<PAL::CyclingColorSet>::const_iterator it = set.begin(); it != set.end(); ++it ) {
-        for ( int id = 0; id < it->length; ++id ) {
-            const uint8_t newColorID = it->forward ? it->start + ( id + _colorCycle ) % it->length : it->start + it->length - 1 - ( 3 + _colorCycle - id ) % it->length;
-            _creaturePalette[it->start + id] = newColorID;
-        }
-    }
-=======
     _creaturePalette = PAL::GetCyclingPalette( _colorCycle );
->>>>>>> aff1cb7c
 }
 
 void Battle::Interface::Redraw( void )
