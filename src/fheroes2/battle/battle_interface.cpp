--- conflicted
+++ resolved
@@ -3368,11 +3368,7 @@
     }
 }
 
-<<<<<<< HEAD
-void Battle::Interface::RedrawActionAttackPart2( Unit & attacker, const TargetsInfo & targets, uint32_t resurrects )
-=======
-void Battle::Interface::RedrawActionAttackPart2( Unit & attacker, const Unit & defender, const TargetsInfo & targets )
->>>>>>> 262e08a9
+void Battle::Interface::RedrawActionAttackPart2( Unit & attacker, const Unit & defender, const TargetsInfo & targets, uint32_t resurrects )
 {
     // Reset the delay to wait till the next frame.
     if ( !Game::isDelayNeeded( { Game::DelayType::BATTLE_FRAME_DELAY } ) ) {
