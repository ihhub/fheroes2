--- conflicted
+++ resolved
@@ -4370,14 +4370,7 @@
             const Sprite & sprite = AGG::GetICN( icn, frame, reflect );
             Point targetPosition = CalculateSpellPosition( icn, b, sprite );
 
-<<<<<<< HEAD
-            if ( icn == ICN::SPARKS )
-                RedrawSparksEffects( Point( rectArea.x + rectArea.w / 2, rectArea.y ), targetPosition );
-
             sprite.Blit( targetPosition );
-=======
-            sprite.Blit( sprite_pos );
->>>>>>> 0b40e623
             cursor.Show();
             display.Flip();
 
