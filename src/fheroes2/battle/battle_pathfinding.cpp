--- conflicted
+++ resolved
@@ -153,11 +153,7 @@
 
                     const Indexes & around = Battle::Board::GetAroundIndexes( unitIdx );
                     for ( const int32_t cell : around ) {
-<<<<<<< HEAD
-                        const uint32_t flyingDist = Battle::Board::GetDistance( headIdx, cell );
-=======
-                        const uint32_t flyingDist = static_cast<uint32_t>( Battle::Board::GetDistance( pathStart, cell ) );
->>>>>>> 4f1ef534
+                        const uint32_t flyingDist = Battle::Board::GetDistance( pathStart, cell );
                         if ( hexIsPassable( cell ) && ( flyingDist < unitNode._cost ) ) {
                             unitNode._isOpen = false;
                             unitNode._from = cell;
