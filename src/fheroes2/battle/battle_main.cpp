/***************************************************************************
 *   Copyright (C) 2010 by Andrey Afletdinov <fheroes2@gmail.com>          *
 *                                                                         *
 *   Part of the Free Heroes2 Engine:                                      *
 *   http://sourceforge.net/projects/fheroes2                              *
 *                                                                         *
 *   This program is free software; you can redistribute it and/or modify  *
 *   it under the terms of the GNU General Public License as published by  *
 *   the Free Software Foundation; either version 2 of the License, or     *
 *   (at your option) any later version.                                   *
 *                                                                         *
 *   This program is distributed in the hope that it will be useful,       *
 *   but WITHOUT ANY WARRANTY; without even the implied warranty of        *
 *   MERCHANTABILITY or FITNESS FOR A PARTICULAR PURPOSE.  See the         *
 *   GNU General Public License for more details.                          *
 *                                                                         *
 *   You should have received a copy of the GNU General Public License     *
 *   along with this program; if not, write to the                         *
 *   Free Software Foundation, Inc.,                                       *
 *   59 Temple Place - Suite 330, Boston, MA  02111-1307, USA.             *
 ***************************************************************************/

#include <algorithm>
#include <memory>

#include "ai.h"
#include "army.h"
#include "artifact.h"
#include "battle_arena.h"
#include "battle_army.h"
#include "dialog.h"
#include "game.h"
#include "heroes_base.h"
#include "kingdom.h"
#include "logging.h"
#include "settings.h"
#include "skill.h"
#include "tools.h"
#include "translations.h"
#include "world.h"

namespace Battle
{
    void EagleEyeSkillAction( HeroBase &, const SpellStorage &, bool, const Rand::DeterministicRandomGenerator & randomGenerator );
    void NecromancySkillAction( HeroBase & hero, const uint32_t, const bool isControlHuman, const Battle::Arena & arena );
}

namespace
{
    std::vector<Artifact> planArtifactTransfer( const BagArtifacts & winnerBag, const BagArtifacts & loserBag )
    {
        std::vector<Artifact> artifacts;

        // Calculate how many free slots the winner has in his bag.
        size_t availableArtifactSlots = 0;
        for ( const Artifact & artifact : winnerBag ) {
            if ( !artifact.isValid() ) {
                ++availableArtifactSlots;
            }
        }

        for ( const Artifact & artifact : loserBag ) {
            if ( availableArtifactSlots == 0 ) {
                break;
            }
            if ( artifact.isValid() && artifact.GetID() != Artifact::MAGIC_BOOK && !artifact.isUltimate() ) {
                artifacts.push_back( artifact );
                --availableArtifactSlots;
            }
        }

        // One more pass to put all the ultimate artifacts at the end.
        for ( const Artifact & artifact : loserBag ) {
            if ( artifact.isUltimate() ) {
                artifacts.push_back( artifact );
            }
        }

        return artifacts;
    }

    void transferArtifacts( BagArtifacts & winnerBag, BagArtifacts & loserBag, const std::vector<Artifact> & artifacts )
    {
        // Clear loser's artifact bag.
        for ( Artifact & artifact : loserBag ) {
            if ( artifact.isValid() && artifact.GetID() != Artifact::MAGIC_BOOK ) {
                artifact = Artifact::UNKNOWN;
            }
        }

        size_t artifactPos = 0;

        for ( Artifact & artifact : winnerBag ) {
            if ( artifact.isValid() ) {
                continue;
            }
            for ( ; artifactPos < artifacts.size(); ++artifactPos ) {
                if ( !artifacts[artifactPos].isUltimate() ) {
                    artifact = artifacts[artifactPos];
                    ++artifactPos;
                    break;
                }
            }
            if ( artifactPos >= artifacts.size() ) {
                break;
            }
        }
    }

<<<<<<< HEAD
    size_t computeBattleSeed( const int32_t mapIndex, const uint32_t mapSeed, const Army & army1, const Army & army2 )
    {
        size_t seed = static_cast<size_t>( mapIndex ) + static_cast<size_t>( mapSeed );

        for ( size_t i = 0; i < army1.Size(); ++i ) {
            const Troop * troop = army1.GetTroop( i );
            if ( troop->isValid() ) {
                fheroes2::hashCombine( seed, troop->GetID() );
                fheroes2::hashCombine( seed, troop->GetCount() );
            }
            else {
                fheroes2::hashCombine( seed, 0 );
            }
        }

        for ( size_t i = 0; i < army2.Size(); ++i ) {
            const Troop * troop = army2.GetTroop( i );
            if ( troop->isValid() ) {
                fheroes2::hashCombine( seed, troop->GetID() );
                fheroes2::hashCombine( seed, troop->GetCount() );
            }
            else {
                fheroes2::hashCombine( seed, 0 );
            }
        }

        return seed;
=======
    uint32_t getBattleResult( const uint32_t army )
    {
        if ( army & Battle::RESULT_SURRENDER )
            return Battle::RESULT_SURRENDER;
        if ( army & Battle::RESULT_RETREAT )
            return Battle::RESULT_RETREAT;
        if ( army & Battle::RESULT_LOSS )
            return Battle::RESULT_LOSS;
        if ( army & Battle::RESULT_WINS )
            return Battle::RESULT_WINS;

        return 0;
>>>>>>> ef0862c4
    }
}

Battle::Result Battle::Loader( Army & army1, Army & army2, s32 mapsindex )
{
    // Validate the arguments - check if battle should even load
    if ( !army1.isValid() || !army2.isValid() ) {
        Result result;
        // Check second army first so attacker would win by default
        if ( !army2.isValid() ) {
            result.army1 = RESULT_WINS;
            DEBUG_LOG( DBG_BATTLE, DBG_WARN, "Invalid battle detected! Index " << mapsindex << ", Army: " << army2.String() );
        }
        else {
            result.army2 = RESULT_WINS;
            DEBUG_LOG( DBG_BATTLE, DBG_WARN, "Invalid battle detected! Index " << mapsindex << ", Army: " << army1.String() );
        }
        return result;
    }

    // pre battle army1
    HeroBase * commander1 = army1.GetCommander();
    uint32_t initialSpellPoints1 = 0;

    if ( commander1 ) {
        commander1->ActionPreBattle();

        if ( army1.isControlAI() ) {
            AI::Get().HeroesPreBattle( *commander1, true );
        }

        initialSpellPoints1 = commander1->GetSpellPoints();
    }

    // pre battle army2
    HeroBase * commander2 = army2.GetCommander();
    uint32_t initialSpellPoints2 = 0;

    if ( commander2 ) {
        commander2->ActionPreBattle();

        if ( army2.isControlAI() ) {
            AI::Get().HeroesPreBattle( *commander2, false );
        }

        initialSpellPoints2 = commander2->GetSpellPoints();
    }

    const bool isHumanBattle = army1.isControlHuman() || army2.isControlHuman();
    bool showBattle = !Settings::Get().BattleAutoResolve() && isHumanBattle;

#ifdef WITH_DEBUG
    if ( IS_DEBUG( DBG_BATTLE, DBG_TRACE ) )
        showBattle = true;
#endif

    const size_t battleDeterministicSeed = computeBattleSeed( mapsindex, world.GetMapSeed(), army1, army2 );
    const size_t battlePureRandomSeed = Rand::Get( std::numeric_limits<uint32_t>::max() );
    const size_t battleSeed = Settings::Get().ExtBattleDeterministicResult() ? battleDeterministicSeed : battlePureRandomSeed;
    Rand::DeterministicRandomGenerator randomGenerator( battleSeed );

    std::unique_ptr<Arena> arena( new Arena( army1, army2, mapsindex, showBattle, randomGenerator ) );

    DEBUG_LOG( DBG_BATTLE, DBG_INFO, "army1 " << army1.String() );
    DEBUG_LOG( DBG_BATTLE, DBG_INFO, "army2 " << army2.String() );

    while ( arena->BattleValid() ) {
        arena->Turns();
    }

    Result result = arena->GetResult();

    HeroBase * hero_wins = ( result.army1 & RESULT_WINS ? commander1 : ( result.army2 & RESULT_WINS ? commander2 : nullptr ) );
    HeroBase * hero_loss = ( result.army1 & RESULT_LOSS ? commander1 : ( result.army2 & RESULT_LOSS ? commander2 : nullptr ) );
    u32 loss_result = result.army1 & RESULT_LOSS ? result.army1 : result.army2;

    std::vector<Artifact> artifactsToTransfer;
    if ( hero_wins && hero_loss && !( ( RESULT_RETREAT | RESULT_SURRENDER ) & loss_result ) && hero_wins->isHeroes() && hero_loss->isHeroes() ) {
        artifactsToTransfer = planArtifactTransfer( hero_wins->GetBagArtifacts(), hero_loss->GetBagArtifacts() );
    }

    bool battleSummaryShown = false;
    // Check if it was an auto battle
    if ( isHumanBattle && !showBattle ) {
        if ( arena->DialogBattleSummary( result, artifactsToTransfer, true ) ) {
            // If dialog returns true we will restart battle in manual mode
            showBattle = true;

            // Reset army commander state
            if ( commander1 )
                commander1->SetSpellPoints( initialSpellPoints1 );
            if ( commander2 )
                commander2->SetSpellPoints( initialSpellPoints2 );

            // Have to destroy old Arena instance first
            arena.reset();

            // reset random seed
            randomGenerator.UpdateSeed( battleSeed );

            arena = std::unique_ptr<Arena>( new Arena( army1, army2, mapsindex, true, randomGenerator ) );

            while ( arena->BattleValid() ) {
                arena->Turns();
            }

            // Override the result
            result = arena->GetResult();
            hero_wins = ( result.army1 & RESULT_WINS ? commander1 : ( result.army2 & RESULT_WINS ? commander2 : nullptr ) );
            hero_loss = ( result.army1 & RESULT_LOSS ? commander1 : ( result.army2 & RESULT_LOSS ? commander2 : nullptr ) );
            loss_result = result.army1 & RESULT_LOSS ? result.army1 : result.army2;

            if ( hero_wins && hero_loss && !( ( RESULT_RETREAT | RESULT_SURRENDER ) & loss_result ) && hero_wins->isHeroes() && hero_loss->isHeroes() ) {
                artifactsToTransfer = planArtifactTransfer( hero_wins->GetBagArtifacts(), hero_loss->GetBagArtifacts() );
            }
        }
        else {
            battleSummaryShown = true;
        }
    }

    if ( showBattle ) {
        // fade arena
        const bool clearMessageLog
            = ( result.army1 & RESULT_RETREAT ) || ( result.army2 & RESULT_RETREAT ) || ( result.army1 & RESULT_SURRENDER ) || ( result.army2 & RESULT_SURRENDER );
        arena->FadeArena( clearMessageLog );
    }

    // final summary dialog
    if ( isHumanBattle && !battleSummaryShown ) {
        arena->DialogBattleSummary( result, artifactsToTransfer, false );
    }

    if ( hero_wins != nullptr && hero_loss != nullptr ) {
        transferArtifacts( hero_wins->GetBagArtifacts(), hero_loss->GetBagArtifacts(), artifactsToTransfer );
    }

    // save count troop
    arena->GetForce1().SyncArmyCount();
    arena->GetForce2().SyncArmyCount();

    // after battle army1
    if ( commander1 ) {
        if ( army1.isControlAI() )
            AI::Get().HeroesAfterBattle( *commander1, true );
        else
            commander1->ActionAfterBattle();
    }

    // after battle army2
    if ( commander2 ) {
        if ( army2.isControlAI() )
            AI::Get().HeroesAfterBattle( *commander2, false );
        else
            commander2->ActionAfterBattle();
    }

    // eagle eye capability
    if ( hero_wins && hero_loss && hero_wins->GetLevelSkill( Skill::Secondary::EAGLEEYE ) && hero_loss->isHeroes() )
        EagleEyeSkillAction( *hero_wins, arena->GetUsageSpells(), hero_wins->isControlHuman(), randomGenerator );

    // necromancy capability
    if ( hero_wins && hero_wins->GetLevelSkill( Skill::Secondary::NECROMANCY ) )
        NecromancySkillAction( *hero_wins, result.killed, hero_wins->isControlHuman(), *arena );

    if ( hero_wins ) {
        Heroes * kingdomHero = dynamic_cast<Heroes *>( hero_wins );

        if ( kingdomHero ) {
            Kingdom & kingdom = kingdomHero->GetKingdom();
            kingdom.SetLastBattleWinHero( *kingdomHero );
        }
    }

    DEBUG_LOG( DBG_BATTLE, DBG_INFO, "army1 " << army1.String() );
    DEBUG_LOG( DBG_BATTLE, DBG_INFO, "army2 " << army1.String() );

    // update army
    if ( commander1 && commander1->isHeroes() ) {
        // hard reset army
        if ( !army1.isValid() || ( result.army1 & RESULT_RETREAT ) )
            army1.Reset( false );
    }

    // update army
    if ( commander2 && commander2->isHeroes() ) {
        // hard reset army
        if ( !army2.isValid() || ( result.army2 & RESULT_RETREAT ) )
            army2.Reset( false );
    }

    DEBUG_LOG( DBG_BATTLE, DBG_INFO, "army1: " << ( result.army1 & RESULT_WINS ? "wins" : "loss" ) << ", army2: " << ( result.army2 & RESULT_WINS ? "wins" : "loss" ) );

    return result;
}

void Battle::EagleEyeSkillAction( HeroBase & hero, const SpellStorage & spells, bool local, const Rand::DeterministicRandomGenerator & randomGenerator )
{
    if ( spells.empty() || !hero.HaveSpellBook() )
        return;

    SpellStorage new_spells;
    new_spells.reserve( 10 );

    const Skill::Secondary eagleeye( Skill::Secondary::EAGLEEYE, hero.GetLevelSkill( Skill::Secondary::EAGLEEYE ) );

    // filter spells
    for ( SpellStorage::const_iterator it = spells.begin(); it != spells.end(); ++it ) {
        const Spell & sp = *it;
        if ( !hero.HaveSpell( sp ) ) {
            switch ( eagleeye.Level() ) {
            case Skill::Level::BASIC:
                // 20%
                if ( 3 > sp.Level() && eagleeye.GetValues() >= randomGenerator.Get( 1, 100 ) )
                    new_spells.push_back( sp );
                break;
            case Skill::Level::ADVANCED:
                // 30%
                if ( 4 > sp.Level() && eagleeye.GetValues() >= randomGenerator.Get( 1, 100 ) )
                    new_spells.push_back( sp );
                break;
            case Skill::Level::EXPERT:
                // 40%
                if ( 5 > sp.Level() && eagleeye.GetValues() >= randomGenerator.Get( 1, 100 ) )
                    new_spells.push_back( sp );
                break;
            default:
                break;
            }
        }
    }

    // add new spell
    for ( SpellStorage::const_iterator it = new_spells.begin(); it != new_spells.end(); ++it ) {
        const Spell & sp = *it;
        if ( local ) {
            std::string msg = _( "Through eagle-eyed observation, %{name} is able to learn the magic spell %{spell}." );
            StringReplace( msg, "%{name}", hero.GetName() );
            StringReplace( msg, "%{spell}", sp.GetName() );
            Game::PlayPickupSound();
            Dialog::SpellInfo( "", msg, sp );
        }
    }

    hero.AppendSpellsToBook( new_spells, true );
}

void Battle::NecromancySkillAction( HeroBase & hero, const uint32_t enemyTroopsKilled, const bool isControlHuman, const Battle::Arena & arena )
{
    Army & army = hero.GetArmy();

    if ( 0 == enemyTroopsKilled || ( army.isFullHouse() && !army.HasMonster( Monster::SKELETON ) ) )
        return;

    const uint32_t necromancyPercent = GetNecromancyPercent( hero );
    const uint32_t raisedMonsterType = Monster::SKELETON;

    const Monster mons( Monster::SKELETON );
    uint32_t raiseCount = Monster::GetCountFromHitPoints( raisedMonsterType, mons.GetHitPoints() * enemyTroopsKilled * necromancyPercent / 100 );
    if ( raiseCount == 0u )
        raiseCount = 1;
    army.JoinTroop( mons, raiseCount );

    if ( isControlHuman )
        arena.DialogBattleNecromancy( raiseCount, raisedMonsterType );

    DEBUG_LOG( DBG_BATTLE, DBG_TRACE, "raise: " << raiseCount << mons.GetMultiName() );
}

u32 Battle::Result::AttackerResult( void ) const
{
    return getBattleResult( army1 );
}

u32 Battle::Result::DefenderResult( void ) const
{
    return getBattleResult( army2 );
}

u32 Battle::Result::GetExperienceAttacker( void ) const
{
    return exp1;
}

u32 Battle::Result::GetExperienceDefender( void ) const
{
    return exp2;
}

bool Battle::Result::AttackerWins( void ) const
{
    return ( army1 & RESULT_WINS ) != 0;
}

bool Battle::Result::DefenderWins( void ) const
{
    return ( army2 & RESULT_WINS ) != 0;
}<|MERGE_RESOLUTION|>--- conflicted
+++ resolved
@@ -107,7 +107,6 @@
         }
     }
 
-<<<<<<< HEAD
     size_t computeBattleSeed( const int32_t mapIndex, const uint32_t mapSeed, const Army & army1, const Army & army2 )
     {
         size_t seed = static_cast<size_t>( mapIndex ) + static_cast<size_t>( mapSeed );
@@ -135,7 +134,8 @@
         }
 
         return seed;
-=======
+    }
+
     uint32_t getBattleResult( const uint32_t army )
     {
         if ( army & Battle::RESULT_SURRENDER )
@@ -148,7 +148,6 @@
             return Battle::RESULT_WINS;
 
         return 0;
->>>>>>> ef0862c4
     }
 }
 
