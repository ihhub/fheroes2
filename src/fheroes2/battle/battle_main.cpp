/***************************************************************************
 *   Copyright (C) 2010 by Andrey Afletdinov <fheroes2@gmail.com>          *
 *                                                                         *
 *   Part of the Free Heroes2 Engine:                                      *
 *   http://sourceforge.net/projects/fheroes2                              *
 *                                                                         *
 *   This program is free software; you can redistribute it and/or modify  *
 *   it under the terms of the GNU General Public License as published by  *
 *   the Free Software Foundation; either version 2 of the License, or     *
 *   (at your option) any later version.                                   *
 *                                                                         *
 *   This program is distributed in the hope that it will be useful,       *
 *   but WITHOUT ANY WARRANTY; without even the implied warranty of        *
 *   MERCHANTABILITY or FITNESS FOR A PARTICULAR PURPOSE.  See the         *
 *   GNU General Public License for more details.                          *
 *                                                                         *
 *   You should have received a copy of the GNU General Public License     *
 *   along with this program; if not, write to the                         *
 *   Free Software Foundation, Inc.,                                       *
 *   59 Temple Place - Suite 330, Boston, MA  02111-1307, USA.             *
 ***************************************************************************/

#include <algorithm>
#include <memory>

#include "ai.h"
#include "army.h"
#include "artifact.h"
#include "battle_arena.h"
#include "battle_army.h"
#include "dialog.h"
#include "game.h"
#include "heroes_base.h"
#include "kingdom.h"
#include "logging.h"
#include "settings.h"
#include "skill.h"
#include "tools.h"
#include "translations.h"
#include "world.h"

namespace Battle
{
    void EagleEyeSkillAction( HeroBase &, const SpellStorage &, bool, const Rand::DeterministicRandomGenerator & randomGenerator );
    void NecromancySkillAction( HeroBase & hero, const uint32_t, const bool isControlHuman, const Battle::Arena & arena );
}

namespace
{
    std::vector<Artifact> planArtifactTransfer( const BagArtifacts & winnerBag, const BagArtifacts & loserBag )
    {
        std::vector<Artifact> artifacts;

        // Calculate how many free slots the winner has in his bag.
        size_t availableArtifactSlots = 0;
        for ( const Artifact & artifact : winnerBag ) {
            if ( !artifact.isValid() ) {
                ++availableArtifactSlots;
            }
        }

        for ( const Artifact & artifact : loserBag ) {
            if ( availableArtifactSlots == 0 ) {
                break;
            }
            if ( artifact.isValid() && artifact.GetID() != Artifact::MAGIC_BOOK && !artifact.isUltimate() ) {
                artifacts.push_back( artifact );
                --availableArtifactSlots;
            }
        }

        // One more pass to put all the ultimate artifacts at the end.
        for ( const Artifact & artifact : loserBag ) {
            if ( artifact.isUltimate() ) {
                artifacts.push_back( artifact );
            }
        }

        return artifacts;
    }

    void transferArtifacts( BagArtifacts & winnerBag, const std::vector<Artifact> & artifacts )
    {
        size_t artifactPos = 0;

        for ( Artifact & artifact : winnerBag ) {
            if ( artifact.isValid() ) {
                continue;
            }
            for ( ; artifactPos < artifacts.size(); ++artifactPos ) {
                if ( !artifacts[artifactPos].isUltimate() ) {
                    artifact = artifacts[artifactPos];
                    ++artifactPos;
                    break;
                }
            }
            if ( artifactPos >= artifacts.size() ) {
                break;
            }
        }
    }

    void clearArtifacts( BagArtifacts & bag )
    {
        for ( Artifact & artifact : bag ) {
            if ( artifact.isValid() && artifact.GetID() != Artifact::MAGIC_BOOK ) {
                artifact = Artifact::UNKNOWN;
            }
        }
    }

    size_t computeBattleSeed( const int32_t mapIndex, const uint32_t mapSeed, const Army & army1, const Army & army2 )
    {
        size_t seed = static_cast<size_t>( mapIndex ) + static_cast<size_t>( mapSeed );

        for ( size_t i = 0; i < army1.Size(); ++i ) {
            const Troop * troop = army1.GetTroop( i );
            if ( troop->isValid() ) {
                fheroes2::hashCombine( seed, troop->GetID() );
                fheroes2::hashCombine( seed, troop->GetCount() );
            }
            else {
                fheroes2::hashCombine( seed, 0 );
            }
        }

        for ( size_t i = 0; i < army2.Size(); ++i ) {
            const Troop * troop = army2.GetTroop( i );
            if ( troop->isValid() ) {
                fheroes2::hashCombine( seed, troop->GetID() );
                fheroes2::hashCombine( seed, troop->GetCount() );
            }
            else {
                fheroes2::hashCombine( seed, 0 );
            }
        }

        return seed;
    }

    uint32_t getBattleResult( const uint32_t army )
    {
        if ( army & Battle::RESULT_SURRENDER )
            return Battle::RESULT_SURRENDER;
        if ( army & Battle::RESULT_RETREAT )
            return Battle::RESULT_RETREAT;
        if ( army & Battle::RESULT_LOSS )
            return Battle::RESULT_LOSS;
        if ( army & Battle::RESULT_WINS )
            return Battle::RESULT_WINS;

        return 0;
    }
}

Battle::Result Battle::Loader( Army & army1, Army & army2, s32 mapsindex )
{
    Result result;

    // Validate the arguments - check if battle should even load
    if ( !army1.isValid() || !army2.isValid() ) {
        // Check second army first so attacker would win by default
        if ( !army2.isValid() ) {
            result.army1 = RESULT_WINS;
            DEBUG_LOG( DBG_BATTLE, DBG_WARN, "Invalid battle detected! Index " << mapsindex << ", Army: " << army2.String() );
        }
        else {
            result.army2 = RESULT_WINS;
            DEBUG_LOG( DBG_BATTLE, DBG_WARN, "Invalid battle detected! Index " << mapsindex << ", Army: " << army1.String() );
        }
        return result;
    }

    // pre battle army1
    HeroBase * commander1 = army1.GetCommander();
    uint32_t initialSpellPoints1 = 0;

    if ( commander1 ) {
        commander1->ActionPreBattle();

        if ( army1.isControlAI() ) {
            AI::Get().HeroesPreBattle( *commander1, true );
        }

        initialSpellPoints1 = commander1->GetSpellPoints();
    }

    // pre battle army2
    HeroBase * commander2 = army2.GetCommander();
    uint32_t initialSpellPoints2 = 0;

    if ( commander2 ) {
        commander2->ActionPreBattle();

        if ( army2.isControlAI() ) {
            AI::Get().HeroesPreBattle( *commander2, false );
        }

        initialSpellPoints2 = commander2->GetSpellPoints();
    }

    const bool isHumanBattle = army1.isControlHuman() || army2.isControlHuman();
    bool showBattle = !Settings::Get().BattleAutoResolve() && isHumanBattle;

#ifdef WITH_DEBUG
    if ( IS_DEBUG( DBG_BATTLE, DBG_TRACE ) )
        showBattle = true;
#endif

<<<<<<< HEAD
    const size_t battleSeed = Settings::Get().ExtBattleDeterministicResult() ? computeBattleSeed( mapsindex, world.GetMapSeed(), army1, army2 )
                                                                             : Rand::Get( std::numeric_limits<uint32_t>::max() );

    bool isBattleOver = false;
    while ( !isBattleOver ) {
        Rand::DeterministicRandomGenerator randomGenerator( battleSeed );
        Arena arena( army1, army2, mapsindex, showBattle, randomGenerator );
=======
    const size_t battleDeterministicSeed = computeBattleSeed( mapsindex, world.GetMapSeed(), army1, army2 );
    const size_t battlePureRandomSeed = Rand::Get( std::numeric_limits<uint32_t>::max() );
    const size_t battleSeed = Settings::Get().ExtBattleDeterministicResult() ? battleDeterministicSeed : battlePureRandomSeed;
    Rand::DeterministicRandomGenerator randomGenerator( battleSeed );

    std::unique_ptr<Arena> arena( new Arena( army1, army2, mapsindex, showBattle, randomGenerator ) );

    DEBUG_LOG( DBG_BATTLE, DBG_INFO, "army1 " << army1.String() );
    DEBUG_LOG( DBG_BATTLE, DBG_INFO, "army2 " << army2.String() );

    while ( arena->BattleValid() ) {
        arena->Turns();
    }

    Result result = arena->GetResult();

    HeroBase * hero_wins = ( result.army1 & RESULT_WINS ? commander1 : ( result.army2 & RESULT_WINS ? commander2 : nullptr ) );
    HeroBase * hero_loss = ( result.army1 & RESULT_LOSS ? commander1 : ( result.army2 & RESULT_LOSS ? commander2 : nullptr ) );
    u32 loss_result = result.army1 & RESULT_LOSS ? result.army1 : result.army2;
    bool loserAbandoned = !( ( RESULT_RETREAT | RESULT_SURRENDER ) & loss_result );

    std::vector<Artifact> artifactsToTransfer;
    if ( hero_wins && hero_loss && loserAbandoned && hero_wins->isHeroes() && hero_loss->isHeroes() ) {
        artifactsToTransfer = planArtifactTransfer( hero_wins->GetBagArtifacts(), hero_loss->GetBagArtifacts() );
    }

    bool battleSummaryShown = false;
    // Check if it was an auto battle
    if ( isHumanBattle && !showBattle ) {
        if ( arena->DialogBattleSummary( result, artifactsToTransfer, true ) ) {
            // If dialog returns true we will restart battle in manual mode
            showBattle = true;
>>>>>>> 2ba024bd

        DEBUG_LOG( DBG_BATTLE, DBG_INFO, "army1 " << army1.String() );
        DEBUG_LOG( DBG_BATTLE, DBG_INFO, "army2 " << army2.String() );

        while ( arena.BattleValid() ) {
            arena.Turns();
        }
        result = arena.GetResult();

        HeroBase * winnerHero = ( result.army1 & RESULT_WINS ? commander1 : ( result.army2 & RESULT_WINS ? commander2 : nullptr ) );
        HeroBase * loserHero = ( result.army1 & RESULT_LOSS ? commander1 : ( result.army2 & RESULT_LOSS ? commander2 : nullptr ) );
        uint32_t loss_result = result.army1 & RESULT_LOSS ? result.army1 : result.army2;

<<<<<<< HEAD
        std::vector<Artifact> artifactsToTransfer;
        if ( winnerHero && loserHero && !( ( RESULT_RETREAT | RESULT_SURRENDER ) & loss_result ) && winnerHero->isHeroes() && loserHero->isHeroes() ) {
            artifactsToTransfer = planArtifactTransfer( winnerHero->GetBagArtifacts(), loserHero->GetBagArtifacts() );
        }
=======
            // Reset artifacts that are planned for transfer
            artifactsToTransfer.clear();

            arena = std::unique_ptr<Arena>( new Arena( army1, army2, mapsindex, true, randomGenerator ) );
>>>>>>> 2ba024bd

        if ( showBattle ) {
            // fade arena
            const bool clearMessageLog = ( result.army1 & ( RESULT_RETREAT | RESULT_SURRENDER ) ) || ( result.army2 & ( RESULT_RETREAT | RESULT_SURRENDER ) );
            arena.FadeArena( clearMessageLog );
        }

<<<<<<< HEAD
        if ( isHumanBattle ) {
            if ( arena.DialogBattleSummary( result, artifactsToTransfer, !showBattle ) ) {
                // If dialog returns true we will restart battle in manual mode
                showBattle = true;

                // Reset army commander state
                if ( commander1 )
                    commander1->SetSpellPoints( initialSpellPoints1 );
                if ( commander2 )
                    commander2->SetSpellPoints( initialSpellPoints2 );
                continue;
=======
            // Override the result
            result = arena->GetResult();
            hero_wins = ( result.army1 & RESULT_WINS ? commander1 : ( result.army2 & RESULT_WINS ? commander2 : nullptr ) );
            hero_loss = ( result.army1 & RESULT_LOSS ? commander1 : ( result.army2 & RESULT_LOSS ? commander2 : nullptr ) );
            loss_result = result.army1 & RESULT_LOSS ? result.army1 : result.army2;
            loserAbandoned = !( ( RESULT_RETREAT | RESULT_SURRENDER ) & loss_result );

            if ( hero_wins && hero_loss && loserAbandoned && hero_wins->isHeroes() && hero_loss->isHeroes() ) {
                artifactsToTransfer = planArtifactTransfer( hero_wins->GetBagArtifacts(), hero_loss->GetBagArtifacts() );
>>>>>>> 2ba024bd
            }
        }
        isBattleOver = true;

<<<<<<< HEAD
        if ( winnerHero != nullptr && loserHero != nullptr ) {
            transferArtifacts( winnerHero->GetBagArtifacts(), loserHero->GetBagArtifacts(), artifactsToTransfer );
        }
=======
    // final summary dialog
    if ( isHumanBattle && !battleSummaryShown ) {
        arena->DialogBattleSummary( result, artifactsToTransfer, false );
    }

    if ( hero_loss != nullptr && loserAbandoned ) {
        // if a hero lost the battle and didn't flee or surrender, they lose all artifacts
        clearArtifacts( hero_loss->GetBagArtifacts() );

        // if the other army also had a hero, some artifacts may be captured by them
        if ( hero_wins != nullptr ) {
            transferArtifacts( hero_wins->GetBagArtifacts(), artifactsToTransfer );
        }
    }
>>>>>>> 2ba024bd

        // save count troop
        arena.GetForce1().SyncArmyCount();
        arena.GetForce2().SyncArmyCount();

        // after battle army1
        if ( commander1 ) {
            if ( army1.isControlAI() )
                AI::Get().HeroesAfterBattle( *commander1, true );
            else
                commander1->ActionAfterBattle();
        }

        // after battle army2
        if ( commander2 ) {
            if ( army2.isControlAI() )
                AI::Get().HeroesAfterBattle( *commander2, false );
            else
                commander2->ActionAfterBattle();
        }

        // eagle eye capability
        if ( winnerHero && loserHero && winnerHero->GetLevelSkill( Skill::Secondary::EAGLEEYE ) && loserHero->isHeroes() )
            EagleEyeSkillAction( *winnerHero, arena.GetUsageSpells(), winnerHero->isControlHuman(), randomGenerator );

        // necromancy capability
        if ( winnerHero && winnerHero->GetLevelSkill( Skill::Secondary::NECROMANCY ) )
            NecromancySkillAction( *winnerHero, result.killed, winnerHero->isControlHuman(), arena );

        if ( winnerHero ) {
            Heroes * kingdomHero = dynamic_cast<Heroes *>( winnerHero );

            if ( kingdomHero ) {
                Kingdom & kingdom = kingdomHero->GetKingdom();
                kingdom.SetLastBattleWinHero( *kingdomHero );
            }
        }
    }

    DEBUG_LOG( DBG_BATTLE, DBG_INFO, "army1 " << army1.String() );
    DEBUG_LOG( DBG_BATTLE, DBG_INFO, "army2 " << army1.String() );

    // update army
    if ( commander1 && commander1->isHeroes() ) {
        army1.resetInvalidMonsters();
        // hard reset army
        if ( !army1.isValid() || ( result.army1 & RESULT_RETREAT ) )
            army1.Reset( false );
    }

    // update army
    if ( commander2 && commander2->isHeroes() ) {
        army2.resetInvalidMonsters();
        // hard reset army
        if ( !army2.isValid() || ( result.army2 & RESULT_RETREAT ) )
            army2.Reset( false );
    }

    DEBUG_LOG( DBG_BATTLE, DBG_INFO, "army1: " << ( result.army1 & RESULT_WINS ? "wins" : "loss" ) << ", army2: " << ( result.army2 & RESULT_WINS ? "wins" : "loss" ) );

    return result;
}

void Battle::EagleEyeSkillAction( HeroBase & hero, const SpellStorage & spells, bool local, const Rand::DeterministicRandomGenerator & randomGenerator )
{
    if ( spells.empty() || !hero.HaveSpellBook() )
        return;

    SpellStorage new_spells;
    new_spells.reserve( 10 );

    const Skill::Secondary eagleeye( Skill::Secondary::EAGLEEYE, hero.GetLevelSkill( Skill::Secondary::EAGLEEYE ) );

    // filter spells
    for ( SpellStorage::const_iterator it = spells.begin(); it != spells.end(); ++it ) {
        const Spell & sp = *it;
        if ( !hero.HaveSpell( sp ) ) {
            switch ( eagleeye.Level() ) {
            case Skill::Level::BASIC:
                // 20%
                if ( 3 > sp.Level() && eagleeye.GetValues() >= randomGenerator.Get( 1, 100 ) )
                    new_spells.push_back( sp );
                break;
            case Skill::Level::ADVANCED:
                // 30%
                if ( 4 > sp.Level() && eagleeye.GetValues() >= randomGenerator.Get( 1, 100 ) )
                    new_spells.push_back( sp );
                break;
            case Skill::Level::EXPERT:
                // 40%
                if ( 5 > sp.Level() && eagleeye.GetValues() >= randomGenerator.Get( 1, 100 ) )
                    new_spells.push_back( sp );
                break;
            default:
                break;
            }
        }
    }

    // add new spell
    for ( SpellStorage::const_iterator it = new_spells.begin(); it != new_spells.end(); ++it ) {
        const Spell & sp = *it;
        if ( local ) {
            std::string msg = _( "Through eagle-eyed observation, %{name} is able to learn the magic spell %{spell}." );
            StringReplace( msg, "%{name}", hero.GetName() );
            StringReplace( msg, "%{spell}", sp.GetName() );
            Game::PlayPickupSound();
            Dialog::SpellInfo( "", msg, sp );
        }
    }

    hero.AppendSpellsToBook( new_spells, true );
}

void Battle::NecromancySkillAction( HeroBase & hero, const uint32_t enemyTroopsKilled, const bool isControlHuman, const Battle::Arena & arena )
{
    Army & army = hero.GetArmy();

    if ( 0 == enemyTroopsKilled || ( army.isFullHouse() && !army.HasMonster( Monster::SKELETON ) ) )
        return;

    const uint32_t necromancyPercent = GetNecromancyPercent( hero );
    const uint32_t raisedMonsterType = Monster::SKELETON;

    const Monster mons( Monster::SKELETON );
    uint32_t raiseCount = Monster::GetCountFromHitPoints( raisedMonsterType, mons.GetHitPoints() * enemyTroopsKilled * necromancyPercent / 100 );
    if ( raiseCount == 0u )
        raiseCount = 1;
    army.JoinTroop( mons, raiseCount );

    if ( isControlHuman )
        arena.DialogBattleNecromancy( raiseCount, raisedMonsterType );

    DEBUG_LOG( DBG_BATTLE, DBG_TRACE, "raise: " << raiseCount << mons.GetMultiName() );
}

u32 Battle::Result::AttackerResult( void ) const
{
    return getBattleResult( army1 );
}

u32 Battle::Result::DefenderResult( void ) const
{
    return getBattleResult( army2 );
}

u32 Battle::Result::GetExperienceAttacker( void ) const
{
    return exp1;
}

u32 Battle::Result::GetExperienceDefender( void ) const
{
    return exp2;
}

bool Battle::Result::AttackerWins( void ) const
{
    return ( army1 & RESULT_WINS ) != 0;
}

bool Battle::Result::DefenderWins( void ) const
{
    return ( army2 & RESULT_WINS ) != 0;
}<|MERGE_RESOLUTION|>--- conflicted
+++ resolved
@@ -207,7 +207,6 @@
         showBattle = true;
 #endif
 
-<<<<<<< HEAD
     const size_t battleSeed = Settings::Get().ExtBattleDeterministicResult() ? computeBattleSeed( mapsindex, world.GetMapSeed(), army1, army2 )
                                                                              : Rand::Get( std::numeric_limits<uint32_t>::max() );
 
@@ -215,40 +214,6 @@
     while ( !isBattleOver ) {
         Rand::DeterministicRandomGenerator randomGenerator( battleSeed );
         Arena arena( army1, army2, mapsindex, showBattle, randomGenerator );
-=======
-    const size_t battleDeterministicSeed = computeBattleSeed( mapsindex, world.GetMapSeed(), army1, army2 );
-    const size_t battlePureRandomSeed = Rand::Get( std::numeric_limits<uint32_t>::max() );
-    const size_t battleSeed = Settings::Get().ExtBattleDeterministicResult() ? battleDeterministicSeed : battlePureRandomSeed;
-    Rand::DeterministicRandomGenerator randomGenerator( battleSeed );
-
-    std::unique_ptr<Arena> arena( new Arena( army1, army2, mapsindex, showBattle, randomGenerator ) );
-
-    DEBUG_LOG( DBG_BATTLE, DBG_INFO, "army1 " << army1.String() );
-    DEBUG_LOG( DBG_BATTLE, DBG_INFO, "army2 " << army2.String() );
-
-    while ( arena->BattleValid() ) {
-        arena->Turns();
-    }
-
-    Result result = arena->GetResult();
-
-    HeroBase * hero_wins = ( result.army1 & RESULT_WINS ? commander1 : ( result.army2 & RESULT_WINS ? commander2 : nullptr ) );
-    HeroBase * hero_loss = ( result.army1 & RESULT_LOSS ? commander1 : ( result.army2 & RESULT_LOSS ? commander2 : nullptr ) );
-    u32 loss_result = result.army1 & RESULT_LOSS ? result.army1 : result.army2;
-    bool loserAbandoned = !( ( RESULT_RETREAT | RESULT_SURRENDER ) & loss_result );
-
-    std::vector<Artifact> artifactsToTransfer;
-    if ( hero_wins && hero_loss && loserAbandoned && hero_wins->isHeroes() && hero_loss->isHeroes() ) {
-        artifactsToTransfer = planArtifactTransfer( hero_wins->GetBagArtifacts(), hero_loss->GetBagArtifacts() );
-    }
-
-    bool battleSummaryShown = false;
-    // Check if it was an auto battle
-    if ( isHumanBattle && !showBattle ) {
-        if ( arena->DialogBattleSummary( result, artifactsToTransfer, true ) ) {
-            // If dialog returns true we will restart battle in manual mode
-            showBattle = true;
->>>>>>> 2ba024bd
 
         DEBUG_LOG( DBG_BATTLE, DBG_INFO, "army1 " << army1.String() );
         DEBUG_LOG( DBG_BATTLE, DBG_INFO, "army2 " << army2.String() );
@@ -258,21 +223,14 @@
         }
         result = arena.GetResult();
 
-        HeroBase * winnerHero = ( result.army1 & RESULT_WINS ? commander1 : ( result.army2 & RESULT_WINS ? commander2 : nullptr ) );
-        HeroBase * loserHero = ( result.army1 & RESULT_LOSS ? commander1 : ( result.army2 & RESULT_LOSS ? commander2 : nullptr ) );
-        uint32_t loss_result = result.army1 & RESULT_LOSS ? result.army1 : result.army2;
-
-<<<<<<< HEAD
-        std::vector<Artifact> artifactsToTransfer;
-        if ( winnerHero && loserHero && !( ( RESULT_RETREAT | RESULT_SURRENDER ) & loss_result ) && winnerHero->isHeroes() && loserHero->isHeroes() ) {
-            artifactsToTransfer = planArtifactTransfer( winnerHero->GetBagArtifacts(), loserHero->GetBagArtifacts() );
-        }
-=======
-            // Reset artifacts that are planned for transfer
-            artifactsToTransfer.clear();
-
-            arena = std::unique_ptr<Arena>( new Arena( army1, army2, mapsindex, true, randomGenerator ) );
->>>>>>> 2ba024bd
+        HeroBase * const winnerHero = ( result.army1 & RESULT_WINS ? commander1 : ( result.army2 & RESULT_WINS ? commander2 : nullptr ) );
+        HeroBase * const loserHero = ( result.army1 & RESULT_LOSS ? commander1 : ( result.army2 & RESULT_LOSS ? commander2 : nullptr ) );
+        const uint32_t lossResult = result.army1 & RESULT_LOSS ? result.army1 : result.army2;
+        const bool loserAbandoned = !( ( RESULT_RETREAT | RESULT_SURRENDER ) & lossResult );
+
+        const std::vector<Artifact> artifactsToTransfer = winnerHero && loserHero && loserAbandoned && winnerHero->isHeroes() && loserHero->isHeroes()
+                                                              ? planArtifactTransfer( winnerHero->GetBagArtifacts(), loserHero->GetBagArtifacts() )
+                                                              : std::vector<Artifact>();
 
         if ( showBattle ) {
             // fade arena
@@ -280,7 +238,6 @@
             arena.FadeArena( clearMessageLog );
         }
 
-<<<<<<< HEAD
         if ( isHumanBattle ) {
             if ( arena.DialogBattleSummary( result, artifactsToTransfer, !showBattle ) ) {
                 // If dialog returns true we will restart battle in manual mode
@@ -292,41 +249,19 @@
                 if ( commander2 )
                     commander2->SetSpellPoints( initialSpellPoints2 );
                 continue;
-=======
-            // Override the result
-            result = arena->GetResult();
-            hero_wins = ( result.army1 & RESULT_WINS ? commander1 : ( result.army2 & RESULT_WINS ? commander2 : nullptr ) );
-            hero_loss = ( result.army1 & RESULT_LOSS ? commander1 : ( result.army2 & RESULT_LOSS ? commander2 : nullptr ) );
-            loss_result = result.army1 & RESULT_LOSS ? result.army1 : result.army2;
-            loserAbandoned = !( ( RESULT_RETREAT | RESULT_SURRENDER ) & loss_result );
-
-            if ( hero_wins && hero_loss && loserAbandoned && hero_wins->isHeroes() && hero_loss->isHeroes() ) {
-                artifactsToTransfer = planArtifactTransfer( hero_wins->GetBagArtifacts(), hero_loss->GetBagArtifacts() );
->>>>>>> 2ba024bd
             }
         }
         isBattleOver = true;
 
-<<<<<<< HEAD
-        if ( winnerHero != nullptr && loserHero != nullptr ) {
-            transferArtifacts( winnerHero->GetBagArtifacts(), loserHero->GetBagArtifacts(), artifactsToTransfer );
-        }
-=======
-    // final summary dialog
-    if ( isHumanBattle && !battleSummaryShown ) {
-        arena->DialogBattleSummary( result, artifactsToTransfer, false );
-    }
-
-    if ( hero_loss != nullptr && loserAbandoned ) {
-        // if a hero lost the battle and didn't flee or surrender, they lose all artifacts
-        clearArtifacts( hero_loss->GetBagArtifacts() );
-
-        // if the other army also had a hero, some artifacts may be captured by them
-        if ( hero_wins != nullptr ) {
-            transferArtifacts( hero_wins->GetBagArtifacts(), artifactsToTransfer );
-        }
-    }
->>>>>>> 2ba024bd
+        if ( loserHero != nullptr && loserAbandoned ) {
+            // if a hero lost the battle and didn't flee or surrender, they lose all artifacts
+            clearArtifacts( loserHero->GetBagArtifacts() );
+
+            // if the other army also had a hero, some artifacts may be captured by them
+            if ( winnerHero != nullptr ) {
+                transferArtifacts( winnerHero->GetBagArtifacts(), artifactsToTransfer );
+            }
+        }
 
         // save count troop
         arena.GetForce1().SyncArmyCount();
