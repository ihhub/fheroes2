--- conflicted
+++ resolved
@@ -46,11 +46,7 @@
     public:
         explicit Catapult( const HeroBase & hero );
 
-<<<<<<< HEAD
-        static fheroes2::Point GetTargetPosition( int );
-=======
-        static Point GetTargetPosition( int target, bool hit );
->>>>>>> b38e523e
+        static fheroes2::Point GetTargetPosition( int target, bool hit );
 
         u32 GetShots( void ) const
         {
