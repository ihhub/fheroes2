--- conflicted
+++ resolved
@@ -50,23 +50,14 @@
 
     struct BattleNode final
     {
-<<<<<<< HEAD
-        BattleNodeIndex _from = { -1, -1 };
+        BattleNodeIndex _from{ -1, -1 };
         // Cost of moving to this node. May differ from _distance due to penalties (e.g. moat penalty) and
         // also in the case of flying units.
-        uint32_t _cost = 0;
+        uint32_t _cost{ 0 };
         // Distance to this node, measured in the number of movements that need to be performed to get here.
         // The reversal of a wide unit is not considered as a movement. For flying units, this distance is
         // estimated as the straight line distance to the position corresponding to this node.
-        uint32_t _distance = 0;
-=======
-        BattleNodeIndex _from{ -1, -1 };
-        // The cost of moving to this node. May differ from _distance due to penalties (e.g. moat penalty).
-        uint32_t _cost{ 0 };
-        // The distance to this node, measured in the number of movements that need to be performed to get here.
-        // The reversal of a wide unit is not considered as a movement.
         uint32_t _distance{ 0 };
->>>>>>> 06d51fac
 
         BattleNode() = default;
         BattleNode( BattleNodeIndex node, const uint32_t cost, const uint32_t distance )
