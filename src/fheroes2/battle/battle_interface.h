/***************************************************************************
 *   Copyright (C) 2010 by Andrey Afletdinov <fheroes2@gmail.com>          *
 *                                                                         *
 *   Part of the Free Heroes2 Engine:                                      *
 *   http://sourceforge.net/projects/fheroes2                              *
 *                                                                         *
 *   This program is free software; you can redistribute it and/or modify  *
 *   it under the terms of the GNU General Public License as published by  *
 *   the Free Software Foundation; either version 2 of the License, or     *
 *   (at your option) any later version.                                   *
 *                                                                         *
 *   This program is distributed in the hope that it will be useful,       *
 *   but WITHOUT ANY WARRANTY; without even the implied warranty of        *
 *   MERCHANTABILITY or FITNESS FOR A PARTICULAR PURPOSE.  See the         *
 *   GNU General Public License for more details.                          *
 *                                                                         *
 *   You should have received a copy of the GNU General Public License     *
 *   along with this program; if not, write to the                         *
 *   Free Software Foundation, Inc.,                                       *
 *   59 Temple Place - Suite 330, Boston, MA  02111-1307, USA.             *
 ***************************************************************************/

#ifndef H2BATTLE_INTERFACE_H
#define H2BATTLE_INTERFACE_H

#include <string>

#include "battle_board.h"
#include "button.h"
#include "dialog.h"
#include "game_delays.h"
#include "gamedefs.h"
#include "icn.h"
#include "spell.h"
#include "sprite.h"
#include "statusbar.h"
#include "text.h"

class Settings;

namespace Battle
{
    class Arena;
    class Unit;
    class Units;
    class Tower;
    class StatusListBox;
    class Cell;
    class Actions;
    struct TargetInfo;
    struct TargetsInfo;
    struct Result;

    void DialogBattleSettings( void );
    bool DialogBattleSurrender( const HeroBase & hero, u32 cost, const Kingdom & kingdom );

    enum HeroAnimation
    {
        OP_JOY,
        OP_CAST_MASS,
        OP_CAST_MASS_RETURN,
        OP_CAST_UP,
        OP_CAST_UP_RETURN,
        OP_CAST_DOWN,
        OP_CAST_DOWN_RETURN,
        OP_IDLE,
        OP_IDLE2,
        OP_STATIC,
        OP_SORROW
    };

    enum BattleHeroType
    {
        KNIGHT,
        BARBARIAN,
        SORCERESS,
        WARLOCK,
        WIZARD,
        NECROMANCER,
        CAPTAIN
    };

    class OpponentSprite
    {
    public:
        OpponentSprite( const Rect &, const HeroBase *, bool );

        const Rect & GetArea( void ) const;
<<<<<<< HEAD
        void Redraw( void ) const;
        void Update();
        void SetAnimation( int );
=======
        void Redraw( Surface & dst ) const;
        void ResetAnimFrame( int );
>>>>>>> 4793b139
        void IncreaseAnimFrame( bool loop = false );
        bool isFinishFrame( void ) const;
        bool isStartFrame( void ) const;
        int GetColor( void ) const;
        const HeroBase * GetHero( void ) const;
        Point Offset() const;

        enum
        {
            HERO_X_OFFSET = 32,
            LEFT_HERO_Y_OFFSET = 183,
            RIGHT_HERO_Y_OFFSET = 148,
            CAPTAIN_X_OFFSET = 6,
            CAPTAIN_Y_OFFSET = -13
        };

    private:
        const HeroBase * base;
        AnimationSequence _currentAnim;
        int _animationType;
        IdleTimer _idleTimer;

        int icn;
        bool reflect;
        Rect pos;
        Point _offset;
    };

    class Status : public Rect
    {
    public:
        Status();

        void SetPosition( s32, s32 );
        void SetLogs( StatusListBox * logs )
        {
            listlog = logs;
        };
        void SetMessage( const std::string &, bool = false );
        void Redraw( void );
        const std::string & GetMessage( void ) const;

    private:
        Text bar1;
        Text bar2;
        Sprite back1;
        Sprite back2;
        std::string message;
        StatusListBox * listlog;
    };

    class ArmiesOrder : public Rect
    {
    public:
        ArmiesOrder();

        void Set( const Rect &, const Units *, int );
        void Redraw( const Unit * );
        void QueueEventProcessing( std::string & );

    private:
        typedef std::pair<const Unit *, Rect> UnitPos;

        void RedrawUnit( const Rect &, const Unit &, bool, bool ) const;

        const Units * orders;
        int army_color2;
        Rect area;
        Surface sf_color[3];
        std::vector<UnitPos> rects;
    };

    class PopupDamageInfo : public Dialog::FrameBorder
    {
    public:
        PopupDamageInfo();

        void SetInfo( const Cell *, const Unit *, const Unit * );
        void Reset();
        void Redraw( int, int );

    private:
        const Cell * cell;
        const Unit * attacker;
        const Unit * defender;
        bool redraw;
    };

    class Interface
    {
    public:
        Interface( Arena &, s32 );
        ~Interface();

        void Redraw();
        void RedrawPartialStart();
        void RedrawPartialFinish();
        void HumanTurn( const Unit &, Actions & );
        bool NetworkTurn( Result & );

        const Rect & GetArea( void ) const;
        Point GetMouseCursor() const;

        void SetStatus( const std::string &, bool = false );
        void SetArmiesOrder( const Units * );
        void FadeArena( void );

        void RedrawActionAttackPart1( Unit &, Unit &, const TargetsInfo & );
        void RedrawActionAttackPart2( Unit &, TargetsInfo & );
        void RedrawActionSpellCastPart1( const Spell &, s32, const HeroBase *, const std::string &, const TargetsInfo & );
        void RedrawActionSpellCastPart2( const Spell &, TargetsInfo & );
        void RedrawActionResistSpell( const Unit & );
        void RedrawActionMonsterSpellCastStatus( const Unit &, const TargetInfo & );
        void RedrawActionMove( Unit &, const Indexes & );
        void RedrawActionFly( Unit &, const Position & );
        void RedrawActionMorale( Unit &, bool );
        void RedrawActionLuck( Unit & );
        void RedrawActionTowerPart1( Tower &, Unit & );
        void RedrawActionTowerPart2( Tower &, TargetInfo & );
        void RedrawActionCatapult( int );
        void RedrawActionTeleportSpell( Unit &, s32 );
        void RedrawActionEarthQuakeSpell( const std::vector<int> & );
        void RedrawActionSummonElementalSpell( const Unit & );
        void RedrawActionMirrorImageSpell( const Unit &, const Position & );
        void RedrawActionSkipStatus( const Unit & );
        void RedrawActionRemoveMirrorImage( const Unit & );
        void RedrawBridgeAnimation( bool down );
        void RedrawMissileAnimation( const Point & startPos, const Point & endPos, double angle, uint32_t monsterID );

    private:
        enum CreatueSpellAnimation
        {
            NONE,
            WINCE,
            RESURRECT
        };

        void HumanBattleTurn( const Unit &, Actions &, std::string & );
        void HumanCastSpellTurn( const Unit &, Actions &, std::string & );

        void RedrawBorder( void );
        void RedrawCover( void );
        void RedrawCoverStatic( Surface & );
        void RedrawCoverBoard( const Settings &, const Board & );
        void RedrawLowObjects( s32, Surface & );
        void RedrawHighObjects( s32 );
        void RedrawCastle1( const Castle &, Surface & );
        void RedrawCastle2( const Castle &, s32 );
        void RedrawCastle3( const Castle & );
        void RedrawKilled( void );
        void RedrawInterface( void );
        void RedrawOpponents( void );
        void RedrawOpponentsFlags( void );
        void RedrawArmies( void );
        void RedrawTroopSprite( const Unit & );
        void RedrawTroopCount( const Unit & );

        void RedrawActionWincesKills( TargetsInfo & targets, Unit * attacker = NULL );
        void RedrawActionArrowSpell( const Unit & );
        void RedrawActionColdRaySpell( Unit & );
        void RedrawActionDisruptingRaySpell( Unit & );
        void RedrawActionBloodLustSpell( Unit & );
        void RedrawActionStoneSpell( Unit & target );
        void RedrawActionColdRingSpell( s32, const TargetsInfo & );
        void RedrawActionElementalStormSpell( const TargetsInfo & );
        void RedrawActionArmageddonSpell( const TargetsInfo & );
        void RedrawActionResurrectSpell( Unit &, const Spell & );
        void RedrawActionLightningBoltSpell( Unit & );
        void RedrawActionChainLightningSpell( const TargetsInfo & );
        void RedrawLightningOnTargets( const std::vector<Point> & points, const Rect & drawRoi ); // helper function
        void RedrawRaySpell( const Unit & target, int spellICN, int spellSound, uint32_t size );

        void AnimateOpponents( OpponentSprite * target );
        void AnimateUnitWithDelay( Unit & unit, uint32_t delay );
        void RedrawTroopDefaultDelay( Unit & unit );
        void RedrawTroopWithFrameAnimation( Unit & b, int icn, int m82, CreatueSpellAnimation animation );
        void RedrawTargetsWithFrameAnimation( s32, const TargetsInfo &, int, int );
        void RedrawTargetsWithFrameAnimation( const TargetsInfo &, int, int, bool );

        bool IdleTroopsAnimation( void );
        void ResetIdleTroopAnimation( void );
        void CycleColors();
        void CheckGlobalEvents( LocalEvent & );

        void ProcessingHeroDialogResult( int, Actions & );

        void EventAutoSwitch( const Unit &, Actions & );
        void EventShowOptions( void );
        void ButtonAutoAction( const Unit &, Actions & );
        void ButtonSettingsAction( void );
        void ButtonSkipAction( Actions & );
        void ButtonWaitAction( Actions & );
        void MouseLeftClickBoardAction( u32, const Cell &, Actions & );
        void MousePressRightBoardAction( u32, const Cell &, Actions & );

        int GetBattleCursor( std::string & ) const;
        int GetBattleSpellCursor( std::string & ) const;
        int GetAllowSwordDirection( u32 );

        Arena & arena;
        Dialog::FrameBorder border;

        Rect _interfacePosition;
        Rect _surfaceInnerArea;
        Surface _mainSurface;
        Surface sf_hexagon;
        Surface sf_shadow;
        Surface sf_cursor;
        Surface sf_cover;

        int icn_cbkg;
        int icn_frng;

        Button btn_auto;
        Button btn_settings;
        Button btn_skip;
        Button btn_wait;
        Status status;

        OpponentSprite * opponent1;
        OpponentSprite * opponent2;

        Spell humanturn_spell;
        bool humanturn_exit;
        bool humanturn_redraw;
        u32 animation_flags_frame;
        int catapult_frame;

        uint32_t _colorCycle;
        std::vector<uint8_t> _creaturePalette;
        uint8_t _contourColor;
        bool _brightLandType; // used to determin current monster contour cycling colors
        uint32_t _contourCycle;

        const Unit * _currentUnit;
        const Unit * _movingUnit;
        const Unit * _flyingUnit;
        const Sprite * b_current_sprite;
        u32 b_current_alpha;
        Point _movingPos;
        Point _flyingPos;

        s32 index_pos;
        s32 teleport_src;
        Rect pocket_book;
        Rect main_tower;

        StatusListBox * listlog;
        u32 turn;

        PopupDamageInfo popup;
        ArmiesOrder armies_order;
    };
}

#endif<|MERGE_RESOLUTION|>--- conflicted
+++ resolved
@@ -86,14 +86,9 @@
         OpponentSprite( const Rect &, const HeroBase *, bool );
 
         const Rect & GetArea( void ) const;
-<<<<<<< HEAD
-        void Redraw( void ) const;
+        void Redraw( Surface & dst ) const;
         void Update();
         void SetAnimation( int );
-=======
-        void Redraw( Surface & dst ) const;
-        void ResetAnimFrame( int );
->>>>>>> 4793b139
         void IncreaseAnimFrame( bool loop = false );
         bool isFinishFrame( void ) const;
         bool isStartFrame( void ) const;
