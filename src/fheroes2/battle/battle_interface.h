/***************************************************************************
 *   fheroes2: https://github.com/ihhub/fheroes2                           *
 *   Copyright (C) 2019 - 2023                                             *
 *                                                                         *
 *   Free Heroes2 Engine: http://sourceforge.net/projects/fheroes2         *
 *   Copyright (C) 2010 by Andrey Afletdinov <fheroes2@gmail.com>          *
 *                                                                         *
 *   This program is free software; you can redistribute it and/or modify  *
 *   it under the terms of the GNU General Public License as published by  *
 *   the Free Software Foundation; either version 2 of the License, or     *
 *   (at your option) any later version.                                   *
 *                                                                         *
 *   This program is distributed in the hope that it will be useful,       *
 *   but WITHOUT ANY WARRANTY; without even the implied warranty of        *
 *   MERCHANTABILITY or FITNESS FOR A PARTICULAR PURPOSE.  See the         *
 *   GNU General Public License for more details.                          *
 *                                                                         *
 *   You should have received a copy of the GNU General Public License     *
 *   along with this program; if not, write to the                         *
 *   Free Software Foundation, Inc.,                                       *
 *   59 Temple Place - Suite 330, Boston, MA  02111-1307, USA.             *
 ***************************************************************************/

#ifndef H2BATTLE_INTERFACE_H
#define H2BATTLE_INTERFACE_H

#include <cstdint>
#include <memory>
#include <string>
#include <utility>
#include <vector>

#include "battle_animation.h"
#include "battle_board.h"
#include "cursor.h"
#include "dialog.h"
#include "icn.h"
#include "image.h"
#include "math_base.h"
#include "spell.h"
#include "text.h"
#include "ui_button.h"

class Castle;
class HeroBase;
class Kingdom;
class LocalEvent;
class Settings;

namespace fheroes2
{
    class StandardWindow;
}

namespace Battle
{
    class Actions;
    class Arena;
    class Cell;
    class Position;
    class StatusListBox;
    class Tower;
    class Unit;
    class Units;

    struct TargetInfo;
    struct TargetsInfo;

    void DialogBattleSettings();
    bool DialogBattleSurrender( const HeroBase & hero, uint32_t cost, Kingdom & kingdom );

    enum HeroAnimation : uint32_t
    {
        OP_JOY,
        OP_CAST_MASS,
        OP_CAST_MASS_RETURN,
        OP_CAST_UP,
        OP_CAST_UP_RETURN,
        OP_CAST_DOWN,
        OP_CAST_DOWN_RETURN,
        OP_IDLE,
        OP_IDLE2,
        OP_STATIC,
        OP_SORROW
    };

    enum BattleHeroType
    {
        KNIGHT,
        BARBARIAN,
        SORCERESS,
        WARLOCK,
        WIZARD,
        NECROMANCER,
        CAPTAIN
    };

    // Sprite data to render over the unit (spell effect animation)
    struct UnitSpellEffectInfo
    {
        UnitSpellEffectInfo( const uint32_t setUnitId, const int32_t setIcnId, const bool setReflectedImage )
            : unitId( setUnitId )
            , icnId( setIcnId )
            , isReflectedImage( setReflectedImage )
        {}

        uint32_t unitId{ 0 };
        int32_t icnId{ ICN::UNKNOWN };
        uint32_t icnIndex{ 0 };
        fheroes2::Point position;
        bool isReflectedImage{ false };
    };

    class OpponentSprite
    {
    public:
        OpponentSprite( const fheroes2::Rect &, const HeroBase *, bool );
        OpponentSprite( const OpponentSprite & ) = delete;

        OpponentSprite & operator=( const OpponentSprite & ) = delete;

        const fheroes2::Rect & GetArea() const
        {
            return pos;
        }

        fheroes2::Point GetCastPosition() const;
        void Redraw( fheroes2::Image & dst ) const;

        // Return true is animation state was changed.
        bool updateAnimationState();

        void SetAnimation( int rule );
        void IncreaseAnimFrame( bool loop = false );

        bool isFinishFrame() const
        {
            return _currentAnim.isLastFrame();
        }

        const HeroBase * GetHero() const
        {
            return base;
        }

        fheroes2::Point Offset() const
        {
            return _offset;
        }

        enum
        {
            RIGHT_HERO_X_OFFSET = 29,
            LEFT_HERO_X_OFFSET = 30,
            LEFT_HERO_Y_OFFSET = 183,
            RIGHT_HERO_Y_OFFSET = 148,
            CAPTAIN_X_OFFSET = 6,
            CAPTAIN_Y_OFFSET = -13
        };

    private:
        const HeroBase * base;
        AnimationSequence _currentAnim;
        int _animationType;
        RandomizedDelay _idleTimer;

        int _heroIcnId;
        bool reflect;
        fheroes2::Rect pos;
        fheroes2::Point _offset;
    };

    class Status : public fheroes2::Rect
    {
    public:
        Status();
        Status( const Status & ) = delete;

        Status & operator=( const Status & ) = delete;

        void SetPosition( int32_t, int32_t );

        void SetLogs( StatusListBox * logs )
        {
            listlog = logs;
        }

        void SetMessage( const std::string & message, bool top = false );
        void Redraw( fheroes2::Image & output ) const;

        const std::string & GetMessage() const
        {
            return message;
        }

        void clear();

    private:
        Text bar1;
        Text bar2;
        const fheroes2::Sprite & back1;
        const fheroes2::Sprite & back2;
        std::string message;
        StatusListBox * listlog;
    };

    class ArmiesOrder : public fheroes2::Rect
    {
    public:
        ArmiesOrder();
        ArmiesOrder( const ArmiesOrder & ) = delete;

        ArmiesOrder & operator=( const ArmiesOrder & ) = delete;

        void Set( const fheroes2::Rect & rt, const std::shared_ptr<const Units> & units, const int army2Color );
        void Redraw( const Unit * current, const uint8_t currentUnitColor, fheroes2::Image & output );
        void QueueEventProcessing( std::string & msg, const fheroes2::Point & offset );

    private:
        enum ArmyColor : uint8_t
        {
            ARMY_COLOR_BLACK = 0x00,
            ARMY_COLOR_BLUE = 0x47,
            ARMY_COLOR_GREEN = 0x67,
            ARMY_COLOR_RED = 0xbd,
            ARMY_COLOR_YELLOW = 0x70,
            ARMY_COLOR_ORANGE = 0xcd,
            ARMY_COLOR_PURPLE = 0x87,
            ARMY_COLOR_GRAY = 0x10
        };

        using UnitPos = std::pair<const Unit *, fheroes2::Rect>;

        void RedrawUnit( const fheroes2::Rect & pos, const Battle::Unit & unit, const bool revert, const bool isCurrentUnit, const uint8_t currentUnitColor,
                         fheroes2::Image & output ) const;

        std::weak_ptr<const Units> _orders;
        int _army2Color;
        fheroes2::Rect _area;
        std::vector<UnitPos> _rects;
    };

    class PopupDamageInfo : public Dialog::FrameBorder
    {
    public:
        PopupDamageInfo();
        PopupDamageInfo( const PopupDamageInfo & ) = delete;

        PopupDamageInfo & operator=( const PopupDamageInfo & ) = delete;

        void setBattleUIRect( const fheroes2::Rect & battleUIRect );
        void SetInfo( const Cell * cell, const Unit * attacker, const Unit * defender );
        void Reset();
        void Redraw() const;

    private:
        fheroes2::Rect _battleUIRect;
        const Cell * _cell;
        const Unit * _attacker;
        const Unit * _defender;
        bool _redraw;
    };

    class Interface
    {
    public:
        Interface( Arena & battleArena, const int32_t tileIndex );
        Interface( const Interface & ) = delete;

        ~Interface();

        Interface & operator=( const Interface & ) = delete;

        void fullRedraw(); // only at the start of the battle
        void Redraw();
        void RedrawPartialStart();
        void RedrawPartialFinish();

        void getPendingActions( Actions & actions );
        void HumanTurn( const Unit &, Actions & );

        const fheroes2::Rect & GetArea() const
        {
            return _surfaceInnerArea;
        }

        fheroes2::Point GetMouseCursor() const;

        void SetStatus( const std::string &, bool = false );
        void SetOrderOfUnits( const std::shared_ptr<const Units> & units );
        void FadeArena( bool clearMessageLog );

        void RedrawActionNewTurn() const;
<<<<<<< HEAD
        void RedrawActionAttackPart1( Unit &, Unit &, const TargetsInfo & );
        void RedrawActionAttackPart2( Unit & attacker, const TargetsInfo & targets, uint32_t resurrects );
=======
        void RedrawActionAttackPart1( Unit & attacker, const Unit & defender, const TargetsInfo & targets );
        void RedrawActionAttackPart2( Unit & attacker, const Unit & defender, const TargetsInfo & targets );
>>>>>>> 262e08a9
        void RedrawActionSpellCastStatus( const Spell & spell, int32_t dst, const std::string & name, const TargetsInfo & targets );
        void RedrawActionSpellCastPart1( const Spell & spell, int32_t dst, const HeroBase * caster, const TargetsInfo & targets );
        void RedrawActionSpellCastPart2( const Spell & spell, const TargetsInfo & targets );
        void RedrawActionResistSpell( const Unit & target, bool playSound );
        void RedrawActionMonsterSpellCastStatus( const Spell & spell, const Unit & attacker, const TargetInfo & target );
        void RedrawActionMove( Unit &, const Indexes & );
        void RedrawActionFly( Unit &, const Position & );
        void RedrawActionMorale( Unit &, bool );
        void RedrawActionLuck( const Unit & );
        void RedrawActionTowerPart1( const Tower &, const Unit & );
        void RedrawActionTowerPart2( const Tower &, const TargetInfo & );
        void RedrawActionCatapultPart1( const int catapultTargetId, const bool isHit );
        void RedrawActionCatapultPart2( const int catapultTargetId );
        void RedrawActionTeleportSpell( Unit &, int32_t );
        void RedrawActionEarthQuakeSpell( const std::vector<int> & );
        void RedrawActionSummonElementalSpell( Unit & target );
        void RedrawActionMirrorImageSpell( const Unit &, const Position & );
        void RedrawActionSkipStatus( const Unit & );
        void RedrawActionRemoveMirrorImage( const std::vector<Unit *> & mirrorImages );
        void RedrawBridgeAnimation( const bool bridgeDownAnimation );
        void RedrawMissileAnimation( const fheroes2::Point & startPos, const fheroes2::Point & endPos, double angle, uint32_t monsterID );

    private:
        enum CreatureSpellAnimation
        {
            NONE,
            WINCE,
            RESURRECT
        };

        void HumanBattleTurn( const Unit &, Actions &, std::string & );
        void HumanCastSpellTurn( const Unit &, Actions &, std::string & );

        void RedrawCover();
        void RedrawCoverStatic( const Settings & conf, const Board & board );
        void RedrawLowObjects( int32_t );
        void RedrawHighObjects( int32_t );
        void RedrawCastle( const Castle &, int32_t );
        void RedrawCastleMainTower( const Castle & );
        void RedrawKilled();
        void RedrawInterface();
        void RedrawOpponents();
        void RedrawOpponentsFlags();
        void RedrawArmies();
        void RedrawTroopSprite( const Unit & unit );

        fheroes2::Point drawTroopSprite( const Unit & unit, const fheroes2::Sprite & troopSprite );

        void RedrawTroopCount( const Unit & unit );

        void RedrawActionWincesKills( const TargetsInfo & targets, Unit * attacker = nullptr, const Unit * defender = nullptr );
        void RedrawActionArrowSpell( const Unit & );
        void RedrawActionColdRaySpell( Unit & );
        void RedrawActionDisruptingRaySpell( const Unit & );
        void RedrawActionBloodLustSpell( const Unit & );
        void RedrawActionStoneSpell( const Unit & target );
        void RedrawActionColdRingSpell( int32_t, const TargetsInfo & );
        void RedrawActionElementalStormSpell( const TargetsInfo & );
        void RedrawActionArmageddonSpell();
        void RedrawActionHolyShoutSpell( const uint8_t strength );
        void RedrawActionResurrectSpell( Unit &, const Spell & );
        void RedrawActionDeathWaveSpell( const int strength );
        void RedrawActionLightningBoltSpell( const Unit & );
        void RedrawActionChainLightningSpell( const TargetsInfo & );
        void RedrawLightningOnTargets( const std::vector<fheroes2::Point> & points, const fheroes2::Rect & drawRoi ); // helper function
        void RedrawRaySpell( const Unit & target, int spellICN, int spellSound, int32_t size );

        // Wait for all possible battlefield action delays that could be set in previous functions to pass.
        // Use this if a function may be called from other functions with different render delay types.
        void WaitForAllActionDelays();

        void AnimateOpponents( OpponentSprite * target );
        void AnimateUnitWithDelay( Unit & unit, const bool skipLastFrameRender = false );
        void RedrawTroopDefaultDelay( Unit & unit );
        void RedrawTroopWithFrameAnimation( Unit & unit, int icn, int m82, CreatureSpellAnimation animation );
        void RedrawTargetsWithFrameAnimation( int32_t dst, const TargetsInfo & targets, int icn, int m82, int repeatCount = 0 );
        void RedrawTargetsWithFrameAnimation( const TargetsInfo &, int, int, bool );

        bool IdleTroopsAnimation() const;
        void ResetIdleTroopAnimation() const;
        void SwitchAllUnitsAnimation( const int32_t animationState ) const;
        void UpdateContourColor();
        void CheckGlobalEvents( LocalEvent & );
        void SetHeroAnimationReactionToTroopDeath( const int32_t deathColor );

        void ProcessingHeroDialogResult( int, Actions & );

        void EventAutoSwitch( const Unit &, Actions & );
        void EventAutoFinish( Actions & a );
        void EventShowOptions();
        void ButtonAutoAction( const Unit &, Actions & );
        void ButtonSettingsAction();
        void ButtonSkipAction( Actions & );
        void MouseLeftClickBoardAction( int themes, const Cell & cell, Actions & a );
        void MousePressRightBoardAction( const Cell & cell ) const;

        int GetBattleCursor( std::string & ) const;
        int GetBattleSpellCursor( std::string & ) const;

        Arena & arena;
        Dialog::FrameBorder border;

        fheroes2::Rect _interfacePosition;
        fheroes2::Rect _surfaceInnerArea;
        fheroes2::Image _mainSurface;
        fheroes2::Image _hexagonGrid;
        fheroes2::Image _hexagonShadow;
        fheroes2::Image _hexagonGridShadow;
        fheroes2::Image _hexagonCursorShadow;

        int icn_cbkg;
        int icn_frng;

        fheroes2::Button btn_auto;
        fheroes2::Button btn_settings;
        fheroes2::Button btn_skip;
        Status status;

        OpponentSprite * opponent1;
        OpponentSprite * opponent2;

        Spell humanturn_spell;
        bool humanturn_exit;
        bool humanturn_redraw;
        uint32_t animation_flags_frame;
        int catapult_frame;

        int _interruptAutoBattleForColor;

        uint8_t _contourColor;
        bool _brightLandType; // used to determine current monster contour cycling colors
        uint32_t _contourCycle;

        const Unit * _currentUnit;
        const Unit * _movingUnit;
        const Unit * _flyingUnit;
        const fheroes2::Sprite * b_current_sprite;
        fheroes2::Point _movingPos;
        fheroes2::Point _flyingPos;

        int32_t index_pos;
        int32_t teleport_src;
        fheroes2::Rect main_tower;

        std::unique_ptr<StatusListBox> listlog;

        PopupDamageInfo popup;
        ArmiesOrder armies_order;

        CursorRestorer _cursorRestorer;
        std::unique_ptr<fheroes2::StandardWindow> _background;

        struct BridgeMovementAnimation
        {
            enum AnimationStatusId : uint32_t
            {
                DOWN_POSITION = 21,
                UP_POSITION = 23,
                DESTROYED = 24
            };

            bool animationIsRequired;

            uint32_t currentFrameId;
        };

        BridgeMovementAnimation _bridgeAnimation;

        // TODO: While currently we don't need to persist 'UnitSpellEffectInfos' between render functions,
        // this may be needed in the future (for example, in expansion) to display some sprites over
        // troops for some time (e.g. long duration spell effects or other permanent effects).
        std::vector<UnitSpellEffectInfo> _unitSpellEffectInfos;
    };
}

#endif<|MERGE_RESOLUTION|>--- conflicted
+++ resolved
@@ -291,13 +291,8 @@
         void FadeArena( bool clearMessageLog );
 
         void RedrawActionNewTurn() const;
-<<<<<<< HEAD
-        void RedrawActionAttackPart1( Unit &, Unit &, const TargetsInfo & );
-        void RedrawActionAttackPart2( Unit & attacker, const TargetsInfo & targets, uint32_t resurrects );
-=======
         void RedrawActionAttackPart1( Unit & attacker, const Unit & defender, const TargetsInfo & targets );
-        void RedrawActionAttackPart2( Unit & attacker, const Unit & defender, const TargetsInfo & targets );
->>>>>>> 262e08a9
+        void RedrawActionAttackPart2( Unit & attacker, const Unit & defender, const TargetsInfo & targets, uint32_t resurrects );
         void RedrawActionSpellCastStatus( const Spell & spell, int32_t dst, const std::string & name, const TargetsInfo & targets );
         void RedrawActionSpellCastPart1( const Spell & spell, int32_t dst, const HeroBase * caster, const TargetsInfo & targets );
         void RedrawActionSpellCastPart2( const Spell & spell, const TargetsInfo & targets );
