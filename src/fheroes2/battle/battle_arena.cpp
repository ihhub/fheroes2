/***************************************************************************
 *   Copyright (C) 2010 by Andrey Afletdinov <fheroes2@gmail.com>          *
 *                                                                         *
 *   Part of the Free Heroes2 Engine:                                      *
 *   http://sourceforge.net/projects/fheroes2                              *
 *                                                                         *
 *   This program is free software; you can redistribute it and/or modify  *
 *   it under the terms of the GNU General Public License as published by  *
 *   the Free Software Foundation; either version 2 of the License, or     *
 *   (at your option) any later version.                                   *
 *                                                                         *
 *   This program is distributed in the hope that it will be useful,       *
 *   but WITHOUT ANY WARRANTY; without even the implied warranty of        *
 *   MERCHANTABILITY or FITNESS FOR A PARTICULAR PURPOSE.  See the         *
 *   GNU General Public License for more details.                          *
 *                                                                         *
 *   You should have received a copy of the GNU General Public License     *
 *   along with this program; if not, write to the                         *
 *   Free Software Foundation, Inc.,                                       *
 *   59 Temple Place - Suite 330, Boston, MA  02111-1307, USA.             *
 ***************************************************************************/

#include <algorithm>
#include <cassert>

#include "ai.h"
#include "army.h"
#include "army_troop.h"
#include "audio.h"
#include "battle_arena.h"
#include "battle_army.h"
#include "battle_bridge.h"
#include "battle_catapult.h"
#include "battle_cell.h"
#include "battle_command.h"
#include "battle_interface.h"
#include "battle_tower.h"
#include "battle_troop.h"
#include "castle.h"
#include "ground.h"
#include "icn.h"
#include "logging.h"
#include "race.h"
#include "settings.h"
#include "tools.h"
#include "translations.h"
#include "world.h"

namespace Battle
{
    Arena * arena = nullptr;
}

namespace
{
    // compute a new seed from a list of actions, so random actions happen differently depending on user inputs
    size_t UpdateRandomSeed( const size_t seed, const Battle::Actions & actions )
    {
        size_t newSeed = seed;

        for ( const Battle::Command & command : actions ) {
            if ( command.GetType() == Battle::CommandType::MSG_BATTLE_AUTO ) {
                continue; // "auto battle" button event is ignored for the purpose of this hash
            }

            fheroes2::hashCombine( newSeed, command.GetType() );
            for ( const int commandArg : command ) {
                fheroes2::hashCombine( newSeed, commandArg );
            }
        }

        return newSeed;
    }

    int GetCovr( int ground, std::mt19937 & gen )
    {
        std::vector<int> covrs;

        switch ( ground ) {
        case Maps::Ground::SNOW:
            covrs.push_back( ICN::COVR0007 );
            covrs.push_back( ICN::COVR0008 );
            covrs.push_back( ICN::COVR0009 );
            covrs.push_back( ICN::COVR0010 );
            covrs.push_back( ICN::COVR0011 );
            covrs.push_back( ICN::COVR0012 );
            break;

        case Maps::Ground::WASTELAND:
            covrs.push_back( ICN::COVR0019 );
            covrs.push_back( ICN::COVR0020 );
            covrs.push_back( ICN::COVR0021 );
            covrs.push_back( ICN::COVR0022 );
            covrs.push_back( ICN::COVR0023 );
            covrs.push_back( ICN::COVR0024 );
            break;

        case Maps::Ground::DIRT:
            covrs.push_back( ICN::COVR0013 );
            covrs.push_back( ICN::COVR0014 );
            covrs.push_back( ICN::COVR0015 );
            covrs.push_back( ICN::COVR0016 );
            covrs.push_back( ICN::COVR0017 );
            covrs.push_back( ICN::COVR0018 );
            break;

        case Maps::Ground::GRASS:
            covrs.push_back( ICN::COVR0001 );
            covrs.push_back( ICN::COVR0002 );
            covrs.push_back( ICN::COVR0003 );
            covrs.push_back( ICN::COVR0004 );
            covrs.push_back( ICN::COVR0005 );
            covrs.push_back( ICN::COVR0006 );
            break;

        default:
            break;
        }

        return covrs.empty() ? ICN::UNKNOWN : Rand::GetWithGen( covrs, gen );
    }
}

bool Battle::TargetInfo::operator==( const TargetInfo & ta ) const
{
    return defender == ta.defender;
}

Battle::Arena * Battle::GetArena( void )
{
    return arena;
}

const Castle * Battle::Arena::GetCastle( void )
{
    return arena->castle;
}

Battle::Bridge * Battle::Arena::GetBridge( void )
{
    return arena->bridge;
}

Battle::Board * Battle::Arena::GetBoard( void )
{
    return &arena->board;
}

Battle::Graveyard * Battle::Arena::GetGraveyard( void )
{
    return &arena->graveyard;
}

Battle::Interface * Battle::Arena::GetInterface( void )
{
    return arena->interface;
}

Battle::Tower * Battle::Arena::GetTower( int type )
{
    switch ( type ) {
    case TWR_LEFT:
        return arena->towers[0];
    case TWR_CENTER:
        return arena->towers[1];
    case TWR_RIGHT:
        return arena->towers[2];
    default:
        break;
    }
    return nullptr;
}

Battle::Arena::Arena( Army & a1, Army & a2, s32 index, bool local, Rand::DeterministicRandomGenerator & randomGenerator )
    : army1( nullptr )
    , army2( nullptr )
    , armies_order( nullptr )
    , current_color( Color::NONE )
    , preferredColor( -1 ) // be aware of unknown color
    , castle( world.getCastleEntrance( Maps::GetPoint( index ) ) )
    , _isTown( castle != nullptr )
    , catapult( nullptr )
    , bridge( nullptr )
    , interface( nullptr )
    , icn_covr( ICN::UNKNOWN )
    , current_turn( 0 )
    , auto_battle( 0 )
    , end_turn( false )
    , _randomGenerator( randomGenerator )
{
    const Settings & conf = Settings::Get();
    usage_spells.reserve( 20 );

    assert( arena == nullptr );
    arena = this;

    army1 = new Force( a1, false, _randomGenerator, _uidGenerator );
    army2 = new Force( a2, true, _randomGenerator, _uidGenerator );

    // init castle (interface ahead)
    if ( castle ) {
        CastleHeroes heroes = world.GetHeroes( *castle );

        // skip if present guard and guest
        if ( heroes.FullHouse() )
            castle = nullptr;

        // skip for town
        if ( castle && !castle->isCastle() )
            castle = nullptr;
    }

    // init interface
    if ( local ) {
        interface = new Interface( *this, index );
        board.SetArea( interface->GetArea() );

        armies_order = new Units();
        armies_order->reserve( 25 );
        interface->SetArmiesOrder( armies_order );
    }
    else {
        // no interface - force auto battle mode for human player
        if ( a1.isControlHuman() ) {
            auto_battle |= a1.GetColor();
        }
        if ( a2.isControlHuman() ) {
            auto_battle |= a2.GetColor();
        }
    }

    towers[0] = nullptr;
    towers[1] = nullptr;
    towers[2] = nullptr;

    if ( castle ) {
        // init
<<<<<<< HEAD
        towers[0] = castle->isBuild( BUILD_LEFTTURRET ) ? new Tower( *castle, TWR_LEFT, _randomGenerator ) : nullptr;
        towers[1] = new Tower( *castle, TWR_CENTER, _randomGenerator );
        towers[2] = castle->isBuild( BUILD_RIGHTTURRET ) ? new Tower( *castle, TWR_RIGHT, _randomGenerator ) : nullptr;
=======
        towers[0] = castle->isBuild( BUILD_LEFTTURRET ) ? new Tower( *castle, TWR_LEFT, _randomGenerator, _uidGenerator.GetUnique() ) : nullptr;
        towers[1] = new Tower( *castle, TWR_CENTER, _randomGenerator, _uidGenerator.GetUnique() );
        towers[2] = castle->isBuild( BUILD_RIGHTTURRET ) ? new Tower( *castle, TWR_RIGHT, _randomGenerator, _uidGenerator.GetUnique() ) : nullptr;
        const bool fortification = castle->isFortificationBuild();
>>>>>>> d43e8c4f
        catapult = army1->GetCommander() ? new Catapult( *army1->GetCommander(), _randomGenerator ) : nullptr;
        bridge = new Bridge();

        // catapult cell
        board[CATAPULT_POS].SetObject( 1 );

        // wall (3,2,1,0)
        const int wallObject = castle->isFortificationBuild() ? 3 : 2;
        board[CASTLE_FIRST_TOP_WALL_POS].SetObject( wallObject );
        board[CASTLE_SECOND_TOP_WALL_POS].SetObject( wallObject );
        board[CASTLE_THIRD_TOP_WALL_POS].SetObject( wallObject );
        board[CASTLE_FOURTH_TOP_WALL_POS].SetObject( wallObject );

        // tower
        board[CASTLE_TOP_GATE_TOWER_POS].SetObject( 2 );
        board[CASTLE_BOTTOM_GATE_TOWER_POS].SetObject( 2 );

        // archers tower
        board[CASTLE_TOP_ARCHER_TOWER_POS].SetObject( 2 );
        board[CASTLE_BOTTOM_ARCHER_TOWER_POS].SetObject( 2 );

        // bridge
        board[CASTLE_GATE_POS].SetObject( 1 );
    }
    else
    // set obstacles
    {
        std::mt19937 seededGen( world.GetMapSeed() + static_cast<uint32_t>( index ) );

        icn_covr = Rand::GetWithGen( 0, 99, seededGen ) < 40 ? GetCovr( world.GetTiles( index ).GetGround(), seededGen ) : ICN::UNKNOWN;

        if ( icn_covr != ICN::UNKNOWN )
            board.SetCovrObjects( icn_covr );
        else
            board.SetCobjObjects( world.GetTiles( index ), seededGen );
    }

    if ( interface ) {
        fheroes2::Display & display = fheroes2::Display::instance();

        if ( conf.ExtGameUseFade() )
            fheroes2::FadeDisplay();

        interface->fullRedraw();
        display.render();

        // pause for play M82::PREBATTL
        while ( LocalEvent::Get().HandleEvents() && Mixer::isPlaying( -1 ) )
            ;
    }
}

Battle::Arena::~Arena()
{
    delete army1;
    delete army2;
    delete towers[0];
    delete towers[1];
    delete towers[2];
    delete catapult;
    delete interface;
    delete armies_order;
    delete bridge;

    assert( arena == this );
    arena = nullptr;
}

void Battle::Arena::TurnTroop( Unit * troop, const Units & orderHistory )
{
    DEBUG_LOG( DBG_BATTLE, DBG_TRACE, troop->String( true ) );

    if ( troop->isAffectedByMorale() ) {
        troop->SetRandomMorale();
    }

    end_turn = false;

    while ( !end_turn ) {
        Actions actions;

        if ( !troop->isValid() ) { // looks like the unit died
            end_turn = true;
        }
        else if ( troop->Modes( MORALE_BAD ) && !troop->Modes( TR_SKIPMOVE ) ) {
            // bad morale, happens only if the unit wasn't waiting for a turn
            actions.push_back( Command( CommandType::MSG_BATTLE_MORALE, troop->GetUID(), false ) );
            end_turn = true;
        }
        else {
            // re-calculate possible paths in case unit moved or it's a new turn
            _pathfinder.calculate( *troop );

            // get task from player
            if ( troop->isControlRemote() )
                RemoteTurn( *troop, actions );
            else {
                if ( ( troop->GetCurrentControl() & CONTROL_AI ) || ( troop->GetCurrentColor() & auto_battle ) ) {
                    AI::Get().BattleTurn( *this, *troop, actions );
                }
                else {
                    HumanTurn( *troop, actions );
                }
            }
        }

        const size_t newSeed = UpdateRandomSeed( _randomGenerator.GetSeed(), actions );
        _randomGenerator.UpdateSeed( newSeed );

        const bool troopHasAlreadySkippedMove = troop->Modes( TR_SKIPMOVE );
        // apply task
        while ( !actions.empty() ) {
            // apply action
            ApplyAction( actions.front() );
            actions.pop_front();

            if ( armies_order ) {
                // some spell could kill someone or affect the speed of some unit, update units order
                Force::UpdateOrderUnits( *army1, *army2, troop, preferredColor, orderHistory, *armies_order );
            }

            // check end battle
            if ( !BattleValid() ) {
                end_turn = true;
                break;
            }

            const bool isImmovable = troop->Modes( SP_BLIND | IS_PARALYZE_MAGIC );
            const bool troopSkipsMove = troopHasAlreadySkippedMove ? troop->Modes( TR_HARDSKIP ) : troop->Modes( TR_SKIPMOVE );

            // good morale
            if ( !end_turn && troop->isValid() && troop->Modes( TR_MOVED ) && troop->Modes( MORALE_GOOD ) && !isImmovable && !troopSkipsMove ) {
                actions.emplace_back( CommandType::MSG_BATTLE_MORALE, troop->GetUID(), true );
            }
        }

        if ( troop->Modes( TR_MOVED ) || ( troop->Modes( TR_SKIPMOVE ) && !troopHasAlreadySkippedMove ) ) {
            end_turn = true;
        }

        board.Reset();

        if ( interface ) {
            fheroes2::delayforMs( 10 );
        }
    }
}

bool Battle::Arena::BattleValid( void ) const
{
    return army1->isValid() && army2->isValid() && 0 == result_game.army1 && 0 == result_game.army2;
}

void Battle::Arena::Turns( void )
{
    ++current_turn;

    DEBUG_LOG( DBG_BATTLE, DBG_TRACE, current_turn );

    const Settings & conf = Settings::Get();

    if ( interface ) {
        interface->RedrawActionNewTurn();
    }

    army1->NewTurn();
    army2->NewTurn();

    // order history on the current turn
    Units orderHistory;

    if ( armies_order ) {
        orderHistory.reserve( 25 );

        // build initial units order
        Force::UpdateOrderUnits( *army1, *army2, nullptr, preferredColor, orderHistory, *armies_order );
    }

    {
        bool tower_moved = false;
        bool catapult_moved = false;

        Unit * troop = nullptr;

        while ( BattleValid() && ( troop = Force::GetCurrentUnit( *army1, *army2, true, preferredColor ) ) != nullptr ) {
            current_color = troop->GetCurrentOrArmyColor();

            // switch preferred color for the next unit
            preferredColor = troop->GetArmyColor() == army1->GetColor() ? army2->GetColor() : army1->GetColor();

            if ( armies_order ) {
                // add unit to the order history
                orderHistory.push_back( troop );

                // update units order
                Force::UpdateOrderUnits( *army1, *army2, troop, preferredColor, orderHistory, *armies_order );
            }

            // first turn: castle and catapult action
            if ( castle ) {
                if ( !catapult_moved && troop->GetColor() == army1->GetColor() ) {
                    CatapultAction();
                    catapult_moved = true;
                }

                if ( !tower_moved && troop->GetColor() == army2->GetColor() ) {
                    if ( towers[1] && towers[1]->isValid() ) {
                        TowerAction( *towers[1] );

                        if ( armies_order ) {
                            // tower could kill someone, update units order
                            Force::UpdateOrderUnits( *army1, *army2, troop, preferredColor, orderHistory, *armies_order );
                        }
                    }
                    if ( towers[0] && towers[0]->isValid() ) {
                        TowerAction( *towers[0] );

                        if ( armies_order ) {
                            // tower could kill someone, update units order
                            Force::UpdateOrderUnits( *army1, *army2, troop, preferredColor, orderHistory, *armies_order );
                        }
                    }
                    if ( towers[2] && towers[2]->isValid() ) {
                        TowerAction( *towers[2] );

                        if ( armies_order ) {
                            // tower could kill someone, update units order
                            Force::UpdateOrderUnits( *army1, *army2, troop, preferredColor, orderHistory, *armies_order );
                        }
                    }
                    tower_moved = true;

                    // check dead last army from towers
                    if ( !BattleValid() )
                        break;
                }
            }

            // set bridge passable
            if ( bridge )
                bridge->SetPassable( *troop );

            // turn troop
            TurnTroop( troop, orderHistory );

            if ( armies_order ) {
                // if unit hasn't finished its turn yet, then remove it from the order history
                if ( troop->Modes( TR_SKIPMOVE ) && !troop->Modes( TR_MOVED ) ) {
                    orderHistory.pop_back();
                }
            }
        }
    }

    // can skip move ?
    if ( conf.ExtBattleSoftWait() ) {
        Unit * troop = nullptr;

        while ( BattleValid() && ( troop = Force::GetCurrentUnit( *army1, *army2, false, preferredColor ) ) != nullptr ) {
            current_color = troop->GetCurrentOrArmyColor();

            // switch preferred color for the next unit
            preferredColor = troop->GetArmyColor() == army1->GetColor() ? army2->GetColor() : army1->GetColor();

            if ( armies_order ) {
                // add unit to the order history
                orderHistory.push_back( troop );

                // update units order
                Force::UpdateOrderUnits( *army1, *army2, troop, preferredColor, orderHistory, *armies_order );
            }

            // set bridge passable
            if ( bridge )
                bridge->SetPassable( *troop );

            // turn troop
            TurnTroop( troop, orderHistory );
        }
    }

    // end turn: fix result
    if ( !army1->isValid() || ( result_game.army1 & ( RESULT_RETREAT | RESULT_SURRENDER ) ) ) {
        result_game.army1 |= RESULT_LOSS;
        // check if any of the original troops in the army2 are still alive
        result_game.army2 = army2->isValid( false ) ? RESULT_WINS : RESULT_LOSS;
    }
    else if ( !army2->isValid() || ( result_game.army2 & ( RESULT_RETREAT | RESULT_SURRENDER ) ) ) {
        result_game.army2 |= RESULT_LOSS;
        // check if any of the original troops in the army1 are still alive
        result_game.army1 = army1->isValid( false ) ? RESULT_WINS : RESULT_LOSS;
    }

    // fix experience and killed
    if ( result_game.army1 || result_game.army2 ) {
        result_game.exp1 = army2->GetDeadHitPoints();
        result_game.exp2 = army1->GetDeadHitPoints();

        if ( army1->GetCommander() && !( result_game.army1 & ( RESULT_RETREAT | RESULT_SURRENDER ) ) ) {
            result_game.exp2 += 500;
        }
        if ( ( _isTown || army2->GetCommander() ) && !( result_game.army2 & ( RESULT_RETREAT | RESULT_SURRENDER ) ) ) {
            result_game.exp1 += 500;
        }

        const Force * army_loss = ( result_game.army1 & RESULT_LOSS ? army1 : ( result_game.army2 & RESULT_LOSS ? army2 : nullptr ) );
        result_game.killed = army_loss ? army_loss->GetDeadCounts() : 0;
    }
}

void Battle::Arena::RemoteTurn( const Unit & b, Actions & a )
{
    DEBUG_LOG( DBG_BATTLE, DBG_WARN, "switch to AI turn" );
    AI::Get().BattleTurn( *this, b, a );
}

void Battle::Arena::HumanTurn( const Unit & b, Actions & a )
{
    if ( interface )
        interface->HumanTurn( b, a );
}

void Battle::Arena::TowerAction( const Tower & twr )
{
    board.Reset();
    board.SetEnemyQuality( twr );
    const Unit * enemy = GetEnemyMaxQuality( twr.GetColor() );

    if ( enemy ) {
        Command cmd( CommandType::MSG_BATTLE_TOWER, twr.GetType(), enemy->GetUID() );
        ApplyAction( cmd );
    }
}

void Battle::Arena::CatapultAction( void )
{
    if ( catapult ) {
        u32 shots = catapult->GetShots();
        std::vector<u32> values( CAT_CENTRAL_TOWER + 1, 0 );

        values[CAT_WALL1] = GetCastleTargetValue( CAT_WALL1 );
        values[CAT_WALL2] = GetCastleTargetValue( CAT_WALL2 );
        values[CAT_WALL3] = GetCastleTargetValue( CAT_WALL3 );
        values[CAT_WALL4] = GetCastleTargetValue( CAT_WALL4 );
        values[CAT_TOWER1] = GetCastleTargetValue( CAT_TOWER1 );
        values[CAT_TOWER2] = GetCastleTargetValue( CAT_TOWER2 );
        values[CAT_BRIDGE] = GetCastleTargetValue( CAT_BRIDGE );
        values[CAT_CENTRAL_TOWER] = GetCastleTargetValue( CAT_CENTRAL_TOWER );

        Command cmd( CommandType::MSG_BATTLE_CATAPULT );

        cmd << shots;

        while ( shots-- ) {
            const int target = catapult->GetTarget( values );
            const uint32_t damage = std::min( catapult->GetDamage(), values[target] );
            const bool hit = catapult->IsNextShotHit();

            cmd << target << damage << ( hit ? 1 : 0 );

            if ( hit ) {
                values[target] -= damage;
            }
        }

        // preserve the order of shots - command arguments will be extracted in reverse order
        std::reverse( cmd.begin(), cmd.end() );

        ApplyAction( cmd );
    }
}

Battle::Indexes Battle::Arena::GetPath( const Unit & b, const Position & dst ) const
{
    Indexes result = board.GetPath( b, dst );

    if ( !result.empty() && IS_DEBUG( DBG_BATTLE, DBG_TRACE ) ) {
        std::stringstream ss;
        for ( u32 ii = 0; ii < result.size(); ++ii )
            ss << result[ii] << ", ";
        DEBUG_LOG( DBG_BATTLE, DBG_TRACE, ss.str() );
    }

    return result;
}

Battle::Indexes Battle::Arena::CalculateTwoMoveOverlap( int32_t indexTo, uint32_t movementRange ) const
{
    return _pathfinder.findTwoMovesOverlap( indexTo, movementRange );
}

std::pair<int, uint32_t> Battle::Arena::CalculateMoveToUnit( const Unit & target ) const
{
    std::pair<int, uint32_t> result = { -1, 65535 };

    const Position & pos = target.GetPosition();
    const Cell * head = pos.GetHead();
    const Cell * tail = pos.GetTail();

    if ( head ) {
        const ArenaNode & headNode = _pathfinder.getNode( head->GetIndex() );
        if ( headNode._from != -1 ) {
            result.first = headNode._from;
            result.second = headNode._cost;
        }
    }

    if ( tail ) {
        const ArenaNode & tailNode = _pathfinder.getNode( tail->GetIndex() );
        if ( tailNode._from != -1 && tailNode._cost < result.second ) {
            result.first = tailNode._from;
            result.second = tailNode._cost;
        }
    }

    return result;
}

uint32_t Battle::Arena::CalculateMoveDistance( int32_t indexTo ) const
{
    return Board::isValidIndex( indexTo ) ? _pathfinder.getDistance( indexTo ) : 65535;
}

bool Battle::Arena::hexIsPassable( int32_t indexTo ) const
{
    return Board::isValidIndex( indexTo ) && _pathfinder.hexIsPassable( indexTo );
}

Battle::Indexes Battle::Arena::getAllAvailableMoves( uint32_t moveRange ) const
{
    return _pathfinder.getAllAvailableMoves( moveRange );
}

Battle::Unit * Battle::Arena::GetTroopBoard( s32 index )
{
    return Board::isValidIndex( index ) ? board[index].GetUnit() : nullptr;
}

const Battle::Unit * Battle::Arena::GetTroopBoard( s32 index ) const
{
    return Board::isValidIndex( index ) ? board[index].GetUnit() : nullptr;
}

const HeroBase * Battle::Arena::GetCommander1( void ) const
{
    return army1->GetCommander();
}

const HeroBase * Battle::Arena::GetCommander2( void ) const
{
    return army2->GetCommander();
}

int Battle::Arena::GetArmyColor1( void ) const
{
    return army1->GetColor();
}

int Battle::Arena::GetArmyColor2( void ) const
{
    return army2->GetColor();
}

int Battle::Arena::GetCurrentColor( void ) const
{
    return current_color;
}

int Battle::Arena::GetOppositeColor( int col ) const
{
    return col == GetArmyColor1() ? GetArmyColor2() : GetArmyColor1();
}

Battle::Unit * Battle::Arena::GetTroopUID( u32 uid )
{
    Units::iterator it = std::find_if( army1->begin(), army1->end(), [uid]( const Unit * unit ) { return unit->isUID( uid ); } );

    if ( it != army1->end() )
        return *it;

    it = std::find_if( army2->begin(), army2->end(), [uid]( const Unit * unit ) { return unit->isUID( uid ); } );

    return it != army2->end() ? *it : nullptr;
}

const Battle::Unit * Battle::Arena::GetTroopUID( u32 uid ) const
{
    Units::const_iterator it = std::find_if( army1->begin(), army1->end(), [uid]( const Unit * unit ) { return unit->isUID( uid ); } );

    if ( it != army1->end() )
        return *it;

    it = std::find_if( army2->begin(), army2->end(), [uid]( const Unit * unit ) { return unit->isUID( uid ); } );

    return it != army2->end() ? *it : nullptr;
}

const Battle::Unit * Battle::Arena::GetEnemyMaxQuality( int my_color ) const
{
    const Unit * res = nullptr;
    s32 quality = 0;

    for ( Board::const_iterator it = board.begin(); it != board.end(); ++it ) {
        const Unit * enemy = ( *it ).GetUnit();

        if ( enemy && enemy->GetColor() != my_color && ( !enemy->isWide() || enemy->GetTailIndex() != ( *it ).GetIndex() ) && quality < ( *it ).GetQuality() ) {
            res = enemy;
            quality = ( *it ).GetQuality();
        }
    }

    return res;
}

void Battle::Arena::FadeArena( bool clearMessageLog ) const
{
    if ( interface )
        interface->FadeArena( clearMessageLog );
}

const SpellStorage & Battle::Arena::GetUsageSpells( void ) const
{
    return usage_spells;
}

int32_t Battle::Arena::GetFreePositionNearHero( const int heroColor ) const
{
    std::vector<int> cellIds;
    if ( army1->GetColor() == heroColor ) {
        cellIds = { 11, 22, 33 };
    }
    else if ( army2->GetColor() == heroColor ) {
        cellIds = { 21, 32, 43 };
    }
    else {
        // Some third color?
        return -1;
    }

    assert( !cellIds.empty() );

    for ( const int cellId : cellIds ) {
        if ( board[cellId].isPassable1( true ) && board[cellId].GetUnit() == nullptr ) {
            return cellId;
        }
    }

    return -1;
}

bool Battle::Arena::CanSurrenderOpponent( int color ) const
{
    const HeroBase * hero1 = getEnemyCommander( color );
    const HeroBase * hero2 = getCommander( color );
    return hero1 && hero1->isHeroes() && hero2 && hero2->isHeroes() && !world.GetKingdom( hero2->GetColor() ).GetCastles().empty();
}

bool Battle::Arena::CanRetreatOpponent( int color ) const
{
    const HeroBase * hero = getCommander( color );
    return hero && hero->isHeroes() && ( color == army1->GetColor() || hero->inCastle() == nullptr );
}

bool Battle::Arena::isSpellcastDisabled() const
{
    const HeroBase * hero1 = army1->GetCommander();
    const HeroBase * hero2 = army2->GetCommander();

    if ( ( hero1 && hero1->hasArtifact( Artifact::SPHERE_NEGATION ) ) || ( hero2 && hero2->hasArtifact( Artifact::SPHERE_NEGATION ) ) ) {
        return true;
    }
    return false;
}

bool Battle::Arena::isDisableCastSpell( const Spell & spell, std::string * msg )
{
    const HeroBase * current_commander = GetCurrentCommander();

    // check sphere negation (only for heroes)
    if ( isSpellcastDisabled() ) {
        if ( msg )
            *msg = _( "The Sphere of Negation artifact is in effect for this battle, disabling all combat spells." );
        return true;
    }

    // check casted
    if ( current_commander ) {
        if ( current_commander->Modes( Heroes::SPELLCASTED ) ) {
            if ( msg )
                *msg = _( "You have already cast a spell this round." );
            return true;
        }

        if ( spell == Spell::EARTHQUAKE && !castle ) {
            *msg = _( "That spell will affect no one!" );
            return true;
        }
        else if ( spell.isSummon() ) {
            const Unit * elem = GetCurrentForce().FindMode( CAP_SUMMONELEM );
            bool affect = true;

            if ( elem )
                switch ( spell.GetID() ) {
                case Spell::SUMMONEELEMENT:
                    if ( elem->GetID() != Monster::EARTH_ELEMENT )
                        affect = false;
                    break;
                case Spell::SUMMONAELEMENT:
                    if ( elem->GetID() != Monster::AIR_ELEMENT )
                        affect = false;
                    break;
                case Spell::SUMMONFELEMENT:
                    if ( elem->GetID() != Monster::FIRE_ELEMENT )
                        affect = false;
                    break;
                case Spell::SUMMONWELEMENT:
                    if ( elem->GetID() != Monster::WATER_ELEMENT )
                        affect = false;
                    break;
                default:
                    break;
                }
            if ( !affect ) {
                *msg = _( "You may only summon one type of elemental per combat." );
                return true;
            }

            if ( 0 > GetFreePositionNearHero( current_color ) ) {
                *msg = _( "There is no open space adjacent to your hero to summon an Elemental to." );
                return true;
            }
        }
        else if ( spell.isValid() ) {
            // check army
            for ( Board::const_iterator it = board.begin(); it != board.end(); ++it ) {
                const Battle::Unit * b = ( *it ).GetUnit();

                if ( b ) {
                    if ( b->AllowApplySpell( spell, current_commander, nullptr ) )
                        return false;
                }
                else
                    // check graveyard
                    if ( GraveyardAllowResurrect( ( *it ).GetIndex(), spell ) )
                    return false;
            }
            *msg = _( "That spell will affect no one!" );
            return true;
        }
    }

    // may be check other..
    /*
     */

    return false;
}

bool Battle::Arena::GraveyardAllowResurrect( s32 index, const Spell & spell ) const
{
    if ( !spell.isResurrect() )
        return false;

    const HeroBase * hero = GetCurrentCommander();
    if ( hero == nullptr )
        return false;

    const Unit * killed = GetTroopUID( graveyard.GetLastTroopUID( index ) );
    if ( killed == nullptr )
        return false;

    if ( !killed->AllowApplySpell( spell, hero, nullptr ) )
        return false;

    if ( Board::GetCell( index )->GetUnit() != nullptr )
        return false;

    if ( !killed->isWide() )
        return true;

    const int tailIndex = killed->GetTailIndex();
    const int headIndex = killed->GetHeadIndex();
    const int secondIndex = tailIndex == index ? headIndex : tailIndex;

    if ( Board::GetCell( secondIndex )->GetUnit() != nullptr )
        return false;

    return true;
}

const Battle::Unit * Battle::Arena::GraveyardLastTroop( s32 index ) const
{
    return GetTroopUID( graveyard.GetLastTroopUID( index ) );
}

std::vector<const Battle::Unit *> Battle::Arena::GetGraveyardTroops( const int32_t hexIndex ) const
{
    const TroopUIDs & ids = graveyard.GetTroopUIDs( hexIndex );

    std::vector<const Battle::Unit *> units( ids.size() );
    for ( size_t i = 0; i < ids.size(); ++i ) {
        units[i] = GetTroopUID( ids[i] );
    }

    return units;
}

Battle::Indexes Battle::Arena::GraveyardClosedCells( void ) const
{
    return graveyard.GetClosedCells();
}

void Battle::Arena::SetCastleTargetValue( int target, u32 value )
{
    switch ( target ) {
    case CAT_WALL1:
        board[CASTLE_FIRST_TOP_WALL_POS].SetObject( value );
        break;
    case CAT_WALL2:
        board[CASTLE_SECOND_TOP_WALL_POS].SetObject( value );
        break;
    case CAT_WALL3:
        board[CASTLE_THIRD_TOP_WALL_POS].SetObject( value );
        break;
    case CAT_WALL4:
        board[CASTLE_FOURTH_TOP_WALL_POS].SetObject( value );
        break;

    case CAT_TOWER1:
        if ( towers[0] && towers[0]->isValid() )
            towers[0]->SetDestroy();
        break;
    case CAT_TOWER2:
        if ( towers[2] && towers[2]->isValid() )
            towers[2]->SetDestroy();
        break;
    case CAT_CENTRAL_TOWER:
        if ( towers[1] && towers[1]->isValid() )
            towers[1]->SetDestroy();
        break;

    case CAT_BRIDGE:
        if ( bridge->isValid() ) {
            if ( !bridge->isDown() ) {
                if ( interface ) {
                    interface->RedrawBridgeAnimation( true );
                }

                bridge->SetDown( true );
            }

            bridge->SetDestroy();
        }
        break;

    default:
        break;
    }
}

u32 Battle::Arena::GetCastleTargetValue( int target ) const
{
    switch ( target ) {
    case CAT_WALL1:
        return board[CASTLE_FIRST_TOP_WALL_POS].GetObject();
    case CAT_WALL2:
        return board[CASTLE_SECOND_TOP_WALL_POS].GetObject();
    case CAT_WALL3:
        return board[CASTLE_THIRD_TOP_WALL_POS].GetObject();
    case CAT_WALL4:
        return board[CASTLE_FOURTH_TOP_WALL_POS].GetObject();

    case CAT_TOWER1:
        return towers[0] && towers[0]->isValid();
    case CAT_TOWER2:
        return towers[2] && towers[2]->isValid();
    case CAT_CENTRAL_TOWER:
        return towers[1] && towers[1]->isValid();

    case CAT_BRIDGE:
        return bridge->isValid();

    default:
        break;
    }
    return 0;
}

std::vector<int> Battle::Arena::GetCastleTargets( void ) const
{
    std::vector<int> targets;
    targets.reserve( 8 );

    // check walls
    if ( 0 != board[CASTLE_FIRST_TOP_WALL_POS].GetObject() )
        targets.push_back( CAT_WALL1 );
    if ( 0 != board[CASTLE_SECOND_TOP_WALL_POS].GetObject() )
        targets.push_back( CAT_WALL2 );
    if ( 0 != board[CASTLE_THIRD_TOP_WALL_POS].GetObject() )
        targets.push_back( CAT_WALL3 );
    if ( 0 != board[CASTLE_FOURTH_TOP_WALL_POS].GetObject() )
        targets.push_back( CAT_WALL4 );

    // check right/left towers
    if ( towers[0] && towers[0]->isValid() )
        targets.push_back( CAT_TOWER1 );
    if ( towers[2] && towers[2]->isValid() )
        targets.push_back( CAT_TOWER2 );

    return targets;
}

const HeroBase * Battle::Arena::getCommander( const int color ) const
{
    return ( army1->GetColor() == color ) ? army1->GetCommander() : army2->GetCommander();
}

const HeroBase * Battle::Arena::getEnemyCommander( const int color ) const
{
    return ( army1->GetColor() == color ) ? army2->GetCommander() : army1->GetCommander();
}

const HeroBase * Battle::Arena::GetCurrentCommander( void ) const
{
    return getCommander( current_color );
}

Battle::Unit * Battle::Arena::CreateElemental( const Spell & spell )
{
    const HeroBase * hero = GetCurrentCommander();
    const int32_t pos = GetFreePositionNearHero( current_color );

    if ( pos < 0 || !hero ) {
        DEBUG_LOG( DBG_BATTLE, DBG_WARN, "internal error" );
        return nullptr;
    }

    Force & army = GetCurrentForce();
    Unit * elem = army.FindMode( CAP_SUMMONELEM );
    bool affect = true;

    if ( elem )
        switch ( spell.GetID() ) {
        case Spell::SUMMONEELEMENT:
            if ( elem->GetID() != Monster::EARTH_ELEMENT )
                affect = false;
            break;
        case Spell::SUMMONAELEMENT:
            if ( elem->GetID() != Monster::AIR_ELEMENT )
                affect = false;
            break;
        case Spell::SUMMONFELEMENT:
            if ( elem->GetID() != Monster::FIRE_ELEMENT )
                affect = false;
            break;
        case Spell::SUMMONWELEMENT:
            if ( elem->GetID() != Monster::WATER_ELEMENT )
                affect = false;
            break;
        default:
            break;
        }

    if ( !affect ) {
        DEBUG_LOG( DBG_BATTLE, DBG_WARN, "other elemental summon" );
        return nullptr;
    }

    Monster mons( spell );

    if ( !mons.isValid() ) {
        DEBUG_LOG( DBG_BATTLE, DBG_WARN, "unknown id" );
        return nullptr;
    }

    DEBUG_LOG( DBG_BATTLE, DBG_TRACE, mons.GetName() << ", position: " << pos );
    u32 count = spell.ExtraValue() * hero->GetPower();
    uint32_t acount = hero->artifactCount( Artifact::BOOK_ELEMENTS );
    if ( acount )
        count *= acount * 2;

    elem = new Unit( Troop( mons, count ), pos, hero == army2->GetCommander(), _randomGenerator, _uidGenerator.GetUnique() );

    if ( elem ) {
        elem->SetModes( CAP_SUMMONELEM );
        elem->SetArmy( hero->GetArmy() );
        army.push_back( elem );
    }
    else {
        DEBUG_LOG( DBG_BATTLE, DBG_WARN, "is nullptr" );
    }

    return elem;
}

Battle::Unit * Battle::Arena::CreateMirrorImage( Unit & b, s32 pos )
{
    Unit * image = new Unit( b, pos, b.isReflect(), _randomGenerator, _uidGenerator.GetUnique() );

    if ( image ) {
        b.SetMirror( image );
        image->SetArmy( *b.GetArmy() );
        image->SetMirror( &b );
        image->SetModes( CAP_MIRRORIMAGE );
        b.SetModes( CAP_MIRROROWNER );

        GetCurrentForce().push_back( image );
    }
    else {
        DEBUG_LOG( DBG_BATTLE, DBG_WARN, "internal error" );
    }

    return image;
}

bool Battle::Arena::IsShootingPenalty( const Unit & attacker, const Unit & defender ) const
{
    if ( defender.Modes( CAP_TOWER ) || attacker.Modes( CAP_TOWER ) )
        return false;

    // check golden bow artifact
    const HeroBase * hero = attacker.GetCommander();
    if ( hero && hero->hasArtifact( Artifact::GOLDEN_BOW ) )
        return false;

    if ( castle == nullptr ) {
        return false;
    }

    // archery skill
    if ( hero && hero->GetLevelSkill( Skill::Secondary::ARCHERY ) != Skill::Level::NONE )
        return false;

    // attacker is castle owner
    if ( attacker.GetColor() == castle->GetColor() && !attacker.OutOfWalls() )
        return false;

    if ( defender.GetColor() == castle->GetColor() && defender.OutOfWalls() )
        return false;

    // check castle walls defensed
    const std::vector<fheroes2::Point> points = GetLinePoints( attacker.GetBackPoint(), defender.GetBackPoint(), CELLW / 3 );

    for ( std::vector<fheroes2::Point>::const_iterator it = points.begin(); it != points.end(); ++it ) {
        if ( ( 0 == board[CASTLE_FIRST_TOP_WALL_POS].GetObject() && ( board[CASTLE_FIRST_TOP_WALL_POS].GetPos() & *it ) )
             || ( 0 == board[CASTLE_SECOND_TOP_WALL_POS].GetObject() && ( board[CASTLE_SECOND_TOP_WALL_POS].GetPos() & *it ) )
             || ( 0 == board[CASTLE_THIRD_TOP_WALL_POS].GetObject() && ( board[CASTLE_THIRD_TOP_WALL_POS].GetPos() & *it ) )
             || ( 0 == board[CASTLE_FOURTH_TOP_WALL_POS].GetObject() && ( board[CASTLE_FOURTH_TOP_WALL_POS].GetPos() & *it ) ) )
            return false;
    }

    return true;
}

Battle::Force & Battle::Arena::GetForce1( void )
{
    return *army1;
}

Battle::Force & Battle::Arena::GetForce2( void )
{
    return *army2;
}

Battle::Force & Battle::Arena::getForce( const int color )
{
    return ( army1->GetColor() == color ) ? *army1 : *army2;
}

Battle::Force & Battle::Arena::getEnemyForce( const int color )
{
    return ( army1->GetColor() == color ) ? *army2 : *army1;
}

Battle::Force & Battle::Arena::GetCurrentForce( void )
{
    return getForce( current_color );
}

int Battle::Arena::GetICNCovr( void ) const
{
    return icn_covr;
}

u32 Battle::Arena::GetCurrentTurn( void ) const
{
    return current_turn;
}

Battle::Result & Battle::Arena::GetResult( void )
{
    return result_game;
}

bool Battle::Arena::CanBreakAutoBattle( void ) const
{
    return ( auto_battle & current_color ) && GetCurrentCommander() && !GetCurrentCommander()->isControlAI();
}

void Battle::Arena::BreakAutoBattle( void )
{
    auto_battle &= ~current_color;
}

const Rand::DeterministicRandomGenerator & Battle::Arena::GetRandomGenerator() const
{
    return _randomGenerator;
}<|MERGE_RESOLUTION|>--- conflicted
+++ resolved
@@ -235,16 +235,10 @@
 
     if ( castle ) {
         // init
-<<<<<<< HEAD
-        towers[0] = castle->isBuild( BUILD_LEFTTURRET ) ? new Tower( *castle, TWR_LEFT, _randomGenerator ) : nullptr;
-        towers[1] = new Tower( *castle, TWR_CENTER, _randomGenerator );
-        towers[2] = castle->isBuild( BUILD_RIGHTTURRET ) ? new Tower( *castle, TWR_RIGHT, _randomGenerator ) : nullptr;
-=======
         towers[0] = castle->isBuild( BUILD_LEFTTURRET ) ? new Tower( *castle, TWR_LEFT, _randomGenerator, _uidGenerator.GetUnique() ) : nullptr;
         towers[1] = new Tower( *castle, TWR_CENTER, _randomGenerator, _uidGenerator.GetUnique() );
         towers[2] = castle->isBuild( BUILD_RIGHTTURRET ) ? new Tower( *castle, TWR_RIGHT, _randomGenerator, _uidGenerator.GetUnique() ) : nullptr;
-        const bool fortification = castle->isFortificationBuild();
->>>>>>> d43e8c4f
+
         catapult = army1->GetCommander() ? new Catapult( *army1->GetCommander(), _randomGenerator ) : nullptr;
         bridge = new Bridge();
 
