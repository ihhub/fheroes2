/***************************************************************************
 *   Copyright (C) 2010 by Andrey Afletdinov <fheroes2@gmail.com>          *
 *                                                                         *
 *   Part of the Free Heroes2 Engine:                                      *
 *   http://sourceforge.net/projects/fheroes2                              *
 *                                                                         *
 *   This program is free software; you can redistribute it and/or modify  *
 *   it under the terms of the GNU General Public License as published by  *
 *   the Free Software Foundation; either version 2 of the License, or     *
 *   (at your option) any later version.                                   *
 *                                                                         *
 *   This program is distributed in the hope that it will be useful,       *
 *   but WITHOUT ANY WARRANTY; without even the implied warranty of        *
 *   MERCHANTABILITY or FITNESS FOR A PARTICULAR PURPOSE.  See the         *
 *   GNU General Public License for more details.                          *
 *                                                                         *
 *   You should have received a copy of the GNU General Public License     *
 *   along with this program; if not, write to the                         *
 *   Free Software Foundation, Inc.,                                       *
 *   59 Temple Place - Suite 330, Boston, MA  02111-1307, USA.             *
 ***************************************************************************/

#include <algorithm>

#include "battle_arena.h"
#include "battle_bridge.h"
#include "battle_catapult.h"
#include "battle_cell.h"
#include "battle_command.h"
#include "battle_interface.h"
#include "battle_tower.h"
#include "battle_troop.h"
#include "kingdom.h"
#include "settings.h"
#include "spell.h"
#include "world.h"

namespace
{
    std::pair<int, int> getEarthquakeDamageRange( const HeroBase * commander )
    {
        const int spellPower = commander->GetPower();
        if ( ( spellPower > 0 ) && ( spellPower < 3 ) ) {
            return std::make_pair( 0, 1 );
        }
        else if ( ( spellPower >= 3 ) && ( spellPower < 6 ) ) {
            return std::make_pair( 0, 2 );
        }
        else if ( ( spellPower >= 6 ) && ( spellPower < 10 ) ) {
            return std::make_pair( 0, 3 );
        }
        else if ( spellPower >= 10 ) {
            return std::make_pair( 1, 3 );
        }

        DEBUG( DBG_BATTLE, DBG_TRACE, "damage_range: unexpected spellPower value: " << spellPower << " for commander " << commander );
        return std::make_pair( 0, 0 );
    }
}

void Battle::Arena::BattleProcess( Unit & attacker, Unit & defender, s32 dst, int dir )
{
    if ( 0 > dst )
        dst = defender.GetHeadIndex();

    if ( dir ) {
        if ( attacker.isWide() ) {
            if ( !Board::isNearIndexes( attacker.GetHeadIndex(), dst ) )
                attacker.UpdateDirection( board[dst].GetPos() );
            if ( defender.AllowResponse() )
                defender.UpdateDirection( board[attacker.GetHeadIndex()].GetPos() );
        }
        else {
            attacker.UpdateDirection( board[dst].GetPos() );
            if ( defender.AllowResponse() )
                defender.UpdateDirection( board[attacker.GetHeadIndex()].GetPos() );
        }
    }
    else {
        attacker.UpdateDirection( board[dst].GetPos() );
    }

    // check luck right before the attack
    attacker.SetRandomLuck();

    TargetsInfo targets = GetTargetsForDamage( attacker, defender, dst );

    if ( Board::isReflectDirection( dir ) != attacker.isReflect() )
        attacker.UpdateDirection( board[dst].GetPos() );

    if ( interface )
        interface->RedrawActionAttackPart1( attacker, defender, targets );

    TargetsApplyDamage( attacker, defender, targets );
    if ( interface )
        interface->RedrawActionAttackPart2( attacker, targets );

    const Spell spell = attacker.GetSpellMagic();

    // magic attack
    if ( defender.isValid() && spell.isValid() ) {
        const std::string name( attacker.GetName() );
        targets = GetTargetsForSpells( attacker.GetCommander(), spell, defender.GetHeadIndex() );

        bool validSpell = true;
        if ( attacker == Monster::ARCHMAGE && !defender.Modes( IS_GOOD_MAGIC ) )
            validSpell = false;

        if ( targets.size() && validSpell ) {
            if ( interface )
                interface->RedrawActionSpellCastPart1( spell, defender.GetHeadIndex(), NULL, name, targets );

            if ( attacker == Monster::ARCHMAGE ) {
                if ( defender.Modes( IS_GOOD_MAGIC ) )
                    defender.ResetModes( IS_GOOD_MAGIC );
            }
            else {
                // magic attack not depends from hero
                TargetsApplySpell( NULL, spell, targets );
            }

            if ( interface )
                interface->RedrawActionSpellCastPart2( spell, targets );
            if ( interface )
                interface->RedrawActionMonsterSpellCastStatus( attacker, targets.front() );
        }
    }

    attacker.PostAttackAction( defender );
}

void Battle::Arena::ApplyAction( Command & cmd )
{
    switch ( cmd.GetType() ) {
    case MSG_BATTLE_CAST:
        ApplyActionSpellCast( cmd );
        break;
    case MSG_BATTLE_ATTACK:
        ApplyActionAttack( cmd );
        break;
    case MSG_BATTLE_MOVE:
        ApplyActionMove( cmd );
        break;
    case MSG_BATTLE_SKIP:
        ApplyActionSkip( cmd );
        break;
    case MSG_BATTLE_END_TURN:
        ApplyActionEnd( cmd );
        break;
    case MSG_BATTLE_MORALE:
        ApplyActionMorale( cmd );
        break;

    case MSG_BATTLE_TOWER:
        ApplyActionTower( cmd );
        break;
    case MSG_BATTLE_CATAPULT:
        ApplyActionCatapult( cmd );
        break;

    case MSG_BATTLE_RETREAT:
        ApplyActionRetreat( cmd );
        break;
    case MSG_BATTLE_SURRENDER:
        ApplyActionSurrender( cmd );
        break;

    case MSG_BATTLE_AUTO:
        ApplyActionAutoBattle( cmd );
        break;

    default:
        break;
    }
}

void Battle::Arena::ApplyActionSpellCast( Command & cmd )
{
    const Spell spell( cmd.GetValue() );
    HeroBase * current_commander = GetCurrentForce().GetCommander();

    if ( current_commander && current_commander->HaveSpellBook() && !current_commander->Modes( Heroes::SPELLCASTED ) && current_commander->CanCastSpell( spell )
         && spell.isCombat() ) {
        DEBUG( DBG_BATTLE, DBG_TRACE, current_commander->GetName() << ", color: " << Color::String( current_commander->GetColor() ) << ", spell: " << spell.GetName() );

        // uniq spells action
        switch ( spell() ) {
        case Spell::TELEPORT:
            ApplyActionSpellTeleport( cmd );
            break;

        case Spell::EARTHQUAKE:
            ApplyActionSpellEarthQuake( cmd );
            break;

        case Spell::MIRRORIMAGE:
            ApplyActionSpellMirrorImage( cmd );
            break;

        case Spell::SUMMONEELEMENT:
        case Spell::SUMMONAELEMENT:
        case Spell::SUMMONFELEMENT:
        case Spell::SUMMONWELEMENT:
            ApplyActionSpellSummonElemental( cmd, spell );
            break;

        default:
            ApplyActionSpellDefaults( cmd, spell );
            break;
        }

        current_commander->SetModes( Heroes::SPELLCASTED );
        current_commander->SpellCasted( spell );

        // save spell for "eagle eye" capability
        usage_spells.Append( spell );
    }
    else {
        DEBUG( DBG_BATTLE, DBG_INFO,
               spell.GetName() << ", "
                               << "incorrect param" );
    }
}

void Battle::Arena::ApplyActionAttack( Command & cmd )
{
    const uint32_t uid1 = cmd.GetValue();
    const uint32_t uid2 = cmd.GetValue();
    const int32_t dst = cmd.GetValue();
    const int32_t dir = cmd.GetValue();

    Battle::Unit * b1 = GetTroopUID( uid1 );
    Battle::Unit * b2 = GetTroopUID( uid2 );

    if ( b1 && b1->isValid() && b2 && b2->isValid() && ( b1->GetCurrentColor() != b2->GetColor() ) ) {
        DEBUG( DBG_BATTLE, DBG_TRACE, b1->String() << " to " << b2->String() );

        // reset blind
        if ( b2->Modes( SP_BLIND ) )
            b2->ResetBlind();

        const bool handfighting = Unit::isHandFighting( *b1, *b2 );
        // check position
        if ( b1->isArchers() || handfighting ) {
            // attack
            BattleProcess( *b1, *b2, dst, dir );

            if ( b2->isValid() ) {
                // defense answer
                if ( handfighting && !b1->ignoreRetaliation() && b2->AllowResponse() ) {
                    BattleProcess( *b2, *b1 );
                    b2->SetResponse();
                }

                // twice attack
                if ( b1->isValid() && b1->isTwiceAttack() && !b1->Modes( SP_BLIND | IS_PARALYZE_MAGIC ) ) {
                    DEBUG( DBG_BATTLE, DBG_TRACE, "twice attack" );
                    BattleProcess( *b1, *b2 );
                }
            }

            b1->UpdateDirection();
            b2->UpdateDirection();
        }
        else {
            DEBUG( DBG_BATTLE, DBG_WARN,
                   "incorrect param"
                       << ": " << b1->String( true ) << " and " << b2->String( true ) );
        }
    }
    else {
        DEBUG( DBG_BATTLE, DBG_WARN,
               "incorrect param"
                   << ": "
                   << "uid: "
                   << "0x" << std::setw( 8 ) << std::setfill( '0' ) << std::hex << uid1 << ", "
                   << "uid: "
                   << "0x" << std::setw( 8 ) << std::setfill( '0' ) << std::hex << uid2 );
    }
}

void Battle::Arena::ApplyActionMove( Command & cmd )
{
    const uint32_t uid = cmd.GetValue();
    const int32_t dst = cmd.GetValue();
    const int32_t path_size = cmd.GetValue();

    Battle::Unit * b = GetTroopUID( uid );
    const Cell * cell = Board::GetCell( dst );

    if ( b && b->isValid() && cell && cell->isPassable3( *b, false ) ) {
        Position pos1, pos2;
        const s32 head = b->GetHeadIndex();
        pos1 = Position::GetCorrect( *b, dst );

        DEBUG( DBG_BATTLE, DBG_TRACE,
               b->String() << ", dst: " << dst << ", (head: " << pos1.GetHead()->GetIndex() << ", tail: " << ( b->isWide() ? pos1.GetTail()->GetIndex() : -1 ) << ")" );

        if ( b->isFlying() ) {
            b->UpdateDirection( pos1.GetRect() );
            if ( b->isReflect() != pos1.isReflect() )
                pos1.Swap();
            if ( interface )
                interface->RedrawActionFly( *b, pos1 );
            pos2 = pos1;
        }
        else {
            Indexes path;

            // check path
            if ( 0 == path_size ) {
                path = GetPath( *b, pos1 );
                cmd = Command( MSG_BATTLE_MOVE, b->GetUID(), dst, path );
            }
            else
                for ( int index = 0; index < path_size; ++index )
                    path.push_back( cmd.GetValue() );

            if ( path.empty() ) {
                DEBUG( DBG_BATTLE, DBG_WARN,
                       "path empty, " << b->String() << " to "
                                      << "dst: " << dst );
                return;
            }

            if ( interface )
                interface->RedrawActionMove( *b, path );
            else if ( bridge ) {
                for ( Indexes::const_iterator pathIt = path.begin(); pathIt != path.end(); ++pathIt ) {
                    bool doMovement = false;

                    if ( bridge && bridge->NeedDown( *b, *pathIt ) )
                        bridge->Action( *b, *pathIt );

                    if ( b->isWide() ) {
                        if ( b->GetTailIndex() == *pathIt )
                            b->SetReflection( !b->isReflect() );
                        else
                            doMovement = true;
                    }
                    else {
                        doMovement = true;
                    }

                    if ( doMovement )
                        b->SetPosition( *pathIt );

                    // check for possible bridge close action, after unit's end of movement
                    if ( bridge && bridge->AllowUp() )
                        bridge->Action( *b, *pathIt );
                }
            }

            if ( b->isWide() ) {
                const s32 dst1 = path.back();
                const s32 dst2 = 1 < path.size() ? path[path.size() - 2] : head;

                pos2.Set( dst1, b->isWide(), RIGHT_SIDE & Board::GetDirection( dst1, dst2 ) );
            }
            else
                pos2.Set( path.back(), false, b->isReflect() );
        }

        b->SetPosition( pos2 );
        b->UpdateDirection();
    }
    else {
        DEBUG( DBG_BATTLE, DBG_WARN,
               "incorrect param"
                   << ": "
                   << "uid: " << uid << ", dst: " << dst );
    }
}

void Battle::Arena::ApplyActionSkip( Command & cmd )
{
    const uint32_t uid = cmd.GetValue();
    const int32_t hard = cmd.GetValue();

    Battle::Unit * battle = GetTroopUID( uid );
    if ( battle && battle->isValid() ) {
        if ( !battle->Modes( TR_MOVED ) ) {
            if ( hard ) {
                battle->SetModes( TR_HARDSKIP );
                battle->SetModes( TR_SKIPMOVE );
                battle->SetModes( TR_MOVED );
                if ( Settings::Get().ExtBattleSkipIncreaseDefense() )
                    battle->SetModes( TR_DEFENSED );
            }
            else
                battle->SetModes( battle->Modes( TR_SKIPMOVE ) ? TR_MOVED : TR_SKIPMOVE );

            if ( interface )
                interface->RedrawActionSkipStatus( *battle );

            DEBUG( DBG_BATTLE, DBG_TRACE, battle->String() );
        }
        else {
            DEBUG( DBG_BATTLE, DBG_WARN, "uid: " << uid << " moved" );
        }
    }
    else {
        DEBUG( DBG_BATTLE, DBG_WARN,
               "incorrect param"
                   << ": "
                   << "uid: " << uid );
    }
}

void Battle::Arena::ApplyActionEnd( Command & cmd )
{
    const uint32_t uid = cmd.GetValue();

    Battle::Unit * battle = GetTroopUID( uid );

    if ( battle ) {
        if ( !battle->Modes( TR_MOVED ) ) {
            battle->SetModes( TR_MOVED );

            if ( battle->Modes( TR_SKIPMOVE ) && interface )
                interface->RedrawActionSkipStatus( *battle );

            DEBUG( DBG_BATTLE, DBG_TRACE, battle->String() );
        }
        else {
            DEBUG( DBG_BATTLE, DBG_INFO, "uid: " << uid << " moved" );
        }
    }
    else {
        DEBUG( DBG_BATTLE, DBG_INFO,
               "incorrect param"
                   << ": "
                   << "uid: "
                   << "0x" << std::setw( 8 ) << std::setfill( '0' ) << std::hex << uid );
    }
}

void Battle::Arena::ApplyActionMorale( Command & cmd )
{
    const uint32_t uid = cmd.GetValue();
    const int32_t morale = cmd.GetValue();

    Battle::Unit * b = GetTroopUID( uid );

    if ( b && b->isValid() ) {
        // good morale
        if ( morale && b->Modes( TR_MOVED ) && b->Modes( MORALE_GOOD ) ) {
            b->ResetModes( TR_MOVED );
            b->ResetModes( MORALE_GOOD );
            end_turn = false;
        }
        // bad morale
        else if ( !morale && !b->Modes( TR_MOVED ) && b->Modes( MORALE_BAD ) ) {
            b->SetModes( TR_MOVED );
            b->ResetModes( MORALE_BAD );
            end_turn = true;
        }

        if ( interface )
            interface->RedrawActionMorale( *b, morale );

        DEBUG( DBG_BATTLE, DBG_TRACE, ( morale ? "good" : "bad" ) << " to " << b->String() );
    }
    else {
        DEBUG( DBG_BATTLE, DBG_WARN,
               "incorrect param"
                   << ": "
                   << "uid: "
                   << "0x" << std::setw( 8 ) << std::setfill( '0' ) << std::hex << uid );
    }
}

void Battle::Arena::ApplyActionRetreat( const Command & /*cmd*/ )
{
    if ( CanRetreatOpponent( current_color ) ) {
        if ( army1->GetColor() == current_color ) {
            result_game.army1 = RESULT_RETREAT;
        }
        else if ( army2->GetColor() == current_color ) {
            result_game.army2 = RESULT_RETREAT;
        }
        DEBUG( DBG_BATTLE, DBG_TRACE, "color: " << Color::String( current_color ) );
    }
    else {
        DEBUG( DBG_BATTLE, DBG_WARN, "CanRetreatOpponent check failed" );
    }
}

void Battle::Arena::ApplyActionSurrender( const Command & /*cmd*/ )
{
    if ( CanSurrenderOpponent( current_color ) ) {
        Funds cost;

        if ( army1->GetColor() == current_color )
            cost.gold = army1->GetSurrenderCost();
        else if ( army2->GetColor() == current_color )
            cost.gold = army2->GetSurrenderCost();

        if ( world.GetKingdom( current_color ).AllowPayment( cost ) ) {
            if ( army1->GetColor() == current_color ) {
                result_game.army1 = RESULT_SURRENDER;
                world.GetKingdom( current_color ).OddFundsResource( cost );
                world.GetKingdom( army2->GetColor() ).AddFundsResource( cost );
            }
            else if ( army2->GetColor() == current_color ) {
                result_game.army2 = RESULT_SURRENDER;
                world.GetKingdom( current_color ).OddFundsResource( cost );
                world.GetKingdom( army1->GetColor() ).AddFundsResource( cost );
            }
            DEBUG( DBG_BATTLE, DBG_TRACE, "color: " << Color::String( current_color ) );
        }
    }
    else {
        DEBUG( DBG_BATTLE, DBG_WARN, "incorrect param" );
    }
}

void Battle::Arena::TargetsApplyDamage( Unit & attacker, const Unit & /*defender*/, TargetsInfo & targets )
{
    for ( TargetsInfo::iterator it = targets.begin(); it != targets.end(); ++it ) {
        TargetInfo & target = *it;
        if ( target.defender )
            target.killed = target.defender->ApplyDamage( attacker, target.damage );
    }
}

Battle::TargetsInfo Battle::Arena::GetTargetsForDamage( const Unit & attacker, Unit & defender, s32 dst )
{
    TargetsInfo targets;
    targets.reserve( 8 );

    Unit * enemy = NULL;
    Cell * cell = NULL;
    TargetInfo res;

    // first target
    res.defender = &defender;
    res.damage = attacker.GetDamage( defender );

    // Genie special attack
    if ( attacker.GetID() == Monster::GENIE && Rand::Get( 1, 10 ) == 2 && defender.GetHitPoints() / 2 > res.damage ) {
        // Replaces the damage, not adding to it
        res.damage = defender.GetHitPoints() / 2;

        if ( Arena::GetInterface() ) {
            std::string str( _( "%{name} half the enemy troops!" ) );
            StringReplace( str, "%{name}", attacker.GetName() );
            Arena::GetInterface()->SetStatus( str, true );
        }
    }
    targets.push_back( res );

    // long distance attack
    if ( attacker.isDoubleCellAttack() ) {
        const int dir = Board::GetDirection( attacker.GetHeadIndex(), dst );
        if ( !defender.isWide() || 0 == ( ( RIGHT | LEFT ) & dir ) ) {
            if ( NULL != ( cell = Board::GetCell( dst, dir ) ) && NULL != ( enemy = cell->GetUnit() ) && enemy != &defender ) {
                res.defender = enemy;
                res.damage = attacker.GetDamage( *enemy );
                targets.push_back( res );
            }
        }
    }
    // around hydra
    else if ( attacker.GetID() == Monster::HYDRA ) {
        const Indexes around = Board::GetAroundIndexes( attacker );

        for ( Indexes::const_iterator it = around.begin(); it != around.end(); ++it ) {
            if ( NULL != ( enemy = Board::GetCell( *it )->GetUnit() ) && enemy != &defender && enemy->GetColor() != attacker.GetColor() ) {
                res.defender = enemy;
                res.damage = attacker.GetDamage( *enemy );
                targets.push_back( res );
            }
        }
    }
    // lich cloud damages
    else if ( ( attacker.GetID() == Monster::LICH || attacker.GetID() == Monster::POWER_LICH ) && !attacker.isHandFighting() ) {
        if ( defender.GetHeadIndex() == dst || defender.GetTailIndex() == dst ) {
            const Indexes around = Board::GetAroundIndexes( dst );

            for ( Indexes::const_iterator it = around.begin(); it != around.end(); ++it ) {
                if ( NULL != ( enemy = Board::GetCell( *it )->GetUnit() ) && enemy != &defender ) {
                    res.defender = enemy;
                    res.damage = attacker.GetDamage( *enemy );
                    targets.push_back( res );
                }
            }
        }
        else {
            DEBUG( DBG_BATTLE, DBG_TRACE, "Lich shot at a cell where no mosnter exists: " << dst );
        }
    }

    return targets;
}

void Battle::Arena::TargetsApplySpell( const HeroBase * hero, const Spell & spell, TargetsInfo & targets )
{
    DEBUG( DBG_BATTLE, DBG_TRACE, "targets: " << targets.size() );

    TargetsInfo::iterator it = targets.begin();

    for ( ; it != targets.end(); ++it ) {
        TargetInfo & target = *it;
        if ( target.defender )
            target.defender->ApplySpell( spell, hero, target );
    }
}

bool Battle::Arena::IsImmuneToChainLightning( int32_t troopIndex, const HeroBase * hero ) const
{
    const Unit * target = GetTroopBoard( troopIndex );
    if ( !target ) {
        return true;
    }
    const int power = hero ? hero->GetPower() : 0;
    const uint32_t resist = target->GetMagicResist( Spell::CHAINLIGHTNING, power );
    return ( resist == 100 ) ? true : Rand::Get( 0, 1 );
}

Battle::Indexes Battle::Arena::FindChainLightningTargetIndexes( const HeroBase * hero, int32_t attackedTroopIndex ) const
{
    int32_t currentTargetIndex = attackedTroopIndex;
    Indexes result = { currentTargetIndex };

    Indexes ignoredTroops = { currentTargetIndex };
    const Indexes allTroops = board.GetNearestTroopIndexes( currentTargetIndex, ignoredTroops );
    for ( const int32_t troopIndex : allTroops ) {
        if ( IsImmuneToChainLightning( troopIndex, hero ) ) {
            ignoredTroops.push_back( troopIndex );
        }
    }

    while ( result.size() < CHAIN_LIGHTNING_CREATURE_COUNT ) {
        const Indexes nearestTroops = board.GetNearestTroopIndexes( currentTargetIndex, ignoredTroops );
        if ( nearestTroops.empty() ) {
            break;
        }

        const int32_t chosenTroopIndex = *Rand::Get( nearestTroops );
        result.push_back( chosenTroopIndex );
        ignoredTroops.push_back( chosenTroopIndex );
        currentTargetIndex = chosenTroopIndex;
    }

    return result;
}

Battle::TargetsInfo Battle::Arena::TargetsForChainLightning( const HeroBase * hero, int32_t attackedTroopIndex )
{
    TargetsInfo targets;
    const Indexes targetIndexes = FindChainLightningTargetIndexes( hero, attackedTroopIndex );
    for ( size_t i = 0; i < targetIndexes.size(); ++i ) {
        Unit * target = GetTroopBoard( targetIndexes[i] );
        if ( target == nullptr ) {
            continue;
        }

        targets.emplace_back();
        TargetInfo & res = targets.back();

        res.defender = target;
        // store temp priority for calculate damage
        res.damage = i;
        targets.push_back( res );
    }
    return targets;
}

Battle::TargetsInfo Battle::Arena::GetTargetsForSpells( const HeroBase * hero, const Spell & spell, s32 dst )
{
    TargetsInfo targets;
    targets.reserve( 8 );

    TargetInfo res;
    Unit * target = GetTroopBoard( dst );

    // from spells
    switch ( spell() ) {
    case Spell::CHAINLIGHTNING:
    case Spell::COLDRING:
        // skip center
        target = NULL;
        break;

    default:
        break;
    }

    // first target
    if ( target && target->AllowApplySpell( spell, hero ) ) {
        res.defender = target;
        targets.push_back( res );
    }

    // resurrect spell? get target from graveyard
    if ( NULL == target && GraveyardAllowResurrect( dst, spell ) ) {
        target = GetTroopUID( graveyard.GetLastTroopUID( dst ) );

        if ( target && target->AllowApplySpell( spell, hero ) ) {
            res.defender = target;
            targets.push_back( res );
        }
    }
    else
        // check other spells
        switch ( spell() ) {
        case Spell::CHAINLIGHTNING: {
<<<<<<< HEAD
            TargetsInfo targetsForSpell = TargetsForChainLightning( hero, dst );
            targets.insert( targets.end(), targetsForSpell.begin(), targetsForSpell.end() );
=======
            uint32_t currentMonsterPos = dst;

            Indexes trgts;
            trgts.reserve( 12 );
            trgts.push_back( currentMonsterPos );

            Indexes ignoredMonster;
            ignoredMonster.push_back( currentMonsterPos );

            // find targets
            while ( trgts.size() < 4 ) {
                const Indexes nearestPosIds = board.GetNearestTroopIndexes( currentMonsterPos, &ignoredMonster );
                if ( nearestPosIds.empty() )
                    break;

                Indexes sortedIds;

                for ( size_t monsterId = 0; monsterId < nearestPosIds.size(); ++monsterId ) {
                    const Unit * targetUnit = GetTroopBoard( nearestPosIds[monsterId] );
                    if ( targetUnit != NULL && ( targetUnit->GetMagicResist( spell, hero ? hero->GetPower() : 0 ) < 100 ) ) {
                        sortedIds.push_back( nearestPosIds[monsterId] );
                    }
                    ignoredMonster.push_back( nearestPosIds[monsterId] );
                }

                if ( sortedIds.empty() ) {
                    continue;
                }

                const int32_t * monsterPos = Rand::Get( sortedIds );
                const uint32_t chosenMonsterPos = monsterPos ? *monsterPos : sortedIds.front();
                trgts.push_back( chosenMonsterPos );
                currentMonsterPos = chosenMonsterPos;
            }

            // save targets
            for ( Indexes::iterator it = trgts.begin(); it != trgts.end(); ++it ) {
                Unit * targetDefender = GetTroopBoard( *it );

                if ( targetDefender ) {
                    res.defender = targetDefender;
                    // store temp priority for calculate damage
                    res.damage = std::distance( trgts.begin(), it );
                    targets.push_back( res );
                }
            }
>>>>>>> e2595def
        } break;

        // check abroads
        case Spell::FIREBALL:
        case Spell::METEORSHOWER:
        case Spell::COLDRING:
        case Spell::FIREBLAST: {
            const Indexes positions = Board::GetDistanceIndexes( dst, ( spell == Spell::FIREBLAST ? 2 : 1 ) );

            for ( Indexes::const_iterator it = positions.begin(); it != positions.end(); ++it ) {
                Unit * targetUnit = GetTroopBoard( *it );
                if ( targetUnit && targetUnit->AllowApplySpell( spell, hero ) ) {
                    res.defender = targetUnit;
                    targets.push_back( res );
                }
            }

            // unique
            targets.resize( std::distance( targets.begin(), std::unique( targets.begin(), targets.end() ) ) );
        } break;

        // check all troops
        case Spell::DEATHRIPPLE:
        case Spell::DEATHWAVE:
        case Spell::ELEMENTALSTORM:
        case Spell::HOLYWORD:
        case Spell::HOLYSHOUT:
        case Spell::ARMAGEDDON:
        case Spell::MASSBLESS:
        case Spell::MASSCURE:
        case Spell::MASSCURSE:
        case Spell::MASSDISPEL:
        case Spell::MASSHASTE:
        case Spell::MASSSHIELD:
        case Spell::MASSSLOW: {
            for ( Board::iterator it = board.begin(); it != board.end(); ++it ) {
                target = ( *it ).GetUnit();
                if ( target && target->AllowApplySpell( spell, hero ) ) {
                    res.defender = target;
                    targets.push_back( res );
                }
            }

            // unique
            targets.resize( std::distance( targets.begin(), std::unique( targets.begin(), targets.end() ) ) );
        } break;

        default:
            break;
        }

    // remove resistent magic troop
    TargetsInfo::iterator it = targets.begin();
    while ( it != targets.end() ) {
        const u32 resist = ( *it ).defender->GetMagicResist( spell, hero ? hero->GetPower() : 0 );

        if ( 0 < resist && 100 > resist && resist >= Rand::Get( 1, 100 ) ) {
            if ( interface )
                interface->RedrawActionResistSpell( *( *it ).defender );

            it = targets.erase( it );
        }
        else
            ++it;
    }

    return targets;
}

void Battle::Arena::ApplyActionTower( Command & cmd )
{
    const uint32_t type = cmd.GetValue();
    const uint32_t uid = cmd.GetValue();

    Tower * tower = GetTower( type );
    Battle::Unit * b2 = GetTroopUID( uid );

    if ( b2 && b2->isValid() && tower ) {
        DEBUG( DBG_BATTLE, DBG_TRACE, "tower: " << type << ", attack to " << b2->String() );

        TargetInfo target;
        target.defender = b2;
        target.damage = tower->GetDamage( *b2 );

        if ( interface )
            interface->RedrawActionTowerPart1( *tower, *b2 );
        target.killed = b2->ApplyDamage( *tower, target.damage );
        if ( interface )
            interface->RedrawActionTowerPart2( target );

        if ( b2->Modes( SP_BLIND ) )
            b2->ResetBlind();
    }
    else {
        DEBUG( DBG_BATTLE, DBG_WARN,
               "incorrect param"
                   << ": "
                   << "tower: " << type << ", uid: "
                   << "0x" << std::setw( 8 ) << std::setfill( '0' ) << std::hex << uid );
    }
}

void Battle::Arena::ApplyActionCatapult( Command & cmd )
{
    if ( catapult ) {
        u32 shots = cmd.GetValue();

        while ( shots-- ) {
            u32 target = cmd.GetValue();
            u32 damage = cmd.GetValue();

            if ( target ) {
                if ( interface )
                    interface->RedrawActionCatapult( target );
                SetCastleTargetValue( target, GetCastleTargetValue( target ) - damage );
                DEBUG( DBG_BATTLE, DBG_TRACE, "target: " << target );
            }
        }
    }
    else {
        DEBUG( DBG_BATTLE, DBG_WARN, "incorrect param" );
    }
}

void Battle::Arena::ApplyActionAutoBattle( Command & cmd )
{
    const int color = cmd.GetValue();
    if ( current_color != color ) {
        DEBUG( DBG_BATTLE, DBG_WARN, "incorrect param" );
        return;
    }

    if ( auto_battle & color ) {
        if ( interface )
            interface->SetStatus( _( "Set auto battle off" ), true );
        auto_battle &= ~color;
    }
    else {
        if ( interface )
            interface->SetStatus( _( "Set auto battle on" ), true );
        auto_battle |= color;
    }
}

void Battle::Arena::ApplyActionSpellSummonElemental( const Command & /*cmd*/, const Spell & spell )
{
    Unit * elem = CreateElemental( spell );
    if ( interface )
        interface->RedrawActionSummonElementalSpell( *elem );
}

void Battle::Arena::ApplyActionSpellDefaults( Command & cmd, const Spell & spell )
{
    const HeroBase * current_commander = GetCurrentCommander();
    if ( !current_commander )
        return;

    const int32_t dst = cmd.GetValue();

    TargetsInfo targets = GetTargetsForSpells( current_commander, spell, dst );
    if ( interface )
        interface->RedrawActionSpellCastPart1( spell, dst, current_commander, current_commander->GetName(), targets );

    TargetsApplySpell( current_commander, spell, targets );
    if ( interface )
        interface->RedrawActionSpellCastPart2( spell, targets );
}

void Battle::Arena::ApplyActionSpellTeleport( Command & cmd )
{
    const int32_t src = cmd.GetValue();
    const int32_t dst = cmd.GetValue();

    Unit * b = GetTroopBoard( src );
    const Spell spell( Spell::TELEPORT );

    if ( b ) {
        Position pos = Position::GetCorrect( *b, dst );
        if ( b->isReflect() != pos.isReflect() )
            pos.Swap();

        if ( interface )
            interface->RedrawActionTeleportSpell( *b, pos.GetHead()->GetIndex() );

        b->SetPosition( pos );
        b->UpdateDirection();

        DEBUG( DBG_BATTLE, DBG_TRACE, "spell: " << spell.GetName() << ", src: " << src << ", dst: " << dst );
    }
    else {
        DEBUG( DBG_BATTLE, DBG_WARN, "spell: " << spell.GetName() << " false" );
    }
}

void Battle::Arena::ApplyActionSpellEarthQuake( const Command & /*cmd*/ )
{
    std::vector<int> targets = GetCastleTargets();
    if ( interface ) {
        interface->RedrawActionEarthQuakeSpell( targets );
    }

    const HeroBase * commander = GetCurrentCommander();
    const std::pair<int, int> range = commander ? getEarthquakeDamageRange( commander ) : std::make_pair( 0, 0 );
    const std::vector<int> wallHexPositions = { FIRST_WALL_HEX_POSITION, SECOND_WALL_HEX_POSITION, THIRD_WALL_HEX_POSITION, FORTH_WALL_HEX_POSITION };
    for ( int position : wallHexPositions ) {
        if ( 0 != board[position].GetObject() ) {
            board[position].SetObject( Rand::Get( range.first, range.second ) );
        }
    }

    if ( towers[0] && towers[0]->isValid() && Rand::Get( 1 ) )
        towers[0]->SetDestroy();
    if ( towers[2] && towers[2]->isValid() && Rand::Get( 1 ) )
        towers[2]->SetDestroy();

    DEBUG( DBG_BATTLE, DBG_TRACE, "spell: " << Spell( Spell::EARTHQUAKE ).GetName() << ", targets: " << targets.size() );
}

void Battle::Arena::ApplyActionSpellMirrorImage( Command & cmd )
{
    const int32_t who = cmd.GetValue();
    Unit * troop = GetTroopBoard( who );

    if ( troop != NULL ) {
        Indexes distances = Board::GetDistanceIndexes( troop->GetHeadIndex(), 4 );

        const int32_t centerIndex = troop->GetHeadIndex();
        std::sort( distances.begin(), distances.end(), [centerIndex]( const int32_t index1, const int32_t index2 ) {
            return Battle::Board::GetDistance( centerIndex, index1 ) < Battle::Board::GetDistance( centerIndex, index2 );
        } );

        Indexes::const_iterator it
            = std::find_if( distances.begin(), distances.end(), [troop]( const int32_t v ) { return Battle::Board::isValidMirrorImageIndex( v, troop ); } );
        if ( it != distances.end() ) {
            const Position pos = Position::GetCorrect( *troop, *it );
            const s32 dst = pos.GetHead()->GetIndex();
            DEBUG( DBG_BATTLE, DBG_TRACE, "set position: " << dst );
            if ( interface )
                interface->RedrawActionMirrorImageSpell( *troop, pos );
            Unit * mirror = CreateMirrorImage( *troop, dst );
            if ( mirror )
                mirror->SetPosition( pos );
        }
        else {
            if ( interface )
                interface->SetStatus( _( "spell failed!" ), true );
            DEBUG( DBG_BATTLE, DBG_WARN, "new position not found!" );
        }
    }
    else {
        DEBUG( DBG_BATTLE, DBG_WARN, "spell: " << Spell( Spell::MIRRORIMAGE ).GetName() << " false" );
    }
}<|MERGE_RESOLUTION|>--- conflicted
+++ resolved
@@ -706,57 +706,8 @@
         // check other spells
         switch ( spell() ) {
         case Spell::CHAINLIGHTNING: {
-<<<<<<< HEAD
             TargetsInfo targetsForSpell = TargetsForChainLightning( hero, dst );
             targets.insert( targets.end(), targetsForSpell.begin(), targetsForSpell.end() );
-=======
-            uint32_t currentMonsterPos = dst;
-
-            Indexes trgts;
-            trgts.reserve( 12 );
-            trgts.push_back( currentMonsterPos );
-
-            Indexes ignoredMonster;
-            ignoredMonster.push_back( currentMonsterPos );
-
-            // find targets
-            while ( trgts.size() < 4 ) {
-                const Indexes nearestPosIds = board.GetNearestTroopIndexes( currentMonsterPos, &ignoredMonster );
-                if ( nearestPosIds.empty() )
-                    break;
-
-                Indexes sortedIds;
-
-                for ( size_t monsterId = 0; monsterId < nearestPosIds.size(); ++monsterId ) {
-                    const Unit * targetUnit = GetTroopBoard( nearestPosIds[monsterId] );
-                    if ( targetUnit != NULL && ( targetUnit->GetMagicResist( spell, hero ? hero->GetPower() : 0 ) < 100 ) ) {
-                        sortedIds.push_back( nearestPosIds[monsterId] );
-                    }
-                    ignoredMonster.push_back( nearestPosIds[monsterId] );
-                }
-
-                if ( sortedIds.empty() ) {
-                    continue;
-                }
-
-                const int32_t * monsterPos = Rand::Get( sortedIds );
-                const uint32_t chosenMonsterPos = monsterPos ? *monsterPos : sortedIds.front();
-                trgts.push_back( chosenMonsterPos );
-                currentMonsterPos = chosenMonsterPos;
-            }
-
-            // save targets
-            for ( Indexes::iterator it = trgts.begin(); it != trgts.end(); ++it ) {
-                Unit * targetDefender = GetTroopBoard( *it );
-
-                if ( targetDefender ) {
-                    res.defender = targetDefender;
-                    // store temp priority for calculate damage
-                    res.damage = std::distance( trgts.begin(), it );
-                    targets.push_back( res );
-                }
-            }
->>>>>>> e2595def
         } break;
 
         // check abroads
