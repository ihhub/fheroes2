/***************************************************************************
 *   fheroes2: https://github.com/ihhub/fheroes2                           *
 *   Copyright (C) 2019 - 2023                                             *
 *                                                                         *
 *   Free Heroes2 Engine: http://sourceforge.net/projects/fheroes2         *
 *   Copyright (C) 2010 by Andrey Afletdinov <fheroes2@gmail.com>          *
 *                                                                         *
 *   This program is free software; you can redistribute it and/or modify  *
 *   it under the terms of the GNU General Public License as published by  *
 *   the Free Software Foundation; either version 2 of the License, or     *
 *   (at your option) any later version.                                   *
 *                                                                         *
 *   This program is distributed in the hope that it will be useful,       *
 *   but WITHOUT ANY WARRANTY; without even the implied warranty of        *
 *   MERCHANTABILITY or FITNESS FOR A PARTICULAR PURPOSE.  See the         *
 *   GNU General Public License for more details.                          *
 *                                                                         *
 *   You should have received a copy of the GNU General Public License     *
 *   along with this program; if not, write to the                         *
 *   Free Software Foundation, Inc.,                                       *
 *   59 Temple Place - Suite 330, Boston, MA  02111-1307, USA.             *
 ***************************************************************************/

#include <algorithm>
#include <array>
#include <cassert>
#include <cstddef>
#include <cstdint>
#include <memory>
#include <ostream>
#include <set>
#include <string>
#include <utility>
#include <vector>

#include "battle.h"
#include "battle_arena.h"
#include "battle_army.h"
#include "battle_board.h"
#include "battle_bridge.h"
#include "battle_cell.h"
#include "battle_command.h"
#include "battle_grave.h"
#include "battle_interface.h"
#include "battle_tower.h"
#include "battle_troop.h"
#include "color.h"
#include "heroes.h"
#include "heroes_base.h"
#include "kingdom.h"
#include "logging.h"
#include "monster.h"
#include "monster_info.h"
#include "players.h"
#include "rand.h"
#include "resource.h"
#include "spell.h"
#include "spell_storage.h"
#include "tools.h"
#include "translations.h"
#include "world.h"

namespace
{
    std::pair<uint32_t, uint32_t> getEarthquakeDamageRange( const HeroBase * commander )
    {
        const int spellPower = commander->GetPower();
        if ( ( spellPower > 0 ) && ( spellPower < 3 ) ) {
            return { 0, 1 };
        }
        else if ( ( spellPower >= 3 ) && ( spellPower < 6 ) ) {
            return { 0, 2 };
        }
        else if ( ( spellPower >= 6 ) && ( spellPower < 10 ) ) {
            return { 0, 3 };
        }
        else if ( spellPower >= 10 ) {
            return { 1, 3 };
        }

        DEBUG_LOG( DBG_BATTLE, DBG_TRACE, "unexpected spellPower value: " << spellPower << " for commander " << commander )
        return { 0, 0 };
    }
}

void Battle::Arena::BattleProcess( Unit & attacker, Unit & defender, int32_t dst /* = -1 */, int dir /* = -1 */ )
{
    auto calculateDst = []( const Unit & attackingUnit, const Unit & defendingUnit ) {
        // The defender's head cell is near the attacker's head cell
        if ( Board::isNearIndexes( attackingUnit.GetHeadIndex(), defendingUnit.GetHeadIndex() ) ) {
            return defendingUnit.GetHeadIndex();
        }
        // The defender's tail cell is near the attacker's head cell
        if ( defendingUnit.isWide() && Board::isNearIndexes( attackingUnit.GetHeadIndex(), defendingUnit.GetTailIndex() ) ) {
            return defendingUnit.GetTailIndex();
        }
        // The defender's head cell is near the attacker's tail cell
        if ( attackingUnit.isWide() && Board::isNearIndexes( attackingUnit.GetTailIndex(), defendingUnit.GetHeadIndex() ) ) {
            return defendingUnit.GetHeadIndex();
        }
        // The defender's tail cell is near the attacker's tail cell
        if ( attackingUnit.isWide() && defendingUnit.isWide() && Board::isNearIndexes( attackingUnit.GetTailIndex(), defendingUnit.GetTailIndex() ) ) {
            return defendingUnit.GetTailIndex();
        }
        // Units don't stand next to each other, this is most likely a shot
        return defendingUnit.GetHeadIndex();
    };

    auto calculateDir = []( const Unit & attackingUnit, const int32_t attackDst ) -> int {
        // The target cell of the attack is near the attacker's head cell
        if ( Board::isNearIndexes( attackingUnit.GetHeadIndex(), attackDst ) ) {
            return Board::GetDirection( attackingUnit.GetHeadIndex(), attackDst );
        }
        // The target cell of the attack is near the attacker's tail cell
        if ( attackingUnit.isWide() && Board::isNearIndexes( attackingUnit.GetTailIndex(), attackDst ) ) {
            return Board::GetDirection( attackingUnit.GetTailIndex(), attackDst );
        }
        // Units don't stand next to each other, this is most likely a shot
        return UNKNOWN;
    };

    if ( dst < 0 ) {
        dst = calculateDst( attacker, defender );
    }

    if ( dir < 0 ) {
        dir = calculateDir( attacker, dst );
    }

    // UNKNOWN attack direction is only allowed for archers
    assert( Unit::isHandFighting( attacker, defender ) ? dir > UNKNOWN : dir == UNKNOWN );

    // This is a direct attack, update the direction for both the attacker and the defender
    if ( dir ) {
        auto directionIsValidForAttack = []( const Unit & attackingUnit, const int32_t attackDst, const int attackDir ) {
            assert( attackingUnit.isWide() );

            const int32_t attackSrc = Board::GetIndexDirection( attackDst, Board::GetReflectDirection( attackDir ) );
            // Attacker should attack either from his head cell or from his tail cell, otherwise something strange happens
            assert( attackSrc == attackingUnit.GetHeadIndex() || attackSrc == attackingUnit.GetTailIndex() );

            return attackSrc == attackingUnit.GetHeadIndex();
        };

        if ( attacker.isWide() ) {
            if ( !directionIsValidForAttack( attacker, dst, dir ) ) {
                attacker.SetReflection( !attacker.isReflect() );
            }
        }
        else {
            attacker.UpdateDirection( board[dst].GetPos() );
        }

        if ( !attacker.ignoreRetaliation() && defender.AllowResponse() ) {
            const int32_t responseDst = calculateDst( defender, attacker );
            const int responseDir = calculateDir( defender, responseDst );

            if ( defender.isWide() ) {
                if ( !directionIsValidForAttack( defender, responseDst, responseDir ) ) {
                    defender.SetReflection( !defender.isReflect() );
                }
            }
            else {
                defender.UpdateDirection( board[responseDst].GetPos() );
            }
        }
    }
    // This is a shot, update the direction for the attacker only
    else {
        attacker.UpdateDirection( board[dst].GetPos() );
    }

    // Update the attacker's luck right before the attack
    attacker.SetRandomLuck();

    // Do damage first
    TargetsInfo attackTargets = GetTargetsForDamage( attacker, defender, dst, dir );

    if ( _interface ) {
        _interface->RedrawActionAttackPart1( attacker, defender, attackTargets );
    }

    uint32_t resurrected = 0;
    TargetsApplyDamage( attacker, attackTargets, resurrected );

    if ( _interface ) {
<<<<<<< HEAD
        _interface->RedrawActionAttackPart2( attacker, attackTargets, resurrected );
=======
        _interface->RedrawActionAttackPart2( attacker, defender, attackTargets );
>>>>>>> 262e08a9
    }

    // Then apply the attacker's built-in spell
    const Spell spell = attacker.GetSpellMagic();

    if ( spell.isValid() ) {
        // Only single target spells and special built-in only spells are allowed
        assert( spell.isSingleTarget() || spell.isBuiltinOnly() );

        TargetsInfo spellTargets;
        spellTargets.reserve( attackTargets.size() );

        // Filter out invalid targets and targets to which the spell cannot be applied
        for ( const TargetInfo & attackTarget : attackTargets ) {
            assert( attackTarget.defender != nullptr );

            if ( !attackTarget.defender->isValid() ) {
                continue;
            }
            if ( !attackTarget.defender->AllowApplySpell( spell, attackTarget.defender->GetCommander(), nullptr, true ) ) {
                continue;
            }

            spellTargets.emplace_back( attackTarget.defender );
        }

        if ( !spellTargets.empty() ) {
            // The built-in spell can only be applied to one target. If there are multiple
            // targets eligible for this spell, then we should randomly select only one.
            if ( spellTargets.size() > 1 ) {
                const Unit * selectedUnit = _randomGenerator.Get( spellTargets ).defender;

                spellTargets.erase( std::remove_if( spellTargets.begin(), spellTargets.end(),
                                                    [selectedUnit]( const TargetInfo & v ) { return v.defender != selectedUnit; } ),
                                    spellTargets.end() );
            }

            assert( spellTargets.size() == 1 );

            Unit * spellTargetUnit = spellTargets.front().defender;
            assert( spellTargetUnit != nullptr );

            // The built-in dispel should only remove beneficial spells from the target unit
            if ( spell.GetID() != Spell::DISPEL || spellTargetUnit->Modes( IS_GOOD_MAGIC ) ) {
                if ( _interface ) {
                    _interface->RedrawActionSpellCastStatus( spell, spellTargetUnit->GetHeadIndex(), attacker.GetName(), spellTargets );
                    _interface->RedrawActionSpellCastPart1( spell, spellTargetUnit->GetHeadIndex(), nullptr, spellTargets );
                }

                if ( spell.GetID() == Spell::DISPEL ) {
                    spellTargetUnit->ResetModes( IS_GOOD_MAGIC );
                }
                else {
                    // The unit's built-in spell efficiency does not depend on its commanding hero's skills
                    TargetsApplySpell( nullptr, spell, spellTargets );
                }

                if ( _interface ) {
                    _interface->RedrawActionSpellCastPart2( spell, spellTargets );
                    _interface->RedrawActionMonsterSpellCastStatus( spell, attacker, spellTargets.front() );
                }
            }
        }
    }

    attacker.PostAttackAction();
}

void Battle::Arena::ApplyAction( Command & cmd )
{
    switch ( cmd.GetType() ) {
    case CommandType::MSG_BATTLE_CAST:
        ApplyActionSpellCast( cmd );
        break;
    case CommandType::MSG_BATTLE_ATTACK:
        ApplyActionAttack( cmd );
        break;
    case CommandType::MSG_BATTLE_MOVE:
        ApplyActionMove( cmd );
        break;
    case CommandType::MSG_BATTLE_SKIP:
        ApplyActionSkip( cmd );
        break;
    case CommandType::MSG_BATTLE_END_TURN:
        ApplyActionEnd( cmd );
        break;
    case CommandType::MSG_BATTLE_MORALE:
        ApplyActionMorale( cmd );
        break;

    case CommandType::MSG_BATTLE_TOWER:
        ApplyActionTower( cmd );
        break;
    case CommandType::MSG_BATTLE_CATAPULT:
        ApplyActionCatapult( cmd );
        break;

    case CommandType::MSG_BATTLE_RETREAT:
        ApplyActionRetreat( cmd );
        break;
    case CommandType::MSG_BATTLE_SURRENDER:
        ApplyActionSurrender( cmd );
        break;

    case CommandType::MSG_BATTLE_AUTO_SWITCH:
        ApplyActionAutoSwitch( cmd );
        break;
    case CommandType::MSG_BATTLE_AUTO_FINISH:
        ApplyActionAutoFinish( cmd );
        break;

    default:
        break;
    }
}

void Battle::Arena::ApplyActionSpellCast( Command & cmd )
{
    const Spell spell( cmd.GetValue() );

    HeroBase * commander = GetCurrentForce().GetCommander();

    if ( spell.isCombat() && !isDisableCastSpell( spell ) && commander && commander->CanCastSpell( spell ) ) {
        DEBUG_LOG( DBG_BATTLE, DBG_TRACE, commander->GetName() << ", color: " << Color::String( commander->GetColor() ) << ", spell: " << spell.GetName() )

        // uniq spells action
        switch ( spell.GetID() ) {
        case Spell::TELEPORT:
            ApplyActionSpellTeleport( cmd );
            break;

        case Spell::EARTHQUAKE:
            ApplyActionSpellEarthQuake( cmd );
            break;

        case Spell::MIRRORIMAGE:
            ApplyActionSpellMirrorImage( cmd );
            break;

        case Spell::SUMMONEELEMENT:
        case Spell::SUMMONAELEMENT:
        case Spell::SUMMONFELEMENT:
        case Spell::SUMMONWELEMENT:
            ApplyActionSpellSummonElemental( cmd, spell );
            break;

        default:
            ApplyActionSpellDefaults( cmd, spell );
            break;
        }

        commander->SetModes( Heroes::SPELLCASTED );
        commander->SpellCasted( spell );

        // save spell for "eagle eye" capability
        usage_spells.Append( spell );
    }
    else {
        DEBUG_LOG( DBG_BATTLE, DBG_WARN, "incorrect param: " << spell.GetName() )
    }
}

void Battle::Arena::ApplyActionAttack( Command & cmd )
{
    const uint32_t attackerUID = cmd.GetValue();
    const uint32_t defenderUID = cmd.GetValue();
    const int32_t dst = cmd.GetValue();
    const int32_t dir = cmd.GetValue();

    Unit * attacker = GetTroopUID( attackerUID );
    Unit * defender = GetTroopUID( defenderUID );

    if ( attacker && attacker->isValid() && defender && defender->isValid() && ( attacker->GetCurrentColor() != defender->GetColor() ) ) {
        DEBUG_LOG( DBG_BATTLE, DBG_TRACE, attacker->String() << " to " << defender->String() )

        const bool handfighting = Unit::isHandFighting( *attacker, *defender );
        const bool doubleAttack = attacker->isDoubleAttack();

        if ( attacker->isArchers() || handfighting ) {
            defender->SetBlindAnswer( defender->Modes( SP_BLIND ) );

            BattleProcess( *attacker, *defender, dst, dir );

            if ( defender->isValid() ) {
                if ( handfighting && !attacker->ignoreRetaliation() && defender->AllowResponse() ) {
                    BattleProcess( *defender, *attacker );
                    defender->SetResponse();
                }

                defender->SetBlindAnswer( false );

                if ( doubleAttack && attacker->isValid() && !attacker->Modes( SP_BLIND | IS_PARALYZE_MAGIC ) ) {
                    DEBUG_LOG( DBG_BATTLE, DBG_TRACE, "double attack" )
                    BattleProcess( *attacker, *defender, dst, dir );
                }
            }

            // Reflect attacker only if he is alive.
            if ( attacker->isValid() ) {
                attacker->UpdateDirection();
            }

            // Reflect defender only if he is alive.
            if ( defender->isValid() ) {
                defender->UpdateDirection();
            }
        }
        else {
            DEBUG_LOG( DBG_BATTLE, DBG_WARN, "incorrect param: " << attacker->String( true ) << " and " << defender->String( true ) )
        }
    }
    else {
        DEBUG_LOG( DBG_BATTLE, DBG_WARN,
                   "incorrect param: "
                       << "uid: " << GetHexString( attackerUID ) << ", uid: " << GetHexString( defenderUID ) )
    }
}

void Battle::Arena::ApplyActionMove( Command & cmd )
{
    const uint32_t uid = cmd.GetValue();
    const int32_t dst = cmd.GetValue();

    Unit * unit = GetTroopUID( uid );
    const Cell * cell = Board::GetCell( dst );

    if ( unit && unit->isValid() && cell && cell->isPassableForUnit( *unit ) ) {
        const int32_t initialHead = unit->GetHeadIndex();

        Position pos = Position::GetPosition( *unit, dst );
        assert( pos.GetHead() != nullptr && ( !unit->isWide() || pos.GetTail() != nullptr ) );

        DEBUG_LOG( DBG_BATTLE, DBG_TRACE,
                   unit->String() << ", dst: " << dst << ", (head: " << pos.GetHead()->GetIndex() << ", tail: " << ( unit->isWide() ? pos.GetTail()->GetIndex() : -1 )
                                  << ")" )

        Position finalPos;

        if ( unit->isFlying() ) {
            unit->UpdateDirection( pos.GetRect() );

            if ( unit->isReflect() != pos.isReflect() ) {
                pos.Swap();
            }

            if ( _interface ) {
                _interface->RedrawActionFly( *unit, pos );
            }
            else if ( _bridge ) {
                const int32_t dstHead = pos.GetHead()->GetIndex();
                const int32_t dstTail = unit->isWide() ? pos.GetTail()->GetIndex() : -1;

                // Lower the bridge if the unit needs to land on it
                if ( _bridge->NeedDown( *unit, dstHead ) || ( unit->isWide() && _bridge->NeedDown( *unit, dstTail ) ) ) {
                    _bridge->ActionDown();
                }

                unit->SetPosition( pos );

                // Raise the bridge if possible after the unit has completed its movement
                if ( _bridge->AllowUp() ) {
                    _bridge->ActionUp();
                }
            }

            finalPos = pos;
        }
        else {
            const Indexes path = GetPath( pos );

            if ( path.empty() ) {
                DEBUG_LOG( DBG_BATTLE, DBG_WARN,
                           "path is empty: " << unit->String() << " to "
                                             << "dst: " << dst )
                return;
            }

            if ( _interface ) {
                _interface->RedrawActionMove( *unit, path );
            }
            else if ( _bridge ) {
                for ( const int32_t idx : path ) {
                    if ( _bridge->NeedDown( *unit, idx ) ) {
                        _bridge->ActionDown();
                    }

                    if ( unit->isWide() && unit->GetTailIndex() == idx ) {
                        unit->SetReflection( !unit->isReflect() );
                    }
                    else {
                        unit->SetPosition( idx );
                    }

                    if ( _bridge->AllowUp() ) {
                        _bridge->ActionUp();
                    }
                }
            }

            if ( unit->isWide() ) {
                const int32_t dstHead = path.back();
                const int32_t dstTail = path.size() > 1 ? path[path.size() - 2] : initialHead;

                finalPos.Set( dstHead, true, ( Board::GetDirection( dstHead, dstTail ) & RIGHT_SIDE ) != 0 );
            }
            else {
                finalPos.Set( path.back(), false, unit->isReflect() );
            }
        }

        unit->SetPosition( finalPos );
        unit->UpdateDirection();
    }
    else {
        DEBUG_LOG( DBG_BATTLE, DBG_WARN,
                   "incorrect param: "
                       << "uid: " << GetHexString( uid ) << ", dst: " << dst )
    }
}

void Battle::Arena::ApplyActionSkip( Command & cmd )
{
    const uint32_t uid = cmd.GetValue();

    Unit * unit = GetTroopUID( uid );

    if ( unit && unit->isValid() ) {
        if ( !unit->Modes( TR_MOVED ) ) {
            unit->SetModes( TR_SKIP );
            unit->SetModes( TR_MOVED );

            if ( _interface ) {
                _interface->RedrawActionSkipStatus( *unit );
            }

            DEBUG_LOG( DBG_BATTLE, DBG_TRACE, unit->String() )
        }
        else {
            DEBUG_LOG( DBG_BATTLE, DBG_WARN, "unit has already completed its turn: " << unit->String() )
        }
    }
    else {
        DEBUG_LOG( DBG_BATTLE, DBG_WARN,
                   "incorrect param: "
                       << "uid: " << GetHexString( uid ) )
    }
}

void Battle::Arena::ApplyActionEnd( Command & cmd )
{
    const uint32_t uid = cmd.GetValue();

    Unit * unit = GetTroopUID( uid );

    if ( unit ) {
        if ( !unit->Modes( TR_MOVED ) ) {
            unit->SetModes( TR_MOVED );

            DEBUG_LOG( DBG_BATTLE, DBG_TRACE, unit->String() )
        }
        else {
            DEBUG_LOG( DBG_BATTLE, DBG_INFO, "unit has already completed its turn: " << unit->String() )
        }
    }
    else {
        DEBUG_LOG( DBG_BATTLE, DBG_WARN,
                   "incorrect param: "
                       << "uid: " << GetHexString( uid ) )
    }
}

void Battle::Arena::ApplyActionMorale( Command & cmd )
{
    const uint32_t uid = cmd.GetValue();
    const int32_t morale = cmd.GetValue();

    Unit * unit = GetTroopUID( uid );

    if ( unit == nullptr || !unit->isValid() ) {
        DEBUG_LOG( DBG_BATTLE, DBG_WARN,
                   "incorrect param: "
                       << "uid: " << GetHexString( uid ) )

        return;
    }

    // Good morale
    if ( morale ) {
        if ( !unit->AllModes( TR_MOVED | MORALE_GOOD ) ) {
            DEBUG_LOG( DBG_BATTLE, DBG_WARN, "unit is in an invalid state: " << unit->String( true ) )

            return;
        }

        unit->ResetModes( TR_MOVED | MORALE_GOOD );
    }
    // Bad morale
    else {
        if ( !unit->Modes( MORALE_BAD ) || unit->Modes( TR_MOVED ) ) {
            DEBUG_LOG( DBG_BATTLE, DBG_WARN, "unit is in an invalid state: " << unit->String( true ) )

            return;
        }

        unit->ResetModes( MORALE_BAD );
        unit->SetModes( TR_MOVED );
    }

    if ( _interface ) {
        _interface->RedrawActionMorale( *unit, morale != 0 );
    }

    DEBUG_LOG( DBG_BATTLE, DBG_TRACE, ( morale ? "good" : "bad" ) << " to " << unit->String() )
}

void Battle::Arena::ApplyActionRetreat( const Command & /*cmd*/ )
{
    if ( CanRetreatOpponent( current_color ) ) {
        if ( _army1->GetColor() == current_color ) {
            result_game.army1 = RESULT_RETREAT;
        }
        else if ( _army2->GetColor() == current_color ) {
            result_game.army2 = RESULT_RETREAT;
        }
        DEBUG_LOG( DBG_BATTLE, DBG_TRACE, "color: " << Color::String( current_color ) )
    }
    else {
        DEBUG_LOG( DBG_BATTLE, DBG_WARN, "CanRetreatOpponent check failed" )
    }
}

void Battle::Arena::ApplyActionSurrender( const Command & /*cmd*/ )
{
    if ( CanSurrenderOpponent( current_color ) ) {
        Funds cost;

        if ( _army1->GetColor() == current_color )
            cost.gold = _army1->GetSurrenderCost();
        else if ( _army2->GetColor() == current_color )
            cost.gold = _army2->GetSurrenderCost();

        if ( world.GetKingdom( current_color ).AllowPayment( cost ) ) {
            if ( _army1->GetColor() == current_color ) {
                result_game.army1 = RESULT_SURRENDER;
                world.GetKingdom( current_color ).OddFundsResource( cost );
                world.GetKingdom( _army2->GetColor() ).AddFundsResource( cost );
            }
            else if ( _army2->GetColor() == current_color ) {
                result_game.army2 = RESULT_SURRENDER;
                world.GetKingdom( current_color ).OddFundsResource( cost );
                world.GetKingdom( _army1->GetColor() ).AddFundsResource( cost );
            }
            DEBUG_LOG( DBG_BATTLE, DBG_TRACE, "color: " << Color::String( current_color ) )
        }
    }
    else {
        DEBUG_LOG( DBG_BATTLE, DBG_WARN, "incorrect param" )
    }
}

void Battle::Arena::TargetsApplyDamage( Unit & attacker, TargetsInfo & targets, uint32_t & resurrected )
{
    for ( TargetInfo & target : targets ) {
        assert( target.defender != nullptr && target.defender->isValid() );

        uint32_t resInc;
        target.defender->ApplyDamage( attacker, target.damage, target.killed, resInc );
        resurrected += resInc;
    }
}

Battle::TargetsInfo Battle::Arena::GetTargetsForDamage( const Unit & attacker, Unit & defender, const int32_t dst, const int dir ) const
{
    // The attacked unit should be located on the attacked cell
    assert( defender.GetHeadIndex() == dst || defender.GetTailIndex() == dst );

    TargetsInfo targets;
    targets.reserve( 8 );

    TargetInfo res;

    // first target
    res.defender = &defender;
    res.damage = attacker.GetDamage( defender );

    // Genie special attack
    if ( attacker.GetID() == Monster::GENIE && _randomGenerator.Get( 1, 10 ) == 2 && defender.GetHitPoints() / 2 > res.damage ) {
        // Replaces the damage, not adding to it
        if ( defender.GetCount() == 1 ) {
            res.damage = defender.GetHitPoints();
        }
        else {
            res.damage = defender.GetHitPoints() / 2;
        }

        if ( Arena::GetInterface() ) {
            std::string str( _n( "%{name} destroys half the enemy troops!", "%{name} destroy half the enemy troops!", attacker.GetCount() ) );
            StringReplace( str, "%{name}", attacker.GetName() );
            Arena::GetInterface()->SetStatus( str, true );
        }
    }

    targets.push_back( res );

    std::set<const Unit *> consideredTargets{ &defender };

    // long distance attack
    if ( attacker.isDoubleCellAttack() ) {
        Cell * cell = Board::GetCell( dst, dir );
        Unit * enemy = cell ? cell->GetUnit() : nullptr;

        if ( enemy && consideredTargets.insert( enemy ).second ) {
            res.defender = enemy;
            res.damage = attacker.GetDamage( *enemy );

            targets.push_back( res );
        }
    }
    // attack of all adjacent cells
    else if ( attacker.isAllAdjacentCellsAttack() ) {
        for ( const int32_t nearbyIdx : Board::GetAroundIndexes( attacker ) ) {
            assert( Board::GetCell( nearbyIdx ) != nullptr );

            Unit * enemy = Board::GetCell( nearbyIdx )->GetUnit();

            if ( enemy && enemy->GetColor() != attacker.GetCurrentColor() && consideredTargets.insert( enemy ).second ) {
                res.defender = enemy;
                res.damage = attacker.GetDamage( *enemy );

                targets.push_back( res );
            }
        }
    }
    // lich cloud damage
    else if ( attacker.isAbilityPresent( fheroes2::MonsterAbilityType::AREA_SHOT ) && !attacker.isHandFighting() ) {
        for ( const int32_t nearbyIdx : Board::GetAroundIndexes( dst ) ) {
            assert( Board::GetCell( nearbyIdx ) != nullptr );

            Unit * enemy = Board::GetCell( nearbyIdx )->GetUnit();

            if ( enemy && consideredTargets.insert( enemy ).second ) {
                res.defender = enemy;
                res.damage = attacker.GetDamage( *enemy );

                targets.push_back( res );
            }
        }
    }

    return targets;
}

void Battle::Arena::TargetsApplySpell( const HeroBase * hero, const Spell & spell, TargetsInfo & targets )
{
    DEBUG_LOG( DBG_BATTLE, DBG_TRACE, "targets: " << targets.size() )

    for ( TargetInfo & target : targets ) {
        assert( target.defender != nullptr );

        target.defender->ApplySpell( spell, hero, target );
    }
}

std::vector<Battle::Unit *> Battle::Arena::FindChainLightningTargetIndexes( const HeroBase * hero, Unit * firstUnit )
{
    std::vector<Unit *> result = { firstUnit };
    std::vector<Unit *> ignoredTroops = { firstUnit };

    std::vector<Unit *> foundTroops = board.GetNearestTroops( result.back(), ignoredTroops );

    const int heroSpellPower = hero ? hero->GetPower() : 0;

    // Filter those which are fully immuned
    for ( size_t i = 0; i < foundTroops.size(); ) {
        if ( foundTroops[i]->GetMagicResist( Spell::CHAINLIGHTNING, heroSpellPower, hero ) >= 100 ) {
            ignoredTroops.push_back( foundTroops[i] );
            foundTroops.erase( foundTroops.begin() + i );
        }
        else {
            ++i;
        }
    }

    while ( result.size() != CHAIN_LIGHTNING_CREATURE_COUNT && !foundTroops.empty() ) {
        bool targetFound = false;
        for ( size_t i = 0; i < foundTroops.size(); ++i ) {
            const int32_t resist = foundTroops[i]->GetMagicResist( Spell::CHAINLIGHTNING, heroSpellPower, hero );
            assert( resist >= 0 );
            if ( resist < static_cast<int32_t>( _randomGenerator.Get( 1, 100 ) ) ) {
                ignoredTroops.push_back( foundTroops[i] );
                result.push_back( foundTroops[i] );
                foundTroops.erase( foundTroops.begin() + i );
                targetFound = true;
                break;
            }
        }

        // All targets are resisted. Choosing the nearest one.
        if ( !targetFound ) {
            ignoredTroops.push_back( foundTroops.front() );
            result.push_back( foundTroops.front() );
            foundTroops.erase( foundTroops.begin() );
        }

        if ( result.size() != CHAIN_LIGHTNING_CREATURE_COUNT ) {
            foundTroops = board.GetNearestTroops( result.back(), ignoredTroops );
        }
    }

    return result;
}

Battle::TargetsInfo Battle::Arena::TargetsForChainLightning( const HeroBase * hero, int32_t attackedTroopIndex )
{
    Unit * unit = GetTroopBoard( attackedTroopIndex );
    if ( unit == nullptr ) {
        assert( 0 );
        return TargetsInfo();
    }

    TargetsInfo targets;
    const std::vector<Unit *> targetUnits = FindChainLightningTargetIndexes( hero, unit );
    for ( size_t i = 0; i < targetUnits.size(); ++i ) {
        targets.emplace_back();
        TargetInfo & res = targets.back();

        res.defender = targetUnits[i];
        // store temp priority for calculate damage
        res.damage = static_cast<uint32_t>( i );
    }
    return targets;
}

Battle::TargetsInfo Battle::Arena::GetTargetsForSpells( const HeroBase * hero, const Spell & spell, int32_t dest, bool * playResistSound /* = nullptr */ )
{
    TargetsInfo targets;
    targets.reserve( 8 );

    if ( playResistSound ) {
        *playResistSound = true;
    }

    Unit * target = GetTroopBoard( dest );

    // from spells
    switch ( spell.GetID() ) {
    case Spell::CHAINLIGHTNING:
    case Spell::COLDRING:
        // skip center
        target = nullptr;
        break;

    default:
        break;
    }

    std::set<const Unit *> consideredTargets;

    TargetInfo res;

    // first target
    if ( target && target->AllowApplySpell( spell, hero ) && consideredTargets.insert( target ).second ) {
        res.defender = target;

        targets.push_back( res );
    }

    bool ignoreMagicResistance = false;

    // resurrect spell? get target from graveyard
    if ( nullptr == target && GraveyardAllowResurrect( dest, spell ) ) {
        target = GetTroopUID( graveyard.GetLastTroopUID( dest ) );

        if ( target && target->AllowApplySpell( spell, hero ) && consideredTargets.insert( target ).second ) {
            res.defender = target;

            targets.push_back( res );
        }
    }
    else {
        // check other spells
        switch ( spell.GetID() ) {
        case Spell::CHAINLIGHTNING: {
            for ( const TargetInfo & spellTarget : TargetsForChainLightning( hero, dest ) ) {
                assert( spellTarget.defender != nullptr );

                if ( consideredTargets.insert( spellTarget.defender ).second ) {
                    targets.push_back( spellTarget );
                }
                else {
                    // TargetsForChainLightning() should never return duplicates
                    assert( 0 );
                }
            }

            ignoreMagicResistance = true;

            if ( playResistSound ) {
                *playResistSound = false;
            }
            break;
        }

        // check abroads
        case Spell::FIREBALL:
        case Spell::METEORSHOWER:
        case Spell::COLDRING:
        case Spell::FIREBLAST: {
            for ( const int32_t index : Board::GetDistanceIndexes( dest, ( spell == Spell::FIREBLAST ? 2 : 1 ) ) ) {
                Unit * targetUnit = GetTroopBoard( index );

                if ( targetUnit && targetUnit->AllowApplySpell( spell, hero ) && consideredTargets.insert( targetUnit ).second ) {
                    res.defender = targetUnit;

                    targets.push_back( res );
                }
            }

            if ( playResistSound ) {
                *playResistSound = false;
            }
            break;
        }

        // check all troops
        case Spell::DEATHRIPPLE:
        case Spell::DEATHWAVE:
        case Spell::ELEMENTALSTORM:
        case Spell::HOLYWORD:
        case Spell::HOLYSHOUT:
        case Spell::ARMAGEDDON:
        case Spell::MASSBLESS:
        case Spell::MASSCURE:
        case Spell::MASSCURSE:
        case Spell::MASSDISPEL:
        case Spell::MASSHASTE:
        case Spell::MASSSHIELD:
        case Spell::MASSSLOW: {
            for ( Cell & cell : board ) {
                target = cell.GetUnit();

                if ( target && target->AllowApplySpell( spell, hero ) && consideredTargets.insert( target ).second ) {
                    res.defender = target;

                    targets.push_back( res );
                }
            }

            if ( playResistSound ) {
                *playResistSound = false;
            }
            break;
        }

        default:
            break;
        }
    }

    if ( !ignoreMagicResistance ) {
        // Mark magically resistant troops
        for ( auto & tgt : targets ) {
            const uint32_t resist = tgt.defender->GetMagicResist( spell, hero ? hero->GetPower() : 0, hero );

            if ( 0 < resist && 100 > resist && resist >= _randomGenerator.Get( 1, 100 ) ) {
                tgt.resist = true;
            }
        }
    }

    return targets;
}

void Battle::Arena::ApplyActionTower( Command & cmd )
{
    const uint32_t type = cmd.GetValue();
    const uint32_t uid = cmd.GetValue();

    Tower * tower = GetTower( type );
    Unit * unit = GetTroopUID( uid );

    if ( unit && unit->isValid() && tower ) {
        DEBUG_LOG( DBG_BATTLE, DBG_TRACE, "tower: " << type << ", attack to " << unit->String() )

        TargetInfo target;
        target.defender = unit;
        target.damage = tower->GetDamage( *unit );

        if ( _interface )
            _interface->RedrawActionTowerPart1( *tower, *unit );
        uint32_t unusedResurrected;
        unit->ApplyDamage( *tower, target.damage, target.killed, unusedResurrected );
        if ( _interface )
            _interface->RedrawActionTowerPart2( *tower, target );
    }
    else {
        DEBUG_LOG( DBG_BATTLE, DBG_WARN,
                   "incorrect param: "
                       << "tower: " << type << ", uid: " << GetHexString( uid ) )
    }
}

void Battle::Arena::ApplyActionCatapult( Command & cmd )
{
    if ( _catapult ) {
        uint32_t shots = cmd.GetValue();

        while ( shots-- ) {
            const int target = cmd.GetValue();
            const uint32_t damage = cmd.GetValue();
            const bool hit = cmd.GetValue() != 0;

            if ( target ) {
                if ( _interface ) {
                    _interface->RedrawActionCatapultPart1( target, hit );
                }

                if ( hit ) {
                    SetCastleTargetValue( target, GetCastleTargetValue( target ) - damage );
                    if ( _interface ) {
                        // Continue animating the smoke cloud after changing the "health" of the building.
                        _interface->RedrawActionCatapultPart2( target );
                    }
                }

                DEBUG_LOG( DBG_BATTLE, DBG_TRACE, "target: " << target << ", damage: " << damage << ", hit: " << hit )
            }
        }
    }
    else {
        DEBUG_LOG( DBG_BATTLE, DBG_WARN, "incorrect param" )
    }
}

void Battle::Arena::ApplyActionAutoSwitch( Command & cmd )
{
    const int color = cmd.GetValue();

    if ( ( color != GetArmy1Color() && color != GetArmy2Color() ) || ( getForce( color ).GetControl() & CONTROL_AI ) ) {
        DEBUG_LOG( DBG_BATTLE, DBG_WARN,
                   "incorrect param: "
                       << "color: " << Color::String( color ) << " (" << color << ")" )

        return;
    }

    _autoBattleColors ^= color;

    if ( _interface ) {
        const Player * player = Players::Get( color );
        assert( player );

        std::string msg = ( _autoBattleColors & color ) ? _( "%{name} has turned on the auto battle" ) : _( "%{name} has turned off the auto battle" );
        StringReplace( msg, "%{name}", player->GetName() );

        _interface->SetStatus( msg, true );
    }

    DEBUG_LOG( DBG_BATTLE, DBG_TRACE, "color: " << Color::String( color ) << ", status: " << ( ( _autoBattleColors & color ) ? "on" : "off" ) )
}

void Battle::Arena::ApplyActionAutoFinish( const Command & /* cmd */ )
{
    const int army1Control = GetForce1().GetControl();
    const int army2Control = GetForce2().GetControl();

    const int army1Color = GetArmy1Color();
    const int army2Color = GetArmy2Color();

    if ( army1Control & CONTROL_REMOTE ) {
        DEBUG_LOG( DBG_BATTLE, DBG_WARN, "remote player: " << Color::String( army1Color ) << ", auto finish disabled" )

        return;
    }
    if ( army2Control & CONTROL_REMOTE ) {
        DEBUG_LOG( DBG_BATTLE, DBG_WARN, "remote player: " << Color::String( army2Color ) << ", auto finish disabled" )

        return;
    }

    if ( !( army1Control & CONTROL_HUMAN ) && !( army2Control & CONTROL_HUMAN ) ) {
        DEBUG_LOG( DBG_BATTLE, DBG_WARN, "no local human-controlled player participates in the battle, auto finish disabled" )

        return;
    }

    if ( army1Control & CONTROL_HUMAN ) {
        _autoBattleColors |= army1Color;
    }
    if ( army2Control & CONTROL_HUMAN ) {
        _autoBattleColors |= army2Color;
    }

    _interface.reset();

    DEBUG_LOG( DBG_BATTLE, DBG_TRACE, "finishing the battle" )
}

void Battle::Arena::ApplyActionSpellSummonElemental( const Command & /*cmd*/, const Spell & spell )
{
    Unit * elem = CreateElemental( spell );
    assert( elem != nullptr );

    if ( _interface ) {
        const HeroBase * commander = GetCurrentCommander();
        assert( commander != nullptr );

        _interface->RedrawActionSpellCastStatus( spell, -1, commander->GetName(), {} );
        _interface->RedrawActionSummonElementalSpell( *elem );
    }
}

void Battle::Arena::ApplyActionSpellDefaults( Command & cmd, const Spell & spell )
{
    const HeroBase * commander = GetCurrentCommander();
    assert( commander != nullptr );

    const int32_t dst = cmd.GetValue();

    bool playResistSound = false;
    TargetsInfo targets = GetTargetsForSpells( commander, spell, dst, &playResistSound );
    TargetsInfo resistTargets;

    if ( _interface ) {
        _interface->RedrawActionSpellCastStatus( spell, dst, commander->GetName(), targets );

        for ( const auto & target : targets ) {
            if ( target.resist ) {
                resistTargets.push_back( target );
            }
        }
    }

    targets.erase( std::remove_if( targets.begin(), targets.end(), []( const TargetInfo & v ) { return v.resist; } ), targets.end() );

    if ( _interface ) {
        _interface->RedrawActionSpellCastPart1( spell, dst, commander, targets );
        for ( const TargetInfo & target : resistTargets ) {
            _interface->RedrawActionResistSpell( *target.defender, playResistSound );
        }
    }

    TargetsApplySpell( commander, spell, targets );

    if ( _interface )
        _interface->RedrawActionSpellCastPart2( spell, targets );
}

void Battle::Arena::ApplyActionSpellTeleport( Command & cmd )
{
    const int32_t src = cmd.GetValue();
    const int32_t dst = cmd.GetValue();

    Unit * unit = GetTroopBoard( src );
    const Cell * cell = Board::GetCell( dst );

    if ( unit && unit->isValid() && cell && cell->isPassableForUnit( *unit ) ) {
        const Position pos = Position::GetPosition( *unit, dst );
        assert( pos.GetHead() != nullptr && ( !unit->isWide() || pos.GetTail() != nullptr ) );

        if ( _interface ) {
            const HeroBase * commander = GetCurrentCommander();
            assert( commander != nullptr );

            TargetInfo targetInfo;
            targetInfo.defender = unit;

            TargetsInfo targetsInfo;
            targetsInfo.push_back( targetInfo );

            _interface->RedrawActionSpellCastStatus( Spell( Spell::TELEPORT ), src, commander->GetName(), targetsInfo );
            _interface->RedrawActionTeleportSpell( *unit, pos.GetHead()->GetIndex() );
        }

        unit->SetPosition( pos );

        DEBUG_LOG( DBG_BATTLE, DBG_TRACE, "src: " << src << ", dst: " << dst )
    }
    else {
        DEBUG_LOG( DBG_BATTLE, DBG_WARN,
                   "incorrect param: "
                       << "src: " << src << ", dst: " << dst )
    }
}

void Battle::Arena::ApplyActionSpellEarthQuake( const Command & /*cmd*/ )
{
    const HeroBase * commander = GetCurrentCommander();
    assert( commander != nullptr );

    std::vector<int> targets = GetCastleTargets();

    if ( _interface ) {
        _interface->RedrawActionSpellCastStatus( Spell( Spell::EARTHQUAKE ), -1, commander->GetName(), {} );
        _interface->RedrawActionEarthQuakeSpell( targets );
    }

    const std::pair<uint32_t, uint32_t> range = getEarthquakeDamageRange( commander );
    const std::vector<int> wallHexPositions = { CASTLE_FIRST_TOP_WALL_POS, CASTLE_SECOND_TOP_WALL_POS, CASTLE_THIRD_TOP_WALL_POS, CASTLE_FOURTH_TOP_WALL_POS };
    for ( int position : wallHexPositions ) {
        const int wallCondition = board[position].GetObject();

        if ( wallCondition > 0 ) {
            uint32_t wallDamage = _randomGenerator.Get( range.first, range.second );

            if ( wallDamage > static_cast<uint32_t>( wallCondition ) ) {
                wallDamage = wallCondition;
            }

            board[position].SetObject( wallCondition - wallDamage );
        }
    }

    if ( _towers[0] && _towers[0]->isValid() && _randomGenerator.Get( 1 ) ) {
        _towers[0]->SetDestroy();
    }
    if ( _towers[2] && _towers[2]->isValid() && _randomGenerator.Get( 1 ) ) {
        _towers[2]->SetDestroy();
    }

    DEBUG_LOG( DBG_BATTLE, DBG_TRACE, "spell: " << Spell( Spell::EARTHQUAKE ).GetName() << ", targets: " << targets.size() )
}

void Battle::Arena::ApplyActionSpellMirrorImage( Command & cmd )
{
    const int32_t who = cmd.GetValue();
    Unit * unit = GetTroopBoard( who );

    if ( unit && unit->isValid() ) {
        Indexes distances = Board::GetDistanceIndexes( unit->GetHeadIndex(), 4 );

        const int32_t centerIndex = unit->GetHeadIndex();
        std::sort( distances.begin(), distances.end(), [centerIndex]( const int32_t index1, const int32_t index2 ) {
            return Board::GetDistance( centerIndex, index1 ) < Board::GetDistance( centerIndex, index2 );
        } );

        Indexes::const_iterator it = std::find_if( distances.begin(), distances.end(), [unit]( const int32_t v ) { return Board::isValidMirrorImageIndex( v, unit ); } );
        if ( it != distances.end() ) {
            Unit * mirrorUnit = CreateMirrorImage( *unit );
            assert( mirrorUnit != nullptr );

            const Position pos = Position::GetPosition( *mirrorUnit, *it );
            assert( pos.GetHead() != nullptr && ( !mirrorUnit->isWide() || pos.GetTail() != nullptr ) );

            DEBUG_LOG( DBG_BATTLE, DBG_TRACE, "set position: " << pos.GetHead()->GetIndex() )

            if ( _interface ) {
                const HeroBase * commander = GetCurrentCommander();
                assert( commander != nullptr );

                TargetInfo targetInfo;
                targetInfo.defender = unit;

                TargetsInfo targetsInfo;
                targetsInfo.push_back( targetInfo );

                _interface->RedrawActionSpellCastStatus( Spell( Spell::MIRRORIMAGE ), who, commander->GetName(), targetsInfo );
                _interface->RedrawActionMirrorImageSpell( *unit, pos );
            }

            mirrorUnit->SetPosition( pos );
        }
        else {
            DEBUG_LOG( DBG_BATTLE, DBG_WARN, "no suitable position found" )

            if ( _interface ) {
                _interface->SetStatus( _( "Spell failed!" ), true );
            }
        }
    }
    else {
        DEBUG_LOG( DBG_BATTLE, DBG_WARN,
                   "incorrect param: "
                       << "who: " << who )
    }
}<|MERGE_RESOLUTION|>--- conflicted
+++ resolved
@@ -184,11 +184,7 @@
     TargetsApplyDamage( attacker, attackTargets, resurrected );
 
     if ( _interface ) {
-<<<<<<< HEAD
-        _interface->RedrawActionAttackPart2( attacker, attackTargets, resurrected );
-=======
-        _interface->RedrawActionAttackPart2( attacker, defender, attackTargets );
->>>>>>> 262e08a9
+        _interface->RedrawActionAttackPart2( attacker, defender, attackTargets, resurrected );
     }
 
     // Then apply the attacker's built-in spell
