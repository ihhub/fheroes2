--- conflicted
+++ resolved
@@ -332,11 +332,7 @@
         return true;
     }
 
-<<<<<<< HEAD
     bool ButtonBase::drawOnPress()
-=======
-    bool ButtonBase::drawOnPress( Display & output /* = Display::instance() */ )
->>>>>>> 55e7ec0a
     {
         if ( isPressed() ) {
             return false;
@@ -355,11 +351,7 @@
         return true;
     }
 
-<<<<<<< HEAD
     bool ButtonBase::drawOnRelease()
-=======
-    bool ButtonBase::drawOnRelease( Display & output /* = Display::instance() */ )
->>>>>>> 55e7ec0a
     {
         if ( !isPressed() ) {
             return false;
