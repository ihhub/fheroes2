--- conflicted
+++ resolved
@@ -22,19 +22,15 @@
 #include "agg_image.h"
 #include "cursor.h"
 #include "dialog.h"
-<<<<<<< HEAD
+#include "experience.h"
 #include "game.h"
-#include "localevent.h"
-#include "logging.h"
-=======
-#include "experience.h"
 #include "heroes_indicator.h"
 #include "icn.h"
 #include "localevent.h"
+#include "logging.h"
 #include "luck.h"
 #include "morale.h"
 #include "resource.h"
->>>>>>> 3d187e86
 #include "screen.h"
 #include "spell_info.h"
 #include "tools.h"
@@ -47,49 +43,42 @@
 namespace
 {
     const int32_t textOffsetY = 10;
-<<<<<<< HEAD
-
-    namespace
-    {
-        void outputInTextSupportMode( const fheroes2::TextBase & header, const fheroes2::TextBase & body, const int buttonTypes )
-        {
-            Logging::TextSupportLogger logger;
-            TEXT_SUPPORT_LOG( header.text() )
-            TEXT_SUPPORT_LOG( '\n' )
-            TEXT_SUPPORT_LOG( body.text() )
-
-            if ( buttonTypes & Dialog::YES ) {
-                TEXT_SUPPORT_LOG( "Press " << Game::getHotKeyNameByEventId( Game::EVENT_DEFAULT_READY ) << " to choose YES." )
-            }
-            if ( buttonTypes & Dialog::NO ) {
-                TEXT_SUPPORT_LOG( "Press " << Game::getHotKeyNameByEventId( Game::EVENT_DEFAULT_EXIT ) << " to choose NO." )
-            }
-            if ( buttonTypes & Dialog::OK ) {
-                TEXT_SUPPORT_LOG( "Press " << Game::getHotKeyNameByEventId( Game::EVENT_DEFAULT_READY ) << " to choose OK." )
-            }
-            if ( buttonTypes & Dialog::CANCEL ) {
-                TEXT_SUPPORT_LOG( "Press " << Game::getHotKeyNameByEventId( Game::EVENT_DEFAULT_EXIT ) << " to choose CANCEL." )
-            }
-        }
-    }
-=======
+
     const int32_t elementOffsetX = 10;
 
     const int32_t textOffsetFromElement = 2;
 
     const int32_t defaultElementPopupButtons = Dialog::ZERO;
->>>>>>> 3d187e86
+
+    void outputInTextSupportMode( const fheroes2::TextBase & header, const fheroes2::TextBase & body, const int buttonTypes )
+    {
+        Logging::TextSupportLogger logger;
+        TEXT_SUPPORT_LOG( header.text() )
+        TEXT_SUPPORT_LOG( '\n' )
+        TEXT_SUPPORT_LOG( body.text() )
+
+        if ( buttonTypes & Dialog::YES ) {
+            TEXT_SUPPORT_LOG( "Press " << Game::getHotKeyNameByEventId( Game::EVENT_DEFAULT_READY ) << " to choose YES." )
+        }
+        if ( buttonTypes & Dialog::NO ) {
+            TEXT_SUPPORT_LOG( "Press " << Game::getHotKeyNameByEventId( Game::EVENT_DEFAULT_EXIT ) << " to choose NO." )
+        }
+        if ( buttonTypes & Dialog::OK ) {
+            TEXT_SUPPORT_LOG( "Press " << Game::getHotKeyNameByEventId( Game::EVENT_DEFAULT_READY ) << " to choose OK." )
+        }
+        if ( buttonTypes & Dialog::CANCEL ) {
+            TEXT_SUPPORT_LOG( "Press " << Game::getHotKeyNameByEventId( Game::EVENT_DEFAULT_EXIT ) << " to choose CANCEL." )
+        }
+    }
 }
 
 namespace fheroes2
 {
     int showMessage( const TextBase & header, const TextBase & body, const int buttons, const std::vector<const DialogElement *> & elements )
     {
-<<<<<<< HEAD
         outputInTextSupportMode( header, body, buttons );
-=======
+
         const bool isProperDialog = ( buttons != 0 );
->>>>>>> 3d187e86
 
         // setup cursor
         const CursorRestorer cursorRestorer( isProperDialog, ::Cursor::POINTER );
