/***************************************************************************
 *   Copyright (C) 2009 by Andrey Afletdinov <fheroes2@gmail.com>          *
 *                                                                         *
 *   Part of the Free Heroes2 Engine:                                      *
 *   http://sourceforge.net/projects/fheroes2                              *
 *                                                                         *
 *   This program is free software; you can redistribute it and/or modify  *
 *   it under the terms of the GNU General Public License as published by  *
 *   the Free Software Foundation; either version 2 of the License, or     *
 *   (at your option) any later version.                                   *
 *                                                                         *
 *   This program is distributed in the hope that it will be useful,       *
 *   but WITHOUT ANY WARRANTY; without even the implied warranty of        *
 *   MERCHANTABILITY or FITNESS FOR A PARTICULAR PURPOSE.  See the         *
 *   GNU General Public License for more details.                          *
 *                                                                         *
 *   You should have received a copy of the GNU General Public License     *
 *   along with this program; if not, write to the                         *
 *   Free Software Foundation, Inc.,                                       *
 *   59 Temple Place - Suite 330, Boston, MA  02111-1307, USA.             *
 ***************************************************************************/

#include "cursor.h"
#include "agg.h"
#include "settings.h"

Cursor::Cursor()
    : theme( NONE )
    , offset_x( 0 )
    , offset_y( 0 )
{
    cursorOffsetTable.insert( std::pair<int, std::pair<s32, s32> >( Cursor::MOVE,  std::pair<s32, s32>( -12, -8 ) ) );
    cursorOffsetTable.insert( std::pair<int, std::pair<s32, s32> >( Cursor::MOVE2, std::pair<s32, s32>( cursorOffsetTable[Cursor::MOVE].first, cursorOffsetTable[Cursor::MOVE].second ) ) );
    cursorOffsetTable.insert( std::pair<int, std::pair<s32, s32> >( Cursor::MOVE3, std::pair<s32, s32>( cursorOffsetTable[Cursor::MOVE].first, cursorOffsetTable[Cursor::MOVE].second ) ) );
    cursorOffsetTable.insert( std::pair<int, std::pair<s32, s32> >( Cursor::MOVE4, std::pair<s32, s32>( cursorOffsetTable[Cursor::MOVE].first, cursorOffsetTable[Cursor::MOVE].second ) ) );

    cursorOffsetTable.insert( std::pair<int, std::pair<s32, s32> >( Cursor::ACTION,  std::pair<s32, s32>( -14, -10 ) ) );
    cursorOffsetTable.insert( std::pair<int, std::pair<s32, s32> >( Cursor::ACTION2, std::pair<s32, s32>( cursorOffsetTable[Cursor::ACTION].first, cursorOffsetTable[Cursor::ACTION].second ) ) );
    cursorOffsetTable.insert( std::pair<int, std::pair<s32, s32> >( Cursor::ACTION3, std::pair<s32, s32>( cursorOffsetTable[Cursor::ACTION].first, cursorOffsetTable[Cursor::ACTION].second ) ) );
    cursorOffsetTable.insert( std::pair<int, std::pair<s32, s32> >( Cursor::ACTION4, std::pair<s32, s32>( cursorOffsetTable[Cursor::ACTION].first, cursorOffsetTable[Cursor::ACTION].second ) ) );

    cursorOffsetTable.insert( std::pair<int, std::pair<s32, s32> >( Cursor::BOAT,     std::pair<s32, s32>( -12, -12 ) ) );
    cursorOffsetTable.insert( std::pair<int, std::pair<s32, s32> >( Cursor::BOAT2,    std::pair<s32, s32>( cursorOffsetTable[Cursor::BOAT].first, cursorOffsetTable[Cursor::BOAT].second ) ) );
    cursorOffsetTable.insert( std::pair<int, std::pair<s32, s32> >( Cursor::BOAT3,    std::pair<s32, s32>( cursorOffsetTable[Cursor::BOAT].first, cursorOffsetTable[Cursor::BOAT].second ) ) );
    cursorOffsetTable.insert( std::pair<int, std::pair<s32, s32> >( Cursor::BOAT4,    std::pair<s32, s32>( cursorOffsetTable[Cursor::BOAT].first, cursorOffsetTable[Cursor::BOAT].second ) ) );
    cursorOffsetTable.insert( std::pair<int, std::pair<s32, s32> >( Cursor::REDBOAT,  std::pair<s32, s32>( cursorOffsetTable[Cursor::BOAT].first, cursorOffsetTable[Cursor::BOAT].second ) ) );
    cursorOffsetTable.insert( std::pair<int, std::pair<s32, s32> >( Cursor::REDBOAT2, std::pair<s32, s32>( cursorOffsetTable[Cursor::BOAT].first, cursorOffsetTable[Cursor::BOAT].second ) ) );
    cursorOffsetTable.insert( std::pair<int, std::pair<s32, s32> >( Cursor::REDBOAT3, std::pair<s32, s32>( cursorOffsetTable[Cursor::BOAT].first, cursorOffsetTable[Cursor::BOAT].second ) ) );
    cursorOffsetTable.insert( std::pair<int, std::pair<s32, s32> >( Cursor::REDBOAT4, std::pair<s32, s32>( cursorOffsetTable[Cursor::BOAT].first, cursorOffsetTable[Cursor::BOAT].second ) ) );

    cursorOffsetTable.insert( std::pair<int, std::pair<s32, s32> >( Cursor::CASTLE,  std::pair<s32, s32>( -6, -4 ) ) );

    cursorOffsetTable.insert( std::pair<int, std::pair<s32, s32> >( Cursor::SCROLL_TOPRIGHT,    std::pair<s32, s32>( -15, 0 ) ) );
    cursorOffsetTable.insert( std::pair<int, std::pair<s32, s32> >( Cursor::SCROLL_RIGHT,       std::pair<s32, s32>( cursorOffsetTable[Cursor::SCROLL_TOPRIGHT].first, cursorOffsetTable[Cursor::SCROLL_TOPRIGHT].first ) ) );

    cursorOffsetTable.insert( std::pair<int, std::pair<s32, s32> >( Cursor::SCROLL_BOTTOM,      std::pair<s32, s32>( 0, -15 ) ) );
    cursorOffsetTable.insert( std::pair<int, std::pair<s32, s32> >( Cursor::SCROLL_BOTTOMLEFT,  std::pair<s32, s32>( cursorOffsetTable[Cursor::SCROLL_BOTTOM].first, cursorOffsetTable[Cursor::SCROLL_BOTTOM].first ) ) );

    cursorOffsetTable.insert( std::pair<int, std::pair<s32, s32> >( Cursor::SCROLL_BOTTOMRIGHT, std::pair<s32, s32>( -20, -20 ) ) );
    cursorOffsetTable.insert( std::pair<int, std::pair<s32, s32> >( Cursor::SWORD_BOTTOMRIGHT,  std::pair<s32, s32>( cursorOffsetTable[Cursor::SCROLL_BOTTOMRIGHT].first, cursorOffsetTable[Cursor::SCROLL_BOTTOMRIGHT].first ) ) );

    cursorOffsetTable.insert( std::pair<int, std::pair<s32, s32> >( Cursor::SWORD_BOTTOMLEFT,   std::pair<s32, s32>( -5, -20 ) ) );

    cursorOffsetTable.insert( std::pair<int, std::pair<s32, s32> >( Cursor::SWORD_TOPLEFT,      std::pair<s32, s32>( -5, -5 ) ) );

    cursorOffsetTable.insert( std::pair<int, std::pair<s32, s32> >( Cursor::SWORD_TOPRIGHT,     std::pair<s32, s32>( -20, -5 ) ) );

    cursorOffsetTable.insert( std::pair<int, std::pair<s32, s32> >( Cursor::SWORD_LEFT,         std::pair<s32, s32>( -5, -7 ) ) );

    cursorOffsetTable.insert( std::pair<int, std::pair<s32, s32> >( Cursor::SWORD_RIGHT,        std::pair<s32, s32>( -25, -7 ) ) );

    cursorOffsetTable.insert( std::pair<int, std::pair<s32, s32> >( Cursor::WAR_MOVE,           std::pair<s32, s32>( -7, -14 ) ) );
    cursorOffsetTable.insert( std::pair<int, std::pair<s32, s32> >( Cursor::WAR_FLY,            std::pair<s32, s32>( cursorOffsetTable[Cursor::WAR_MOVE].first, cursorOffsetTable[Cursor::WAR_MOVE].first ) ) );

    cursorOffsetTable.insert( std::pair<int, std::pair<s32, s32> >( Cursor::WAR_NONE,           std::pair<s32, s32>( -7, -7 ) ) );
    cursorOffsetTable.insert( std::pair<int, std::pair<s32, s32> >( Cursor::WAR_HERO,           std::pair<s32, s32>( cursorOffsetTable[Cursor::WAR_NONE].first, cursorOffsetTable[Cursor::WAR_NONE].first ) ) );
    cursorOffsetTable.insert( std::pair<int, std::pair<s32, s32> >( Cursor::WAR_ARROW,          std::pair<s32, s32>( cursorOffsetTable[Cursor::WAR_NONE].first, cursorOffsetTable[Cursor::WAR_NONE].first ) ) );
    cursorOffsetTable.insert( std::pair<int, std::pair<s32, s32> >( Cursor::WAR_INFO,           std::pair<s32, s32>( cursorOffsetTable[Cursor::WAR_NONE].first, cursorOffsetTable[Cursor::WAR_NONE].first ) ) );
    cursorOffsetTable.insert( std::pair<int, std::pair<s32, s32> >( Cursor::WAR_BROKENARROW,    std::pair<s32, s32>( cursorOffsetTable[Cursor::WAR_NONE].first, cursorOffsetTable[Cursor::WAR_NONE].first ) ) );

<<<<<<< HEAD
    cursorOffsetTable.insert( std::pair<int, std::pair<s32, s32> >( Cursor::SP_SLOW,            std::pair<s32, s32>( -14, -16 ) ) );
    cursorOffsetTable.insert( std::pair<int, std::pair<s32, s32> >( Cursor::SP_UNKNOWN,         std::pair<s32, s32>( -12, -20 ) ) );
    cursorOffsetTable.insert( std::pair<int, std::pair<s32, s32> >( Cursor::SP_CURSE,           std::pair<s32, s32>( -18, -20 ) ) );
    cursorOffsetTable.insert( std::pair<int, std::pair<s32, s32> >( Cursor::SP_LIGHTNINGBOLT,   std::pair<s32, s32>( -12, -14 ) ) );
    cursorOffsetTable.insert( std::pair<int, std::pair<s32, s32> >( Cursor::SP_CHAINLIGHTNING,  std::pair<s32, s32>( -26, -14 ) ) );
    cursorOffsetTable.insert( std::pair<int, std::pair<s32, s32> >( Cursor::SP_CURE,            std::pair<s32, s32>( -12, -19 ) ) );
    cursorOffsetTable.insert( std::pair<int, std::pair<s32, s32> >( Cursor::SP_BLESS,           std::pair<s32, s32>( -14, -17 ) ) );
    cursorOffsetTable.insert( std::pair<int, std::pair<s32, s32> >( Cursor::SP_FIREBALL,        std::pair<s32, s32>( -22, -14 ) ) );
    cursorOffsetTable.insert( std::pair<int, std::pair<s32, s32> >( Cursor::SP_FIREBLAST,       std::pair<s32, s32>( -26, -20 ) ) );
    cursorOffsetTable.insert( std::pair<int, std::pair<s32, s32> >( Cursor::SP_TELEPORT,        std::pair<s32, s32>( -16, -21 ) ) );
    cursorOffsetTable.insert( std::pair<int, std::pair<s32, s32> >( Cursor::SP_ELEMENTALSTORM,  std::pair<s32, s32>( -17, -15 ) ) );
    cursorOffsetTable.insert( std::pair<int, std::pair<s32, s32> >( Cursor::SP_RESURRECT,       std::pair<s32, s32>( -16, -17 ) ) );
    cursorOffsetTable.insert( std::pair<int, std::pair<s32, s32> >( Cursor::SP_RESURRECTTRUE,   std::pair<s32, s32>( -16, -17 ) ) );
    cursorOffsetTable.insert( std::pair<int, std::pair<s32, s32> >( Cursor::SP_HASTE,           std::pair<s32, s32>( -21, -16 ) ) );
    cursorOffsetTable.insert( std::pair<int, std::pair<s32, s32> >( Cursor::SP_SHIELD,          std::pair<s32, s32>( -17, -19 ) ) );
    cursorOffsetTable.insert( std::pair<int, std::pair<s32, s32> >( Cursor::SP_ARMAGEDDON,      std::pair<s32, s32>( -18, -17 ) ) );
    cursorOffsetTable.insert( std::pair<int, std::pair<s32, s32> >( Cursor::SP_ANTIMAGIC,       std::pair<s32, s32>( -13, -15 ) ) );
    cursorOffsetTable.insert( std::pair<int, std::pair<s32, s32> >( Cursor::SP_DISPEL,          std::pair<s32, s32>( -14, -13 ) ) );
    cursorOffsetTable.insert( std::pair<int, std::pair<s32, s32> >( Cursor::SP_BERSERKER,       std::pair<s32, s32>( -16, -11 ) ) );
    cursorOffsetTable.insert( std::pair<int, std::pair<s32, s32> >( Cursor::SP_PARALYZE,        std::pair<s32, s32>( -11, -18 ) ) );
    cursorOffsetTable.insert( std::pair<int, std::pair<s32, s32> >( Cursor::SP_BLIND,           std::pair<s32, s32>( -15, -18 ) ) );
    cursorOffsetTable.insert( std::pair<int, std::pair<s32, s32> >( Cursor::SP_HOLYWORD,        std::pair<s32, s32>( -10, -16 ) ) );
    cursorOffsetTable.insert( std::pair<int, std::pair<s32, s32> >( Cursor::SP_HOLYSHOUT,       std::pair<s32, s32>( -13, -19 ) ) );
    cursorOffsetTable.insert( std::pair<int, std::pair<s32, s32> >( Cursor::SP_METEORSHOWER,    std::pair<s32, s32>( -14, -17 ) ) );
    cursorOffsetTable.insert( std::pair<int, std::pair<s32, s32> >( Cursor::SP_ANIMATEDEAD,     std::pair<s32, s32>( -18, -17 ) ) );
    cursorOffsetTable.insert( std::pair<int, std::pair<s32, s32> >( Cursor::SP_MIRRORIMAGE,     std::pair<s32, s32>( -33, -20 ) ) );
    cursorOffsetTable.insert( std::pair<int, std::pair<s32, s32> >( Cursor::SP_BLOODLUST,       std::pair<s32, s32>( -19, -17 ) ) );
    cursorOffsetTable.insert( std::pair<int, std::pair<s32, s32> >( Cursor::SP_DEATHRIPPLE,     std::pair<s32, s32>( -29, -20 ) ) );
    cursorOffsetTable.insert( std::pair<int, std::pair<s32, s32> >( Cursor::SP_DEATHWAVE,       std::pair<s32, s32>( -27, -19 ) ) );
    cursorOffsetTable.insert( std::pair<int, std::pair<s32, s32> >( Cursor::SP_STEELSKIN,       std::pair<s32, s32>( -17, -21 ) ) );
    cursorOffsetTable.insert( std::pair<int, std::pair<s32, s32> >( Cursor::SP_STONESKIN,       std::pair<s32, s32>( -15, -17 ) ) );
    cursorOffsetTable.insert( std::pair<int, std::pair<s32, s32> >( Cursor::SP_DRAGONSLAYER,    std::pair<s32, s32>( -22, -20 ) ) );
    cursorOffsetTable.insert( std::pair<int, std::pair<s32, s32> >( Cursor::SP_EARTHQUAKE,      std::pair<s32, s32>( -19, -17 ) ) );
    cursorOffsetTable.insert( std::pair<int, std::pair<s32, s32> >( Cursor::SP_DISRUPTINGRAY,   std::pair<s32, s32>( -14, -21 ) ) );
    cursorOffsetTable.insert( std::pair<int, std::pair<s32, s32> >( Cursor::SP_COLDRING,        std::pair<s32, s32>( -12, -17 ) ) );
    cursorOffsetTable.insert( std::pair<int, std::pair<s32, s32> >( Cursor::SP_COLDRAY,         std::pair<s32, s32>( -19, -17 ) ) );
    cursorOffsetTable.insert( std::pair<int, std::pair<s32, s32> >( Cursor::SP_HYPNOTIZE,       std::pair<s32, s32>( -23, -18 ) ) );
    cursorOffsetTable.insert( std::pair<int, std::pair<s32, s32> >( Cursor::SP_ARROW,           std::pair<s32, s32>( -25, -6 ) ) );
=======
    std::vector<s32> cursorIds;
    cursorIds.push_back( Cursor::SP_SLOW );
    cursorIds.push_back( Cursor::SP_UNKNOWN );
    cursorIds.push_back( Cursor::SP_CURSE );
    cursorIds.push_back( Cursor::SP_LIGHTNINGBOLT );
    cursorIds.push_back( Cursor::SP_CHAINLIGHTNING );
    cursorIds.push_back( Cursor::SP_CURE );
    cursorIds.push_back( Cursor::SP_BLESS );
    cursorIds.push_back( Cursor::SP_FIREBALL );
    cursorIds.push_back( Cursor::SP_FIREBLAST );
    cursorIds.push_back( Cursor::SP_TELEPORT );
    cursorIds.push_back( Cursor::SP_ELEMENTALSTORM );
    cursorIds.push_back( Cursor::SP_RESURRECT );
    cursorIds.push_back( Cursor::SP_RESURRECTTRUE );
    cursorIds.push_back( Cursor::SP_HASTE );
    cursorIds.push_back( Cursor::SP_SHIELD );
    cursorIds.push_back( Cursor::SP_ARMAGEDDON );
    cursorIds.push_back( Cursor::SP_ANTIMAGIC );
    cursorIds.push_back( Cursor::SP_DISPEL );
    cursorIds.push_back( Cursor::SP_BERSERKER );
    cursorIds.push_back( Cursor::SP_PARALYZE );
    cursorIds.push_back( Cursor::SP_BLIND );
    cursorIds.push_back( Cursor::SP_HOLYWORD );
    cursorIds.push_back( Cursor::SP_HOLYSHOUT );
    cursorIds.push_back( Cursor::SP_METEORSHOWER );
    cursorIds.push_back( Cursor::SP_ANIMATEDEAD );
    cursorIds.push_back( Cursor::SP_MIRRORIMAGE );
    cursorIds.push_back( Cursor::SP_BLOODLUST );
    cursorIds.push_back( Cursor::SP_DEATHRIPPLE );
    cursorIds.push_back( Cursor::SP_DEATHWAVE );
    cursorIds.push_back( Cursor::SP_STEELSKIN );
    cursorIds.push_back( Cursor::SP_STONESKIN );
    cursorIds.push_back( Cursor::SP_DRAGONSLAYER );
    cursorIds.push_back( Cursor::SP_EARTHQUAKE );
    cursorIds.push_back( Cursor::SP_DISRUPTINGRAY );
    cursorIds.push_back( Cursor::SP_COLDRING );
    cursorIds.push_back( Cursor::SP_COLDRAY );
    cursorIds.push_back( Cursor::SP_HYPNOTIZE );
    cursorIds.push_back( Cursor::SP_ARROW );

    for ( std::vector<s32>::iterator iter = cursorIds.begin(); iter != cursorIds.end(); ++iter ) {
        const Sprite sprite = LoadSprite( *iter );

#ifdef USE_SDL_CURSOR
        SDL_Surface * cursorSurface = sprite();
        SDL_Cursor * cursor = SDL_CreateColorCursor( cursorSurface, offset_x, offset_y );
        if ( cursor == NULL ) {
            DEBUG( DBG_ENGINE, DBG_WARN, "SDL_CreateColorCursor failure, name = " << *iter << ", reason: " << SDL_GetError() );
            continue;
        }

        cacheCursors.insert( std::pair<int, SDL_Cursor *>( *iter, cursor ) );
#else
        cacheSprites.insert( std::pair<int, const Sprite>( *iter, sprite ) );
#endif
        const s32 ox = -sprite.w() / 2;
        const s32 oy = -sprite.h() / 2;

        cursorOffsetTable.insert( std::pair<int, std::pair<s32, s32> >( *iter, std::pair<s32, s32>( ox, oy ) ) );
    }
>>>>>>> 391742b0
}

/* destructor */
Cursor::~Cursor()
{
#ifdef USE_SDL_CURSOR
    for( std::map<int, SDL_Cursor *>::iterator iter = cacheCursors.begin(); iter != cacheCursors.end(); ++iter)
        SDL_FreeCursor( iter->second );
#endif
}

Cursor & Cursor::Get( void )
{
    static Cursor _cursor;
    return _cursor;
}

Sprite Cursor::LoadSprite( int id )
{
    Sprite result;

    switch ( 0xF000 & id ) {
    case 0x3000: {
        result = AGG::GetICN( ICN::SPELCO, 0xFF & id );
        DEBUG( DBG_ENGINE, DBG_TRACE, ICN::GetString( ICN::SPELCO ) << ", " << ( id & 0xFF ) );
    } break;

    case 0x2000: {
        result = AGG::GetICN( ICN::CMSECO, 0xFF & id );
        DEBUG( DBG_ENGINE, DBG_TRACE, ICN::GetString( ICN::CMSECO ) << ", " << ( id & 0xFF ) );
    } break;

    case 0x1000: {
        result = AGG::GetICN( ICN::ADVMCO, 0xFF & id );
        DEBUG( DBG_ENGINE, DBG_TRACE, ICN::GetString( ICN::ADVMCO ) << ", " << ( id & 0xFF ) );
    } break;

    default:
        result = AGG::GetICN( ICN::ADVMCO, 0 );
        break;
    }

    return result;
}

/* get theme cursor */
int Cursor::Themes( void )
{
    return SP_ARROW >= theme ? theme : NONE;
}

#ifdef USE_SDL_CURSOR
bool Cursor::isVisible() const
{
    // return SpriteMove::isVisible();
    const bool state = SDL_ShowCursor( SDL_QUERY ) == SDL_ENABLE;
    return state;
}
#endif

/* set cursor theme */
bool Cursor::SetThemes( int name, bool force )
{
#ifdef USE_SDL_CURSOR
    if ( force || theme != name ) {
        if ( isVisible() )
            SDL_ShowCursor( SDL_DISABLE );

        theme = name;

        std::map<int, SDL_Cursor *>::iterator iter = cacheCursors.find( name );
        if ( iter == cacheCursors.end() ) {
            const Sprite sprite = LoadSprite( name );
            SDL_Surface * cursorSurface = sprite();
            SetOffset( name );
            SDL_Cursor * cursor = SDL_CreateColorCursor( cursorSurface, offset_x, offset_y );
            if ( cursor == NULL ) {
                DEBUG( DBG_ENGINE, DBG_WARN, "SDL_CreateColorCursor failure, name = " << name << ", reason: " << SDL_GetError() );
                return false;
            }

            iter = cacheCursors.insert( std::pair<int, SDL_Cursor *>( name, cursor ) ).first;
        }

        SDL_SetCursor( iter->second );
        if ( SDL_ShowCursor( SDL_ENABLE ) == SDL_QUERY )
            DEBUG( DBG_ENGINE, DBG_WARN, "SDL_ShowCursor failure, name = " << name << ", reason: " << SDL_GetError() );

        SDL_ShowCursor( SDL_ENABLE );

        return true;
    }

    return false;
}
#else // SDL1 related code
    if ( force || theme != name ) {
        if ( isVisible() )
            Hide();
        theme = name;

        std::map<int, const Sprite>::iterator iter = cacheSprites.find( name );

        if ( iter == cacheSprites.end() ) {
            const Sprite sprite = LoadSprite( name );
            iter = cacheSprites.insert( std::pair<int, const Sprite>( name, sprite ) ).first;
        }

        Set( iter->second, true );

        SetOffset( name );

        return true;
    }

    return false;
}

/* redraw cursor wrapper for local event */
void Cursor::Redraw( s32 x, s32 y )
{
    Cursor & cur = Cursor::Get();

    if ( cur.isVisible() ) {
        cur.Move( x, y );

        Display::Get().Flip();
    }
}

/* move cursor */
void Cursor::Move( s32 x, s32 y )
{
    if ( isVisible() )
        SpriteMove::Move( x + offset_x, y + offset_y );
}
#endif

/* set offset big cursor */
void Cursor::SetOffset( int name )
{
    std::map<int, std::pair<s32, s32> >::const_iterator iter = cursorOffsetTable.find( name );
    if ( iter == cursorOffsetTable.end() ) {
        offset_x = iter->second.first;
        offset_y = iter->second.second;
    }
    else {
        offset_x = 0;
        offset_y = 0;
    }
}

void Cursor::Show( void )
{
#ifndef USE_SDL_CURSOR // not defined
    if ( !Settings::Get().ExtPocketHideCursor() )
        SpriteMove::Show();
#endif
}

#ifdef USE_SDL_CURSOR
void Cursor::Hide( void ) {}
#endif

int Cursor::DistanceThemes( int theme, u32 dist )
{
    if ( 0 == dist )
        return POINTER;
    else if ( dist > 4 )
        dist = 4;

    switch ( theme ) {
    case MOVE:
    case FIGHT:
    case BOAT:
    case ANCHOR:
    case CHANGE:
    case ACTION:
        return theme + 6 * ( dist - 1 );

    case REDBOAT:
        return REDBOAT + dist - 1;

    default:
        break;
    }

    return theme;
}

int Cursor::WithoutDistanceThemes( int theme )
{
    switch ( theme ) {
    case MOVE2:
    case MOVE3:
    case MOVE4:
        return MOVE;
    case FIGHT2:
    case FIGHT3:
    case FIGHT4:
        return FIGHT;
    case BOAT2:
    case BOAT3:
    case BOAT4:
        return BOAT;
    case ANCHOR2:
    case ANCHOR3:
    case ANCHOR4:
        return ANCHOR;
    case CHANGE2:
    case CHANGE3:
    case CHANGE4:
        return CHANGE;
    case ACTION2:
    case ACTION3:
    case ACTION4:
        return ACTION;
    case REDBOAT2:
    case REDBOAT3:
    case REDBOAT4:
        return REDBOAT;

    default:
        break;
    }

    return theme;
}<|MERGE_RESOLUTION|>--- conflicted
+++ resolved
@@ -78,7 +78,6 @@
     cursorOffsetTable.insert( std::pair<int, std::pair<s32, s32> >( Cursor::WAR_INFO,           std::pair<s32, s32>( cursorOffsetTable[Cursor::WAR_NONE].first, cursorOffsetTable[Cursor::WAR_NONE].first ) ) );
     cursorOffsetTable.insert( std::pair<int, std::pair<s32, s32> >( Cursor::WAR_BROKENARROW,    std::pair<s32, s32>( cursorOffsetTable[Cursor::WAR_NONE].first, cursorOffsetTable[Cursor::WAR_NONE].first ) ) );
 
-<<<<<<< HEAD
     cursorOffsetTable.insert( std::pair<int, std::pair<s32, s32> >( Cursor::SP_SLOW,            std::pair<s32, s32>( -14, -16 ) ) );
     cursorOffsetTable.insert( std::pair<int, std::pair<s32, s32> >( Cursor::SP_UNKNOWN,         std::pair<s32, s32>( -12, -20 ) ) );
     cursorOffsetTable.insert( std::pair<int, std::pair<s32, s32> >( Cursor::SP_CURSE,           std::pair<s32, s32>( -18, -20 ) ) );
@@ -117,68 +116,6 @@
     cursorOffsetTable.insert( std::pair<int, std::pair<s32, s32> >( Cursor::SP_COLDRAY,         std::pair<s32, s32>( -19, -17 ) ) );
     cursorOffsetTable.insert( std::pair<int, std::pair<s32, s32> >( Cursor::SP_HYPNOTIZE,       std::pair<s32, s32>( -23, -18 ) ) );
     cursorOffsetTable.insert( std::pair<int, std::pair<s32, s32> >( Cursor::SP_ARROW,           std::pair<s32, s32>( -25, -6 ) ) );
-=======
-    std::vector<s32> cursorIds;
-    cursorIds.push_back( Cursor::SP_SLOW );
-    cursorIds.push_back( Cursor::SP_UNKNOWN );
-    cursorIds.push_back( Cursor::SP_CURSE );
-    cursorIds.push_back( Cursor::SP_LIGHTNINGBOLT );
-    cursorIds.push_back( Cursor::SP_CHAINLIGHTNING );
-    cursorIds.push_back( Cursor::SP_CURE );
-    cursorIds.push_back( Cursor::SP_BLESS );
-    cursorIds.push_back( Cursor::SP_FIREBALL );
-    cursorIds.push_back( Cursor::SP_FIREBLAST );
-    cursorIds.push_back( Cursor::SP_TELEPORT );
-    cursorIds.push_back( Cursor::SP_ELEMENTALSTORM );
-    cursorIds.push_back( Cursor::SP_RESURRECT );
-    cursorIds.push_back( Cursor::SP_RESURRECTTRUE );
-    cursorIds.push_back( Cursor::SP_HASTE );
-    cursorIds.push_back( Cursor::SP_SHIELD );
-    cursorIds.push_back( Cursor::SP_ARMAGEDDON );
-    cursorIds.push_back( Cursor::SP_ANTIMAGIC );
-    cursorIds.push_back( Cursor::SP_DISPEL );
-    cursorIds.push_back( Cursor::SP_BERSERKER );
-    cursorIds.push_back( Cursor::SP_PARALYZE );
-    cursorIds.push_back( Cursor::SP_BLIND );
-    cursorIds.push_back( Cursor::SP_HOLYWORD );
-    cursorIds.push_back( Cursor::SP_HOLYSHOUT );
-    cursorIds.push_back( Cursor::SP_METEORSHOWER );
-    cursorIds.push_back( Cursor::SP_ANIMATEDEAD );
-    cursorIds.push_back( Cursor::SP_MIRRORIMAGE );
-    cursorIds.push_back( Cursor::SP_BLOODLUST );
-    cursorIds.push_back( Cursor::SP_DEATHRIPPLE );
-    cursorIds.push_back( Cursor::SP_DEATHWAVE );
-    cursorIds.push_back( Cursor::SP_STEELSKIN );
-    cursorIds.push_back( Cursor::SP_STONESKIN );
-    cursorIds.push_back( Cursor::SP_DRAGONSLAYER );
-    cursorIds.push_back( Cursor::SP_EARTHQUAKE );
-    cursorIds.push_back( Cursor::SP_DISRUPTINGRAY );
-    cursorIds.push_back( Cursor::SP_COLDRING );
-    cursorIds.push_back( Cursor::SP_COLDRAY );
-    cursorIds.push_back( Cursor::SP_HYPNOTIZE );
-    cursorIds.push_back( Cursor::SP_ARROW );
-
-    for ( std::vector<s32>::iterator iter = cursorIds.begin(); iter != cursorIds.end(); ++iter ) {
-        const Sprite sprite = LoadSprite( *iter );
-
-#ifdef USE_SDL_CURSOR
-        SDL_Surface * cursorSurface = sprite();
-        SDL_Cursor * cursor = SDL_CreateColorCursor( cursorSurface, offset_x, offset_y );
-        if ( cursor == NULL ) {
-            DEBUG( DBG_ENGINE, DBG_WARN, "SDL_CreateColorCursor failure, name = " << *iter << ", reason: " << SDL_GetError() );
-            continue;
-        }
-
-        cacheCursors.insert( std::pair<int, SDL_Cursor *>( *iter, cursor ) );
-#else
-        cacheSprites.insert( std::pair<int, const Sprite>( *iter, sprite ) );
-#endif
-        const s32 ox = -sprite.w() / 2;
-        const s32 oy = -sprite.h() / 2;
-
-        cursorOffsetTable.insert( std::pair<int, std::pair<s32, s32> >( *iter, std::pair<s32, s32>( ox, oy ) ) );
-    }
->>>>>>> 391742b0
 }
 
 /* destructor */
