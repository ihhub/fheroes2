/***************************************************************************
 *   Copyright (C) 2009 by Andrey Afletdinov <fheroes2@gmail.com>          *
 *                                                                         *
 *   Part of the Free Heroes2 Engine:                                      *
 *   http://sourceforge.net/projects/fheroes2                              *
 *                                                                         *
 *   This program is free software; you can redistribute it and/or modify  *
 *   it under the terms of the GNU General Public License as published by  *
 *   the Free Software Foundation; either version 2 of the License, or     *
 *   (at your option) any later version.                                   *
 *                                                                         *
 *   This program is distributed in the hope that it will be useful,       *
 *   but WITHOUT ANY WARRANTY; without even the implied warranty of        *
 *   MERCHANTABILITY or FITNESS FOR A PARTICULAR PURPOSE.  See the         *
 *   GNU General Public License for more details.                          *
 *                                                                         *
 *   You should have received a copy of the GNU General Public License     *
 *   along with this program; if not, write to the                         *
 *   Free Software Foundation, Inc.,                                       *
 *   59 Temple Place - Suite 330, Boston, MA  02111-1307, USA.             *
 ***************************************************************************/

#include "cursor.h"
#include "agg.h"

// This is new Graphics engine. To change the code slowly we have to do some hacks here for now
#include "screen.h"

<<<<<<< HEAD
#if SDL_VERSION_ATLEAST( 2, 0, 0 ) && !defined( WITH_CONTROLLER )
#define USE_SDL_CURSOR
#endif

=======
>>>>>>> ec94dd2f
Cursor::Cursor()
    : theme( NONE )
    , offset_x( 0 )
    , offset_y( 0 )
{}

Cursor::~Cursor()
{
}

Cursor & Cursor::Get( void )
{
    static Cursor _cursor;
    return _cursor;
}

/* get theme cursor */
int Cursor::Themes( void )
{
    return SP_ARROW >= theme ? theme : NONE;
}

/* set cursor theme */
bool Cursor::SetThemes( int name, bool force )
{
    if ( force || theme != name ) {
        theme = name;

        int icnID = ICN::ADVMCO;
        switch ( 0xF000 & name ) {
        case 0x3000:
            icnID = ICN::SPELCO;
            break;
        case 0x2000:
            icnID = ICN::CMSECO;
            break;
        default:
            break;
        }
        const fheroes2::Sprite & spr = fheroes2::AGG::GetICN( icnID, 0xFF & name );
        SetOffset( name, fheroes2::Point( spr.width() / 2, spr.height() / 2 ) );
        fheroes2::cursor().update( spr, -offset_x, -offset_y );

        // immediately apply new offset, force
        const Point currentPos = LocalEvent::Get().GetMouseCursor();
        Move( currentPos.x, currentPos.y );
        return true;
    }

    return false;
}

/* redraw cursor wrapper for local event */
void Cursor::Redraw( s32 x, s32 y )
{
    if ( fheroes2::cursor().isSoftwareEmulation() ) {
        Cursor & cur = Cursor::Get();
        cur.Move( x, y );

        if ( fheroes2::cursor().isVisible() ) {
            fheroes2::Display::instance().render();
        }
    }
}

/* move cursor */
void Cursor::Move( s32 x, s32 y )
{
    fheroes2::cursor().setPosition( x + offset_x, y + offset_y );
}

/* set offset big cursor */
void Cursor::SetOffset( int name, const fheroes2::Point & defaultOffset )
{
    switch ( name ) {
    case Cursor::POINTER:
    case Cursor::POINTER2:
    case Cursor::WAR_POINTER:
    case Cursor::FIGHT:
    case Cursor::FIGHT2:
    case Cursor::FIGHT3:
    case Cursor::FIGHT4:
        offset_x = 0;
        offset_y = 0;
        break;

    case Cursor::SCROLL_TOPRIGHT:
    case Cursor::SCROLL_RIGHT:
        offset_x = -15;
        offset_y = 0;
        break;

    case Cursor::SCROLL_BOTTOM:
    case Cursor::SCROLL_BOTTOMLEFT:
        offset_x = 0;
        offset_y = -15;
        break;

    case Cursor::SCROLL_BOTTOMRIGHT:
    case Cursor::SWORD_BOTTOMRIGHT:
        offset_x = -20;
        offset_y = -20;
        break;

    case Cursor::SWORD_BOTTOMLEFT:
        offset_x = -5;
        offset_y = -20;
        break;

    case Cursor::SWORD_TOPLEFT:
        offset_x = -5;
        offset_y = -5;
        break;

    case Cursor::SWORD_TOPRIGHT:
        offset_x = -20;
        offset_y = -5;
        break;

    case Cursor::SWORD_LEFT:
        offset_x = -5;
        offset_y = -7;
        break;

    case Cursor::SWORD_RIGHT:
        offset_x = -25;
        offset_y = -7;
        break;

    default:
        offset_x = -defaultOffset.x;
        offset_y = -defaultOffset.y;
        break;
    }
}

void Cursor::Show( void )
{
    fheroes2::cursor().show( true );
}

void Cursor::Hide( void )
{
    fheroes2::cursor().show( false );
}

bool Cursor::isVisible( void ) const
{
    return fheroes2::cursor().isVisible();
}

int Cursor::DistanceThemes( int theme, u32 dist )
{
    if ( 0 == dist )
        return POINTER;
    else if ( dist > 4 )
        dist = 4;

    switch ( theme ) {
    case MOVE:
    case FIGHT:
    case BOAT:
    case ANCHOR:
    case CHANGE:
    case ACTION:
        return theme + 6 * ( dist - 1 );

    case REDBOAT:
        return REDBOAT + dist - 1;

    default:
        break;
    }

    return theme;
}

int Cursor::WithoutDistanceThemes( int theme )
{
    switch ( theme ) {
    case MOVE2:
    case MOVE3:
    case MOVE4:
        return MOVE;
    case FIGHT2:
    case FIGHT3:
    case FIGHT4:
        return FIGHT;
    case BOAT2:
    case BOAT3:
    case BOAT4:
        return BOAT;
    case ANCHOR2:
    case ANCHOR3:
    case ANCHOR4:
        return ANCHOR;
    case CHANGE2:
    case CHANGE3:
    case CHANGE4:
        return CHANGE;
    case ACTION2:
    case ACTION3:
    case ACTION4:
        return ACTION;
    case REDBOAT2:
    case REDBOAT3:
    case REDBOAT4:
        return REDBOAT;

    default:
        break;
    }

    return theme;
}<|MERGE_RESOLUTION|>--- conflicted
+++ resolved
@@ -26,13 +26,6 @@
 // This is new Graphics engine. To change the code slowly we have to do some hacks here for now
 #include "screen.h"
 
-<<<<<<< HEAD
-#if SDL_VERSION_ATLEAST( 2, 0, 0 ) && !defined( WITH_CONTROLLER )
-#define USE_SDL_CURSOR
-#endif
-
-=======
->>>>>>> ec94dd2f
 Cursor::Cursor()
     : theme( NONE )
     , offset_x( 0 )
