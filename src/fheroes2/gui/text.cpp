/***************************************************************************
 *   Copyright (C) 2009 by Andrey Afletdinov <fheroes2@gmail.com>          *
 *                                                                         *
 *   Part of the Free Heroes2 Engine:                                      *
 *   http://sourceforge.net/projects/fheroes2                              *
 *                                                                         *
 *   This program is free software; you can redistribute it and/or modify  *
 *   it under the terms of the GNU General Public License as published by  *
 *   the Free Software Foundation; either version 2 of the License, or     *
 *   (at your option) any later version.                                   *
 *                                                                         *
 *   This program is distributed in the hope that it will be useful,       *
 *   but WITHOUT ANY WARRANTY; without even the implied warranty of        *
 *   MERCHANTABILITY or FITNESS FOR A PARTICULAR PURPOSE.  See the         *
 *   GNU General Public License for more details.                          *
 *                                                                         *
 *   You should have received a copy of the GNU General Public License     *
 *   along with this program; if not, write to the                         *
 *   Free Software Foundation, Inc.,                                       *
 *   59 Temple Place - Suite 330, Boston, MA  02111-1307, USA.             *
 ***************************************************************************/

#include <algorithm>
#include <cassert>
#include <cctype>

#include "agg.h"
#include "agg_image.h"
#include "settings.h"
#include "text.h"
#include "tools.h"

namespace
{
    bool isSmallFont( int font )
    {
        return font == Font::SMALL || font == Font::YELLOW_SMALL || font == Font::GRAY_SMALL;
    }

    bool isLargeFont( int font )
    {
        return font == Font::WHITE_LARGE;
    }
}

class TextAscii
{
public:
    TextAscii() = default;
    TextAscii( const std::string & msg, int ft = Font::BIG );

    void setText( const std::string & msg );
    void setFont( int ft );
    void clear();

    int w() const;
    int h() const;
    size_t size() const;

    int w( size_t s, size_t c ) const;
    int h( int width ) const;

    void blit( int32_t ax, int32_t ay, int maxw, fheroes2::Image & dst = fheroes2::Display::instance() );
    static int charWidth( const uint8_t character, const int ft );
    static int fontHeight( const int ft );

private:
    int _font = 0;
    std::string _message;
};

TextAscii::TextAscii( const std::string & msg, int ft )
    : _font( ft )
    , _message( msg )
{}

void TextAscii::setText( const std::string & msg )
{
    _message = msg;
}

void TextAscii::setFont( int ft )
{
    _font = ft;
}

void TextAscii::clear()
{
    _message.clear();
}

size_t TextAscii::size() const
{
    return _message.size();
}

int TextAscii::charWidth( const uint8_t character, const int ft )
{
    if ( character < 0x21 || character > fheroes2::AGG::ASCIILastSupportedCharacter( ft ) ) {
        if ( isSmallFont( ft ) )
            return 4;
        else if ( isLargeFont( ft ) )
            return 12;
        else
            return 6;
    }
    else {
        return fheroes2::AGG::GetLetter( character, ft ).width();
    }
}

int TextAscii::fontHeight( const int f )
{
    if ( isSmallFont( f ) )
        return 8 + 2 + 1;
    else if ( isLargeFont( f ) )
        return 26 + 6 + 1;
    else
        return 13 + 3 + 1;
}

int TextAscii::w( size_t s, size_t c ) const
{
    const size_t size = _message.size();
    if ( size == 0 )
        return 0;

    int res = 0;

    if ( s > size - 1 )
        s = size - 1;
    if ( !c || c > size )
        c = size - s;

    for ( size_t i = s; i < s + c; ++i )
        res += charWidth( static_cast<uint8_t>( _message[i] ), _font );

    return res;
}

int TextAscii::w() const
{
    return w( 0, _message.size() );
}

int TextAscii::h() const
{
    return h( 0 );
}

int TextAscii::h( int width ) const
{
    if ( _message.empty() )
        return 0;

    if ( 0 == width || w() <= width )
        return fontHeight( _font );

    int res = 0;
    int www = 0;

    std::string::const_iterator pos1 = _message.begin();
    std::string::const_iterator pos2 = _message.end();
    std::string::const_iterator space = pos2;

    const uint32_t maxSupportedCharacter = fheroes2::AGG::ASCIILastSupportedCharacter( _font );

    const int fontH = fontHeight( _font );

    while ( pos1 < pos2 ) {
        // To use std::isspace safely with plain chars (or signed chars), the argument should first be converted to unsigned char:
        // https://en.cppreference.com/w/cpp/string/byte/isspace
        const uint8_t character = static_cast<uint8_t>( *pos1 );

        if ( std::isspace( character ) || character > maxSupportedCharacter ) {
            space = pos1;
        }

        if ( www + charWidth( character, _font ) >= width ) {
            www = 0;
            res += fontH;
            if ( pos2 != space )
                pos1 = space + 1;
            space = pos2;
            continue;
        }

        www += charWidth( character, _font );
        ++pos1;
    }

    return res;
}

void TextAscii::blit( int32_t ax, int32_t ay, int maxw, fheroes2::Image & dst )
{
    if ( _message.empty() )
        return;

    int sx = ax;

    const uint32_t maxSupportedCharacter = fheroes2::AGG::ASCIILastSupportedCharacter( _font );

    for ( const char ch : _message ) {
        if ( maxw && ( ax - sx ) >= maxw )
            break;

        const uint8_t character = static_cast<uint8_t>( ch );

        // space or unknown letter
        if ( character < 0x21 || character > maxSupportedCharacter ) {
            ax += charWidth( character, _font );
            continue;
        }

        const fheroes2::Sprite & sprite = fheroes2::AGG::GetLetter( character, _font );
        if ( sprite.empty() )
            continue;

        const int updatedWidth = ax + sprite.width();
        if ( maxw && ( updatedWidth - sx ) >= maxw )
            break;

        fheroes2::Blit( sprite, dst, ax + sprite.x(), ay + sprite.y() + 2 );
        ax = updatedWidth;
    }
}

Text::Text()
    : message( nullptr )
    , gw( 0 )
    , gh( 0 )
{
    message = new TextAscii();
}

Text::Text( const std::string & msg, int ft )
    : message( nullptr )
    , gw( 0 )
    , gh( 0 )
{
    message = new TextAscii( msg, ft );

    gw = message->w();
    gh = message->h();
}

Text::~Text()
{
    delete message;
}

<<<<<<< HEAD
Text::Text( const Text & t )
{
    assert( t.message != nullptr );
    message = new TextAscii( *t.message );

    gw = t.gw;
    gh = t.gh;
}

=======
>>>>>>> 285a0dd3
void Text::Set( const std::string & msg, int ft )
{
    message->setText( msg );
    message->setFont( ft );
    gw = message->w();
    gh = message->h();
}

void Text::Set( const std::string & msg )
{
    message->setText( msg );
    gw = message->w();
    gh = message->h();
}

void Text::Set( int ft )
{
    message->setFont( ft );
    gw = message->w();
    gh = message->h();
}

void Text::Clear( void )
{
    message->clear();
    gw = 0;
    gh = 0;
}

size_t Text::Size( void ) const
{
    return message->size();
}

void Text::Blit( const fheroes2::Point & dst_pt, fheroes2::Image & dst ) const
{
    return message->blit( dst_pt.x, dst_pt.y, 0, dst );
}

void Text::Blit( s32 ax, s32 ay, fheroes2::Image & dst ) const
{
    return message->blit( ax, ay, 0, dst );
}

void Text::Blit( s32 ax, s32 ay, int maxw, fheroes2::Image & dst ) const
{
    return message->blit( ax, ay, maxw, dst );
}

int32_t Text::getCharacterWidth( const uint8_t character, const int fontType )
{
    return TextAscii::charWidth( character, fontType );
}

int32_t Text::getFitWidth( const std::string & text, const int fontId, const int32_t width_ )
{
    if ( text.empty() || width_ < 1 )
        return 0;

    int32_t fitWidth = 0;
    uint32_t characterCount = 0;

    TextAscii textWrapper( text, fontId );

    while ( fitWidth < width_ && characterCount < text.size() ) {
        ++characterCount;
        const int32_t foundWidth = textWrapper.w( 0, characterCount );
        if ( foundWidth > width_ )
            break;

        fitWidth = foundWidth;
    }

    return fitWidth;
}

TextBox::TextBox()
    : align( ALIGN_CENTER )
{}

TextBox::TextBox( const std::string & msg, int ft, uint32_t width_ )
    : align( ALIGN_CENTER )
{
    Set( msg, ft, width_ );
}

TextBox::TextBox( const std::string & msg, int ft, const fheroes2::Rect & rt )
    : align( ALIGN_CENTER )
{
    Set( msg, ft, rt.width );
    Blit( rt.x, rt.y );
}

void TextBox::Set( const std::string & msg, int ft, uint32_t width_ )
{
    messages.clear();
    fheroes2::Rect::height = 0;
    if ( msg.empty() )
        return;

    const char sep = '\n';
    std::string substr;
    substr.reserve( msg.size() );
    std::string::const_iterator pos1 = msg.begin();
    std::string::const_iterator pos2;
    while ( msg.end() != ( pos2 = std::find( pos1, msg.end(), sep ) ) ) {
        substr.assign( pos1, pos2 );
        Append( substr, ft, width_ );
        pos1 = pos2 + 1;
    }
    if ( pos1 < msg.end() ) {
        substr.assign( pos1, msg.end() );
        Append( substr, ft, width_ );
    }
}

void TextBox::SetAlign( int f )
{
    align = f;
}

void TextBox::Append( const std::string & msg, int ft, u32 width_ )
{
    uint32_t www = 0;
    fheroes2::Rect::width = width_;

    std::string::const_iterator pos1 = msg.begin();
    std::string::const_iterator pos2 = pos1;
    std::string::const_iterator pos3 = msg.end();
    std::string::const_iterator space = pos2;

    const uint32_t maxSupportedCharacter = fheroes2::AGG::ASCIILastSupportedCharacter( ft );

    const int fontHeight = TextAscii::fontHeight( ft );

    while ( pos2 < pos3 ) {
        // To use std::isspace safely with plain chars (or signed chars), the argument should first be converted to unsigned char:
        // https://en.cppreference.com/w/cpp/string/byte/isspace
        const uint8_t character = static_cast<uint8_t>( *pos2 );

        if ( std::isspace( character ) || character > maxSupportedCharacter ) {
            space = pos2;
        }
        const int charWidth = TextAscii::charWidth( character, ft );

        if ( www + charWidth >= width_ ) {
            www = 0;
            fheroes2::Rect::height += fontHeight;
            if ( pos3 != space ) {
                if ( space == msg.begin() ) {
                    if ( pos2 - pos1 < 1 ) // this should never happen!
                        return;
                    messages.emplace_back( msg.substr( pos1 - msg.begin(), pos2 - pos1 ), ft );
                }
                else {
                    pos2 = space + 1;
                    messages.emplace_back( msg.substr( pos1 - msg.begin(), pos2 - pos1 - 1 ), ft );
                }
            }
            else {
                messages.emplace_back( msg.substr( pos1 - msg.begin(), pos2 - pos1 ), ft );
            }

            pos1 = pos2;
            space = pos3;
            continue;
        }

        www += charWidth;
        ++pos2;
    }

    if ( pos1 != pos2 ) {
        fheroes2::Rect::height += fontHeight;
        messages.emplace_back( msg.substr( pos1 - msg.begin(), pos2 - pos1 ), ft );
    }
}

void TextBox::Blit( s32 ax, s32 ay, fheroes2::Image & sf )
{
    fheroes2::Rect::x = ax;
    fheroes2::Rect::y = ay;

    for ( std::list<Text>::const_iterator it = messages.begin(); it != messages.end(); ++it ) {
        switch ( align ) {
        case ALIGN_LEFT:
            ( *it ).Blit( ax, ay, sf );
            break;

        case ALIGN_RIGHT:
            ( *it ).Blit( ax + fheroes2::Rect::width - ( *it ).w(), ay, sf );
            break;

        // center
        default:
            ( *it ).Blit( ax + ( fheroes2::Rect::width - ( *it ).w() ) / 2, ay, sf );
            break;
        }

        ay += ( *it ).h();
    }
}

TextSprite::TextSprite()
    : _restorer( fheroes2::Display::instance(), 0, 0, 0, 0 )
    , hide( true )
{}

TextSprite::TextSprite( const std::string & msg, int ft, s32 ax, s32 ay )
    : Text( msg, ft )
    , _restorer( fheroes2::Display::instance(), ax, ay, gw, gh + 5 )
    , hide( true )
{}

void TextSprite::Show( void )
{
    Blit( _restorer.x(), _restorer.y() );
    hide = false;
}

void TextSprite::Hide( void )
{
    if ( !hide )
        _restorer.restore();
    hide = true;
}

void TextSprite::SetText( const std::string & msg )
{
    Hide();
    Set( msg );
    _restorer.update( _restorer.x(), _restorer.y(), gw, gh + 5 );
}

void TextSprite::SetText( const std::string & msg, int ft )
{
    Hide();
    Set( msg, ft );
    _restorer.update( _restorer.x(), _restorer.y(), gw, gh + 5 );
}

void TextSprite::SetFont( int ft )
{
    Hide();
    Set( ft );
    _restorer.update( _restorer.x(), _restorer.y(), gw, gh + 5 );
}

void TextSprite::SetPos( s32 ax, s32 ay )
{
    _restorer.update( ax, ay, gw, gh + 5 );
}

int TextSprite::w( void ) const
{
    return gw;
}

int TextSprite::h( void ) const
{
    return gh + 5;
}

bool TextSprite::isShow( void ) const
{
    return !hide;
}

fheroes2::Rect TextSprite::GetRect( void ) const
{
    return fheroes2::Rect( _restorer.x(), _restorer.y(), _restorer.width(), _restorer.height() );
}<|MERGE_RESOLUTION|>--- conflicted
+++ resolved
@@ -250,18 +250,6 @@
     delete message;
 }
 
-<<<<<<< HEAD
-Text::Text( const Text & t )
-{
-    assert( t.message != nullptr );
-    message = new TextAscii( *t.message );
-
-    gw = t.gw;
-    gh = t.gh;
-}
-
-=======
->>>>>>> 285a0dd3
 void Text::Set( const std::string & msg, int ft )
 {
     message->setText( msg );
