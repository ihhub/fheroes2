--- conflicted
+++ resolved
@@ -349,21 +349,12 @@
     // The height of text area is only 16 pixels. If 'isTransparentBackground' is set to false the button sprite will have a default background pattern from
     // STONEBAK or STONEBAK_EVIL (for Evil interface). The pattern is the same for all buttons.
     void getCustomNormalButton( Sprite & released, Sprite & pressed, const bool isEvilInterface, Size buttonSize, Point & releasedOffset, Point & pressedOffset,
-<<<<<<< HEAD
-                                const bool isTransparentBackground = false );
-=======
                                 const int backgroundIcnId );
->>>>>>> eb17f551
 
     // Makes a button that has the width necessary to fit a provided text using an empty button template
     void getTextAdaptedSprite( Sprite & released, Sprite & pressed, const char * text, const int icnId, const int buttonBackgroundIcnID );
 
     // Generate released and pressed button sprites with the text on it over a transparent or a default (STONEBAK/STONEBAK_EVIL) background.
-<<<<<<< HEAD
     void makeButtonSprites( Sprite & released, Sprite & pressed, const std::string & text, const Size buttonSize, const bool isEvilInterface,
-                            const bool isTransparentBackground );
-=======
-    void makeButtonSprites( Sprite & released, Sprite & pressed, const std::string & text, const fheroes2::Size buttonSize, const bool isEvilInterface,
                             const int backgroundIcnId );
->>>>>>> eb17f551
 }