/***************************************************************************
 *   fheroes2: https://github.com/ihhub/fheroes2                           *
 *   Copyright (C) 2021 - 2024                                             *
 *                                                                         *
 *   This program is free software; you can redistribute it and/or modify  *
 *   it under the terms of the GNU General Public License as published by  *
 *   the Free Software Foundation; either version 2 of the License, or     *
 *   (at your option) any later version.                                   *
 *                                                                         *
 *   This program is distributed in the hope that it will be useful,       *
 *   but WITHOUT ANY WARRANTY; without even the implied warranty of        *
 *   MERCHANTABILITY or FITNESS FOR A PARTICULAR PURPOSE.  See the         *
 *   GNU General Public License for more details.                          *
 *                                                                         *
 *   You should have received a copy of the GNU General Public License     *
 *   along with this program; if not, write to the                         *
 *   Free Software Foundation, Inc.,                                       *
 *   59 Temple Place - Suite 330, Boston, MA  02111-1307, USA.             *
 ***************************************************************************/

#include "ui_castle.h"

#include <array>
#include <cassert>
#include <string>
#include <vector>

#include "agg_image.h"
#include "castle.h"
#include "color.h"
#include "icn.h"
#include "image.h"
#include "logging.h"
#include "race.h"
#include "resource.h"
#include "screen.h"
#include "settings.h"
#include "ui_text.h"

namespace
{
    const int32_t originalCastleFlagStartColorId = 152;
    const int32_t originalCastleFlagColorLength = 16 + 7;

    std::vector<uint8_t> getModifiedPalette( const uint8_t inputStartId, const uint8_t inputLength, const uint8_t outputStartId, const uint8_t outputLength )
    {
        assert( inputLength > 0 && outputLength > 0 );

        std::vector<uint8_t> output( 256 );
        for ( int32_t i = 0; i < 256; ++i ) {
            output[i] = static_cast<uint8_t>( i );
        }

        for ( uint8_t i = 0; i < inputLength; ++i ) {
            output[i + inputStartId] = outputStartId + i * outputLength / inputLength;
        }

        return output;
    }

    std::vector<uint8_t> getModifiedPaletteByPlayerColor( const uint8_t inputStartId, const uint8_t inputLength, const int playerColor )
    {
        switch ( playerColor ) {
        case Color::BLUE:
            return getModifiedPalette( inputStartId, inputLength, 63, 16 + 6 );
        case Color::GREEN:
            return getModifiedPalette( inputStartId, inputLength, 85, 16 + 7 );
        case Color::RED:
            return getModifiedPalette( inputStartId, inputLength, 175, 16 + 7 );
        case Color::YELLOW:
            return getModifiedPalette( inputStartId, inputLength, 108, 16 + 7 );
        case Color::ORANGE:
            return getModifiedPalette( inputStartId, inputLength, 199, 16 );
        case Color::PURPLE:
            return getModifiedPalette( inputStartId, inputLength, 132, 16 + 5 );
        default:
            // Did you add a new color? Please add the logic above.
            assert( 0 );
            break;
        }

        return getModifiedPalette( inputStartId, inputLength, inputStartId, inputLength );
    }

    std::vector<fheroes2::Rect> getColorEffectiveAreas( const int32_t icnId, const uint32_t icnIndex )
    {
        switch ( icnId ) {
        case ICN::TWNZCSTL: {
            if ( icnIndex == 0 ) {
                return { fheroes2::Rect( 76, 7, 3, 3 ), fheroes2::Rect( 96, 7, 3, 3 ), fheroes2::Rect( 178, 11, 3, 3 ) };
            }

            const fheroes2::Sprite & image = fheroes2::AGG::GetICN( icnId, icnIndex );
            return { fheroes2::Rect( 0, 0, image.width(), image.height() ) };
        }
        case ICN::TWNKCSTL: {
            if ( icnIndex == 0 ) {
                return { fheroes2::Rect( 127, 36, 3, 3 ), fheroes2::Rect( 287, 6, 3, 3 ) };
            }

            const fheroes2::Sprite & image = fheroes2::AGG::GetICN( icnId, icnIndex );
            return { fheroes2::Rect( 0, 0, image.width(), image.height() ) };
        }
        case ICN::TWNKDW_4:
        case ICN::TWNKUP_4:
            if ( icnIndex == 0 ) {
                return { fheroes2::Rect( 61, 3, 1, 1 ) };
            }

            return { fheroes2::Rect( 59, 0, 6, 5 ) };
        case ICN::TWNKLTUR: {
            if ( icnIndex == 0 ) {
                return { fheroes2::Rect( 5, 6, 3, 3 ) };
            }

            const fheroes2::Sprite & image = fheroes2::AGG::GetICN( icnId, icnIndex );
            return { fheroes2::Rect( 0, 0, image.width(), image.height() ) };
        }
        case ICN::TWNKRTUR: {
            if ( icnIndex == 0 ) {
                return { fheroes2::Rect( 55, 6, 3, 3 ) };
            }

            const fheroes2::Sprite & image = fheroes2::AGG::GetICN( icnId, icnIndex );
            return { fheroes2::Rect( 0, 0, image.width(), image.height() ) };
        }
        default:
            // You are calling this function for unsupported image ID. Verify your logic!
            assert( 0 );
            break;
        }

        return {};
    }

    fheroes2::Sprite getModifiedByColorImage( const int32_t icnId, const uint32_t icnIndex, const int32_t colorId )
    {
        const std::vector<fheroes2::Rect> regions = getColorEffectiveAreas( icnId, icnIndex );
        const std::vector<uint8_t> palette = getModifiedPaletteByPlayerColor( originalCastleFlagStartColorId, originalCastleFlagColorLength, colorId );

        fheroes2::Sprite temp = fheroes2::AGG::GetICN( icnId, icnIndex );

        for ( const fheroes2::Rect & roi : regions ) {
            fheroes2::ApplyPalette( temp, roi.x, roi.y, temp, roi.x, roi.y, roi.width, roi.height, palette );
        }

        return temp;
    }

    bool isImagePlayerColorDependent( const int32_t icnId )
    {
        switch ( icnId ) {
        case ICN::TWNZCSTL:
        case ICN::TWNKCSTL:
        case ICN::TWNKDW_4:
        case ICN::TWNKUP_4:
        case ICN::TWNKLTUR:
        case ICN::TWNKRTUR:
            return true;
        default:
            break;
        }

        return false;
    }
}

namespace fheroes2
{
    uint32_t getCastleIcnIndex( const int race, const bool isCastle )
    {
        switch ( race ) {
        case Race::KNGT:
            return isCastle ? 9 : 15;
        case Race::BARB:
            return isCastle ? 10 : 16;
        case Race::SORC:
            return isCastle ? 11 : 17;
        case Race::WRLK:
            return isCastle ? 12 : 18;
        case Race::WZRD:
            return isCastle ? 13 : 19;
        case Race::NECR:
            return isCastle ? 14 : 20;
        default:
            assert( 0 );
            DEBUG_LOG( DBG_GAME, DBG_WARN, "unknown race" )
        }

        return 1;
    }

    void drawCastleIcon( const Castle & castle, Image & output, const Point & offset )
    {
        const uint32_t icnIndex = getCastleIcnIndex( castle.GetRace(), castle.isCastle() );

        const Sprite & castleImage = AGG::GetICN( Settings::Get().isEvilInterfaceEnabled() ? ICN::LOCATORE : ICN::LOCATORS, icnIndex );
        Copy( castleImage, 0, 0, output, offset.x, offset.y, castleImage.width(), castleImage.height() );

        // Draw castle's marker.
        switch ( Castle::GetAllBuildingStatus( castle ) ) {
<<<<<<< HEAD
        case NOT_TODAY:
            Blit( AGG::GetICN( ICN::CSLMARKER, 0 ), output, offset.x + 40, offset.y );
            break;
        case REQUIRES_BUILD:
            Blit( AGG::GetICN( ICN::CSLMARKER, 1 ), output, offset.x + 40, offset.y );
=======
        case BuildingStatus::NOT_TODAY:
            fheroes2::Blit( fheroes2::AGG::GetICN( ICN::CSLMARKER, 0 ), output, offset.x + 40, offset.y );
            break;
        case BuildingStatus::REQUIRES_BUILD:
            fheroes2::Blit( fheroes2::AGG::GetICN( ICN::CSLMARKER, 1 ), output, offset.x + 40, offset.y );
>>>>>>> 52a5dab2
            break;
        default:
            break;
        }
    }

    Rect drawResourcePanel( const Funds & kingdomTreasures, Image & output, const Point & offset )
    {
        const fheroes2::Rect roi( offset.x + 552, offset.y + 262, 82, 192 );
        fheroes2::Fill( output, roi.x, roi.y, roi.width, roi.height, 0 );

        // Maximum width is 39 pixels (except gold), maximum height is 32 pixels
        const int32_t maxWidth = 39;
        const int32_t maxHeight = 32;
        const int32_t leftColumnOffset = roi.x + 1;
        const int32_t rightColumnOffset = roi.x + 1 + maxWidth + 2;

        const fheroes2::FontType fontType( fheroes2::FontSize::SMALL, fheroes2::FontColor::WHITE );
        const int32_t fontHeight = fheroes2::Text( std::string(), fontType ).height();

        const std::array<int32_t, 4> offsetY = { 0, maxHeight + fontHeight + 2, ( maxHeight + fontHeight ) * 2 - 1, ( maxHeight + fontHeight ) * 3 + 1 };

        const fheroes2::Sprite & woodImage = fheroes2::AGG::GetICN( ICN::RESOURCE, 0 );
        const fheroes2::Sprite & mercuryImage = fheroes2::AGG::GetICN( ICN::RESOURCE, 1 );
        const fheroes2::Sprite & oreImage = fheroes2::AGG::GetICN( ICN::RESOURCE, 2 );
        const fheroes2::Sprite & sulfurImage = fheroes2::AGG::GetICN( ICN::RESOURCE, 3 );
        const fheroes2::Sprite & crystalImage = fheroes2::AGG::GetICN( ICN::RESOURCE, 4 );
        const fheroes2::Sprite & gemsImage = fheroes2::AGG::GetICN( ICN::RESOURCE, 5 );
        const fheroes2::Sprite & goldImage = fheroes2::AGG::GetICN( ICN::RESOURCE, 6 );

        fheroes2::Blit( woodImage, output, leftColumnOffset + ( maxWidth - woodImage.width() ) / 2, roi.y + offsetY[0] + maxHeight - woodImage.height() );
        fheroes2::Blit( sulfurImage, output, rightColumnOffset + ( maxWidth - sulfurImage.width() ) / 2, roi.y + offsetY[0] + maxHeight - sulfurImage.height() );

        fheroes2::Blit( crystalImage, output, leftColumnOffset + ( maxWidth - crystalImage.width() ) / 2, roi.y + offsetY[1] + maxHeight - crystalImage.height() );
        fheroes2::Blit( mercuryImage, output, rightColumnOffset + ( maxWidth - mercuryImage.width() ) / 2, roi.y + offsetY[1] + maxHeight - mercuryImage.height() );

        fheroes2::Blit( oreImage, output, leftColumnOffset + ( maxWidth - oreImage.width() ) / 2, roi.y + offsetY[2] + maxHeight - oreImage.height() );
        fheroes2::Blit( gemsImage, output, rightColumnOffset + ( maxWidth - gemsImage.width() ) / 2, roi.y + offsetY[2] + maxHeight - gemsImage.height() );

        fheroes2::Blit( goldImage, output, roi.x + ( roi.width - goldImage.width() ) / 2, roi.y + offsetY[3] );

        fheroes2::Text text( std::to_string( kingdomTreasures.wood ), fontType );
        text.draw( leftColumnOffset + ( maxWidth - text.width() ) / 2, roi.y + offsetY[0] + maxHeight + 1, output );

        text.set( std::to_string( kingdomTreasures.sulfur ), fontType );
        text.draw( rightColumnOffset + ( maxWidth - text.width() ) / 2, roi.y + offsetY[0] + maxHeight + 1, output );

        text.set( std::to_string( kingdomTreasures.crystal ), fontType );
        text.draw( leftColumnOffset + ( maxWidth - text.width() ) / 2, roi.y + offsetY[1] + maxHeight + 1, output );

        text.set( std::to_string( kingdomTreasures.mercury ), fontType );
        text.draw( rightColumnOffset + ( maxWidth - text.width() ) / 2, roi.y + offsetY[1] + maxHeight + 1, output );

        text.set( std::to_string( kingdomTreasures.ore ), fontType );
        text.draw( leftColumnOffset + ( maxWidth - text.width() ) / 2, roi.y + offsetY[2] + maxHeight + 1, output );

        text.set( std::to_string( kingdomTreasures.gems ), fontType );
        text.draw( rightColumnOffset + ( maxWidth - text.width() ) / 2, roi.y + offsetY[2] + maxHeight + 1, output );

        text.set( std::to_string( kingdomTreasures.gold ), fontType );
        text.draw( roi.x + ( roi.width - text.width() ) / 2, roi.y + offsetY[3] + goldImage.height() + 1, output );

        fheroes2::Blit( fheroes2::AGG::GetICN( ICN::BUTTON_EXIT_TOWN, 0 ), output, roi.x + 1, roi.y + 166 );

        return roi;
    }

    void drawCastleName( const Castle & castle, Image & output, const Point & offset )
    {
        const fheroes2::Sprite & background = fheroes2::AGG::GetICN( ICN::TOWNNAME, 0 );
        fheroes2::Blit( background, fheroes2::Display::instance(), offset.x + 320 - background.width() / 2, offset.y + 248 );

        const fheroes2::Text text( castle.GetName(), fheroes2::FontType::smallWhite() );
        text.draw( offset.x + 320 - text.width() / 2, offset.y + 250, output );
    }

    void drawCastleDialogBuilding( const int32_t icnId, const uint32_t icnIndex, const Castle & castle, const Point & offset, const Rect & renderArea,
                                   const uint8_t alpha )
    {
        const fheroes2::Sprite & image
            = isImagePlayerColorDependent( icnId ) ? getModifiedByColorImage( icnId, icnIndex, castle.GetColor() ) : AGG::GetICN( icnId, icnIndex );

        const fheroes2::Rect imageRoi{ offset.x + image.x(), offset.y + image.y(), image.width(), image.height() };
        const fheroes2::Rect overlappedRoi = renderArea ^ imageRoi;

        fheroes2::AlphaBlit( image, overlappedRoi.x - imageRoi.x, overlappedRoi.y - imageRoi.y, fheroes2::Display::instance(), overlappedRoi.x, overlappedRoi.y,
                             overlappedRoi.width, overlappedRoi.height, alpha );
    }
}<|MERGE_RESOLUTION|>--- conflicted
+++ resolved
@@ -199,19 +199,11 @@
 
         // Draw castle's marker.
         switch ( Castle::GetAllBuildingStatus( castle ) ) {
-<<<<<<< HEAD
-        case NOT_TODAY:
+        case BuildingStatus::NOT_TODAY:
             Blit( AGG::GetICN( ICN::CSLMARKER, 0 ), output, offset.x + 40, offset.y );
             break;
-        case REQUIRES_BUILD:
+        case BuildingStatus::REQUIRES_BUILD:
             Blit( AGG::GetICN( ICN::CSLMARKER, 1 ), output, offset.x + 40, offset.y );
-=======
-        case BuildingStatus::NOT_TODAY:
-            fheroes2::Blit( fheroes2::AGG::GetICN( ICN::CSLMARKER, 0 ), output, offset.x + 40, offset.y );
-            break;
-        case BuildingStatus::REQUIRES_BUILD:
-            fheroes2::Blit( fheroes2::AGG::GetICN( ICN::CSLMARKER, 1 ), output, offset.x + 40, offset.y );
->>>>>>> 52a5dab2
             break;
         default:
             break;
