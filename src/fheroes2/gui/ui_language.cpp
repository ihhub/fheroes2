--- conflicted
+++ resolved
@@ -333,13 +333,8 @@
         case SupportedLanguage::Spanish:
         case SupportedLanguage::Swedish:
             return CodePage::CP1252;
-<<<<<<< HEAD
-        case SupportedLanguage::French:
-            return CodePage::CP1252_French;
         case SupportedLanguage::Greek:
             return CodePage::CP1253;
-=======
->>>>>>> 03732036
         case SupportedLanguage::Turkish:
             return CodePage::CP1254;
         case SupportedLanguage::Vietnamese:
