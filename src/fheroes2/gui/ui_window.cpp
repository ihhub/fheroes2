/***************************************************************************
 *   fheroes2: https://github.com/ihhub/fheroes2                           *
 *   Copyright (C) 2021 - 2025                                             *
 *                                                                         *
 *   This program is free software; you can redistribute it and/or modify  *
 *   it under the terms of the GNU General Public License as published by  *
 *   the Free Software Foundation; either version 2 of the License, or     *
 *   (at your option) any later version.                                   *
 *                                                                         *
 *   This program is distributed in the hope that it will be useful,       *
 *   but WITHOUT ANY WARRANTY; without even the implied warranty of        *
 *   MERCHANTABILITY or FITNESS FOR A PARTICULAR PURPOSE.  See the         *
 *   GNU General Public License for more details.                          *
 *                                                                         *
 *   You should have received a copy of the GNU General Public License     *
 *   along with this program; if not, write to the                         *
 *   Free Software Foundation, Inc.,                                       *
 *   59 Temple Place - Suite 330, Boston, MA  02111-1307, USA.             *
 ***************************************************************************/

#include "ui_window.h"

#include <algorithm>
#include <cassert>

#include "agg_image.h"
#include "icn.h"
#include "settings.h"
#include "ui_button.h"
#include "ui_constants.h"

namespace
{
    const int32_t borderSize{ fheroes2::borderWidthPx };

    // Offset from border edges (size of evil interface corners is 43 pixels) - these edges (corners) will not be copied to fill the border.
    const int32_t borderEdgeOffset{ 43 };

    // Size in pixels of dithered transition from one image to another.
    const int32_t transitionSize{ 10 };

    // Offset from window edges to background copy area.
    const int32_t backgroundOffset{ 22 };
}

namespace fheroes2
{
    StandardWindow::StandardWindow( const int32_t width, const int32_t height, const bool renderBackground, Image & output )
        : _output( output )
        , _activeArea( ( output.width() - width ) / 2, ( output.height() - height ) / 2, width, height )
        , _windowArea( _activeArea.x - borderSize, _activeArea.y - borderSize, _activeArea.width + 2 * borderSize, _activeArea.height + 2 * borderSize )
        , _totalArea( _windowArea.x - borderSize, _windowArea.y, _windowArea.width + borderSize, _windowArea.height + borderSize )
        , _restorer( output, _windowArea.x - borderSize, _windowArea.y, _windowArea.width + borderSize, _windowArea.height + borderSize )
        , _hasBackground{ renderBackground }
    {
        render();
    }

    StandardWindow::StandardWindow( const int32_t x, const int32_t y, const int32_t width, const int32_t height, const bool renderBackground, Image & output )
        : _output( output )
        , _activeArea( x, y, width, height )
        , _windowArea( _activeArea.x - borderSize, _activeArea.y - borderSize, _activeArea.width + 2 * borderSize, _activeArea.height + 2 * borderSize )
        , _totalArea( _windowArea.x - borderSize, _windowArea.y, _windowArea.width + borderSize, _windowArea.height + borderSize )
        , _restorer( output, _windowArea.x - borderSize, _windowArea.y, _windowArea.width + borderSize, _windowArea.height + borderSize )
        , _hasBackground{ renderBackground }
    {
        render();
    }

    void StandardWindow::render()
    {
        const bool isEvilInterface = Settings::Get().isEvilInterfaceEnabled();

        // Notice: ICN::SURDRBKE and ICN::SURDRBKG has 16 (equals to borderWidthPx) pixels shadow from the left and the bottom sides.
        const Sprite & horizontalSprite = AGG::GetICN( ( isEvilInterface ? ICN::SURDRBKE : ICN::SURDRBKG ), 0 );
        const Sprite & verticalSprite = AGG::GetICN( ( isEvilInterface ? ICN::WINLOSEE : ICN::WINLOSE ), 0 );

        // Offset from window edges to background copy area and also the size of corners to render.
        const int32_t cornerSize = _hasBackground ? backgroundOffset : borderSize;

        const int32_t horizontalSpriteWidth = horizontalSprite.width() - borderSize;
        const int32_t horizontalSpriteHeight = horizontalSprite.height() - borderSize;
        const int32_t verticalSpriteHeight = verticalSprite.height();
        const int32_t verticalSpriteWidth = verticalSprite.width();

        // Render window corners. The corners are the same in used original images, so we use only 'verticalSprite'.
        const int32_t rightCornerOffsetX = _windowArea.x + _windowArea.width - cornerSize;
        const int32_t bottomCornerOffsetY = _windowArea.y + _windowArea.height - cornerSize;
        const int32_t rightCornerSpriteOffsetX = verticalSpriteWidth - cornerSize;
        const int32_t bottomCornerSpriteOffsetY = verticalSpriteHeight - cornerSize;
        Blit( verticalSprite, 0, 0, _output, _windowArea.x, _windowArea.y, cornerSize, cornerSize );
        Blit( verticalSprite, rightCornerSpriteOffsetX, 0, _output, rightCornerOffsetX, _windowArea.y, cornerSize, cornerSize );
        Blit( verticalSprite, 0, bottomCornerSpriteOffsetY, _output, _windowArea.x, bottomCornerOffsetY, cornerSize, cornerSize );
        Blit( verticalSprite, rightCornerSpriteOffsetX, bottomCornerSpriteOffsetY, _output, rightCornerOffsetX, bottomCornerOffsetY, cornerSize, cornerSize );

        // Render additional part of border corners. This part will not be repeated to fill the border length.
        const int32_t extraCornerSize = borderEdgeOffset - cornerSize;
        const Point cornerOffset( _windowArea.x + cornerSize, _windowArea.y + cornerSize );
        const int32_t rightBorderEdgeOffset = verticalSpriteWidth - borderEdgeOffset;
        const int32_t bottomBorderEdgeOffset = verticalSpriteHeight - borderEdgeOffset;

        Blit( verticalSprite, cornerSize, 0, _output, cornerOffset.x, _windowArea.y, extraCornerSize, cornerSize );
        Blit( verticalSprite, 0, cornerSize, _output, _windowArea.x, cornerOffset.y, cornerSize, extraCornerSize );

        Blit( verticalSprite, rightBorderEdgeOffset, 0, _output, rightCornerOffsetX - extraCornerSize, _windowArea.y, extraCornerSize, cornerSize );
        Blit( verticalSprite, rightCornerSpriteOffsetX, cornerSize, _output, rightCornerOffsetX, cornerOffset.y, cornerSize, extraCornerSize );

        Blit( verticalSprite, cornerSize, bottomCornerSpriteOffsetY, _output, cornerOffset.x, bottomCornerOffsetY, extraCornerSize, cornerSize );
        Blit( verticalSprite, 0, bottomBorderEdgeOffset, _output, _windowArea.x, bottomCornerOffsetY - extraCornerSize, cornerSize, extraCornerSize );

        Blit( verticalSprite, rightBorderEdgeOffset, bottomCornerSpriteOffsetY, _output, rightCornerOffsetX - extraCornerSize, bottomCornerOffsetY, extraCornerSize,
              cornerSize );
        Blit( verticalSprite, rightCornerSpriteOffsetX, bottomBorderEdgeOffset, _output, rightCornerOffsetX, bottomCornerOffsetY - extraCornerSize, cornerSize,
              extraCornerSize );

        if ( _hasBackground ) {
            // Render the background image.
            renderBackgroundImage( _output, _windowArea, backgroundOffset, isEvilInterface );

            // Make a transition from borders to the background in the corners.
            CreateDitheringTransition( verticalSprite, cornerSize, cornerSize, _output, cornerOffset.x, cornerOffset.y, extraCornerSize, transitionSize, false, true );
            CreateDitheringTransition( verticalSprite, cornerSize, cornerSize, _output, cornerOffset.x, cornerOffset.y, transitionSize, extraCornerSize, true, true );

            CreateDitheringTransition( verticalSprite, rightBorderEdgeOffset, cornerSize, _output, rightCornerOffsetX - extraCornerSize, cornerOffset.y, extraCornerSize,
                                       transitionSize, false, true );
            CreateDitheringTransition( verticalSprite, rightCornerSpriteOffsetX - transitionSize, cornerSize, _output, rightCornerOffsetX - transitionSize,
                                       cornerOffset.y, transitionSize, extraCornerSize, true, false );

            CreateDitheringTransition( verticalSprite, cornerSize, bottomCornerSpriteOffsetY - transitionSize, _output, cornerOffset.x,
                                       bottomCornerOffsetY - transitionSize, extraCornerSize, transitionSize, false, false );
            CreateDitheringTransition( verticalSprite, cornerSize, bottomBorderEdgeOffset, _output, cornerOffset.x, bottomCornerOffsetY - extraCornerSize, transitionSize,
                                       extraCornerSize, true, true );

            CreateDitheringTransition( verticalSprite, rightBorderEdgeOffset, bottomCornerSpriteOffsetY - transitionSize, _output, rightCornerOffsetX - extraCornerSize,
                                       bottomCornerOffsetY - transitionSize, extraCornerSize, transitionSize, false, false );
            CreateDitheringTransition( verticalSprite, rightCornerSpriteOffsetX - transitionSize, bottomBorderEdgeOffset, _output, rightCornerOffsetX - transitionSize,
                                       bottomCornerOffsetY - extraCornerSize, transitionSize, extraCornerSize, true, false );
        }

        // Render vertical borders.
        const int32_t doubleBorderEdgeOffset = borderEdgeOffset * 2;
        const int32_t verticalSpriteCopyHeight = std::min( _windowArea.height, verticalSpriteHeight ) - doubleBorderEdgeOffset;
        const int32_t verticalSpriteCopies
            = ( _windowArea.height - doubleBorderEdgeOffset - 1 - transitionSize ) / ( bottomBorderEdgeOffset - borderEdgeOffset - transitionSize );
        const int32_t topBorderEdgeOffset = _windowArea.y + borderEdgeOffset;

        Blit( verticalSprite, 0, borderEdgeOffset, _output, _windowArea.x, topBorderEdgeOffset, cornerSize, verticalSpriteCopyHeight );
        Blit( verticalSprite, rightCornerSpriteOffsetX, borderEdgeOffset, _output, rightCornerOffsetX, topBorderEdgeOffset, cornerSize, verticalSpriteCopyHeight );

        // Render a transition to the background.
        if ( _hasBackground ) {
            CreateDitheringTransition( verticalSprite, cornerSize, borderEdgeOffset, _output, cornerOffset.x, topBorderEdgeOffset, transitionSize,
                                       verticalSpriteCopyHeight, true, true );
            CreateDitheringTransition( verticalSprite, rightCornerSpriteOffsetX - transitionSize, borderEdgeOffset, _output, rightCornerOffsetX - transitionSize,
                                       topBorderEdgeOffset, transitionSize, verticalSpriteCopyHeight, true, false );
        }

        // If we need more copies to fill vertical borders we make a transition and copy the central part of the border.
        if ( verticalSpriteCopies > 0 ) {
            int32_t toOffsetY = borderEdgeOffset + verticalSpriteCopyHeight;
            const int32_t outputY = _windowArea.y + toOffsetY - transitionSize;
            CreateDitheringTransition( verticalSprite, 0, borderEdgeOffset, _output, _windowArea.x, outputY, cornerSize, transitionSize, false, false );
            CreateDitheringTransition( verticalSprite, rightCornerSpriteOffsetX, borderEdgeOffset, _output, rightCornerOffsetX, outputY, cornerSize, transitionSize,
                                       false, false );

            const int32_t stepY = verticalSpriteCopyHeight - transitionSize;
            const int32_t fromOffsetY = borderEdgeOffset + transitionSize;

            for ( int32_t i = 0; i < verticalSpriteCopies; ++i ) {
                const int32_t copyHeight = std::min( verticalSpriteCopyHeight, _windowArea.height - borderEdgeOffset - toOffsetY );
                const int32_t toY = _windowArea.y + toOffsetY;

                Blit( verticalSprite, 0, fromOffsetY, _output, _windowArea.x, toY, cornerSize, copyHeight );
                Blit( verticalSprite, rightCornerSpriteOffsetX, fromOffsetY, _output, rightCornerOffsetX, toY, cornerSize, copyHeight );

                // Render a transition to the background.
                if ( _hasBackground ) {
                    CreateDitheringTransition( verticalSprite, cornerSize, fromOffsetY, _output, cornerOffset.x, toY, transitionSize, copyHeight, true, true );
                    CreateDitheringTransition( verticalSprite, rightCornerSpriteOffsetX - transitionSize, fromOffsetY, _output, rightCornerOffsetX - transitionSize, toY,
                                               transitionSize, copyHeight, true, false );
                }

                toOffsetY += stepY;
            }
        }

        // Make a transition to the bottom corners.
        const int32_t verticalSpriteBottomCornerEdgeY = bottomBorderEdgeOffset - transitionSize;
        const int32_t optputBottomCornerEdgeY = _windowArea.y + _windowArea.height - borderEdgeOffset - transitionSize;
        CreateDitheringTransition( verticalSprite, 0, verticalSpriteBottomCornerEdgeY, _output, _windowArea.x, optputBottomCornerEdgeY, cornerSize, transitionSize, false,
                                   false );
        CreateDitheringTransition( verticalSprite, rightCornerSpriteOffsetX, verticalSpriteBottomCornerEdgeY, _output, rightCornerOffsetX, optputBottomCornerEdgeY,
                                   cornerSize, transitionSize, false, false );

        // Render horizontal borders. We have to remember that 'verticalSprite' has 16 (equals to borderWidthPx) pixels of shadow at the left and bottom sides.
        const int32_t horizontalSpriteCopyWidth = std::min( _windowArea.width, horizontalSpriteWidth ) - doubleBorderEdgeOffset;
        const int32_t horizontalSpriteCopies
            = ( _windowArea.width - doubleBorderEdgeOffset - 1 - transitionSize ) / ( horizontalSpriteWidth - doubleBorderEdgeOffset - transitionSize );
        const int32_t bottomBorderSpriteOffsetY = horizontalSpriteHeight - cornerSize;
        const int32_t horizontalSpriteCopyStartX = borderEdgeOffset + borderSize;
        const int32_t leftBorderEdgeOffset = _windowArea.x + borderEdgeOffset;

        Blit( horizontalSprite, horizontalSpriteCopyStartX, 0, _output, leftBorderEdgeOffset, _windowArea.y, horizontalSpriteCopyWidth, cornerSize );
        Blit( horizontalSprite, horizontalSpriteCopyStartX, bottomBorderSpriteOffsetY, _output, leftBorderEdgeOffset, bottomCornerOffsetY, horizontalSpriteCopyWidth,
              cornerSize );

        // Render a transition to the background.
        if ( _hasBackground ) {
            CreateDitheringTransition( horizontalSprite, horizontalSpriteCopyStartX, cornerSize, _output, leftBorderEdgeOffset, cornerOffset.y, horizontalSpriteCopyWidth,
                                       transitionSize, false, true );
            CreateDitheringTransition( horizontalSprite, horizontalSpriteCopyStartX, bottomBorderSpriteOffsetY - transitionSize, _output, leftBorderEdgeOffset,
                                       bottomCornerOffsetY - transitionSize, horizontalSpriteCopyWidth, transitionSize, false, false );
        }

        // If we need more copies to fill horizontal borders we make a transition and copy the central part of the border.
        if ( horizontalSpriteCopies > 0 ) {
            int32_t toOffsetX = borderEdgeOffset + horizontalSpriteCopyWidth;
            const int32_t outputX = _windowArea.x + toOffsetX - transitionSize;
            CreateDitheringTransition( horizontalSprite, horizontalSpriteCopyStartX, 0, _output, outputX, _windowArea.y, transitionSize, cornerSize, true, false );
            CreateDitheringTransition( horizontalSprite, horizontalSpriteCopyStartX, bottomBorderSpriteOffsetY, _output, outputX, bottomCornerOffsetY, transitionSize,
                                       cornerSize, true, false );

            const int32_t stepX = horizontalSpriteCopyWidth - transitionSize;
            const int32_t fromOffsetX = horizontalSpriteCopyStartX + transitionSize;

            for ( int32_t i = 0; i < horizontalSpriteCopies; ++i ) {
                const int32_t copyWidth = std::min( horizontalSpriteCopyWidth, _windowArea.width - borderEdgeOffset - toOffsetX );
                const int32_t toX = _windowArea.x + toOffsetX;

                Blit( horizontalSprite, fromOffsetX, 0, _output, toX, _windowArea.y, copyWidth, cornerSize );
                Blit( horizontalSprite, fromOffsetX, bottomBorderSpriteOffsetY, _output, toX, bottomCornerOffsetY, copyWidth, cornerSize );

                // Render a transition to the background.
                if ( _hasBackground ) {
                    CreateDitheringTransition( horizontalSprite, fromOffsetX, cornerSize, _output, toX, cornerOffset.y, copyWidth, transitionSize, false, true );
                    CreateDitheringTransition( horizontalSprite, fromOffsetX, bottomBorderSpriteOffsetY - transitionSize, _output, toX,
                                               bottomCornerOffsetY - transitionSize, copyWidth, transitionSize, false, false );
                }

                toOffsetX += stepX;
            }
        }

        // Make a transition to the right corners.
        const int32_t horizontalSpriteRightCornerEdgeX = horizontalSprite.width() - borderEdgeOffset - transitionSize;
        const int32_t optputRightCornerEdgeX = _windowArea.x + _windowArea.width - borderEdgeOffset - transitionSize;
        CreateDitheringTransition( horizontalSprite, horizontalSpriteRightCornerEdgeX, 0, _output, optputRightCornerEdgeX, _windowArea.y, transitionSize, cornerSize,
                                   true, false );
        CreateDitheringTransition( horizontalSprite, horizontalSpriteRightCornerEdgeX, bottomBorderSpriteOffsetY, _output, optputRightCornerEdgeX, bottomCornerOffsetY,
                                   transitionSize, cornerSize, true, false );

        // Render shadow at the left side of the window.
        int32_t offsetY = _windowArea.y + borderSize;
        ApplyTransform( _output, _totalArea.x, offsetY, borderSize, 1, 5 );
        ++offsetY;
        ApplyTransform( _output, _totalArea.x, offsetY, 1, _windowArea.height - 2, 5 );
        ApplyTransform( _output, _totalArea.x + 1, offsetY, borderSize - 1, 1, 4 );
        ++offsetY;
        ApplyTransform( _output, _totalArea.x + 1, offsetY, 1, _windowArea.height - 4, 4 );
        ApplyTransform( _output, _totalArea.x + 2, offsetY, borderSize - 2, 1, 3 );
        ++offsetY;
        ApplyTransform( _output, _totalArea.x + 2, offsetY, 1, _windowArea.height - 6, 3 );
        ApplyTransform( _output, _totalArea.x + 3, offsetY, borderSize - 3, _windowArea.height - borderSize - 3, 2 );

        // Render shadow at the bottom side of the window.
        offsetY = _windowArea.y + _windowArea.height;
        const int32_t shadowBottomEdge = _windowArea.y + _totalArea.height;
        ApplyTransform( _output, _totalArea.x + 3, offsetY, _windowArea.width - 6, borderSize - 3, 2 );
        ApplyTransform( _output, _totalArea.x + 2, shadowBottomEdge - 3, _windowArea.width - 4, 1, 3 );
        ApplyTransform( _output, _totalArea.x + _windowArea.width - 3, offsetY, 1, borderSize - 3, 3 );
        ApplyTransform( _output, _totalArea.x + 1, shadowBottomEdge - 2, _windowArea.width - 2, 1, 4 );
        ApplyTransform( _output, _totalArea.x + _windowArea.width - 2, offsetY, 1, borderSize - 2, 4 );
        ApplyTransform( _output, _totalArea.x, shadowBottomEdge - 1, _windowArea.width, 1, 5 );
        ApplyTransform( _output, _totalArea.x + _windowArea.width - 1, offsetY, 1, borderSize - 1, 5 );
    }

    void StandardWindow::applyTextBackgroundShading( const Rect & roi )
    {
        const Rect shadingRoi = roi ^ _activeArea;

        applyTextBackgroundShading( _output, shadingRoi );
    }

    void StandardWindow::applyTextBackgroundShading( Image & output, const Rect & roi )
    {
        // The text background is darker than original background. The shadow strength 2 is too much so we do two shading transforms: 3 and 5.
        ApplyTransform( output, roi.x + 2, roi.y + 2, roi.width - 4, roi.height - 4, 3 );
        ApplyTransform( output, roi.x + 2, roi.y + 2, roi.width - 4, roi.height - 4, 5 );

        // Make text background borders: it consists of rectangles with different transform shading.
        auto applyRectTransform = [&roi, &output]( const int32_t offset, const int32_t size, const uint8_t transformId ) {
            // Top horizontal line.
            ApplyTransform( output, roi.x + offset, roi.y + offset, roi.width - 2 * offset, size, transformId );
            // Left vertical line without pixels that are parts of horizontal lines.
            ApplyTransform( output, roi.x + offset, roi.y + offset + size, size, roi.height - 2 * ( offset + size ), transformId );
            // Bottom horizontal line.
            ApplyTransform( output, roi.x + offset, roi.y + roi.height - offset - size, roi.width - 2 * offset, size, transformId );
            // Right vertical line without pixels that are parts of horizontal lines.
            ApplyTransform( output, roi.x + roi.width - offset - size, roi.y + offset + size, size, roi.height - 2 * ( offset + size ), transformId );
        };

        // Outer rectangle is slightly bright.
        applyRectTransform( 0, 1, 9 );
        // Next shaded rectangles have these shadow strengths: 4, 3, 2, 2, 2, 3, 4, 5.
        applyRectTransform( 1, 1, 4 );
        applyRectTransform( 2, 1, 3 );
        applyRectTransform( 3, 3, 2 );
        applyRectTransform( 6, 1, 3 );
        applyRectTransform( 7, 1, 4 );
        applyRectTransform( 8, 1, 5 );
    }

    void StandardWindow::renderScrollbarBackground( const Rect & roi, const bool isEvilInterface )
    {
        const Sprite & scrollBar = AGG::GetICN( isEvilInterface ? ICN::ADVBORDE : ICN::ADVBORD, 0 );

        const int32_t topPartHeight = 19;
        const int32_t scrollBarWidth = 16;
        const int32_t middlePartHeight = 88;
        const int32_t icnOffsetX = 536;
        const int32_t middleAndBottomPartsHeight = roi.height - topPartHeight;

        // Top part of scrollbar background.
        Copy( scrollBar, icnOffsetX, 176, _output, roi.x, roi.y, scrollBarWidth, topPartHeight );

        // Middle part of scrollbar background.
        const int32_t middlePartCount = ( roi.height - 2 * topPartHeight + middlePartHeight - 1 ) / middlePartHeight;
        int32_t offsetY = topPartHeight;

        for ( int32_t i = 0; i < middlePartCount; ++i ) {
            Copy( scrollBar, icnOffsetX, 196, _output, roi.x, roi.y + offsetY, scrollBarWidth, std::min( middlePartHeight, middleAndBottomPartsHeight - offsetY ) );
            offsetY += middlePartHeight;
        }

        // Bottom part of scrollbar background.
        Copy( scrollBar, icnOffsetX, 285, _output, roi.x, roi.y + middleAndBottomPartsHeight, scrollBarWidth, topPartHeight );

        // Make scrollbar shadow.
        for ( uint8_t i = 0; i < 4; ++i ) {
            const uint8_t transformId = i + 1;
            ApplyTransform( _output, roi.x - transformId, roi.y + transformId, 1, roi.height - transformId, transformId );
            ApplyTransform( _output, roi.x - transformId, roi.y + roi.height + i, scrollBarWidth, 1, transformId );
        }
    }

    void StandardWindow::renderButtonSprite( ButtonSprite & button, const std::string & buttonText, const fheroes2::Size buttonSize, const Point & offset,
                                             const bool isEvilInterface, const Padding padding )
    {
        Sprite released;
        Sprite pressed;

<<<<<<< HEAD
        makeButtonSprites( released, pressed, buttonText, buttonSize, isEvilInterface, false );
=======
        makeButtonSprites( released, pressed, buttonText, buttonSize, isEvilInterface, isEvilInterface ? ICN::STONEBAK_EVIL : ICN::STONEBAK );
>>>>>>> eb17f551

        const Point pos = _getRenderPos( offset, { released.width(), released.height() }, padding );

        button.setSprite( released, pressed );
        button.setPosition( pos.x, pos.y );
        addGradientShadow( released, _output, button.area().getPosition(), { -5, 5 } );
        button.draw();
    }

    void StandardWindow::renderButton( Button & button, const int icnId, const uint32_t releasedIndex, const uint32_t pressedIndex, const Point & offset,
                                       const Padding padding )
    {
        const Sprite & buttonSprite = AGG::GetICN( icnId, 0 );

        const Point pos = _getRenderPos( offset, { buttonSprite.width(), buttonSprite.height() }, padding );

        button.setICNInfo( icnId, releasedIndex, pressedIndex );
        button.setPosition( pos.x, pos.y );
        addGradientShadow( buttonSprite, _output, button.area().getPosition(), { -5, 5 } );
        button.draw();
    }

    void StandardWindow::renderOkayCancelButtons( Button & buttonOk, Button & buttonCancel, const bool isEvilInterface )
    {
        const Point buttonOffset( 20, 7 );

        const int buttonOkIcn = isEvilInterface ? ICN::BUTTON_SMALL_OKAY_EVIL : ICN::BUTTON_SMALL_OKAY_GOOD;
        renderButton( buttonOk, buttonOkIcn, 0, 1, buttonOffset, Padding::BOTTOM_LEFT );

        const int buttonCancelIcn = isEvilInterface ? ICN::BUTTON_SMALL_CANCEL_EVIL : ICN::BUTTON_SMALL_CANCEL_GOOD;
        renderButton( buttonCancel, buttonCancelIcn, 0, 1, buttonOffset, Padding::BOTTOM_RIGHT );
    }

    Point StandardWindow::_getRenderPos( const Point & offset, const Size & itemSize, const Padding padding ) const
    {
        Point pos( _activeArea.x, _activeArea.y );

        // Apply horizontal padding.
        switch ( padding ) {
        case Padding::TOP_LEFT:
        case Padding::CENTER_LEFT:
        case Padding::BOTTOM_LEFT:
            pos.x += offset.x;
            break;
        case Padding::TOP_CENTER:
        case Padding::CENTER_CENTER:
        case Padding::BOTTOM_CENTER:
            pos.x += ( _activeArea.width - itemSize.width ) / 2 + offset.x;
            break;
        case Padding::TOP_RIGHT:
        case Padding::CENTER_RIGHT:
        case Padding::BOTTOM_RIGHT:
            pos.x += _activeArea.width - itemSize.width - offset.x;
            break;
        default:
            // Have you added a new padding? Add a logic for it.
            assert( 0 );
            break;
        }

        // Apply vertical padding.
        switch ( padding ) {
        case Padding::TOP_LEFT:
        case Padding::TOP_CENTER:
        case Padding::TOP_RIGHT:
            pos.y += offset.y;
            break;
        case Padding::CENTER_LEFT:
        case Padding::CENTER_CENTER:
        case Padding::CENTER_RIGHT:
            pos.y += ( _activeArea.height - itemSize.height ) / 2 + offset.y;
            break;
        case Padding::BOTTOM_LEFT:
        case Padding::BOTTOM_CENTER:
        case Padding::BOTTOM_RIGHT:
            pos.y += _activeArea.height - itemSize.height - offset.y;
            break;
        default:
            // Have you added a new padding? Add a logic for it.
            assert( 0 );
            break;
        }

        return pos;
    }

    void StandardWindow::renderBackgroundImage( Image & output, const Rect & roi, const int32_t borderOffset, const bool isEvilInterface )
    {
        const Sprite & backgroundSprite = AGG::GetICN( ( isEvilInterface ? ICN::STONEBAK_EVIL : ICN::STONEBAK ), 0 );
        const int32_t backgroundSpriteWidth{ backgroundSprite.width() };
        const int32_t backgroundSpriteHeight{ backgroundSprite.height() };

        const int32_t backgroundWidth = roi.width - borderOffset * 2;
        const int32_t backgroundHeight = roi.height - borderOffset * 2;
        const int32_t backgroundHorizontalCopies = ( backgroundWidth - 1 - transitionSize ) / ( backgroundSpriteWidth - transitionSize );
        const int32_t backgroundVerticalCopies = ( backgroundHeight - 1 - transitionSize ) / ( backgroundSpriteHeight - transitionSize );

        const int32_t backgroundCopyWidth = std::min( backgroundSpriteWidth, backgroundWidth );
        const int32_t backgroundCopyHeight = std::min( backgroundSpriteHeight, backgroundHeight );
        const int32_t backgroundOffsetX = roi.x + borderOffset;
        const int32_t backgroundOffsetY = roi.y + borderOffset;

        // We do a copy as the background image does not have transparent pixels.
        Copy( backgroundSprite, 0, 0, output, backgroundOffsetX, backgroundOffsetY, backgroundCopyWidth, backgroundCopyHeight );

        // If we need more copies to fill background horizontally we make a transition and copy existing image.
        if ( backgroundHorizontalCopies > 0 ) {
            int32_t toOffsetX = borderOffset + backgroundSpriteWidth;
            CreateDitheringTransition( backgroundSprite, 0, 0, output, roi.x + toOffsetX - transitionSize, backgroundOffsetY, transitionSize, backgroundCopyHeight, true,
                                       false );

            const int32_t stepX = backgroundSpriteWidth - transitionSize;
            const int32_t fromOffsetX = borderOffset + transitionSize;

            for ( int32_t i = 0; i < backgroundHorizontalCopies; ++i ) {
                Copy( output, roi.x + fromOffsetX, backgroundOffsetY, output, roi.x + toOffsetX, backgroundOffsetY,
                      std::min( backgroundSpriteWidth, roi.width - borderOffset - toOffsetX ), backgroundCopyHeight );
                toOffsetX += stepX;
            }
        }

        // If we need more copies to fill background vertically we make a transition and copy existing image in full background width.
        if ( backgroundVerticalCopies > 0 ) {
            int32_t toOffsetY = borderOffset + backgroundSpriteHeight;
            CreateDitheringTransition( output, backgroundOffsetX, backgroundOffsetY, output, backgroundOffsetX, roi.y + toOffsetY - transitionSize, backgroundWidth,
                                       transitionSize, false, false );

            const int32_t stepY = backgroundSpriteHeight - transitionSize;
            const int32_t fromOffsetY = borderOffset + transitionSize;

            for ( int32_t i = 0; i < backgroundVerticalCopies; ++i ) {
                Copy( output, backgroundOffsetX, roi.y + fromOffsetY, output, backgroundOffsetX, roi.y + toOffsetY, backgroundWidth,
                      std::min( backgroundSpriteHeight, roi.height - borderOffset - toOffsetY ) );
                toOffsetY += stepY;
            }
        }
    }

    void StandardWindow::restoreBackground()
    {
        _restorer.restore();
        Display & display = Display::instance();
        if ( &_output == &display ) {
            // The screen area of the closed window should be updated during the next '.render()' call.
            display.render( _totalArea );
        }
    }
}<|MERGE_RESOLUTION|>--- conflicted
+++ resolved
@@ -349,11 +349,7 @@
         Sprite released;
         Sprite pressed;
 
-<<<<<<< HEAD
-        makeButtonSprites( released, pressed, buttonText, buttonSize, isEvilInterface, false );
-=======
         makeButtonSprites( released, pressed, buttonText, buttonSize, isEvilInterface, isEvilInterface ? ICN::STONEBAK_EVIL : ICN::STONEBAK );
->>>>>>> eb17f551
 
         const Point pos = _getRenderPos( offset, { released.width(), released.height() }, padding );
 
