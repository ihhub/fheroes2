--- conflicted
+++ resolved
@@ -53,13 +53,9 @@
 
     fheroes2::Sprite addContour( fheroes2::Sprite & input, const fheroes2::Point & contourOffset, const uint8_t colorId )
     {
-<<<<<<< HEAD
         assert( !input.singleLayer() );
         if ( input.empty() || input.singleLayer() || contourOffset.x > 0 || contourOffset.y < 0 || ( -contourOffset.x >= input.width() )
              || ( contourOffset.y >= input.height() ) ) {
-=======
-        if ( input.empty() || contourOffset.x > 0 || contourOffset.y < 0 || ( -contourOffset.x >= input.width() ) || ( contourOffset.y >= input.height() ) ) {
->>>>>>> 4e58ef79
             return input;
         }
 
