/***************************************************************************
 *   fheroes2: https://github.com/ihhub/fheroes2                           *
 *   Copyright (C) 2022 - 2025                                             *
 *                                                                         *
 *   This program is free software; you can redistribute it and/or modify  *
 *   it under the terms of the GNU General Public License as published by  *
 *   the Free Software Foundation; either version 2 of the License, or     *
 *   (at your option) any later version.                                   *
 *                                                                         *
 *   This program is distributed in the hope that it will be useful,       *
 *   but WITHOUT ANY WARRANTY; without even the implied warranty of        *
 *   MERCHANTABILITY or FITNESS FOR A PARTICULAR PURPOSE.  See the         *
 *   GNU General Public License for more details.                          *
 *                                                                         *
 *   You should have received a copy of the GNU General Public License     *
 *   along with this program; if not, write to the                         *
 *   Free Software Foundation, Inc.,                                       *
 *   59 Temple Place - Suite 330, Boston, MA  02111-1307, USA.             *
 ***************************************************************************/

#include "ui_font.h"

#include <algorithm>
#include <cassert>
#include <cstddef>
#include <cstdint>
#include <cstdlib>
#include <initializer_list>

#include "game_language.h"
#include "icn.h"
#include "image.h"
#include "math_base.h"
#include "ui_language.h"

namespace
{
    const size_t baseFontSize = 96;

    const uint8_t buttonGoodReleasedColor = 56;
    const uint8_t buttonGoodPressedColor = 62;
    const uint8_t buttonEvilReleasedColor = 30;
    const uint8_t buttonEvilPressedColor = 36;
    const uint8_t buttonContourColor = 10;
    const fheroes2::Point buttonFontOffset{ -1, 0 };

    void updateNormalFontLetterShadow( fheroes2::Image & letter )
    {
        fheroes2::updateShadow( letter, { -1, 2 }, 2, false );
    }

    void updateSmallFontLetterShadow( fheroes2::Image & letter )
    {
        fheroes2::updateShadow( letter, { -1, 1 }, 2, true );
    }

    fheroes2::Sprite addContour( fheroes2::Sprite & input, const fheroes2::Point & contourOffset, const uint8_t colorId )
    {
        if ( input.empty() || input.singleLayer() || contourOffset.x > 0 || contourOffset.y < 0 || ( -contourOffset.x >= input.width() )
             || ( contourOffset.y >= input.height() ) ) {
            return input;
        }

        fheroes2::Sprite output = input;

        const int32_t imageWidth = output.width();

        const int32_t width = imageWidth + contourOffset.x;
        const int32_t height = output.height() - contourOffset.y;

        const int32_t offsetY = imageWidth * contourOffset.y;
        uint8_t * imageOutY = output.image() + offsetY;
        const uint8_t * transformInY = input.transform() - contourOffset.x;
        uint8_t * transformOutY = output.transform() + offsetY;
        const uint8_t * transformOutYEnd = transformOutY + imageWidth * height;

        for ( ; transformOutY != transformOutYEnd; transformInY += imageWidth, transformOutY += imageWidth, imageOutY += imageWidth ) {
            uint8_t * imageOutX = imageOutY;
            const uint8_t * transformInX = transformInY;
            uint8_t * transformOutX = transformOutY;
            const uint8_t * transformOutXEnd = transformOutX + width;

            for ( ; transformOutX != transformOutXEnd; ++transformInX, ++transformOutX, ++imageOutX ) {
                if ( *transformOutX == 1 && ( *transformInX == 0 || ( *( transformInX + contourOffset.x ) == 0 && *( transformInX + offsetY ) == 0 ) ) ) {
                    // When there are two pixels adjacent diagonally we create a contour pixel in the corner that is closer to the image.
                    // Doing so there will be no "empty" pixels between the image and its shadow (for 1 pixel offset case).
                    *imageOutX = colorId;
                    *transformOutX = 0;
                }
            }
        }

        return output;
    }

    void applyGoodButtonReleasedLetterEffects( fheroes2::Sprite & letter )
    {
        updateShadow( letter, { 1, -1 }, 2, true );
        updateShadow( letter, { 2, -2 }, 4, true );
        letter = addContour( letter, { -1, 1 }, buttonContourColor );
        updateShadow( letter, { -1, 1 }, 7, true );
    }

    void applyGoodButtonPressedLetterEffects( fheroes2::Sprite & letter )
    {
        ReplaceColorId( letter, buttonGoodReleasedColor, buttonGoodPressedColor );

        fheroes2::updateShadow( letter, { 1, -1 }, 2, true );
        fheroes2::updateShadow( letter, { -1, 1 }, 7, true );
        fheroes2::updateShadow( letter, { -2, 2 }, 8, true );
    }

    void applyEvilButtonReleasedLetterEffects( fheroes2::Sprite & letter )
    {
        ReplaceColorId( letter, buttonGoodReleasedColor, buttonEvilReleasedColor );
    }

    void applyEvilButtonPressedLetterEffects( fheroes2::Sprite & letter )
    {
        ReplaceColorId( letter, buttonGoodPressedColor, buttonEvilPressedColor );
    }

    void updateButtonFont( std::vector<fheroes2::Sprite> & goodReleased, std::vector<fheroes2::Sprite> & goodPressed, std::vector<fheroes2::Sprite> & evilReleased,
                           std::vector<fheroes2::Sprite> & evilPressed )
    {
        goodPressed.resize( goodReleased.size() );
        evilReleased.resize( goodReleased.size() );
        evilPressed.resize( goodReleased.size() );

        for ( size_t i = 0; i < goodReleased.size(); ++i ) {
            goodPressed[i] = goodReleased[i];

            // Apply special effects on good interface letters first.
            applyGoodButtonReleasedLetterEffects( goodReleased[i] );
            applyGoodButtonPressedLetterEffects( goodPressed[i] );

            evilReleased[i] = goodReleased[i];
            evilPressed[i] = goodPressed[i];

            applyEvilButtonReleasedLetterEffects( evilReleased[i] );
            applyEvilButtonPressedLetterEffects( evilPressed[i] );
        }
    }

    void generateCP1250Alphabet( std::vector<std::vector<fheroes2::Sprite>> & icnVsSprite )
    {
        // Resize fonts.
        for ( const int icnId : { ICN::FONT, ICN::SMALFONT } ) {
            icnVsSprite[icnId].resize( baseFontSize );

            const fheroes2::Sprite firstSprite{ icnVsSprite[icnId][0] };
            icnVsSprite[icnId].insert( icnVsSprite[icnId].end(), 160, firstSprite );
        }

        // Normal font.
        {
            std::vector<fheroes2::Sprite> & font = icnVsSprite[ICN::FONT];

            // Uppercase S with caron. Generate accent for further use.
            font[138 - 32].resize( font[83 - 32].width(), font[83 - 32].height() + 3 );
            font[138 - 32].reset();
            fheroes2::Copy( font[83 - 32], 0, 0, font[138 - 32], 0, 3, font[83 - 32].width(), font[83 - 32].height() );
            fheroes2::Copy( font[65], 1, 1, font[138 - 32], 4, 0, 1, 1 );
            fheroes2::Copy( font[65], 1, 1, font[138 - 32], 6, 0, 1, 1 );
            fheroes2::Copy( font[65], 1, 0, font[138 - 32], 4, 1, 1, 1 );
            fheroes2::Copy( font[65], 7, 1, font[138 - 32], 5, 1, 1, 1 );
            fheroes2::Copy( font[65], 1, 0, font[138 - 32], 6, 1, 1, 1 );
            font[138 - 32].setPosition( font[83 - 32].x(), font[83 - 32].y() - 3 );
            updateNormalFontLetterShadow( font[138 - 32] );

            // Uppercase S with acute. Generate accent for further use.
            font[140 - 32].resize( font[83 - 32].width(), font[83 - 32].height() + 3 );
            font[140 - 32].reset();
            fheroes2::Copy( font[83 - 32], 0, 0, font[140 - 32], 0, 3, font[83 - 32].width(), font[83 - 32].height() );
            fheroes2::Copy( font[111 - 32], 2, 0, font[140 - 32], 4, 0, 3, 2 );
            fheroes2::FillTransform( font[140 - 32], 4, 0, 1, 1, 1 );
            fheroes2::FillTransform( font[140 - 32], 6, 1, 1, 1, 1 );
            font[140 - 32].setPosition( font[83 - 32].x(), font[83 - 32].y() - 3 );
            updateNormalFontLetterShadow( font[140 - 32] );

            // Uppercase T with caron
            font[141 - 32].resize( font[84 - 32].width(), font[84 - 32].height() + 3 );
            font[141 - 32].reset();
            fheroes2::Copy( font[84 - 32], 0, 0, font[141 - 32], 0, 3, font[84 - 32].width(), font[84 - 32].height() );
            fheroes2::Copy( font[138 - 32], 4, 0, font[141 - 32], 5, 0, 3, 2 );
            font[141 - 32].setPosition( font[84 - 32].x(), font[84 - 32].y() - 3 );
            updateNormalFontLetterShadow( font[141 - 32] );

            // Uppercase Z with caron
            font[142 - 32].resize( font[90 - 32].width(), font[90 - 32].height() + 3 );
            font[142 - 32].reset();
            fheroes2::Copy( font[90 - 32], 0, 0, font[142 - 32], 0, 3, font[90 - 32].width(), font[90 - 32].height() );
            fheroes2::Copy( font[138 - 32], 4, 0, font[142 - 32], 5, 0, 3, 2 );
            font[142 - 32].setPosition( font[90 - 32].x(), font[90 - 32].y() - 3 );
            updateNormalFontLetterShadow( font[142 - 32] );

            // Uppercase Z with acute
            font[143 - 32].resize( font[90 - 32].width(), font[90 - 32].height() + 3 );
            font[143 - 32].reset();
            fheroes2::Copy( font[90 - 32], 0, 0, font[143 - 32], 0, 3, font[90 - 32].width(), font[90 - 32].height() );
            fheroes2::Copy( font[140 - 32], 4, 0, font[143 - 32], 4, 0, 3, 2 );
            font[143 - 32].setPosition( font[90 - 32].x(), font[90 - 32].y() - 3 );
            updateNormalFontLetterShadow( font[143 - 32] );

            // Lowercase s with caron
            font[154 - 32].resize( font[115 - 32].width(), font[115 - 32].height() + 3 );
            font[154 - 32].reset();
            fheroes2::Copy( font[115 - 32], 0, 0, font[154 - 32], 0, 3, font[115 - 32].width(), font[115 - 32].height() );
            fheroes2::Copy( font[138 - 32], 4, 0, font[154 - 32], 3, 0, 3, 2 );
            font[154 - 32].setPosition( font[115 - 32].x(), font[115 - 32].y() - 3 );
            updateNormalFontLetterShadow( font[154 - 32] );

            // Lowercase s with acute
            font[156 - 32].resize( font[115 - 32].width(), font[115 - 32].height() + 3 );
            font[156 - 32].reset();
            fheroes2::Copy( font[115 - 32], 0, 0, font[156 - 32], 0, 3, font[115 - 32].width(), font[115 - 32].height() );
            fheroes2::Copy( font[140 - 32], 4, 0, font[156 - 32], 4, 0, 3, 2 );
            font[156 - 32].setPosition( font[115 - 32].x(), font[115 - 32].y() - 3 );
            updateNormalFontLetterShadow( font[156 - 32] );

            // Lowercase t with caron
            font[157 - 32].resize( font[116 - 32].width(), font[116 - 32].height() + 1 );
            font[157 - 32].reset();
            fheroes2::Copy( font[116 - 32], 0, 0, font[157 - 32], 0, 1, font[116 - 32].width(), font[116 - 32].height() );
            fheroes2::Copy( font[65], 1, 1, font[157 - 32], 5, 1, 1, 1 );
            fheroes2::Copy( font[65], 1, 1, font[157 - 32], 6, 0, 1, 1 );
            fheroes2::Copy( font[65], 1, 0, font[157 - 32], 4, 1, 1, 1 );
            fheroes2::Copy( font[65], 1, 0, font[157 - 32], 5, 0, 1, 1 );
            font[157 - 32].setPosition( font[116 - 32].x(), font[116 - 32].y() - 1 );
            updateNormalFontLetterShadow( font[157 - 32] );

            // Lowercase z with caron
            font[158 - 32].resize( font[122 - 32].width(), font[122 - 32].height() + 3 );
            font[158 - 32].reset();
            fheroes2::Copy( font[122 - 32], 0, 0, font[158 - 32], 0, 3, font[122 - 32].width(), font[122 - 32].height() );
            fheroes2::Copy( font[138 - 32], 4, 0, font[158 - 32], 4, 0, 3, 2 );
            font[158 - 32].setPosition( font[122 - 32].x(), font[122 - 32].y() - 3 );
            updateNormalFontLetterShadow( font[158 - 32] );

            // Lowercase z with acute
            font[159 - 32].resize( font[122 - 32].width(), font[122 - 32].height() + 3 );
            font[159 - 32].reset();
            fheroes2::Copy( font[122 - 32], 0, 0, font[159 - 32], 0, 3, font[122 - 32].width(), font[122 - 32].height() );
            fheroes2::Copy( font[140 - 32], 4, 0, font[159 - 32], 4, 0, 3, 2 );
            font[159 - 32].setPosition( font[122 - 32].x(), font[122 - 32].y() - 3 );
            updateNormalFontLetterShadow( font[159 - 32] );

            // Uppercase L with stroke
            font[163 - 32].resize( font[76 - 32].width(), font[76 - 32].height() + 3 );
            font[163 - 32].reset();
            fheroes2::Copy( font[76 - 32], 0, 0, font[163 - 32], 0, 0, font[76 - 32].width(), font[76 - 32].height() );
            // Stroke diacritic.
            fheroes2::Copy( font[76 - 32], 1, 1, font[163 - 32], 6, 5, 1, 1 );
            fheroes2::Copy( font[76 - 32], 1, 1, font[163 - 32], 7, 4, 1, 1 );
            fheroes2::Copy( font[76 - 32], 1, 1, font[163 - 32], 8, 3, 1, 1 );
            fheroes2::Copy( font[76 - 32], 2, 1, font[163 - 32], 6, 6, 1, 1 );
            fheroes2::Copy( font[76 - 32], 2, 1, font[163 - 32], 7, 5, 1, 1 );
            fheroes2::Copy( font[76 - 32], 2, 1, font[163 - 32], 8, 4, 1, 1 );
            font[163 - 32].setPosition( font[76 - 32].x(), font[76 - 32].y() );
            updateNormalFontLetterShadow( font[163 - 32] );

            // Uppercase A with ogonek. Generate ogonek for further use.
            font[165 - 32].resize( font[65 - 32].width(), font[65 - 32].height() + 3 );
            font[165 - 32].reset();
            fheroes2::Copy( font[65 - 32], 0, 0, font[165 - 32], 0, 0, font[65 - 32].width(), font[65 - 32].height() );
            // Ogonek diacritic.
            fheroes2::Copy( font[97 - 32], 6, 5, font[165 - 32], 12, 11, 1, 1 );
            fheroes2::Copy( font[97 - 32], 6, 5, font[165 - 32], 11, 12, 1, 1 );
            fheroes2::Copy( font[97 - 32], 6, 5, font[165 - 32], 12, 13, 2, 1 );
            fheroes2::Copy( font[97 - 32], 6, 5, font[165 - 32], 14, 12, 1, 1 );
            fheroes2::Copy( font[97 - 32], 1, 3, font[165 - 32], 11, 11, 1, 1 );
            fheroes2::Copy( font[97 - 32], 1, 3, font[165 - 32], 12, 12, 1, 1 );
            fheroes2::Copy( font[97 - 32], 1, 3, font[165 - 32], 11, 13, 1, 1 );
            fheroes2::Copy( font[97 - 32], 1, 3, font[165 - 32], 14, 13, 1, 1 );
            font[165 - 32].setPosition( font[65 - 32].x(), font[65 - 32].y() );
            updateNormalFontLetterShadow( font[165 - 32] );
            // Remove unnecessary shadows
            fheroes2::FillTransform( font[165 - 32], 10, 13, 1, 1, 1 );
            fheroes2::FillTransform( font[165 - 32], 11, 14, 1, 1, 1 );
            fheroes2::FillTransform( font[165 - 32], 10, 15, 1, 1, 1 );
            fheroes2::FillTransform( font[165 - 32], 13, 15, 1, 1, 1 );

            // Uppercase Z with dot above. Generate dot for further use.
            font[175 - 32].resize( font[90 - 32].width(), font[90 - 32].height() + 3 );
            font[175 - 32].reset();
            fheroes2::Copy( font[90 - 32], 0, 0, font[175 - 32], 0, 3, font[90 - 32].width(), font[90 - 32].height() );
            fheroes2::Copy( font[122 - 32], 7, 5, font[175 - 32], 5, 0, 2, 1 );
            fheroes2::Copy( font[122 - 32], 6, 1, font[175 - 32], 5, 1, 2, 1 );
            font[175 - 32].setPosition( font[90 - 32].x(), font[90 - 32].y() - 3 );
            updateNormalFontLetterShadow( font[175 - 32] );

            // Lowercase l with stroke
            font[179 - 32].resize( font[108 - 32].width(), font[108 - 32].height() + 3 );
            font[179 - 32].reset();
            fheroes2::Copy( font[108 - 32], 0, 0, font[179 - 32], 0, 0, font[108 - 32].width(), font[108 - 32].height() );
            // Stroke diacritic.
            fheroes2::Copy( font[108 - 32], 3, 1, font[179 - 32], 4, 3, 1, 1 );
            fheroes2::Copy( font[108 - 32], 2, 1, font[179 - 32], 4, 4, 1, 1 );
            fheroes2::Copy( font[108 - 32], 3, 1, font[179 - 32], 2, 6, 1, 1 );
            fheroes2::Copy( font[108 - 32], 2, 1, font[179 - 32], 1, 6, 1, 1 );
            fheroes2::Copy( font[108 - 32], 3, 0, font[179 - 32], 2, 7, 1, 1 );
            fheroes2::Copy( font[108 - 32], 1, 1, font[179 - 32], 1, 7, 1, 1 );
            font[179 - 32].setPosition( font[108 - 32].x(), font[108 - 32].y() );
            updateNormalFontLetterShadow( font[179 - 32] );

            // Lowercase a with ogonek
            font[185 - 32].resize( font[97 - 32].width(), font[97 - 32].height() + 3 );
            font[185 - 32].reset();
            fheroes2::Copy( font[97 - 32], 0, 0, font[185 - 32], 0, 0, font[97 - 32].width(), font[97 - 32].height() );
            font[185 - 32].setPosition( font[97 - 32].x(), font[97 - 32].y() );
            updateNormalFontLetterShadow( font[185 - 32] );
            // Shadows are already made for the ogonek.
            fheroes2::Copy( font[165 - 32], 10, 11, font[185 - 32], 5, 7, 5, 5 );

            // Uppercase L with caron (NOT an uppercase Y with diaeresis)
            font[188 - 32].resize( font[76 - 32].width(), font[76 - 32].height() );
            font[188 - 32].reset();
            fheroes2::Copy( font[76 - 32], 0, 0, font[188 - 32], 0, 0, font[76 - 32].width(), font[76 - 32].height() );
            fheroes2::Copy( font[65], 1, 1, font[188 - 32], 9, 0, 1, 1 );
            fheroes2::Copy( font[65], 1, 1, font[188 - 32], 9, 1, 1, 1 );
            fheroes2::Copy( font[65], 1, 1, font[188 - 32], 10, 0, 1, 1 );
            fheroes2::Copy( font[65], 1, 0, font[188 - 32], 8, 0, 1, 1 );
            fheroes2::Copy( font[65], 1, 0, font[188 - 32], 8, 1, 1, 1 );
            font[188 - 32].setPosition( font[76 - 32].x(), font[76 - 32].y() );
            updateNormalFontLetterShadow( font[188 - 32] );

            // Lowercase l with caron (NOT an uppercase L with caron)
            font[190 - 32].resize( font[108 - 32].width() + 2, font[108 - 32].height() );
            font[190 - 32].reset();
            fheroes2::Copy( font[108 - 32], 0, 0, font[190 - 32], 0, 0, font[108 - 32].width(), font[108 - 32].height() );
            fheroes2::Copy( font[188 - 32], 8, 0, font[190 - 32], 4, 0, 3, 2 );
            font[190 - 32].setPosition( font[108 - 32].x(), font[108 - 32].y() );
            updateNormalFontLetterShadow( font[190 - 32] );

            // Lowercase z with dot above
            font[191 - 32].resize( font[122 - 32].width(), font[122 - 32].height() + 3 );
            font[191 - 32].reset();
            fheroes2::Copy( font[122 - 32], 0, 0, font[191 - 32], 0, 3, font[122 - 32].width(), font[122 - 32].height() );
            fheroes2::Copy( font[175 - 32], 5, 0, font[191 - 32], 4, 0, 2, 2 );
            font[191 - 32].setPosition( font[122 - 32].x(), font[122 - 32].y() - 3 );
            updateNormalFontLetterShadow( font[191 - 32] );

            // Uppercase R with acute
            font[192 - 32].resize( font[82 - 32].width(), font[82 - 32].height() + 3 );
            font[192 - 32].reset();
            fheroes2::Copy( font[82 - 32], 0, 0, font[192 - 32], 0, 3, font[82 - 32].width(), font[82 - 32].height() );
            fheroes2::Copy( font[140 - 32], 4, 0, font[192 - 32], 7, 0, 3, 2 );
            font[192 - 32].setPosition( font[82 - 32].x(), font[82 - 32].y() - 3 );
            updateNormalFontLetterShadow( font[192 - 32] );

            // Uppercase A with acute
            font[193 - 32].resize( font[65 - 32].width(), font[65 - 32].height() + 3 );
            font[193 - 32].reset();
            fheroes2::Copy( font[65 - 32], 0, 0, font[193 - 32], 0, 3, font[65 - 32].width(), font[65 - 32].height() );
            fheroes2::Copy( font[140 - 32], 4, 0, font[193 - 32], 7, 0, 3, 2 );
            font[193 - 32].setPosition( font[65 - 32].x(), font[65 - 32].y() - 3 );
            updateNormalFontLetterShadow( font[193 - 32] );

            // Uppercase A with circumflex
            font[194 - 32].resize( font[65 - 32].width(), font[65 - 32].height() + 3 );
            font[194 - 32].reset();
            fheroes2::Copy( font[65 - 32], 0, 0, font[194 - 32], 0, 3, font[65 - 32].width(), font[65 - 32].height() );
            fheroes2::Copy( font[97 - 32], 7, 1, font[194 - 32], 7, 1, 1, 1 );
            fheroes2::Copy( font[97 - 32], 7, 1, font[194 - 32], 8, 0, 1, 1 );
            fheroes2::Copy( font[97 - 32], 7, 1, font[194 - 32], 9, 1, 1, 1 );
            fheroes2::Copy( font[97 - 32], 1, 0, font[194 - 32], 7, 0, 1, 1 );
            fheroes2::Copy( font[97 - 32], 1, 0, font[194 - 32], 9, 0, 1, 1 );
            font[194 - 32].setPosition( font[65 - 32].x(), font[65 - 32].y() - 3 );
            updateNormalFontLetterShadow( font[194 - 32] );

            // Uppercase A with diaeresis
            font[196 - 32].resize( font[65 - 32].width(), font[65 - 32].height() + 3 );
            font[196 - 32].reset();
            fheroes2::Copy( font[65 - 32], 0, 0, font[196 - 32], 0, 3, font[65 - 32].width(), font[65 - 32].height() );
            fheroes2::Copy( font[175 - 32], 5, 0, font[196 - 32], 5, 0, 2, 2 );
            fheroes2::Copy( font[175 - 32], 5, 0, font[196 - 32], 10, 0, 2, 2 );
            font[196 - 32].setPosition( font[65 - 32].x(), font[65 - 32].y() - 3 );
            updateNormalFontLetterShadow( font[196 - 32] );

            // Uppercase L with acute
            font[197 - 32].resize( font[76 - 32].width(), font[76 - 32].height() + 3 );
            font[197 - 32].reset();
            fheroes2::Copy( font[76 - 32], 0, 0, font[197 - 32], 0, 3, font[76 - 32].width(), font[76 - 32].height() );
            fheroes2::Copy( font[140 - 32], 4, 0, font[197 - 32], 8, 0, 3, 2 );
            font[197 - 32].setPosition( font[76 - 32].x(), font[76 - 32].y() - 3 );
            updateNormalFontLetterShadow( font[197 - 32] );

            // Uppercase C with acute
            font[198 - 32].resize( font[67 - 32].width(), font[67 - 32].height() + 3 );
            font[198 - 32].reset();
            fheroes2::Copy( font[67 - 32], 0, 0, font[198 - 32], 0, 3, font[67 - 32].width(), font[67 - 32].height() );
            fheroes2::Copy( font[140 - 32], 4, 0, font[198 - 32], 8, 0, 3, 2 );
            font[198 - 32].setPosition( font[67 - 32].x(), font[67 - 32].y() - 3 );
            updateNormalFontLetterShadow( font[198 - 32] );

            // Uppercase C with caron
            font[200 - 32].resize( font[67 - 32].width(), font[67 - 32].height() + 3 );
            font[200 - 32].reset();
            fheroes2::Copy( font[67 - 32], 0, 0, font[200 - 32], 0, 3, font[67 - 32].width(), font[67 - 32].height() );
            fheroes2::Copy( font[138 - 32], 4, 0, font[200 - 32], 7, 0, 3, 2 );
            font[200 - 32].setPosition( font[67 - 32].x(), font[67 - 32].y() - 3 );
            updateNormalFontLetterShadow( font[200 - 32] );

            // Uppercase E with acute
            font[201 - 32].resize( font[69 - 32].width(), font[69 - 32].height() + 3 );
            font[201 - 32].reset();
            fheroes2::Copy( font[69 - 32], 0, 0, font[201 - 32], 0, 3, font[69 - 32].width(), font[69 - 32].height() );
            fheroes2::Copy( font[140 - 32], 4, 0, font[201 - 32], 6, 0, 3, 2 );
            font[201 - 32].setPosition( font[69 - 32].x(), font[69 - 32].y() - 3 );
            updateNormalFontLetterShadow( font[201 - 32] );

            // Uppercase E with ogonek
            font[202 - 32].resize( font[69 - 32].width(), font[69 - 32].height() + 3 );
            font[202 - 32].reset();
            fheroes2::Copy( font[69 - 32], 0, 0, font[202 - 32], 0, 0, font[69 - 32].width(), font[69 - 32].height() );
            font[202 - 32].setPosition( font[69 - 32].x(), font[69 - 32].y() );
            updateNormalFontLetterShadow( font[202 - 32] );
            // Shadows are already made for the ogonek.
            fheroes2::Copy( font[165 - 32], 10, 11, font[202 - 32], 5, 11, 5, 5 );

            // Uppercase E with caron
            font[204 - 32].resize( font[69 - 32].width(), font[69 - 32].height() + 3 );
            font[204 - 32].reset();
            fheroes2::Copy( font[69 - 32], 0, 0, font[204 - 32], 0, 3, font[69 - 32].width(), font[69 - 32].height() );
            fheroes2::Copy( font[138 - 32], 4, 0, font[204 - 32], 5, 0, 3, 2 );
            font[204 - 32].setPosition( font[69 - 32].x(), font[69 - 32].y() - 3 );
            updateNormalFontLetterShadow( font[204 - 32] );

            // Uppercase I with acute
            font[205 - 32].resize( font[73 - 32].width(), font[73 - 32].height() + 3 );
            font[205 - 32].reset();
            fheroes2::Copy( font[73 - 32], 0, 0, font[205 - 32], 0, 3, font[73 - 32].width(), font[73 - 32].height() );
            fheroes2::Copy( font[140 - 32], 4, 0, font[205 - 32], 4, 0, 3, 2 );
            font[205 - 32].setPosition( font[73 - 32].x(), font[73 - 32].y() - 3 );
            updateNormalFontLetterShadow( font[205 - 32] );

            // Uppercase D with caron
            font[207 - 32].resize( font[68 - 32].width(), font[68 - 32].height() + 3 );
            font[207 - 32].reset();
            fheroes2::Copy( font[68 - 32], 0, 0, font[207 - 32], 0, 3, font[68 - 32].width(), font[68 - 32].height() );
            fheroes2::Copy( font[138 - 32], 4, 0, font[207 - 32], 5, 0, 3, 2 );
            font[207 - 32].setPosition( font[68 - 32].x(), font[68 - 32].y() - 3 );
            updateNormalFontLetterShadow( font[207 - 32] );

            // Uppercase N with acute
            font[209 - 32].resize( font[78 - 32].width(), font[78 - 32].height() + 3 );
            font[209 - 32].reset();
            fheroes2::Copy( font[78 - 32], 0, 0, font[209 - 32], 0, 3, font[78 - 32].width(), font[78 - 32].height() );
            fheroes2::Copy( font[140 - 32], 4, 0, font[209 - 32], 8, 0, 3, 2 );
            font[209 - 32].setPosition( font[78 - 32].x(), font[78 - 32].y() - 3 );
            updateNormalFontLetterShadow( font[209 - 32] );

            // Uppercase N with caron
            font[210 - 32].resize( font[78 - 32].width(), font[78 - 32].height() + 3 );
            font[210 - 32].reset();
            fheroes2::Copy( font[78 - 32], 0, 0, font[210 - 32], 0, 3, font[78 - 32].width(), font[78 - 32].height() );
            fheroes2::Copy( font[138 - 32], 4, 0, font[210 - 32], 7, 0, 3, 2 );
            font[210 - 32].setPosition( font[78 - 32].x(), font[78 - 32].y() - 3 );
            updateNormalFontLetterShadow( font[210 - 32] );

            // Uppercase O with acute
            font[211 - 32].resize( font[79 - 32].width(), font[79 - 32].height() + 3 );
            font[211 - 32].reset();
            fheroes2::Copy( font[79 - 32], 0, 0, font[211 - 32], 0, 3, font[79 - 32].width(), font[79 - 32].height() );
            fheroes2::Copy( font[140 - 32], 4, 0, font[211 - 32], 8, 0, 3, 2 );
            font[211 - 32].setPosition( font[79 - 32].x(), font[79 - 32].y() - 3 );
            updateNormalFontLetterShadow( font[211 - 32] );

            // Uppercase O with circumflex
            font[212 - 32].resize( font[79 - 32].width(), font[79 - 32].height() + 3 );
            font[212 - 32].reset();
            fheroes2::Copy( font[79 - 32], 0, 0, font[212 - 32], 0, 3, font[79 - 32].width(), font[79 - 32].height() );
            fheroes2::Copy( font[65], 1, 1, font[212 - 32], 6, 1, 1, 1 );
            fheroes2::Copy( font[65], 1, 1, font[212 - 32], 7, 0, 1, 1 );
            fheroes2::Copy( font[65], 1, 1, font[212 - 32], 8, 0, 1, 1 );
            fheroes2::Copy( font[65], 1, 1, font[212 - 32], 9, 0, 1, 1 );
            fheroes2::Copy( font[65], 1, 1, font[212 - 32], 10, 1, 1, 1 );
            fheroes2::Copy( font[65], 1, 0, font[212 - 32], 6, 0, 1, 1 );
            fheroes2::Copy( font[65], 1, 0, font[212 - 32], 10, 0, 1, 1 );
            font[212 - 32].setPosition( font[79 - 32].x(), font[79 - 32].y() - 3 );
            updateNormalFontLetterShadow( font[212 - 32] );

            // Uppercase O with double acute
            font[213 - 32].resize( font[79 - 32].width(), font[79 - 32].height() + 3 );
            font[213 - 32].reset();
            fheroes2::Copy( font[79 - 32], 0, 0, font[213 - 32], 0, 3, font[79 - 32].width(), font[79 - 32].height() );
            fheroes2::Copy( font[140 - 32], 4, 0, font[213 - 32], 5, 0, 3, 2 );
            fheroes2::Copy( font[140 - 32], 4, 0, font[213 - 32], 9, 0, 3, 2 );
            font[213 - 32].setPosition( font[79 - 32].x(), font[79 - 32].y() - 3 );
            updateNormalFontLetterShadow( font[213 - 32] );

            // Uppercase O with diaeresis
            font[214 - 32].resize( font[79 - 32].width(), font[79 - 32].height() + 3 );
            font[214 - 32].reset();
            fheroes2::Copy( font[79 - 32], 0, 0, font[214 - 32], 0, 3, font[79 - 32].width(), font[79 - 32].height() );
            fheroes2::Copy( font[175 - 32], 5, 0, font[214 - 32], 5, 0, 2, 2 );
            fheroes2::Copy( font[175 - 32], 5, 0, font[214 - 32], 10, 0, 2, 2 );
            font[214 - 32].setPosition( font[79 - 32].x(), font[79 - 32].y() - 3 );
            updateNormalFontLetterShadow( font[214 - 32] );

            // Uppercase R with caron
            font[216 - 32].resize( font[82 - 32].width(), font[82 - 32].height() + 3 );
            font[216 - 32].reset();
            fheroes2::Copy( font[82 - 32], 0, 0, font[216 - 32], 0, 3, font[82 - 32].width(), font[82 - 32].height() );
            fheroes2::Copy( font[138 - 32], 4, 0, font[216 - 32], 5, 0, 3, 2 );
            font[216 - 32].setPosition( font[82 - 32].x(), font[82 - 32].y() - 3 );
            updateNormalFontLetterShadow( font[216 - 32] );

            // Uppercase U with ring above
            font[217 - 32].resize( font[85 - 32].width(), font[85 - 32].height() + 4 );
            font[217 - 32].reset();
            fheroes2::Copy( font[85 - 32], 0, 0, font[217 - 32], 0, 4, font[85 - 32].width(), font[85 - 32].height() );
            fheroes2::Copy( font[80], 5, 6, font[217 - 32], 5, 0, 4, 1 );
            fheroes2::Copy( font[80], 5, 6, font[217 - 32], 5, 2, 4, 1 );
            fheroes2::Copy( font[84], 1, 0, font[217 - 32], 5, 1, 1, 1 );
            fheroes2::Copy( font[84], 1, 0, font[217 - 32], 8, 1, 1, 1 );
            font[217 - 32].setPosition( font[85 - 32].x(), font[85 - 32].y() - 4 );
            updateNormalFontLetterShadow( font[217 - 32] );

            // Uppercase U with acute
            font[218 - 32].resize( font[85 - 32].width(), font[85 - 32].height() + 3 );
            font[218 - 32].reset();
            fheroes2::Copy( font[85 - 32], 0, 0, font[218 - 32], 0, 3, font[85 - 32].width(), font[85 - 32].height() );
            fheroes2::Copy( font[140 - 32], 4, 0, font[218 - 32], 6, 0, 3, 2 );
            font[218 - 32].setPosition( font[85 - 32].x(), font[85 - 32].y() - 3 );
            updateNormalFontLetterShadow( font[218 - 32] );

            // Uppercase U with double acute
            font[219 - 32].resize( font[85 - 32].width(), font[85 - 32].height() + 3 );
            font[219 - 32].reset();
            fheroes2::Copy( font[85 - 32], 0, 0, font[219 - 32], 0, 3, font[85 - 32].width(), font[85 - 32].height() );
            fheroes2::Copy( font[140 - 32], 4, 0, font[219 - 32], 4, 0, 3, 2 );
            fheroes2::Copy( font[140 - 32], 4, 0, font[219 - 32], 8, 0, 3, 2 );
            font[219 - 32].setPosition( font[85 - 32].x(), font[85 - 32].y() - 3 );
            updateNormalFontLetterShadow( font[219 - 32] );

            // Uppercase U with diaeresis
            font[220 - 32].resize( font[85 - 32].width(), font[85 - 32].height() + 3 );
            font[220 - 32].reset();
            fheroes2::Copy( font[85 - 32], 0, 0, font[220 - 32], 0, 3, font[85 - 32].width(), font[85 - 32].height() );
            fheroes2::Copy( font[175 - 32], 5, 0, font[220 - 32], 4, 0, 2, 2 );
            fheroes2::Copy( font[175 - 32], 5, 0, font[220 - 32], 9, 0, 2, 2 );
            font[220 - 32].setPosition( font[85 - 32].x(), font[85 - 32].y() - 3 );
            updateNormalFontLetterShadow( font[220 - 32] );

            // Uppercase Y with acute
            font[221 - 32].resize( font[89 - 32].width(), font[89 - 32].height() + 3 );
            font[221 - 32].reset();
            fheroes2::Copy( font[89 - 32], 0, 0, font[221 - 32], 0, 3, font[89 - 32].width(), font[89 - 32].height() );
            fheroes2::Copy( font[140 - 32], 4, 0, font[221 - 32], 7, 0, 3, 2 );
            font[221 - 32].setPosition( font[89 - 32].x(), font[89 - 32].y() - 3 );
            updateNormalFontLetterShadow( font[221 - 32] );

            // Lowercase r with acute
            font[224 - 32].resize( font[114 - 32].width(), font[114 - 32].height() + 3 );
            font[224 - 32].reset();
            fheroes2::Copy( font[114 - 32], 0, 0, font[224 - 32], 0, 3, font[114 - 32].width(), font[114 - 32].height() );
            fheroes2::Copy( font[140 - 32], 4, 0, font[224 - 32], 4, 0, 3, 2 );
            font[224 - 32].setPosition( font[114 - 32].x(), font[114 - 32].y() - 3 );
            updateNormalFontLetterShadow( font[224 - 32] );

            // Lowercase a with acute
            font[225 - 32].resize( font[97 - 32].width(), font[97 - 32].height() + 3 );
            font[225 - 32].reset();
            fheroes2::Copy( font[97 - 32], 0, 0, font[225 - 32], 0, 3, font[97 - 32].width(), font[97 - 32].height() );
            fheroes2::Copy( font[140 - 32], 4, 0, font[225 - 32], 3, 0, 3, 2 );
            font[225 - 32].setPosition( font[97 - 32].x(), font[97 - 32].y() - 3 );
            updateNormalFontLetterShadow( font[225 - 32] );

            // Lowercase a with circumflex
            font[226 - 32].resize( font[97 - 32].width(), font[97 - 32].height() + 3 );
            font[226 - 32].reset();
            fheroes2::Copy( font[97 - 32], 0, 0, font[226 - 32], 0, 3, font[97 - 32].width(), font[97 - 32].height() );
            fheroes2::Copy( font[194 - 32], 7, 0, font[226 - 32], 3, 0, 3, 2 );
            font[226 - 32].setPosition( font[97 - 32].x(), font[97 - 32].y() - 3 );
            updateNormalFontLetterShadow( font[226 - 32] );

            // Lowercase a with diaeresis
            font[228 - 32].resize( font[97 - 32].width(), font[97 - 32].height() + 3 );
            font[228 - 32].reset();
            fheroes2::Copy( font[97 - 32], 0, 0, font[228 - 32], 0, 3, font[97 - 32].width(), font[97 - 32].height() );
            fheroes2::Copy( font[175 - 32], 5, 0, font[228 - 32], 2, 0, 2, 2 );
            fheroes2::Copy( font[175 - 32], 5, 0, font[228 - 32], 6, 0, 2, 2 );
            font[228 - 32].setPosition( font[97 - 32].x(), font[97 - 32].y() - 3 );
            updateNormalFontLetterShadow( font[228 - 32] );

            // Lowercase l with acute
            font[229 - 32].resize( font[108 - 32].width(), font[108 - 32].height() + 3 );
            font[229 - 32].reset();
            fheroes2::Copy( font[108 - 32], 0, 0, font[229 - 32], 0, 3, font[108 - 32].width(), font[108 - 32].height() );
            fheroes2::Copy( font[140 - 32], 4, 0, font[229 - 32], 2, 0, 3, 2 );
            font[229 - 32].setPosition( font[108 - 32].x(), font[108 - 32].y() - 3 );
            updateNormalFontLetterShadow( font[229 - 32] );

            // Lowercase c with acute
            font[230 - 32].resize( font[99 - 32].width(), font[99 - 32].height() + 3 );
            font[230 - 32].reset();
            fheroes2::Copy( font[99 - 32], 0, 0, font[230 - 32], 0, 3, font[99 - 32].width(), font[99 - 32].height() );
            fheroes2::Copy( font[140 - 32], 4, 0, font[230 - 32], 4, 0, 3, 2 );
            font[230 - 32].setPosition( font[99 - 32].x(), font[99 - 32].y() - 3 );
            updateNormalFontLetterShadow( font[230 - 32] );

            // Lowercase c with caron
            font[232 - 32].resize( font[99 - 32].width(), font[99 - 32].height() + 3 );
            font[232 - 32].reset();
            fheroes2::Copy( font[99 - 32], 0, 0, font[232 - 32], 0, 3, font[99 - 32].width(), font[99 - 32].height() );
            fheroes2::Copy( font[138 - 32], 4, 0, font[232 - 32], 4, 0, 3, 2 );
            font[232 - 32].setPosition( font[99 - 32].x(), font[99 - 32].y() - 3 );
            updateNormalFontLetterShadow( font[232 - 32] );

            // Lowercase e with acute
            font[233 - 32].resize( font[101 - 32].width(), font[101 - 32].height() + 3 );
            font[233 - 32].reset();
            fheroes2::Copy( font[101 - 32], 0, 0, font[233 - 32], 0, 3, font[101 - 32].width(), font[101 - 32].height() );
            fheroes2::Copy( font[140 - 32], 4, 0, font[233 - 32], 4, 0, 3, 2 );
            font[233 - 32].setPosition( font[101 - 32].x(), font[101 - 32].y() - 3 );
            updateNormalFontLetterShadow( font[233 - 32] );

            // Lowercase e with ogonek
            font[234 - 32].resize( font[101 - 32].width(), font[101 - 32].height() + 3 );
            font[234 - 32].reset();
            fheroes2::Copy( font[101 - 32], 0, 0, font[234 - 32], 0, 0, font[101 - 32].width(), font[101 - 32].height() );
            font[234 - 32].setPosition( font[101 - 32].x(), font[101 - 32].y() );
            updateNormalFontLetterShadow( font[234 - 32] );
            // Shadows are already made for the ogonek.
            fheroes2::Copy( font[165 - 32], 10, 11, font[234 - 32], 3, 7, 5, 5 );

            // Lowercase e with caron
            font[236 - 32].resize( font[101 - 32].width(), font[101 - 32].height() + 3 );
            font[236 - 32].reset();
            fheroes2::Copy( font[101 - 32], 0, 0, font[236 - 32], 0, 3, font[101 - 32].width(), font[101 - 32].height() );
            fheroes2::Copy( font[138 - 32], 4, 0, font[236 - 32], 4, 0, 3, 2 );
            font[236 - 32].setPosition( font[101 - 32].x(), font[101 - 32].y() - 3 );
            updateNormalFontLetterShadow( font[236 - 32] );

            // Lowercase i with acute
            font[237 - 32].resize( font[105 - 32].width(), font[105 - 32].height() );
            font[237 - 32].reset();
            fheroes2::Copy( font[105 - 32], 0, 3, font[237 - 32], 0, 3, font[105 - 32].width(), font[105 - 32].height() );
            // Remove old dot shadow
            fheroes2::FillTransform( font[237 - 32], 0, 3, 1, 1, 1 );
            // Add acute accent
            fheroes2::Copy( font[140 - 32], 4, 0, font[237 - 32], 2, 0, 3, 2 );
            font[237 - 32].setPosition( font[105 - 32].x(), font[105 - 32].y() );
            updateNormalFontLetterShadow( font[237 - 32] );

            // Lowercase d with caron. Requires acute accent.
            font[239 - 32].resize( font[100 - 32].width() + 3, font[100 - 32].height() );
            font[239 - 32].reset();
            fheroes2::Copy( font[100 - 32], 0, 0, font[239 - 32], 0, 0, font[100 - 32].width(), font[100 - 32].height() );
            fheroes2::Copy( font[140 - 32], 4, 0, font[239 - 32], 10, 0, 3, 2 );
            font[239 - 32].setPosition( font[100 - 32].x(), font[100 - 32].y() );
            updateNormalFontLetterShadow( font[239 - 32] );

            // Lowercase n with acute
            font[241 - 32].resize( font[110 - 32].width(), font[110 - 32].height() + 3 );
            font[241 - 32].reset();
            fheroes2::Copy( font[110 - 32], 0, 0, font[241 - 32], 0, 3, font[110 - 32].width(), font[110 - 32].height() );
            fheroes2::Copy( font[140 - 32], 4, 0, font[241 - 32], 4, 0, 3, 2 );
            font[241 - 32].setPosition( font[110 - 32].x(), font[110 - 32].y() - 3 );
            updateNormalFontLetterShadow( font[241 - 32] );

            // Lowercase n with caron
            font[242 - 32].resize( font[110 - 32].width(), font[110 - 32].height() + 3 );
            font[242 - 32].reset();
            fheroes2::Copy( font[110 - 32], 0, 0, font[242 - 32], 0, 3, font[110 - 32].width(), font[110 - 32].height() );
            fheroes2::Copy( font[138 - 32], 4, 0, font[242 - 32], 4, 0, 3, 2 );
            font[242 - 32].setPosition( font[110 - 32].x(), font[110 - 32].y() - 3 );
            updateNormalFontLetterShadow( font[242 - 32] );

            // Lowercase o with acute
            font[243 - 32].resize( font[111 - 32].width(), font[111 - 32].height() + 3 );
            font[243 - 32].reset();
            fheroes2::Copy( font[111 - 32], 0, 0, font[243 - 32], 0, 3, font[111 - 32].width(), font[111 - 32].height() );
            fheroes2::Copy( font[140 - 32], 4, 0, font[243 - 32], 4, 0, 3, 2 );
            font[243 - 32].setPosition( font[111 - 32].x(), font[111 - 32].y() - 3 );
            updateNormalFontLetterShadow( font[243 - 32] );

            // Lowercase o with circumflex
            font[244 - 32].resize( font[111 - 32].width(), font[111 - 32].height() + 3 );
            font[244 - 32].reset();
            fheroes2::Copy( font[111 - 32], 0, 0, font[244 - 32], 0, 3, font[111 - 32].width(), font[111 - 32].height() );
            fheroes2::Copy( font[65], 1, 1, font[244 - 32], 3, 1, 1, 1 );
            fheroes2::Copy( font[65], 1, 1, font[244 - 32], 4, 0, 1, 1 );
            fheroes2::Copy( font[65], 1, 1, font[244 - 32], 5, 0, 1, 1 );
            fheroes2::Copy( font[65], 1, 1, font[244 - 32], 6, 1, 1, 1 );
            fheroes2::Copy( font[65], 1, 0, font[244 - 32], 3, 0, 1, 1 );
            fheroes2::Copy( font[65], 1, 0, font[244 - 32], 6, 0, 1, 1 );
            font[244 - 32].setPosition( font[111 - 32].x(), font[111 - 32].y() - 3 );
            updateNormalFontLetterShadow( font[244 - 32] );

            // Lowercase o with double acute
            font[245 - 32].resize( font[111 - 32].width(), font[111 - 32].height() + 3 );
            font[245 - 32].reset();
            fheroes2::Copy( font[111 - 32], 0, 0, font[245 - 32], 0, 3, font[111 - 32].width(), font[111 - 32].height() );
            fheroes2::Copy( font[140 - 32], 4, 0, font[245 - 32], 2, 0, 3, 2 );
            fheroes2::Copy( font[140 - 32], 4, 0, font[245 - 32], 6, 0, 3, 2 );
            font[245 - 32].setPosition( font[111 - 32].x(), font[111 - 32].y() - 3 );
            updateNormalFontLetterShadow( font[245 - 32] );

            // Lowercase o with diaeresis
            font[246 - 32].resize( font[111 - 32].width(), font[111 - 32].height() + 3 );
            font[246 - 32].reset();
            fheroes2::Copy( font[111 - 32], 0, 0, font[246 - 32], 0, 3, font[111 - 32].width(), font[111 - 32].height() );
            fheroes2::Copy( font[175 - 32], 5, 0, font[246 - 32], 2, 0, 2, 2 );
            fheroes2::Copy( font[175 - 32], 5, 0, font[246 - 32], 6, 0, 2, 2 );
            font[246 - 32].setPosition( font[111 - 32].x(), font[111 - 32].y() - 3 );
            updateNormalFontLetterShadow( font[246 - 32] );

            // Lowercase r with caron
            font[248 - 32].resize( font[114 - 32].width(), font[114 - 32].height() + 3 );
            font[248 - 32].reset();
            fheroes2::Copy( font[114 - 32], 0, 0, font[248 - 32], 0, 3, font[114 - 32].width(), font[114 - 32].height() );
            fheroes2::Copy( font[138 - 32], 4, 0, font[248 - 32], 4, 0, 3, 2 );
            font[248 - 32].setPosition( font[114 - 32].x(), font[114 - 32].y() - 3 );
            updateNormalFontLetterShadow( font[248 - 32] );

            // Lowercase u with ring above
            font[249 - 32].resize( font[117 - 32].width(), font[117 - 32].height() + 4 );
            font[249 - 32].reset();
            fheroes2::Copy( font[117 - 32], 0, 0, font[249 - 32], 0, 4, font[117 - 32].width(), font[117 - 32].height() );
            fheroes2::Copy( font[217 - 32], 5, 0, font[249 - 32], 3, 0, 1, 3 );
            fheroes2::Copy( font[217 - 32], 8, 0, font[249 - 32], 7, 0, 1, 3 );
            fheroes2::Copy( font[65], 2, 0, font[249 - 32], 4, 0, 3, 1 );
            fheroes2::Copy( font[65], 2, 0, font[249 - 32], 4, 2, 3, 1 );
            fheroes2::Copy( font[69], 3, 2, font[249 - 32], 4, 1, 3, 1 );
            font[249 - 32].setPosition( font[117 - 32].x(), font[117 - 32].y() - 4 );
            updateNormalFontLetterShadow( font[249 - 32] );

            // Lowercase u with acute
            font[250 - 32].resize( font[117 - 32].width(), font[117 - 32].height() + 3 );
            font[250 - 32].reset();
            fheroes2::Copy( font[117 - 32], 0, 0, font[250 - 32], 0, 3, font[117 - 32].width(), font[117 - 32].height() );
            fheroes2::Copy( font[140 - 32], 4, 0, font[250 - 32], 4, 0, 3, 2 );
            font[250 - 32].setPosition( font[117 - 32].x(), font[117 - 32].y() - 3 );
            updateNormalFontLetterShadow( font[250 - 32] );

            // Lowercase u with double acute
            font[251 - 32].resize( font[117 - 32].width(), font[117 - 32].height() + 3 );
            font[251 - 32].reset();
            fheroes2::Copy( font[117 - 32], 0, 0, font[251 - 32], 0, 3, font[117 - 32].width(), font[117 - 32].height() );
            fheroes2::Copy( font[140 - 32], 4, 0, font[251 - 32], 2, 0, 3, 2 );
            fheroes2::Copy( font[140 - 32], 4, 0, font[251 - 32], 6, 0, 3, 2 );
            font[251 - 32].setPosition( font[117 - 32].x(), font[117 - 32].y() - 3 );
            updateNormalFontLetterShadow( font[251 - 32] );

            // Lowercase u with diaeresis
            font[252 - 32].resize( font[117 - 32].width(), font[117 - 32].height() + 3 );
            font[252 - 32].reset();
            fheroes2::Copy( font[117 - 32], 0, 0, font[252 - 32], 0, 3, font[117 - 32].width(), font[117 - 32].height() );
            fheroes2::Copy( font[175 - 32], 5, 0, font[252 - 32], 2, 0, 2, 2 );
            fheroes2::Copy( font[175 - 32], 5, 0, font[252 - 32], 6, 0, 2, 2 );
            font[252 - 32].setPosition( font[117 - 32].x(), font[117 - 32].y() - 3 );
            updateNormalFontLetterShadow( font[252 - 32] );

            // Lowercase y with acute
            font[253 - 32].resize( font[121 - 32].width(), font[121 - 32].height() + 3 );
            font[253 - 32].reset();
            fheroes2::Copy( font[121 - 32], 0, 0, font[253 - 32], 0, 3, font[121 - 32].width(), font[121 - 32].height() );
            fheroes2::Copy( font[140 - 32], 4, 0, font[253 - 32], 5, 0, 3, 2 );
            font[253 - 32].setPosition( font[121 - 32].x(), font[121 - 32].y() - 3 );
            updateNormalFontLetterShadow( font[253 - 32] );
        }
        // Small font.
        {
            std::vector<fheroes2::Sprite> & font = icnVsSprite[ICN::SMALFONT];

            // Uppercase S with caron
            font[138 - 32].resize( font[83 - 32].width(), font[83 - 32].height() + 3 );
            font[138 - 32].reset();
            fheroes2::Copy( font[83 - 32], 0, 0, font[138 - 32], 0, 3, font[83 - 32].width(), font[83 - 32].height() );
            fheroes2::Copy( font[116 - 32], 2, 5, font[138 - 32], 3, 0, 3, 2 );
            font[138 - 32].setPosition( font[83 - 32].x(), font[83 - 32].y() - 3 );
            updateSmallFontLetterShadow( font[138 - 32] );

            // Uppercase S with acute
            font[140 - 32].resize( font[83 - 32].width(), font[83 - 32].height() + 3 );
            font[140 - 32].reset();
            fheroes2::Copy( font[83 - 32], 0, 0, font[140 - 32], 0, 3, font[83 - 32].width(), font[83 - 32].height() );
            fheroes2::Copy( font[122 - 32], 2, 2, font[140 - 32], 4, 0, 2, 2 );
            font[140 - 32].setPosition( font[83 - 32].x(), font[83 - 32].y() - 3 );
            updateSmallFontLetterShadow( font[140 - 32] );

            // Uppercase T with caron
            font[141 - 32].resize( font[84 - 32].width(), font[84 - 32].height() + 3 );
            font[141 - 32].reset();
            fheroes2::Copy( font[84 - 32], 0, 0, font[141 - 32], 0, 3, font[84 - 32].width(), font[84 - 32].height() );
            fheroes2::Copy( font[116 - 32], 2, 5, font[141 - 32], 3, 0, 3, 2 );
            font[141 - 32].setPosition( font[84 - 32].x(), font[84 - 32].y() - 3 );
            updateSmallFontLetterShadow( font[141 - 32] );

            // Uppercase Z with caron
            font[142 - 32].resize( font[90 - 32].width(), font[90 - 32].height() + 3 );
            font[142 - 32].reset();
            fheroes2::Copy( font[90 - 32], 0, 0, font[142 - 32], 0, 3, font[90 - 32].width(), font[90 - 32].height() );
            fheroes2::Copy( font[116 - 32], 2, 5, font[142 - 32], 3, 0, 3, 2 );
            font[142 - 32].setPosition( font[90 - 32].x(), font[90 - 32].y() - 3 );
            updateSmallFontLetterShadow( font[142 - 32] );

            // Uppercase Z with acute
            font[143 - 32].resize( font[90 - 32].width(), font[90 - 32].height() + 3 );
            font[143 - 32].reset();
            fheroes2::Copy( font[90 - 32], 0, 0, font[143 - 32], 0, 3, font[90 - 32].width(), font[90 - 32].height() );
            fheroes2::Copy( font[122 - 32], 2, 2, font[143 - 32], 4, 0, 2, 2 );
            font[143 - 32].setPosition( font[90 - 32].x(), font[90 - 32].y() - 3 );
            updateSmallFontLetterShadow( font[143 - 32] );

            // Lowercase s with caron
            font[154 - 32].resize( font[115 - 32].width(), font[115 - 32].height() + 3 );
            font[154 - 32].reset();
            fheroes2::Copy( font[115 - 32], 0, 0, font[154 - 32], 0, 3, font[115 - 32].width(), font[115 - 32].height() );
            fheroes2::Copy( font[116 - 32], 2, 5, font[154 - 32], 2, 0, 3, 2 );
            font[154 - 32].setPosition( font[115 - 32].x(), font[115 - 32].y() - 3 );
            updateSmallFontLetterShadow( font[154 - 32] );

            // Lowercase s with acute
            font[156 - 32].resize( font[115 - 32].width(), font[115 - 32].height() + 3 );
            font[156 - 32].reset();
            fheroes2::Copy( font[115 - 32], 0, 0, font[156 - 32], 0, 3, font[115 - 32].width(), font[115 - 32].height() );
            fheroes2::Copy( font[122 - 32], 2, 2, font[156 - 32], 3, 0, 2, 2 );
            font[156 - 32].setPosition( font[115 - 32].x(), font[115 - 32].y() - 3 );
            updateSmallFontLetterShadow( font[156 - 32] );

            // Lowercase t with caron
            font[157 - 32].resize( font[116 - 32].width(), font[116 - 32].height() + 1 );
            font[157 - 32].reset();
            fheroes2::Copy( font[116 - 32], 0, 0, font[157 - 32], 0, 1, font[116 - 32].width(), font[116 - 32].height() );
            fheroes2::Copy( font[97 - 32], 2, 0, font[157 - 32], 4, 0, 1, 1 );
            fheroes2::Copy( font[97 - 32], 2, 0, font[157 - 32], 4, 1, 1, 1 );
            font[157 - 32].setPosition( font[116 - 32].x(), font[116 - 32].y() - 1 );
            updateSmallFontLetterShadow( font[157 - 32] );

            // Lowercase z with caron
            font[158 - 32].resize( font[122 - 32].width(), font[122 - 32].height() + 3 );
            font[158 - 32].reset();
            fheroes2::Copy( font[122 - 32], 0, 0, font[158 - 32], 0, 3, font[122 - 32].width(), font[122 - 32].height() );
            fheroes2::Copy( font[116 - 32], 2, 5, font[158 - 32], 2, 0, 3, 2 );
            font[158 - 32].setPosition( font[122 - 32].x(), font[122 - 32].y() - 3 );
            updateSmallFontLetterShadow( font[158 - 32] );

            // Lowercase z with acute
            font[159 - 32].resize( font[122 - 32].width(), font[122 - 32].height() + 3 );
            font[159 - 32].reset();
            fheroes2::Copy( font[122 - 32], 0, 0, font[159 - 32], 0, 3, font[122 - 32].width(), font[122 - 32].height() );
            fheroes2::Copy( font[122 - 32], 2, 2, font[159 - 32], 3, 0, 2, 2 );
            font[159 - 32].setPosition( font[122 - 32].x(), font[122 - 32].y() - 3 );
            updateSmallFontLetterShadow( font[159 - 32] );

            // Uppercase L with stroke
            font[163 - 32].resize( font[76 - 32].width(), font[76 - 32].height() );
            font[163 - 32].reset();
            fheroes2::Copy( font[76 - 32], 0, 0, font[163 - 32], 0, 0, font[76 - 32].width(), font[76 - 32].height() );
            fheroes2::Copy( font[122 - 32], 2, 2, font[163 - 32], 4, 2, 2, 2 );
            font[163 - 32].setPosition( font[76 - 32].x(), font[76 - 32].y() );
            updateSmallFontLetterShadow( font[163 - 32] );

            // Uppercase A with ogonek
            font[165 - 32].resize( font[65 - 32].width(), font[65 - 32].height() + 2 );
            font[165 - 32].reset();
            fheroes2::Copy( font[65 - 32], 0, 0, font[165 - 32], 0, 0, font[65 - 32].width(), font[65 - 32].height() );
            fheroes2::Copy( font[65 - 32], 7, 5, font[165 - 32], 7, 7, 2, 2 );
            font[165 - 32].setPosition( font[65 - 32].x(), font[65 - 32].y() );
            updateSmallFontLetterShadow( font[165 - 32] );

            // Uppercase Z with dot above
            font[175 - 32].resize( font[90 - 32].width(), font[90 - 32].height() + 2 );
            font[175 - 32].reset();
            fheroes2::Copy( font[90 - 32], 0, 0, font[175 - 32], 0, 2, font[90 - 32].width(), font[90 - 32].height() );
            fheroes2::Copy( font[90 - 32], 2, 0, font[175 - 32], 3, 0, 2, 1 );
            font[175 - 32].setPosition( font[90 - 32].x(), font[90 - 32].y() - 2 );
            updateSmallFontLetterShadow( font[175 - 32] );

            // Lowercase l with stroke
            font[179 - 32].resize( font[108 - 32].width(), font[108 - 32].height() );
            font[179 - 32].reset();
            fheroes2::Copy( font[108 - 32], 0, 0, font[179 - 32], 0, 0, font[108 - 32].width(), font[108 - 32].height() );
            fheroes2::Copy( font[122 - 32], 2, 3, font[179 - 32], 3, 2, 1, 1 );
            fheroes2::Copy( font[122 - 32], 2, 3, font[179 - 32], 1, 4, 1, 1 );
            font[179 - 32].setPosition( font[108 - 32].x(), font[108 - 32].y() );
            updateSmallFontLetterShadow( font[179 - 32] );

            // Lowercase a with ogonek
            font[185 - 32].resize( font[97 - 32].width(), font[97 - 32].height() + 2 );
            font[185 - 32].reset();
            fheroes2::Copy( font[97 - 32], 0, 0, font[185 - 32], 0, 0, font[97 - 32].width(), font[97 - 32].height() );
            fheroes2::Copy( font[65 - 32], 7, 5, font[185 - 32], 5, 5, 2, 2 );
            font[185 - 32].setPosition( font[97 - 32].x(), font[97 - 32].y() );
            updateSmallFontLetterShadow( font[185 - 32] );

            // Uppercase L with caron (NOT an uppercase Y with diaeresis)
            font[188 - 32].resize( font[76 - 32].width(), font[76 - 32].height() );
            font[188 - 32].reset();
            fheroes2::Copy( font[76 - 32], 0, 0, font[188 - 32], 0, 0, font[76 - 32].width(), font[76 - 32].height() );
            fheroes2::Copy( font[97 - 32], 2, 0, font[188 - 32], 6, 0, 1, 1 );
            fheroes2::Copy( font[97 - 32], 2, 0, font[188 - 32], 7, 0, 1, 1 );
            fheroes2::Copy( font[97 - 32], 2, 0, font[188 - 32], 6, 1, 1, 1 );
            font[188 - 32].setPosition( font[76 - 32].x(), font[76 - 32].y() );
            updateSmallFontLetterShadow( font[188 - 32] );

            // Lowercase l with caron (NOT an uppercase L with caron)
            font[190 - 32].resize( font[108 - 32].width() + 1, font[108 - 32].height() );
            font[190 - 32].reset();
            fheroes2::Copy( font[108 - 32], 0, 0, font[190 - 32], 0, 0, font[108 - 32].width(), font[108 - 32].height() );
            fheroes2::Copy( font[97 - 32], 2, 0, font[190 - 32], 4, 0, 1, 1 );
            fheroes2::Copy( font[97 - 32], 2, 0, font[190 - 32], 4, 1, 1, 1 );
            font[190 - 32].setPosition( font[108 - 32].x(), font[108 - 32].y() );
            updateSmallFontLetterShadow( font[190 - 32] );

            // Lowercase z with dot above
            font[191 - 32].resize( font[122 - 32].width(), font[122 - 32].height() + 2 );
            font[191 - 32].reset();
            fheroes2::Copy( font[122 - 32], 0, 0, font[191 - 32], 0, 2, font[122 - 32].width(), font[122 - 32].height() );
            fheroes2::Copy( font[90 - 32], 2, 0, font[191 - 32], 3, 0, 2, 1 );
            font[191 - 32].setPosition( font[122 - 32].x(), font[122 - 32].y() - 2 );
            updateSmallFontLetterShadow( font[191 - 32] );

            // Uppercase R with acute
            font[192 - 32].resize( font[82 - 32].width(), font[82 - 32].height() + 3 );
            font[192 - 32].reset();
            fheroes2::Copy( font[82 - 32], 0, 0, font[192 - 32], 0, 3, font[82 - 32].width(), font[82 - 32].height() );
            fheroes2::Copy( font[122 - 32], 2, 2, font[192 - 32], 5, 0, 2, 2 );
            font[192 - 32].setPosition( font[82 - 32].x(), font[82 - 32].y() - 3 );
            updateSmallFontLetterShadow( font[192 - 32] );

            // Uppercase A with acute
            font[193 - 32].resize( font[65 - 32].width(), font[65 - 32].height() + 3 );
            font[193 - 32].reset();
            fheroes2::Copy( font[65 - 32], 0, 0, font[193 - 32], 0, 3, font[65 - 32].width(), font[65 - 32].height() );
            fheroes2::Copy( font[122 - 32], 2, 2, font[193 - 32], 5, 0, 2, 2 );
            font[193 - 32].setPosition( font[65 - 32].x(), font[65 - 32].y() - 3 );
            updateSmallFontLetterShadow( font[193 - 32] );

            // Uppercase A with circumflex
            font[194 - 32].resize( font[33].width(), font[33].height() + 3 );
            font[194 - 32].reset();
            fheroes2::Copy( font[33], 0, 0, font[194 - 32], 0, 3, font[33].width(), font[33].height() );
            fheroes2::Copy( font[33], 4, 0, font[194 - 32], 4, 1, 1, 1 );
            fheroes2::Copy( font[33], 4, 0, font[194 - 32], 5, 0, 1, 1 );
            fheroes2::Copy( font[33], 4, 0, font[194 - 32], 6, 1, 1, 1 );
            font[194 - 32].setPosition( font[33].x(), font[33].y() - 3 );
            updateSmallFontLetterShadow( font[194 - 32] );

            // Uppercase A with diaeresis
            font[196 - 32].resize( font[65 - 32].width(), font[65 - 32].height() + 2 );
            font[196 - 32].reset();
            fheroes2::Copy( font[65 - 32], 0, 0, font[196 - 32], 0, 2, font[65 - 32].width(), font[65 - 32].height() );
            fheroes2::Copy( font[97 - 32], 2, 0, font[196 - 32], 3, 0, 1, 1 );
            fheroes2::Copy( font[97 - 32], 2, 0, font[196 - 32], 6, 0, 1, 1 );
            font[196 - 32].setPosition( font[65 - 32].x(), font[65 - 32].y() - 2 );
            updateSmallFontLetterShadow( font[196 - 32] );

            // Uppercase L with acute
            font[197 - 32].resize( font[76 - 32].width(), font[76 - 32].height() + 3 );
            font[197 - 32].reset();
            fheroes2::Copy( font[76 - 32], 0, 0, font[197 - 32], 0, 3, font[76 - 32].width(), font[76 - 32].height() );
            fheroes2::Copy( font[122 - 32], 2, 2, font[197 - 32], 5, 0, 2, 2 );
            font[197 - 32].setPosition( font[76 - 32].x(), font[76 - 32].y() - 3 );
            updateSmallFontLetterShadow( font[197 - 32] );

            // Uppercase C with acute
            font[198 - 32].resize( font[67 - 32].width(), font[67 - 32].height() + 3 );
            font[198 - 32].reset();
            fheroes2::Copy( font[67 - 32], 0, 0, font[198 - 32], 0, 3, font[67 - 32].width(), font[67 - 32].height() );
            fheroes2::Copy( font[122 - 32], 2, 2, font[198 - 32], 4, 0, 2, 2 );
            font[198 - 32].setPosition( font[67 - 32].x(), font[67 - 32].y() - 3 );
            updateSmallFontLetterShadow( font[198 - 32] );

            // Uppercase C with caron
            font[200 - 32].resize( font[67 - 32].width(), font[67 - 32].height() + 3 );
            font[200 - 32].reset();
            fheroes2::Copy( font[67 - 32], 0, 0, font[200 - 32], 0, 3, font[67 - 32].width(), font[67 - 32].height() );
            fheroes2::Copy( font[116 - 32], 2, 5, font[200 - 32], 3, 0, 3, 2 );
            font[200 - 32].setPosition( font[67 - 32].x(), font[67 - 32].y() - 3 );
            updateSmallFontLetterShadow( font[200 - 32] );

            // Uppercase E with acute
            font[201 - 32].resize( font[69 - 32].width(), font[69 - 32].height() + 3 );
            font[201 - 32].reset();
            fheroes2::Copy( font[69 - 32], 0, 0, font[201 - 32], 0, 3, font[69 - 32].width(), font[69 - 32].height() );
            fheroes2::Copy( font[122 - 32], 2, 2, font[201 - 32], 4, 0, 2, 2 );
            font[201 - 32].setPosition( font[69 - 32].x(), font[69 - 32].y() - 3 );
            updateSmallFontLetterShadow( font[201 - 32] );

            // Uppercase E with ogonek
            font[202 - 32].resize( font[69 - 32].width(), font[69 - 32].height() + 2 );
            font[202 - 32].reset();
            fheroes2::Copy( font[69 - 32], 0, 0, font[202 - 32], 0, 0, font[69 - 32].width(), font[69 - 32].height() );
            fheroes2::Copy( font[65 - 32], 7, 5, font[202 - 32], 5, 7, 2, 2 );
            font[202 - 32].setPosition( font[69 - 32].x(), font[69 - 32].y() );
            updateSmallFontLetterShadow( font[202 - 32] );

            // Uppercase E with caron
            font[204 - 32].resize( font[69 - 32].width(), font[69 - 32].height() + 3 );
            font[204 - 32].reset();
            fheroes2::Copy( font[69 - 32], 0, 0, font[204 - 32], 0, 3, font[69 - 32].width(), font[69 - 32].height() );
            fheroes2::Copy( font[116 - 32], 2, 5, font[204 - 32], 3, 0, 3, 2 );
            font[204 - 32].setPosition( font[69 - 32].x(), font[69 - 32].y() - 3 );
            updateSmallFontLetterShadow( font[204 - 32] );

            // Uppercase I with acute
            font[205 - 32].resize( font[73 - 32].width(), font[73 - 32].height() + 3 );
            font[205 - 32].reset();
            fheroes2::Copy( font[73 - 32], 0, 0, font[205 - 32], 0, 3, font[73 - 32].width(), font[73 - 32].height() );
            fheroes2::Copy( font[122 - 32], 2, 2, font[205 - 32], 2, 0, 2, 2 );
            font[205 - 32].setPosition( font[73 - 32].x(), font[73 - 32].y() - 3 );
            updateSmallFontLetterShadow( font[205 - 32] );

            // Uppercase D with caron
            font[207 - 32].resize( font[68 - 32].width(), font[68 - 32].height() + 3 );
            font[207 - 32].reset();
            fheroes2::Copy( font[68 - 32], 0, 0, font[207 - 32], 0, 3, font[68 - 32].width(), font[68 - 32].height() );
            fheroes2::Copy( font[116 - 32], 2, 5, font[207 - 32], 3, 0, 3, 2 );
            font[207 - 32].setPosition( font[68 - 32].x(), font[68 - 32].y() - 3 );
            updateSmallFontLetterShadow( font[207 - 32] );

            // Uppercase N with acute
            font[209 - 32].resize( font[78 - 32].width(), font[78 - 32].height() + 3 );
            font[209 - 32].reset();
            fheroes2::Copy( font[78 - 32], 0, 0, font[209 - 32], 0, 3, font[78 - 32].width(), font[78 - 32].height() );
            fheroes2::Copy( font[122 - 32], 2, 2, font[209 - 32], 5, 0, 2, 2 );
            font[209 - 32].setPosition( font[78 - 32].x(), font[78 - 32].y() - 3 );
            updateSmallFontLetterShadow( font[209 - 32] );

            // Uppercase N with caron
            font[210 - 32].resize( font[78 - 32].width(), font[78 - 32].height() + 3 );
            font[210 - 32].reset();
            fheroes2::Copy( font[78 - 32], 0, 0, font[210 - 32], 0, 3, font[78 - 32].width(), font[78 - 32].height() );
            fheroes2::Copy( font[116 - 32], 2, 5, font[210 - 32], 5, 0, 3, 2 );
            font[210 - 32].setPosition( font[78 - 32].x(), font[78 - 32].y() - 3 );
            updateSmallFontLetterShadow( font[210 - 32] );

            // Uppercase O with acute
            font[211 - 32].resize( font[79 - 32].width(), font[79 - 32].height() + 3 );
            font[211 - 32].reset();
            fheroes2::Copy( font[79 - 32], 0, 0, font[211 - 32], 0, 3, font[79 - 32].width(), font[79 - 32].height() );
            fheroes2::Copy( font[122 - 32], 2, 2, font[211 - 32], 4, 0, 2, 2 );
            font[211 - 32].setPosition( font[79 - 32].x(), font[79 - 32].y() - 3 );
            updateSmallFontLetterShadow( font[211 - 32] );

            // Uppercase O with double circumflex
            font[212 - 32].resize( font[79 - 32].width(), font[79 - 32].height() + 3 );
            font[212 - 32].reset();
            fheroes2::Copy( font[79 - 32], 0, 0, font[212 - 32], 0, 3, font[79 - 32].width(), font[79 - 32].height() );
            fheroes2::Copy( font[97 - 32], 2, 0, font[212 - 32], 2, 1, 1, 1 );
            fheroes2::Copy( font[97 - 32], 2, 0, font[212 - 32], 3, 0, 1, 1 );
            fheroes2::Copy( font[97 - 32], 2, 0, font[212 - 32], 4, 0, 1, 1 );
            fheroes2::Copy( font[97 - 32], 2, 0, font[212 - 32], 5, 0, 1, 1 );
            fheroes2::Copy( font[97 - 32], 2, 0, font[212 - 32], 6, 1, 1, 1 );
            font[212 - 32].setPosition( font[79 - 32].x(), font[79 - 32].y() - 3 );
            updateSmallFontLetterShadow( font[212 - 32] );

            // Uppercase O with double acute
            font[213 - 32].resize( font[79 - 32].width(), font[79 - 32].height() + 3 );
            font[213 - 32].reset();
            fheroes2::Copy( font[79 - 32], 0, 0, font[213 - 32], 0, 3, font[79 - 32].width(), font[79 - 32].height() );
            fheroes2::Copy( font[122 - 32], 2, 2, font[213 - 32], 2, 0, 2, 2 );
            fheroes2::Copy( font[122 - 32], 2, 2, font[213 - 32], 5, 0, 2, 2 );
            font[213 - 32].setPosition( font[79 - 32].x(), font[79 - 32].y() - 3 );
            updateSmallFontLetterShadow( font[213 - 32] );

            // Uppercase O with diaeresis
            font[214 - 32].resize( font[79 - 32].width(), font[79 - 32].height() + 2 );
            font[214 - 32].reset();
            fheroes2::Copy( font[79 - 32], 0, 0, font[214 - 32], 0, 2, font[79 - 32].width(), font[79 - 32].height() );
            fheroes2::Copy( font[122 - 32], 3, 2, font[214 - 32], 2, 0, 1, 1 );
            fheroes2::Copy( font[122 - 32], 3, 2, font[214 - 32], 6, 0, 1, 1 );
            font[214 - 32].setPosition( font[79 - 32].x(), font[79 - 32].y() - 2 );
            updateSmallFontLetterShadow( font[214 - 32] );

            // Uppercase R with caron
            font[216 - 32].resize( font[82 - 32].width(), font[82 - 32].height() + 3 );
            font[216 - 32].reset();
            fheroes2::Copy( font[82 - 32], 0, 0, font[216 - 32], 0, 3, font[82 - 32].width(), font[82 - 32].height() );
            fheroes2::Copy( font[116 - 32], 2, 5, font[216 - 32], 4, 0, 3, 2 );
            font[216 - 32].setPosition( font[82 - 32].x(), font[82 - 32].y() - 3 );
            updateSmallFontLetterShadow( font[216 - 32] );

            // Uppercase U with ring above
            font[217 - 32].resize( font[85 - 32].width(), font[85 - 32].height() + 3 );
            font[217 - 32].reset();
            fheroes2::Copy( font[85 - 32], 0, 0, font[217 - 32], 0, 3, font[85 - 32].width(), font[85 - 32].height() );
            fheroes2::Copy( font[116 - 32], 2, 5, font[217 - 32], 5, 0, 1, 1 );
            fheroes2::Copy( font[116 - 32], 2, 5, font[217 - 32], 4, 1, 3, 2 );
            font[217 - 32].setPosition( font[85 - 32].x(), font[85 - 32].y() - 3 );
            updateSmallFontLetterShadow( font[217 - 32] );

            // Uppercase U with acute
            font[218 - 32].resize( font[85 - 32].width(), font[85 - 32].height() + 3 );
            font[218 - 32].reset();
            fheroes2::Copy( font[85 - 32], 0, 0, font[218 - 32], 0, 3, font[85 - 32].width(), font[85 - 32].height() );
            fheroes2::Copy( font[122 - 32], 2, 2, font[218 - 32], 5, 0, 2, 2 );
            font[218 - 32].setPosition( font[85 - 32].x(), font[85 - 32].y() - 3 );
            updateSmallFontLetterShadow( font[218 - 32] );

            // Uppercase U with double acute
            font[219 - 32].resize( font[85 - 32].width(), font[85 - 32].height() + 3 );
            font[219 - 32].reset();
            fheroes2::Copy( font[85 - 32], 0, 0, font[219 - 32], 0, 3, font[85 - 32].width(), font[85 - 32].height() );
            fheroes2::Copy( font[122 - 32], 2, 2, font[219 - 32], 3, 0, 2, 2 );
            fheroes2::Copy( font[122 - 32], 2, 2, font[219 - 32], 7, 0, 2, 2 );
            font[219 - 32].setPosition( font[85 - 32].x(), font[85 - 32].y() - 3 );
            updateSmallFontLetterShadow( font[219 - 32] );

            // Uppercase U with diaeresis
            font[220 - 32].resize( font[85 - 32].width(), font[85 - 32].height() + 2 );
            font[220 - 32].reset();
            fheroes2::Copy( font[85 - 32], 0, 0, font[220 - 32], 0, 2, font[85 - 32].width(), font[85 - 32].height() );
            fheroes2::Copy( font[122 - 32], 3, 2, font[220 - 32], 3, 0, 1, 1 );
            fheroes2::Copy( font[122 - 32], 3, 2, font[220 - 32], 7, 0, 1, 1 );
            font[220 - 32].setPosition( font[85 - 32].x(), font[85 - 32].y() - 2 );
            updateSmallFontLetterShadow( font[220 - 32] );

            // Uppercase Y with acute
            font[221 - 32].resize( font[89 - 32].width(), font[89 - 32].height() + 3 );
            font[221 - 32].reset();
            fheroes2::Copy( font[89 - 32], 0, 0, font[221 - 32], 0, 3, font[89 - 32].width(), font[89 - 32].height() );
            fheroes2::Copy( font[122 - 32], 2, 2, font[221 - 32], 5, 0, 2, 2 );
            font[221 - 32].setPosition( font[89 - 32].x(), font[89 - 32].y() - 3 );
            updateSmallFontLetterShadow( font[221 - 32] );

            // Lowercase r with acute
            font[224 - 32].resize( font[114 - 32].width(), font[114 - 32].height() + 3 );
            font[224 - 32].reset();
            fheroes2::Copy( font[114 - 32], 0, 0, font[224 - 32], 0, 3, font[114 - 32].width(), font[114 - 32].height() );
            fheroes2::Copy( font[122 - 32], 2, 2, font[224 - 32], 3, 0, 2, 2 );
            font[224 - 32].setPosition( font[114 - 32].x(), font[114 - 32].y() - 3 );
            updateSmallFontLetterShadow( font[224 - 32] );

            // Lowercase a with acute
            font[225 - 32].resize( font[97 - 32].width(), font[97 - 32].height() + 3 );
            font[225 - 32].reset();
            fheroes2::Copy( font[97 - 32], 0, 0, font[225 - 32], 0, 3, font[97 - 32].width(), font[97 - 32].height() );
            fheroes2::Copy( font[122 - 32], 2, 2, font[225 - 32], 3, 0, 2, 2 );
            font[225 - 32].setPosition( font[97 - 32].x(), font[97 - 32].y() - 3 );
            updateSmallFontLetterShadow( font[225 - 32] );

            // Lowercase a with circumflex
            font[226 - 32].resize( font[97 - 32].width(), font[97 - 32].height() + 3 );
            font[226 - 32].reset();
            fheroes2::Copy( font[97 - 32], 0, 0, font[226 - 32], 0, 3, font[97 - 32].width(), font[97 - 32].height() );
            fheroes2::Copy( font[97 - 32], 2, 0, font[226 - 32], 2, 1, 1, 1 );
            fheroes2::Copy( font[97 - 32], 2, 0, font[226 - 32], 3, 0, 1, 1 );
            fheroes2::Copy( font[97 - 32], 2, 0, font[226 - 32], 4, 0, 1, 1 );
            fheroes2::Copy( font[97 - 32], 2, 0, font[226 - 32], 5, 1, 1, 1 );
            font[226 - 32].setPosition( font[97 - 32].x(), font[97 - 32].y() - 3 );
            updateSmallFontLetterShadow( font[226 - 32] );

            // Lowercase a with diaeresis
            font[228 - 32].resize( font[97 - 32].width(), font[97 - 32].height() + 2 );
            font[228 - 32].reset();
            fheroes2::Copy( font[97 - 32], 0, 0, font[228 - 32], 0, 2, font[97 - 32].width(), font[97 - 32].height() );
            fheroes2::Copy( font[97 - 32], 2, 0, font[228 - 32], 2, 0, 1, 1 );
            fheroes2::Copy( font[97 - 32], 2, 0, font[228 - 32], 5, 0, 1, 1 );
            font[228 - 32].setPosition( font[97 - 32].x(), font[97 - 32].y() - 2 );
            updateSmallFontLetterShadow( font[228 - 32] );

            // Lowercase l with acute
            font[229 - 32].resize( font[108 - 32].width(), font[108 - 32].height() + 3 );
            font[229 - 32].reset();
            fheroes2::Copy( font[108 - 32], 0, 0, font[229 - 32], 0, 3, font[108 - 32].width(), font[108 - 32].height() );
            fheroes2::Copy( font[122 - 32], 2, 2, font[229 - 32], 2, 0, 2, 2 );
            font[229 - 32].setPosition( font[108 - 32].x(), font[108 - 32].y() - 3 );
            updateSmallFontLetterShadow( font[229 - 32] );

            // Lowercase c with acute
            font[230 - 32].resize( font[99 - 32].width(), font[99 - 32].height() + 3 );
            font[230 - 32].reset();
            fheroes2::Copy( font[99 - 32], 0, 0, font[230 - 32], 0, 3, font[99 - 32].width(), font[99 - 32].height() );
            fheroes2::Copy( font[122 - 32], 2, 2, font[230 - 32], 3, 0, 2, 2 );
            font[230 - 32].setPosition( font[99 - 32].x(), font[99 - 32].y() - 3 );
            updateSmallFontLetterShadow( font[230 - 32] );

            // Lowercase c with caron
            font[232 - 32].resize( font[99 - 32].width(), font[99 - 32].height() + 3 );
            font[232 - 32].reset();
            fheroes2::Copy( font[99 - 32], 0, 0, font[232 - 32], 0, 3, font[99 - 32].width(), font[99 - 32].height() );
            fheroes2::Copy( font[116 - 32], 2, 5, font[232 - 32], 2, 0, 3, 2 );
            font[232 - 32].setPosition( font[99 - 32].x(), font[99 - 32].y() - 3 );
            updateSmallFontLetterShadow( font[232 - 32] );

            // Lowercase e with acute
            font[233 - 32].resize( font[101 - 32].width(), font[101 - 32].height() + 3 );
            font[233 - 32].reset();
            fheroes2::Copy( font[101 - 32], 0, 0, font[233 - 32], 0, 3, font[101 - 32].width(), font[101 - 32].height() );
            fheroes2::Copy( font[122 - 32], 2, 2, font[233 - 32], 3, 0, 2, 2 );
            font[233 - 32].setPosition( font[101 - 32].x(), font[101 - 32].y() - 3 );
            updateSmallFontLetterShadow( font[233 - 32] );

            // Lowercase e with ogonek
            font[234 - 32].resize( font[101 - 32].width(), font[101 - 32].height() + 2 );
            font[234 - 32].reset();
            fheroes2::Copy( font[101 - 32], 0, 0, font[234 - 32], 0, 0, font[101 - 32].width(), font[101 - 32].height() );
            fheroes2::Copy( font[65 - 32], 7, 5, font[234 - 32], 3, 5, 2, 2 );
            font[234 - 32].setPosition( font[101 - 32].x(), font[101 - 32].y() );
            updateSmallFontLetterShadow( font[234 - 32] );

            // Lowercase e with caron
            font[236 - 32].resize( font[101 - 32].width(), font[101 - 32].height() + 3 );
            font[236 - 32].reset();
            fheroes2::Copy( font[101 - 32], 0, 0, font[236 - 32], 0, 3, font[101 - 32].width(), font[101 - 32].height() );
            fheroes2::Copy( font[116 - 32], 2, 5, font[236 - 32], 2, 0, 3, 2 );
            font[236 - 32].setPosition( font[101 - 32].x(), font[101 - 32].y() - 3 );
            updateSmallFontLetterShadow( font[236 - 32] );

            // Lowercase i with acute
            font[237 - 32].resize( font[105 - 32].width(), font[105 - 32].height() + 1 );
            font[237 - 32].reset();
            fheroes2::Copy( font[105 - 32], 0, 0, font[237 - 32], 0, 1, font[105 - 32].width(), font[105 - 32].height() );
            fheroes2::Copy( font[122 - 32], 3, 2, font[237 - 32], 3, 0, 1, 1 );
            font[237 - 32].setPosition( font[105 - 32].x(), font[105 - 32].y() - 1 );
            updateSmallFontLetterShadow( font[237 - 32] );

            // Lowercase d with caron
            font[239 - 32].resize( font[100 - 32].width() + 2, font[100 - 32].height() );
            font[239 - 32].reset();
            fheroes2::Copy( font[100 - 32], 0, 0, font[239 - 32], 0, 0, font[100 - 32].width(), font[100 - 32].height() );
            fheroes2::Copy( font[122 - 32], 2, 2, font[239 - 32], 7, 0, 2, 2 );
            font[239 - 32].setPosition( font[100 - 32].x(), font[100 - 32].y() );
            updateSmallFontLetterShadow( font[239 - 32] );

            // Lowercase n with acute
            font[241 - 32].resize( font[110 - 32].width(), font[110 - 32].height() + 3 );
            font[241 - 32].reset();
            fheroes2::Copy( font[110 - 32], 0, 0, font[241 - 32], 0, 3, font[110 - 32].width(), font[110 - 32].height() );
            fheroes2::Copy( font[122 - 32], 2, 2, font[241 - 32], 4, 0, 2, 2 );
            font[241 - 32].setPosition( font[110 - 32].x(), font[110 - 32].y() - 3 );
            updateSmallFontLetterShadow( font[241 - 32] );

            // Lowercase n with caron
            font[242 - 32].resize( font[110 - 32].width(), font[110 - 32].height() + 3 );
            font[242 - 32].reset();
            fheroes2::Copy( font[110 - 32], 0, 0, font[242 - 32], 0, 3, font[110 - 32].width(), font[110 - 32].height() );
            fheroes2::Copy( font[116 - 32], 2, 5, font[242 - 32], 3, 0, 3, 2 );
            font[242 - 32].setPosition( font[110 - 32].x(), font[110 - 32].y() - 3 );
            updateSmallFontLetterShadow( font[242 - 32] );

            // Lowercase o with acute
            font[243 - 32].resize( font[111 - 32].width(), font[111 - 32].height() + 3 );
            font[243 - 32].reset();
            fheroes2::Copy( font[111 - 32], 0, 0, font[243 - 32], 0, 3, font[111 - 32].width(), font[111 - 32].height() );
            fheroes2::Copy( font[122 - 32], 2, 2, font[243 - 32], 3, 0, 2, 2 );
            font[243 - 32].setPosition( font[111 - 32].x(), font[111 - 32].y() - 3 );
            updateSmallFontLetterShadow( font[243 - 32] );

            // Lowercase o with circumflex
            font[244 - 32].resize( font[111 - 32].width() + 1, font[111 - 32].height() + 3 );
            font[244 - 32].reset();
            fheroes2::Copy( font[111 - 32], 0, 0, font[244 - 32], 0, 3, font[111 - 32].width(), font[111 - 32].height() );
            fheroes2::Copy( font[97 - 32], 2, 0, font[244 - 32], 2, 1, 1, 1 );
            fheroes2::Copy( font[97 - 32], 2, 0, font[244 - 32], 3, 0, 1, 1 );
            fheroes2::Copy( font[97 - 32], 2, 0, font[244 - 32], 4, 1, 1, 1 );
            font[244 - 32].setPosition( font[111 - 32].x(), font[111 - 32].y() - 3 );
            updateSmallFontLetterShadow( font[244 - 32] );

            // Lowercase o with double acute
            font[245 - 32].resize( font[111 - 32].width() + 1, font[111 - 32].height() + 3 );
            font[245 - 32].reset();
            fheroes2::Copy( font[111 - 32], 0, 0, font[245 - 32], 0, 3, font[111 - 32].width(), font[111 - 32].height() );
            fheroes2::Copy( font[122 - 32], 2, 2, font[245 - 32], 2, 0, 2, 2 );
            fheroes2::Copy( font[122 - 32], 2, 2, font[245 - 32], 5, 0, 2, 2 );
            font[245 - 32].setPosition( font[111 - 32].x(), font[111 - 32].y() - 3 );
            updateSmallFontLetterShadow( font[245 - 32] );

            // Lowercase o with diaeresis
            font[246 - 32].resize( font[111 - 32].width(), font[111 - 32].height() + 2 );
            font[246 - 32].reset();
            fheroes2::Copy( font[111 - 32], 0, 0, font[246 - 32], 0, 2, font[111 - 32].width(), font[111 - 32].height() );
            fheroes2::Copy( font[122 - 32], 3, 2, font[246 - 32], 2, 0, 1, 1 );
            fheroes2::Copy( font[122 - 32], 3, 2, font[246 - 32], 4, 0, 1, 1 );
            font[246 - 32].setPosition( font[111 - 32].x(), font[111 - 32].y() - 2 );
            updateSmallFontLetterShadow( font[246 - 32] );

            // Lowercase r with caron
            font[248 - 32].resize( font[114 - 32].width(), font[114 - 32].height() + 3 );
            font[248 - 32].reset();
            fheroes2::Copy( font[114 - 32], 0, 0, font[248 - 32], 0, 3, font[114 - 32].width(), font[114 - 32].height() );
            fheroes2::Copy( font[116 - 32], 2, 5, font[248 - 32], 3, 0, 3, 2 );
            font[248 - 32].setPosition( font[114 - 32].x(), font[114 - 32].y() - 3 );
            updateSmallFontLetterShadow( font[248 - 32] );

            // Lowercase u with ring above
            font[249 - 32].resize( font[117 - 32].width(), font[117 - 32].height() + 4 );
            font[249 - 32].reset();
            fheroes2::Copy( font[117 - 32], 0, 0, font[249 - 32], 0, 4, font[117 - 32].width(), font[117 - 32].height() );
            fheroes2::Copy( font[116 - 32], 2, 5, font[249 - 32], 4, 0, 1, 1 );
            fheroes2::Copy( font[116 - 32], 2, 5, font[249 - 32], 3, 1, 3, 2 );
            font[249 - 32].setPosition( font[117 - 32].x(), font[117 - 32].y() - 4 );
            updateSmallFontLetterShadow( font[249 - 32] );

            // Lowercase u with acute
            font[250 - 32].resize( font[117 - 32].width(), font[117 - 32].height() + 3 );
            font[250 - 32].reset();
            fheroes2::Copy( font[117 - 32], 0, 0, font[250 - 32], 0, 3, font[117 - 32].width(), font[117 - 32].height() );
            fheroes2::Copy( font[122 - 32], 2, 2, font[250 - 32], 3, 0, 2, 2 );
            font[250 - 32].setPosition( font[117 - 32].x(), font[117 - 32].y() - 3 );
            updateSmallFontLetterShadow( font[250 - 32] );

            // Lowercase u with double acute
            font[251 - 32].resize( font[117 - 32].width(), font[117 - 32].height() + 3 );
            font[251 - 32].reset();
            fheroes2::Copy( font[117 - 32], 0, 0, font[251 - 32], 0, 3, font[117 - 32].width(), font[117 - 32].height() );
            fheroes2::Copy( font[122 - 32], 2, 2, font[251 - 32], 2, 0, 2, 2 );
            fheroes2::Copy( font[122 - 32], 2, 2, font[251 - 32], 5, 0, 2, 2 );
            font[251 - 32].setPosition( font[117 - 32].x(), font[117 - 32].y() - 3 );
            updateSmallFontLetterShadow( font[251 - 32] );

            // Lowercase u with diaeresis
            font[252 - 32].resize( font[117 - 32].width(), font[117 - 32].height() + 2 );
            font[252 - 32].reset();
            fheroes2::Copy( font[117 - 32], 0, 0, font[252 - 32], 0, 2, font[117 - 32].width(), font[117 - 32].height() );
            fheroes2::Copy( font[122 - 32], 3, 2, font[252 - 32], 2, 0, 1, 1 );
            fheroes2::Copy( font[122 - 32], 3, 2, font[252 - 32], 6, 0, 1, 1 );
            font[252 - 32].setPosition( font[117 - 32].x(), font[117 - 32].y() - 2 );
            updateSmallFontLetterShadow( font[252 - 32] );

            // Lowercase y with acute
            font[253 - 32].resize( font[121 - 32].width(), font[121 - 32].height() + 3 );
            font[253 - 32].reset();
            fheroes2::Copy( font[121 - 32], 0, 0, font[253 - 32], 0, 3, font[121 - 32].width(), font[121 - 32].height() );
            fheroes2::Copy( font[122 - 32], 2, 2, font[253 - 32], 4, 0, 2, 2 );
            font[253 - 32].setPosition( font[121 - 32].x(), font[121 - 32].y() - 3 );
            updateSmallFontLetterShadow( font[253 - 32] );
        }
    }
<<<<<<< HEAD
=======

    // The original French version replaces several ASCII special characters with language-specific characters.
    // In the engine we use CP1252 for the French translation but we have to preserve the homegrown encoding
    // for original map compatibility. The engine expects that letter indexes correspond to charcode - 0x20,
    // but the original French Price of Loyalty maps use 0x09 for lowercase i with circumflex. This is currently
    // not supported by the engine. See original maps' descriptions for Utopie and Sables du Temps.
    void generateFrenchAlphabet( std::vector<std::vector<fheroes2::Sprite>> & icnVsSprite )
    {
        // Normal font.
        {
            std::vector<fheroes2::Sprite> & font = icnVsSprite[ICN::FONT];

            // Lowercase o with circumflex
            font[35 - 32] = font[244 - 32];
            // Lowercase u with circumflex
            font[36 - 32] = font[251 - 32];
            // Lowercase u with grave accent
            font[38 - 32] = font[249 - 32];
            // Lowercase a with circumflex
            font[42 - 32] = font[226 - 32];
            // Lowercase i with diaeresis
            font[60 - 32] = font[239 - 32];
            // Lowercase i with circumflex <- Confirmed used in the OG Succession wars.
            font[62 - 32] = font[238 - 32];
            // Lowercase a with grave accent
            font[64 - 32] = font[224 - 32];
            // Lowercase c with cedilla
            font[94 - 32] = font[231 - 32];
            // Lowercase e with grave accent
            font[96 - 32] = font[232 - 32];
            // Lowercase i with diaeresis
            font[123 - 32] = font[239 - 32];
            // Lowercase e with circumflex
            font[124 - 32] = font[234 - 32];
            // Lowercase i with circumflex
            font[125 - 32] = font[239 - 32];
            // Lowercase e with acute
            font[126 - 32] = font[233 - 32];
            // Lowercase i with circumflex
            font[127 - 32] = font[239 - 32];
        }

        // Small font.
        {
            std::vector<fheroes2::Sprite> & font = icnVsSprite[ICN::SMALFONT];

            // Lowercase o with circumflex
            font[35 - 32] = font[244 - 32];
            // Lowercase u with circumflex
            font[36 - 32] = font[251 - 32];
            // Lowercase u with grave accent
            font[38 - 32] = font[249 - 32];
            // Lowercase a with circumflex
            font[42 - 32] = font[226 - 32];
            // Lowercase i with diaeresis
            font[60 - 32] = font[239 - 32];
            // Lowercase i with circumflex
            font[62 - 32] = font[238 - 32];
            // Lowercase a with grave accent
            font[64 - 32] = font[224 - 32];
            // Lowercase c with cedilla
            font[94 - 32] = font[231 - 32];
            // Lowercase e with grave accent
            font[96 - 32] = font[232 - 32];
            // Lowercase i with diaeresis
            font[123 - 32] = font[239 - 32];
            // Lowercase e with circumflex
            font[124 - 32] = font[234 - 32];
            // Lowercase i with circumflex
            font[125 - 32] = font[239 - 32];
            // Lowercase e with acute
            font[126 - 32] = font[233 - 32];
            // Lowercase i with circumflex
            font[127 - 32] = font[239 - 32];
        }
    }
>>>>>>> b29e0ec2

    // CP-1251 supports Russian, Ukrainian, Belarussian, Bulgarian, Serbian Cyrillic, Macedonian and English.
    void generateCP1251Alphabet( std::vector<std::vector<fheroes2::Sprite>> & icnVsSprite )
    {
        // TODO: add support for Serbian Cyrillic and Macedonian languages by generating missing letters.

        // Resize fonts.
        for ( const int icnId : { ICN::FONT, ICN::SMALFONT } ) {
            std::vector<fheroes2::Sprite> & original = icnVsSprite[icnId];

            original.resize( baseFontSize );

            const fheroes2::Sprite firstSprite{ original[0] };
            original.insert( original.end(), 128, firstSprite );
        }

        // Normal font.
        {
            std::vector<fheroes2::Sprite> & font = icnVsSprite[ICN::FONT];

            size_t offset = 0;

            // ' (right single quotation mark)
            font[146 - 32] = font[44 - 32];
            font[146 - 32].setPosition( font[146 - 32].x(), font[146 - 32].y() - 6 );

            // E with 2 dots on top.
            font[168 - 32].resize( font[37 + offset].width(), font[37 + offset].height() + 3 );
            font[168 - 32].reset();
            fheroes2::Copy( font[37 + offset], 0, 0, font[168 - 32], 0, 3, font[37 + offset].width(), font[37 + offset].height() );
            fheroes2::Copy( font[168 - 32], 5, 5, font[168 - 32], 4, 0, 1, 1 );
            fheroes2::Copy( font[168 - 32], 5, 5, font[168 - 32], 7, 0, 1, 1 );
            fheroes2::Copy( font[168 - 32], 4, 5, font[168 - 32], 4, 1, 1, 1 );
            fheroes2::Copy( font[168 - 32], 4, 5, font[168 - 32], 7, 1, 1, 1 );
            font[168 - 32].setPosition( font[37 + offset].x(), font[37 + offset].y() - 3 );
            updateNormalFontLetterShadow( font[168 - 32] );

            font[161 - 32].resize( font[57 + offset].width(), font[57 + offset].height() + 3 );
            font[161 - 32].reset();
            fheroes2::Copy( font[57 + offset], 0, 0, font[161 - 32], 0, 3, font[57 + offset].width(), font[57 + offset].height() );
            fheroes2::Copy( font[168 - 32], 3, 0, font[161 - 32], 7, 0, 2, 3 );
            font[161 - 32].setPosition( font[57 + offset].x(), font[57 + offset].y() - 3 );
            updateNormalFontLetterShadow( font[161 - 32] );

            font[162 - 32].resize( font[89 + offset].width(), font[89 + offset].height() + 3 );
            font[162 - 32].reset();
            fheroes2::Copy( font[89 + offset], 0, 0, font[162 - 32], 0, 3, font[89 + offset].width(), font[89 + offset].height() );
            fheroes2::Copy( font[89 + offset], 4, 1, font[162 - 32], 6, 0, 1, 1 );
            fheroes2::Copy( font[89 + offset], 4, 0, font[162 - 32], 6, 1, 1, 1 );
            font[162 - 32].setPosition( font[89 + offset].x(), font[89 + offset].y() - 3 );
            updateNormalFontLetterShadow( font[162 - 32] );

            // C with a horizontal line in the middle.
            font[170 - 32] = font[67 - 32];
            fheroes2::Copy( font[170 - 32], 7, 0, font[170 - 32], 6, 5, 4, 2 );
            updateNormalFontLetterShadow( font[170 - 32] );

            font[186 - 32] = font[99 - 32];
            fheroes2::Copy( font[186 - 32], 4, 0, font[186 - 32], 3, 3, 3, 1 );
            updateNormalFontLetterShadow( font[186 - 32] );

            // I and i with 2 dots.
            font[175 - 32].resize( font[73 - 32].width(), font[73 - 32].height() + 3 );
            font[175 - 32].reset();
            fheroes2::Copy( font[73 - 32], 0, 0, font[175 - 32], 0, 3, font[73 - 32].width(), font[73 - 32].height() );
            fheroes2::Copy( font[168 - 32], 3, 0, font[175 - 32], 2, 0, 5, 3 );
            font[175 - 32].setPosition( font[73 - 32].x(), font[73 - 32].y() - 3 );

            font[191 - 32] = font[105 - 32];
            fheroes2::FillTransform( font[191 - 32], 2, 0, 1, 3, 1 );

            // J and j.
            font[163 - 32] = font[74 - 32];
            font[188 - 32] = font[106 - 32];

            // S and s.
            font[189 - 32] = font[83 - 32];
            font[190 - 32] = font[115 - 32];

            // I and i.
            font[178 - 32] = font[73 - 32];
            font[179 - 32] = font[105 - 32];

            // A
            font[192 - 32] = font[33];

            font[193 - 32] = font[34 + offset];
            fheroes2::FillTransform( font[193 - 32], 9, 4, 2, 1, 1 );
            fheroes2::Copy( font[38], 6, 0, font[193 - 32], 6, 0, 5, 4 );
            fheroes2::Copy( font[193 - 32], 9, 5, font[193 - 32], 8, 4, 1, 1 );
            updateNormalFontLetterShadow( font[193 - 32] );

            font[194 - 32] = font[34 + offset];

            font[195 - 32] = font[38];
            fheroes2::FillTransform( font[195 - 32], 6, 4, 3, 4, 1 );

            // The same letter as above but with a vertical line at the top.
            font[165 - 32].resize( font[195 - 32].width(), font[195 - 32].height() + 1 );
            font[165 - 32].reset();
            fheroes2::Copy( font[195 - 32], 0, 0, font[165 - 32], 0, 1, font[195 - 32].width(), font[195 - 32].height() );
            fheroes2::Copy( font[195 - 32], 9, 1, font[165 - 32], 9, 0, 2, 1 );
            fheroes2::Copy( font[195 - 32], 9, 1, font[165 - 32], 10, 1, 1, 1 );
            fheroes2::Copy( font[195 - 32], 10, 0, font[165 - 32], 10, 2, 1, 1 );
            fheroes2::Copy( font[195 - 32], 8, 1, font[165 - 32], 9, 2, 1, 1 );
            font[165 - 32].setPosition( font[195 - 32].x(), font[195 - 32].y() - 1 );

            font[196 - 32] = font[36 + offset];

            font[197 - 32] = font[37 + offset];

            // x with | in the middle.
            font[198 - 32].resize( font[56].width() + 1, font[56].height() );
            font[198 - 32].reset();
            fheroes2::Copy( font[56], 1, 0, font[198 - 32], 1, 0, 8, 11 );
            fheroes2::Copy( font[56], 9, 0, font[198 - 32], 10, 0, 6, 11 );
            fheroes2::Fill( font[198 - 32], 9, 1, 1, 9, font[198 - 32].image()[1 + font[198 - 32].width()] );
            font[198 - 32].setPosition( font[56].x(), font[56].y() );
            updateNormalFontLetterShadow( font[198 - 32] );

            font[199 - 32].resize( font[19].width() + 1, font[19].height() );
            font[199 - 32].reset();
            fheroes2::Copy( font[19], 1, 0, font[199 - 32], 1, 0, 5, 3 );
            fheroes2::Copy( font[19], 5, 0, font[199 - 32], 6, 0, 3, 4 );
            fheroes2::Copy( font[19], 3, 5, font[199 - 32], 4, 4, 5, 4 );
            fheroes2::Copy( font[19], 1, 8, font[199 - 32], 1, 8, 5, 3 );
            fheroes2::Copy( font[19], 5, 8, font[199 - 32], 6, 8, 3, 3 );
            fheroes2::FillTransform( font[199 - 32], 2, 6, 5, 3, 1 );
            font[199 - 32].setPosition( font[19].x(), font[19].y() );
            updateNormalFontLetterShadow( font[199 - 32] );

            // Reverted N.
            font[200 - 32] = font[46];
            fheroes2::FillTransform( font[200 - 32], 6, 1, 5, 11, 1 );
            fheroes2::Copy( font[46], 6, 2, font[200 - 32], 6, 6, 1, 3 );
            fheroes2::Copy( font[46], 7, 3, font[200 - 32], 7, 5, 1, 3 );
            fheroes2::Copy( font[46], 8, 4, font[200 - 32], 8, 4, 1, 3 );
            fheroes2::Copy( font[46], 8, 4, font[200 - 32], 9, 3, 1, 3 );
            fheroes2::Copy( font[46], 8, 4, font[200 - 32], 10, 2, 1, 3 );
            fheroes2::Copy( font[46], 8, 4, font[200 - 32], 11, 1, 1, 3 );
            fheroes2::Copy( font[46], 11, 7, font[200 - 32], 11, 8, 1, 1 );
            fheroes2::Copy( font[46], 13, 9, font[200 - 32], 11, 9, 1, 1 );
            updateNormalFontLetterShadow( font[200 - 32] );

            font[201 - 32].resize( font[200 - 32].width(), font[200 - 32].height() + 3 );
            font[201 - 32].reset();
            fheroes2::Copy( font[200 - 32], 0, 0, font[201 - 32], 0, 3, font[200 - 32].width(), font[200 - 32].height() );
            font[201 - 32].setPosition( font[200 - 32].x(), font[200 - 32].y() - 3 );
            fheroes2::Copy( font[201 - 32], 12, 4, font[201 - 32], 8, 0, 1, 1 );
            fheroes2::Copy( font[201 - 32], 11, 10, font[201 - 32], 8, 1, 1, 1 );
            updateNormalFontLetterShadow( font[201 - 32] );

            font[202 - 32] = font[43 + offset];

            font[204 - 32] = font[45 + offset];
            font[205 - 32] = font[40 + offset];
            font[206 - 32] = font[47 + offset];

            font[207 - 32] = font[195 - 32];
            fheroes2::Copy( font[207 - 32], 4, 1, font[207 - 32], 8, 1, 2, 9 );
            fheroes2::Copy( font[207 - 32], 4, 9, font[207 - 32], 8, 10, 2, 1 );
            fheroes2::Copy( font[207 - 32], 6, 0, font[207 - 32], 10, 0, 1, 2 );
            updateNormalFontLetterShadow( font[207 - 32] );

            font[203 - 32].resize( font[207 - 32].width() - 1, font[207 - 32].height() );
            font[203 - 32].reset();
            fheroes2::Copy( font[207 - 32], 0, 0, font[203 - 32], 0, 0, font[207 - 32].width() - 1, font[207 - 32].height() );
            fheroes2::FillTransform( font[203 - 32], 0, 0, 4, 6, 1 );
            fheroes2::FillTransform( font[203 - 32], 4, 0, 3, 2, 1 );
            fheroes2::Copy( font[203 - 32], 4, 2, font[203 - 32], 5, 1, 2, 1 );
            fheroes2::Copy( font[203 - 32], 1, 10, font[203 - 32], 5, 0, 2, 1 );
            font[203 - 32].setPosition( font[207 - 32].x(), font[207 - 32].y() );
            updateNormalFontLetterShadow( font[203 - 32] );

            font[208 - 32] = font[48 + offset];
            font[209 - 32] = font[35 + offset];

            font[210 - 32].resize( font[207 - 32].width() + 4, font[207 - 32].height() );
            font[210 - 32].reset();
            fheroes2::Copy( font[207 - 32], 0, 0, font[210 - 32], 0, 0, font[207 - 32].width(), font[207 - 32].height() );
            fheroes2::Copy( font[210 - 32], 7, 0, font[210 - 32], 11, 0, 4, font[207 - 32].height() );
            font[210 - 32].setPosition( font[207 - 32].x(), font[207 - 32].y() );

            font[211 - 32] = font[57 + offset];

            font[212 - 32].resize( font[48].width() + 1, font[48].height() );
            font[212 - 32].reset();
            fheroes2::Copy( font[48], 0, 0, font[212 - 32], 1, 0, font[48].width(), font[48].height() );
            fheroes2::Flip( font[48], 6, 0, font[212 - 32], 1, 0, 5, 6, true, false );
            font[212 - 32].setPosition( font[48].x(), font[48].y() );
            updateNormalFontLetterShadow( font[212 - 32] );

            font[213 - 32] = font[56 + offset];

            font[214 - 32].resize( font[53].width() + 2, font[53].height() + 1 );
            font[214 - 32].reset();
            fheroes2::Copy( font[53], 0, 0, font[214 - 32], 0, 0, font[52].width(), font[52].height() );
            fheroes2::Copy( font[214 - 32], 9, 1, font[214 - 32], 11, 9, 1, 1 );
            fheroes2::Copy( font[214 - 32], 9, 1, font[214 - 32], 12, 8, 1, 1 );
            fheroes2::Copy( font[214 - 32], 9, 1, font[214 - 32], 12, 10, 1, 2 );
            fheroes2::Copy( font[214 - 32], 10, 1, font[214 - 32], 12, 9, 1, 1 );
            fheroes2::Copy( font[214 - 32], 10, 1, font[214 - 32], 13, 8, 1, 4 );
            font[214 - 32].setPosition( font[53].x(), font[53].y() );
            updateNormalFontLetterShadow( font[214 - 32] );

            font[216 - 32].resize( font[53].width() + 2, font[53].height() );
            font[216 - 32].reset();
            fheroes2::Copy( font[53], 0, 0, font[216 - 32], 0, 0, 6, 11 );
            fheroes2::Copy( font[53], 8, 0, font[216 - 32], 7, 0, 3, 11 );
            fheroes2::Copy( font[53], 8, 0, font[216 - 32], 11, 0, 3, 11 );
            fheroes2::Copy( font[204 - 32], 10, 0, font[216 - 32], 6, 5, 3, 5 );
            fheroes2::Copy( font[204 - 32], 10, 0, font[216 - 32], 10, 5, 3, 5 );
            fheroes2::FillTransform( font[216 - 32], 7, 10, 1, 1, 1 );
            fheroes2::FillTransform( font[216 - 32], 11, 10, 1, 1, 1 );
            font[216 - 32].setPosition( font[53].x(), font[53].y() );
            updateNormalFontLetterShadow( font[216 - 32] );

            font[215 - 32] = font[53];
            fheroes2::FillTransform( font[215 - 32], 3, 6, 6, 7, 1 );
            fheroes2::Copy( font[216 - 32], 4, 5, font[215 - 32], 4, 3, 4, 6 );
            fheroes2::Copy( font[215 - 32], 6, 5, font[215 - 32], 8, 3, 1, 3 );
            fheroes2::Copy( font[215 - 32], 7, 4, font[215 - 32], 9, 2, 1, 2 );
            fheroes2::Copy( font[215 - 32], 9, 8, font[215 - 32], 9, 9, 1, 1 );
            updateNormalFontLetterShadow( font[215 - 32] );

            font[217 - 32].resize( font[216 - 32].width() + 2, font[216 - 32].height() + 1 );
            font[217 - 32].reset();
            fheroes2::Copy( font[216 - 32], 0, 0, font[217 - 32], 0, 0, font[216 - 32].width(), font[216 - 32].height() );
            fheroes2::Copy( font[214 - 32], 11, 8, font[217 - 32], 14, 8, 3, 4 );
            font[217 - 32].setPosition( font[216 - 32].x(), font[216 - 32].y() );
            updateNormalFontLetterShadow( font[217 - 32] );

            font[218 - 32].resize( font[193 - 32].width() + 1, font[193 - 32].height() );
            font[218 - 32].reset();
            fheroes2::Copy( font[193 - 32], 0, 0, font[218 - 32], 1, 0, font[193 - 32].width(), font[193 - 32].height() );
            fheroes2::Copy( font[193 - 32], 1, 0, font[218 - 32], 1, 0, 3, 4 );
            fheroes2::FillTransform( font[218 - 32], 7, 0, 5, 4, 1 );
            font[218 - 32].setPosition( font[193 - 32].x(), font[193 - 32].y() );
            updateNormalFontLetterShadow( font[218 - 32] );

            font[220 - 32] = font[193 - 32];
            fheroes2::FillTransform( font[220 - 32], 0, 0, 4, 6, 1 );
            fheroes2::FillTransform( font[220 - 32], 6, 0, 5, 4, 1 );
            fheroes2::Copy( font[53], 8, 0, font[220 - 32], 3, 0, 3, 1 );
            updateNormalFontLetterShadow( font[220 - 32] );

            font[219 - 32].resize( font[220 - 32].width() + 3, font[220 - 32].height() );
            font[219 - 32].reset();
            fheroes2::Copy( font[220 - 32], 0, 0, font[219 - 32], 0, 0, font[220 - 32].width(), font[220 - 32].height() );
            fheroes2::Copy( font[219 - 32], 3, 0, font[219 - 32], 11, 0, 3, 9 );
            fheroes2::Copy( font[207 - 32], 8, 9, font[219 - 32], 12, 9, 2, 2 );
            font[219 - 32].setPosition( font[220 - 32].x(), font[220 - 32].y() );
            updateNormalFontLetterShadow( font[219 - 32] );

            font[221 - 32].resize( font[47].width() - 3, font[47].height() );
            font[221 - 32].reset();
            fheroes2::Copy( font[47], 4, 0, font[221 - 32], 1, 0, 9, 11 );
            fheroes2::FillTransform( font[221 - 32], 0, 3, 3, 5, 1 );
            fheroes2::Copy( font[221 - 32], 3, 0, font[221 - 32], 4, 5, 5, 1 );
            font[221 - 32].setPosition( font[47].x(), font[47].y() );
            updateNormalFontLetterShadow( font[221 - 32] );

            font[222 - 32].resize( font[47].width() + 1, font[47].height() );
            font[222 - 32].reset();
            fheroes2::Copy( font[193 - 32], 0, 0, font[222 - 32], 0, 0, 6, 13 );
            fheroes2::Copy( font[47], 4, 1, font[222 - 32], 7, 1, 4, 8 );
            fheroes2::Copy( font[47], 10, 1, font[222 - 32], 11, 1, 3, 8 );
            fheroes2::Copy( font[47], 5, 0, font[222 - 32], 8, 0, 3, 1 );
            fheroes2::Copy( font[47], 10, 0, font[222 - 32], 11, 0, 2, 1 );
            fheroes2::Copy( font[47], 4, 9, font[222 - 32], 7, 9, 4, 2 );
            fheroes2::Copy( font[47], 10, 9, font[222 - 32], 11, 9, 3, 2 );
            fheroes2::Copy( font[222 - 32], 2, 0, font[222 - 32], 6, 5, 2, 1 );
            font[222 - 32].setPosition( font[193 - 32].x(), font[193 - 32].y() );
            updateNormalFontLetterShadow( font[222 - 32] );

            font[223 - 32].resize( font[203 - 32].width() - 1, font[203 - 32].height() );
            font[223 - 32].reset();
            fheroes2::Copy( font[33], 0, 5, font[223 - 32], 0, 5, 7, 6 );
            fheroes2::Copy( font[212 - 32], 0, 0, font[223 - 32], 1, 0, 7, 6 );
            fheroes2::Copy( font[203 - 32], 8, 0, font[223 - 32], 7, 0, 2, 11 );
            fheroes2::Copy( font[223 - 32], 6, 5, font[223 - 32], 7, 5, 1, 1 );
            font[223 - 32].setPosition( font[203 - 32].x(), font[203 - 32].y() );
            updateNormalFontLetterShadow( font[223 - 32] );

            offset = 32;

            // e with 2 dots on top.
            font[184 - 32].resize( font[69].width(), font[69].height() + 3 );
            font[184 - 32].reset();
            fheroes2::Copy( font[69], 0, 0, font[184 - 32], 0, 3, font[69].width(), font[69].height() );
            fheroes2::Copy( font[168 - 32], 3, 0, font[184 - 32], 3, 0, 2, 4 );
            fheroes2::Copy( font[168 - 32], 3, 0, font[184 - 32], 5, 0, 2, 4 );
            font[184 - 32].setPosition( font[69].x(), font[69].y() - 3 );
            // Not shadow needs to be updated here.

            font[224 - 32] = font[33 + offset];

            font[225 - 32].resize( font[69].width(), font[69].height() + 3 );
            font[225 - 32].reset();
            fheroes2::Copy( font[69], 1, 5, font[225 - 32], 1, 8, 8, 2 );
            fheroes2::Copy( font[69], 1, 0, font[225 - 32], 1, 6, 8, 2 );
            fheroes2::Copy( font[67], 1, 0, font[225 - 32], 1, 0, 8, 2 );
            fheroes2::Copy( font[45], 7, 3, font[225 - 32], 1, 2, 3, 1 );
            fheroes2::Copy( font[45], 7, 3, font[225 - 32], 2, 3, 3, 1 );
            fheroes2::Copy( font[45], 7, 3, font[225 - 32], 3, 4, 3, 1 );
            fheroes2::Copy( font[45], 8, 3, font[225 - 32], 6, 5, 2, 1 );
            fheroes2::Copy( font[45], 7, 3, font[225 - 32], 4, 5, 2, 1 );
            font[225 - 32].setPosition( font[69].x(), font[69].y() - 3 );
            updateNormalFontLetterShadow( font[225 - 32] );

            font[227 - 32] = font[82];
            fheroes2::Copy( font[227 - 32], 1, 0, font[227 - 32], 3, 0, 2, 1 );
            fheroes2::Copy( font[227 - 32], 4, 2, font[227 - 32], 4, 1, 1, 1 );
            fheroes2::SetTransformPixel( font[227 - 32], 4, 2, 1 );
            updateNormalFontLetterShadow( font[227 - 32] );

            // The same letter as above but with a vertical line at the top.
            font[180 - 32].resize( font[227 - 32].width(), font[227 - 32].height() + 1 );
            font[180 - 32].reset();
            fheroes2::Copy( font[227 - 32], 0, 0, font[180 - 32], 0, 1, font[227 - 32].width(), font[227 - 32].height() );
            fheroes2::Copy( font[227 - 32], 6, 1, font[180 - 32], 6, 0, 3, 1 );
            fheroes2::FillTransform( font[180 - 32], 7, 2, 2, 1, 1 );
            fheroes2::FillTransform( font[180 - 32], 6, 4, 2, 1, 1 );
            font[180 - 32].setPosition( font[227 - 32].x(), font[227 - 32].y() - 1 );

            font[228 - 32] = font[71];
            font[229 - 32] = font[37 + offset];

            // x with | in the middle.
            font[230 - 32].resize( font[88].width() + 2, font[88].height() );
            font[230 - 32].reset();
            fheroes2::Copy( font[88], 0, 0, font[230 - 32], 0, 0, 6, 7 );
            fheroes2::Copy( font[88], 5, 0, font[230 - 32], 7, 0, 5, 7 );
            fheroes2::Fill( font[230 - 32], 6, 1, 1, 5, font[230 - 32].image()[3 + font[230 - 32].width()] );
            font[230 - 32].setPosition( font[88].x(), font[88].y() );
            updateNormalFontLetterShadow( font[230 - 32] );

            // letter 3 (z)
            font[231 - 32].resize( font[19].width(), font[19].height() - 4 );
            font[231 - 32].reset();
            fheroes2::Copy( font[19], 0, 0, font[231 - 32], 0, 0, font[19].width(), 3 );
            fheroes2::Copy( font[19], 0, 5, font[231 - 32], 0, 3, font[19].width(), 1 );
            fheroes2::Copy( font[19], 0, 8, font[231 - 32], 0, 4, font[19].width(), 4 );
            fheroes2::FillTransform( font[231 - 32], 0, 2, 3, 3, 1 );
            font[231 - 32].setPosition( font[19].x(), font[19].y() + 4 );
            updateNormalFontLetterShadow( font[231 - 32] );

            // letter B (v)
            font[226 - 32].resize( font[231 - 32].width() + 1, font[231 - 32].height() );
            font[226 - 32].reset();
            fheroes2::Copy( font[231 - 32], 0, 0, font[226 - 32], 1, 0, font[231 - 32].width(), font[231 - 32].height() );
            fheroes2::Copy( font[77], 1, 0, font[226 - 32], 1, 0, 3, 7 );
            fheroes2::Copy( font[226 - 32], 7, 1, font[226 - 32], 3, 0, 1, 1 );
            fheroes2::Copy( font[226 - 32], 7, 1, font[226 - 32], 3, 6, 1, 1 );
            fheroes2::Copy( font[226 - 32], 3, 4, font[226 - 32], 3, 5, 1, 1 );
            font[226 - 32].setPosition( font[231 - 32].x(), font[231 - 32].y() );
            updateNormalFontLetterShadow( font[226 - 32] );

            font[232 - 32] = font[85];

            font[233 - 32].resize( font[232 - 32].width(), font[232 - 32].height() + 3 );
            font[233 - 32].reset();
            fheroes2::Copy( font[232 - 32], 0, 0, font[233 - 32], 0, 3, font[232 - 32].width(), font[232 - 32].height() );
            fheroes2::Copy( font[233 - 32], 8, 3, font[233 - 32], 5, 0, 1, 1 );
            fheroes2::Copy( font[233 - 32], 7, 3, font[233 - 32], 5, 1, 1, 1 );
            font[233 - 32].setPosition( font[232 - 32].x(), font[232 - 32].y() - 3 );
            updateNormalFontLetterShadow( font[233 - 32] );

            // Shorter k.
            font[234 - 32].resize( font[75].width() - 1, font[75].height() - 4 );
            font[234 - 32].reset();
            fheroes2::Copy( font[75], 0, 0, font[234 - 32], 0, 0, 4, 6 );
            fheroes2::Copy( font[75], 4, 4, font[234 - 32], 4, 0, 5, 6 );
            fheroes2::Copy( font[75], 0, 10, font[234 - 32], 0, 6, 4, 1 );
            fheroes2::Copy( font[75], 7, 10, font[234 - 32], 6, 6, 3, 1 );
            font[234 - 32].setPosition( font[75].x(), font[75].y() + 4 );
            updateNormalFontLetterShadow( font[234 - 32] );

            font[235 - 32] = font[78];
            fheroes2::Copy( font[235 - 32], 3, 0, font[235 - 32], 2, 1, 1, 1 );
            fheroes2::FillTransform( font[235 - 32], 0, 0, 2, 3, 1 );
            fheroes2::FillTransform( font[235 - 32], 2, 0, 1, 1, 1 );
            updateNormalFontLetterShadow( font[235 - 32] );

            font[236 - 32] = font[45 + offset];
            fheroes2::Copy( font[87], 9, 0, font[236 - 32], 3, 0, 4, 7 );
            fheroes2::Copy( font[87], 9, 0, font[236 - 32], 9, 0, 4, 7 );
            fheroes2::FillTransform( font[236 - 32], 0, 0, 3, 6, 1 );
            updateNormalFontLetterShadow( font[236 - 32] );

            font[237 - 32] = font[78];
            fheroes2::FillTransform( font[237 - 32], 4, 0, 3, 8, 1 );
            fheroes2::Copy( font[78], 4, 1, font[237 - 32], 4, 3, 1, 2 );
            fheroes2::Copy( font[78], 4, 1, font[237 - 32], 5, 3, 1, 2 );
            fheroes2::Copy( font[78], 4, 1, font[237 - 32], 6, 3, 1, 2 );
            fheroes2::Copy( font[78], 4, 1, font[237 - 32], 7, 3, 1, 1 );
            updateNormalFontLetterShadow( font[237 - 32] );

            font[238 - 32] = font[47 + offset];

            font[239 - 32] = font[78];

            font[240 - 32] = font[48 + offset];
            font[241 - 32] = font[35 + offset];
            font[242 - 32] = font[77];
            font[243 - 32] = font[57 + offset];

            font[244 - 32].resize( font[81].width(), font[81].height() );
            font[244 - 32].reset();
            fheroes2::Copy( font[80], 1, 0, font[244 - 32], 3, 0, 4, 10 );
            fheroes2::Copy( font[81], 0, 0, font[244 - 32], 0, 0, 5, 7 );
            fheroes2::Copy( font[80], 6, 0, font[244 - 32], 7, 0, 4, 7 );
            font[244 - 32].setPosition( font[81].x(), font[81].y() );
            updateNormalFontLetterShadow( font[244 - 32] );

            font[245 - 32] = font[56 + offset];

            font[246 - 32].resize( font[85].width() + 2, font[85].height() + 1 );
            font[246 - 32].reset();
            fheroes2::Copy( font[85], 0, 0, font[246 - 32], 0, 0, font[85].width(), font[85].height() );
            fheroes2::Copy( font[246 - 32], 7, 4, font[246 - 32], 9, 5, 1, 1 );
            fheroes2::Copy( font[246 - 32], 7, 4, font[246 - 32], 10, 4, 1, 1 );
            fheroes2::Copy( font[246 - 32], 8, 1, font[246 - 32], 11, 4, 1, 4 );
            fheroes2::Copy( font[246 - 32], 8, 1, font[246 - 32], 10, 5, 1, 1 );
            fheroes2::Copy( font[246 - 32], 9, 5, font[246 - 32], 10, 6, 1, 1 );
            fheroes2::Copy( font[246 - 32], 9, 5, font[246 - 32], 10, 7, 1, 1 );
            font[246 - 32].setPosition( font[85].x(), font[85].y() );
            updateNormalFontLetterShadow( font[246 - 32] );

            font[247 - 32] = font[85];
            fheroes2::Copy( font[247 - 32], 2, 5, font[247 - 32], 2, 3, 6, 2 );
            fheroes2::Copy( font[247 - 32], 8, 0, font[247 - 32], 7, 4, 1, 1 );
            fheroes2::Copy( font[247 - 32], 8, 0, font[247 - 32], 7, 5, 1, 1 );
            fheroes2::Copy( font[247 - 32], 8, 0, font[247 - 32], 7, 6, 1, 1 );
            fheroes2::FillTransform( font[247 - 32], 1, 5, 6, 4, 1 );
            updateNormalFontLetterShadow( font[247 - 32] );

            font[248 - 32].resize( font[85].width() + 3, font[85].height() );
            font[248 - 32].reset();
            fheroes2::Copy( font[85], 0, 0, font[248 - 32], 0, 0, 4, 7 );
            fheroes2::Copy( font[85], 1, 0, font[248 - 32], 5, 0, 4, 7 );
            fheroes2::Copy( font[85], 6, 0, font[248 - 32], 9, 0, 4, 7 );
            fheroes2::Copy( font[248 - 32], 8, 5, font[248 - 32], 4, 5, 4, 2 );
            font[248 - 32].setPosition( font[85].x(), font[85].y() );
            updateNormalFontLetterShadow( font[248 - 32] );

            font[249 - 32].resize( font[248 - 32].width() + 2, font[248 - 32].height() );
            font[249 - 32].reset();
            fheroes2::Copy( font[248 - 32], 0, 0, font[249 - 32], 0, 0, 12, 7 );
            fheroes2::Copy( font[246 - 32], 9, 4, font[249 - 32], 12, 4, 3, 4 );
            font[249 - 32].setPosition( font[248 - 32].x(), font[248 - 32].y() );
            updateNormalFontLetterShadow( font[249 - 32] );

            font[252 - 32] = font[226 - 32];
            fheroes2::FillTransform( font[252 - 32], 4, 0, 5, 3, 1 );

            font[250 - 32].resize( font[252 - 32].width() + 1, font[252 - 32].height() );
            font[250 - 32].reset();
            fheroes2::Copy( font[252 - 32], 0, 0, font[250 - 32], 1, 0, font[252 - 32].width(), font[252 - 32].height() );
            fheroes2::Copy( font[252 - 32], 1, 0, font[250 - 32], 1, 0, 1, 2 );
            font[250 - 32].setPosition( font[252 - 32].x(), font[252 - 32].y() );
            updateNormalFontLetterShadow( font[250 - 32] );

            font[251 - 32].resize( font[252 - 32].width() + 3, font[252 - 32].height() );
            font[251 - 32].reset();
            fheroes2::Copy( font[252 - 32], 0, 0, font[251 - 32], 0, 0, font[252 - 32].width(), font[252 - 32].height() );
            fheroes2::Copy( font[252 - 32], 2, 0, font[251 - 32], 10, 0, 2, 7 );
            font[251 - 32].setPosition( font[252 - 32].x(), font[252 - 32].y() );
            updateNormalFontLetterShadow( font[251 - 32] );

            font[253 - 32] = font[79];
            fheroes2::FillTransform( font[253 - 32], 0, 2, 3, 3, 1 );
            fheroes2::Copy( font[253 - 32], 8, 3, font[253 - 32], 7, 3, 1, 1 );
            fheroes2::Copy( font[253 - 32], 8, 3, font[253 - 32], 6, 3, 1, 1 );
            fheroes2::Copy( font[253 - 32], 8, 3, font[253 - 32], 5, 3, 1, 1 );
            updateNormalFontLetterShadow( font[253 - 32] );

            font[254 - 32].resize( font[79].width() + 1, font[79].height() );
            font[254 - 32].reset();
            fheroes2::Copy( font[251 - 32], 1, 0, font[254 - 32], 1, 0, 3, 7 );
            fheroes2::Copy( font[79], 2, 1, font[254 - 32], 6, 1, 1, 5 );
            fheroes2::Copy( font[79], 3, 0, font[254 - 32], 6, 0, 3, 2 );
            fheroes2::Copy( font[79], 7, 0, font[254 - 32], 9, 0, 1, 2 );
            fheroes2::Copy( font[79], 8, 2, font[254 - 32], 9, 2, 1, 3 );
            fheroes2::Copy( font[79], 7, 5, font[254 - 32], 9, 5, 1, 2 );
            fheroes2::Copy( font[79], 3, 6, font[254 - 32], 6, 6, 3, 1 );
            fheroes2::Copy( font[254 - 32], 1, 0, font[254 - 32], 4, 3, 2, 1 );
            font[254 - 32].setPosition( font[251 - 32].x(), font[251 - 32].y() );
            updateNormalFontLetterShadow( font[254 - 32] );

            font[255 - 32] = font[65];
            fheroes2::FillTransform( font[255 - 32], 0, 2, 6, 3, 1 );
            fheroes2::Copy( font[69], 2, 5, font[255 - 32], 1, 2, 6, 2 );
            fheroes2::Copy( font[255 - 32], 6, 4, font[255 - 32], 6, 3, 1, 1 );
            updateNormalFontLetterShadow( font[255 - 32] );
        }

        // Small font.
        {
            std::vector<fheroes2::Sprite> & font = icnVsSprite[ICN::SMALFONT];

            size_t offset = 0;

            // ' (right single quotation mark)
            font[146 - 32] = font[44 - 32];
            font[146 - 32].setPosition( font[146 - 32].x(), font[146 - 32].y() - 4 );

            // E with 2 dots on top.
            font[168 - 32].resize( font[37].width(), font[37].height() + 2 );
            font[168 - 32].reset();
            fheroes2::Copy( font[37], 0, 0, font[168 - 32], 0, 2, font[37].width(), font[37].height() );
            fheroes2::Copy( font[37], 3, 0, font[168 - 32], 3, 0, 1, 1 );
            fheroes2::Copy( font[37], 3, 0, font[168 - 32], 5, 0, 1, 1 );
            font[168 - 32].setPosition( font[37].x(), font[37].y() );
            updateSmallFontLetterShadow( font[168 - 32] );

            font[161 - 32].resize( font[57 + offset].width(), font[57 + offset].height() + 2 );
            font[161 - 32].reset();
            fheroes2::Copy( font[57 + offset], 0, 0, font[161 - 32], 0, 2, font[57 + offset].width(), font[57 + offset].height() );
            fheroes2::Copy( font[57 + offset], 2, 0, font[161 - 32], 5, 0, 2, 1 );
            font[161 - 32].setPosition( font[57 + offset].x(), font[57 + offset].y() - 2 );
            updateSmallFontLetterShadow( font[161 - 32] );

            font[162 - 32].resize( font[89 + offset].width(), font[89 + offset].height() + 2 );
            font[162 - 32].reset();
            fheroes2::Copy( font[89 + offset], 0, 0, font[162 - 32], 0, 2, font[89 + offset].width(), font[89 + offset].height() );
            fheroes2::Copy( font[89 + offset], 1, 0, font[162 - 32], 4, 0, 2, 1 );
            font[162 - 32].setPosition( font[89 + offset].x(), font[89 + offset].y() - 2 );
            updateSmallFontLetterShadow( font[162 - 32] );

            // C with a horizontal line in the middle.
            font[170 - 32] = font[67 - 32];
            fheroes2::Copy( font[170 - 32], 3, 0, font[170 - 32], 2, 3, 3, 1 );
            updateSmallFontLetterShadow( font[170 - 32] );

            font[186 - 32] = font[99 - 32];
            fheroes2::Copy( font[186 - 32], 2, 0, font[186 - 32], 2, 2, 2, 1 );
            updateSmallFontLetterShadow( font[186 - 32] );

            // I and i with 2 dots.
            font[175 - 32] = font[73 - 32];

            font[191 - 32] = font[105 - 32];
            fheroes2::Copy( font[105 - 32], 1, 0, font[191 - 32], 0, 0, 2, 2 );
            fheroes2::Copy( font[105 - 32], 1, 0, font[191 - 32], 2, 0, 2, 2 );

            // J and j.
            font[163 - 32] = font[74 - 32];
            font[188 - 32] = font[106 - 32];

            // S and s.
            font[189 - 32] = font[83 - 32];
            font[190 - 32] = font[115 - 32];

            // I and i.
            font[178 - 32] = font[73 - 32];
            font[179 - 32] = font[105 - 32];

            // A.
            font[192 - 32] = font[33 + offset];

            font[193 - 32] = font[34 + offset];
            fheroes2::FillTransform( font[193 - 32], 5, 1, 2, 2, 1 );
            fheroes2::Copy( font[193 - 32], 5, 0, font[193 - 32], 6, 0, 1, 1 );
            updateSmallFontLetterShadow( font[193 - 32] );

            font[194 - 32] = font[34 + offset];

            font[195 - 32].resize( font[193 - 32].width() + 1, font[193 - 32].height() );
            font[195 - 32].reset();
            fheroes2::Copy( font[193 - 32], 0, 0, font[195 - 32], 0, 0, 4, 8 );
            fheroes2::Copy( font[193 - 32], 3, 0, font[195 - 32], 4, 0, 4, 1 );
            font[195 - 32].setPosition( font[193 - 32].x(), font[193 - 32].y() );
            updateSmallFontLetterShadow( font[195 - 32] );

            // The same letter as above but with a vertical line of top.
            font[165 - 32].resize( font[195 - 32].width() - 1, font[195 - 32].height() + 1 );
            font[165 - 32].reset();
            fheroes2::Copy( font[195 - 32], 0, 0, font[165 - 32], 0, 1, font[195 - 32].width() - 1, font[195 - 32].height() );
            fheroes2::Copy( font[195 - 32], 2, 0, font[165 - 32], 6, 0, 1, 1 );
            fheroes2::FillTransform( font[165 - 32], 6, 2, 1, 1, 1 );
            font[165 - 32].setPosition( font[195 - 32].x(), font[195 - 32].y() - 1 );
            updateSmallFontLetterShadow( font[165 - 32] );

            font[196 - 32] = font[36 + offset];
            font[197 - 32] = font[37 + offset];

            font[198 - 32].resize( font[56].width() + 1, font[56].height() );
            font[198 - 32].reset();
            fheroes2::Copy( font[56], 1, 0, font[198 - 32], 1, 0, 3, 7 );
            fheroes2::Copy( font[56], 7, 0, font[198 - 32], 7, 0, 2, 7 );
            fheroes2::Copy( font[56], 4, 2, font[198 - 32], 3, 2, 1, 3 );
            fheroes2::Copy( font[56], 6, 2, font[198 - 32], 7, 2, 1, 3 );
            fheroes2::Copy( font[37], 4, 5, font[198 - 32], 4, 2, 3, 3 );
            fheroes2::Copy( font[37], 3, 0, font[198 - 32], 5, 0, 1, 7 );
            fheroes2::Copy( font[56], 8, 0, font[198 - 32], 9, 0, 1, 7 );
            font[198 - 32].setPosition( font[56].x(), font[56].y() );
            updateSmallFontLetterShadow( font[198 - 32] );

            font[199 - 32].resize( font[19].width() + 2, font[19].height() );
            font[199 - 32].reset();
            fheroes2::Copy( font[19], 1, 0, font[199 - 32], 1, 0, 3, 2 );
            fheroes2::Copy( font[19], 2, 0, font[199 - 32], 4, 0, 3, 2 );
            fheroes2::Copy( font[19], 2, 2, font[199 - 32], 3, 2, 3, 3 );
            fheroes2::Copy( font[19], 2, 5, font[199 - 32], 4, 5, 3, 2 );
            fheroes2::Copy( font[19], 1, 5, font[199 - 32], 1, 5, 3, 2 );
            fheroes2::FillTransform( font[199 - 32], 2, 4, 3, 2, 1 );
            fheroes2::FillTransform( font[199 - 32], 5, 5, 1, 1, 1 );
            fheroes2::FillTransform( font[199 - 32], 4, 2, 1, 1, 1 );
            font[199 - 32].setPosition( font[19].x(), font[19].y() );
            updateSmallFontLetterShadow( font[199 - 32] );

            font[200 - 32] = font[40];
            fheroes2::FillTransform( font[200 - 32], 4, 2, 3, 4, 1 );
            fheroes2::Copy( font[40], 3, 0, font[200 - 32], 4, 4, 1, 1 );
            fheroes2::Copy( font[40], 3, 0, font[200 - 32], 5, 3, 1, 1 );
            fheroes2::Copy( font[40], 3, 0, font[200 - 32], 6, 2, 1, 1 );
            updateSmallFontLetterShadow( font[200 - 32] );

            font[201 - 32].resize( font[200 - 32].width(), font[200 - 32].height() + 2 );
            font[201 - 32].reset();
            fheroes2::Copy( font[200 - 32], 1, 0, font[201 - 32], 1, 2, 8, 7 );
            fheroes2::Copy( font[200 - 32], 2, 0, font[201 - 32], 5, 0, 2, 1 );
            font[201 - 32].setPosition( font[200 - 32].x(), font[200 - 32].y() - 2 );
            updateSmallFontLetterShadow( font[201 - 32] );

            font[202 - 32] = font[43 + offset];

            font[203 - 32].resize( font[34].width(), font[34].height() );
            font[203 - 32].reset();
            fheroes2::Copy( font[34], 1, 0, font[203 - 32], 1, 0, 3, 7 );
            fheroes2::Copy( font[34], 3, 0, font[203 - 32], 6, 0, 1, 7 );
            fheroes2::Copy( font[34], 3, 0, font[203 - 32], 4, 0, 2, 1 );
            fheroes2::FillTransform( font[203 - 32], 1, 0, 2, 2, 1 );
            fheroes2::FillTransform( font[203 - 32], 3, 0, 1, 1, 1 );
            font[203 - 32].setPosition( font[34].x(), font[34].y() );
            updateSmallFontLetterShadow( font[203 - 32] );

            font[204 - 32] = font[45 + offset];
            font[205 - 32] = font[40 + offset];
            font[206 - 32] = font[47 + offset];

            font[207 - 32] = font[195 - 32];
            fheroes2::Copy( font[207 - 32], 3, 0, font[207 - 32], 6, 0, 1, 7 );
            updateSmallFontLetterShadow( font[207 - 32] );

            font[208 - 32] = font[48 + offset];
            font[209 - 32] = font[35 + offset];

            font[210 - 32].resize( font[207 - 32].width() + 2, font[207 - 32].height() );
            font[210 - 32].reset();
            fheroes2::Copy( font[207 - 32], 0, 0, font[210 - 32], 0, 0, font[207 - 32].width(), font[207 - 32].height() );
            fheroes2::Copy( font[210 - 32], 5, 0, font[210 - 32], 8, 0, 2, 8 );
            font[210 - 32].setPosition( font[207 - 32].x(), font[207 - 32].y() );

            font[211 - 32] = font[57 + offset];
            font[213 - 32] = font[56 + offset];

            font[214 - 32].resize( font[53].width(), font[53].height() + 1 );
            font[214 - 32].reset();
            fheroes2::Copy( font[53], 1, 0, font[214 - 32], 1, 0, 8, 7 );
            fheroes2::Copy( font[214 - 32], 3, 0, font[214 - 32], 9, 5, 1, 3 );
            font[214 - 32].setPosition( font[53].x(), font[53].y() );
            updateSmallFontLetterShadow( font[214 - 32] );

            font[215 - 32] = font[53];
            fheroes2::Copy( font[53], 3, 5, font[215 - 32], 3, 2, 4, 2 );
            fheroes2::FillTransform( font[215 - 32], 2, 4, 5, 4, 1 );
            updateSmallFontLetterShadow( font[215 - 32] );

            font[216 - 32].resize( font[53].width(), font[53].height() );
            font[216 - 32].reset();
            fheroes2::Copy( font[53], 1, 0, font[216 - 32], 1, 0, 4, 7 );
            fheroes2::Copy( font[53], 7, 1, font[216 - 32], 6, 1, 2, 6 );
            fheroes2::Copy( font[44], 3, 0, font[216 - 32], 9, 0, 1, 8 );
            fheroes2::Copy( font[53], 7, 1, font[216 - 32], 5, 5, 1, 1 );
            fheroes2::Copy( font[53], 7, 1, font[216 - 32], 8, 5, 1, 1 );
            fheroes2::Copy( font[53], 7, 1, font[216 - 32], 6, 0, 1, 1 );
            font[216 - 32].setPosition( font[53].x(), font[53].y() );
            updateSmallFontLetterShadow( font[216 - 32] );

            font[217 - 32].resize( font[216 - 32].width() + 2, font[216 - 32].height() + 1 );
            font[217 - 32].reset();
            fheroes2::Copy( font[216 - 32], 1, 0, font[217 - 32], 1, 0, 9, 7 );
            fheroes2::Copy( font[216 - 32], 3, 0, font[217 - 32], 10, 6, 1, 1 );
            fheroes2::Copy( font[216 - 32], 3, 0, font[217 - 32], 11, 5, 1, 3 );
            font[217 - 32].setPosition( font[216 - 32].x(), font[216 - 32].y() );
            updateSmallFontLetterShadow( font[217 - 32] );

            font[220 - 32].resize( font[34].width(), font[34].height() );
            font[220 - 32].reset();
            fheroes2::Copy( font[34], 2, 0, font[220 - 32], 1, 0, 2, 7 );
            fheroes2::Copy( font[34], 4, 3, font[220 - 32], 3, 3, 1, 4 );
            fheroes2::Copy( font[34], 4, 3, font[220 - 32], 4, 3, 3, 4 );
            fheroes2::FillTransform( font[220 - 32], 1, 0, 1, 1, 1 );
            font[220 - 32].setPosition( font[34].x(), font[34].y() );
            updateSmallFontLetterShadow( font[220 - 32] );

            font[219 - 32].resize( font[220 - 32].width() + 2, font[220 - 32].height() );
            font[219 - 32].reset();
            fheroes2::Copy( font[220 - 32], 1, 0, font[219 - 32], 1, 0, 6, 7 );
            fheroes2::Copy( font[220 - 32], 2, 0, font[219 - 32], 8, 0, 1, 7 );
            font[219 - 32].setPosition( font[220 - 32].x(), font[220 - 32].y() );
            updateSmallFontLetterShadow( font[219 - 32] );

            font[218 - 32].resize( font[220 - 32].width() + 2, font[220 - 32].height() );
            font[218 - 32].reset();
            fheroes2::Copy( font[220 - 32], 1, 0, font[218 - 32], 3, 0, 6, 7 );
            fheroes2::Copy( font[220 - 32], 2, 3, font[218 - 32], 1, 0, 3, 1 );
            fheroes2::Copy( font[220 - 32], 2, 3, font[218 - 32], 1, 1, 1, 1 );
            font[218 - 32].setPosition( font[220 - 32].x(), font[220 - 32].y() );
            updateSmallFontLetterShadow( font[218 - 32] );

            font[221 - 32].resize( font[47].width() - 1, font[47].height() );
            font[221 - 32].reset();
            fheroes2::Copy( font[47], 2, 0, font[221 - 32], 1, 0, 6, 7 );
            fheroes2::Copy( font[47], 3, 0, font[221 - 32], 4, 3, 2, 1 );
            font[221 - 32].setPosition( font[47].x(), font[47].y() );
            updateSmallFontLetterShadow( font[221 - 32] );

            font[222 - 32].resize( font[47].width() + 1, font[47].height() );
            font[222 - 32].reset();
            fheroes2::Copy( font[44], 2, 0, font[222 - 32], 1, 0, 2, 7 );
            fheroes2::Copy( font[47], 2, 0, font[222 - 32], 4, 0, 5, 2 );
            fheroes2::Copy( font[47], 2, 5, font[222 - 32], 4, 5, 5, 2 );
            fheroes2::Copy( font[222 - 32], 1, 0, font[222 - 32], 3, 3, 1, 1 );
            fheroes2::Copy( font[222 - 32], 2, 0, font[222 - 32], 4, 2, 1, 3 );
            fheroes2::Copy( font[222 - 32], 2, 0, font[222 - 32], 8, 2, 1, 3 );
            font[222 - 32].setPosition( font[47].x(), font[47].y() );
            updateSmallFontLetterShadow( font[222 - 32] );

            font[223 - 32].resize( font[48].width() - 1, font[48].height() );
            font[223 - 32].reset();
            fheroes2::Copy( font[48], 7, 1, font[223 - 32], 2, 1, 1, 2 );
            fheroes2::Copy( font[48], 2, 0, font[223 - 32], 3, 0, 3, 1 );
            fheroes2::Copy( font[48], 2, 0, font[223 - 32], 3, 3, 3, 1 );
            fheroes2::Copy( font[44], 3, 0, font[223 - 32], 6, 0, 1, 7 );
            fheroes2::Copy( font[33], 1, 6, font[223 - 32], 1, 6, 2, 1 );
            fheroes2::Copy( font[33], 1, 6, font[223 - 32], 3, 5, 1, 1 );
            fheroes2::Copy( font[33], 1, 6, font[223 - 32], 4, 4, 1, 1 );
            font[223 - 32].setPosition( font[48].x(), font[48].y() );
            updateSmallFontLetterShadow( font[223 - 32] );

            offset = 32;

            // e with 2 dots on top.
            font[184 - 32].resize( font[69].width(), font[69].height() + 2 );
            font[184 - 32].reset();
            fheroes2::Copy( font[69], 0, 0, font[184 - 32], 0, 2, font[69].width(), font[69].height() );
            fheroes2::Copy( font[69], 2, 0, font[184 - 32], 2, 0, 1, 1 );
            fheroes2::Copy( font[69], 2, 0, font[184 - 32], 4, 0, 1, 1 );
            font[184 - 32].setPosition( font[69].x(), font[69].y() - 2 );
            updateSmallFontLetterShadow( font[184 - 32] );

            font[224 - 32] = font[33 + offset];

            font[225 - 32].resize( font[34].width(), font[34].height() );
            font[225 - 32].reset();
            fheroes2::Copy( font[34], 4, 3, font[225 - 32], 4, 3, 3, 4 );
            fheroes2::Copy( font[65], 1, 2, font[225 - 32], 2, 4, 2, 3 );
            fheroes2::FillTransform( font[225 - 32], 3, 5, 1, 1, 1 );
            fheroes2::Copy( font[225 - 32], 2, 5, font[225 - 32], 2, 1, 2, 2 );
            fheroes2::Copy( font[37], 2, 0, font[225 - 32], 2, 0, 5, 1 );
            font[225 - 32].setPosition( font[34].x(), font[34].y() );
            updateSmallFontLetterShadow( font[225 - 32] );

            font[226 - 32].resize( font[82].width() - 1, font[82].height() );
            font[226 - 32].reset();
            fheroes2::Copy( font[82], 1, 0, font[226 - 32], 1, 0, 2, 5 );
            fheroes2::Copy( font[82], 1, 0, font[226 - 32], 3, 0, 2, 1 );
            fheroes2::Copy( font[82], 1, 0, font[226 - 32], 3, 2, 2, 1 );
            fheroes2::Copy( font[82], 1, 0, font[226 - 32], 3, 4, 2, 1 );
            fheroes2::Copy( font[82], 1, 0, font[226 - 32], 5, 1, 1, 1 );
            fheroes2::Copy( font[82], 1, 0, font[226 - 32], 5, 3, 1, 1 );
            font[226 - 32].setPosition( font[82].x(), font[82].y() );
            updateSmallFontLetterShadow( font[226 - 32] );

            font[227 - 32] = font[82];
            fheroes2::Copy( font[227 - 32], 3, 1, font[227 - 32], 3, 0, 1, 1 );
            fheroes2::FillTransform( font[227 - 32], 3, 1, 1, 1, 1 );
            updateSmallFontLetterShadow( font[227 - 32] );

            // The same letter as above but with a vertical line of top.
            font[180 - 32].resize( font[227 - 32].width() - 1, font[227 - 32].height() + 1 );
            font[180 - 32].reset();
            fheroes2::Copy( font[227 - 32], 0, 0, font[180 - 32], 0, 1, font[227 - 32].width() - 1, font[227 - 32].height() );
            fheroes2::Copy( font[227 - 32], 5, 0, font[180 - 32], 5, 0, 1, 1 );
            fheroes2::FillTransform( font[180 - 32], 5, 2, 1, 1, 1 );
            font[180 - 32].setPosition( font[227 - 32].x(), font[227 - 32].y() - 1 );
            updateSmallFontLetterShadow( font[180 - 32] );

            font[228 - 32] = font[71];

            font[229 - 32] = font[37 + offset];

            font[230 - 32].resize( font[88].width() + 1, font[88].height() );
            font[230 - 32].reset();
            fheroes2::Copy( font[88], 0, 0, font[230 - 32], 0, 0, 4, 5 );
            fheroes2::Copy( font[88], 4, 0, font[230 - 32], 5, 0, 4, 5 );
            fheroes2::Copy( font[85], 2, 0, font[230 - 32], 4, 0, 1, 4 );
            fheroes2::Copy( font[85], 2, 0, font[230 - 32], 4, 4, 1, 1 );
            font[230 - 32].setPosition( font[88].x(), font[88].y() );
            updateSmallFontLetterShadow( font[230 - 32] );

            font[232 - 32] = font[85];

            font[233 - 32].resize( font[232 - 32].width(), font[232 - 32].height() + 2 );
            font[233 - 32].reset();
            fheroes2::Copy( font[232 - 32], 1, 0, font[233 - 32], 1, 2, 7, 5 );
            fheroes2::Copy( font[232 - 32], 1, 0, font[233 - 32], 3, 0, 2, 1 );
            font[233 - 32].setPosition( font[232 - 32].x(), font[232 - 32].y() - 2 );
            updateSmallFontLetterShadow( font[233 - 32] );

            font[234 - 32].resize( font[75].width(), font[75].height() - 2 );
            font[234 - 32].reset();
            fheroes2::Copy( font[75], 1, 0, font[234 - 32], 1, 0, 2, 5 );
            fheroes2::Copy( font[75], 3, 2, font[234 - 32], 3, 0, 3, 5 );
            font[234 - 32].setPosition( font[75].x(), font[75].y() + 2 );
            updateSmallFontLetterShadow( font[234 - 32] );

            font[235 - 32].resize( font[65].width() - 2, font[65].height() );
            font[235 - 32].reset();
            fheroes2::Copy( font[203 - 32], 2, 3, font[235 - 32], 1, 1, 2, 4 );
            fheroes2::Copy( font[203 - 32], 5, 0, font[235 - 32], 3, 0, 2, 5 );
            fheroes2::FillTransform( font[235 - 32], 1, 1, 1, 1, 1 );
            font[235 - 32].setPosition( font[65].x(), font[65].y() );
            updateSmallFontLetterShadow( font[235 - 32] );

            font[236 - 32].resize( font[235 - 32].width() + 3, font[235 - 32].height() );
            font[236 - 32].reset();
            fheroes2::Copy( font[235 - 32], 4, 0, font[236 - 32], 4, 0, 1, 5 );
            fheroes2::Copy( font[235 - 32], 1, 0, font[236 - 32], 1, 1, 3, 3 );
            fheroes2::Copy( font[236 - 32], 2, 0, font[236 - 32], 5, 0, 3, 5 );
            fheroes2::Copy( font[236 - 32], 4, 0, font[236 - 32], 1, 4, 1, 1 );
            font[236 - 32].setPosition( font[235 - 32].x(), font[235 - 32].y() );
            updateSmallFontLetterShadow( font[236 - 32] );

            font[237 - 32].resize( font[72].width() - 2, font[72].height() - 2 );
            font[237 - 32].reset();
            fheroes2::Copy( font[72], 1, 0, font[237 - 32], 1, 0, 2, 5 );
            fheroes2::Copy( font[72], 2, 0, font[237 - 32], 5, 0, 1, 5 );
            fheroes2::Copy( font[72], 3, 2, font[237 - 32], 3, 2, 2, 1 );
            font[237 - 32].setPosition( font[72].x(), font[72].y() + 2 );
            updateSmallFontLetterShadow( font[237 - 32] );

            font[238 - 32] = font[47 + offset];
            font[239 - 32] = font[78];
            font[240 - 32] = font[48 + offset];
            font[241 - 32] = font[35 + offset];

            font[242 - 32].resize( font[77].width() - 4, font[77].height() );
            font[242 - 32].reset();
            fheroes2::Copy( font[77], 1, 0, font[242 - 32], 1, 0, 2, 5 );
            fheroes2::Copy( font[77], 6, 1, font[242 - 32], 4, 1, 1, 4 );
            fheroes2::Copy( font[77], 10, 1, font[242 - 32], 6, 1, 2, 4 );
            fheroes2::Copy( font[77], 3, 0, font[242 - 32], 2, 0, 3, 1 );
            fheroes2::Copy( font[77], 3, 0, font[242 - 32], 5, 0, 1, 1 );
            font[242 - 32].setPosition( font[77].x(), font[77].y() );
            updateSmallFontLetterShadow( font[242 - 32] );

            font[243 - 32] = font[57 + offset];

            font[244 - 32].resize( font[81].width() + 3, font[81].height() + 1 );
            font[244 - 32].reset();
            fheroes2::Copy( font[81], 1, 0, font[244 - 32], 1, 0, 5, 7 );
            fheroes2::Copy( font[81], 2, 0, font[244 - 32], 6, 0, 4, 4 );
            fheroes2::Copy( font[81], 2, 4, font[244 - 32], 6, 4, 3, 1 );
            fheroes2::Copy( font[81], 2, 4, font[244 - 32], 5, 7, 1, 1 );
            font[244 - 32].setPosition( font[81].x(), font[81].y() );
            updateSmallFontLetterShadow( font[244 - 32] );

            // Bigger letter
            font[212 - 32] = font[244 - 32];
            fheroes2::Copy( font[212 - 32], 5, 1, font[212 - 32], 5, 0, 1, 1 );
            fheroes2::Copy( font[212 - 32], 5, 1, font[212 - 32], 4, 7, 1, 1 );
            font[212 - 32].setPosition( font[48].x(), font[48].y() ); // copy from a big better
            updateSmallFontLetterShadow( font[212 - 32] );

            font[245 - 32] = font[56 + offset];

            font[246 - 32].resize( font[85].width() + 1, font[85].height() + 1 );
            font[246 - 32].reset();
            fheroes2::Copy( font[85], 0, 0, font[246 - 32], 0, 0, font[85].width(), font[85].height() );
            fheroes2::Copy( font[246 - 32], 2, 0, font[246 - 32], 8, 3, 1, 3 );
            font[246 - 32].setPosition( font[85].x(), font[85].y() );
            updateSmallFontLetterShadow( font[246 - 32] );

            font[247 - 32] = font[85];
            fheroes2::Copy( font[85], 2, 4, font[247 - 32], 2, 2, 4, 1 );
            fheroes2::Copy( font[85], 1, 0, font[247 - 32], 6, 4, 1, 1 );
            fheroes2::FillTransform( font[247 - 32], 1, 3, 5, 3, 1 );
            updateSmallFontLetterShadow( font[247 - 32] );

            font[248 - 32].resize( font[85].width() + 2, font[85].height() );
            font[248 - 32].reset();
            fheroes2::Copy( font[85], 1, 0, font[248 - 32], 1, 0, 3, 5 );
            fheroes2::Copy( font[85], 6, 0, font[248 - 32], 5, 0, 2, 5 );
            fheroes2::Copy( font[85], 6, 0, font[248 - 32], 8, 0, 2, 5 );
            fheroes2::Copy( font[85], 1, 0, font[248 - 32], 4, 4, 1, 1 );
            fheroes2::Copy( font[85], 1, 0, font[248 - 32], 7, 4, 1, 1 );
            font[248 - 32].setPosition( font[85].x(), font[85].y() );
            updateSmallFontLetterShadow( font[248 - 32] );

            font[249 - 32].resize( font[248 - 32].width() + 1, font[248 - 32].height() );
            font[249 - 32].reset();
            fheroes2::Copy( font[248 - 32], 1, 0, font[249 - 32], 1, 0, 9, 5 );
            fheroes2::Copy( font[248 - 32], 2, 0, font[249 - 32], 10, 3, 1, 3 );
            font[249 - 32].setPosition( font[248 - 32].x(), font[248 - 32].y() );
            updateSmallFontLetterShadow( font[249 - 32] );

            font[252 - 32] = font[226 - 32];
            fheroes2::Copy( font[252 - 32], 1, 0, font[252 - 32], 5, 4, 1, 1 );
            fheroes2::FillTransform( font[252 - 32], 0, 0, 2, 2, 1 );
            fheroes2::FillTransform( font[252 - 32], 3, 0, 3, 2, 1 );

            font[250 - 32].resize( font[252 - 32].width() + 1, font[252 - 32].height() );
            font[250 - 32].reset();
            fheroes2::Copy( font[252 - 32], 1, 0, font[250 - 32], 2, 0, 5, 5 );
            fheroes2::Copy( font[252 - 32], 2, 2, font[250 - 32], 1, 0, 2, 1 );
            fheroes2::Copy( font[252 - 32], 2, 2, font[250 - 32], 1, 1, 1, 1 );
            font[250 - 32].setPosition( font[252 - 32].x(), font[252 - 32].y() );
            updateSmallFontLetterShadow( font[250 - 32] );

            font[251 - 32].resize( font[252 - 32].width() + 2, font[252 - 32].height() );
            font[251 - 32].reset();
            fheroes2::Copy( font[252 - 32], 1, 0, font[251 - 32], 1, 0, 5, 5 );
            fheroes2::Copy( font[252 - 32], 2, 0, font[251 - 32], 7, 0, 1, 5 );
            font[251 - 32].setPosition( font[252 - 32].x(), font[252 - 32].y() );
            updateSmallFontLetterShadow( font[251 - 32] );

            font[253 - 32].resize( font[79].width() - 1, font[79].height() );
            font[253 - 32].reset();
            fheroes2::Copy( font[79], 2, 0, font[253 - 32], 1, 0, 4, 5 );
            fheroes2::Copy( font[79], 2, 0, font[253 - 32], 2, 2, 2, 1 );
            font[253 - 32].setPosition( font[79].x(), font[79].y() );
            updateSmallFontLetterShadow( font[253 - 32] );

            font[231 - 32] = font[253 - 32];
            fheroes2::FillTransform( font[231 - 32], 0, 1, 3, 3, 1 );
            fheroes2::FillTransform( font[231 - 32], 4, 2, 1, 1, 1 );
            fheroes2::FillTransform( font[231 - 32], 1, 0, 1, 1, 1 );
            fheroes2::Copy( font[253 - 32], 1, 0, font[231 - 32], 1, 1, 1, 1 );
            updateSmallFontLetterShadow( font[231 - 32] );

            font[254 - 32].resize( font[79].width() + 2, font[79].height() );
            font[254 - 32].reset();
            fheroes2::Copy( font[82], 1, 0, font[254 - 32], 1, 0, 2, 5 );
            fheroes2::Copy( font[79], 1, 0, font[254 - 32], 4, 0, 3, 5 );
            fheroes2::Copy( font[79], 5, 1, font[254 - 32], 7, 1, 1, 3 );
            fheroes2::Copy( font[79], 5, 1, font[254 - 32], 3, 2, 1, 1 );
            font[254 - 32].setPosition( font[79].x(), font[79].y() );
            updateSmallFontLetterShadow( font[254 - 32] );

            font[255 - 32].resize( font[65].width() - 1, font[65].height() );
            font[255 - 32].reset();
            fheroes2::Copy( font[65], 1, 2, font[255 - 32], 2, 0, 3, 3 );
            fheroes2::Copy( font[235 - 32], 4, 0, font[255 - 32], 5, 0, 1, 5 );
            fheroes2::Copy( font[33], 1, 5, font[255 - 32], 1, 3, 3, 2 );
            font[255 - 32].setPosition( font[65].x(), font[65].y() );
            updateSmallFontLetterShadow( font[255 - 32] );
        }
    }

    // CP1252 supports German, Italian, Spanish, Norwegian, Swedish, Danish and French
    // (French localized maps has custom encoding that should be fixed by `fheroes2::updateFrenchLanguageSpecificCharactersForMaps()`)
    void generateCP1252Alphabet( std::vector<std::vector<fheroes2::Sprite>> & icnVsSprite )
    {
        // Resize fonts.
        for ( const int icnId : { ICN::FONT, ICN::SMALFONT } ) {
            icnVsSprite[icnId].resize( baseFontSize );

            const fheroes2::Sprite firstSprite{ icnVsSprite[icnId][0] };
            icnVsSprite[icnId].insert( icnVsSprite[icnId].end(), 160, firstSprite );
        }

        // Normal font.
        {
            std::vector<fheroes2::Sprite> & font = icnVsSprite[ICN::FONT];

            // Inverted exclamation mark !.
            font[161 - 32].resize( font[33 - 32].width() + 1, font[33 - 32].height() + 3 );
            font[161 - 32].reset();
            fheroes2::Copy( font[33 - 32], 1, 0, font[161 - 32], 1, 3, font[33 - 32].width(), font[33 - 32].height() );
            {
                const fheroes2::Image temp = fheroes2::Flip( font[161 - 32], false, true );
                fheroes2::Copy( temp, 0, 2, font[161 - 32], 1, 2, temp.width(), temp.height() );
            }
            font[161 - 32].setPosition( font[33 - 32].x(), font[33 - 32].y() + 2 );
            updateNormalFontLetterShadow( font[161 - 32] );

            // Left-pointing double angle quotation mark <<.
            font[171 - 32].resize( 8, 9 );
            font[171 - 32].reset();
            fheroes2::Copy( font[47 - 32], 5, 0, font[171 - 32], 1, 0, 3, 3 );
            fheroes2::Flip( font[47 - 32], 5, 0, font[171 - 32], 1, 4, 3, 3, false, true );
            fheroes2::Flip( font[47 - 32], 5, 2, font[171 - 32], 1, 3, 2, 1, true, false );
            fheroes2::Copy( font[47 - 32], 5, 2, font[171 - 32], 1, 1, 1, 1 );
            fheroes2::Copy( font[47 - 32], 5, 2, font[171 - 32], 1, 5, 1, 1 );
            // Second mark.
            fheroes2::Copy( font[171 - 32], 1, 0, font[171 - 32], 5, 0, 3, 7 );
            font[171 - 32].setPosition( font[33].x(), font[33].y() + 4 );
            updateNormalFontLetterShadow( font[171 - 32] );

            // Right-pointing double angle quotation mark >>.
            font[187 - 32].resize( 8, 9 );
            font[187 - 32].reset();
            fheroes2::Flip( font[171 - 32], 1, 0, font[187 - 32], 1, 0, 7, 7, true, false );
            // Remove old shadows
            fheroes2::FillTransform( font[187 - 32], 3, 6, 1, 1, 1 );
            fheroes2::FillTransform( font[187 - 32], 7, 6, 1, 1, 1 );
            fheroes2::FillTransform( font[187 - 32], 4, 5, 1, 1, 1 );
            font[187 - 32].setPosition( font[33].x(), font[33].y() + 4 );
            updateNormalFontLetterShadow( font[187 - 32] );

            // Inverted question mark ?.
            font[191 - 32].resize( font[63 - 32].width() + 1, font[63 - 32].height() );
            font[191 - 32].reset();
            fheroes2::Copy( font[63 - 32], 1, 0, font[191 - 32], 0, 0, font[63 - 32].width(), 11 );
            {
                const fheroes2::Image temp = fheroes2::Flip( font[191 - 32], true, true );
                fheroes2::Copy( temp, 1, 2, font[191 - 32], 0, 0, temp.width(), temp.height() );
            }
            // Remove old shadows
            fheroes2::FillTransform( font[191 - 32], 6, 1, 1, 2, 1 );
            fheroes2::FillTransform( font[191 - 32], 5, 2, 1, 1, 1 );
            fheroes2::FillTransform( font[191 - 32], 2, 4, 1, 1, 1 );
            fheroes2::FillTransform( font[191 - 32], 3, 8, 5, 1, 1 );
            fheroes2::FillTransform( font[191 - 32], 4, 7, 3, 1, 1 );
            fheroes2::FillTransform( font[191 - 32], 8, 5, 1, 1, 1 );
            font[191 - 32].setPosition( font[63 - 32].x(), font[63 - 32].y() + 2 );
            updateNormalFontLetterShadow( font[191 - 32] );
            // Improve generated shadows
            fheroes2::FillTransform( font[191 - 32], 0, 8, 1, 1, 1 );
            fheroes2::FillTransform( font[191 - 32], 0, 12, 1, 1, 1 );
            fheroes2::FillTransform( font[191 - 32], 7, 12, 1, 1, 1 );

            // A with grave accent ` and generate the grave accent for further use.
            font[192 - 32].resize( font[33].width(), font[33].height() + 3 );
            font[192 - 32].reset();
            fheroes2::Copy( font[33], 0, 0, font[192 - 32], 0, 3, font[33].width(), font[33].height() );
            font[192 - 32].setPosition( font[33].x(), font[33].y() - 3 );
            fheroes2::Copy( font[192 - 32], 3, 4, font[192 - 32], 7, 0, 1, 1 );
            fheroes2::Copy( font[192 - 32], 4, 4, font[192 - 32], 8, 0, 1, 1 );
            fheroes2::Copy( font[192 - 32], 3, 4, font[192 - 32], 8, 1, 1, 1 );
            fheroes2::Copy( font[192 - 32], 4, 4, font[192 - 32], 9, 1, 1, 1 );
            fheroes2::Copy( font[192 - 32], 3, 3, font[192 - 32], 10, 1, 1, 1 );
            updateNormalFontLetterShadow( font[192 - 32] );

            // A with acute accent. Generate the accent for further use.
            font[193 - 32].resize( font[33].width(), font[33].height() + 3 );
            font[193 - 32].reset();
            fheroes2::Copy( font[33], 0, 0, font[193 - 32], 0, 3, font[33].width(), font[33].height() );
            fheroes2::Copy( font[193 - 32], 3, 4, font[193 - 32], 10, 0, 1, 1 );
            fheroes2::Copy( font[193 - 32], 4, 4, font[193 - 32], 9, 0, 1, 1 );
            fheroes2::Copy( font[193 - 32], 3, 4, font[193 - 32], 9, 1, 1, 1 );
            fheroes2::Copy( font[193 - 32], 4, 4, font[193 - 32], 8, 1, 1, 1 );
            fheroes2::Copy( font[193 - 32], 3, 3, font[193 - 32], 7, 1, 1, 1 );
            font[193 - 32].setPosition( font[33].x(), font[33].y() - 3 );
            updateNormalFontLetterShadow( font[193 - 32] );

            // A with circumflex accent. Generation of accent for further use.
            font[194 - 32].resize( font[65 - 32].width(), font[65 - 32].height() + 3 );
            font[194 - 32].reset();
            fheroes2::Copy( font[65 - 32], 0, 0, font[194 - 32], 0, 3, font[65 - 32].width(), font[65 - 32].height() );
            fheroes2::Copy( font[97 - 32], 7, 1, font[194 - 32], 7, 1, 1, 1 );
            fheroes2::Copy( font[97 - 32], 7, 1, font[194 - 32], 8, 0, 1, 1 );
            fheroes2::Copy( font[97 - 32], 7, 1, font[194 - 32], 9, 1, 1, 1 );
            fheroes2::Copy( font[97 - 32], 1, 0, font[194 - 32], 7, 0, 1, 1 );
            fheroes2::Copy( font[97 - 32], 1, 0, font[194 - 32], 9, 0, 1, 1 );
            font[194 - 32].setPosition( font[65 - 32].x(), font[65 - 32].y() - 3 );
            updateNormalFontLetterShadow( font[194 - 32] );

            // A with tilde accent ~. Generate accent for further use.
            font[195 - 32].resize( font[65 - 32].width(), font[65 - 32].height() + 4 );
            font[195 - 32].reset();
            fheroes2::Copy( font[65 - 32], 0, 0, font[195 - 32], 0, 4, font[65 - 32].width(), font[65 - 32].height() );
            fheroes2::Copy( font[37 - 32], 7, 5, font[195 - 32], 4, 0, 5, 2 );
            fheroes2::Copy( font[37 - 32], 8, 8, font[195 - 32], 8, 2, 3, 1 );
            fheroes2::Copy( font[37 - 32], 10, 7, font[195 - 32], 10, 1, 2, 1 );
            font[195 - 32].setPosition( font[65 - 32].x(), font[65 - 32].y() - 4 );
            updateNormalFontLetterShadow( font[195 - 32] );

            // A with diaeresis.
            font[196 - 32].resize( font[33].width(), font[33].height() + 3 );
            font[196 - 32].reset();
            fheroes2::Copy( font[33], 0, 0, font[196 - 32], 0, 3, font[33].width(), font[33].height() );
            fheroes2::Copy( font[196 - 32], 3, 1 + 3, font[196 - 32], 4, 0, 1, 1 );
            fheroes2::Copy( font[196 - 32], 4, 1 + 3, font[196 - 32], 5, 0, 1, 1 );
            fheroes2::Copy( font[196 - 32], 4, 0, font[196 - 32], 9, 0, 2, 1 );
            font[196 - 32].setPosition( font[33].x(), font[33].y() - 3 );
            updateNormalFontLetterShadow( font[196 - 32] );

            // A with circle on top.
            font[197 - 32].resize( font[33].width(), font[33].height() + 2 );
            font[197 - 32].reset();
            fheroes2::Copy( font[33], 0, 3, font[197 - 32], 0, 5, font[33].width(), font[33].height() );
            fheroes2::FillTransform( font[197 - 32], 2, 5, 3, 3, 1 );
            fheroes2::Copy( font[80], 5, 6, font[197 - 32], 7, 4, 4, 1 );
            fheroes2::Copy( font[80], 5, 6, font[197 - 32], 7, 0, 4, 1 );
            fheroes2::Copy( font[80], 5, 6, font[197 - 32], 7, 2, 4, 1 );
            fheroes2::Copy( font[84], 1, 0, font[197 - 32], 7, 1, 1, 1 );
            fheroes2::Copy( font[84], 1, 0, font[197 - 32], 10, 1, 1, 1 );
            font[197 - 32].setPosition( font[33].x(), font[33].y() - 2 );
            updateNormalFontLetterShadow( font[197 - 32] );

            // A attached to E.
            font[198 - 32].resize( font[33].width() + 3, font[33].height() );
            font[198 - 32].reset();
            fheroes2::Copy( font[33], 0, 0, font[198 - 32], 0, 0, font[33].width(), font[33].height() );
            fheroes2::Copy( font[37], 6, 0, font[198 - 32], 12, 0, 6, 4 );
            fheroes2::Copy( font[37], 5, 0, font[198 - 32], 10, 0, 2, 2 );
            fheroes2::Copy( font[37], 6, 4, font[198 - 32], 12, 4, 3, 2 );
            fheroes2::Copy( font[37], 6, 4, font[198 - 32], 15, 4, 1, 2 );
            fheroes2::Copy( font[37], 8, 9, font[198 - 32], 14, 9, 3, 2 );
            font[198 - 32].setPosition( font[33].x(), font[33].y() );
            updateNormalFontLetterShadow( font[198 - 32] );

            // C with cedilla.
            font[199 - 32].resize( font[35].width(), font[35].height() + 3 );
            font[199 - 32].reset();
            fheroes2::Copy( font[35], 0, 0, font[199 - 32], 0, 0, font[35].width(), font[35].height() );
            fheroes2::Copy( font[67], 2, 1, font[199 - 32], 7, 11, 1, 1 );
            fheroes2::Copy( font[67], 5, 6, font[199 - 32], 8, 11, 1, 1 );
            fheroes2::Copy( font[67], 2, 6, font[199 - 32], 9, 11, 1, 1 );
            fheroes2::Copy( font[67], 2, 1, font[199 - 32], 8, 12, 1, 1 );
            fheroes2::Copy( font[67], 5, 6, font[199 - 32], 9, 12, 1, 1 );
            fheroes2::Copy( font[67], 2, 1, font[199 - 32], 7, 13, 1, 1 );
            fheroes2::Copy( font[67], 5, 6, font[199 - 32], 8, 13, 1, 1 );
            fheroes2::Copy( font[67], 3, 0, font[199 - 32], 9, 13, 1, 1 );
            font[199 - 32].setPosition( font[35].x(), font[35].y() );
            updateNormalFontLetterShadow( font[199 - 32] );

            // E with grave accent `.
            font[200 - 32].resize( font[37].width(), font[37].height() + 3 );
            font[200 - 32].reset();
            fheroes2::Copy( font[37], 0, 0, font[200 - 32], 0, 3, font[37].width(), font[37].height() );
            font[200 - 32].setPosition( font[37].x(), font[37].y() - 3 );
            fheroes2::Copy( font[192 - 32], 7, 0, font[200 - 32], 4, 0, 4, 2 );
            updateNormalFontLetterShadow( font[200 - 32] );

            // E with acute accent.
            font[201 - 32].resize( font[37].width(), font[37].height() + 3 );
            font[201 - 32].reset();
            fheroes2::Copy( font[37], 0, 0, font[201 - 32], 0, 3, font[37].width(), font[37].height() );
            fheroes2::Copy( font[193 - 32], 7, 0, font[201 - 32], 5, 0, 4, 2 );
            font[201 - 32].setPosition( font[37].x(), font[37].y() - 3 );
            updateNormalFontLetterShadow( font[201 - 32] );

            // E with circumflex accent.
            font[202 - 32].resize( font[69 - 32].width(), font[69 - 32].height() + 3 );
            font[202 - 32].reset();
            fheroes2::Copy( font[69 - 32], 0, 0, font[202 - 32], 0, 3, font[69 - 32].width(), font[69 - 32].height() );
            fheroes2::Copy( font[194 - 32], 7, 0, font[202 - 32], 5, 0, 3, 2 );
            font[202 - 32].setPosition( font[69 - 32].x(), font[69 - 32].y() - 3 );
            updateNormalFontLetterShadow( font[202 - 32] );

            // E with diaeresis.
            font[203 - 32].resize( font[37].width(), font[37].height() + 3 );
            font[203 - 32].reset();
            fheroes2::Copy( font[37], 0, 0, font[203 - 32], 0, 3, font[37].width(), font[37].height() );
            fheroes2::Copy( font[196 - 32], 4, 0, font[203 - 32], 3, 0, 7, 1 );
            font[203 - 32].setPosition( font[37].x(), font[37].y() - 3 );
            updateNormalFontLetterShadow( font[203 - 32] );

            // I with grave accent `.
            font[204 - 32].resize( font[41].width(), font[41].height() + 3 );
            font[204 - 32].reset();
            fheroes2::Copy( font[41], 0, 0, font[204 - 32], 0, 3, font[41].width(), font[41].height() );
            font[204 - 32].setPosition( font[41].x(), font[41].y() - 3 );
            fheroes2::Copy( font[192 - 32], 7, 0, font[204 - 32], 3, 0, 4, 2 );
            updateNormalFontLetterShadow( font[204 - 32] );

            // I with acute accent.
            font[205 - 32].resize( font[41].width(), font[41].height() + 3 );
            font[205 - 32].reset();
            fheroes2::Copy( font[41], 0, 0, font[205 - 32], 0, 3, font[41].width(), font[41].height() );
            fheroes2::Copy( font[193 - 32], 7, 0, font[205 - 32], 3, 0, 4, 2 );
            font[205 - 32].setPosition( font[41].x(), font[41].y() - 3 );
            updateNormalFontLetterShadow( font[205 - 32] );

            // I with circumflex.
            font[206 - 32].resize( font[41].width(), font[41].height() + 3 );
            font[206 - 32].reset();
            fheroes2::Copy( font[41], 0, 0, font[206 - 32], 0, 3, font[41].width(), font[41].height() );
            fheroes2::Copy( font[194 - 32], 7, 0, font[206 - 32], 3, 0, 3, 2 );
            font[206 - 32].setPosition( font[41].x(), font[41].y() - 3 );
            updateNormalFontLetterShadow( font[206 - 32] );

            // I with diaeresis.
            font[207 - 32].resize( font[41].width() + 1, font[41].height() + 3 );
            font[207 - 32].reset();
            fheroes2::Copy( font[41], 0, 0, font[207 - 32], 0, 3, font[41].width(), font[41].height() );
            fheroes2::Copy( font[196 - 32], 4, 0, font[207 - 32], 1, 0, 7, 1 );
            font[207 - 32].setPosition( font[41].x(), font[41].y() - 3 );
            updateNormalFontLetterShadow( font[207 - 32] );

            // N with tilde ~.
            font[209 - 32].resize( font[46].width(), font[46].height() + 3 );
            font[209 - 32].reset();
            fheroes2::Copy( font[46], 0, 0, font[209 - 32], 0, 3, font[46].width(), font[46].height() );
            fheroes2::Copy( font[195 - 32], 4, 0, font[209 - 32], 4, 0, 8, 3 );
            font[209 - 32].setPosition( font[46].x(), font[46].y() - 3 );
            updateNormalFontLetterShadow( font[209 - 32] );

            // O with grave accent `.
            font[210 - 32].resize( font[47].width(), font[47].height() + 3 );
            font[210 - 32].reset();
            fheroes2::Copy( font[47], 0, 0, font[210 - 32], 0, 3, font[47].width(), font[47].height() );
            font[210 - 32].setPosition( font[47].x(), font[47].y() - 3 );
            fheroes2::Copy( font[192 - 32], 7, 0, font[210 - 32], 6, 0, 4, 2 );
            updateNormalFontLetterShadow( font[210 - 32] );

            // O with acute accent.
            font[211 - 32].resize( font[47].width(), font[47].height() + 3 );
            font[211 - 32].reset();
            fheroes2::Copy( font[47], 0, 0, font[211 - 32], 0, 3, font[47].width(), font[47].height() );
            fheroes2::Copy( font[193 - 32], 7, 0, font[211 - 32], 7, 0, 4, 2 );
            font[211 - 32].setPosition( font[47].x(), font[47].y() - 3 );
            updateNormalFontLetterShadow( font[211 - 32] );

            // O with circumflex accent.
            font[212 - 32].resize( font[79 - 32].width(), font[79 - 32].height() + 3 );
            font[212 - 32].reset();
            fheroes2::Copy( font[79 - 32], 0, 0, font[212 - 32], 0, 3, font[79 - 32].width(), font[79 - 32].height() );
            fheroes2::Copy( font[194 - 32], 7, 0, font[212 - 32], 7, 0, 3, 2 );
            font[212 - 32].setPosition( font[79 - 32].x(), font[79 - 32].y() - 3 );
            updateNormalFontLetterShadow( font[212 - 32] );

            // O with tilde accent ~.
            font[213 - 32].resize( font[79 - 32].width(), font[79 - 32].height() + 4 );
            font[213 - 32].reset();
            fheroes2::Copy( font[79 - 32], 0, 0, font[213 - 32], 0, 4, font[79 - 32].width(), font[79 - 32].height() );
            fheroes2::Copy( font[195 - 32], 4, 0, font[213 - 32], 4, 0, 8, 3 );
            font[213 - 32].setPosition( font[79 - 32].x(), font[79 - 32].y() - 4 );
            updateNormalFontLetterShadow( font[213 - 32] );

            // O with diaeresis.
            font[214 - 32].resize( font[47].width(), font[47].height() + 3 );
            font[214 - 32].reset();
            fheroes2::Copy( font[47], 0, 0, font[214 - 32], 0, 3, font[47].width(), font[47].height() );
            fheroes2::Copy( font[196 - 32], 4, 0, font[214 - 32], 5, 0, 7, 1 );
            font[214 - 32].setPosition( font[47].x(), font[47].y() - 3 );
            updateNormalFontLetterShadow( font[214 - 32] );

            // O with / inside.
            font[216 - 32].resize( font[47].width() + 2, font[47].height() );
            font[216 - 32].reset();
            fheroes2::Copy( font[47], 0, 0, font[216 - 32], 0, 0, font[47].width(), font[47].height() );
            fheroes2::Copy( font[56], 10, 0, font[216 - 32], 6, 3, 5, 5 );
            fheroes2::Copy( font[56], 13, 0, font[216 - 32], font[47].width() - 1, 0, 3, 2 );
            fheroes2::Copy( font[47], font[47].width() - 3, 1, font[216 - 32], font[47].width() - 3, 2, 2, 1 );
            fheroes2::Copy( font[33], 1, 7, font[216 - 32], 1, 7, 2, 4 );
            fheroes2::Copy( font[56], 10, 3, font[216 - 32], 3, font[47].height() - 4, 2, 2 );
            font[216 - 32].setPosition( font[47].x(), font[47].y() );
            updateNormalFontLetterShadow( font[216 - 32] );

            // U with grave accent `.
            font[217 - 32].resize( font[53].width(), font[53].height() + 3 );
            font[217 - 32].reset();
            fheroes2::Copy( font[53], 0, 0, font[217 - 32], 0, 3, font[53].width(), font[53].height() );
            font[217 - 32].setPosition( font[53].x(), font[53].y() - 3 );
            fheroes2::Copy( font[192 - 32], 7, 0, font[217 - 32], 5, 0, 4, 2 );
            updateNormalFontLetterShadow( font[217 - 32] );

            // U with acute accent.
            font[218 - 32].resize( font[53].width(), font[53].height() + 3 );
            font[218 - 32].reset();
            fheroes2::Copy( font[53], 0, 0, font[218 - 32], 0, 3, font[53].width(), font[53].height() );
            fheroes2::Copy( font[193 - 32], 7, 0, font[218 - 32], 5, 0, 4, 2 );
            font[218 - 32].setPosition( font[53].x(), font[53].y() - 3 );
            updateNormalFontLetterShadow( font[218 - 32] );

            // U with circumflex.
            font[219 - 32].resize( font[53].width(), font[53].height() + 3 );
            font[219 - 32].reset();
            fheroes2::Copy( font[53], 0, 0, font[219 - 32], 0, 3, font[53].width(), font[53].height() );
            fheroes2::Copy( font[194 - 32], 7, 0, font[219 - 32], 6, 0, 3, 2 );
            font[219 - 32].setPosition( font[53].x(), font[53].y() - 3 );
            updateNormalFontLetterShadow( font[219 - 32] );

            // U with diaeresis.
            font[220 - 32].resize( font[53].width(), font[53].height() + 3 );
            font[220 - 32].reset();
            fheroes2::Copy( font[53], 0, 0, font[220 - 32], 0, 3, font[53].width(), font[53].height() );
            fheroes2::Copy( font[196 - 32], 4, 0, font[220 - 32], 4, 0, 7, 1 );
            font[220 - 32].setPosition( font[53].x(), font[53].y() - 3 );
            updateNormalFontLetterShadow( font[220 - 32] );

            // Eszett.
            font[223 - 32].resize( font[34].width(), font[34].height() + 3 );
            font[223 - 32].reset();
            fheroes2::Copy( font[34], 1, 0, font[223 - 32], 0, 3, font[34].width() - 1, font[34].height() );
            fheroes2::FillTransform( font[223 - 32], 0, 0 + 3, 3, 10, 1 );
            fheroes2::Copy( font[223 - 32], 0, 0 + 3, font[223 - 32], 3, 0 + 3, 1, 1 );
            fheroes2::Copy( font[223 - 32], 3, 1 + 3, font[223 - 32], 4, 0 + 3, 1, 1 );
            fheroes2::Copy( font[223 - 32], 4, 3 + 3, font[223 - 32], 3, 7 + 3, 1, 3 );
            fheroes2::Copy( font[223 - 32], 4, 3 + 3, font[223 - 32], 2, 10 + 3, 1, 1 );
            fheroes2::Copy( font[223 - 32], 3, 3 + 3, font[223 - 32], 2, 7 + 3, 1, 3 );
            fheroes2::Copy( font[223 - 32], 3, 6 + 3, font[223 - 32], 1, 10 + 3, 1, 1 );
            fheroes2::Copy( font[223 - 32], 7, 4 + 3, font[223 - 32], 4, 8 + 3, 1, 1 );
            fheroes2::Copy( font[223 - 32], 7, 4 + 3, font[223 - 32], 3, 10 + 3, 1, 1 );
            fheroes2::Copy( font[223 - 32], 8, 5 + 3, font[223 - 32], 4, 9 + 3, 1, 1 );
            font[223 - 32].setPosition( font[34].x(), font[34].y() - 3 );
            updateNormalFontLetterShadow( font[223 - 32] );

            // a with grave accent `.
            font[224 - 32].resize( font[65].width(), font[65].height() + 3 );
            font[224 - 32].reset();
            fheroes2::Copy( font[65], 0, 0, font[224 - 32], 0, 3, font[65].width(), font[65].height() );
            font[224 - 32].setPosition( font[65].x(), font[65].y() - 3 );
            fheroes2::Copy( font[192 - 32], 7, 0, font[224 - 32], 3, 0, 4, 2 );
            updateNormalFontLetterShadow( font[224 - 32] );

            // a with acute accent.
            font[225 - 32].resize( font[65].width(), font[65].height() + 3 );
            font[225 - 32].reset();
            fheroes2::Copy( font[65], 0, 0, font[225 - 32], 0, 3, font[65].width(), font[65].height() );
            fheroes2::Copy( font[193 - 32], 7, 0, font[225 - 32], 3, 0, 4, 2 );
            font[225 - 32].setPosition( font[65].x(), font[65].y() - 3 );
            updateNormalFontLetterShadow( font[225 - 32] );

            // a with circumflex accent.
            font[226 - 32].resize( font[97 - 32].width(), font[97 - 32].height() + 3 );
            font[226 - 32].reset();
            fheroes2::Copy( font[97 - 32], 0, 0, font[226 - 32], 0, 3, font[97 - 32].width(), font[97 - 32].height() );
            fheroes2::Copy( font[194 - 32], 7, 0, font[226 - 32], 3, 0, 3, 2 );
            font[226 - 32].setPosition( font[97 - 32].x(), font[97 - 32].y() - 3 );
            updateNormalFontLetterShadow( font[226 - 32] );

            // a with tilde accent ~.
            font[227 - 32].resize( font[97 - 32].width(), font[97 - 32].height() + 4 );
            font[227 - 32].reset();
            fheroes2::Copy( font[97 - 32], 0, 0, font[227 - 32], 0, 4, font[97 - 32].width(), font[97 - 32].height() );
            fheroes2::Copy( font[195 - 32], 4, 0, font[227 - 32], 1, 0, 8, 3 );
            font[227 - 32].setPosition( font[97 - 32].x(), font[97 - 32].y() - 4 );
            updateNormalFontLetterShadow( font[227 - 32] );

            // a with diaeresis.
            font[228 - 32].resize( font[65].width(), font[65].height() + 3 );
            font[228 - 32].reset();
            fheroes2::Copy( font[65], 0, 0, font[228 - 32], 0, 3, font[65].width(), font[65].height() );
            fheroes2::Copy( font[228 - 32], 3, 0 + 3, font[228 - 32], 3, 0, 1, 1 );
            fheroes2::Copy( font[228 - 32], 2, 1 + 3, font[228 - 32], 3, 1, 1, 1 );
            fheroes2::Copy( font[228 - 32], 2, 1 + 3, font[228 - 32], 2, 0, 1, 1 );
            fheroes2::Copy( font[228 - 32], 1, 0 + 3, font[228 - 32], 2, 1, 1, 1 );
            fheroes2::Copy( font[228 - 32], 2, 0, font[228 - 32], 5, 0, 2, 2 );
            font[228 - 32].setPosition( font[65].x(), font[65].y() - 3 );
            updateNormalFontLetterShadow( font[228 - 32] );

            // a with circle on top.
            font[229 - 32].resize( font[65].width(), font[65].height() + 5 );
            font[229 - 32].reset();
            fheroes2::Copy( font[65], 0, 0, font[229 - 32], 0, 4, font[65].width(), font[65].height() );
            fheroes2::Copy( font[197 - 32], 7, 0, font[229 - 32], 2, 0, 1, 3 );
            fheroes2::Copy( font[197 - 32], 10, 0, font[229 - 32], 6, 0, 1, 3 );
            fheroes2::Copy( font[65], 2, 0, font[229 - 32], 3, 0, 3, 1 );
            fheroes2::Copy( font[65], 2, 0, font[229 - 32], 3, 2, 3, 1 );
            fheroes2::Copy( font[69], 3, 2, font[229 - 32], 3, 1, 3, 1 );
            font[229 - 32].setPosition( font[65].x(), font[65].y() - 4 );
            updateNormalFontLetterShadow( font[229 - 32] );

            // a attached to e.
            font[230 - 32].resize( font[65].width() + 4, font[65].height() );
            font[230 - 32].reset();
            fheroes2::Copy( font[65], 0, 0, font[230 - 32], 0, 0, font[65].width(), font[65].height() );
            fheroes2::Copy( font[69], 3, 0, font[230 - 32], 8, 0, 6, 8 );
            font[230 - 32].setPosition( font[65].x(), font[65].y() );
            updateNormalFontLetterShadow( font[230 - 32] );

            // c with cedilla.
            font[231 - 32].resize( font[67].width(), font[67].height() + 3 );
            font[231 - 32].reset();
            fheroes2::Copy( font[67], 0, 0, font[231 - 32], 0, 0, font[67].width(), font[67].height() );
            fheroes2::Copy( font[199 - 32], 7, 11, font[231 - 32], 4, 7, 3, 3 );
            font[231 - 32].setPosition( font[67].x(), font[67].y() );
            updateNormalFontLetterShadow( font[231 - 32] );

            // e with grave accent `.
            font[232 - 32].resize( font[69].width(), font[69].height() + 3 );
            font[232 - 32].reset();
            fheroes2::Copy( font[69], 0, 0, font[232 - 32], 0, 3, font[69].width(), font[69].height() );
            font[232 - 32].setPosition( font[69].x(), font[69].y() - 3 );
            fheroes2::Copy( font[192 - 32], 7, 0, font[232 - 32], 3, 0, 4, 2 );
            updateNormalFontLetterShadow( font[232 - 32] );

            // e with acute accent.
            font[233 - 32].resize( font[69].width(), font[69].height() + 3 );
            font[233 - 32].reset();
            fheroes2::Copy( font[69], 0, 0, font[233 - 32], 0, 3, font[69].width(), font[69].height() );
            fheroes2::Copy( font[193 - 32], 7, 0, font[233 - 32], 3, 0, 4, 2 );
            font[233 - 32].setPosition( font[69].x(), font[69].y() - 3 );
            updateNormalFontLetterShadow( font[233 - 32] );

            // e with circumflex accent.
            font[234 - 32].resize( font[101 - 32].width(), font[101 - 32].height() + 3 );
            font[234 - 32].reset();
            fheroes2::Copy( font[101 - 32], 0, 0, font[234 - 32], 0, 3, font[101 - 32].width(), font[101 - 32].height() );
            fheroes2::Copy( font[194 - 32], 7, 0, font[234 - 32], 4, 0, 3, 2 );
            font[234 - 32].setPosition( font[101 - 32].x(), font[101 - 32].y() - 3 );
            updateNormalFontLetterShadow( font[234 - 32] );

            // e with diaeresis.
            font[235 - 32].resize( font[69].width(), font[69].height() + 3 );
            font[235 - 32].reset();
            fheroes2::Copy( font[69], 0, 0, font[235 - 32], 0, 3, font[69].width(), font[69].height() );
            fheroes2::Copy( font[228 - 32], 2, 0, font[235 - 32], 3, 0, 5, 2 );
            font[235 - 32].setPosition( font[69].x(), font[69].y() - 3 );
            updateNormalFontLetterShadow( font[235 - 32] );

            // i with grave accent `.
            font[236 - 32] = font[73];
            fheroes2::FillTransform( font[236 - 32], 0, 0, font[236 - 32].width(), 3, 1 );
            fheroes2::Copy( font[192 - 32], 7, 0, font[236 - 32], 1, 0, 4, 2 );
            updateNormalFontLetterShadow( font[236 - 32] );

            // i with acute accent.
            font[237 - 32] = font[73];
            fheroes2::FillTransform( font[237 - 32], 0, 0, font[237 - 32].width(), 3, 1 );
            fheroes2::Copy( font[193 - 32], 7, 0, font[237 - 32], 1, 0, 4, 2 );
            updateNormalFontLetterShadow( font[237 - 32] );

            // i with circumflex.
            font[238 - 32] = font[73];
            fheroes2::FillTransform( font[238 - 32], 0, 0, font[238 - 32].width(), 3, 1 );
            fheroes2::Copy( font[194 - 32], 7, 0, font[238 - 32], 1, 0, 3, 2 );
            updateNormalFontLetterShadow( font[238 - 32] );

            // i with diaeresis.
            font[239 - 32].resize( font[73].width() + 1, font[73].height() );
            font[239 - 32].reset();
            fheroes2::Copy( font[73], 0, 0, font[239 - 32], 1, 0, font[73].width(), font[73].height() );
            fheroes2::FillTransform( font[239 - 32], 1, 0, font[239 - 32].width(), 3, 1 );
            fheroes2::Copy( font[228 - 32], 2, 0, font[239 - 32], 1, 0, 5, 2 );
            font[239 - 32].setPosition( font[73].x() + 1, font[73].y() );
            updateNormalFontLetterShadow( font[239 - 32] );

            // n with tilde ~.
            font[241 - 32].resize( font[110 - 32].width(), font[110 - 32].height() + 4 );
            font[241 - 32].reset();
            fheroes2::Copy( font[110 - 32], 0, 0, font[241 - 32], 0, 4, font[110 - 32].width(), font[110 - 32].height() );
            fheroes2::Copy( font[195 - 32], 4, 0, font[241 - 32], 1, 0, 8, 3 );
            font[241 - 32].setPosition( font[110 - 32].x(), font[110 - 32].y() - 4 );
            updateNormalFontLetterShadow( font[241 - 32] );

            // o with grave accent `.
            font[242 - 32].resize( font[79].width(), font[79].height() + 3 );
            font[242 - 32].reset();
            fheroes2::Copy( font[79], 0, 0, font[242 - 32], 0, 3, font[79].width(), font[79].height() );
            font[242 - 32].setPosition( font[79].x(), font[79].y() - 3 );
            fheroes2::Copy( font[192 - 32], 7, 0, font[242 - 32], 3, 0, 4, 2 );
            updateNormalFontLetterShadow( font[242 - 32] );

            // o with acute accent.
            font[243 - 32].resize( font[79].width(), font[79].height() + 3 );
            font[243 - 32].reset();
            fheroes2::Copy( font[79], 0, 0, font[243 - 32], 0, 3, font[79].width(), font[79].height() );
            fheroes2::Copy( font[193 - 32], 7, 0, font[243 - 32], 3, 0, 4, 2 );
            font[243 - 32].setPosition( font[79].x(), font[79].y() - 3 );
            updateNormalFontLetterShadow( font[243 - 32] );

            // o with circumflex accent.
            font[244 - 32].resize( font[111 - 32].width(), font[111 - 32].height() + 3 );
            font[244 - 32].reset();
            fheroes2::Copy( font[111 - 32], 0, 0, font[244 - 32], 0, 3, font[111 - 32].width(), font[111 - 32].height() );
            fheroes2::Copy( font[194 - 32], 7, 0, font[244 - 32], 4, 0, 3, 2 );
            font[244 - 32].setPosition( font[111 - 32].x(), font[111 - 32].y() - 3 );
            updateNormalFontLetterShadow( font[244 - 32] );

            // o with tilde accent ~.
            font[245 - 32].resize( font[111 - 32].width(), font[111 - 32].height() + 4 );
            font[245 - 32].reset();
            fheroes2::Copy( font[111 - 32], 0, 0, font[245 - 32], 0, 4, font[111 - 32].width(), font[111 - 32].height() );
            fheroes2::Copy( font[195 - 32], 4, 0, font[245 - 32], 1, 0, 8, 3 );
            font[245 - 32].setPosition( font[111 - 32].x(), font[111 - 32].y() - 4 );
            updateNormalFontLetterShadow( font[245 - 32] );

            // o with diaeresis.
            font[246 - 32].resize( font[79].width(), font[79].height() + 3 );
            font[246 - 32].reset();
            fheroes2::Copy( font[79], 0, 0, font[246 - 32], 0, 3, font[79].width(), font[79].height() );
            fheroes2::Copy( font[228 - 32], 2, 0, font[246 - 32], 2, 0, 2, 2 );
            fheroes2::Copy( font[228 - 32], 2, 0, font[246 - 32], 6, 0, 2, 2 );
            font[246 - 32].setPosition( font[79].x(), font[79].y() - 3 );
            updateNormalFontLetterShadow( font[246 - 32] );

            // o with / inside.
            font[248 - 32].resize( font[79].width(), font[79].height() );
            font[248 - 32].reset();
            fheroes2::Copy( font[79], 0, 0, font[248 - 32], 0, 0, font[79].width(), font[79].height() );
            fheroes2::Copy( font[88], 5, 0, font[248 - 32], 3, 2, 4, 4 );
            fheroes2::Copy( font[79], 6, 5, font[248 - 32], 6, 5, 1, 1 );
            fheroes2::Copy( font[88], 1, 6, font[248 - 32], 1, 6, 2, 1 );
            fheroes2::Copy( font[88], 7, 0, font[248 - 32], 7, 0, 2, 1 );
            font[248 - 32].setPosition( font[79].x(), font[79].y() );
            updateNormalFontLetterShadow( font[248 - 32] );

            // u with grave accent `.
            font[249 - 32].resize( font[85].width(), font[85].height() + 3 );
            font[249 - 32].reset();
            fheroes2::Copy( font[85], 0, 0, font[249 - 32], 0, 3, font[85].width(), font[85].height() );
            font[249 - 32].setPosition( font[85].x(), font[85].y() - 3 );
            fheroes2::Copy( font[192 - 32], 7, 0, font[249 - 32], 3, 0, 4, 2 );
            updateNormalFontLetterShadow( font[249 - 32] );

            // u with acute accent.
            font[250 - 32].resize( font[85].width(), font[85].height() + 3 );
            font[250 - 32].reset();
            fheroes2::Copy( font[85], 0, 0, font[250 - 32], 0, 3, font[85].width(), font[85].height() );
            fheroes2::Copy( font[193 - 32], 7, 0, font[250 - 32], 3, 0, 4, 2 );
            font[250 - 32].setPosition( font[85].x(), font[85].y() - 3 );
            updateNormalFontLetterShadow( font[250 - 32] );

            // u with circumflex.
            font[251 - 32].resize( font[85].width(), font[85].height() + 3 );
            font[251 - 32].reset();
            fheroes2::Copy( font[85], 0, 0, font[251 - 32], 0, 3, font[85].width(), font[85].height() );
            fheroes2::Copy( font[194 - 32], 7, 0, font[251 - 32], 4, 0, 3, 2 );
            font[251 - 32].setPosition( font[85].x(), font[85].y() - 3 );
            updateNormalFontLetterShadow( font[251 - 32] );

            // u with diaeresis.
            font[252 - 32].resize( font[85].width(), font[85].height() + 3 );
            font[252 - 32].reset();
            fheroes2::Copy( font[85], 0, 0, font[252 - 32], 0, 3, font[85].width(), font[85].height() );
            fheroes2::Copy( font[246 - 32], 2, 0, font[252 - 32], 2, 0, 6, 2 );
            font[252 - 32].setPosition( font[85].x(), font[85].y() - 3 );
            updateNormalFontLetterShadow( font[252 - 32] );
        }
        // Small font.
        {
            std::vector<fheroes2::Sprite> & font = icnVsSprite[ICN::SMALFONT];

            // Inverted exclamation mark !.
            font[161 - 32].resize( font[33 - 32].width(), font[33 - 32].height() );
            font[161 - 32].reset();
            fheroes2::Copy( font[33 - 32], 1, 0, font[161 - 32], 1, 0, font[33 - 32].width(), 7 );
            {
                const fheroes2::Image temp = fheroes2::Flip( font[161 - 32], false, true );
                fheroes2::Copy( temp, 0, 1, font[161 - 32], 0, 0, temp.width(), temp.height() );
            }
            font[161 - 32].setPosition( font[33 - 32].x(), font[33 - 32].y() + 2 );
            updateSmallFontLetterShadow( font[161 - 32] );

            // Inverted question mark ?.
            font[191 - 32].resize( font[63 - 32].width(), font[63 - 32].height() );
            font[191 - 32].reset();
            fheroes2::Copy( font[63 - 32], 1, 0, font[191 - 32], 0, 0, font[63 - 32].width(), 7 );
            {
                const fheroes2::Image temp = fheroes2::Flip( font[191 - 32], true, true );
                fheroes2::Copy( temp, 0, 1, font[191 - 32], 0, 0, temp.width(), temp.height() );
            }
            // Remove old shadows
            fheroes2::FillTransform( font[191 - 32], 4, 1, 1, 1, 1 );
            fheroes2::FillTransform( font[191 - 32], 3, 5, 2, 1, 1 );
            fheroes2::FillTransform( font[191 - 32], 2, 4, 1, 1, 1 );
            font[191 - 32].setPosition( font[63 - 32].x(), font[63 - 32].y() + 2 );
            updateSmallFontLetterShadow( font[191 - 32] );

            // A with grave accent `. Generate grave accent for further use.
            font[192 - 32].resize( font[33].width(), font[33].height() + 3 );
            font[192 - 32].reset();
            fheroes2::Copy( font[33], 0, 0, font[192 - 32], 0, 4, font[33].width(), font[33].height() );
            fheroes2::Copy( font[192 - 32], 4, 4, font[192 - 32], 4, 0, 1, 1 );
            fheroes2::Copy( font[192 - 32], 4, 4, font[192 - 32], 5, 1, 1, 1 );
            fheroes2::Copy( font[192 - 32], 4, 4, font[192 - 32], 6, 2, 1, 1 );
            font[192 - 32].setPosition( font[33].x(), font[33].y() - 4 );
            updateSmallFontLetterShadow( font[192 - 32] );

            // A with acute accent. Generate acute accent for further use
            font[193 - 32].resize( font[33].width(), font[33].height() + 4 );
            font[193 - 32].reset();
            fheroes2::Copy( font[33], 0, 0, font[193 - 32], 0, 4, font[33].width(), font[33].height() );
            fheroes2::Copy( font[33], 4, 0, font[193 - 32], 4, 2, 1, 1 );
            fheroes2::Copy( font[33], 4, 0, font[193 - 32], 5, 1, 1, 1 );
            fheroes2::Copy( font[33], 4, 0, font[193 - 32], 6, 0, 1, 1 );
            font[193 - 32].setPosition( font[33].x(), font[33].y() - 4 );
            updateSmallFontLetterShadow( font[193 - 32] );

            // A with circumflex accent. Generate accent for further use.
            font[194 - 32].resize( font[33].width(), font[33].height() + 3 );
            font[194 - 32].reset();
            fheroes2::Copy( font[33], 0, 0, font[194 - 32], 0, 3, font[33].width(), font[33].height() );
            fheroes2::Copy( font[33], 4, 0, font[194 - 32], 4, 1, 1, 1 );
            fheroes2::Copy( font[33], 4, 0, font[194 - 32], 5, 0, 1, 1 );
            fheroes2::Copy( font[33], 4, 0, font[194 - 32], 6, 1, 1, 1 );
            font[194 - 32].setPosition( font[33].x(), font[33].y() - 3 );
            updateSmallFontLetterShadow( font[194 - 32] );

            // A with tilde accent ~. Generate for further use.
            font[195 - 32].resize( font[65 - 32].width(), font[65 - 32].height() + 3 );
            font[195 - 32].reset();
            fheroes2::Copy( font[65 - 32], 0, 0, font[195 - 32], 0, 3, font[65 - 32].width(), font[65 - 32].height() );
            fheroes2::Copy( font[37 - 32], 5, 4, font[195 - 32], 3, 0, 3, 2 );
            fheroes2::Copy( font[37 - 32], 5, 4, font[195 - 32], 6, 1, 2, 2 );
            font[195 - 32].setPosition( font[65 - 32].x(), font[65 - 32].y() - 3 );
            updateSmallFontLetterShadow( font[195 - 32] );

            // A with diaeresis. Generate for later use.
            font[196 - 32].resize( font[33].width(), font[33].height() + 2 );
            font[196 - 32].reset();
            fheroes2::Copy( font[33], 0, 0, font[196 - 32], 0, 2, font[33].width(), font[33].height() );
            fheroes2::Copy( font[196 - 32], 3, 0 + 2, font[196 - 32], 4, 0, 1, 1 );
            fheroes2::Copy( font[196 - 32], 3, 0 + 2, font[196 - 32], 6, 0, 1, 1 );
            font[196 - 32].setPosition( font[33].x(), font[33].y() - 2 );
            updateSmallFontLetterShadow( font[196 - 32] );

            // A with circle on top.
            font[197 - 32].resize( font[33].width(), font[33].height() + 4 );
            font[197 - 32].reset();
            fheroes2::Copy( font[33], 0, 0, font[197 - 32], 0, 2, font[33].width(), font[33].height() );
            fheroes2::FillTransform( font[197 - 32], 3, 2, 3, 1, 1 );
            fheroes2::FillTransform( font[197 - 32], 1, 2, 3, 3, 1 );
            // Generate circle for further use.
            fheroes2::Copy( font[69], 2, 0, font[197 - 32], 5, 0, 1, 1 );
            fheroes2::Copy( font[69], 2, 0, font[197 - 32], 6, 1, 1, 1 );
            fheroes2::Copy( font[69], 2, 0, font[197 - 32], 5, 2, 1, 1 );
            fheroes2::Copy( font[69], 2, 0, font[197 - 32], 4, 1, 1, 1 );
            font[197 - 32].setPosition( font[33].x(), font[33].y() - 2 );
            updateSmallFontLetterShadow( font[197 - 32] );

            // A attached to E.
            font[198 - 32].resize( font[33].width() + 3, font[33].height() );
            font[198 - 32].reset();
            fheroes2::Copy( font[33], 0, 0, font[198 - 32], 0, 0, font[33].width(), font[33].height() );
            fheroes2::Copy( font[37], 3, 0, font[198 - 32], 6, 0, 5, 4 );
            fheroes2::Copy( font[37], 1, 0, font[198 - 32], 9, 5, 2, 2 );
            font[198 - 32].setPosition( font[33].x(), font[33].y() );
            updateSmallFontLetterShadow( font[198 - 32] );

            // C with cedilla.
            font[199 - 32].resize( font[35].width(), font[35].height() + 3 );
            font[199 - 32].reset();
            fheroes2::Copy( font[35], 0, 0, font[199 - 32], 0, 0, font[35].width(), font[35].height() );
            fheroes2::Copy( font[35], 1, 1, font[199 - 32], 3, 7, 2, 2 );
            font[199 - 32].setPosition( font[35].x(), font[35].y() );
            updateSmallFontLetterShadow( font[199 - 32] );

            // E with grave accent `.
            font[200 - 32].resize( font[37].width(), font[37].height() + 4 );
            font[200 - 32].reset();
            fheroes2::Copy( font[37], 0, 0, font[200 - 32], 0, 4, font[37].width(), font[37].height() );
            fheroes2::Copy( font[192 - 32], 4, 0, font[200 - 32], 4, 0, 3, 3 );
            font[200 - 32].setPosition( font[37].x(), font[37].y() - 4 );
            updateSmallFontLetterShadow( font[200 - 32] );

            // E with acute accent.
            font[201 - 32].resize( font[37].width(), font[37].height() + 4 );
            font[201 - 32].reset();
            fheroes2::Copy( font[37], 0, 0, font[201 - 32], 0, 4, font[37].width(), font[37].height() );
            fheroes2::Copy( font[193 - 32], 4, 0, font[201 - 32], 3, 0, 3, 3 );
            font[201 - 32].setPosition( font[37].x(), font[37].y() - 4 );
            updateSmallFontLetterShadow( font[201 - 32] );

            // E with circumflex accent.
            font[202 - 32].resize( font[69 - 32].width(), font[69 - 32].height() + 3 );
            font[202 - 32].reset();
            fheroes2::Copy( font[69 - 32], 0, 0, font[202 - 32], 0, 3, font[69 - 32].width(), font[69 - 32].height() );
            fheroes2::Copy( font[194 - 32], 4, 0, font[202 - 32], 3, 0, 3, 2 );
            font[202 - 32].setPosition( font[69 - 32].x(), font[69 - 32].y() - 3 );
            updateSmallFontLetterShadow( font[202 - 32] );

            // E with diaeresis.
            font[203 - 32].resize( font[69 - 32].width(), font[69 - 32].height() + 2 );
            font[203 - 32].reset();
            fheroes2::Copy( font[69 - 32], 0, 0, font[203 - 32], 0, 2, font[69 - 32].width(), font[69 - 32].height() );
            fheroes2::Copy( font[196 - 32], 4, 0, font[203 - 32], 3, 0, 3, 1 );
            font[203 - 32].setPosition( font[69 - 32].x(), font[69 - 32].y() - 2 );
            updateSmallFontLetterShadow( font[203 - 32] );

            // I with grave accent `.
            font[204 - 32].resize( font[41].width(), font[41].height() + 4 );
            font[204 - 32].reset();
            fheroes2::Copy( font[41], 0, 0, font[204 - 32], 0, 4, font[41].width(), font[41].height() );
            fheroes2::Copy( font[192 - 32], 4, 0, font[204 - 32], 1, 0, 3, 3 );
            font[204 - 32].setPosition( font[41].x(), font[41].y() - 4 );
            updateSmallFontLetterShadow( font[204 - 32] );

            // I with acute accent.
            font[205 - 32].resize( font[41].width(), font[41].height() + 4 );
            font[205 - 32].reset();
            fheroes2::Copy( font[41], 0, 0, font[205 - 32], 0, 4, font[41].width(), font[41].height() );
            fheroes2::Copy( font[193 - 32], 4, 0, font[205 - 32], 1, 0, 3, 3 );
            font[205 - 32].setPosition( font[41].x(), font[41].y() - 4 );
            updateSmallFontLetterShadow( font[205 - 32] );

            // I with circumflex
            font[206 - 32].resize( font[73 - 32].width() + 1, font[73 - 32].height() + 3 );
            font[206 - 32].reset();
            fheroes2::Copy( font[73 - 32], 0, 0, font[206 - 32], 0, 3, font[73 - 32].width(), font[73 - 32].height() );
            fheroes2::Copy( font[194 - 32], 4, 0, font[206 - 32], 2, 0, 3, 2 );
            font[206 - 32].setPosition( font[73 - 32].x(), font[73 - 32].y() - 3 );
            updateSmallFontLetterShadow( font[206 - 32] );

            // I with diaeresis
            font[207 - 32].resize( font[73 - 32].width() + 1, font[73 - 32].height() + 2 );
            font[207 - 32].reset();
            fheroes2::Copy( font[73 - 32], 0, 0, font[207 - 32], 0, 2, font[73 - 32].width(), font[73 - 32].height() );
            fheroes2::Copy( font[196 - 32], 4, 0, font[207 - 32], 2, 0, 3, 1 );
            font[207 - 32].setPosition( font[73 - 32].x(), font[73 - 32].y() - 2 );
            updateSmallFontLetterShadow( font[207 - 32] );

            // N with tilde ~.
            font[209 - 32].resize( font[46].width(), font[46].height() + 3 );
            font[209 - 32].reset();
            fheroes2::Copy( font[46], 0, 0, font[209 - 32], 0, 4, font[46].width(), font[46].height() );
            fheroes2::Copy( font[195 - 32], 3, 0, font[209 - 32], 4, 0, 5, 3 );
            font[209 - 32].setPosition( font[46].x(), font[46].y() - 4 );
            updateSmallFontLetterShadow( font[209 - 32] );

            // O with grave accent `.
            font[210 - 32].resize( font[47].width(), font[47].height() + 4 );
            font[210 - 32].reset();
            fheroes2::Copy( font[47], 0, 0, font[210 - 32], 0, 4, font[47].width(), font[47].height() );
            fheroes2::Copy( font[192 - 32], 4, 0, font[210 - 32], 4, 0, 3, 3 );
            font[210 - 32].setPosition( font[47].x(), font[47].y() - 4 );
            updateSmallFontLetterShadow( font[210 - 32] );

            // O with acute accent.
            font[211 - 32].resize( font[47].width(), font[47].height() + 4 );
            font[211 - 32].reset();
            fheroes2::Copy( font[47], 0, 0, font[211 - 32], 0, 4, font[47].width(), font[47].height() );
            fheroes2::Copy( font[193 - 32], 4, 0, font[211 - 32], 3, 0, 3, 3 );
            font[211 - 32].setPosition( font[47].x(), font[47].y() - 4 );
            updateSmallFontLetterShadow( font[211 - 32] );

            // O with circumflex accent.
            font[212 - 32].resize( font[79 - 32].width(), font[79 - 32].height() + 3 );
            font[212 - 32].reset();
            fheroes2::Copy( font[79 - 32], 0, 0, font[212 - 32], 0, 3, font[79 - 32].width(), font[79 - 32].height() );
            fheroes2::Copy( font[194 - 32], 4, 0, font[212 - 32], 3, 0, 3, 2 );
            font[212 - 32].setPosition( font[79 - 32].x(), font[79 - 32].y() - 3 );
            updateSmallFontLetterShadow( font[212 - 32] );

            // O with tilde accent ~.
            font[213 - 32].resize( font[79 - 32].width(), font[79 - 32].height() + 3 );
            font[213 - 32].reset();
            fheroes2::Copy( font[79 - 32], 0, 0, font[213 - 32], 0, 3, font[79 - 32].width(), font[79 - 32].height() );
            fheroes2::Copy( font[195 - 32], 3, 0, font[213 - 32], 2, 0, 5, 3 );
            font[213 - 32].setPosition( font[79 - 32].x(), font[79 - 32].y() - 3 );
            updateSmallFontLetterShadow( font[213 - 32] );

            // O with diaeresis.
            font[214 - 32].resize( font[47].width(), font[47].height() + 2 );
            font[214 - 32].reset();
            fheroes2::Copy( font[47], 0, 0, font[214 - 32], 0, 2, font[47].width(), font[47].height() );
            fheroes2::Copy( font[196 - 32], 4, 0, font[214 - 32], 3, 0, 3, 1 );
            font[214 - 32].setPosition( font[47].x(), font[47].y() - 2 );
            updateSmallFontLetterShadow( font[214 - 32] );

            // O with / inside.
            font[216 - 32].resize( font[47].width(), font[47].height() );
            font[216 - 32].reset();
            fheroes2::Copy( font[47], 0, 0, font[216 - 32], 0, 0, font[47].width(), font[47].height() );
            fheroes2::Copy( font[56], 6, 0, font[216 - 32], 3, 2, 3, 3 );
            fheroes2::Copy( font[56], 1, 0, font[216 - 32], font[47].width() - 1, 0, 1, 1 );
            fheroes2::Copy( font[56], 1, 0, font[216 - 32], 1, font[47].height() - 2, 1, 1 );
            font[216 - 32].setPosition( font[47].x(), font[47].y() );
            updateSmallFontLetterShadow( font[216 - 32] );

            // U with grave accent `.
            font[217 - 32].resize( font[53].width(), font[53].height() + 4 );
            font[217 - 32].reset();
            fheroes2::Copy( font[53], 0, 0, font[217 - 32], 0, 4, font[53].width(), font[53].height() );
            fheroes2::Copy( font[192 - 32], 4, 0, font[217 - 32], 4, 0, 3, 3 );
            font[217 - 32].setPosition( font[53].x(), font[53].y() - 4 );
            updateSmallFontLetterShadow( font[217 - 32] );

            // U with acute accent.
            font[218 - 32].resize( font[53].width(), font[53].height() + 4 );
            font[218 - 32].reset();
            fheroes2::Copy( font[53], 0, 0, font[218 - 32], 0, 4, font[53].width(), font[53].height() );
            fheroes2::Copy( font[193 - 32], 4, 0, font[218 - 32], 4, 0, 3, 3 );
            font[218 - 32].setPosition( font[53].x(), font[53].y() - 4 );
            updateSmallFontLetterShadow( font[218 - 32] );

            // U with circumflex.
            font[219 - 32].resize( font[85 - 32].width(), font[85 - 32].height() + 3 );
            font[219 - 32].reset();
            fheroes2::Copy( font[85 - 32], 0, 0, font[219 - 32], 0, 3, font[85 - 32].width(), font[85 - 32].height() );
            fheroes2::Copy( font[194 - 32], 4, 0, font[219 - 32], 4, 0, 3, 2 );
            font[219 - 32].setPosition( font[85 - 32].x(), font[85 - 32].y() - 3 );
            updateSmallFontLetterShadow( font[219 - 32] );

            // U with diaeresis.
            font[220 - 32].resize( font[53].width(), font[53].height() + 2 );
            font[220 - 32].reset();
            fheroes2::Copy( font[53], 0, 0, font[220 - 32], 0, 2, font[53].width(), font[53].height() );
            fheroes2::Copy( font[196 - 32], 4, 0, font[220 - 32], 4, 0, 3, 1 );
            font[220 - 32].setPosition( font[53].x(), font[53].y() - 2 );
            updateSmallFontLetterShadow( font[220 - 32] );

            // Eszett.
            font[223 - 32].resize( font[34].width(), font[34].height() + 2 );
            font[223 - 32].reset();
            fheroes2::Copy( font[34], 0, 0, font[223 - 32], 0, 2, font[34].width(), font[34].height() );
            fheroes2::FillTransform( font[223 - 32], 0, 0 + 2, 4, 9, 1 );
            fheroes2::Copy( font[223 - 32], 6, 1 + 2, font[223 - 32], 2, 1 + 2, 1, 5 );
            fheroes2::Copy( font[223 - 32], 4, 3 + 2, font[223 - 32], 2, 3 + 2, 2, 1 );
            fheroes2::Copy( font[223 - 32], 5, 0 + 2, font[223 - 32], 1, 6 + 2, 1, 1 );
            fheroes2::Copy( font[223 - 32], 5, 0 + 2, font[223 - 32], 3, 0 + 2, 1, 1 );
            fheroes2::Copy( font[223 - 32], 5, 0 + 2, font[223 - 32], 3, 6 + 2, 1, 1 );
            font[223 - 32].setPosition( font[34].x(), font[34].y() - 2 );
            updateSmallFontLetterShadow( font[223 - 32] );

            // a with grave accent `.
            font[224 - 32].resize( font[65].width(), font[65].height() + 3 );
            font[224 - 32].reset();
            fheroes2::Copy( font[65], 0, 0, font[224 - 32], 0, 3, font[65].width(), font[65].height() );
            fheroes2::Copy( font[192 - 32], 4, 0, font[224 - 32], 3, 0, 3, 2 );
            font[224 - 32].setPosition( font[65].x(), font[65].y() - 3 );
            updateSmallFontLetterShadow( font[224 - 32] );

            // a with acute accent.
            font[225 - 32].resize( font[65].width(), font[65].height() + 3 );
            font[225 - 32].reset();
            fheroes2::Copy( font[65], 0, 0, font[225 - 32], 0, 3, font[65].width(), font[65].height() );
            fheroes2::Copy( font[193 - 32], 5, 0, font[225 - 32], 3, 0, 2, 2 );
            font[225 - 32].setPosition( font[65].x(), font[65].y() - 3 );
            updateSmallFontLetterShadow( font[225 - 32] );

            // a with circumflex accent.
            font[226 - 32].resize( font[97 - 32].width(), font[97 - 32].height() + 3 );
            font[226 - 32].reset();
            fheroes2::Copy( font[97 - 32], 0, 0, font[226 - 32], 0, 3, font[97 - 32].width(), font[97 - 32].height() );
            fheroes2::Copy( font[194 - 32], 4, 0, font[226 - 32], 2, 0, 3, 2 );
            font[226 - 32].setPosition( font[97 - 32].x(), font[97 - 32].y() - 3 );
            updateSmallFontLetterShadow( font[226 - 32] );

            // a with tilde accent ~.
            font[227 - 32].resize( font[97 - 32].width(), font[97 - 32].height() + 4 );
            font[227 - 32].reset();
            fheroes2::Copy( font[97 - 32], 0, 0, font[227 - 32], 0, 4, font[97 - 32].width(), font[97 - 32].height() );
            fheroes2::Copy( font[195 - 32], 3, 0, font[227 - 32], 1, 0, 5, 3 );
            font[227 - 32].setPosition( font[97 - 32].x(), font[97 - 32].y() - 4 );
            updateSmallFontLetterShadow( font[227 - 32] );

            // a with diaeresis.
            font[228 - 32].resize( font[65].width(), font[65].height() + 2 );
            font[228 - 32].reset();
            fheroes2::Copy( font[65], 0, 0, font[228 - 32], 0, 2, font[65].width(), font[65].height() );
            fheroes2::Copy( font[228 - 32], 3, 0 + 2, font[228 - 32], 2, 0, 1, 1 );
            fheroes2::Copy( font[228 - 32], 3, 0 + 2, font[228 - 32], 5, 0, 1, 1 );
            font[228 - 32].setPosition( font[65].x(), font[65].y() - 2 );
            updateSmallFontLetterShadow( font[228 - 32] );

            // a with circle on top.
            font[229 - 32].resize( font[65].width(), font[65].height() + 3 );
            font[229 - 32].reset();
            fheroes2::Copy( font[65], 0, 0, font[229 - 32], 0, 3, font[65].width(), font[65].height() );
            fheroes2::Copy( font[197 - 32], 4, 0, font[229 - 32], 2, 0, 3, 3 );
            font[229 - 32].setPosition( font[65].x(), font[65].y() - 3 );
            updateSmallFontLetterShadow( font[229 - 32] );

            // a attached to e.
            font[230 - 32].resize( font[65].width() + 3, font[65].height() );
            font[230 - 32].reset();
            fheroes2::Copy( font[65], 0, 0, font[230 - 32], 0, 0, font[65].width(), font[65].height() );
            fheroes2::Copy( font[69], 2, 0, font[230 - 32], 6, 0, font[69].width() - 2, font[69].height() );
            font[230 - 32].setPosition( font[65].x(), font[65].y() );
            updateSmallFontLetterShadow( font[230 - 32] );

            // c with cedilla.
            font[231 - 32].resize( font[67].width(), font[67].height() + 3 );
            font[231 - 32].reset();
            fheroes2::Copy( font[67], 0, 0, font[231 - 32], 0, 0, font[67].width(), font[67].height() );
            fheroes2::Copy( font[199 - 32], 1, 1, font[231 - 32], 2, 5, 2, 2 );
            font[231 - 32].setPosition( font[67].x(), font[67].y() );
            updateSmallFontLetterShadow( font[231 - 32] );

            // e with grave accent `.
            font[232 - 32].resize( font[69].width(), font[69].height() + 3 );
            font[232 - 32].reset();
            fheroes2::Copy( font[69], 0, 0, font[232 - 32], 0, 3, font[69].width(), font[69].height() );
            fheroes2::Copy( font[192 - 32], 4, 0, font[232 - 32], 3, 0, 3, 2 );
            font[232 - 32].setPosition( font[69].x(), font[69].y() - 3 );
            updateSmallFontLetterShadow( font[232 - 32] );

            // e with acute accent.
            font[233 - 32].resize( font[69].width(), font[69].height() + 3 );
            font[233 - 32].reset();
            fheroes2::Copy( font[69], 0, 0, font[233 - 32], 0, 3, font[69].width(), font[69].height() );
            fheroes2::Copy( font[193 - 32], 5, 0, font[233 - 32], 3, 0, 2, 2 );
            font[233 - 32].setPosition( font[69].x(), font[69].y() - 3 );
            updateSmallFontLetterShadow( font[233 - 32] );

            // e with circumflex accent.
            font[234 - 32].resize( font[101 - 32].width(), font[101 - 32].height() + 3 );
            font[234 - 32].reset();
            fheroes2::Copy( font[101 - 32], 0, 0, font[234 - 32], 0, 3, font[101 - 32].width(), font[101 - 32].height() );
            fheroes2::Copy( font[194 - 32], 4, 0, font[234 - 32], 2, 0, 3, 2 );
            font[234 - 32].setPosition( font[101 - 32].x(), font[101 - 32].y() - 3 );
            updateSmallFontLetterShadow( font[234 - 32] );

            // e with diaeresis.
            font[235 - 32].resize( font[101 - 32].width(), font[101 - 32].height() + 2 );
            font[235 - 32].reset();
            fheroes2::Copy( font[101 - 32], 0, 0, font[235 - 32], 0, 2, font[101 - 32].width(), font[101 - 32].height() );
            fheroes2::Copy( font[196 - 32], 4, 0, font[235 - 32], 2, 0, 3, 1 );
            font[235 - 32].setPosition( font[101 - 32].x(), font[101 - 32].y() - 2 );
            updateSmallFontLetterShadow( font[235 - 32] );

            // i with grave accent `.
            font[236 - 32].resize( font[73].width(), font[73].height() + 1 );
            font[236 - 32].reset();
            fheroes2::Copy( font[73], 0, 2, font[236 - 32], 0, 3, font[73].width(), 6 );
            fheroes2::Copy( font[192 - 32], 4, 0, font[236 - 32], 2, 0, 2, 2 );
            font[236 - 32].setPosition( font[73].x(), font[73].y() - 1 );
            updateSmallFontLetterShadow( font[236 - 32] );

            // i with acute accent.
            font[237 - 32].resize( font[73].width(), font[73].height() + 1 );
            font[237 - 32].reset();
            fheroes2::Copy( font[73], 0, 2, font[237 - 32], 0, 3, font[73].width(), 6 );
            fheroes2::Copy( font[193 - 32], 5, 0, font[237 - 32], 1, 0, 2, 2 );
            font[237 - 32].setPosition( font[73].x(), font[73].y() - 1 );
            updateSmallFontLetterShadow( font[237 - 32] );

            // i with circumflex.
            font[238 - 32].resize( font[105 - 32].width(), font[105 - 32].height() + 1 );
            font[238 - 32].reset();
            fheroes2::Copy( font[105 - 32], 0, 2, font[238 - 32], 0, 3, font[105 - 32].width(), font[105 - 32].height() );
            fheroes2::Copy( font[194 - 32], 4, 0, font[238 - 32], 1, 0, 3, 2 );
            font[238 - 32].setPosition( font[105 - 32].x(), font[105 - 32].y() - 1 );
            updateSmallFontLetterShadow( font[238 - 32] );

            // i with diaeresis.
            font[239 - 32].resize( font[105 - 32].width(), font[105 - 32].height() );
            font[239 - 32].reset();
            fheroes2::Copy( font[105 - 32], 0, 2, font[239 - 32], 0, 2, font[105 - 32].width(), font[105 - 32].height() );
            fheroes2::Copy( font[196 - 32], 4, 0, font[239 - 32], 1, 0, 3, 1 );
            font[239 - 32].setPosition( font[105 - 32].x(), font[105 - 32].y() );
            updateSmallFontLetterShadow( font[239 - 32] );

            // n with tilde ~.
            font[241 - 32].resize( font[110 - 32].width(), font[110 - 32].height() + 4 );
            font[241 - 32].reset();
            fheroes2::Copy( font[110 - 32], 0, 0, font[241 - 32], 0, 4, font[110 - 32].width(), font[110 - 32].height() );
            fheroes2::Copy( font[195 - 32], 3, 0, font[241 - 32], 2, 0, 5, 3 );
            font[241 - 32].setPosition( font[110 - 32].x(), font[110 - 32].y() - 4 );
            updateSmallFontLetterShadow( font[241 - 32] );

            // o with grave accent `.
            font[242 - 32].resize( font[79].width(), font[79].height() + 3 );
            font[242 - 32].reset();
            fheroes2::Copy( font[79], 0, 0, font[242 - 32], 0, 3, font[79].width(), font[79].height() );
            fheroes2::Copy( font[192 - 32], 4, 0, font[242 - 32], 3, 0, 3, 2 );
            font[242 - 32].setPosition( font[79].x(), font[79].y() - 3 );
            updateSmallFontLetterShadow( font[242 - 32] );

            // o with acute accent.
            font[243 - 32].resize( font[79].width(), font[79].height() + 3 );
            font[243 - 32].reset();
            fheroes2::Copy( font[79], 0, 0, font[243 - 32], 0, 3, font[79].width(), font[79].height() );
            fheroes2::Copy( font[193 - 32], 5, 0, font[243 - 32], 3, 0, 2, 2 );
            font[243 - 32].setPosition( font[79].x(), font[79].y() - 3 );
            updateSmallFontLetterShadow( font[243 - 32] );

            // o with circumflex accent.
            font[244 - 32].resize( font[111 - 32].width(), font[111 - 32].height() + 3 );
            font[244 - 32].reset();
            fheroes2::Copy( font[111 - 32], 0, 0, font[244 - 32], 0, 3, font[111 - 32].width(), font[111 - 32].height() );
            fheroes2::Copy( font[194 - 32], 4, 0, font[244 - 32], 2, 0, 3, 2 );
            font[244 - 32].setPosition( font[111 - 32].x(), font[111 - 32].y() - 3 );
            updateSmallFontLetterShadow( font[244 - 32] );

            // o with tilde accent ~.
            font[245 - 32].resize( font[111 - 32].width(), font[111 - 32].height() + 4 );
            font[245 - 32].reset();
            fheroes2::Copy( font[111 - 32], 0, 0, font[245 - 32], 0, 4, font[111 - 32].width(), font[111 - 32].height() );
            fheroes2::Copy( font[195 - 32], 3, 0, font[245 - 32], 1, 0, 5, 3 );
            font[245 - 32].setPosition( font[111 - 32].x(), font[111 - 32].y() - 4 );
            updateSmallFontLetterShadow( font[245 - 32] );

            // o with diaeresis.
            font[246 - 32].resize( font[79].width(), font[79].height() + 2 );
            font[246 - 32].reset();
            fheroes2::Copy( font[79], 0, 0, font[246 - 32], 0, 2, font[79].width(), font[79].height() );
            fheroes2::Copy( font[196 - 32], 4, 0, font[246 - 32], 2, 0, 3, 1 );
            font[246 - 32].setPosition( font[79].x(), font[79].y() - 2 );
            updateSmallFontLetterShadow( font[246 - 32] );

            // o with / inside.
            font[248 - 32].resize( font[79].width(), font[79].height() );
            font[248 - 32].reset();
            fheroes2::Copy( font[79], 0, 0, font[248 - 32], 0, 0, font[79].width(), font[79].height() );
            fheroes2::Copy( font[56], 6, 0, font[248 - 32], 2, 1, 3, 3 );
            fheroes2::Copy( font[56], 1, 0, font[248 - 32], font[79].width() - 1, 0, 1, 1 );
            fheroes2::Copy( font[56], 1, 0, font[248 - 32], 1, font[79].height() - 2, 1, 1 );
            font[248 - 32].setPosition( font[79].x(), font[79].y() );
            updateSmallFontLetterShadow( font[248 - 32] );

            // u with grave accent `.
            font[249 - 32].resize( font[85].width(), font[85].height() + 3 );
            font[249 - 32].reset();
            fheroes2::Copy( font[85], 0, 0, font[249 - 32], 0, 3, font[85].width(), font[85].height() );
            fheroes2::Copy( font[192 - 32], 4, 0, font[249 - 32], 3, 0, 3, 2 );
            font[249 - 32].setPosition( font[85].x(), font[85].y() - 3 );
            updateSmallFontLetterShadow( font[249 - 32] );

            // u with acute accent.
            font[250 - 32] = font[85];
            font[250 - 32].resize( font[85].width(), font[85].height() + 3 );
            font[250 - 32].reset();
            fheroes2::Copy( font[85], 0, 0, font[250 - 32], 0, 3, font[85].width(), font[85].height() );
            fheroes2::Copy( font[193 - 32], 5, 0, font[250 - 32], 3, 0, 2, 2 );
            font[250 - 32].setPosition( font[85].x(), font[85].y() - 3 );
            updateSmallFontLetterShadow( font[250 - 32] );

            // u with circumflex accent.
            font[251 - 32].resize( font[117 - 32].width(), font[117 - 32].height() + 3 );
            font[251 - 32].reset();
            fheroes2::Copy( font[117 - 32], 0, 0, font[251 - 32], 0, 3, font[117 - 32].width(), font[117 - 32].height() );
            fheroes2::Copy( font[194 - 32], 4, 0, font[251 - 32], 3, 0, 3, 2 );
            font[251 - 32].setPosition( font[117 - 32].x(), font[117 - 32].y() - 3 );
            updateSmallFontLetterShadow( font[251 - 32] );

            // u with diaeresis.
            font[252 - 32].resize( font[85].width(), font[85].height() + 2 );
            font[252 - 32].reset();
            fheroes2::Copy( font[85], 0, 0, font[252 - 32], 0, 2, font[85].width(), font[85].height() );
            fheroes2::Copy( font[252 - 32], 2, 0 + 2, font[252 - 32], 2, 0, 1, 1 );
            fheroes2::Copy( font[252 - 32], 2, 0 + 2, font[252 - 32], 6, 0, 1, 1 );
            font[252 - 32].setPosition( font[85].x(), font[85].y() - 2 );
            updateSmallFontLetterShadow( font[252 - 32] );
        }
    }
    // Turkish uses CP1254
    void generateCP1254Alphabet( std::vector<std::vector<fheroes2::Sprite>> & icnVsSprite )
    {
        // Resize fonts.
        for ( const int icnId : { ICN::FONT, ICN::SMALFONT } ) {
            icnVsSprite[icnId].resize( baseFontSize );

            const fheroes2::Sprite firstSprite{ icnVsSprite[icnId][0] };
            icnVsSprite[icnId].insert( icnVsSprite[icnId].end(), 160, firstSprite );
        }

        // Normal font.
        {
            std::vector<fheroes2::Sprite> & font = icnVsSprite[ICN::FONT];

            // C with cedilla.
            font[199 - 32].resize( font[35].width(), font[35].height() + 3 );
            font[199 - 32].reset();
            fheroes2::Copy( font[35], 0, 0, font[199 - 32], 0, 0, font[35].width(), font[35].height() );
            fheroes2::Copy( font[67], 2, 1, font[199 - 32], 7, 11, 1, 1 );
            fheroes2::Copy( font[67], 5, 6, font[199 - 32], 8, 11, 1, 1 );
            fheroes2::Copy( font[67], 2, 6, font[199 - 32], 9, 11, 1, 1 );
            fheroes2::Copy( font[67], 2, 1, font[199 - 32], 8, 12, 1, 1 );
            fheroes2::Copy( font[67], 5, 6, font[199 - 32], 9, 12, 1, 1 );
            fheroes2::Copy( font[67], 2, 1, font[199 - 32], 7, 13, 1, 1 );
            fheroes2::Copy( font[67], 5, 6, font[199 - 32], 8, 13, 1, 1 );
            fheroes2::Copy( font[67], 3, 0, font[199 - 32], 9, 13, 1, 1 );
            font[199 - 32].setPosition( font[35].x(), font[35].y() );
            updateNormalFontLetterShadow( font[199 - 32] );

            // G with breve.
            font[208 - 32].resize( font[39].width(), font[39].height() + 3 );
            font[208 - 32].reset();
            fheroes2::Copy( font[39], 0, 0, font[208 - 32], 0, 3, font[39].width(), font[39].height() );
            fheroes2::Copy( font[39], 5, 9, font[208 - 32], 5, 0, 7, 2 );
            fheroes2::FillTransform( font[208 - 32], 7, 0, 3, 1, 1 );
            font[208 - 32].setPosition( font[39].x(), font[39].y() - 3 );
            updateNormalFontLetterShadow( font[208 - 32] );

            // O with diaeresis, two dots above.
            font[214 - 32].resize( font[47].width(), font[47].height() + 3 );
            font[214 - 32].reset();
            fheroes2::Copy( font[47], 0, 0, font[214 - 32], 0, 3, font[47].width(), font[47].height() );
            fheroes2::Copy( font[214 - 32], 1, 2 + 3, font[214 - 32], 5, 0, 1, 1 );
            fheroes2::Copy( font[214 - 32], 2, 2 + 3, font[214 - 32], 6, 0, 1, 1 );
            fheroes2::Copy( font[214 - 32], 5, 0, font[214 - 32], 10, 0, 2, 1 );
            font[214 - 32].setPosition( font[47].x(), font[47].y() - 3 );
            updateNormalFontLetterShadow( font[214 - 32] );

            // U with diaeresis.
            font[220 - 32].resize( font[53].width(), font[53].height() + 3 );
            font[220 - 32].reset();
            fheroes2::Copy( font[53], 0, 0, font[220 - 32], 0, 3, font[53].width(), font[53].height() );
            fheroes2::Copy( font[220 - 32], 1, 1 + 3, font[220 - 32], 4, 0, 1, 1 );
            fheroes2::Copy( font[220 - 32], 2, 1 + 3, font[220 - 32], 5, 0, 1, 1 );
            fheroes2::Copy( font[220 - 32], 4, 0, font[220 - 32], 9, 0, 2, 1 );
            font[220 - 32].setPosition( font[53].x(), font[53].y() - 3 );
            updateNormalFontLetterShadow( font[220 - 32] );

            // I with dot above.
            font[221 - 32].resize( font[41].width(), font[41].height() + 3 );
            font[221 - 32].reset();
            fheroes2::Copy( font[41], 0, 0, font[221 - 32], 0, 3, font[41].width(), font[41].height() );
            fheroes2::Copy( font[73], 1, 0, font[221 - 32], 3, 0, 3, 2 );
            font[221 - 32].setPosition( font[41].x(), font[41].y() - 3 );
            updateNormalFontLetterShadow( font[221 - 32] );

            // S with cedilla.
            font[222 - 32].resize( font[51].width(), font[51].height() + 3 );
            font[222 - 32].reset();
            fheroes2::Copy( font[51], 0, 0, font[222 - 32], 0, 0, font[51].width(), font[51].height() );
            fheroes2::Copy( font[199 - 32], 7, 11, font[222 - 32], 5, 11, 3, 3 );
            font[222 - 32].setPosition( font[51].x(), font[51].y() );
            updateNormalFontLetterShadow( font[222 - 32] );

            // c with cedilla.
            font[231 - 32].resize( font[67].width(), font[67].height() + 3 );
            font[231 - 32].reset();
            fheroes2::Copy( font[67], 0, 0, font[231 - 32], 0, 0, font[67].width(), font[67].height() );
            fheroes2::Copy( font[199 - 32], 7, 11, font[231 - 32], 4, 7, 3, 3 );
            font[231 - 32].setPosition( font[67].x(), font[67].y() );
            updateNormalFontLetterShadow( font[231 - 32] );

            // g with breve.
            font[240 - 32].resize( font[71].width(), font[71].height() + 3 );
            font[240 - 32].reset();
            fheroes2::Copy( font[71], 0, 0, font[240 - 32], 0, 3, font[71].width(), font[71].height() );
            fheroes2::Copy( font[79], 2, 5, font[240 - 32], 2, 0, 6, 2 );
            fheroes2::FillTransform( font[240 - 32], 4, 0, 2, 1, 1 );
            font[240 - 32].setPosition( font[71].x(), font[71].y() - 3 );
            updateNormalFontLetterShadow( font[240 - 32] );

            // o with diaeresis, two dots above.
            font[246 - 32].resize( font[79].width(), font[79].height() + 3 );
            font[246 - 32].reset();
            fheroes2::Copy( font[79], 0, 0, font[246 - 32], 0, 3, font[79].width(), font[79].height() );
            fheroes2::Copy( font[246 - 32], 4, 0 + 3, font[246 - 32], 3, 0, 1, 1 );
            fheroes2::Copy( font[246 - 32], 6, 1 + 3, font[246 - 32], 3, 1, 1, 1 );
            fheroes2::Copy( font[246 - 32], 6, 1 + 3, font[246 - 32], 2, 0, 1, 1 );
            fheroes2::Copy( font[246 - 32], 4, 1 + 3, font[246 - 32], 2, 1, 1, 1 );
            fheroes2::Copy( font[246 - 32], 2, 0, font[246 - 32], 6, 0, 2, 2 );
            font[246 - 32].setPosition( font[79].x(), font[79].y() - 3 );
            updateNormalFontLetterShadow( font[246 - 32] );

            // u with diaeresis.
            font[252 - 32].resize( font[85].width(), font[85].height() + 3 );
            font[252 - 32].reset();
            fheroes2::Copy( font[85], 0, 0, font[252 - 32], 0, 3, font[85].width(), font[85].height() );
            fheroes2::Copy( font[252 - 32], 2, 0 + 3, font[252 - 32], 3, 0, 1, 1 );
            fheroes2::Copy( font[252 - 32], 2, 1 + 3, font[252 - 32], 3, 1, 1, 1 );
            fheroes2::Copy( font[252 - 32], 2, 1 + 3, font[252 - 32], 2, 0, 1, 1 );
            fheroes2::Copy( font[252 - 32], 3, 6 + 3, font[252 - 32], 2, 1, 1, 1 );
            fheroes2::Copy( font[252 - 32], 2, 0, font[252 - 32], 6, 0, 2, 2 );
            font[252 - 32].setPosition( font[85].x(), font[85].y() - 3 );
            updateNormalFontLetterShadow( font[252 - 32] );

            // i without dot above.
            font[253 - 32] = font[73];
            fheroes2::FillTransform( font[253 - 32], 0, 0, font[253 - 32].width(), 3, 1 );
            fheroes2::Copy( font[83], 2, 0, font[253 - 32], 0, 3, 1, 1 );
            updateNormalFontLetterShadow( font[253 - 32] );

            // s with cedilla.
            font[254 - 32].resize( font[83].width(), font[83].height() + 3 );
            font[254 - 32].reset();
            fheroes2::Copy( font[83], 0, 0, font[254 - 32], 0, 0, font[83].width(), font[83].height() );
            fheroes2::Copy( font[199 - 32], 7, 11, font[254 - 32], 4, 7, 3, 3 );
            font[254 - 32].setPosition( font[83].x(), font[83].y() );
            updateNormalFontLetterShadow( font[254 - 32] );
        }
        // Small font.
        {
            std::vector<fheroes2::Sprite> & font = icnVsSprite[ICN::SMALFONT];

            // C with cedilla.
            font[199 - 32].resize( font[35].width(), font[35].height() + 3 );
            font[199 - 32].reset();
            fheroes2::Copy( font[35], 0, 0, font[199 - 32], 0, 0, font[35].width(), font[35].height() );
            fheroes2::Copy( font[35], 1, 1, font[199 - 32], 3, 7, 2, 2 );
            font[199 - 32].setPosition( font[35].x(), font[35].y() );
            updateSmallFontLetterShadow( font[199 - 32] );

            // G with breve.
            font[208 - 32].resize( font[39].width(), font[39].height() + 3 );
            font[208 - 32].reset();
            fheroes2::Copy( font[39], 0, 0, font[208 - 32], 0, 3, font[39].width(), font[39].height() );
            fheroes2::Copy( font[35], 2, 5, font[208 - 32], 3, 0, 1, 1 );
            fheroes2::Copy( font[35], 2, 5, font[208 - 32], 6, 0, 1, 1 );
            fheroes2::Copy( font[35], 3, 6, font[208 - 32], 4, 1, 2, 1 );
            font[208 - 32].setPosition( font[39].x(), font[39].y() - 3 );
            updateSmallFontLetterShadow( font[208 - 32] );

            // O with diaeresis, two dots above.
            font[214 - 32].resize( font[47].width(), font[47].height() + 2 );
            font[214 - 32].reset();
            fheroes2::Copy( font[47], 0, 0, font[214 - 32], 0, 2, font[47].width(), font[47].height() );
            fheroes2::Copy( font[214 - 32], 3, 0 + 2, font[214 - 32], 3, 0, 1, 1 );
            fheroes2::Copy( font[214 - 32], 3, 0 + 2, font[214 - 32], 5, 0, 1, 1 );
            font[214 - 32].setPosition( font[47].x(), font[47].y() - 2 );
            updateSmallFontLetterShadow( font[214 - 32] );

            // U with diaeresis.
            font[220 - 32].resize( font[53].width(), font[53].height() + 2 );
            font[220 - 32].reset();
            fheroes2::Copy( font[53], 0, 0, font[220 - 32], 0, 2, font[53].width(), font[53].height() );
            fheroes2::Copy( font[220 - 32], 3, 0 + 2, font[220 - 32], 4, 0, 1, 1 );
            fheroes2::Copy( font[220 - 32], 3, 0 + 2, font[220 - 32], 6, 0, 1, 1 );
            font[220 - 32].setPosition( font[53].x(), font[53].y() - 2 );
            updateSmallFontLetterShadow( font[220 - 32] );

            // I with dot above.
            font[221 - 32].resize( font[41].width(), font[41].height() + 2 );
            font[221 - 32].reset();
            fheroes2::Copy( font[41], 0, 0, font[221 - 32], 0, 2, font[41].width(), font[41].height() );
            fheroes2::Copy( font[41], 2, 0, font[221 - 32], 2, 0, 2, 1 );
            font[221 - 32].setPosition( font[41].x(), font[41].y() - 2 );
            updateSmallFontLetterShadow( font[221 - 32] );

            // S with cedilla.
            font[222 - 32].resize( font[51].width(), font[51].height() + 3 );
            font[222 - 32].reset();
            fheroes2::Copy( font[51], 0, 0, font[222 - 32], 0, 0, font[51].width(), font[51].height() );
            fheroes2::Copy( font[35], 1, 1, font[222 - 32], 3, 7, 2, 2 );
            font[222 - 32].setPosition( font[51].x(), font[51].y() );
            updateSmallFontLetterShadow( font[222 - 32] );

            // c with cedilla.
            font[231 - 32].resize( font[67].width(), font[67].height() + 3 );
            font[231 - 32].reset();
            fheroes2::Copy( font[67], 0, 0, font[231 - 32], 0, 0, font[67].width(), font[67].height() );
            fheroes2::Copy( font[199 - 32], 1, 1, font[231 - 32], 2, 5, 2, 2 );
            font[231 - 32].setPosition( font[67].x(), font[67].y() );
            updateSmallFontLetterShadow( font[231 - 32] );

            // g with breve.
            font[240 - 32].resize( font[71].width(), font[71].height() + 3 );
            font[240 - 32].reset();
            fheroes2::Copy( font[71], 0, 0, font[240 - 32], 0, 3, font[71].width(), font[71].height() );
            fheroes2::Copy( font[35], 2, 5, font[240 - 32], 2, 0, 1, 1 );
            fheroes2::Copy( font[35], 2, 5, font[240 - 32], 4, 0, 1, 1 );
            fheroes2::Copy( font[35], 3, 6, font[240 - 32], 3, 1, 1, 1 );
            font[240 - 32].setPosition( font[71].x(), font[71].y() - 3 );
            updateSmallFontLetterShadow( font[240 - 32] );

            // o with diaeresis, two dots above.
            font[246 - 32].resize( font[79].width(), font[79].height() + 2 );
            font[246 - 32].reset();
            fheroes2::Copy( font[79], 0, 0, font[246 - 32], 0, 2, font[79].width(), font[79].height() );
            fheroes2::Copy( font[246 - 32], 3, 0 + 2, font[246 - 32], 2, 0, 1, 1 );
            fheroes2::Copy( font[246 - 32], 3, 0 + 2, font[246 - 32], 4, 0, 1, 1 );
            font[246 - 32].setPosition( font[79].x(), font[79].y() - 2 );
            updateSmallFontLetterShadow( font[246 - 32] );

            // u with diaeresis.
            font[252 - 32].resize( font[85].width(), font[85].height() + 2 );
            font[252 - 32].reset();
            fheroes2::Copy( font[85], 0, 0, font[252 - 32], 0, 2, font[85].width(), font[85].height() );
            fheroes2::Copy( font[252 - 32], 2, 0 + 2, font[252 - 32], 2, 0, 1, 1 );
            fheroes2::Copy( font[252 - 32], 2, 0 + 2, font[252 - 32], 6, 0, 1, 1 );
            font[252 - 32].setPosition( font[85].x(), font[85].y() - 2 );
            updateSmallFontLetterShadow( font[252 - 32] );

            // i without dot above.
            font[253 - 32].resize( font[73].width(), font[73].height() + 1 );
            font[253 - 32].reset();
            fheroes2::Copy( font[73], 0, 2, font[253 - 32], 0, 3, font[73].width(), 6 );
            font[253 - 32].setPosition( font[73].x(), font[73].y() - 1 );
            updateSmallFontLetterShadow( font[253 - 32] );

            // s with cedilla.
            font[254 - 32].resize( font[83].width(), font[83].height() + 3 );
            font[254 - 32].reset();
            fheroes2::Copy( font[83], 0, 0, font[254 - 32], 0, 0, font[83].width(), font[83].height() );
            fheroes2::Copy( font[35], 1, 1, font[254 - 32], 2, 5, 2, 2 );
            font[254 - 32].setPosition( font[83].x(), font[83].y() );
            updateSmallFontLetterShadow( font[254 - 32] );
        }
    }

    void generateCP1258Alphabet( std::vector<std::vector<fheroes2::Sprite>> & icnVsSprite )
    {
        // Resize fonts.
        for ( const int icnId : { ICN::FONT, ICN::SMALFONT } ) {
            icnVsSprite[icnId].resize( baseFontSize );

            const fheroes2::Sprite firstSprite{ icnVsSprite[icnId][0] };
            icnVsSprite[icnId].insert( icnVsSprite[icnId].end(), 160, firstSprite );
        }

        // Normal font.
        {
            std::vector<fheroes2::Sprite> & font = icnVsSprite[ICN::FONT];

            // A with grave accent ` and generate the grave accent for further use.
            font[192 - 32].resize( font[33].width(), font[33].height() + 3 );
            font[192 - 32].reset();
            fheroes2::Copy( font[33], 0, 0, font[192 - 32], 0, 3, font[33].width(), font[33].height() );
            font[192 - 32].setPosition( font[33].x(), font[33].y() - 3 );
            fheroes2::Copy( font[192 - 32], 3, 4, font[192 - 32], 7, 0, 1, 1 );
            fheroes2::Copy( font[192 - 32], 4, 4, font[192 - 32], 8, 0, 1, 1 );
            fheroes2::Copy( font[192 - 32], 3, 4, font[192 - 32], 8, 1, 1, 1 );
            fheroes2::Copy( font[192 - 32], 4, 4, font[192 - 32], 9, 1, 1, 1 );
            fheroes2::Copy( font[192 - 32], 3, 3, font[192 - 32], 10, 1, 1, 1 );
            updateNormalFontLetterShadow( font[192 - 32] );

            // A with acute accent. Generate the accent for further use.
            font[193 - 32].resize( font[33].width(), font[33].height() + 3 );
            font[193 - 32].reset();
            fheroes2::Copy( font[33], 0, 0, font[193 - 32], 0, 3, font[33].width(), font[33].height() );
            fheroes2::Copy( font[193 - 32], 3, 4, font[193 - 32], 10, 0, 1, 1 );
            fheroes2::Copy( font[193 - 32], 4, 4, font[193 - 32], 9, 0, 1, 1 );
            fheroes2::Copy( font[193 - 32], 3, 4, font[193 - 32], 9, 1, 1, 1 );
            fheroes2::Copy( font[193 - 32], 4, 4, font[193 - 32], 8, 1, 1, 1 );
            fheroes2::Copy( font[193 - 32], 3, 3, font[193 - 32], 7, 1, 1, 1 );
            font[193 - 32].setPosition( font[33].x(), font[33].y() - 3 );
            updateNormalFontLetterShadow( font[193 - 32] );

            // A with circumflex accent. Generation of accent for further use.
            font[194 - 32].resize( font[65 - 32].width(), font[65 - 32].height() + 3 );
            font[194 - 32].reset();
            fheroes2::Copy( font[65 - 32], 0, 0, font[194 - 32], 0, 3, font[65 - 32].width(), font[65 - 32].height() );
            fheroes2::Copy( font[97 - 32], 7, 1, font[194 - 32], 7, 1, 1, 1 );
            fheroes2::Copy( font[97 - 32], 7, 1, font[194 - 32], 8, 0, 1, 1 );
            fheroes2::Copy( font[97 - 32], 7, 1, font[194 - 32], 9, 1, 1, 1 );
            fheroes2::Copy( font[97 - 32], 1, 0, font[194 - 32], 7, 0, 1, 1 );
            fheroes2::Copy( font[97 - 32], 1, 0, font[194 - 32], 9, 0, 1, 1 );
            font[194 - 32].setPosition( font[65 - 32].x(), font[65 - 32].y() - 3 );
            updateNormalFontLetterShadow( font[194 - 32] );

            // A with breve and generate the accent for further use.
            font[195 - 32].resize( font[33].width(), font[33].height() + 3 );
            font[195 - 32].reset();
            fheroes2::Copy( font[33], 0, 0, font[195 - 32], 0, 3, font[33].width(), font[33].height() );
            fheroes2::Copy( font[39], 5, 9, font[195 - 32], 5, 0, 7, 2 );
            fheroes2::FillTransform( font[195 - 32], 7, 0, 3, 1, 1 );
            font[195 - 32].setPosition( font[33].x(), font[33].y() - 3 );
            updateNormalFontLetterShadow( font[195 - 32] );

            // E with grave accent `.
            font[200 - 32].resize( font[37].width(), font[37].height() + 3 );
            font[200 - 32].reset();
            fheroes2::Copy( font[37], 0, 0, font[200 - 32], 0, 3, font[37].width(), font[37].height() );
            font[200 - 32].setPosition( font[37].x(), font[37].y() - 3 );
            fheroes2::Copy( font[192 - 32], 7, 0, font[200 - 32], 4, 0, 4, 2 );
            updateNormalFontLetterShadow( font[200 - 32] );

            // E with acute accent.
            font[201 - 32].resize( font[37].width(), font[37].height() + 3 );
            font[201 - 32].reset();
            fheroes2::Copy( font[37], 0, 0, font[201 - 32], 0, 3, font[37].width(), font[37].height() );
            fheroes2::Copy( font[193 - 32], 7, 0, font[201 - 32], 5, 0, 4, 2 );
            font[201 - 32].setPosition( font[37].x(), font[37].y() - 3 );
            updateNormalFontLetterShadow( font[201 - 32] );

            // E with circumflex accent.
            font[202 - 32].resize( font[69 - 32].width(), font[69 - 32].height() + 3 );
            font[202 - 32].reset();
            fheroes2::Copy( font[69 - 32], 0, 0, font[202 - 32], 0, 3, font[69 - 32].width(), font[69 - 32].height() );
            fheroes2::Copy( font[194 - 32], 7, 0, font[202 - 32], 5, 0, 3, 2 );
            font[202 - 32].setPosition( font[69 - 32].x(), font[69 - 32].y() - 3 );
            updateNormalFontLetterShadow( font[202 - 32] );

            // [204 - 32] COMBINING GRAVE TONE MARK `.

            // I with accute accent.
            font[205 - 32].resize( font[41].width(), font[41].height() + 3 );
            font[205 - 32].reset();
            fheroes2::Copy( font[41], 0, 0, font[205 - 32], 0, 3, font[41].width(), font[41].height() );
            fheroes2::Copy( font[193 - 32], 7, 0, font[205 - 32], 3, 0, 4, 2 );
            font[205 - 32].setPosition( font[41].x(), font[41].y() - 3 );
            updateNormalFontLetterShadow( font[205 - 32] );

            // D with stroke. Needs stroke generated.
            font[208 - 32] = font[36];

            // [210 - 32] COMBINING HOOK ABOVE.

            // O with acute accent.
            font[211 - 32].resize( font[47].width(), font[47].height() + 3 );
            font[211 - 32].reset();
            fheroes2::Copy( font[47], 0, 0, font[211 - 32], 0, 3, font[47].width(), font[47].height() );
            fheroes2::Copy( font[193 - 32], 7, 0, font[211 - 32], 7, 0, 4, 2 );
            font[211 - 32].setPosition( font[47].x(), font[47].y() - 3 );
            updateNormalFontLetterShadow( font[211 - 32] );

            // O with circumflex accent.
            font[212 - 32].resize( font[79 - 32].width(), font[79 - 32].height() + 3 );
            font[212 - 32].reset();
            fheroes2::Copy( font[79 - 32], 0, 0, font[212 - 32], 0, 3, font[79 - 32].width(), font[79 - 32].height() );
            fheroes2::Copy( font[194 - 32], 7, 0, font[212 - 32], 7, 0, 3, 2 );
            font[212 - 32].setPosition( font[79 - 32].x(), font[79 - 32].y() - 3 );
            updateNormalFontLetterShadow( font[212 - 32] );

            // O with horn. Needs accent generation.
            font[213 - 32] = font[79 - 32];

            // U with grave accent `.
            font[217 - 32].resize( font[53].width(), font[53].height() + 3 );
            font[217 - 32].reset();
            fheroes2::Copy( font[53], 0, 0, font[217 - 32], 0, 3, font[53].width(), font[53].height() );
            font[217 - 32].setPosition( font[53].x(), font[53].y() - 3 );
            fheroes2::Copy( font[192 - 32], 7, 0, font[217 - 32], 5, 0, 4, 2 );
            updateNormalFontLetterShadow( font[217 - 32] );

            // U with acute accent.
            font[218 - 32].resize( font[53].width(), font[53].height() + 3 );
            font[218 - 32].reset();
            fheroes2::Copy( font[53], 0, 0, font[218 - 32], 0, 3, font[53].width(), font[53].height() );
            fheroes2::Copy( font[193 - 32], 7, 0, font[218 - 32], 5, 0, 4, 2 );
            font[218 - 32].setPosition( font[53].x(), font[53].y() - 3 );
            updateNormalFontLetterShadow( font[218 - 32] );

            // U with horn. Needs accent generated.
            font[221 - 32] = font[53];

            // [222 - 32] COMBINING TILDE ~.

            // a with grave accent `.
            font[224 - 32].resize( font[65].width(), font[65].height() + 3 );
            font[224 - 32].reset();
            fheroes2::Copy( font[65], 0, 0, font[224 - 32], 0, 3, font[65].width(), font[65].height() );
            font[224 - 32].setPosition( font[65].x(), font[65].y() - 3 );
            fheroes2::Copy( font[192 - 32], 7, 0, font[224 - 32], 3, 0, 4, 2 );
            updateNormalFontLetterShadow( font[224 - 32] );

            // a with acute accent.
            font[225 - 32].resize( font[65].width(), font[65].height() + 3 );
            font[225 - 32].reset();
            fheroes2::Copy( font[65], 0, 0, font[225 - 32], 0, 3, font[65].width(), font[65].height() );
            fheroes2::Copy( font[193 - 32], 7, 0, font[225 - 32], 3, 0, 4, 2 );
            font[225 - 32].setPosition( font[65].x(), font[65].y() - 3 );
            updateNormalFontLetterShadow( font[225 - 32] );

            // a with circumflex accent.
            font[226 - 32].resize( font[97 - 32].width(), font[97 - 32].height() + 3 );
            font[226 - 32].reset();
            fheroes2::Copy( font[97 - 32], 0, 0, font[226 - 32], 0, 3, font[97 - 32].width(), font[97 - 32].height() );
            fheroes2::Copy( font[194 - 32], 7, 0, font[226 - 32], 3, 0, 3, 2 );
            font[226 - 32].setPosition( font[97 - 32].x(), font[97 - 32].y() - 3 );
            updateNormalFontLetterShadow( font[226 - 32] );

            // a with breve.
            font[227 - 32].resize( font[65].width(), font[65].height() + 3 );
            font[227 - 32].reset();
            fheroes2::Copy( font[65], 0, 0, font[227 - 32], 0, 3, font[65].width(), font[65].height() );
            fheroes2::Copy( font[65], 2, 0, font[227 - 32], 3, 0, 1, 1 );
            fheroes2::Copy( font[65], 2, 0, font[227 - 32], 6, 0, 1, 1 );
            fheroes2::Copy( font[65], 1, 0, font[227 - 32], 3, 1, 1, 1 );
            fheroes2::Copy( font[65], 2, 0, font[227 - 32], 4, 1, 2, 1 );
            fheroes2::Copy( font[65], 1, 0, font[227 - 32], 6, 1, 1, 1 );
            font[227 - 32].setPosition( font[65].x(), font[65].y() - 3 );
            updateNormalFontLetterShadow( font[227 - 32] );

            // e with grave accent `.
            font[232 - 32].resize( font[69].width(), font[69].height() + 3 );
            font[232 - 32].reset();
            fheroes2::Copy( font[69], 0, 0, font[232 - 32], 0, 3, font[69].width(), font[69].height() );
            font[232 - 32].setPosition( font[69].x(), font[69].y() - 3 );
            fheroes2::Copy( font[192 - 32], 7, 0, font[232 - 32], 3, 0, 4, 2 );
            updateNormalFontLetterShadow( font[232 - 32] );

            // e with acute accent.
            font[233 - 32].resize( font[69].width(), font[69].height() + 3 );
            font[233 - 32].reset();
            fheroes2::Copy( font[69], 0, 0, font[233 - 32], 0, 3, font[69].width(), font[69].height() );
            fheroes2::Copy( font[193 - 32], 7, 0, font[233 - 32], 3, 0, 4, 2 );
            font[233 - 32].setPosition( font[69].x(), font[69].y() - 3 );
            updateNormalFontLetterShadow( font[233 - 32] );

            // e with circumflex accent.
            font[234 - 32].resize( font[101 - 32].width(), font[101 - 32].height() + 3 );
            font[234 - 32].reset();
            fheroes2::Copy( font[101 - 32], 0, 0, font[234 - 32], 0, 3, font[101 - 32].width(), font[101 - 32].height() );
            fheroes2::Copy( font[194 - 32], 7, 0, font[234 - 32], 4, 0, 3, 2 );
            font[234 - 32].setPosition( font[101 - 32].x(), font[101 - 32].y() - 3 );
            updateNormalFontLetterShadow( font[234 - 32] );

            // [236 - 32] COMBINING ACUTE TONE MARK.

            // i with acute accent.
            font[237 - 32] = font[73];
            fheroes2::FillTransform( font[237 - 32], 0, 0, font[237 - 32].width(), 3, 1 );
            fheroes2::Copy( font[193 - 32], 7, 0, font[237 - 32], 1, 0, 4, 2 );
            updateNormalFontLetterShadow( font[237 - 32] );

            // d with stroke. Needs stroke generated.
            font[240 - 32] = font[68];

            // [242 - 32] COMBINING DOT BELOW.

            // o with acute accent.
            font[243 - 32].resize( font[79].width(), font[79].height() + 3 );
            font[243 - 32].reset();
            fheroes2::Copy( font[79], 0, 0, font[243 - 32], 0, 3, font[79].width(), font[79].height() );
            fheroes2::Copy( font[193 - 32], 7, 0, font[243 - 32], 3, 0, 4, 2 );
            font[243 - 32].setPosition( font[79].x(), font[79].y() - 3 );
            updateNormalFontLetterShadow( font[243 - 32] );

            // o with circumflex accent.
            font[244 - 32].resize( font[111 - 32].width(), font[111 - 32].height() + 3 );
            font[244 - 32].reset();
            fheroes2::Copy( font[111 - 32], 0, 0, font[244 - 32], 0, 3, font[111 - 32].width(), font[111 - 32].height() );
            fheroes2::Copy( font[194 - 32], 7, 0, font[244 - 32], 4, 0, 3, 2 );
            font[244 - 32].setPosition( font[111 - 32].x(), font[111 - 32].y() - 3 );
            updateNormalFontLetterShadow( font[244 - 32] );

            // o with horn. Needs accent generated.
            font[245 - 32] = font[111 - 32];

            // u with grave accent `.
            font[249 - 32].resize( font[85].width(), font[85].height() + 3 );
            font[249 - 32].reset();
            fheroes2::Copy( font[85], 0, 0, font[249 - 32], 0, 3, font[85].width(), font[85].height() );
            font[249 - 32].setPosition( font[85].x(), font[85].y() - 3 );
            fheroes2::Copy( font[192 - 32], 7, 0, font[249 - 32], 3, 0, 4, 2 );
            updateNormalFontLetterShadow( font[249 - 32] );

            // u with acute accent.
            font[250 - 32].resize( font[85].width(), font[85].height() + 3 );
            font[250 - 32].reset();
            fheroes2::Copy( font[85], 0, 0, font[250 - 32], 0, 3, font[85].width(), font[85].height() );
            fheroes2::Copy( font[193 - 32], 7, 0, font[250 - 32], 3, 0, 4, 2 );
            font[250 - 32].setPosition( font[85].x(), font[85].y() - 3 );
            updateNormalFontLetterShadow( font[250 - 32] );

            // u with horn. Needs accent generated
            font[253 - 32] = font[85];
        }
        // Small font.
        {
            std::vector<fheroes2::Sprite> & font = icnVsSprite[ICN::SMALFONT];

            // A with grave accent `. Generate grave accent for further use.
            font[192 - 32].resize( font[33].width(), font[33].height() + 3 );
            font[192 - 32].reset();
            fheroes2::Copy( font[33], 0, 0, font[192 - 32], 0, 4, font[33].width(), font[33].height() );
            fheroes2::Copy( font[192 - 32], 4, 4, font[192 - 32], 4, 0, 1, 1 );
            fheroes2::Copy( font[192 - 32], 4, 4, font[192 - 32], 5, 1, 1, 1 );
            fheroes2::Copy( font[192 - 32], 4, 4, font[192 - 32], 6, 2, 1, 1 );
            font[192 - 32].setPosition( font[33].x(), font[33].y() - 4 );
            updateSmallFontLetterShadow( font[192 - 32] );

            // A with acute accent. Generate acute accent for further use
            font[193 - 32].resize( font[33].width(), font[33].height() + 4 );
            font[193 - 32].reset();
            fheroes2::Copy( font[33], 0, 0, font[193 - 32], 0, 4, font[33].width(), font[33].height() );
            fheroes2::Copy( font[33], 4, 0, font[193 - 32], 4, 2, 1, 1 );
            fheroes2::Copy( font[33], 4, 0, font[193 - 32], 5, 1, 1, 1 );
            fheroes2::Copy( font[33], 4, 0, font[193 - 32], 6, 0, 1, 1 );
            font[193 - 32].setPosition( font[33].x(), font[33].y() - 4 );
            updateSmallFontLetterShadow( font[193 - 32] );

            // A with circumflex accent. Generate accent for further use.
            font[194 - 32].resize( font[33].width(), font[33].height() + 3 );
            font[194 - 32].reset();
            fheroes2::Copy( font[33], 0, 0, font[194 - 32], 0, 3, font[33].width(), font[33].height() );
            fheroes2::Copy( font[33], 4, 0, font[194 - 32], 4, 1, 1, 1 );
            fheroes2::Copy( font[33], 4, 0, font[194 - 32], 5, 0, 1, 1 );
            fheroes2::Copy( font[33], 4, 0, font[194 - 32], 6, 1, 1, 1 );
            font[194 - 32].setPosition( font[33].x(), font[33].y() - 3 );
            updateSmallFontLetterShadow( font[194 - 32] );

            // A with breve. Generate accent for further use.
            font[195 - 32].resize( font[33].width(), font[33].height() + 3 );
            font[195 - 32].reset();
            fheroes2::Copy( font[33], 0, 0, font[195 - 32], 0, 3, font[33].width(), font[33].height() );
            fheroes2::Copy( font[33], 3, 0, font[195 - 32], 3, 0, 1, 1 );
            fheroes2::Copy( font[33], 3, 0, font[195 - 32], 4, 1, 2, 1 );
            fheroes2::Copy( font[33], 3, 0, font[195 - 32], 6, 0, 1, 1 );
            font[195 - 32].setPosition( font[33].x(), font[33].y() - 3 );
            updateSmallFontLetterShadow( font[195 - 32] );

            // E with grave accent `.
            font[200 - 32].resize( font[37].width(), font[37].height() + 4 );
            font[200 - 32].reset();
            fheroes2::Copy( font[37], 0, 0, font[200 - 32], 0, 4, font[37].width(), font[37].height() );
            fheroes2::Copy( font[192 - 32], 4, 0, font[200 - 32], 4, 0, 3, 3 );
            font[200 - 32].setPosition( font[37].x(), font[37].y() - 4 );
            updateSmallFontLetterShadow( font[200 - 32] );

            // E with acute accent.
            font[201 - 32].resize( font[37].width(), font[37].height() + 4 );
            font[201 - 32].reset();
            fheroes2::Copy( font[37], 0, 0, font[201 - 32], 0, 4, font[37].width(), font[37].height() );
            fheroes2::Copy( font[193 - 32], 4, 0, font[201 - 32], 3, 0, 3, 3 );
            font[201 - 32].setPosition( font[37].x(), font[37].y() - 4 );
            updateSmallFontLetterShadow( font[201 - 32] );

            // E with circumflex accent.
            font[202 - 32].resize( font[69 - 32].width(), font[69 - 32].height() + 3 );
            font[202 - 32].reset();
            fheroes2::Copy( font[69 - 32], 0, 0, font[202 - 32], 0, 3, font[69 - 32].width(), font[69 - 32].height() );
            fheroes2::Copy( font[194 - 32], 4, 0, font[202 - 32], 3, 0, 3, 2 );
            font[202 - 32].setPosition( font[69 - 32].x(), font[69 - 32].y() - 3 );
            updateSmallFontLetterShadow( font[202 - 32] );

            // [204 - 32] COMBINING GRAVE TONE MARK `.

            // I with acute accent.
            font[205 - 32].resize( font[41].width(), font[41].height() + 4 );
            font[205 - 32].reset();
            fheroes2::Copy( font[41], 0, 0, font[205 - 32], 0, 4, font[41].width(), font[41].height() );
            fheroes2::Copy( font[193 - 32], 4, 0, font[205 - 32], 1, 0, 3, 3 );
            font[205 - 32].setPosition( font[41].x(), font[41].y() - 4 );
            updateSmallFontLetterShadow( font[205 - 32] );

            // D with stroke. Needs stroke generated.
            font[208 - 32] = font[36];

            // [210 - 32] COMBINING HOOK ABOVE.

            // O with acute accent.
            font[211 - 32].resize( font[47].width(), font[47].height() + 4 );
            font[211 - 32].reset();
            fheroes2::Copy( font[47], 0, 0, font[211 - 32], 0, 4, font[47].width(), font[47].height() );
            fheroes2::Copy( font[193 - 32], 4, 0, font[211 - 32], 3, 0, 3, 3 );
            font[211 - 32].setPosition( font[47].x(), font[47].y() - 4 );
            updateSmallFontLetterShadow( font[211 - 32] );

            // O with circumflex accent.
            font[212 - 32].resize( font[79 - 32].width(), font[79 - 32].height() + 3 );
            font[212 - 32].reset();
            fheroes2::Copy( font[79 - 32], 0, 0, font[212 - 32], 0, 3, font[79 - 32].width(), font[79 - 32].height() );
            fheroes2::Copy( font[194 - 32], 4, 0, font[212 - 32], 3, 0, 3, 2 );
            font[212 - 32].setPosition( font[79 - 32].x(), font[79 - 32].y() - 3 );
            updateSmallFontLetterShadow( font[212 - 32] );

            // O with horn. Needs accent.
            font[213 - 32] = font[79 - 32];

            // U with grave accent `.
            font[217 - 32].resize( font[53].width(), font[53].height() + 4 );
            font[217 - 32].reset();
            fheroes2::Copy( font[53], 0, 0, font[217 - 32], 0, 4, font[53].width(), font[53].height() );
            fheroes2::Copy( font[192 - 32], 4, 0, font[217 - 32], 4, 0, 3, 3 );
            font[217 - 32].setPosition( font[53].x(), font[53].y() - 4 );
            updateSmallFontLetterShadow( font[217 - 32] );

            // U with acute accent.
            font[218 - 32].resize( font[53].width(), font[53].height() + 4 );
            font[218 - 32].reset();
            fheroes2::Copy( font[53], 0, 0, font[218 - 32], 0, 4, font[53].width(), font[53].height() );
            fheroes2::Copy( font[193 - 32], 4, 0, font[218 - 32], 4, 0, 3, 3 );
            font[218 - 32].setPosition( font[53].x(), font[53].y() - 4 );
            updateSmallFontLetterShadow( font[218 - 32] );

            // U with horn. Needs accent generated.
            font[221 - 32] = font[53];

            // [222 - 32] COMBINING TILDE ~.

            // a with grave accent `.
            font[224 - 32].resize( font[65].width(), font[65].height() + 3 );
            font[224 - 32].reset();
            fheroes2::Copy( font[65], 0, 0, font[224 - 32], 0, 3, font[65].width(), font[65].height() );
            fheroes2::Copy( font[192 - 32], 4, 0, font[224 - 32], 3, 0, 3, 2 );
            font[224 - 32].setPosition( font[65].x(), font[65].y() - 3 );
            updateSmallFontLetterShadow( font[224 - 32] );

            // a with acute accent.
            font[225 - 32].resize( font[65].width(), font[65].height() + 3 );
            font[225 - 32].reset();
            fheroes2::Copy( font[65], 0, 0, font[225 - 32], 0, 3, font[65].width(), font[65].height() );
            fheroes2::Copy( font[193 - 32], 5, 0, font[225 - 32], 3, 0, 2, 2 );
            font[225 - 32].setPosition( font[65].x(), font[65].y() - 3 );
            updateSmallFontLetterShadow( font[225 - 32] );

            // a with circumflex accent.
            font[226 - 32].resize( font[97 - 32].width(), font[97 - 32].height() + 3 );
            font[226 - 32].reset();
            fheroes2::Copy( font[97 - 32], 0, 0, font[226 - 32], 0, 3, font[97 - 32].width(), font[97 - 32].height() );
            fheroes2::Copy( font[194 - 32], 4, 0, font[226 - 32], 2, 0, 3, 2 );
            font[226 - 32].setPosition( font[97 - 32].x(), font[97 - 32].y() - 3 );
            updateSmallFontLetterShadow( font[226 - 32] );

            // a with breve.
            font[227 - 32].resize( font[65].width(), font[65].height() + 3 );
            font[227 - 32].reset();
            fheroes2::Copy( font[65], 0, 0, font[227 - 32], 0, 3, font[65].width(), font[65].height() );
            fheroes2::Copy( font[195 - 32], 3, 0, font[227 - 32], 2, 0, 4, 2 );
            font[227 - 32].setPosition( font[65].x(), font[65].y() - 3 );
            updateSmallFontLetterShadow( font[227 - 32] );

            // e with grave accent `.
            font[232 - 32].resize( font[69].width(), font[69].height() + 3 );
            font[232 - 32].reset();
            fheroes2::Copy( font[69], 0, 0, font[232 - 32], 0, 3, font[69].width(), font[69].height() );
            fheroes2::Copy( font[192 - 32], 4, 0, font[232 - 32], 3, 0, 3, 2 );
            font[232 - 32].setPosition( font[69].x(), font[69].y() - 3 );
            updateSmallFontLetterShadow( font[232 - 32] );

            // e with acute accent.
            font[233 - 32].resize( font[69].width(), font[69].height() + 3 );
            font[233 - 32].reset();
            fheroes2::Copy( font[69], 0, 0, font[233 - 32], 0, 3, font[69].width(), font[69].height() );
            fheroes2::Copy( font[193 - 32], 5, 0, font[233 - 32], 3, 0, 2, 2 );
            font[233 - 32].setPosition( font[69].x(), font[69].y() - 3 );
            updateSmallFontLetterShadow( font[233 - 32] );

            // e with circumflex accent.
            font[234 - 32].resize( font[101 - 32].width(), font[101 - 32].height() + 3 );
            font[234 - 32].reset();
            fheroes2::Copy( font[101 - 32], 0, 0, font[234 - 32], 0, 3, font[101 - 32].width(), font[101 - 32].height() );
            fheroes2::Copy( font[194 - 32], 4, 0, font[234 - 32], 2, 0, 3, 2 );
            font[234 - 32].setPosition( font[101 - 32].x(), font[101 - 32].y() - 3 );
            updateSmallFontLetterShadow( font[234 - 32] );

            // [236 - 32] COMBINING ACUTE TONE MARK.

            // i with acute accent.
            font[237 - 32].resize( font[73].width(), font[73].height() + 1 );
            font[237 - 32].reset();
            fheroes2::Copy( font[73], 0, 2, font[237 - 32], 0, 3, font[73].width(), 6 );
            fheroes2::Copy( font[193 - 32], 5, 0, font[237 - 32], 1, 0, 2, 2 );
            font[237 - 32].setPosition( font[73].x(), font[73].y() - 1 );
            updateSmallFontLetterShadow( font[237 - 32] );

            // d with stroke. Needs stroke generated.
            font[240 - 32] = font[68];

            // [242 - 32] COMBINING DOT BELOW.

            // o with acute accent.
            font[243 - 32].resize( font[79].width(), font[79].height() + 3 );
            font[243 - 32].reset();
            fheroes2::Copy( font[79], 0, 0, font[243 - 32], 0, 3, font[79].width(), font[79].height() );
            fheroes2::Copy( font[193 - 32], 5, 0, font[243 - 32], 3, 0, 2, 2 );
            font[243 - 32].setPosition( font[79].x(), font[79].y() - 3 );
            updateSmallFontLetterShadow( font[243 - 32] );

            // o with circumflex accent.
            font[244 - 32].resize( font[111 - 32].width(), font[111 - 32].height() + 3 );
            font[244 - 32].reset();
            fheroes2::Copy( font[111 - 32], 0, 0, font[244 - 32], 0, 3, font[111 - 32].width(), font[111 - 32].height() );
            fheroes2::Copy( font[194 - 32], 4, 0, font[244 - 32], 2, 0, 3, 2 );
            font[244 - 32].setPosition( font[111 - 32].x(), font[111 - 32].y() - 3 );
            updateSmallFontLetterShadow( font[244 - 32] );

            // o with horn. Needs accent to be generated.
            font[245 - 32] = font[111 - 32];

            // u with grave accent `.
            font[249 - 32].resize( font[85].width(), font[85].height() + 3 );
            font[249 - 32].reset();
            fheroes2::Copy( font[85], 0, 0, font[249 - 32], 0, 3, font[85].width(), font[85].height() );
            fheroes2::Copy( font[192 - 32], 4, 0, font[249 - 32], 3, 0, 3, 2 );
            font[249 - 32].setPosition( font[85].x(), font[85].y() - 3 );
            updateSmallFontLetterShadow( font[249 - 32] );

            // u with acute accent.
            font[250 - 32].resize( font[85].width(), font[85].height() + 3 );
            font[250 - 32].reset();
            fheroes2::Copy( font[85], 0, 0, font[250 - 32], 0, 3, font[85].width(), font[85].height() );
            fheroes2::Copy( font[193 - 32], 5, 0, font[250 - 32], 3, 0, 2, 2 );
            font[250 - 32].setPosition( font[85].x(), font[85].y() - 3 );
            updateSmallFontLetterShadow( font[250 - 32] );

            // u with horn.
            font[253 - 32] = font[85];
        }
    }

    void generateISO8859_16Alphabet( std::vector<std::vector<fheroes2::Sprite>> & icnVsSprite )
    {
        // Resize fonts.
        for ( const int icnId : { ICN::FONT, ICN::SMALFONT } ) {
            icnVsSprite[icnId].resize( baseFontSize );

            const fheroes2::Sprite firstSprite{ icnVsSprite[icnId][0] };
            icnVsSprite[icnId].insert( icnVsSprite[icnId].end(), 160, firstSprite );
        }

        // Normal font.
        {
            std::vector<fheroes2::Sprite> & font = icnVsSprite[ICN::FONT];

            // S with comma.
            font[170 - 32].resize( font[51].width(), font[51].height() + 4 );
            font[170 - 32].reset();
            fheroes2::Copy( font[51], 0, 0, font[170 - 32], 0, 0, font[51].width(), font[51].height() );
            fheroes2::Copy( font[12], 0, 0, font[170 - 32], 3, 12, font[12].width(), font[12].height() );
            font[170 - 32].setPosition( font[51].x(), font[51].y() );
            updateNormalFontLetterShadow( font[170 - 32] );

            // A with circumflex and generate the accent for further use.
            font[194 - 32].resize( font[33].width(), font[33].height() + 3 );
            font[194 - 32].reset();
            fheroes2::Copy( font[33], 0, 0, font[194 - 32], 0, 3, font[33].width(), font[33].height() );
            fheroes2::Copy( font[33], 3, 0, font[194 - 32], 7, 0, 1, 1 );
            fheroes2::Copy( font[33], 3, 0, font[194 - 32], 6, 1, 1, 1 );
            fheroes2::Copy( font[33], 3, 0, font[194 - 32], 10, 0, 1, 1 );
            fheroes2::Copy( font[33], 3, 0, font[194 - 32], 11, 1, 1, 1 );
            fheroes2::Copy( font[33], 4, 0, font[194 - 32], 8, 0, 1, 1 );
            fheroes2::Copy( font[33], 4, 0, font[194 - 32], 7, 1, 1, 1 );
            fheroes2::Copy( font[33], 4, 0, font[194 - 32], 10, 1, 1, 1 );
            fheroes2::Copy( font[33], 4, 0, font[194 - 32], 9, 0, 1, 1 );
            font[194 - 32].setPosition( font[33].x(), font[33].y() - 3 );
            updateNormalFontLetterShadow( font[194 - 32] );

            // A with breve and generate the accent for further use.
            font[195 - 32].resize( font[33].width(), font[33].height() + 3 );
            font[195 - 32].reset();
            fheroes2::Copy( font[33], 0, 0, font[195 - 32], 0, 3, font[33].width(), font[33].height() );
            fheroes2::Copy( font[39], 5, 9, font[195 - 32], 5, 0, 7, 2 );
            fheroes2::FillTransform( font[195 - 32], 7, 0, 3, 1, 1 );
            font[195 - 32].setPosition( font[33].x(), font[33].y() - 3 );
            updateNormalFontLetterShadow( font[195 - 32] );

            // I with circumflex
            font[206 - 32].resize( font[41].width(), font[41].height() + 3 );
            font[206 - 32].reset();
            fheroes2::Copy( font[41], 0, 0, font[206 - 32], 0, 3, font[41].width(), font[41].height() );
            fheroes2::Copy( font[194 - 32], 6, 0, font[206 - 32], 1, 0, 6, 2 );
            font[206 - 32].setPosition( font[41].x(), font[41].y() - 3 );
            updateNormalFontLetterShadow( font[206 - 32] );

            // T with comma.
            font[222 - 32].resize( font[52].width(), font[52].height() + 4 );
            font[222 - 32].reset();
            fheroes2::Copy( font[52], 0, 0, font[222 - 32], 0, 0, font[52].width(), font[52].height() );
            fheroes2::Copy( font[12], 0, 0, font[222 - 32], 3, 12, font[12].width(), font[12].height() );
            font[222 - 32].setPosition( font[52].x(), font[52].y() );
            updateNormalFontLetterShadow( font[222 - 32] );

            // s with comma.
            font[186 - 32].resize( font[83].width(), font[83].height() + 4 );
            font[186 - 32].reset();
            fheroes2::Copy( font[83], 0, 0, font[186 - 32], 0, 0, font[83].width(), font[83].height() );
            fheroes2::Copy( font[12], 0, 0, font[186 - 32], 2, 8, font[12].width(), font[12].height() );
            font[186 - 32].setPosition( font[83].x(), font[83].y() );
            updateNormalFontLetterShadow( font[186 - 32] );

            // a with circumflex.
            font[226 - 32].resize( font[65].width(), font[65].height() + 3 );
            font[226 - 32].reset();
            fheroes2::Copy( font[65], 0, 0, font[226 - 32], 0, 3, font[65].width(), font[65].height() );
            fheroes2::Copy( font[194 - 32], 6, 0, font[226 - 32], 2, 0, 3, 2 );
            fheroes2::Copy( font[194 - 32], 10, 0, font[226 - 32], 5, 0, 2, 2 );
            font[226 - 32].setPosition( font[65].x(), font[65].y() - 3 );
            updateNormalFontLetterShadow( font[226 - 32] );

            // a with breve.
            font[227 - 32].resize( font[65].width(), font[65].height() + 3 );
            font[227 - 32].reset();
            fheroes2::Copy( font[65], 0, 0, font[227 - 32], 0, 3, font[65].width(), font[65].height() );
            fheroes2::Copy( font[65], 2, 0, font[227 - 32], 3, 0, 1, 1 );
            fheroes2::Copy( font[65], 2, 0, font[227 - 32], 6, 0, 1, 1 );
            fheroes2::Copy( font[65], 1, 0, font[227 - 32], 3, 1, 1, 1 );
            fheroes2::Copy( font[65], 2, 0, font[227 - 32], 4, 1, 2, 1 );
            fheroes2::Copy( font[65], 1, 0, font[227 - 32], 6, 1, 1, 1 );
            font[227 - 32].setPosition( font[65].x(), font[65].y() - 3 );
            updateNormalFontLetterShadow( font[227 - 32] );

            // i with circumflex
            font[238 - 32].resize( font[73].width(), font[73].height() );
            font[238 - 32].reset();
            fheroes2::Copy( font[73], 0, 0, font[238 - 32], 0, 0, font[73].width(), font[73].height() );
            fheroes2::Copy( font[226 - 32], 3, 0, font[238 - 32], 1, 0, 3, 2 );
            font[238 - 32].setPosition( font[73].x(), font[73].y() );
            updateNormalFontLetterShadow( font[238 - 32] );

            // t with comma.
            font[254 - 32].resize( font[84].width(), font[84].height() + 4 );
            font[254 - 32].reset();
            fheroes2::Copy( font[84], 0, 0, font[254 - 32], 0, 0, font[84].width(), font[84].height() );
            fheroes2::Copy( font[12], 0, 0, font[254 - 32], 1, 12, font[12].width(), font[12].height() );
            font[254 - 32].setPosition( font[84].x(), font[84].y() );
            updateNormalFontLetterShadow( font[254 - 32] );
        }
        // Small font.
        {
            std::vector<fheroes2::Sprite> & font = icnVsSprite[ICN::SMALFONT];

            // S with comma.
            font[170 - 32].resize( font[51].width(), font[51].height() + 4 );
            font[170 - 32].reset();
            fheroes2::Copy( font[51], 0, 0, font[170 - 32], 0, 0, font[51].width(), font[51].height() );
            fheroes2::Copy( font[12], 0, 0, font[170 - 32], 2, 8, font[12].width(), font[12].height() );
            font[170 - 32].setPosition( font[51].x(), font[51].y() );
            updateSmallFontLetterShadow( font[170 - 32] );

            // A with circumflex and generate the accent for further use.
            font[194 - 32].resize( font[33].width(), font[33].height() + 3 );
            font[194 - 32].reset();
            fheroes2::Copy( font[33], 0, 0, font[194 - 32], 0, 3, font[33].width(), font[33].height() );
            fheroes2::Copy( font[33], 3, 0, font[194 - 32], 5, 0, 1, 1 );
            fheroes2::Copy( font[33], 3, 0, font[194 - 32], 4, 1, 1, 1 );
            fheroes2::Copy( font[33], 3, 0, font[194 - 32], 6, 1, 1, 1 );
            font[194 - 32].setPosition( font[33].x(), font[33].y() - 3 );
            updateSmallFontLetterShadow( font[194 - 32] );

            // A with breve and generate the accent for further use.
            font[195 - 32].resize( font[33].width(), font[33].height() + 3 );
            font[195 - 32].reset();
            fheroes2::Copy( font[33], 0, 0, font[195 - 32], 0, 3, font[33].width(), font[33].height() );
            fheroes2::Copy( font[33], 3, 0, font[195 - 32], 3, 0, 1, 1 );
            fheroes2::Copy( font[33], 3, 0, font[195 - 32], 4, 1, 2, 1 );
            fheroes2::Copy( font[33], 3, 0, font[195 - 32], 6, 0, 1, 1 );
            font[195 - 32].setPosition( font[33].x(), font[33].y() - 3 );
            updateSmallFontLetterShadow( font[195 - 32] );

            // I with circumflex
            font[206 - 32].resize( font[41].width(), font[41].height() + 3 );
            font[206 - 32].reset();
            fheroes2::Copy( font[41], 0, 0, font[206 - 32], 0, 3, font[41].width(), font[41].height() );
            fheroes2::Copy( font[194 - 32], 4, 0, font[206 - 32], 1, 0, 3, 2 );
            font[206 - 32].setPosition( font[41].x(), font[41].y() - 3 );
            updateNormalFontLetterShadow( font[206 - 32] );

            // T with comma.
            font[222 - 32].resize( font[52].width(), font[52].height() + 4 );
            font[222 - 32].reset();
            fheroes2::Copy( font[52], 0, 0, font[222 - 32], 0, 0, font[52].width(), font[52].height() );
            fheroes2::Copy( font[12], 0, 0, font[222 - 32], 2, 8, font[12].width(), font[12].height() );
            font[222 - 32].setPosition( font[52].x(), font[52].y() );
            updateSmallFontLetterShadow( font[222 - 32] );

            // s with comma.
            font[186 - 32].resize( font[83].width(), font[83].height() + 4 );
            font[186 - 32].reset();
            fheroes2::Copy( font[83], 0, 0, font[186 - 32], 0, 0, font[83].width(), font[83].height() );
            fheroes2::Copy( font[12], 0, 0, font[186 - 32], 1, 6, font[12].width(), font[12].height() );
            font[186 - 32].setPosition( font[83].x(), font[83].y() );
            updateSmallFontLetterShadow( font[186 - 32] );

            // a with circumflex.
            font[226 - 32].resize( font[65].width(), font[65].height() + 3 );
            font[226 - 32].reset();
            fheroes2::Copy( font[65], 0, 0, font[226 - 32], 0, 3, font[65].width(), font[65].height() );
            fheroes2::Copy( font[194 - 32], 4, 0, font[226 - 32], 2, 0, 3, 2 );
            font[226 - 32].setPosition( font[65].x(), font[65].y() - 3 );
            updateSmallFontLetterShadow( font[226 - 32] );

            // a with breve.
            font[227 - 32].resize( font[65].width(), font[65].height() + 3 );
            font[227 - 32].reset();
            fheroes2::Copy( font[65], 0, 0, font[227 - 32], 0, 3, font[65].width(), font[65].height() );
            fheroes2::Copy( font[195 - 32], 3, 0, font[227 - 32], 2, 0, 4, 2 );
            font[227 - 32].setPosition( font[65].x(), font[65].y() - 3 );
            updateSmallFontLetterShadow( font[227 - 32] );

            // i with circumflex
            font[238 - 32].resize( font[73].width(), font[73].height() + 1 );
            font[238 - 32].reset();
            fheroes2::Copy( font[73], 0, 0, font[238 - 32], 0, 1, font[73].width(), font[73].height() );
            fheroes2::Copy( font[226 - 32], 2, 0, font[238 - 32], 1, 0, 3, 2 );
            font[238 - 32].setPosition( font[73].x(), font[73].y() - 1 );
            updateNormalFontLetterShadow( font[238 - 32] );

            // t with comma.
            font[254 - 32].resize( font[84].width(), font[84].height() + 4 );
            font[254 - 32].reset();
            fheroes2::Copy( font[84], 0, 0, font[254 - 32], 0, 0, font[84].width(), font[84].height() );
            fheroes2::Copy( font[12], 0, 0, font[254 - 32], 1, 8, font[12].width(), font[12].height() );
            font[254 - 32].setPosition( font[84].x(), font[84].y() );
            updateSmallFontLetterShadow( font[254 - 32] );
        }
    }

    void generateGoodButtonFontBaseShape( std::vector<fheroes2::Sprite> & released )
    {
        // Button font does not exist in the original game assets but we can regenerate it from scratch.
        // All letters in buttons have some variations in colors but overall shapes are the same.
        // We want to standardize the font and to use one approach to generate letters.
        // The shape of the letter is defined only by one color (in general). The rest of information is generated from transformations and contours.
        //
        // Another essential difference from normal fonts is that button font has only uppercase letters.
        // This means that we need to generate only 26 letter of English alphabet, 10 digits and few special characters, totalling in about 50 symbols.
        // The downside of this font is that code is necessary for the generation of released and pressed states of each letter.

        released.resize( baseFontSize );

        // We need 2 pixels from all sides of a letter to add extra effects.
        const int32_t offset = 2;

        // Since all symbols have -1 shift by X axis to avoid any issues with alignment we need to makes all images at least 1 pixel in size.
        // These images are completely transparent.
        for ( fheroes2::Sprite & letter : released ) {
            letter.resize( 1, 1 );
            letter.reset();

            letter.setPosition( buttonFontOffset.x, buttonFontOffset.y );
        }
        // Address symbols that should have even less space to neighboring symbols.
        released[1].setPosition( buttonFontOffset.x - 1, buttonFontOffset.y );
        released[13].setPosition( buttonFontOffset.x - 2, buttonFontOffset.y );
        released[14].setPosition( buttonFontOffset.x - 1, buttonFontOffset.y );
        released[26].setPosition( buttonFontOffset.x - 2, buttonFontOffset.y );
        released[27].setPosition( buttonFontOffset.x - 1, buttonFontOffset.y );
        released[31].setPosition( buttonFontOffset.x - 1, buttonFontOffset.y );
        released[33].setPosition( buttonFontOffset.x - 1, buttonFontOffset.y );
        released[54].setPosition( buttonFontOffset.x - 1, buttonFontOffset.y );
        released[57].setPosition( buttonFontOffset.x - 1, buttonFontOffset.y );

        // !
        released[1].resize( 2 + offset * 2, 10 + offset * 2 );
        released[1].reset();
        fheroes2::DrawLine( released[1], { offset + 0, offset + 0 }, { offset + 0, offset + 5 }, buttonGoodReleasedColor );
        fheroes2::DrawLine( released[1], { offset + 1, offset + 0 }, { offset + 1, offset + 5 }, buttonGoodReleasedColor );
        fheroes2::DrawLine( released[1], { offset + 0, offset + 8 }, { offset + 0, offset + 9 }, buttonGoodReleasedColor );
        fheroes2::DrawLine( released[1], { offset + 1, offset + 8 }, { offset + 1, offset + 9 }, buttonGoodReleasedColor );

        // "
        released[2].resize( 6 + offset * 2, 10 + offset * 2 );
        released[2].reset();
        fheroes2::DrawLine( released[2], { offset + 1, offset + 0 }, { offset + 1, offset + 1 }, buttonGoodReleasedColor );
        fheroes2::DrawLine( released[2], { offset + 5, offset + 0 }, { offset + 5, offset + 1 }, buttonGoodReleasedColor );
        fheroes2::SetPixel( released[2], offset + 0, offset + 0, buttonGoodReleasedColor );
        fheroes2::SetPixel( released[2], offset + 4, offset + 0, buttonGoodReleasedColor );

        // #
        released[3].resize( 10 + offset * 2, 10 + offset * 2 );
        released[3].reset();
        fheroes2::DrawLine( released[3], { offset + 1, offset + 3 }, { offset + 9, offset + 3 }, buttonGoodReleasedColor );
        fheroes2::DrawLine( released[3], { offset + 0, offset + 6 }, { offset + 8, offset + 6 }, buttonGoodReleasedColor );
        fheroes2::DrawLine( released[3], { offset + 4, offset + 0 }, { offset + 2, offset + 9 }, buttonGoodReleasedColor );
        fheroes2::DrawLine( released[3], { offset + 7, offset + 0 }, { offset + 5, offset + 9 }, buttonGoodReleasedColor );

        // %
        released[5].resize( 9 + offset * 2, 10 + offset * 2 );
        released[5].reset();
        fheroes2::DrawLine( released[5], { offset + 6, offset + 0 }, { offset + 2, offset + 9 }, buttonGoodReleasedColor );
        fheroes2::DrawLine( released[5], { offset + 1, offset + 0 }, { offset + 2, offset + 0 }, buttonGoodReleasedColor );
        fheroes2::DrawLine( released[5], { offset + 1, offset + 3 }, { offset + 2, offset + 3 }, buttonGoodReleasedColor );
        fheroes2::DrawLine( released[5], { offset + 0, offset + 1 }, { offset + 0, offset + 2 }, buttonGoodReleasedColor );
        fheroes2::DrawLine( released[5], { offset + 3, offset + 1 }, { offset + 3, offset + 2 }, buttonGoodReleasedColor );
        fheroes2::DrawLine( released[5], { offset + 7, offset + 9 }, { offset + 6, offset + 9 }, buttonGoodReleasedColor );
        fheroes2::DrawLine( released[5], { offset + 7, offset + 6 }, { offset + 6, offset + 6 }, buttonGoodReleasedColor );
        fheroes2::DrawLine( released[5], { offset + 8, offset + 8 }, { offset + 8, offset + 7 }, buttonGoodReleasedColor );
        fheroes2::DrawLine( released[5], { offset + 5, offset + 8 }, { offset + 5, offset + 7 }, buttonGoodReleasedColor );

        // &
        released[6].resize( 8 + offset * 2, 10 + offset * 2 );
        released[6].reset();
        fheroes2::DrawLine( released[6], { offset + 2, offset + 0 }, { offset + 3, offset + 0 }, buttonGoodReleasedColor );
        fheroes2::DrawLine( released[6], { offset + 1, offset + 1 }, { offset + 1, offset + 2 }, buttonGoodReleasedColor );
        fheroes2::DrawLine( released[6], { offset + 4, offset + 1 }, { offset + 4, offset + 2 }, buttonGoodReleasedColor );
        fheroes2::DrawLine( released[6], { offset + 2, offset + 3 }, { offset + 7, offset + 9 }, buttonGoodReleasedColor );
        fheroes2::DrawLine( released[6], { offset + 3, offset + 3 }, { offset + 1, offset + 5 }, buttonGoodReleasedColor );
        fheroes2::DrawLine( released[6], { offset + 0, offset + 6 }, { offset + 0, offset + 8 }, buttonGoodReleasedColor );
        fheroes2::DrawLine( released[6], { offset + 1, offset + 9 }, { offset + 4, offset + 9 }, buttonGoodReleasedColor );
        fheroes2::DrawLine( released[6], { offset + 5, offset + 8 }, { offset + 7, offset + 5 }, buttonGoodReleasedColor );

        // '
        released[7].resize( 2 + offset * 2, 10 + offset * 2 );
        released[7].reset();
        fheroes2::DrawLine( released[7], { offset + 1, offset + 0 }, { offset + 1, offset + 1 }, buttonGoodReleasedColor );
        fheroes2::SetPixel( released[7], offset + 0, offset + 0, buttonGoodReleasedColor );

        // (
        released[8].resize( 3 + offset * 2, 10 + offset * 2 );
        released[8].reset();
        fheroes2::DrawLine( released[8], { offset + 0, offset + 3 }, { offset + 0, offset + 6 }, buttonGoodReleasedColor );
        fheroes2::DrawLine( released[8], { offset + 1, offset + 1 }, { offset + 1, offset + 2 }, buttonGoodReleasedColor );
        fheroes2::DrawLine( released[8], { offset + 1, offset + 7 }, { offset + 1, offset + 8 }, buttonGoodReleasedColor );
        fheroes2::SetPixel( released[8], offset + 2, offset + 0, buttonGoodReleasedColor );
        fheroes2::SetPixel( released[8], offset + 2, offset + 9, buttonGoodReleasedColor );

        // )
        released[9].resize( 3 + offset * 2, 10 + offset * 2 );
        released[9].reset();
        fheroes2::DrawLine( released[9], { offset + 2, offset + 3 }, { offset + 2, offset + 6 }, buttonGoodReleasedColor );
        fheroes2::DrawLine( released[9], { offset + 1, offset + 1 }, { offset + 1, offset + 2 }, buttonGoodReleasedColor );
        fheroes2::DrawLine( released[9], { offset + 1, offset + 7 }, { offset + 1, offset + 8 }, buttonGoodReleasedColor );
        fheroes2::SetPixel( released[9], offset + 0, offset + 0, buttonGoodReleasedColor );
        fheroes2::SetPixel( released[9], offset + 0, offset + 9, buttonGoodReleasedColor );

        //*
        released[10].resize( 5 + offset * 2, 10 + offset * 2 );
        released[10].reset();
        fheroes2::DrawLine( released[10], { offset + 2, offset + 0 }, { offset + 2, offset + 5 }, buttonGoodReleasedColor );
        fheroes2::DrawLine( released[10], { offset + 0, offset + 1 }, { offset + 4, offset + 4 }, buttonGoodReleasedColor );
        fheroes2::DrawLine( released[10], { offset + 0, offset + 4 }, { offset + 4, offset + 1 }, buttonGoodReleasedColor );

        // +
        released[11].resize( 5 + offset * 2, 10 + offset * 2 );
        released[11].reset();
        fheroes2::DrawLine( released[11], { offset + 0, offset + 5 }, { offset + 4, offset + 5 }, buttonGoodReleasedColor );
        fheroes2::DrawLine( released[11], { offset + 2, offset + 3 }, { offset + 2, offset + 7 }, buttonGoodReleasedColor );

        // ,
        released[12].resize( 3 + offset * 2, 11 + offset * 2 );
        released[12].reset();
        fheroes2::DrawLine( released[12], { offset + 1, offset + 8 }, { offset + 2, offset + 8 }, buttonGoodReleasedColor );
        fheroes2::DrawLine( released[12], { offset + 1, offset + 9 }, { offset + 2, offset + 9 }, buttonGoodReleasedColor );
        fheroes2::DrawLine( released[12], { offset + 0, offset + 10 }, { offset + 1, offset + 10 }, buttonGoodReleasedColor );

        // -
        released[13].resize( 6 + offset * 2, 6 + offset * 2 );
        released[13].reset();
        fheroes2::DrawLine( released[13], { offset + 0, offset + 5 }, { offset + 5, offset + 5 }, buttonGoodReleasedColor );

        // .
        released[14].resize( 2 + offset * 2, 10 + offset * 2 );
        released[14].reset();
        fheroes2::DrawLine( released[14], { offset + 0, offset + 8 }, { offset + 1, offset + 8 }, buttonGoodReleasedColor );
        fheroes2::DrawLine( released[14], { offset + 0, offset + 9 }, { offset + 1, offset + 9 }, buttonGoodReleasedColor );

        // /
        released[15].resize( 4 + offset * 2, 10 + offset * 2 );
        released[15].reset();
        fheroes2::DrawLine( released[15], { offset + 3, offset + 0 }, { offset + 0, offset + 9 }, buttonGoodReleasedColor );

        // 0
        released[16].resize( 9 + offset * 2, 10 + offset * 2 );
        released[16].reset();
        fheroes2::DrawLine( released[16], { offset + 2, offset + 0 }, { offset + 6, offset + 0 }, buttonGoodReleasedColor );
        fheroes2::DrawLine( released[16], { offset + 0, offset + 2 }, { offset + 0, offset + 7 }, buttonGoodReleasedColor );
        fheroes2::DrawLine( released[16], { offset + 2, offset + 9 }, { offset + 6, offset + 9 }, buttonGoodReleasedColor );
        fheroes2::DrawLine( released[16], { offset + 8, offset + 2 }, { offset + 8, offset + 7 }, buttonGoodReleasedColor );
        fheroes2::SetPixel( released[16], offset + 1, offset + 1, buttonGoodReleasedColor );
        fheroes2::SetPixel( released[16], offset + 7, offset + 1, buttonGoodReleasedColor );
        fheroes2::SetPixel( released[16], offset + 1, offset + 8, buttonGoodReleasedColor );
        fheroes2::SetPixel( released[16], offset + 7, offset + 8, buttonGoodReleasedColor );

        // 1
        released[17].resize( 5 + offset * 2, 10 + offset * 2 );
        released[17].reset();
        fheroes2::DrawLine( released[17], { offset + 2, offset + 0 }, { offset + 2, offset + 9 }, buttonGoodReleasedColor );
        fheroes2::DrawLine( released[17], { offset + 0, offset + 9 }, { offset + 4, offset + 9 }, buttonGoodReleasedColor );
        fheroes2::SetPixel( released[17], offset + 1, offset + 1, buttonGoodReleasedColor );
        fheroes2::SetPixel( released[17], offset + 0, offset + 2, buttonGoodReleasedColor );

        // 2
        released[18].resize( 7 + offset * 2, 10 + offset * 2 );
        released[18].reset();
        fheroes2::DrawLine( released[18], { offset + 1, offset + 0 }, { offset + 5, offset + 0 }, buttonGoodReleasedColor );
        fheroes2::DrawLine( released[18], { offset + 6, offset + 1 }, { offset + 6, offset + 3 }, buttonGoodReleasedColor );
        fheroes2::DrawLine( released[18], { offset + 5, offset + 4 }, { offset + 0, offset + 9 }, buttonGoodReleasedColor );
        fheroes2::DrawLine( released[18], { offset + 1, offset + 9 }, { offset + 6, offset + 9 }, buttonGoodReleasedColor );
        fheroes2::DrawLine( released[18], { offset + 0, offset + 1 }, { offset + 0, offset + 2 }, buttonGoodReleasedColor );
        fheroes2::SetPixel( released[18], offset + 6, offset + 8, buttonGoodReleasedColor );

        // 3
        released[19].resize( 7 + offset * 2, 10 + offset * 2 );
        released[19].reset();
        fheroes2::DrawLine( released[19], { offset + 1, offset + 0 }, { offset + 5, offset + 0 }, buttonGoodReleasedColor );
        fheroes2::DrawLine( released[19], { offset + 6, offset + 1 }, { offset + 6, offset + 3 }, buttonGoodReleasedColor );
        fheroes2::DrawLine( released[19], { offset + 2, offset + 4 }, { offset + 5, offset + 4 }, buttonGoodReleasedColor );
        fheroes2::DrawLine( released[19], { offset + 6, offset + 5 }, { offset + 6, offset + 8 }, buttonGoodReleasedColor );
        fheroes2::DrawLine( released[19], { offset + 1, offset + 9 }, { offset + 5, offset + 9 }, buttonGoodReleasedColor );
        fheroes2::SetPixel( released[19], offset + 0, offset + 1, buttonGoodReleasedColor );
        fheroes2::SetPixel( released[19], offset + 0, offset + 8, buttonGoodReleasedColor );

        // 4
        released[20].resize( 8 + offset * 2, 10 + offset * 2 );
        released[20].reset();
        fheroes2::DrawLine( released[20], { offset + 0, offset + 4 }, { offset + 4, offset + 0 }, buttonGoodReleasedColor );
        fheroes2::DrawLine( released[20], { offset + 5, offset + 0 }, { offset + 5, offset + 4 }, buttonGoodReleasedColor );
        fheroes2::DrawLine( released[20], { offset + 5, offset + 6 }, { offset + 5, offset + 8 }, buttonGoodReleasedColor );
        fheroes2::DrawLine( released[20], { offset + 0, offset + 5 }, { offset + 7, offset + 5 }, buttonGoodReleasedColor );
        fheroes2::DrawLine( released[20], { offset + 3, offset + 9 }, { offset + 7, offset + 9 }, buttonGoodReleasedColor );

        // 5
        released[21].resize( 7 + offset * 2, 10 + offset * 2 );
        released[21].reset();
        fheroes2::DrawLine( released[21], { offset + 0, offset + 0 }, { offset + 6, offset + 0 }, buttonGoodReleasedColor );
        fheroes2::DrawLine( released[21], { offset + 0, offset + 1 }, { offset + 0, offset + 3 }, buttonGoodReleasedColor );
        fheroes2::DrawLine( released[21], { offset + 1, offset + 4 }, { offset + 5, offset + 4 }, buttonGoodReleasedColor );
        fheroes2::DrawLine( released[21], { offset + 6, offset + 5 }, { offset + 6, offset + 8 }, buttonGoodReleasedColor );
        fheroes2::DrawLine( released[21], { offset + 1, offset + 9 }, { offset + 5, offset + 9 }, buttonGoodReleasedColor );
        fheroes2::SetPixel( released[21], offset + 0, offset + 8, buttonGoodReleasedColor );

        // 6
        released[22].resize( 7 + offset * 2, 10 + offset * 2 );
        released[22].reset();
        fheroes2::DrawLine( released[22], { offset + 1, offset + 0 }, { offset + 5, offset + 0 }, buttonGoodReleasedColor );
        fheroes2::DrawLine( released[22], { offset + 0, offset + 1 }, { offset + 0, offset + 8 }, buttonGoodReleasedColor );
        fheroes2::DrawLine( released[22], { offset + 1, offset + 4 }, { offset + 5, offset + 4 }, buttonGoodReleasedColor );
        fheroes2::DrawLine( released[22], { offset + 6, offset + 5 }, { offset + 6, offset + 8 }, buttonGoodReleasedColor );
        fheroes2::DrawLine( released[22], { offset + 1, offset + 9 }, { offset + 5, offset + 9 }, buttonGoodReleasedColor );
        fheroes2::SetPixel( released[22], offset + 6, offset + 1, buttonGoodReleasedColor );

        // 7
        released[23].resize( 7 + offset * 2, 10 + offset * 2 );
        released[23].reset();
        fheroes2::DrawLine( released[23], { offset + 0, offset + 0 }, { offset + 5, offset + 0 }, buttonGoodReleasedColor );
        fheroes2::DrawLine( released[23], { offset + 6, offset + 0 }, { offset + 2, offset + 9 }, buttonGoodReleasedColor );
        fheroes2::SetPixel( released[23], offset + 0, offset + 1, buttonGoodReleasedColor );
        fheroes2::SetPixel( released[23], offset + 1, offset + 9, buttonGoodReleasedColor );
        fheroes2::SetPixel( released[23], offset + 3, offset + 9, buttonGoodReleasedColor );

        // 8
        released[24].resize( 7 + offset * 2, 10 + offset * 2 );
        released[24].reset();
        fheroes2::DrawLine( released[24], { offset + 1, offset + 0 }, { offset + 5, offset + 0 }, buttonGoodReleasedColor );
        fheroes2::DrawLine( released[24], { offset + 0, offset + 1 }, { offset + 0, offset + 3 }, buttonGoodReleasedColor );
        fheroes2::DrawLine( released[24], { offset + 6, offset + 1 }, { offset + 6, offset + 3 }, buttonGoodReleasedColor );
        fheroes2::DrawLine( released[24], { offset + 1, offset + 4 }, { offset + 5, offset + 4 }, buttonGoodReleasedColor );
        fheroes2::DrawLine( released[24], { offset + 0, offset + 5 }, { offset + 0, offset + 8 }, buttonGoodReleasedColor );
        fheroes2::DrawLine( released[24], { offset + 6, offset + 5 }, { offset + 6, offset + 8 }, buttonGoodReleasedColor );
        fheroes2::DrawLine( released[24], { offset + 1, offset + 9 }, { offset + 5, offset + 9 }, buttonGoodReleasedColor );

        // 9
        released[25].resize( 7 + offset * 2, 10 + offset * 2 );
        released[25].reset();
        fheroes2::DrawLine( released[25], { offset + 1, offset + 0 }, { offset + 5, offset + 0 }, buttonGoodReleasedColor );
        fheroes2::DrawLine( released[25], { offset + 0, offset + 1 }, { offset + 0, offset + 4 }, buttonGoodReleasedColor );
        fheroes2::DrawLine( released[25], { offset + 6, offset + 1 }, { offset + 6, offset + 8 }, buttonGoodReleasedColor );
        fheroes2::DrawLine( released[25], { offset + 1, offset + 5 }, { offset + 5, offset + 5 }, buttonGoodReleasedColor );
        fheroes2::DrawLine( released[25], { offset + 1, offset + 9 }, { offset + 5, offset + 9 }, buttonGoodReleasedColor );
        fheroes2::SetPixel( released[25], offset + 0, offset + 8, buttonGoodReleasedColor );

        // :
        released[26].resize( 2 + offset * 2, 10 + offset * 2 );
        released[26].reset();
        fheroes2::DrawLine( released[26], { offset + 0, offset + 3 }, { offset + 1, offset + 3 }, buttonGoodReleasedColor );
        fheroes2::DrawLine( released[26], { offset + 0, offset + 4 }, { offset + 1, offset + 4 }, buttonGoodReleasedColor );
        fheroes2::DrawLine( released[26], { offset + 0, offset + 8 }, { offset + 1, offset + 8 }, buttonGoodReleasedColor );
        fheroes2::DrawLine( released[26], { offset + 0, offset + 9 }, { offset + 1, offset + 9 }, buttonGoodReleasedColor );

        // ;
        released[27].resize( 3 + offset * 2, 11 + offset * 2 );
        released[27].reset();
        fheroes2::DrawLine( released[27], { offset + 1, offset + 3 }, { offset + 2, offset + 3 }, buttonGoodReleasedColor );
        fheroes2::DrawLine( released[27], { offset + 1, offset + 4 }, { offset + 2, offset + 4 }, buttonGoodReleasedColor );
        fheroes2::DrawLine( released[27], { offset + 1, offset + 8 }, { offset + 2, offset + 8 }, buttonGoodReleasedColor );
        fheroes2::DrawLine( released[27], { offset + 1, offset + 9 }, { offset + 2, offset + 9 }, buttonGoodReleasedColor );
        fheroes2::DrawLine( released[27], { offset + 0, offset + 10 }, { offset + 1, offset + 10 }, buttonGoodReleasedColor );

        // <
        released[28].resize( 4 + offset * 2, 10 + offset * 2 );
        released[28].reset();
        fheroes2::DrawLine( released[28], { offset + 3, offset + 2 }, { offset + 0, offset + 5 }, buttonGoodReleasedColor );
        fheroes2::DrawLine( released[28], { offset + 3, offset + 8 }, { offset + 1, offset + 6 }, buttonGoodReleasedColor );

        // =
        released[29].resize( 6 + offset * 2, 8 + offset * 2 );
        released[29].reset();
        fheroes2::DrawLine( released[29], { offset + 0, offset + 3 }, { offset + 5, offset + 3 }, buttonGoodReleasedColor );
        fheroes2::DrawLine( released[29], { offset + 0, offset + 7 }, { offset + 5, offset + 7 }, buttonGoodReleasedColor );

        // >
        released[30].resize( 4 + offset * 2, 10 + offset * 2 );
        released[30].reset();
        fheroes2::DrawLine( released[30], { offset + 0, offset + 2 }, { offset + 3, offset + 5 }, buttonGoodReleasedColor );
        fheroes2::DrawLine( released[30], { offset + 0, offset + 8 }, { offset + 2, offset + 6 }, buttonGoodReleasedColor );

        // ?
        released[31].resize( 6 + offset * 2, 10 + offset * 2 );
        released[31].reset();
        fheroes2::DrawLine( released[31], { offset + 0, offset + 1 }, { offset + 0, offset + 2 }, buttonGoodReleasedColor );
        fheroes2::DrawLine( released[31], { offset + 1, offset + 0 }, { offset + 4, offset + 0 }, buttonGoodReleasedColor );
        fheroes2::DrawLine( released[31], { offset + 5, offset + 1 }, { offset + 5, offset + 2 }, buttonGoodReleasedColor );
        fheroes2::DrawLine( released[31], { offset + 4, offset + 3 }, { offset + 3, offset + 5 }, buttonGoodReleasedColor );
        fheroes2::DrawLine( released[31], { offset + 2, offset + 8 }, { offset + 3, offset + 8 }, buttonGoodReleasedColor );
        fheroes2::DrawLine( released[31], { offset + 2, offset + 9 }, { offset + 3, offset + 9 }, buttonGoodReleasedColor );

        // A
        released[33].resize( 13 + offset * 2, 10 + offset * 2 );
        released[33].reset();
        fheroes2::DrawLine( released[33], { offset + 0, offset + 9 }, { offset + 4, offset + 9 }, buttonGoodReleasedColor );
        fheroes2::DrawLine( released[33], { offset + 8, offset + 9 }, { offset + 12, offset + 9 }, buttonGoodReleasedColor );
        fheroes2::DrawLine( released[33], { offset + 5, offset + 5 }, { offset + 8, offset + 5 }, buttonGoodReleasedColor );
        fheroes2::DrawLine( released[33], { offset + 2, offset + 8 }, { offset + 4, offset + 5 }, buttonGoodReleasedColor );
        fheroes2::DrawLine( released[33], { offset + 7, offset + 1 }, { offset + 10, offset + 8 }, buttonGoodReleasedColor );
        fheroes2::SetPixel( released[33], offset + 4, offset + 4, buttonGoodReleasedColor );
        fheroes2::SetPixel( released[33], offset + 5, offset + 3, buttonGoodReleasedColor );
        fheroes2::SetPixel( released[33], offset + 5, offset + 2, buttonGoodReleasedColor );
        fheroes2::SetPixel( released[33], offset + 6, offset + 1, buttonGoodReleasedColor );
        fheroes2::SetPixel( released[33], offset + 6, offset + 0, buttonGoodReleasedColor );

        // B
        released[34].resize( 11 + offset * 2, 10 + offset * 2 );
        released[34].reset();
        fheroes2::DrawLine( released[34], { offset + 0, offset + 0 }, { offset + 8, offset + 0 }, buttonGoodReleasedColor );
        fheroes2::DrawLine( released[34], { offset + 0, offset + 9 }, { offset + 8, offset + 9 }, buttonGoodReleasedColor );
        fheroes2::DrawLine( released[34], { offset + 3, offset + 5 }, { offset + 9, offset + 5 }, buttonGoodReleasedColor );
        fheroes2::DrawLine( released[34], { offset + 2, offset + 1 }, { offset + 2, offset + 8 }, buttonGoodReleasedColor );
        fheroes2::DrawLine( released[34], { offset + 10, offset + 2 }, { offset + 10, offset + 4 }, buttonGoodReleasedColor );
        fheroes2::DrawLine( released[34], { offset + 10, offset + 6 }, { offset + 10, offset + 7 }, buttonGoodReleasedColor );
        fheroes2::SetPixel( released[34], offset + 9, offset + 8, buttonGoodReleasedColor );
        fheroes2::SetPixel( released[34], offset + 9, offset + 1, buttonGoodReleasedColor );

        // C
        released[35].resize( 10 + offset * 2, 10 + offset * 2 );
        released[35].reset();
        fheroes2::DrawLine( released[35], { offset + 2, offset + 0 }, { offset + 7, offset + 0 }, buttonGoodReleasedColor );
        fheroes2::DrawLine( released[35], { offset + 0, offset + 2 }, { offset + 0, offset + 7 }, buttonGoodReleasedColor );
        fheroes2::DrawLine( released[35], { offset + 2, offset + 9 }, { offset + 7, offset + 9 }, buttonGoodReleasedColor );
        fheroes2::DrawLine( released[35], { offset + 9, offset + 0 }, { offset + 9, offset + 2 }, buttonGoodReleasedColor );
        fheroes2::SetPixel( released[35], offset + 1, offset + 1, buttonGoodReleasedColor );
        fheroes2::SetPixel( released[35], offset + 1, offset + 8, buttonGoodReleasedColor );
        fheroes2::SetPixel( released[35], offset + 8, offset + 1, buttonGoodReleasedColor );
        fheroes2::SetPixel( released[35], offset + 8, offset + 8, buttonGoodReleasedColor );
        fheroes2::SetPixel( released[35], offset + 9, offset + 7, buttonGoodReleasedColor );

        // D
        released[36].resize( 11 + offset * 2, 10 + offset * 2 );
        released[36].reset();
        fheroes2::DrawLine( released[36], { offset + 0, offset + 0 }, { offset + 8, offset + 0 }, buttonGoodReleasedColor );
        fheroes2::DrawLine( released[36], { offset + 0, offset + 9 }, { offset + 8, offset + 9 }, buttonGoodReleasedColor );
        fheroes2::DrawLine( released[36], { offset + 2, offset + 1 }, { offset + 2, offset + 8 }, buttonGoodReleasedColor );
        fheroes2::DrawLine( released[36], { offset + 10, offset + 2 }, { offset + 10, offset + 7 }, buttonGoodReleasedColor );
        fheroes2::SetPixel( released[36], offset + 9, offset + 1, buttonGoodReleasedColor );
        fheroes2::SetPixel( released[36], offset + 9, offset + 8, buttonGoodReleasedColor );

        // E
        released[37].resize( 9 + offset * 2, 10 + offset * 2 );
        released[37].reset();
        fheroes2::DrawLine( released[37], { offset + 0, offset + 0 }, { offset + 8, offset + 0 }, buttonGoodReleasedColor );
        fheroes2::DrawLine( released[37], { offset + 0, offset + 9 }, { offset + 8, offset + 9 }, buttonGoodReleasedColor );
        fheroes2::DrawLine( released[37], { offset + 2, offset + 1 }, { offset + 2, offset + 8 }, buttonGoodReleasedColor );
        fheroes2::DrawLine( released[37], { offset + 3, offset + 4 }, { offset + 6, offset + 4 }, buttonGoodReleasedColor );
        fheroes2::SetPixel( released[37], offset + 8, offset + 1, buttonGoodReleasedColor );
        fheroes2::SetPixel( released[37], offset + 8, offset + 8, buttonGoodReleasedColor );
        fheroes2::SetPixel( released[37], offset + 6, offset + 3, buttonGoodReleasedColor );
        fheroes2::SetPixel( released[37], offset + 6, offset + 5, buttonGoodReleasedColor );

        // F
        released[38].resize( 9 + offset * 2, 10 + offset * 2 );
        released[38].reset();
        fheroes2::DrawLine( released[38], { offset + 0, offset + 0 }, { offset + 8, offset + 0 }, buttonGoodReleasedColor );
        fheroes2::DrawLine( released[38], { offset + 0, offset + 9 }, { offset + 3, offset + 9 }, buttonGoodReleasedColor );
        fheroes2::DrawLine( released[38], { offset + 2, offset + 1 }, { offset + 2, offset + 8 }, buttonGoodReleasedColor );
        fheroes2::DrawLine( released[38], { offset + 3, offset + 4 }, { offset + 6, offset + 4 }, buttonGoodReleasedColor );
        fheroes2::SetPixel( released[38], offset + 8, offset + 1, buttonGoodReleasedColor );
        fheroes2::SetPixel( released[38], offset + 6, offset + 3, buttonGoodReleasedColor );
        fheroes2::SetPixel( released[38], offset + 6, offset + 5, buttonGoodReleasedColor );

        // G
        released[39].resize( 11 + offset * 2, 10 + offset * 2 );
        released[39].reset();
        fheroes2::DrawLine( released[39], { offset + 2, offset + 0 }, { offset + 7, offset + 0 }, buttonGoodReleasedColor );
        fheroes2::DrawLine( released[39], { offset + 2, offset + 9 }, { offset + 7, offset + 9 }, buttonGoodReleasedColor );
        fheroes2::DrawLine( released[39], { offset + 0, offset + 2 }, { offset + 0, offset + 7 }, buttonGoodReleasedColor );
        fheroes2::DrawLine( released[39], { offset + 7, offset + 5 }, { offset + 10, offset + 5 }, buttonGoodReleasedColor );
        fheroes2::DrawLine( released[39], { offset + 9, offset + 0 }, { offset + 9, offset + 2 }, buttonGoodReleasedColor );
        fheroes2::DrawLine( released[39], { offset + 9, offset + 6 }, { offset + 9, offset + 7 }, buttonGoodReleasedColor );
        fheroes2::SetPixel( released[39], offset + 1, offset + 1, buttonGoodReleasedColor );
        fheroes2::SetPixel( released[39], offset + 1, offset + 8, buttonGoodReleasedColor );
        fheroes2::SetPixel( released[39], offset + 8, offset + 1, buttonGoodReleasedColor );
        fheroes2::SetPixel( released[39], offset + 8, offset + 8, buttonGoodReleasedColor );

        // H
        released[40].resize( 13 + offset * 2, 10 + offset * 2 );
        released[40].reset();
        fheroes2::DrawLine( released[40], { offset + 0, offset + 0 }, { offset + 4, offset + 0 }, buttonGoodReleasedColor );
        fheroes2::DrawLine( released[40], { offset + 0, offset + 9 }, { offset + 4, offset + 9 }, buttonGoodReleasedColor );
        fheroes2::DrawLine( released[40], { offset + 2, offset + 1 }, { offset + 2, offset + 8 }, buttonGoodReleasedColor );
        fheroes2::DrawLine( released[40], { offset + 8, offset + 0 }, { offset + 12, offset + 0 }, buttonGoodReleasedColor );
        fheroes2::DrawLine( released[40], { offset + 8, offset + 9 }, { offset + 12, offset + 9 }, buttonGoodReleasedColor );
        fheroes2::DrawLine( released[40], { offset + 10, offset + 1 }, { offset + 10, offset + 8 }, buttonGoodReleasedColor );
        fheroes2::DrawLine( released[40], { offset + 3, offset + 5 }, { offset + 9, offset + 5 }, buttonGoodReleasedColor );

        // I
        released[41].resize( 5 + offset * 2, 10 + offset * 2 );
        released[41].reset();
        fheroes2::DrawLine( released[41], { offset + 0, offset + 0 }, { offset + 4, offset + 0 }, buttonGoodReleasedColor );
        fheroes2::DrawLine( released[41], { offset + 0, offset + 9 }, { offset + 4, offset + 9 }, buttonGoodReleasedColor );
        fheroes2::DrawLine( released[41], { offset + 2, offset + 1 }, { offset + 2, offset + 8 }, buttonGoodReleasedColor );

        // J
        released[42].resize( 8 + offset * 2, 10 + offset * 2 );
        released[42].reset();
        fheroes2::DrawLine( released[42], { offset + 3, offset + 0 }, { offset + 7, offset + 0 }, buttonGoodReleasedColor );
        fheroes2::DrawLine( released[42], { offset + 1, offset + 9 }, { offset + 4, offset + 9 }, buttonGoodReleasedColor );
        fheroes2::DrawLine( released[42], { offset + 5, offset + 1 }, { offset + 5, offset + 8 }, buttonGoodReleasedColor );
        fheroes2::DrawLine( released[42], { offset + 0, offset + 7 }, { offset + 0, offset + 8 }, buttonGoodReleasedColor );

        // K
        released[43].resize( 12 + offset * 2, 10 + offset * 2 );
        released[43].reset();
        fheroes2::DrawLine( released[43], { offset + 0, offset + 0 }, { offset + 4, offset + 0 }, buttonGoodReleasedColor );
        fheroes2::DrawLine( released[43], { offset + 0, offset + 9 }, { offset + 4, offset + 9 }, buttonGoodReleasedColor );
        fheroes2::DrawLine( released[43], { offset + 2, offset + 1 }, { offset + 2, offset + 8 }, buttonGoodReleasedColor );
        fheroes2::DrawLine( released[43], { offset + 3, offset + 4 }, { offset + 5, offset + 4 }, buttonGoodReleasedColor );
        fheroes2::DrawLine( released[43], { offset + 6, offset + 3 }, { offset + 8, offset + 1 }, buttonGoodReleasedColor );
        fheroes2::DrawLine( released[43], { offset + 6, offset + 5 }, { offset + 9, offset + 8 }, buttonGoodReleasedColor );
        fheroes2::DrawLine( released[43], { offset + 7, offset + 0 }, { offset + 10, offset + 0 }, buttonGoodReleasedColor );
        fheroes2::DrawLine( released[43], { offset + 8, offset + 9 }, { offset + 11, offset + 9 }, buttonGoodReleasedColor );

        // L
        released[44].resize( 9 + offset * 2, 10 + offset * 2 );
        released[44].reset();
        fheroes2::DrawLine( released[44], { offset + 0, offset + 0 }, { offset + 4, offset + 0 }, buttonGoodReleasedColor );
        fheroes2::DrawLine( released[44], { offset + 0, offset + 9 }, { offset + 8, offset + 9 }, buttonGoodReleasedColor );
        fheroes2::DrawLine( released[44], { offset + 2, offset + 1 }, { offset + 2, offset + 8 }, buttonGoodReleasedColor );
        fheroes2::SetPixel( released[44], offset + 8, offset + 8, buttonGoodReleasedColor );

        // M
        released[45].resize( 15 + offset * 2, 10 + offset * 2 );
        released[45].reset();
        fheroes2::DrawLine( released[45], { offset + 0, offset + 0 }, { offset + 2, offset + 0 }, buttonGoodReleasedColor );
        fheroes2::DrawLine( released[45], { offset + 2, offset + 0 }, { offset + 2, offset + 8 }, buttonGoodReleasedColor );
        fheroes2::DrawLine( released[45], { offset + 0, offset + 9 }, { offset + 4, offset + 9 }, buttonGoodReleasedColor );
        fheroes2::DrawLine( released[45], { offset + 3, offset + 1 }, { offset + 7, offset + 5 }, buttonGoodReleasedColor );
        fheroes2::DrawLine( released[45], { offset + 8, offset + 4 }, { offset + 11, offset + 1 }, buttonGoodReleasedColor );
        fheroes2::DrawLine( released[45], { offset + 12, offset + 1 }, { offset + 12, offset + 8 }, buttonGoodReleasedColor );
        fheroes2::DrawLine( released[45], { offset + 12, offset + 0 }, { offset + 14, offset + 0 }, buttonGoodReleasedColor );
        fheroes2::DrawLine( released[45], { offset + 10, offset + 9 }, { offset + 14, offset + 9 }, buttonGoodReleasedColor );

        // N
        released[46].resize( 14 + offset * 2, 10 + offset * 2 );
        released[46].reset();
        fheroes2::DrawLine( released[46], { offset + 0, offset + 0 }, { offset + 1, offset + 0 }, buttonGoodReleasedColor );
        fheroes2::DrawLine( released[46], { offset + 2, offset + 0 }, { offset + 2, offset + 8 }, buttonGoodReleasedColor );
        fheroes2::DrawLine( released[46], { offset + 0, offset + 9 }, { offset + 4, offset + 9 }, buttonGoodReleasedColor );
        fheroes2::DrawLine( released[46], { offset + 3, offset + 1 }, { offset + 10, offset + 8 }, buttonGoodReleasedColor );
        fheroes2::DrawLine( released[46], { offset + 9, offset + 0 }, { offset + 13, offset + 0 }, buttonGoodReleasedColor );
        fheroes2::DrawLine( released[46], { offset + 11, offset + 0 }, { offset + 11, offset + 9 }, buttonGoodReleasedColor );

        // O
        released[47].resize( 10 + offset * 2, 10 + offset * 2 );
        released[47].reset();
        fheroes2::DrawLine( released[47], { offset + 2, offset + 0 }, { offset + 7, offset + 0 }, buttonGoodReleasedColor );
        fheroes2::DrawLine( released[47], { offset + 0, offset + 2 }, { offset + 0, offset + 7 }, buttonGoodReleasedColor );
        fheroes2::DrawLine( released[47], { offset + 2, offset + 9 }, { offset + 7, offset + 9 }, buttonGoodReleasedColor );
        fheroes2::DrawLine( released[47], { offset + 9, offset + 2 }, { offset + 9, offset + 7 }, buttonGoodReleasedColor );
        fheroes2::SetPixel( released[47], offset + 1, offset + 1, buttonGoodReleasedColor );
        fheroes2::SetPixel( released[47], offset + 8, offset + 1, buttonGoodReleasedColor );
        fheroes2::SetPixel( released[47], offset + 1, offset + 8, buttonGoodReleasedColor );
        fheroes2::SetPixel( released[47], offset + 8, offset + 8, buttonGoodReleasedColor );

        // P
        released[48].resize( 11 + offset * 2, 10 + offset * 2 );
        released[48].reset();
        fheroes2::DrawLine( released[48], { offset + 0, offset + 0 }, { offset + 9, offset + 0 }, buttonGoodReleasedColor );
        fheroes2::DrawLine( released[48], { offset + 0, offset + 9 }, { offset + 4, offset + 9 }, buttonGoodReleasedColor );
        fheroes2::DrawLine( released[48], { offset + 3, offset + 5 }, { offset + 9, offset + 5 }, buttonGoodReleasedColor );
        fheroes2::DrawLine( released[48], { offset + 2, offset + 1 }, { offset + 2, offset + 8 }, buttonGoodReleasedColor );
        fheroes2::DrawLine( released[48], { offset + 10, offset + 1 }, { offset + 10, offset + 4 }, buttonGoodReleasedColor );

        // Q
        released[49].resize( 11 + offset * 2, 11 + offset * 2 );
        released[49].reset();
        fheroes2::DrawLine( released[49], { offset + 2, offset + 0 }, { offset + 7, offset + 0 }, buttonGoodReleasedColor );
        fheroes2::DrawLine( released[49], { offset + 0, offset + 2 }, { offset + 0, offset + 7 }, buttonGoodReleasedColor );
        fheroes2::DrawLine( released[49], { offset + 2, offset + 9 }, { offset + 7, offset + 9 }, buttonGoodReleasedColor );
        fheroes2::DrawLine( released[49], { offset + 9, offset + 2 }, { offset + 9, offset + 7 }, buttonGoodReleasedColor );
        fheroes2::DrawLine( released[49], { offset + 4, offset + 7 }, { offset + 5, offset + 7 }, buttonGoodReleasedColor );
        fheroes2::DrawLine( released[49], { offset + 6, offset + 7 }, { offset + 9, offset + 10 }, buttonGoodReleasedColor );
        fheroes2::DrawLine( released[49], { offset + 10, offset + 10 }, { offset + 11, offset + 10 }, buttonGoodReleasedColor );
        fheroes2::SetPixel( released[49], offset + 1, offset + 1, buttonGoodReleasedColor );
        fheroes2::SetPixel( released[49], offset + 8, offset + 1, buttonGoodReleasedColor );
        fheroes2::SetPixel( released[49], offset + 1, offset + 8, buttonGoodReleasedColor );
        fheroes2::SetPixel( released[49], offset + 8, offset + 8, buttonGoodReleasedColor );
        fheroes2::SetPixel( released[49], offset + 12, offset + 9, buttonGoodReleasedColor );

        // R
        released[50].resize( 12 + offset * 2, 10 + offset * 2 );
        released[50].reset();
        fheroes2::DrawLine( released[50], { offset + 0, offset + 0 }, { offset + 9, offset + 0 }, buttonGoodReleasedColor );
        fheroes2::DrawLine( released[50], { offset + 0, offset + 9 }, { offset + 4, offset + 9 }, buttonGoodReleasedColor );
        fheroes2::DrawLine( released[50], { offset + 8, offset + 9 }, { offset + 11, offset + 9 }, buttonGoodReleasedColor );
        fheroes2::DrawLine( released[50], { offset + 3, offset + 5 }, { offset + 9, offset + 5 }, buttonGoodReleasedColor );
        fheroes2::DrawLine( released[50], { offset + 2, offset + 1 }, { offset + 2, offset + 8 }, buttonGoodReleasedColor );
        fheroes2::DrawLine( released[50], { offset + 10, offset + 1 }, { offset + 10, offset + 4 }, buttonGoodReleasedColor );
        fheroes2::DrawLine( released[50], { offset + 7, offset + 6 }, { offset + 9, offset + 8 }, buttonGoodReleasedColor );

        // S
        released[51].resize( 9 + offset * 2, 10 + offset * 2 );
        released[51].reset();
        fheroes2::DrawLine( released[51], { offset + 1, offset + 0 }, { offset + 7, offset + 0 }, buttonGoodReleasedColor );
        fheroes2::DrawLine( released[51], { offset + 0, offset + 1 }, { offset + 0, offset + 3 }, buttonGoodReleasedColor );
        fheroes2::DrawLine( released[51], { offset + 1, offset + 4 }, { offset + 7, offset + 4 }, buttonGoodReleasedColor );
        fheroes2::DrawLine( released[51], { offset + 8, offset + 5 }, { offset + 8, offset + 8 }, buttonGoodReleasedColor );
        fheroes2::DrawLine( released[51], { offset + 1, offset + 9 }, { offset + 7, offset + 9 }, buttonGoodReleasedColor );
        fheroes2::DrawLine( released[51], { offset + 0, offset + 8 }, { offset + 1, offset + 8 }, buttonGoodReleasedColor );
        fheroes2::SetPixel( released[51], offset + 8, offset + 1, buttonGoodReleasedColor );

        // T
        released[52].resize( 11 + offset * 2, 10 + offset * 2 );
        released[52].reset();
        fheroes2::DrawLine( released[52], { offset + 0, offset + 0 }, { offset + 10, offset + 0 }, buttonGoodReleasedColor );
        fheroes2::DrawLine( released[52], { offset + 5, offset + 1 }, { offset + 5, offset + 8 }, buttonGoodReleasedColor );
        fheroes2::DrawLine( released[52], { offset + 0, offset + 1 }, { offset + 0, offset + 2 }, buttonGoodReleasedColor );
        fheroes2::DrawLine( released[52], { offset + 10, offset + 1 }, { offset + 10, offset + 2 }, buttonGoodReleasedColor );
        fheroes2::DrawLine( released[52], { offset + 4, offset + 9 }, { offset + 6, offset + 9 }, buttonGoodReleasedColor );

        // U
        released[53].resize( 13 + offset * 2, 10 + offset * 2 );
        released[53].reset();
        fheroes2::DrawLine( released[53], { offset + 0, offset + 0 }, { offset + 4, offset + 0 }, buttonGoodReleasedColor );
        fheroes2::DrawLine( released[53], { offset + 8, offset + 0 }, { offset + 12, offset + 0 }, buttonGoodReleasedColor );
        fheroes2::DrawLine( released[53], { offset + 2, offset + 1 }, { offset + 2, offset + 7 }, buttonGoodReleasedColor );
        fheroes2::DrawLine( released[53], { offset + 10, offset + 1 }, { offset + 10, offset + 7 }, buttonGoodReleasedColor );
        fheroes2::DrawLine( released[53], { offset + 4, offset + 9 }, { offset + 8, offset + 9 }, buttonGoodReleasedColor );
        fheroes2::SetPixel( released[53], offset + 3, offset + 8, buttonGoodReleasedColor );
        fheroes2::SetPixel( released[53], offset + 9, offset + 8, buttonGoodReleasedColor );

        // V
        released[54].resize( 11 + offset * 2, 10 + offset * 2 );
        released[54].reset();
        fheroes2::DrawLine( released[54], { offset + 0, offset + 0 }, { offset + 4, offset + 0 }, buttonGoodReleasedColor );
        fheroes2::DrawLine( released[54], { offset + 6, offset + 0 }, { offset + 10, offset + 0 }, buttonGoodReleasedColor );
        fheroes2::DrawLine( released[54], { offset + 2, offset + 1 }, { offset + 5, offset + 9 }, buttonGoodReleasedColor );
        fheroes2::DrawLine( released[54], { offset + 8, offset + 1 }, { offset + 6, offset + 7 }, buttonGoodReleasedColor );

        // W
        released[55].resize( 17 + offset * 2, 10 + offset * 2 );
        released[55].reset();
        fheroes2::DrawLine( released[55], { offset + 0, offset + 0 }, { offset + 4, offset + 0 }, buttonGoodReleasedColor );
        fheroes2::DrawLine( released[55], { offset + 7, offset + 0 }, { offset + 9, offset + 0 }, buttonGoodReleasedColor );
        fheroes2::DrawLine( released[55], { offset + 12, offset + 0 }, { offset + 16, offset + 0 }, buttonGoodReleasedColor );
        fheroes2::DrawLine( released[55], { offset + 2, offset + 1 }, { offset + 5, offset + 9 }, buttonGoodReleasedColor );
        fheroes2::DrawLine( released[55], { offset + 8, offset + 1 }, { offset + 6, offset + 7 }, buttonGoodReleasedColor );
        fheroes2::DrawLine( released[55], { offset + 9, offset + 3 }, { offset + 10, offset + 7 }, buttonGoodReleasedColor );
        fheroes2::DrawLine( released[55], { offset + 14, offset + 1 }, { offset + 11, offset + 9 }, buttonGoodReleasedColor );

        // X
        released[56].resize( 12 + offset * 2, 10 + offset * 2 );
        released[56].reset();
        fheroes2::DrawLine( released[56], { offset + 0, offset + 0 }, { offset + 3, offset + 0 }, buttonGoodReleasedColor );
        fheroes2::DrawLine( released[56], { offset + 8, offset + 0 }, { offset + 11, offset + 0 }, buttonGoodReleasedColor );
        fheroes2::DrawLine( released[56], { offset + 0, offset + 9 }, { offset + 3, offset + 9 }, buttonGoodReleasedColor );
        fheroes2::DrawLine( released[56], { offset + 8, offset + 9 }, { offset + 11, offset + 9 }, buttonGoodReleasedColor );
        fheroes2::DrawLine( released[56], { offset + 2, offset + 1 }, { offset + 9, offset + 8 }, buttonGoodReleasedColor );
        fheroes2::DrawLine( released[56], { offset + 2, offset + 8 }, { offset + 9, offset + 1 }, buttonGoodReleasedColor );

        // Y
        released[57].resize( 11 + offset * 2, 10 + offset * 2 );
        released[57].reset();
        fheroes2::DrawLine( released[57], { offset + 0, offset + 0 }, { offset + 3, offset + 0 }, buttonGoodReleasedColor );
        fheroes2::DrawLine( released[57], { offset + 7, offset + 0 }, { offset + 10, offset + 0 }, buttonGoodReleasedColor );
        fheroes2::DrawLine( released[57], { offset + 2, offset + 1 }, { offset + 4, offset + 3 }, buttonGoodReleasedColor );
        fheroes2::DrawLine( released[57], { offset + 6, offset + 3 }, { offset + 8, offset + 1 }, buttonGoodReleasedColor );
        fheroes2::DrawLine( released[57], { offset + 5, offset + 4 }, { offset + 5, offset + 8 }, buttonGoodReleasedColor );
        fheroes2::DrawLine( released[57], { offset + 3, offset + 9 }, { offset + 7, offset + 9 }, buttonGoodReleasedColor );

        // Z
        released[58].resize( 9 + offset * 2, 10 + offset * 2 );
        released[58].reset();
        fheroes2::DrawLine( released[58], { offset + 0, offset + 0 }, { offset + 8, offset + 0 }, buttonGoodReleasedColor );
        fheroes2::DrawLine( released[58], { offset + 0, offset + 9 }, { offset + 8, offset + 9 }, buttonGoodReleasedColor );
        fheroes2::DrawLine( released[58], { offset + 7, offset + 1 }, { offset + 0, offset + 8 }, buttonGoodReleasedColor );
        fheroes2::SetPixel( released[58], offset + 0, offset + 1, buttonGoodReleasedColor );
        fheroes2::SetPixel( released[58], offset + 8, offset + 8, buttonGoodReleasedColor );

        // [
        released[59].resize( 4 + offset * 2, 10 + offset * 2 );
        released[59].reset();
        fheroes2::DrawLine( released[59], { offset + 0, offset + 0 }, { offset + 0, offset + 9 }, buttonGoodReleasedColor );
        fheroes2::DrawLine( released[59], { offset + 1, offset + 0 }, { offset + 3, offset + 0 }, buttonGoodReleasedColor );
        fheroes2::DrawLine( released[59], { offset + 1, offset + 9 }, { offset + 3, offset + 9 }, buttonGoodReleasedColor );

        /* \ */
        released[60].resize( 4 + offset * 2, 10 + offset * 2 );
        released[60].reset();
        fheroes2::DrawLine( released[60], { offset + 0, offset + 0 }, { offset + 3, offset + 9 }, buttonGoodReleasedColor );

        // ]
        released[61].resize( 4 + offset * 2, 10 + offset * 2 );
        released[61].reset();
        fheroes2::DrawLine( released[61], { offset + 3, offset + 0 }, { offset + 3, offset + 9 }, buttonGoodReleasedColor );
        fheroes2::DrawLine( released[61], { offset + 0, offset + 0 }, { offset + 2, offset + 0 }, buttonGoodReleasedColor );
        fheroes2::DrawLine( released[61], { offset + 0, offset + 9 }, { offset + 2, offset + 9 }, buttonGoodReleasedColor );

        // ^
        released[62].resize( 5 + offset * 2, 3 + offset * 2 );
        released[62].reset();
        fheroes2::DrawLine( released[62], { offset + 0, offset + 2 }, { offset + 2, offset + 0 }, buttonGoodReleasedColor );
        fheroes2::DrawLine( released[62], { offset + 3, offset + 1 }, { offset + 4, offset + 2 }, buttonGoodReleasedColor );

        // _
        released[63].resize( 8 + offset * 2, 11 + offset * 2 );
        released[63].reset();
        fheroes2::DrawLine( released[63], { offset + 0, offset + 10 }, { offset + 7, offset + 10 }, buttonGoodReleasedColor );

        // | - replaced with Caps Lock symbol for virtual keyboard
        // TODO: put the Caps Lock symbol to a special font to not replace any other ASCII character.
        released[92].resize( 11 + offset * 2, 11 + offset * 2 );
        released[92].reset();
        fheroes2::SetPixel( released[92], offset + 5, offset + 0, buttonGoodReleasedColor );
        fheroes2::DrawLine( released[92], { offset + 4, offset + 1 }, { offset + 6, offset + 1 }, buttonGoodReleasedColor );
        fheroes2::DrawLine( released[92], { offset + 3, offset + 2 }, { offset + 7, offset + 2 }, buttonGoodReleasedColor );
        fheroes2::DrawLine( released[92], { offset + 2, offset + 3 }, { offset + 8, offset + 3 }, buttonGoodReleasedColor );
        fheroes2::DrawLine( released[92], { offset + 1, offset + 4 }, { offset + 9, offset + 4 }, buttonGoodReleasedColor );
        fheroes2::DrawLine( released[92], { offset + 0, offset + 5 }, { offset + 10, offset + 5 }, buttonGoodReleasedColor );
        fheroes2::DrawLine( released[92], { offset + 3, offset + 6 }, { offset + 7, offset + 6 }, buttonGoodReleasedColor );
        fheroes2::DrawLine( released[92], { offset + 3, offset + 7 }, { offset + 7, offset + 7 }, buttonGoodReleasedColor );
        fheroes2::DrawLine( released[92], { offset + 3, offset + 9 }, { offset + 7, offset + 9 }, buttonGoodReleasedColor );
        fheroes2::DrawLine( released[92], { offset + 3, offset + 10 }, { offset + 7, offset + 10 }, buttonGoodReleasedColor );

        // ~ - replaced with Backspace symbol (<x]) for virtual keyboard
        // TODO: put the Backspace symbol to a special font to not replace any other ASCII character.
        released[94].resize( 17 + offset * 2, 9 + offset * 2 );
        released[94].reset();
        fheroes2::SetPixel( released[94], offset + 0, offset + 4, buttonGoodReleasedColor );
        fheroes2::DrawLine( released[94], { offset + 1, offset + 3 }, { offset + 1, offset + 5 }, buttonGoodReleasedColor );
        fheroes2::DrawLine( released[94], { offset + 2, offset + 2 }, { offset + 2, offset + 6 }, buttonGoodReleasedColor );
        fheroes2::DrawLine( released[94], { offset + 3, offset + 1 }, { offset + 3, offset + 7 }, buttonGoodReleasedColor );
        fheroes2::Fill( released[94], offset + 4, offset + 0, 13, 9, buttonGoodReleasedColor );
        fheroes2::DrawLine( released[94], { offset + 6, offset + 1 }, { offset + 12, offset + 7 }, 12 );
        fheroes2::DrawLine( released[94], { offset + 7, offset + 1 }, { offset + 13, offset + 7 }, 12 );
        fheroes2::DrawLine( released[94], { offset + 12, offset + 1 }, { offset + 6, offset + 7 }, 12 );
        fheroes2::DrawLine( released[94], { offset + 13, offset + 1 }, { offset + 7, offset + 7 }, 12 );

        // Replaced with Change Language symbol for virtual keyboard
        // TODO: put the Change Language symbol to a special font to not replace any other ASCII character.
        released[95].resize( 14 + offset * 2, 13 + offset * 2 );
        released[95].reset();
        released[95].setPosition( buttonFontOffset.x, buttonFontOffset.y - 2 );
        fheroes2::DrawLine( released[95], { offset + 4, offset + 0 }, { offset + 9, offset + 0 }, buttonGoodReleasedColor );
        fheroes2::DrawLine( released[95], { offset + 1, offset + 2 }, { offset + 2, offset + 1 }, buttonGoodReleasedColor );
        fheroes2::DrawLine( released[95], { offset + 1, offset + 3 }, { offset + 3, offset + 1 }, buttonGoodReleasedColor );
        fheroes2::DrawLine( released[95], { offset + 10, offset + 1 }, { offset + 12, offset + 3 }, buttonGoodReleasedColor );
        fheroes2::DrawLine( released[95], { offset + 11, offset + 1 }, { offset + 12, offset + 2 }, buttonGoodReleasedColor );
        fheroes2::DrawLine( released[95], { offset + 0, offset + 4 }, { offset + 13, offset + 4 }, buttonGoodReleasedColor );
        fheroes2::DrawLine( released[95], { offset + 0, offset + 8 }, { offset + 13, offset + 8 }, buttonGoodReleasedColor );
        fheroes2::DrawLine( released[95], { offset + 1, offset + 9 }, { offset + 3, offset + 11 }, buttonGoodReleasedColor );
        fheroes2::DrawLine( released[95], { offset + 1, offset + 10 }, { offset + 2, offset + 11 }, buttonGoodReleasedColor );
        fheroes2::DrawLine( released[95], { offset + 4, offset + 12 }, { offset + 9, offset + 12 }, buttonGoodReleasedColor );
        fheroes2::DrawLine( released[95], { offset + 10, offset + 11 }, { offset + 12, offset + 9 }, buttonGoodReleasedColor );
        fheroes2::DrawLine( released[95], { offset + 11, offset + 11 }, { offset + 12, offset + 10 }, buttonGoodReleasedColor );
        fheroes2::DrawLine( released[95], { offset + 4, offset + 3 }, { offset + 4, offset + 9 }, buttonGoodReleasedColor );
        fheroes2::DrawLine( released[95], { offset + 9, offset + 3 }, { offset + 9, offset + 9 }, buttonGoodReleasedColor );
        fheroes2::DrawLine( released[95], { offset + 5, offset + 1 }, { offset + 5, offset + 2 }, buttonGoodReleasedColor );
        fheroes2::DrawLine( released[95], { offset + 8, offset + 1 }, { offset + 8, offset + 2 }, buttonGoodReleasedColor );
        fheroes2::DrawLine( released[95], { offset + 5, offset + 10 }, { offset + 5, offset + 11 }, buttonGoodReleasedColor );
        fheroes2::DrawLine( released[95], { offset + 8, offset + 10 }, { offset + 8, offset + 11 }, buttonGoodReleasedColor );
        fheroes2::DrawLine( released[95], { offset + 0, offset + 5 }, { offset + 0, offset + 7 }, buttonGoodReleasedColor );
        fheroes2::DrawLine( released[95], { offset + 13, offset + 5 }, { offset + 13, offset + 7 }, buttonGoodReleasedColor );
    }

    void generateCP1250GoodButtonFont( std::vector<fheroes2::Sprite> & released )
    {
        // Increase size to fit full CP1252 set of characters. Fill with 1px transparent images.
        const fheroes2::Sprite firstSprite{ released[0] };
        released.insert( released.end(), 160, firstSprite );

        // We need 2 pixels from all sides of a letter to add extra effects.
        const int32_t offset = 2;

        // Offset letters with diacritics above them.
        for ( const int & charCode : { 138, 140, 141, 142, 143, 175, 192, 193, 194, 195, 196, 197, 198, 200, 201, 203,
                                       204, 205, 206, 207, 209, 210, 211, 212, 213, 214, 216, 218, 219, 220, 221 } ) {
            released[charCode - 32].setPosition( buttonFontOffset.x, buttonFontOffset.y - 3 );
        }
        released[217 - 32].setPosition( buttonFontOffset.x, buttonFontOffset.y - 4 );

        // S with caron.
        released[138 - 32].resize( released[83 - 32].width(), released[83 - 32].height() + 3 );
        released[138 - 32].reset();
        fheroes2::Copy( released[83 - 32], 0, 0, released[138 - 32], 0, 3, released[83 - 32].width(), released[83 - 32].height() );
        fheroes2::SetPixel( released[138 - 32], offset + 3, offset + 0, buttonGoodReleasedColor );
        fheroes2::DrawLine( released[138 - 32], { offset + 4, offset + 1 }, { offset + 5, offset + 0 }, buttonGoodReleasedColor );

        // S with acute accent.
        released[140 - 32].resize( released[83 - 32].width(), released[83 - 32].height() + 3 );
        released[140 - 32].reset();
        fheroes2::Copy( released[83 - 32], 0, 0, released[140 - 32], 0, 3, released[83 - 32].width(), released[83 - 32].height() );
        fheroes2::DrawLine( released[140 - 32], { offset + 4, offset + 1 }, { offset + 5, offset + 0 }, buttonGoodReleasedColor );

        // T with caron.
        released[141 - 32].resize( released[84 - 32].width(), released[84 - 32].height() + 3 );
        released[141 - 32].reset();
        fheroes2::Copy( released[84 - 32], 0, 0, released[141 - 32], 0, 3, released[84 - 32].width(), released[84 - 32].height() );
        fheroes2::SetPixel( released[141 - 32], offset + 4, offset + 0, buttonGoodReleasedColor );
        fheroes2::DrawLine( released[141 - 32], { offset + 5, offset + 1 }, { offset + 6, offset + 0 }, buttonGoodReleasedColor );

        // Z with caron.
        released[142 - 32].resize( released[90 - 32].width(), released[90 - 32].height() + 3 );
        released[142 - 32].reset();
        fheroes2::Copy( released[90 - 32], 0, 0, released[142 - 32], 0, 3, released[90 - 32].width(), released[90 - 32].height() );
        fheroes2::SetPixel( released[142 - 32], offset + 3, offset + 0, buttonGoodReleasedColor );
        fheroes2::DrawLine( released[142 - 32], { offset + 4, offset + 1 }, { offset + 5, offset + 0 }, buttonGoodReleasedColor );

        // Z with acute.
        released[143 - 32].resize( released[90 - 32].width(), released[90 - 32].height() + 3 );
        released[143 - 32].reset();
        fheroes2::Copy( released[90 - 32], 0, 0, released[143 - 32], 0, 3, released[90 - 32].width(), released[90 - 32].height() );
        fheroes2::DrawLine( released[143 - 32], { offset + 4, offset + 1 }, { offset + 5, offset + 0 }, buttonGoodReleasedColor );

        // L with stroke.
        released[163 - 32] = released[76 - 32];
        fheroes2::DrawLine( released[131], { offset + 1, offset + 6 }, { offset + 5, offset + 2 }, buttonGoodReleasedColor );

        // A with ogonek.
        released[165 - 32].resize( released[65 - 32].width(), released[65 - 32].height() + 3 );
        released[165 - 32].reset();
        fheroes2::Copy( released[65 - 32], 0, 0, released[165 - 32], 0, 0, released[65 - 32].width(), released[65 - 32].height() );
        fheroes2::DrawLine( released[165 - 32], { offset + 9, offset + 11 }, { offset + 10, offset + 10 }, buttonGoodReleasedColor );
        fheroes2::DrawLine( released[165 - 32], { offset + 10, offset + 12 }, { offset + 11, offset + 12 }, buttonGoodReleasedColor );

        // S with cedilla.
        released[170 - 32].resize( released[83 - 32].width(), released[83 - 32].height() + 3 );
        released[170 - 32].reset();
        fheroes2::Copy( released[83 - 32], 0, 0, released[170 - 32], 0, 0, released[83 - 32].width(), released[83 - 32].height() );
        fheroes2::DrawLine( released[170 - 32], { offset + 4, offset + 10 }, { offset + 5, offset + 11 }, buttonGoodReleasedColor );
        fheroes2::DrawLine( released[170 - 32], { offset + 3, offset + 12 }, { offset + 4, offset + 12 }, buttonGoodReleasedColor );

        // Z with dot above.
        released[175 - 32].resize( released[90 - 32].width(), released[90 - 32].height() + 3 );
        released[175 - 32].reset();
        fheroes2::Copy( released[90 - 32], 0, 0, released[175 - 32], 0, 3, released[90 - 32].width(), released[90 - 32].height() );
        fheroes2::DrawLine( released[175 - 32], { offset + 4, offset + 1 }, { offset + 5, offset + 1 }, buttonGoodReleasedColor );

        // L with caron.
        released[188 - 32] = released[76 - 32];
        fheroes2::DrawLine( released[188 - 32], { offset + 6, offset + 0 }, { offset + 7, offset + 0 }, buttonGoodReleasedColor );
        fheroes2::DrawLine( released[188 - 32], { offset + 6, offset + 2 }, { offset + 7, offset + 1 }, buttonGoodReleasedColor );

        // R with acute.
        released[192 - 32].resize( released[82 - 32].width(), released[82 - 32].height() + 3 );
        released[192 - 32].reset();
        fheroes2::Copy( released[82 - 32], 0, 0, released[192 - 32], 0, 3, released[82 - 32].width(), released[82 - 32].height() );
        fheroes2::DrawLine( released[192 - 32], { offset + 5, offset + 1 }, { offset + 6, offset + 0 }, buttonGoodReleasedColor );

        // A with acute.
        released[193 - 32].resize( released[65 - 32].width(), released[65 - 32].height() + 3 );
        released[193 - 32].reset();
        fheroes2::Copy( released[65 - 32], 0, 0, released[193 - 32], 0, 3, released[65 - 32].width(), released[65 - 32].height() );
        fheroes2::DrawLine( released[193 - 32], { offset + 6, offset + 1 }, { offset + 7, offset + 0 }, buttonGoodReleasedColor );

        // A with circumflex.
        released[194 - 32].resize( released[65 - 32].width(), released[65 - 32].height() + 3 );
        released[194 - 32].reset();
        fheroes2::Copy( released[65 - 32], 0, 0, released[194 - 32], 0, 3, released[65 - 32].width(), released[65 - 32].height() );
        fheroes2::SetPixel( released[194 - 32], offset + 5, offset + 1, buttonGoodReleasedColor );
        fheroes2::DrawLine( released[194 - 32], { offset + 6, offset + 0 }, { offset + 7, offset + 1 }, buttonGoodReleasedColor );

        // A with breve.
        released[195 - 32].resize( released[65 - 32].width(), released[65 - 32].height() + 3 );
        released[195 - 32].reset();
        fheroes2::Copy( released[65 - 32], 0, 0, released[195 - 32], 0, 3, released[65 - 32].width(), released[65 - 32].height() );
        fheroes2::DrawLine( released[195 - 32], { offset + 5, offset + 0 }, { offset + 6, offset + 1 }, buttonGoodReleasedColor );
        fheroes2::DrawLine( released[195 - 32], { offset + 7, offset + 1 }, { offset + 8, offset + 0 }, buttonGoodReleasedColor );

        // A with diaeresis.
        released[196 - 32].resize( released[65 - 32].width(), released[65 - 32].height() + 3 );
        released[196 - 32].reset();
        fheroes2::Copy( released[65 - 32], 0, 0, released[196 - 32], 0, 3, released[65 - 32].width(), released[65 - 32].height() );
        fheroes2::DrawLine( released[196 - 32], { offset + 4, offset + 1 }, { offset + 5, offset + 1 }, buttonGoodReleasedColor );
        fheroes2::DrawLine( released[196 - 32], { offset + 8, offset + 1 }, { offset + 9, offset + 1 }, buttonGoodReleasedColor );

        // L with acute.
        released[197 - 32].resize( released[76 - 32].width(), released[76 - 32].height() + 3 );
        released[197 - 32].reset();
        fheroes2::Copy( released[76 - 32], 0, 0, released[197 - 32], 0, 3, released[76 - 32].width(), released[76 - 32].height() );
        fheroes2::DrawLine( released[197 - 32], { offset + 3, offset + 1 }, { offset + 4, offset + 0 }, buttonGoodReleasedColor );

        // C with acute accent.
        released[198 - 32].resize( released[67 - 32].width(), released[67 - 32].height() + 3 );
        released[198 - 32].reset();
        fheroes2::Copy( released[67 - 32], 0, 0, released[198 - 32], 0, 3, released[67 - 32].width(), released[67 - 32].height() );
        fheroes2::DrawLine( released[198 - 32], { offset + 5, offset + 1 }, { offset + 6, offset + 0 }, buttonGoodReleasedColor );

        // C with cedilla.
        released[199 - 32].resize( released[67 - 32].width(), released[67 - 32].height() + 3 );
        released[199 - 32].reset();
        fheroes2::Copy( released[67 - 32], 0, 0, released[199 - 32], 0, 0, released[67 - 32].width(), released[67 - 32].height() );
        fheroes2::DrawLine( released[199 - 32], { offset + 5, offset + 10 }, { offset + 6, offset + 11 }, buttonGoodReleasedColor );
        fheroes2::DrawLine( released[199 - 32], { offset + 4, offset + 12 }, { offset + 5, offset + 12 }, buttonGoodReleasedColor );

        // C with caron.
        released[200 - 32].resize( released[67 - 32].width(), released[67 - 32].height() + 3 );
        released[200 - 32].reset();
        fheroes2::Copy( released[67 - 32], 0, 0, released[200 - 32], 0, 3, released[67 - 32].width(), released[67 - 32].height() );
        fheroes2::SetPixel( released[200 - 32], offset + 4, offset + 0, buttonGoodReleasedColor );
        fheroes2::DrawLine( released[200 - 32], { offset + 5, offset + 1 }, { offset + 6, offset + 0 }, buttonGoodReleasedColor );

        // E with acute.
        released[201 - 32].resize( released[69 - 32].width(), released[69 - 32].height() + 3 );
        released[201 - 32].reset();
        fheroes2::Copy( released[69 - 32], 0, 0, released[201 - 32], 0, 3, released[69 - 32].width(), released[69 - 32].height() );
        fheroes2::DrawLine( released[201 - 32], { offset + 5, offset + 1 }, { offset + 6, offset + 0 }, buttonGoodReleasedColor );

        // E with ogonek.
        released[202 - 32].resize( released[69 - 32].width(), released[69 - 32].height() + 3 );
        released[202 - 32].reset();
        fheroes2::Copy( released[69 - 32], 0, 0, released[202 - 32], 0, 0, released[69 - 32].width(), released[69 - 32].height() );
        fheroes2::DrawLine( released[202 - 32], { offset + 6, offset + 11 }, { offset + 7, offset + 10 }, buttonGoodReleasedColor );
        fheroes2::DrawLine( released[202 - 32], { offset + 7, offset + 12 }, { offset + 8, offset + 12 }, buttonGoodReleasedColor );

        // E with diaeresis.
        released[203 - 32].resize( released[69 - 32].width(), released[69 - 32].height() + 3 );
        released[203 - 32].reset();
        fheroes2::Copy( released[69 - 32], 0, 0, released[203 - 32], 0, 3, released[69 - 32].width(), released[69 - 32].height() );
        fheroes2::DrawLine( released[203 - 32], { offset + 2, offset + 1 }, { offset + 3, offset + 1 }, buttonGoodReleasedColor );
        fheroes2::DrawLine( released[203 - 32], { offset + 6, offset + 1 }, { offset + 7, offset + 1 }, buttonGoodReleasedColor );

        // E with caron.
        released[204 - 32].resize( released[69 - 32].width(), released[69 - 32].height() + 3 );
        released[204 - 32].reset();
        fheroes2::Copy( released[69 - 32], 0, 0, released[204 - 32], 0, 3, released[69 - 32].width(), released[69 - 32].height() );
        fheroes2::SetPixel( released[204 - 32], offset + 4, offset + 0, buttonGoodReleasedColor );
        fheroes2::DrawLine( released[204 - 32], { offset + 5, offset + 1 }, { offset + 6, offset + 0 }, buttonGoodReleasedColor );

        // I with acute.
        released[205 - 32].resize( released[73 - 32].width(), released[73 - 32].height() + 3 );
        released[205 - 32].reset();
        fheroes2::Copy( released[73 - 32], 0, 0, released[205 - 32], 0, 3, released[73 - 32].width(), released[73 - 32].height() );
        fheroes2::DrawLine( released[205 - 32], { offset + 2, offset + 1 }, { offset + 3, offset + 0 }, buttonGoodReleasedColor );

        // I with circumflex.
        released[206 - 32].resize( released[73 - 32].width(), released[73 - 32].height() + 3 );
        released[206 - 32].reset();
        fheroes2::Copy( released[73 - 32], 0, 0, released[206 - 32], 0, 3, released[73 - 32].width(), released[73 - 32].height() );
        fheroes2::SetPixel( released[206 - 32], offset + 1, offset + 1, buttonGoodReleasedColor );
        fheroes2::DrawLine( released[206 - 32], { offset + 2, offset + 0 }, { offset + 3, offset + 1 }, buttonGoodReleasedColor );

        // D with caron.
        released[207 - 32].resize( released[68 - 32].width(), released[68 - 32].height() + 3 );
        released[207 - 32].reset();
        fheroes2::Copy( released[68 - 32], 0, 0, released[207 - 32], 0, 3, released[68 - 32].width(), released[68 - 32].height() );
        fheroes2::SetPixel( released[207 - 32], offset + 4, offset + 0, buttonGoodReleasedColor );
        fheroes2::DrawLine( released[207 - 32], { offset + 5, offset + 1 }, { offset + 6, offset + 0 }, buttonGoodReleasedColor );

        // D with stroke.
        released[208 - 32] = released[68 - 32];
        fheroes2::DrawLine( released[208 - 32], { offset + 1, offset + 4 }, { offset + 5, offset + 4 }, buttonGoodReleasedColor );

        // N with acute.
        released[209 - 32].resize( released[78 - 32].width(), released[78 - 32].height() + 3 );
        released[209 - 32].reset();
        fheroes2::Copy( released[78 - 32], 0, 0, released[209 - 32], 0, 3, released[78 - 32].width(), released[78 - 32].height() );
        fheroes2::DrawLine( released[209 - 32], { offset + 7, offset + 1 }, { offset + 8, offset + 0 }, buttonGoodReleasedColor );

        // N with caron.
        released[210 - 32].resize( released[78 - 32].width(), released[78 - 32].height() + 3 );
        released[210 - 32].reset();
        fheroes2::Copy( released[78 - 32], 0, 0, released[210 - 32], 0, 3, released[78 - 32].width(), released[78 - 32].height() );
        fheroes2::SetPixel( released[210 - 32], offset + 6, offset + 0, buttonGoodReleasedColor );
        fheroes2::DrawLine( released[210 - 32], { offset + 7, offset + 1 }, { offset + 8, offset + 0 }, buttonGoodReleasedColor );

        // O with acute.
        released[211 - 32].resize( released[79 - 32].width(), released[79 - 32].height() + 3 );
        released[211 - 32].reset();
        fheroes2::Copy( released[79 - 32], 0, 0, released[211 - 32], 0, 3, released[79 - 32].width(), released[79 - 32].height() );
        fheroes2::DrawLine( released[211 - 32], { offset + 5, offset + 1 }, { offset + 6, offset + 0 }, buttonGoodReleasedColor );

        // O with circumflex.
        released[212 - 32].resize( released[79 - 32].width(), released[79 - 32].height() + 3 );
        released[212 - 32].reset();
        fheroes2::Copy( released[79 - 32], 0, 0, released[212 - 32], 0, 3, released[79 - 32].width(), released[79 - 32].height() );
        fheroes2::SetPixel( released[212 - 32], offset + 4, offset + 1, buttonGoodReleasedColor );
        fheroes2::DrawLine( released[212 - 32], { offset + 5, offset + 0 }, { offset + 6, offset + 1 }, buttonGoodReleasedColor );

        // O with double acute.
        released[213 - 32].resize( released[79 - 32].width(), released[79 - 32].height() + 3 );
        released[213 - 32].reset();
        fheroes2::Copy( released[79 - 32], 0, 0, released[213 - 32], 0, 3, released[79 - 32].width(), released[79 - 32].height() );
        fheroes2::DrawLine( released[213 - 32], { offset + 3, offset + 1 }, { offset + 4, offset + 0 }, buttonGoodReleasedColor );
        fheroes2::DrawLine( released[213 - 32], { offset + 6, offset + 1 }, { offset + 7, offset + 0 }, buttonGoodReleasedColor );

        // O with diaeresis.
        released[214 - 32].resize( released[79 - 32].width(), released[79 - 32].height() + 3 );
        released[214 - 32].reset();
        fheroes2::Copy( released[79 - 32], 0, 0, released[214 - 32], 0, 3, released[79 - 32].width(), released[79 - 32].height() );
        fheroes2::DrawLine( released[214 - 32], { offset + 2, offset + 1 }, { offset + 3, offset + 1 }, buttonGoodReleasedColor );
        fheroes2::DrawLine( released[214 - 32], { offset + 6, offset + 1 }, { offset + 7, offset + 1 }, buttonGoodReleasedColor );

        // R with caron.
        released[216 - 32].resize( released[82 - 32].width(), released[82 - 32].height() + 3 );
        released[216 - 32].reset();
        fheroes2::Copy( released[82 - 32], 0, 0, released[216 - 32], 0, 3, released[82 - 32].width(), released[82 - 32].height() );
        fheroes2::SetPixel( released[216 - 32], offset + 5, offset + 0, buttonGoodReleasedColor );
        fheroes2::DrawLine( released[216 - 32], { offset + 6, offset + 1 }, { offset + 7, offset + 0 }, buttonGoodReleasedColor );

        // U with ring above.
        released[217 - 32].resize( released[85 - 32].width(), released[85 - 32].height() + 4 );
        released[217 - 32].reset();
        fheroes2::Copy( released[85 - 32], 0, 0, released[217 - 32], 0, 4, released[85 - 32].width(), released[85 - 32].height() );
        fheroes2::DrawLine( released[217 - 32], { offset + 5, offset + 1 }, { offset + 6, offset + 0 }, buttonGoodReleasedColor );
        fheroes2::DrawLine( released[217 - 32], { offset + 6, offset + 2 }, { offset + 7, offset + 1 }, buttonGoodReleasedColor );

        // U with acute.
        released[218 - 32].resize( released[85 - 32].width(), released[85 - 32].height() + 3 );
        released[218 - 32].reset();
        fheroes2::Copy( released[85 - 32], 0, 0, released[218 - 32], 0, 3, released[85 - 32].width(), released[85 - 32].height() );
        fheroes2::DrawLine( released[218 - 32], { offset + 6, offset + 1 }, { offset + 7, offset + 0 }, buttonGoodReleasedColor );

        // U with double acute.
        released[219 - 32].resize( released[85 - 32].width(), released[85 - 32].height() + 3 );
        released[219 - 32].reset();
        fheroes2::Copy( released[85 - 32], 0, 0, released[219 - 32], 0, 3, released[85 - 32].width(), released[85 - 32].height() );
        fheroes2::DrawLine( released[219 - 32], { offset + 5, offset + 1 }, { offset + 6, offset + 0 }, buttonGoodReleasedColor );
        fheroes2::DrawLine( released[219 - 32], { offset + 8, offset + 1 }, { offset + 9, offset + 0 }, buttonGoodReleasedColor );

        // U with diaeresis.
        released[220 - 32].resize( released[85 - 32].width(), released[85 - 32].height() + 3 );
        released[220 - 32].reset();
        fheroes2::Copy( released[85 - 32], 0, 0, released[220 - 32], 0, 3, released[85 - 32].width(), released[85 - 32].height() );
        fheroes2::DrawLine( released[220 - 32], { offset + 4, offset + 1 }, { offset + 5, offset + 1 }, buttonGoodReleasedColor );
        fheroes2::DrawLine( released[220 - 32], { offset + 8, offset + 1 }, { offset + 9, offset + 1 }, buttonGoodReleasedColor );

        // Y with acute.
        released[221 - 32].resize( released[89 - 32].width(), released[89 - 32].height() + 3 );
        released[221 - 32].reset();
        fheroes2::Copy( released[89 - 32], 0, 0, released[221 - 32], 0, 3, released[89 - 32].width(), released[89 - 32].height() );
        fheroes2::DrawLine( released[221 - 32], { offset + 5, offset + 1 }, { offset + 6, offset + 0 }, buttonGoodReleasedColor );

        // T with cedilla. Only copied from T.
        released[222 - 32].resize( released[84 - 32].width(), released[84 - 32].height() + 3 );
        released[222 - 32].reset();
        fheroes2::Copy( released[84 - 32], 0, 0, released[222 - 32], 0, 0, released[84 - 32].width(), released[84 - 32].height() );
        fheroes2::DrawLine( released[222 - 32], { offset + 5, offset + 10 }, { offset + 6, offset + 11 }, buttonGoodReleasedColor );
        fheroes2::DrawLine( released[222 - 32], { offset + 4, offset + 12 }, { offset + 5, offset + 12 }, buttonGoodReleasedColor );
    }

    void generateCP1251GoodButtonFont( std::vector<fheroes2::Sprite> & released )
    {
        // Increase size to fit full CP1252 set of characters. Fill with 1px transparent images.
        const fheroes2::Sprite firstSprite{ released[0] };
        released.insert( released.end(), 160, firstSprite );

        // We need 2 pixels from all sides of a letter to add extra effects.
        const int32_t offset = 2;

        // Offset symbols that either have diacritics or need less space to neighboring symbols.
        released[109].setPosition( buttonFontOffset.x, buttonFontOffset.y - 3 );
        released[129].setPosition( buttonFontOffset.x, buttonFontOffset.y - 3 );
        released[133].setPosition( buttonFontOffset.x, buttonFontOffset.y - 2 );
        released[136].setPosition( buttonFontOffset.x, buttonFontOffset.y - 3 );
        released[143].setPosition( buttonFontOffset.x, buttonFontOffset.y - 3 );
        released[160].setPosition( buttonFontOffset.x - 1, buttonFontOffset.y );
        released[169].setPosition( buttonFontOffset.x, buttonFontOffset.y - 3 );
        released[186].setPosition( buttonFontOffset.x - 1, buttonFontOffset.y );

        // K with acute, Cyrillic KJE. Needs to have upper right arm adjusted.
        released[109].resize( released[43].width(), released[43].height() + 4 );
        released[109].reset();
        fheroes2::Copy( released[43], offset + 2, offset + 1, released[109], offset + 1, offset + 4, 7, released[43].height() - offset * 2 - 2 );
        fheroes2::DrawLine( released[109], { offset + 0, offset + 3 }, { offset + 2, offset + 3 }, buttonGoodReleasedColor );
        fheroes2::DrawLine( released[109], { offset + 0, offset + 12 }, { offset + 2, offset + 12 }, buttonGoodReleasedColor );
        fheroes2::DrawLine( released[109], { offset + 6, offset + 3 }, { offset + 8, offset + 3 }, buttonGoodReleasedColor );
        fheroes2::DrawLine( released[109], { offset + 6, offset + 12 }, { offset + 8, offset + 12 }, buttonGoodReleasedColor );
        fheroes2::SetPixel( released[109], offset + 7, offset + 11, buttonGoodReleasedColor );
        fheroes2::DrawLine( released[109], { offset + 5, offset + 1 }, { offset + 6, offset + 0 }, buttonGoodReleasedColor );

        // ' (right single quotation mark)
        released[114].resize( 3 + offset * 2, 4 + offset * 2 );
        released[114].reset();
        fheroes2::DrawLine( released[114], { offset + 1, offset + 0 }, { offset + 1, offset + 2 }, buttonGoodReleasedColor );
        fheroes2::DrawLine( released[114], { offset + 2, offset + 0 }, { offset + 2, offset + 1 }, buttonGoodReleasedColor );
        fheroes2::SetPixel( released[114], offset + 0, offset + 3, buttonGoodReleasedColor );

        // y with breve.
        released[129].resize( 9 + offset * 2, 13 + offset * 2 );
        released[129].reset();
        fheroes2::DrawLine( released[129], { offset + 0, offset + 3 }, { offset + 2, offset + 3 }, buttonGoodReleasedColor );
        fheroes2::DrawLine( released[129], { offset + 6, offset + 3 }, { offset + 8, offset + 3 }, buttonGoodReleasedColor );
        fheroes2::DrawLine( released[129], { offset + 3, offset + 8 }, { offset + 1, offset + 4 }, buttonGoodReleasedColor );
        fheroes2::DrawLine( released[129], { offset + 5, offset + 8 }, { offset + 7, offset + 4 }, buttonGoodReleasedColor );
        fheroes2::DrawLine( released[129], { offset + 4, offset + 8 }, { offset + 3, offset + 11 }, buttonGoodReleasedColor );
        fheroes2::DrawLine( released[129], { offset + 0, offset + 12 }, { offset + 2, offset + 12 }, buttonGoodReleasedColor );
        fheroes2::SetPixel( released[129], offset + 0, offset + 11, buttonGoodReleasedColor );
        fheroes2::DrawLine( released[129], { offset + 3, offset + 1 }, { offset + 5, offset + 1 }, buttonGoodReleasedColor );
        fheroes2::SetPixel( released[129], offset + 2, offset + 0, buttonGoodReleasedColor );
        fheroes2::SetPixel( released[129], offset + 6, offset + 0, buttonGoodReleasedColor );

        // J
        released[131] = released[42];

        // GHE with upturn.
        released[133].resize( 8 + offset * 2, 12 + offset * 2 );
        released[133].reset();
        fheroes2::DrawLine( released[133], { offset + 0, offset + 2 }, { offset + 7, offset + 2 }, buttonGoodReleasedColor );
        fheroes2::DrawLine( released[133], { offset + 7, offset + 0 }, { offset + 7, offset + 1 }, buttonGoodReleasedColor );
        fheroes2::DrawLine( released[133], { offset + 0, offset + 11 }, { offset + 2, offset + 11 }, buttonGoodReleasedColor );
        fheroes2::DrawLine( released[133], { offset + 1, offset + 3 }, { offset + 1, offset + 10 }, buttonGoodReleasedColor );

        // E with two dots above.
        released[136].resize( released[37].width() - 1, released[37].height() + 3 );
        released[136].reset();
        fheroes2::Copy( released[37], offset + 1, offset + 0, released[136], offset + 0, offset + 3, released[37].width() - 1 - offset * 2,
                        released[37].height() - offset * 2 );
        fheroes2::SetPixel( released[136], offset + 3, offset + 1, buttonGoodReleasedColor );
        fheroes2::SetPixel( released[136], offset + 6, offset + 1, buttonGoodReleasedColor );

        // Ukrainian IE (index 138) is made after the letter with index 189.

        // I with two dots above, Cyrillic YI
        released[143].resize( released[41].width(), released[41].height() + 3 );
        released[143].reset();
        fheroes2::Copy( released[41], 0, 0, released[143], 0, 3, released[41].width(), released[41].height() );
        fheroes2::SetPixel( released[143], offset + 1, offset + 1, buttonGoodReleasedColor );
        fheroes2::SetPixel( released[143], offset + 4, offset + 1, buttonGoodReleasedColor );

        // I, Belarusian-Ukrainian I
        released[146] = released[41];

        // S
        released[157].resize( released[51].width() - 1, released[51].height() );
        fheroes2::Copy( released[51], 0, 0, released[157], 0, 0, 8, released[51].height() );
        fheroes2::Copy( released[51], 9, 0, released[157], 8, 0, released[51].width() - 9, released[51].height() );

        // A
        released[160].resize( 10 + offset * 2, 10 + offset * 2 );
        released[160].reset();
        fheroes2::DrawLine( released[160], { offset + 1, offset + 9 }, { offset + 4, offset + 0 }, buttonGoodReleasedColor );
        fheroes2::DrawLine( released[160], { offset + 5, offset + 0 }, { offset + 8, offset + 9 }, buttonGoodReleasedColor );
        fheroes2::DrawLine( released[160], { offset + 3, offset + 0 }, { offset + 5, offset + 0 }, buttonGoodReleasedColor );
        fheroes2::DrawLine( released[160], { offset + 0, offset + 9 }, { offset + 2, offset + 9 }, buttonGoodReleasedColor );
        fheroes2::DrawLine( released[160], { offset + 7, offset + 9 }, { offset + 9, offset + 9 }, buttonGoodReleasedColor );
        fheroes2::DrawLine( released[160], { offset + 2, offset + 6 }, { offset + 7, offset + 6 }, buttonGoodReleasedColor );

        // 6, Cyrillic BE
        released[161].resize( 8 + offset * 2, 10 + offset * 2 );
        released[161].reset();
        fheroes2::DrawLine( released[161], { offset + 0, offset + 0 }, { offset + 7, offset + 0 }, buttonGoodReleasedColor );
        fheroes2::DrawLine( released[161], { offset + 0, offset + 9 }, { offset + 6, offset + 9 }, buttonGoodReleasedColor );
        fheroes2::DrawLine( released[161], { offset + 1, offset + 1 }, { offset + 1, offset + 8 }, buttonGoodReleasedColor );
        fheroes2::DrawLine( released[161], { offset + 2, offset + 4 }, { offset + 6, offset + 4 }, buttonGoodReleasedColor );
        fheroes2::DrawLine( released[161], { offset + 7, offset + 5 }, { offset + 7, offset + 8 }, buttonGoodReleasedColor );
        fheroes2::SetPixel( released[161], offset + 7, offset + 1, buttonGoodReleasedColor );

        // B
        released[162].resize( 8 + offset * 2, 10 + offset * 2 );
        released[162].reset();
        fheroes2::DrawLine( released[162], { offset + 0, offset + 0 }, { offset + 5, offset + 0 }, buttonGoodReleasedColor );
        fheroes2::DrawLine( released[162], { offset + 0, offset + 9 }, { offset + 6, offset + 9 }, buttonGoodReleasedColor );
        fheroes2::DrawLine( released[162], { offset + 1, offset + 1 }, { offset + 1, offset + 8 }, buttonGoodReleasedColor );
        fheroes2::DrawLine( released[162], { offset + 2, offset + 4 }, { offset + 6, offset + 4 }, buttonGoodReleasedColor );
        fheroes2::DrawLine( released[162], { offset + 6, offset + 1 }, { offset + 6, offset + 3 }, buttonGoodReleasedColor );
        fheroes2::DrawLine( released[162], { offset + 7, offset + 5 }, { offset + 7, offset + 8 }, buttonGoodReleasedColor );

        // r, Cyrillic GHE
        released[163].resize( 8 + offset * 2, 10 + offset * 2 );
        released[163].reset();
        fheroes2::DrawLine( released[163], { offset + 0, offset + 0 }, { offset + 7, offset + 0 }, buttonGoodReleasedColor );
        fheroes2::DrawLine( released[163], { offset + 7, offset + 1 }, { offset + 7, offset + 2 }, buttonGoodReleasedColor );
        fheroes2::DrawLine( released[163], { offset + 0, offset + 9 }, { offset + 2, offset + 9 }, buttonGoodReleasedColor );
        fheroes2::DrawLine( released[163], { offset + 1, offset + 1 }, { offset + 1, offset + 8 }, buttonGoodReleasedColor );

        // Cyrillic DE
        released[164].resize( 10 + offset * 2, 13 + offset * 2 );
        released[164].reset();
        fheroes2::DrawLine( released[164], { offset + 2, offset + 0 }, { offset + 8, offset + 0 }, buttonGoodReleasedColor );
        fheroes2::DrawLine( released[164], { offset + 8, offset + 1 }, { offset + 8, offset + 9 }, buttonGoodReleasedColor );
        fheroes2::DrawLine( released[164], { offset + 3, offset + 1 }, { offset + 3, offset + 7 }, buttonGoodReleasedColor );
        fheroes2::DrawLine( released[164], { offset + 0, offset + 9 }, { offset + 9, offset + 9 }, buttonGoodReleasedColor );
        fheroes2::DrawLine( released[164], { offset + 0, offset + 10 }, { offset + 0, offset + 11 }, buttonGoodReleasedColor );
        fheroes2::DrawLine( released[164], { offset + 9, offset + 10 }, { offset + 9, offset + 11 }, buttonGoodReleasedColor );
        fheroes2::SetPixel( released[164], offset + 2, offset + 8, buttonGoodReleasedColor );

        // E
        released[165].resize( released[37].width() - 1, released[37].height() );
        fheroes2::Copy( released[37], 1, 0, released[165], 0, 0, released[37].width() - 1, released[37].height() );
        fheroes2::SetTransformPixel( released[165], 1, offset + 0, 1 );
        fheroes2::SetTransformPixel( released[165], 1, offset + 9, 1 );

        // X with vertical stroke through it, Cyrillic ZHE. Needs to have upper right and left arms adjusted.
        released[166].resize( released[56].width() - 1, released[56].height() );
        released[166].reset();
        fheroes2::Copy( released[56], offset + 1, offset + 0, released[166], offset + 0, offset + 0, 5, released[56].height() - offset * 2 );
        fheroes2::Copy( released[56], offset + 6, offset + 0, released[166], offset + 6, offset + 0, 5, released[56].height() - offset * 2 );
        fheroes2::DrawLine( released[166], { offset + 5, offset + 1 }, { offset + 5, offset + 8 }, buttonGoodReleasedColor );
        fheroes2::DrawLine( released[166], { offset + 4, offset + 0 }, { offset + 6, offset + 0 }, buttonGoodReleasedColor );
        fheroes2::DrawLine( released[166], { offset + 4, offset + 9 }, { offset + 6, offset + 9 }, buttonGoodReleasedColor );

        // 3, Cyrillic ZE
        released[167].resize( 7 + offset * 2, 10 + offset * 2 );
        released[167].reset();
        fheroes2::DrawLine( released[167], { offset + 2, offset + 0 }, { offset + 5, offset + 0 }, buttonGoodReleasedColor );
        fheroes2::DrawLine( released[167], { offset + 0, offset + 0 }, { offset + 0, offset + 2 }, buttonGoodReleasedColor );
        fheroes2::DrawLine( released[167], { offset + 6, offset + 1 }, { offset + 6, offset + 3 }, buttonGoodReleasedColor );
        fheroes2::DrawLine( released[167], { offset + 2, offset + 4 }, { offset + 5, offset + 4 }, buttonGoodReleasedColor );
        fheroes2::DrawLine( released[167], { offset + 6, offset + 5 }, { offset + 6, offset + 8 }, buttonGoodReleasedColor );
        fheroes2::DrawLine( released[167], { offset + 1, offset + 9 }, { offset + 5, offset + 9 }, buttonGoodReleasedColor );
        fheroes2::SetPixel( released[167], offset + 1, offset + 1, buttonGoodReleasedColor );
        fheroes2::SetPixel( released[167], offset + 0, offset + 8, buttonGoodReleasedColor );

        // Mirrored N, Cyrillic I
        released[168].resize( 9 + offset * 2, 10 + offset * 2 );
        released[168].reset();
        fheroes2::DrawLine( released[168], { offset + 1, offset + 1 }, { offset + 1, offset + 9 }, buttonGoodReleasedColor );
        fheroes2::DrawLine( released[168], { offset + 0, offset + 0 }, { offset + 2, offset + 0 }, buttonGoodReleasedColor );
        fheroes2::DrawLine( released[168], { offset + 2, offset + 8 }, { offset + 6, offset + 1 }, buttonGoodReleasedColor );
        fheroes2::DrawLine( released[168], { offset + 7, offset + 0 }, { offset + 7, offset + 8 }, buttonGoodReleasedColor );
        fheroes2::DrawLine( released[168], { offset + 6, offset + 9 }, { offset + 8, offset + 9 }, buttonGoodReleasedColor );
        fheroes2::SetPixel( released[168], offset + 0, offset + 9, buttonGoodReleasedColor );
        fheroes2::SetPixel( released[168], offset + 8, offset + 0, buttonGoodReleasedColor );

        // Mirrored N with breve, Cyrillic Short I
        released[169].resize( released[168].width(), released[168].height() + 3 );
        released[169].reset();
        fheroes2::Copy( released[168], 0, 0, released[169], 0, 3, released[168].width(), released[168].height() );
        fheroes2::DrawLine( released[169], { offset + 3, offset + 1 }, { offset + 5, offset + 1 }, buttonGoodReleasedColor );
        fheroes2::SetPixel( released[169], offset + 2, offset + 0, buttonGoodReleasedColor );
        fheroes2::SetPixel( released[169], offset + 6, offset + 0, buttonGoodReleasedColor );

        // K.
        released[170].resize( released[43].width() - 3, released[43].height() );
        released[170].reset();
        fheroes2::Copy( released[43], offset + 2, offset + 1, released[170], offset + 1, offset + 1, 7, released[43].height() - offset * 2 - 2 );
        fheroes2::DrawLine( released[170], { offset + 0, offset + 0 }, { offset + 2, offset + 0 }, buttonGoodReleasedColor );
        fheroes2::DrawLine( released[170], { offset + 0, offset + 9 }, { offset + 2, offset + 9 }, buttonGoodReleasedColor );
        fheroes2::DrawLine( released[170], { offset + 6, offset + 0 }, { offset + 8, offset + 0 }, buttonGoodReleasedColor );
        fheroes2::DrawLine( released[170], { offset + 6, offset + 9 }, { offset + 8, offset + 9 }, buttonGoodReleasedColor );
        fheroes2::SetPixel( released[170], offset + 7, offset + 8, buttonGoodReleasedColor );

        // /\, Cyrillic EL
        released[171].resize( 10 + offset * 2, 10 + offset * 2 );
        released[171].reset();
        fheroes2::DrawLine( released[171], { offset + 1, offset + 9 }, { offset + 4, offset + 0 }, buttonGoodReleasedColor );
        fheroes2::DrawLine( released[171], { offset + 5, offset + 0 }, { offset + 8, offset + 9 }, buttonGoodReleasedColor );
        fheroes2::DrawLine( released[171], { offset + 3, offset + 0 }, { offset + 5, offset + 0 }, buttonGoodReleasedColor );
        fheroes2::DrawLine( released[171], { offset + 0, offset + 9 }, { offset + 2, offset + 9 }, buttonGoodReleasedColor );
        fheroes2::DrawLine( released[171], { offset + 7, offset + 9 }, { offset + 9, offset + 9 }, buttonGoodReleasedColor );

        // M
        released[172].resize( 9 + offset * 2, 10 + offset * 2 );
        released[172].reset();
        fheroes2::DrawLine( released[172], { offset + 1, offset + 0 }, { offset + 1, offset + 8 }, buttonGoodReleasedColor );
        fheroes2::DrawLine( released[172], { offset + 0, offset + 9 }, { offset + 2, offset + 9 }, buttonGoodReleasedColor );
        fheroes2::DrawLine( released[172], { offset + 2, offset + 1 }, { offset + 4, offset + 5 }, buttonGoodReleasedColor );
        fheroes2::DrawLine( released[172], { offset + 5, offset + 4 }, { offset + 6, offset + 1 }, buttonGoodReleasedColor );
        fheroes2::DrawLine( released[172], { offset + 7, offset + 0 }, { offset + 7, offset + 8 }, buttonGoodReleasedColor );
        fheroes2::DrawLine( released[172], { offset + 6, offset + 9 }, { offset + 8, offset + 9 }, buttonGoodReleasedColor );
        fheroes2::SetPixel( released[172], offset + 0, offset + 0, buttonGoodReleasedColor );
        fheroes2::SetPixel( released[172], offset + 8, offset + 0, buttonGoodReleasedColor );
        fheroes2::SetPixel( released[172], offset + 4, offset + 4, buttonGoodReleasedColor );

        // H
        released[173].resize( 9 + offset * 2, 10 + offset * 2 );
        released[173].reset();
        fheroes2::DrawLine( released[173], { offset + 1, offset + 1 }, { offset + 1, offset + 8 }, buttonGoodReleasedColor );
        fheroes2::DrawLine( released[173], { offset + 0, offset + 0 }, { offset + 2, offset + 0 }, buttonGoodReleasedColor );
        fheroes2::DrawLine( released[173], { offset + 0, offset + 9 }, { offset + 2, offset + 9 }, buttonGoodReleasedColor );
        fheroes2::DrawLine( released[173], { offset + 2, offset + 5 }, { offset + 7, offset + 5 }, buttonGoodReleasedColor );
        fheroes2::DrawLine( released[173], { offset + 7, offset + 1 }, { offset + 7, offset + 8 }, buttonGoodReleasedColor );
        fheroes2::DrawLine( released[173], { offset + 6, offset + 0 }, { offset + 8, offset + 0 }, buttonGoodReleasedColor );
        fheroes2::DrawLine( released[173], { offset + 6, offset + 9 }, { offset + 8, offset + 9 }, buttonGoodReleasedColor );

        // O
        released[174].resize( released[47].width() - 2, released[47].height() );
        fheroes2::Copy( released[47], 0, 0, released[174], 0, 0, 7, released[47].height() );
        fheroes2::Copy( released[47], 9, 0, released[174], 7, 0, released[47].width() - 9, released[47].height() );

        // Cyrillic PE
        released[175].resize( 9 + offset * 2, 10 + offset * 2 );
        released[175].reset();
        fheroes2::DrawLine( released[175], { offset + 0, offset + 0 }, { offset + 8, offset + 0 }, buttonGoodReleasedColor );
        fheroes2::DrawLine( released[175], { offset + 1, offset + 1 }, { offset + 1, offset + 8 }, buttonGoodReleasedColor );
        fheroes2::DrawLine( released[175], { offset + 7, offset + 1 }, { offset + 7, offset + 8 }, buttonGoodReleasedColor );
        fheroes2::DrawLine( released[175], { offset + 0, offset + 9 }, { offset + 2, offset + 9 }, buttonGoodReleasedColor );
        fheroes2::DrawLine( released[175], { offset + 6, offset + 9 }, { offset + 8, offset + 9 }, buttonGoodReleasedColor );

        // P
        released[176].resize( 8 + offset * 2, 10 + offset * 2 );
        released[176].reset();
        fheroes2::DrawLine( released[176], { offset + 1, offset + 1 }, { offset + 1, offset + 8 }, buttonGoodReleasedColor );
        fheroes2::DrawLine( released[176], { offset + 0, offset + 0 }, { offset + 6, offset + 0 }, buttonGoodReleasedColor );
        fheroes2::DrawLine( released[176], { offset + 2, offset + 5 }, { offset + 6, offset + 5 }, buttonGoodReleasedColor );
        fheroes2::DrawLine( released[176], { offset + 0, offset + 9 }, { offset + 2, offset + 9 }, buttonGoodReleasedColor );
        fheroes2::DrawLine( released[176], { offset + 7, offset + 1 }, { offset + 7, offset + 4 }, buttonGoodReleasedColor );

        // C
        released[177].resize( released[35].width() - 2, released[35].height() );
        fheroes2::Copy( released[35], 0, 0, released[177], 0, 0, 7, released[35].height() );
        fheroes2::Copy( released[35], 9, 0, released[177], 7, 0, released[35].width() - 9, released[47].height() );

        // T
        released[178].resize( released[52].width() - 2, released[52].height() );
        fheroes2::Copy( released[52], 0, 0, released[178], 0, 0, 5, released[52].height() );
        fheroes2::Copy( released[52], 6, 0, released[178], 5, 0, 3, released[52].height() );
        fheroes2::Copy( released[52], 10, 0, released[178], 8, 0, 5, released[52].height() );

        // y, Cyrillic U
        released[179].resize( 9 + offset * 2, 10 + offset * 2 );
        released[179].reset();
        fheroes2::DrawLine( released[179], { offset + 0, offset + 0 }, { offset + 2, offset + 0 }, buttonGoodReleasedColor );
        fheroes2::DrawLine( released[179], { offset + 6, offset + 0 }, { offset + 8, offset + 0 }, buttonGoodReleasedColor );
        fheroes2::DrawLine( released[179], { offset + 3, offset + 5 }, { offset + 1, offset + 1 }, buttonGoodReleasedColor );
        fheroes2::DrawLine( released[179], { offset + 5, offset + 5 }, { offset + 7, offset + 1 }, buttonGoodReleasedColor );
        fheroes2::DrawLine( released[179], { offset + 4, offset + 5 }, { offset + 3, offset + 8 }, buttonGoodReleasedColor );
        fheroes2::DrawLine( released[179], { offset + 0, offset + 9 }, { offset + 2, offset + 9 }, buttonGoodReleasedColor );
        fheroes2::SetPixel( released[179], offset + 0, offset + 8, buttonGoodReleasedColor );

        // O with vertical bar, Cyrillic EF
        released[180].resize( 10 + offset * 2, 10 + offset * 2 );
        released[180].reset();
        fheroes2::DrawLine( released[180], { offset + 1, offset + 2 }, { offset + 7, offset + 2 }, buttonGoodReleasedColor );
        fheroes2::DrawLine( released[180], { offset + 0, offset + 3 }, { offset + 0, offset + 6 }, buttonGoodReleasedColor );
        fheroes2::DrawLine( released[180], { offset + 1, offset + 7 }, { offset + 7, offset + 7 }, buttonGoodReleasedColor );
        fheroes2::DrawLine( released[180], { offset + 8, offset + 3 }, { offset + 8, offset + 6 }, buttonGoodReleasedColor );
        fheroes2::DrawLine( released[180], { offset + 4, offset + 1 }, { offset + 4, offset + 8 }, buttonGoodReleasedColor );
        fheroes2::DrawLine( released[180], { offset + 3, offset + 0 }, { offset + 5, offset + 0 }, buttonGoodReleasedColor );
        fheroes2::DrawLine( released[180], { offset + 3, offset + 9 }, { offset + 5, offset + 9 }, buttonGoodReleasedColor );

        // X
        released[181].resize( released[56].width() - 3, released[56].height() );
        released[181].reset();
        fheroes2::Copy( released[56], offset + 1, offset + 0, released[181], offset + 0, offset + 0, 5, released[56].height() - offset * 2 );
        fheroes2::Copy( released[56], offset + 7, offset + 0, released[181], offset + 5, offset + 0, 4, released[56].height() - offset * 2 );

        // Cyrillic TSE
        released[182].resize( 9 + offset * 2, 12 + offset * 2 );
        released[182].reset();
        fheroes2::DrawLine( released[182], { offset + 0, offset + 9 }, { offset + 8, offset + 9 }, buttonGoodReleasedColor );
        fheroes2::DrawLine( released[182], { offset + 1, offset + 1 }, { offset + 1, offset + 8 }, buttonGoodReleasedColor );
        fheroes2::DrawLine( released[182], { offset + 7, offset + 1 }, { offset + 7, offset + 8 }, buttonGoodReleasedColor );
        fheroes2::DrawLine( released[182], { offset + 0, offset + 0 }, { offset + 2, offset + 0 }, buttonGoodReleasedColor );
        fheroes2::DrawLine( released[182], { offset + 6, offset + 0 }, { offset + 8, offset + 0 }, buttonGoodReleasedColor );
        fheroes2::DrawLine( released[182], { offset + 8, offset + 10 }, { offset + 8, offset + 11 }, buttonGoodReleasedColor );

        // Cyrillic CHE
        released[183].resize( 9 + offset * 2, 10 + offset * 2 );
        released[183].reset();
        fheroes2::DrawLine( released[183], { offset + 0, offset + 0 }, { offset + 2, offset + 0 }, buttonGoodReleasedColor );
        fheroes2::DrawLine( released[183], { offset + 6, offset + 0 }, { offset + 8, offset + 0 }, buttonGoodReleasedColor );
        fheroes2::DrawLine( released[183], { offset + 1, offset + 1 }, { offset + 1, offset + 4 }, buttonGoodReleasedColor );
        fheroes2::DrawLine( released[183], { offset + 7, offset + 1 }, { offset + 7, offset + 8 }, buttonGoodReleasedColor );
        fheroes2::DrawLine( released[183], { offset + 2, offset + 5 }, { offset + 6, offset + 5 }, buttonGoodReleasedColor );
        fheroes2::DrawLine( released[183], { offset + 6, offset + 9 }, { offset + 8, offset + 9 }, buttonGoodReleasedColor );

        // Cyrillic SHA
        released[184].resize( 11 + offset * 2, 10 + offset * 2 );
        released[184].reset();
        fheroes2::DrawLine( released[184], { offset + 1, offset + 1 }, { offset + 1, offset + 8 }, buttonGoodReleasedColor );
        fheroes2::DrawLine( released[184], { offset + 5, offset + 1 }, { offset + 5, offset + 8 }, buttonGoodReleasedColor );
        fheroes2::DrawLine( released[184], { offset + 9, offset + 1 }, { offset + 9, offset + 8 }, buttonGoodReleasedColor );
        fheroes2::DrawLine( released[184], { offset + 0, offset + 9 }, { offset + 10, offset + 9 }, buttonGoodReleasedColor );
        fheroes2::DrawLine( released[184], { offset + 0, offset + 0 }, { offset + 2, offset + 0 }, buttonGoodReleasedColor );
        fheroes2::DrawLine( released[184], { offset + 4, offset + 0 }, { offset + 6, offset + 0 }, buttonGoodReleasedColor );
        fheroes2::DrawLine( released[184], { offset + 8, offset + 0 }, { offset + 10, offset + 0 }, buttonGoodReleasedColor );

        // Cyrillic SHCHA
        released[185].resize( 11 + offset * 2, 12 + offset * 2 );
        released[185].reset();
        fheroes2::Copy( released[184], 0, 0, released[185], 0, 0, released[184].width(), released[184].height() );
        fheroes2::DrawLine( released[185], { offset + 10, offset + 10 }, { offset + 10, offset + 11 }, buttonGoodReleasedColor );

        // b, Cyrillic hard sign
        released[186].resize( 10 + offset * 2, 10 + offset * 2 );
        released[186].reset();
        fheroes2::DrawLine( released[186], { offset + 0, offset + 0 }, { offset + 3, offset + 0 }, buttonGoodReleasedColor );
        fheroes2::DrawLine( released[186], { offset + 2, offset + 9 }, { offset + 8, offset + 9 }, buttonGoodReleasedColor );
        fheroes2::DrawLine( released[186], { offset + 3, offset + 1 }, { offset + 3, offset + 8 }, buttonGoodReleasedColor );
        fheroes2::DrawLine( released[186], { offset + 4, offset + 4 }, { offset + 8, offset + 4 }, buttonGoodReleasedColor );
        fheroes2::DrawLine( released[186], { offset + 9, offset + 5 }, { offset + 9, offset + 8 }, buttonGoodReleasedColor );

        // bI, Cyrillic YERU
        released[187].resize( 10 + offset * 2, 10 + offset * 2 );
        released[187].reset();
        fheroes2::DrawLine( released[187], { offset + 0, offset + 0 }, { offset + 2, offset + 0 }, buttonGoodReleasedColor );
        fheroes2::DrawLine( released[187], { offset + 0, offset + 9 }, { offset + 4, offset + 9 }, buttonGoodReleasedColor );
        fheroes2::DrawLine( released[187], { offset + 1, offset + 1 }, { offset + 1, offset + 8 }, buttonGoodReleasedColor );
        fheroes2::DrawLine( released[187], { offset + 2, offset + 4 }, { offset + 4, offset + 4 }, buttonGoodReleasedColor );
        fheroes2::DrawLine( released[187], { offset + 5, offset + 5 }, { offset + 5, offset + 8 }, buttonGoodReleasedColor );
        fheroes2::Copy( released[41], offset + 1, 0, released[187], offset + 7, 0, released[41].width() - 2 - offset * 2, released[41].height() );

        // b, Cyrillic soft sign
        released[188].resize( 8 + offset * 2, 10 + offset * 2 );
        released[188].reset();
        fheroes2::DrawLine( released[188], { offset + 0, offset + 0 }, { offset + 2, offset + 0 }, buttonGoodReleasedColor );
        fheroes2::DrawLine( released[188], { offset + 0, offset + 9 }, { offset + 6, offset + 9 }, buttonGoodReleasedColor );
        fheroes2::DrawLine( released[188], { offset + 1, offset + 1 }, { offset + 1, offset + 8 }, buttonGoodReleasedColor );
        fheroes2::DrawLine( released[188], { offset + 2, offset + 4 }, { offset + 6, offset + 4 }, buttonGoodReleasedColor );
        fheroes2::DrawLine( released[188], { offset + 7, offset + 5 }, { offset + 7, offset + 8 }, buttonGoodReleasedColor );

        // Flipped C with line inside, Cyrillic E
        released[189].resize( 8 + offset * 2, 10 + offset * 2 );
        released[189].reset();
        fheroes2::DrawLine( released[189], { offset + 2, offset + 0 }, { offset + 5, offset + 0 }, buttonGoodReleasedColor );
        fheroes2::DrawLine( released[189], { offset + 7, offset + 2 }, { offset + 7, offset + 7 }, buttonGoodReleasedColor );
        fheroes2::DrawLine( released[189], { offset + 2, offset + 9 }, { offset + 5, offset + 9 }, buttonGoodReleasedColor );
        fheroes2::DrawLine( released[189], { offset + 0, offset + 0 }, { offset + 0, offset + 2 }, buttonGoodReleasedColor );
        fheroes2::DrawLine( released[189], { offset + 2, offset + 4 }, { offset + 6, offset + 4 }, buttonGoodReleasedColor );
        fheroes2::SetPixel( released[189], offset + 0, offset + 7, buttonGoodReleasedColor );
        fheroes2::SetPixel( released[189], offset + 1, offset + 1, buttonGoodReleasedColor );
        fheroes2::SetPixel( released[189], offset + 1, offset + 8, buttonGoodReleasedColor );
        fheroes2::SetPixel( released[189], offset + 6, offset + 1, buttonGoodReleasedColor );
        fheroes2::SetPixel( released[189], offset + 6, offset + 8, buttonGoodReleasedColor );

        // Ukrainian IE. Make it by mirroring horizontally the previous letter.
        released[138].resize( 8 + offset * 2, 10 + offset * 2 );
        released[138].reset();
        fheroes2::Blit( released[189], released[138], true );

        // IO, Cyrillic YU
        released[190].resize( 11 + offset * 2, 10 + offset * 2 );
        released[190].reset();
        fheroes2::Copy( released[41], offset + 1, 0, released[190], offset + 0, 0, released[41].width() - 2 - offset * 2, released[41].height() );
        fheroes2::Copy( released[47], offset, 0, released[190], offset + 4, 0, 3, released[47].height() );
        fheroes2::Copy( released[47], offset + 6, 0, released[190], offset + 7, 0, 4, released[47].height() );
        fheroes2::DrawLine( released[190], { offset + 2, offset + 4 }, { offset + 3, offset + 4 }, buttonGoodReleasedColor );

        // Mirrored R, Cyrillic YA
        released[191].resize( released[176].width(), released[176].height() );
        fheroes2::Flip( released[176], 0, 0, released[191], 0, 0, released[176].width(), released[176].height(), true, false );
        fheroes2::DrawLine( released[191], { offset + 0, offset + 9 }, { offset + 2, offset + 9 }, buttonGoodReleasedColor );
        fheroes2::DrawLine( released[191], { offset + 3, offset + 6 }, { offset + 1, offset + 8 }, buttonGoodReleasedColor );
    }

    void generateCP1252GoodButtonFont( std::vector<fheroes2::Sprite> & released )
    {
        // Increase size to fit full CP1252 set of characters. Fill with 1px transparent images.
        const fheroes2::Sprite firstSprite{ released[0] };
        released.insert( released.end(), 160, firstSprite );

        // We need 2 pixels from all sides of a letter to add extra effects.
        const int32_t offset = 2;

        // Offset letters with diacritics above them.
        for ( const int & charCode : { 192, 193, 194, 195, 200, 201, 202, 205, 206, 209, 211, 212, 213, 217, 218, 219 } ) {
            released[charCode - 32].setPosition( buttonFontOffset.x, buttonFontOffset.y - 3 );
        }

        for ( const int & charCode : { 196, 197, 203, 207, 214, 220 } ) {
            released[charCode - 32].setPosition( buttonFontOffset.x, buttonFontOffset.y - 2 );
        }

        // Offset A-related letters to have less space to neighboring letters. Keep the y-offset change from earlier.
        for ( const int & charCode : { 65, 192, 193, 194, 195, 196, 197, 198 } ) {
            released[charCode - 32].setPosition( buttonFontOffset.x - 2, released[charCode - 32].y() );
        }

        // A with grave.
        released[192 - 32].resize( released[65 - 32].width(), released[65 - 32].height() + 3 );
        released[192 - 32].reset();
        fheroes2::Copy( released[65 - 32], 0, 0, released[192 - 32], 0, 3, released[65 - 32].width(), released[65 - 32].height() );
        fheroes2::DrawLine( released[192 - 32], { offset + 6, offset + 0 }, { offset + 7, offset + 1 }, buttonGoodReleasedColor );

        // A with acute.
        released[193 - 32].resize( released[65 - 32].width(), released[65 - 32].height() + 3 );
        released[193 - 32].reset();
        fheroes2::Copy( released[65 - 32], 0, 0, released[193 - 32], 0, 3, released[65 - 32].width(), released[65 - 32].height() );
        fheroes2::DrawLine( released[193 - 32], { offset + 6, offset + 1 }, { offset + 7, offset + 0 }, buttonGoodReleasedColor );

        // A with circumflex
        released[194 - 32].resize( released[65 - 32].width(), released[65 - 32].height() + 3 );
        released[194 - 32].reset();
        fheroes2::Copy( released[65 - 32], 0, 0, released[194 - 32], 0, 3, released[65 - 32].width(), released[65 - 32].height() );
        fheroes2::DrawLine( released[194 - 32], { offset + 5, offset + 1 }, { offset + 6, offset + 0 }, buttonGoodReleasedColor );
        fheroes2::SetPixel( released[194 - 32], offset + 7, offset + 1, buttonGoodReleasedColor );

        // A with tilde
        released[195 - 32].resize( released[65 - 32].width(), released[65 - 32].height() + 3 );
        released[195 - 32].reset();
        fheroes2::Copy( released[65 - 32], 0, 0, released[195 - 32], 0, 3, released[65 - 32].width(), released[65 - 32].height() );
        fheroes2::DrawLine( released[195 - 32], { offset + 4, offset + 1 }, { offset + 5, offset + 0 }, buttonGoodReleasedColor );
        fheroes2::SetPixel( released[195 - 32], offset + 6, offset + 0, buttonGoodReleasedColor );
        fheroes2::SetPixel( released[195 - 32], offset + 7, offset + 1, buttonGoodReleasedColor );
        fheroes2::DrawLine( released[195 - 32], { offset + 8, offset + 1 }, { offset + 9, offset + 0 }, buttonGoodReleasedColor );

        // A with diaeresis
        released[196 - 32].resize( released[65 - 32].width(), released[65 - 32].height() + 2 );
        released[196 - 32].reset();
        fheroes2::Copy( released[65 - 32], 0, 0, released[196 - 32], 0, 2, released[65 - 32].width(), released[65 - 32].height() );
        fheroes2::SetPixel( released[196 - 32], offset + 5, offset + 0, buttonGoodReleasedColor );
        fheroes2::SetPixel( released[196 - 32], offset + 7, offset + 0, buttonGoodReleasedColor );

        // A with circle on top
        released[197 - 32].resize( 13 + offset * 2, 12 + offset * 2 );
        released[197 - 32].reset();
        fheroes2::DrawLine( released[197 - 32], { offset + 0, offset + 11 }, { offset + 4, offset + 11 }, buttonGoodReleasedColor );
        fheroes2::DrawLine( released[197 - 32], { offset + 8, offset + 11 }, { offset + 12, offset + 11 }, buttonGoodReleasedColor );
        fheroes2::DrawLine( released[197 - 32], { offset + 5, offset + 7 }, { offset + 8, offset + 7 }, buttonGoodReleasedColor );
        fheroes2::DrawLine( released[197 - 32], { offset + 2, offset + 10 }, { offset + 4, offset + 7 }, buttonGoodReleasedColor );
        fheroes2::DrawLine( released[197 - 32], { offset + 7, offset + 3 }, { offset + 10, offset + 10 }, buttonGoodReleasedColor );
        fheroes2::DrawLine( released[197 - 32], { offset + 5, offset + 1 }, { offset + 5, offset + 2 }, buttonGoodReleasedColor );
        fheroes2::DrawLine( released[197 - 32], { offset + 8, offset + 1 }, { offset + 8, offset + 2 }, buttonGoodReleasedColor );
        fheroes2::DrawLine( released[197 - 32], { offset + 6, offset + 0 }, { offset + 7, offset + 0 }, buttonGoodReleasedColor );
        fheroes2::SetPixel( released[197 - 32], offset + 4, offset + 6, buttonGoodReleasedColor );
        fheroes2::SetPixel( released[197 - 32], offset + 5, offset + 5, buttonGoodReleasedColor );
        fheroes2::SetPixel( released[197 - 32], offset + 5, offset + 4, buttonGoodReleasedColor );
        fheroes2::SetPixel( released[197 - 32], offset + 6, offset + 3, buttonGoodReleasedColor );

        // A attached to E.
        released[198 - 32].resize( 15 + offset * 2, 10 + offset * 2 );
        released[198 - 32].reset();
        fheroes2::DrawLine( released[198 - 32], { offset + 0, offset + 9 }, { offset + 4, offset + 9 }, buttonGoodReleasedColor );
        fheroes2::DrawLine( released[198 - 32], { offset + 8, offset + 9 }, { offset + 12, offset + 9 }, buttonGoodReleasedColor );
        fheroes2::DrawLine( released[198 - 32], { offset + 5, offset + 5 }, { offset + 8, offset + 5 }, buttonGoodReleasedColor );
        fheroes2::DrawLine( released[198 - 32], { offset + 2, offset + 8 }, { offset + 4, offset + 5 }, buttonGoodReleasedColor );
        fheroes2::DrawLine( released[198 - 32], { offset + 7, offset + 1 }, { offset + 10, offset + 8 }, buttonGoodReleasedColor );
        fheroes2::DrawLine( released[198 - 32], { offset + 7, offset + 0 }, { offset + 14, offset + 0 }, buttonGoodReleasedColor );
        fheroes2::DrawLine( released[198 - 32], { offset + 13, offset + 9 }, { offset + 14, offset + 9 }, buttonGoodReleasedColor );
        fheroes2::DrawLine( released[198 - 32], { offset + 9, offset + 4 }, { offset + 12, offset + 4 }, buttonGoodReleasedColor );
        fheroes2::SetPixel( released[198 - 32], offset + 4, offset + 4, buttonGoodReleasedColor );
        fheroes2::SetPixel( released[198 - 32], offset + 5, offset + 3, buttonGoodReleasedColor );
        fheroes2::SetPixel( released[198 - 32], offset + 5, offset + 2, buttonGoodReleasedColor );
        fheroes2::SetPixel( released[198 - 32], offset + 6, offset + 1, buttonGoodReleasedColor );
        fheroes2::SetPixel( released[198 - 32], offset + 6, offset + 0, buttonGoodReleasedColor );
        fheroes2::SetPixel( released[198 - 32], offset + 14, offset + 1, buttonGoodReleasedColor );
        fheroes2::SetPixel( released[198 - 32], offset + 14, offset + 8, buttonGoodReleasedColor );
        fheroes2::SetPixel( released[198 - 32], offset + 12, offset + 3, buttonGoodReleasedColor );
        fheroes2::SetPixel( released[198 - 32], offset + 12, offset + 5, buttonGoodReleasedColor );

        // C with cedilla.
        released[199 - 32].resize( released[67 - 32].width(), released[67 - 32].height() + 3 );
        released[199 - 32].reset();
        fheroes2::Copy( released[67 - 32], 0, 0, released[199 - 32], 0, 0, released[67 - 32].width(), released[67 - 32].height() );
        fheroes2::DrawLine( released[199 - 32], { offset + 5, offset + 10 }, { offset + 6, offset + 11 }, buttonGoodReleasedColor );
        fheroes2::DrawLine( released[199 - 32], { offset + 4, offset + 12 }, { offset + 5, offset + 12 }, buttonGoodReleasedColor );

        // E with grave.
        released[200 - 32].resize( released[69 - 32].width(), released[69 - 32].height() + 3 );
        released[200 - 32].reset();
        fheroes2::Copy( released[69 - 32], 0, 0, released[200 - 32], 0, 3, released[69 - 32].width(), released[69 - 32].height() );
        fheroes2::DrawLine( released[200 - 32], { offset + 4, offset + 0 }, { offset + 5, offset + 1 }, buttonGoodReleasedColor );

        // E with acute.
        released[201 - 32].resize( released[69 - 32].width(), released[69 - 32].height() + 3 );
        released[201 - 32].reset();
        fheroes2::Copy( released[69 - 32], 0, 0, released[201 - 32], 0, 3, released[69 - 32].width(), released[69 - 32].height() );
        fheroes2::DrawLine( released[201 - 32], { offset + 4, offset + 1 }, { offset + 5, offset + 0 }, buttonGoodReleasedColor );

        // E with circumflex.
        released[202 - 32].resize( released[69 - 32].width(), released[69 - 32].height() + 3 );
        released[202 - 32].reset();
        fheroes2::Copy( released[69 - 32], 0, 0, released[202 - 32], 0, 3, released[69 - 32].width(), released[69 - 32].height() );
        fheroes2::Copy( released[194 - 32], offset + 5, offset, released[202 - 32], offset + 3, offset, 3, 2 );

        // E with diaeresis.
        released[203 - 32].resize( released[69 - 32].width(), released[69 - 32].height() + 2 );
        released[203 - 32].reset();
        fheroes2::Copy( released[69 - 32], 0, 0, released[203 - 32], 0, 2, released[69 - 32].width(), released[69 - 32].height() );
        fheroes2::SetPixel( released[203 - 32], offset + 3, offset + 0, buttonGoodReleasedColor );
        fheroes2::SetPixel( released[203 - 32], offset + 6, offset + 0, buttonGoodReleasedColor );

        // I with grave.
        released[204 - 32].resize( released[73 - 32].width(), released[73 - 32].height() + 3 );
        released[204 - 32].reset();
        fheroes2::Copy( released[73 - 32], 0, 0, released[204 - 32], 0, 3, released[73 - 32].width(), released[73 - 32].height() );
        fheroes2::DrawLine( released[204 - 32], { offset + 2, offset + 0 }, { offset + 3, offset + 1 }, buttonGoodReleasedColor );

        // I with acute.
        released[205 - 32].resize( released[73 - 32].width(), released[73 - 32].height() + 3 );
        released[205 - 32].reset();
        fheroes2::Copy( released[73 - 32], 0, 0, released[205 - 32], 0, 3, released[73 - 32].width(), released[73 - 32].height() );
        fheroes2::DrawLine( released[205 - 32], { offset + 2, offset + 1 }, { offset + 3, offset + 0 }, buttonGoodReleasedColor );

        // I with circumflex.
        released[206 - 32].resize( released[73 - 32].width(), released[73 - 32].height() + 3 );
        released[206 - 32].reset();
        fheroes2::Copy( released[73 - 32], 0, 0, released[206 - 32], 0, 3, released[73 - 32].width(), released[73 - 32].height() );
        fheroes2::Copy( released[194 - 32], offset + 5, offset, released[206 - 32], offset + 1, offset, 3, 2 );

        // I with diaeresis.
        released[207 - 32].resize( released[73 - 32].width(), released[73 - 32].height() + 2 );
        released[207 - 32].reset();
        fheroes2::Copy( released[73 - 32], 0, 0, released[207 - 32], 0, 2, released[73 - 32].width(), released[73 - 32].height() );
        fheroes2::SetPixel( released[207 - 32], offset + 0, offset + 0, buttonGoodReleasedColor );
        fheroes2::SetPixel( released[207 - 32], offset + 4, offset + 0, buttonGoodReleasedColor );

        // N with tilde.
        released[209 - 32].resize( released[78 - 32].width(), released[78 - 32].height() + 3 );
        released[209 - 32].reset();
        fheroes2::Copy( released[78 - 32], 0, 0, released[209 - 32], 0, 3, released[78 - 32].width(), released[78 - 32].height() );
        fheroes2::Copy( released[195 - 32], offset + 4, offset, released[209 - 32], offset + 4, offset, 6, 2 );

        // O with acute.
        released[211 - 32].resize( released[79 - 32].width(), released[79 - 32].height() + 3 );
        released[211 - 32].reset();
        fheroes2::Copy( released[79 - 32], 0, 0, released[211 - 32], 0, 3, released[79 - 32].width(), released[79 - 32].height() );
        fheroes2::DrawLine( released[211 - 32], { offset + 4, offset + 1 }, { offset + 5, offset + 0 }, buttonGoodReleasedColor );

        // O with circumflex.
        released[212 - 32].resize( released[79 - 32].width(), released[79 - 32].height() + 3 );
        released[212 - 32].reset();
        fheroes2::Copy( released[79 - 32], 0, 0, released[212 - 32], 0, 3, released[79 - 32].width(), released[79 - 32].height() );
        fheroes2::DrawLine( released[212 - 32], { offset + 3, offset + 1 }, { offset + 4, offset + 0 }, buttonGoodReleasedColor );
        fheroes2::DrawLine( released[212 - 32], { offset + 5, offset + 0 }, { offset + 6, offset + 1 }, buttonGoodReleasedColor );

        // O with tilde.
        released[213 - 32].resize( released[79 - 32].width(), released[79 - 32].height() + 3 );
        released[213 - 32].reset();
        fheroes2::Copy( released[79 - 32], 0, 0, released[213 - 32], 0, 3, released[79 - 32].width(), released[79 - 32].height() );
        fheroes2::Copy( released[195 - 32], offset + 4, offset, released[213 - 32], offset + 2, offset, 6, 2 );

        // O with diaeresis.
        released[214 - 32].resize( released[79 - 32].width(), released[79 - 32].height() + 2 );
        released[214 - 32].reset();
        fheroes2::Copy( released[79 - 32], 0, 0, released[214 - 32], 0, 2, released[79 - 32].width(), released[79 - 32].height() );
        fheroes2::SetPixel( released[214 - 32], offset + 3, offset + 0, buttonGoodReleasedColor );
        fheroes2::SetPixel( released[214 - 32], offset + 6, offset + 0, buttonGoodReleasedColor );

        // U with grave.
        released[217 - 32].resize( released[85 - 32].width(), released[85 - 32].height() + 3 );
        released[217 - 32].reset();
        fheroes2::Copy( released[85 - 32], 0, 0, released[217 - 32], 0, 3, released[85 - 32].width(), released[85 - 32].height() );
        fheroes2::DrawLine( released[217 - 32], { offset + 6, offset + 0 }, { offset + 7, offset + 1 }, buttonGoodReleasedColor );

        // U with acute.
        released[218 - 32].resize( released[85 - 32].width(), released[85 - 32].height() + 3 );
        released[218 - 32].reset();
        fheroes2::Copy( released[85 - 32], 0, 0, released[218 - 32], 0, 3, released[85 - 32].width(), released[85 - 32].height() );
        fheroes2::DrawLine( released[218 - 32], { offset + 6, offset + 1 }, { offset + 7, offset + 0 }, buttonGoodReleasedColor );

        // U with circumflex.
        released[219 - 32].resize( released[85 - 32].width(), released[85 - 32].height() + 3 );
        released[219 - 32].reset();
        fheroes2::Copy( released[85 - 32], 0, 0, released[219 - 32], 0, 3, released[85 - 32].width(), released[85 - 32].height() );
        fheroes2::DrawLine( released[219 - 32], { offset + 4, offset + 1 }, { offset + 5, offset + 0 }, buttonGoodReleasedColor );
        fheroes2::SetPixel( released[219 - 32], offset + 6, offset + 0, buttonGoodReleasedColor );
        fheroes2::DrawLine( released[219 - 32], { offset + 7, offset + 0 }, { offset + 8, offset + 1 }, buttonGoodReleasedColor );

        // U with diaeresis.
        released[220 - 32].resize( released[85 - 32].width(), released[85 - 32].height() + 2 );
        released[220 - 32].reset();
        fheroes2::Copy( released[85 - 32], 0, 0, released[220 - 32], 0, 2, released[85 - 32].width(), released[85 - 32].height() );
        fheroes2::SetPixel( released[220 - 32], offset + 4, offset + 0, buttonGoodReleasedColor );
        fheroes2::SetPixel( released[220 - 32], offset + 8, offset + 0, buttonGoodReleasedColor );

        // Eszett.
        released[223 - 32].resize( 12 + offset * 2, 10 + offset * 2 );
        released[223 - 32].reset();
        fheroes2::DrawLine( released[223 - 32], { offset + 0, offset + 9 }, { offset + 2, offset + 9 }, buttonGoodReleasedColor );
        fheroes2::DrawLine( released[223 - 32], { offset + 2, offset + 9 }, { offset + 2, offset + 2 }, buttonGoodReleasedColor );
        fheroes2::SetPixel( released[223 - 32], offset + 3, offset + 1, buttonGoodReleasedColor );
        fheroes2::DrawLine( released[223 - 32], { offset + 4, offset + 0 }, { offset + 10, offset + 0 }, buttonGoodReleasedColor );
        fheroes2::DrawLine( released[223 - 32], { offset + 11, offset + 1 }, { offset + 11, offset + 2 }, buttonGoodReleasedColor );
        fheroes2::SetPixel( released[223 - 32], offset + 10, offset + 3, buttonGoodReleasedColor );
        fheroes2::DrawLine( released[223 - 32], { offset + 9, offset + 4 }, { offset + 6, offset + 4 }, buttonGoodReleasedColor );
        fheroes2::SetPixel( released[223 - 32], offset + 10, offset + 5, buttonGoodReleasedColor );
        fheroes2::DrawLine( released[223 - 32], { offset + 11, offset + 6 }, { offset + 11, offset + 8 }, buttonGoodReleasedColor );
        fheroes2::DrawLine( released[223 - 32], { offset + 10, offset + 9 }, { offset + 5, offset + 9 }, buttonGoodReleasedColor );
        fheroes2::SetPixel( released[223 - 32], offset + 5, offset + 8, buttonGoodReleasedColor );
    }

    void generateGoodCP1254ButtonFont( std::vector<fheroes2::Sprite> & released )
    {
        // Increase size to fit full CP1254 set of characters. Fill with 1px transparent images.
        const fheroes2::Sprite firstSprite{ released[0] };
        released.insert( released.end(), 160, firstSprite );

        // We need 2 pixels from all sides of a letter to add extra effects.
        const int32_t offset = 2;

        // Offset letters with diacritics above them.
        for ( const int & charCode : { 214, 220, 221 } ) {
            released[charCode - 32].setPosition( buttonFontOffset.x, buttonFontOffset.y - 2 );
        }

        // Offset G with breve.
        released[208 - 32].setPosition( buttonFontOffset.x, buttonFontOffset.y - 3 );

        // C with cedilla.
        released[199 - 32].resize( released[67 - 32].width(), released[67 - 32].height() + 3 );
        released[199 - 32].reset();
        fheroes2::Copy( released[67 - 32], 0, 0, released[199 - 32], 0, 0, released[67 - 32].width(), released[67 - 32].height() );
        fheroes2::DrawLine( released[199 - 32], { offset + 5, offset + 10 }, { offset + 6, offset + 11 }, buttonGoodReleasedColor );
        fheroes2::DrawLine( released[199 - 32], { offset + 4, offset + 12 }, { offset + 5, offset + 12 }, buttonGoodReleasedColor );

        // G with breve.
        released[208 - 32].resize( released[71 - 32].width(), released[71 - 32].height() + 3 );
        released[208 - 32].reset();
        fheroes2::Copy( released[71 - 32], 0, 0, released[208 - 32], 0, 3, released[71 - 32].width(), released[71 - 32].height() );
        fheroes2::DrawLine( released[208 - 32], { offset + 3, offset + 0 }, { offset + 4, offset + 1 }, buttonGoodReleasedColor );
        fheroes2::DrawLine( released[208 - 32], { offset + 5, offset + 1 }, { offset + 6, offset + 0 }, buttonGoodReleasedColor );

        // O with diaeresis.
        released[214 - 32].resize( released[79 - 32].width(), released[79 - 32].height() + 2 );
        released[214 - 32].reset();
        fheroes2::Copy( released[79 - 32], 0, 0, released[214 - 32], 0, 2, released[79 - 32].width(), released[79 - 32].height() );
        fheroes2::SetPixel( released[214 - 32], offset + 3, offset + 0, buttonGoodReleasedColor );
        fheroes2::SetPixel( released[214 - 32], offset + 6, offset + 0, buttonGoodReleasedColor );

        // U with diaeresis.
        released[220 - 32].resize( released[85 - 32].width(), released[85 - 32].height() + 2 );
        released[220 - 32].reset();
        fheroes2::Copy( released[85 - 32], 0, 0, released[220 - 32], 0, 2, released[85 - 32].width(), released[85 - 32].height() );
        fheroes2::SetPixel( released[220 - 32], offset + 4, offset + 0, buttonGoodReleasedColor );
        fheroes2::SetPixel( released[220 - 32], offset + 8, offset + 0, buttonGoodReleasedColor );

        // I with dot above.
        released[221 - 32].resize( released[73 - 32].width(), released[73 - 32].height() + 2 );
        released[221 - 32].reset();
        fheroes2::Copy( released[73 - 32], 0, 0, released[221 - 32], 0, 2, released[73 - 32].width(), released[73 - 32].height() );
        fheroes2::SetPixel( released[221 - 32], offset + 2, offset + 0, buttonGoodReleasedColor );

        // S with cedilla.
        released[222 - 32].resize( released[83 - 32].width(), released[83 - 32].height() + 3 );
        released[222 - 32].reset();
        fheroes2::Copy( released[83 - 32], 0, 0, released[222 - 32], 0, 0, released[83 - 32].width(), released[83 - 32].height() );
        fheroes2::DrawLine( released[222 - 32], { offset + 4, offset + 10 }, { offset + 5, offset + 11 }, buttonGoodReleasedColor );
        fheroes2::DrawLine( released[222 - 32], { offset + 3, offset + 12 }, { offset + 4, offset + 12 }, buttonGoodReleasedColor );
    }
}

namespace fheroes2
{
    void generateAlphabet( const SupportedLanguage language, std::vector<std::vector<Sprite>> & icnVsSprite )
    {
        const CodePage codePage = getCodePage( language );

        switch ( codePage ) {
        case CodePage::CP1250:
            generateCP1250Alphabet( icnVsSprite );
            break;
        case CodePage::CP1251:
            generateCP1251Alphabet( icnVsSprite );
            break;
<<<<<<< HEAD
        case SupportedLanguage::Danish:
        case SupportedLanguage::Dutch:
        case SupportedLanguage::German:
        case SupportedLanguage::Italian:
        case SupportedLanguage::Norwegian:
        case SupportedLanguage::Portuguese:
        case SupportedLanguage::Spanish:
        case SupportedLanguage::Swedish:
        case SupportedLanguage::French:
            generateCP1252Alphabet( icnVsSprite );
=======
        case CodePage::CP1252:
            generateCP1252Alphabet( icnVsSprite );
            break;
        case CodePage::CP1252_French:
            generateCP1252Alphabet( icnVsSprite );

            // This serves to make the font compatible with the original French custom encoding.
            generateFrenchAlphabet( icnVsSprite );
>>>>>>> b29e0ec2
            break;
        case CodePage::CP1254:
            generateCP1254Alphabet( icnVsSprite );
            break;
        case CodePage::CP1258:
            generateCP1258Alphabet( icnVsSprite );
            break;
        case CodePage::ISO8859_16:
            generateISO8859_16Alphabet( icnVsSprite );
            break;
        default:
            // Add new code page generation code!
            assert( 0 );
            break;
        }

        icnVsSprite[ICN::YELLOW_FONT].clear();
        icnVsSprite[ICN::YELLOW_SMALLFONT].clear();
        icnVsSprite[ICN::GRAY_FONT].clear();
        icnVsSprite[ICN::GRAY_SMALL_FONT].clear();
        icnVsSprite[ICN::WHITE_LARGE_FONT].clear();
        icnVsSprite[ICN::GOLDEN_GRADIENT_FONT].clear();
        icnVsSprite[ICN::GOLDEN_GRADIENT_LARGE_FONT].clear();
        icnVsSprite[ICN::SILVER_GRADIENT_FONT].clear();
        icnVsSprite[ICN::SILVER_GRADIENT_LARGE_FONT].clear();
    }

    bool isAlphabetSupported( const SupportedLanguage language )
    {
        switch ( language ) {
        case SupportedLanguage::Belarusian:
        case SupportedLanguage::Bulgarian:
        case SupportedLanguage::Czech:
        case SupportedLanguage::Danish:
        case SupportedLanguage::Dutch:
        case SupportedLanguage::French:
        case SupportedLanguage::German:
        case SupportedLanguage::Hungarian:
        case SupportedLanguage::Italian:
        case SupportedLanguage::Norwegian:
        case SupportedLanguage::Polish:
        case SupportedLanguage::Portuguese:
        case SupportedLanguage::Romanian:
        case SupportedLanguage::Russian:
        case SupportedLanguage::Slovak:
        case SupportedLanguage::Spanish:
        case SupportedLanguage::Swedish:
        case SupportedLanguage::Turkish:
        case SupportedLanguage::Ukrainian:
        case SupportedLanguage::Vietnamese:
            return true;
        default:
            break;
        }

        return false;
    }

    void generateBaseButtonFont( std::vector<Sprite> & goodReleased, std::vector<Sprite> & goodPressed, std::vector<Sprite> & evilReleased,
                                 std::vector<Sprite> & evilPressed )
    {
        generateGoodButtonFontBaseShape( goodReleased );

        updateButtonFont( goodReleased, goodPressed, evilReleased, evilPressed );
    }

    void generateButtonAlphabet( const SupportedLanguage language, std::vector<std::vector<Sprite>> & icnVsSprite )
    {
        generateGoodButtonFontBaseShape( icnVsSprite[ICN::BUTTON_GOOD_FONT_RELEASED] );

        const CodePage codePage = getCodePage( language );

        switch ( codePage ) {
        case CodePage::ASCII:
            generateBaseButtonFont( icnVsSprite[ICN::BUTTON_GOOD_FONT_RELEASED], icnVsSprite[ICN::BUTTON_GOOD_FONT_PRESSED], icnVsSprite[ICN::BUTTON_EVIL_FONT_RELEASED],
                                    icnVsSprite[ICN::BUTTON_EVIL_FONT_PRESSED] );
            return;
        case CodePage::CP1250:
            generateCP1250GoodButtonFont( icnVsSprite[ICN::BUTTON_GOOD_FONT_RELEASED] );
            break;
        case CodePage::CP1251:
            generateCP1251GoodButtonFont( icnVsSprite[ICN::BUTTON_GOOD_FONT_RELEASED] );
            break;
        case CodePage::CP1252:
        case CodePage::CP1252_French:
            generateCP1252GoodButtonFont( icnVsSprite[ICN::BUTTON_GOOD_FONT_RELEASED] );
            break;
        case CodePage::CP1254:
            generateGoodCP1254ButtonFont( icnVsSprite[ICN::BUTTON_GOOD_FONT_RELEASED] );
            break;
        case CodePage::CP1258:
            // generateGoodCP1258ButtonFont( icnVsSprite[ICN::BUTTON_GOOD_FONT_RELEASED] );
            break;
        case CodePage::ISO8859_16:
            // generateGoodISO8859_16ButtonFont( icnVsSprite[ICN::BUTTON_GOOD_FONT_RELEASED] );
            break;
        default:
            // Add new code page generation code!
            assert( 0 );
            break;
        }

        updateButtonFont( icnVsSprite[ICN::BUTTON_GOOD_FONT_RELEASED], icnVsSprite[ICN::BUTTON_GOOD_FONT_PRESSED], icnVsSprite[ICN::BUTTON_EVIL_FONT_RELEASED],
                          icnVsSprite[ICN::BUTTON_EVIL_FONT_PRESSED] );
    }

    void modifyBaseNormalFont( std::vector<fheroes2::Sprite> & icnVsSprite )
    {
        if ( icnVsSprite.size() < 96 ) {
            return;
        }

        // Remove white line from % symbol
        fheroes2::FillTransform( icnVsSprite[5], 5, 0, 5, 1, 1 );
        fheroes2::FillTransform( icnVsSprite[5], 6, 2, 2, 1, 1 );
        updateNormalFontLetterShadow( icnVsSprite[5] );

        // Move "-" further down
        icnVsSprite[13].setPosition( icnVsSprite[13].x(), icnVsSprite[13].y() + 1 );
        updateNormalFontLetterShadow( icnVsSprite[13] );

        // Add the '\' character.
        icnVsSprite[60].resize( 8, 14 );
        icnVsSprite[60].reset();
        fheroes2::Blit( icnVsSprite[15], 0, 0, icnVsSprite[60], 1, 0, 7, 12, true );
        icnVsSprite[60].setPosition( icnVsSprite[15].x(), icnVsSprite[15].y() );
        updateNormalFontLetterShadow( icnVsSprite[60] );

        // Proper lowercase k.
        fheroes2::FillTransform( icnVsSprite[75], 4, 1, 5, 8, 1 );
        fheroes2::Copy( icnVsSprite[43], 6, 5, icnVsSprite[75], 4, 7, 3, 1 );
        fheroes2::Copy( icnVsSprite[43], 6, 4, icnVsSprite[75], 4, 6, 4, 1 );
        fheroes2::Copy( icnVsSprite[43], 7, 4, icnVsSprite[75], 6, 5, 3, 1 );
        fheroes2::Copy( icnVsSprite[43], 7, 4, icnVsSprite[75], 7, 4, 2, 1 );
        fheroes2::Copy( icnVsSprite[43], 6, 6, icnVsSprite[75], 4, 8, 4, 1 );
        icnVsSprite[75].setPosition( icnVsSprite[75].x(), icnVsSprite[75].y() );
        updateNormalFontLetterShadow( icnVsSprite[75] );

        // Add the vertical bar '|' character. It is also used for the text input cursor.
        icnVsSprite[124 - 32].resize( 3, icnVsSprite[91 - 32].height() + 3 );
        fheroes2::Copy( icnVsSprite[91 - 32], 0, 0, icnVsSprite[124 - 32], 0, 0, 3, icnVsSprite[91 - 32].height() - 4 );
        fheroes2::Copy( icnVsSprite[91 - 32], 0, icnVsSprite[91 - 32].height() - 7, icnVsSprite[124 - 32], 0, icnVsSprite[91 - 32].height() - 4, 3, 7 );
        icnVsSprite[124 - 32].setPosition( icnVsSprite[91 - 32].x(), icnVsSprite[91 - 32].y() );

        // NOTICE: System call 'DELETE' (0x7F) is used as a text character in French translated assets.
    }

    void modifyBaseSmallFont( std::vector<fheroes2::Sprite> & icnVsSprite )
    {
        if ( icnVsSprite.size() < 96 ) {
            return;
        }

        // Remove white line from % symbol
        fheroes2::FillTransform( icnVsSprite[5], 3, 0, 4, 1, 1 );
        fheroes2::FillTransform( icnVsSprite[5], 4, 1, 2, 1, 1 );
        updateNormalFontLetterShadow( icnVsSprite[5] );

        // Add the '\' character.
        icnVsSprite[60].resize( 5, 9 );
        icnVsSprite[60].reset();
        fheroes2::Copy( icnVsSprite[15], 4, 0, icnVsSprite[60], 1, 0, 1, 2 );
        fheroes2::Copy( icnVsSprite[15], 4, 0, icnVsSprite[60], 2, 2, 1, 2 );
        fheroes2::Copy( icnVsSprite[15], 4, 0, icnVsSprite[60], 3, 4, 1, 2 );
        fheroes2::Copy( icnVsSprite[15], 4, 0, icnVsSprite[60], 4, 6, 1, 2 );
        icnVsSprite[60].setPosition( icnVsSprite[15].x(), icnVsSprite[15].y() );
        updateSmallFontLetterShadow( icnVsSprite[60] );

        // Proper lowercase k.
        icnVsSprite[75].resize( 6, 8 );
        icnVsSprite[75].reset();
        fheroes2::Copy( icnVsSprite[76], 1, 0, icnVsSprite[75], 1, 0, 2, 7 );
        fheroes2::Copy( icnVsSprite[76], 1, 0, icnVsSprite[75], 1, 6, 1, 1 );
        fheroes2::Copy( icnVsSprite[56], 6, 0, icnVsSprite[75], 3, 2, 3, 3 );
        fheroes2::Copy( icnVsSprite[65], 2, icnVsSprite[65].height() - 2, icnVsSprite[75], 5, 6, 2, 1 );
        fheroes2::Copy( icnVsSprite[65], 2, 0, icnVsSprite[75], 4, 5, 1, 1 );
        icnVsSprite[75].setPosition( icnVsSprite[75].x(), icnVsSprite[75].y() );
        updateSmallFontLetterShadow( icnVsSprite[75] );
    }

    void applyFontVerticalGradient( Image & image, const uint8_t insideColor, const uint8_t outsideColor )
    {
        assert( !image.singleLayer() );

        if ( image.width() < 2 || image.height() < 2 ) {
            return;
        }

        const int32_t height = image.height();
        const int32_t width = image.width();

        uint8_t * imageY = image.image();
        uint8_t * transformY = image.transform();

        const int32_t centerY = std::max( 1, ( height / 2 ) - height % 2 );
        const uint8_t dColor = outsideColor - insideColor;

        for ( int32_t row = 0; row < height; ++row, imageY += width, transformY += width ) {
            const int32_t heightScale = ( dColor * std::abs( centerY - row ) ) / centerY;
            const uint8_t color = static_cast<uint8_t>( std::abs( insideColor + heightScale ) );

            uint8_t * imageX = imageY;
            const uint8_t * imageXEnd = imageX + width;
            uint8_t * transformX = transformY;

            for ( ; imageX != imageXEnd; ++imageX, ++transformX ) {
                if ( *transformX == 0 ) {
                    // 21 is the pixel limit of shadows in Base white Font
                    if ( *imageX < 21 ) {
                        *imageX = color;
                    }
                    else {
                        *transformX = 1;
                    }
                }
            }
        }
    }
}<|MERGE_RESOLUTION|>--- conflicted
+++ resolved
@@ -1322,85 +1322,6 @@
             updateSmallFontLetterShadow( font[253 - 32] );
         }
     }
-<<<<<<< HEAD
-=======
-
-    // The original French version replaces several ASCII special characters with language-specific characters.
-    // In the engine we use CP1252 for the French translation but we have to preserve the homegrown encoding
-    // for original map compatibility. The engine expects that letter indexes correspond to charcode - 0x20,
-    // but the original French Price of Loyalty maps use 0x09 for lowercase i with circumflex. This is currently
-    // not supported by the engine. See original maps' descriptions for Utopie and Sables du Temps.
-    void generateFrenchAlphabet( std::vector<std::vector<fheroes2::Sprite>> & icnVsSprite )
-    {
-        // Normal font.
-        {
-            std::vector<fheroes2::Sprite> & font = icnVsSprite[ICN::FONT];
-
-            // Lowercase o with circumflex
-            font[35 - 32] = font[244 - 32];
-            // Lowercase u with circumflex
-            font[36 - 32] = font[251 - 32];
-            // Lowercase u with grave accent
-            font[38 - 32] = font[249 - 32];
-            // Lowercase a with circumflex
-            font[42 - 32] = font[226 - 32];
-            // Lowercase i with diaeresis
-            font[60 - 32] = font[239 - 32];
-            // Lowercase i with circumflex <- Confirmed used in the OG Succession wars.
-            font[62 - 32] = font[238 - 32];
-            // Lowercase a with grave accent
-            font[64 - 32] = font[224 - 32];
-            // Lowercase c with cedilla
-            font[94 - 32] = font[231 - 32];
-            // Lowercase e with grave accent
-            font[96 - 32] = font[232 - 32];
-            // Lowercase i with diaeresis
-            font[123 - 32] = font[239 - 32];
-            // Lowercase e with circumflex
-            font[124 - 32] = font[234 - 32];
-            // Lowercase i with circumflex
-            font[125 - 32] = font[239 - 32];
-            // Lowercase e with acute
-            font[126 - 32] = font[233 - 32];
-            // Lowercase i with circumflex
-            font[127 - 32] = font[239 - 32];
-        }
-
-        // Small font.
-        {
-            std::vector<fheroes2::Sprite> & font = icnVsSprite[ICN::SMALFONT];
-
-            // Lowercase o with circumflex
-            font[35 - 32] = font[244 - 32];
-            // Lowercase u with circumflex
-            font[36 - 32] = font[251 - 32];
-            // Lowercase u with grave accent
-            font[38 - 32] = font[249 - 32];
-            // Lowercase a with circumflex
-            font[42 - 32] = font[226 - 32];
-            // Lowercase i with diaeresis
-            font[60 - 32] = font[239 - 32];
-            // Lowercase i with circumflex
-            font[62 - 32] = font[238 - 32];
-            // Lowercase a with grave accent
-            font[64 - 32] = font[224 - 32];
-            // Lowercase c with cedilla
-            font[94 - 32] = font[231 - 32];
-            // Lowercase e with grave accent
-            font[96 - 32] = font[232 - 32];
-            // Lowercase i with diaeresis
-            font[123 - 32] = font[239 - 32];
-            // Lowercase e with circumflex
-            font[124 - 32] = font[234 - 32];
-            // Lowercase i with circumflex
-            font[125 - 32] = font[239 - 32];
-            // Lowercase e with acute
-            font[126 - 32] = font[233 - 32];
-            // Lowercase i with circumflex
-            font[127 - 32] = font[239 - 32];
-        }
-    }
->>>>>>> b29e0ec2
 
     // CP-1251 supports Russian, Ukrainian, Belarussian, Bulgarian, Serbian Cyrillic, Macedonian and English.
     void generateCP1251Alphabet( std::vector<std::vector<fheroes2::Sprite>> & icnVsSprite )
@@ -5964,27 +5885,8 @@
         case CodePage::CP1251:
             generateCP1251Alphabet( icnVsSprite );
             break;
-<<<<<<< HEAD
-        case SupportedLanguage::Danish:
-        case SupportedLanguage::Dutch:
-        case SupportedLanguage::German:
-        case SupportedLanguage::Italian:
-        case SupportedLanguage::Norwegian:
-        case SupportedLanguage::Portuguese:
-        case SupportedLanguage::Spanish:
-        case SupportedLanguage::Swedish:
-        case SupportedLanguage::French:
-            generateCP1252Alphabet( icnVsSprite );
-=======
         case CodePage::CP1252:
             generateCP1252Alphabet( icnVsSprite );
-            break;
-        case CodePage::CP1252_French:
-            generateCP1252Alphabet( icnVsSprite );
-
-            // This serves to make the font compatible with the original French custom encoding.
-            generateFrenchAlphabet( icnVsSprite );
->>>>>>> b29e0ec2
             break;
         case CodePage::CP1254:
             generateCP1254Alphabet( icnVsSprite );
@@ -6069,7 +5971,6 @@
             generateCP1251GoodButtonFont( icnVsSprite[ICN::BUTTON_GOOD_FONT_RELEASED] );
             break;
         case CodePage::CP1252:
-        case CodePage::CP1252_French:
             generateCP1252GoodButtonFont( icnVsSprite[ICN::BUTTON_GOOD_FONT_RELEASED] );
             break;
         case CodePage::CP1254:
