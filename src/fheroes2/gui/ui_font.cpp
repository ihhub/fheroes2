/***************************************************************************
 *   fheroes2: https://github.com/ihhub/fheroes2                           *
 *   Copyright (C) 2022 - 2025                                             *
 *                                                                         *
 *   This program is free software; you can redistribute it and/or modify  *
 *   it under the terms of the GNU General Public License as published by  *
 *   the Free Software Foundation; either version 2 of the License, or     *
 *   (at your option) any later version.                                   *
 *                                                                         *
 *   This program is distributed in the hope that it will be useful,       *
 *   but WITHOUT ANY WARRANTY; without even the implied warranty of        *
 *   MERCHANTABILITY or FITNESS FOR A PARTICULAR PURPOSE.  See the         *
 *   GNU General Public License for more details.                          *
 *                                                                         *
 *   You should have received a copy of the GNU General Public License     *
 *   along with this program; if not, write to the                         *
 *   Free Software Foundation, Inc.,                                       *
 *   59 Temple Place - Suite 330, Boston, MA  02111-1307, USA.             *
 ***************************************************************************/

#include "ui_font.h"

#include <algorithm>
#include <cassert>
#include <cstddef>
#include <cstdint>
#include <cstdlib>
#include <initializer_list>

#include "game_language.h"
#include "icn.h"
#include "image.h"
#include "math_base.h"
#include "ui_language.h"

namespace
{
    const size_t baseFontSize = 96;

    const uint8_t buttonGoodReleasedColor = 56;
    const uint8_t buttonGoodPressedColor = 62;
    const uint8_t buttonEvilReleasedColor = 30;
    const uint8_t buttonEvilPressedColor = 36;
    const uint8_t buttonContourColor = 10;
    const fheroes2::Point buttonFontOffset{ -1, 0 };

    void updateNormalFontLetterShadow( fheroes2::Image & letter )
    {
        fheroes2::updateShadow( letter, { -1, 2 }, 2, false );
    }

    void updateSmallFontLetterShadow( fheroes2::Image & letter )
    {
        fheroes2::updateShadow( letter, { -1, 1 }, 2, true );
    }

    fheroes2::Sprite addContour( fheroes2::Sprite & input, const fheroes2::Point & contourOffset, const uint8_t colorId )
    {
        if ( input.empty() || input.singleLayer() || contourOffset.x > 0 || contourOffset.y < 0 || ( -contourOffset.x >= input.width() )
             || ( contourOffset.y >= input.height() ) ) {
            return input;
        }

        fheroes2::Sprite output = input;

        const int32_t imageWidth = output.width();

        const int32_t width = imageWidth + contourOffset.x;
        const int32_t height = output.height() - contourOffset.y;

        const int32_t offsetY = imageWidth * contourOffset.y;
        uint8_t * imageOutY = output.image() + offsetY;
        const uint8_t * transformInY = input.transform() - contourOffset.x;
        uint8_t * transformOutY = output.transform() + offsetY;
        const uint8_t * transformOutYEnd = transformOutY + imageWidth * height;

        for ( ; transformOutY != transformOutYEnd; transformInY += imageWidth, transformOutY += imageWidth, imageOutY += imageWidth ) {
            uint8_t * imageOutX = imageOutY;
            const uint8_t * transformInX = transformInY;
            uint8_t * transformOutX = transformOutY;
            const uint8_t * transformOutXEnd = transformOutX + width;

            for ( ; transformOutX != transformOutXEnd; ++transformInX, ++transformOutX, ++imageOutX ) {
                if ( *transformOutX == 1 && ( *transformInX == 0 || ( *( transformInX + contourOffset.x ) == 0 && *( transformInX + offsetY ) == 0 ) ) ) {
                    // When there are two pixels adjacent diagonally we create a contour pixel in the corner that is closer to the image.
                    // Doing so there will be no "empty" pixels between the image and its shadow (for 1 pixel offset case).
                    *imageOutX = colorId;
                    *transformOutX = 0;
                }
            }
        }

        return output;
    }

    void applyGoodButtonReleasedLetterEffects( fheroes2::Sprite & letter )
    {
        updateShadow( letter, { 1, -1 }, 2, true );
        updateShadow( letter, { 2, -2 }, 4, true );
        letter = addContour( letter, { -1, 1 }, buttonContourColor );
        updateShadow( letter, { -1, 1 }, 7, true );
    }

    void applyGoodButtonPressedLetterEffects( fheroes2::Sprite & letter )
    {
        ReplaceColorId( letter, buttonGoodReleasedColor, buttonGoodPressedColor );

        fheroes2::updateShadow( letter, { 1, -1 }, 2, true );
        fheroes2::updateShadow( letter, { -1, 1 }, 7, true );
        fheroes2::updateShadow( letter, { -2, 2 }, 8, true );
    }

    void applyEvilButtonReleasedLetterEffects( fheroes2::Sprite & letter )
    {
        ReplaceColorId( letter, buttonGoodReleasedColor, buttonEvilReleasedColor );
    }

    void applyEvilButtonPressedLetterEffects( fheroes2::Sprite & letter )
    {
        ReplaceColorId( letter, buttonGoodPressedColor, buttonEvilPressedColor );
    }

    void updateButtonFont( std::vector<fheroes2::Sprite> & goodReleased, std::vector<fheroes2::Sprite> & goodPressed, std::vector<fheroes2::Sprite> & evilReleased,
                           std::vector<fheroes2::Sprite> & evilPressed )
    {
        goodPressed.resize( goodReleased.size() );
        evilReleased.resize( goodReleased.size() );
        evilPressed.resize( goodReleased.size() );

        for ( size_t i = 0; i < goodReleased.size(); ++i ) {
            goodPressed[i] = goodReleased[i];

            // Apply special effects on good interface letters first.
            applyGoodButtonReleasedLetterEffects( goodReleased[i] );
            applyGoodButtonPressedLetterEffects( goodPressed[i] );

            evilReleased[i] = goodReleased[i];
            evilPressed[i] = goodPressed[i];

            applyEvilButtonReleasedLetterEffects( evilReleased[i] );
            applyEvilButtonPressedLetterEffects( evilPressed[i] );
        }
    }

    void generateCP1250Alphabet( std::vector<std::vector<fheroes2::Sprite>> & icnVsSprite )
    {
        // Resize fonts.
        for ( const int icnId : { ICN::FONT, ICN::SMALFONT } ) {
            icnVsSprite[icnId].resize( baseFontSize );

            const fheroes2::Sprite firstSprite{ icnVsSprite[icnId][0] };
            icnVsSprite[icnId].insert( icnVsSprite[icnId].end(), 160, firstSprite );
        }

        // Normal font.
        {
            std::vector<fheroes2::Sprite> & font = icnVsSprite[ICN::FONT];

            // Uppercase S with caron. Generate accent for further use.
            font[138 - 32].resize( font[83 - 32].width(), font[83 - 32].height() + 3 );
            font[138 - 32].reset();
            fheroes2::Copy( font[83 - 32], 0, 0, font[138 - 32], 0, 3, font[83 - 32].width(), font[83 - 32].height() );
            fheroes2::Copy( font[65], 1, 1, font[138 - 32], 4, 0, 1, 1 );
            fheroes2::Copy( font[65], 1, 1, font[138 - 32], 6, 0, 1, 1 );
            fheroes2::Copy( font[65], 1, 0, font[138 - 32], 4, 1, 1, 1 );
            fheroes2::Copy( font[65], 7, 1, font[138 - 32], 5, 1, 1, 1 );
            fheroes2::Copy( font[65], 1, 0, font[138 - 32], 6, 1, 1, 1 );
            font[138 - 32].setPosition( font[83 - 32].x(), font[83 - 32].y() - 3 );
            updateNormalFontLetterShadow( font[138 - 32] );

            // Uppercase S with acute. Generate accent for further use.
            font[140 - 32].resize( font[83 - 32].width(), font[83 - 32].height() + 3 );
            font[140 - 32].reset();
            fheroes2::Copy( font[83 - 32], 0, 0, font[140 - 32], 0, 3, font[83 - 32].width(), font[83 - 32].height() );
            fheroes2::Copy( font[111 - 32], 2, 0, font[140 - 32], 4, 0, 3, 2 );
            fheroes2::FillTransform( font[140 - 32], 4, 0, 1, 1, 1 );
            fheroes2::FillTransform( font[140 - 32], 6, 1, 1, 1, 1 );
            font[140 - 32].setPosition( font[83 - 32].x(), font[83 - 32].y() - 3 );
            updateNormalFontLetterShadow( font[140 - 32] );

            // Uppercase T with caron
            font[141 - 32].resize( font[84 - 32].width(), font[84 - 32].height() + 3 );
            font[141 - 32].reset();
            fheroes2::Copy( font[84 - 32], 0, 0, font[141 - 32], 0, 3, font[84 - 32].width(), font[84 - 32].height() );
            fheroes2::Copy( font[138 - 32], 4, 0, font[141 - 32], 5, 0, 3, 2 );
            font[141 - 32].setPosition( font[84 - 32].x(), font[84 - 32].y() - 3 );
            updateNormalFontLetterShadow( font[141 - 32] );

            // Uppercase Z with caron
            font[142 - 32].resize( font[90 - 32].width(), font[90 - 32].height() + 3 );
            font[142 - 32].reset();
            fheroes2::Copy( font[90 - 32], 0, 0, font[142 - 32], 0, 3, font[90 - 32].width(), font[90 - 32].height() );
            fheroes2::Copy( font[138 - 32], 4, 0, font[142 - 32], 5, 0, 3, 2 );
            font[142 - 32].setPosition( font[90 - 32].x(), font[90 - 32].y() - 3 );
            updateNormalFontLetterShadow( font[142 - 32] );

            // Uppercase Z with acute
            font[143 - 32].resize( font[90 - 32].width(), font[90 - 32].height() + 3 );
            font[143 - 32].reset();
            fheroes2::Copy( font[90 - 32], 0, 0, font[143 - 32], 0, 3, font[90 - 32].width(), font[90 - 32].height() );
            fheroes2::Copy( font[140 - 32], 4, 0, font[143 - 32], 4, 0, 3, 2 );
            font[143 - 32].setPosition( font[90 - 32].x(), font[90 - 32].y() - 3 );
            updateNormalFontLetterShadow( font[143 - 32] );

            // Lowercase s with caron
            font[154 - 32].resize( font[115 - 32].width(), font[115 - 32].height() + 3 );
            font[154 - 32].reset();
            fheroes2::Copy( font[115 - 32], 0, 0, font[154 - 32], 0, 3, font[115 - 32].width(), font[115 - 32].height() );
            fheroes2::Copy( font[138 - 32], 4, 0, font[154 - 32], 3, 0, 3, 2 );
            font[154 - 32].setPosition( font[115 - 32].x(), font[115 - 32].y() - 3 );
            updateNormalFontLetterShadow( font[154 - 32] );

            // Lowercase s with acute
            font[156 - 32].resize( font[115 - 32].width(), font[115 - 32].height() + 3 );
            font[156 - 32].reset();
            fheroes2::Copy( font[115 - 32], 0, 0, font[156 - 32], 0, 3, font[115 - 32].width(), font[115 - 32].height() );
            fheroes2::Copy( font[140 - 32], 4, 0, font[156 - 32], 4, 0, 3, 2 );
            font[156 - 32].setPosition( font[115 - 32].x(), font[115 - 32].y() - 3 );
            updateNormalFontLetterShadow( font[156 - 32] );

            // Lowercase t with caron
            font[157 - 32].resize( font[116 - 32].width(), font[116 - 32].height() + 1 );
            font[157 - 32].reset();
            fheroes2::Copy( font[116 - 32], 0, 0, font[157 - 32], 0, 1, font[116 - 32].width(), font[116 - 32].height() );
            fheroes2::Copy( font[65], 1, 1, font[157 - 32], 5, 1, 1, 1 );
            fheroes2::Copy( font[65], 1, 1, font[157 - 32], 6, 0, 1, 1 );
            fheroes2::Copy( font[65], 1, 0, font[157 - 32], 4, 1, 1, 1 );
            fheroes2::Copy( font[65], 1, 0, font[157 - 32], 5, 0, 1, 1 );
            font[157 - 32].setPosition( font[116 - 32].x(), font[116 - 32].y() - 1 );
            updateNormalFontLetterShadow( font[157 - 32] );

            // Lowercase z with caron
            font[158 - 32].resize( font[122 - 32].width(), font[122 - 32].height() + 3 );
            font[158 - 32].reset();
            fheroes2::Copy( font[122 - 32], 0, 0, font[158 - 32], 0, 3, font[122 - 32].width(), font[122 - 32].height() );
            fheroes2::Copy( font[138 - 32], 4, 0, font[158 - 32], 4, 0, 3, 2 );
            font[158 - 32].setPosition( font[122 - 32].x(), font[122 - 32].y() - 3 );
            updateNormalFontLetterShadow( font[158 - 32] );

            // Lowercase z with acute
            font[159 - 32].resize( font[122 - 32].width(), font[122 - 32].height() + 3 );
            font[159 - 32].reset();
            fheroes2::Copy( font[122 - 32], 0, 0, font[159 - 32], 0, 3, font[122 - 32].width(), font[122 - 32].height() );
            fheroes2::Copy( font[140 - 32], 4, 0, font[159 - 32], 4, 0, 3, 2 );
            font[159 - 32].setPosition( font[122 - 32].x(), font[122 - 32].y() - 3 );
            updateNormalFontLetterShadow( font[159 - 32] );

            // Uppercase L with stroke
            font[163 - 32].resize( font[76 - 32].width(), font[76 - 32].height() + 3 );
            font[163 - 32].reset();
            fheroes2::Copy( font[76 - 32], 0, 0, font[163 - 32], 0, 0, font[76 - 32].width(), font[76 - 32].height() );
            // Stroke diacritic.
            fheroes2::Copy( font[76 - 32], 1, 1, font[163 - 32], 6, 5, 1, 1 );
            fheroes2::Copy( font[76 - 32], 1, 1, font[163 - 32], 7, 4, 1, 1 );
            fheroes2::Copy( font[76 - 32], 1, 1, font[163 - 32], 8, 3, 1, 1 );
            fheroes2::Copy( font[76 - 32], 2, 1, font[163 - 32], 6, 6, 1, 1 );
            fheroes2::Copy( font[76 - 32], 2, 1, font[163 - 32], 7, 5, 1, 1 );
            fheroes2::Copy( font[76 - 32], 2, 1, font[163 - 32], 8, 4, 1, 1 );
            font[163 - 32].setPosition( font[76 - 32].x(), font[76 - 32].y() );
            updateNormalFontLetterShadow( font[163 - 32] );

            // Uppercase A with ogonek. Generate ogonek for further use.
            font[165 - 32].resize( font[65 - 32].width(), font[65 - 32].height() + 3 );
            font[165 - 32].reset();
            fheroes2::Copy( font[65 - 32], 0, 0, font[165 - 32], 0, 0, font[65 - 32].width(), font[65 - 32].height() );
            // Ogonek diacritic.
            fheroes2::Copy( font[97 - 32], 6, 5, font[165 - 32], 12, 11, 1, 1 );
            fheroes2::Copy( font[97 - 32], 6, 5, font[165 - 32], 11, 12, 1, 1 );
            fheroes2::Copy( font[97 - 32], 6, 5, font[165 - 32], 12, 13, 2, 1 );
            fheroes2::Copy( font[97 - 32], 6, 5, font[165 - 32], 14, 12, 1, 1 );
            fheroes2::Copy( font[97 - 32], 1, 3, font[165 - 32], 11, 11, 1, 1 );
            fheroes2::Copy( font[97 - 32], 1, 3, font[165 - 32], 12, 12, 1, 1 );
            fheroes2::Copy( font[97 - 32], 1, 3, font[165 - 32], 11, 13, 1, 1 );
            fheroes2::Copy( font[97 - 32], 1, 3, font[165 - 32], 14, 13, 1, 1 );
            font[165 - 32].setPosition( font[65 - 32].x(), font[65 - 32].y() );
            updateNormalFontLetterShadow( font[165 - 32] );
            // Remove unnecessary shadows
            fheroes2::FillTransform( font[165 - 32], 10, 13, 1, 1, 1 );
            fheroes2::FillTransform( font[165 - 32], 11, 14, 1, 1, 1 );
            fheroes2::FillTransform( font[165 - 32], 10, 15, 1, 1, 1 );
            fheroes2::FillTransform( font[165 - 32], 13, 15, 1, 1, 1 );

            // Uppercase Z with dot above. Generate dot for further use.
            font[175 - 32].resize( font[90 - 32].width(), font[90 - 32].height() + 3 );
            font[175 - 32].reset();
            fheroes2::Copy( font[90 - 32], 0, 0, font[175 - 32], 0, 3, font[90 - 32].width(), font[90 - 32].height() );
            fheroes2::Copy( font[122 - 32], 7, 5, font[175 - 32], 5, 0, 2, 1 );
            fheroes2::Copy( font[122 - 32], 6, 1, font[175 - 32], 5, 1, 2, 1 );
            font[175 - 32].setPosition( font[90 - 32].x(), font[90 - 32].y() - 3 );
            updateNormalFontLetterShadow( font[175 - 32] );

            // Lowercase l with stroke
            font[179 - 32].resize( font[108 - 32].width(), font[108 - 32].height() + 3 );
            font[179 - 32].reset();
            fheroes2::Copy( font[108 - 32], 0, 0, font[179 - 32], 0, 0, font[108 - 32].width(), font[108 - 32].height() );
            // Stroke diacritic.
            fheroes2::Copy( font[108 - 32], 3, 1, font[179 - 32], 4, 3, 1, 1 );
            fheroes2::Copy( font[108 - 32], 2, 1, font[179 - 32], 4, 4, 1, 1 );
            fheroes2::Copy( font[108 - 32], 3, 1, font[179 - 32], 2, 6, 1, 1 );
            fheroes2::Copy( font[108 - 32], 2, 1, font[179 - 32], 1, 6, 1, 1 );
            fheroes2::Copy( font[108 - 32], 3, 0, font[179 - 32], 2, 7, 1, 1 );
            fheroes2::Copy( font[108 - 32], 1, 1, font[179 - 32], 1, 7, 1, 1 );
            font[179 - 32].setPosition( font[108 - 32].x(), font[108 - 32].y() );
            updateNormalFontLetterShadow( font[179 - 32] );

            // Lowercase a with ogonek
            font[185 - 32].resize( font[97 - 32].width(), font[97 - 32].height() + 3 );
            font[185 - 32].reset();
            fheroes2::Copy( font[97 - 32], 0, 0, font[185 - 32], 0, 0, font[97 - 32].width(), font[97 - 32].height() );
            font[185 - 32].setPosition( font[97 - 32].x(), font[97 - 32].y() );
            updateNormalFontLetterShadow( font[185 - 32] );
            // Shadows are already made for the ogonek.
            fheroes2::Copy( font[165 - 32], 10, 11, font[185 - 32], 5, 7, 5, 5 );

            // Uppercase L with caron (NOT an uppercase Y with diaeresis)
            font[188 - 32].resize( font[76 - 32].width(), font[76 - 32].height() );
            font[188 - 32].reset();
            fheroes2::Copy( font[76 - 32], 0, 0, font[188 - 32], 0, 0, font[76 - 32].width(), font[76 - 32].height() );
            fheroes2::Copy( font[65], 1, 1, font[188 - 32], 9, 0, 1, 1 );
            fheroes2::Copy( font[65], 1, 1, font[188 - 32], 9, 1, 1, 1 );
            fheroes2::Copy( font[65], 1, 1, font[188 - 32], 10, 0, 1, 1 );
            fheroes2::Copy( font[65], 1, 0, font[188 - 32], 8, 0, 1, 1 );
            fheroes2::Copy( font[65], 1, 0, font[188 - 32], 8, 1, 1, 1 );
            font[188 - 32].setPosition( font[76 - 32].x(), font[76 - 32].y() );
            updateNormalFontLetterShadow( font[188 - 32] );

            // Lowercase l with caron (NOT an uppercase L with caron)
            font[190 - 32].resize( font[108 - 32].width() + 2, font[108 - 32].height() );
            font[190 - 32].reset();
            fheroes2::Copy( font[108 - 32], 0, 0, font[190 - 32], 0, 0, font[108 - 32].width(), font[108 - 32].height() );
            fheroes2::Copy( font[188 - 32], 8, 0, font[190 - 32], 4, 0, 3, 2 );
            font[190 - 32].setPosition( font[108 - 32].x(), font[108 - 32].y() );
            updateNormalFontLetterShadow( font[190 - 32] );

            // Lowercase z with dot above
            font[191 - 32].resize( font[122 - 32].width(), font[122 - 32].height() + 3 );
            font[191 - 32].reset();
            fheroes2::Copy( font[122 - 32], 0, 0, font[191 - 32], 0, 3, font[122 - 32].width(), font[122 - 32].height() );
            fheroes2::Copy( font[175 - 32], 5, 0, font[191 - 32], 4, 0, 2, 2 );
            font[191 - 32].setPosition( font[122 - 32].x(), font[122 - 32].y() - 3 );
            updateNormalFontLetterShadow( font[191 - 32] );

            // Uppercase R with acute
            font[192 - 32].resize( font[82 - 32].width(), font[82 - 32].height() + 3 );
            font[192 - 32].reset();
            fheroes2::Copy( font[82 - 32], 0, 0, font[192 - 32], 0, 3, font[82 - 32].width(), font[82 - 32].height() );
            fheroes2::Copy( font[140 - 32], 4, 0, font[192 - 32], 7, 0, 3, 2 );
            font[192 - 32].setPosition( font[82 - 32].x(), font[82 - 32].y() - 3 );
            updateNormalFontLetterShadow( font[192 - 32] );

            // Uppercase A with acute
            font[193 - 32].resize( font[65 - 32].width(), font[65 - 32].height() + 3 );
            font[193 - 32].reset();
            fheroes2::Copy( font[65 - 32], 0, 0, font[193 - 32], 0, 3, font[65 - 32].width(), font[65 - 32].height() );
            fheroes2::Copy( font[140 - 32], 4, 0, font[193 - 32], 7, 0, 3, 2 );
            font[193 - 32].setPosition( font[65 - 32].x(), font[65 - 32].y() - 3 );
            updateNormalFontLetterShadow( font[193 - 32] );

            // Uppercase A with circumflex
            font[194 - 32].resize( font[65 - 32].width(), font[65 - 32].height() + 3 );
            font[194 - 32].reset();
            fheroes2::Copy( font[65 - 32], 0, 0, font[194 - 32], 0, 3, font[65 - 32].width(), font[65 - 32].height() );
            fheroes2::Copy( font[97 - 32], 7, 1, font[194 - 32], 7, 1, 1, 1 );
            fheroes2::Copy( font[97 - 32], 7, 1, font[194 - 32], 8, 0, 1, 1 );
            fheroes2::Copy( font[97 - 32], 7, 1, font[194 - 32], 9, 1, 1, 1 );
            fheroes2::Copy( font[97 - 32], 1, 0, font[194 - 32], 7, 0, 1, 1 );
            fheroes2::Copy( font[97 - 32], 1, 0, font[194 - 32], 9, 0, 1, 1 );
            font[194 - 32].setPosition( font[65 - 32].x(), font[65 - 32].y() - 3 );
            updateNormalFontLetterShadow( font[194 - 32] );

            // Uppercase A with diaeresis
            font[196 - 32].resize( font[65 - 32].width(), font[65 - 32].height() + 3 );
            font[196 - 32].reset();
            fheroes2::Copy( font[65 - 32], 0, 0, font[196 - 32], 0, 3, font[65 - 32].width(), font[65 - 32].height() );
            fheroes2::Copy( font[175 - 32], 5, 0, font[196 - 32], 5, 0, 2, 2 );
            fheroes2::Copy( font[175 - 32], 5, 0, font[196 - 32], 10, 0, 2, 2 );
            font[196 - 32].setPosition( font[65 - 32].x(), font[65 - 32].y() - 3 );
            updateNormalFontLetterShadow( font[196 - 32] );

            // Uppercase L with acute
            font[197 - 32].resize( font[76 - 32].width(), font[76 - 32].height() + 3 );
            font[197 - 32].reset();
            fheroes2::Copy( font[76 - 32], 0, 0, font[197 - 32], 0, 3, font[76 - 32].width(), font[76 - 32].height() );
            fheroes2::Copy( font[140 - 32], 4, 0, font[197 - 32], 8, 0, 3, 2 );
            font[197 - 32].setPosition( font[76 - 32].x(), font[76 - 32].y() - 3 );
            updateNormalFontLetterShadow( font[197 - 32] );

            // Uppercase C with acute
            font[198 - 32].resize( font[67 - 32].width(), font[67 - 32].height() + 3 );
            font[198 - 32].reset();
            fheroes2::Copy( font[67 - 32], 0, 0, font[198 - 32], 0, 3, font[67 - 32].width(), font[67 - 32].height() );
            fheroes2::Copy( font[140 - 32], 4, 0, font[198 - 32], 8, 0, 3, 2 );
            font[198 - 32].setPosition( font[67 - 32].x(), font[67 - 32].y() - 3 );
            updateNormalFontLetterShadow( font[198 - 32] );

            // Uppercase C with caron
            font[200 - 32].resize( font[67 - 32].width(), font[67 - 32].height() + 3 );
            font[200 - 32].reset();
            fheroes2::Copy( font[67 - 32], 0, 0, font[200 - 32], 0, 3, font[67 - 32].width(), font[67 - 32].height() );
            fheroes2::Copy( font[138 - 32], 4, 0, font[200 - 32], 7, 0, 3, 2 );
            font[200 - 32].setPosition( font[67 - 32].x(), font[67 - 32].y() - 3 );
            updateNormalFontLetterShadow( font[200 - 32] );

            // Uppercase E with acute
            font[201 - 32].resize( font[69 - 32].width(), font[69 - 32].height() + 3 );
            font[201 - 32].reset();
            fheroes2::Copy( font[69 - 32], 0, 0, font[201 - 32], 0, 3, font[69 - 32].width(), font[69 - 32].height() );
            fheroes2::Copy( font[140 - 32], 4, 0, font[201 - 32], 6, 0, 3, 2 );
            font[201 - 32].setPosition( font[69 - 32].x(), font[69 - 32].y() - 3 );
            updateNormalFontLetterShadow( font[201 - 32] );

            // Uppercase E with ogonek
            font[202 - 32].resize( font[69 - 32].width(), font[69 - 32].height() + 3 );
            font[202 - 32].reset();
            fheroes2::Copy( font[69 - 32], 0, 0, font[202 - 32], 0, 0, font[69 - 32].width(), font[69 - 32].height() );
            font[202 - 32].setPosition( font[69 - 32].x(), font[69 - 32].y() );
            updateNormalFontLetterShadow( font[202 - 32] );
            // Shadows are already made for the ogonek.
            fheroes2::Copy( font[165 - 32], 10, 11, font[202 - 32], 5, 11, 5, 5 );

            // Uppercase E with caron
            font[204 - 32].resize( font[69 - 32].width(), font[69 - 32].height() + 3 );
            font[204 - 32].reset();
            fheroes2::Copy( font[69 - 32], 0, 0, font[204 - 32], 0, 3, font[69 - 32].width(), font[69 - 32].height() );
            fheroes2::Copy( font[138 - 32], 4, 0, font[204 - 32], 5, 0, 3, 2 );
            font[204 - 32].setPosition( font[69 - 32].x(), font[69 - 32].y() - 3 );
            updateNormalFontLetterShadow( font[204 - 32] );

            // Uppercase I with acute
            font[205 - 32].resize( font[73 - 32].width(), font[73 - 32].height() + 3 );
            font[205 - 32].reset();
            fheroes2::Copy( font[73 - 32], 0, 0, font[205 - 32], 0, 3, font[73 - 32].width(), font[73 - 32].height() );
            fheroes2::Copy( font[140 - 32], 4, 0, font[205 - 32], 4, 0, 3, 2 );
            font[205 - 32].setPosition( font[73 - 32].x(), font[73 - 32].y() - 3 );
            updateNormalFontLetterShadow( font[205 - 32] );

            // Uppercase D with caron
            font[207 - 32].resize( font[68 - 32].width(), font[68 - 32].height() + 3 );
            font[207 - 32].reset();
            fheroes2::Copy( font[68 - 32], 0, 0, font[207 - 32], 0, 3, font[68 - 32].width(), font[68 - 32].height() );
            fheroes2::Copy( font[138 - 32], 4, 0, font[207 - 32], 5, 0, 3, 2 );
            font[207 - 32].setPosition( font[68 - 32].x(), font[68 - 32].y() - 3 );
            updateNormalFontLetterShadow( font[207 - 32] );

            // Uppercase N with acute
            font[209 - 32].resize( font[78 - 32].width(), font[78 - 32].height() + 3 );
            font[209 - 32].reset();
            fheroes2::Copy( font[78 - 32], 0, 0, font[209 - 32], 0, 3, font[78 - 32].width(), font[78 - 32].height() );
            fheroes2::Copy( font[140 - 32], 4, 0, font[209 - 32], 8, 0, 3, 2 );
            font[209 - 32].setPosition( font[78 - 32].x(), font[78 - 32].y() - 3 );
            updateNormalFontLetterShadow( font[209 - 32] );

            // Uppercase N with caron
            font[210 - 32].resize( font[78 - 32].width(), font[78 - 32].height() + 3 );
            font[210 - 32].reset();
            fheroes2::Copy( font[78 - 32], 0, 0, font[210 - 32], 0, 3, font[78 - 32].width(), font[78 - 32].height() );
            fheroes2::Copy( font[138 - 32], 4, 0, font[210 - 32], 7, 0, 3, 2 );
            font[210 - 32].setPosition( font[78 - 32].x(), font[78 - 32].y() - 3 );
            updateNormalFontLetterShadow( font[210 - 32] );

            // Uppercase O with acute
            font[211 - 32].resize( font[79 - 32].width(), font[79 - 32].height() + 3 );
            font[211 - 32].reset();
            fheroes2::Copy( font[79 - 32], 0, 0, font[211 - 32], 0, 3, font[79 - 32].width(), font[79 - 32].height() );
            fheroes2::Copy( font[140 - 32], 4, 0, font[211 - 32], 8, 0, 3, 2 );
            font[211 - 32].setPosition( font[79 - 32].x(), font[79 - 32].y() - 3 );
            updateNormalFontLetterShadow( font[211 - 32] );

            // Uppercase O with circumflex
            font[212 - 32].resize( font[79 - 32].width(), font[79 - 32].height() + 3 );
            font[212 - 32].reset();
            fheroes2::Copy( font[79 - 32], 0, 0, font[212 - 32], 0, 3, font[79 - 32].width(), font[79 - 32].height() );
            fheroes2::Copy( font[65], 1, 1, font[212 - 32], 6, 1, 1, 1 );
            fheroes2::Copy( font[65], 1, 1, font[212 - 32], 7, 0, 1, 1 );
            fheroes2::Copy( font[65], 1, 1, font[212 - 32], 8, 0, 1, 1 );
            fheroes2::Copy( font[65], 1, 1, font[212 - 32], 9, 0, 1, 1 );
            fheroes2::Copy( font[65], 1, 1, font[212 - 32], 10, 1, 1, 1 );
            fheroes2::Copy( font[65], 1, 0, font[212 - 32], 6, 0, 1, 1 );
            fheroes2::Copy( font[65], 1, 0, font[212 - 32], 10, 0, 1, 1 );
            font[212 - 32].setPosition( font[79 - 32].x(), font[79 - 32].y() - 3 );
            updateNormalFontLetterShadow( font[212 - 32] );

            // Uppercase O with double acute
            font[213 - 32].resize( font[79 - 32].width(), font[79 - 32].height() + 3 );
            font[213 - 32].reset();
            fheroes2::Copy( font[79 - 32], 0, 0, font[213 - 32], 0, 3, font[79 - 32].width(), font[79 - 32].height() );
            fheroes2::Copy( font[140 - 32], 4, 0, font[213 - 32], 5, 0, 3, 2 );
            fheroes2::Copy( font[140 - 32], 4, 0, font[213 - 32], 9, 0, 3, 2 );
            font[213 - 32].setPosition( font[79 - 32].x(), font[79 - 32].y() - 3 );
            updateNormalFontLetterShadow( font[213 - 32] );

            // Uppercase O with diaeresis
            font[214 - 32].resize( font[79 - 32].width(), font[79 - 32].height() + 3 );
            font[214 - 32].reset();
            fheroes2::Copy( font[79 - 32], 0, 0, font[214 - 32], 0, 3, font[79 - 32].width(), font[79 - 32].height() );
            fheroes2::Copy( font[175 - 32], 5, 0, font[214 - 32], 5, 0, 2, 2 );
            fheroes2::Copy( font[175 - 32], 5, 0, font[214 - 32], 10, 0, 2, 2 );
            font[214 - 32].setPosition( font[79 - 32].x(), font[79 - 32].y() - 3 );
            updateNormalFontLetterShadow( font[214 - 32] );

            // Uppercase R with caron
            font[216 - 32].resize( font[82 - 32].width(), font[82 - 32].height() + 3 );
            font[216 - 32].reset();
            fheroes2::Copy( font[82 - 32], 0, 0, font[216 - 32], 0, 3, font[82 - 32].width(), font[82 - 32].height() );
            fheroes2::Copy( font[138 - 32], 4, 0, font[216 - 32], 5, 0, 3, 2 );
            font[216 - 32].setPosition( font[82 - 32].x(), font[82 - 32].y() - 3 );
            updateNormalFontLetterShadow( font[216 - 32] );

            // Uppercase U with ring above
            font[217 - 32].resize( font[85 - 32].width(), font[85 - 32].height() + 4 );
            font[217 - 32].reset();
            fheroes2::Copy( font[85 - 32], 0, 0, font[217 - 32], 0, 4, font[85 - 32].width(), font[85 - 32].height() );
            fheroes2::Copy( font[80], 5, 6, font[217 - 32], 5, 0, 4, 1 );
            fheroes2::Copy( font[80], 5, 6, font[217 - 32], 5, 2, 4, 1 );
            fheroes2::Copy( font[84], 1, 0, font[217 - 32], 5, 1, 1, 1 );
            fheroes2::Copy( font[84], 1, 0, font[217 - 32], 8, 1, 1, 1 );
            font[217 - 32].setPosition( font[85 - 32].x(), font[85 - 32].y() - 4 );
            updateNormalFontLetterShadow( font[217 - 32] );

            // Uppercase U with acute
            font[218 - 32].resize( font[85 - 32].width(), font[85 - 32].height() + 3 );
            font[218 - 32].reset();
            fheroes2::Copy( font[85 - 32], 0, 0, font[218 - 32], 0, 3, font[85 - 32].width(), font[85 - 32].height() );
            fheroes2::Copy( font[140 - 32], 4, 0, font[218 - 32], 6, 0, 3, 2 );
            font[218 - 32].setPosition( font[85 - 32].x(), font[85 - 32].y() - 3 );
            updateNormalFontLetterShadow( font[218 - 32] );

            // Uppercase U with double acute
            font[219 - 32].resize( font[85 - 32].width(), font[85 - 32].height() + 3 );
            font[219 - 32].reset();
            fheroes2::Copy( font[85 - 32], 0, 0, font[219 - 32], 0, 3, font[85 - 32].width(), font[85 - 32].height() );
            fheroes2::Copy( font[140 - 32], 4, 0, font[219 - 32], 4, 0, 3, 2 );
            fheroes2::Copy( font[140 - 32], 4, 0, font[219 - 32], 8, 0, 3, 2 );
            font[219 - 32].setPosition( font[85 - 32].x(), font[85 - 32].y() - 3 );
            updateNormalFontLetterShadow( font[219 - 32] );

            // Uppercase U with diaeresis
            font[220 - 32].resize( font[85 - 32].width(), font[85 - 32].height() + 3 );
            font[220 - 32].reset();
            fheroes2::Copy( font[85 - 32], 0, 0, font[220 - 32], 0, 3, font[85 - 32].width(), font[85 - 32].height() );
            fheroes2::Copy( font[175 - 32], 5, 0, font[220 - 32], 4, 0, 2, 2 );
            fheroes2::Copy( font[175 - 32], 5, 0, font[220 - 32], 9, 0, 2, 2 );
            font[220 - 32].setPosition( font[85 - 32].x(), font[85 - 32].y() - 3 );
            updateNormalFontLetterShadow( font[220 - 32] );

            // Uppercase Y with acute
            font[221 - 32].resize( font[89 - 32].width(), font[89 - 32].height() + 3 );
            font[221 - 32].reset();
            fheroes2::Copy( font[89 - 32], 0, 0, font[221 - 32], 0, 3, font[89 - 32].width(), font[89 - 32].height() );
            fheroes2::Copy( font[140 - 32], 4, 0, font[221 - 32], 7, 0, 3, 2 );
            font[221 - 32].setPosition( font[89 - 32].x(), font[89 - 32].y() - 3 );
            updateNormalFontLetterShadow( font[221 - 32] );

            // Lowercase r with acute
            font[224 - 32].resize( font[114 - 32].width(), font[114 - 32].height() + 3 );
            font[224 - 32].reset();
            fheroes2::Copy( font[114 - 32], 0, 0, font[224 - 32], 0, 3, font[114 - 32].width(), font[114 - 32].height() );
            fheroes2::Copy( font[140 - 32], 4, 0, font[224 - 32], 4, 0, 3, 2 );
            font[224 - 32].setPosition( font[114 - 32].x(), font[114 - 32].y() - 3 );
            updateNormalFontLetterShadow( font[224 - 32] );

            // Lowercase a with acute
            font[225 - 32].resize( font[97 - 32].width(), font[97 - 32].height() + 3 );
            font[225 - 32].reset();
            fheroes2::Copy( font[97 - 32], 0, 0, font[225 - 32], 0, 3, font[97 - 32].width(), font[97 - 32].height() );
            fheroes2::Copy( font[140 - 32], 4, 0, font[225 - 32], 3, 0, 3, 2 );
            font[225 - 32].setPosition( font[97 - 32].x(), font[97 - 32].y() - 3 );
            updateNormalFontLetterShadow( font[225 - 32] );

            // Lowercase a with circumflex
            font[226 - 32].resize( font[97 - 32].width(), font[97 - 32].height() + 3 );
            font[226 - 32].reset();
            fheroes2::Copy( font[97 - 32], 0, 0, font[226 - 32], 0, 3, font[97 - 32].width(), font[97 - 32].height() );
            fheroes2::Copy( font[194 - 32], 7, 0, font[226 - 32], 3, 0, 3, 2 );
            font[226 - 32].setPosition( font[97 - 32].x(), font[97 - 32].y() - 3 );
            updateNormalFontLetterShadow( font[226 - 32] );

            // Lowercase a with diaeresis
            font[228 - 32].resize( font[97 - 32].width(), font[97 - 32].height() + 3 );
            font[228 - 32].reset();
            fheroes2::Copy( font[97 - 32], 0, 0, font[228 - 32], 0, 3, font[97 - 32].width(), font[97 - 32].height() );
            fheroes2::Copy( font[175 - 32], 5, 0, font[228 - 32], 2, 0, 2, 2 );
            fheroes2::Copy( font[175 - 32], 5, 0, font[228 - 32], 6, 0, 2, 2 );
            font[228 - 32].setPosition( font[97 - 32].x(), font[97 - 32].y() - 3 );
            updateNormalFontLetterShadow( font[228 - 32] );

            // Lowercase l with acute
            font[229 - 32].resize( font[108 - 32].width(), font[108 - 32].height() + 3 );
            font[229 - 32].reset();
            fheroes2::Copy( font[108 - 32], 0, 0, font[229 - 32], 0, 3, font[108 - 32].width(), font[108 - 32].height() );
            fheroes2::Copy( font[140 - 32], 4, 0, font[229 - 32], 2, 0, 3, 2 );
            font[229 - 32].setPosition( font[108 - 32].x(), font[108 - 32].y() - 3 );
            updateNormalFontLetterShadow( font[229 - 32] );

            // Lowercase c with acute
            font[230 - 32].resize( font[99 - 32].width(), font[99 - 32].height() + 3 );
            font[230 - 32].reset();
            fheroes2::Copy( font[99 - 32], 0, 0, font[230 - 32], 0, 3, font[99 - 32].width(), font[99 - 32].height() );
            fheroes2::Copy( font[140 - 32], 4, 0, font[230 - 32], 4, 0, 3, 2 );
            font[230 - 32].setPosition( font[99 - 32].x(), font[99 - 32].y() - 3 );
            updateNormalFontLetterShadow( font[230 - 32] );

            // Lowercase c with caron
            font[232 - 32].resize( font[99 - 32].width(), font[99 - 32].height() + 3 );
            font[232 - 32].reset();
            fheroes2::Copy( font[99 - 32], 0, 0, font[232 - 32], 0, 3, font[99 - 32].width(), font[99 - 32].height() );
            fheroes2::Copy( font[138 - 32], 4, 0, font[232 - 32], 4, 0, 3, 2 );
            font[232 - 32].setPosition( font[99 - 32].x(), font[99 - 32].y() - 3 );
            updateNormalFontLetterShadow( font[232 - 32] );

            // Lowercase e with acute
            font[233 - 32].resize( font[101 - 32].width(), font[101 - 32].height() + 3 );
            font[233 - 32].reset();
            fheroes2::Copy( font[101 - 32], 0, 0, font[233 - 32], 0, 3, font[101 - 32].width(), font[101 - 32].height() );
            fheroes2::Copy( font[140 - 32], 4, 0, font[233 - 32], 4, 0, 3, 2 );
            font[233 - 32].setPosition( font[101 - 32].x(), font[101 - 32].y() - 3 );
            updateNormalFontLetterShadow( font[233 - 32] );

            // Lowercase e with ogonek
            font[234 - 32].resize( font[101 - 32].width(), font[101 - 32].height() + 3 );
            font[234 - 32].reset();
            fheroes2::Copy( font[101 - 32], 0, 0, font[234 - 32], 0, 0, font[101 - 32].width(), font[101 - 32].height() );
            font[234 - 32].setPosition( font[101 - 32].x(), font[101 - 32].y() );
            updateNormalFontLetterShadow( font[234 - 32] );
            // Shadows are already made for the ogonek.
            fheroes2::Copy( font[165 - 32], 10, 11, font[234 - 32], 3, 7, 5, 5 );

            // Lowercase e with caron
            font[236 - 32].resize( font[101 - 32].width(), font[101 - 32].height() + 3 );
            font[236 - 32].reset();
            fheroes2::Copy( font[101 - 32], 0, 0, font[236 - 32], 0, 3, font[101 - 32].width(), font[101 - 32].height() );
            fheroes2::Copy( font[138 - 32], 4, 0, font[236 - 32], 4, 0, 3, 2 );
            font[236 - 32].setPosition( font[101 - 32].x(), font[101 - 32].y() - 3 );
            updateNormalFontLetterShadow( font[236 - 32] );

            // Lowercase i with acute
            font[237 - 32].resize( font[105 - 32].width(), font[105 - 32].height() );
            font[237 - 32].reset();
            fheroes2::Copy( font[105 - 32], 0, 3, font[237 - 32], 0, 3, font[105 - 32].width(), font[105 - 32].height() );
            // Remove old dot shadow
            fheroes2::FillTransform( font[237 - 32], 0, 3, 1, 1, 1 );
            // Add acute accent
            fheroes2::Copy( font[140 - 32], 4, 0, font[237 - 32], 2, 0, 3, 2 );
            font[237 - 32].setPosition( font[105 - 32].x(), font[105 - 32].y() );
            updateNormalFontLetterShadow( font[237 - 32] );

            // Lowercase d with caron. Requires acute accent.
            font[239 - 32].resize( font[100 - 32].width() + 3, font[100 - 32].height() );
            font[239 - 32].reset();
            fheroes2::Copy( font[100 - 32], 0, 0, font[239 - 32], 0, 0, font[100 - 32].width(), font[100 - 32].height() );
            fheroes2::Copy( font[140 - 32], 4, 0, font[239 - 32], 10, 0, 3, 2 );
            font[239 - 32].setPosition( font[100 - 32].x(), font[100 - 32].y() );
            updateNormalFontLetterShadow( font[239 - 32] );

            // Lowercase n with acute
            font[241 - 32].resize( font[110 - 32].width(), font[110 - 32].height() + 3 );
            font[241 - 32].reset();
            fheroes2::Copy( font[110 - 32], 0, 0, font[241 - 32], 0, 3, font[110 - 32].width(), font[110 - 32].height() );
            fheroes2::Copy( font[140 - 32], 4, 0, font[241 - 32], 4, 0, 3, 2 );
            font[241 - 32].setPosition( font[110 - 32].x(), font[110 - 32].y() - 3 );
            updateNormalFontLetterShadow( font[241 - 32] );

            // Lowercase n with caron
            font[242 - 32].resize( font[110 - 32].width(), font[110 - 32].height() + 3 );
            font[242 - 32].reset();
            fheroes2::Copy( font[110 - 32], 0, 0, font[242 - 32], 0, 3, font[110 - 32].width(), font[110 - 32].height() );
            fheroes2::Copy( font[138 - 32], 4, 0, font[242 - 32], 4, 0, 3, 2 );
            font[242 - 32].setPosition( font[110 - 32].x(), font[110 - 32].y() - 3 );
            updateNormalFontLetterShadow( font[242 - 32] );

            // Lowercase o with acute
            font[243 - 32].resize( font[111 - 32].width(), font[111 - 32].height() + 3 );
            font[243 - 32].reset();
            fheroes2::Copy( font[111 - 32], 0, 0, font[243 - 32], 0, 3, font[111 - 32].width(), font[111 - 32].height() );
            fheroes2::Copy( font[140 - 32], 4, 0, font[243 - 32], 4, 0, 3, 2 );
            font[243 - 32].setPosition( font[111 - 32].x(), font[111 - 32].y() - 3 );
            updateNormalFontLetterShadow( font[243 - 32] );

            // Lowercase o with circumflex
            font[244 - 32].resize( font[111 - 32].width(), font[111 - 32].height() + 3 );
            font[244 - 32].reset();
            fheroes2::Copy( font[111 - 32], 0, 0, font[244 - 32], 0, 3, font[111 - 32].width(), font[111 - 32].height() );
            fheroes2::Copy( font[65], 1, 1, font[244 - 32], 3, 1, 1, 1 );
            fheroes2::Copy( font[65], 1, 1, font[244 - 32], 4, 0, 1, 1 );
            fheroes2::Copy( font[65], 1, 1, font[244 - 32], 5, 0, 1, 1 );
            fheroes2::Copy( font[65], 1, 1, font[244 - 32], 6, 1, 1, 1 );
            fheroes2::Copy( font[65], 1, 0, font[244 - 32], 3, 0, 1, 1 );
            fheroes2::Copy( font[65], 1, 0, font[244 - 32], 6, 0, 1, 1 );
            font[244 - 32].setPosition( font[111 - 32].x(), font[111 - 32].y() - 3 );
            updateNormalFontLetterShadow( font[244 - 32] );

            // Lowercase o with double acute
            font[245 - 32].resize( font[111 - 32].width(), font[111 - 32].height() + 3 );
            font[245 - 32].reset();
            fheroes2::Copy( font[111 - 32], 0, 0, font[245 - 32], 0, 3, font[111 - 32].width(), font[111 - 32].height() );
            fheroes2::Copy( font[140 - 32], 4, 0, font[245 - 32], 2, 0, 3, 2 );
            fheroes2::Copy( font[140 - 32], 4, 0, font[245 - 32], 6, 0, 3, 2 );
            font[245 - 32].setPosition( font[111 - 32].x(), font[111 - 32].y() - 3 );
            updateNormalFontLetterShadow( font[245 - 32] );

            // Lowercase o with diaeresis
            font[246 - 32].resize( font[111 - 32].width(), font[111 - 32].height() + 3 );
            font[246 - 32].reset();
            fheroes2::Copy( font[111 - 32], 0, 0, font[246 - 32], 0, 3, font[111 - 32].width(), font[111 - 32].height() );
            fheroes2::Copy( font[175 - 32], 5, 0, font[246 - 32], 2, 0, 2, 2 );
            fheroes2::Copy( font[175 - 32], 5, 0, font[246 - 32], 6, 0, 2, 2 );
            font[246 - 32].setPosition( font[111 - 32].x(), font[111 - 32].y() - 3 );
            updateNormalFontLetterShadow( font[246 - 32] );

            // Lowercase r with caron
            font[248 - 32].resize( font[114 - 32].width(), font[114 - 32].height() + 3 );
            font[248 - 32].reset();
            fheroes2::Copy( font[114 - 32], 0, 0, font[248 - 32], 0, 3, font[114 - 32].width(), font[114 - 32].height() );
            fheroes2::Copy( font[138 - 32], 4, 0, font[248 - 32], 4, 0, 3, 2 );
            font[248 - 32].setPosition( font[114 - 32].x(), font[114 - 32].y() - 3 );
            updateNormalFontLetterShadow( font[248 - 32] );

            // Lowercase u with ring above
            font[249 - 32].resize( font[117 - 32].width(), font[117 - 32].height() + 4 );
            font[249 - 32].reset();
            fheroes2::Copy( font[117 - 32], 0, 0, font[249 - 32], 0, 4, font[117 - 32].width(), font[117 - 32].height() );
            fheroes2::Copy( font[217 - 32], 5, 0, font[249 - 32], 3, 0, 1, 3 );
            fheroes2::Copy( font[217 - 32], 8, 0, font[249 - 32], 7, 0, 1, 3 );
            fheroes2::Copy( font[65], 2, 0, font[249 - 32], 4, 0, 3, 1 );
            fheroes2::Copy( font[65], 2, 0, font[249 - 32], 4, 2, 3, 1 );
            fheroes2::Copy( font[69], 3, 2, font[249 - 32], 4, 1, 3, 1 );
            font[249 - 32].setPosition( font[117 - 32].x(), font[117 - 32].y() - 4 );
            updateNormalFontLetterShadow( font[249 - 32] );

            // Lowercase u with acute
            font[250 - 32].resize( font[117 - 32].width(), font[117 - 32].height() + 3 );
            font[250 - 32].reset();
            fheroes2::Copy( font[117 - 32], 0, 0, font[250 - 32], 0, 3, font[117 - 32].width(), font[117 - 32].height() );
            fheroes2::Copy( font[140 - 32], 4, 0, font[250 - 32], 4, 0, 3, 2 );
            font[250 - 32].setPosition( font[117 - 32].x(), font[117 - 32].y() - 3 );
            updateNormalFontLetterShadow( font[250 - 32] );

            // Lowercase u with double acute
            font[251 - 32].resize( font[117 - 32].width(), font[117 - 32].height() + 3 );
            font[251 - 32].reset();
            fheroes2::Copy( font[117 - 32], 0, 0, font[251 - 32], 0, 3, font[117 - 32].width(), font[117 - 32].height() );
            fheroes2::Copy( font[140 - 32], 4, 0, font[251 - 32], 2, 0, 3, 2 );
            fheroes2::Copy( font[140 - 32], 4, 0, font[251 - 32], 6, 0, 3, 2 );
            font[251 - 32].setPosition( font[117 - 32].x(), font[117 - 32].y() - 3 );
            updateNormalFontLetterShadow( font[251 - 32] );

            // Lowercase u with diaeresis
            font[252 - 32].resize( font[117 - 32].width(), font[117 - 32].height() + 3 );
            font[252 - 32].reset();
            fheroes2::Copy( font[117 - 32], 0, 0, font[252 - 32], 0, 3, font[117 - 32].width(), font[117 - 32].height() );
            fheroes2::Copy( font[175 - 32], 5, 0, font[252 - 32], 2, 0, 2, 2 );
            fheroes2::Copy( font[175 - 32], 5, 0, font[252 - 32], 6, 0, 2, 2 );
            font[252 - 32].setPosition( font[117 - 32].x(), font[117 - 32].y() - 3 );
            updateNormalFontLetterShadow( font[252 - 32] );

            // Lowercase y with acute
            font[253 - 32].resize( font[121 - 32].width(), font[121 - 32].height() + 3 );
            font[253 - 32].reset();
            fheroes2::Copy( font[121 - 32], 0, 0, font[253 - 32], 0, 3, font[121 - 32].width(), font[121 - 32].height() );
            fheroes2::Copy( font[140 - 32], 4, 0, font[253 - 32], 5, 0, 3, 2 );
            font[253 - 32].setPosition( font[121 - 32].x(), font[121 - 32].y() - 3 );
            updateNormalFontLetterShadow( font[253 - 32] );
        }
        // Small font.
        {
            std::vector<fheroes2::Sprite> & font = icnVsSprite[ICN::SMALFONT];

            // Uppercase S with caron
            font[138 - 32].resize( font[83 - 32].width(), font[83 - 32].height() + 3 );
            font[138 - 32].reset();
            fheroes2::Copy( font[83 - 32], 0, 0, font[138 - 32], 0, 3, font[83 - 32].width(), font[83 - 32].height() );
            fheroes2::Copy( font[116 - 32], 2, 5, font[138 - 32], 3, 0, 3, 2 );
            font[138 - 32].setPosition( font[83 - 32].x(), font[83 - 32].y() - 3 );
            updateSmallFontLetterShadow( font[138 - 32] );

            // Uppercase S with acute
            font[140 - 32].resize( font[83 - 32].width(), font[83 - 32].height() + 3 );
            font[140 - 32].reset();
            fheroes2::Copy( font[83 - 32], 0, 0, font[140 - 32], 0, 3, font[83 - 32].width(), font[83 - 32].height() );
            fheroes2::Copy( font[122 - 32], 2, 2, font[140 - 32], 4, 0, 2, 2 );
            font[140 - 32].setPosition( font[83 - 32].x(), font[83 - 32].y() - 3 );
            updateSmallFontLetterShadow( font[140 - 32] );

            // Uppercase T with caron
            font[141 - 32].resize( font[84 - 32].width(), font[84 - 32].height() + 3 );
            font[141 - 32].reset();
            fheroes2::Copy( font[84 - 32], 0, 0, font[141 - 32], 0, 3, font[84 - 32].width(), font[84 - 32].height() );
            fheroes2::Copy( font[116 - 32], 2, 5, font[141 - 32], 3, 0, 3, 2 );
            font[141 - 32].setPosition( font[84 - 32].x(), font[84 - 32].y() - 3 );
            updateSmallFontLetterShadow( font[141 - 32] );

            // Uppercase Z with caron
            font[142 - 32].resize( font[90 - 32].width(), font[90 - 32].height() + 3 );
            font[142 - 32].reset();
            fheroes2::Copy( font[90 - 32], 0, 0, font[142 - 32], 0, 3, font[90 - 32].width(), font[90 - 32].height() );
            fheroes2::Copy( font[116 - 32], 2, 5, font[142 - 32], 3, 0, 3, 2 );
            font[142 - 32].setPosition( font[90 - 32].x(), font[90 - 32].y() - 3 );
            updateSmallFontLetterShadow( font[142 - 32] );

            // Uppercase Z with acute
            font[143 - 32].resize( font[90 - 32].width(), font[90 - 32].height() + 3 );
            font[143 - 32].reset();
            fheroes2::Copy( font[90 - 32], 0, 0, font[143 - 32], 0, 3, font[90 - 32].width(), font[90 - 32].height() );
            fheroes2::Copy( font[122 - 32], 2, 2, font[143 - 32], 4, 0, 2, 2 );
            font[143 - 32].setPosition( font[90 - 32].x(), font[90 - 32].y() - 3 );
            updateSmallFontLetterShadow( font[143 - 32] );

            // Lowercase s with caron
            font[154 - 32].resize( font[115 - 32].width(), font[115 - 32].height() + 3 );
            font[154 - 32].reset();
            fheroes2::Copy( font[115 - 32], 0, 0, font[154 - 32], 0, 3, font[115 - 32].width(), font[115 - 32].height() );
            fheroes2::Copy( font[116 - 32], 2, 5, font[154 - 32], 2, 0, 3, 2 );
            font[154 - 32].setPosition( font[115 - 32].x(), font[115 - 32].y() - 3 );
            updateSmallFontLetterShadow( font[154 - 32] );

            // Lowercase s with acute
            font[156 - 32].resize( font[115 - 32].width(), font[115 - 32].height() + 3 );
            font[156 - 32].reset();
            fheroes2::Copy( font[115 - 32], 0, 0, font[156 - 32], 0, 3, font[115 - 32].width(), font[115 - 32].height() );
            fheroes2::Copy( font[122 - 32], 2, 2, font[156 - 32], 3, 0, 2, 2 );
            font[156 - 32].setPosition( font[115 - 32].x(), font[115 - 32].y() - 3 );
            updateSmallFontLetterShadow( font[156 - 32] );

            // Lowercase t with caron
            font[157 - 32].resize( font[116 - 32].width(), font[116 - 32].height() + 1 );
            font[157 - 32].reset();
            fheroes2::Copy( font[116 - 32], 0, 0, font[157 - 32], 0, 1, font[116 - 32].width(), font[116 - 32].height() );
            fheroes2::Copy( font[97 - 32], 2, 0, font[157 - 32], 4, 0, 1, 1 );
            fheroes2::Copy( font[97 - 32], 2, 0, font[157 - 32], 4, 1, 1, 1 );
            font[157 - 32].setPosition( font[116 - 32].x(), font[116 - 32].y() - 1 );
            updateSmallFontLetterShadow( font[157 - 32] );

            // Lowercase z with caron
            font[158 - 32].resize( font[122 - 32].width(), font[122 - 32].height() + 3 );
            font[158 - 32].reset();
            fheroes2::Copy( font[122 - 32], 0, 0, font[158 - 32], 0, 3, font[122 - 32].width(), font[122 - 32].height() );
            fheroes2::Copy( font[116 - 32], 2, 5, font[158 - 32], 2, 0, 3, 2 );
            font[158 - 32].setPosition( font[122 - 32].x(), font[122 - 32].y() - 3 );
            updateSmallFontLetterShadow( font[158 - 32] );

            // Lowercase z with acute
            font[159 - 32].resize( font[122 - 32].width(), font[122 - 32].height() + 3 );
            font[159 - 32].reset();
            fheroes2::Copy( font[122 - 32], 0, 0, font[159 - 32], 0, 3, font[122 - 32].width(), font[122 - 32].height() );
            fheroes2::Copy( font[122 - 32], 2, 2, font[159 - 32], 3, 0, 2, 2 );
            font[159 - 32].setPosition( font[122 - 32].x(), font[122 - 32].y() - 3 );
            updateSmallFontLetterShadow( font[159 - 32] );

            // Uppercase L with stroke
            font[163 - 32].resize( font[76 - 32].width(), font[76 - 32].height() );
            font[163 - 32].reset();
            fheroes2::Copy( font[76 - 32], 0, 0, font[163 - 32], 0, 0, font[76 - 32].width(), font[76 - 32].height() );
            fheroes2::Copy( font[122 - 32], 2, 2, font[163 - 32], 4, 2, 2, 2 );
            font[163 - 32].setPosition( font[76 - 32].x(), font[76 - 32].y() );
            updateSmallFontLetterShadow( font[163 - 32] );

            // Uppercase A with ogonek
            font[165 - 32].resize( font[65 - 32].width(), font[65 - 32].height() + 2 );
            font[165 - 32].reset();
            fheroes2::Copy( font[65 - 32], 0, 0, font[165 - 32], 0, 0, font[65 - 32].width(), font[65 - 32].height() );
            fheroes2::Copy( font[65 - 32], 7, 5, font[165 - 32], 7, 7, 2, 2 );
            font[165 - 32].setPosition( font[65 - 32].x(), font[65 - 32].y() );
            updateSmallFontLetterShadow( font[165 - 32] );

            // Uppercase Z with dot above
            font[175 - 32].resize( font[90 - 32].width(), font[90 - 32].height() + 2 );
            font[175 - 32].reset();
            fheroes2::Copy( font[90 - 32], 0, 0, font[175 - 32], 0, 2, font[90 - 32].width(), font[90 - 32].height() );
            fheroes2::Copy( font[90 - 32], 2, 0, font[175 - 32], 3, 0, 2, 1 );
            font[175 - 32].setPosition( font[90 - 32].x(), font[90 - 32].y() - 2 );
            updateSmallFontLetterShadow( font[175 - 32] );

            // Lowercase l with stroke
            font[179 - 32].resize( font[108 - 32].width(), font[108 - 32].height() );
            font[179 - 32].reset();
            fheroes2::Copy( font[108 - 32], 0, 0, font[179 - 32], 0, 0, font[108 - 32].width(), font[108 - 32].height() );
            fheroes2::Copy( font[122 - 32], 2, 3, font[179 - 32], 3, 2, 1, 1 );
            fheroes2::Copy( font[122 - 32], 2, 3, font[179 - 32], 1, 4, 1, 1 );
            font[179 - 32].setPosition( font[108 - 32].x(), font[108 - 32].y() );
            updateSmallFontLetterShadow( font[179 - 32] );

            // Lowercase a with ogonek
            font[185 - 32].resize( font[97 - 32].width(), font[97 - 32].height() + 2 );
            font[185 - 32].reset();
            fheroes2::Copy( font[97 - 32], 0, 0, font[185 - 32], 0, 0, font[97 - 32].width(), font[97 - 32].height() );
            fheroes2::Copy( font[65 - 32], 7, 5, font[185 - 32], 5, 5, 2, 2 );
            font[185 - 32].setPosition( font[97 - 32].x(), font[97 - 32].y() );
            updateSmallFontLetterShadow( font[185 - 32] );

            // Uppercase L with caron (NOT an uppercase Y with diaeresis)
            font[188 - 32].resize( font[76 - 32].width(), font[76 - 32].height() );
            font[188 - 32].reset();
            fheroes2::Copy( font[76 - 32], 0, 0, font[188 - 32], 0, 0, font[76 - 32].width(), font[76 - 32].height() );
            fheroes2::Copy( font[97 - 32], 2, 0, font[188 - 32], 6, 0, 1, 1 );
            fheroes2::Copy( font[97 - 32], 2, 0, font[188 - 32], 7, 0, 1, 1 );
            fheroes2::Copy( font[97 - 32], 2, 0, font[188 - 32], 6, 1, 1, 1 );
            font[188 - 32].setPosition( font[76 - 32].x(), font[76 - 32].y() );
            updateSmallFontLetterShadow( font[188 - 32] );

            // Lowercase l with caron (NOT an uppercase L with caron)
            font[190 - 32].resize( font[108 - 32].width() + 1, font[108 - 32].height() );
            font[190 - 32].reset();
            fheroes2::Copy( font[108 - 32], 0, 0, font[190 - 32], 0, 0, font[108 - 32].width(), font[108 - 32].height() );
            fheroes2::Copy( font[97 - 32], 2, 0, font[190 - 32], 4, 0, 1, 1 );
            fheroes2::Copy( font[97 - 32], 2, 0, font[190 - 32], 4, 1, 1, 1 );
            font[190 - 32].setPosition( font[108 - 32].x(), font[108 - 32].y() );
            updateSmallFontLetterShadow( font[190 - 32] );

            // Lowercase z with dot above
            font[191 - 32].resize( font[122 - 32].width(), font[122 - 32].height() + 2 );
            font[191 - 32].reset();
            fheroes2::Copy( font[122 - 32], 0, 0, font[191 - 32], 0, 2, font[122 - 32].width(), font[122 - 32].height() );
            fheroes2::Copy( font[90 - 32], 2, 0, font[191 - 32], 3, 0, 2, 1 );
            font[191 - 32].setPosition( font[122 - 32].x(), font[122 - 32].y() - 2 );
            updateSmallFontLetterShadow( font[191 - 32] );

            // Uppercase R with acute
            font[192 - 32].resize( font[82 - 32].width(), font[82 - 32].height() + 3 );
            font[192 - 32].reset();
            fheroes2::Copy( font[82 - 32], 0, 0, font[192 - 32], 0, 3, font[82 - 32].width(), font[82 - 32].height() );
            fheroes2::Copy( font[122 - 32], 2, 2, font[192 - 32], 5, 0, 2, 2 );
            font[192 - 32].setPosition( font[82 - 32].x(), font[82 - 32].y() - 3 );
            updateSmallFontLetterShadow( font[192 - 32] );

            // Uppercase A with acute
            font[193 - 32].resize( font[65 - 32].width(), font[65 - 32].height() + 3 );
            font[193 - 32].reset();
            fheroes2::Copy( font[65 - 32], 0, 0, font[193 - 32], 0, 3, font[65 - 32].width(), font[65 - 32].height() );
            fheroes2::Copy( font[122 - 32], 2, 2, font[193 - 32], 5, 0, 2, 2 );
            font[193 - 32].setPosition( font[65 - 32].x(), font[65 - 32].y() - 3 );
            updateSmallFontLetterShadow( font[193 - 32] );

            // Uppercase A with circumflex
            font[194 - 32].resize( font[33].width(), font[33].height() + 3 );
            font[194 - 32].reset();
            fheroes2::Copy( font[33], 0, 0, font[194 - 32], 0, 3, font[33].width(), font[33].height() );
            fheroes2::Copy( font[33], 4, 0, font[194 - 32], 4, 1, 1, 1 );
            fheroes2::Copy( font[33], 4, 0, font[194 - 32], 5, 0, 1, 1 );
            fheroes2::Copy( font[33], 4, 0, font[194 - 32], 6, 1, 1, 1 );
            font[194 - 32].setPosition( font[33].x(), font[33].y() - 3 );
            updateSmallFontLetterShadow( font[194 - 32] );

            // Uppercase A with diaeresis
            font[196 - 32].resize( font[65 - 32].width(), font[65 - 32].height() + 2 );
            font[196 - 32].reset();
            fheroes2::Copy( font[65 - 32], 0, 0, font[196 - 32], 0, 2, font[65 - 32].width(), font[65 - 32].height() );
            fheroes2::Copy( font[97 - 32], 2, 0, font[196 - 32], 3, 0, 1, 1 );
            fheroes2::Copy( font[97 - 32], 2, 0, font[196 - 32], 6, 0, 1, 1 );
            font[196 - 32].setPosition( font[65 - 32].x(), font[65 - 32].y() - 2 );
            updateSmallFontLetterShadow( font[196 - 32] );

            // Uppercase L with acute
            font[197 - 32].resize( font[76 - 32].width(), font[76 - 32].height() + 3 );
            font[197 - 32].reset();
            fheroes2::Copy( font[76 - 32], 0, 0, font[197 - 32], 0, 3, font[76 - 32].width(), font[76 - 32].height() );
            fheroes2::Copy( font[122 - 32], 2, 2, font[197 - 32], 5, 0, 2, 2 );
            font[197 - 32].setPosition( font[76 - 32].x(), font[76 - 32].y() - 3 );
            updateSmallFontLetterShadow( font[197 - 32] );

            // Uppercase C with acute
            font[198 - 32].resize( font[67 - 32].width(), font[67 - 32].height() + 3 );
            font[198 - 32].reset();
            fheroes2::Copy( font[67 - 32], 0, 0, font[198 - 32], 0, 3, font[67 - 32].width(), font[67 - 32].height() );
            fheroes2::Copy( font[122 - 32], 2, 2, font[198 - 32], 4, 0, 2, 2 );
            font[198 - 32].setPosition( font[67 - 32].x(), font[67 - 32].y() - 3 );
            updateSmallFontLetterShadow( font[198 - 32] );

            // Uppercase C with caron
            font[200 - 32].resize( font[67 - 32].width(), font[67 - 32].height() + 3 );
            font[200 - 32].reset();
            fheroes2::Copy( font[67 - 32], 0, 0, font[200 - 32], 0, 3, font[67 - 32].width(), font[67 - 32].height() );
            fheroes2::Copy( font[116 - 32], 2, 5, font[200 - 32], 3, 0, 3, 2 );
            font[200 - 32].setPosition( font[67 - 32].x(), font[67 - 32].y() - 3 );
            updateSmallFontLetterShadow( font[200 - 32] );

            // Uppercase E with acute
            font[201 - 32].resize( font[69 - 32].width(), font[69 - 32].height() + 3 );
            font[201 - 32].reset();
            fheroes2::Copy( font[69 - 32], 0, 0, font[201 - 32], 0, 3, font[69 - 32].width(), font[69 - 32].height() );
            fheroes2::Copy( font[122 - 32], 2, 2, font[201 - 32], 4, 0, 2, 2 );
            font[201 - 32].setPosition( font[69 - 32].x(), font[69 - 32].y() - 3 );
            updateSmallFontLetterShadow( font[201 - 32] );

            // Uppercase E with ogonek
            font[202 - 32].resize( font[69 - 32].width(), font[69 - 32].height() + 2 );
            font[202 - 32].reset();
            fheroes2::Copy( font[69 - 32], 0, 0, font[202 - 32], 0, 0, font[69 - 32].width(), font[69 - 32].height() );
            fheroes2::Copy( font[65 - 32], 7, 5, font[202 - 32], 5, 7, 2, 2 );
            font[202 - 32].setPosition( font[69 - 32].x(), font[69 - 32].y() );
            updateSmallFontLetterShadow( font[202 - 32] );

            // Uppercase E with caron
            font[204 - 32].resize( font[69 - 32].width(), font[69 - 32].height() + 3 );
            font[204 - 32].reset();
            fheroes2::Copy( font[69 - 32], 0, 0, font[204 - 32], 0, 3, font[69 - 32].width(), font[69 - 32].height() );
            fheroes2::Copy( font[116 - 32], 2, 5, font[204 - 32], 3, 0, 3, 2 );
            font[204 - 32].setPosition( font[69 - 32].x(), font[69 - 32].y() - 3 );
            updateSmallFontLetterShadow( font[204 - 32] );

            // Uppercase I with acute
            font[205 - 32].resize( font[73 - 32].width(), font[73 - 32].height() + 3 );
            font[205 - 32].reset();
            fheroes2::Copy( font[73 - 32], 0, 0, font[205 - 32], 0, 3, font[73 - 32].width(), font[73 - 32].height() );
            fheroes2::Copy( font[122 - 32], 2, 2, font[205 - 32], 2, 0, 2, 2 );
            font[205 - 32].setPosition( font[73 - 32].x(), font[73 - 32].y() - 3 );
            updateSmallFontLetterShadow( font[205 - 32] );

            // Uppercase D with caron
            font[207 - 32].resize( font[68 - 32].width(), font[68 - 32].height() + 3 );
            font[207 - 32].reset();
            fheroes2::Copy( font[68 - 32], 0, 0, font[207 - 32], 0, 3, font[68 - 32].width(), font[68 - 32].height() );
            fheroes2::Copy( font[116 - 32], 2, 5, font[207 - 32], 3, 0, 3, 2 );
            font[207 - 32].setPosition( font[68 - 32].x(), font[68 - 32].y() - 3 );
            updateSmallFontLetterShadow( font[207 - 32] );

            // Uppercase N with acute
            font[209 - 32].resize( font[78 - 32].width(), font[78 - 32].height() + 3 );
            font[209 - 32].reset();
            fheroes2::Copy( font[78 - 32], 0, 0, font[209 - 32], 0, 3, font[78 - 32].width(), font[78 - 32].height() );
            fheroes2::Copy( font[122 - 32], 2, 2, font[209 - 32], 5, 0, 2, 2 );
            font[209 - 32].setPosition( font[78 - 32].x(), font[78 - 32].y() - 3 );
            updateSmallFontLetterShadow( font[209 - 32] );

            // Uppercase N with caron
            font[210 - 32].resize( font[78 - 32].width(), font[78 - 32].height() + 3 );
            font[210 - 32].reset();
            fheroes2::Copy( font[78 - 32], 0, 0, font[210 - 32], 0, 3, font[78 - 32].width(), font[78 - 32].height() );
            fheroes2::Copy( font[116 - 32], 2, 5, font[210 - 32], 5, 0, 3, 2 );
            font[210 - 32].setPosition( font[78 - 32].x(), font[78 - 32].y() - 3 );
            updateSmallFontLetterShadow( font[210 - 32] );

            // Uppercase O with acute
            font[211 - 32].resize( font[79 - 32].width(), font[79 - 32].height() + 3 );
            font[211 - 32].reset();
            fheroes2::Copy( font[79 - 32], 0, 0, font[211 - 32], 0, 3, font[79 - 32].width(), font[79 - 32].height() );
            fheroes2::Copy( font[122 - 32], 2, 2, font[211 - 32], 4, 0, 2, 2 );
            font[211 - 32].setPosition( font[79 - 32].x(), font[79 - 32].y() - 3 );
            updateSmallFontLetterShadow( font[211 - 32] );

            // Uppercase O with double circumflex
            font[212 - 32].resize( font[79 - 32].width(), font[79 - 32].height() + 3 );
            font[212 - 32].reset();
            fheroes2::Copy( font[79 - 32], 0, 0, font[212 - 32], 0, 3, font[79 - 32].width(), font[79 - 32].height() );
            fheroes2::Copy( font[97 - 32], 2, 0, font[212 - 32], 2, 1, 1, 1 );
            fheroes2::Copy( font[97 - 32], 2, 0, font[212 - 32], 3, 0, 1, 1 );
            fheroes2::Copy( font[97 - 32], 2, 0, font[212 - 32], 4, 0, 1, 1 );
            fheroes2::Copy( font[97 - 32], 2, 0, font[212 - 32], 5, 0, 1, 1 );
            fheroes2::Copy( font[97 - 32], 2, 0, font[212 - 32], 6, 1, 1, 1 );
            font[212 - 32].setPosition( font[79 - 32].x(), font[79 - 32].y() - 3 );
            updateSmallFontLetterShadow( font[212 - 32] );

            // Uppercase O with double acute
            font[213 - 32].resize( font[79 - 32].width(), font[79 - 32].height() + 3 );
            font[213 - 32].reset();
            fheroes2::Copy( font[79 - 32], 0, 0, font[213 - 32], 0, 3, font[79 - 32].width(), font[79 - 32].height() );
            fheroes2::Copy( font[122 - 32], 2, 2, font[213 - 32], 2, 0, 2, 2 );
            fheroes2::Copy( font[122 - 32], 2, 2, font[213 - 32], 5, 0, 2, 2 );
            font[213 - 32].setPosition( font[79 - 32].x(), font[79 - 32].y() - 3 );
            updateSmallFontLetterShadow( font[213 - 32] );

            // Uppercase O with diaeresis
            font[214 - 32].resize( font[79 - 32].width(), font[79 - 32].height() + 2 );
            font[214 - 32].reset();
            fheroes2::Copy( font[79 - 32], 0, 0, font[214 - 32], 0, 2, font[79 - 32].width(), font[79 - 32].height() );
            fheroes2::Copy( font[122 - 32], 3, 2, font[214 - 32], 2, 0, 1, 1 );
            fheroes2::Copy( font[122 - 32], 3, 2, font[214 - 32], 6, 0, 1, 1 );
            font[214 - 32].setPosition( font[79 - 32].x(), font[79 - 32].y() - 2 );
            updateSmallFontLetterShadow( font[214 - 32] );

            // Uppercase R with caron
            font[216 - 32].resize( font[82 - 32].width(), font[82 - 32].height() + 3 );
            font[216 - 32].reset();
            fheroes2::Copy( font[82 - 32], 0, 0, font[216 - 32], 0, 3, font[82 - 32].width(), font[82 - 32].height() );
            fheroes2::Copy( font[116 - 32], 2, 5, font[216 - 32], 4, 0, 3, 2 );
            font[216 - 32].setPosition( font[82 - 32].x(), font[82 - 32].y() - 3 );
            updateSmallFontLetterShadow( font[216 - 32] );

            // Uppercase U with ring above
            font[217 - 32].resize( font[85 - 32].width(), font[85 - 32].height() + 3 );
            font[217 - 32].reset();
            fheroes2::Copy( font[85 - 32], 0, 0, font[217 - 32], 0, 3, font[85 - 32].width(), font[85 - 32].height() );
            fheroes2::Copy( font[116 - 32], 2, 5, font[217 - 32], 5, 0, 1, 1 );
            fheroes2::Copy( font[116 - 32], 2, 5, font[217 - 32], 4, 1, 3, 2 );
            font[217 - 32].setPosition( font[85 - 32].x(), font[85 - 32].y() - 3 );
            updateSmallFontLetterShadow( font[217 - 32] );

            // Uppercase U with acute
            font[218 - 32].resize( font[85 - 32].width(), font[85 - 32].height() + 3 );
            font[218 - 32].reset();
            fheroes2::Copy( font[85 - 32], 0, 0, font[218 - 32], 0, 3, font[85 - 32].width(), font[85 - 32].height() );
            fheroes2::Copy( font[122 - 32], 2, 2, font[218 - 32], 5, 0, 2, 2 );
            font[218 - 32].setPosition( font[85 - 32].x(), font[85 - 32].y() - 3 );
            updateSmallFontLetterShadow( font[218 - 32] );

            // Uppercase U with double acute
            font[219 - 32].resize( font[85 - 32].width(), font[85 - 32].height() + 3 );
            font[219 - 32].reset();
            fheroes2::Copy( font[85 - 32], 0, 0, font[219 - 32], 0, 3, font[85 - 32].width(), font[85 - 32].height() );
            fheroes2::Copy( font[122 - 32], 2, 2, font[219 - 32], 3, 0, 2, 2 );
            fheroes2::Copy( font[122 - 32], 2, 2, font[219 - 32], 7, 0, 2, 2 );
            font[219 - 32].setPosition( font[85 - 32].x(), font[85 - 32].y() - 3 );
            updateSmallFontLetterShadow( font[219 - 32] );

            // Uppercase U with diaeresis
            font[220 - 32].resize( font[85 - 32].width(), font[85 - 32].height() + 2 );
            font[220 - 32].reset();
            fheroes2::Copy( font[85 - 32], 0, 0, font[220 - 32], 0, 2, font[85 - 32].width(), font[85 - 32].height() );
            fheroes2::Copy( font[122 - 32], 3, 2, font[220 - 32], 3, 0, 1, 1 );
            fheroes2::Copy( font[122 - 32], 3, 2, font[220 - 32], 7, 0, 1, 1 );
            font[220 - 32].setPosition( font[85 - 32].x(), font[85 - 32].y() - 2 );
            updateSmallFontLetterShadow( font[220 - 32] );

            // Uppercase Y with acute
            font[221 - 32].resize( font[89 - 32].width(), font[89 - 32].height() + 3 );
            font[221 - 32].reset();
            fheroes2::Copy( font[89 - 32], 0, 0, font[221 - 32], 0, 3, font[89 - 32].width(), font[89 - 32].height() );
            fheroes2::Copy( font[122 - 32], 2, 2, font[221 - 32], 5, 0, 2, 2 );
            font[221 - 32].setPosition( font[89 - 32].x(), font[89 - 32].y() - 3 );
            updateSmallFontLetterShadow( font[221 - 32] );

            // Lowercase r with acute
            font[224 - 32].resize( font[114 - 32].width(), font[114 - 32].height() + 3 );
            font[224 - 32].reset();
            fheroes2::Copy( font[114 - 32], 0, 0, font[224 - 32], 0, 3, font[114 - 32].width(), font[114 - 32].height() );
            fheroes2::Copy( font[122 - 32], 2, 2, font[224 - 32], 3, 0, 2, 2 );
            font[224 - 32].setPosition( font[114 - 32].x(), font[114 - 32].y() - 3 );
            updateSmallFontLetterShadow( font[224 - 32] );

            // Lowercase a with acute
            font[225 - 32].resize( font[97 - 32].width(), font[97 - 32].height() + 3 );
            font[225 - 32].reset();
            fheroes2::Copy( font[97 - 32], 0, 0, font[225 - 32], 0, 3, font[97 - 32].width(), font[97 - 32].height() );
            fheroes2::Copy( font[122 - 32], 2, 2, font[225 - 32], 3, 0, 2, 2 );
            font[225 - 32].setPosition( font[97 - 32].x(), font[97 - 32].y() - 3 );
            updateSmallFontLetterShadow( font[225 - 32] );

            // Lowercase a with circumflex
            font[226 - 32].resize( font[97 - 32].width(), font[97 - 32].height() + 3 );
            font[226 - 32].reset();
            fheroes2::Copy( font[97 - 32], 0, 0, font[226 - 32], 0, 3, font[97 - 32].width(), font[97 - 32].height() );
            fheroes2::Copy( font[97 - 32], 2, 0, font[226 - 32], 2, 1, 1, 1 );
            fheroes2::Copy( font[97 - 32], 2, 0, font[226 - 32], 3, 0, 1, 1 );
            fheroes2::Copy( font[97 - 32], 2, 0, font[226 - 32], 4, 0, 1, 1 );
            fheroes2::Copy( font[97 - 32], 2, 0, font[226 - 32], 5, 1, 1, 1 );
            font[226 - 32].setPosition( font[97 - 32].x(), font[97 - 32].y() - 3 );
            updateSmallFontLetterShadow( font[226 - 32] );

            // Lowercase a with diaeresis
            font[228 - 32].resize( font[97 - 32].width(), font[97 - 32].height() + 2 );
            font[228 - 32].reset();
            fheroes2::Copy( font[97 - 32], 0, 0, font[228 - 32], 0, 2, font[97 - 32].width(), font[97 - 32].height() );
            fheroes2::Copy( font[97 - 32], 2, 0, font[228 - 32], 2, 0, 1, 1 );
            fheroes2::Copy( font[97 - 32], 2, 0, font[228 - 32], 5, 0, 1, 1 );
            font[228 - 32].setPosition( font[97 - 32].x(), font[97 - 32].y() - 2 );
            updateSmallFontLetterShadow( font[228 - 32] );

            // Lowercase l with acute
            font[229 - 32].resize( font[108 - 32].width(), font[108 - 32].height() + 3 );
            font[229 - 32].reset();
            fheroes2::Copy( font[108 - 32], 0, 0, font[229 - 32], 0, 3, font[108 - 32].width(), font[108 - 32].height() );
            fheroes2::Copy( font[122 - 32], 2, 2, font[229 - 32], 2, 0, 2, 2 );
            font[229 - 32].setPosition( font[108 - 32].x(), font[108 - 32].y() - 3 );
            updateSmallFontLetterShadow( font[229 - 32] );

            // Lowercase c with acute
            font[230 - 32].resize( font[99 - 32].width(), font[99 - 32].height() + 3 );
            font[230 - 32].reset();
            fheroes2::Copy( font[99 - 32], 0, 0, font[230 - 32], 0, 3, font[99 - 32].width(), font[99 - 32].height() );
            fheroes2::Copy( font[122 - 32], 2, 2, font[230 - 32], 3, 0, 2, 2 );
            font[230 - 32].setPosition( font[99 - 32].x(), font[99 - 32].y() - 3 );
            updateSmallFontLetterShadow( font[230 - 32] );

            // Lowercase c with caron
            font[232 - 32].resize( font[99 - 32].width(), font[99 - 32].height() + 3 );
            font[232 - 32].reset();
            fheroes2::Copy( font[99 - 32], 0, 0, font[232 - 32], 0, 3, font[99 - 32].width(), font[99 - 32].height() );
            fheroes2::Copy( font[116 - 32], 2, 5, font[232 - 32], 2, 0, 3, 2 );
            font[232 - 32].setPosition( font[99 - 32].x(), font[99 - 32].y() - 3 );
            updateSmallFontLetterShadow( font[232 - 32] );

            // Lowercase e with acute
            font[233 - 32].resize( font[101 - 32].width(), font[101 - 32].height() + 3 );
            font[233 - 32].reset();
            fheroes2::Copy( font[101 - 32], 0, 0, font[233 - 32], 0, 3, font[101 - 32].width(), font[101 - 32].height() );
            fheroes2::Copy( font[122 - 32], 2, 2, font[233 - 32], 3, 0, 2, 2 );
            font[233 - 32].setPosition( font[101 - 32].x(), font[101 - 32].y() - 3 );
            updateSmallFontLetterShadow( font[233 - 32] );

            // Lowercase e with ogonek
            font[234 - 32].resize( font[101 - 32].width(), font[101 - 32].height() + 2 );
            font[234 - 32].reset();
            fheroes2::Copy( font[101 - 32], 0, 0, font[234 - 32], 0, 0, font[101 - 32].width(), font[101 - 32].height() );
            fheroes2::Copy( font[65 - 32], 7, 5, font[234 - 32], 3, 5, 2, 2 );
            font[234 - 32].setPosition( font[101 - 32].x(), font[101 - 32].y() );
            updateSmallFontLetterShadow( font[234 - 32] );

            // Lowercase e with caron
            font[236 - 32].resize( font[101 - 32].width(), font[101 - 32].height() + 3 );
            font[236 - 32].reset();
            fheroes2::Copy( font[101 - 32], 0, 0, font[236 - 32], 0, 3, font[101 - 32].width(), font[101 - 32].height() );
            fheroes2::Copy( font[116 - 32], 2, 5, font[236 - 32], 2, 0, 3, 2 );
            font[236 - 32].setPosition( font[101 - 32].x(), font[101 - 32].y() - 3 );
            updateSmallFontLetterShadow( font[236 - 32] );

            // Lowercase i with acute
            font[237 - 32].resize( font[105 - 32].width(), font[105 - 32].height() + 1 );
            font[237 - 32].reset();
            fheroes2::Copy( font[105 - 32], 0, 0, font[237 - 32], 0, 1, font[105 - 32].width(), font[105 - 32].height() );
            fheroes2::Copy( font[122 - 32], 3, 2, font[237 - 32], 3, 0, 1, 1 );
            font[237 - 32].setPosition( font[105 - 32].x(), font[105 - 32].y() - 1 );
            updateSmallFontLetterShadow( font[237 - 32] );

            // Lowercase d with caron
            font[239 - 32].resize( font[100 - 32].width() + 2, font[100 - 32].height() );
            font[239 - 32].reset();
            fheroes2::Copy( font[100 - 32], 0, 0, font[239 - 32], 0, 0, font[100 - 32].width(), font[100 - 32].height() );
            fheroes2::Copy( font[122 - 32], 2, 2, font[239 - 32], 7, 0, 2, 2 );
            font[239 - 32].setPosition( font[100 - 32].x(), font[100 - 32].y() );
            updateSmallFontLetterShadow( font[239 - 32] );

            // Lowercase n with acute
            font[241 - 32].resize( font[110 - 32].width(), font[110 - 32].height() + 3 );
            font[241 - 32].reset();
            fheroes2::Copy( font[110 - 32], 0, 0, font[241 - 32], 0, 3, font[110 - 32].width(), font[110 - 32].height() );
            fheroes2::Copy( font[122 - 32], 2, 2, font[241 - 32], 4, 0, 2, 2 );
            font[241 - 32].setPosition( font[110 - 32].x(), font[110 - 32].y() - 3 );
            updateSmallFontLetterShadow( font[241 - 32] );

            // Lowercase n with caron
            font[242 - 32].resize( font[110 - 32].width(), font[110 - 32].height() + 3 );
            font[242 - 32].reset();
            fheroes2::Copy( font[110 - 32], 0, 0, font[242 - 32], 0, 3, font[110 - 32].width(), font[110 - 32].height() );
            fheroes2::Copy( font[116 - 32], 2, 5, font[242 - 32], 3, 0, 3, 2 );
            font[242 - 32].setPosition( font[110 - 32].x(), font[110 - 32].y() - 3 );
            updateSmallFontLetterShadow( font[242 - 32] );

            // Lowercase o with acute
            font[243 - 32].resize( font[111 - 32].width(), font[111 - 32].height() + 3 );
            font[243 - 32].reset();
            fheroes2::Copy( font[111 - 32], 0, 0, font[243 - 32], 0, 3, font[111 - 32].width(), font[111 - 32].height() );
            fheroes2::Copy( font[122 - 32], 2, 2, font[243 - 32], 3, 0, 2, 2 );
            font[243 - 32].setPosition( font[111 - 32].x(), font[111 - 32].y() - 3 );
            updateSmallFontLetterShadow( font[243 - 32] );

            // Lowercase o with circumflex
            font[244 - 32].resize( font[111 - 32].width() + 1, font[111 - 32].height() + 3 );
            font[244 - 32].reset();
            fheroes2::Copy( font[111 - 32], 0, 0, font[244 - 32], 0, 3, font[111 - 32].width(), font[111 - 32].height() );
            fheroes2::Copy( font[97 - 32], 2, 0, font[244 - 32], 2, 1, 1, 1 );
            fheroes2::Copy( font[97 - 32], 2, 0, font[244 - 32], 3, 0, 1, 1 );
            fheroes2::Copy( font[97 - 32], 2, 0, font[244 - 32], 4, 1, 1, 1 );
            font[244 - 32].setPosition( font[111 - 32].x(), font[111 - 32].y() - 3 );
            updateSmallFontLetterShadow( font[244 - 32] );

            // Lowercase o with double acute
            font[245 - 32].resize( font[111 - 32].width() + 1, font[111 - 32].height() + 3 );
            font[245 - 32].reset();
            fheroes2::Copy( font[111 - 32], 0, 0, font[245 - 32], 0, 3, font[111 - 32].width(), font[111 - 32].height() );
            fheroes2::Copy( font[122 - 32], 2, 2, font[245 - 32], 2, 0, 2, 2 );
            fheroes2::Copy( font[122 - 32], 2, 2, font[245 - 32], 5, 0, 2, 2 );
            font[245 - 32].setPosition( font[111 - 32].x(), font[111 - 32].y() - 3 );
            updateSmallFontLetterShadow( font[245 - 32] );

            // Lowercase o with diaeresis
            font[246 - 32].resize( font[111 - 32].width(), font[111 - 32].height() + 2 );
            font[246 - 32].reset();
            fheroes2::Copy( font[111 - 32], 0, 0, font[246 - 32], 0, 2, font[111 - 32].width(), font[111 - 32].height() );
            fheroes2::Copy( font[122 - 32], 3, 2, font[246 - 32], 2, 0, 1, 1 );
            fheroes2::Copy( font[122 - 32], 3, 2, font[246 - 32], 4, 0, 1, 1 );
            font[246 - 32].setPosition( font[111 - 32].x(), font[111 - 32].y() - 2 );
            updateSmallFontLetterShadow( font[246 - 32] );

            // Lowercase r with caron
            font[248 - 32].resize( font[114 - 32].width(), font[114 - 32].height() + 3 );
            font[248 - 32].reset();
            fheroes2::Copy( font[114 - 32], 0, 0, font[248 - 32], 0, 3, font[114 - 32].width(), font[114 - 32].height() );
            fheroes2::Copy( font[116 - 32], 2, 5, font[248 - 32], 3, 0, 3, 2 );
            font[248 - 32].setPosition( font[114 - 32].x(), font[114 - 32].y() - 3 );
            updateSmallFontLetterShadow( font[248 - 32] );

            // Lowercase u with ring above
            font[249 - 32].resize( font[117 - 32].width(), font[117 - 32].height() + 4 );
            font[249 - 32].reset();
            fheroes2::Copy( font[117 - 32], 0, 0, font[249 - 32], 0, 4, font[117 - 32].width(), font[117 - 32].height() );
            fheroes2::Copy( font[116 - 32], 2, 5, font[249 - 32], 4, 0, 1, 1 );
            fheroes2::Copy( font[116 - 32], 2, 5, font[249 - 32], 3, 1, 3, 2 );
            font[249 - 32].setPosition( font[117 - 32].x(), font[117 - 32].y() - 4 );
            updateSmallFontLetterShadow( font[249 - 32] );

            // Lowercase u with acute
            font[250 - 32].resize( font[117 - 32].width(), font[117 - 32].height() + 3 );
            font[250 - 32].reset();
            fheroes2::Copy( font[117 - 32], 0, 0, font[250 - 32], 0, 3, font[117 - 32].width(), font[117 - 32].height() );
            fheroes2::Copy( font[122 - 32], 2, 2, font[250 - 32], 3, 0, 2, 2 );
            font[250 - 32].setPosition( font[117 - 32].x(), font[117 - 32].y() - 3 );
            updateSmallFontLetterShadow( font[250 - 32] );

            // Lowercase u with double acute
            font[251 - 32].resize( font[117 - 32].width(), font[117 - 32].height() + 3 );
            font[251 - 32].reset();
            fheroes2::Copy( font[117 - 32], 0, 0, font[251 - 32], 0, 3, font[117 - 32].width(), font[117 - 32].height() );
            fheroes2::Copy( font[122 - 32], 2, 2, font[251 - 32], 2, 0, 2, 2 );
            fheroes2::Copy( font[122 - 32], 2, 2, font[251 - 32], 5, 0, 2, 2 );
            font[251 - 32].setPosition( font[117 - 32].x(), font[117 - 32].y() - 3 );
            updateSmallFontLetterShadow( font[251 - 32] );

            // Lowercase u with diaeresis
            font[252 - 32].resize( font[117 - 32].width(), font[117 - 32].height() + 2 );
            font[252 - 32].reset();
            fheroes2::Copy( font[117 - 32], 0, 0, font[252 - 32], 0, 2, font[117 - 32].width(), font[117 - 32].height() );
            fheroes2::Copy( font[122 - 32], 3, 2, font[252 - 32], 2, 0, 1, 1 );
            fheroes2::Copy( font[122 - 32], 3, 2, font[252 - 32], 6, 0, 1, 1 );
            font[252 - 32].setPosition( font[117 - 32].x(), font[117 - 32].y() - 2 );
            updateSmallFontLetterShadow( font[252 - 32] );

            // Lowercase y with acute
            font[253 - 32].resize( font[121 - 32].width(), font[121 - 32].height() + 3 );
            font[253 - 32].reset();
            fheroes2::Copy( font[121 - 32], 0, 0, font[253 - 32], 0, 3, font[121 - 32].width(), font[121 - 32].height() );
            fheroes2::Copy( font[122 - 32], 2, 2, font[253 - 32], 4, 0, 2, 2 );
            font[253 - 32].setPosition( font[121 - 32].x(), font[121 - 32].y() - 3 );
            updateSmallFontLetterShadow( font[253 - 32] );
        }
    }

    // CP-1251 supports Russian, Ukrainian, Belarussian, Bulgarian, Serbian Cyrillic, Macedonian and English.
    void generateCP1251Alphabet( std::vector<std::vector<fheroes2::Sprite>> & icnVsSprite )
    {
        // TODO: add support for Serbian Cyrillic and Macedonian languages by generating missing letters.

        // Resize fonts.
        for ( const int icnId : { ICN::FONT, ICN::SMALFONT } ) {
            std::vector<fheroes2::Sprite> & original = icnVsSprite[icnId];

            original.resize( baseFontSize );

            const fheroes2::Sprite firstSprite{ original[0] };
            original.insert( original.end(), 128, firstSprite );
        }

        // Normal font.
        {
            std::vector<fheroes2::Sprite> & font = icnVsSprite[ICN::FONT];

            size_t offset = 0;

            // ' (right single quotation mark)
            font[146 - 32] = font[44 - 32];
            font[146 - 32].setPosition( font[146 - 32].x(), font[146 - 32].y() - 6 );

            // E with 2 dots on top.
            font[168 - 32].resize( font[37 + offset].width(), font[37 + offset].height() + 3 );
            font[168 - 32].reset();
            fheroes2::Copy( font[37 + offset], 0, 0, font[168 - 32], 0, 3, font[37 + offset].width(), font[37 + offset].height() );
            fheroes2::Copy( font[168 - 32], 5, 5, font[168 - 32], 4, 0, 1, 1 );
            fheroes2::Copy( font[168 - 32], 5, 5, font[168 - 32], 7, 0, 1, 1 );
            fheroes2::Copy( font[168 - 32], 4, 5, font[168 - 32], 4, 1, 1, 1 );
            fheroes2::Copy( font[168 - 32], 4, 5, font[168 - 32], 7, 1, 1, 1 );
            font[168 - 32].setPosition( font[37 + offset].x(), font[37 + offset].y() - 3 );
            updateNormalFontLetterShadow( font[168 - 32] );

            font[161 - 32].resize( font[57 + offset].width(), font[57 + offset].height() + 3 );
            font[161 - 32].reset();
            fheroes2::Copy( font[57 + offset], 0, 0, font[161 - 32], 0, 3, font[57 + offset].width(), font[57 + offset].height() );
            fheroes2::Copy( font[168 - 32], 3, 0, font[161 - 32], 7, 0, 2, 3 );
            font[161 - 32].setPosition( font[57 + offset].x(), font[57 + offset].y() - 3 );
            updateNormalFontLetterShadow( font[161 - 32] );

            font[162 - 32].resize( font[89 + offset].width(), font[89 + offset].height() + 3 );
            font[162 - 32].reset();
            fheroes2::Copy( font[89 + offset], 0, 0, font[162 - 32], 0, 3, font[89 + offset].width(), font[89 + offset].height() );
            fheroes2::Copy( font[89 + offset], 4, 1, font[162 - 32], 6, 0, 1, 1 );
            fheroes2::Copy( font[89 + offset], 4, 0, font[162 - 32], 6, 1, 1, 1 );
            font[162 - 32].setPosition( font[89 + offset].x(), font[89 + offset].y() - 3 );
            updateNormalFontLetterShadow( font[162 - 32] );

            // C with a horizontal line in the middle.
            font[170 - 32] = font[67 - 32];
            fheroes2::Copy( font[170 - 32], 7, 0, font[170 - 32], 6, 5, 4, 2 );
            updateNormalFontLetterShadow( font[170 - 32] );

            font[186 - 32] = font[99 - 32];
            fheroes2::Copy( font[186 - 32], 4, 0, font[186 - 32], 3, 3, 3, 1 );
            updateNormalFontLetterShadow( font[186 - 32] );

            // I and i with 2 dots.
            font[175 - 32].resize( font[73 - 32].width(), font[73 - 32].height() + 3 );
            font[175 - 32].reset();
            fheroes2::Copy( font[73 - 32], 0, 0, font[175 - 32], 0, 3, font[73 - 32].width(), font[73 - 32].height() );
            fheroes2::Copy( font[168 - 32], 3, 0, font[175 - 32], 2, 0, 5, 3 );
            font[175 - 32].setPosition( font[73 - 32].x(), font[73 - 32].y() - 3 );

            font[191 - 32] = font[105 - 32];
            fheroes2::FillTransform( font[191 - 32], 2, 0, 1, 3, 1 );

            // J and j.
            font[163 - 32] = font[74 - 32];
            font[188 - 32] = font[106 - 32];

            // S and s.
            font[189 - 32] = font[83 - 32];
            font[190 - 32] = font[115 - 32];

            // I and i.
            font[178 - 32] = font[73 - 32];
            font[179 - 32] = font[105 - 32];

            // A
            font[192 - 32] = font[33];

            font[193 - 32] = font[34 + offset];
            fheroes2::FillTransform( font[193 - 32], 9, 4, 2, 1, 1 );
            fheroes2::Copy( font[38], 6, 0, font[193 - 32], 6, 0, 5, 4 );
            fheroes2::Copy( font[193 - 32], 9, 5, font[193 - 32], 8, 4, 1, 1 );
            updateNormalFontLetterShadow( font[193 - 32] );

            font[194 - 32] = font[34 + offset];

            font[195 - 32] = font[38];
            fheroes2::FillTransform( font[195 - 32], 6, 4, 3, 4, 1 );

            // The same letter as above but with a vertical line at the top.
            font[165 - 32].resize( font[195 - 32].width(), font[195 - 32].height() + 1 );
            font[165 - 32].reset();
            fheroes2::Copy( font[195 - 32], 0, 0, font[165 - 32], 0, 1, font[195 - 32].width(), font[195 - 32].height() );
            fheroes2::Copy( font[195 - 32], 9, 1, font[165 - 32], 9, 0, 2, 1 );
            fheroes2::Copy( font[195 - 32], 9, 1, font[165 - 32], 10, 1, 1, 1 );
            fheroes2::Copy( font[195 - 32], 10, 0, font[165 - 32], 10, 2, 1, 1 );
            fheroes2::Copy( font[195 - 32], 8, 1, font[165 - 32], 9, 2, 1, 1 );
            font[165 - 32].setPosition( font[195 - 32].x(), font[195 - 32].y() - 1 );

            font[196 - 32] = font[36 + offset];

            font[197 - 32] = font[37 + offset];

            // x with | in the middle.
            font[198 - 32].resize( font[56].width() + 1, font[56].height() );
            font[198 - 32].reset();
            fheroes2::Copy( font[56], 1, 0, font[198 - 32], 1, 0, 8, 11 );
            fheroes2::Copy( font[56], 9, 0, font[198 - 32], 10, 0, 6, 11 );
            fheroes2::Fill( font[198 - 32], 9, 1, 1, 9, font[198 - 32].image()[1 + font[198 - 32].width()] );
            font[198 - 32].setPosition( font[56].x(), font[56].y() );
            updateNormalFontLetterShadow( font[198 - 32] );

            font[199 - 32].resize( font[19].width() + 1, font[19].height() );
            font[199 - 32].reset();
            fheroes2::Copy( font[19], 1, 0, font[199 - 32], 1, 0, 5, 3 );
            fheroes2::Copy( font[19], 5, 0, font[199 - 32], 6, 0, 3, 4 );
            fheroes2::Copy( font[19], 3, 5, font[199 - 32], 4, 4, 5, 4 );
            fheroes2::Copy( font[19], 1, 8, font[199 - 32], 1, 8, 5, 3 );
            fheroes2::Copy( font[19], 5, 8, font[199 - 32], 6, 8, 3, 3 );
            fheroes2::FillTransform( font[199 - 32], 2, 6, 5, 3, 1 );
            font[199 - 32].setPosition( font[19].x(), font[19].y() );
            updateNormalFontLetterShadow( font[199 - 32] );

            // Reverted N.
            font[200 - 32] = font[46];
            fheroes2::FillTransform( font[200 - 32], 6, 1, 5, 11, 1 );
            fheroes2::Copy( font[46], 6, 2, font[200 - 32], 6, 6, 1, 3 );
            fheroes2::Copy( font[46], 7, 3, font[200 - 32], 7, 5, 1, 3 );
            fheroes2::Copy( font[46], 8, 4, font[200 - 32], 8, 4, 1, 3 );
            fheroes2::Copy( font[46], 8, 4, font[200 - 32], 9, 3, 1, 3 );
            fheroes2::Copy( font[46], 8, 4, font[200 - 32], 10, 2, 1, 3 );
            fheroes2::Copy( font[46], 8, 4, font[200 - 32], 11, 1, 1, 3 );
            fheroes2::Copy( font[46], 11, 7, font[200 - 32], 11, 8, 1, 1 );
            fheroes2::Copy( font[46], 13, 9, font[200 - 32], 11, 9, 1, 1 );
            updateNormalFontLetterShadow( font[200 - 32] );

            font[201 - 32].resize( font[200 - 32].width(), font[200 - 32].height() + 3 );
            font[201 - 32].reset();
            fheroes2::Copy( font[200 - 32], 0, 0, font[201 - 32], 0, 3, font[200 - 32].width(), font[200 - 32].height() );
            font[201 - 32].setPosition( font[200 - 32].x(), font[200 - 32].y() - 3 );
            fheroes2::Copy( font[201 - 32], 12, 4, font[201 - 32], 8, 0, 1, 1 );
            fheroes2::Copy( font[201 - 32], 11, 10, font[201 - 32], 8, 1, 1, 1 );
            updateNormalFontLetterShadow( font[201 - 32] );

            font[202 - 32] = font[43 + offset];

            font[204 - 32] = font[45 + offset];
            font[205 - 32] = font[40 + offset];
            font[206 - 32] = font[47 + offset];

            font[207 - 32] = font[195 - 32];
            fheroes2::Copy( font[207 - 32], 4, 1, font[207 - 32], 8, 1, 2, 9 );
            fheroes2::Copy( font[207 - 32], 4, 9, font[207 - 32], 8, 10, 2, 1 );
            fheroes2::Copy( font[207 - 32], 6, 0, font[207 - 32], 10, 0, 1, 2 );
            updateNormalFontLetterShadow( font[207 - 32] );

            font[203 - 32].resize( font[207 - 32].width() - 1, font[207 - 32].height() );
            font[203 - 32].reset();
            fheroes2::Copy( font[207 - 32], 0, 0, font[203 - 32], 0, 0, font[207 - 32].width() - 1, font[207 - 32].height() );
            fheroes2::FillTransform( font[203 - 32], 0, 0, 4, 6, 1 );
            fheroes2::FillTransform( font[203 - 32], 4, 0, 3, 2, 1 );
            fheroes2::Copy( font[203 - 32], 4, 2, font[203 - 32], 5, 1, 2, 1 );
            fheroes2::Copy( font[203 - 32], 1, 10, font[203 - 32], 5, 0, 2, 1 );
            font[203 - 32].setPosition( font[207 - 32].x(), font[207 - 32].y() );
            updateNormalFontLetterShadow( font[203 - 32] );

            font[208 - 32] = font[48 + offset];
            font[209 - 32] = font[35 + offset];

            font[210 - 32].resize( font[207 - 32].width() + 4, font[207 - 32].height() );
            font[210 - 32].reset();
            fheroes2::Copy( font[207 - 32], 0, 0, font[210 - 32], 0, 0, font[207 - 32].width(), font[207 - 32].height() );
            fheroes2::Copy( font[210 - 32], 7, 0, font[210 - 32], 11, 0, 4, font[207 - 32].height() );
            font[210 - 32].setPosition( font[207 - 32].x(), font[207 - 32].y() );

            font[211 - 32] = font[57 + offset];

            font[212 - 32].resize( font[48].width() + 1, font[48].height() );
            font[212 - 32].reset();
            fheroes2::Copy( font[48], 0, 0, font[212 - 32], 1, 0, font[48].width(), font[48].height() );
            fheroes2::Flip( font[48], 6, 0, font[212 - 32], 1, 0, 5, 6, true, false );
            font[212 - 32].setPosition( font[48].x(), font[48].y() );
            updateNormalFontLetterShadow( font[212 - 32] );

            font[213 - 32] = font[56 + offset];

            font[214 - 32].resize( font[53].width() + 2, font[53].height() + 1 );
            font[214 - 32].reset();
            fheroes2::Copy( font[53], 0, 0, font[214 - 32], 0, 0, font[52].width(), font[52].height() );
            fheroes2::Copy( font[214 - 32], 9, 1, font[214 - 32], 11, 9, 1, 1 );
            fheroes2::Copy( font[214 - 32], 9, 1, font[214 - 32], 12, 8, 1, 1 );
            fheroes2::Copy( font[214 - 32], 9, 1, font[214 - 32], 12, 10, 1, 2 );
            fheroes2::Copy( font[214 - 32], 10, 1, font[214 - 32], 12, 9, 1, 1 );
            fheroes2::Copy( font[214 - 32], 10, 1, font[214 - 32], 13, 8, 1, 4 );
            font[214 - 32].setPosition( font[53].x(), font[53].y() );
            updateNormalFontLetterShadow( font[214 - 32] );

            font[216 - 32].resize( font[53].width() + 2, font[53].height() );
            font[216 - 32].reset();
            fheroes2::Copy( font[53], 0, 0, font[216 - 32], 0, 0, 6, 11 );
            fheroes2::Copy( font[53], 8, 0, font[216 - 32], 7, 0, 3, 11 );
            fheroes2::Copy( font[53], 8, 0, font[216 - 32], 11, 0, 3, 11 );
            fheroes2::Copy( font[204 - 32], 10, 0, font[216 - 32], 6, 5, 3, 5 );
            fheroes2::Copy( font[204 - 32], 10, 0, font[216 - 32], 10, 5, 3, 5 );
            fheroes2::FillTransform( font[216 - 32], 7, 10, 1, 1, 1 );
            fheroes2::FillTransform( font[216 - 32], 11, 10, 1, 1, 1 );
            font[216 - 32].setPosition( font[53].x(), font[53].y() );
            updateNormalFontLetterShadow( font[216 - 32] );

            font[215 - 32] = font[53];
            fheroes2::FillTransform( font[215 - 32], 3, 6, 6, 7, 1 );
            fheroes2::Copy( font[216 - 32], 4, 5, font[215 - 32], 4, 3, 4, 6 );
            fheroes2::Copy( font[215 - 32], 6, 5, font[215 - 32], 8, 3, 1, 3 );
            fheroes2::Copy( font[215 - 32], 7, 4, font[215 - 32], 9, 2, 1, 2 );
            fheroes2::Copy( font[215 - 32], 9, 8, font[215 - 32], 9, 9, 1, 1 );
            updateNormalFontLetterShadow( font[215 - 32] );

            font[217 - 32].resize( font[216 - 32].width() + 2, font[216 - 32].height() + 1 );
            font[217 - 32].reset();
            fheroes2::Copy( font[216 - 32], 0, 0, font[217 - 32], 0, 0, font[216 - 32].width(), font[216 - 32].height() );
            fheroes2::Copy( font[214 - 32], 11, 8, font[217 - 32], 14, 8, 3, 4 );
            font[217 - 32].setPosition( font[216 - 32].x(), font[216 - 32].y() );
            updateNormalFontLetterShadow( font[217 - 32] );

            font[218 - 32].resize( font[193 - 32].width() + 1, font[193 - 32].height() );
            font[218 - 32].reset();
            fheroes2::Copy( font[193 - 32], 0, 0, font[218 - 32], 1, 0, font[193 - 32].width(), font[193 - 32].height() );
            fheroes2::Copy( font[193 - 32], 1, 0, font[218 - 32], 1, 0, 3, 4 );
            fheroes2::FillTransform( font[218 - 32], 7, 0, 5, 4, 1 );
            font[218 - 32].setPosition( font[193 - 32].x(), font[193 - 32].y() );
            updateNormalFontLetterShadow( font[218 - 32] );

            font[220 - 32] = font[193 - 32];
            fheroes2::FillTransform( font[220 - 32], 0, 0, 4, 6, 1 );
            fheroes2::FillTransform( font[220 - 32], 6, 0, 5, 4, 1 );
            fheroes2::Copy( font[53], 8, 0, font[220 - 32], 3, 0, 3, 1 );
            updateNormalFontLetterShadow( font[220 - 32] );

            font[219 - 32].resize( font[220 - 32].width() + 3, font[220 - 32].height() );
            font[219 - 32].reset();
            fheroes2::Copy( font[220 - 32], 0, 0, font[219 - 32], 0, 0, font[220 - 32].width(), font[220 - 32].height() );
            fheroes2::Copy( font[219 - 32], 3, 0, font[219 - 32], 11, 0, 3, 9 );
            fheroes2::Copy( font[207 - 32], 8, 9, font[219 - 32], 12, 9, 2, 2 );
            font[219 - 32].setPosition( font[220 - 32].x(), font[220 - 32].y() );
            updateNormalFontLetterShadow( font[219 - 32] );

            font[221 - 32].resize( font[47].width() - 3, font[47].height() );
            font[221 - 32].reset();
            fheroes2::Copy( font[47], 4, 0, font[221 - 32], 1, 0, 9, 11 );
            fheroes2::FillTransform( font[221 - 32], 0, 3, 3, 5, 1 );
            fheroes2::Copy( font[221 - 32], 3, 0, font[221 - 32], 4, 5, 5, 1 );
            font[221 - 32].setPosition( font[47].x(), font[47].y() );
            updateNormalFontLetterShadow( font[221 - 32] );

            font[222 - 32].resize( font[47].width() + 1, font[47].height() );
            font[222 - 32].reset();
            fheroes2::Copy( font[193 - 32], 0, 0, font[222 - 32], 0, 0, 6, 13 );
            fheroes2::Copy( font[47], 4, 1, font[222 - 32], 7, 1, 4, 8 );
            fheroes2::Copy( font[47], 10, 1, font[222 - 32], 11, 1, 3, 8 );
            fheroes2::Copy( font[47], 5, 0, font[222 - 32], 8, 0, 3, 1 );
            fheroes2::Copy( font[47], 10, 0, font[222 - 32], 11, 0, 2, 1 );
            fheroes2::Copy( font[47], 4, 9, font[222 - 32], 7, 9, 4, 2 );
            fheroes2::Copy( font[47], 10, 9, font[222 - 32], 11, 9, 3, 2 );
            fheroes2::Copy( font[222 - 32], 2, 0, font[222 - 32], 6, 5, 2, 1 );
            font[222 - 32].setPosition( font[193 - 32].x(), font[193 - 32].y() );
            updateNormalFontLetterShadow( font[222 - 32] );

            font[223 - 32].resize( font[203 - 32].width() - 1, font[203 - 32].height() );
            font[223 - 32].reset();
            fheroes2::Copy( font[33], 0, 5, font[223 - 32], 0, 5, 7, 6 );
            fheroes2::Copy( font[212 - 32], 0, 0, font[223 - 32], 1, 0, 7, 6 );
            fheroes2::Copy( font[203 - 32], 8, 0, font[223 - 32], 7, 0, 2, 11 );
            fheroes2::Copy( font[223 - 32], 6, 5, font[223 - 32], 7, 5, 1, 1 );
            font[223 - 32].setPosition( font[203 - 32].x(), font[203 - 32].y() );
            updateNormalFontLetterShadow( font[223 - 32] );

            offset = 32;

            // e with 2 dots on top.
            font[184 - 32].resize( font[69].width(), font[69].height() + 3 );
            font[184 - 32].reset();
            fheroes2::Copy( font[69], 0, 0, font[184 - 32], 0, 3, font[69].width(), font[69].height() );
            fheroes2::Copy( font[168 - 32], 3, 0, font[184 - 32], 3, 0, 2, 4 );
            fheroes2::Copy( font[168 - 32], 3, 0, font[184 - 32], 5, 0, 2, 4 );
            font[184 - 32].setPosition( font[69].x(), font[69].y() - 3 );
            // Not shadow needs to be updated here.

            font[224 - 32] = font[33 + offset];

            font[225 - 32].resize( font[69].width(), font[69].height() + 3 );
            font[225 - 32].reset();
            fheroes2::Copy( font[69], 1, 5, font[225 - 32], 1, 8, 8, 2 );
            fheroes2::Copy( font[69], 1, 0, font[225 - 32], 1, 6, 8, 2 );
            fheroes2::Copy( font[67], 1, 0, font[225 - 32], 1, 0, 8, 2 );
            fheroes2::Copy( font[45], 7, 3, font[225 - 32], 1, 2, 3, 1 );
            fheroes2::Copy( font[45], 7, 3, font[225 - 32], 2, 3, 3, 1 );
            fheroes2::Copy( font[45], 7, 3, font[225 - 32], 3, 4, 3, 1 );
            fheroes2::Copy( font[45], 8, 3, font[225 - 32], 6, 5, 2, 1 );
            fheroes2::Copy( font[45], 7, 3, font[225 - 32], 4, 5, 2, 1 );
            font[225 - 32].setPosition( font[69].x(), font[69].y() - 3 );
            updateNormalFontLetterShadow( font[225 - 32] );

            font[227 - 32] = font[82];
            fheroes2::Copy( font[227 - 32], 1, 0, font[227 - 32], 3, 0, 2, 1 );
            fheroes2::Copy( font[227 - 32], 4, 2, font[227 - 32], 4, 1, 1, 1 );
            fheroes2::SetTransformPixel( font[227 - 32], 4, 2, 1 );
            updateNormalFontLetterShadow( font[227 - 32] );

            // The same letter as above but with a vertical line at the top.
            font[180 - 32].resize( font[227 - 32].width(), font[227 - 32].height() + 1 );
            font[180 - 32].reset();
            fheroes2::Copy( font[227 - 32], 0, 0, font[180 - 32], 0, 1, font[227 - 32].width(), font[227 - 32].height() );
            fheroes2::Copy( font[227 - 32], 6, 1, font[180 - 32], 6, 0, 3, 1 );
            fheroes2::FillTransform( font[180 - 32], 7, 2, 2, 1, 1 );
            fheroes2::FillTransform( font[180 - 32], 6, 4, 2, 1, 1 );
            font[180 - 32].setPosition( font[227 - 32].x(), font[227 - 32].y() - 1 );

            font[228 - 32] = font[71];
            font[229 - 32] = font[37 + offset];

            // x with | in the middle.
            font[230 - 32].resize( font[88].width() + 2, font[88].height() );
            font[230 - 32].reset();
            fheroes2::Copy( font[88], 0, 0, font[230 - 32], 0, 0, 6, 7 );
            fheroes2::Copy( font[88], 5, 0, font[230 - 32], 7, 0, 5, 7 );
            fheroes2::Fill( font[230 - 32], 6, 1, 1, 5, font[230 - 32].image()[3 + font[230 - 32].width()] );
            font[230 - 32].setPosition( font[88].x(), font[88].y() );
            updateNormalFontLetterShadow( font[230 - 32] );

            // letter 3 (z)
            font[231 - 32].resize( font[19].width(), font[19].height() - 4 );
            font[231 - 32].reset();
            fheroes2::Copy( font[19], 0, 0, font[231 - 32], 0, 0, font[19].width(), 3 );
            fheroes2::Copy( font[19], 0, 5, font[231 - 32], 0, 3, font[19].width(), 1 );
            fheroes2::Copy( font[19], 0, 8, font[231 - 32], 0, 4, font[19].width(), 4 );
            fheroes2::FillTransform( font[231 - 32], 0, 2, 3, 3, 1 );
            font[231 - 32].setPosition( font[19].x(), font[19].y() + 4 );
            updateNormalFontLetterShadow( font[231 - 32] );

            // letter B (v)
            font[226 - 32].resize( font[231 - 32].width() + 1, font[231 - 32].height() );
            font[226 - 32].reset();
            fheroes2::Copy( font[231 - 32], 0, 0, font[226 - 32], 1, 0, font[231 - 32].width(), font[231 - 32].height() );
            fheroes2::Copy( font[77], 1, 0, font[226 - 32], 1, 0, 3, 7 );
            fheroes2::Copy( font[226 - 32], 7, 1, font[226 - 32], 3, 0, 1, 1 );
            fheroes2::Copy( font[226 - 32], 7, 1, font[226 - 32], 3, 6, 1, 1 );
            fheroes2::Copy( font[226 - 32], 3, 4, font[226 - 32], 3, 5, 1, 1 );
            font[226 - 32].setPosition( font[231 - 32].x(), font[231 - 32].y() );
            updateNormalFontLetterShadow( font[226 - 32] );

            font[232 - 32] = font[85];

            font[233 - 32].resize( font[232 - 32].width(), font[232 - 32].height() + 3 );
            font[233 - 32].reset();
            fheroes2::Copy( font[232 - 32], 0, 0, font[233 - 32], 0, 3, font[232 - 32].width(), font[232 - 32].height() );
            fheroes2::Copy( font[233 - 32], 8, 3, font[233 - 32], 5, 0, 1, 1 );
            fheroes2::Copy( font[233 - 32], 7, 3, font[233 - 32], 5, 1, 1, 1 );
            font[233 - 32].setPosition( font[232 - 32].x(), font[232 - 32].y() - 3 );
            updateNormalFontLetterShadow( font[233 - 32] );

            // Shorter k.
            font[234 - 32].resize( font[75].width() - 1, font[75].height() - 4 );
            font[234 - 32].reset();
            fheroes2::Copy( font[75], 0, 0, font[234 - 32], 0, 0, 4, 6 );
            fheroes2::Copy( font[75], 4, 4, font[234 - 32], 4, 0, 5, 6 );
            fheroes2::Copy( font[75], 0, 10, font[234 - 32], 0, 6, 4, 1 );
            fheroes2::Copy( font[75], 7, 10, font[234 - 32], 6, 6, 3, 1 );
            font[234 - 32].setPosition( font[75].x(), font[75].y() + 4 );
            updateNormalFontLetterShadow( font[234 - 32] );

            font[235 - 32] = font[78];
            fheroes2::Copy( font[235 - 32], 3, 0, font[235 - 32], 2, 1, 1, 1 );
            fheroes2::FillTransform( font[235 - 32], 0, 0, 2, 3, 1 );
            fheroes2::FillTransform( font[235 - 32], 2, 0, 1, 1, 1 );
            updateNormalFontLetterShadow( font[235 - 32] );

            font[236 - 32] = font[45 + offset];
            fheroes2::Copy( font[87], 9, 0, font[236 - 32], 3, 0, 4, 7 );
            fheroes2::Copy( font[87], 9, 0, font[236 - 32], 9, 0, 4, 7 );
            fheroes2::FillTransform( font[236 - 32], 0, 0, 3, 6, 1 );
            updateNormalFontLetterShadow( font[236 - 32] );

            font[237 - 32] = font[78];
            fheroes2::FillTransform( font[237 - 32], 4, 0, 3, 8, 1 );
            fheroes2::Copy( font[78], 4, 1, font[237 - 32], 4, 3, 1, 2 );
            fheroes2::Copy( font[78], 4, 1, font[237 - 32], 5, 3, 1, 2 );
            fheroes2::Copy( font[78], 4, 1, font[237 - 32], 6, 3, 1, 2 );
            fheroes2::Copy( font[78], 4, 1, font[237 - 32], 7, 3, 1, 1 );
            updateNormalFontLetterShadow( font[237 - 32] );

            font[238 - 32] = font[47 + offset];

            font[239 - 32] = font[78];

            font[240 - 32] = font[48 + offset];
            font[241 - 32] = font[35 + offset];
            font[242 - 32] = font[77];
            font[243 - 32] = font[57 + offset];

            font[244 - 32].resize( font[81].width(), font[81].height() );
            font[244 - 32].reset();
            fheroes2::Copy( font[80], 1, 0, font[244 - 32], 3, 0, 4, 10 );
            fheroes2::Copy( font[81], 0, 0, font[244 - 32], 0, 0, 5, 7 );
            fheroes2::Copy( font[80], 6, 0, font[244 - 32], 7, 0, 4, 7 );
            font[244 - 32].setPosition( font[81].x(), font[81].y() );
            updateNormalFontLetterShadow( font[244 - 32] );

            font[245 - 32] = font[56 + offset];

            font[246 - 32].resize( font[85].width() + 2, font[85].height() + 1 );
            font[246 - 32].reset();
            fheroes2::Copy( font[85], 0, 0, font[246 - 32], 0, 0, font[85].width(), font[85].height() );
            fheroes2::Copy( font[246 - 32], 7, 4, font[246 - 32], 9, 5, 1, 1 );
            fheroes2::Copy( font[246 - 32], 7, 4, font[246 - 32], 10, 4, 1, 1 );
            fheroes2::Copy( font[246 - 32], 8, 1, font[246 - 32], 11, 4, 1, 4 );
            fheroes2::Copy( font[246 - 32], 8, 1, font[246 - 32], 10, 5, 1, 1 );
            fheroes2::Copy( font[246 - 32], 9, 5, font[246 - 32], 10, 6, 1, 1 );
            fheroes2::Copy( font[246 - 32], 9, 5, font[246 - 32], 10, 7, 1, 1 );
            font[246 - 32].setPosition( font[85].x(), font[85].y() );
            updateNormalFontLetterShadow( font[246 - 32] );

            font[247 - 32] = font[85];
            fheroes2::Copy( font[247 - 32], 2, 5, font[247 - 32], 2, 3, 6, 2 );
            fheroes2::Copy( font[247 - 32], 8, 0, font[247 - 32], 7, 4, 1, 1 );
            fheroes2::Copy( font[247 - 32], 8, 0, font[247 - 32], 7, 5, 1, 1 );
            fheroes2::Copy( font[247 - 32], 8, 0, font[247 - 32], 7, 6, 1, 1 );
            fheroes2::FillTransform( font[247 - 32], 1, 5, 6, 4, 1 );
            updateNormalFontLetterShadow( font[247 - 32] );

            font[248 - 32].resize( font[85].width() + 3, font[85].height() );
            font[248 - 32].reset();
            fheroes2::Copy( font[85], 0, 0, font[248 - 32], 0, 0, 4, 7 );
            fheroes2::Copy( font[85], 1, 0, font[248 - 32], 5, 0, 4, 7 );
            fheroes2::Copy( font[85], 6, 0, font[248 - 32], 9, 0, 4, 7 );
            fheroes2::Copy( font[248 - 32], 8, 5, font[248 - 32], 4, 5, 4, 2 );
            font[248 - 32].setPosition( font[85].x(), font[85].y() );
            updateNormalFontLetterShadow( font[248 - 32] );

            font[249 - 32].resize( font[248 - 32].width() + 2, font[248 - 32].height() );
            font[249 - 32].reset();
            fheroes2::Copy( font[248 - 32], 0, 0, font[249 - 32], 0, 0, 12, 7 );
            fheroes2::Copy( font[246 - 32], 9, 4, font[249 - 32], 12, 4, 3, 4 );
            font[249 - 32].setPosition( font[248 - 32].x(), font[248 - 32].y() );
            updateNormalFontLetterShadow( font[249 - 32] );

            font[252 - 32] = font[226 - 32];
            fheroes2::FillTransform( font[252 - 32], 4, 0, 5, 3, 1 );

            font[250 - 32].resize( font[252 - 32].width() + 1, font[252 - 32].height() );
            font[250 - 32].reset();
            fheroes2::Copy( font[252 - 32], 0, 0, font[250 - 32], 1, 0, font[252 - 32].width(), font[252 - 32].height() );
            fheroes2::Copy( font[252 - 32], 1, 0, font[250 - 32], 1, 0, 1, 2 );
            font[250 - 32].setPosition( font[252 - 32].x(), font[252 - 32].y() );
            updateNormalFontLetterShadow( font[250 - 32] );

            font[251 - 32].resize( font[252 - 32].width() + 3, font[252 - 32].height() );
            font[251 - 32].reset();
            fheroes2::Copy( font[252 - 32], 0, 0, font[251 - 32], 0, 0, font[252 - 32].width(), font[252 - 32].height() );
            fheroes2::Copy( font[252 - 32], 2, 0, font[251 - 32], 10, 0, 2, 7 );
            font[251 - 32].setPosition( font[252 - 32].x(), font[252 - 32].y() );
            updateNormalFontLetterShadow( font[251 - 32] );

            font[253 - 32] = font[79];
            fheroes2::FillTransform( font[253 - 32], 0, 2, 3, 3, 1 );
            fheroes2::Copy( font[253 - 32], 8, 3, font[253 - 32], 7, 3, 1, 1 );
            fheroes2::Copy( font[253 - 32], 8, 3, font[253 - 32], 6, 3, 1, 1 );
            fheroes2::Copy( font[253 - 32], 8, 3, font[253 - 32], 5, 3, 1, 1 );
            updateNormalFontLetterShadow( font[253 - 32] );

            font[254 - 32].resize( font[79].width() + 1, font[79].height() );
            font[254 - 32].reset();
            fheroes2::Copy( font[251 - 32], 1, 0, font[254 - 32], 1, 0, 3, 7 );
            fheroes2::Copy( font[79], 2, 1, font[254 - 32], 6, 1, 1, 5 );
            fheroes2::Copy( font[79], 3, 0, font[254 - 32], 6, 0, 3, 2 );
            fheroes2::Copy( font[79], 7, 0, font[254 - 32], 9, 0, 1, 2 );
            fheroes2::Copy( font[79], 8, 2, font[254 - 32], 9, 2, 1, 3 );
            fheroes2::Copy( font[79], 7, 5, font[254 - 32], 9, 5, 1, 2 );
            fheroes2::Copy( font[79], 3, 6, font[254 - 32], 6, 6, 3, 1 );
            fheroes2::Copy( font[254 - 32], 1, 0, font[254 - 32], 4, 3, 2, 1 );
            font[254 - 32].setPosition( font[251 - 32].x(), font[251 - 32].y() );
            updateNormalFontLetterShadow( font[254 - 32] );

            font[255 - 32] = font[65];
            fheroes2::FillTransform( font[255 - 32], 0, 2, 6, 3, 1 );
            fheroes2::Copy( font[69], 2, 5, font[255 - 32], 1, 2, 6, 2 );
            fheroes2::Copy( font[255 - 32], 6, 4, font[255 - 32], 6, 3, 1, 1 );
            updateNormalFontLetterShadow( font[255 - 32] );
        }

        // Small font.
        {
            std::vector<fheroes2::Sprite> & font = icnVsSprite[ICN::SMALFONT];

            size_t offset = 0;

            // ' (right single quotation mark)
            font[146 - 32] = font[44 - 32];
            font[146 - 32].setPosition( font[146 - 32].x(), font[146 - 32].y() - 4 );

            // E with 2 dots on top.
            font[168 - 32].resize( font[37].width(), font[37].height() + 2 );
            font[168 - 32].reset();
            fheroes2::Copy( font[37], 0, 0, font[168 - 32], 0, 2, font[37].width(), font[37].height() );
            fheroes2::Copy( font[37], 3, 0, font[168 - 32], 3, 0, 1, 1 );
            fheroes2::Copy( font[37], 3, 0, font[168 - 32], 5, 0, 1, 1 );
            font[168 - 32].setPosition( font[37].x(), font[37].y() );
            updateSmallFontLetterShadow( font[168 - 32] );

            font[161 - 32].resize( font[57 + offset].width(), font[57 + offset].height() + 2 );
            font[161 - 32].reset();
            fheroes2::Copy( font[57 + offset], 0, 0, font[161 - 32], 0, 2, font[57 + offset].width(), font[57 + offset].height() );
            fheroes2::Copy( font[57 + offset], 2, 0, font[161 - 32], 5, 0, 2, 1 );
            font[161 - 32].setPosition( font[57 + offset].x(), font[57 + offset].y() - 2 );
            updateSmallFontLetterShadow( font[161 - 32] );

            font[162 - 32].resize( font[89 + offset].width(), font[89 + offset].height() + 2 );
            font[162 - 32].reset();
            fheroes2::Copy( font[89 + offset], 0, 0, font[162 - 32], 0, 2, font[89 + offset].width(), font[89 + offset].height() );
            fheroes2::Copy( font[89 + offset], 1, 0, font[162 - 32], 4, 0, 2, 1 );
            font[162 - 32].setPosition( font[89 + offset].x(), font[89 + offset].y() - 2 );
            updateSmallFontLetterShadow( font[162 - 32] );

            // C with a horizontal line in the middle.
            font[170 - 32] = font[67 - 32];
            fheroes2::Copy( font[170 - 32], 3, 0, font[170 - 32], 2, 3, 3, 1 );
            updateSmallFontLetterShadow( font[170 - 32] );

            font[186 - 32] = font[99 - 32];
            fheroes2::Copy( font[186 - 32], 2, 0, font[186 - 32], 2, 2, 2, 1 );
            updateSmallFontLetterShadow( font[186 - 32] );

            // I and i with 2 dots.
            font[175 - 32] = font[73 - 32];

            font[191 - 32] = font[105 - 32];
            fheroes2::Copy( font[105 - 32], 1, 0, font[191 - 32], 0, 0, 2, 2 );
            fheroes2::Copy( font[105 - 32], 1, 0, font[191 - 32], 2, 0, 2, 2 );

            // J and j.
            font[163 - 32] = font[74 - 32];
            font[188 - 32] = font[106 - 32];

            // S and s.
            font[189 - 32] = font[83 - 32];
            font[190 - 32] = font[115 - 32];

            // I and i.
            font[178 - 32] = font[73 - 32];
            font[179 - 32] = font[105 - 32];

            // A.
            font[192 - 32] = font[33 + offset];

            font[193 - 32] = font[34 + offset];
            fheroes2::FillTransform( font[193 - 32], 5, 1, 2, 2, 1 );
            fheroes2::Copy( font[193 - 32], 5, 0, font[193 - 32], 6, 0, 1, 1 );
            updateSmallFontLetterShadow( font[193 - 32] );

            font[194 - 32] = font[34 + offset];

            font[195 - 32].resize( font[193 - 32].width() + 1, font[193 - 32].height() );
            font[195 - 32].reset();
            fheroes2::Copy( font[193 - 32], 0, 0, font[195 - 32], 0, 0, 4, 8 );
            fheroes2::Copy( font[193 - 32], 3, 0, font[195 - 32], 4, 0, 4, 1 );
            font[195 - 32].setPosition( font[193 - 32].x(), font[193 - 32].y() );
            updateSmallFontLetterShadow( font[195 - 32] );

            // The same letter as above but with a vertical line of top.
            font[165 - 32].resize( font[195 - 32].width() - 1, font[195 - 32].height() + 1 );
            font[165 - 32].reset();
            fheroes2::Copy( font[195 - 32], 0, 0, font[165 - 32], 0, 1, font[195 - 32].width() - 1, font[195 - 32].height() );
            fheroes2::Copy( font[195 - 32], 2, 0, font[165 - 32], 6, 0, 1, 1 );
            fheroes2::FillTransform( font[165 - 32], 6, 2, 1, 1, 1 );
            font[165 - 32].setPosition( font[195 - 32].x(), font[195 - 32].y() - 1 );
            updateSmallFontLetterShadow( font[165 - 32] );

            font[196 - 32] = font[36 + offset];
            font[197 - 32] = font[37 + offset];

            font[198 - 32].resize( font[56].width() + 1, font[56].height() );
            font[198 - 32].reset();
            fheroes2::Copy( font[56], 1, 0, font[198 - 32], 1, 0, 3, 7 );
            fheroes2::Copy( font[56], 7, 0, font[198 - 32], 7, 0, 2, 7 );
            fheroes2::Copy( font[56], 4, 2, font[198 - 32], 3, 2, 1, 3 );
            fheroes2::Copy( font[56], 6, 2, font[198 - 32], 7, 2, 1, 3 );
            fheroes2::Copy( font[37], 4, 5, font[198 - 32], 4, 2, 3, 3 );
            fheroes2::Copy( font[37], 3, 0, font[198 - 32], 5, 0, 1, 7 );
            fheroes2::Copy( font[56], 8, 0, font[198 - 32], 9, 0, 1, 7 );
            font[198 - 32].setPosition( font[56].x(), font[56].y() );
            updateSmallFontLetterShadow( font[198 - 32] );

            font[199 - 32].resize( font[19].width() + 2, font[19].height() );
            font[199 - 32].reset();
            fheroes2::Copy( font[19], 1, 0, font[199 - 32], 1, 0, 3, 2 );
            fheroes2::Copy( font[19], 2, 0, font[199 - 32], 4, 0, 3, 2 );
            fheroes2::Copy( font[19], 2, 2, font[199 - 32], 3, 2, 3, 3 );
            fheroes2::Copy( font[19], 2, 5, font[199 - 32], 4, 5, 3, 2 );
            fheroes2::Copy( font[19], 1, 5, font[199 - 32], 1, 5, 3, 2 );
            fheroes2::FillTransform( font[199 - 32], 2, 4, 3, 2, 1 );
            fheroes2::FillTransform( font[199 - 32], 5, 5, 1, 1, 1 );
            fheroes2::FillTransform( font[199 - 32], 4, 2, 1, 1, 1 );
            font[199 - 32].setPosition( font[19].x(), font[19].y() );
            updateSmallFontLetterShadow( font[199 - 32] );

            font[200 - 32] = font[40];
            fheroes2::FillTransform( font[200 - 32], 4, 2, 3, 4, 1 );
            fheroes2::Copy( font[40], 3, 0, font[200 - 32], 4, 4, 1, 1 );
            fheroes2::Copy( font[40], 3, 0, font[200 - 32], 5, 3, 1, 1 );
            fheroes2::Copy( font[40], 3, 0, font[200 - 32], 6, 2, 1, 1 );
            updateSmallFontLetterShadow( font[200 - 32] );

            font[201 - 32].resize( font[200 - 32].width(), font[200 - 32].height() + 2 );
            font[201 - 32].reset();
            fheroes2::Copy( font[200 - 32], 1, 0, font[201 - 32], 1, 2, 8, 7 );
            fheroes2::Copy( font[200 - 32], 2, 0, font[201 - 32], 5, 0, 2, 1 );
            font[201 - 32].setPosition( font[200 - 32].x(), font[200 - 32].y() - 2 );
            updateSmallFontLetterShadow( font[201 - 32] );

            font[202 - 32] = font[43 + offset];

            font[203 - 32].resize( font[34].width(), font[34].height() );
            font[203 - 32].reset();
            fheroes2::Copy( font[34], 1, 0, font[203 - 32], 1, 0, 3, 7 );
            fheroes2::Copy( font[34], 3, 0, font[203 - 32], 6, 0, 1, 7 );
            fheroes2::Copy( font[34], 3, 0, font[203 - 32], 4, 0, 2, 1 );
            fheroes2::FillTransform( font[203 - 32], 1, 0, 2, 2, 1 );
            fheroes2::FillTransform( font[203 - 32], 3, 0, 1, 1, 1 );
            font[203 - 32].setPosition( font[34].x(), font[34].y() );
            updateSmallFontLetterShadow( font[203 - 32] );

            font[204 - 32] = font[45 + offset];
            font[205 - 32] = font[40 + offset];
            font[206 - 32] = font[47 + offset];

            font[207 - 32] = font[195 - 32];
            fheroes2::Copy( font[207 - 32], 3, 0, font[207 - 32], 6, 0, 1, 7 );
            updateSmallFontLetterShadow( font[207 - 32] );

            font[208 - 32] = font[48 + offset];
            font[209 - 32] = font[35 + offset];

            font[210 - 32].resize( font[207 - 32].width() + 2, font[207 - 32].height() );
            font[210 - 32].reset();
            fheroes2::Copy( font[207 - 32], 0, 0, font[210 - 32], 0, 0, font[207 - 32].width(), font[207 - 32].height() );
            fheroes2::Copy( font[210 - 32], 5, 0, font[210 - 32], 8, 0, 2, 8 );
            font[210 - 32].setPosition( font[207 - 32].x(), font[207 - 32].y() );

            font[211 - 32] = font[57 + offset];
            font[213 - 32] = font[56 + offset];

            font[214 - 32].resize( font[53].width(), font[53].height() + 1 );
            font[214 - 32].reset();
            fheroes2::Copy( font[53], 1, 0, font[214 - 32], 1, 0, 8, 7 );
            fheroes2::Copy( font[214 - 32], 3, 0, font[214 - 32], 9, 5, 1, 3 );
            font[214 - 32].setPosition( font[53].x(), font[53].y() );
            updateSmallFontLetterShadow( font[214 - 32] );

            font[215 - 32] = font[53];
            fheroes2::Copy( font[53], 3, 5, font[215 - 32], 3, 2, 4, 2 );
            fheroes2::FillTransform( font[215 - 32], 2, 4, 5, 4, 1 );
            updateSmallFontLetterShadow( font[215 - 32] );

            font[216 - 32].resize( font[53].width(), font[53].height() );
            font[216 - 32].reset();
            fheroes2::Copy( font[53], 1, 0, font[216 - 32], 1, 0, 4, 7 );
            fheroes2::Copy( font[53], 7, 1, font[216 - 32], 6, 1, 2, 6 );
            fheroes2::Copy( font[44], 3, 0, font[216 - 32], 9, 0, 1, 8 );
            fheroes2::Copy( font[53], 7, 1, font[216 - 32], 5, 5, 1, 1 );
            fheroes2::Copy( font[53], 7, 1, font[216 - 32], 8, 5, 1, 1 );
            fheroes2::Copy( font[53], 7, 1, font[216 - 32], 6, 0, 1, 1 );
            font[216 - 32].setPosition( font[53].x(), font[53].y() );
            updateSmallFontLetterShadow( font[216 - 32] );

            font[217 - 32].resize( font[216 - 32].width() + 2, font[216 - 32].height() + 1 );
            font[217 - 32].reset();
            fheroes2::Copy( font[216 - 32], 1, 0, font[217 - 32], 1, 0, 9, 7 );
            fheroes2::Copy( font[216 - 32], 3, 0, font[217 - 32], 10, 6, 1, 1 );
            fheroes2::Copy( font[216 - 32], 3, 0, font[217 - 32], 11, 5, 1, 3 );
            font[217 - 32].setPosition( font[216 - 32].x(), font[216 - 32].y() );
            updateSmallFontLetterShadow( font[217 - 32] );

            font[220 - 32].resize( font[34].width(), font[34].height() );
            font[220 - 32].reset();
            fheroes2::Copy( font[34], 2, 0, font[220 - 32], 1, 0, 2, 7 );
            fheroes2::Copy( font[34], 4, 3, font[220 - 32], 3, 3, 1, 4 );
            fheroes2::Copy( font[34], 4, 3, font[220 - 32], 4, 3, 3, 4 );
            fheroes2::FillTransform( font[220 - 32], 1, 0, 1, 1, 1 );
            font[220 - 32].setPosition( font[34].x(), font[34].y() );
            updateSmallFontLetterShadow( font[220 - 32] );

            font[219 - 32].resize( font[220 - 32].width() + 2, font[220 - 32].height() );
            font[219 - 32].reset();
            fheroes2::Copy( font[220 - 32], 1, 0, font[219 - 32], 1, 0, 6, 7 );
            fheroes2::Copy( font[220 - 32], 2, 0, font[219 - 32], 8, 0, 1, 7 );
            font[219 - 32].setPosition( font[220 - 32].x(), font[220 - 32].y() );
            updateSmallFontLetterShadow( font[219 - 32] );

            font[218 - 32].resize( font[220 - 32].width() + 2, font[220 - 32].height() );
            font[218 - 32].reset();
            fheroes2::Copy( font[220 - 32], 1, 0, font[218 - 32], 3, 0, 6, 7 );
            fheroes2::Copy( font[220 - 32], 2, 3, font[218 - 32], 1, 0, 3, 1 );
            fheroes2::Copy( font[220 - 32], 2, 3, font[218 - 32], 1, 1, 1, 1 );
            font[218 - 32].setPosition( font[220 - 32].x(), font[220 - 32].y() );
            updateSmallFontLetterShadow( font[218 - 32] );

            font[221 - 32].resize( font[47].width() - 1, font[47].height() );
            font[221 - 32].reset();
            fheroes2::Copy( font[47], 2, 0, font[221 - 32], 1, 0, 6, 7 );
            fheroes2::Copy( font[47], 3, 0, font[221 - 32], 4, 3, 2, 1 );
            font[221 - 32].setPosition( font[47].x(), font[47].y() );
            updateSmallFontLetterShadow( font[221 - 32] );

            font[222 - 32].resize( font[47].width() + 1, font[47].height() );
            font[222 - 32].reset();
            fheroes2::Copy( font[44], 2, 0, font[222 - 32], 1, 0, 2, 7 );
            fheroes2::Copy( font[47], 2, 0, font[222 - 32], 4, 0, 5, 2 );
            fheroes2::Copy( font[47], 2, 5, font[222 - 32], 4, 5, 5, 2 );
            fheroes2::Copy( font[222 - 32], 1, 0, font[222 - 32], 3, 3, 1, 1 );
            fheroes2::Copy( font[222 - 32], 2, 0, font[222 - 32], 4, 2, 1, 3 );
            fheroes2::Copy( font[222 - 32], 2, 0, font[222 - 32], 8, 2, 1, 3 );
            font[222 - 32].setPosition( font[47].x(), font[47].y() );
            updateSmallFontLetterShadow( font[222 - 32] );

            font[223 - 32].resize( font[48].width() - 1, font[48].height() );
            font[223 - 32].reset();
            fheroes2::Copy( font[48], 7, 1, font[223 - 32], 2, 1, 1, 2 );
            fheroes2::Copy( font[48], 2, 0, font[223 - 32], 3, 0, 3, 1 );
            fheroes2::Copy( font[48], 2, 0, font[223 - 32], 3, 3, 3, 1 );
            fheroes2::Copy( font[44], 3, 0, font[223 - 32], 6, 0, 1, 7 );
            fheroes2::Copy( font[33], 1, 6, font[223 - 32], 1, 6, 2, 1 );
            fheroes2::Copy( font[33], 1, 6, font[223 - 32], 3, 5, 1, 1 );
            fheroes2::Copy( font[33], 1, 6, font[223 - 32], 4, 4, 1, 1 );
            font[223 - 32].setPosition( font[48].x(), font[48].y() );
            updateSmallFontLetterShadow( font[223 - 32] );

            offset = 32;

            // e with 2 dots on top.
            font[184 - 32].resize( font[69].width(), font[69].height() + 2 );
            font[184 - 32].reset();
            fheroes2::Copy( font[69], 0, 0, font[184 - 32], 0, 2, font[69].width(), font[69].height() );
            fheroes2::Copy( font[69], 2, 0, font[184 - 32], 2, 0, 1, 1 );
            fheroes2::Copy( font[69], 2, 0, font[184 - 32], 4, 0, 1, 1 );
            font[184 - 32].setPosition( font[69].x(), font[69].y() - 2 );
            updateSmallFontLetterShadow( font[184 - 32] );

            font[224 - 32] = font[33 + offset];

            font[225 - 32].resize( font[34].width(), font[34].height() );
            font[225 - 32].reset();
            fheroes2::Copy( font[34], 4, 3, font[225 - 32], 4, 3, 3, 4 );
            fheroes2::Copy( font[65], 1, 2, font[225 - 32], 2, 4, 2, 3 );
            fheroes2::FillTransform( font[225 - 32], 3, 5, 1, 1, 1 );
            fheroes2::Copy( font[225 - 32], 2, 5, font[225 - 32], 2, 1, 2, 2 );
            fheroes2::Copy( font[37], 2, 0, font[225 - 32], 2, 0, 5, 1 );
            font[225 - 32].setPosition( font[34].x(), font[34].y() );
            updateSmallFontLetterShadow( font[225 - 32] );

            font[226 - 32].resize( font[82].width() - 1, font[82].height() );
            font[226 - 32].reset();
            fheroes2::Copy( font[82], 1, 0, font[226 - 32], 1, 0, 2, 5 );
            fheroes2::Copy( font[82], 1, 0, font[226 - 32], 3, 0, 2, 1 );
            fheroes2::Copy( font[82], 1, 0, font[226 - 32], 3, 2, 2, 1 );
            fheroes2::Copy( font[82], 1, 0, font[226 - 32], 3, 4, 2, 1 );
            fheroes2::Copy( font[82], 1, 0, font[226 - 32], 5, 1, 1, 1 );
            fheroes2::Copy( font[82], 1, 0, font[226 - 32], 5, 3, 1, 1 );
            font[226 - 32].setPosition( font[82].x(), font[82].y() );
            updateSmallFontLetterShadow( font[226 - 32] );

            font[227 - 32] = font[82];
            fheroes2::Copy( font[227 - 32], 3, 1, font[227 - 32], 3, 0, 1, 1 );
            fheroes2::FillTransform( font[227 - 32], 3, 1, 1, 1, 1 );
            updateSmallFontLetterShadow( font[227 - 32] );

            // The same letter as above but with a vertical line of top.
            font[180 - 32].resize( font[227 - 32].width() - 1, font[227 - 32].height() + 1 );
            font[180 - 32].reset();
            fheroes2::Copy( font[227 - 32], 0, 0, font[180 - 32], 0, 1, font[227 - 32].width() - 1, font[227 - 32].height() );
            fheroes2::Copy( font[227 - 32], 5, 0, font[180 - 32], 5, 0, 1, 1 );
            fheroes2::FillTransform( font[180 - 32], 5, 2, 1, 1, 1 );
            font[180 - 32].setPosition( font[227 - 32].x(), font[227 - 32].y() - 1 );
            updateSmallFontLetterShadow( font[180 - 32] );

            font[228 - 32] = font[71];

            font[229 - 32] = font[37 + offset];

            font[230 - 32].resize( font[88].width() + 1, font[88].height() );
            font[230 - 32].reset();
            fheroes2::Copy( font[88], 0, 0, font[230 - 32], 0, 0, 4, 5 );
            fheroes2::Copy( font[88], 4, 0, font[230 - 32], 5, 0, 4, 5 );
            fheroes2::Copy( font[85], 2, 0, font[230 - 32], 4, 0, 1, 4 );
            fheroes2::Copy( font[85], 2, 0, font[230 - 32], 4, 4, 1, 1 );
            font[230 - 32].setPosition( font[88].x(), font[88].y() );
            updateSmallFontLetterShadow( font[230 - 32] );

            font[232 - 32] = font[85];

            font[233 - 32].resize( font[232 - 32].width(), font[232 - 32].height() + 2 );
            font[233 - 32].reset();
            fheroes2::Copy( font[232 - 32], 1, 0, font[233 - 32], 1, 2, 7, 5 );
            fheroes2::Copy( font[232 - 32], 1, 0, font[233 - 32], 3, 0, 2, 1 );
            font[233 - 32].setPosition( font[232 - 32].x(), font[232 - 32].y() - 2 );
            updateSmallFontLetterShadow( font[233 - 32] );

            font[234 - 32].resize( font[75].width(), font[75].height() - 2 );
            font[234 - 32].reset();
            fheroes2::Copy( font[75], 1, 0, font[234 - 32], 1, 0, 2, 5 );
            fheroes2::Copy( font[75], 3, 2, font[234 - 32], 3, 0, 3, 5 );
            font[234 - 32].setPosition( font[75].x(), font[75].y() + 2 );
            updateSmallFontLetterShadow( font[234 - 32] );

            font[235 - 32].resize( font[65].width() - 2, font[65].height() );
            font[235 - 32].reset();
            fheroes2::Copy( font[203 - 32], 2, 3, font[235 - 32], 1, 1, 2, 4 );
            fheroes2::Copy( font[203 - 32], 5, 0, font[235 - 32], 3, 0, 2, 5 );
            fheroes2::FillTransform( font[235 - 32], 1, 1, 1, 1, 1 );
            font[235 - 32].setPosition( font[65].x(), font[65].y() );
            updateSmallFontLetterShadow( font[235 - 32] );

            font[236 - 32].resize( font[235 - 32].width() + 3, font[235 - 32].height() );
            font[236 - 32].reset();
            fheroes2::Copy( font[235 - 32], 4, 0, font[236 - 32], 4, 0, 1, 5 );
            fheroes2::Copy( font[235 - 32], 1, 0, font[236 - 32], 1, 1, 3, 3 );
            fheroes2::Copy( font[236 - 32], 2, 0, font[236 - 32], 5, 0, 3, 5 );
            fheroes2::Copy( font[236 - 32], 4, 0, font[236 - 32], 1, 4, 1, 1 );
            font[236 - 32].setPosition( font[235 - 32].x(), font[235 - 32].y() );
            updateSmallFontLetterShadow( font[236 - 32] );

            font[237 - 32].resize( font[72].width() - 2, font[72].height() - 2 );
            font[237 - 32].reset();
            fheroes2::Copy( font[72], 1, 0, font[237 - 32], 1, 0, 2, 5 );
            fheroes2::Copy( font[72], 2, 0, font[237 - 32], 5, 0, 1, 5 );
            fheroes2::Copy( font[72], 3, 2, font[237 - 32], 3, 2, 2, 1 );
            font[237 - 32].setPosition( font[72].x(), font[72].y() + 2 );
            updateSmallFontLetterShadow( font[237 - 32] );

            font[238 - 32] = font[47 + offset];
            font[239 - 32] = font[78];
            font[240 - 32] = font[48 + offset];
            font[241 - 32] = font[35 + offset];

            font[242 - 32].resize( font[77].width() - 4, font[77].height() );
            font[242 - 32].reset();
            fheroes2::Copy( font[77], 1, 0, font[242 - 32], 1, 0, 2, 5 );
            fheroes2::Copy( font[77], 6, 1, font[242 - 32], 4, 1, 1, 4 );
            fheroes2::Copy( font[77], 10, 1, font[242 - 32], 6, 1, 2, 4 );
            fheroes2::Copy( font[77], 3, 0, font[242 - 32], 2, 0, 3, 1 );
            fheroes2::Copy( font[77], 3, 0, font[242 - 32], 5, 0, 1, 1 );
            font[242 - 32].setPosition( font[77].x(), font[77].y() );
            updateSmallFontLetterShadow( font[242 - 32] );

            font[243 - 32] = font[57 + offset];

            font[244 - 32].resize( font[81].width() + 3, font[81].height() + 1 );
            font[244 - 32].reset();
            fheroes2::Copy( font[81], 1, 0, font[244 - 32], 1, 0, 5, 7 );
            fheroes2::Copy( font[81], 2, 0, font[244 - 32], 6, 0, 4, 4 );
            fheroes2::Copy( font[81], 2, 4, font[244 - 32], 6, 4, 3, 1 );
            fheroes2::Copy( font[81], 2, 4, font[244 - 32], 5, 7, 1, 1 );
            font[244 - 32].setPosition( font[81].x(), font[81].y() );
            updateSmallFontLetterShadow( font[244 - 32] );

            // Bigger letter
            font[212 - 32] = font[244 - 32];
            fheroes2::Copy( font[212 - 32], 5, 1, font[212 - 32], 5, 0, 1, 1 );
            fheroes2::Copy( font[212 - 32], 5, 1, font[212 - 32], 4, 7, 1, 1 );
            font[212 - 32].setPosition( font[48].x(), font[48].y() ); // copy from a big better
            updateSmallFontLetterShadow( font[212 - 32] );

            font[245 - 32] = font[56 + offset];

            font[246 - 32].resize( font[85].width() + 1, font[85].height() + 1 );
            font[246 - 32].reset();
            fheroes2::Copy( font[85], 0, 0, font[246 - 32], 0, 0, font[85].width(), font[85].height() );
            fheroes2::Copy( font[246 - 32], 2, 0, font[246 - 32], 8, 3, 1, 3 );
            font[246 - 32].setPosition( font[85].x(), font[85].y() );
            updateSmallFontLetterShadow( font[246 - 32] );

            font[247 - 32] = font[85];
            fheroes2::Copy( font[85], 2, 4, font[247 - 32], 2, 2, 4, 1 );
            fheroes2::Copy( font[85], 1, 0, font[247 - 32], 6, 4, 1, 1 );
            fheroes2::FillTransform( font[247 - 32], 1, 3, 5, 3, 1 );
            updateSmallFontLetterShadow( font[247 - 32] );

            font[248 - 32].resize( font[85].width() + 2, font[85].height() );
            font[248 - 32].reset();
            fheroes2::Copy( font[85], 1, 0, font[248 - 32], 1, 0, 3, 5 );
            fheroes2::Copy( font[85], 6, 0, font[248 - 32], 5, 0, 2, 5 );
            fheroes2::Copy( font[85], 6, 0, font[248 - 32], 8, 0, 2, 5 );
            fheroes2::Copy( font[85], 1, 0, font[248 - 32], 4, 4, 1, 1 );
            fheroes2::Copy( font[85], 1, 0, font[248 - 32], 7, 4, 1, 1 );
            font[248 - 32].setPosition( font[85].x(), font[85].y() );
            updateSmallFontLetterShadow( font[248 - 32] );

            font[249 - 32].resize( font[248 - 32].width() + 1, font[248 - 32].height() );
            font[249 - 32].reset();
            fheroes2::Copy( font[248 - 32], 1, 0, font[249 - 32], 1, 0, 9, 5 );
            fheroes2::Copy( font[248 - 32], 2, 0, font[249 - 32], 10, 3, 1, 3 );
            font[249 - 32].setPosition( font[248 - 32].x(), font[248 - 32].y() );
            updateSmallFontLetterShadow( font[249 - 32] );

            font[252 - 32] = font[226 - 32];
            fheroes2::Copy( font[252 - 32], 1, 0, font[252 - 32], 5, 4, 1, 1 );
            fheroes2::FillTransform( font[252 - 32], 0, 0, 2, 2, 1 );
            fheroes2::FillTransform( font[252 - 32], 3, 0, 3, 2, 1 );

            font[250 - 32].resize( font[252 - 32].width() + 1, font[252 - 32].height() );
            font[250 - 32].reset();
            fheroes2::Copy( font[252 - 32], 1, 0, font[250 - 32], 2, 0, 5, 5 );
            fheroes2::Copy( font[252 - 32], 2, 2, font[250 - 32], 1, 0, 2, 1 );
            fheroes2::Copy( font[252 - 32], 2, 2, font[250 - 32], 1, 1, 1, 1 );
            font[250 - 32].setPosition( font[252 - 32].x(), font[252 - 32].y() );
            updateSmallFontLetterShadow( font[250 - 32] );

            font[251 - 32].resize( font[252 - 32].width() + 2, font[252 - 32].height() );
            font[251 - 32].reset();
            fheroes2::Copy( font[252 - 32], 1, 0, font[251 - 32], 1, 0, 5, 5 );
            fheroes2::Copy( font[252 - 32], 2, 0, font[251 - 32], 7, 0, 1, 5 );
            font[251 - 32].setPosition( font[252 - 32].x(), font[252 - 32].y() );
            updateSmallFontLetterShadow( font[251 - 32] );

            font[253 - 32].resize( font[79].width() - 1, font[79].height() );
            font[253 - 32].reset();
            fheroes2::Copy( font[79], 2, 0, font[253 - 32], 1, 0, 4, 5 );
            fheroes2::Copy( font[79], 2, 0, font[253 - 32], 2, 2, 2, 1 );
            font[253 - 32].setPosition( font[79].x(), font[79].y() );
            updateSmallFontLetterShadow( font[253 - 32] );

            font[231 - 32] = font[253 - 32];
            fheroes2::FillTransform( font[231 - 32], 0, 1, 3, 3, 1 );
            fheroes2::FillTransform( font[231 - 32], 4, 2, 1, 1, 1 );
            fheroes2::FillTransform( font[231 - 32], 1, 0, 1, 1, 1 );
            fheroes2::Copy( font[253 - 32], 1, 0, font[231 - 32], 1, 1, 1, 1 );
            updateSmallFontLetterShadow( font[231 - 32] );

            font[254 - 32].resize( font[79].width() + 2, font[79].height() );
            font[254 - 32].reset();
            fheroes2::Copy( font[82], 1, 0, font[254 - 32], 1, 0, 2, 5 );
            fheroes2::Copy( font[79], 1, 0, font[254 - 32], 4, 0, 3, 5 );
            fheroes2::Copy( font[79], 5, 1, font[254 - 32], 7, 1, 1, 3 );
            fheroes2::Copy( font[79], 5, 1, font[254 - 32], 3, 2, 1, 1 );
            font[254 - 32].setPosition( font[79].x(), font[79].y() );
            updateSmallFontLetterShadow( font[254 - 32] );

            font[255 - 32].resize( font[65].width() - 1, font[65].height() );
            font[255 - 32].reset();
            fheroes2::Copy( font[65], 1, 2, font[255 - 32], 2, 0, 3, 3 );
            fheroes2::Copy( font[235 - 32], 4, 0, font[255 - 32], 5, 0, 1, 5 );
            fheroes2::Copy( font[33], 1, 5, font[255 - 32], 1, 3, 3, 2 );
            font[255 - 32].setPosition( font[65].x(), font[65].y() );
            updateSmallFontLetterShadow( font[255 - 32] );
        }
    }

    // CP1252 supports German, Italian, Spanish, Norwegian, Swedish, Danish and French
    // (French localized maps have custom encoding that should be fixed by `fheroes2::fixFrenchCharactersForMP2Map()`)
    void generateCP1252Alphabet( std::vector<std::vector<fheroes2::Sprite>> & icnVsSprite )
    {
        // Resize fonts.
        for ( const int icnId : { ICN::FONT, ICN::SMALFONT } ) {
            icnVsSprite[icnId].resize( baseFontSize );

            const fheroes2::Sprite firstSprite{ icnVsSprite[icnId][0] };
            icnVsSprite[icnId].insert( icnVsSprite[icnId].end(), 160, firstSprite );
        }

        // Normal font.
        {
            std::vector<fheroes2::Sprite> & font = icnVsSprite[ICN::FONT];

            // Inverted exclamation mark !.
            font[161 - 32].resize( font[33 - 32].width() + 1, font[33 - 32].height() + 3 );
            font[161 - 32].reset();
            fheroes2::Copy( font[33 - 32], 1, 0, font[161 - 32], 1, 3, font[33 - 32].width(), font[33 - 32].height() );
            {
                const fheroes2::Image temp = fheroes2::Flip( font[161 - 32], false, true );
                fheroes2::Copy( temp, 0, 2, font[161 - 32], 1, 2, temp.width(), temp.height() );
            }
            font[161 - 32].setPosition( font[33 - 32].x(), font[33 - 32].y() + 2 );
            updateNormalFontLetterShadow( font[161 - 32] );

            // Left-pointing double angle quotation mark <<.
            font[171 - 32].resize( 8, 9 );
            font[171 - 32].reset();
            fheroes2::Copy( font[47 - 32], 5, 0, font[171 - 32], 1, 0, 3, 3 );
            fheroes2::Flip( font[47 - 32], 5, 0, font[171 - 32], 1, 4, 3, 3, false, true );
            fheroes2::Flip( font[47 - 32], 5, 2, font[171 - 32], 1, 3, 2, 1, true, false );
            fheroes2::Copy( font[47 - 32], 5, 2, font[171 - 32], 1, 1, 1, 1 );
            fheroes2::Copy( font[47 - 32], 5, 2, font[171 - 32], 1, 5, 1, 1 );
            // Second mark.
            fheroes2::Copy( font[171 - 32], 1, 0, font[171 - 32], 5, 0, 3, 7 );
            font[171 - 32].setPosition( font[33].x(), font[33].y() + 4 );
            updateNormalFontLetterShadow( font[171 - 32] );

            // Right-pointing double angle quotation mark >>.
            font[187 - 32].resize( 8, 9 );
            font[187 - 32].reset();
            fheroes2::Flip( font[171 - 32], 1, 0, font[187 - 32], 1, 0, 7, 7, true, false );
            // Remove old shadows
            fheroes2::FillTransform( font[187 - 32], 3, 6, 1, 1, 1 );
            fheroes2::FillTransform( font[187 - 32], 7, 6, 1, 1, 1 );
            fheroes2::FillTransform( font[187 - 32], 4, 5, 1, 1, 1 );
            font[187 - 32].setPosition( font[33].x(), font[33].y() + 4 );
            updateNormalFontLetterShadow( font[187 - 32] );

            // Inverted question mark ?.
            font[191 - 32].resize( font[63 - 32].width() + 1, font[63 - 32].height() );
            font[191 - 32].reset();
            fheroes2::Copy( font[63 - 32], 1, 0, font[191 - 32], 0, 0, font[63 - 32].width(), 11 );
            {
                const fheroes2::Image temp = fheroes2::Flip( font[191 - 32], true, true );
                fheroes2::Copy( temp, 1, 2, font[191 - 32], 0, 0, temp.width(), temp.height() );
            }
            // Remove old shadows
            fheroes2::FillTransform( font[191 - 32], 6, 1, 1, 2, 1 );
            fheroes2::FillTransform( font[191 - 32], 5, 2, 1, 1, 1 );
            fheroes2::FillTransform( font[191 - 32], 2, 4, 1, 1, 1 );
            fheroes2::FillTransform( font[191 - 32], 3, 8, 5, 1, 1 );
            fheroes2::FillTransform( font[191 - 32], 4, 7, 3, 1, 1 );
            fheroes2::FillTransform( font[191 - 32], 8, 5, 1, 1, 1 );
            font[191 - 32].setPosition( font[63 - 32].x(), font[63 - 32].y() + 2 );
            updateNormalFontLetterShadow( font[191 - 32] );
            // Improve generated shadows
            fheroes2::FillTransform( font[191 - 32], 0, 8, 1, 1, 1 );
            fheroes2::FillTransform( font[191 - 32], 0, 12, 1, 1, 1 );
            fheroes2::FillTransform( font[191 - 32], 7, 12, 1, 1, 1 );

            // A with grave accent ` and generate the grave accent for further use.
            font[192 - 32].resize( font[33].width(), font[33].height() + 3 );
            font[192 - 32].reset();
            fheroes2::Copy( font[33], 0, 0, font[192 - 32], 0, 3, font[33].width(), font[33].height() );
            font[192 - 32].setPosition( font[33].x(), font[33].y() - 3 );
            fheroes2::Copy( font[192 - 32], 3, 4, font[192 - 32], 7, 0, 1, 1 );
            fheroes2::Copy( font[192 - 32], 4, 4, font[192 - 32], 8, 0, 1, 1 );
            fheroes2::Copy( font[192 - 32], 3, 4, font[192 - 32], 8, 1, 1, 1 );
            fheroes2::Copy( font[192 - 32], 4, 4, font[192 - 32], 9, 1, 1, 1 );
            fheroes2::Copy( font[192 - 32], 3, 3, font[192 - 32], 10, 1, 1, 1 );
            updateNormalFontLetterShadow( font[192 - 32] );

            // A with acute accent. Generate the accent for further use.
            font[193 - 32].resize( font[33].width(), font[33].height() + 3 );
            font[193 - 32].reset();
            fheroes2::Copy( font[33], 0, 0, font[193 - 32], 0, 3, font[33].width(), font[33].height() );
            fheroes2::Copy( font[193 - 32], 3, 4, font[193 - 32], 10, 0, 1, 1 );
            fheroes2::Copy( font[193 - 32], 4, 4, font[193 - 32], 9, 0, 1, 1 );
            fheroes2::Copy( font[193 - 32], 3, 4, font[193 - 32], 9, 1, 1, 1 );
            fheroes2::Copy( font[193 - 32], 4, 4, font[193 - 32], 8, 1, 1, 1 );
            fheroes2::Copy( font[193 - 32], 3, 3, font[193 - 32], 7, 1, 1, 1 );
            font[193 - 32].setPosition( font[33].x(), font[33].y() - 3 );
            updateNormalFontLetterShadow( font[193 - 32] );

            // A with circumflex accent. Generation of accent for further use.
            font[194 - 32].resize( font[65 - 32].width(), font[65 - 32].height() + 3 );
            font[194 - 32].reset();
            fheroes2::Copy( font[65 - 32], 0, 0, font[194 - 32], 0, 3, font[65 - 32].width(), font[65 - 32].height() );
            fheroes2::Copy( font[97 - 32], 7, 1, font[194 - 32], 7, 1, 1, 1 );
            fheroes2::Copy( font[97 - 32], 7, 1, font[194 - 32], 8, 0, 1, 1 );
            fheroes2::Copy( font[97 - 32], 7, 1, font[194 - 32], 9, 1, 1, 1 );
            fheroes2::Copy( font[97 - 32], 1, 0, font[194 - 32], 7, 0, 1, 1 );
            fheroes2::Copy( font[97 - 32], 1, 0, font[194 - 32], 9, 0, 1, 1 );
            font[194 - 32].setPosition( font[65 - 32].x(), font[65 - 32].y() - 3 );
            updateNormalFontLetterShadow( font[194 - 32] );

            // A with tilde accent ~. Generate accent for further use.
            font[195 - 32].resize( font[65 - 32].width(), font[65 - 32].height() + 4 );
            font[195 - 32].reset();
            fheroes2::Copy( font[65 - 32], 0, 0, font[195 - 32], 0, 4, font[65 - 32].width(), font[65 - 32].height() );
            fheroes2::Copy( font[37 - 32], 7, 5, font[195 - 32], 4, 0, 5, 2 );
            fheroes2::Copy( font[37 - 32], 8, 8, font[195 - 32], 8, 2, 3, 1 );
            fheroes2::Copy( font[37 - 32], 10, 7, font[195 - 32], 10, 1, 2, 1 );
            font[195 - 32].setPosition( font[65 - 32].x(), font[65 - 32].y() - 4 );
            updateNormalFontLetterShadow( font[195 - 32] );

            // A with diaeresis.
            font[196 - 32].resize( font[33].width(), font[33].height() + 3 );
            font[196 - 32].reset();
            fheroes2::Copy( font[33], 0, 0, font[196 - 32], 0, 3, font[33].width(), font[33].height() );
            fheroes2::Copy( font[196 - 32], 3, 1 + 3, font[196 - 32], 4, 0, 1, 1 );
            fheroes2::Copy( font[196 - 32], 4, 1 + 3, font[196 - 32], 5, 0, 1, 1 );
            fheroes2::Copy( font[196 - 32], 4, 0, font[196 - 32], 9, 0, 2, 1 );
            font[196 - 32].setPosition( font[33].x(), font[33].y() - 3 );
            updateNormalFontLetterShadow( font[196 - 32] );

            // A with circle on top.
            font[197 - 32].resize( font[33].width(), font[33].height() + 2 );
            font[197 - 32].reset();
            fheroes2::Copy( font[33], 0, 3, font[197 - 32], 0, 5, font[33].width(), font[33].height() );
            fheroes2::FillTransform( font[197 - 32], 2, 5, 3, 3, 1 );
            fheroes2::Copy( font[80], 5, 6, font[197 - 32], 7, 4, 4, 1 );
            fheroes2::Copy( font[80], 5, 6, font[197 - 32], 7, 0, 4, 1 );
            fheroes2::Copy( font[80], 5, 6, font[197 - 32], 7, 2, 4, 1 );
            fheroes2::Copy( font[84], 1, 0, font[197 - 32], 7, 1, 1, 1 );
            fheroes2::Copy( font[84], 1, 0, font[197 - 32], 10, 1, 1, 1 );
            font[197 - 32].setPosition( font[33].x(), font[33].y() - 2 );
            updateNormalFontLetterShadow( font[197 - 32] );

            // A attached to E.
            font[198 - 32].resize( font[33].width() + 3, font[33].height() );
            font[198 - 32].reset();
            fheroes2::Copy( font[33], 0, 0, font[198 - 32], 0, 0, font[33].width(), font[33].height() );
            fheroes2::Copy( font[37], 6, 0, font[198 - 32], 12, 0, 6, 4 );
            fheroes2::Copy( font[37], 5, 0, font[198 - 32], 10, 0, 2, 2 );
            fheroes2::Copy( font[37], 6, 4, font[198 - 32], 12, 4, 3, 2 );
            fheroes2::Copy( font[37], 6, 4, font[198 - 32], 15, 4, 1, 2 );
            fheroes2::Copy( font[37], 8, 9, font[198 - 32], 14, 9, 3, 2 );
            font[198 - 32].setPosition( font[33].x(), font[33].y() );
            updateNormalFontLetterShadow( font[198 - 32] );

            // C with cedilla.
            font[199 - 32].resize( font[35].width(), font[35].height() + 3 );
            font[199 - 32].reset();
            fheroes2::Copy( font[35], 0, 0, font[199 - 32], 0, 0, font[35].width(), font[35].height() );
            fheroes2::Copy( font[67], 2, 1, font[199 - 32], 7, 11, 1, 1 );
            fheroes2::Copy( font[67], 5, 6, font[199 - 32], 8, 11, 1, 1 );
            fheroes2::Copy( font[67], 2, 6, font[199 - 32], 9, 11, 1, 1 );
            fheroes2::Copy( font[67], 2, 1, font[199 - 32], 8, 12, 1, 1 );
            fheroes2::Copy( font[67], 5, 6, font[199 - 32], 9, 12, 1, 1 );
            fheroes2::Copy( font[67], 2, 1, font[199 - 32], 7, 13, 1, 1 );
            fheroes2::Copy( font[67], 5, 6, font[199 - 32], 8, 13, 1, 1 );
            fheroes2::Copy( font[67], 3, 0, font[199 - 32], 9, 13, 1, 1 );
            font[199 - 32].setPosition( font[35].x(), font[35].y() );
            updateNormalFontLetterShadow( font[199 - 32] );

            // E with grave accent `.
            font[200 - 32].resize( font[37].width(), font[37].height() + 3 );
            font[200 - 32].reset();
            fheroes2::Copy( font[37], 0, 0, font[200 - 32], 0, 3, font[37].width(), font[37].height() );
            font[200 - 32].setPosition( font[37].x(), font[37].y() - 3 );
            fheroes2::Copy( font[192 - 32], 7, 0, font[200 - 32], 4, 0, 4, 2 );
            updateNormalFontLetterShadow( font[200 - 32] );

            // E with acute accent.
            font[201 - 32].resize( font[37].width(), font[37].height() + 3 );
            font[201 - 32].reset();
            fheroes2::Copy( font[37], 0, 0, font[201 - 32], 0, 3, font[37].width(), font[37].height() );
            fheroes2::Copy( font[193 - 32], 7, 0, font[201 - 32], 5, 0, 4, 2 );
            font[201 - 32].setPosition( font[37].x(), font[37].y() - 3 );
            updateNormalFontLetterShadow( font[201 - 32] );

            // E with circumflex accent.
            font[202 - 32].resize( font[69 - 32].width(), font[69 - 32].height() + 3 );
            font[202 - 32].reset();
            fheroes2::Copy( font[69 - 32], 0, 0, font[202 - 32], 0, 3, font[69 - 32].width(), font[69 - 32].height() );
            fheroes2::Copy( font[194 - 32], 7, 0, font[202 - 32], 5, 0, 3, 2 );
            font[202 - 32].setPosition( font[69 - 32].x(), font[69 - 32].y() - 3 );
            updateNormalFontLetterShadow( font[202 - 32] );

            // E with diaeresis.
            font[203 - 32].resize( font[37].width(), font[37].height() + 3 );
            font[203 - 32].reset();
            fheroes2::Copy( font[37], 0, 0, font[203 - 32], 0, 3, font[37].width(), font[37].height() );
            fheroes2::Copy( font[196 - 32], 4, 0, font[203 - 32], 3, 0, 7, 1 );
            font[203 - 32].setPosition( font[37].x(), font[37].y() - 3 );
            updateNormalFontLetterShadow( font[203 - 32] );

            // I with grave accent `.
            font[204 - 32].resize( font[41].width(), font[41].height() + 3 );
            font[204 - 32].reset();
            fheroes2::Copy( font[41], 0, 0, font[204 - 32], 0, 3, font[41].width(), font[41].height() );
            font[204 - 32].setPosition( font[41].x(), font[41].y() - 3 );
            fheroes2::Copy( font[192 - 32], 7, 0, font[204 - 32], 3, 0, 4, 2 );
            updateNormalFontLetterShadow( font[204 - 32] );

            // I with acute accent.
            font[205 - 32].resize( font[41].width(), font[41].height() + 3 );
            font[205 - 32].reset();
            fheroes2::Copy( font[41], 0, 0, font[205 - 32], 0, 3, font[41].width(), font[41].height() );
            fheroes2::Copy( font[193 - 32], 7, 0, font[205 - 32], 3, 0, 4, 2 );
            font[205 - 32].setPosition( font[41].x(), font[41].y() - 3 );
            updateNormalFontLetterShadow( font[205 - 32] );

            // I with circumflex.
            font[206 - 32].resize( font[41].width(), font[41].height() + 3 );
            font[206 - 32].reset();
            fheroes2::Copy( font[41], 0, 0, font[206 - 32], 0, 3, font[41].width(), font[41].height() );
            fheroes2::Copy( font[194 - 32], 7, 0, font[206 - 32], 3, 0, 3, 2 );
            font[206 - 32].setPosition( font[41].x(), font[41].y() - 3 );
            updateNormalFontLetterShadow( font[206 - 32] );

            // I with diaeresis.
            font[207 - 32].resize( font[41].width() + 1, font[41].height() + 3 );
            font[207 - 32].reset();
            fheroes2::Copy( font[41], 0, 0, font[207 - 32], 0, 3, font[41].width(), font[41].height() );
            fheroes2::Copy( font[196 - 32], 4, 0, font[207 - 32], 1, 0, 7, 1 );
            font[207 - 32].setPosition( font[41].x(), font[41].y() - 3 );
            updateNormalFontLetterShadow( font[207 - 32] );

            // N with tilde ~.
            font[209 - 32].resize( font[46].width(), font[46].height() + 3 );
            font[209 - 32].reset();
            fheroes2::Copy( font[46], 0, 0, font[209 - 32], 0, 3, font[46].width(), font[46].height() );
            fheroes2::Copy( font[195 - 32], 4, 0, font[209 - 32], 4, 0, 8, 3 );
            font[209 - 32].setPosition( font[46].x(), font[46].y() - 3 );
            updateNormalFontLetterShadow( font[209 - 32] );

            // O with grave accent `.
            font[210 - 32].resize( font[47].width(), font[47].height() + 3 );
            font[210 - 32].reset();
            fheroes2::Copy( font[47], 0, 0, font[210 - 32], 0, 3, font[47].width(), font[47].height() );
            font[210 - 32].setPosition( font[47].x(), font[47].y() - 3 );
            fheroes2::Copy( font[192 - 32], 7, 0, font[210 - 32], 6, 0, 4, 2 );
            updateNormalFontLetterShadow( font[210 - 32] );

            // O with acute accent.
            font[211 - 32].resize( font[47].width(), font[47].height() + 3 );
            font[211 - 32].reset();
            fheroes2::Copy( font[47], 0, 0, font[211 - 32], 0, 3, font[47].width(), font[47].height() );
            fheroes2::Copy( font[193 - 32], 7, 0, font[211 - 32], 7, 0, 4, 2 );
            font[211 - 32].setPosition( font[47].x(), font[47].y() - 3 );
            updateNormalFontLetterShadow( font[211 - 32] );

            // O with circumflex accent.
            font[212 - 32].resize( font[79 - 32].width(), font[79 - 32].height() + 3 );
            font[212 - 32].reset();
            fheroes2::Copy( font[79 - 32], 0, 0, font[212 - 32], 0, 3, font[79 - 32].width(), font[79 - 32].height() );
            fheroes2::Copy( font[194 - 32], 7, 0, font[212 - 32], 7, 0, 3, 2 );
            font[212 - 32].setPosition( font[79 - 32].x(), font[79 - 32].y() - 3 );
            updateNormalFontLetterShadow( font[212 - 32] );

            // O with tilde accent ~.
            font[213 - 32].resize( font[79 - 32].width(), font[79 - 32].height() + 4 );
            font[213 - 32].reset();
            fheroes2::Copy( font[79 - 32], 0, 0, font[213 - 32], 0, 4, font[79 - 32].width(), font[79 - 32].height() );
            fheroes2::Copy( font[195 - 32], 4, 0, font[213 - 32], 4, 0, 8, 3 );
            font[213 - 32].setPosition( font[79 - 32].x(), font[79 - 32].y() - 4 );
            updateNormalFontLetterShadow( font[213 - 32] );

            // O with diaeresis.
            font[214 - 32].resize( font[47].width(), font[47].height() + 3 );
            font[214 - 32].reset();
            fheroes2::Copy( font[47], 0, 0, font[214 - 32], 0, 3, font[47].width(), font[47].height() );
            fheroes2::Copy( font[196 - 32], 4, 0, font[214 - 32], 5, 0, 7, 1 );
            font[214 - 32].setPosition( font[47].x(), font[47].y() - 3 );
            updateNormalFontLetterShadow( font[214 - 32] );

            // O with / inside.
            font[216 - 32].resize( font[47].width() + 2, font[47].height() );
            font[216 - 32].reset();
            fheroes2::Copy( font[47], 0, 0, font[216 - 32], 0, 0, font[47].width(), font[47].height() );
            fheroes2::Copy( font[56], 10, 0, font[216 - 32], 6, 3, 5, 5 );
            fheroes2::Copy( font[56], 13, 0, font[216 - 32], font[47].width() - 1, 0, 3, 2 );
            fheroes2::Copy( font[47], font[47].width() - 3, 1, font[216 - 32], font[47].width() - 3, 2, 2, 1 );
            fheroes2::Copy( font[33], 1, 7, font[216 - 32], 1, 7, 2, 4 );
            fheroes2::Copy( font[56], 10, 3, font[216 - 32], 3, font[47].height() - 4, 2, 2 );
            font[216 - 32].setPosition( font[47].x(), font[47].y() );
            updateNormalFontLetterShadow( font[216 - 32] );

            // U with grave accent `.
            font[217 - 32].resize( font[53].width(), font[53].height() + 3 );
            font[217 - 32].reset();
            fheroes2::Copy( font[53], 0, 0, font[217 - 32], 0, 3, font[53].width(), font[53].height() );
            font[217 - 32].setPosition( font[53].x(), font[53].y() - 3 );
            fheroes2::Copy( font[192 - 32], 7, 0, font[217 - 32], 5, 0, 4, 2 );
            updateNormalFontLetterShadow( font[217 - 32] );

            // U with acute accent.
            font[218 - 32].resize( font[53].width(), font[53].height() + 3 );
            font[218 - 32].reset();
            fheroes2::Copy( font[53], 0, 0, font[218 - 32], 0, 3, font[53].width(), font[53].height() );
            fheroes2::Copy( font[193 - 32], 7, 0, font[218 - 32], 5, 0, 4, 2 );
            font[218 - 32].setPosition( font[53].x(), font[53].y() - 3 );
            updateNormalFontLetterShadow( font[218 - 32] );

            // U with circumflex.
            font[219 - 32].resize( font[53].width(), font[53].height() + 3 );
            font[219 - 32].reset();
            fheroes2::Copy( font[53], 0, 0, font[219 - 32], 0, 3, font[53].width(), font[53].height() );
            fheroes2::Copy( font[194 - 32], 7, 0, font[219 - 32], 6, 0, 3, 2 );
            font[219 - 32].setPosition( font[53].x(), font[53].y() - 3 );
            updateNormalFontLetterShadow( font[219 - 32] );

            // U with diaeresis.
            font[220 - 32].resize( font[53].width(), font[53].height() + 3 );
            font[220 - 32].reset();
            fheroes2::Copy( font[53], 0, 0, font[220 - 32], 0, 3, font[53].width(), font[53].height() );
            fheroes2::Copy( font[196 - 32], 4, 0, font[220 - 32], 4, 0, 7, 1 );
            font[220 - 32].setPosition( font[53].x(), font[53].y() - 3 );
            updateNormalFontLetterShadow( font[220 - 32] );

            // Eszett.
            font[223 - 32].resize( font[34].width(), font[34].height() + 3 );
            font[223 - 32].reset();
            fheroes2::Copy( font[34], 1, 0, font[223 - 32], 0, 3, font[34].width() - 1, font[34].height() );
            fheroes2::FillTransform( font[223 - 32], 0, 0 + 3, 3, 10, 1 );
            fheroes2::Copy( font[223 - 32], 0, 0 + 3, font[223 - 32], 3, 0 + 3, 1, 1 );
            fheroes2::Copy( font[223 - 32], 3, 1 + 3, font[223 - 32], 4, 0 + 3, 1, 1 );
            fheroes2::Copy( font[223 - 32], 4, 3 + 3, font[223 - 32], 3, 7 + 3, 1, 3 );
            fheroes2::Copy( font[223 - 32], 4, 3 + 3, font[223 - 32], 2, 10 + 3, 1, 1 );
            fheroes2::Copy( font[223 - 32], 3, 3 + 3, font[223 - 32], 2, 7 + 3, 1, 3 );
            fheroes2::Copy( font[223 - 32], 3, 6 + 3, font[223 - 32], 1, 10 + 3, 1, 1 );
            fheroes2::Copy( font[223 - 32], 7, 4 + 3, font[223 - 32], 4, 8 + 3, 1, 1 );
            fheroes2::Copy( font[223 - 32], 7, 4 + 3, font[223 - 32], 3, 10 + 3, 1, 1 );
            fheroes2::Copy( font[223 - 32], 8, 5 + 3, font[223 - 32], 4, 9 + 3, 1, 1 );
            font[223 - 32].setPosition( font[34].x(), font[34].y() - 3 );
            updateNormalFontLetterShadow( font[223 - 32] );

            // a with grave accent `.
            font[224 - 32].resize( font[65].width(), font[65].height() + 3 );
            font[224 - 32].reset();
            fheroes2::Copy( font[65], 0, 0, font[224 - 32], 0, 3, font[65].width(), font[65].height() );
            font[224 - 32].setPosition( font[65].x(), font[65].y() - 3 );
            fheroes2::Copy( font[192 - 32], 7, 0, font[224 - 32], 3, 0, 4, 2 );
            updateNormalFontLetterShadow( font[224 - 32] );

            // a with acute accent.
            font[225 - 32].resize( font[65].width(), font[65].height() + 3 );
            font[225 - 32].reset();
            fheroes2::Copy( font[65], 0, 0, font[225 - 32], 0, 3, font[65].width(), font[65].height() );
            fheroes2::Copy( font[193 - 32], 7, 0, font[225 - 32], 3, 0, 4, 2 );
            font[225 - 32].setPosition( font[65].x(), font[65].y() - 3 );
            updateNormalFontLetterShadow( font[225 - 32] );

            // a with circumflex accent.
            font[226 - 32].resize( font[97 - 32].width(), font[97 - 32].height() + 3 );
            font[226 - 32].reset();
            fheroes2::Copy( font[97 - 32], 0, 0, font[226 - 32], 0, 3, font[97 - 32].width(), font[97 - 32].height() );
            fheroes2::Copy( font[194 - 32], 7, 0, font[226 - 32], 3, 0, 3, 2 );
            font[226 - 32].setPosition( font[97 - 32].x(), font[97 - 32].y() - 3 );
            updateNormalFontLetterShadow( font[226 - 32] );

            // a with tilde accent ~.
            font[227 - 32].resize( font[97 - 32].width(), font[97 - 32].height() + 4 );
            font[227 - 32].reset();
            fheroes2::Copy( font[97 - 32], 0, 0, font[227 - 32], 0, 4, font[97 - 32].width(), font[97 - 32].height() );
            fheroes2::Copy( font[195 - 32], 4, 0, font[227 - 32], 1, 0, 8, 3 );
            font[227 - 32].setPosition( font[97 - 32].x(), font[97 - 32].y() - 4 );
            updateNormalFontLetterShadow( font[227 - 32] );

            // a with diaeresis.
            font[228 - 32].resize( font[65].width(), font[65].height() + 3 );
            font[228 - 32].reset();
            fheroes2::Copy( font[65], 0, 0, font[228 - 32], 0, 3, font[65].width(), font[65].height() );
            fheroes2::Copy( font[228 - 32], 3, 0 + 3, font[228 - 32], 3, 0, 1, 1 );
            fheroes2::Copy( font[228 - 32], 2, 1 + 3, font[228 - 32], 3, 1, 1, 1 );
            fheroes2::Copy( font[228 - 32], 2, 1 + 3, font[228 - 32], 2, 0, 1, 1 );
            fheroes2::Copy( font[228 - 32], 1, 0 + 3, font[228 - 32], 2, 1, 1, 1 );
            fheroes2::Copy( font[228 - 32], 2, 0, font[228 - 32], 5, 0, 2, 2 );
            font[228 - 32].setPosition( font[65].x(), font[65].y() - 3 );
            updateNormalFontLetterShadow( font[228 - 32] );

            // a with circle on top.
            font[229 - 32].resize( font[65].width(), font[65].height() + 5 );
            font[229 - 32].reset();
            fheroes2::Copy( font[65], 0, 0, font[229 - 32], 0, 4, font[65].width(), font[65].height() );
            fheroes2::Copy( font[197 - 32], 7, 0, font[229 - 32], 2, 0, 1, 3 );
            fheroes2::Copy( font[197 - 32], 10, 0, font[229 - 32], 6, 0, 1, 3 );
            fheroes2::Copy( font[65], 2, 0, font[229 - 32], 3, 0, 3, 1 );
            fheroes2::Copy( font[65], 2, 0, font[229 - 32], 3, 2, 3, 1 );
            fheroes2::Copy( font[69], 3, 2, font[229 - 32], 3, 1, 3, 1 );
            font[229 - 32].setPosition( font[65].x(), font[65].y() - 4 );
            updateNormalFontLetterShadow( font[229 - 32] );

            // a attached to e.
            font[230 - 32].resize( font[65].width() + 4, font[65].height() );
            font[230 - 32].reset();
            fheroes2::Copy( font[65], 0, 0, font[230 - 32], 0, 0, font[65].width(), font[65].height() );
            fheroes2::Copy( font[69], 3, 0, font[230 - 32], 8, 0, 6, 8 );
            font[230 - 32].setPosition( font[65].x(), font[65].y() );
            updateNormalFontLetterShadow( font[230 - 32] );

            // c with cedilla.
            font[231 - 32].resize( font[67].width(), font[67].height() + 3 );
            font[231 - 32].reset();
            fheroes2::Copy( font[67], 0, 0, font[231 - 32], 0, 0, font[67].width(), font[67].height() );
            fheroes2::Copy( font[199 - 32], 7, 11, font[231 - 32], 4, 7, 3, 3 );
            font[231 - 32].setPosition( font[67].x(), font[67].y() );
            updateNormalFontLetterShadow( font[231 - 32] );

            // e with grave accent `.
            font[232 - 32].resize( font[69].width(), font[69].height() + 3 );
            font[232 - 32].reset();
            fheroes2::Copy( font[69], 0, 0, font[232 - 32], 0, 3, font[69].width(), font[69].height() );
            font[232 - 32].setPosition( font[69].x(), font[69].y() - 3 );
            fheroes2::Copy( font[192 - 32], 7, 0, font[232 - 32], 3, 0, 4, 2 );
            updateNormalFontLetterShadow( font[232 - 32] );

            // e with acute accent.
            font[233 - 32].resize( font[69].width(), font[69].height() + 3 );
            font[233 - 32].reset();
            fheroes2::Copy( font[69], 0, 0, font[233 - 32], 0, 3, font[69].width(), font[69].height() );
            fheroes2::Copy( font[193 - 32], 7, 0, font[233 - 32], 3, 0, 4, 2 );
            font[233 - 32].setPosition( font[69].x(), font[69].y() - 3 );
            updateNormalFontLetterShadow( font[233 - 32] );

            // e with circumflex accent.
            font[234 - 32].resize( font[101 - 32].width(), font[101 - 32].height() + 3 );
            font[234 - 32].reset();
            fheroes2::Copy( font[101 - 32], 0, 0, font[234 - 32], 0, 3, font[101 - 32].width(), font[101 - 32].height() );
            fheroes2::Copy( font[194 - 32], 7, 0, font[234 - 32], 4, 0, 3, 2 );
            font[234 - 32].setPosition( font[101 - 32].x(), font[101 - 32].y() - 3 );
            updateNormalFontLetterShadow( font[234 - 32] );

            // e with diaeresis.
            font[235 - 32].resize( font[69].width(), font[69].height() + 3 );
            font[235 - 32].reset();
            fheroes2::Copy( font[69], 0, 0, font[235 - 32], 0, 3, font[69].width(), font[69].height() );
            fheroes2::Copy( font[228 - 32], 2, 0, font[235 - 32], 3, 0, 5, 2 );
            font[235 - 32].setPosition( font[69].x(), font[69].y() - 3 );
            updateNormalFontLetterShadow( font[235 - 32] );

            // i with grave accent `.
            font[236 - 32] = font[73];
            fheroes2::FillTransform( font[236 - 32], 0, 0, font[236 - 32].width(), 3, 1 );
            fheroes2::Copy( font[192 - 32], 7, 0, font[236 - 32], 1, 0, 4, 2 );
            updateNormalFontLetterShadow( font[236 - 32] );

            // i with acute accent.
            font[237 - 32] = font[73];
            fheroes2::FillTransform( font[237 - 32], 0, 0, font[237 - 32].width(), 3, 1 );
            fheroes2::Copy( font[193 - 32], 7, 0, font[237 - 32], 1, 0, 4, 2 );
            updateNormalFontLetterShadow( font[237 - 32] );

            // i with circumflex.
            font[238 - 32] = font[73];
            fheroes2::FillTransform( font[238 - 32], 0, 0, font[238 - 32].width(), 3, 1 );
            fheroes2::Copy( font[194 - 32], 7, 0, font[238 - 32], 1, 0, 3, 2 );
            updateNormalFontLetterShadow( font[238 - 32] );

            // i with diaeresis.
            font[239 - 32].resize( font[73].width() + 1, font[73].height() );
            font[239 - 32].reset();
            fheroes2::Copy( font[73], 0, 0, font[239 - 32], 1, 0, font[73].width(), font[73].height() );
            fheroes2::FillTransform( font[239 - 32], 1, 0, font[239 - 32].width(), 3, 1 );
            fheroes2::Copy( font[228 - 32], 2, 0, font[239 - 32], 1, 0, 5, 2 );
            font[239 - 32].setPosition( font[73].x() + 1, font[73].y() );
            updateNormalFontLetterShadow( font[239 - 32] );

            // n with tilde ~.
            font[241 - 32].resize( font[110 - 32].width(), font[110 - 32].height() + 4 );
            font[241 - 32].reset();
            fheroes2::Copy( font[110 - 32], 0, 0, font[241 - 32], 0, 4, font[110 - 32].width(), font[110 - 32].height() );
            fheroes2::Copy( font[195 - 32], 4, 0, font[241 - 32], 1, 0, 8, 3 );
            font[241 - 32].setPosition( font[110 - 32].x(), font[110 - 32].y() - 4 );
            updateNormalFontLetterShadow( font[241 - 32] );

            // o with grave accent `.
            font[242 - 32].resize( font[79].width(), font[79].height() + 3 );
            font[242 - 32].reset();
            fheroes2::Copy( font[79], 0, 0, font[242 - 32], 0, 3, font[79].width(), font[79].height() );
            font[242 - 32].setPosition( font[79].x(), font[79].y() - 3 );
            fheroes2::Copy( font[192 - 32], 7, 0, font[242 - 32], 3, 0, 4, 2 );
            updateNormalFontLetterShadow( font[242 - 32] );

            // o with acute accent.
            font[243 - 32].resize( font[79].width(), font[79].height() + 3 );
            font[243 - 32].reset();
            fheroes2::Copy( font[79], 0, 0, font[243 - 32], 0, 3, font[79].width(), font[79].height() );
            fheroes2::Copy( font[193 - 32], 7, 0, font[243 - 32], 3, 0, 4, 2 );
            font[243 - 32].setPosition( font[79].x(), font[79].y() - 3 );
            updateNormalFontLetterShadow( font[243 - 32] );

            // o with circumflex accent.
            font[244 - 32].resize( font[111 - 32].width(), font[111 - 32].height() + 3 );
            font[244 - 32].reset();
            fheroes2::Copy( font[111 - 32], 0, 0, font[244 - 32], 0, 3, font[111 - 32].width(), font[111 - 32].height() );
            fheroes2::Copy( font[194 - 32], 7, 0, font[244 - 32], 4, 0, 3, 2 );
            font[244 - 32].setPosition( font[111 - 32].x(), font[111 - 32].y() - 3 );
            updateNormalFontLetterShadow( font[244 - 32] );

            // o with tilde accent ~.
            font[245 - 32].resize( font[111 - 32].width(), font[111 - 32].height() + 4 );
            font[245 - 32].reset();
            fheroes2::Copy( font[111 - 32], 0, 0, font[245 - 32], 0, 4, font[111 - 32].width(), font[111 - 32].height() );
            fheroes2::Copy( font[195 - 32], 4, 0, font[245 - 32], 1, 0, 8, 3 );
            font[245 - 32].setPosition( font[111 - 32].x(), font[111 - 32].y() - 4 );
            updateNormalFontLetterShadow( font[245 - 32] );

            // o with diaeresis.
            font[246 - 32].resize( font[79].width(), font[79].height() + 3 );
            font[246 - 32].reset();
            fheroes2::Copy( font[79], 0, 0, font[246 - 32], 0, 3, font[79].width(), font[79].height() );
            fheroes2::Copy( font[228 - 32], 2, 0, font[246 - 32], 2, 0, 2, 2 );
            fheroes2::Copy( font[228 - 32], 2, 0, font[246 - 32], 6, 0, 2, 2 );
            font[246 - 32].setPosition( font[79].x(), font[79].y() - 3 );
            updateNormalFontLetterShadow( font[246 - 32] );

            // o with / inside.
            font[248 - 32].resize( font[79].width(), font[79].height() );
            font[248 - 32].reset();
            fheroes2::Copy( font[79], 0, 0, font[248 - 32], 0, 0, font[79].width(), font[79].height() );
            fheroes2::Copy( font[88], 5, 0, font[248 - 32], 3, 2, 4, 4 );
            fheroes2::Copy( font[79], 6, 5, font[248 - 32], 6, 5, 1, 1 );
            fheroes2::Copy( font[88], 1, 6, font[248 - 32], 1, 6, 2, 1 );
            fheroes2::Copy( font[88], 7, 0, font[248 - 32], 7, 0, 2, 1 );
            font[248 - 32].setPosition( font[79].x(), font[79].y() );
            updateNormalFontLetterShadow( font[248 - 32] );

            // u with grave accent `.
            font[249 - 32].resize( font[85].width(), font[85].height() + 3 );
            font[249 - 32].reset();
            fheroes2::Copy( font[85], 0, 0, font[249 - 32], 0, 3, font[85].width(), font[85].height() );
            font[249 - 32].setPosition( font[85].x(), font[85].y() - 3 );
            fheroes2::Copy( font[192 - 32], 7, 0, font[249 - 32], 3, 0, 4, 2 );
            updateNormalFontLetterShadow( font[249 - 32] );

            // u with acute accent.
            font[250 - 32].resize( font[85].width(), font[85].height() + 3 );
            font[250 - 32].reset();
            fheroes2::Copy( font[85], 0, 0, font[250 - 32], 0, 3, font[85].width(), font[85].height() );
            fheroes2::Copy( font[193 - 32], 7, 0, font[250 - 32], 3, 0, 4, 2 );
            font[250 - 32].setPosition( font[85].x(), font[85].y() - 3 );
            updateNormalFontLetterShadow( font[250 - 32] );

            // u with circumflex.
            font[251 - 32].resize( font[85].width(), font[85].height() + 3 );
            font[251 - 32].reset();
            fheroes2::Copy( font[85], 0, 0, font[251 - 32], 0, 3, font[85].width(), font[85].height() );
            fheroes2::Copy( font[194 - 32], 7, 0, font[251 - 32], 4, 0, 3, 2 );
            font[251 - 32].setPosition( font[85].x(), font[85].y() - 3 );
            updateNormalFontLetterShadow( font[251 - 32] );

            // u with diaeresis.
            font[252 - 32].resize( font[85].width(), font[85].height() + 3 );
            font[252 - 32].reset();
            fheroes2::Copy( font[85], 0, 0, font[252 - 32], 0, 3, font[85].width(), font[85].height() );
            fheroes2::Copy( font[246 - 32], 2, 0, font[252 - 32], 2, 0, 6, 2 );
            font[252 - 32].setPosition( font[85].x(), font[85].y() - 3 );
            updateNormalFontLetterShadow( font[252 - 32] );
        }
        // Small font.
        {
            std::vector<fheroes2::Sprite> & font = icnVsSprite[ICN::SMALFONT];

            // Inverted exclamation mark !.
            font[161 - 32].resize( font[33 - 32].width(), font[33 - 32].height() );
            font[161 - 32].reset();
            fheroes2::Copy( font[33 - 32], 1, 0, font[161 - 32], 1, 0, font[33 - 32].width(), 7 );
            {
                const fheroes2::Image temp = fheroes2::Flip( font[161 - 32], false, true );
                fheroes2::Copy( temp, 0, 1, font[161 - 32], 0, 0, temp.width(), temp.height() );
            }
            font[161 - 32].setPosition( font[33 - 32].x(), font[33 - 32].y() + 2 );
            updateSmallFontLetterShadow( font[161 - 32] );

            // Inverted question mark ?.
            font[191 - 32].resize( font[63 - 32].width(), font[63 - 32].height() );
            font[191 - 32].reset();
            fheroes2::Copy( font[63 - 32], 1, 0, font[191 - 32], 0, 0, font[63 - 32].width(), 7 );
            {
                const fheroes2::Image temp = fheroes2::Flip( font[191 - 32], true, true );
                fheroes2::Copy( temp, 0, 1, font[191 - 32], 0, 0, temp.width(), temp.height() );
            }
            // Remove old shadows
            fheroes2::FillTransform( font[191 - 32], 4, 1, 1, 1, 1 );
            fheroes2::FillTransform( font[191 - 32], 3, 5, 2, 1, 1 );
            fheroes2::FillTransform( font[191 - 32], 2, 4, 1, 1, 1 );
            font[191 - 32].setPosition( font[63 - 32].x(), font[63 - 32].y() + 2 );
            updateSmallFontLetterShadow( font[191 - 32] );

            // A with grave accent `. Generate grave accent for further use.
            font[192 - 32].resize( font[33].width(), font[33].height() + 3 );
            font[192 - 32].reset();
            fheroes2::Copy( font[33], 0, 0, font[192 - 32], 0, 4, font[33].width(), font[33].height() );
            fheroes2::Copy( font[192 - 32], 4, 4, font[192 - 32], 4, 0, 1, 1 );
            fheroes2::Copy( font[192 - 32], 4, 4, font[192 - 32], 5, 1, 1, 1 );
            fheroes2::Copy( font[192 - 32], 4, 4, font[192 - 32], 6, 2, 1, 1 );
            font[192 - 32].setPosition( font[33].x(), font[33].y() - 4 );
            updateSmallFontLetterShadow( font[192 - 32] );

            // A with acute accent. Generate acute accent for further use
            font[193 - 32].resize( font[33].width(), font[33].height() + 4 );
            font[193 - 32].reset();
            fheroes2::Copy( font[33], 0, 0, font[193 - 32], 0, 4, font[33].width(), font[33].height() );
            fheroes2::Copy( font[33], 4, 0, font[193 - 32], 4, 2, 1, 1 );
            fheroes2::Copy( font[33], 4, 0, font[193 - 32], 5, 1, 1, 1 );
            fheroes2::Copy( font[33], 4, 0, font[193 - 32], 6, 0, 1, 1 );
            font[193 - 32].setPosition( font[33].x(), font[33].y() - 4 );
            updateSmallFontLetterShadow( font[193 - 32] );

            // A with circumflex accent. Generate accent for further use.
            font[194 - 32].resize( font[33].width(), font[33].height() + 3 );
            font[194 - 32].reset();
            fheroes2::Copy( font[33], 0, 0, font[194 - 32], 0, 3, font[33].width(), font[33].height() );
            fheroes2::Copy( font[33], 4, 0, font[194 - 32], 4, 1, 1, 1 );
            fheroes2::Copy( font[33], 4, 0, font[194 - 32], 5, 0, 1, 1 );
            fheroes2::Copy( font[33], 4, 0, font[194 - 32], 6, 1, 1, 1 );
            font[194 - 32].setPosition( font[33].x(), font[33].y() - 3 );
            updateSmallFontLetterShadow( font[194 - 32] );

            // A with tilde accent ~. Generate for further use.
            font[195 - 32].resize( font[65 - 32].width(), font[65 - 32].height() + 3 );
            font[195 - 32].reset();
            fheroes2::Copy( font[65 - 32], 0, 0, font[195 - 32], 0, 3, font[65 - 32].width(), font[65 - 32].height() );
            fheroes2::Copy( font[37 - 32], 5, 4, font[195 - 32], 3, 0, 3, 2 );
            fheroes2::Copy( font[37 - 32], 5, 4, font[195 - 32], 6, 1, 2, 2 );
            font[195 - 32].setPosition( font[65 - 32].x(), font[65 - 32].y() - 3 );
            updateSmallFontLetterShadow( font[195 - 32] );

            // A with diaeresis. Generate for later use.
            font[196 - 32].resize( font[33].width(), font[33].height() + 2 );
            font[196 - 32].reset();
            fheroes2::Copy( font[33], 0, 0, font[196 - 32], 0, 2, font[33].width(), font[33].height() );
            fheroes2::Copy( font[196 - 32], 3, 0 + 2, font[196 - 32], 4, 0, 1, 1 );
            fheroes2::Copy( font[196 - 32], 3, 0 + 2, font[196 - 32], 6, 0, 1, 1 );
            font[196 - 32].setPosition( font[33].x(), font[33].y() - 2 );
            updateSmallFontLetterShadow( font[196 - 32] );

            // A with circle on top.
            font[197 - 32].resize( font[33].width(), font[33].height() + 4 );
            font[197 - 32].reset();
            fheroes2::Copy( font[33], 0, 0, font[197 - 32], 0, 2, font[33].width(), font[33].height() );
            fheroes2::FillTransform( font[197 - 32], 3, 2, 3, 1, 1 );
            fheroes2::FillTransform( font[197 - 32], 1, 2, 3, 3, 1 );
            // Generate circle for further use.
            fheroes2::Copy( font[69], 2, 0, font[197 - 32], 5, 0, 1, 1 );
            fheroes2::Copy( font[69], 2, 0, font[197 - 32], 6, 1, 1, 1 );
            fheroes2::Copy( font[69], 2, 0, font[197 - 32], 5, 2, 1, 1 );
            fheroes2::Copy( font[69], 2, 0, font[197 - 32], 4, 1, 1, 1 );
            font[197 - 32].setPosition( font[33].x(), font[33].y() - 2 );
            updateSmallFontLetterShadow( font[197 - 32] );

            // A attached to E.
            font[198 - 32].resize( font[33].width() + 3, font[33].height() );
            font[198 - 32].reset();
            fheroes2::Copy( font[33], 0, 0, font[198 - 32], 0, 0, font[33].width(), font[33].height() );
            fheroes2::Copy( font[37], 3, 0, font[198 - 32], 6, 0, 5, 4 );
            fheroes2::Copy( font[37], 1, 0, font[198 - 32], 9, 5, 2, 2 );
            font[198 - 32].setPosition( font[33].x(), font[33].y() );
            updateSmallFontLetterShadow( font[198 - 32] );

            // C with cedilla.
            font[199 - 32].resize( font[35].width(), font[35].height() + 3 );
            font[199 - 32].reset();
            fheroes2::Copy( font[35], 0, 0, font[199 - 32], 0, 0, font[35].width(), font[35].height() );
            fheroes2::Copy( font[35], 1, 1, font[199 - 32], 3, 7, 2, 2 );
            font[199 - 32].setPosition( font[35].x(), font[35].y() );
            updateSmallFontLetterShadow( font[199 - 32] );

            // E with grave accent `.
            font[200 - 32].resize( font[37].width(), font[37].height() + 4 );
            font[200 - 32].reset();
            fheroes2::Copy( font[37], 0, 0, font[200 - 32], 0, 4, font[37].width(), font[37].height() );
            fheroes2::Copy( font[192 - 32], 4, 0, font[200 - 32], 4, 0, 3, 3 );
            font[200 - 32].setPosition( font[37].x(), font[37].y() - 4 );
            updateSmallFontLetterShadow( font[200 - 32] );

            // E with acute accent.
            font[201 - 32].resize( font[37].width(), font[37].height() + 4 );
            font[201 - 32].reset();
            fheroes2::Copy( font[37], 0, 0, font[201 - 32], 0, 4, font[37].width(), font[37].height() );
            fheroes2::Copy( font[193 - 32], 4, 0, font[201 - 32], 3, 0, 3, 3 );
            font[201 - 32].setPosition( font[37].x(), font[37].y() - 4 );
            updateSmallFontLetterShadow( font[201 - 32] );

            // E with circumflex accent.
            font[202 - 32].resize( font[69 - 32].width(), font[69 - 32].height() + 3 );
            font[202 - 32].reset();
            fheroes2::Copy( font[69 - 32], 0, 0, font[202 - 32], 0, 3, font[69 - 32].width(), font[69 - 32].height() );
            fheroes2::Copy( font[194 - 32], 4, 0, font[202 - 32], 3, 0, 3, 2 );
            font[202 - 32].setPosition( font[69 - 32].x(), font[69 - 32].y() - 3 );
            updateSmallFontLetterShadow( font[202 - 32] );

            // E with diaeresis.
            font[203 - 32].resize( font[69 - 32].width(), font[69 - 32].height() + 2 );
            font[203 - 32].reset();
            fheroes2::Copy( font[69 - 32], 0, 0, font[203 - 32], 0, 2, font[69 - 32].width(), font[69 - 32].height() );
            fheroes2::Copy( font[196 - 32], 4, 0, font[203 - 32], 3, 0, 3, 1 );
            font[203 - 32].setPosition( font[69 - 32].x(), font[69 - 32].y() - 2 );
            updateSmallFontLetterShadow( font[203 - 32] );

            // I with grave accent `.
            font[204 - 32].resize( font[41].width(), font[41].height() + 4 );
            font[204 - 32].reset();
            fheroes2::Copy( font[41], 0, 0, font[204 - 32], 0, 4, font[41].width(), font[41].height() );
            fheroes2::Copy( font[192 - 32], 4, 0, font[204 - 32], 1, 0, 3, 3 );
            font[204 - 32].setPosition( font[41].x(), font[41].y() - 4 );
            updateSmallFontLetterShadow( font[204 - 32] );

            // I with acute accent.
            font[205 - 32].resize( font[41].width(), font[41].height() + 4 );
            font[205 - 32].reset();
            fheroes2::Copy( font[41], 0, 0, font[205 - 32], 0, 4, font[41].width(), font[41].height() );
            fheroes2::Copy( font[193 - 32], 4, 0, font[205 - 32], 1, 0, 3, 3 );
            font[205 - 32].setPosition( font[41].x(), font[41].y() - 4 );
            updateSmallFontLetterShadow( font[205 - 32] );

            // I with circumflex
            font[206 - 32].resize( font[73 - 32].width() + 1, font[73 - 32].height() + 3 );
            font[206 - 32].reset();
            fheroes2::Copy( font[73 - 32], 0, 0, font[206 - 32], 0, 3, font[73 - 32].width(), font[73 - 32].height() );
            fheroes2::Copy( font[194 - 32], 4, 0, font[206 - 32], 2, 0, 3, 2 );
            font[206 - 32].setPosition( font[73 - 32].x(), font[73 - 32].y() - 3 );
            updateSmallFontLetterShadow( font[206 - 32] );

            // I with diaeresis
            font[207 - 32].resize( font[73 - 32].width() + 1, font[73 - 32].height() + 2 );
            font[207 - 32].reset();
            fheroes2::Copy( font[73 - 32], 0, 0, font[207 - 32], 0, 2, font[73 - 32].width(), font[73 - 32].height() );
            fheroes2::Copy( font[196 - 32], 4, 0, font[207 - 32], 2, 0, 3, 1 );
            font[207 - 32].setPosition( font[73 - 32].x(), font[73 - 32].y() - 2 );
            updateSmallFontLetterShadow( font[207 - 32] );

            // N with tilde ~.
            font[209 - 32].resize( font[46].width(), font[46].height() + 3 );
            font[209 - 32].reset();
            fheroes2::Copy( font[46], 0, 0, font[209 - 32], 0, 4, font[46].width(), font[46].height() );
            fheroes2::Copy( font[195 - 32], 3, 0, font[209 - 32], 4, 0, 5, 3 );
            font[209 - 32].setPosition( font[46].x(), font[46].y() - 4 );
            updateSmallFontLetterShadow( font[209 - 32] );

            // O with grave accent `.
            font[210 - 32].resize( font[47].width(), font[47].height() + 4 );
            font[210 - 32].reset();
            fheroes2::Copy( font[47], 0, 0, font[210 - 32], 0, 4, font[47].width(), font[47].height() );
            fheroes2::Copy( font[192 - 32], 4, 0, font[210 - 32], 4, 0, 3, 3 );
            font[210 - 32].setPosition( font[47].x(), font[47].y() - 4 );
            updateSmallFontLetterShadow( font[210 - 32] );

            // O with acute accent.
            font[211 - 32].resize( font[47].width(), font[47].height() + 4 );
            font[211 - 32].reset();
            fheroes2::Copy( font[47], 0, 0, font[211 - 32], 0, 4, font[47].width(), font[47].height() );
            fheroes2::Copy( font[193 - 32], 4, 0, font[211 - 32], 3, 0, 3, 3 );
            font[211 - 32].setPosition( font[47].x(), font[47].y() - 4 );
            updateSmallFontLetterShadow( font[211 - 32] );

            // O with circumflex accent.
            font[212 - 32].resize( font[79 - 32].width(), font[79 - 32].height() + 3 );
            font[212 - 32].reset();
            fheroes2::Copy( font[79 - 32], 0, 0, font[212 - 32], 0, 3, font[79 - 32].width(), font[79 - 32].height() );
            fheroes2::Copy( font[194 - 32], 4, 0, font[212 - 32], 3, 0, 3, 2 );
            font[212 - 32].setPosition( font[79 - 32].x(), font[79 - 32].y() - 3 );
            updateSmallFontLetterShadow( font[212 - 32] );

            // O with tilde accent ~.
            font[213 - 32].resize( font[79 - 32].width(), font[79 - 32].height() + 3 );
            font[213 - 32].reset();
            fheroes2::Copy( font[79 - 32], 0, 0, font[213 - 32], 0, 3, font[79 - 32].width(), font[79 - 32].height() );
            fheroes2::Copy( font[195 - 32], 3, 0, font[213 - 32], 2, 0, 5, 3 );
            font[213 - 32].setPosition( font[79 - 32].x(), font[79 - 32].y() - 3 );
            updateSmallFontLetterShadow( font[213 - 32] );

            // O with diaeresis.
            font[214 - 32].resize( font[47].width(), font[47].height() + 2 );
            font[214 - 32].reset();
            fheroes2::Copy( font[47], 0, 0, font[214 - 32], 0, 2, font[47].width(), font[47].height() );
            fheroes2::Copy( font[196 - 32], 4, 0, font[214 - 32], 3, 0, 3, 1 );
            font[214 - 32].setPosition( font[47].x(), font[47].y() - 2 );
            updateSmallFontLetterShadow( font[214 - 32] );

            // O with / inside.
            font[216 - 32].resize( font[47].width(), font[47].height() );
            font[216 - 32].reset();
            fheroes2::Copy( font[47], 0, 0, font[216 - 32], 0, 0, font[47].width(), font[47].height() );
            fheroes2::Copy( font[56], 6, 0, font[216 - 32], 3, 2, 3, 3 );
            fheroes2::Copy( font[56], 1, 0, font[216 - 32], font[47].width() - 1, 0, 1, 1 );
            fheroes2::Copy( font[56], 1, 0, font[216 - 32], 1, font[47].height() - 2, 1, 1 );
            font[216 - 32].setPosition( font[47].x(), font[47].y() );
            updateSmallFontLetterShadow( font[216 - 32] );

            // U with grave accent `.
            font[217 - 32].resize( font[53].width(), font[53].height() + 4 );
            font[217 - 32].reset();
            fheroes2::Copy( font[53], 0, 0, font[217 - 32], 0, 4, font[53].width(), font[53].height() );
            fheroes2::Copy( font[192 - 32], 4, 0, font[217 - 32], 4, 0, 3, 3 );
            font[217 - 32].setPosition( font[53].x(), font[53].y() - 4 );
            updateSmallFontLetterShadow( font[217 - 32] );

            // U with acute accent.
            font[218 - 32].resize( font[53].width(), font[53].height() + 4 );
            font[218 - 32].reset();
            fheroes2::Copy( font[53], 0, 0, font[218 - 32], 0, 4, font[53].width(), font[53].height() );
            fheroes2::Copy( font[193 - 32], 4, 0, font[218 - 32], 4, 0, 3, 3 );
            font[218 - 32].setPosition( font[53].x(), font[53].y() - 4 );
            updateSmallFontLetterShadow( font[218 - 32] );

            // U with circumflex.
            font[219 - 32].resize( font[85 - 32].width(), font[85 - 32].height() + 3 );
            font[219 - 32].reset();
            fheroes2::Copy( font[85 - 32], 0, 0, font[219 - 32], 0, 3, font[85 - 32].width(), font[85 - 32].height() );
            fheroes2::Copy( font[194 - 32], 4, 0, font[219 - 32], 4, 0, 3, 2 );
            font[219 - 32].setPosition( font[85 - 32].x(), font[85 - 32].y() - 3 );
            updateSmallFontLetterShadow( font[219 - 32] );

            // U with diaeresis.
            font[220 - 32].resize( font[53].width(), font[53].height() + 2 );
            font[220 - 32].reset();
            fheroes2::Copy( font[53], 0, 0, font[220 - 32], 0, 2, font[53].width(), font[53].height() );
            fheroes2::Copy( font[196 - 32], 4, 0, font[220 - 32], 4, 0, 3, 1 );
            font[220 - 32].setPosition( font[53].x(), font[53].y() - 2 );
            updateSmallFontLetterShadow( font[220 - 32] );

            // Eszett.
            font[223 - 32].resize( font[34].width(), font[34].height() + 2 );
            font[223 - 32].reset();
            fheroes2::Copy( font[34], 0, 0, font[223 - 32], 0, 2, font[34].width(), font[34].height() );
            fheroes2::FillTransform( font[223 - 32], 0, 0 + 2, 4, 9, 1 );
            fheroes2::Copy( font[223 - 32], 6, 1 + 2, font[223 - 32], 2, 1 + 2, 1, 5 );
            fheroes2::Copy( font[223 - 32], 4, 3 + 2, font[223 - 32], 2, 3 + 2, 2, 1 );
            fheroes2::Copy( font[223 - 32], 5, 0 + 2, font[223 - 32], 1, 6 + 2, 1, 1 );
            fheroes2::Copy( font[223 - 32], 5, 0 + 2, font[223 - 32], 3, 0 + 2, 1, 1 );
            fheroes2::Copy( font[223 - 32], 5, 0 + 2, font[223 - 32], 3, 6 + 2, 1, 1 );
            font[223 - 32].setPosition( font[34].x(), font[34].y() - 2 );
            updateSmallFontLetterShadow( font[223 - 32] );

            // a with grave accent `.
            font[224 - 32].resize( font[65].width(), font[65].height() + 3 );
            font[224 - 32].reset();
            fheroes2::Copy( font[65], 0, 0, font[224 - 32], 0, 3, font[65].width(), font[65].height() );
            fheroes2::Copy( font[192 - 32], 4, 0, font[224 - 32], 3, 0, 3, 2 );
            font[224 - 32].setPosition( font[65].x(), font[65].y() - 3 );
            updateSmallFontLetterShadow( font[224 - 32] );

            // a with acute accent.
            font[225 - 32].resize( font[65].width(), font[65].height() + 3 );
            font[225 - 32].reset();
            fheroes2::Copy( font[65], 0, 0, font[225 - 32], 0, 3, font[65].width(), font[65].height() );
            fheroes2::Copy( font[193 - 32], 5, 0, font[225 - 32], 3, 0, 2, 2 );
            font[225 - 32].setPosition( font[65].x(), font[65].y() - 3 );
            updateSmallFontLetterShadow( font[225 - 32] );

            // a with circumflex accent.
            font[226 - 32].resize( font[97 - 32].width(), font[97 - 32].height() + 3 );
            font[226 - 32].reset();
            fheroes2::Copy( font[97 - 32], 0, 0, font[226 - 32], 0, 3, font[97 - 32].width(), font[97 - 32].height() );
            fheroes2::Copy( font[194 - 32], 4, 0, font[226 - 32], 2, 0, 3, 2 );
            font[226 - 32].setPosition( font[97 - 32].x(), font[97 - 32].y() - 3 );
            updateSmallFontLetterShadow( font[226 - 32] );

            // a with tilde accent ~.
            font[227 - 32].resize( font[97 - 32].width(), font[97 - 32].height() + 4 );
            font[227 - 32].reset();
            fheroes2::Copy( font[97 - 32], 0, 0, font[227 - 32], 0, 4, font[97 - 32].width(), font[97 - 32].height() );
            fheroes2::Copy( font[195 - 32], 3, 0, font[227 - 32], 1, 0, 5, 3 );
            font[227 - 32].setPosition( font[97 - 32].x(), font[97 - 32].y() - 4 );
            updateSmallFontLetterShadow( font[227 - 32] );

            // a with diaeresis.
            font[228 - 32].resize( font[65].width(), font[65].height() + 2 );
            font[228 - 32].reset();
            fheroes2::Copy( font[65], 0, 0, font[228 - 32], 0, 2, font[65].width(), font[65].height() );
            fheroes2::Copy( font[228 - 32], 3, 0 + 2, font[228 - 32], 2, 0, 1, 1 );
            fheroes2::Copy( font[228 - 32], 3, 0 + 2, font[228 - 32], 5, 0, 1, 1 );
            font[228 - 32].setPosition( font[65].x(), font[65].y() - 2 );
            updateSmallFontLetterShadow( font[228 - 32] );

            // a with circle on top.
            font[229 - 32].resize( font[65].width(), font[65].height() + 3 );
            font[229 - 32].reset();
            fheroes2::Copy( font[65], 0, 0, font[229 - 32], 0, 3, font[65].width(), font[65].height() );
            fheroes2::Copy( font[197 - 32], 4, 0, font[229 - 32], 2, 0, 3, 3 );
            font[229 - 32].setPosition( font[65].x(), font[65].y() - 3 );
            updateSmallFontLetterShadow( font[229 - 32] );

            // a attached to e.
            font[230 - 32].resize( font[65].width() + 3, font[65].height() );
            font[230 - 32].reset();
            fheroes2::Copy( font[65], 0, 0, font[230 - 32], 0, 0, font[65].width(), font[65].height() );
            fheroes2::Copy( font[69], 2, 0, font[230 - 32], 6, 0, font[69].width() - 2, font[69].height() );
            font[230 - 32].setPosition( font[65].x(), font[65].y() );
            updateSmallFontLetterShadow( font[230 - 32] );

            // c with cedilla.
            font[231 - 32].resize( font[67].width(), font[67].height() + 3 );
            font[231 - 32].reset();
            fheroes2::Copy( font[67], 0, 0, font[231 - 32], 0, 0, font[67].width(), font[67].height() );
            fheroes2::Copy( font[199 - 32], 1, 1, font[231 - 32], 2, 5, 2, 2 );
            font[231 - 32].setPosition( font[67].x(), font[67].y() );
            updateSmallFontLetterShadow( font[231 - 32] );

            // e with grave accent `.
            font[232 - 32].resize( font[69].width(), font[69].height() + 3 );
            font[232 - 32].reset();
            fheroes2::Copy( font[69], 0, 0, font[232 - 32], 0, 3, font[69].width(), font[69].height() );
            fheroes2::Copy( font[192 - 32], 4, 0, font[232 - 32], 3, 0, 3, 2 );
            font[232 - 32].setPosition( font[69].x(), font[69].y() - 3 );
            updateSmallFontLetterShadow( font[232 - 32] );

            // e with acute accent.
            font[233 - 32].resize( font[69].width(), font[69].height() + 3 );
            font[233 - 32].reset();
            fheroes2::Copy( font[69], 0, 0, font[233 - 32], 0, 3, font[69].width(), font[69].height() );
            fheroes2::Copy( font[193 - 32], 5, 0, font[233 - 32], 3, 0, 2, 2 );
            font[233 - 32].setPosition( font[69].x(), font[69].y() - 3 );
            updateSmallFontLetterShadow( font[233 - 32] );

            // e with circumflex accent.
            font[234 - 32].resize( font[101 - 32].width(), font[101 - 32].height() + 3 );
            font[234 - 32].reset();
            fheroes2::Copy( font[101 - 32], 0, 0, font[234 - 32], 0, 3, font[101 - 32].width(), font[101 - 32].height() );
            fheroes2::Copy( font[194 - 32], 4, 0, font[234 - 32], 2, 0, 3, 2 );
            font[234 - 32].setPosition( font[101 - 32].x(), font[101 - 32].y() - 3 );
            updateSmallFontLetterShadow( font[234 - 32] );

            // e with diaeresis.
            font[235 - 32].resize( font[101 - 32].width(), font[101 - 32].height() + 2 );
            font[235 - 32].reset();
            fheroes2::Copy( font[101 - 32], 0, 0, font[235 - 32], 0, 2, font[101 - 32].width(), font[101 - 32].height() );
            fheroes2::Copy( font[196 - 32], 4, 0, font[235 - 32], 2, 0, 3, 1 );
            font[235 - 32].setPosition( font[101 - 32].x(), font[101 - 32].y() - 2 );
            updateSmallFontLetterShadow( font[235 - 32] );

            // i with grave accent `.
            font[236 - 32].resize( font[73].width(), font[73].height() + 1 );
            font[236 - 32].reset();
            fheroes2::Copy( font[73], 0, 2, font[236 - 32], 0, 3, font[73].width(), 6 );
            fheroes2::Copy( font[192 - 32], 4, 0, font[236 - 32], 2, 0, 2, 2 );
            font[236 - 32].setPosition( font[73].x(), font[73].y() - 1 );
            updateSmallFontLetterShadow( font[236 - 32] );

            // i with acute accent.
            font[237 - 32].resize( font[73].width(), font[73].height() + 1 );
            font[237 - 32].reset();
            fheroes2::Copy( font[73], 0, 2, font[237 - 32], 0, 3, font[73].width(), 6 );
            fheroes2::Copy( font[193 - 32], 5, 0, font[237 - 32], 1, 0, 2, 2 );
            font[237 - 32].setPosition( font[73].x(), font[73].y() - 1 );
            updateSmallFontLetterShadow( font[237 - 32] );

            // i with circumflex.
            font[238 - 32].resize( font[105 - 32].width(), font[105 - 32].height() + 1 );
            font[238 - 32].reset();
            fheroes2::Copy( font[105 - 32], 0, 2, font[238 - 32], 0, 3, font[105 - 32].width(), font[105 - 32].height() );
            fheroes2::Copy( font[194 - 32], 4, 0, font[238 - 32], 1, 0, 3, 2 );
            font[238 - 32].setPosition( font[105 - 32].x(), font[105 - 32].y() - 1 );
            updateSmallFontLetterShadow( font[238 - 32] );

            // i with diaeresis.
            font[239 - 32].resize( font[105 - 32].width(), font[105 - 32].height() );
            font[239 - 32].reset();
            fheroes2::Copy( font[105 - 32], 0, 2, font[239 - 32], 0, 2, font[105 - 32].width(), font[105 - 32].height() );
            fheroes2::Copy( font[196 - 32], 4, 0, font[239 - 32], 1, 0, 3, 1 );
            font[239 - 32].setPosition( font[105 - 32].x(), font[105 - 32].y() );
            updateSmallFontLetterShadow( font[239 - 32] );

            // n with tilde ~.
            font[241 - 32].resize( font[110 - 32].width(), font[110 - 32].height() + 4 );
            font[241 - 32].reset();
            fheroes2::Copy( font[110 - 32], 0, 0, font[241 - 32], 0, 4, font[110 - 32].width(), font[110 - 32].height() );
            fheroes2::Copy( font[195 - 32], 3, 0, font[241 - 32], 2, 0, 5, 3 );
            font[241 - 32].setPosition( font[110 - 32].x(), font[110 - 32].y() - 4 );
            updateSmallFontLetterShadow( font[241 - 32] );

            // o with grave accent `.
            font[242 - 32].resize( font[79].width(), font[79].height() + 3 );
            font[242 - 32].reset();
            fheroes2::Copy( font[79], 0, 0, font[242 - 32], 0, 3, font[79].width(), font[79].height() );
            fheroes2::Copy( font[192 - 32], 4, 0, font[242 - 32], 3, 0, 3, 2 );
            font[242 - 32].setPosition( font[79].x(), font[79].y() - 3 );
            updateSmallFontLetterShadow( font[242 - 32] );

            // o with acute accent.
            font[243 - 32].resize( font[79].width(), font[79].height() + 3 );
            font[243 - 32].reset();
            fheroes2::Copy( font[79], 0, 0, font[243 - 32], 0, 3, font[79].width(), font[79].height() );
            fheroes2::Copy( font[193 - 32], 5, 0, font[243 - 32], 3, 0, 2, 2 );
            font[243 - 32].setPosition( font[79].x(), font[79].y() - 3 );
            updateSmallFontLetterShadow( font[243 - 32] );

            // o with circumflex accent.
            font[244 - 32].resize( font[111 - 32].width(), font[111 - 32].height() + 3 );
            font[244 - 32].reset();
            fheroes2::Copy( font[111 - 32], 0, 0, font[244 - 32], 0, 3, font[111 - 32].width(), font[111 - 32].height() );
            fheroes2::Copy( font[194 - 32], 4, 0, font[244 - 32], 2, 0, 3, 2 );
            font[244 - 32].setPosition( font[111 - 32].x(), font[111 - 32].y() - 3 );
            updateSmallFontLetterShadow( font[244 - 32] );

            // o with tilde accent ~.
            font[245 - 32].resize( font[111 - 32].width(), font[111 - 32].height() + 4 );
            font[245 - 32].reset();
            fheroes2::Copy( font[111 - 32], 0, 0, font[245 - 32], 0, 4, font[111 - 32].width(), font[111 - 32].height() );
            fheroes2::Copy( font[195 - 32], 3, 0, font[245 - 32], 1, 0, 5, 3 );
            font[245 - 32].setPosition( font[111 - 32].x(), font[111 - 32].y() - 4 );
            updateSmallFontLetterShadow( font[245 - 32] );

            // o with diaeresis.
            font[246 - 32].resize( font[79].width(), font[79].height() + 2 );
            font[246 - 32].reset();
            fheroes2::Copy( font[79], 0, 0, font[246 - 32], 0, 2, font[79].width(), font[79].height() );
            fheroes2::Copy( font[196 - 32], 4, 0, font[246 - 32], 2, 0, 3, 1 );
            font[246 - 32].setPosition( font[79].x(), font[79].y() - 2 );
            updateSmallFontLetterShadow( font[246 - 32] );

            // o with / inside.
            font[248 - 32].resize( font[79].width(), font[79].height() );
            font[248 - 32].reset();
            fheroes2::Copy( font[79], 0, 0, font[248 - 32], 0, 0, font[79].width(), font[79].height() );
            fheroes2::Copy( font[56], 6, 0, font[248 - 32], 2, 1, 3, 3 );
            fheroes2::Copy( font[56], 1, 0, font[248 - 32], font[79].width() - 1, 0, 1, 1 );
            fheroes2::Copy( font[56], 1, 0, font[248 - 32], 1, font[79].height() - 2, 1, 1 );
            font[248 - 32].setPosition( font[79].x(), font[79].y() );
            updateSmallFontLetterShadow( font[248 - 32] );

            // u with grave accent `.
            font[249 - 32].resize( font[85].width(), font[85].height() + 3 );
            font[249 - 32].reset();
            fheroes2::Copy( font[85], 0, 0, font[249 - 32], 0, 3, font[85].width(), font[85].height() );
            fheroes2::Copy( font[192 - 32], 4, 0, font[249 - 32], 3, 0, 3, 2 );
            font[249 - 32].setPosition( font[85].x(), font[85].y() - 3 );
            updateSmallFontLetterShadow( font[249 - 32] );

            // u with acute accent.
            font[250 - 32] = font[85];
            font[250 - 32].resize( font[85].width(), font[85].height() + 3 );
            font[250 - 32].reset();
            fheroes2::Copy( font[85], 0, 0, font[250 - 32], 0, 3, font[85].width(), font[85].height() );
            fheroes2::Copy( font[193 - 32], 5, 0, font[250 - 32], 3, 0, 2, 2 );
            font[250 - 32].setPosition( font[85].x(), font[85].y() - 3 );
            updateSmallFontLetterShadow( font[250 - 32] );

            // u with circumflex accent.
            font[251 - 32].resize( font[117 - 32].width(), font[117 - 32].height() + 3 );
            font[251 - 32].reset();
            fheroes2::Copy( font[117 - 32], 0, 0, font[251 - 32], 0, 3, font[117 - 32].width(), font[117 - 32].height() );
            fheroes2::Copy( font[194 - 32], 4, 0, font[251 - 32], 3, 0, 3, 2 );
            font[251 - 32].setPosition( font[117 - 32].x(), font[117 - 32].y() - 3 );
            updateSmallFontLetterShadow( font[251 - 32] );

            // u with diaeresis.
            font[252 - 32].resize( font[85].width(), font[85].height() + 2 );
            font[252 - 32].reset();
            fheroes2::Copy( font[85], 0, 0, font[252 - 32], 0, 2, font[85].width(), font[85].height() );
            fheroes2::Copy( font[252 - 32], 2, 0 + 2, font[252 - 32], 2, 0, 1, 1 );
            fheroes2::Copy( font[252 - 32], 2, 0 + 2, font[252 - 32], 6, 0, 1, 1 );
            font[252 - 32].setPosition( font[85].x(), font[85].y() - 2 );
            updateSmallFontLetterShadow( font[252 - 32] );
        }
    }

    // Greek uses CP1253
    void generateCP1253Alphabet( std::vector<std::vector<fheroes2::Sprite>> & icnVsSprite )
    {
        // Resize fonts.
        for ( const int icnId : { ICN::FONT, ICN::SMALFONT } ) {
            icnVsSprite[icnId].resize( baseFontSize );

            const fheroes2::Sprite firstSprite{ icnVsSprite[icnId][0] };
            icnVsSprite[icnId].insert( icnVsSprite[icnId].end(), 160, firstSprite );
        }

        // Normal font.
        {
            std::vector<fheroes2::Sprite> & font = icnVsSprite[ICN::FONT];

            // Greek capital letter alpha
            font[193 - 32] = font[65 - 32];

            // Greek capital letter beta
            font[194 - 32] = font[66 - 32];

            // Greek capital letter gamma
            font[195 - 32] = font[38];
            fheroes2::FillTransform( font[195 - 32], 6, 4, 3, 4, 1 );

            // Greek capital letter epsilon
            font[197 - 32] = font[69 - 32];

            // Greek capital letter zeta
            font[198 - 32] = font[90 - 32];

            // Greek capital letter eta
            font[199 - 32] = font[72 - 32];

            // Greek capital letter iota
            font[201 - 32] = font[73 - 32];

            // Greek capital letter kappa
            font[202 - 32] = font[75 - 32];

            // Greek capital letter mu
            font[204 - 32] = font[77 - 32];

            // Greek capital letter nu
            font[205 - 32] = font[78 - 32];

            // Greek capital letter omicron
            font[207 - 32] = font[79 - 32];

            // Greek capital letter pi
            font[208 - 32] = font[195 - 32];
            fheroes2::Copy( font[208 - 32], 4, 1, font[207 - 32], 8, 1, 2, 9 );
            fheroes2::Copy( font[208 - 32], 4, 9, font[207 - 32], 8, 10, 2, 1 );
            fheroes2::Copy( font[208 - 32], 6, 0, font[207 - 32], 10, 0, 1, 2 );
            updateNormalFontLetterShadow( font[208 - 32] );

            // Greek capital letter rho
            font[209 - 32] = font[80 - 32];

            // Greek capital letter tau
            font[212 - 32] = font[84 - 32];

            // Greek capital letter upsilon
            font[213 - 32] = font[89 - 32];

            // Greek capital letter phi
            font[214 - 32].resize( font[48].width() + 1, font[48].height() );
            font[214 - 32].reset();
            fheroes2::Copy( font[48], 0, 0, font[214 - 32], 1, 0, font[48].width(), font[48].height() );
            fheroes2::Flip( font[48], 6, 0, font[214 - 32], 1, 0, 5, 6, true, false );
            font[214 - 32].setPosition( font[48].x(), font[48].y() );
            updateNormalFontLetterShadow( font[214 - 32] );

            // Greek capital letter chi
            font[215 - 32] = font[88 - 32];

            // Greek small letter kappa
            font[234 - 32].resize( font[75].width() - 1, font[75].height() - 4 );
            font[234 - 32].reset();
            fheroes2::Copy( font[75], 0, 0, font[234 - 32], 0, 0, 4, 6 );
            fheroes2::Copy( font[75], 4, 4, font[234 - 32], 4, 0, 5, 6 );
            fheroes2::Copy( font[75], 0, 10, font[234 - 32], 0, 6, 4, 1 );
            fheroes2::Copy( font[75], 7, 10, font[234 - 32], 6, 6, 3, 1 );
            font[234 - 32].setPosition( font[75].x(), font[75].y() + 4 );
            updateNormalFontLetterShadow( font[234 - 32] );

            // Greek small letter nu
            font[237 - 32] = font[118 - 32];

            // Greek small letter omicron
            font[239 - 32] = font[111 - 32];

            // Greek small letter omicron with tonos
            font[243 - 32].resize( font[111 - 32].width(), font[111 - 32].height() + 3 );
            font[243 - 32].reset();
            fheroes2::Copy( font[111 - 32], 0, 0, font[243 - 32], 0, 3, font[111 - 32].width(), font[111 - 32].height() );
            fheroes2::Copy( font[122 - 32], 2, 2, font[243 - 32], 3, 0, 2, 2 );
            font[243 - 32].setPosition( font[111 - 32].x(), font[111 - 32].y() - 3 );
            updateSmallFontLetterShadow( font[243 - 32] );
        }
        // Small font.
        {
            std::vector<fheroes2::Sprite> & font = icnVsSprite[ICN::SMALFONT];

            // Greek capital letter alpha
            font[193 - 32] = font[65 - 32];

            // Greek capital letter beta
            font[194 - 32] = font[66 - 32];

            // Greek capital letter gamma
            font[195 - 32] = font[38];
            fheroes2::FillTransform( font[195 - 32], 6, 4, 3, 4, 1 );

            // Greek capital letter epsilon
            font[197 - 32] = font[69 - 32];

            // Greek capital letter zeta
            font[198 - 32] = font[90 - 32];

            // Greek capital letter eta
            font[199 - 32] = font[72 - 32];

            // Greek capital letter iota
            font[201 - 32] = font[73 - 32];

            // Greek capital letter kappa
            font[202 - 32] = font[75 - 32];

            // Greek capital letter mu
            font[204 - 32] = font[77 - 32];

            // Greek capital letter nu
            font[205 - 32] = font[78 - 32];

            // Greek capital letter omicron
            font[207 - 32] = font[79 - 32];

            // Greek capital letter pi
            font[208 - 32] = font[195 - 32];
            fheroes2::Copy( font[208 - 32], 4, 1, font[207 - 32], 8, 1, 2, 9 );
            fheroes2::Copy( font[208 - 32], 4, 9, font[207 - 32], 8, 10, 2, 1 );
            fheroes2::Copy( font[208 - 32], 6, 0, font[207 - 32], 10, 0, 1, 2 );
            updateNormalFontLetterShadow( font[208 - 32] );

            // Greek capital letter rho
            font[209 - 32] = font[80 - 32];

            // Greek capital letter tau
            font[212 - 32] = font[84 - 32];

            // Greek capital letter upsilon
            font[213 - 32] = font[89 - 32];

            // Greek capital letter phi
            font[214 - 32].resize( font[48].width() + 1, font[48].height() );
            font[214 - 32].reset();
            fheroes2::Copy( font[48], 0, 0, font[214 - 32], 1, 0, font[48].width(), font[48].height() );
            fheroes2::Flip( font[48], 6, 0, font[214 - 32], 1, 0, 5, 6, true, false );
            font[214 - 32].setPosition( font[48].x(), font[48].y() );
            updateNormalFontLetterShadow( font[214 - 32] );

            // Greek capital letter chi
            font[215 - 32] = font[88 - 32];

            // Greek small letter kappa
            font[234 - 32].resize( font[75].width() - 1, font[75].height() - 4 );
            font[234 - 32].reset();
            fheroes2::Copy( font[75], 0, 0, font[234 - 32], 0, 0, 4, 6 );
            fheroes2::Copy( font[75], 4, 4, font[234 - 32], 4, 0, 5, 6 );
            fheroes2::Copy( font[75], 0, 10, font[234 - 32], 0, 6, 4, 1 );
            fheroes2::Copy( font[75], 7, 10, font[234 - 32], 6, 6, 3, 1 );
            font[234 - 32].setPosition( font[75].x(), font[75].y() + 4 );
            updateNormalFontLetterShadow( font[234 - 32] );

            // Greek small letter nu
            font[237 - 32] = font[118 - 32];

            // Greek small letter omicron
            font[239 - 32] = font[111 - 32];

            // Greek small letter omicron with tonos
            font[243 - 32].resize( font[111 - 32].width(), font[111 - 32].height() + 3 );
            font[243 - 32].reset();
            fheroes2::Copy( font[111 - 32], 0, 0, font[243 - 32], 0, 3, font[111 - 32].width(), font[111 - 32].height() );
            fheroes2::Copy( font[122 - 32], 2, 2, font[243 - 32], 3, 0, 2, 2 );
            font[243 - 32].setPosition( font[111 - 32].x(), font[111 - 32].y() - 3 );
            updateSmallFontLetterShadow( font[243 - 32] );
        }
    }

    // Turkish uses CP1254
    void generateCP1254Alphabet( std::vector<std::vector<fheroes2::Sprite>> & icnVsSprite )
    {
        // Resize fonts.
        for ( const int icnId : { ICN::FONT, ICN::SMALFONT } ) {
            icnVsSprite[icnId].resize( baseFontSize );

            const fheroes2::Sprite firstSprite{ icnVsSprite[icnId][0] };
            icnVsSprite[icnId].insert( icnVsSprite[icnId].end(), 160, firstSprite );
        }

        // Normal font.
        {
            std::vector<fheroes2::Sprite> & font = icnVsSprite[ICN::FONT];

            // C with cedilla.
            font[199 - 32].resize( font[35].width(), font[35].height() + 3 );
            font[199 - 32].reset();
            fheroes2::Copy( font[35], 0, 0, font[199 - 32], 0, 0, font[35].width(), font[35].height() );
            fheroes2::Copy( font[67], 2, 1, font[199 - 32], 7, 11, 1, 1 );
            fheroes2::Copy( font[67], 5, 6, font[199 - 32], 8, 11, 1, 1 );
            fheroes2::Copy( font[67], 2, 6, font[199 - 32], 9, 11, 1, 1 );
            fheroes2::Copy( font[67], 2, 1, font[199 - 32], 8, 12, 1, 1 );
            fheroes2::Copy( font[67], 5, 6, font[199 - 32], 9, 12, 1, 1 );
            fheroes2::Copy( font[67], 2, 1, font[199 - 32], 7, 13, 1, 1 );
            fheroes2::Copy( font[67], 5, 6, font[199 - 32], 8, 13, 1, 1 );
            fheroes2::Copy( font[67], 3, 0, font[199 - 32], 9, 13, 1, 1 );
            font[199 - 32].setPosition( font[35].x(), font[35].y() );
            updateNormalFontLetterShadow( font[199 - 32] );

            // G with breve.
            font[208 - 32].resize( font[39].width(), font[39].height() + 3 );
            font[208 - 32].reset();
            fheroes2::Copy( font[39], 0, 0, font[208 - 32], 0, 3, font[39].width(), font[39].height() );
            fheroes2::Copy( font[39], 5, 9, font[208 - 32], 5, 0, 7, 2 );
            fheroes2::FillTransform( font[208 - 32], 7, 0, 3, 1, 1 );
            font[208 - 32].setPosition( font[39].x(), font[39].y() - 3 );
            updateNormalFontLetterShadow( font[208 - 32] );

            // O with diaeresis, two dots above.
            font[214 - 32].resize( font[47].width(), font[47].height() + 3 );
            font[214 - 32].reset();
            fheroes2::Copy( font[47], 0, 0, font[214 - 32], 0, 3, font[47].width(), font[47].height() );
            fheroes2::Copy( font[214 - 32], 1, 2 + 3, font[214 - 32], 5, 0, 1, 1 );
            fheroes2::Copy( font[214 - 32], 2, 2 + 3, font[214 - 32], 6, 0, 1, 1 );
            fheroes2::Copy( font[214 - 32], 5, 0, font[214 - 32], 10, 0, 2, 1 );
            font[214 - 32].setPosition( font[47].x(), font[47].y() - 3 );
            updateNormalFontLetterShadow( font[214 - 32] );

            // U with diaeresis.
            font[220 - 32].resize( font[53].width(), font[53].height() + 3 );
            font[220 - 32].reset();
            fheroes2::Copy( font[53], 0, 0, font[220 - 32], 0, 3, font[53].width(), font[53].height() );
            fheroes2::Copy( font[220 - 32], 1, 1 + 3, font[220 - 32], 4, 0, 1, 1 );
            fheroes2::Copy( font[220 - 32], 2, 1 + 3, font[220 - 32], 5, 0, 1, 1 );
            fheroes2::Copy( font[220 - 32], 4, 0, font[220 - 32], 9, 0, 2, 1 );
            font[220 - 32].setPosition( font[53].x(), font[53].y() - 3 );
            updateNormalFontLetterShadow( font[220 - 32] );

            // I with dot above.
            font[221 - 32].resize( font[41].width(), font[41].height() + 3 );
            font[221 - 32].reset();
            fheroes2::Copy( font[41], 0, 0, font[221 - 32], 0, 3, font[41].width(), font[41].height() );
            fheroes2::Copy( font[73], 1, 0, font[221 - 32], 3, 0, 3, 2 );
            font[221 - 32].setPosition( font[41].x(), font[41].y() - 3 );
            updateNormalFontLetterShadow( font[221 - 32] );

            // S with cedilla.
            font[222 - 32].resize( font[51].width(), font[51].height() + 3 );
            font[222 - 32].reset();
            fheroes2::Copy( font[51], 0, 0, font[222 - 32], 0, 0, font[51].width(), font[51].height() );
            fheroes2::Copy( font[199 - 32], 7, 11, font[222 - 32], 5, 11, 3, 3 );
            font[222 - 32].setPosition( font[51].x(), font[51].y() );
            updateNormalFontLetterShadow( font[222 - 32] );

            // c with cedilla.
            font[231 - 32].resize( font[67].width(), font[67].height() + 3 );
            font[231 - 32].reset();
            fheroes2::Copy( font[67], 0, 0, font[231 - 32], 0, 0, font[67].width(), font[67].height() );
            fheroes2::Copy( font[199 - 32], 7, 11, font[231 - 32], 4, 7, 3, 3 );
            font[231 - 32].setPosition( font[67].x(), font[67].y() );
            updateNormalFontLetterShadow( font[231 - 32] );

            // g with breve.
            font[240 - 32].resize( font[71].width(), font[71].height() + 3 );
            font[240 - 32].reset();
            fheroes2::Copy( font[71], 0, 0, font[240 - 32], 0, 3, font[71].width(), font[71].height() );
            fheroes2::Copy( font[79], 2, 5, font[240 - 32], 2, 0, 6, 2 );
            fheroes2::FillTransform( font[240 - 32], 4, 0, 2, 1, 1 );
            font[240 - 32].setPosition( font[71].x(), font[71].y() - 3 );
            updateNormalFontLetterShadow( font[240 - 32] );

            // o with diaeresis, two dots above.
            font[246 - 32].resize( font[79].width(), font[79].height() + 3 );
            font[246 - 32].reset();
            fheroes2::Copy( font[79], 0, 0, font[246 - 32], 0, 3, font[79].width(), font[79].height() );
            fheroes2::Copy( font[246 - 32], 4, 0 + 3, font[246 - 32], 3, 0, 1, 1 );
            fheroes2::Copy( font[246 - 32], 6, 1 + 3, font[246 - 32], 3, 1, 1, 1 );
            fheroes2::Copy( font[246 - 32], 6, 1 + 3, font[246 - 32], 2, 0, 1, 1 );
            fheroes2::Copy( font[246 - 32], 4, 1 + 3, font[246 - 32], 2, 1, 1, 1 );
            fheroes2::Copy( font[246 - 32], 2, 0, font[246 - 32], 6, 0, 2, 2 );
            font[246 - 32].setPosition( font[79].x(), font[79].y() - 3 );
            updateNormalFontLetterShadow( font[246 - 32] );

            // u with diaeresis.
            font[252 - 32].resize( font[85].width(), font[85].height() + 3 );
            font[252 - 32].reset();
            fheroes2::Copy( font[85], 0, 0, font[252 - 32], 0, 3, font[85].width(), font[85].height() );
            fheroes2::Copy( font[252 - 32], 2, 0 + 3, font[252 - 32], 3, 0, 1, 1 );
            fheroes2::Copy( font[252 - 32], 2, 1 + 3, font[252 - 32], 3, 1, 1, 1 );
            fheroes2::Copy( font[252 - 32], 2, 1 + 3, font[252 - 32], 2, 0, 1, 1 );
            fheroes2::Copy( font[252 - 32], 3, 6 + 3, font[252 - 32], 2, 1, 1, 1 );
            fheroes2::Copy( font[252 - 32], 2, 0, font[252 - 32], 6, 0, 2, 2 );
            font[252 - 32].setPosition( font[85].x(), font[85].y() - 3 );
            updateNormalFontLetterShadow( font[252 - 32] );

            // i without dot above.
            font[253 - 32] = font[73];
            fheroes2::FillTransform( font[253 - 32], 0, 0, font[253 - 32].width(), 3, 1 );
            fheroes2::Copy( font[83], 2, 0, font[253 - 32], 0, 3, 1, 1 );
            updateNormalFontLetterShadow( font[253 - 32] );

            // s with cedilla.
            font[254 - 32].resize( font[83].width(), font[83].height() + 3 );
            font[254 - 32].reset();
            fheroes2::Copy( font[83], 0, 0, font[254 - 32], 0, 0, font[83].width(), font[83].height() );
            fheroes2::Copy( font[199 - 32], 7, 11, font[254 - 32], 4, 7, 3, 3 );
            font[254 - 32].setPosition( font[83].x(), font[83].y() );
            updateNormalFontLetterShadow( font[254 - 32] );
        }
        // Small font.
        {
            std::vector<fheroes2::Sprite> & font = icnVsSprite[ICN::SMALFONT];

            // C with cedilla.
            font[199 - 32].resize( font[35].width(), font[35].height() + 3 );
            font[199 - 32].reset();
            fheroes2::Copy( font[35], 0, 0, font[199 - 32], 0, 0, font[35].width(), font[35].height() );
            fheroes2::Copy( font[35], 1, 1, font[199 - 32], 3, 7, 2, 2 );
            font[199 - 32].setPosition( font[35].x(), font[35].y() );
            updateSmallFontLetterShadow( font[199 - 32] );

            // G with breve.
            font[208 - 32].resize( font[39].width(), font[39].height() + 3 );
            font[208 - 32].reset();
            fheroes2::Copy( font[39], 0, 0, font[208 - 32], 0, 3, font[39].width(), font[39].height() );
            fheroes2::Copy( font[35], 2, 5, font[208 - 32], 3, 0, 1, 1 );
            fheroes2::Copy( font[35], 2, 5, font[208 - 32], 6, 0, 1, 1 );
            fheroes2::Copy( font[35], 3, 6, font[208 - 32], 4, 1, 2, 1 );
            font[208 - 32].setPosition( font[39].x(), font[39].y() - 3 );
            updateSmallFontLetterShadow( font[208 - 32] );

            // O with diaeresis, two dots above.
            font[214 - 32].resize( font[47].width(), font[47].height() + 2 );
            font[214 - 32].reset();
            fheroes2::Copy( font[47], 0, 0, font[214 - 32], 0, 2, font[47].width(), font[47].height() );
            fheroes2::Copy( font[214 - 32], 3, 0 + 2, font[214 - 32], 3, 0, 1, 1 );
            fheroes2::Copy( font[214 - 32], 3, 0 + 2, font[214 - 32], 5, 0, 1, 1 );
            font[214 - 32].setPosition( font[47].x(), font[47].y() - 2 );
            updateSmallFontLetterShadow( font[214 - 32] );

            // U with diaeresis.
            font[220 - 32].resize( font[53].width(), font[53].height() + 2 );
            font[220 - 32].reset();
            fheroes2::Copy( font[53], 0, 0, font[220 - 32], 0, 2, font[53].width(), font[53].height() );
            fheroes2::Copy( font[220 - 32], 3, 0 + 2, font[220 - 32], 4, 0, 1, 1 );
            fheroes2::Copy( font[220 - 32], 3, 0 + 2, font[220 - 32], 6, 0, 1, 1 );
            font[220 - 32].setPosition( font[53].x(), font[53].y() - 2 );
            updateSmallFontLetterShadow( font[220 - 32] );

            // I with dot above.
            font[221 - 32].resize( font[41].width(), font[41].height() + 2 );
            font[221 - 32].reset();
            fheroes2::Copy( font[41], 0, 0, font[221 - 32], 0, 2, font[41].width(), font[41].height() );
            fheroes2::Copy( font[41], 2, 0, font[221 - 32], 2, 0, 2, 1 );
            font[221 - 32].setPosition( font[41].x(), font[41].y() - 2 );
            updateSmallFontLetterShadow( font[221 - 32] );

            // S with cedilla.
            font[222 - 32].resize( font[51].width(), font[51].height() + 3 );
            font[222 - 32].reset();
            fheroes2::Copy( font[51], 0, 0, font[222 - 32], 0, 0, font[51].width(), font[51].height() );
            fheroes2::Copy( font[35], 1, 1, font[222 - 32], 3, 7, 2, 2 );
            font[222 - 32].setPosition( font[51].x(), font[51].y() );
            updateSmallFontLetterShadow( font[222 - 32] );

            // c with cedilla.
            font[231 - 32].resize( font[67].width(), font[67].height() + 3 );
            font[231 - 32].reset();
            fheroes2::Copy( font[67], 0, 0, font[231 - 32], 0, 0, font[67].width(), font[67].height() );
            fheroes2::Copy( font[199 - 32], 1, 1, font[231 - 32], 2, 5, 2, 2 );
            font[231 - 32].setPosition( font[67].x(), font[67].y() );
            updateSmallFontLetterShadow( font[231 - 32] );

            // g with breve.
            font[240 - 32].resize( font[71].width(), font[71].height() + 3 );
            font[240 - 32].reset();
            fheroes2::Copy( font[71], 0, 0, font[240 - 32], 0, 3, font[71].width(), font[71].height() );
            fheroes2::Copy( font[35], 2, 5, font[240 - 32], 2, 0, 1, 1 );
            fheroes2::Copy( font[35], 2, 5, font[240 - 32], 4, 0, 1, 1 );
            fheroes2::Copy( font[35], 3, 6, font[240 - 32], 3, 1, 1, 1 );
            font[240 - 32].setPosition( font[71].x(), font[71].y() - 3 );
            updateSmallFontLetterShadow( font[240 - 32] );

            // o with diaeresis, two dots above.
            font[246 - 32].resize( font[79].width(), font[79].height() + 2 );
            font[246 - 32].reset();
            fheroes2::Copy( font[79], 0, 0, font[246 - 32], 0, 2, font[79].width(), font[79].height() );
            fheroes2::Copy( font[246 - 32], 3, 0 + 2, font[246 - 32], 2, 0, 1, 1 );
            fheroes2::Copy( font[246 - 32], 3, 0 + 2, font[246 - 32], 4, 0, 1, 1 );
            font[246 - 32].setPosition( font[79].x(), font[79].y() - 2 );
            updateSmallFontLetterShadow( font[246 - 32] );

            // u with diaeresis.
            font[252 - 32].resize( font[85].width(), font[85].height() + 2 );
            font[252 - 32].reset();
            fheroes2::Copy( font[85], 0, 0, font[252 - 32], 0, 2, font[85].width(), font[85].height() );
            fheroes2::Copy( font[252 - 32], 2, 0 + 2, font[252 - 32], 2, 0, 1, 1 );
            fheroes2::Copy( font[252 - 32], 2, 0 + 2, font[252 - 32], 6, 0, 1, 1 );
            font[252 - 32].setPosition( font[85].x(), font[85].y() - 2 );
            updateSmallFontLetterShadow( font[252 - 32] );

            // i without dot above.
            font[253 - 32].resize( font[73].width(), font[73].height() + 1 );
            font[253 - 32].reset();
            fheroes2::Copy( font[73], 0, 2, font[253 - 32], 0, 3, font[73].width(), 6 );
            font[253 - 32].setPosition( font[73].x(), font[73].y() - 1 );
            updateSmallFontLetterShadow( font[253 - 32] );

            // s with cedilla.
            font[254 - 32].resize( font[83].width(), font[83].height() + 3 );
            font[254 - 32].reset();
            fheroes2::Copy( font[83], 0, 0, font[254 - 32], 0, 0, font[83].width(), font[83].height() );
            fheroes2::Copy( font[35], 1, 1, font[254 - 32], 2, 5, 2, 2 );
            font[254 - 32].setPosition( font[83].x(), font[83].y() );
            updateSmallFontLetterShadow( font[254 - 32] );
        }
    }

    void generateCP1258Alphabet( std::vector<std::vector<fheroes2::Sprite>> & icnVsSprite )
    {
        // Resize fonts.
        for ( const int icnId : { ICN::FONT, ICN::SMALFONT } ) {
            icnVsSprite[icnId].resize( baseFontSize );

            const fheroes2::Sprite firstSprite{ icnVsSprite[icnId][0] };
            icnVsSprite[icnId].insert( icnVsSprite[icnId].end(), 160, firstSprite );
        }

        // Normal font.
        {
            std::vector<fheroes2::Sprite> & font = icnVsSprite[ICN::FONT];

            // A with grave accent ` and generate the grave accent for further use.
            font[192 - 32].resize( font[33].width(), font[33].height() + 3 );
            font[192 - 32].reset();
            fheroes2::Copy( font[33], 0, 0, font[192 - 32], 0, 3, font[33].width(), font[33].height() );
            font[192 - 32].setPosition( font[33].x(), font[33].y() - 3 );
            fheroes2::Copy( font[192 - 32], 3, 4, font[192 - 32], 7, 0, 1, 1 );
            fheroes2::Copy( font[192 - 32], 4, 4, font[192 - 32], 8, 0, 1, 1 );
            fheroes2::Copy( font[192 - 32], 3, 4, font[192 - 32], 8, 1, 1, 1 );
            fheroes2::Copy( font[192 - 32], 4, 4, font[192 - 32], 9, 1, 1, 1 );
            fheroes2::Copy( font[192 - 32], 3, 3, font[192 - 32], 10, 1, 1, 1 );
            updateNormalFontLetterShadow( font[192 - 32] );

            // A with acute accent. Generate the accent for further use.
            font[193 - 32].resize( font[33].width(), font[33].height() + 3 );
            font[193 - 32].reset();
            fheroes2::Copy( font[33], 0, 0, font[193 - 32], 0, 3, font[33].width(), font[33].height() );
            fheroes2::Copy( font[193 - 32], 3, 4, font[193 - 32], 10, 0, 1, 1 );
            fheroes2::Copy( font[193 - 32], 4, 4, font[193 - 32], 9, 0, 1, 1 );
            fheroes2::Copy( font[193 - 32], 3, 4, font[193 - 32], 9, 1, 1, 1 );
            fheroes2::Copy( font[193 - 32], 4, 4, font[193 - 32], 8, 1, 1, 1 );
            fheroes2::Copy( font[193 - 32], 3, 3, font[193 - 32], 7, 1, 1, 1 );
            font[193 - 32].setPosition( font[33].x(), font[33].y() - 3 );
            updateNormalFontLetterShadow( font[193 - 32] );

            // A with circumflex accent. Generation of accent for further use.
            font[194 - 32].resize( font[65 - 32].width(), font[65 - 32].height() + 3 );
            font[194 - 32].reset();
            fheroes2::Copy( font[65 - 32], 0, 0, font[194 - 32], 0, 3, font[65 - 32].width(), font[65 - 32].height() );
            fheroes2::Copy( font[97 - 32], 7, 1, font[194 - 32], 7, 1, 1, 1 );
            fheroes2::Copy( font[97 - 32], 7, 1, font[194 - 32], 8, 0, 1, 1 );
            fheroes2::Copy( font[97 - 32], 7, 1, font[194 - 32], 9, 1, 1, 1 );
            fheroes2::Copy( font[97 - 32], 1, 0, font[194 - 32], 7, 0, 1, 1 );
            fheroes2::Copy( font[97 - 32], 1, 0, font[194 - 32], 9, 0, 1, 1 );
            font[194 - 32].setPosition( font[65 - 32].x(), font[65 - 32].y() - 3 );
            updateNormalFontLetterShadow( font[194 - 32] );

            // A with breve and generate the accent for further use.
            font[195 - 32].resize( font[33].width(), font[33].height() + 3 );
            font[195 - 32].reset();
            fheroes2::Copy( font[33], 0, 0, font[195 - 32], 0, 3, font[33].width(), font[33].height() );
            fheroes2::Copy( font[39], 5, 9, font[195 - 32], 5, 0, 7, 2 );
            fheroes2::FillTransform( font[195 - 32], 7, 0, 3, 1, 1 );
            font[195 - 32].setPosition( font[33].x(), font[33].y() - 3 );
            updateNormalFontLetterShadow( font[195 - 32] );

            // E with grave accent `.
            font[200 - 32].resize( font[37].width(), font[37].height() + 3 );
            font[200 - 32].reset();
            fheroes2::Copy( font[37], 0, 0, font[200 - 32], 0, 3, font[37].width(), font[37].height() );
            font[200 - 32].setPosition( font[37].x(), font[37].y() - 3 );
            fheroes2::Copy( font[192 - 32], 7, 0, font[200 - 32], 4, 0, 4, 2 );
            updateNormalFontLetterShadow( font[200 - 32] );

            // E with acute accent.
            font[201 - 32].resize( font[37].width(), font[37].height() + 3 );
            font[201 - 32].reset();
            fheroes2::Copy( font[37], 0, 0, font[201 - 32], 0, 3, font[37].width(), font[37].height() );
            fheroes2::Copy( font[193 - 32], 7, 0, font[201 - 32], 5, 0, 4, 2 );
            font[201 - 32].setPosition( font[37].x(), font[37].y() - 3 );
            updateNormalFontLetterShadow( font[201 - 32] );

            // E with circumflex accent.
            font[202 - 32].resize( font[69 - 32].width(), font[69 - 32].height() + 3 );
            font[202 - 32].reset();
            fheroes2::Copy( font[69 - 32], 0, 0, font[202 - 32], 0, 3, font[69 - 32].width(), font[69 - 32].height() );
            fheroes2::Copy( font[194 - 32], 7, 0, font[202 - 32], 5, 0, 3, 2 );
            font[202 - 32].setPosition( font[69 - 32].x(), font[69 - 32].y() - 3 );
            updateNormalFontLetterShadow( font[202 - 32] );

            // [204 - 32] COMBINING GRAVE TONE MARK `.

            // I with accute accent.
            font[205 - 32].resize( font[41].width(), font[41].height() + 3 );
            font[205 - 32].reset();
            fheroes2::Copy( font[41], 0, 0, font[205 - 32], 0, 3, font[41].width(), font[41].height() );
            fheroes2::Copy( font[193 - 32], 7, 0, font[205 - 32], 3, 0, 4, 2 );
            font[205 - 32].setPosition( font[41].x(), font[41].y() - 3 );
            updateNormalFontLetterShadow( font[205 - 32] );

            // D with stroke. Needs stroke generated.
            font[208 - 32] = font[36];

            // [210 - 32] COMBINING HOOK ABOVE.

            // O with acute accent.
            font[211 - 32].resize( font[47].width(), font[47].height() + 3 );
            font[211 - 32].reset();
            fheroes2::Copy( font[47], 0, 0, font[211 - 32], 0, 3, font[47].width(), font[47].height() );
            fheroes2::Copy( font[193 - 32], 7, 0, font[211 - 32], 7, 0, 4, 2 );
            font[211 - 32].setPosition( font[47].x(), font[47].y() - 3 );
            updateNormalFontLetterShadow( font[211 - 32] );

            // O with circumflex accent.
            font[212 - 32].resize( font[79 - 32].width(), font[79 - 32].height() + 3 );
            font[212 - 32].reset();
            fheroes2::Copy( font[79 - 32], 0, 0, font[212 - 32], 0, 3, font[79 - 32].width(), font[79 - 32].height() );
            fheroes2::Copy( font[194 - 32], 7, 0, font[212 - 32], 7, 0, 3, 2 );
            font[212 - 32].setPosition( font[79 - 32].x(), font[79 - 32].y() - 3 );
            updateNormalFontLetterShadow( font[212 - 32] );

            // O with horn. Needs accent generation.
            font[213 - 32] = font[79 - 32];

            // U with grave accent `.
            font[217 - 32].resize( font[53].width(), font[53].height() + 3 );
            font[217 - 32].reset();
            fheroes2::Copy( font[53], 0, 0, font[217 - 32], 0, 3, font[53].width(), font[53].height() );
            font[217 - 32].setPosition( font[53].x(), font[53].y() - 3 );
            fheroes2::Copy( font[192 - 32], 7, 0, font[217 - 32], 5, 0, 4, 2 );
            updateNormalFontLetterShadow( font[217 - 32] );

            // U with acute accent.
            font[218 - 32].resize( font[53].width(), font[53].height() + 3 );
            font[218 - 32].reset();
            fheroes2::Copy( font[53], 0, 0, font[218 - 32], 0, 3, font[53].width(), font[53].height() );
            fheroes2::Copy( font[193 - 32], 7, 0, font[218 - 32], 5, 0, 4, 2 );
            font[218 - 32].setPosition( font[53].x(), font[53].y() - 3 );
            updateNormalFontLetterShadow( font[218 - 32] );

            // U with horn. Needs accent generated.
            font[221 - 32] = font[53];

            // [222 - 32] COMBINING TILDE ~.

            // a with grave accent `.
            font[224 - 32].resize( font[65].width(), font[65].height() + 3 );
            font[224 - 32].reset();
            fheroes2::Copy( font[65], 0, 0, font[224 - 32], 0, 3, font[65].width(), font[65].height() );
            font[224 - 32].setPosition( font[65].x(), font[65].y() - 3 );
            fheroes2::Copy( font[192 - 32], 7, 0, font[224 - 32], 3, 0, 4, 2 );
            updateNormalFontLetterShadow( font[224 - 32] );

            // a with acute accent.
            font[225 - 32].resize( font[65].width(), font[65].height() + 3 );
            font[225 - 32].reset();
            fheroes2::Copy( font[65], 0, 0, font[225 - 32], 0, 3, font[65].width(), font[65].height() );
            fheroes2::Copy( font[193 - 32], 7, 0, font[225 - 32], 3, 0, 4, 2 );
            font[225 - 32].setPosition( font[65].x(), font[65].y() - 3 );
            updateNormalFontLetterShadow( font[225 - 32] );

            // a with circumflex accent.
            font[226 - 32].resize( font[97 - 32].width(), font[97 - 32].height() + 3 );
            font[226 - 32].reset();
            fheroes2::Copy( font[97 - 32], 0, 0, font[226 - 32], 0, 3, font[97 - 32].width(), font[97 - 32].height() );
            fheroes2::Copy( font[194 - 32], 7, 0, font[226 - 32], 3, 0, 3, 2 );
            font[226 - 32].setPosition( font[97 - 32].x(), font[97 - 32].y() - 3 );
            updateNormalFontLetterShadow( font[226 - 32] );

            // a with breve.
            font[227 - 32].resize( font[65].width(), font[65].height() + 3 );
            font[227 - 32].reset();
            fheroes2::Copy( font[65], 0, 0, font[227 - 32], 0, 3, font[65].width(), font[65].height() );
            fheroes2::Copy( font[65], 2, 0, font[227 - 32], 3, 0, 1, 1 );
            fheroes2::Copy( font[65], 2, 0, font[227 - 32], 6, 0, 1, 1 );
            fheroes2::Copy( font[65], 1, 0, font[227 - 32], 3, 1, 1, 1 );
            fheroes2::Copy( font[65], 2, 0, font[227 - 32], 4, 1, 2, 1 );
            fheroes2::Copy( font[65], 1, 0, font[227 - 32], 6, 1, 1, 1 );
            font[227 - 32].setPosition( font[65].x(), font[65].y() - 3 );
            updateNormalFontLetterShadow( font[227 - 32] );

            // e with grave accent `.
            font[232 - 32].resize( font[69].width(), font[69].height() + 3 );
            font[232 - 32].reset();
            fheroes2::Copy( font[69], 0, 0, font[232 - 32], 0, 3, font[69].width(), font[69].height() );
            font[232 - 32].setPosition( font[69].x(), font[69].y() - 3 );
            fheroes2::Copy( font[192 - 32], 7, 0, font[232 - 32], 3, 0, 4, 2 );
            updateNormalFontLetterShadow( font[232 - 32] );

            // e with acute accent.
            font[233 - 32].resize( font[69].width(), font[69].height() + 3 );
            font[233 - 32].reset();
            fheroes2::Copy( font[69], 0, 0, font[233 - 32], 0, 3, font[69].width(), font[69].height() );
            fheroes2::Copy( font[193 - 32], 7, 0, font[233 - 32], 3, 0, 4, 2 );
            font[233 - 32].setPosition( font[69].x(), font[69].y() - 3 );
            updateNormalFontLetterShadow( font[233 - 32] );

            // e with circumflex accent.
            font[234 - 32].resize( font[101 - 32].width(), font[101 - 32].height() + 3 );
            font[234 - 32].reset();
            fheroes2::Copy( font[101 - 32], 0, 0, font[234 - 32], 0, 3, font[101 - 32].width(), font[101 - 32].height() );
            fheroes2::Copy( font[194 - 32], 7, 0, font[234 - 32], 4, 0, 3, 2 );
            font[234 - 32].setPosition( font[101 - 32].x(), font[101 - 32].y() - 3 );
            updateNormalFontLetterShadow( font[234 - 32] );

            // [236 - 32] COMBINING ACUTE TONE MARK.

            // i with acute accent.
            font[237 - 32] = font[73];
            fheroes2::FillTransform( font[237 - 32], 0, 0, font[237 - 32].width(), 3, 1 );
            fheroes2::Copy( font[193 - 32], 7, 0, font[237 - 32], 1, 0, 4, 2 );
            updateNormalFontLetterShadow( font[237 - 32] );

            // d with stroke. Needs stroke generated.
            font[240 - 32] = font[68];

            // [242 - 32] COMBINING DOT BELOW.

            // o with acute accent.
            font[243 - 32].resize( font[79].width(), font[79].height() + 3 );
            font[243 - 32].reset();
            fheroes2::Copy( font[79], 0, 0, font[243 - 32], 0, 3, font[79].width(), font[79].height() );
            fheroes2::Copy( font[193 - 32], 7, 0, font[243 - 32], 3, 0, 4, 2 );
            font[243 - 32].setPosition( font[79].x(), font[79].y() - 3 );
            updateNormalFontLetterShadow( font[243 - 32] );

            // o with circumflex accent.
            font[244 - 32].resize( font[111 - 32].width(), font[111 - 32].height() + 3 );
            font[244 - 32].reset();
            fheroes2::Copy( font[111 - 32], 0, 0, font[244 - 32], 0, 3, font[111 - 32].width(), font[111 - 32].height() );
            fheroes2::Copy( font[194 - 32], 7, 0, font[244 - 32], 4, 0, 3, 2 );
            font[244 - 32].setPosition( font[111 - 32].x(), font[111 - 32].y() - 3 );
            updateNormalFontLetterShadow( font[244 - 32] );

            // o with horn. Needs accent generated.
            font[245 - 32] = font[111 - 32];

            // u with grave accent `.
            font[249 - 32].resize( font[85].width(), font[85].height() + 3 );
            font[249 - 32].reset();
            fheroes2::Copy( font[85], 0, 0, font[249 - 32], 0, 3, font[85].width(), font[85].height() );
            font[249 - 32].setPosition( font[85].x(), font[85].y() - 3 );
            fheroes2::Copy( font[192 - 32], 7, 0, font[249 - 32], 3, 0, 4, 2 );
            updateNormalFontLetterShadow( font[249 - 32] );

            // u with acute accent.
            font[250 - 32].resize( font[85].width(), font[85].height() + 3 );
            font[250 - 32].reset();
            fheroes2::Copy( font[85], 0, 0, font[250 - 32], 0, 3, font[85].width(), font[85].height() );
            fheroes2::Copy( font[193 - 32], 7, 0, font[250 - 32], 3, 0, 4, 2 );
            font[250 - 32].setPosition( font[85].x(), font[85].y() - 3 );
            updateNormalFontLetterShadow( font[250 - 32] );

            // u with horn. Needs accent generated
            font[253 - 32] = font[85];
        }
        // Small font.
        {
            std::vector<fheroes2::Sprite> & font = icnVsSprite[ICN::SMALFONT];

            // A with grave accent `. Generate grave accent for further use.
            font[192 - 32].resize( font[33].width(), font[33].height() + 3 );
            font[192 - 32].reset();
            fheroes2::Copy( font[33], 0, 0, font[192 - 32], 0, 4, font[33].width(), font[33].height() );
            fheroes2::Copy( font[192 - 32], 4, 4, font[192 - 32], 4, 0, 1, 1 );
            fheroes2::Copy( font[192 - 32], 4, 4, font[192 - 32], 5, 1, 1, 1 );
            fheroes2::Copy( font[192 - 32], 4, 4, font[192 - 32], 6, 2, 1, 1 );
            font[192 - 32].setPosition( font[33].x(), font[33].y() - 4 );
            updateSmallFontLetterShadow( font[192 - 32] );

            // A with acute accent. Generate acute accent for further use
            font[193 - 32].resize( font[33].width(), font[33].height() + 4 );
            font[193 - 32].reset();
            fheroes2::Copy( font[33], 0, 0, font[193 - 32], 0, 4, font[33].width(), font[33].height() );
            fheroes2::Copy( font[33], 4, 0, font[193 - 32], 4, 2, 1, 1 );
            fheroes2::Copy( font[33], 4, 0, font[193 - 32], 5, 1, 1, 1 );
            fheroes2::Copy( font[33], 4, 0, font[193 - 32], 6, 0, 1, 1 );
            font[193 - 32].setPosition( font[33].x(), font[33].y() - 4 );
            updateSmallFontLetterShadow( font[193 - 32] );

            // A with circumflex accent. Generate accent for further use.
            font[194 - 32].resize( font[33].width(), font[33].height() + 3 );
            font[194 - 32].reset();
            fheroes2::Copy( font[33], 0, 0, font[194 - 32], 0, 3, font[33].width(), font[33].height() );
            fheroes2::Copy( font[33], 4, 0, font[194 - 32], 4, 1, 1, 1 );
            fheroes2::Copy( font[33], 4, 0, font[194 - 32], 5, 0, 1, 1 );
            fheroes2::Copy( font[33], 4, 0, font[194 - 32], 6, 1, 1, 1 );
            font[194 - 32].setPosition( font[33].x(), font[33].y() - 3 );
            updateSmallFontLetterShadow( font[194 - 32] );

            // A with breve. Generate accent for further use.
            font[195 - 32].resize( font[33].width(), font[33].height() + 3 );
            font[195 - 32].reset();
            fheroes2::Copy( font[33], 0, 0, font[195 - 32], 0, 3, font[33].width(), font[33].height() );
            fheroes2::Copy( font[33], 3, 0, font[195 - 32], 3, 0, 1, 1 );
            fheroes2::Copy( font[33], 3, 0, font[195 - 32], 4, 1, 2, 1 );
            fheroes2::Copy( font[33], 3, 0, font[195 - 32], 6, 0, 1, 1 );
            font[195 - 32].setPosition( font[33].x(), font[33].y() - 3 );
            updateSmallFontLetterShadow( font[195 - 32] );

            // E with grave accent `.
            font[200 - 32].resize( font[37].width(), font[37].height() + 4 );
            font[200 - 32].reset();
            fheroes2::Copy( font[37], 0, 0, font[200 - 32], 0, 4, font[37].width(), font[37].height() );
            fheroes2::Copy( font[192 - 32], 4, 0, font[200 - 32], 4, 0, 3, 3 );
            font[200 - 32].setPosition( font[37].x(), font[37].y() - 4 );
            updateSmallFontLetterShadow( font[200 - 32] );

            // E with acute accent.
            font[201 - 32].resize( font[37].width(), font[37].height() + 4 );
            font[201 - 32].reset();
            fheroes2::Copy( font[37], 0, 0, font[201 - 32], 0, 4, font[37].width(), font[37].height() );
            fheroes2::Copy( font[193 - 32], 4, 0, font[201 - 32], 3, 0, 3, 3 );
            font[201 - 32].setPosition( font[37].x(), font[37].y() - 4 );
            updateSmallFontLetterShadow( font[201 - 32] );

            // E with circumflex accent.
            font[202 - 32].resize( font[69 - 32].width(), font[69 - 32].height() + 3 );
            font[202 - 32].reset();
            fheroes2::Copy( font[69 - 32], 0, 0, font[202 - 32], 0, 3, font[69 - 32].width(), font[69 - 32].height() );
            fheroes2::Copy( font[194 - 32], 4, 0, font[202 - 32], 3, 0, 3, 2 );
            font[202 - 32].setPosition( font[69 - 32].x(), font[69 - 32].y() - 3 );
            updateSmallFontLetterShadow( font[202 - 32] );

            // [204 - 32] COMBINING GRAVE TONE MARK `.

            // I with acute accent.
            font[205 - 32].resize( font[41].width(), font[41].height() + 4 );
            font[205 - 32].reset();
            fheroes2::Copy( font[41], 0, 0, font[205 - 32], 0, 4, font[41].width(), font[41].height() );
            fheroes2::Copy( font[193 - 32], 4, 0, font[205 - 32], 1, 0, 3, 3 );
            font[205 - 32].setPosition( font[41].x(), font[41].y() - 4 );
            updateSmallFontLetterShadow( font[205 - 32] );

            // D with stroke. Needs stroke generated.
            font[208 - 32] = font[36];

            // [210 - 32] COMBINING HOOK ABOVE.

            // O with acute accent.
            font[211 - 32].resize( font[47].width(), font[47].height() + 4 );
            font[211 - 32].reset();
            fheroes2::Copy( font[47], 0, 0, font[211 - 32], 0, 4, font[47].width(), font[47].height() );
            fheroes2::Copy( font[193 - 32], 4, 0, font[211 - 32], 3, 0, 3, 3 );
            font[211 - 32].setPosition( font[47].x(), font[47].y() - 4 );
            updateSmallFontLetterShadow( font[211 - 32] );

            // O with circumflex accent.
            font[212 - 32].resize( font[79 - 32].width(), font[79 - 32].height() + 3 );
            font[212 - 32].reset();
            fheroes2::Copy( font[79 - 32], 0, 0, font[212 - 32], 0, 3, font[79 - 32].width(), font[79 - 32].height() );
            fheroes2::Copy( font[194 - 32], 4, 0, font[212 - 32], 3, 0, 3, 2 );
            font[212 - 32].setPosition( font[79 - 32].x(), font[79 - 32].y() - 3 );
            updateSmallFontLetterShadow( font[212 - 32] );

            // O with horn. Needs accent.
            font[213 - 32] = font[79 - 32];

            // U with grave accent `.
            font[217 - 32].resize( font[53].width(), font[53].height() + 4 );
            font[217 - 32].reset();
            fheroes2::Copy( font[53], 0, 0, font[217 - 32], 0, 4, font[53].width(), font[53].height() );
            fheroes2::Copy( font[192 - 32], 4, 0, font[217 - 32], 4, 0, 3, 3 );
            font[217 - 32].setPosition( font[53].x(), font[53].y() - 4 );
            updateSmallFontLetterShadow( font[217 - 32] );

            // U with acute accent.
            font[218 - 32].resize( font[53].width(), font[53].height() + 4 );
            font[218 - 32].reset();
            fheroes2::Copy( font[53], 0, 0, font[218 - 32], 0, 4, font[53].width(), font[53].height() );
            fheroes2::Copy( font[193 - 32], 4, 0, font[218 - 32], 4, 0, 3, 3 );
            font[218 - 32].setPosition( font[53].x(), font[53].y() - 4 );
            updateSmallFontLetterShadow( font[218 - 32] );

            // U with horn. Needs accent generated.
            font[221 - 32] = font[53];

            // [222 - 32] COMBINING TILDE ~.

            // a with grave accent `.
            font[224 - 32].resize( font[65].width(), font[65].height() + 3 );
            font[224 - 32].reset();
            fheroes2::Copy( font[65], 0, 0, font[224 - 32], 0, 3, font[65].width(), font[65].height() );
            fheroes2::Copy( font[192 - 32], 4, 0, font[224 - 32], 3, 0, 3, 2 );
            font[224 - 32].setPosition( font[65].x(), font[65].y() - 3 );
            updateSmallFontLetterShadow( font[224 - 32] );

            // a with acute accent.
            font[225 - 32].resize( font[65].width(), font[65].height() + 3 );
            font[225 - 32].reset();
            fheroes2::Copy( font[65], 0, 0, font[225 - 32], 0, 3, font[65].width(), font[65].height() );
            fheroes2::Copy( font[193 - 32], 5, 0, font[225 - 32], 3, 0, 2, 2 );
            font[225 - 32].setPosition( font[65].x(), font[65].y() - 3 );
            updateSmallFontLetterShadow( font[225 - 32] );

            // a with circumflex accent.
            font[226 - 32].resize( font[97 - 32].width(), font[97 - 32].height() + 3 );
            font[226 - 32].reset();
            fheroes2::Copy( font[97 - 32], 0, 0, font[226 - 32], 0, 3, font[97 - 32].width(), font[97 - 32].height() );
            fheroes2::Copy( font[194 - 32], 4, 0, font[226 - 32], 2, 0, 3, 2 );
            font[226 - 32].setPosition( font[97 - 32].x(), font[97 - 32].y() - 3 );
            updateSmallFontLetterShadow( font[226 - 32] );

            // a with breve.
            font[227 - 32].resize( font[65].width(), font[65].height() + 3 );
            font[227 - 32].reset();
            fheroes2::Copy( font[65], 0, 0, font[227 - 32], 0, 3, font[65].width(), font[65].height() );
            fheroes2::Copy( font[195 - 32], 3, 0, font[227 - 32], 2, 0, 4, 2 );
            font[227 - 32].setPosition( font[65].x(), font[65].y() - 3 );
            updateSmallFontLetterShadow( font[227 - 32] );

            // e with grave accent `.
            font[232 - 32].resize( font[69].width(), font[69].height() + 3 );
            font[232 - 32].reset();
            fheroes2::Copy( font[69], 0, 0, font[232 - 32], 0, 3, font[69].width(), font[69].height() );
            fheroes2::Copy( font[192 - 32], 4, 0, font[232 - 32], 3, 0, 3, 2 );
            font[232 - 32].setPosition( font[69].x(), font[69].y() - 3 );
            updateSmallFontLetterShadow( font[232 - 32] );

            // e with acute accent.
            font[233 - 32].resize( font[69].width(), font[69].height() + 3 );
            font[233 - 32].reset();
            fheroes2::Copy( font[69], 0, 0, font[233 - 32], 0, 3, font[69].width(), font[69].height() );
            fheroes2::Copy( font[193 - 32], 5, 0, font[233 - 32], 3, 0, 2, 2 );
            font[233 - 32].setPosition( font[69].x(), font[69].y() - 3 );
            updateSmallFontLetterShadow( font[233 - 32] );

            // e with circumflex accent.
            font[234 - 32].resize( font[101 - 32].width(), font[101 - 32].height() + 3 );
            font[234 - 32].reset();
            fheroes2::Copy( font[101 - 32], 0, 0, font[234 - 32], 0, 3, font[101 - 32].width(), font[101 - 32].height() );
            fheroes2::Copy( font[194 - 32], 4, 0, font[234 - 32], 2, 0, 3, 2 );
            font[234 - 32].setPosition( font[101 - 32].x(), font[101 - 32].y() - 3 );
            updateSmallFontLetterShadow( font[234 - 32] );

            // [236 - 32] COMBINING ACUTE TONE MARK.

            // i with acute accent.
            font[237 - 32].resize( font[73].width(), font[73].height() + 1 );
            font[237 - 32].reset();
            fheroes2::Copy( font[73], 0, 2, font[237 - 32], 0, 3, font[73].width(), 6 );
            fheroes2::Copy( font[193 - 32], 5, 0, font[237 - 32], 1, 0, 2, 2 );
            font[237 - 32].setPosition( font[73].x(), font[73].y() - 1 );
            updateSmallFontLetterShadow( font[237 - 32] );

            // d with stroke. Needs stroke generated.
            font[240 - 32] = font[68];

            // [242 - 32] COMBINING DOT BELOW.

            // o with acute accent.
            font[243 - 32].resize( font[79].width(), font[79].height() + 3 );
            font[243 - 32].reset();
            fheroes2::Copy( font[79], 0, 0, font[243 - 32], 0, 3, font[79].width(), font[79].height() );
            fheroes2::Copy( font[193 - 32], 5, 0, font[243 - 32], 3, 0, 2, 2 );
            font[243 - 32].setPosition( font[79].x(), font[79].y() - 3 );
            updateSmallFontLetterShadow( font[243 - 32] );

            // o with circumflex accent.
            font[244 - 32].resize( font[111 - 32].width(), font[111 - 32].height() + 3 );
            font[244 - 32].reset();
            fheroes2::Copy( font[111 - 32], 0, 0, font[244 - 32], 0, 3, font[111 - 32].width(), font[111 - 32].height() );
            fheroes2::Copy( font[194 - 32], 4, 0, font[244 - 32], 2, 0, 3, 2 );
            font[244 - 32].setPosition( font[111 - 32].x(), font[111 - 32].y() - 3 );
            updateSmallFontLetterShadow( font[244 - 32] );

            // o with horn. Needs accent to be generated.
            font[245 - 32] = font[111 - 32];

            // u with grave accent `.
            font[249 - 32].resize( font[85].width(), font[85].height() + 3 );
            font[249 - 32].reset();
            fheroes2::Copy( font[85], 0, 0, font[249 - 32], 0, 3, font[85].width(), font[85].height() );
            fheroes2::Copy( font[192 - 32], 4, 0, font[249 - 32], 3, 0, 3, 2 );
            font[249 - 32].setPosition( font[85].x(), font[85].y() - 3 );
            updateSmallFontLetterShadow( font[249 - 32] );

            // u with acute accent.
            font[250 - 32].resize( font[85].width(), font[85].height() + 3 );
            font[250 - 32].reset();
            fheroes2::Copy( font[85], 0, 0, font[250 - 32], 0, 3, font[85].width(), font[85].height() );
            fheroes2::Copy( font[193 - 32], 5, 0, font[250 - 32], 3, 0, 2, 2 );
            font[250 - 32].setPosition( font[85].x(), font[85].y() - 3 );
            updateSmallFontLetterShadow( font[250 - 32] );

            // u with horn.
            font[253 - 32] = font[85];
        }
    }

    void generateISO8859_16Alphabet( std::vector<std::vector<fheroes2::Sprite>> & icnVsSprite )
    {
        // Resize fonts.
        for ( const int icnId : { ICN::FONT, ICN::SMALFONT } ) {
            icnVsSprite[icnId].resize( baseFontSize );

            const fheroes2::Sprite firstSprite{ icnVsSprite[icnId][0] };
            icnVsSprite[icnId].insert( icnVsSprite[icnId].end(), 160, firstSprite );
        }

        // Normal font.
        {
            std::vector<fheroes2::Sprite> & font = icnVsSprite[ICN::FONT];

            // S with comma.
            font[170 - 32].resize( font[51].width(), font[51].height() + 4 );
            font[170 - 32].reset();
            fheroes2::Copy( font[51], 0, 0, font[170 - 32], 0, 0, font[51].width(), font[51].height() );
            fheroes2::Copy( font[12], 0, 0, font[170 - 32], 3, 12, font[12].width(), font[12].height() );
            font[170 - 32].setPosition( font[51].x(), font[51].y() );
            updateNormalFontLetterShadow( font[170 - 32] );

            // A with circumflex and generate the accent for further use.
            font[194 - 32].resize( font[33].width(), font[33].height() + 3 );
            font[194 - 32].reset();
            fheroes2::Copy( font[33], 0, 0, font[194 - 32], 0, 3, font[33].width(), font[33].height() );
            fheroes2::Copy( font[33], 3, 0, font[194 - 32], 7, 0, 1, 1 );
            fheroes2::Copy( font[33], 3, 0, font[194 - 32], 6, 1, 1, 1 );
            fheroes2::Copy( font[33], 3, 0, font[194 - 32], 10, 0, 1, 1 );
            fheroes2::Copy( font[33], 3, 0, font[194 - 32], 11, 1, 1, 1 );
            fheroes2::Copy( font[33], 4, 0, font[194 - 32], 8, 0, 1, 1 );
            fheroes2::Copy( font[33], 4, 0, font[194 - 32], 7, 1, 1, 1 );
            fheroes2::Copy( font[33], 4, 0, font[194 - 32], 10, 1, 1, 1 );
            fheroes2::Copy( font[33], 4, 0, font[194 - 32], 9, 0, 1, 1 );
            font[194 - 32].setPosition( font[33].x(), font[33].y() - 3 );
            updateNormalFontLetterShadow( font[194 - 32] );

            // A with breve and generate the accent for further use.
            font[195 - 32].resize( font[33].width(), font[33].height() + 3 );
            font[195 - 32].reset();
            fheroes2::Copy( font[33], 0, 0, font[195 - 32], 0, 3, font[33].width(), font[33].height() );
            fheroes2::Copy( font[39], 5, 9, font[195 - 32], 5, 0, 7, 2 );
            fheroes2::FillTransform( font[195 - 32], 7, 0, 3, 1, 1 );
            font[195 - 32].setPosition( font[33].x(), font[33].y() - 3 );
            updateNormalFontLetterShadow( font[195 - 32] );

            // I with circumflex
            font[206 - 32].resize( font[41].width(), font[41].height() + 3 );
            font[206 - 32].reset();
            fheroes2::Copy( font[41], 0, 0, font[206 - 32], 0, 3, font[41].width(), font[41].height() );
            fheroes2::Copy( font[194 - 32], 6, 0, font[206 - 32], 1, 0, 6, 2 );
            font[206 - 32].setPosition( font[41].x(), font[41].y() - 3 );
            updateNormalFontLetterShadow( font[206 - 32] );

            // T with comma.
            font[222 - 32].resize( font[52].width(), font[52].height() + 4 );
            font[222 - 32].reset();
            fheroes2::Copy( font[52], 0, 0, font[222 - 32], 0, 0, font[52].width(), font[52].height() );
            fheroes2::Copy( font[12], 0, 0, font[222 - 32], 3, 12, font[12].width(), font[12].height() );
            font[222 - 32].setPosition( font[52].x(), font[52].y() );
            updateNormalFontLetterShadow( font[222 - 32] );

            // s with comma.
            font[186 - 32].resize( font[83].width(), font[83].height() + 4 );
            font[186 - 32].reset();
            fheroes2::Copy( font[83], 0, 0, font[186 - 32], 0, 0, font[83].width(), font[83].height() );
            fheroes2::Copy( font[12], 0, 0, font[186 - 32], 2, 8, font[12].width(), font[12].height() );
            font[186 - 32].setPosition( font[83].x(), font[83].y() );
            updateNormalFontLetterShadow( font[186 - 32] );

            // a with circumflex.
            font[226 - 32].resize( font[65].width(), font[65].height() + 3 );
            font[226 - 32].reset();
            fheroes2::Copy( font[65], 0, 0, font[226 - 32], 0, 3, font[65].width(), font[65].height() );
            fheroes2::Copy( font[194 - 32], 6, 0, font[226 - 32], 2, 0, 3, 2 );
            fheroes2::Copy( font[194 - 32], 10, 0, font[226 - 32], 5, 0, 2, 2 );
            font[226 - 32].setPosition( font[65].x(), font[65].y() - 3 );
            updateNormalFontLetterShadow( font[226 - 32] );

            // a with breve.
            font[227 - 32].resize( font[65].width(), font[65].height() + 3 );
            font[227 - 32].reset();
            fheroes2::Copy( font[65], 0, 0, font[227 - 32], 0, 3, font[65].width(), font[65].height() );
            fheroes2::Copy( font[65], 2, 0, font[227 - 32], 3, 0, 1, 1 );
            fheroes2::Copy( font[65], 2, 0, font[227 - 32], 6, 0, 1, 1 );
            fheroes2::Copy( font[65], 1, 0, font[227 - 32], 3, 1, 1, 1 );
            fheroes2::Copy( font[65], 2, 0, font[227 - 32], 4, 1, 2, 1 );
            fheroes2::Copy( font[65], 1, 0, font[227 - 32], 6, 1, 1, 1 );
            font[227 - 32].setPosition( font[65].x(), font[65].y() - 3 );
            updateNormalFontLetterShadow( font[227 - 32] );

            // i with circumflex
            font[238 - 32].resize( font[73].width(), font[73].height() );
            font[238 - 32].reset();
            fheroes2::Copy( font[73], 0, 0, font[238 - 32], 0, 0, font[73].width(), font[73].height() );
            fheroes2::Copy( font[226 - 32], 3, 0, font[238 - 32], 1, 0, 3, 2 );
            font[238 - 32].setPosition( font[73].x(), font[73].y() );
            updateNormalFontLetterShadow( font[238 - 32] );

            // t with comma.
            font[254 - 32].resize( font[84].width(), font[84].height() + 4 );
            font[254 - 32].reset();
            fheroes2::Copy( font[84], 0, 0, font[254 - 32], 0, 0, font[84].width(), font[84].height() );
            fheroes2::Copy( font[12], 0, 0, font[254 - 32], 1, 12, font[12].width(), font[12].height() );
            font[254 - 32].setPosition( font[84].x(), font[84].y() );
            updateNormalFontLetterShadow( font[254 - 32] );
        }
        // Small font.
        {
            std::vector<fheroes2::Sprite> & font = icnVsSprite[ICN::SMALFONT];

            // S with comma.
            font[170 - 32].resize( font[51].width(), font[51].height() + 4 );
            font[170 - 32].reset();
            fheroes2::Copy( font[51], 0, 0, font[170 - 32], 0, 0, font[51].width(), font[51].height() );
            fheroes2::Copy( font[12], 0, 0, font[170 - 32], 2, 8, font[12].width(), font[12].height() );
            font[170 - 32].setPosition( font[51].x(), font[51].y() );
            updateSmallFontLetterShadow( font[170 - 32] );

            // A with circumflex and generate the accent for further use.
            font[194 - 32].resize( font[33].width(), font[33].height() + 3 );
            font[194 - 32].reset();
            fheroes2::Copy( font[33], 0, 0, font[194 - 32], 0, 3, font[33].width(), font[33].height() );
            fheroes2::Copy( font[33], 3, 0, font[194 - 32], 5, 0, 1, 1 );
            fheroes2::Copy( font[33], 3, 0, font[194 - 32], 4, 1, 1, 1 );
            fheroes2::Copy( font[33], 3, 0, font[194 - 32], 6, 1, 1, 1 );
            font[194 - 32].setPosition( font[33].x(), font[33].y() - 3 );
            updateSmallFontLetterShadow( font[194 - 32] );

            // A with breve and generate the accent for further use.
            font[195 - 32].resize( font[33].width(), font[33].height() + 3 );
            font[195 - 32].reset();
            fheroes2::Copy( font[33], 0, 0, font[195 - 32], 0, 3, font[33].width(), font[33].height() );
            fheroes2::Copy( font[33], 3, 0, font[195 - 32], 3, 0, 1, 1 );
            fheroes2::Copy( font[33], 3, 0, font[195 - 32], 4, 1, 2, 1 );
            fheroes2::Copy( font[33], 3, 0, font[195 - 32], 6, 0, 1, 1 );
            font[195 - 32].setPosition( font[33].x(), font[33].y() - 3 );
            updateSmallFontLetterShadow( font[195 - 32] );

            // I with circumflex
            font[206 - 32].resize( font[41].width(), font[41].height() + 3 );
            font[206 - 32].reset();
            fheroes2::Copy( font[41], 0, 0, font[206 - 32], 0, 3, font[41].width(), font[41].height() );
            fheroes2::Copy( font[194 - 32], 4, 0, font[206 - 32], 1, 0, 3, 2 );
            font[206 - 32].setPosition( font[41].x(), font[41].y() - 3 );
            updateNormalFontLetterShadow( font[206 - 32] );

            // T with comma.
            font[222 - 32].resize( font[52].width(), font[52].height() + 4 );
            font[222 - 32].reset();
            fheroes2::Copy( font[52], 0, 0, font[222 - 32], 0, 0, font[52].width(), font[52].height() );
            fheroes2::Copy( font[12], 0, 0, font[222 - 32], 2, 8, font[12].width(), font[12].height() );
            font[222 - 32].setPosition( font[52].x(), font[52].y() );
            updateSmallFontLetterShadow( font[222 - 32] );

            // s with comma.
            font[186 - 32].resize( font[83].width(), font[83].height() + 4 );
            font[186 - 32].reset();
            fheroes2::Copy( font[83], 0, 0, font[186 - 32], 0, 0, font[83].width(), font[83].height() );
            fheroes2::Copy( font[12], 0, 0, font[186 - 32], 1, 6, font[12].width(), font[12].height() );
            font[186 - 32].setPosition( font[83].x(), font[83].y() );
            updateSmallFontLetterShadow( font[186 - 32] );

            // a with circumflex.
            font[226 - 32].resize( font[65].width(), font[65].height() + 3 );
            font[226 - 32].reset();
            fheroes2::Copy( font[65], 0, 0, font[226 - 32], 0, 3, font[65].width(), font[65].height() );
            fheroes2::Copy( font[194 - 32], 4, 0, font[226 - 32], 2, 0, 3, 2 );
            font[226 - 32].setPosition( font[65].x(), font[65].y() - 3 );
            updateSmallFontLetterShadow( font[226 - 32] );

            // a with breve.
            font[227 - 32].resize( font[65].width(), font[65].height() + 3 );
            font[227 - 32].reset();
            fheroes2::Copy( font[65], 0, 0, font[227 - 32], 0, 3, font[65].width(), font[65].height() );
            fheroes2::Copy( font[195 - 32], 3, 0, font[227 - 32], 2, 0, 4, 2 );
            font[227 - 32].setPosition( font[65].x(), font[65].y() - 3 );
            updateSmallFontLetterShadow( font[227 - 32] );

            // i with circumflex
            font[238 - 32].resize( font[73].width(), font[73].height() + 1 );
            font[238 - 32].reset();
            fheroes2::Copy( font[73], 0, 0, font[238 - 32], 0, 1, font[73].width(), font[73].height() );
            fheroes2::Copy( font[226 - 32], 2, 0, font[238 - 32], 1, 0, 3, 2 );
            font[238 - 32].setPosition( font[73].x(), font[73].y() - 1 );
            updateNormalFontLetterShadow( font[238 - 32] );

            // t with comma.
            font[254 - 32].resize( font[84].width(), font[84].height() + 4 );
            font[254 - 32].reset();
            fheroes2::Copy( font[84], 0, 0, font[254 - 32], 0, 0, font[84].width(), font[84].height() );
            fheroes2::Copy( font[12], 0, 0, font[254 - 32], 1, 8, font[12].width(), font[12].height() );
            font[254 - 32].setPosition( font[84].x(), font[84].y() );
            updateSmallFontLetterShadow( font[254 - 32] );
        }
    }

    void generateGoodButtonFontBaseShape( std::vector<fheroes2::Sprite> & released )
    {
        // Button font does not exist in the original game assets but we can regenerate it from scratch.
        // All letters in buttons have some variations in colors but overall shapes are the same.
        // We want to standardize the font and to use one approach to generate letters.
        // The shape of the letter is defined only by one color (in general). The rest of information is generated from transformations and contours.
        //
        // Another essential difference from normal fonts is that button font has only uppercase letters.
        // This means that we need to generate only 26 letter of English alphabet, 10 digits and few special characters, totalling in about 50 symbols.
        // The downside of this font is that code is necessary for the generation of released and pressed states of each letter.

        released.resize( baseFontSize );

        // We need 2 pixels from all sides of a letter to add extra effects.
        const int32_t offset = 2;

        // Since all symbols have -1 shift by X axis to avoid any issues with alignment we need to makes all images at least 1 pixel in size.
        // These images are completely transparent.
        for ( fheroes2::Sprite & letter : released ) {
            letter.resize( 1, 1 );
            letter.reset();

            letter.setPosition( buttonFontOffset.x, buttonFontOffset.y );
        }
        // Address symbols that should have even less space to neighboring symbols.
        released[1].setPosition( buttonFontOffset.x - 1, buttonFontOffset.y );
        released[13].setPosition( buttonFontOffset.x - 2, buttonFontOffset.y );
        released[14].setPosition( buttonFontOffset.x - 1, buttonFontOffset.y );
        released[26].setPosition( buttonFontOffset.x - 2, buttonFontOffset.y );
        released[27].setPosition( buttonFontOffset.x - 1, buttonFontOffset.y );
        released[31].setPosition( buttonFontOffset.x - 1, buttonFontOffset.y );
        released[33].setPosition( buttonFontOffset.x - 1, buttonFontOffset.y );
        released[54].setPosition( buttonFontOffset.x - 1, buttonFontOffset.y );
        released[57].setPosition( buttonFontOffset.x - 1, buttonFontOffset.y );

        // !
        released[1].resize( 2 + offset * 2, 10 + offset * 2 );
        released[1].reset();
        fheroes2::DrawLine( released[1], { offset + 0, offset + 0 }, { offset + 0, offset + 5 }, buttonGoodReleasedColor );
        fheroes2::DrawLine( released[1], { offset + 1, offset + 0 }, { offset + 1, offset + 5 }, buttonGoodReleasedColor );
        fheroes2::DrawLine( released[1], { offset + 0, offset + 8 }, { offset + 0, offset + 9 }, buttonGoodReleasedColor );
        fheroes2::DrawLine( released[1], { offset + 1, offset + 8 }, { offset + 1, offset + 9 }, buttonGoodReleasedColor );

        // "
        released[2].resize( 6 + offset * 2, 10 + offset * 2 );
        released[2].reset();
        fheroes2::DrawLine( released[2], { offset + 1, offset + 0 }, { offset + 1, offset + 1 }, buttonGoodReleasedColor );
        fheroes2::DrawLine( released[2], { offset + 5, offset + 0 }, { offset + 5, offset + 1 }, buttonGoodReleasedColor );
        fheroes2::SetPixel( released[2], offset + 0, offset + 0, buttonGoodReleasedColor );
        fheroes2::SetPixel( released[2], offset + 4, offset + 0, buttonGoodReleasedColor );

        // #
        released[3].resize( 10 + offset * 2, 10 + offset * 2 );
        released[3].reset();
        fheroes2::DrawLine( released[3], { offset + 1, offset + 3 }, { offset + 9, offset + 3 }, buttonGoodReleasedColor );
        fheroes2::DrawLine( released[3], { offset + 0, offset + 6 }, { offset + 8, offset + 6 }, buttonGoodReleasedColor );
        fheroes2::DrawLine( released[3], { offset + 4, offset + 0 }, { offset + 2, offset + 9 }, buttonGoodReleasedColor );
        fheroes2::DrawLine( released[3], { offset + 7, offset + 0 }, { offset + 5, offset + 9 }, buttonGoodReleasedColor );

        // %
        released[5].resize( 9 + offset * 2, 10 + offset * 2 );
        released[5].reset();
        fheroes2::DrawLine( released[5], { offset + 6, offset + 0 }, { offset + 2, offset + 9 }, buttonGoodReleasedColor );
        fheroes2::DrawLine( released[5], { offset + 1, offset + 0 }, { offset + 2, offset + 0 }, buttonGoodReleasedColor );
        fheroes2::DrawLine( released[5], { offset + 1, offset + 3 }, { offset + 2, offset + 3 }, buttonGoodReleasedColor );
        fheroes2::DrawLine( released[5], { offset + 0, offset + 1 }, { offset + 0, offset + 2 }, buttonGoodReleasedColor );
        fheroes2::DrawLine( released[5], { offset + 3, offset + 1 }, { offset + 3, offset + 2 }, buttonGoodReleasedColor );
        fheroes2::DrawLine( released[5], { offset + 7, offset + 9 }, { offset + 6, offset + 9 }, buttonGoodReleasedColor );
        fheroes2::DrawLine( released[5], { offset + 7, offset + 6 }, { offset + 6, offset + 6 }, buttonGoodReleasedColor );
        fheroes2::DrawLine( released[5], { offset + 8, offset + 8 }, { offset + 8, offset + 7 }, buttonGoodReleasedColor );
        fheroes2::DrawLine( released[5], { offset + 5, offset + 8 }, { offset + 5, offset + 7 }, buttonGoodReleasedColor );

        // &
        released[6].resize( 8 + offset * 2, 10 + offset * 2 );
        released[6].reset();
        fheroes2::DrawLine( released[6], { offset + 2, offset + 0 }, { offset + 3, offset + 0 }, buttonGoodReleasedColor );
        fheroes2::DrawLine( released[6], { offset + 1, offset + 1 }, { offset + 1, offset + 2 }, buttonGoodReleasedColor );
        fheroes2::DrawLine( released[6], { offset + 4, offset + 1 }, { offset + 4, offset + 2 }, buttonGoodReleasedColor );
        fheroes2::DrawLine( released[6], { offset + 2, offset + 3 }, { offset + 7, offset + 9 }, buttonGoodReleasedColor );
        fheroes2::DrawLine( released[6], { offset + 3, offset + 3 }, { offset + 1, offset + 5 }, buttonGoodReleasedColor );
        fheroes2::DrawLine( released[6], { offset + 0, offset + 6 }, { offset + 0, offset + 8 }, buttonGoodReleasedColor );
        fheroes2::DrawLine( released[6], { offset + 1, offset + 9 }, { offset + 4, offset + 9 }, buttonGoodReleasedColor );
        fheroes2::DrawLine( released[6], { offset + 5, offset + 8 }, { offset + 7, offset + 5 }, buttonGoodReleasedColor );

        // '
        released[7].resize( 2 + offset * 2, 10 + offset * 2 );
        released[7].reset();
        fheroes2::DrawLine( released[7], { offset + 1, offset + 0 }, { offset + 1, offset + 1 }, buttonGoodReleasedColor );
        fheroes2::SetPixel( released[7], offset + 0, offset + 0, buttonGoodReleasedColor );

        // (
        released[8].resize( 3 + offset * 2, 10 + offset * 2 );
        released[8].reset();
        fheroes2::DrawLine( released[8], { offset + 0, offset + 3 }, { offset + 0, offset + 6 }, buttonGoodReleasedColor );
        fheroes2::DrawLine( released[8], { offset + 1, offset + 1 }, { offset + 1, offset + 2 }, buttonGoodReleasedColor );
        fheroes2::DrawLine( released[8], { offset + 1, offset + 7 }, { offset + 1, offset + 8 }, buttonGoodReleasedColor );
        fheroes2::SetPixel( released[8], offset + 2, offset + 0, buttonGoodReleasedColor );
        fheroes2::SetPixel( released[8], offset + 2, offset + 9, buttonGoodReleasedColor );

        // )
        released[9].resize( 3 + offset * 2, 10 + offset * 2 );
        released[9].reset();
        fheroes2::DrawLine( released[9], { offset + 2, offset + 3 }, { offset + 2, offset + 6 }, buttonGoodReleasedColor );
        fheroes2::DrawLine( released[9], { offset + 1, offset + 1 }, { offset + 1, offset + 2 }, buttonGoodReleasedColor );
        fheroes2::DrawLine( released[9], { offset + 1, offset + 7 }, { offset + 1, offset + 8 }, buttonGoodReleasedColor );
        fheroes2::SetPixel( released[9], offset + 0, offset + 0, buttonGoodReleasedColor );
        fheroes2::SetPixel( released[9], offset + 0, offset + 9, buttonGoodReleasedColor );

        //*
        released[10].resize( 5 + offset * 2, 10 + offset * 2 );
        released[10].reset();
        fheroes2::DrawLine( released[10], { offset + 2, offset + 0 }, { offset + 2, offset + 5 }, buttonGoodReleasedColor );
        fheroes2::DrawLine( released[10], { offset + 0, offset + 1 }, { offset + 4, offset + 4 }, buttonGoodReleasedColor );
        fheroes2::DrawLine( released[10], { offset + 0, offset + 4 }, { offset + 4, offset + 1 }, buttonGoodReleasedColor );

        // +
        released[11].resize( 5 + offset * 2, 10 + offset * 2 );
        released[11].reset();
        fheroes2::DrawLine( released[11], { offset + 0, offset + 5 }, { offset + 4, offset + 5 }, buttonGoodReleasedColor );
        fheroes2::DrawLine( released[11], { offset + 2, offset + 3 }, { offset + 2, offset + 7 }, buttonGoodReleasedColor );

        // ,
        released[12].resize( 3 + offset * 2, 11 + offset * 2 );
        released[12].reset();
        fheroes2::DrawLine( released[12], { offset + 1, offset + 8 }, { offset + 2, offset + 8 }, buttonGoodReleasedColor );
        fheroes2::DrawLine( released[12], { offset + 1, offset + 9 }, { offset + 2, offset + 9 }, buttonGoodReleasedColor );
        fheroes2::DrawLine( released[12], { offset + 0, offset + 10 }, { offset + 1, offset + 10 }, buttonGoodReleasedColor );

        // -
        released[13].resize( 6 + offset * 2, 6 + offset * 2 );
        released[13].reset();
        fheroes2::DrawLine( released[13], { offset + 0, offset + 5 }, { offset + 5, offset + 5 }, buttonGoodReleasedColor );

        // .
        released[14].resize( 2 + offset * 2, 10 + offset * 2 );
        released[14].reset();
        fheroes2::DrawLine( released[14], { offset + 0, offset + 8 }, { offset + 1, offset + 8 }, buttonGoodReleasedColor );
        fheroes2::DrawLine( released[14], { offset + 0, offset + 9 }, { offset + 1, offset + 9 }, buttonGoodReleasedColor );

        // /
        released[15].resize( 4 + offset * 2, 10 + offset * 2 );
        released[15].reset();
        fheroes2::DrawLine( released[15], { offset + 3, offset + 0 }, { offset + 0, offset + 9 }, buttonGoodReleasedColor );

        // 0
        released[16].resize( 9 + offset * 2, 10 + offset * 2 );
        released[16].reset();
        fheroes2::DrawLine( released[16], { offset + 2, offset + 0 }, { offset + 6, offset + 0 }, buttonGoodReleasedColor );
        fheroes2::DrawLine( released[16], { offset + 0, offset + 2 }, { offset + 0, offset + 7 }, buttonGoodReleasedColor );
        fheroes2::DrawLine( released[16], { offset + 2, offset + 9 }, { offset + 6, offset + 9 }, buttonGoodReleasedColor );
        fheroes2::DrawLine( released[16], { offset + 8, offset + 2 }, { offset + 8, offset + 7 }, buttonGoodReleasedColor );
        fheroes2::SetPixel( released[16], offset + 1, offset + 1, buttonGoodReleasedColor );
        fheroes2::SetPixel( released[16], offset + 7, offset + 1, buttonGoodReleasedColor );
        fheroes2::SetPixel( released[16], offset + 1, offset + 8, buttonGoodReleasedColor );
        fheroes2::SetPixel( released[16], offset + 7, offset + 8, buttonGoodReleasedColor );

        // 1
        released[17].resize( 5 + offset * 2, 10 + offset * 2 );
        released[17].reset();
        fheroes2::DrawLine( released[17], { offset + 2, offset + 0 }, { offset + 2, offset + 9 }, buttonGoodReleasedColor );
        fheroes2::DrawLine( released[17], { offset + 0, offset + 9 }, { offset + 4, offset + 9 }, buttonGoodReleasedColor );
        fheroes2::SetPixel( released[17], offset + 1, offset + 1, buttonGoodReleasedColor );
        fheroes2::SetPixel( released[17], offset + 0, offset + 2, buttonGoodReleasedColor );

        // 2
        released[18].resize( 7 + offset * 2, 10 + offset * 2 );
        released[18].reset();
        fheroes2::DrawLine( released[18], { offset + 1, offset + 0 }, { offset + 5, offset + 0 }, buttonGoodReleasedColor );
        fheroes2::DrawLine( released[18], { offset + 6, offset + 1 }, { offset + 6, offset + 3 }, buttonGoodReleasedColor );
        fheroes2::DrawLine( released[18], { offset + 5, offset + 4 }, { offset + 0, offset + 9 }, buttonGoodReleasedColor );
        fheroes2::DrawLine( released[18], { offset + 1, offset + 9 }, { offset + 6, offset + 9 }, buttonGoodReleasedColor );
        fheroes2::DrawLine( released[18], { offset + 0, offset + 1 }, { offset + 0, offset + 2 }, buttonGoodReleasedColor );
        fheroes2::SetPixel( released[18], offset + 6, offset + 8, buttonGoodReleasedColor );

        // 3
        released[19].resize( 7 + offset * 2, 10 + offset * 2 );
        released[19].reset();
        fheroes2::DrawLine( released[19], { offset + 1, offset + 0 }, { offset + 5, offset + 0 }, buttonGoodReleasedColor );
        fheroes2::DrawLine( released[19], { offset + 6, offset + 1 }, { offset + 6, offset + 3 }, buttonGoodReleasedColor );
        fheroes2::DrawLine( released[19], { offset + 2, offset + 4 }, { offset + 5, offset + 4 }, buttonGoodReleasedColor );
        fheroes2::DrawLine( released[19], { offset + 6, offset + 5 }, { offset + 6, offset + 8 }, buttonGoodReleasedColor );
        fheroes2::DrawLine( released[19], { offset + 1, offset + 9 }, { offset + 5, offset + 9 }, buttonGoodReleasedColor );
        fheroes2::SetPixel( released[19], offset + 0, offset + 1, buttonGoodReleasedColor );
        fheroes2::SetPixel( released[19], offset + 0, offset + 8, buttonGoodReleasedColor );

        // 4
        released[20].resize( 8 + offset * 2, 10 + offset * 2 );
        released[20].reset();
        fheroes2::DrawLine( released[20], { offset + 0, offset + 4 }, { offset + 4, offset + 0 }, buttonGoodReleasedColor );
        fheroes2::DrawLine( released[20], { offset + 5, offset + 0 }, { offset + 5, offset + 4 }, buttonGoodReleasedColor );
        fheroes2::DrawLine( released[20], { offset + 5, offset + 6 }, { offset + 5, offset + 8 }, buttonGoodReleasedColor );
        fheroes2::DrawLine( released[20], { offset + 0, offset + 5 }, { offset + 7, offset + 5 }, buttonGoodReleasedColor );
        fheroes2::DrawLine( released[20], { offset + 3, offset + 9 }, { offset + 7, offset + 9 }, buttonGoodReleasedColor );

        // 5
        released[21].resize( 7 + offset * 2, 10 + offset * 2 );
        released[21].reset();
        fheroes2::DrawLine( released[21], { offset + 0, offset + 0 }, { offset + 6, offset + 0 }, buttonGoodReleasedColor );
        fheroes2::DrawLine( released[21], { offset + 0, offset + 1 }, { offset + 0, offset + 3 }, buttonGoodReleasedColor );
        fheroes2::DrawLine( released[21], { offset + 1, offset + 4 }, { offset + 5, offset + 4 }, buttonGoodReleasedColor );
        fheroes2::DrawLine( released[21], { offset + 6, offset + 5 }, { offset + 6, offset + 8 }, buttonGoodReleasedColor );
        fheroes2::DrawLine( released[21], { offset + 1, offset + 9 }, { offset + 5, offset + 9 }, buttonGoodReleasedColor );
        fheroes2::SetPixel( released[21], offset + 0, offset + 8, buttonGoodReleasedColor );

        // 6
        released[22].resize( 7 + offset * 2, 10 + offset * 2 );
        released[22].reset();
        fheroes2::DrawLine( released[22], { offset + 1, offset + 0 }, { offset + 5, offset + 0 }, buttonGoodReleasedColor );
        fheroes2::DrawLine( released[22], { offset + 0, offset + 1 }, { offset + 0, offset + 8 }, buttonGoodReleasedColor );
        fheroes2::DrawLine( released[22], { offset + 1, offset + 4 }, { offset + 5, offset + 4 }, buttonGoodReleasedColor );
        fheroes2::DrawLine( released[22], { offset + 6, offset + 5 }, { offset + 6, offset + 8 }, buttonGoodReleasedColor );
        fheroes2::DrawLine( released[22], { offset + 1, offset + 9 }, { offset + 5, offset + 9 }, buttonGoodReleasedColor );
        fheroes2::SetPixel( released[22], offset + 6, offset + 1, buttonGoodReleasedColor );

        // 7
        released[23].resize( 7 + offset * 2, 10 + offset * 2 );
        released[23].reset();
        fheroes2::DrawLine( released[23], { offset + 0, offset + 0 }, { offset + 5, offset + 0 }, buttonGoodReleasedColor );
        fheroes2::DrawLine( released[23], { offset + 6, offset + 0 }, { offset + 2, offset + 9 }, buttonGoodReleasedColor );
        fheroes2::SetPixel( released[23], offset + 0, offset + 1, buttonGoodReleasedColor );
        fheroes2::SetPixel( released[23], offset + 1, offset + 9, buttonGoodReleasedColor );
        fheroes2::SetPixel( released[23], offset + 3, offset + 9, buttonGoodReleasedColor );

        // 8
        released[24].resize( 7 + offset * 2, 10 + offset * 2 );
        released[24].reset();
        fheroes2::DrawLine( released[24], { offset + 1, offset + 0 }, { offset + 5, offset + 0 }, buttonGoodReleasedColor );
        fheroes2::DrawLine( released[24], { offset + 0, offset + 1 }, { offset + 0, offset + 3 }, buttonGoodReleasedColor );
        fheroes2::DrawLine( released[24], { offset + 6, offset + 1 }, { offset + 6, offset + 3 }, buttonGoodReleasedColor );
        fheroes2::DrawLine( released[24], { offset + 1, offset + 4 }, { offset + 5, offset + 4 }, buttonGoodReleasedColor );
        fheroes2::DrawLine( released[24], { offset + 0, offset + 5 }, { offset + 0, offset + 8 }, buttonGoodReleasedColor );
        fheroes2::DrawLine( released[24], { offset + 6, offset + 5 }, { offset + 6, offset + 8 }, buttonGoodReleasedColor );
        fheroes2::DrawLine( released[24], { offset + 1, offset + 9 }, { offset + 5, offset + 9 }, buttonGoodReleasedColor );

        // 9
        released[25].resize( 7 + offset * 2, 10 + offset * 2 );
        released[25].reset();
        fheroes2::DrawLine( released[25], { offset + 1, offset + 0 }, { offset + 5, offset + 0 }, buttonGoodReleasedColor );
        fheroes2::DrawLine( released[25], { offset + 0, offset + 1 }, { offset + 0, offset + 4 }, buttonGoodReleasedColor );
        fheroes2::DrawLine( released[25], { offset + 6, offset + 1 }, { offset + 6, offset + 8 }, buttonGoodReleasedColor );
        fheroes2::DrawLine( released[25], { offset + 1, offset + 5 }, { offset + 5, offset + 5 }, buttonGoodReleasedColor );
        fheroes2::DrawLine( released[25], { offset + 1, offset + 9 }, { offset + 5, offset + 9 }, buttonGoodReleasedColor );
        fheroes2::SetPixel( released[25], offset + 0, offset + 8, buttonGoodReleasedColor );

        // :
        released[26].resize( 2 + offset * 2, 10 + offset * 2 );
        released[26].reset();
        fheroes2::DrawLine( released[26], { offset + 0, offset + 3 }, { offset + 1, offset + 3 }, buttonGoodReleasedColor );
        fheroes2::DrawLine( released[26], { offset + 0, offset + 4 }, { offset + 1, offset + 4 }, buttonGoodReleasedColor );
        fheroes2::DrawLine( released[26], { offset + 0, offset + 8 }, { offset + 1, offset + 8 }, buttonGoodReleasedColor );
        fheroes2::DrawLine( released[26], { offset + 0, offset + 9 }, { offset + 1, offset + 9 }, buttonGoodReleasedColor );

        // ;
        released[27].resize( 3 + offset * 2, 11 + offset * 2 );
        released[27].reset();
        fheroes2::DrawLine( released[27], { offset + 1, offset + 3 }, { offset + 2, offset + 3 }, buttonGoodReleasedColor );
        fheroes2::DrawLine( released[27], { offset + 1, offset + 4 }, { offset + 2, offset + 4 }, buttonGoodReleasedColor );
        fheroes2::DrawLine( released[27], { offset + 1, offset + 8 }, { offset + 2, offset + 8 }, buttonGoodReleasedColor );
        fheroes2::DrawLine( released[27], { offset + 1, offset + 9 }, { offset + 2, offset + 9 }, buttonGoodReleasedColor );
        fheroes2::DrawLine( released[27], { offset + 0, offset + 10 }, { offset + 1, offset + 10 }, buttonGoodReleasedColor );

        // <
        released[28].resize( 4 + offset * 2, 10 + offset * 2 );
        released[28].reset();
        fheroes2::DrawLine( released[28], { offset + 3, offset + 2 }, { offset + 0, offset + 5 }, buttonGoodReleasedColor );
        fheroes2::DrawLine( released[28], { offset + 3, offset + 8 }, { offset + 1, offset + 6 }, buttonGoodReleasedColor );

        // =
        released[29].resize( 6 + offset * 2, 8 + offset * 2 );
        released[29].reset();
        fheroes2::DrawLine( released[29], { offset + 0, offset + 3 }, { offset + 5, offset + 3 }, buttonGoodReleasedColor );
        fheroes2::DrawLine( released[29], { offset + 0, offset + 7 }, { offset + 5, offset + 7 }, buttonGoodReleasedColor );

        // >
        released[30].resize( 4 + offset * 2, 10 + offset * 2 );
        released[30].reset();
        fheroes2::DrawLine( released[30], { offset + 0, offset + 2 }, { offset + 3, offset + 5 }, buttonGoodReleasedColor );
        fheroes2::DrawLine( released[30], { offset + 0, offset + 8 }, { offset + 2, offset + 6 }, buttonGoodReleasedColor );

        // ?
        released[31].resize( 6 + offset * 2, 10 + offset * 2 );
        released[31].reset();
        fheroes2::DrawLine( released[31], { offset + 0, offset + 1 }, { offset + 0, offset + 2 }, buttonGoodReleasedColor );
        fheroes2::DrawLine( released[31], { offset + 1, offset + 0 }, { offset + 4, offset + 0 }, buttonGoodReleasedColor );
        fheroes2::DrawLine( released[31], { offset + 5, offset + 1 }, { offset + 5, offset + 2 }, buttonGoodReleasedColor );
        fheroes2::DrawLine( released[31], { offset + 4, offset + 3 }, { offset + 3, offset + 5 }, buttonGoodReleasedColor );
        fheroes2::DrawLine( released[31], { offset + 2, offset + 8 }, { offset + 3, offset + 8 }, buttonGoodReleasedColor );
        fheroes2::DrawLine( released[31], { offset + 2, offset + 9 }, { offset + 3, offset + 9 }, buttonGoodReleasedColor );

        // A
        released[33].resize( 13 + offset * 2, 10 + offset * 2 );
        released[33].reset();
        fheroes2::DrawLine( released[33], { offset + 0, offset + 9 }, { offset + 4, offset + 9 }, buttonGoodReleasedColor );
        fheroes2::DrawLine( released[33], { offset + 8, offset + 9 }, { offset + 12, offset + 9 }, buttonGoodReleasedColor );
        fheroes2::DrawLine( released[33], { offset + 5, offset + 5 }, { offset + 8, offset + 5 }, buttonGoodReleasedColor );
        fheroes2::DrawLine( released[33], { offset + 2, offset + 8 }, { offset + 4, offset + 5 }, buttonGoodReleasedColor );
        fheroes2::DrawLine( released[33], { offset + 7, offset + 1 }, { offset + 10, offset + 8 }, buttonGoodReleasedColor );
        fheroes2::SetPixel( released[33], offset + 4, offset + 4, buttonGoodReleasedColor );
        fheroes2::SetPixel( released[33], offset + 5, offset + 3, buttonGoodReleasedColor );
        fheroes2::SetPixel( released[33], offset + 5, offset + 2, buttonGoodReleasedColor );
        fheroes2::SetPixel( released[33], offset + 6, offset + 1, buttonGoodReleasedColor );
        fheroes2::SetPixel( released[33], offset + 6, offset + 0, buttonGoodReleasedColor );

        // B
        released[34].resize( 11 + offset * 2, 10 + offset * 2 );
        released[34].reset();
        fheroes2::DrawLine( released[34], { offset + 0, offset + 0 }, { offset + 8, offset + 0 }, buttonGoodReleasedColor );
        fheroes2::DrawLine( released[34], { offset + 0, offset + 9 }, { offset + 8, offset + 9 }, buttonGoodReleasedColor );
        fheroes2::DrawLine( released[34], { offset + 3, offset + 5 }, { offset + 9, offset + 5 }, buttonGoodReleasedColor );
        fheroes2::DrawLine( released[34], { offset + 2, offset + 1 }, { offset + 2, offset + 8 }, buttonGoodReleasedColor );
        fheroes2::DrawLine( released[34], { offset + 10, offset + 2 }, { offset + 10, offset + 4 }, buttonGoodReleasedColor );
        fheroes2::DrawLine( released[34], { offset + 10, offset + 6 }, { offset + 10, offset + 7 }, buttonGoodReleasedColor );
        fheroes2::SetPixel( released[34], offset + 9, offset + 8, buttonGoodReleasedColor );
        fheroes2::SetPixel( released[34], offset + 9, offset + 1, buttonGoodReleasedColor );

        // C
        released[35].resize( 10 + offset * 2, 10 + offset * 2 );
        released[35].reset();
        fheroes2::DrawLine( released[35], { offset + 2, offset + 0 }, { offset + 7, offset + 0 }, buttonGoodReleasedColor );
        fheroes2::DrawLine( released[35], { offset + 0, offset + 2 }, { offset + 0, offset + 7 }, buttonGoodReleasedColor );
        fheroes2::DrawLine( released[35], { offset + 2, offset + 9 }, { offset + 7, offset + 9 }, buttonGoodReleasedColor );
        fheroes2::DrawLine( released[35], { offset + 9, offset + 0 }, { offset + 9, offset + 2 }, buttonGoodReleasedColor );
        fheroes2::SetPixel( released[35], offset + 1, offset + 1, buttonGoodReleasedColor );
        fheroes2::SetPixel( released[35], offset + 1, offset + 8, buttonGoodReleasedColor );
        fheroes2::SetPixel( released[35], offset + 8, offset + 1, buttonGoodReleasedColor );
        fheroes2::SetPixel( released[35], offset + 8, offset + 8, buttonGoodReleasedColor );
        fheroes2::SetPixel( released[35], offset + 9, offset + 7, buttonGoodReleasedColor );

        // D
        released[36].resize( 11 + offset * 2, 10 + offset * 2 );
        released[36].reset();
        fheroes2::DrawLine( released[36], { offset + 0, offset + 0 }, { offset + 8, offset + 0 }, buttonGoodReleasedColor );
        fheroes2::DrawLine( released[36], { offset + 0, offset + 9 }, { offset + 8, offset + 9 }, buttonGoodReleasedColor );
        fheroes2::DrawLine( released[36], { offset + 2, offset + 1 }, { offset + 2, offset + 8 }, buttonGoodReleasedColor );
        fheroes2::DrawLine( released[36], { offset + 10, offset + 2 }, { offset + 10, offset + 7 }, buttonGoodReleasedColor );
        fheroes2::SetPixel( released[36], offset + 9, offset + 1, buttonGoodReleasedColor );
        fheroes2::SetPixel( released[36], offset + 9, offset + 8, buttonGoodReleasedColor );

        // E
        released[37].resize( 9 + offset * 2, 10 + offset * 2 );
        released[37].reset();
        fheroes2::DrawLine( released[37], { offset + 0, offset + 0 }, { offset + 8, offset + 0 }, buttonGoodReleasedColor );
        fheroes2::DrawLine( released[37], { offset + 0, offset + 9 }, { offset + 8, offset + 9 }, buttonGoodReleasedColor );
        fheroes2::DrawLine( released[37], { offset + 2, offset + 1 }, { offset + 2, offset + 8 }, buttonGoodReleasedColor );
        fheroes2::DrawLine( released[37], { offset + 3, offset + 4 }, { offset + 6, offset + 4 }, buttonGoodReleasedColor );
        fheroes2::SetPixel( released[37], offset + 8, offset + 1, buttonGoodReleasedColor );
        fheroes2::SetPixel( released[37], offset + 8, offset + 8, buttonGoodReleasedColor );
        fheroes2::SetPixel( released[37], offset + 6, offset + 3, buttonGoodReleasedColor );
        fheroes2::SetPixel( released[37], offset + 6, offset + 5, buttonGoodReleasedColor );

        // F
        released[38].resize( 9 + offset * 2, 10 + offset * 2 );
        released[38].reset();
        fheroes2::DrawLine( released[38], { offset + 0, offset + 0 }, { offset + 8, offset + 0 }, buttonGoodReleasedColor );
        fheroes2::DrawLine( released[38], { offset + 0, offset + 9 }, { offset + 3, offset + 9 }, buttonGoodReleasedColor );
        fheroes2::DrawLine( released[38], { offset + 2, offset + 1 }, { offset + 2, offset + 8 }, buttonGoodReleasedColor );
        fheroes2::DrawLine( released[38], { offset + 3, offset + 4 }, { offset + 6, offset + 4 }, buttonGoodReleasedColor );
        fheroes2::SetPixel( released[38], offset + 8, offset + 1, buttonGoodReleasedColor );
        fheroes2::SetPixel( released[38], offset + 6, offset + 3, buttonGoodReleasedColor );
        fheroes2::SetPixel( released[38], offset + 6, offset + 5, buttonGoodReleasedColor );

        // G
        released[39].resize( 11 + offset * 2, 10 + offset * 2 );
        released[39].reset();
        fheroes2::DrawLine( released[39], { offset + 2, offset + 0 }, { offset + 7, offset + 0 }, buttonGoodReleasedColor );
        fheroes2::DrawLine( released[39], { offset + 2, offset + 9 }, { offset + 7, offset + 9 }, buttonGoodReleasedColor );
        fheroes2::DrawLine( released[39], { offset + 0, offset + 2 }, { offset + 0, offset + 7 }, buttonGoodReleasedColor );
        fheroes2::DrawLine( released[39], { offset + 7, offset + 5 }, { offset + 10, offset + 5 }, buttonGoodReleasedColor );
        fheroes2::DrawLine( released[39], { offset + 9, offset + 0 }, { offset + 9, offset + 2 }, buttonGoodReleasedColor );
        fheroes2::DrawLine( released[39], { offset + 9, offset + 6 }, { offset + 9, offset + 7 }, buttonGoodReleasedColor );
        fheroes2::SetPixel( released[39], offset + 1, offset + 1, buttonGoodReleasedColor );
        fheroes2::SetPixel( released[39], offset + 1, offset + 8, buttonGoodReleasedColor );
        fheroes2::SetPixel( released[39], offset + 8, offset + 1, buttonGoodReleasedColor );
        fheroes2::SetPixel( released[39], offset + 8, offset + 8, buttonGoodReleasedColor );

        // H
        released[40].resize( 13 + offset * 2, 10 + offset * 2 );
        released[40].reset();
        fheroes2::DrawLine( released[40], { offset + 0, offset + 0 }, { offset + 4, offset + 0 }, buttonGoodReleasedColor );
        fheroes2::DrawLine( released[40], { offset + 0, offset + 9 }, { offset + 4, offset + 9 }, buttonGoodReleasedColor );
        fheroes2::DrawLine( released[40], { offset + 2, offset + 1 }, { offset + 2, offset + 8 }, buttonGoodReleasedColor );
        fheroes2::DrawLine( released[40], { offset + 8, offset + 0 }, { offset + 12, offset + 0 }, buttonGoodReleasedColor );
        fheroes2::DrawLine( released[40], { offset + 8, offset + 9 }, { offset + 12, offset + 9 }, buttonGoodReleasedColor );
        fheroes2::DrawLine( released[40], { offset + 10, offset + 1 }, { offset + 10, offset + 8 }, buttonGoodReleasedColor );
        fheroes2::DrawLine( released[40], { offset + 3, offset + 5 }, { offset + 9, offset + 5 }, buttonGoodReleasedColor );

        // I
        released[41].resize( 5 + offset * 2, 10 + offset * 2 );
        released[41].reset();
        fheroes2::DrawLine( released[41], { offset + 0, offset + 0 }, { offset + 4, offset + 0 }, buttonGoodReleasedColor );
        fheroes2::DrawLine( released[41], { offset + 0, offset + 9 }, { offset + 4, offset + 9 }, buttonGoodReleasedColor );
        fheroes2::DrawLine( released[41], { offset + 2, offset + 1 }, { offset + 2, offset + 8 }, buttonGoodReleasedColor );

        // J
        released[42].resize( 8 + offset * 2, 10 + offset * 2 );
        released[42].reset();
        fheroes2::DrawLine( released[42], { offset + 3, offset + 0 }, { offset + 7, offset + 0 }, buttonGoodReleasedColor );
        fheroes2::DrawLine( released[42], { offset + 1, offset + 9 }, { offset + 4, offset + 9 }, buttonGoodReleasedColor );
        fheroes2::DrawLine( released[42], { offset + 5, offset + 1 }, { offset + 5, offset + 8 }, buttonGoodReleasedColor );
        fheroes2::DrawLine( released[42], { offset + 0, offset + 7 }, { offset + 0, offset + 8 }, buttonGoodReleasedColor );

        // K
        released[43].resize( 12 + offset * 2, 10 + offset * 2 );
        released[43].reset();
        fheroes2::DrawLine( released[43], { offset + 0, offset + 0 }, { offset + 4, offset + 0 }, buttonGoodReleasedColor );
        fheroes2::DrawLine( released[43], { offset + 0, offset + 9 }, { offset + 4, offset + 9 }, buttonGoodReleasedColor );
        fheroes2::DrawLine( released[43], { offset + 2, offset + 1 }, { offset + 2, offset + 8 }, buttonGoodReleasedColor );
        fheroes2::DrawLine( released[43], { offset + 3, offset + 4 }, { offset + 5, offset + 4 }, buttonGoodReleasedColor );
        fheroes2::DrawLine( released[43], { offset + 6, offset + 3 }, { offset + 8, offset + 1 }, buttonGoodReleasedColor );
        fheroes2::DrawLine( released[43], { offset + 6, offset + 5 }, { offset + 9, offset + 8 }, buttonGoodReleasedColor );
        fheroes2::DrawLine( released[43], { offset + 7, offset + 0 }, { offset + 10, offset + 0 }, buttonGoodReleasedColor );
        fheroes2::DrawLine( released[43], { offset + 8, offset + 9 }, { offset + 11, offset + 9 }, buttonGoodReleasedColor );

        // L
        released[44].resize( 9 + offset * 2, 10 + offset * 2 );
        released[44].reset();
        fheroes2::DrawLine( released[44], { offset + 0, offset + 0 }, { offset + 4, offset + 0 }, buttonGoodReleasedColor );
        fheroes2::DrawLine( released[44], { offset + 0, offset + 9 }, { offset + 8, offset + 9 }, buttonGoodReleasedColor );
        fheroes2::DrawLine( released[44], { offset + 2, offset + 1 }, { offset + 2, offset + 8 }, buttonGoodReleasedColor );
        fheroes2::SetPixel( released[44], offset + 8, offset + 8, buttonGoodReleasedColor );

        // M
        released[45].resize( 15 + offset * 2, 10 + offset * 2 );
        released[45].reset();
        fheroes2::DrawLine( released[45], { offset + 0, offset + 0 }, { offset + 2, offset + 0 }, buttonGoodReleasedColor );
        fheroes2::DrawLine( released[45], { offset + 2, offset + 0 }, { offset + 2, offset + 8 }, buttonGoodReleasedColor );
        fheroes2::DrawLine( released[45], { offset + 0, offset + 9 }, { offset + 4, offset + 9 }, buttonGoodReleasedColor );
        fheroes2::DrawLine( released[45], { offset + 3, offset + 1 }, { offset + 7, offset + 5 }, buttonGoodReleasedColor );
        fheroes2::DrawLine( released[45], { offset + 8, offset + 4 }, { offset + 11, offset + 1 }, buttonGoodReleasedColor );
        fheroes2::DrawLine( released[45], { offset + 12, offset + 1 }, { offset + 12, offset + 8 }, buttonGoodReleasedColor );
        fheroes2::DrawLine( released[45], { offset + 12, offset + 0 }, { offset + 14, offset + 0 }, buttonGoodReleasedColor );
        fheroes2::DrawLine( released[45], { offset + 10, offset + 9 }, { offset + 14, offset + 9 }, buttonGoodReleasedColor );

        // N
        released[46].resize( 14 + offset * 2, 10 + offset * 2 );
        released[46].reset();
        fheroes2::DrawLine( released[46], { offset + 0, offset + 0 }, { offset + 1, offset + 0 }, buttonGoodReleasedColor );
        fheroes2::DrawLine( released[46], { offset + 2, offset + 0 }, { offset + 2, offset + 8 }, buttonGoodReleasedColor );
        fheroes2::DrawLine( released[46], { offset + 0, offset + 9 }, { offset + 4, offset + 9 }, buttonGoodReleasedColor );
        fheroes2::DrawLine( released[46], { offset + 3, offset + 1 }, { offset + 10, offset + 8 }, buttonGoodReleasedColor );
        fheroes2::DrawLine( released[46], { offset + 9, offset + 0 }, { offset + 13, offset + 0 }, buttonGoodReleasedColor );
        fheroes2::DrawLine( released[46], { offset + 11, offset + 0 }, { offset + 11, offset + 9 }, buttonGoodReleasedColor );

        // O
        released[47].resize( 10 + offset * 2, 10 + offset * 2 );
        released[47].reset();
        fheroes2::DrawLine( released[47], { offset + 2, offset + 0 }, { offset + 7, offset + 0 }, buttonGoodReleasedColor );
        fheroes2::DrawLine( released[47], { offset + 0, offset + 2 }, { offset + 0, offset + 7 }, buttonGoodReleasedColor );
        fheroes2::DrawLine( released[47], { offset + 2, offset + 9 }, { offset + 7, offset + 9 }, buttonGoodReleasedColor );
        fheroes2::DrawLine( released[47], { offset + 9, offset + 2 }, { offset + 9, offset + 7 }, buttonGoodReleasedColor );
        fheroes2::SetPixel( released[47], offset + 1, offset + 1, buttonGoodReleasedColor );
        fheroes2::SetPixel( released[47], offset + 8, offset + 1, buttonGoodReleasedColor );
        fheroes2::SetPixel( released[47], offset + 1, offset + 8, buttonGoodReleasedColor );
        fheroes2::SetPixel( released[47], offset + 8, offset + 8, buttonGoodReleasedColor );

        // P
        released[48].resize( 11 + offset * 2, 10 + offset * 2 );
        released[48].reset();
        fheroes2::DrawLine( released[48], { offset + 0, offset + 0 }, { offset + 9, offset + 0 }, buttonGoodReleasedColor );
        fheroes2::DrawLine( released[48], { offset + 0, offset + 9 }, { offset + 4, offset + 9 }, buttonGoodReleasedColor );
        fheroes2::DrawLine( released[48], { offset + 3, offset + 5 }, { offset + 9, offset + 5 }, buttonGoodReleasedColor );
        fheroes2::DrawLine( released[48], { offset + 2, offset + 1 }, { offset + 2, offset + 8 }, buttonGoodReleasedColor );
        fheroes2::DrawLine( released[48], { offset + 10, offset + 1 }, { offset + 10, offset + 4 }, buttonGoodReleasedColor );

        // Q
        released[49].resize( 11 + offset * 2, 11 + offset * 2 );
        released[49].reset();
        fheroes2::DrawLine( released[49], { offset + 2, offset + 0 }, { offset + 7, offset + 0 }, buttonGoodReleasedColor );
        fheroes2::DrawLine( released[49], { offset + 0, offset + 2 }, { offset + 0, offset + 7 }, buttonGoodReleasedColor );
        fheroes2::DrawLine( released[49], { offset + 2, offset + 9 }, { offset + 7, offset + 9 }, buttonGoodReleasedColor );
        fheroes2::DrawLine( released[49], { offset + 9, offset + 2 }, { offset + 9, offset + 7 }, buttonGoodReleasedColor );
        fheroes2::DrawLine( released[49], { offset + 4, offset + 7 }, { offset + 5, offset + 7 }, buttonGoodReleasedColor );
        fheroes2::DrawLine( released[49], { offset + 6, offset + 7 }, { offset + 9, offset + 10 }, buttonGoodReleasedColor );
        fheroes2::DrawLine( released[49], { offset + 10, offset + 10 }, { offset + 11, offset + 10 }, buttonGoodReleasedColor );
        fheroes2::SetPixel( released[49], offset + 1, offset + 1, buttonGoodReleasedColor );
        fheroes2::SetPixel( released[49], offset + 8, offset + 1, buttonGoodReleasedColor );
        fheroes2::SetPixel( released[49], offset + 1, offset + 8, buttonGoodReleasedColor );
        fheroes2::SetPixel( released[49], offset + 8, offset + 8, buttonGoodReleasedColor );
        fheroes2::SetPixel( released[49], offset + 12, offset + 9, buttonGoodReleasedColor );

        // R
        released[50].resize( 12 + offset * 2, 10 + offset * 2 );
        released[50].reset();
        fheroes2::DrawLine( released[50], { offset + 0, offset + 0 }, { offset + 9, offset + 0 }, buttonGoodReleasedColor );
        fheroes2::DrawLine( released[50], { offset + 0, offset + 9 }, { offset + 4, offset + 9 }, buttonGoodReleasedColor );
        fheroes2::DrawLine( released[50], { offset + 8, offset + 9 }, { offset + 11, offset + 9 }, buttonGoodReleasedColor );
        fheroes2::DrawLine( released[50], { offset + 3, offset + 5 }, { offset + 9, offset + 5 }, buttonGoodReleasedColor );
        fheroes2::DrawLine( released[50], { offset + 2, offset + 1 }, { offset + 2, offset + 8 }, buttonGoodReleasedColor );
        fheroes2::DrawLine( released[50], { offset + 10, offset + 1 }, { offset + 10, offset + 4 }, buttonGoodReleasedColor );
        fheroes2::DrawLine( released[50], { offset + 7, offset + 6 }, { offset + 9, offset + 8 }, buttonGoodReleasedColor );

        // S
        released[51].resize( 9 + offset * 2, 10 + offset * 2 );
        released[51].reset();
        fheroes2::DrawLine( released[51], { offset + 1, offset + 0 }, { offset + 7, offset + 0 }, buttonGoodReleasedColor );
        fheroes2::DrawLine( released[51], { offset + 0, offset + 1 }, { offset + 0, offset + 3 }, buttonGoodReleasedColor );
        fheroes2::DrawLine( released[51], { offset + 1, offset + 4 }, { offset + 7, offset + 4 }, buttonGoodReleasedColor );
        fheroes2::DrawLine( released[51], { offset + 8, offset + 5 }, { offset + 8, offset + 8 }, buttonGoodReleasedColor );
        fheroes2::DrawLine( released[51], { offset + 1, offset + 9 }, { offset + 7, offset + 9 }, buttonGoodReleasedColor );
        fheroes2::DrawLine( released[51], { offset + 0, offset + 8 }, { offset + 1, offset + 8 }, buttonGoodReleasedColor );
        fheroes2::SetPixel( released[51], offset + 8, offset + 1, buttonGoodReleasedColor );

        // T
        released[52].resize( 11 + offset * 2, 10 + offset * 2 );
        released[52].reset();
        fheroes2::DrawLine( released[52], { offset + 0, offset + 0 }, { offset + 10, offset + 0 }, buttonGoodReleasedColor );
        fheroes2::DrawLine( released[52], { offset + 5, offset + 1 }, { offset + 5, offset + 8 }, buttonGoodReleasedColor );
        fheroes2::DrawLine( released[52], { offset + 0, offset + 1 }, { offset + 0, offset + 2 }, buttonGoodReleasedColor );
        fheroes2::DrawLine( released[52], { offset + 10, offset + 1 }, { offset + 10, offset + 2 }, buttonGoodReleasedColor );
        fheroes2::DrawLine( released[52], { offset + 4, offset + 9 }, { offset + 6, offset + 9 }, buttonGoodReleasedColor );

        // U
        released[53].resize( 13 + offset * 2, 10 + offset * 2 );
        released[53].reset();
        fheroes2::DrawLine( released[53], { offset + 0, offset + 0 }, { offset + 4, offset + 0 }, buttonGoodReleasedColor );
        fheroes2::DrawLine( released[53], { offset + 8, offset + 0 }, { offset + 12, offset + 0 }, buttonGoodReleasedColor );
        fheroes2::DrawLine( released[53], { offset + 2, offset + 1 }, { offset + 2, offset + 7 }, buttonGoodReleasedColor );
        fheroes2::DrawLine( released[53], { offset + 10, offset + 1 }, { offset + 10, offset + 7 }, buttonGoodReleasedColor );
        fheroes2::DrawLine( released[53], { offset + 4, offset + 9 }, { offset + 8, offset + 9 }, buttonGoodReleasedColor );
        fheroes2::SetPixel( released[53], offset + 3, offset + 8, buttonGoodReleasedColor );
        fheroes2::SetPixel( released[53], offset + 9, offset + 8, buttonGoodReleasedColor );

        // V
        released[54].resize( 11 + offset * 2, 10 + offset * 2 );
        released[54].reset();
        fheroes2::DrawLine( released[54], { offset + 0, offset + 0 }, { offset + 4, offset + 0 }, buttonGoodReleasedColor );
        fheroes2::DrawLine( released[54], { offset + 6, offset + 0 }, { offset + 10, offset + 0 }, buttonGoodReleasedColor );
        fheroes2::DrawLine( released[54], { offset + 2, offset + 1 }, { offset + 5, offset + 9 }, buttonGoodReleasedColor );
        fheroes2::DrawLine( released[54], { offset + 8, offset + 1 }, { offset + 6, offset + 7 }, buttonGoodReleasedColor );

        // W
        released[55].resize( 17 + offset * 2, 10 + offset * 2 );
        released[55].reset();
        fheroes2::DrawLine( released[55], { offset + 0, offset + 0 }, { offset + 4, offset + 0 }, buttonGoodReleasedColor );
        fheroes2::DrawLine( released[55], { offset + 7, offset + 0 }, { offset + 9, offset + 0 }, buttonGoodReleasedColor );
        fheroes2::DrawLine( released[55], { offset + 12, offset + 0 }, { offset + 16, offset + 0 }, buttonGoodReleasedColor );
        fheroes2::DrawLine( released[55], { offset + 2, offset + 1 }, { offset + 5, offset + 9 }, buttonGoodReleasedColor );
        fheroes2::DrawLine( released[55], { offset + 8, offset + 1 }, { offset + 6, offset + 7 }, buttonGoodReleasedColor );
        fheroes2::DrawLine( released[55], { offset + 9, offset + 3 }, { offset + 10, offset + 7 }, buttonGoodReleasedColor );
        fheroes2::DrawLine( released[55], { offset + 14, offset + 1 }, { offset + 11, offset + 9 }, buttonGoodReleasedColor );

        // X
        released[56].resize( 12 + offset * 2, 10 + offset * 2 );
        released[56].reset();
        fheroes2::DrawLine( released[56], { offset + 0, offset + 0 }, { offset + 3, offset + 0 }, buttonGoodReleasedColor );
        fheroes2::DrawLine( released[56], { offset + 8, offset + 0 }, { offset + 11, offset + 0 }, buttonGoodReleasedColor );
        fheroes2::DrawLine( released[56], { offset + 0, offset + 9 }, { offset + 3, offset + 9 }, buttonGoodReleasedColor );
        fheroes2::DrawLine( released[56], { offset + 8, offset + 9 }, { offset + 11, offset + 9 }, buttonGoodReleasedColor );
        fheroes2::DrawLine( released[56], { offset + 2, offset + 1 }, { offset + 9, offset + 8 }, buttonGoodReleasedColor );
        fheroes2::DrawLine( released[56], { offset + 2, offset + 8 }, { offset + 9, offset + 1 }, buttonGoodReleasedColor );

        // Y
        released[57].resize( 11 + offset * 2, 10 + offset * 2 );
        released[57].reset();
        fheroes2::DrawLine( released[57], { offset + 0, offset + 0 }, { offset + 3, offset + 0 }, buttonGoodReleasedColor );
        fheroes2::DrawLine( released[57], { offset + 7, offset + 0 }, { offset + 10, offset + 0 }, buttonGoodReleasedColor );
        fheroes2::DrawLine( released[57], { offset + 2, offset + 1 }, { offset + 4, offset + 3 }, buttonGoodReleasedColor );
        fheroes2::DrawLine( released[57], { offset + 6, offset + 3 }, { offset + 8, offset + 1 }, buttonGoodReleasedColor );
        fheroes2::DrawLine( released[57], { offset + 5, offset + 4 }, { offset + 5, offset + 8 }, buttonGoodReleasedColor );
        fheroes2::DrawLine( released[57], { offset + 3, offset + 9 }, { offset + 7, offset + 9 }, buttonGoodReleasedColor );

        // Z
        released[58].resize( 9 + offset * 2, 10 + offset * 2 );
        released[58].reset();
        fheroes2::DrawLine( released[58], { offset + 0, offset + 0 }, { offset + 8, offset + 0 }, buttonGoodReleasedColor );
        fheroes2::DrawLine( released[58], { offset + 0, offset + 9 }, { offset + 8, offset + 9 }, buttonGoodReleasedColor );
        fheroes2::DrawLine( released[58], { offset + 7, offset + 1 }, { offset + 0, offset + 8 }, buttonGoodReleasedColor );
        fheroes2::SetPixel( released[58], offset + 0, offset + 1, buttonGoodReleasedColor );
        fheroes2::SetPixel( released[58], offset + 8, offset + 8, buttonGoodReleasedColor );

        // [
        released[59].resize( 4 + offset * 2, 10 + offset * 2 );
        released[59].reset();
        fheroes2::DrawLine( released[59], { offset + 0, offset + 0 }, { offset + 0, offset + 9 }, buttonGoodReleasedColor );
        fheroes2::DrawLine( released[59], { offset + 1, offset + 0 }, { offset + 3, offset + 0 }, buttonGoodReleasedColor );
        fheroes2::DrawLine( released[59], { offset + 1, offset + 9 }, { offset + 3, offset + 9 }, buttonGoodReleasedColor );

        /* \ */
        released[60].resize( 4 + offset * 2, 10 + offset * 2 );
        released[60].reset();
        fheroes2::DrawLine( released[60], { offset + 0, offset + 0 }, { offset + 3, offset + 9 }, buttonGoodReleasedColor );

        // ]
        released[61].resize( 4 + offset * 2, 10 + offset * 2 );
        released[61].reset();
        fheroes2::DrawLine( released[61], { offset + 3, offset + 0 }, { offset + 3, offset + 9 }, buttonGoodReleasedColor );
        fheroes2::DrawLine( released[61], { offset + 0, offset + 0 }, { offset + 2, offset + 0 }, buttonGoodReleasedColor );
        fheroes2::DrawLine( released[61], { offset + 0, offset + 9 }, { offset + 2, offset + 9 }, buttonGoodReleasedColor );

        // ^
        released[62].resize( 5 + offset * 2, 3 + offset * 2 );
        released[62].reset();
        fheroes2::DrawLine( released[62], { offset + 0, offset + 2 }, { offset + 2, offset + 0 }, buttonGoodReleasedColor );
        fheroes2::DrawLine( released[62], { offset + 3, offset + 1 }, { offset + 4, offset + 2 }, buttonGoodReleasedColor );

        // _
        released[63].resize( 8 + offset * 2, 11 + offset * 2 );
        released[63].reset();
        fheroes2::DrawLine( released[63], { offset + 0, offset + 10 }, { offset + 7, offset + 10 }, buttonGoodReleasedColor );

        // | - replaced with Caps Lock symbol for virtual keyboard
        // TODO: put the Caps Lock symbol to a special font to not replace any other ASCII character.
        released[92].resize( 11 + offset * 2, 11 + offset * 2 );
        released[92].reset();
        fheroes2::SetPixel( released[92], offset + 5, offset + 0, buttonGoodReleasedColor );
        fheroes2::DrawLine( released[92], { offset + 4, offset + 1 }, { offset + 6, offset + 1 }, buttonGoodReleasedColor );
        fheroes2::DrawLine( released[92], { offset + 3, offset + 2 }, { offset + 7, offset + 2 }, buttonGoodReleasedColor );
        fheroes2::DrawLine( released[92], { offset + 2, offset + 3 }, { offset + 8, offset + 3 }, buttonGoodReleasedColor );
        fheroes2::DrawLine( released[92], { offset + 1, offset + 4 }, { offset + 9, offset + 4 }, buttonGoodReleasedColor );
        fheroes2::DrawLine( released[92], { offset + 0, offset + 5 }, { offset + 10, offset + 5 }, buttonGoodReleasedColor );
        fheroes2::DrawLine( released[92], { offset + 3, offset + 6 }, { offset + 7, offset + 6 }, buttonGoodReleasedColor );
        fheroes2::DrawLine( released[92], { offset + 3, offset + 7 }, { offset + 7, offset + 7 }, buttonGoodReleasedColor );
        fheroes2::DrawLine( released[92], { offset + 3, offset + 9 }, { offset + 7, offset + 9 }, buttonGoodReleasedColor );
        fheroes2::DrawLine( released[92], { offset + 3, offset + 10 }, { offset + 7, offset + 10 }, buttonGoodReleasedColor );

        // ~ - replaced with Backspace symbol (<x]) for virtual keyboard
        // TODO: put the Backspace symbol to a special font to not replace any other ASCII character.
        released[94].resize( 17 + offset * 2, 9 + offset * 2 );
        released[94].reset();
        fheroes2::SetPixel( released[94], offset + 0, offset + 4, buttonGoodReleasedColor );
        fheroes2::DrawLine( released[94], { offset + 1, offset + 3 }, { offset + 1, offset + 5 }, buttonGoodReleasedColor );
        fheroes2::DrawLine( released[94], { offset + 2, offset + 2 }, { offset + 2, offset + 6 }, buttonGoodReleasedColor );
        fheroes2::DrawLine( released[94], { offset + 3, offset + 1 }, { offset + 3, offset + 7 }, buttonGoodReleasedColor );
        fheroes2::Fill( released[94], offset + 4, offset + 0, 13, 9, buttonGoodReleasedColor );
        fheroes2::DrawLine( released[94], { offset + 6, offset + 1 }, { offset + 12, offset + 7 }, 12 );
        fheroes2::DrawLine( released[94], { offset + 7, offset + 1 }, { offset + 13, offset + 7 }, 12 );
        fheroes2::DrawLine( released[94], { offset + 12, offset + 1 }, { offset + 6, offset + 7 }, 12 );
        fheroes2::DrawLine( released[94], { offset + 13, offset + 1 }, { offset + 7, offset + 7 }, 12 );

        // Replaced with Change Language symbol for virtual keyboard
        // TODO: put the Change Language symbol to a special font to not replace any other ASCII character.
        released[95].resize( 14 + offset * 2, 13 + offset * 2 );
        released[95].reset();
        released[95].setPosition( buttonFontOffset.x, buttonFontOffset.y - 2 );
        fheroes2::DrawLine( released[95], { offset + 4, offset + 0 }, { offset + 9, offset + 0 }, buttonGoodReleasedColor );
        fheroes2::DrawLine( released[95], { offset + 1, offset + 2 }, { offset + 2, offset + 1 }, buttonGoodReleasedColor );
        fheroes2::DrawLine( released[95], { offset + 1, offset + 3 }, { offset + 3, offset + 1 }, buttonGoodReleasedColor );
        fheroes2::DrawLine( released[95], { offset + 10, offset + 1 }, { offset + 12, offset + 3 }, buttonGoodReleasedColor );
        fheroes2::DrawLine( released[95], { offset + 11, offset + 1 }, { offset + 12, offset + 2 }, buttonGoodReleasedColor );
        fheroes2::DrawLine( released[95], { offset + 0, offset + 4 }, { offset + 13, offset + 4 }, buttonGoodReleasedColor );
        fheroes2::DrawLine( released[95], { offset + 0, offset + 8 }, { offset + 13, offset + 8 }, buttonGoodReleasedColor );
        fheroes2::DrawLine( released[95], { offset + 1, offset + 9 }, { offset + 3, offset + 11 }, buttonGoodReleasedColor );
        fheroes2::DrawLine( released[95], { offset + 1, offset + 10 }, { offset + 2, offset + 11 }, buttonGoodReleasedColor );
        fheroes2::DrawLine( released[95], { offset + 4, offset + 12 }, { offset + 9, offset + 12 }, buttonGoodReleasedColor );
        fheroes2::DrawLine( released[95], { offset + 10, offset + 11 }, { offset + 12, offset + 9 }, buttonGoodReleasedColor );
        fheroes2::DrawLine( released[95], { offset + 11, offset + 11 }, { offset + 12, offset + 10 }, buttonGoodReleasedColor );
        fheroes2::DrawLine( released[95], { offset + 4, offset + 3 }, { offset + 4, offset + 9 }, buttonGoodReleasedColor );
        fheroes2::DrawLine( released[95], { offset + 9, offset + 3 }, { offset + 9, offset + 9 }, buttonGoodReleasedColor );
        fheroes2::DrawLine( released[95], { offset + 5, offset + 1 }, { offset + 5, offset + 2 }, buttonGoodReleasedColor );
        fheroes2::DrawLine( released[95], { offset + 8, offset + 1 }, { offset + 8, offset + 2 }, buttonGoodReleasedColor );
        fheroes2::DrawLine( released[95], { offset + 5, offset + 10 }, { offset + 5, offset + 11 }, buttonGoodReleasedColor );
        fheroes2::DrawLine( released[95], { offset + 8, offset + 10 }, { offset + 8, offset + 11 }, buttonGoodReleasedColor );
        fheroes2::DrawLine( released[95], { offset + 0, offset + 5 }, { offset + 0, offset + 7 }, buttonGoodReleasedColor );
        fheroes2::DrawLine( released[95], { offset + 13, offset + 5 }, { offset + 13, offset + 7 }, buttonGoodReleasedColor );
    }

    void generateCP1250GoodButtonFont( std::vector<fheroes2::Sprite> & released )
    {
        // Increase size to fit full CP1252 set of characters. Fill with 1px transparent images.
        const fheroes2::Sprite firstSprite{ released[0] };
        released.insert( released.end(), 160, firstSprite );

        // We need 2 pixels from all sides of a letter to add extra effects.
        const int32_t offset = 2;

        // Offset letters with diacritics above them.
        for ( const int & charCode : { 138, 140, 141, 142, 143, 175, 192, 193, 194, 195, 196, 197, 198, 200, 201, 203,
                                       204, 205, 206, 207, 209, 210, 211, 212, 213, 214, 216, 218, 219, 220, 221 } ) {
            released[charCode - 32].setPosition( buttonFontOffset.x, buttonFontOffset.y - 3 );
        }
        released[217 - 32].setPosition( buttonFontOffset.x, buttonFontOffset.y - 4 );

        // S with caron.
        released[138 - 32].resize( released[83 - 32].width(), released[83 - 32].height() + 3 );
        released[138 - 32].reset();
        fheroes2::Copy( released[83 - 32], 0, 0, released[138 - 32], 0, 3, released[83 - 32].width(), released[83 - 32].height() );
        fheroes2::SetPixel( released[138 - 32], offset + 3, offset + 0, buttonGoodReleasedColor );
        fheroes2::DrawLine( released[138 - 32], { offset + 4, offset + 1 }, { offset + 5, offset + 0 }, buttonGoodReleasedColor );

        // S with acute accent.
        released[140 - 32].resize( released[83 - 32].width(), released[83 - 32].height() + 3 );
        released[140 - 32].reset();
        fheroes2::Copy( released[83 - 32], 0, 0, released[140 - 32], 0, 3, released[83 - 32].width(), released[83 - 32].height() );
        fheroes2::DrawLine( released[140 - 32], { offset + 4, offset + 1 }, { offset + 5, offset + 0 }, buttonGoodReleasedColor );

        // T with caron.
        released[141 - 32].resize( released[84 - 32].width(), released[84 - 32].height() + 3 );
        released[141 - 32].reset();
        fheroes2::Copy( released[84 - 32], 0, 0, released[141 - 32], 0, 3, released[84 - 32].width(), released[84 - 32].height() );
        fheroes2::SetPixel( released[141 - 32], offset + 4, offset + 0, buttonGoodReleasedColor );
        fheroes2::DrawLine( released[141 - 32], { offset + 5, offset + 1 }, { offset + 6, offset + 0 }, buttonGoodReleasedColor );

        // Z with caron.
        released[142 - 32].resize( released[90 - 32].width(), released[90 - 32].height() + 3 );
        released[142 - 32].reset();
        fheroes2::Copy( released[90 - 32], 0, 0, released[142 - 32], 0, 3, released[90 - 32].width(), released[90 - 32].height() );
        fheroes2::SetPixel( released[142 - 32], offset + 3, offset + 0, buttonGoodReleasedColor );
        fheroes2::DrawLine( released[142 - 32], { offset + 4, offset + 1 }, { offset + 5, offset + 0 }, buttonGoodReleasedColor );

        // Z with acute.
        released[143 - 32].resize( released[90 - 32].width(), released[90 - 32].height() + 3 );
        released[143 - 32].reset();
        fheroes2::Copy( released[90 - 32], 0, 0, released[143 - 32], 0, 3, released[90 - 32].width(), released[90 - 32].height() );
        fheroes2::DrawLine( released[143 - 32], { offset + 4, offset + 1 }, { offset + 5, offset + 0 }, buttonGoodReleasedColor );

        // L with stroke.
        released[163 - 32] = released[76 - 32];
        fheroes2::DrawLine( released[131], { offset + 1, offset + 6 }, { offset + 5, offset + 2 }, buttonGoodReleasedColor );

        // A with ogonek.
        released[165 - 32].resize( released[65 - 32].width(), released[65 - 32].height() + 3 );
        released[165 - 32].reset();
        fheroes2::Copy( released[65 - 32], 0, 0, released[165 - 32], 0, 0, released[65 - 32].width(), released[65 - 32].height() );
        fheroes2::DrawLine( released[165 - 32], { offset + 9, offset + 11 }, { offset + 10, offset + 10 }, buttonGoodReleasedColor );
        fheroes2::DrawLine( released[165 - 32], { offset + 10, offset + 12 }, { offset + 11, offset + 12 }, buttonGoodReleasedColor );

        // S with cedilla.
        released[170 - 32].resize( released[83 - 32].width(), released[83 - 32].height() + 3 );
        released[170 - 32].reset();
        fheroes2::Copy( released[83 - 32], 0, 0, released[170 - 32], 0, 0, released[83 - 32].width(), released[83 - 32].height() );
        fheroes2::DrawLine( released[170 - 32], { offset + 4, offset + 10 }, { offset + 5, offset + 11 }, buttonGoodReleasedColor );
        fheroes2::DrawLine( released[170 - 32], { offset + 3, offset + 12 }, { offset + 4, offset + 12 }, buttonGoodReleasedColor );

        // Z with dot above.
        released[175 - 32].resize( released[90 - 32].width(), released[90 - 32].height() + 3 );
        released[175 - 32].reset();
        fheroes2::Copy( released[90 - 32], 0, 0, released[175 - 32], 0, 3, released[90 - 32].width(), released[90 - 32].height() );
        fheroes2::DrawLine( released[175 - 32], { offset + 4, offset + 1 }, { offset + 5, offset + 1 }, buttonGoodReleasedColor );

        // L with caron.
        released[188 - 32] = released[76 - 32];
        fheroes2::DrawLine( released[188 - 32], { offset + 6, offset + 0 }, { offset + 7, offset + 0 }, buttonGoodReleasedColor );
        fheroes2::DrawLine( released[188 - 32], { offset + 6, offset + 2 }, { offset + 7, offset + 1 }, buttonGoodReleasedColor );

        // R with acute.
        released[192 - 32].resize( released[82 - 32].width(), released[82 - 32].height() + 3 );
        released[192 - 32].reset();
        fheroes2::Copy( released[82 - 32], 0, 0, released[192 - 32], 0, 3, released[82 - 32].width(), released[82 - 32].height() );
        fheroes2::DrawLine( released[192 - 32], { offset + 5, offset + 1 }, { offset + 6, offset + 0 }, buttonGoodReleasedColor );

        // A with acute.
        released[193 - 32].resize( released[65 - 32].width(), released[65 - 32].height() + 3 );
        released[193 - 32].reset();
        fheroes2::Copy( released[65 - 32], 0, 0, released[193 - 32], 0, 3, released[65 - 32].width(), released[65 - 32].height() );
        fheroes2::DrawLine( released[193 - 32], { offset + 6, offset + 1 }, { offset + 7, offset + 0 }, buttonGoodReleasedColor );

        // A with circumflex.
        released[194 - 32].resize( released[65 - 32].width(), released[65 - 32].height() + 3 );
        released[194 - 32].reset();
        fheroes2::Copy( released[65 - 32], 0, 0, released[194 - 32], 0, 3, released[65 - 32].width(), released[65 - 32].height() );
        fheroes2::SetPixel( released[194 - 32], offset + 5, offset + 1, buttonGoodReleasedColor );
        fheroes2::DrawLine( released[194 - 32], { offset + 6, offset + 0 }, { offset + 7, offset + 1 }, buttonGoodReleasedColor );

        // A with breve.
        released[195 - 32].resize( released[65 - 32].width(), released[65 - 32].height() + 3 );
        released[195 - 32].reset();
        fheroes2::Copy( released[65 - 32], 0, 0, released[195 - 32], 0, 3, released[65 - 32].width(), released[65 - 32].height() );
        fheroes2::DrawLine( released[195 - 32], { offset + 5, offset + 0 }, { offset + 6, offset + 1 }, buttonGoodReleasedColor );
        fheroes2::DrawLine( released[195 - 32], { offset + 7, offset + 1 }, { offset + 8, offset + 0 }, buttonGoodReleasedColor );

        // A with diaeresis.
        released[196 - 32].resize( released[65 - 32].width(), released[65 - 32].height() + 3 );
        released[196 - 32].reset();
        fheroes2::Copy( released[65 - 32], 0, 0, released[196 - 32], 0, 3, released[65 - 32].width(), released[65 - 32].height() );
        fheroes2::DrawLine( released[196 - 32], { offset + 4, offset + 1 }, { offset + 5, offset + 1 }, buttonGoodReleasedColor );
        fheroes2::DrawLine( released[196 - 32], { offset + 8, offset + 1 }, { offset + 9, offset + 1 }, buttonGoodReleasedColor );

        // L with acute.
        released[197 - 32].resize( released[76 - 32].width(), released[76 - 32].height() + 3 );
        released[197 - 32].reset();
        fheroes2::Copy( released[76 - 32], 0, 0, released[197 - 32], 0, 3, released[76 - 32].width(), released[76 - 32].height() );
        fheroes2::DrawLine( released[197 - 32], { offset + 3, offset + 1 }, { offset + 4, offset + 0 }, buttonGoodReleasedColor );

        // C with acute accent.
        released[198 - 32].resize( released[67 - 32].width(), released[67 - 32].height() + 3 );
        released[198 - 32].reset();
        fheroes2::Copy( released[67 - 32], 0, 0, released[198 - 32], 0, 3, released[67 - 32].width(), released[67 - 32].height() );
        fheroes2::DrawLine( released[198 - 32], { offset + 5, offset + 1 }, { offset + 6, offset + 0 }, buttonGoodReleasedColor );

        // C with cedilla.
        released[199 - 32].resize( released[67 - 32].width(), released[67 - 32].height() + 3 );
        released[199 - 32].reset();
        fheroes2::Copy( released[67 - 32], 0, 0, released[199 - 32], 0, 0, released[67 - 32].width(), released[67 - 32].height() );
        fheroes2::DrawLine( released[199 - 32], { offset + 5, offset + 10 }, { offset + 6, offset + 11 }, buttonGoodReleasedColor );
        fheroes2::DrawLine( released[199 - 32], { offset + 4, offset + 12 }, { offset + 5, offset + 12 }, buttonGoodReleasedColor );

        // C with caron.
        released[200 - 32].resize( released[67 - 32].width(), released[67 - 32].height() + 3 );
        released[200 - 32].reset();
        fheroes2::Copy( released[67 - 32], 0, 0, released[200 - 32], 0, 3, released[67 - 32].width(), released[67 - 32].height() );
        fheroes2::SetPixel( released[200 - 32], offset + 4, offset + 0, buttonGoodReleasedColor );
        fheroes2::DrawLine( released[200 - 32], { offset + 5, offset + 1 }, { offset + 6, offset + 0 }, buttonGoodReleasedColor );

        // E with acute.
        released[201 - 32].resize( released[69 - 32].width(), released[69 - 32].height() + 3 );
        released[201 - 32].reset();
        fheroes2::Copy( released[69 - 32], 0, 0, released[201 - 32], 0, 3, released[69 - 32].width(), released[69 - 32].height() );
        fheroes2::DrawLine( released[201 - 32], { offset + 5, offset + 1 }, { offset + 6, offset + 0 }, buttonGoodReleasedColor );

        // E with ogonek.
        released[202 - 32].resize( released[69 - 32].width(), released[69 - 32].height() + 3 );
        released[202 - 32].reset();
        fheroes2::Copy( released[69 - 32], 0, 0, released[202 - 32], 0, 0, released[69 - 32].width(), released[69 - 32].height() );
        fheroes2::DrawLine( released[202 - 32], { offset + 6, offset + 11 }, { offset + 7, offset + 10 }, buttonGoodReleasedColor );
        fheroes2::DrawLine( released[202 - 32], { offset + 7, offset + 12 }, { offset + 8, offset + 12 }, buttonGoodReleasedColor );

        // E with diaeresis.
        released[203 - 32].resize( released[69 - 32].width(), released[69 - 32].height() + 3 );
        released[203 - 32].reset();
        fheroes2::Copy( released[69 - 32], 0, 0, released[203 - 32], 0, 3, released[69 - 32].width(), released[69 - 32].height() );
        fheroes2::DrawLine( released[203 - 32], { offset + 2, offset + 1 }, { offset + 3, offset + 1 }, buttonGoodReleasedColor );
        fheroes2::DrawLine( released[203 - 32], { offset + 6, offset + 1 }, { offset + 7, offset + 1 }, buttonGoodReleasedColor );

        // E with caron.
        released[204 - 32].resize( released[69 - 32].width(), released[69 - 32].height() + 3 );
        released[204 - 32].reset();
        fheroes2::Copy( released[69 - 32], 0, 0, released[204 - 32], 0, 3, released[69 - 32].width(), released[69 - 32].height() );
        fheroes2::SetPixel( released[204 - 32], offset + 4, offset + 0, buttonGoodReleasedColor );
        fheroes2::DrawLine( released[204 - 32], { offset + 5, offset + 1 }, { offset + 6, offset + 0 }, buttonGoodReleasedColor );

        // I with acute.
        released[205 - 32].resize( released[73 - 32].width(), released[73 - 32].height() + 3 );
        released[205 - 32].reset();
        fheroes2::Copy( released[73 - 32], 0, 0, released[205 - 32], 0, 3, released[73 - 32].width(), released[73 - 32].height() );
        fheroes2::DrawLine( released[205 - 32], { offset + 2, offset + 1 }, { offset + 3, offset + 0 }, buttonGoodReleasedColor );

        // I with circumflex.
        released[206 - 32].resize( released[73 - 32].width(), released[73 - 32].height() + 3 );
        released[206 - 32].reset();
        fheroes2::Copy( released[73 - 32], 0, 0, released[206 - 32], 0, 3, released[73 - 32].width(), released[73 - 32].height() );
        fheroes2::SetPixel( released[206 - 32], offset + 1, offset + 1, buttonGoodReleasedColor );
        fheroes2::DrawLine( released[206 - 32], { offset + 2, offset + 0 }, { offset + 3, offset + 1 }, buttonGoodReleasedColor );

        // D with caron.
        released[207 - 32].resize( released[68 - 32].width(), released[68 - 32].height() + 3 );
        released[207 - 32].reset();
        fheroes2::Copy( released[68 - 32], 0, 0, released[207 - 32], 0, 3, released[68 - 32].width(), released[68 - 32].height() );
        fheroes2::SetPixel( released[207 - 32], offset + 4, offset + 0, buttonGoodReleasedColor );
        fheroes2::DrawLine( released[207 - 32], { offset + 5, offset + 1 }, { offset + 6, offset + 0 }, buttonGoodReleasedColor );

        // D with stroke.
        released[208 - 32] = released[68 - 32];
        fheroes2::DrawLine( released[208 - 32], { offset + 1, offset + 4 }, { offset + 5, offset + 4 }, buttonGoodReleasedColor );

        // N with acute.
        released[209 - 32].resize( released[78 - 32].width(), released[78 - 32].height() + 3 );
        released[209 - 32].reset();
        fheroes2::Copy( released[78 - 32], 0, 0, released[209 - 32], 0, 3, released[78 - 32].width(), released[78 - 32].height() );
        fheroes2::DrawLine( released[209 - 32], { offset + 7, offset + 1 }, { offset + 8, offset + 0 }, buttonGoodReleasedColor );

        // N with caron.
        released[210 - 32].resize( released[78 - 32].width(), released[78 - 32].height() + 3 );
        released[210 - 32].reset();
        fheroes2::Copy( released[78 - 32], 0, 0, released[210 - 32], 0, 3, released[78 - 32].width(), released[78 - 32].height() );
        fheroes2::SetPixel( released[210 - 32], offset + 6, offset + 0, buttonGoodReleasedColor );
        fheroes2::DrawLine( released[210 - 32], { offset + 7, offset + 1 }, { offset + 8, offset + 0 }, buttonGoodReleasedColor );

        // O with acute.
        released[211 - 32].resize( released[79 - 32].width(), released[79 - 32].height() + 3 );
        released[211 - 32].reset();
        fheroes2::Copy( released[79 - 32], 0, 0, released[211 - 32], 0, 3, released[79 - 32].width(), released[79 - 32].height() );
        fheroes2::DrawLine( released[211 - 32], { offset + 5, offset + 1 }, { offset + 6, offset + 0 }, buttonGoodReleasedColor );

        // O with circumflex.
        released[212 - 32].resize( released[79 - 32].width(), released[79 - 32].height() + 3 );
        released[212 - 32].reset();
        fheroes2::Copy( released[79 - 32], 0, 0, released[212 - 32], 0, 3, released[79 - 32].width(), released[79 - 32].height() );
        fheroes2::SetPixel( released[212 - 32], offset + 4, offset + 1, buttonGoodReleasedColor );
        fheroes2::DrawLine( released[212 - 32], { offset + 5, offset + 0 }, { offset + 6, offset + 1 }, buttonGoodReleasedColor );

        // O with double acute.
        released[213 - 32].resize( released[79 - 32].width(), released[79 - 32].height() + 3 );
        released[213 - 32].reset();
        fheroes2::Copy( released[79 - 32], 0, 0, released[213 - 32], 0, 3, released[79 - 32].width(), released[79 - 32].height() );
        fheroes2::DrawLine( released[213 - 32], { offset + 3, offset + 1 }, { offset + 4, offset + 0 }, buttonGoodReleasedColor );
        fheroes2::DrawLine( released[213 - 32], { offset + 6, offset + 1 }, { offset + 7, offset + 0 }, buttonGoodReleasedColor );

        // O with diaeresis.
        released[214 - 32].resize( released[79 - 32].width(), released[79 - 32].height() + 3 );
        released[214 - 32].reset();
        fheroes2::Copy( released[79 - 32], 0, 0, released[214 - 32], 0, 3, released[79 - 32].width(), released[79 - 32].height() );
        fheroes2::DrawLine( released[214 - 32], { offset + 2, offset + 1 }, { offset + 3, offset + 1 }, buttonGoodReleasedColor );
        fheroes2::DrawLine( released[214 - 32], { offset + 6, offset + 1 }, { offset + 7, offset + 1 }, buttonGoodReleasedColor );

        // R with caron.
        released[216 - 32].resize( released[82 - 32].width(), released[82 - 32].height() + 3 );
        released[216 - 32].reset();
        fheroes2::Copy( released[82 - 32], 0, 0, released[216 - 32], 0, 3, released[82 - 32].width(), released[82 - 32].height() );
        fheroes2::SetPixel( released[216 - 32], offset + 5, offset + 0, buttonGoodReleasedColor );
        fheroes2::DrawLine( released[216 - 32], { offset + 6, offset + 1 }, { offset + 7, offset + 0 }, buttonGoodReleasedColor );

        // U with ring above.
        released[217 - 32].resize( released[85 - 32].width(), released[85 - 32].height() + 4 );
        released[217 - 32].reset();
        fheroes2::Copy( released[85 - 32], 0, 0, released[217 - 32], 0, 4, released[85 - 32].width(), released[85 - 32].height() );
        fheroes2::DrawLine( released[217 - 32], { offset + 5, offset + 1 }, { offset + 6, offset + 0 }, buttonGoodReleasedColor );
        fheroes2::DrawLine( released[217 - 32], { offset + 6, offset + 2 }, { offset + 7, offset + 1 }, buttonGoodReleasedColor );

        // U with acute.
        released[218 - 32].resize( released[85 - 32].width(), released[85 - 32].height() + 3 );
        released[218 - 32].reset();
        fheroes2::Copy( released[85 - 32], 0, 0, released[218 - 32], 0, 3, released[85 - 32].width(), released[85 - 32].height() );
        fheroes2::DrawLine( released[218 - 32], { offset + 6, offset + 1 }, { offset + 7, offset + 0 }, buttonGoodReleasedColor );

        // U with double acute.
        released[219 - 32].resize( released[85 - 32].width(), released[85 - 32].height() + 3 );
        released[219 - 32].reset();
        fheroes2::Copy( released[85 - 32], 0, 0, released[219 - 32], 0, 3, released[85 - 32].width(), released[85 - 32].height() );
        fheroes2::DrawLine( released[219 - 32], { offset + 5, offset + 1 }, { offset + 6, offset + 0 }, buttonGoodReleasedColor );
        fheroes2::DrawLine( released[219 - 32], { offset + 8, offset + 1 }, { offset + 9, offset + 0 }, buttonGoodReleasedColor );

        // U with diaeresis.
        released[220 - 32].resize( released[85 - 32].width(), released[85 - 32].height() + 3 );
        released[220 - 32].reset();
        fheroes2::Copy( released[85 - 32], 0, 0, released[220 - 32], 0, 3, released[85 - 32].width(), released[85 - 32].height() );
        fheroes2::DrawLine( released[220 - 32], { offset + 4, offset + 1 }, { offset + 5, offset + 1 }, buttonGoodReleasedColor );
        fheroes2::DrawLine( released[220 - 32], { offset + 8, offset + 1 }, { offset + 9, offset + 1 }, buttonGoodReleasedColor );

        // Y with acute.
        released[221 - 32].resize( released[89 - 32].width(), released[89 - 32].height() + 3 );
        released[221 - 32].reset();
        fheroes2::Copy( released[89 - 32], 0, 0, released[221 - 32], 0, 3, released[89 - 32].width(), released[89 - 32].height() );
        fheroes2::DrawLine( released[221 - 32], { offset + 5, offset + 1 }, { offset + 6, offset + 0 }, buttonGoodReleasedColor );

        // T with cedilla. Only copied from T.
        released[222 - 32].resize( released[84 - 32].width(), released[84 - 32].height() + 3 );
        released[222 - 32].reset();
        fheroes2::Copy( released[84 - 32], 0, 0, released[222 - 32], 0, 0, released[84 - 32].width(), released[84 - 32].height() );
        fheroes2::DrawLine( released[222 - 32], { offset + 5, offset + 10 }, { offset + 6, offset + 11 }, buttonGoodReleasedColor );
        fheroes2::DrawLine( released[222 - 32], { offset + 4, offset + 12 }, { offset + 5, offset + 12 }, buttonGoodReleasedColor );
    }

    void generateCP1251GoodButtonFont( std::vector<fheroes2::Sprite> & released )
    {
        // Increase size to fit full CP1252 set of characters. Fill with 1px transparent images.
        const fheroes2::Sprite firstSprite{ released[0] };
        released.insert( released.end(), 160, firstSprite );

        // We need 2 pixels from all sides of a letter to add extra effects.
        const int32_t offset = 2;

        // Offset symbols that either have diacritics or need less space to neighboring symbols.
        released[109].setPosition( buttonFontOffset.x, buttonFontOffset.y - 3 );
        released[129].setPosition( buttonFontOffset.x, buttonFontOffset.y - 3 );
        released[133].setPosition( buttonFontOffset.x, buttonFontOffset.y - 2 );
        released[136].setPosition( buttonFontOffset.x, buttonFontOffset.y - 3 );
        released[143].setPosition( buttonFontOffset.x, buttonFontOffset.y - 3 );
        released[160].setPosition( buttonFontOffset.x - 1, buttonFontOffset.y );
        released[169].setPosition( buttonFontOffset.x, buttonFontOffset.y - 3 );
        released[186].setPosition( buttonFontOffset.x - 1, buttonFontOffset.y );

        // K with acute, Cyrillic KJE. Needs to have upper right arm adjusted.
        released[109].resize( released[43].width(), released[43].height() + 4 );
        released[109].reset();
        fheroes2::Copy( released[43], offset + 2, offset + 1, released[109], offset + 1, offset + 4, 7, released[43].height() - offset * 2 - 2 );
        fheroes2::DrawLine( released[109], { offset + 0, offset + 3 }, { offset + 2, offset + 3 }, buttonGoodReleasedColor );
        fheroes2::DrawLine( released[109], { offset + 0, offset + 12 }, { offset + 2, offset + 12 }, buttonGoodReleasedColor );
        fheroes2::DrawLine( released[109], { offset + 6, offset + 3 }, { offset + 8, offset + 3 }, buttonGoodReleasedColor );
        fheroes2::DrawLine( released[109], { offset + 6, offset + 12 }, { offset + 8, offset + 12 }, buttonGoodReleasedColor );
        fheroes2::SetPixel( released[109], offset + 7, offset + 11, buttonGoodReleasedColor );
        fheroes2::DrawLine( released[109], { offset + 5, offset + 1 }, { offset + 6, offset + 0 }, buttonGoodReleasedColor );

        // ' (right single quotation mark)
        released[114].resize( 3 + offset * 2, 4 + offset * 2 );
        released[114].reset();
        fheroes2::DrawLine( released[114], { offset + 1, offset + 0 }, { offset + 1, offset + 2 }, buttonGoodReleasedColor );
        fheroes2::DrawLine( released[114], { offset + 2, offset + 0 }, { offset + 2, offset + 1 }, buttonGoodReleasedColor );
        fheroes2::SetPixel( released[114], offset + 0, offset + 3, buttonGoodReleasedColor );

        // y with breve.
        released[129].resize( 9 + offset * 2, 13 + offset * 2 );
        released[129].reset();
        fheroes2::DrawLine( released[129], { offset + 0, offset + 3 }, { offset + 2, offset + 3 }, buttonGoodReleasedColor );
        fheroes2::DrawLine( released[129], { offset + 6, offset + 3 }, { offset + 8, offset + 3 }, buttonGoodReleasedColor );
        fheroes2::DrawLine( released[129], { offset + 3, offset + 8 }, { offset + 1, offset + 4 }, buttonGoodReleasedColor );
        fheroes2::DrawLine( released[129], { offset + 5, offset + 8 }, { offset + 7, offset + 4 }, buttonGoodReleasedColor );
        fheroes2::DrawLine( released[129], { offset + 4, offset + 8 }, { offset + 3, offset + 11 }, buttonGoodReleasedColor );
        fheroes2::DrawLine( released[129], { offset + 0, offset + 12 }, { offset + 2, offset + 12 }, buttonGoodReleasedColor );
        fheroes2::SetPixel( released[129], offset + 0, offset + 11, buttonGoodReleasedColor );
        fheroes2::DrawLine( released[129], { offset + 3, offset + 1 }, { offset + 5, offset + 1 }, buttonGoodReleasedColor );
        fheroes2::SetPixel( released[129], offset + 2, offset + 0, buttonGoodReleasedColor );
        fheroes2::SetPixel( released[129], offset + 6, offset + 0, buttonGoodReleasedColor );

        // J
        released[131] = released[42];

        // GHE with upturn.
        released[133].resize( 8 + offset * 2, 12 + offset * 2 );
        released[133].reset();
        fheroes2::DrawLine( released[133], { offset + 0, offset + 2 }, { offset + 7, offset + 2 }, buttonGoodReleasedColor );
        fheroes2::DrawLine( released[133], { offset + 7, offset + 0 }, { offset + 7, offset + 1 }, buttonGoodReleasedColor );
        fheroes2::DrawLine( released[133], { offset + 0, offset + 11 }, { offset + 2, offset + 11 }, buttonGoodReleasedColor );
        fheroes2::DrawLine( released[133], { offset + 1, offset + 3 }, { offset + 1, offset + 10 }, buttonGoodReleasedColor );

        // E with two dots above.
        released[136].resize( released[37].width() - 1, released[37].height() + 3 );
        released[136].reset();
        fheroes2::Copy( released[37], offset + 1, offset + 0, released[136], offset + 0, offset + 3, released[37].width() - 1 - offset * 2,
                        released[37].height() - offset * 2 );
        fheroes2::SetPixel( released[136], offset + 3, offset + 1, buttonGoodReleasedColor );
        fheroes2::SetPixel( released[136], offset + 6, offset + 1, buttonGoodReleasedColor );

        // Ukrainian IE (index 138) is made after the letter with index 189.

        // I with two dots above, Cyrillic YI
        released[143].resize( released[41].width(), released[41].height() + 3 );
        released[143].reset();
        fheroes2::Copy( released[41], 0, 0, released[143], 0, 3, released[41].width(), released[41].height() );
        fheroes2::SetPixel( released[143], offset + 1, offset + 1, buttonGoodReleasedColor );
        fheroes2::SetPixel( released[143], offset + 4, offset + 1, buttonGoodReleasedColor );

        // I, Belarusian-Ukrainian I
        released[146] = released[41];

        // S
        released[157].resize( released[51].width() - 1, released[51].height() );
        fheroes2::Copy( released[51], 0, 0, released[157], 0, 0, 8, released[51].height() );
        fheroes2::Copy( released[51], 9, 0, released[157], 8, 0, released[51].width() - 9, released[51].height() );

        // A
        released[160].resize( 10 + offset * 2, 10 + offset * 2 );
        released[160].reset();
        fheroes2::DrawLine( released[160], { offset + 1, offset + 9 }, { offset + 4, offset + 0 }, buttonGoodReleasedColor );
        fheroes2::DrawLine( released[160], { offset + 5, offset + 0 }, { offset + 8, offset + 9 }, buttonGoodReleasedColor );
        fheroes2::DrawLine( released[160], { offset + 3, offset + 0 }, { offset + 5, offset + 0 }, buttonGoodReleasedColor );
        fheroes2::DrawLine( released[160], { offset + 0, offset + 9 }, { offset + 2, offset + 9 }, buttonGoodReleasedColor );
        fheroes2::DrawLine( released[160], { offset + 7, offset + 9 }, { offset + 9, offset + 9 }, buttonGoodReleasedColor );
        fheroes2::DrawLine( released[160], { offset + 2, offset + 6 }, { offset + 7, offset + 6 }, buttonGoodReleasedColor );

        // 6, Cyrillic BE
        released[161].resize( 8 + offset * 2, 10 + offset * 2 );
        released[161].reset();
        fheroes2::DrawLine( released[161], { offset + 0, offset + 0 }, { offset + 7, offset + 0 }, buttonGoodReleasedColor );
        fheroes2::DrawLine( released[161], { offset + 0, offset + 9 }, { offset + 6, offset + 9 }, buttonGoodReleasedColor );
        fheroes2::DrawLine( released[161], { offset + 1, offset + 1 }, { offset + 1, offset + 8 }, buttonGoodReleasedColor );
        fheroes2::DrawLine( released[161], { offset + 2, offset + 4 }, { offset + 6, offset + 4 }, buttonGoodReleasedColor );
        fheroes2::DrawLine( released[161], { offset + 7, offset + 5 }, { offset + 7, offset + 8 }, buttonGoodReleasedColor );
        fheroes2::SetPixel( released[161], offset + 7, offset + 1, buttonGoodReleasedColor );

        // B
        released[162].resize( 8 + offset * 2, 10 + offset * 2 );
        released[162].reset();
        fheroes2::DrawLine( released[162], { offset + 0, offset + 0 }, { offset + 5, offset + 0 }, buttonGoodReleasedColor );
        fheroes2::DrawLine( released[162], { offset + 0, offset + 9 }, { offset + 6, offset + 9 }, buttonGoodReleasedColor );
        fheroes2::DrawLine( released[162], { offset + 1, offset + 1 }, { offset + 1, offset + 8 }, buttonGoodReleasedColor );
        fheroes2::DrawLine( released[162], { offset + 2, offset + 4 }, { offset + 6, offset + 4 }, buttonGoodReleasedColor );
        fheroes2::DrawLine( released[162], { offset + 6, offset + 1 }, { offset + 6, offset + 3 }, buttonGoodReleasedColor );
        fheroes2::DrawLine( released[162], { offset + 7, offset + 5 }, { offset + 7, offset + 8 }, buttonGoodReleasedColor );

        // r, Cyrillic GHE
        released[163].resize( 8 + offset * 2, 10 + offset * 2 );
        released[163].reset();
        fheroes2::DrawLine( released[163], { offset + 0, offset + 0 }, { offset + 7, offset + 0 }, buttonGoodReleasedColor );
        fheroes2::DrawLine( released[163], { offset + 7, offset + 1 }, { offset + 7, offset + 2 }, buttonGoodReleasedColor );
        fheroes2::DrawLine( released[163], { offset + 0, offset + 9 }, { offset + 2, offset + 9 }, buttonGoodReleasedColor );
        fheroes2::DrawLine( released[163], { offset + 1, offset + 1 }, { offset + 1, offset + 8 }, buttonGoodReleasedColor );

        // Cyrillic DE
        released[164].resize( 10 + offset * 2, 13 + offset * 2 );
        released[164].reset();
        fheroes2::DrawLine( released[164], { offset + 2, offset + 0 }, { offset + 8, offset + 0 }, buttonGoodReleasedColor );
        fheroes2::DrawLine( released[164], { offset + 8, offset + 1 }, { offset + 8, offset + 9 }, buttonGoodReleasedColor );
        fheroes2::DrawLine( released[164], { offset + 3, offset + 1 }, { offset + 3, offset + 7 }, buttonGoodReleasedColor );
        fheroes2::DrawLine( released[164], { offset + 0, offset + 9 }, { offset + 9, offset + 9 }, buttonGoodReleasedColor );
        fheroes2::DrawLine( released[164], { offset + 0, offset + 10 }, { offset + 0, offset + 11 }, buttonGoodReleasedColor );
        fheroes2::DrawLine( released[164], { offset + 9, offset + 10 }, { offset + 9, offset + 11 }, buttonGoodReleasedColor );
        fheroes2::SetPixel( released[164], offset + 2, offset + 8, buttonGoodReleasedColor );

        // E
        released[165].resize( released[37].width() - 1, released[37].height() );
        fheroes2::Copy( released[37], 1, 0, released[165], 0, 0, released[37].width() - 1, released[37].height() );
        fheroes2::SetTransformPixel( released[165], 1, offset + 0, 1 );
        fheroes2::SetTransformPixel( released[165], 1, offset + 9, 1 );

        // X with vertical stroke through it, Cyrillic ZHE. Needs to have upper right and left arms adjusted.
        released[166].resize( released[56].width() - 1, released[56].height() );
        released[166].reset();
        fheroes2::Copy( released[56], offset + 1, offset + 0, released[166], offset + 0, offset + 0, 5, released[56].height() - offset * 2 );
        fheroes2::Copy( released[56], offset + 6, offset + 0, released[166], offset + 6, offset + 0, 5, released[56].height() - offset * 2 );
        fheroes2::DrawLine( released[166], { offset + 5, offset + 1 }, { offset + 5, offset + 8 }, buttonGoodReleasedColor );
        fheroes2::DrawLine( released[166], { offset + 4, offset + 0 }, { offset + 6, offset + 0 }, buttonGoodReleasedColor );
        fheroes2::DrawLine( released[166], { offset + 4, offset + 9 }, { offset + 6, offset + 9 }, buttonGoodReleasedColor );

        // 3, Cyrillic ZE
        released[167].resize( 7 + offset * 2, 10 + offset * 2 );
        released[167].reset();
        fheroes2::DrawLine( released[167], { offset + 2, offset + 0 }, { offset + 5, offset + 0 }, buttonGoodReleasedColor );
        fheroes2::DrawLine( released[167], { offset + 0, offset + 0 }, { offset + 0, offset + 2 }, buttonGoodReleasedColor );
        fheroes2::DrawLine( released[167], { offset + 6, offset + 1 }, { offset + 6, offset + 3 }, buttonGoodReleasedColor );
        fheroes2::DrawLine( released[167], { offset + 2, offset + 4 }, { offset + 5, offset + 4 }, buttonGoodReleasedColor );
        fheroes2::DrawLine( released[167], { offset + 6, offset + 5 }, { offset + 6, offset + 8 }, buttonGoodReleasedColor );
        fheroes2::DrawLine( released[167], { offset + 1, offset + 9 }, { offset + 5, offset + 9 }, buttonGoodReleasedColor );
        fheroes2::SetPixel( released[167], offset + 1, offset + 1, buttonGoodReleasedColor );
        fheroes2::SetPixel( released[167], offset + 0, offset + 8, buttonGoodReleasedColor );

        // Mirrored N, Cyrillic I
        released[168].resize( 9 + offset * 2, 10 + offset * 2 );
        released[168].reset();
        fheroes2::DrawLine( released[168], { offset + 1, offset + 1 }, { offset + 1, offset + 9 }, buttonGoodReleasedColor );
        fheroes2::DrawLine( released[168], { offset + 0, offset + 0 }, { offset + 2, offset + 0 }, buttonGoodReleasedColor );
        fheroes2::DrawLine( released[168], { offset + 2, offset + 8 }, { offset + 6, offset + 1 }, buttonGoodReleasedColor );
        fheroes2::DrawLine( released[168], { offset + 7, offset + 0 }, { offset + 7, offset + 8 }, buttonGoodReleasedColor );
        fheroes2::DrawLine( released[168], { offset + 6, offset + 9 }, { offset + 8, offset + 9 }, buttonGoodReleasedColor );
        fheroes2::SetPixel( released[168], offset + 0, offset + 9, buttonGoodReleasedColor );
        fheroes2::SetPixel( released[168], offset + 8, offset + 0, buttonGoodReleasedColor );

        // Mirrored N with breve, Cyrillic Short I
        released[169].resize( released[168].width(), released[168].height() + 3 );
        released[169].reset();
        fheroes2::Copy( released[168], 0, 0, released[169], 0, 3, released[168].width(), released[168].height() );
        fheroes2::DrawLine( released[169], { offset + 3, offset + 1 }, { offset + 5, offset + 1 }, buttonGoodReleasedColor );
        fheroes2::SetPixel( released[169], offset + 2, offset + 0, buttonGoodReleasedColor );
        fheroes2::SetPixel( released[169], offset + 6, offset + 0, buttonGoodReleasedColor );

        // K.
        released[170].resize( released[43].width() - 3, released[43].height() );
        released[170].reset();
        fheroes2::Copy( released[43], offset + 2, offset + 1, released[170], offset + 1, offset + 1, 7, released[43].height() - offset * 2 - 2 );
        fheroes2::DrawLine( released[170], { offset + 0, offset + 0 }, { offset + 2, offset + 0 }, buttonGoodReleasedColor );
        fheroes2::DrawLine( released[170], { offset + 0, offset + 9 }, { offset + 2, offset + 9 }, buttonGoodReleasedColor );
        fheroes2::DrawLine( released[170], { offset + 6, offset + 0 }, { offset + 8, offset + 0 }, buttonGoodReleasedColor );
        fheroes2::DrawLine( released[170], { offset + 6, offset + 9 }, { offset + 8, offset + 9 }, buttonGoodReleasedColor );
        fheroes2::SetPixel( released[170], offset + 7, offset + 8, buttonGoodReleasedColor );

        // /\, Cyrillic EL
        released[171].resize( 10 + offset * 2, 10 + offset * 2 );
        released[171].reset();
        fheroes2::DrawLine( released[171], { offset + 1, offset + 9 }, { offset + 4, offset + 0 }, buttonGoodReleasedColor );
        fheroes2::DrawLine( released[171], { offset + 5, offset + 0 }, { offset + 8, offset + 9 }, buttonGoodReleasedColor );
        fheroes2::DrawLine( released[171], { offset + 3, offset + 0 }, { offset + 5, offset + 0 }, buttonGoodReleasedColor );
        fheroes2::DrawLine( released[171], { offset + 0, offset + 9 }, { offset + 2, offset + 9 }, buttonGoodReleasedColor );
        fheroes2::DrawLine( released[171], { offset + 7, offset + 9 }, { offset + 9, offset + 9 }, buttonGoodReleasedColor );

        // M
        released[172].resize( 9 + offset * 2, 10 + offset * 2 );
        released[172].reset();
        fheroes2::DrawLine( released[172], { offset + 1, offset + 0 }, { offset + 1, offset + 8 }, buttonGoodReleasedColor );
        fheroes2::DrawLine( released[172], { offset + 0, offset + 9 }, { offset + 2, offset + 9 }, buttonGoodReleasedColor );
        fheroes2::DrawLine( released[172], { offset + 2, offset + 1 }, { offset + 4, offset + 5 }, buttonGoodReleasedColor );
        fheroes2::DrawLine( released[172], { offset + 5, offset + 4 }, { offset + 6, offset + 1 }, buttonGoodReleasedColor );
        fheroes2::DrawLine( released[172], { offset + 7, offset + 0 }, { offset + 7, offset + 8 }, buttonGoodReleasedColor );
        fheroes2::DrawLine( released[172], { offset + 6, offset + 9 }, { offset + 8, offset + 9 }, buttonGoodReleasedColor );
        fheroes2::SetPixel( released[172], offset + 0, offset + 0, buttonGoodReleasedColor );
        fheroes2::SetPixel( released[172], offset + 8, offset + 0, buttonGoodReleasedColor );
        fheroes2::SetPixel( released[172], offset + 4, offset + 4, buttonGoodReleasedColor );

        // H
        released[173].resize( 9 + offset * 2, 10 + offset * 2 );
        released[173].reset();
        fheroes2::DrawLine( released[173], { offset + 1, offset + 1 }, { offset + 1, offset + 8 }, buttonGoodReleasedColor );
        fheroes2::DrawLine( released[173], { offset + 0, offset + 0 }, { offset + 2, offset + 0 }, buttonGoodReleasedColor );
        fheroes2::DrawLine( released[173], { offset + 0, offset + 9 }, { offset + 2, offset + 9 }, buttonGoodReleasedColor );
        fheroes2::DrawLine( released[173], { offset + 2, offset + 5 }, { offset + 7, offset + 5 }, buttonGoodReleasedColor );
        fheroes2::DrawLine( released[173], { offset + 7, offset + 1 }, { offset + 7, offset + 8 }, buttonGoodReleasedColor );
        fheroes2::DrawLine( released[173], { offset + 6, offset + 0 }, { offset + 8, offset + 0 }, buttonGoodReleasedColor );
        fheroes2::DrawLine( released[173], { offset + 6, offset + 9 }, { offset + 8, offset + 9 }, buttonGoodReleasedColor );

        // O
        released[174].resize( released[47].width() - 2, released[47].height() );
        fheroes2::Copy( released[47], 0, 0, released[174], 0, 0, 7, released[47].height() );
        fheroes2::Copy( released[47], 9, 0, released[174], 7, 0, released[47].width() - 9, released[47].height() );

        // Cyrillic PE
        released[175].resize( 9 + offset * 2, 10 + offset * 2 );
        released[175].reset();
        fheroes2::DrawLine( released[175], { offset + 0, offset + 0 }, { offset + 8, offset + 0 }, buttonGoodReleasedColor );
        fheroes2::DrawLine( released[175], { offset + 1, offset + 1 }, { offset + 1, offset + 8 }, buttonGoodReleasedColor );
        fheroes2::DrawLine( released[175], { offset + 7, offset + 1 }, { offset + 7, offset + 8 }, buttonGoodReleasedColor );
        fheroes2::DrawLine( released[175], { offset + 0, offset + 9 }, { offset + 2, offset + 9 }, buttonGoodReleasedColor );
        fheroes2::DrawLine( released[175], { offset + 6, offset + 9 }, { offset + 8, offset + 9 }, buttonGoodReleasedColor );

        // P
        released[176].resize( 8 + offset * 2, 10 + offset * 2 );
        released[176].reset();
        fheroes2::DrawLine( released[176], { offset + 1, offset + 1 }, { offset + 1, offset + 8 }, buttonGoodReleasedColor );
        fheroes2::DrawLine( released[176], { offset + 0, offset + 0 }, { offset + 6, offset + 0 }, buttonGoodReleasedColor );
        fheroes2::DrawLine( released[176], { offset + 2, offset + 5 }, { offset + 6, offset + 5 }, buttonGoodReleasedColor );
        fheroes2::DrawLine( released[176], { offset + 0, offset + 9 }, { offset + 2, offset + 9 }, buttonGoodReleasedColor );
        fheroes2::DrawLine( released[176], { offset + 7, offset + 1 }, { offset + 7, offset + 4 }, buttonGoodReleasedColor );

        // C
        released[177].resize( released[35].width() - 2, released[35].height() );
        fheroes2::Copy( released[35], 0, 0, released[177], 0, 0, 7, released[35].height() );
        fheroes2::Copy( released[35], 9, 0, released[177], 7, 0, released[35].width() - 9, released[47].height() );

        // T
        released[178].resize( released[52].width() - 2, released[52].height() );
        fheroes2::Copy( released[52], 0, 0, released[178], 0, 0, 5, released[52].height() );
        fheroes2::Copy( released[52], 6, 0, released[178], 5, 0, 3, released[52].height() );
        fheroes2::Copy( released[52], 10, 0, released[178], 8, 0, 5, released[52].height() );

        // y, Cyrillic U
        released[179].resize( 9 + offset * 2, 10 + offset * 2 );
        released[179].reset();
        fheroes2::DrawLine( released[179], { offset + 0, offset + 0 }, { offset + 2, offset + 0 }, buttonGoodReleasedColor );
        fheroes2::DrawLine( released[179], { offset + 6, offset + 0 }, { offset + 8, offset + 0 }, buttonGoodReleasedColor );
        fheroes2::DrawLine( released[179], { offset + 3, offset + 5 }, { offset + 1, offset + 1 }, buttonGoodReleasedColor );
        fheroes2::DrawLine( released[179], { offset + 5, offset + 5 }, { offset + 7, offset + 1 }, buttonGoodReleasedColor );
        fheroes2::DrawLine( released[179], { offset + 4, offset + 5 }, { offset + 3, offset + 8 }, buttonGoodReleasedColor );
        fheroes2::DrawLine( released[179], { offset + 0, offset + 9 }, { offset + 2, offset + 9 }, buttonGoodReleasedColor );
        fheroes2::SetPixel( released[179], offset + 0, offset + 8, buttonGoodReleasedColor );

        // O with vertical bar, Cyrillic EF
        released[180].resize( 10 + offset * 2, 10 + offset * 2 );
        released[180].reset();
        fheroes2::DrawLine( released[180], { offset + 1, offset + 2 }, { offset + 7, offset + 2 }, buttonGoodReleasedColor );
        fheroes2::DrawLine( released[180], { offset + 0, offset + 3 }, { offset + 0, offset + 6 }, buttonGoodReleasedColor );
        fheroes2::DrawLine( released[180], { offset + 1, offset + 7 }, { offset + 7, offset + 7 }, buttonGoodReleasedColor );
        fheroes2::DrawLine( released[180], { offset + 8, offset + 3 }, { offset + 8, offset + 6 }, buttonGoodReleasedColor );
        fheroes2::DrawLine( released[180], { offset + 4, offset + 1 }, { offset + 4, offset + 8 }, buttonGoodReleasedColor );
        fheroes2::DrawLine( released[180], { offset + 3, offset + 0 }, { offset + 5, offset + 0 }, buttonGoodReleasedColor );
        fheroes2::DrawLine( released[180], { offset + 3, offset + 9 }, { offset + 5, offset + 9 }, buttonGoodReleasedColor );

        // X
        released[181].resize( released[56].width() - 3, released[56].height() );
        released[181].reset();
        fheroes2::Copy( released[56], offset + 1, offset + 0, released[181], offset + 0, offset + 0, 5, released[56].height() - offset * 2 );
        fheroes2::Copy( released[56], offset + 7, offset + 0, released[181], offset + 5, offset + 0, 4, released[56].height() - offset * 2 );

        // Cyrillic TSE
        released[182].resize( 9 + offset * 2, 12 + offset * 2 );
        released[182].reset();
        fheroes2::DrawLine( released[182], { offset + 0, offset + 9 }, { offset + 8, offset + 9 }, buttonGoodReleasedColor );
        fheroes2::DrawLine( released[182], { offset + 1, offset + 1 }, { offset + 1, offset + 8 }, buttonGoodReleasedColor );
        fheroes2::DrawLine( released[182], { offset + 7, offset + 1 }, { offset + 7, offset + 8 }, buttonGoodReleasedColor );
        fheroes2::DrawLine( released[182], { offset + 0, offset + 0 }, { offset + 2, offset + 0 }, buttonGoodReleasedColor );
        fheroes2::DrawLine( released[182], { offset + 6, offset + 0 }, { offset + 8, offset + 0 }, buttonGoodReleasedColor );
        fheroes2::DrawLine( released[182], { offset + 8, offset + 10 }, { offset + 8, offset + 11 }, buttonGoodReleasedColor );

        // Cyrillic CHE
        released[183].resize( 9 + offset * 2, 10 + offset * 2 );
        released[183].reset();
        fheroes2::DrawLine( released[183], { offset + 0, offset + 0 }, { offset + 2, offset + 0 }, buttonGoodReleasedColor );
        fheroes2::DrawLine( released[183], { offset + 6, offset + 0 }, { offset + 8, offset + 0 }, buttonGoodReleasedColor );
        fheroes2::DrawLine( released[183], { offset + 1, offset + 1 }, { offset + 1, offset + 4 }, buttonGoodReleasedColor );
        fheroes2::DrawLine( released[183], { offset + 7, offset + 1 }, { offset + 7, offset + 8 }, buttonGoodReleasedColor );
        fheroes2::DrawLine( released[183], { offset + 2, offset + 5 }, { offset + 6, offset + 5 }, buttonGoodReleasedColor );
        fheroes2::DrawLine( released[183], { offset + 6, offset + 9 }, { offset + 8, offset + 9 }, buttonGoodReleasedColor );

        // Cyrillic SHA
        released[184].resize( 11 + offset * 2, 10 + offset * 2 );
        released[184].reset();
        fheroes2::DrawLine( released[184], { offset + 1, offset + 1 }, { offset + 1, offset + 8 }, buttonGoodReleasedColor );
        fheroes2::DrawLine( released[184], { offset + 5, offset + 1 }, { offset + 5, offset + 8 }, buttonGoodReleasedColor );
        fheroes2::DrawLine( released[184], { offset + 9, offset + 1 }, { offset + 9, offset + 8 }, buttonGoodReleasedColor );
        fheroes2::DrawLine( released[184], { offset + 0, offset + 9 }, { offset + 10, offset + 9 }, buttonGoodReleasedColor );
        fheroes2::DrawLine( released[184], { offset + 0, offset + 0 }, { offset + 2, offset + 0 }, buttonGoodReleasedColor );
        fheroes2::DrawLine( released[184], { offset + 4, offset + 0 }, { offset + 6, offset + 0 }, buttonGoodReleasedColor );
        fheroes2::DrawLine( released[184], { offset + 8, offset + 0 }, { offset + 10, offset + 0 }, buttonGoodReleasedColor );

        // Cyrillic SHCHA
        released[185].resize( 11 + offset * 2, 12 + offset * 2 );
        released[185].reset();
        fheroes2::Copy( released[184], 0, 0, released[185], 0, 0, released[184].width(), released[184].height() );
        fheroes2::DrawLine( released[185], { offset + 10, offset + 10 }, { offset + 10, offset + 11 }, buttonGoodReleasedColor );

        // b, Cyrillic hard sign
        released[186].resize( 10 + offset * 2, 10 + offset * 2 );
        released[186].reset();
        fheroes2::DrawLine( released[186], { offset + 0, offset + 0 }, { offset + 3, offset + 0 }, buttonGoodReleasedColor );
        fheroes2::DrawLine( released[186], { offset + 2, offset + 9 }, { offset + 8, offset + 9 }, buttonGoodReleasedColor );
        fheroes2::DrawLine( released[186], { offset + 3, offset + 1 }, { offset + 3, offset + 8 }, buttonGoodReleasedColor );
        fheroes2::DrawLine( released[186], { offset + 4, offset + 4 }, { offset + 8, offset + 4 }, buttonGoodReleasedColor );
        fheroes2::DrawLine( released[186], { offset + 9, offset + 5 }, { offset + 9, offset + 8 }, buttonGoodReleasedColor );

        // bI, Cyrillic YERU
        released[187].resize( 10 + offset * 2, 10 + offset * 2 );
        released[187].reset();
        fheroes2::DrawLine( released[187], { offset + 0, offset + 0 }, { offset + 2, offset + 0 }, buttonGoodReleasedColor );
        fheroes2::DrawLine( released[187], { offset + 0, offset + 9 }, { offset + 4, offset + 9 }, buttonGoodReleasedColor );
        fheroes2::DrawLine( released[187], { offset + 1, offset + 1 }, { offset + 1, offset + 8 }, buttonGoodReleasedColor );
        fheroes2::DrawLine( released[187], { offset + 2, offset + 4 }, { offset + 4, offset + 4 }, buttonGoodReleasedColor );
        fheroes2::DrawLine( released[187], { offset + 5, offset + 5 }, { offset + 5, offset + 8 }, buttonGoodReleasedColor );
        fheroes2::Copy( released[41], offset + 1, 0, released[187], offset + 7, 0, released[41].width() - 2 - offset * 2, released[41].height() );

        // b, Cyrillic soft sign
        released[188].resize( 8 + offset * 2, 10 + offset * 2 );
        released[188].reset();
        fheroes2::DrawLine( released[188], { offset + 0, offset + 0 }, { offset + 2, offset + 0 }, buttonGoodReleasedColor );
        fheroes2::DrawLine( released[188], { offset + 0, offset + 9 }, { offset + 6, offset + 9 }, buttonGoodReleasedColor );
        fheroes2::DrawLine( released[188], { offset + 1, offset + 1 }, { offset + 1, offset + 8 }, buttonGoodReleasedColor );
        fheroes2::DrawLine( released[188], { offset + 2, offset + 4 }, { offset + 6, offset + 4 }, buttonGoodReleasedColor );
        fheroes2::DrawLine( released[188], { offset + 7, offset + 5 }, { offset + 7, offset + 8 }, buttonGoodReleasedColor );

        // Flipped C with line inside, Cyrillic E
        released[189].resize( 8 + offset * 2, 10 + offset * 2 );
        released[189].reset();
        fheroes2::DrawLine( released[189], { offset + 2, offset + 0 }, { offset + 5, offset + 0 }, buttonGoodReleasedColor );
        fheroes2::DrawLine( released[189], { offset + 7, offset + 2 }, { offset + 7, offset + 7 }, buttonGoodReleasedColor );
        fheroes2::DrawLine( released[189], { offset + 2, offset + 9 }, { offset + 5, offset + 9 }, buttonGoodReleasedColor );
        fheroes2::DrawLine( released[189], { offset + 0, offset + 0 }, { offset + 0, offset + 2 }, buttonGoodReleasedColor );
        fheroes2::DrawLine( released[189], { offset + 2, offset + 4 }, { offset + 6, offset + 4 }, buttonGoodReleasedColor );
        fheroes2::SetPixel( released[189], offset + 0, offset + 7, buttonGoodReleasedColor );
        fheroes2::SetPixel( released[189], offset + 1, offset + 1, buttonGoodReleasedColor );
        fheroes2::SetPixel( released[189], offset + 1, offset + 8, buttonGoodReleasedColor );
        fheroes2::SetPixel( released[189], offset + 6, offset + 1, buttonGoodReleasedColor );
        fheroes2::SetPixel( released[189], offset + 6, offset + 8, buttonGoodReleasedColor );

        // Ukrainian IE. Make it by mirroring horizontally the previous letter.
        released[138].resize( 8 + offset * 2, 10 + offset * 2 );
        released[138].reset();
        fheroes2::Blit( released[189], released[138], true );

        // IO, Cyrillic YU
        released[190].resize( 11 + offset * 2, 10 + offset * 2 );
        released[190].reset();
        fheroes2::Copy( released[41], offset + 1, 0, released[190], offset + 0, 0, released[41].width() - 2 - offset * 2, released[41].height() );
        fheroes2::Copy( released[47], offset, 0, released[190], offset + 4, 0, 3, released[47].height() );
        fheroes2::Copy( released[47], offset + 6, 0, released[190], offset + 7, 0, 4, released[47].height() );
        fheroes2::DrawLine( released[190], { offset + 2, offset + 4 }, { offset + 3, offset + 4 }, buttonGoodReleasedColor );

        // Mirrored R, Cyrillic YA
        released[191].resize( released[176].width(), released[176].height() );
        fheroes2::Flip( released[176], 0, 0, released[191], 0, 0, released[176].width(), released[176].height(), true, false );
        fheroes2::DrawLine( released[191], { offset + 0, offset + 9 }, { offset + 2, offset + 9 }, buttonGoodReleasedColor );
        fheroes2::DrawLine( released[191], { offset + 3, offset + 6 }, { offset + 1, offset + 8 }, buttonGoodReleasedColor );
    }

    void generateCP1252GoodButtonFont( std::vector<fheroes2::Sprite> & released )
    {
        // Increase size to fit full CP1252 set of characters. Fill with 1px transparent images.
        const fheroes2::Sprite firstSprite{ released[0] };
        released.insert( released.end(), 160, firstSprite );

        // We need 2 pixels from all sides of a letter to add extra effects.
        const int32_t offset = 2;

        // Offset letters with diacritics above them.
        for ( const int & charCode : { 192, 193, 194, 195, 200, 201, 202, 205, 206, 209, 211, 212, 213, 217, 218, 219 } ) {
            released[charCode - 32].setPosition( buttonFontOffset.x, buttonFontOffset.y - 3 );
        }

        for ( const int & charCode : { 196, 197, 203, 207, 214, 220 } ) {
            released[charCode - 32].setPosition( buttonFontOffset.x, buttonFontOffset.y - 2 );
        }

        released[216 - 32].setPosition( buttonFontOffset.x, buttonFontOffset.y - 1 );

        // Offset A-related letters to have less space to neighboring letters. Keep the y-offset change from earlier.
        for ( const int & charCode : { 65, 192, 193, 194, 195, 196, 197, 198 } ) {
            released[charCode - 32].setPosition( buttonFontOffset.x - 2, released[charCode - 32].y() );
        }

        // A with grave.
        released[192 - 32].resize( released[65 - 32].width(), released[65 - 32].height() + 3 );
        released[192 - 32].reset();
        fheroes2::Copy( released[65 - 32], 0, 0, released[192 - 32], 0, 3, released[65 - 32].width(), released[65 - 32].height() );
        fheroes2::DrawLine( released[192 - 32], { offset + 6, offset + 0 }, { offset + 7, offset + 1 }, buttonGoodReleasedColor );

        // A with acute.
        released[193 - 32].resize( released[65 - 32].width(), released[65 - 32].height() + 3 );
        released[193 - 32].reset();
        fheroes2::Copy( released[65 - 32], 0, 0, released[193 - 32], 0, 3, released[65 - 32].width(), released[65 - 32].height() );
        fheroes2::DrawLine( released[193 - 32], { offset + 6, offset + 1 }, { offset + 7, offset + 0 }, buttonGoodReleasedColor );

        // A with circumflex
        released[194 - 32].resize( released[65 - 32].width(), released[65 - 32].height() + 3 );
        released[194 - 32].reset();
        fheroes2::Copy( released[65 - 32], 0, 0, released[194 - 32], 0, 3, released[65 - 32].width(), released[65 - 32].height() );
        fheroes2::DrawLine( released[194 - 32], { offset + 5, offset + 1 }, { offset + 6, offset + 0 }, buttonGoodReleasedColor );
        fheroes2::SetPixel( released[194 - 32], offset + 7, offset + 1, buttonGoodReleasedColor );

        // A with tilde
        released[195 - 32].resize( released[65 - 32].width(), released[65 - 32].height() + 3 );
        released[195 - 32].reset();
        fheroes2::Copy( released[65 - 32], 0, 0, released[195 - 32], 0, 3, released[65 - 32].width(), released[65 - 32].height() );
        fheroes2::DrawLine( released[195 - 32], { offset + 4, offset + 1 }, { offset + 5, offset + 0 }, buttonGoodReleasedColor );
        fheroes2::SetPixel( released[195 - 32], offset + 6, offset + 0, buttonGoodReleasedColor );
        fheroes2::SetPixel( released[195 - 32], offset + 7, offset + 1, buttonGoodReleasedColor );
        fheroes2::DrawLine( released[195 - 32], { offset + 8, offset + 1 }, { offset + 9, offset + 0 }, buttonGoodReleasedColor );

        // A with diaeresis
        released[196 - 32].resize( released[65 - 32].width(), released[65 - 32].height() + 2 );
        released[196 - 32].reset();
        fheroes2::Copy( released[65 - 32], 0, 0, released[196 - 32], 0, 2, released[65 - 32].width(), released[65 - 32].height() );
        fheroes2::SetPixel( released[196 - 32], offset + 5, offset + 0, buttonGoodReleasedColor );
        fheroes2::SetPixel( released[196 - 32], offset + 7, offset + 0, buttonGoodReleasedColor );

        // A with circle on top
        released[197 - 32].resize( 13 + offset * 2, 12 + offset * 2 );
        released[197 - 32].reset();
        fheroes2::DrawLine( released[197 - 32], { offset + 0, offset + 11 }, { offset + 4, offset + 11 }, buttonGoodReleasedColor );
        fheroes2::DrawLine( released[197 - 32], { offset + 8, offset + 11 }, { offset + 12, offset + 11 }, buttonGoodReleasedColor );
        fheroes2::DrawLine( released[197 - 32], { offset + 5, offset + 7 }, { offset + 8, offset + 7 }, buttonGoodReleasedColor );
        fheroes2::DrawLine( released[197 - 32], { offset + 2, offset + 10 }, { offset + 4, offset + 7 }, buttonGoodReleasedColor );
        fheroes2::DrawLine( released[197 - 32], { offset + 7, offset + 3 }, { offset + 10, offset + 10 }, buttonGoodReleasedColor );
        fheroes2::DrawLine( released[197 - 32], { offset + 5, offset + 1 }, { offset + 5, offset + 2 }, buttonGoodReleasedColor );
        fheroes2::DrawLine( released[197 - 32], { offset + 8, offset + 1 }, { offset + 8, offset + 2 }, buttonGoodReleasedColor );
        fheroes2::DrawLine( released[197 - 32], { offset + 6, offset + 0 }, { offset + 7, offset + 0 }, buttonGoodReleasedColor );
        fheroes2::SetPixel( released[197 - 32], offset + 4, offset + 6, buttonGoodReleasedColor );
        fheroes2::SetPixel( released[197 - 32], offset + 5, offset + 5, buttonGoodReleasedColor );
        fheroes2::SetPixel( released[197 - 32], offset + 5, offset + 4, buttonGoodReleasedColor );
        fheroes2::SetPixel( released[197 - 32], offset + 6, offset + 3, buttonGoodReleasedColor );

        // A attached to E.
        released[198 - 32].resize( 15 + offset * 2, 10 + offset * 2 );
        released[198 - 32].reset();
        fheroes2::DrawLine( released[198 - 32], { offset + 0, offset + 9 }, { offset + 4, offset + 9 }, buttonGoodReleasedColor );
        fheroes2::DrawLine( released[198 - 32], { offset + 8, offset + 9 }, { offset + 12, offset + 9 }, buttonGoodReleasedColor );
        fheroes2::DrawLine( released[198 - 32], { offset + 5, offset + 5 }, { offset + 8, offset + 5 }, buttonGoodReleasedColor );
        fheroes2::DrawLine( released[198 - 32], { offset + 2, offset + 8 }, { offset + 4, offset + 5 }, buttonGoodReleasedColor );
        fheroes2::DrawLine( released[198 - 32], { offset + 7, offset + 1 }, { offset + 10, offset + 8 }, buttonGoodReleasedColor );
        fheroes2::DrawLine( released[198 - 32], { offset + 7, offset + 0 }, { offset + 14, offset + 0 }, buttonGoodReleasedColor );
        fheroes2::DrawLine( released[198 - 32], { offset + 13, offset + 9 }, { offset + 14, offset + 9 }, buttonGoodReleasedColor );
        fheroes2::DrawLine( released[198 - 32], { offset + 9, offset + 4 }, { offset + 12, offset + 4 }, buttonGoodReleasedColor );
        fheroes2::SetPixel( released[198 - 32], offset + 4, offset + 4, buttonGoodReleasedColor );
        fheroes2::SetPixel( released[198 - 32], offset + 5, offset + 3, buttonGoodReleasedColor );
        fheroes2::SetPixel( released[198 - 32], offset + 5, offset + 2, buttonGoodReleasedColor );
        fheroes2::SetPixel( released[198 - 32], offset + 6, offset + 1, buttonGoodReleasedColor );
        fheroes2::SetPixel( released[198 - 32], offset + 6, offset + 0, buttonGoodReleasedColor );
        fheroes2::SetPixel( released[198 - 32], offset + 14, offset + 1, buttonGoodReleasedColor );
        fheroes2::SetPixel( released[198 - 32], offset + 14, offset + 8, buttonGoodReleasedColor );
        fheroes2::SetPixel( released[198 - 32], offset + 12, offset + 3, buttonGoodReleasedColor );
        fheroes2::SetPixel( released[198 - 32], offset + 12, offset + 5, buttonGoodReleasedColor );

        // C with cedilla.
        released[199 - 32].resize( released[67 - 32].width(), released[67 - 32].height() + 3 );
        released[199 - 32].reset();
        fheroes2::Copy( released[67 - 32], 0, 0, released[199 - 32], 0, 0, released[67 - 32].width(), released[67 - 32].height() );
        fheroes2::DrawLine( released[199 - 32], { offset + 5, offset + 10 }, { offset + 6, offset + 11 }, buttonGoodReleasedColor );
        fheroes2::DrawLine( released[199 - 32], { offset + 4, offset + 12 }, { offset + 5, offset + 12 }, buttonGoodReleasedColor );

        // E with grave.
        released[200 - 32].resize( released[69 - 32].width(), released[69 - 32].height() + 3 );
        released[200 - 32].reset();
        fheroes2::Copy( released[69 - 32], 0, 0, released[200 - 32], 0, 3, released[69 - 32].width(), released[69 - 32].height() );
        fheroes2::DrawLine( released[200 - 32], { offset + 4, offset + 0 }, { offset + 5, offset + 1 }, buttonGoodReleasedColor );

        // E with acute.
        released[201 - 32].resize( released[69 - 32].width(), released[69 - 32].height() + 3 );
        released[201 - 32].reset();
        fheroes2::Copy( released[69 - 32], 0, 0, released[201 - 32], 0, 3, released[69 - 32].width(), released[69 - 32].height() );
        fheroes2::DrawLine( released[201 - 32], { offset + 4, offset + 1 }, { offset + 5, offset + 0 }, buttonGoodReleasedColor );

        // E with circumflex.
        released[202 - 32].resize( released[69 - 32].width(), released[69 - 32].height() + 3 );
        released[202 - 32].reset();
        fheroes2::Copy( released[69 - 32], 0, 0, released[202 - 32], 0, 3, released[69 - 32].width(), released[69 - 32].height() );
        fheroes2::Copy( released[194 - 32], offset + 5, offset, released[202 - 32], offset + 3, offset, 3, 2 );

        // E with diaeresis.
        released[203 - 32].resize( released[69 - 32].width(), released[69 - 32].height() + 2 );
        released[203 - 32].reset();
        fheroes2::Copy( released[69 - 32], 0, 0, released[203 - 32], 0, 2, released[69 - 32].width(), released[69 - 32].height() );
        fheroes2::SetPixel( released[203 - 32], offset + 3, offset + 0, buttonGoodReleasedColor );
        fheroes2::SetPixel( released[203 - 32], offset + 6, offset + 0, buttonGoodReleasedColor );

        // I with grave.
        released[204 - 32].resize( released[73 - 32].width(), released[73 - 32].height() + 3 );
        released[204 - 32].reset();
        fheroes2::Copy( released[73 - 32], 0, 0, released[204 - 32], 0, 3, released[73 - 32].width(), released[73 - 32].height() );
        fheroes2::DrawLine( released[204 - 32], { offset + 2, offset + 0 }, { offset + 3, offset + 1 }, buttonGoodReleasedColor );

        // I with acute.
        released[205 - 32].resize( released[73 - 32].width(), released[73 - 32].height() + 3 );
        released[205 - 32].reset();
        fheroes2::Copy( released[73 - 32], 0, 0, released[205 - 32], 0, 3, released[73 - 32].width(), released[73 - 32].height() );
        fheroes2::DrawLine( released[205 - 32], { offset + 2, offset + 1 }, { offset + 3, offset + 0 }, buttonGoodReleasedColor );

        // I with circumflex.
        released[206 - 32].resize( released[73 - 32].width(), released[73 - 32].height() + 3 );
        released[206 - 32].reset();
        fheroes2::Copy( released[73 - 32], 0, 0, released[206 - 32], 0, 3, released[73 - 32].width(), released[73 - 32].height() );
        fheroes2::Copy( released[194 - 32], offset + 5, offset, released[206 - 32], offset + 1, offset, 3, 2 );

        // I with diaeresis.
        released[207 - 32].resize( released[73 - 32].width(), released[73 - 32].height() + 2 );
        released[207 - 32].reset();
        fheroes2::Copy( released[73 - 32], 0, 0, released[207 - 32], 0, 2, released[73 - 32].width(), released[73 - 32].height() );
        fheroes2::SetPixel( released[207 - 32], offset + 0, offset + 0, buttonGoodReleasedColor );
        fheroes2::SetPixel( released[207 - 32], offset + 4, offset + 0, buttonGoodReleasedColor );

        // N with tilde.
        released[209 - 32].resize( released[78 - 32].width(), released[78 - 32].height() + 3 );
        released[209 - 32].reset();
        fheroes2::Copy( released[78 - 32], 0, 0, released[209 - 32], 0, 3, released[78 - 32].width(), released[78 - 32].height() );
        fheroes2::Copy( released[195 - 32], offset + 4, offset, released[209 - 32], offset + 4, offset, 6, 2 );

        // O with acute.
        released[211 - 32].resize( released[79 - 32].width(), released[79 - 32].height() + 3 );
        released[211 - 32].reset();
        fheroes2::Copy( released[79 - 32], 0, 0, released[211 - 32], 0, 3, released[79 - 32].width(), released[79 - 32].height() );
        fheroes2::DrawLine( released[211 - 32], { offset + 4, offset + 1 }, { offset + 5, offset + 0 }, buttonGoodReleasedColor );

        // O with circumflex.
        released[212 - 32].resize( released[79 - 32].width(), released[79 - 32].height() + 3 );
        released[212 - 32].reset();
        fheroes2::Copy( released[79 - 32], 0, 0, released[212 - 32], 0, 3, released[79 - 32].width(), released[79 - 32].height() );
        fheroes2::DrawLine( released[212 - 32], { offset + 3, offset + 1 }, { offset + 4, offset + 0 }, buttonGoodReleasedColor );
        fheroes2::DrawLine( released[212 - 32], { offset + 5, offset + 0 }, { offset + 6, offset + 1 }, buttonGoodReleasedColor );

        // O with tilde.
        released[213 - 32].resize( released[79 - 32].width(), released[79 - 32].height() + 3 );
        released[213 - 32].reset();
        fheroes2::Copy( released[79 - 32], 0, 0, released[213 - 32], 0, 3, released[79 - 32].width(), released[79 - 32].height() );
        fheroes2::Copy( released[195 - 32], offset + 4, offset, released[213 - 32], offset + 2, offset, 6, 2 );

        // O with diaeresis.
        released[214 - 32].resize( released[79 - 32].width(), released[79 - 32].height() + 2 );
        released[214 - 32].reset();
        fheroes2::Copy( released[79 - 32], 0, 0, released[214 - 32], 0, 2, released[79 - 32].width(), released[79 - 32].height() );
        fheroes2::SetPixel( released[214 - 32], offset + 3, offset + 0, buttonGoodReleasedColor );
        fheroes2::SetPixel( released[214 - 32], offset + 6, offset + 0, buttonGoodReleasedColor );

        // O with slash.
        released[216 - 32].resize( released[79 - 32].width() + 2, released[79 - 32].height() + 2 );
        released[216 - 32].reset();
        fheroes2::Copy( released[79 - 32], 0, 0, released[216 - 32], 1, 1, released[79 - 32].width(), released[79 - 32].height() );
        fheroes2::DrawLine( released[216 - 32], { released[79 - 32].width() - 1, 2 }, { 2, released[79 - 32].height() - 1 }, buttonGoodReleasedColor );

        // U with grave.
        released[217 - 32].resize( released[85 - 32].width(), released[85 - 32].height() + 3 );
        released[217 - 32].reset();
        fheroes2::Copy( released[85 - 32], 0, 0, released[217 - 32], 0, 3, released[85 - 32].width(), released[85 - 32].height() );
        fheroes2::DrawLine( released[217 - 32], { offset + 6, offset + 0 }, { offset + 7, offset + 1 }, buttonGoodReleasedColor );

        // U with acute.
        released[218 - 32].resize( released[85 - 32].width(), released[85 - 32].height() + 3 );
        released[218 - 32].reset();
        fheroes2::Copy( released[85 - 32], 0, 0, released[218 - 32], 0, 3, released[85 - 32].width(), released[85 - 32].height() );
        fheroes2::DrawLine( released[218 - 32], { offset + 6, offset + 1 }, { offset + 7, offset + 0 }, buttonGoodReleasedColor );

        // U with circumflex.
        released[219 - 32].resize( released[85 - 32].width(), released[85 - 32].height() + 3 );
        released[219 - 32].reset();
        fheroes2::Copy( released[85 - 32], 0, 0, released[219 - 32], 0, 3, released[85 - 32].width(), released[85 - 32].height() );
        fheroes2::DrawLine( released[219 - 32], { offset + 4, offset + 1 }, { offset + 5, offset + 0 }, buttonGoodReleasedColor );
        fheroes2::SetPixel( released[219 - 32], offset + 6, offset + 0, buttonGoodReleasedColor );
        fheroes2::DrawLine( released[219 - 32], { offset + 7, offset + 0 }, { offset + 8, offset + 1 }, buttonGoodReleasedColor );

        // U with diaeresis.
        released[220 - 32].resize( released[85 - 32].width(), released[85 - 32].height() + 2 );
        released[220 - 32].reset();
        fheroes2::Copy( released[85 - 32], 0, 0, released[220 - 32], 0, 2, released[85 - 32].width(), released[85 - 32].height() );
        fheroes2::SetPixel( released[220 - 32], offset + 4, offset + 0, buttonGoodReleasedColor );
        fheroes2::SetPixel( released[220 - 32], offset + 8, offset + 0, buttonGoodReleasedColor );

        // Eszett.
        released[223 - 32].resize( 12 + offset * 2, 10 + offset * 2 );
        released[223 - 32].reset();
        fheroes2::DrawLine( released[223 - 32], { offset + 0, offset + 9 }, { offset + 2, offset + 9 }, buttonGoodReleasedColor );
        fheroes2::DrawLine( released[223 - 32], { offset + 2, offset + 9 }, { offset + 2, offset + 2 }, buttonGoodReleasedColor );
        fheroes2::SetPixel( released[223 - 32], offset + 3, offset + 1, buttonGoodReleasedColor );
        fheroes2::DrawLine( released[223 - 32], { offset + 4, offset + 0 }, { offset + 10, offset + 0 }, buttonGoodReleasedColor );
        fheroes2::DrawLine( released[223 - 32], { offset + 11, offset + 1 }, { offset + 11, offset + 2 }, buttonGoodReleasedColor );
        fheroes2::SetPixel( released[223 - 32], offset + 10, offset + 3, buttonGoodReleasedColor );
        fheroes2::DrawLine( released[223 - 32], { offset + 9, offset + 4 }, { offset + 6, offset + 4 }, buttonGoodReleasedColor );
        fheroes2::SetPixel( released[223 - 32], offset + 10, offset + 5, buttonGoodReleasedColor );
        fheroes2::DrawLine( released[223 - 32], { offset + 11, offset + 6 }, { offset + 11, offset + 8 }, buttonGoodReleasedColor );
        fheroes2::DrawLine( released[223 - 32], { offset + 10, offset + 9 }, { offset + 5, offset + 9 }, buttonGoodReleasedColor );
        fheroes2::SetPixel( released[223 - 32], offset + 5, offset + 8, buttonGoodReleasedColor );
    }

    void generateCP1253GoodButtonFont( std::vector<fheroes2::Sprite> & released )
    {
        // Increase size to fit full CP1254 set of characters. Fill with 1px transparent images.
        const fheroes2::Sprite firstSprite{ released[0] };
        released.insert( released.end(), 160, firstSprite );

        // We need 2 pixels from all sides of a letter to add extra effects.
        const int32_t offset = 2;

        // Greek capital letter alpha
        released[193 - 32] = released[65 - 32];

        // Greek capital letter beta
        released[194 - 32] = released[66 - 32];

        // Greek capital letter gamma
        released[195 - 32].resize( 8 + offset * 2, 10 + offset * 2 );
        released[195 - 32].reset();
        fheroes2::DrawLine( released[195 - 32], { offset + 0, offset + 0 }, { offset + 7, offset + 0 }, buttonGoodReleasedColor );
        fheroes2::DrawLine( released[195 - 32], { offset + 7, offset + 1 }, { offset + 7, offset + 2 }, buttonGoodReleasedColor );
        fheroes2::DrawLine( released[195 - 32], { offset + 0, offset + 9 }, { offset + 2, offset + 9 }, buttonGoodReleasedColor );
        fheroes2::DrawLine( released[195 - 32], { offset + 1, offset + 1 }, { offset + 1, offset + 8 }, buttonGoodReleasedColor );

        // Greek capital letter epsilon
        released[197 - 32] = released[69 - 32];

        // Greek capital letter zeta
        released[198 - 32] = released[90 - 32];

        // Greek capital letter eta
        released[199 - 32] = released[72 - 32];

        // Greek capital letter iota
        released[201 - 32] = released[73 - 32];

        // Greek capital letter kappa
        released[202 - 32] = released[75 - 32];

        // Greek capital letter mu
        released[204 - 32] = released[77 - 32];

        // Greek capital letter nu
        released[205 - 32] = released[78 - 32];

        // Greek capital letter omicron
        released[207 - 32] = released[79 - 32];

        // Greek capital letter pi
        released[208 - 32].resize( 9 + offset * 2, 10 + offset * 2 );
        released[208 - 32].reset();
        fheroes2::DrawLine( released[208 - 32], { offset + 0, offset + 0 }, { offset + 8, offset + 0 }, buttonGoodReleasedColor );
        fheroes2::DrawLine( released[208 - 32], { offset + 1, offset + 1 }, { offset + 1, offset + 8 }, buttonGoodReleasedColor );
        fheroes2::DrawLine( released[208 - 32], { offset + 7, offset + 1 }, { offset + 7, offset + 8 }, buttonGoodReleasedColor );
        fheroes2::DrawLine( released[208 - 32], { offset + 0, offset + 9 }, { offset + 2, offset + 9 }, buttonGoodReleasedColor );
        fheroes2::DrawLine( released[208 - 32], { offset + 6, offset + 9 }, { offset + 8, offset + 9 }, buttonGoodReleasedColor );

        // Greek capital letter rho
        released[209 - 32] = released[80 - 32];

        // Greek capital letter tau
        released[212 - 32] = released[84 - 32];

        // Greek capital letter upsilon
        released[213 - 32] = released[89 - 32];

        // Greek capital letter phi
        released[214 - 32].resize( 10 + offset * 2, 10 + offset * 2 );
        released[214 - 32].reset();
        fheroes2::DrawLine( released[214 - 32], { offset + 1, offset + 2 }, { offset + 7, offset + 2 }, buttonGoodReleasedColor );
        fheroes2::DrawLine( released[214 - 32], { offset + 0, offset + 3 }, { offset + 0, offset + 6 }, buttonGoodReleasedColor );
        fheroes2::DrawLine( released[214 - 32], { offset + 1, offset + 7 }, { offset + 7, offset + 7 }, buttonGoodReleasedColor );
        fheroes2::DrawLine( released[214 - 32], { offset + 8, offset + 3 }, { offset + 8, offset + 6 }, buttonGoodReleasedColor );
        fheroes2::DrawLine( released[214 - 32], { offset + 4, offset + 1 }, { offset + 4, offset + 8 }, buttonGoodReleasedColor );
        fheroes2::DrawLine( released[214 - 32], { offset + 3, offset + 0 }, { offset + 5, offset + 0 }, buttonGoodReleasedColor );
        fheroes2::DrawLine( released[214 - 32], { offset + 3, offset + 9 }, { offset + 5, offset + 9 }, buttonGoodReleasedColor );

        // Greek capital letter chi
        released[215 - 32] = released[88 - 32];

        // Greek capital letter iota with dialytika
        released[218 - 32].resize( released[73 - 32].width(), released[73 - 32].height() + 2 );
        released[218 - 32].reset();
        fheroes2::Copy( released[73 - 32], 0, 0, released[218 - 32], 0, 2, released[73 - 32].width(), released[73 - 32].height() );
        fheroes2::SetPixel( released[218 - 32], offset + 0, offset + 0, buttonGoodReleasedColor );
        fheroes2::SetPixel( released[218 - 32], offset + 4, offset + 0, buttonGoodReleasedColor );

        // Greek small letter nu
        released[237 - 32] = released[118 - 32];

        // Greek small letter omicron
        released[239 - 32] = released[111 - 32];
    }

    void generateCP1254GoodButtonFont( std::vector<fheroes2::Sprite> & released )
    {
        // Increase size to fit full CP1254 set of characters. Fill with 1px transparent images.
        const fheroes2::Sprite firstSprite{ released[0] };
        released.insert( released.end(), 160, firstSprite );

        // We need 2 pixels from all sides of a letter to add extra effects.
        const int32_t offset = 2;

        // Offset letters with diacritics above them.
        for ( const int & charCode : { 214, 220, 221 } ) {
            released[charCode - 32].setPosition( buttonFontOffset.x, buttonFontOffset.y - 2 );
        }

        // Offset G with breve.
        released[208 - 32].setPosition( buttonFontOffset.x, buttonFontOffset.y - 3 );

        // C with cedilla.
        released[199 - 32].resize( released[67 - 32].width(), released[67 - 32].height() + 3 );
        released[199 - 32].reset();
        fheroes2::Copy( released[67 - 32], 0, 0, released[199 - 32], 0, 0, released[67 - 32].width(), released[67 - 32].height() );
        fheroes2::DrawLine( released[199 - 32], { offset + 5, offset + 10 }, { offset + 6, offset + 11 }, buttonGoodReleasedColor );
        fheroes2::DrawLine( released[199 - 32], { offset + 4, offset + 12 }, { offset + 5, offset + 12 }, buttonGoodReleasedColor );

        // G with breve.
        released[208 - 32].resize( released[71 - 32].width(), released[71 - 32].height() + 3 );
        released[208 - 32].reset();
        fheroes2::Copy( released[71 - 32], 0, 0, released[208 - 32], 0, 3, released[71 - 32].width(), released[71 - 32].height() );
        fheroes2::DrawLine( released[208 - 32], { offset + 3, offset + 0 }, { offset + 4, offset + 1 }, buttonGoodReleasedColor );
        fheroes2::DrawLine( released[208 - 32], { offset + 5, offset + 1 }, { offset + 6, offset + 0 }, buttonGoodReleasedColor );

        // O with diaeresis.
        released[214 - 32].resize( released[79 - 32].width(), released[79 - 32].height() + 2 );
        released[214 - 32].reset();
        fheroes2::Copy( released[79 - 32], 0, 0, released[214 - 32], 0, 2, released[79 - 32].width(), released[79 - 32].height() );
        fheroes2::SetPixel( released[214 - 32], offset + 3, offset + 0, buttonGoodReleasedColor );
        fheroes2::SetPixel( released[214 - 32], offset + 6, offset + 0, buttonGoodReleasedColor );

        // U with diaeresis.
        released[220 - 32].resize( released[85 - 32].width(), released[85 - 32].height() + 2 );
        released[220 - 32].reset();
        fheroes2::Copy( released[85 - 32], 0, 0, released[220 - 32], 0, 2, released[85 - 32].width(), released[85 - 32].height() );
        fheroes2::SetPixel( released[220 - 32], offset + 4, offset + 0, buttonGoodReleasedColor );
        fheroes2::SetPixel( released[220 - 32], offset + 8, offset + 0, buttonGoodReleasedColor );

        // I with dot above.
        released[221 - 32].resize( released[73 - 32].width(), released[73 - 32].height() + 2 );
        released[221 - 32].reset();
        fheroes2::Copy( released[73 - 32], 0, 0, released[221 - 32], 0, 2, released[73 - 32].width(), released[73 - 32].height() );
        fheroes2::SetPixel( released[221 - 32], offset + 2, offset + 0, buttonGoodReleasedColor );

        // S with cedilla.
        released[222 - 32].resize( released[83 - 32].width(), released[83 - 32].height() + 3 );
        released[222 - 32].reset();
        fheroes2::Copy( released[83 - 32], 0, 0, released[222 - 32], 0, 0, released[83 - 32].width(), released[83 - 32].height() );
        fheroes2::DrawLine( released[222 - 32], { offset + 4, offset + 10 }, { offset + 5, offset + 11 }, buttonGoodReleasedColor );
        fheroes2::DrawLine( released[222 - 32], { offset + 3, offset + 12 }, { offset + 4, offset + 12 }, buttonGoodReleasedColor );
    }
}

namespace fheroes2
{
    void generateAlphabet( const SupportedLanguage language, std::vector<std::vector<Sprite>> & icnVsSprite )
    {
        const CodePage codePage = getCodePage( language );

        switch ( codePage ) {
        case CodePage::CP1250:
            generateCP1250Alphabet( icnVsSprite );
            break;
        case CodePage::CP1251:
            generateCP1251Alphabet( icnVsSprite );
            break;
        case CodePage::CP1252:
            generateCP1252Alphabet( icnVsSprite );
            break;
<<<<<<< HEAD
        case CodePage::CP1252_French:
            generateCP1252Alphabet( icnVsSprite );

            // This serves to make the font compatible with the original French custom encoding.
            generateFrenchAlphabet( icnVsSprite );
            break;
        case CodePage::CP1253:
            generateCP1253Alphabet( icnVsSprite );
            break;
=======
>>>>>>> 03732036
        case CodePage::CP1254:
            generateCP1254Alphabet( icnVsSprite );
            break;
        case CodePage::CP1258:
            generateCP1258Alphabet( icnVsSprite );
            break;
        case CodePage::ISO8859_16:
            generateISO8859_16Alphabet( icnVsSprite );
            break;
        default:
            // Add new code page generation code!
            assert( 0 );
            break;
        }

        icnVsSprite[ICN::YELLOW_FONT].clear();
        icnVsSprite[ICN::YELLOW_SMALLFONT].clear();
        icnVsSprite[ICN::GRAY_FONT].clear();
        icnVsSprite[ICN::GRAY_SMALL_FONT].clear();
        icnVsSprite[ICN::WHITE_LARGE_FONT].clear();
        icnVsSprite[ICN::GOLDEN_GRADIENT_FONT].clear();
        icnVsSprite[ICN::GOLDEN_GRADIENT_LARGE_FONT].clear();
        icnVsSprite[ICN::SILVER_GRADIENT_FONT].clear();
        icnVsSprite[ICN::SILVER_GRADIENT_LARGE_FONT].clear();
    }

    bool isAlphabetSupported( const SupportedLanguage language )
    {
        switch ( language ) {
        case SupportedLanguage::Belarusian:
        case SupportedLanguage::Bulgarian:
        case SupportedLanguage::Czech:
        case SupportedLanguage::Danish:
        case SupportedLanguage::Dutch:
        case SupportedLanguage::French:
        case SupportedLanguage::German:
        case SupportedLanguage::Greek:
        case SupportedLanguage::Hungarian:
        case SupportedLanguage::Italian:
        case SupportedLanguage::Norwegian:
        case SupportedLanguage::Polish:
        case SupportedLanguage::Portuguese:
        case SupportedLanguage::Romanian:
        case SupportedLanguage::Russian:
        case SupportedLanguage::Slovak:
        case SupportedLanguage::Spanish:
        case SupportedLanguage::Swedish:
        case SupportedLanguage::Turkish:
        case SupportedLanguage::Ukrainian:
        case SupportedLanguage::Vietnamese:
            return true;
        default:
            break;
        }

        return false;
    }

    void generateBaseButtonFont( std::vector<Sprite> & goodReleased, std::vector<Sprite> & goodPressed, std::vector<Sprite> & evilReleased,
                                 std::vector<Sprite> & evilPressed )
    {
        generateGoodButtonFontBaseShape( goodReleased );

        updateButtonFont( goodReleased, goodPressed, evilReleased, evilPressed );
    }

    void generateButtonAlphabet( const SupportedLanguage language, std::vector<std::vector<Sprite>> & icnVsSprite )
    {
        generateGoodButtonFontBaseShape( icnVsSprite[ICN::BUTTON_GOOD_FONT_RELEASED] );

        const CodePage codePage = getCodePage( language );

        switch ( codePage ) {
        case CodePage::ASCII:
            generateBaseButtonFont( icnVsSprite[ICN::BUTTON_GOOD_FONT_RELEASED], icnVsSprite[ICN::BUTTON_GOOD_FONT_PRESSED], icnVsSprite[ICN::BUTTON_EVIL_FONT_RELEASED],
                                    icnVsSprite[ICN::BUTTON_EVIL_FONT_PRESSED] );
            return;
        case CodePage::CP1250:
            generateCP1250GoodButtonFont( icnVsSprite[ICN::BUTTON_GOOD_FONT_RELEASED] );
            break;
        case CodePage::CP1251:
            generateCP1251GoodButtonFont( icnVsSprite[ICN::BUTTON_GOOD_FONT_RELEASED] );
            break;
        case CodePage::CP1252:
            generateCP1252GoodButtonFont( icnVsSprite[ICN::BUTTON_GOOD_FONT_RELEASED] );
            break;
        case CodePage::CP1253:
            generateCP1253GoodButtonFont( icnVsSprite[ICN::BUTTON_GOOD_FONT_RELEASED] );
            break;
        case CodePage::CP1254:
            generateCP1254GoodButtonFont( icnVsSprite[ICN::BUTTON_GOOD_FONT_RELEASED] );
            break;
        case CodePage::CP1258:
            // generateCP1258GoodButtonFont( icnVsSprite[ICN::BUTTON_GOOD_FONT_RELEASED] );
            break;
        case CodePage::ISO8859_16:
            // generateISO8859_16GoodButtonFont( icnVsSprite[ICN::BUTTON_GOOD_FONT_RELEASED] );
            break;
        default:
            // Add new code page generation code!
            assert( 0 );
            break;
        }

        updateButtonFont( icnVsSprite[ICN::BUTTON_GOOD_FONT_RELEASED], icnVsSprite[ICN::BUTTON_GOOD_FONT_PRESSED], icnVsSprite[ICN::BUTTON_EVIL_FONT_RELEASED],
                          icnVsSprite[ICN::BUTTON_EVIL_FONT_PRESSED] );
    }

    void modifyBaseNormalFont( std::vector<fheroes2::Sprite> & icnVsSprite )
    {
        if ( icnVsSprite.size() < 96 ) {
            return;
        }

        // Remove white line from % symbol
        fheroes2::FillTransform( icnVsSprite[5], 5, 0, 5, 1, 1 );
        fheroes2::FillTransform( icnVsSprite[5], 6, 2, 2, 1, 1 );
        updateNormalFontLetterShadow( icnVsSprite[5] );

        // Move "-" further down
        icnVsSprite[13].setPosition( icnVsSprite[13].x(), icnVsSprite[13].y() + 1 );
        updateNormalFontLetterShadow( icnVsSprite[13] );

        // Add the '\' character.
        icnVsSprite[60].resize( 8, 14 );
        icnVsSprite[60].reset();
        fheroes2::Blit( icnVsSprite[15], 0, 0, icnVsSprite[60], 1, 0, 7, 12, true );
        icnVsSprite[60].setPosition( icnVsSprite[15].x(), icnVsSprite[15].y() );
        updateNormalFontLetterShadow( icnVsSprite[60] );

        // Proper lowercase k.
        fheroes2::FillTransform( icnVsSprite[75], 4, 1, 5, 8, 1 );
        fheroes2::Copy( icnVsSprite[43], 6, 5, icnVsSprite[75], 4, 7, 3, 1 );
        fheroes2::Copy( icnVsSprite[43], 6, 4, icnVsSprite[75], 4, 6, 4, 1 );
        fheroes2::Copy( icnVsSprite[43], 7, 4, icnVsSprite[75], 6, 5, 3, 1 );
        fheroes2::Copy( icnVsSprite[43], 7, 4, icnVsSprite[75], 7, 4, 2, 1 );
        fheroes2::Copy( icnVsSprite[43], 6, 6, icnVsSprite[75], 4, 8, 4, 1 );
        icnVsSprite[75].setPosition( icnVsSprite[75].x(), icnVsSprite[75].y() );
        updateNormalFontLetterShadow( icnVsSprite[75] );

        // Add the vertical bar '|' character. It is also used for the text input cursor.
        icnVsSprite[124 - 32].resize( 3, icnVsSprite[91 - 32].height() + 3 );
        fheroes2::Copy( icnVsSprite[91 - 32], 0, 0, icnVsSprite[124 - 32], 0, 0, 3, icnVsSprite[91 - 32].height() - 4 );
        fheroes2::Copy( icnVsSprite[91 - 32], 0, icnVsSprite[91 - 32].height() - 7, icnVsSprite[124 - 32], 0, icnVsSprite[91 - 32].height() - 4, 3, 7 );
        icnVsSprite[124 - 32].setPosition( icnVsSprite[91 - 32].x(), icnVsSprite[91 - 32].y() );

        // NOTICE: System call 'DELETE' (0x7F) is used as a text character in French translated assets.
    }

    void modifyBaseSmallFont( std::vector<fheroes2::Sprite> & icnVsSprite )
    {
        if ( icnVsSprite.size() < 96 ) {
            return;
        }

        // Remove white line from % symbol
        fheroes2::FillTransform( icnVsSprite[5], 3, 0, 4, 1, 1 );
        fheroes2::FillTransform( icnVsSprite[5], 4, 1, 2, 1, 1 );
        updateNormalFontLetterShadow( icnVsSprite[5] );

        // Add the '\' character.
        icnVsSprite[60].resize( 5, 9 );
        icnVsSprite[60].reset();
        fheroes2::Copy( icnVsSprite[15], 4, 0, icnVsSprite[60], 1, 0, 1, 2 );
        fheroes2::Copy( icnVsSprite[15], 4, 0, icnVsSprite[60], 2, 2, 1, 2 );
        fheroes2::Copy( icnVsSprite[15], 4, 0, icnVsSprite[60], 3, 4, 1, 2 );
        fheroes2::Copy( icnVsSprite[15], 4, 0, icnVsSprite[60], 4, 6, 1, 2 );
        icnVsSprite[60].setPosition( icnVsSprite[15].x(), icnVsSprite[15].y() );
        updateSmallFontLetterShadow( icnVsSprite[60] );

        // Proper lowercase k.
        icnVsSprite[75].resize( 6, 8 );
        icnVsSprite[75].reset();
        fheroes2::Copy( icnVsSprite[76], 1, 0, icnVsSprite[75], 1, 0, 2, 7 );
        fheroes2::Copy( icnVsSprite[76], 1, 0, icnVsSprite[75], 1, 6, 1, 1 );
        fheroes2::Copy( icnVsSprite[56], 6, 0, icnVsSprite[75], 3, 2, 3, 3 );
        fheroes2::Copy( icnVsSprite[65], 2, icnVsSprite[65].height() - 2, icnVsSprite[75], 5, 6, 2, 1 );
        fheroes2::Copy( icnVsSprite[65], 2, 0, icnVsSprite[75], 4, 5, 1, 1 );
        icnVsSprite[75].setPosition( icnVsSprite[75].x(), icnVsSprite[75].y() );
        updateSmallFontLetterShadow( icnVsSprite[75] );
    }

    void applyFontVerticalGradient( Image & image, const uint8_t insideColor, const uint8_t outsideColor )
    {
        assert( !image.singleLayer() );

        if ( image.width() < 2 || image.height() < 2 ) {
            return;
        }

        const int32_t height = image.height();
        const int32_t width = image.width();

        uint8_t * imageY = image.image();
        uint8_t * transformY = image.transform();

        const int32_t centerY = std::max( 1, ( height / 2 ) - height % 2 );
        const uint8_t dColor = outsideColor - insideColor;

        for ( int32_t row = 0; row < height; ++row, imageY += width, transformY += width ) {
            const int32_t heightScale = ( dColor * std::abs( centerY - row ) ) / centerY;
            const uint8_t color = static_cast<uint8_t>( std::abs( insideColor + heightScale ) );

            uint8_t * imageX = imageY;
            const uint8_t * imageXEnd = imageX + width;
            uint8_t * transformX = transformY;

            for ( ; imageX != imageXEnd; ++imageX, ++transformX ) {
                if ( *transformX == 0 ) {
                    // 21 is the pixel limit of shadows in Base white Font
                    if ( *imageX < 21 ) {
                        *imageX = color;
                    }
                    else {
                        *transformX = 1;
                    }
                }
            }
        }
    }

    void fixFrenchCharactersForMP2Map( std::string & str )
    {
        for ( char & c : str ) {
            switch ( c ) {
            case 9:
                // Horizontal tab. Used for lowercase i with circumflex.
                c = static_cast<char>( 238 );
                break;
            case 35:
                // Number sign (#). Used for lowercase o with circumflex.
                c = static_cast<char>( 244 );
                break;
            case 36:
                // Dollar ($). Used for lowercase u with circumflex.
                c = static_cast<char>( 251 );
                break;
            case 38:
                // Ampersand (&). Used for lowercase u with grave accent.
                c = static_cast<char>( 249 );
                break;
            case 42:
                // Asterisk (*). Used for lowercase a with circumflex.
                c = static_cast<char>( 226 );
                break;
            case 60:
                // Less sign (<). Used for lowercase i with diaeresis.
                c = static_cast<char>( 239 );
                break;
            case 62:
                // Greater sign (>). Used for lowercase i with circumflex.
                c = static_cast<char>( 238 );
                break;
            case 64:
                // At sign (@). Used for lowercase a with grave accent.
                c = static_cast<char>( 224 );
                break;
            case 92:
                // Backslash (\). Used in some maps as the full stop '.'.
                c = '.';
                break;
            case 94:
                // Caret - circumflex (^). Used for lowercase c with cedilla.
                c = static_cast<char>( 231 );
                break;
            case 96:
                // Grave accent (`). Used for lowercase e with grave accent.
                c = static_cast<char>( 232 );
                break;
            case 123:
                // Opening brace ({). Used for lowercase i with diaeresis.
                c = static_cast<char>( 239 );
                break;
            case 124:
                // Vertical bar (|). Used for lowercase e with circumflex.
                c = static_cast<char>( 234 );
                break;
            case 125:
                // Closing brace (}). Used for lowercase i with diaeresis.
                c = static_cast<char>( 239 );
                break;
            case 126:
                // Tilde (~). Used for lowercase e with acute.
                c = static_cast<char>( 233 );
                break;
            case 127:
                // Delete (DEL). Used for lowercase i with circumflex.
                c = static_cast<char>( 238 );
                break;
            default:
                break;
            }
        }
    }
}<|MERGE_RESOLUTION|>--- conflicted
+++ resolved
@@ -6181,18 +6181,9 @@
         case CodePage::CP1252:
             generateCP1252Alphabet( icnVsSprite );
             break;
-<<<<<<< HEAD
-        case CodePage::CP1252_French:
-            generateCP1252Alphabet( icnVsSprite );
-
-            // This serves to make the font compatible with the original French custom encoding.
-            generateFrenchAlphabet( icnVsSprite );
-            break;
         case CodePage::CP1253:
             generateCP1253Alphabet( icnVsSprite );
             break;
-=======
->>>>>>> 03732036
         case CodePage::CP1254:
             generateCP1254Alphabet( icnVsSprite );
             break;
