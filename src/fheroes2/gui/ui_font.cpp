--- conflicted
+++ resolved
@@ -5582,13 +5582,9 @@
         released[65 - 32].setPosition( buttonFontOffset.x - 2, buttonFontOffset.y );
         released[192 - 32].setPosition( buttonFontOffset.x - 1, -3 );
         released[193 - 32].setPosition( buttonFontOffset.x - 1, -3 );
-<<<<<<< HEAD
         released[196 - 32].setPosition( buttonFontOffset.x - 2, -2 );
         released[197 - 32].setPosition( buttonFontOffset.x - 2, -2 );
-=======
-        released[197 - 32].setPosition( buttonFontOffset.x - 1, -2 );
         released[198 - 32].setPosition( buttonFontOffset.x - 2, buttonFontOffset.y );
->>>>>>> 1237fc1f
         released[200 - 32].setPosition( buttonFontOffset.x, -3 );
         released[201 - 32].setPosition( buttonFontOffset.x, -3 );
         released[214 - 32].setPosition( buttonFontOffset.x, -2 );
