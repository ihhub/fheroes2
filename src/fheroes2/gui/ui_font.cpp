/***************************************************************************
 *   fheroes2: https://github.com/ihhub/fheroes2                           *
 *   Copyright (C) 2022 - 2023                                             *
 *                                                                         *
 *   This program is free software; you can redistribute it and/or modify  *
 *   it under the terms of the GNU General Public License as published by  *
 *   the Free Software Foundation; either version 2 of the License, or     *
 *   (at your option) any later version.                                   *
 *                                                                         *
 *   This program is distributed in the hope that it will be useful,       *
 *   but WITHOUT ANY WARRANTY; without even the implied warranty of        *
 *   MERCHANTABILITY or FITNESS FOR A PARTICULAR PURPOSE.  See the         *
 *   GNU General Public License for more details.                          *
 *                                                                         *
 *   You should have received a copy of the GNU General Public License     *
 *   along with this program; if not, write to the                         *
 *   Free Software Foundation, Inc.,                                       *
 *   59 Temple Place - Suite 330, Boston, MA  02111-1307, USA.             *
 ***************************************************************************/

#include "ui_font.h"

#include <cassert>
#include <cstddef>
#include <cstdint>
#include <initializer_list>
#include <memory>

#include "icn.h"
#include "image.h"
#include "math_base.h"

namespace
{
    const size_t baseFontSize = 96;

    const uint8_t buttonGoodReleasedColor = 56;
    const uint8_t buttonGoodPressedColor = 62;
    const uint8_t buttonEvilReleasedColor = 30;
    const uint8_t buttonEvilPressedColor = 36;
    const uint8_t buttonContourColor = 10;
    const fheroes2::Point buttonFontOffset{ -1, 0 };

    void updateNormalFontLetterShadow( fheroes2::Image & letter )
    {
        fheroes2::updateShadow( letter, { -1, 2 }, 2 );
    }

    void updateSmallFontLetterShadow( fheroes2::Image & letter )
    {
        fheroes2::updateShadow( letter, { -1, 1 }, 2 );
    }

    fheroes2::Sprite addContour( fheroes2::Sprite & input, const fheroes2::Point & contourOffset, const uint8_t colorId )
    {
        if ( input.empty() || contourOffset.x > 0 || contourOffset.y < 0 || ( -contourOffset.x >= input.width() ) || ( contourOffset.y >= input.height() ) )
            return input;

        fheroes2::Sprite output = input;

        const int32_t width = output.width() + contourOffset.x;
        const int32_t height = output.height() - contourOffset.y;

        const int32_t imageWidth = output.width();

        uint8_t * imageOutY = output.image() + imageWidth * contourOffset.y;
        const uint8_t * transformInY = input.transform() - contourOffset.x;
        uint8_t * transformOutY = output.transform() + imageWidth * contourOffset.y;
        const uint8_t * transformOutYEnd = transformOutY + imageWidth * height;

        for ( ; transformOutY != transformOutYEnd; transformInY += imageWidth, transformOutY += imageWidth, imageOutY += imageWidth ) {
            uint8_t * imageOutX = imageOutY;
            const uint8_t * transformInX = transformInY;
            uint8_t * transformOutX = transformOutY;
            const uint8_t * transformOutXEnd = transformOutX + width;

            for ( ; transformOutX != transformOutXEnd; ++transformInX, ++transformOutX, ++imageOutX ) {
                if ( *transformInX == 0 && *transformOutX == 1 ) {
                    *imageOutX = colorId;
                    *transformOutX = 0;
                }
            }
        }

        return output;
    }

    void applyGoodButtonReleasedLetterEffects( fheroes2::Sprite & letter )
    {
        updateShadow( letter, { 1, -1 }, 2 );
        updateShadow( letter, { 2, -2 }, 4 );
        letter = addContour( letter, { -1, 1 }, buttonContourColor );
        updateShadow( letter, { -1, 1 }, 7 );
    }

    void applyGoodButtonPressedLetterEffects( fheroes2::Sprite & letter )
    {
        ReplaceColorId( letter, buttonGoodReleasedColor, buttonGoodPressedColor );

        fheroes2::updateShadow( letter, { 1, -1 }, 2 );
        fheroes2::updateShadow( letter, { -1, 1 }, 7 );
        fheroes2::updateShadow( letter, { -2, 2 }, 8 );
    }

    void applyEvilButtonReleasedLetterEffects( fheroes2::Sprite & letter )
    {
        ReplaceColorId( letter, buttonGoodReleasedColor, buttonEvilReleasedColor );
    }

    void applyEvilButtonPressedLetterEffects( fheroes2::Sprite & letter )
    {
        ReplaceColorId( letter, buttonGoodPressedColor, buttonEvilPressedColor );
    }

    void updateButtonFont( std::vector<fheroes2::Sprite> & goodReleased, std::vector<fheroes2::Sprite> & goodPressed, std::vector<fheroes2::Sprite> & evilReleased,
                           std::vector<fheroes2::Sprite> & evilPressed )
    {
        goodPressed.resize( goodReleased.size() );
        evilReleased.resize( goodReleased.size() );
        evilPressed.resize( goodReleased.size() );

        for ( size_t i = 0; i < goodReleased.size(); ++i ) {
            goodPressed[i] = goodReleased[i];

            // Apply special effects on good interface letters first.
            applyGoodButtonReleasedLetterEffects( goodReleased[i] );
            applyGoodButtonPressedLetterEffects( goodPressed[i] );

            evilReleased[i] = goodReleased[i];
            evilPressed[i] = goodPressed[i];

            applyEvilButtonReleasedLetterEffects( evilReleased[i] );
            applyEvilButtonPressedLetterEffects( evilPressed[i] );
        }
    }

    void generateCP1250Alphabet( std::vector<std::vector<fheroes2::Sprite>> & icnVsSprite )
    {
        // Resize fonts.
        for ( const int icnId : { ICN::FONT, ICN::SMALFONT } ) {
            icnVsSprite[icnId].resize( baseFontSize );

            const fheroes2::Sprite firstSprite{ icnVsSprite[icnId][0] };
            icnVsSprite[icnId].insert( icnVsSprite[icnId].end(), 160, firstSprite );
        }

        // Normal font.
        {
            std::vector<fheroes2::Sprite> & font = icnVsSprite[ICN::FONT];

            // Uppercase S with caron. Generate accent for further use.
            font[138 - 32].resize( font[83 - 32].width(), font[83 - 32].height() + 3 );
            font[138 - 32].reset();
            fheroes2::Copy( font[83 - 32], 0, 0, font[138 - 32], 0, 3, font[83 - 32].width(), font[83 - 32].height() );
            fheroes2::Copy( font[65], 1, 1, font[138 - 32], 4, 0, 1, 1 );
            fheroes2::Copy( font[65], 1, 1, font[138 - 32], 6, 0, 1, 1 );
            fheroes2::Copy( font[65], 1, 0, font[138 - 32], 4, 1, 1, 1 );
            fheroes2::Copy( font[65], 7, 1, font[138 - 32], 5, 1, 1, 1 );
            fheroes2::Copy( font[65], 1, 0, font[138 - 32], 6, 1, 1, 1 );
            font[138 - 32].setPosition( font[83 - 32].x(), font[83 - 32].y() - 3 );
            updateNormalFontLetterShadow( font[138 - 32] );

            // Uppercase S with acute. Generate accent for further use.
            font[140 - 32].resize( font[83 - 32].width(), font[83 - 32].height() + 3 );
            font[140 - 32].reset();
            fheroes2::Copy( font[83 - 32], 0, 0, font[140 - 32], 0, 3, font[83 - 32].width(), font[83 - 32].height() );
            fheroes2::Copy( font[111 - 32], 2, 0, font[140 - 32], 4, 0, 3, 2 );
            fheroes2::FillTransform( font[140 - 32], 4, 0, 1, 1, 1 );
            fheroes2::FillTransform( font[140 - 32], 6, 1, 1, 1, 1 );
            font[140 - 32].setPosition( font[83 - 32].x(), font[83 - 32].y() - 3 );
            updateNormalFontLetterShadow( font[140 - 32] );

            // Uppercase T with caron
            font[141 - 32].resize( font[84 - 32].width(), font[84 - 32].height() + 3 );
            font[141 - 32].reset();
            fheroes2::Copy( font[84 - 32], 0, 0, font[141 - 32], 0, 3, font[84 - 32].width(), font[84 - 32].height() );
            fheroes2::Copy( font[138 - 32], 4, 0, font[141 - 32], 5, 0, 3, 2 );
            font[141 - 32].setPosition( font[84 - 32].x(), font[84 - 32].y() - 3 );
            updateNormalFontLetterShadow( font[141 - 32] );

            // Uppercase Z with caron
            font[142 - 32].resize( font[90 - 32].width(), font[90 - 32].height() + 3 );
            font[142 - 32].reset();
            fheroes2::Copy( font[90 - 32], 0, 0, font[142 - 32], 0, 3, font[90 - 32].width(), font[90 - 32].height() );
            fheroes2::Copy( font[138 - 32], 4, 0, font[142 - 32], 5, 0, 3, 2 );
            font[142 - 32].setPosition( font[90 - 32].x(), font[90 - 32].y() - 3 );
            updateNormalFontLetterShadow( font[142 - 32] );

            // Uppercase Z with acute
            font[143 - 32].resize( font[90 - 32].width(), font[90 - 32].height() + 3 );
            font[143 - 32].reset();
            fheroes2::Copy( font[90 - 32], 0, 0, font[143 - 32], 0, 3, font[90 - 32].width(), font[90 - 32].height() );
            fheroes2::Copy( font[140 - 32], 4, 0, font[143 - 32], 4, 0, 3, 2 );
            font[143 - 32].setPosition( font[90 - 32].x(), font[90 - 32].y() - 3 );
            updateNormalFontLetterShadow( font[143 - 32] );

            // Lowercase s with caron
            font[154 - 32].resize( font[115 - 32].width(), font[115 - 32].height() + 3 );
            font[154 - 32].reset();
            fheroes2::Copy( font[115 - 32], 0, 0, font[154 - 32], 0, 3, font[115 - 32].width(), font[115 - 32].height() );
            fheroes2::Copy( font[138 - 32], 4, 0, font[154 - 32], 3, 0, 3, 2 );
            font[154 - 32].setPosition( font[115 - 32].x(), font[115 - 32].y() - 3 );
            updateNormalFontLetterShadow( font[154 - 32] );

            // Lowercase s with acute
            font[156 - 32].resize( font[115 - 32].width(), font[115 - 32].height() + 3 );
            font[156 - 32].reset();
            fheroes2::Copy( font[115 - 32], 0, 0, font[156 - 32], 0, 3, font[115 - 32].width(), font[115 - 32].height() );
            fheroes2::Copy( font[140 - 32], 4, 0, font[156 - 32], 4, 0, 3, 2 );
            font[156 - 32].setPosition( font[115 - 32].x(), font[115 - 32].y() - 3 );
            updateNormalFontLetterShadow( font[156 - 32] );

            // Lowercase t with caron
            font[157 - 32].resize( font[116 - 32].width(), font[116 - 32].height() + 3 );
            font[157 - 32].reset();
            fheroes2::Copy( font[116 - 32], 0, 0, font[157 - 32], 0, 3, font[116 - 32].width(), font[116 - 32].height() );
            fheroes2::Copy( font[138 - 32], 4, 0, font[157 - 32], 1, 0, 3, 2 );
            font[157 - 32].setPosition( font[116 - 32].x(), font[116 - 32].y() - 3 );
            updateNormalFontLetterShadow( font[157 - 32] );

            // Lowercase z with caron
            font[158 - 32].resize( font[122 - 32].width(), font[122 - 32].height() + 3 );
            font[158 - 32].reset();
            fheroes2::Copy( font[122 - 32], 0, 0, font[158 - 32], 0, 3, font[122 - 32].width(), font[122 - 32].height() );
            fheroes2::Copy( font[138 - 32], 4, 0, font[158 - 32], 4, 0, 3, 2 );
            font[158 - 32].setPosition( font[122 - 32].x(), font[122 - 32].y() - 3 );
            updateNormalFontLetterShadow( font[158 - 32] );

            // Lowercase z with acute
            font[159 - 32].resize( font[122 - 32].width(), font[122 - 32].height() + 3 );
            font[159 - 32].reset();
            fheroes2::Copy( font[122 - 32], 0, 0, font[159 - 32], 0, 3, font[122 - 32].width(), font[122 - 32].height() );
            fheroes2::Copy( font[140 - 32], 4, 0, font[159 - 32], 4, 0, 3, 2 );
            font[159 - 32].setPosition( font[122 - 32].x(), font[122 - 32].y() - 3 );
            updateNormalFontLetterShadow( font[159 - 32] );

            // Uppercase L with stroke
            font[163 - 32].resize( font[76 - 32].width(), font[76 - 32].height() + 3 );
            font[163 - 32].reset();
            fheroes2::Copy( font[76 - 32], 0, 0, font[163 - 32], 0, 0, font[76 - 32].width(), font[76 - 32].height() );
            // Stroke diacritic.
            fheroes2::Copy( font[76 - 32], 1, 1, font[163 - 32], 6, 5, 1, 1 );
            fheroes2::Copy( font[76 - 32], 1, 1, font[163 - 32], 7, 4, 1, 1 );
            fheroes2::Copy( font[76 - 32], 1, 1, font[163 - 32], 8, 3, 1, 1 );
            fheroes2::Copy( font[76 - 32], 2, 1, font[163 - 32], 6, 6, 1, 1 );
            fheroes2::Copy( font[76 - 32], 2, 1, font[163 - 32], 7, 5, 1, 1 );
            fheroes2::Copy( font[76 - 32], 2, 1, font[163 - 32], 8, 4, 1, 1 );
            font[163 - 32].setPosition( font[76 - 32].x(), font[76 - 32].y() );
            updateNormalFontLetterShadow( font[163 - 32] );

            // Uppercase A with ogonek. Generate ogonek for further use.
            font[165 - 32].resize( font[65 - 32].width(), font[65 - 32].height() + 3 );
            font[165 - 32].reset();
            fheroes2::Copy( font[65 - 32], 0, 0, font[165 - 32], 0, 0, font[65 - 32].width(), font[65 - 32].height() );
            // Ogonek diacritic.
            fheroes2::Copy( font[97 - 32], 6, 5, font[165 - 32], 12, 11, 1, 1 );
            fheroes2::Copy( font[97 - 32], 6, 5, font[165 - 32], 11, 12, 1, 1 );
            fheroes2::Copy( font[97 - 32], 6, 5, font[165 - 32], 12, 13, 2, 1 );
            fheroes2::Copy( font[97 - 32], 6, 5, font[165 - 32], 14, 12, 1, 1 );
            fheroes2::Copy( font[97 - 32], 1, 3, font[165 - 32], 11, 11, 1, 1 );
            fheroes2::Copy( font[97 - 32], 1, 3, font[165 - 32], 12, 12, 1, 1 );
            fheroes2::Copy( font[97 - 32], 1, 3, font[165 - 32], 11, 13, 1, 1 );
            fheroes2::Copy( font[97 - 32], 1, 3, font[165 - 32], 14, 13, 1, 1 );
            font[165 - 32].setPosition( font[65 - 32].x(), font[65 - 32].y() );
            updateNormalFontLetterShadow( font[165 - 32] );
            // Remove unnecessary shadows
            fheroes2::FillTransform( font[165 - 32], 10, 13, 1, 1, 1 );
            fheroes2::FillTransform( font[165 - 32], 11, 14, 1, 1, 1 );
            fheroes2::FillTransform( font[165 - 32], 10, 15, 1, 1, 1 );
            fheroes2::FillTransform( font[165 - 32], 13, 15, 1, 1, 1 );

            // Uppercase Z with dot above. Generate dot for further use.
            font[175 - 32].resize( font[90 - 32].width(), font[90 - 32].height() + 3 );
            font[175 - 32].reset();
            fheroes2::Copy( font[90 - 32], 0, 0, font[175 - 32], 0, 3, font[90 - 32].width(), font[90 - 32].height() );
            fheroes2::Copy( font[122 - 32], 7, 5, font[175 - 32], 5, 0, 2, 1 );
            fheroes2::Copy( font[122 - 32], 6, 1, font[175 - 32], 5, 1, 2, 1 );
            font[175 - 32].setPosition( font[90 - 32].x(), font[90 - 32].y() - 3 );
            updateNormalFontLetterShadow( font[175 - 32] );

            // Lowercase l with stroke
            font[179 - 32].resize( font[108 - 32].width(), font[108 - 32].height() + 3 );
            font[179 - 32].reset();
            fheroes2::Copy( font[108 - 32], 0, 0, font[179 - 32], 0, 0, font[108 - 32].width(), font[108 - 32].height() );
            // Stroke diacritic.
            fheroes2::Copy( font[108 - 32], 3, 1, font[179 - 32], 4, 3, 1, 1 );
            fheroes2::Copy( font[108 - 32], 2, 1, font[179 - 32], 4, 4, 1, 1 );
            fheroes2::Copy( font[108 - 32], 3, 1, font[179 - 32], 2, 6, 1, 1 );
            fheroes2::Copy( font[108 - 32], 2, 1, font[179 - 32], 1, 6, 1, 1 );
            fheroes2::Copy( font[108 - 32], 3, 0, font[179 - 32], 2, 7, 1, 1 );
            fheroes2::Copy( font[108 - 32], 1, 1, font[179 - 32], 1, 7, 1, 1 );
            font[179 - 32].setPosition( font[108 - 32].x(), font[108 - 32].y() );
            updateNormalFontLetterShadow( font[179 - 32] );

            // Lowercase a with ogonek
            font[185 - 32].resize( font[97 - 32].width(), font[97 - 32].height() + 3 );
            font[185 - 32].reset();
            fheroes2::Copy( font[97 - 32], 0, 0, font[185 - 32], 0, 0, font[97 - 32].width(), font[97 - 32].height() );
            font[185 - 32].setPosition( font[97 - 32].x(), font[97 - 32].y() );
            updateNormalFontLetterShadow( font[185 - 32] );
            // Shadows are already made for the ogonek.
            fheroes2::Copy( font[165 - 32], 10, 11, font[185 - 32], 5, 7, 5, 5 );

            // Lowercase z with dot above
            font[191 - 32].resize( font[122 - 32].width(), font[122 - 32].height() + 3 );
            font[191 - 32].reset();
            fheroes2::Copy( font[122 - 32], 0, 0, font[191 - 32], 0, 3, font[122 - 32].width(), font[122 - 32].height() );
            fheroes2::Copy( font[175 - 32], 5, 0, font[191 - 32], 4, 0, 2, 2 );
            font[191 - 32].setPosition( font[122 - 32].x(), font[122 - 32].y() - 3 );
            updateNormalFontLetterShadow( font[191 - 32] );

            // Uppercase A with acute
            font[193 - 32].resize( font[65 - 32].width(), font[65 - 32].height() + 3 );
            font[193 - 32].reset();
            fheroes2::Copy( font[65 - 32], 0, 0, font[193 - 32], 0, 3, font[65 - 32].width(), font[65 - 32].height() );
            fheroes2::Copy( font[140 - 32], 4, 0, font[193 - 32], 7, 0, 3, 2 );
            font[193 - 32].setPosition( font[65 - 32].x(), font[65 - 32].y() - 3 );
            updateNormalFontLetterShadow( font[193 - 32] );

            // Uppercase C with acute
            font[198 - 32].resize( font[67 - 32].width(), font[67 - 32].height() + 3 );
            font[198 - 32].reset();
            fheroes2::Copy( font[67 - 32], 0, 0, font[198 - 32], 0, 3, font[67 - 32].width(), font[67 - 32].height() );
            fheroes2::Copy( font[140 - 32], 4, 0, font[198 - 32], 8, 0, 3, 2 );
            font[198 - 32].setPosition( font[67 - 32].x(), font[67 - 32].y() - 3 );
            updateNormalFontLetterShadow( font[198 - 32] );

            // Uppercase C with caron
            font[200 - 32].resize( font[67 - 32].width(), font[67 - 32].height() + 3 );
            font[200 - 32].reset();
            fheroes2::Copy( font[67 - 32], 0, 0, font[200 - 32], 0, 3, font[67 - 32].width(), font[67 - 32].height() );
            fheroes2::Copy( font[138 - 32], 4, 0, font[200 - 32], 7, 0, 3, 2 );
            font[200 - 32].setPosition( font[67 - 32].x(), font[67 - 32].y() - 3 );
            updateNormalFontLetterShadow( font[200 - 32] );

            // Uppercase E with acute
            font[201 - 32].resize( font[69 - 32].width(), font[69 - 32].height() + 3 );
            font[201 - 32].reset();
            fheroes2::Copy( font[69 - 32], 0, 0, font[201 - 32], 0, 3, font[69 - 32].width(), font[69 - 32].height() );
            fheroes2::Copy( font[140 - 32], 4, 0, font[201 - 32], 6, 0, 3, 2 );
            font[201 - 32].setPosition( font[69 - 32].x(), font[69 - 32].y() - 3 );
            updateNormalFontLetterShadow( font[201 - 32] );

            // Uppercase E with ogonek
            font[202 - 32].resize( font[69 - 32].width(), font[69 - 32].height() + 3 );
            font[202 - 32].reset();
            fheroes2::Copy( font[69 - 32], 0, 0, font[202 - 32], 0, 0, font[69 - 32].width(), font[69 - 32].height() );
            font[202 - 32].setPosition( font[69 - 32].x(), font[69 - 32].y() );
            updateNormalFontLetterShadow( font[202 - 32] );
            // Shadows are already made for the ogonek.
            fheroes2::Copy( font[165 - 32], 10, 11, font[202 - 32], 5, 11, 5, 5 );

            // Uppercase E with caron
            font[204 - 32].resize( font[69 - 32].width(), font[69 - 32].height() + 3 );
            font[204 - 32].reset();
            fheroes2::Copy( font[69 - 32], 0, 0, font[204 - 32], 0, 3, font[69 - 32].width(), font[69 - 32].height() );
            fheroes2::Copy( font[138 - 32], 4, 0, font[204 - 32], 5, 0, 3, 2 );
            font[204 - 32].setPosition( font[69 - 32].x(), font[69 - 32].y() - 3 );
            updateNormalFontLetterShadow( font[204 - 32] );

            // Uppercase I with acute
            font[205 - 32].resize( font[73 - 32].width(), font[73 - 32].height() + 3 );
            font[205 - 32].reset();
            fheroes2::Copy( font[73 - 32], 0, 0, font[205 - 32], 0, 3, font[73 - 32].width(), font[73 - 32].height() );
            fheroes2::Copy( font[140 - 32], 4, 0, font[205 - 32], 4, 0, 3, 2 );
            font[205 - 32].setPosition( font[73 - 32].x(), font[73 - 32].y() - 3 );
            updateNormalFontLetterShadow( font[205 - 32] );

            // Uppercase D with caron
            font[207 - 32].resize( font[68 - 32].width(), font[68 - 32].height() + 3 );
            font[207 - 32].reset();
            fheroes2::Copy( font[68 - 32], 0, 0, font[207 - 32], 0, 3, font[68 - 32].width(), font[68 - 32].height() );
            fheroes2::Copy( font[138 - 32], 4, 0, font[207 - 32], 5, 0, 3, 2 );
            font[207 - 32].setPosition( font[68 - 32].x(), font[68 - 32].y() - 3 );
            updateNormalFontLetterShadow( font[207 - 32] );

            // Uppercase N with acute
            font[209 - 32].resize( font[78 - 32].width(), font[78 - 32].height() + 3 );
            font[209 - 32].reset();
            fheroes2::Copy( font[78 - 32], 0, 0, font[209 - 32], 0, 3, font[78 - 32].width(), font[78 - 32].height() );
            fheroes2::Copy( font[140 - 32], 4, 0, font[209 - 32], 8, 0, 3, 2 );
            font[209 - 32].setPosition( font[78 - 32].x(), font[78 - 32].y() - 3 );
            updateNormalFontLetterShadow( font[209 - 32] );

            // Uppercase N with caron
            font[210 - 32].resize( font[78 - 32].width(), font[78 - 32].height() + 3 );
            font[210 - 32].reset();
            fheroes2::Copy( font[78 - 32], 0, 0, font[210 - 32], 0, 3, font[78 - 32].width(), font[78 - 32].height() );
            fheroes2::Copy( font[138 - 32], 4, 0, font[210 - 32], 7, 0, 3, 2 );
            font[210 - 32].setPosition( font[78 - 32].x(), font[78 - 32].y() - 3 );
            updateNormalFontLetterShadow( font[210 - 32] );

            // Uppercase O with acute
            font[211 - 32].resize( font[79 - 32].width(), font[79 - 32].height() + 3 );
            font[211 - 32].reset();
            fheroes2::Copy( font[79 - 32], 0, 0, font[211 - 32], 0, 3, font[79 - 32].width(), font[79 - 32].height() );
            fheroes2::Copy( font[140 - 32], 4, 0, font[211 - 32], 8, 0, 3, 2 );
            font[211 - 32].setPosition( font[79 - 32].x(), font[79 - 32].y() - 3 );
            updateNormalFontLetterShadow( font[211 - 32] );

            // Uppercase O with double acute
            font[213 - 32].resize( font[79 - 32].width(), font[79 - 32].height() + 3 );
            font[213 - 32].reset();
            fheroes2::Copy( font[79 - 32], 0, 0, font[213 - 32], 0, 3, font[79 - 32].width(), font[79 - 32].height() );
            fheroes2::Copy( font[140 - 32], 4, 0, font[213 - 32], 5, 0, 3, 2 );
            fheroes2::Copy( font[140 - 32], 4, 0, font[213 - 32], 9, 0, 3, 2 );
            font[213 - 32].setPosition( font[79 - 32].x(), font[79 - 32].y() - 3 );
            updateNormalFontLetterShadow( font[213 - 32] );

            // Uppercase O with diaeresis
            font[214 - 32].resize( font[79 - 32].width(), font[79 - 32].height() + 3 );
            font[214 - 32].reset();
            fheroes2::Copy( font[79 - 32], 0, 0, font[214 - 32], 0, 3, font[79 - 32].width(), font[79 - 32].height() );
            fheroes2::Copy( font[175 - 32], 5, 0, font[214 - 32], 5, 0, 2, 2 );
            fheroes2::Copy( font[175 - 32], 5, 0, font[214 - 32], 10, 0, 2, 2 );
            font[214 - 32].setPosition( font[79 - 32].x(), font[79 - 32].y() - 3 );
            updateNormalFontLetterShadow( font[214 - 32] );

            // Uppercase R with caron
            font[216 - 32].resize( font[82 - 32].width(), font[82 - 32].height() + 3 );
            font[216 - 32].reset();
            fheroes2::Copy( font[82 - 32], 0, 0, font[216 - 32], 0, 3, font[82 - 32].width(), font[82 - 32].height() );
            fheroes2::Copy( font[138 - 32], 4, 0, font[216 - 32], 5, 0, 3, 2 );
            font[216 - 32].setPosition( font[82 - 32].x(), font[82 - 32].y() - 3 );
            updateNormalFontLetterShadow( font[216 - 32] );

            // Uppercase U with ring above
            font[217 - 32].resize( font[85 - 32].width(), font[85 - 32].height() + 4 );
            font[217 - 32].reset();
            fheroes2::Copy( font[85 - 32], 0, 0, font[217 - 32], 0, 4, font[85 - 32].width(), font[85 - 32].height() );
            fheroes2::Copy( font[80], 5, 6, font[217 - 32], 5, 0, 4, 1 );
            fheroes2::Copy( font[80], 5, 6, font[217 - 32], 5, 2, 4, 1 );
            fheroes2::Copy( font[84], 1, 0, font[217 - 32], 5, 1, 1, 1 );
            fheroes2::Copy( font[84], 1, 0, font[217 - 32], 8, 1, 1, 1 );
            font[217 - 32].setPosition( font[85 - 32].x(), font[85 - 32].y() - 4 );
            updateNormalFontLetterShadow( font[217 - 32] );

            // Uppercase U with acute
            font[218 - 32].resize( font[85 - 32].width(), font[85 - 32].height() + 3 );
            font[218 - 32].reset();
            fheroes2::Copy( font[85 - 32], 0, 0, font[218 - 32], 0, 3, font[85 - 32].width(), font[85 - 32].height() );
            fheroes2::Copy( font[140 - 32], 4, 0, font[218 - 32], 6, 0, 3, 2 );
            font[218 - 32].setPosition( font[85 - 32].x(), font[85 - 32].y() - 3 );
            updateNormalFontLetterShadow( font[218 - 32] );

            // Uppercase U with double acute
            font[219 - 32].resize( font[85 - 32].width(), font[85 - 32].height() + 3 );
            font[219 - 32].reset();
            fheroes2::Copy( font[85 - 32], 0, 0, font[219 - 32], 0, 3, font[85 - 32].width(), font[85 - 32].height() );
            fheroes2::Copy( font[140 - 32], 4, 0, font[219 - 32], 4, 0, 3, 2 );
            fheroes2::Copy( font[140 - 32], 4, 0, font[219 - 32], 8, 0, 3, 2 );
            font[219 - 32].setPosition( font[85 - 32].x(), font[85 - 32].y() - 3 );
            updateNormalFontLetterShadow( font[219 - 32] );

            // Uppercase U with diaeresis
            font[220 - 32].resize( font[85 - 32].width(), font[85 - 32].height() + 3 );
            font[220 - 32].reset();
            fheroes2::Copy( font[85 - 32], 0, 0, font[220 - 32], 0, 3, font[85 - 32].width(), font[85 - 32].height() );
            fheroes2::Copy( font[175 - 32], 5, 0, font[220 - 32], 4, 0, 2, 2 );
            fheroes2::Copy( font[175 - 32], 5, 0, font[220 - 32], 9, 0, 2, 2 );
            font[220 - 32].setPosition( font[85 - 32].x(), font[85 - 32].y() - 3 );
            updateNormalFontLetterShadow( font[220 - 32] );

            // Uppercase Y with acute
            font[221 - 32].resize( font[89 - 32].width(), font[89 - 32].height() + 3 );
            font[221 - 32].reset();
            fheroes2::Copy( font[89 - 32], 0, 0, font[221 - 32], 0, 3, font[89 - 32].width(), font[89 - 32].height() );
            fheroes2::Copy( font[140 - 32], 4, 0, font[221 - 32], 7, 0, 3, 2 );
            font[221 - 32].setPosition( font[89 - 32].x(), font[89 - 32].y() - 3 );
            updateNormalFontLetterShadow( font[221 - 32] );

            // Lowercase a with acute
            font[225 - 32].resize( font[97 - 32].width(), font[97 - 32].height() + 3 );
            font[225 - 32].reset();
            fheroes2::Copy( font[97 - 32], 0, 0, font[225 - 32], 0, 3, font[97 - 32].width(), font[97 - 32].height() );
            fheroes2::Copy( font[140 - 32], 4, 0, font[225 - 32], 3, 0, 3, 2 );
            font[225 - 32].setPosition( font[97 - 32].x(), font[97 - 32].y() - 3 );
            updateNormalFontLetterShadow( font[225 - 32] );

            // Lowercase c with acute
            font[230 - 32].resize( font[99 - 32].width(), font[99 - 32].height() + 3 );
            font[230 - 32].reset();
            fheroes2::Copy( font[99 - 32], 0, 0, font[230 - 32], 0, 3, font[99 - 32].width(), font[99 - 32].height() );
            fheroes2::Copy( font[140 - 32], 4, 0, font[230 - 32], 4, 0, 3, 2 );
            font[230 - 32].setPosition( font[99 - 32].x(), font[99 - 32].y() - 3 );
            updateNormalFontLetterShadow( font[230 - 32] );

            // Lowercase c with caron
            font[232 - 32].resize( font[99 - 32].width(), font[99 - 32].height() + 3 );
            font[232 - 32].reset();
            fheroes2::Copy( font[99 - 32], 0, 0, font[232 - 32], 0, 3, font[99 - 32].width(), font[99 - 32].height() );
            fheroes2::Copy( font[138 - 32], 4, 0, font[232 - 32], 4, 0, 3, 2 );
            font[232 - 32].setPosition( font[99 - 32].x(), font[99 - 32].y() - 3 );
            updateNormalFontLetterShadow( font[232 - 32] );

            // Lowercase e with acute
            font[233 - 32].resize( font[101 - 32].width(), font[101 - 32].height() + 3 );
            font[233 - 32].reset();
            fheroes2::Copy( font[101 - 32], 0, 0, font[233 - 32], 0, 3, font[101 - 32].width(), font[101 - 32].height() );
            fheroes2::Copy( font[140 - 32], 4, 0, font[233 - 32], 4, 0, 3, 2 );
            font[233 - 32].setPosition( font[101 - 32].x(), font[101 - 32].y() - 3 );
            updateNormalFontLetterShadow( font[233 - 32] );

            // Lowercase e with ogonek
            font[234 - 32].resize( font[101 - 32].width(), font[101 - 32].height() + 3 );
            font[234 - 32].reset();
            fheroes2::Copy( font[101 - 32], 0, 0, font[234 - 32], 0, 0, font[101 - 32].width(), font[101 - 32].height() );
            font[234 - 32].setPosition( font[101 - 32].x(), font[101 - 32].y() );
            updateNormalFontLetterShadow( font[234 - 32] );
            // Shadows are already made for the ogonek.
            fheroes2::Copy( font[165 - 32], 10, 11, font[234 - 32], 3, 7, 5, 5 );

            // Lowercase e with caron
            font[236 - 32].resize( font[101 - 32].width(), font[101 - 32].height() + 3 );
            font[236 - 32].reset();
            fheroes2::Copy( font[101 - 32], 0, 0, font[236 - 32], 0, 3, font[101 - 32].width(), font[101 - 32].height() );
            fheroes2::Copy( font[138 - 32], 4, 0, font[236 - 32], 4, 0, 3, 2 );
            font[236 - 32].setPosition( font[101 - 32].x(), font[101 - 32].y() - 3 );
            updateNormalFontLetterShadow( font[236 - 32] );

            // Lowercase i with acute
            font[237 - 32].resize( font[105 - 32].width(), font[105 - 32].height() );
            font[237 - 32].reset();
            fheroes2::Copy( font[105 - 32], 0, 3, font[237 - 32], 0, 3, font[105 - 32].width(), font[105 - 32].height() );
            // Remove old dot shadow
            fheroes2::FillTransform( font[237 - 32], 0, 3, 1, 1, 1 );
            // Add acute accent
            fheroes2::Copy( font[140 - 32], 4, 0, font[237 - 32], 2, 0, 3, 2 );
            font[237 - 32].setPosition( font[105 - 32].x(), font[105 - 32].y() );
            updateNormalFontLetterShadow( font[237 - 32] );

            // Lowercase d with caron. Requires acute accent.
            font[239 - 32].resize( font[100 - 32].width() + 3, font[100 - 32].height() );
            font[239 - 32].reset();
            fheroes2::Copy( font[100 - 32], 0, 0, font[239 - 32], 0, 0, font[100 - 32].width(), font[100 - 32].height() );
            fheroes2::Copy( font[140 - 32], 4, 0, font[239 - 32], 10, 0, 3, 2 );
            font[239 - 32].setPosition( font[100 - 32].x(), font[100 - 32].y() );
            updateNormalFontLetterShadow( font[239 - 32] );

            // Lowercase n with acute
            font[241 - 32].resize( font[110 - 32].width(), font[110 - 32].height() + 3 );
            font[241 - 32].reset();
            fheroes2::Copy( font[110 - 32], 0, 0, font[241 - 32], 0, 3, font[110 - 32].width(), font[110 - 32].height() );
            fheroes2::Copy( font[140 - 32], 4, 0, font[241 - 32], 4, 0, 3, 2 );
            font[241 - 32].setPosition( font[110 - 32].x(), font[110 - 32].y() - 3 );
            updateNormalFontLetterShadow( font[241 - 32] );

            // Lowercase n with caron
            font[242 - 32].resize( font[110 - 32].width(), font[110 - 32].height() + 3 );
            font[242 - 32].reset();
            fheroes2::Copy( font[110 - 32], 0, 0, font[242 - 32], 0, 3, font[110 - 32].width(), font[110 - 32].height() );
            fheroes2::Copy( font[138 - 32], 4, 0, font[242 - 32], 4, 0, 3, 2 );
            font[242 - 32].setPosition( font[110 - 32].x(), font[110 - 32].y() - 3 );
            updateNormalFontLetterShadow( font[242 - 32] );

            // Lowercase o with acute
            font[243 - 32].resize( font[111 - 32].width(), font[111 - 32].height() + 3 );
            font[243 - 32].reset();
            fheroes2::Copy( font[111 - 32], 0, 0, font[243 - 32], 0, 3, font[111 - 32].width(), font[111 - 32].height() );
            fheroes2::Copy( font[140 - 32], 4, 0, font[243 - 32], 4, 0, 3, 2 );
            font[243 - 32].setPosition( font[111 - 32].x(), font[111 - 32].y() - 3 );
            updateNormalFontLetterShadow( font[243 - 32] );

            // Lowercase o with double acute
            font[245 - 32].resize( font[111 - 32].width(), font[111 - 32].height() + 3 );
            font[245 - 32].reset();
            fheroes2::Copy( font[111 - 32], 0, 0, font[245 - 32], 0, 3, font[111 - 32].width(), font[111 - 32].height() );
            fheroes2::Copy( font[140 - 32], 4, 0, font[245 - 32], 2, 0, 3, 2 );
            fheroes2::Copy( font[140 - 32], 4, 0, font[245 - 32], 6, 0, 3, 2 );
            font[245 - 32].setPosition( font[111 - 32].x(), font[111 - 32].y() - 3 );
            updateNormalFontLetterShadow( font[245 - 32] );

            // Lowercase o with diaeresis
            font[246 - 32].resize( font[111 - 32].width(), font[111 - 32].height() + 3 );
            font[246 - 32].reset();
            fheroes2::Copy( font[111 - 32], 0, 0, font[246 - 32], 0, 3, font[111 - 32].width(), font[111 - 32].height() );
            fheroes2::Copy( font[175 - 32], 5, 0, font[246 - 32], 2, 0, 2, 2 );
            fheroes2::Copy( font[175 - 32], 5, 0, font[246 - 32], 6, 0, 2, 2 );
            font[246 - 32].setPosition( font[111 - 32].x(), font[111 - 32].y() - 3 );
            updateNormalFontLetterShadow( font[246 - 32] );

            // Lowercase r with caron
            font[248 - 32].resize( font[114 - 32].width(), font[114 - 32].height() + 3 );
            font[248 - 32].reset();
            fheroes2::Copy( font[114 - 32], 0, 0, font[248 - 32], 0, 3, font[114 - 32].width(), font[114 - 32].height() );
            fheroes2::Copy( font[138 - 32], 4, 0, font[248 - 32], 4, 0, 3, 2 );
            font[248 - 32].setPosition( font[114 - 32].x(), font[114 - 32].y() - 3 );
            updateNormalFontLetterShadow( font[248 - 32] );

            // Lowercase u with ring above
            font[249 - 32].resize( font[117 - 32].width(), font[117 - 32].height() + 4 );
            font[249 - 32].reset();
            fheroes2::Copy( font[117 - 32], 0, 0, font[249 - 32], 0, 4, font[117 - 32].width(), font[117 - 32].height() );
            fheroes2::Copy( font[217 - 32], 5, 0, font[249 - 32], 3, 0, 1, 3 );
            fheroes2::Copy( font[217 - 32], 8, 0, font[249 - 32], 7, 0, 1, 3 );
            fheroes2::Copy( font[65], 2, 0, font[249 - 32], 4, 0, 3, 1 );
            fheroes2::Copy( font[65], 2, 0, font[249 - 32], 4, 2, 3, 1 );
            fheroes2::Copy( font[69], 3, 2, font[249 - 32], 4, 1, 3, 1 );
            font[249 - 32].setPosition( font[117 - 32].x(), font[117 - 32].y() - 4 );
            updateNormalFontLetterShadow( font[249 - 32] );

            // Lowercase u with acute
            font[250 - 32].resize( font[117 - 32].width(), font[117 - 32].height() + 3 );
            font[250 - 32].reset();
            fheroes2::Copy( font[117 - 32], 0, 0, font[250 - 32], 0, 3, font[117 - 32].width(), font[117 - 32].height() );
            fheroes2::Copy( font[140 - 32], 4, 0, font[250 - 32], 4, 0, 3, 2 );
            font[250 - 32].setPosition( font[117 - 32].x(), font[117 - 32].y() - 3 );
            updateNormalFontLetterShadow( font[250 - 32] );

            // Lowercase u with double acute
            font[251 - 32].resize( font[117 - 32].width(), font[117 - 32].height() + 3 );
            font[251 - 32].reset();
            fheroes2::Copy( font[117 - 32], 0, 0, font[251 - 32], 0, 3, font[117 - 32].width(), font[117 - 32].height() );
            fheroes2::Copy( font[140 - 32], 4, 0, font[251 - 32], 2, 0, 3, 2 );
            fheroes2::Copy( font[140 - 32], 4, 0, font[251 - 32], 6, 0, 3, 2 );
            font[251 - 32].setPosition( font[117 - 32].x(), font[117 - 32].y() - 3 );
            updateNormalFontLetterShadow( font[251 - 32] );

            // Lowercase u with diaeresis
            font[252 - 32].resize( font[117 - 32].width(), font[117 - 32].height() + 3 );
            font[252 - 32].reset();
            fheroes2::Copy( font[117 - 32], 0, 0, font[252 - 32], 0, 3, font[117 - 32].width(), font[117 - 32].height() );
            fheroes2::Copy( font[175 - 32], 5, 0, font[252 - 32], 2, 0, 2, 2 );
            fheroes2::Copy( font[175 - 32], 5, 0, font[252 - 32], 6, 0, 2, 2 );
            font[252 - 32].setPosition( font[117 - 32].x(), font[117 - 32].y() - 3 );
            updateNormalFontLetterShadow( font[252 - 32] );

            // Lowercase y with acute
            font[253 - 32].resize( font[121 - 32].width(), font[121 - 32].height() + 3 );
            font[253 - 32].reset();
            fheroes2::Copy( font[121 - 32], 0, 0, font[253 - 32], 0, 3, font[121 - 32].width(), font[121 - 32].height() );
            fheroes2::Copy( font[140 - 32], 4, 0, font[253 - 32], 5, 0, 3, 2 );
            font[253 - 32].setPosition( font[121 - 32].x(), font[121 - 32].y() - 3 );
            updateNormalFontLetterShadow( font[253 - 32] );
        }
        // Small font.
        {
            std::vector<fheroes2::Sprite> & font = icnVsSprite[ICN::SMALFONT];

            // Uppercase S with caron
            font[138 - 32].resize( font[83 - 32].width(), font[83 - 32].height() + 3 );
            font[138 - 32].reset();
            fheroes2::Copy( font[83 - 32], 0, 0, font[138 - 32], 0, 3, font[83 - 32].width(), font[83 - 32].height() );
            fheroes2::Copy( font[116 - 32], 2, 5, font[138 - 32], 3, 0, 3, 2 );
            font[138 - 32].setPosition( font[83 - 32].x(), font[83 - 32].y() - 3 );
            updateSmallFontLetterShadow( font[138 - 32] );

            // Uppercase S with acute
            font[140 - 32].resize( font[83 - 32].width(), font[83 - 32].height() + 3 );
            font[140 - 32].reset();
            fheroes2::Copy( font[83 - 32], 0, 0, font[140 - 32], 0, 3, font[83 - 32].width(), font[83 - 32].height() );
            fheroes2::Copy( font[122 - 32], 2, 2, font[140 - 32], 4, 0, 2, 2 );
            font[140 - 32].setPosition( font[83 - 32].x(), font[83 - 32].y() - 3 );
            updateSmallFontLetterShadow( font[140 - 32] );

            // Uppercase T with caron
            font[141 - 32].resize( font[84 - 32].width(), font[84 - 32].height() + 3 );
            font[141 - 32].reset();
            fheroes2::Copy( font[84 - 32], 0, 0, font[141 - 32], 0, 3, font[84 - 32].width(), font[84 - 32].height() );
            fheroes2::Copy( font[116 - 32], 2, 5, font[141 - 32], 3, 0, 3, 2 );
            font[141 - 32].setPosition( font[84 - 32].x(), font[84 - 32].y() - 3 );
            updateSmallFontLetterShadow( font[141 - 32] );

            // Uppercase Z with caron
            font[142 - 32].resize( font[90 - 32].width(), font[90 - 32].height() + 3 );
            font[142 - 32].reset();
            fheroes2::Copy( font[90 - 32], 0, 0, font[142 - 32], 0, 3, font[90 - 32].width(), font[90 - 32].height() );
            fheroes2::Copy( font[116 - 32], 2, 5, font[142 - 32], 3, 0, 3, 2 );
            font[142 - 32].setPosition( font[90 - 32].x(), font[90 - 32].y() - 3 );
            updateSmallFontLetterShadow( font[142 - 32] );

            // Uppercase Z with acute
            font[143 - 32].resize( font[90 - 32].width(), font[90 - 32].height() + 3 );
            font[143 - 32].reset();
            fheroes2::Copy( font[90 - 32], 0, 0, font[143 - 32], 0, 3, font[90 - 32].width(), font[90 - 32].height() );
            fheroes2::Copy( font[122 - 32], 2, 2, font[143 - 32], 4, 0, 2, 2 );
            font[143 - 32].setPosition( font[90 - 32].x(), font[90 - 32].y() - 3 );
            updateSmallFontLetterShadow( font[143 - 32] );

            // Lowercase s with caron
            font[154 - 32].resize( font[115 - 32].width(), font[115 - 32].height() + 3 );
            font[154 - 32].reset();
            fheroes2::Copy( font[115 - 32], 0, 0, font[154 - 32], 0, 3, font[115 - 32].width(), font[115 - 32].height() );
            fheroes2::Copy( font[116 - 32], 2, 5, font[154 - 32], 2, 0, 3, 2 );
            font[154 - 32].setPosition( font[115 - 32].x(), font[115 - 32].y() - 3 );
            updateSmallFontLetterShadow( font[154 - 32] );

            // Lowercase s with acute
            font[156 - 32].resize( font[115 - 32].width(), font[115 - 32].height() + 3 );
            font[156 - 32].reset();
            fheroes2::Copy( font[115 - 32], 0, 0, font[156 - 32], 0, 3, font[115 - 32].width(), font[115 - 32].height() );
            fheroes2::Copy( font[122 - 32], 2, 2, font[156 - 32], 3, 0, 2, 2 );
            font[156 - 32].setPosition( font[115 - 32].x(), font[115 - 32].y() - 3 );
            updateSmallFontLetterShadow( font[156 - 32] );

            // Lowercase t with caron
            font[157 - 32].resize( font[116 - 32].width(), font[116 - 32].height() + 3 );
            font[157 - 32].reset();
            fheroes2::Copy( font[116 - 32], 0, 0, font[157 - 32], 0, 3, font[116 - 32].width(), font[116 - 32].height() );
            fheroes2::Copy( font[116 - 32], 2, 5, font[157 - 32], 1, 0, 3, 2 );
            font[157 - 32].setPosition( font[116 - 32].x(), font[116 - 32].y() - 3 );
            updateSmallFontLetterShadow( font[157 - 32] );

            // Lowercase z with caron
            font[158 - 32].resize( font[122 - 32].width(), font[122 - 32].height() + 3 );
            font[158 - 32].reset();
            fheroes2::Copy( font[122 - 32], 0, 0, font[158 - 32], 0, 3, font[122 - 32].width(), font[122 - 32].height() );
            fheroes2::Copy( font[116 - 32], 2, 5, font[158 - 32], 2, 0, 3, 2 );
            font[158 - 32].setPosition( font[122 - 32].x(), font[122 - 32].y() - 3 );
            updateSmallFontLetterShadow( font[158 - 32] );

            // Lowercase z with acute
            font[159 - 32].resize( font[122 - 32].width(), font[122 - 32].height() + 3 );
            font[159 - 32].reset();
            fheroes2::Copy( font[122 - 32], 0, 0, font[159 - 32], 0, 3, font[122 - 32].width(), font[122 - 32].height() );
            fheroes2::Copy( font[122 - 32], 2, 2, font[159 - 32], 3, 0, 2, 2 );
            font[159 - 32].setPosition( font[122 - 32].x(), font[122 - 32].y() - 3 );
            updateSmallFontLetterShadow( font[159 - 32] );

            // Uppercase L with stroke
            font[163 - 32].resize( font[76 - 32].width(), font[76 - 32].height() );
            font[163 - 32].reset();
            fheroes2::Copy( font[76 - 32], 0, 0, font[163 - 32], 0, 0, font[76 - 32].width(), font[76 - 32].height() );
            fheroes2::Copy( font[122 - 32], 2, 2, font[163 - 32], 4, 2, 2, 2 );
            font[163 - 32].setPosition( font[76 - 32].x(), font[76 - 32].y() );
            updateSmallFontLetterShadow( font[163 - 32] );

            // Uppercase A with ogonek
            font[165 - 32].resize( font[65 - 32].width(), font[65 - 32].height() + 2 );
            font[165 - 32].reset();
            fheroes2::Copy( font[65 - 32], 0, 0, font[165 - 32], 0, 0, font[65 - 32].width(), font[65 - 32].height() );
            fheroes2::Copy( font[65 - 32], 7, 5, font[165 - 32], 7, 7, 2, 2 );
            font[165 - 32].setPosition( font[65 - 32].x(), font[65 - 32].y() );
            updateSmallFontLetterShadow( font[165 - 32] );

            // Uppercase Z with dot above
            font[175 - 32].resize( font[90 - 32].width(), font[90 - 32].height() + 2 );
            font[175 - 32].reset();
            fheroes2::Copy( font[90 - 32], 0, 0, font[175 - 32], 0, 2, font[90 - 32].width(), font[90 - 32].height() );
            fheroes2::Copy( font[90 - 32], 2, 0, font[175 - 32], 3, 0, 2, 1 );
            font[175 - 32].setPosition( font[90 - 32].x(), font[90 - 32].y() - 2 );
            updateSmallFontLetterShadow( font[175 - 32] );

            // Lowercase l with stroke
            font[179 - 32].resize( font[108 - 32].width(), font[108 - 32].height() );
            font[179 - 32].reset();
            fheroes2::Copy( font[108 - 32], 0, 0, font[179 - 32], 0, 0, font[108 - 32].width(), font[108 - 32].height() );
            fheroes2::Copy( font[122 - 32], 2, 3, font[179 - 32], 3, 2, 1, 1 );
            fheroes2::Copy( font[122 - 32], 2, 3, font[179 - 32], 1, 4, 1, 1 );
            font[179 - 32].setPosition( font[108 - 32].x(), font[108 - 32].y() );
            updateSmallFontLetterShadow( font[179 - 32] );

            // Lowercase a with ogonek
            font[185 - 32].resize( font[97 - 32].width(), font[97 - 32].height() + 2 );
            font[185 - 32].reset();
            fheroes2::Copy( font[97 - 32], 0, 0, font[185 - 32], 0, 0, font[97 - 32].width(), font[97 - 32].height() );
            fheroes2::Copy( font[65 - 32], 7, 5, font[185 - 32], 5, 5, 2, 2 );
            font[185 - 32].setPosition( font[97 - 32].x(), font[97 - 32].y() );
            updateSmallFontLetterShadow( font[185 - 32] );

            // Lowercase z with dot above
            font[191 - 32].resize( font[122 - 32].width(), font[122 - 32].height() + 2 );
            font[191 - 32].reset();
            fheroes2::Copy( font[122 - 32], 0, 0, font[191 - 32], 0, 2, font[122 - 32].width(), font[122 - 32].height() );
            fheroes2::Copy( font[90 - 32], 2, 0, font[191 - 32], 3, 0, 2, 1 );
            font[191 - 32].setPosition( font[122 - 32].x(), font[122 - 32].y() - 2 );
            updateSmallFontLetterShadow( font[191 - 32] );

            // Uppercase A with acute
            font[193 - 32].resize( font[65 - 32].width(), font[65 - 32].height() + 3 );
            font[193 - 32].reset();
            fheroes2::Copy( font[65 - 32], 0, 0, font[193 - 32], 0, 3, font[65 - 32].width(), font[65 - 32].height() );
            fheroes2::Copy( font[122 - 32], 2, 2, font[193 - 32], 5, 0, 2, 2 );
            font[193 - 32].setPosition( font[65 - 32].x(), font[65 - 32].y() - 3 );
            updateSmallFontLetterShadow( font[193 - 32] );

            // Uppercase C with acute
            font[198 - 32].resize( font[67 - 32].width(), font[67 - 32].height() + 3 );
            font[198 - 32].reset();
            fheroes2::Copy( font[67 - 32], 0, 0, font[198 - 32], 0, 3, font[67 - 32].width(), font[67 - 32].height() );
            fheroes2::Copy( font[122 - 32], 2, 2, font[198 - 32], 4, 0, 2, 2 );
            font[198 - 32].setPosition( font[67 - 32].x(), font[67 - 32].y() - 3 );
            updateSmallFontLetterShadow( font[198 - 32] );

            // Uppercase C with caron
            font[200 - 32].resize( font[67 - 32].width(), font[67 - 32].height() + 3 );
            font[200 - 32].reset();
            fheroes2::Copy( font[67 - 32], 0, 0, font[200 - 32], 0, 3, font[67 - 32].width(), font[67 - 32].height() );
            fheroes2::Copy( font[116 - 32], 2, 5, font[200 - 32], 3, 0, 3, 2 );
            font[200 - 32].setPosition( font[67 - 32].x(), font[67 - 32].y() - 3 );
            updateSmallFontLetterShadow( font[200 - 32] );

            // Uppercase E with acute
            font[201 - 32].resize( font[69 - 32].width(), font[69 - 32].height() + 3 );
            font[201 - 32].reset();
            fheroes2::Copy( font[69 - 32], 0, 0, font[201 - 32], 0, 3, font[69 - 32].width(), font[69 - 32].height() );
            fheroes2::Copy( font[122 - 32], 2, 2, font[201 - 32], 4, 0, 2, 2 );
            font[201 - 32].setPosition( font[69 - 32].x(), font[69 - 32].y() - 3 );
            updateSmallFontLetterShadow( font[201 - 32] );

            // Uppercase E with ogonek
            font[202 - 32].resize( font[69 - 32].width(), font[69 - 32].height() + 2 );
            font[202 - 32].reset();
            fheroes2::Copy( font[69 - 32], 0, 0, font[202 - 32], 0, 0, font[69 - 32].width(), font[69 - 32].height() );
            fheroes2::Copy( font[65 - 32], 7, 5, font[202 - 32], 5, 7, 2, 2 );
            font[202 - 32].setPosition( font[69 - 32].x(), font[69 - 32].y() );
            updateSmallFontLetterShadow( font[202 - 32] );

            // Uppercase E with caron
            font[204 - 32].resize( font[69 - 32].width(), font[69 - 32].height() + 3 );
            font[204 - 32].reset();
            fheroes2::Copy( font[69 - 32], 0, 0, font[204 - 32], 0, 3, font[69 - 32].width(), font[69 - 32].height() );
            fheroes2::Copy( font[116 - 32], 2, 5, font[204 - 32], 3, 0, 3, 2 );
            font[204 - 32].setPosition( font[69 - 32].x(), font[69 - 32].y() - 3 );
            updateSmallFontLetterShadow( font[204 - 32] );

            // Uppercase I with acute
            font[205 - 32].resize( font[73 - 32].width(), font[73 - 32].height() + 3 );
            font[205 - 32].reset();
            fheroes2::Copy( font[73 - 32], 0, 0, font[205 - 32], 0, 3, font[73 - 32].width(), font[73 - 32].height() );
            fheroes2::Copy( font[122 - 32], 2, 2, font[205 - 32], 2, 0, 2, 2 );
            font[205 - 32].setPosition( font[73 - 32].x(), font[73 - 32].y() - 3 );
            updateSmallFontLetterShadow( font[205 - 32] );

            // Uppercase D with caron
            font[207 - 32].resize( font[68 - 32].width(), font[68 - 32].height() + 3 );
            font[207 - 32].reset();
            fheroes2::Copy( font[68 - 32], 0, 0, font[207 - 32], 0, 3, font[68 - 32].width(), font[68 - 32].height() );
            fheroes2::Copy( font[116 - 32], 2, 5, font[207 - 32], 3, 0, 3, 2 );
            font[207 - 32].setPosition( font[68 - 32].x(), font[68 - 32].y() - 3 );
            updateSmallFontLetterShadow( font[207 - 32] );

            // Uppercase N with acute
            font[209 - 32].resize( font[78 - 32].width(), font[78 - 32].height() + 3 );
            font[209 - 32].reset();
            fheroes2::Copy( font[78 - 32], 0, 0, font[209 - 32], 0, 3, font[78 - 32].width(), font[78 - 32].height() );
            fheroes2::Copy( font[122 - 32], 2, 2, font[209 - 32], 5, 0, 2, 2 );
            font[209 - 32].setPosition( font[78 - 32].x(), font[78 - 32].y() - 3 );
            updateSmallFontLetterShadow( font[209 - 32] );

            // Uppercase N with caron
            font[210 - 32].resize( font[78 - 32].width(), font[78 - 32].height() + 3 );
            font[210 - 32].reset();
            fheroes2::Copy( font[78 - 32], 0, 0, font[210 - 32], 0, 3, font[78 - 32].width(), font[78 - 32].height() );
            fheroes2::Copy( font[116 - 32], 2, 5, font[210 - 32], 5, 0, 3, 2 );
            font[210 - 32].setPosition( font[78 - 32].x(), font[78 - 32].y() - 3 );
            updateSmallFontLetterShadow( font[210 - 32] );

            // Uppercase O with acute
            font[211 - 32].resize( font[79 - 32].width(), font[79 - 32].height() + 3 );
            font[211 - 32].reset();
            fheroes2::Copy( font[79 - 32], 0, 0, font[211 - 32], 0, 3, font[79 - 32].width(), font[79 - 32].height() );
            fheroes2::Copy( font[122 - 32], 2, 2, font[211 - 32], 4, 0, 2, 2 );
            font[211 - 32].setPosition( font[79 - 32].x(), font[79 - 32].y() - 3 );
            updateSmallFontLetterShadow( font[211 - 32] );

            // Uppercase O with double acute
            font[213 - 32].resize( font[79 - 32].width(), font[79 - 32].height() + 3 );
            font[213 - 32].reset();
            fheroes2::Copy( font[79 - 32], 0, 0, font[213 - 32], 0, 3, font[79 - 32].width(), font[79 - 32].height() );
            fheroes2::Copy( font[122 - 32], 2, 2, font[213 - 32], 2, 0, 2, 2 );
            fheroes2::Copy( font[122 - 32], 2, 2, font[213 - 32], 5, 0, 2, 2 );
            font[213 - 32].setPosition( font[79 - 32].x(), font[79 - 32].y() - 3 );
            updateSmallFontLetterShadow( font[213 - 32] );

            // Uppercase O with diaeresis
            font[214 - 32].resize( font[79 - 32].width(), font[79 - 32].height() + 2 );
            font[214 - 32].reset();
            fheroes2::Copy( font[79 - 32], 0, 0, font[214 - 32], 0, 2, font[79 - 32].width(), font[79 - 32].height() );
            fheroes2::Copy( font[122 - 32], 3, 2, font[214 - 32], 2, 0, 1, 1 );
            fheroes2::Copy( font[122 - 32], 3, 2, font[214 - 32], 6, 0, 1, 1 );
            font[214 - 32].setPosition( font[79 - 32].x(), font[79 - 32].y() - 2 );
            updateSmallFontLetterShadow( font[214 - 32] );

            // Uppercase R with caron
            font[216 - 32].resize( font[82 - 32].width(), font[82 - 32].height() + 3 );
            font[216 - 32].reset();
            fheroes2::Copy( font[82 - 32], 0, 0, font[216 - 32], 0, 3, font[82 - 32].width(), font[82 - 32].height() );
            fheroes2::Copy( font[116 - 32], 2, 5, font[216 - 32], 4, 0, 3, 2 );
            font[216 - 32].setPosition( font[82 - 32].x(), font[82 - 32].y() - 3 );
            updateSmallFontLetterShadow( font[216 - 32] );

            // Uppercase U with ring above
            font[217 - 32].resize( font[85 - 32].width(), font[85 - 32].height() + 3 );
            font[217 - 32].reset();
            fheroes2::Copy( font[85 - 32], 0, 0, font[217 - 32], 0, 3, font[85 - 32].width(), font[85 - 32].height() );
            fheroes2::Copy( font[116 - 32], 2, 5, font[217 - 32], 5, 0, 1, 1 );
            fheroes2::Copy( font[116 - 32], 2, 5, font[217 - 32], 4, 1, 3, 2 );
            font[217 - 32].setPosition( font[85 - 32].x(), font[85 - 32].y() - 3 );
            updateSmallFontLetterShadow( font[217 - 32] );

            // Uppercase U with acute
            font[218 - 32].resize( font[85 - 32].width(), font[85 - 32].height() + 3 );
            font[218 - 32].reset();
            fheroes2::Copy( font[85 - 32], 0, 0, font[218 - 32], 0, 3, font[85 - 32].width(), font[85 - 32].height() );
            fheroes2::Copy( font[122 - 32], 2, 2, font[218 - 32], 5, 0, 2, 2 );
            font[218 - 32].setPosition( font[85 - 32].x(), font[85 - 32].y() - 3 );
            updateSmallFontLetterShadow( font[218 - 32] );

            // Uppercase U with double acute
            font[219 - 32].resize( font[85 - 32].width(), font[85 - 32].height() + 3 );
            font[219 - 32].reset();
            fheroes2::Copy( font[85 - 32], 0, 0, font[219 - 32], 0, 3, font[85 - 32].width(), font[85 - 32].height() );
            fheroes2::Copy( font[122 - 32], 2, 2, font[219 - 32], 3, 0, 2, 2 );
            fheroes2::Copy( font[122 - 32], 2, 2, font[219 - 32], 7, 0, 2, 2 );
            font[219 - 32].setPosition( font[85 - 32].x(), font[85 - 32].y() - 3 );
            updateSmallFontLetterShadow( font[219 - 32] );

            // Uppercase U with diaeresis
            font[220 - 32].resize( font[85 - 32].width(), font[85 - 32].height() + 2 );
            font[220 - 32].reset();
            fheroes2::Copy( font[85 - 32], 0, 0, font[220 - 32], 0, 2, font[85 - 32].width(), font[85 - 32].height() );
            fheroes2::Copy( font[122 - 32], 3, 2, font[220 - 32], 3, 0, 1, 1 );
            fheroes2::Copy( font[122 - 32], 3, 2, font[220 - 32], 7, 0, 1, 1 );
            font[220 - 32].setPosition( font[85 - 32].x(), font[85 - 32].y() - 2 );
            updateSmallFontLetterShadow( font[220 - 32] );

            // Uppercase Y with acute
            font[221 - 32].resize( font[89 - 32].width(), font[89 - 32].height() + 3 );
            font[221 - 32].reset();
            fheroes2::Copy( font[89 - 32], 0, 0, font[221 - 32], 0, 3, font[89 - 32].width(), font[89 - 32].height() );
            fheroes2::Copy( font[122 - 32], 2, 2, font[221 - 32], 5, 0, 2, 2 );
            font[221 - 32].setPosition( font[89 - 32].x(), font[89 - 32].y() - 3 );
            updateSmallFontLetterShadow( font[221 - 32] );

            // Lowercase a with acute
            font[225 - 32].resize( font[97 - 32].width(), font[97 - 32].height() + 3 );
            font[225 - 32].reset();
            fheroes2::Copy( font[97 - 32], 0, 0, font[225 - 32], 0, 3, font[97 - 32].width(), font[97 - 32].height() );
            fheroes2::Copy( font[122 - 32], 2, 2, font[225 - 32], 3, 0, 2, 2 );
            font[225 - 32].setPosition( font[97 - 32].x(), font[97 - 32].y() - 3 );
            updateSmallFontLetterShadow( font[225 - 32] );

            // Lowercase c with acute
            font[230 - 32].resize( font[99 - 32].width(), font[99 - 32].height() + 3 );
            font[230 - 32].reset();
            fheroes2::Copy( font[99 - 32], 0, 0, font[230 - 32], 0, 3, font[99 - 32].width(), font[99 - 32].height() );
            fheroes2::Copy( font[122 - 32], 2, 2, font[230 - 32], 3, 0, 2, 2 );
            font[230 - 32].setPosition( font[99 - 32].x(), font[99 - 32].y() - 3 );
            updateSmallFontLetterShadow( font[230 - 32] );

            // Lowercase c with caron
            font[232 - 32].resize( font[99 - 32].width(), font[99 - 32].height() + 3 );
            font[232 - 32].reset();
            fheroes2::Copy( font[99 - 32], 0, 0, font[232 - 32], 0, 3, font[99 - 32].width(), font[99 - 32].height() );
            fheroes2::Copy( font[116 - 32], 2, 5, font[232 - 32], 2, 0, 3, 2 );
            font[232 - 32].setPosition( font[99 - 32].x(), font[99 - 32].y() - 3 );
            updateSmallFontLetterShadow( font[232 - 32] );

            // Lowercase e with acute
            font[233 - 32].resize( font[101 - 32].width(), font[101 - 32].height() + 3 );
            font[233 - 32].reset();
            fheroes2::Copy( font[101 - 32], 0, 0, font[233 - 32], 0, 3, font[101 - 32].width(), font[101 - 32].height() );
            fheroes2::Copy( font[122 - 32], 2, 2, font[233 - 32], 3, 0, 2, 2 );
            font[233 - 32].setPosition( font[101 - 32].x(), font[101 - 32].y() - 3 );
            updateSmallFontLetterShadow( font[233 - 32] );

            // Lowercase e with ogonek
            font[234 - 32].resize( font[101 - 32].width(), font[101 - 32].height() + 2 );
            font[234 - 32].reset();
            fheroes2::Copy( font[101 - 32], 0, 0, font[234 - 32], 0, 0, font[101 - 32].width(), font[101 - 32].height() );
            fheroes2::Copy( font[65 - 32], 7, 5, font[234 - 32], 3, 5, 2, 2 );
            font[234 - 32].setPosition( font[101 - 32].x(), font[101 - 32].y() );
            updateSmallFontLetterShadow( font[234 - 32] );

            // Lowercase e with caron
            font[236 - 32].resize( font[101 - 32].width(), font[101 - 32].height() + 3 );
            font[236 - 32].reset();
            fheroes2::Copy( font[101 - 32], 0, 0, font[236 - 32], 0, 3, font[101 - 32].width(), font[101 - 32].height() );
            fheroes2::Copy( font[116 - 32], 2, 5, font[236 - 32], 2, 0, 3, 2 );
            font[236 - 32].setPosition( font[101 - 32].x(), font[101 - 32].y() - 3 );
            updateSmallFontLetterShadow( font[236 - 32] );

            // Lowercase i with acute
            font[237 - 32].resize( font[105 - 32].width(), font[105 - 32].height() + 1 );
            font[237 - 32].reset();
            fheroes2::Copy( font[105 - 32], 0, 0, font[237 - 32], 0, 1, font[105 - 32].width(), font[105 - 32].height() );
            fheroes2::Copy( font[122 - 32], 3, 2, font[237 - 32], 3, 0, 1, 1 );
            font[237 - 32].setPosition( font[105 - 32].x(), font[105 - 32].y() - 1 );
            updateSmallFontLetterShadow( font[237 - 32] );

            // Lowercase d with caron
            font[239 - 32].resize( font[100 - 32].width() + 2, font[100 - 32].height() );
            font[239 - 32].reset();
            fheroes2::Copy( font[100 - 32], 0, 0, font[239 - 32], 0, 0, font[100 - 32].width(), font[100 - 32].height() );
            fheroes2::Copy( font[122 - 32], 2, 2, font[239 - 32], 7, 0, 2, 2 );
            font[239 - 32].setPosition( font[100 - 32].x(), font[100 - 32].y() );
            updateSmallFontLetterShadow( font[239 - 32] );

            // Lowercase n with acute
            font[241 - 32].resize( font[110 - 32].width(), font[110 - 32].height() + 3 );
            font[241 - 32].reset();
            fheroes2::Copy( font[110 - 32], 0, 0, font[241 - 32], 0, 3, font[110 - 32].width(), font[110 - 32].height() );
            fheroes2::Copy( font[122 - 32], 2, 2, font[241 - 32], 4, 0, 2, 2 );
            font[241 - 32].setPosition( font[110 - 32].x(), font[110 - 32].y() - 3 );
            updateSmallFontLetterShadow( font[241 - 32] );

            // Lowercase n with caron
            font[242 - 32].resize( font[110 - 32].width(), font[110 - 32].height() + 3 );
            font[242 - 32].reset();
            fheroes2::Copy( font[110 - 32], 0, 0, font[242 - 32], 0, 3, font[110 - 32].width(), font[110 - 32].height() );
            fheroes2::Copy( font[116 - 32], 2, 5, font[242 - 32], 3, 0, 3, 2 );
            font[242 - 32].setPosition( font[110 - 32].x(), font[110 - 32].y() - 3 );
            updateSmallFontLetterShadow( font[242 - 32] );

            // Lowercase o with acute
            font[243 - 32].resize( font[111 - 32].width(), font[111 - 32].height() + 3 );
            font[243 - 32].reset();
            fheroes2::Copy( font[111 - 32], 0, 0, font[243 - 32], 0, 3, font[111 - 32].width(), font[111 - 32].height() );
            fheroes2::Copy( font[122 - 32], 2, 2, font[243 - 32], 3, 0, 2, 2 );
            font[243 - 32].setPosition( font[111 - 32].x(), font[111 - 32].y() - 3 );
            updateSmallFontLetterShadow( font[243 - 32] );

            // Lowercase o with double acute
            font[245 - 32].resize( font[111 - 32].width() + 1, font[111 - 32].height() + 3 );
            font[245 - 32].reset();
            fheroes2::Copy( font[111 - 32], 0, 0, font[245 - 32], 0, 3, font[111 - 32].width(), font[111 - 32].height() );
            fheroes2::Copy( font[122 - 32], 2, 2, font[245 - 32], 2, 0, 2, 2 );
            fheroes2::Copy( font[122 - 32], 2, 2, font[245 - 32], 5, 0, 2, 2 );
            font[245 - 32].setPosition( font[111 - 32].x(), font[111 - 32].y() - 3 );
            updateSmallFontLetterShadow( font[245 - 32] );

            // Lowercase o with diaeresis
            font[246 - 32].resize( font[111 - 32].width(), font[111 - 32].height() + 2 );
            font[246 - 32].reset();
            fheroes2::Copy( font[111 - 32], 0, 0, font[246 - 32], 0, 2, font[111 - 32].width(), font[111 - 32].height() );
            fheroes2::Copy( font[122 - 32], 3, 2, font[246 - 32], 2, 0, 1, 1 );
            fheroes2::Copy( font[122 - 32], 3, 2, font[246 - 32], 4, 0, 1, 1 );
            font[246 - 32].setPosition( font[111 - 32].x(), font[111 - 32].y() - 2 );
            updateSmallFontLetterShadow( font[246 - 32] );

            // Lowercase r with caron
            font[248 - 32].resize( font[114 - 32].width(), font[114 - 32].height() + 3 );
            font[248 - 32].reset();
            fheroes2::Copy( font[114 - 32], 0, 0, font[248 - 32], 0, 3, font[114 - 32].width(), font[114 - 32].height() );
            fheroes2::Copy( font[116 - 32], 2, 5, font[248 - 32], 3, 0, 3, 2 );
            font[248 - 32].setPosition( font[114 - 32].x(), font[114 - 32].y() - 3 );
            updateSmallFontLetterShadow( font[248 - 32] );

            // Lowercase u with ring above
            font[249 - 32].resize( font[117 - 32].width(), font[117 - 32].height() + 4 );
            font[249 - 32].reset();
            fheroes2::Copy( font[117 - 32], 0, 0, font[249 - 32], 0, 4, font[117 - 32].width(), font[117 - 32].height() );
            fheroes2::Copy( font[116 - 32], 2, 5, font[249 - 32], 4, 0, 1, 1 );
            fheroes2::Copy( font[116 - 32], 2, 5, font[249 - 32], 3, 1, 3, 2 );
            font[249 - 32].setPosition( font[117 - 32].x(), font[117 - 32].y() - 4 );
            updateSmallFontLetterShadow( font[249 - 32] );

            // Lowercase u with acute
            font[250 - 32].resize( font[117 - 32].width(), font[117 - 32].height() + 3 );
            font[250 - 32].reset();
            fheroes2::Copy( font[117 - 32], 0, 0, font[250 - 32], 0, 3, font[117 - 32].width(), font[117 - 32].height() );
            fheroes2::Copy( font[122 - 32], 2, 2, font[250 - 32], 3, 0, 2, 2 );
            font[250 - 32].setPosition( font[117 - 32].x(), font[117 - 32].y() - 3 );
            updateSmallFontLetterShadow( font[250 - 32] );

            // Lowercase u with double acute
            font[251 - 32].resize( font[117 - 32].width(), font[117 - 32].height() + 3 );
            font[251 - 32].reset();
            fheroes2::Copy( font[117 - 32], 0, 0, font[251 - 32], 0, 3, font[117 - 32].width(), font[117 - 32].height() );
            fheroes2::Copy( font[122 - 32], 2, 2, font[251 - 32], 2, 0, 2, 2 );
            fheroes2::Copy( font[122 - 32], 2, 2, font[251 - 32], 5, 0, 2, 2 );
            font[251 - 32].setPosition( font[117 - 32].x(), font[117 - 32].y() - 3 );
            updateSmallFontLetterShadow( font[251 - 32] );

            // Lowercase u with diaeresis
            font[252 - 32].resize( font[117 - 32].width(), font[117 - 32].height() + 2 );
            font[252 - 32].reset();
            fheroes2::Copy( font[117 - 32], 0, 0, font[252 - 32], 0, 2, font[117 - 32].width(), font[117 - 32].height() );
            fheroes2::Copy( font[122 - 32], 3, 2, font[252 - 32], 2, 0, 1, 1 );
            fheroes2::Copy( font[122 - 32], 3, 2, font[252 - 32], 6, 0, 1, 1 );
            font[252 - 32].setPosition( font[117 - 32].x(), font[117 - 32].y() - 2 );
            updateSmallFontLetterShadow( font[252 - 32] );

            // Lowercase y with acute
            font[253 - 32].resize( font[121 - 32].width(), font[121 - 32].height() + 3 );
            font[253 - 32].reset();
            fheroes2::Copy( font[121 - 32], 0, 0, font[253 - 32], 0, 3, font[121 - 32].width(), font[121 - 32].height() );
            fheroes2::Copy( font[122 - 32], 2, 2, font[253 - 32], 4, 0, 2, 2 );
            font[253 - 32].setPosition( font[121 - 32].x(), font[121 - 32].y() - 3 );
            updateSmallFontLetterShadow( font[253 - 32] );
        }
    }

    void generateFrenchAlphabet( std::vector<std::vector<fheroes2::Sprite>> & icnVsSprite )
    {
        // Normal font.
        {
            std::vector<fheroes2::Sprite> & font = icnVsSprite[ICN::FONT];

            // Lowercase o with circumflex
            font[35 - 32] = font[244 - 32];
            // Lowercase u with circumflex
            // Lowercase u with circumflex
            font[36 - 32] = font[251 - 32];
            // Lowercase u with grave accent
            font[38 - 32] = font[249 - 32];
            // Lowercase a with circumflex
            font[42 - 32] = font[226 - 32];
            // Lowercase i with diaeresis
            font[60 - 32] = font[239 - 32];
            // Lowercase i with circumflex <- Confirmed used in the OG Succession wars.
            font[62 - 32] = font[238 - 32];
            // Lowercase a with grave accent
            font[64 - 32] = font[224 - 32];
            // Lowercase c with cedilla
            font[94 - 32] = font[231 - 32];
            // Lowercase e with grave accent
            font[96 - 32] = font[232 - 32];
            // Lowercase i with diaeresis
            font[123 - 32] = font[239 - 32];
            // Lowercase e with circumflex
            font[124 - 32] = font[234 - 32];
            // Lowercase i with circumflex
            font[125 - 32] = font[239 - 32];
            // Lowercase e with acute
            font[126 - 32] = font[233 - 32];
            // Lowercase i with circumflex
            font[127 - 32] = font[239 - 32];
        }

        // Small font.
        {
            std::vector<fheroes2::Sprite> & font = icnVsSprite[ICN::SMALFONT];

            // Lowercase o with circumflex
            font[35 - 32] = font[244 - 32];
            // Lowercase u with circumflex
            font[36 - 32] = font[251 - 32];
            // Lowercase u with grave accent
            font[38 - 32] = font[249 - 32];
            // Lowercase a with circumflex
            font[42 - 32] = font[226 - 32];
            // Lowercase i with diaeresis
            font[60 - 32] = font[239 - 32];
            // Lowercase i with circumflex
            font[62 - 32] = font[238 - 32];
            // Lowercase a with grave accent
            font[64 - 32] = font[224 - 32];
            // Lowercase c with cedilla
            font[94 - 32] = font[231 - 32];
            // Lowercase e with grave accent
            font[96 - 32] = font[232 - 32];
            // Lowercase i with diaeresis
            font[123 - 32] = font[239 - 32];
            // Lowercase e with circumflex
            font[124 - 32] = font[234 - 32];
            // Lowercase i with circumflex
            font[125 - 32] = font[239 - 32];
            // Lowercase e with acute
            font[126 - 32] = font[233 - 32];
            // Lowercase i with circumflex
            font[127 - 32] = font[239 - 32];
        }
    }

    // CP-1251 supports Russian, Ukrainian, Belarussian, Bulgarian, Serbian Cyrillic, Macedonian and English.
    void generateCP1251Alphabet( std::vector<std::vector<fheroes2::Sprite>> & icnVsSprite )
    {
        // TODO: add support for Serbian Cyrillic and Macedonian languages by generating missing letters.

        // Resize fonts.
        for ( const int icnId : { ICN::FONT, ICN::SMALFONT } ) {
            std::vector<fheroes2::Sprite> & original = icnVsSprite[icnId];

            original.resize( baseFontSize );

            const fheroes2::Sprite firstSprite{ original[0] };
            original.insert( original.end(), 128, firstSprite );
        }

        // Normal font.
        {
            std::vector<fheroes2::Sprite> & font = icnVsSprite[ICN::FONT];

            size_t offset = 0;

            // E with 2 dots on top.
            font[168 - 32].resize( font[37 + offset].width(), font[37 + offset].height() + 3 );
            font[168 - 32].reset();
            fheroes2::Copy( font[37 + offset], 0, 0, font[168 - 32], 0, 3, font[37 + offset].width(), font[37 + offset].height() );
            fheroes2::Copy( font[168 - 32], 5, 5, font[168 - 32], 4, 0, 1, 1 );
            fheroes2::Copy( font[168 - 32], 5, 5, font[168 - 32], 7, 0, 1, 1 );
            fheroes2::Copy( font[168 - 32], 4, 5, font[168 - 32], 4, 1, 1, 1 );
            fheroes2::Copy( font[168 - 32], 4, 5, font[168 - 32], 7, 1, 1, 1 );
            font[168 - 32].setPosition( font[37 + offset].x(), font[37 + offset].y() - 3 );
            updateNormalFontLetterShadow( font[168 - 32] );

            font[161 - 32].resize( font[57 + offset].width(), font[57 + offset].height() + 3 );
            font[161 - 32].reset();
            fheroes2::Copy( font[57 + offset], 0, 0, font[161 - 32], 0, 3, font[57 + offset].width(), font[57 + offset].height() );
            fheroes2::Copy( font[168 - 32], 3, 0, font[161 - 32], 7, 0, 2, 3 );
            font[161 - 32].setPosition( font[57 + offset].x(), font[57 + offset].y() - 3 );
            updateNormalFontLetterShadow( font[161 - 32] );

            font[162 - 32].resize( font[89 + offset].width(), font[89 + offset].height() + 3 );
            font[162 - 32].reset();
            fheroes2::Copy( font[89 + offset], 0, 0, font[162 - 32], 0, 3, font[89 + offset].width(), font[89 + offset].height() );
            fheroes2::Copy( font[89 + offset], 4, 1, font[162 - 32], 6, 0, 1, 1 );
            fheroes2::Copy( font[89 + offset], 4, 0, font[162 - 32], 6, 1, 1, 1 );
            font[162 - 32].setPosition( font[89 + offset].x(), font[89 + offset].y() - 3 );
            updateNormalFontLetterShadow( font[162 - 32] );

            // C with a horizontal line in the middle.
            font[170 - 32] = font[67 - 32];
            fheroes2::Copy( font[170 - 32], 7, 0, font[170 - 32], 6, 5, 4, 2 );
            updateNormalFontLetterShadow( font[170 - 32] );

            font[186 - 32] = font[99 - 32];
            fheroes2::Copy( font[186 - 32], 4, 0, font[186 - 32], 3, 3, 3, 1 );
            updateNormalFontLetterShadow( font[186 - 32] );

            // I and i with 2 dots.
            font[175 - 32].resize( font[73 - 32].width(), font[73 - 32].height() + 3 );
            font[175 - 32].reset();
            fheroes2::Copy( font[73 - 32], 0, 0, font[175 - 32], 0, 3, font[73 - 32].width(), font[73 - 32].height() );
            fheroes2::Copy( font[168 - 32], 3, 0, font[175 - 32], 2, 0, 5, 3 );
            font[175 - 32].setPosition( font[73 - 32].x(), font[73 - 32].y() - 3 );

            font[191 - 32] = font[105 - 32];
            fheroes2::FillTransform( font[191 - 32], 2, 0, 1, 3, 1 );

            // J and j.
            font[163 - 32] = font[74 - 32];
            font[188 - 32] = font[106 - 32];

            // S and s.
            font[189 - 32] = font[83 - 32];
            font[190 - 32] = font[115 - 32];

            // I and i.
            font[178 - 32] = font[73 - 32];
            font[179 - 32] = font[105 - 32];

            // A
            font[192 - 32] = font[33];

            font[193 - 32] = font[34 + offset];
            fheroes2::FillTransform( font[193 - 32], 9, 4, 2, 1, 1 );
            fheroes2::Copy( font[38], 6, 0, font[193 - 32], 6, 0, 5, 4 );
            fheroes2::Copy( font[193 - 32], 9, 5, font[193 - 32], 8, 4, 1, 1 );
            updateNormalFontLetterShadow( font[193 - 32] );

            font[194 - 32] = font[34 + offset];

            font[195 - 32] = font[38];
            fheroes2::FillTransform( font[195 - 32], 6, 4, 3, 4, 1 );

            // The same letter as above but with a vertical line at the top.
            font[165 - 32].resize( font[195 - 32].width(), font[195 - 32].height() + 1 );
            font[165 - 32].reset();
            fheroes2::Copy( font[195 - 32], 0, 0, font[165 - 32], 0, 1, font[195 - 32].width(), font[195 - 32].height() );
            fheroes2::Copy( font[195 - 32], 9, 1, font[165 - 32], 9, 0, 2, 1 );
            fheroes2::Copy( font[195 - 32], 9, 1, font[165 - 32], 10, 1, 1, 1 );
            fheroes2::Copy( font[195 - 32], 10, 0, font[165 - 32], 10, 2, 1, 1 );
            fheroes2::Copy( font[195 - 32], 8, 1, font[165 - 32], 9, 2, 1, 1 );
            font[165 - 32].setPosition( font[195 - 32].x(), font[195 - 32].y() - 1 );

            font[196 - 32] = font[36 + offset];

            font[197 - 32] = font[37 + offset];

            // x with | in the middle.
            font[198 - 32].resize( font[56].width() + 1, font[56].height() );
            font[198 - 32].reset();
            fheroes2::Copy( font[56], 1, 0, font[198 - 32], 1, 0, 8, 11 );
            fheroes2::Copy( font[56], 9, 0, font[198 - 32], 10, 0, 6, 11 );
            fheroes2::Fill( font[198 - 32], 9, 1, 1, 9, font[198 - 32].image()[1 + font[198 - 32].width()] );
            font[198 - 32].setPosition( font[56].x(), font[56].y() );
            updateNormalFontLetterShadow( font[198 - 32] );

            font[199 - 32].resize( font[19].width() + 1, font[19].height() );
            font[199 - 32].reset();
            fheroes2::Copy( font[19], 1, 0, font[199 - 32], 1, 0, 5, 3 );
            fheroes2::Copy( font[19], 5, 0, font[199 - 32], 6, 0, 3, 4 );
            fheroes2::Copy( font[19], 3, 5, font[199 - 32], 4, 4, 5, 4 );
            fheroes2::Copy( font[19], 1, 8, font[199 - 32], 1, 8, 5, 3 );
            fheroes2::Copy( font[19], 5, 8, font[199 - 32], 6, 8, 3, 3 );
            fheroes2::FillTransform( font[199 - 32], 2, 6, 5, 3, 1 );
            font[199 - 32].setPosition( font[19].x(), font[19].y() );
            updateNormalFontLetterShadow( font[199 - 32] );

            // Reverted N.
            font[200 - 32] = font[46];
            fheroes2::FillTransform( font[200 - 32], 6, 1, 5, 11, 1 );
            fheroes2::Copy( font[46], 6, 2, font[200 - 32], 6, 6, 1, 3 );
            fheroes2::Copy( font[46], 7, 3, font[200 - 32], 7, 5, 1, 3 );
            fheroes2::Copy( font[46], 8, 4, font[200 - 32], 8, 4, 1, 3 );
            fheroes2::Copy( font[46], 8, 4, font[200 - 32], 9, 3, 1, 3 );
            fheroes2::Copy( font[46], 8, 4, font[200 - 32], 10, 2, 1, 3 );
            fheroes2::Copy( font[46], 8, 4, font[200 - 32], 11, 1, 1, 3 );
            fheroes2::Copy( font[46], 11, 7, font[200 - 32], 11, 8, 1, 1 );
            fheroes2::Copy( font[46], 13, 9, font[200 - 32], 11, 9, 1, 1 );
            updateNormalFontLetterShadow( font[200 - 32] );

            font[201 - 32].resize( font[200 - 32].width(), font[200 - 32].height() + 3 );
            font[201 - 32].reset();
            fheroes2::Copy( font[200 - 32], 0, 0, font[201 - 32], 0, 3, font[200 - 32].width(), font[200 - 32].height() );
            font[201 - 32].setPosition( font[200 - 32].x(), font[200 - 32].y() - 3 );
            fheroes2::Copy( font[201 - 32], 12, 4, font[201 - 32], 8, 0, 1, 1 );
            fheroes2::Copy( font[201 - 32], 11, 10, font[201 - 32], 8, 1, 1, 1 );
            updateNormalFontLetterShadow( font[201 - 32] );

            font[202 - 32] = font[43 + offset];

            font[204 - 32] = font[45 + offset];
            font[205 - 32] = font[40 + offset];
            font[206 - 32] = font[47 + offset];

            font[207 - 32] = font[195 - 32];
            fheroes2::Copy( font[207 - 32], 4, 1, font[207 - 32], 8, 1, 2, 9 );
            fheroes2::Copy( font[207 - 32], 4, 9, font[207 - 32], 8, 10, 2, 1 );
            fheroes2::Copy( font[207 - 32], 6, 0, font[207 - 32], 10, 0, 1, 2 );
            updateNormalFontLetterShadow( font[207 - 32] );

            font[203 - 32].resize( font[207 - 32].width() - 1, font[207 - 32].height() );
            font[203 - 32].reset();
            fheroes2::Copy( font[207 - 32], 0, 0, font[203 - 32], 0, 0, font[207 - 32].width() - 1, font[207 - 32].height() );
            fheroes2::FillTransform( font[203 - 32], 0, 0, 4, 6, 1 );
            fheroes2::FillTransform( font[203 - 32], 4, 0, 3, 2, 1 );
            fheroes2::Copy( font[203 - 32], 4, 2, font[203 - 32], 5, 1, 2, 1 );
            fheroes2::Copy( font[203 - 32], 1, 10, font[203 - 32], 5, 0, 2, 1 );
            font[203 - 32].setPosition( font[207 - 32].x(), font[207 - 32].y() );
            updateNormalFontLetterShadow( font[203 - 32] );

            font[208 - 32] = font[48 + offset];
            font[209 - 32] = font[35 + offset];

            font[210 - 32].resize( font[207 - 32].width() + 4, font[207 - 32].height() );
            font[210 - 32].reset();
            fheroes2::Copy( font[207 - 32], 0, 0, font[210 - 32], 0, 0, font[207 - 32].width(), font[207 - 32].height() );
            fheroes2::Copy( font[210 - 32], 7, 0, font[210 - 32], 11, 0, 4, font[207 - 32].height() );
            font[210 - 32].setPosition( font[207 - 32].x(), font[207 - 32].y() );

            font[211 - 32] = font[57 + offset];

            font[212 - 32].resize( font[48].width() + 1, font[48].height() );
            font[212 - 32].reset();
            fheroes2::Copy( font[48], 0, 0, font[212 - 32], 1, 0, font[48].width(), font[48].height() );
            fheroes2::Flip( font[48], 6, 0, font[212 - 32], 1, 0, 5, 6, true, false );
            font[212 - 32].setPosition( font[48].x(), font[48].y() );
            updateNormalFontLetterShadow( font[212 - 32] );

            font[213 - 32] = font[56 + offset];

            font[214 - 32].resize( font[53].width() + 2, font[53].height() + 1 );
            font[214 - 32].reset();
            fheroes2::Copy( font[53], 0, 0, font[214 - 32], 0, 0, font[52].width(), font[52].height() );
            fheroes2::Copy( font[214 - 32], 9, 1, font[214 - 32], 11, 9, 1, 1 );
            fheroes2::Copy( font[214 - 32], 9, 1, font[214 - 32], 12, 8, 1, 1 );
            fheroes2::Copy( font[214 - 32], 9, 1, font[214 - 32], 12, 10, 1, 2 );
            fheroes2::Copy( font[214 - 32], 10, 1, font[214 - 32], 12, 9, 1, 1 );
            fheroes2::Copy( font[214 - 32], 10, 1, font[214 - 32], 13, 8, 1, 4 );
            font[214 - 32].setPosition( font[53].x(), font[53].y() );
            updateNormalFontLetterShadow( font[214 - 32] );

            font[216 - 32].resize( font[53].width() + 2, font[53].height() );
            font[216 - 32].reset();
            fheroes2::Copy( font[53], 0, 0, font[216 - 32], 0, 0, 6, 11 );
            fheroes2::Copy( font[53], 8, 0, font[216 - 32], 7, 0, 3, 11 );
            fheroes2::Copy( font[53], 8, 0, font[216 - 32], 11, 0, 3, 11 );
            fheroes2::Copy( font[204 - 32], 10, 0, font[216 - 32], 6, 5, 3, 5 );
            fheroes2::Copy( font[204 - 32], 10, 0, font[216 - 32], 10, 5, 3, 5 );
            fheroes2::FillTransform( font[216 - 32], 7, 10, 1, 1, 1 );
            fheroes2::FillTransform( font[216 - 32], 11, 10, 1, 1, 1 );
            font[216 - 32].setPosition( font[53].x(), font[53].y() );
            updateNormalFontLetterShadow( font[216 - 32] );

            font[215 - 32] = font[53];
            fheroes2::FillTransform( font[215 - 32], 3, 6, 6, 7, 1 );
            fheroes2::Copy( font[216 - 32], 4, 5, font[215 - 32], 4, 3, 4, 6 );
            fheroes2::Copy( font[215 - 32], 6, 5, font[215 - 32], 8, 3, 1, 3 );
            fheroes2::Copy( font[215 - 32], 7, 4, font[215 - 32], 9, 2, 1, 2 );
            fheroes2::Copy( font[215 - 32], 9, 8, font[215 - 32], 9, 9, 1, 1 );
            updateNormalFontLetterShadow( font[215 - 32] );

            font[217 - 32].resize( font[216 - 32].width() + 2, font[216 - 32].height() + 1 );
            font[217 - 32].reset();
            fheroes2::Copy( font[216 - 32], 0, 0, font[217 - 32], 0, 0, font[216 - 32].width(), font[216 - 32].height() );
            fheroes2::Copy( font[214 - 32], 11, 8, font[217 - 32], 14, 8, 3, 4 );
            font[217 - 32].setPosition( font[216 - 32].x(), font[216 - 32].y() );
            updateNormalFontLetterShadow( font[217 - 32] );

            font[218 - 32].resize( font[193 - 32].width() + 1, font[193 - 32].height() );
            font[218 - 32].reset();
            fheroes2::Copy( font[193 - 32], 0, 0, font[218 - 32], 1, 0, font[193 - 32].width(), font[193 - 32].height() );
            fheroes2::Copy( font[193 - 32], 1, 0, font[218 - 32], 1, 0, 3, 4 );
            fheroes2::FillTransform( font[218 - 32], 7, 0, 5, 4, 1 );
            font[218 - 32].setPosition( font[193 - 32].x(), font[193 - 32].y() );
            updateNormalFontLetterShadow( font[218 - 32] );

            font[220 - 32] = font[193 - 32];
            fheroes2::FillTransform( font[220 - 32], 0, 0, 4, 6, 1 );
            fheroes2::FillTransform( font[220 - 32], 6, 0, 5, 4, 1 );
            fheroes2::Copy( font[53], 8, 0, font[220 - 32], 3, 0, 3, 1 );
            updateNormalFontLetterShadow( font[220 - 32] );

            font[219 - 32].resize( font[220 - 32].width() + 3, font[220 - 32].height() );
            font[219 - 32].reset();
            fheroes2::Copy( font[220 - 32], 0, 0, font[219 - 32], 0, 0, font[220 - 32].width(), font[220 - 32].height() );
            fheroes2::Copy( font[219 - 32], 3, 0, font[219 - 32], 11, 0, 3, 9 );
            fheroes2::Copy( font[207 - 32], 8, 9, font[219 - 32], 12, 9, 2, 2 );
            font[219 - 32].setPosition( font[220 - 32].x(), font[220 - 32].y() );
            updateNormalFontLetterShadow( font[219 - 32] );

            font[221 - 32].resize( font[47].width() - 3, font[47].height() );
            font[221 - 32].reset();
            fheroes2::Copy( font[47], 4, 0, font[221 - 32], 1, 0, 9, 11 );
            fheroes2::FillTransform( font[221 - 32], 0, 3, 3, 5, 1 );
            fheroes2::Copy( font[221 - 32], 3, 0, font[221 - 32], 4, 5, 5, 1 );
            font[221 - 32].setPosition( font[47].x(), font[47].y() );
            updateNormalFontLetterShadow( font[221 - 32] );

            font[222 - 32].resize( font[47].width() + 1, font[47].height() );
            font[222 - 32].reset();
            fheroes2::Copy( font[193 - 32], 0, 0, font[222 - 32], 0, 0, 6, 13 );
            fheroes2::Copy( font[47], 4, 1, font[222 - 32], 7, 1, 4, 8 );
            fheroes2::Copy( font[47], 10, 1, font[222 - 32], 11, 1, 3, 8 );
            fheroes2::Copy( font[47], 5, 0, font[222 - 32], 8, 0, 3, 1 );
            fheroes2::Copy( font[47], 10, 0, font[222 - 32], 11, 0, 2, 1 );
            fheroes2::Copy( font[47], 4, 9, font[222 - 32], 7, 9, 4, 2 );
            fheroes2::Copy( font[47], 10, 9, font[222 - 32], 11, 9, 3, 2 );
            fheroes2::Copy( font[222 - 32], 2, 0, font[222 - 32], 6, 5, 2, 1 );
            font[222 - 32].setPosition( font[193 - 32].x(), font[193 - 32].y() );
            updateNormalFontLetterShadow( font[222 - 32] );

            font[223 - 32].resize( font[203 - 32].width() - 1, font[203 - 32].height() );
            font[223 - 32].reset();
            fheroes2::Copy( font[33], 0, 5, font[223 - 32], 0, 5, 7, 6 );
            fheroes2::Copy( font[212 - 32], 0, 0, font[223 - 32], 1, 0, 7, 6 );
            fheroes2::Copy( font[203 - 32], 8, 0, font[223 - 32], 7, 0, 2, 11 );
            fheroes2::Copy( font[223 - 32], 6, 5, font[223 - 32], 7, 5, 1, 1 );
            font[223 - 32].setPosition( font[203 - 32].x(), font[203 - 32].y() );
            updateNormalFontLetterShadow( font[223 - 32] );

            offset = 32;

            // e with 2 dots on top.
            font[184 - 32].resize( font[69].width(), font[69].height() + 3 );
            font[184 - 32].reset();
            fheroes2::Copy( font[69], 0, 0, font[184 - 32], 0, 3, font[69].width(), font[69].height() );
            fheroes2::Copy( font[168 - 32], 3, 0, font[184 - 32], 3, 0, 2, 4 );
            fheroes2::Copy( font[168 - 32], 3, 0, font[184 - 32], 5, 0, 2, 4 );
            font[184 - 32].setPosition( font[69].x(), font[69].y() - 3 );
            // Not shadow needs to be updated here.

            font[224 - 32] = font[33 + offset];

            font[225 - 32].resize( font[69].width(), font[69].height() + 3 );
            font[225 - 32].reset();
            fheroes2::Copy( font[69], 1, 5, font[225 - 32], 1, 8, 8, 2 );
            fheroes2::Copy( font[69], 1, 0, font[225 - 32], 1, 6, 8, 2 );
            fheroes2::Copy( font[67], 1, 0, font[225 - 32], 1, 0, 8, 2 );
            fheroes2::Copy( font[45], 7, 3, font[225 - 32], 1, 2, 3, 1 );
            fheroes2::Copy( font[45], 7, 3, font[225 - 32], 2, 3, 3, 1 );
            fheroes2::Copy( font[45], 7, 3, font[225 - 32], 3, 4, 3, 1 );
            fheroes2::Copy( font[45], 8, 3, font[225 - 32], 6, 5, 2, 1 );
            fheroes2::Copy( font[45], 7, 3, font[225 - 32], 4, 5, 2, 1 );
            font[225 - 32].setPosition( font[69].x(), font[69].y() - 3 );
            updateNormalFontLetterShadow( font[225 - 32] );

            font[227 - 32] = font[82];
            fheroes2::Copy( font[227 - 32], 1, 0, font[227 - 32], 3, 0, 2, 1 );
            fheroes2::Copy( font[227 - 32], 4, 2, font[227 - 32], 4, 1, 1, 1 );
            fheroes2::SetTransformPixel( font[227 - 32], 4, 2, 1 );
            updateNormalFontLetterShadow( font[227 - 32] );

            // The same letter as above but with a vertical line at the top.
            font[180 - 32].resize( font[227 - 32].width(), font[227 - 32].height() + 1 );
            font[180 - 32].reset();
            fheroes2::Copy( font[227 - 32], 0, 0, font[180 - 32], 0, 1, font[227 - 32].width(), font[227 - 32].height() );
            fheroes2::Copy( font[227 - 32], 6, 1, font[180 - 32], 6, 0, 3, 1 );
            fheroes2::FillTransform( font[180 - 32], 7, 2, 2, 1, 1 );
            fheroes2::FillTransform( font[180 - 32], 6, 4, 2, 1, 1 );
            font[180 - 32].setPosition( font[227 - 32].x(), font[227 - 32].y() - 1 );

            font[228 - 32] = font[71];
            font[229 - 32] = font[37 + offset];

            // x with | in the middle.
            font[230 - 32].resize( font[88].width() + 2, font[88].height() );
            font[230 - 32].reset();
            fheroes2::Copy( font[88], 0, 0, font[230 - 32], 0, 0, 6, 7 );
            fheroes2::Copy( font[88], 5, 0, font[230 - 32], 7, 0, 5, 7 );
            fheroes2::Fill( font[230 - 32], 6, 1, 1, 5, font[230 - 32].image()[3 + font[230 - 32].width()] );
            font[230 - 32].setPosition( font[88].x(), font[88].y() );
            updateNormalFontLetterShadow( font[230 - 32] );

            // letter 3 (z)
            font[231 - 32].resize( font[19].width(), font[19].height() - 4 );
            font[231 - 32].reset();
            fheroes2::Copy( font[19], 0, 0, font[231 - 32], 0, 0, font[19].width(), 3 );
            fheroes2::Copy( font[19], 0, 5, font[231 - 32], 0, 3, font[19].width(), 1 );
            fheroes2::Copy( font[19], 0, 8, font[231 - 32], 0, 4, font[19].width(), 4 );
            fheroes2::FillTransform( font[231 - 32], 0, 2, 3, 3, 1 );
            font[231 - 32].setPosition( font[19].x(), font[19].y() + 4 );
            updateNormalFontLetterShadow( font[231 - 32] );

            // letter B (v)
            font[226 - 32].resize( font[231 - 32].width() + 1, font[231 - 32].height() );
            font[226 - 32].reset();
            fheroes2::Copy( font[231 - 32], 0, 0, font[226 - 32], 1, 0, font[231 - 32].width(), font[231 - 32].height() );
            fheroes2::Copy( font[77], 1, 0, font[226 - 32], 1, 0, 3, 7 );
            fheroes2::Copy( font[226 - 32], 7, 1, font[226 - 32], 3, 0, 1, 1 );
            fheroes2::Copy( font[226 - 32], 7, 1, font[226 - 32], 3, 6, 1, 1 );
            fheroes2::Copy( font[226 - 32], 3, 4, font[226 - 32], 3, 5, 1, 1 );
            font[226 - 32].setPosition( font[231 - 32].x(), font[231 - 32].y() );
            updateNormalFontLetterShadow( font[226 - 32] );

            font[232 - 32] = font[85];

            font[233 - 32].resize( font[232 - 32].width(), font[232 - 32].height() + 3 );
            font[233 - 32].reset();
            fheroes2::Copy( font[232 - 32], 0, 0, font[233 - 32], 0, 3, font[232 - 32].width(), font[232 - 32].height() );
            fheroes2::Copy( font[233 - 32], 8, 3, font[233 - 32], 5, 0, 1, 1 );
            fheroes2::Copy( font[233 - 32], 7, 3, font[233 - 32], 5, 1, 1, 1 );
            font[233 - 32].setPosition( font[232 - 32].x(), font[232 - 32].y() - 3 );
            updateNormalFontLetterShadow( font[233 - 32] );

            // Shorter k.
            font[234 - 32].resize( font[75].width() - 1, font[75].height() - 4 );
            font[234 - 32].reset();
            fheroes2::Copy( font[75], 0, 0, font[234 - 32], 0, 0, 4, 6 );
            fheroes2::Copy( font[75], 4, 4, font[234 - 32], 4, 0, 5, 6 );
            fheroes2::Copy( font[75], 0, 10, font[234 - 32], 0, 6, 4, 1 );
            fheroes2::Copy( font[75], 7, 10, font[234 - 32], 6, 6, 3, 1 );
            font[234 - 32].setPosition( font[75].x(), font[75].y() + 4 );
            updateNormalFontLetterShadow( font[234 - 32] );

            font[235 - 32] = font[78];
            fheroes2::Copy( font[235 - 32], 3, 0, font[235 - 32], 2, 1, 1, 1 );
            fheroes2::FillTransform( font[235 - 32], 0, 0, 2, 3, 1 );
            fheroes2::FillTransform( font[235 - 32], 2, 0, 1, 1, 1 );
            updateNormalFontLetterShadow( font[235 - 32] );

            font[236 - 32] = font[45 + offset];
            fheroes2::Copy( font[87], 9, 0, font[236 - 32], 3, 0, 4, 7 );
            fheroes2::Copy( font[87], 9, 0, font[236 - 32], 9, 0, 4, 7 );
            fheroes2::FillTransform( font[236 - 32], 0, 0, 3, 6, 1 );
            updateNormalFontLetterShadow( font[236 - 32] );

            font[237 - 32] = font[78];
            fheroes2::FillTransform( font[237 - 32], 4, 0, 3, 8, 1 );
            fheroes2::Copy( font[78], 4, 1, font[237 - 32], 4, 3, 1, 2 );
            fheroes2::Copy( font[78], 4, 1, font[237 - 32], 5, 3, 1, 2 );
            fheroes2::Copy( font[78], 4, 1, font[237 - 32], 6, 3, 1, 2 );
            fheroes2::Copy( font[78], 4, 1, font[237 - 32], 7, 3, 1, 1 );
            updateNormalFontLetterShadow( font[237 - 32] );

            font[238 - 32] = font[47 + offset];

            font[239 - 32] = font[78];

            font[240 - 32] = font[48 + offset];
            font[241 - 32] = font[35 + offset];
            font[242 - 32] = font[77];
            font[243 - 32] = font[57 + offset];

            font[244 - 32].resize( font[81].width(), font[81].height() );
            font[244 - 32].reset();
            fheroes2::Copy( font[80], 1, 0, font[244 - 32], 3, 0, 4, 10 );
            fheroes2::Copy( font[81], 0, 0, font[244 - 32], 0, 0, 5, 7 );
            fheroes2::Copy( font[80], 6, 0, font[244 - 32], 7, 0, 4, 7 );
            font[244 - 32].setPosition( font[81].x(), font[81].y() );
            updateNormalFontLetterShadow( font[244 - 32] );

            font[245 - 32] = font[56 + offset];

            font[246 - 32].resize( font[85].width() + 2, font[85].height() + 1 );
            font[246 - 32].reset();
            fheroes2::Copy( font[85], 0, 0, font[246 - 32], 0, 0, font[85].width(), font[85].height() );
            fheroes2::Copy( font[246 - 32], 7, 4, font[246 - 32], 9, 5, 1, 1 );
            fheroes2::Copy( font[246 - 32], 7, 4, font[246 - 32], 10, 4, 1, 1 );
            fheroes2::Copy( font[246 - 32], 8, 1, font[246 - 32], 11, 4, 1, 4 );
            fheroes2::Copy( font[246 - 32], 8, 1, font[246 - 32], 10, 5, 1, 1 );
            fheroes2::Copy( font[246 - 32], 9, 5, font[246 - 32], 10, 6, 1, 1 );
            fheroes2::Copy( font[246 - 32], 9, 5, font[246 - 32], 10, 7, 1, 1 );
            font[246 - 32].setPosition( font[85].x(), font[85].y() );
            updateNormalFontLetterShadow( font[246 - 32] );

            font[247 - 32] = font[85];
            fheroes2::Copy( font[247 - 32], 2, 5, font[247 - 32], 2, 3, 6, 2 );
            fheroes2::Copy( font[247 - 32], 8, 0, font[247 - 32], 7, 4, 1, 1 );
            fheroes2::Copy( font[247 - 32], 8, 0, font[247 - 32], 7, 5, 1, 1 );
            fheroes2::Copy( font[247 - 32], 8, 0, font[247 - 32], 7, 6, 1, 1 );
            fheroes2::FillTransform( font[247 - 32], 1, 5, 6, 4, 1 );
            updateNormalFontLetterShadow( font[247 - 32] );

            font[248 - 32].resize( font[85].width() + 3, font[85].height() );
            font[248 - 32].reset();
            fheroes2::Copy( font[85], 0, 0, font[248 - 32], 0, 0, 4, 7 );
            fheroes2::Copy( font[85], 1, 0, font[248 - 32], 5, 0, 4, 7 );
            fheroes2::Copy( font[85], 6, 0, font[248 - 32], 9, 0, 4, 7 );
            fheroes2::Copy( font[248 - 32], 8, 5, font[248 - 32], 4, 5, 4, 2 );
            font[248 - 32].setPosition( font[85].x(), font[85].y() );
            updateNormalFontLetterShadow( font[248 - 32] );

            font[249 - 32].resize( font[248 - 32].width() + 2, font[248 - 32].height() );
            font[249 - 32].reset();
            fheroes2::Copy( font[248 - 32], 0, 0, font[249 - 32], 0, 0, 12, 7 );
            fheroes2::Copy( font[246 - 32], 9, 4, font[249 - 32], 12, 4, 3, 4 );
            font[249 - 32].setPosition( font[248 - 32].x(), font[248 - 32].y() );
            updateNormalFontLetterShadow( font[249 - 32] );

            font[252 - 32] = font[226 - 32];
            fheroes2::FillTransform( font[252 - 32], 4, 0, 5, 3, 1 );

            font[250 - 32].resize( font[252 - 32].width() + 1, font[252 - 32].height() );
            font[250 - 32].reset();
            fheroes2::Copy( font[252 - 32], 0, 0, font[250 - 32], 1, 0, font[252 - 32].width(), font[252 - 32].height() );
            fheroes2::Copy( font[252 - 32], 1, 0, font[250 - 32], 1, 0, 1, 2 );
            font[250 - 32].setPosition( font[252 - 32].x(), font[252 - 32].y() );
            updateNormalFontLetterShadow( font[250 - 32] );

            font[251 - 32].resize( font[252 - 32].width() + 3, font[252 - 32].height() );
            font[251 - 32].reset();
            fheroes2::Copy( font[252 - 32], 0, 0, font[251 - 32], 0, 0, font[252 - 32].width(), font[252 - 32].height() );
            fheroes2::Copy( font[252 - 32], 2, 0, font[251 - 32], 10, 0, 2, 7 );
            font[251 - 32].setPosition( font[252 - 32].x(), font[252 - 32].y() );
            updateNormalFontLetterShadow( font[251 - 32] );

            font[253 - 32] = font[79];
            fheroes2::FillTransform( font[253 - 32], 0, 2, 3, 3, 1 );
            fheroes2::Copy( font[253 - 32], 8, 3, font[253 - 32], 7, 3, 1, 1 );
            fheroes2::Copy( font[253 - 32], 8, 3, font[253 - 32], 6, 3, 1, 1 );
            fheroes2::Copy( font[253 - 32], 8, 3, font[253 - 32], 5, 3, 1, 1 );
            updateNormalFontLetterShadow( font[253 - 32] );

            font[254 - 32].resize( font[79].width() + 1, font[79].height() );
            font[254 - 32].reset();
            fheroes2::Copy( font[251 - 32], 1, 0, font[254 - 32], 1, 0, 3, 7 );
            fheroes2::Copy( font[79], 2, 1, font[254 - 32], 6, 1, 1, 5 );
            fheroes2::Copy( font[79], 3, 0, font[254 - 32], 6, 0, 3, 2 );
            fheroes2::Copy( font[79], 7, 0, font[254 - 32], 9, 0, 1, 2 );
            fheroes2::Copy( font[79], 8, 2, font[254 - 32], 9, 2, 1, 3 );
            fheroes2::Copy( font[79], 7, 5, font[254 - 32], 9, 5, 1, 2 );
            fheroes2::Copy( font[79], 3, 6, font[254 - 32], 6, 6, 3, 1 );
            fheroes2::Copy( font[254 - 32], 1, 0, font[254 - 32], 4, 3, 2, 1 );
            font[254 - 32].setPosition( font[251 - 32].x(), font[251 - 32].y() );
            updateNormalFontLetterShadow( font[254 - 32] );

            font[255 - 32] = font[65];
            fheroes2::FillTransform( font[255 - 32], 0, 2, 6, 3, 1 );
            fheroes2::Copy( font[69], 2, 5, font[255 - 32], 1, 2, 6, 2 );
            fheroes2::Copy( font[255 - 32], 6, 4, font[255 - 32], 6, 3, 1, 1 );
            updateNormalFontLetterShadow( font[255 - 32] );
        }

        // Small font.
        {
            std::vector<fheroes2::Sprite> & font = icnVsSprite[ICN::SMALFONT];

            size_t offset = 0;

            // E with 2 dots on top.
            font[168 - 32].resize( font[37].width(), font[37].height() + 2 );
            font[168 - 32].reset();
            fheroes2::Copy( font[37], 0, 0, font[168 - 32], 0, 2, font[37].width(), font[37].height() );
            fheroes2::Copy( font[37], 3, 0, font[168 - 32], 3, 0, 1, 1 );
            fheroes2::Copy( font[37], 3, 0, font[168 - 32], 5, 0, 1, 1 );
            font[168 - 32].setPosition( font[37].x(), font[37].y() );
            updateSmallFontLetterShadow( font[168 - 32] );

            font[161 - 32].resize( font[57 + offset].width(), font[57 + offset].height() + 2 );
            font[161 - 32].reset();
            fheroes2::Copy( font[57 + offset], 0, 0, font[161 - 32], 0, 2, font[57 + offset].width(), font[57 + offset].height() );
            fheroes2::Copy( font[57 + offset], 2, 0, font[161 - 32], 5, 0, 2, 1 );
            font[161 - 32].setPosition( font[57 + offset].x(), font[57 + offset].y() - 2 );
            updateSmallFontLetterShadow( font[161 - 32] );

            font[162 - 32].resize( font[89 + offset].width(), font[89 + offset].height() + 2 );
            font[162 - 32].reset();
            fheroes2::Copy( font[89 + offset], 0, 0, font[162 - 32], 0, 2, font[89 + offset].width(), font[89 + offset].height() );
            fheroes2::Copy( font[89 + offset], 1, 0, font[162 - 32], 4, 0, 2, 1 );
            font[162 - 32].setPosition( font[89 + offset].x(), font[89 + offset].y() - 2 );
            updateSmallFontLetterShadow( font[162 - 32] );

            // C with a horizontal line in the middle.
            font[170 - 32] = font[67 - 32];
            fheroes2::Copy( font[170 - 32], 3, 0, font[170 - 32], 2, 3, 3, 1 );
            updateSmallFontLetterShadow( font[170 - 32] );

            font[186 - 32] = font[99 - 32];
            fheroes2::Copy( font[186 - 32], 2, 0, font[186 - 32], 2, 2, 2, 1 );
            updateSmallFontLetterShadow( font[186 - 32] );

            // I and i with 2 dots.
            font[175 - 32] = font[73 - 32];

            font[191 - 32] = font[105 - 32];
            fheroes2::Copy( font[105 - 32], 1, 0, font[191 - 32], 0, 0, 2, 2 );
            fheroes2::Copy( font[105 - 32], 1, 0, font[191 - 32], 2, 0, 2, 2 );

            // J and j.
            font[163 - 32] = font[74 - 32];
            font[188 - 32] = font[106 - 32];

            // S and s.
            font[189 - 32] = font[83 - 32];
            font[190 - 32] = font[115 - 32];

            // I and i.
            font[178 - 32] = font[73 - 32];
            font[179 - 32] = font[105 - 32];

            // A.
            font[192 - 32] = font[33 + offset];

            font[193 - 32] = font[34 + offset];
            fheroes2::FillTransform( font[193 - 32], 5, 1, 2, 2, 1 );
            fheroes2::Copy( font[193 - 32], 5, 0, font[193 - 32], 6, 0, 1, 1 );
            updateSmallFontLetterShadow( font[193 - 32] );

            font[194 - 32] = font[34 + offset];

            font[195 - 32].resize( font[193 - 32].width() + 1, font[193 - 32].height() );
            font[195 - 32].reset();
            fheroes2::Copy( font[193 - 32], 0, 0, font[195 - 32], 0, 0, 4, 8 );
            fheroes2::Copy( font[193 - 32], 3, 0, font[195 - 32], 4, 0, 4, 1 );
            font[195 - 32].setPosition( font[193 - 32].x(), font[193 - 32].y() );
            updateSmallFontLetterShadow( font[195 - 32] );

            // The same letter as above but with a vertical line of top.
            font[165 - 32].resize( font[195 - 32].width() - 1, font[195 - 32].height() + 1 );
            font[165 - 32].reset();
            fheroes2::Copy( font[195 - 32], 0, 0, font[165 - 32], 0, 1, font[195 - 32].width() - 1, font[195 - 32].height() );
            fheroes2::Copy( font[195 - 32], 2, 0, font[165 - 32], 6, 0, 1, 1 );
            fheroes2::FillTransform( font[165 - 32], 6, 2, 1, 1, 1 );
            font[165 - 32].setPosition( font[195 - 32].x(), font[195 - 32].y() - 1 );
            updateSmallFontLetterShadow( font[165 - 32] );

            font[196 - 32] = font[36 + offset];
            font[197 - 32] = font[37 + offset];

            font[198 - 32].resize( font[56].width() + 1, font[56].height() );
            font[198 - 32].reset();
            fheroes2::Copy( font[56], 1, 0, font[198 - 32], 1, 0, 3, 7 );
            fheroes2::Copy( font[56], 7, 0, font[198 - 32], 7, 0, 2, 7 );
            fheroes2::Copy( font[56], 4, 2, font[198 - 32], 3, 2, 1, 3 );
            fheroes2::Copy( font[56], 6, 2, font[198 - 32], 7, 2, 1, 3 );
            fheroes2::Copy( font[37], 4, 5, font[198 - 32], 4, 2, 3, 3 );
            fheroes2::Copy( font[37], 3, 0, font[198 - 32], 5, 0, 1, 7 );
            fheroes2::Copy( font[56], 8, 0, font[198 - 32], 9, 0, 1, 7 );
            font[198 - 32].setPosition( font[56].x(), font[56].y() );
            updateSmallFontLetterShadow( font[198 - 32] );

            font[199 - 32].resize( font[19].width() + 2, font[19].height() );
            font[199 - 32].reset();
            fheroes2::Copy( font[19], 1, 0, font[199 - 32], 1, 0, 3, 2 );
            fheroes2::Copy( font[19], 2, 0, font[199 - 32], 4, 0, 3, 2 );
            fheroes2::Copy( font[19], 2, 2, font[199 - 32], 3, 2, 3, 3 );
            fheroes2::Copy( font[19], 2, 5, font[199 - 32], 4, 5, 3, 2 );
            fheroes2::Copy( font[19], 1, 5, font[199 - 32], 1, 5, 3, 2 );
            fheroes2::FillTransform( font[199 - 32], 2, 4, 3, 2, 1 );
            fheroes2::FillTransform( font[199 - 32], 5, 5, 1, 1, 1 );
            fheroes2::FillTransform( font[199 - 32], 4, 2, 1, 1, 1 );
            font[199 - 32].setPosition( font[19].x(), font[19].y() );
            updateSmallFontLetterShadow( font[199 - 32] );

            font[200 - 32] = font[40];
            fheroes2::FillTransform( font[200 - 32], 4, 2, 3, 4, 1 );
            fheroes2::Copy( font[40], 3, 0, font[200 - 32], 4, 4, 1, 1 );
            fheroes2::Copy( font[40], 3, 0, font[200 - 32], 5, 3, 1, 1 );
            fheroes2::Copy( font[40], 3, 0, font[200 - 32], 6, 2, 1, 1 );
            updateSmallFontLetterShadow( font[200 - 32] );

            font[201 - 32].resize( font[200 - 32].width(), font[200 - 32].height() + 2 );
            font[201 - 32].reset();
            fheroes2::Copy( font[200 - 32], 1, 0, font[201 - 32], 1, 2, 8, 7 );
            fheroes2::Copy( font[200 - 32], 2, 0, font[201 - 32], 5, 0, 2, 1 );
            font[201 - 32].setPosition( font[200 - 32].x(), font[200 - 32].y() - 2 );
            updateSmallFontLetterShadow( font[201 - 32] );

            font[202 - 32] = font[43 + offset];

            font[203 - 32].resize( font[34].width(), font[34].height() );
            font[203 - 32].reset();
            fheroes2::Copy( font[34], 1, 0, font[203 - 32], 1, 0, 3, 7 );
            fheroes2::Copy( font[34], 3, 0, font[203 - 32], 6, 0, 1, 7 );
            fheroes2::Copy( font[34], 3, 0, font[203 - 32], 4, 0, 2, 1 );
            fheroes2::FillTransform( font[203 - 32], 1, 0, 2, 2, 1 );
            fheroes2::FillTransform( font[203 - 32], 3, 0, 1, 1, 1 );
            font[203 - 32].setPosition( font[34].x(), font[34].y() );
            updateSmallFontLetterShadow( font[203 - 32] );

            font[204 - 32] = font[45 + offset];
            font[205 - 32] = font[40 + offset];
            font[206 - 32] = font[47 + offset];

            font[207 - 32] = font[195 - 32];
            fheroes2::Copy( font[207 - 32], 3, 0, font[207 - 32], 6, 0, 1, 7 );
            updateSmallFontLetterShadow( font[207 - 32] );

            font[208 - 32] = font[48 + offset];
            font[209 - 32] = font[35 + offset];

            font[210 - 32].resize( font[207 - 32].width() + 2, font[207 - 32].height() );
            font[210 - 32].reset();
            fheroes2::Copy( font[207 - 32], 0, 0, font[210 - 32], 0, 0, font[207 - 32].width(), font[207 - 32].height() );
            fheroes2::Copy( font[210 - 32], 5, 0, font[210 - 32], 8, 0, 2, 8 );
            font[210 - 32].setPosition( font[207 - 32].x(), font[207 - 32].y() );

            font[211 - 32] = font[57 + offset];
            font[213 - 32] = font[56 + offset];

            font[214 - 32].resize( font[53].width(), font[53].height() + 1 );
            font[214 - 32].reset();
            fheroes2::Copy( font[53], 1, 0, font[214 - 32], 1, 0, 8, 7 );
            fheroes2::Copy( font[214 - 32], 3, 0, font[214 - 32], 9, 5, 1, 3 );
            font[214 - 32].setPosition( font[53].x(), font[53].y() );
            updateSmallFontLetterShadow( font[214 - 32] );

            font[215 - 32] = font[53];
            fheroes2::Copy( font[53], 3, 5, font[215 - 32], 3, 2, 4, 2 );
            fheroes2::FillTransform( font[215 - 32], 2, 4, 5, 4, 1 );
            updateSmallFontLetterShadow( font[215 - 32] );

            font[216 - 32].resize( font[53].width(), font[53].height() );
            font[216 - 32].reset();
            fheroes2::Copy( font[53], 1, 0, font[216 - 32], 1, 0, 4, 7 );
            fheroes2::Copy( font[53], 7, 1, font[216 - 32], 6, 1, 2, 6 );
            fheroes2::Copy( font[44], 3, 0, font[216 - 32], 9, 0, 1, 8 );
            fheroes2::Copy( font[53], 7, 1, font[216 - 32], 5, 5, 1, 1 );
            fheroes2::Copy( font[53], 7, 1, font[216 - 32], 8, 5, 1, 1 );
            fheroes2::Copy( font[53], 7, 1, font[216 - 32], 6, 0, 1, 1 );
            font[216 - 32].setPosition( font[53].x(), font[53].y() );
            updateSmallFontLetterShadow( font[216 - 32] );

            font[217 - 32].resize( font[216 - 32].width() + 2, font[216 - 32].height() + 1 );
            font[217 - 32].reset();
            fheroes2::Copy( font[216 - 32], 1, 0, font[217 - 32], 1, 0, 9, 7 );
            fheroes2::Copy( font[216 - 32], 3, 0, font[217 - 32], 10, 6, 1, 1 );
            fheroes2::Copy( font[216 - 32], 3, 0, font[217 - 32], 11, 5, 1, 3 );
            font[217 - 32].setPosition( font[216 - 32].x(), font[216 - 32].y() );
            updateSmallFontLetterShadow( font[217 - 32] );

            font[220 - 32].resize( font[34].width(), font[34].height() );
            font[220 - 32].reset();
            fheroes2::Copy( font[34], 2, 0, font[220 - 32], 1, 0, 2, 7 );
            fheroes2::Copy( font[34], 4, 3, font[220 - 32], 3, 3, 1, 4 );
            fheroes2::Copy( font[34], 4, 3, font[220 - 32], 4, 3, 3, 4 );
            fheroes2::FillTransform( font[220 - 32], 1, 0, 1, 1, 1 );
            font[220 - 32].setPosition( font[34].x(), font[34].y() );
            updateSmallFontLetterShadow( font[220 - 32] );

            font[219 - 32].resize( font[220 - 32].width() + 2, font[220 - 32].height() );
            font[219 - 32].reset();
            fheroes2::Copy( font[220 - 32], 1, 0, font[219 - 32], 1, 0, 6, 7 );
            fheroes2::Copy( font[220 - 32], 2, 0, font[219 - 32], 8, 0, 1, 7 );
            font[219 - 32].setPosition( font[220 - 32].x(), font[220 - 32].y() );
            updateSmallFontLetterShadow( font[219 - 32] );

            font[218 - 32].resize( font[220 - 32].width() + 2, font[220 - 32].height() );
            font[218 - 32].reset();
            fheroes2::Copy( font[220 - 32], 1, 0, font[218 - 32], 3, 0, 6, 7 );
            fheroes2::Copy( font[220 - 32], 2, 3, font[218 - 32], 1, 0, 3, 1 );
            fheroes2::Copy( font[220 - 32], 2, 3, font[218 - 32], 1, 1, 1, 1 );
            font[218 - 32].setPosition( font[220 - 32].x(), font[220 - 32].y() );
            updateSmallFontLetterShadow( font[218 - 32] );

            font[221 - 32].resize( font[47].width() - 1, font[47].height() );
            font[221 - 32].reset();
            fheroes2::Copy( font[47], 2, 0, font[221 - 32], 1, 0, 6, 7 );
            fheroes2::Copy( font[47], 3, 0, font[221 - 32], 4, 3, 2, 1 );
            font[221 - 32].setPosition( font[47].x(), font[47].y() );
            updateSmallFontLetterShadow( font[221 - 32] );

            font[222 - 32].resize( font[47].width() + 1, font[47].height() );
            font[222 - 32].reset();
            fheroes2::Copy( font[44], 2, 0, font[222 - 32], 1, 0, 2, 7 );
            fheroes2::Copy( font[47], 2, 0, font[222 - 32], 4, 0, 5, 2 );
            fheroes2::Copy( font[47], 2, 5, font[222 - 32], 4, 5, 5, 2 );
            fheroes2::Copy( font[222 - 32], 1, 0, font[222 - 32], 3, 3, 1, 1 );
            fheroes2::Copy( font[222 - 32], 2, 0, font[222 - 32], 4, 2, 1, 3 );
            fheroes2::Copy( font[222 - 32], 2, 0, font[222 - 32], 8, 2, 1, 3 );
            font[222 - 32].setPosition( font[47].x(), font[47].y() );
            updateSmallFontLetterShadow( font[222 - 32] );

            font[223 - 32].resize( font[48].width() - 1, font[48].height() );
            font[223 - 32].reset();
            fheroes2::Copy( font[48], 7, 1, font[223 - 32], 2, 1, 1, 2 );
            fheroes2::Copy( font[48], 2, 0, font[223 - 32], 3, 0, 3, 1 );
            fheroes2::Copy( font[48], 2, 0, font[223 - 32], 3, 3, 3, 1 );
            fheroes2::Copy( font[44], 3, 0, font[223 - 32], 6, 0, 1, 7 );
            fheroes2::Copy( font[33], 1, 6, font[223 - 32], 1, 6, 2, 1 );
            fheroes2::Copy( font[33], 1, 6, font[223 - 32], 3, 5, 1, 1 );
            fheroes2::Copy( font[33], 1, 6, font[223 - 32], 4, 4, 1, 1 );
            font[223 - 32].setPosition( font[48].x(), font[48].y() );
            updateSmallFontLetterShadow( font[223 - 32] );

            offset = 32;

            // e with 2 dots on top.
            font[184 - 32].resize( font[69].width(), font[69].height() + 2 );
            font[184 - 32].reset();
            fheroes2::Copy( font[69], 0, 0, font[184 - 32], 0, 2, font[69].width(), font[69].height() );
            fheroes2::Copy( font[69], 2, 0, font[184 - 32], 2, 0, 1, 1 );
            fheroes2::Copy( font[69], 2, 0, font[184 - 32], 4, 0, 1, 1 );
            font[184 - 32].setPosition( font[69].x(), font[69].y() - 2 );
            updateSmallFontLetterShadow( font[184 - 32] );

            font[224 - 32] = font[33 + offset];

            font[225 - 32].resize( font[34].width(), font[34].height() );
            font[225 - 32].reset();
            fheroes2::Copy( font[34], 4, 3, font[225 - 32], 4, 3, 3, 4 );
            fheroes2::Copy( font[65], 1, 2, font[225 - 32], 2, 4, 2, 3 );
            fheroes2::FillTransform( font[225 - 32], 3, 5, 1, 1, 1 );
            fheroes2::Copy( font[225 - 32], 2, 5, font[225 - 32], 2, 1, 2, 2 );
            fheroes2::Copy( font[37], 2, 0, font[225 - 32], 2, 0, 5, 1 );
            font[225 - 32].setPosition( font[34].x(), font[34].y() );
            updateSmallFontLetterShadow( font[225 - 32] );

            font[226 - 32].resize( font[82].width() - 1, font[82].height() );
            font[226 - 32].reset();
            fheroes2::Copy( font[82], 1, 0, font[226 - 32], 1, 0, 2, 5 );
            fheroes2::Copy( font[82], 1, 0, font[226 - 32], 3, 0, 2, 1 );
            fheroes2::Copy( font[82], 1, 0, font[226 - 32], 3, 2, 2, 1 );
            fheroes2::Copy( font[82], 1, 0, font[226 - 32], 3, 4, 2, 1 );
            fheroes2::Copy( font[82], 1, 0, font[226 - 32], 5, 1, 1, 1 );
            fheroes2::Copy( font[82], 1, 0, font[226 - 32], 5, 3, 1, 1 );
            font[226 - 32].setPosition( font[82].x(), font[82].y() );
            updateSmallFontLetterShadow( font[226 - 32] );

            font[227 - 32] = font[82];
            fheroes2::Copy( font[227 - 32], 3, 1, font[227 - 32], 3, 0, 1, 1 );
            fheroes2::FillTransform( font[227 - 32], 3, 1, 1, 1, 1 );
            updateSmallFontLetterShadow( font[227 - 32] );

            // The same letter as above but with a vertical line of top.
            font[180 - 32].resize( font[227 - 32].width() - 1, font[227 - 32].height() + 1 );
            font[180 - 32].reset();
            fheroes2::Copy( font[227 - 32], 0, 0, font[180 - 32], 0, 1, font[227 - 32].width() - 1, font[227 - 32].height() );
            fheroes2::Copy( font[227 - 32], 5, 0, font[180 - 32], 5, 0, 1, 1 );
            fheroes2::FillTransform( font[180 - 32], 5, 2, 1, 1, 1 );
            font[180 - 32].setPosition( font[227 - 32].x(), font[227 - 32].y() - 1 );
            updateSmallFontLetterShadow( font[180 - 32] );

            font[228 - 32] = font[71];

            font[229 - 32] = font[37 + offset];

            font[230 - 32].resize( font[88].width() + 1, font[88].height() );
            font[230 - 32].reset();
            fheroes2::Copy( font[88], 0, 0, font[230 - 32], 0, 0, 4, 5 );
            fheroes2::Copy( font[88], 4, 0, font[230 - 32], 5, 0, 4, 5 );
            fheroes2::Copy( font[85], 2, 0, font[230 - 32], 4, 0, 1, 4 );
            fheroes2::Copy( font[85], 2, 0, font[230 - 32], 4, 4, 1, 1 );
            font[230 - 32].setPosition( font[88].x(), font[88].y() );
            updateSmallFontLetterShadow( font[230 - 32] );

            font[232 - 32] = font[85];

            font[233 - 32].resize( font[232 - 32].width(), font[232 - 32].height() + 2 );
            font[233 - 32].reset();
            fheroes2::Copy( font[232 - 32], 1, 0, font[233 - 32], 1, 2, 7, 5 );
            fheroes2::Copy( font[232 - 32], 1, 0, font[233 - 32], 3, 0, 2, 1 );
            font[233 - 32].setPosition( font[232 - 32].x(), font[232 - 32].y() - 2 );
            updateSmallFontLetterShadow( font[233 - 32] );

            font[234 - 32].resize( font[75].width(), font[75].height() - 2 );
            font[234 - 32].reset();
            fheroes2::Copy( font[75], 1, 0, font[234 - 32], 1, 0, 2, 5 );
            fheroes2::Copy( font[75], 3, 2, font[234 - 32], 3, 0, 3, 5 );
            font[234 - 32].setPosition( font[75].x(), font[75].y() + 2 );
            updateSmallFontLetterShadow( font[234 - 32] );

            font[235 - 32].resize( font[65].width() - 2, font[65].height() );
            font[235 - 32].reset();
            fheroes2::Copy( font[203 - 32], 2, 3, font[235 - 32], 1, 1, 2, 4 );
            fheroes2::Copy( font[203 - 32], 5, 0, font[235 - 32], 3, 0, 2, 5 );
            fheroes2::FillTransform( font[235 - 32], 1, 1, 1, 1, 1 );
            font[235 - 32].setPosition( font[65].x(), font[65].y() );
            updateSmallFontLetterShadow( font[235 - 32] );

            font[236 - 32].resize( font[235 - 32].width() + 3, font[235 - 32].height() );
            font[236 - 32].reset();
            fheroes2::Copy( font[235 - 32], 4, 0, font[236 - 32], 4, 0, 1, 5 );
            fheroes2::Copy( font[235 - 32], 1, 0, font[236 - 32], 1, 1, 3, 3 );
            fheroes2::Copy( font[236 - 32], 2, 0, font[236 - 32], 5, 0, 3, 5 );
            fheroes2::Copy( font[236 - 32], 4, 0, font[236 - 32], 1, 4, 1, 1 );
            font[236 - 32].setPosition( font[235 - 32].x(), font[235 - 32].y() );
            updateSmallFontLetterShadow( font[236 - 32] );

            font[237 - 32].resize( font[72].width() - 2, font[72].height() - 2 );
            font[237 - 32].reset();
            fheroes2::Copy( font[72], 1, 0, font[237 - 32], 1, 0, 2, 5 );
            fheroes2::Copy( font[72], 2, 0, font[237 - 32], 5, 0, 1, 5 );
            fheroes2::Copy( font[72], 3, 2, font[237 - 32], 3, 2, 2, 1 );
            font[237 - 32].setPosition( font[72].x(), font[72].y() + 2 );
            updateSmallFontLetterShadow( font[237 - 32] );

            font[238 - 32] = font[47 + offset];
            font[239 - 32] = font[78];
            font[240 - 32] = font[48 + offset];
            font[241 - 32] = font[35 + offset];

            font[242 - 32].resize( font[77].width() - 4, font[77].height() );
            font[242 - 32].reset();
            fheroes2::Copy( font[77], 1, 0, font[242 - 32], 1, 0, 2, 5 );
            fheroes2::Copy( font[77], 6, 1, font[242 - 32], 4, 1, 1, 4 );
            fheroes2::Copy( font[77], 10, 1, font[242 - 32], 6, 1, 2, 4 );
            fheroes2::Copy( font[77], 3, 0, font[242 - 32], 2, 0, 3, 1 );
            fheroes2::Copy( font[77], 3, 0, font[242 - 32], 5, 0, 1, 1 );
            font[242 - 32].setPosition( font[77].x(), font[77].y() );
            updateSmallFontLetterShadow( font[242 - 32] );

            font[243 - 32] = font[57 + offset];

            font[244 - 32].resize( font[81].width() + 3, font[81].height() + 1 );
            font[244 - 32].reset();
            fheroes2::Copy( font[81], 1, 0, font[244 - 32], 1, 0, 5, 7 );
            fheroes2::Copy( font[81], 2, 0, font[244 - 32], 6, 0, 4, 4 );
            fheroes2::Copy( font[81], 2, 4, font[244 - 32], 6, 4, 3, 1 );
            fheroes2::Copy( font[81], 2, 4, font[244 - 32], 5, 7, 1, 1 );
            font[244 - 32].setPosition( font[81].x(), font[81].y() );
            updateSmallFontLetterShadow( font[244 - 32] );

            // Bigger letter
            font[212 - 32] = font[244 - 32];
            fheroes2::Copy( font[212 - 32], 5, 1, font[212 - 32], 5, 0, 1, 1 );
            fheroes2::Copy( font[212 - 32], 5, 1, font[212 - 32], 4, 7, 1, 1 );
            font[212 - 32].setPosition( font[48].x(), font[48].y() ); // copy from a big better
            updateSmallFontLetterShadow( font[212 - 32] );

            font[245 - 32] = font[56 + offset];

            font[246 - 32].resize( font[85].width() + 1, font[85].height() + 1 );
            font[246 - 32].reset();
            fheroes2::Copy( font[85], 0, 0, font[246 - 32], 0, 0, font[85].width(), font[85].height() );
            fheroes2::Copy( font[246 - 32], 2, 0, font[246 - 32], 8, 3, 1, 3 );
            font[246 - 32].setPosition( font[85].x(), font[85].y() );
            updateSmallFontLetterShadow( font[246 - 32] );

            font[247 - 32] = font[85];
            fheroes2::Copy( font[85], 2, 4, font[247 - 32], 2, 2, 4, 1 );
            fheroes2::Copy( font[85], 1, 0, font[247 - 32], 6, 4, 1, 1 );
            fheroes2::FillTransform( font[247 - 32], 1, 3, 5, 3, 1 );
            updateSmallFontLetterShadow( font[247 - 32] );

            font[248 - 32].resize( font[85].width() + 2, font[85].height() );
            font[248 - 32].reset();
            fheroes2::Copy( font[85], 1, 0, font[248 - 32], 1, 0, 3, 5 );
            fheroes2::Copy( font[85], 6, 0, font[248 - 32], 5, 0, 2, 5 );
            fheroes2::Copy( font[85], 6, 0, font[248 - 32], 8, 0, 2, 5 );
            fheroes2::Copy( font[85], 1, 0, font[248 - 32], 4, 4, 1, 1 );
            fheroes2::Copy( font[85], 1, 0, font[248 - 32], 7, 4, 1, 1 );
            font[248 - 32].setPosition( font[85].x(), font[85].y() );
            updateSmallFontLetterShadow( font[248 - 32] );

            font[249 - 32].resize( font[248 - 32].width() + 1, font[248 - 32].height() );
            font[249 - 32].reset();
            fheroes2::Copy( font[248 - 32], 1, 0, font[249 - 32], 1, 0, 9, 5 );
            fheroes2::Copy( font[248 - 32], 2, 0, font[249 - 32], 10, 3, 1, 3 );
            font[249 - 32].setPosition( font[248 - 32].x(), font[248 - 32].y() );
            updateSmallFontLetterShadow( font[249 - 32] );

            font[252 - 32] = font[226 - 32];
            fheroes2::Copy( font[252 - 32], 1, 0, font[252 - 32], 5, 4, 1, 1 );
            fheroes2::FillTransform( font[252 - 32], 0, 0, 2, 2, 1 );
            fheroes2::FillTransform( font[252 - 32], 3, 0, 3, 2, 1 );

            font[250 - 32].resize( font[252 - 32].width() + 1, font[252 - 32].height() );
            font[250 - 32].reset();
            fheroes2::Copy( font[252 - 32], 1, 0, font[250 - 32], 2, 0, 5, 5 );
            fheroes2::Copy( font[252 - 32], 2, 2, font[250 - 32], 1, 0, 2, 1 );
            fheroes2::Copy( font[252 - 32], 2, 2, font[250 - 32], 1, 1, 1, 1 );
            font[250 - 32].setPosition( font[252 - 32].x(), font[252 - 32].y() );
            updateSmallFontLetterShadow( font[250 - 32] );

            font[251 - 32].resize( font[252 - 32].width() + 2, font[252 - 32].height() );
            font[251 - 32].reset();
            fheroes2::Copy( font[252 - 32], 1, 0, font[251 - 32], 1, 0, 5, 5 );
            fheroes2::Copy( font[252 - 32], 2, 0, font[251 - 32], 7, 0, 1, 5 );
            font[251 - 32].setPosition( font[252 - 32].x(), font[252 - 32].y() );
            updateSmallFontLetterShadow( font[251 - 32] );

            font[253 - 32].resize( font[79].width() - 1, font[79].height() );
            font[253 - 32].reset();
            fheroes2::Copy( font[79], 2, 0, font[253 - 32], 1, 0, 4, 5 );
            fheroes2::Copy( font[79], 2, 0, font[253 - 32], 2, 2, 2, 1 );
            font[253 - 32].setPosition( font[79].x(), font[79].y() );
            updateSmallFontLetterShadow( font[253 - 32] );

            font[231 - 32] = font[253 - 32];
            fheroes2::FillTransform( font[231 - 32], 0, 1, 3, 3, 1 );
            fheroes2::FillTransform( font[231 - 32], 4, 2, 1, 1, 1 );
            fheroes2::FillTransform( font[231 - 32], 1, 0, 1, 1, 1 );
            fheroes2::Copy( font[253 - 32], 1, 0, font[231 - 32], 1, 1, 1, 1 );
            updateSmallFontLetterShadow( font[231 - 32] );

            font[254 - 32].resize( font[79].width() + 2, font[79].height() );
            font[254 - 32].reset();
            fheroes2::Copy( font[82], 1, 0, font[254 - 32], 1, 0, 2, 5 );
            fheroes2::Copy( font[79], 1, 0, font[254 - 32], 4, 0, 3, 5 );
            fheroes2::Copy( font[79], 5, 1, font[254 - 32], 7, 1, 1, 3 );
            fheroes2::Copy( font[79], 5, 1, font[254 - 32], 3, 2, 1, 1 );
            font[254 - 32].setPosition( font[79].x(), font[79].y() );
            updateSmallFontLetterShadow( font[254 - 32] );

            font[255 - 32].resize( font[65].width() - 1, font[65].height() );
            font[255 - 32].reset();
            fheroes2::Copy( font[65], 1, 2, font[255 - 32], 2, 0, 3, 3 );
            fheroes2::Copy( font[235 - 32], 4, 0, font[255 - 32], 5, 0, 1, 5 );
            fheroes2::Copy( font[33], 1, 5, font[255 - 32], 1, 3, 3, 2 );
            font[255 - 32].setPosition( font[65].x(), font[65].y() );
            updateSmallFontLetterShadow( font[255 - 32] );
        }
    }
    // CP1252 supports German, Italian, Spanish, Norwegian, Swedish and Danish (and French but OG has custom encoding)
    void generateCP1252Alphabet( std::vector<std::vector<fheroes2::Sprite>> & icnVsSprite )
    {
        // Resize fonts.
        for ( const int icnId : { ICN::FONT, ICN::SMALFONT } ) {
            icnVsSprite[icnId].resize( baseFontSize );

            const fheroes2::Sprite firstSprite{ icnVsSprite[icnId][0] };
            icnVsSprite[icnId].insert( icnVsSprite[icnId].end(), 160, firstSprite );
        }

        // Normal font.
        {
            std::vector<fheroes2::Sprite> & font = icnVsSprite[ICN::FONT];

            // Inverted exclamation mark !.
            font[161 - 32].resize( font[33 - 32].width() + 1, font[33 - 32].height() + 3 );
            font[161 - 32].reset();
            fheroes2::Copy( font[33 - 32], 1, 0, font[161 - 32], 1, 3, font[33 - 32].width(), font[33 - 32].height() );
            {
                fheroes2::Sprite temp = fheroes2::Flip( font[161 - 32], false, true );
                fheroes2::Copy( temp, 0, 2, font[161 - 32], 1, 2, temp.width(), temp.height() );
            }
            font[161 - 32].setPosition( font[33 - 32].x(), font[33 - 32].y() + 2 );
            updateNormalFontLetterShadow( font[161 - 32] );

            // Left-pointing double angle quotation mark <<.
            font[171 - 32].resize( 8, 9 );
            font[171 - 32].reset();
            fheroes2::Copy( font[47 - 32], 5, 0, font[171 - 32], 1, 0, 3, 3 );
            fheroes2::Flip( font[47 - 32], 5, 0, font[171 - 32], 1, 4, 3, 3, false, true );
            fheroes2::Flip( font[47 - 32], 5, 2, font[171 - 32], 1, 3, 2, 1, true, false );
            fheroes2::Copy( font[47 - 32], 5, 2, font[171 - 32], 1, 1, 1, 1 );
            fheroes2::Copy( font[47 - 32], 5, 2, font[171 - 32], 1, 5, 1, 1 );
            // Second mark.
            fheroes2::Copy( font[171 - 32], 1, 0, font[171 - 32], 5, 0, 3, 7 );
            font[171 - 32].setPosition( font[33].x(), font[33].y() + 4 );
            updateNormalFontLetterShadow( font[171 - 32] );

            // Right-pointing double angle quotation mark >>.
            font[187 - 32].resize( 8, 9 );
            font[187 - 32].reset();
            fheroes2::Flip( font[171 - 32], 1, 0, font[187 - 32], 1, 0, 7, 7, true, false );
            // Remove old shadows
            fheroes2::FillTransform( font[187 - 32], 3, 6, 1, 1, 1 );
            fheroes2::FillTransform( font[187 - 32], 7, 6, 1, 1, 1 );
            fheroes2::FillTransform( font[187 - 32], 4, 5, 1, 1, 1 );
            font[187 - 32].setPosition( font[33].x(), font[33].y() + 4 );
            updateNormalFontLetterShadow( font[187 - 32] );

            // Inverted question mark ?.
            font[191 - 32].resize( font[63 - 32].width() + 1, font[63 - 32].height() );
            font[191 - 32].reset();
            fheroes2::Copy( font[63 - 32], 1, 0, font[191 - 32], 0, 0, font[63 - 32].width(), 11 );
            {
                fheroes2::Sprite temp = fheroes2::Flip( font[191 - 32], true, true );
                fheroes2::Copy( temp, 1, 2, font[191 - 32], 0, 0, temp.width(), temp.height() );
            }
            // Remove old shadows
            fheroes2::FillTransform( font[191 - 32], 6, 1, 1, 2, 1 );
            fheroes2::FillTransform( font[191 - 32], 5, 2, 1, 1, 1 );
            fheroes2::FillTransform( font[191 - 32], 2, 4, 1, 1, 1 );
            fheroes2::FillTransform( font[191 - 32], 3, 8, 5, 1, 1 );
            fheroes2::FillTransform( font[191 - 32], 4, 7, 3, 1, 1 );
            fheroes2::FillTransform( font[191 - 32], 8, 5, 1, 1, 1 );
            font[191 - 32].setPosition( font[63 - 32].x(), font[63 - 32].y() + 2 );
            updateNormalFontLetterShadow( font[191 - 32] );
            // Improve generated shadows
            fheroes2::FillTransform( font[191 - 32], 0, 8, 1, 1, 1 );
            fheroes2::FillTransform( font[191 - 32], 0, 12, 1, 1, 1 );
            fheroes2::FillTransform( font[191 - 32], 7, 12, 1, 1, 1 );

            // A with grave accent ` and generate the grave accent for further use.
            font[192 - 32].resize( font[33].width(), font[33].height() + 3 );
            font[192 - 32].reset();
            fheroes2::Copy( font[33], 0, 0, font[192 - 32], 0, 3, font[33].width(), font[33].height() );
            font[192 - 32].setPosition( font[33].x(), font[33].y() - 3 );
            fheroes2::Copy( font[192 - 32], 3, 4, font[192 - 32], 7, 0, 1, 1 );
            fheroes2::Copy( font[192 - 32], 4, 4, font[192 - 32], 8, 0, 1, 1 );
            fheroes2::Copy( font[192 - 32], 3, 4, font[192 - 32], 8, 1, 1, 1 );
            fheroes2::Copy( font[192 - 32], 4, 4, font[192 - 32], 9, 1, 1, 1 );
            fheroes2::Copy( font[192 - 32], 3, 3, font[192 - 32], 10, 1, 1, 1 );
            updateNormalFontLetterShadow( font[192 - 32] );

            // A with acute accent. Generate the accent for further use.
            font[193 - 32].resize( font[33].width(), font[33].height() + 3 );
            font[193 - 32].reset();
            fheroes2::Copy( font[33], 0, 0, font[193 - 32], 0, 3, font[33].width(), font[33].height() );
            fheroes2::Copy( font[193 - 32], 3, 4, font[193 - 32], 10, 0, 1, 1 );
            fheroes2::Copy( font[193 - 32], 4, 4, font[193 - 32], 9, 0, 1, 1 );
            fheroes2::Copy( font[193 - 32], 3, 4, font[193 - 32], 9, 1, 1, 1 );
            fheroes2::Copy( font[193 - 32], 4, 4, font[193 - 32], 8, 1, 1, 1 );
            fheroes2::Copy( font[193 - 32], 3, 3, font[193 - 32], 7, 1, 1, 1 );
            font[193 - 32].setPosition( font[33].x(), font[33].y() - 3 );
            updateNormalFontLetterShadow( font[193 - 32] );

            // A with circumflex accent. Generation of accent for further use.
            font[194 - 32].resize( font[65 - 32].width(), font[65 - 32].height() + 3 );
            font[194 - 32].reset();
            fheroes2::Copy( font[65 - 32], 0, 0, font[194 - 32], 0, 3, font[65 - 32].width(), font[65 - 32].height() );
            fheroes2::Copy( font[97 - 32], 7, 1, font[194 - 32], 7, 1, 1, 1 );
            fheroes2::Copy( font[97 - 32], 7, 1, font[194 - 32], 8, 0, 1, 1 );
            fheroes2::Copy( font[97 - 32], 7, 1, font[194 - 32], 9, 1, 1, 1 );
            fheroes2::Copy( font[97 - 32], 1, 0, font[194 - 32], 7, 0, 1, 1 );
            fheroes2::Copy( font[97 - 32], 1, 0, font[194 - 32], 9, 0, 1, 1 );
            font[194 - 32].setPosition( font[65 - 32].x(), font[65 - 32].y() - 3 );
            updateNormalFontLetterShadow( font[194 - 32] );

            // A with tilde accent ~. Generate accent for further use.
            font[195 - 32].resize( font[65 - 32].width(), font[65 - 32].height() + 4 );
            font[195 - 32].reset();
            fheroes2::Copy( font[65 - 32], 0, 0, font[195 - 32], 0, 4, font[65 - 32].width(), font[65 - 32].height() );
            fheroes2::Copy( font[37 - 32], 7, 5, font[195 - 32], 4, 0, 5, 2 );
            fheroes2::Copy( font[37 - 32], 8, 8, font[195 - 32], 8, 2, 3, 1 );
            fheroes2::Copy( font[37 - 32], 10, 7, font[195 - 32], 10, 1, 2, 1 );
            font[195 - 32].setPosition( font[65 - 32].x(), font[65 - 32].y() - 4 );
            updateNormalFontLetterShadow( font[195 - 32] );

            // A with 2 dots on top.
            font[196 - 32].resize( font[33].width(), font[33].height() + 3 );
            font[196 - 32].reset();
            fheroes2::Copy( font[33], 0, 0, font[196 - 32], 0, 3, font[33].width(), font[33].height() );
            fheroes2::Copy( font[196 - 32], 3, 1 + 3, font[196 - 32], 4, 0, 1, 1 );
            fheroes2::Copy( font[196 - 32], 4, 1 + 3, font[196 - 32], 5, 0, 1, 1 );
            fheroes2::Copy( font[196 - 32], 4, 0, font[196 - 32], 9, 0, 2, 1 );
            font[196 - 32].setPosition( font[33].x(), font[33].y() - 3 );
            updateNormalFontLetterShadow( font[196 - 32] );

            // A with circle on top.
            font[197 - 32].resize( font[33].width(), font[33].height() + 2 );
            font[197 - 32].reset();
            fheroes2::Copy( font[33], 0, 3, font[197 - 32], 0, 5, font[33].width(), font[33].height() );
            fheroes2::FillTransform( font[197 - 32], 2, 5, 3, 3, 1 );
            fheroes2::Copy( font[80], 5, 6, font[197 - 32], 7, 4, 4, 1 );
            fheroes2::Copy( font[80], 5, 6, font[197 - 32], 7, 0, 4, 1 );
            fheroes2::Copy( font[80], 5, 6, font[197 - 32], 7, 2, 4, 1 );
            fheroes2::Copy( font[84], 1, 0, font[197 - 32], 7, 1, 1, 1 );
            fheroes2::Copy( font[84], 1, 0, font[197 - 32], 10, 1, 1, 1 );
            font[197 - 32].setPosition( font[33].x(), font[33].y() - 2 );
            updateNormalFontLetterShadow( font[197 - 32] );

            // A attached to E.
            font[198 - 32].resize( font[33].width() + 3, font[33].height() );
            font[198 - 32].reset();
            fheroes2::Copy( font[33], 0, 0, font[198 - 32], 0, 0, font[33].width(), font[33].height() );
            fheroes2::Copy( font[37], 6, 0, font[198 - 32], 12, 0, 6, 4 );
            fheroes2::Copy( font[37], 5, 0, font[198 - 32], 10, 0, 2, 2 );
            fheroes2::Copy( font[37], 6, 4, font[198 - 32], 12, 4, 3, 2 );
            fheroes2::Copy( font[37], 6, 4, font[198 - 32], 15, 4, 1, 2 );
            fheroes2::Copy( font[37], 8, 9, font[198 - 32], 14, 9, 3, 2 );
            font[198 - 32].setPosition( font[33].x(), font[33].y() );
            updateNormalFontLetterShadow( font[198 - 32] );

            // C with cedilla.
            font[199 - 32].resize( font[35].width(), font[35].height() + 3 );
            font[199 - 32].reset();
            fheroes2::Copy( font[35], 0, 0, font[199 - 32], 0, 0, font[35].width(), font[35].height() );
            fheroes2::Copy( font[67], 2, 1, font[199 - 32], 7, 11, 1, 1 );
            fheroes2::Copy( font[67], 5, 6, font[199 - 32], 8, 11, 1, 1 );
            fheroes2::Copy( font[67], 2, 6, font[199 - 32], 9, 11, 1, 1 );
            fheroes2::Copy( font[67], 2, 1, font[199 - 32], 8, 12, 1, 1 );
            fheroes2::Copy( font[67], 5, 6, font[199 - 32], 9, 12, 1, 1 );
            fheroes2::Copy( font[67], 2, 1, font[199 - 32], 7, 13, 1, 1 );
            fheroes2::Copy( font[67], 5, 6, font[199 - 32], 8, 13, 1, 1 );
            fheroes2::Copy( font[67], 3, 0, font[199 - 32], 9, 13, 1, 1 );
            font[199 - 32].setPosition( font[35].x(), font[35].y() );
            updateNormalFontLetterShadow( font[199 - 32] );

            // E with grave accent `.
            font[200 - 32].resize( font[37].width(), font[37].height() + 3 );
            font[200 - 32].reset();
            fheroes2::Copy( font[37], 0, 0, font[200 - 32], 0, 3, font[37].width(), font[37].height() );
            font[200 - 32].setPosition( font[37].x(), font[37].y() - 3 );
            fheroes2::Copy( font[192 - 32], 7, 0, font[200 - 32], 4, 0, 4, 2 );
            updateNormalFontLetterShadow( font[200 - 32] );

            // E with acute accent.
            font[201 - 32].resize( font[37].width(), font[37].height() + 3 );
            font[201 - 32].reset();
            fheroes2::Copy( font[37], 0, 0, font[201 - 32], 0, 3, font[37].width(), font[37].height() );
            fheroes2::Copy( font[193 - 32], 7, 0, font[201 - 32], 5, 0, 4, 2 );
            font[201 - 32].setPosition( font[37].x(), font[37].y() - 3 );
            updateNormalFontLetterShadow( font[201 - 32] );

            // E with circumflex accent.
            font[202 - 32].resize( font[69 - 32].width(), font[69 - 32].height() + 3 );
            font[202 - 32].reset();
            fheroes2::Copy( font[69 - 32], 0, 0, font[202 - 32], 0, 3, font[69 - 32].width(), font[69 - 32].height() );
            fheroes2::Copy( font[194 - 32], 7, 0, font[202 - 32], 5, 0, 3, 2 );
            font[202 - 32].setPosition( font[69 - 32].x(), font[69 - 32].y() - 3 );
            updateNormalFontLetterShadow( font[202 - 32] );

            // E with diaeresis.
            font[203 - 32].resize( font[37].width(), font[37].height() + 3 );
            font[203 - 32].reset();
            fheroes2::Copy( font[37], 0, 0, font[203 - 32], 0, 3, font[37].width(), font[37].height() );
            fheroes2::Copy( font[193 - 32], 7, 0, font[203 - 32], 5, 0, 4, 2 );
            font[203 - 32].setPosition( font[37].x(), font[37].y() - 3 );
            updateNormalFontLetterShadow( font[203 - 32] );

            // I with grave accent `.
            font[204 - 32].resize( font[41].width(), font[41].height() + 3 );
            font[204 - 32].reset();
            fheroes2::Copy( font[41], 0, 0, font[204 - 32], 0, 3, font[41].width(), font[41].height() );
            font[204 - 32].setPosition( font[41].x(), font[41].y() - 3 );
            fheroes2::Copy( font[192 - 32], 7, 0, font[204 - 32], 3, 0, 4, 2 );
            updateNormalFontLetterShadow( font[204 - 32] );

            // I with accute accent.
            font[205 - 32].resize( font[41].width(), font[41].height() + 3 );
            font[205 - 32].reset();
            fheroes2::Copy( font[41], 0, 0, font[205 - 32], 0, 3, font[41].width(), font[41].height() );
            fheroes2::Copy( font[193 - 32], 7, 0, font[205 - 32], 3, 0, 4, 2 );
            font[205 - 32].setPosition( font[41].x(), font[41].y() - 3 );
            updateNormalFontLetterShadow( font[205 - 32] );

            // I with circumflex.
            font[206 - 32].resize( font[41].width(), font[41].height() + 3 );
            font[206 - 32].reset();
            fheroes2::Copy( font[41], 0, 0, font[206 - 32], 0, 3, font[41].width(), font[41].height() );
            fheroes2::Copy( font[194 - 32], 7, 0, font[206 - 32], 3, 0, 3, 2 );
            font[206 - 32].setPosition( font[41].x(), font[41].y() - 3 );
            updateNormalFontLetterShadow( font[206 - 32] );

            // I with diaeresis.
            font[207 - 32].resize( font[41].width(), font[41].height() + 3 );
            font[207 - 32].reset();
            fheroes2::Copy( font[41], 0, 0, font[207 - 32], 0, 3, font[41].width(), font[41].height() );
            fheroes2::Copy( font[193 - 32], 7, 0, font[207 - 32], 3, 0, 4, 2 );
            font[207 - 32].setPosition( font[41].x(), font[41].y() - 3 );
            updateNormalFontLetterShadow( font[207 - 32] );

            // N with tilde ~.
            font[209 - 32].resize( font[46].width(), font[46].height() + 3 );
            font[209 - 32].reset();
            fheroes2::Copy( font[46], 0, 0, font[209 - 32], 0, 3, font[46].width(), font[46].height() );
            fheroes2::Copy( font[195 - 32], 4, 0, font[209 - 32], 4, 0, 8, 3 );
            font[209 - 32].setPosition( font[46].x(), font[46].y() - 3 );
            updateNormalFontLetterShadow( font[209 - 32] );

            // O with grave accent `.
            font[210 - 32].resize( font[47].width(), font[47].height() + 3 );
            font[210 - 32].reset();
            fheroes2::Copy( font[47], 0, 0, font[210 - 32], 0, 3, font[47].width(), font[47].height() );
            font[210 - 32].setPosition( font[47].x(), font[47].y() - 3 );
            fheroes2::Copy( font[192 - 32], 7, 0, font[210 - 32], 6, 0, 4, 2 );
            updateNormalFontLetterShadow( font[210 - 32] );

            // O with acute accent.
            font[211 - 32].resize( font[47].width(), font[47].height() + 3 );
            font[211 - 32].reset();
            fheroes2::Copy( font[47], 0, 0, font[211 - 32], 0, 3, font[47].width(), font[47].height() );
            fheroes2::Copy( font[193 - 32], 7, 0, font[211 - 32], 7, 0, 4, 2 );
            font[211 - 32].setPosition( font[47].x(), font[47].y() - 3 );
            updateNormalFontLetterShadow( font[211 - 32] );

            // O with circumflex accent.
            font[212 - 32].resize( font[79 - 32].width(), font[79 - 32].height() + 3 );
            font[212 - 32].reset();
            fheroes2::Copy( font[79 - 32], 0, 0, font[212 - 32], 0, 3, font[79 - 32].width(), font[79 - 32].height() );
            fheroes2::Copy( font[194 - 32], 7, 0, font[212 - 32], 7, 0, 3, 2 );
            font[212 - 32].setPosition( font[79 - 32].x(), font[79 - 32].y() - 3 );
            updateNormalFontLetterShadow( font[212 - 32] );

            // O with tilde accent ~.
            font[213 - 32].resize( font[79 - 32].width(), font[79 - 32].height() + 4 );
            font[213 - 32].reset();
            fheroes2::Copy( font[79 - 32], 0, 0, font[213 - 32], 0, 4, font[79 - 32].width(), font[79 - 32].height() );
            fheroes2::Copy( font[195 - 32], 4, 0, font[213 - 32], 4, 0, 8, 3 );
            font[213 - 32].setPosition( font[79 - 32].x(), font[79 - 32].y() - 4 );
            updateNormalFontLetterShadow( font[213 - 32] );

            // O with 2 dots on top. TODO replace with previous accent generation in A.
            font[214 - 32].resize( font[47].width(), font[47].height() + 3 );
            font[214 - 32].reset();
            fheroes2::Copy( font[47], 0, 0, font[214 - 32], 0, 3, font[47].width(), font[47].height() );
            fheroes2::Copy( font[214 - 32], 1, 2 + 3, font[214 - 32], 5, 0, 1, 1 );
            fheroes2::Copy( font[214 - 32], 2, 2 + 3, font[214 - 32], 6, 0, 1, 1 );
            fheroes2::Copy( font[214 - 32], 5, 0, font[214 - 32], 10, 0, 2, 1 );
            font[214 - 32].setPosition( font[47].x(), font[47].y() - 3 );
            updateNormalFontLetterShadow( font[214 - 32] );

            // O with / inside.
            font[216 - 32].resize( font[47].width() + 2, font[47].height() );
            font[216 - 32].reset();
            fheroes2::Copy( font[47], 0, 0, font[216 - 32], 0, 0, font[47].width(), font[47].height() );
            fheroes2::Copy( font[56], 10, 0, font[216 - 32], 6, 3, 5, 5 );
            fheroes2::Copy( font[56], 13, 0, font[216 - 32], font[47].width() - 1, 0, 3, 2 );
            fheroes2::Copy( font[47], font[47].width() - 3, 1, font[216 - 32], font[47].width() - 3, 2, 2, 1 );
            fheroes2::Copy( font[33], 1, 7, font[216 - 32], 1, 7, 2, 4 );
            fheroes2::Copy( font[56], 10, 3, font[216 - 32], 3, font[47].height() - 4, 2, 2 );
            font[216 - 32].setPosition( font[47].x(), font[47].y() );
            updateNormalFontLetterShadow( font[216 - 32] );

            // U with grave accent `.
            font[217 - 32].resize( font[53].width(), font[53].height() + 3 );
            font[217 - 32].reset();
            fheroes2::Copy( font[53], 0, 0, font[217 - 32], 0, 3, font[53].width(), font[53].height() );
            font[217 - 32].setPosition( font[53].x(), font[53].y() - 3 );
            fheroes2::Copy( font[192 - 32], 7, 0, font[217 - 32], 5, 0, 4, 2 );
            updateNormalFontLetterShadow( font[217 - 32] );

            // U with acute accent.
            font[218 - 32].resize( font[53].width(), font[53].height() + 3 );
            font[218 - 32].reset();
            fheroes2::Copy( font[53], 0, 0, font[218 - 32], 0, 3, font[53].width(), font[53].height() );
            fheroes2::Copy( font[193 - 32], 7, 0, font[218 - 32], 5, 0, 4, 2 );
            font[218 - 32].setPosition( font[53].x(), font[53].y() - 3 );
            updateNormalFontLetterShadow( font[218 - 32] );

            // U with circumflex.
            font[219 - 32].resize( font[53].width(), font[53].height() + 3 );
            font[219 - 32].reset();
            fheroes2::Copy( font[53], 0, 0, font[219 - 32], 0, 3, font[53].width(), font[53].height() );
            fheroes2::Copy( font[194 - 32], 7, 0, font[219 - 32], 6, 0, 3, 2 );
            font[219 - 32].setPosition( font[53].x(), font[53].y() - 3 );
            updateNormalFontLetterShadow( font[219 - 32] );

            // U with 2 dots on top.
            font[220 - 32].resize( font[53].width(), font[53].height() + 3 );
            font[220 - 32].reset();
            fheroes2::Copy( font[53], 0, 0, font[220 - 32], 0, 3, font[53].width(), font[53].height() );
            fheroes2::Copy( font[220 - 32], 1, 1 + 3, font[220 - 32], 4, 0, 1, 1 );
            fheroes2::Copy( font[220 - 32], 2, 1 + 3, font[220 - 32], 5, 0, 1, 1 );
            fheroes2::Copy( font[220 - 32], 4, 0, font[220 - 32], 9, 0, 2, 1 );
            font[220 - 32].setPosition( font[53].x(), font[53].y() - 3 );
            updateNormalFontLetterShadow( font[220 - 32] );

            // Eszett.
            font[223 - 32].resize( font[34].width(), font[34].height() + 3 );
            font[223 - 32].reset();
            fheroes2::Copy( font[34], 1, 0, font[223 - 32], 0, 3, font[34].width() - 1, font[34].height() );
            fheroes2::FillTransform( font[223 - 32], 0, 0 + 3, 3, 10, 1 );
            fheroes2::Copy( font[223 - 32], 0, 0 + 3, font[223 - 32], 3, 0 + 3, 1, 1 );
            fheroes2::Copy( font[223 - 32], 3, 1 + 3, font[223 - 32], 4, 0 + 3, 1, 1 );
            fheroes2::Copy( font[223 - 32], 4, 3 + 3, font[223 - 32], 3, 7 + 3, 1, 3 );
            fheroes2::Copy( font[223 - 32], 4, 3 + 3, font[223 - 32], 2, 10 + 3, 1, 1 );
            fheroes2::Copy( font[223 - 32], 3, 3 + 3, font[223 - 32], 2, 7 + 3, 1, 3 );
            fheroes2::Copy( font[223 - 32], 3, 6 + 3, font[223 - 32], 1, 10 + 3, 1, 1 );
            fheroes2::Copy( font[223 - 32], 7, 4 + 3, font[223 - 32], 4, 8 + 3, 1, 1 );
            fheroes2::Copy( font[223 - 32], 7, 4 + 3, font[223 - 32], 3, 10 + 3, 1, 1 );
            fheroes2::Copy( font[223 - 32], 8, 5 + 3, font[223 - 32], 4, 9 + 3, 1, 1 );
            font[223 - 32].setPosition( font[34].x(), font[34].y() - 3 );
            updateNormalFontLetterShadow( font[223 - 32] );

            // a with grave accent `.
            font[224 - 32].resize( font[65].width(), font[65].height() + 3 );
            font[224 - 32].reset();
            fheroes2::Copy( font[65], 0, 0, font[224 - 32], 0, 3, font[65].width(), font[65].height() );
            font[224 - 32].setPosition( font[65].x(), font[65].y() - 3 );
            fheroes2::Copy( font[192 - 32], 7, 0, font[224 - 32], 3, 0, 4, 2 );
            updateNormalFontLetterShadow( font[224 - 32] );

            // a with acute accent.
            font[225 - 32].resize( font[65].width(), font[65].height() + 3 );
            font[225 - 32].reset();
            fheroes2::Copy( font[65], 0, 0, font[225 - 32], 0, 3, font[65].width(), font[65].height() );
            fheroes2::Copy( font[193 - 32], 7, 0, font[225 - 32], 3, 0, 4, 2 );
            font[225 - 32].setPosition( font[65].x(), font[65].y() - 3 );
            updateNormalFontLetterShadow( font[225 - 32] );

            // a with circumflex accent.
            font[226 - 32].resize( font[97 - 32].width(), font[97 - 32].height() + 3 );
            font[226 - 32].reset();
            fheroes2::Copy( font[97 - 32], 0, 0, font[226 - 32], 0, 3, font[97 - 32].width(), font[97 - 32].height() );
            fheroes2::Copy( font[194 - 32], 7, 0, font[226 - 32], 3, 0, 3, 2 );
            font[226 - 32].setPosition( font[97 - 32].x(), font[97 - 32].y() - 3 );
            updateNormalFontLetterShadow( font[226 - 32] );

            // a with tilde accent ~.
            font[227 - 32].resize( font[97 - 32].width(), font[97 - 32].height() + 4 );
            font[227 - 32].reset();
            fheroes2::Copy( font[97 - 32], 0, 0, font[227 - 32], 0, 4, font[97 - 32].width(), font[97 - 32].height() );
            fheroes2::Copy( font[195 - 32], 4, 0, font[227 - 32], 1, 0, 8, 3 );
            font[227 - 32].setPosition( font[97 - 32].x(), font[97 - 32].y() - 4 );
            updateNormalFontLetterShadow( font[227 - 32] );

            // a with 2 dots on top.
            font[228 - 32].resize( font[65].width(), font[65].height() + 3 );
            font[228 - 32].reset();
            fheroes2::Copy( font[65], 0, 0, font[228 - 32], 0, 3, font[65].width(), font[65].height() );
            fheroes2::Copy( font[228 - 32], 3, 0 + 3, font[228 - 32], 3, 0, 1, 1 );
            fheroes2::Copy( font[228 - 32], 2, 1 + 3, font[228 - 32], 3, 1, 1, 1 );
            fheroes2::Copy( font[228 - 32], 2, 1 + 3, font[228 - 32], 2, 0, 1, 1 );
            fheroes2::Copy( font[228 - 32], 1, 0 + 3, font[228 - 32], 2, 1, 1, 1 );
            fheroes2::Copy( font[228 - 32], 2, 0, font[228 - 32], 5, 0, 2, 2 );
            font[228 - 32].setPosition( font[65].x(), font[65].y() - 3 );
            updateNormalFontLetterShadow( font[228 - 32] );

            // a with circle on top.
            font[229 - 32].resize( font[65].width(), font[65].height() + 5 );
            font[229 - 32].reset();
            fheroes2::Copy( font[65], 0, 0, font[229 - 32], 0, 4, font[65].width(), font[65].height() );
            fheroes2::Copy( font[197 - 32], 7, 0, font[229 - 32], 2, 0, 1, 3 );
            fheroes2::Copy( font[197 - 32], 10, 0, font[229 - 32], 6, 0, 1, 3 );
            fheroes2::Copy( font[65], 2, 0, font[229 - 32], 3, 0, 3, 1 );
            fheroes2::Copy( font[65], 2, 0, font[229 - 32], 3, 2, 3, 1 );
            fheroes2::Copy( font[69], 3, 2, font[229 - 32], 3, 1, 3, 1 );
            font[229 - 32].setPosition( font[65].x(), font[65].y() - 4 );
            updateNormalFontLetterShadow( font[229 - 32] );

            // a attached to e.
            font[230 - 32].resize( font[65].width() + 4, font[65].height() );
            font[230 - 32].reset();
            fheroes2::Copy( font[65], 0, 0, font[230 - 32], 0, 0, font[65].width(), font[65].height() );
            fheroes2::Copy( font[69], 3, 0, font[230 - 32], 8, 0, 6, 8 );
            font[230 - 32].setPosition( font[65].x(), font[65].y() );
            updateNormalFontLetterShadow( font[230 - 32] );

            // c with cedilla.
            font[231 - 32].resize( font[67].width(), font[67].height() + 3 );
            font[231 - 32].reset();
            fheroes2::Copy( font[67], 0, 0, font[231 - 32], 0, 0, font[67].width(), font[67].height() );
            fheroes2::Copy( font[199 - 32], 7, 11, font[231 - 32], 4, 7, 3, 3 );
            font[231 - 32].setPosition( font[67].x(), font[67].y() );
            updateNormalFontLetterShadow( font[231 - 32] );

            // e with grave accent `.
            font[232 - 32].resize( font[69].width(), font[69].height() + 3 );
            font[232 - 32].reset();
            fheroes2::Copy( font[69], 0, 0, font[232 - 32], 0, 3, font[69].width(), font[69].height() );
            font[232 - 32].setPosition( font[69].x(), font[69].y() - 3 );
            fheroes2::Copy( font[192 - 32], 7, 0, font[232 - 32], 3, 0, 4, 2 );
            updateNormalFontLetterShadow( font[232 - 32] );

            // e with acute accent.
            font[233 - 32].resize( font[69].width(), font[69].height() + 3 );
            font[233 - 32].reset();
            fheroes2::Copy( font[69], 0, 0, font[233 - 32], 0, 3, font[69].width(), font[69].height() );
            fheroes2::Copy( font[193 - 32], 7, 0, font[233 - 32], 3, 0, 4, 2 );
            font[233 - 32].setPosition( font[69].x(), font[69].y() - 3 );
            updateNormalFontLetterShadow( font[233 - 32] );

            // e with circumflex accent.
            font[234 - 32].resize( font[101 - 32].width(), font[101 - 32].height() + 3 );
            font[234 - 32].reset();
            fheroes2::Copy( font[101 - 32], 0, 0, font[234 - 32], 0, 3, font[101 - 32].width(), font[101 - 32].height() );
            fheroes2::Copy( font[194 - 32], 7, 0, font[234 - 32], 4, 0, 3, 2 );
            font[234 - 32].setPosition( font[101 - 32].x(), font[101 - 32].y() - 3 );
            updateNormalFontLetterShadow( font[234 - 32] );

            // e with diaeresis.
            font[235 - 32].resize( font[69].width(), font[69].height() + 3 );
            font[235 - 32].reset();
            fheroes2::Copy( font[69], 0, 0, font[235 - 32], 0, 3, font[69].width(), font[69].height() );
            font[235 - 32].setPosition( font[69].x(), font[69].y() - 3 );
            updateNormalFontLetterShadow( font[235 - 32] );

            // i with grave accent `.
            font[236 - 32] = font[73];
            fheroes2::FillTransform( font[236 - 32], 0, 0, font[236 - 32].width(), 3, 1 );
            fheroes2::Copy( font[192 - 32], 7, 0, font[236 - 32], 1, 0, 4, 2 );
            updateNormalFontLetterShadow( font[236 - 32] );

            // i with acute accent.
            font[237 - 32] = font[73];
            fheroes2::FillTransform( font[237 - 32], 0, 0, font[237 - 32].width(), 3, 1 );
            fheroes2::Copy( font[193 - 32], 7, 0, font[237 - 32], 1, 0, 4, 2 );
            updateNormalFontLetterShadow( font[237 - 32] );

            // i with circumflex.
            font[238 - 32] = font[73];
            fheroes2::FillTransform( font[238 - 32], 0, 0, font[238 - 32].width(), 3, 1 );
            fheroes2::Copy( font[194 - 32], 7, 0, font[238 - 32], 1, 0, 3, 2 );
            updateNormalFontLetterShadow( font[238 - 32] );

            // i with diaeresis.
            font[239 - 32] = font[73];
            fheroes2::FillTransform( font[239 - 32], 0, 0, font[239 - 32].width(), 3, 1 );
            fheroes2::Copy( font[193 - 32], 7, 0, font[239 - 32], 1, 0, 4, 2 );
            updateNormalFontLetterShadow( font[239 - 32] );

            // n with tilde ~.
            font[241 - 32].resize( font[110 - 32].width(), font[110 - 32].height() + 4 );
            font[241 - 32].reset();
            fheroes2::Copy( font[110 - 32], 0, 0, font[241 - 32], 0, 4, font[110 - 32].width(), font[110 - 32].height() );
            fheroes2::Copy( font[195 - 32], 4, 0, font[241 - 32], 1, 0, 8, 3 );
            font[241 - 32].setPosition( font[110 - 32].x(), font[110 - 32].y() - 4 );
            updateNormalFontLetterShadow( font[241 - 32] );

            // o with grave accent `.
            font[242 - 32].resize( font[79].width(), font[79].height() + 3 );
            font[242 - 32].reset();
            fheroes2::Copy( font[79], 0, 0, font[242 - 32], 0, 3, font[79].width(), font[79].height() );
            font[242 - 32].setPosition( font[79].x(), font[79].y() - 3 );
            fheroes2::Copy( font[192 - 32], 7, 0, font[242 - 32], 3, 0, 4, 2 );
            updateNormalFontLetterShadow( font[242 - 32] );

            // o with acute accent.
            font[243 - 32].resize( font[79].width(), font[79].height() + 3 );
            font[243 - 32].reset();
            fheroes2::Copy( font[79], 0, 0, font[243 - 32], 0, 3, font[79].width(), font[79].height() );
            fheroes2::Copy( font[193 - 32], 7, 0, font[243 - 32], 3, 0, 4, 2 );
            font[243 - 32].setPosition( font[79].x(), font[79].y() - 3 );
            updateNormalFontLetterShadow( font[243 - 32] );

            // o with circumflex accent.
            font[244 - 32].resize( font[111 - 32].width(), font[111 - 32].height() + 3 );
            font[244 - 32].reset();
            fheroes2::Copy( font[111 - 32], 0, 0, font[244 - 32], 0, 3, font[111 - 32].width(), font[111 - 32].height() );
            fheroes2::Copy( font[194 - 32], 7, 0, font[244 - 32], 4, 0, 3, 2 );
            font[244 - 32].setPosition( font[111 - 32].x(), font[111 - 32].y() - 3 );
            updateNormalFontLetterShadow( font[244 - 32] );

            // o with tilde accent ~.
            font[245 - 32].resize( font[111 - 32].width(), font[111 - 32].height() + 4 );
            font[245 - 32].reset();
            fheroes2::Copy( font[111 - 32], 0, 0, font[245 - 32], 0, 4, font[111 - 32].width(), font[111 - 32].height() );
            fheroes2::Copy( font[195 - 32], 4, 0, font[245 - 32], 1, 0, 8, 3 );
            font[245 - 32].setPosition( font[111 - 32].x(), font[111 - 32].y() - 4 );
            updateNormalFontLetterShadow( font[245 - 32] );

            // o with 2 dots on top.
            font[246 - 32].resize( font[79].width(), font[79].height() + 3 );
            font[246 - 32].reset();
            fheroes2::Copy( font[79], 0, 0, font[246 - 32], 0, 3, font[79].width(), font[79].height() );
            fheroes2::Copy( font[246 - 32], 4, 0 + 3, font[246 - 32], 3, 0, 1, 1 );
            fheroes2::Copy( font[246 - 32], 6, 1 + 3, font[246 - 32], 3, 1, 1, 1 );
            fheroes2::Copy( font[246 - 32], 6, 1 + 3, font[246 - 32], 2, 0, 1, 1 );
            fheroes2::Copy( font[246 - 32], 4, 1 + 3, font[246 - 32], 2, 1, 1, 1 );
            fheroes2::Copy( font[246 - 32], 2, 0, font[246 - 32], 6, 0, 2, 2 );
            font[246 - 32].setPosition( font[79].x(), font[79].y() - 3 );
            updateNormalFontLetterShadow( font[246 - 32] );

            // o with / inside.
            font[248 - 32].resize( font[79].width(), font[79].height() );
            font[248 - 32].reset();
            fheroes2::Copy( font[79], 0, 0, font[248 - 32], 0, 0, font[79].width(), font[79].height() );
            fheroes2::Copy( font[88], 5, 0, font[248 - 32], 3, 2, 4, 4 );
            fheroes2::Copy( font[79], 6, 5, font[248 - 32], 6, 5, 1, 1 );
            fheroes2::Copy( font[88], 1, 6, font[248 - 32], 1, 6, 2, 1 );
            fheroes2::Copy( font[88], 7, 0, font[248 - 32], 7, 0, 2, 1 );
            font[248 - 32].setPosition( font[79].x(), font[79].y() );
            updateNormalFontLetterShadow( font[248 - 32] );

            // u with grave accent `.
            font[249 - 32].resize( font[85].width(), font[85].height() + 3 );
            font[249 - 32].reset();
            fheroes2::Copy( font[85], 0, 0, font[249 - 32], 0, 3, font[85].width(), font[85].height() );
            font[249 - 32].setPosition( font[85].x(), font[85].y() - 3 );
            fheroes2::Copy( font[192 - 32], 7, 0, font[249 - 32], 3, 0, 4, 2 );
            updateNormalFontLetterShadow( font[249 - 32] );

            // u with acute accent.
            font[250 - 32].resize( font[85].width(), font[85].height() + 3 );
            font[250 - 32].reset();
            fheroes2::Copy( font[85], 0, 0, font[250 - 32], 0, 3, font[85].width(), font[85].height() );
            fheroes2::Copy( font[193 - 32], 7, 0, font[250 - 32], 3, 0, 4, 2 );
            font[250 - 32].setPosition( font[85].x(), font[85].y() - 3 );
            updateNormalFontLetterShadow( font[250 - 32] );

            // u with circumflex.
            font[251 - 32].resize( font[85].width(), font[85].height() + 3 );
            font[251 - 32].reset();
            fheroes2::Copy( font[85], 0, 0, font[251 - 32], 0, 3, font[85].width(), font[85].height() );
            fheroes2::Copy( font[194 - 32], 7, 0, font[251 - 32], 4, 0, 3, 2 );
            font[251 - 32].setPosition( font[85].x(), font[85].y() - 3 );
            updateNormalFontLetterShadow( font[251 - 32] );

            // u with 2 dots on top.
            font[252 - 32].resize( font[85].width(), font[85].height() + 3 );
            font[252 - 32].reset();
            fheroes2::Copy( font[85], 0, 0, font[252 - 32], 0, 3, font[85].width(), font[85].height() );
            fheroes2::Copy( font[252 - 32], 2, 0 + 3, font[252 - 32], 3, 0, 1, 1 );
            fheroes2::Copy( font[252 - 32], 2, 1 + 3, font[252 - 32], 3, 1, 1, 1 );
            fheroes2::Copy( font[252 - 32], 2, 1 + 3, font[252 - 32], 2, 0, 1, 1 );
            fheroes2::Copy( font[252 - 32], 3, 6 + 3, font[252 - 32], 2, 1, 1, 1 );
            fheroes2::Copy( font[252 - 32], 2, 0, font[252 - 32], 6, 0, 2, 2 );
            font[252 - 32].setPosition( font[85].x(), font[85].y() - 3 );
            updateNormalFontLetterShadow( font[252 - 32] );
        }
        // Small font.
        {
            std::vector<fheroes2::Sprite> & font = icnVsSprite[ICN::SMALFONT];

            // Inverted exclamation mark !.
            font[161 - 32].resize( font[33 - 32].width(), font[33 - 32].height() );
            font[161 - 32].reset();
            fheroes2::Copy( font[33 - 32], 1, 0, font[161 - 32], 1, 0, font[33 - 32].width(), 7 );
            {
                fheroes2::Sprite temp = fheroes2::Flip( font[161 - 32], false, true );
                fheroes2::Copy( temp, 0, 1, font[161 - 32], 0, 0, temp.width(), temp.height() );
            }
            font[161 - 32].setPosition( font[33 - 32].x(), font[33 - 32].y() + 2 );
            updateSmallFontLetterShadow( font[161 - 32] );

            // Inverted question mark ?.
            font[191 - 32].resize( font[63 - 32].width(), font[63 - 32].height() );
            font[191 - 32].reset();
            fheroes2::Copy( font[63 - 32], 1, 0, font[191 - 32], 0, 0, font[63 - 32].width(), 7 );
            {
                fheroes2::Sprite temp = fheroes2::Flip( font[191 - 32], true, true );
                fheroes2::Copy( temp, 0, 1, font[191 - 32], 0, 0, temp.width(), temp.height() );
            }
            // Remove old shadows
            fheroes2::FillTransform( font[191 - 32], 4, 1, 1, 1, 1 );
            fheroes2::FillTransform( font[191 - 32], 3, 5, 2, 1, 1 );
            fheroes2::FillTransform( font[191 - 32], 2, 4, 1, 1, 1 );
            font[191 - 32].setPosition( font[63 - 32].x(), font[63 - 32].y() + 2 );
            updateSmallFontLetterShadow( font[191 - 32] );

            // A with grave accent `. Generate grave accent for further use.
            font[192 - 32].resize( font[33].width(), font[33].height() + 3 );
            font[192 - 32].reset();
            fheroes2::Copy( font[33], 0, 0, font[192 - 32], 0, 4, font[33].width(), font[33].height() );
            fheroes2::Copy( font[192 - 32], 4, 4, font[192 - 32], 4, 0, 1, 1 );
            fheroes2::Copy( font[192 - 32], 4, 4, font[192 - 32], 5, 1, 1, 1 );
            fheroes2::Copy( font[192 - 32], 4, 4, font[192 - 32], 6, 2, 1, 1 );
            font[192 - 32].setPosition( font[33].x(), font[33].y() - 4 );
            updateSmallFontLetterShadow( font[192 - 32] );

            // A with acute accent. Generate acute accent for further use
            font[193 - 32].resize( font[33].width(), font[33].height() + 4 );
            font[193 - 32].reset();
            fheroes2::Copy( font[33], 0, 0, font[193 - 32], 0, 4, font[33].width(), font[33].height() );
            fheroes2::Copy( font[33], 4, 0, font[193 - 32], 4, 2, 1, 1 );
            fheroes2::Copy( font[33], 4, 0, font[193 - 32], 5, 1, 1, 1 );
            fheroes2::Copy( font[33], 4, 0, font[193 - 32], 6, 0, 1, 1 );
            font[193 - 32].setPosition( font[33].x(), font[33].y() - 4 );
            updateSmallFontLetterShadow( font[193 - 32] );

            // A with circumflex accent. Generate accent for further use.
            font[194 - 32].resize( font[33].width(), font[33].height() + 3 );
            font[194 - 32].reset();
            fheroes2::Copy( font[33], 0, 0, font[194 - 32], 0, 3, font[33].width(), font[33].height() );
            fheroes2::Copy( font[33], 4, 0, font[194 - 32], 4, 1, 1, 1 );
            fheroes2::Copy( font[33], 4, 0, font[194 - 32], 5, 0, 1, 1 );
            fheroes2::Copy( font[33], 4, 0, font[194 - 32], 6, 1, 1, 1 );
            font[194 - 32].setPosition( font[33].x(), font[33].y() - 3 );
            updateSmallFontLetterShadow( font[194 - 32] );

            // A with tilde accent ~. Generate for further use.
            font[195 - 32].resize( font[65 - 32].width(), font[65 - 32].height() + 3 );
            font[195 - 32].reset();
            fheroes2::Copy( font[65 - 32], 0, 0, font[195 - 32], 0, 3, font[65 - 32].width(), font[65 - 32].height() );
            fheroes2::Copy( font[37 - 32], 5, 4, font[195 - 32], 3, 0, 3, 2 );
            fheroes2::Copy( font[37 - 32], 5, 4, font[195 - 32], 6, 1, 2, 2 );
            font[195 - 32].setPosition( font[65 - 32].x(), font[65 - 32].y() - 3 );
            updateSmallFontLetterShadow( font[195 - 32] );

            // A with 2 dots on top.
            font[196 - 32].resize( font[33].width(), font[33].height() + 2 );
            font[196 - 32].reset();
            fheroes2::Copy( font[33], 0, 0, font[196 - 32], 0, 2, font[33].width(), font[33].height() );
            fheroes2::Copy( font[196 - 32], 3, 0 + 2, font[196 - 32], 4, 0, 1, 1 );
            fheroes2::Copy( font[196 - 32], 3, 0 + 2, font[196 - 32], 6, 0, 1, 1 );
            font[196 - 32].setPosition( font[33].x(), font[33].y() - 2 );
            updateSmallFontLetterShadow( font[196 - 32] );

            // A with circle on top.
            font[197 - 32].resize( font[33].width(), font[33].height() + 4 );
            font[197 - 32].reset();
            fheroes2::Copy( font[33], 0, 0, font[197 - 32], 0, 2, font[33].width(), font[33].height() );
            fheroes2::FillTransform( font[197 - 32], 3, 2, 3, 1, 1 );
            fheroes2::FillTransform( font[197 - 32], 1, 2, 3, 3, 1 );
            // Generate circle for further use.
            fheroes2::Copy( font[69], 2, 0, font[197 - 32], 5, 0, 1, 1 );
            fheroes2::Copy( font[69], 2, 0, font[197 - 32], 6, 1, 1, 1 );
            fheroes2::Copy( font[69], 2, 0, font[197 - 32], 5, 2, 1, 1 );
            fheroes2::Copy( font[69], 2, 0, font[197 - 32], 4, 1, 1, 1 );
            font[197 - 32].setPosition( font[33].x(), font[33].y() - 2 );
            updateSmallFontLetterShadow( font[197 - 32] );

            // A attached to E.
            font[198 - 32].resize( font[33].width() + 3, font[33].height() );
            font[198 - 32].reset();
            fheroes2::Copy( font[33], 0, 0, font[198 - 32], 0, 0, font[33].width(), font[33].height() );
            fheroes2::Copy( font[37], 3, 0, font[198 - 32], 6, 0, 5, 4 );
            fheroes2::Copy( font[37], 1, 0, font[198 - 32], 9, 5, 2, 2 );
            font[198 - 32].setPosition( font[33].x(), font[33].y() );
            updateSmallFontLetterShadow( font[198 - 32] );

            // C with cedilla.
            font[199 - 32].resize( font[35].width(), font[35].height() + 3 );
            font[199 - 32].reset();
            fheroes2::Copy( font[35], 0, 0, font[199 - 32], 0, 0, font[35].width(), font[35].height() );
            fheroes2::Copy( font[35], 1, 1, font[199 - 32], 3, 7, 2, 2 );
            font[199 - 32].setPosition( font[35].x(), font[35].y() );
            updateSmallFontLetterShadow( font[199 - 32] );

            // E with grave accent `.
            font[200 - 32].resize( font[37].width(), font[37].height() + 4 );
            font[200 - 32].reset();
            fheroes2::Copy( font[37], 0, 0, font[200 - 32], 0, 4, font[37].width(), font[37].height() );
            fheroes2::Copy( font[192 - 32], 4, 0, font[200 - 32], 4, 0, 3, 3 );
            font[200 - 32].setPosition( font[37].x(), font[37].y() - 4 );
            updateSmallFontLetterShadow( font[200 - 32] );

            // E with acute accent.
            font[201 - 32].resize( font[37].width(), font[37].height() + 4 );
            font[201 - 32].reset();
            fheroes2::Copy( font[37], 0, 0, font[201 - 32], 0, 4, font[37].width(), font[37].height() );
            fheroes2::Copy( font[193 - 32], 4, 0, font[201 - 32], 3, 0, 3, 3 );
            font[201 - 32].setPosition( font[37].x(), font[37].y() - 4 );
            updateSmallFontLetterShadow( font[201 - 32] );

            // E with circumflex accent.
            font[202 - 32].resize( font[69 - 32].width(), font[69 - 32].height() + 3 );
            font[202 - 32].reset();
            fheroes2::Copy( font[69 - 32], 0, 0, font[202 - 32], 0, 3, font[69 - 32].width(), font[69 - 32].height() );
            fheroes2::Copy( font[194 - 32], 4, 0, font[202 - 32], 3, 0, 3, 2 );
            font[202 - 32].setPosition( font[69 - 32].x(), font[69 - 32].y() - 3 );
            updateSmallFontLetterShadow( font[202 - 32] );

            // I with grave accent `.
            font[204 - 32].resize( font[41].width(), font[41].height() + 4 );
            font[204 - 32].reset();
            fheroes2::Copy( font[41], 0, 0, font[204 - 32], 0, 4, font[41].width(), font[41].height() );
            fheroes2::Copy( font[192 - 32], 4, 0, font[204 - 32], 1, 0, 3, 3 );
            font[204 - 32].setPosition( font[41].x(), font[41].y() - 4 );
            updateSmallFontLetterShadow( font[204 - 32] );

            // I with acute accent.
            font[205 - 32].resize( font[41].width(), font[41].height() + 4 );
            font[205 - 32].reset();
            fheroes2::Copy( font[41], 0, 0, font[205 - 32], 0, 4, font[41].width(), font[41].height() );
            fheroes2::Copy( font[193 - 32], 4, 0, font[205 - 32], 1, 0, 3, 3 );
            font[205 - 32].setPosition( font[41].x(), font[41].y() - 4 );
            updateSmallFontLetterShadow( font[205 - 32] );

            // I with circumflex
            font[206 - 32].resize( font[73 - 32].width() + 1, font[73 - 32].height() + 3 );
            font[206 - 32].reset();
            fheroes2::Copy( font[73 - 32], 0, 0, font[206 - 32], 0, 3, font[73 - 32].width(), font[73 - 32].height() );
            fheroes2::Copy( font[194 - 32], 4, 0, font[206 - 32], 2, 0, 3, 2 );
            font[206 - 32].setPosition( font[73 - 32].x(), font[73 - 32].y() - 3 );
            updateSmallFontLetterShadow( font[206 - 32] );

            // N with tilde ~.
            font[209 - 32].resize( font[46].width(), font[46].height() + 3 );
            font[209 - 32].reset();
            fheroes2::Copy( font[46], 0, 0, font[209 - 32], 0, 4, font[46].width(), font[46].height() );
            fheroes2::Copy( font[195 - 32], 3, 0, font[209 - 32], 4, 0, 5, 3 );
            font[209 - 32].setPosition( font[46].x(), font[46].y() - 4 );
            updateSmallFontLetterShadow( font[209 - 32] );

            // O with grave accent `.
            font[210 - 32].resize( font[47].width(), font[47].height() + 4 );
            font[210 - 32].reset();
            fheroes2::Copy( font[47], 0, 0, font[210 - 32], 0, 4, font[47].width(), font[47].height() );
            fheroes2::Copy( font[192 - 32], 4, 0, font[210 - 32], 4, 0, 3, 3 );
            font[210 - 32].setPosition( font[47].x(), font[47].y() - 4 );
            updateSmallFontLetterShadow( font[210 - 32] );

            // O with acute accent.
            font[211 - 32].resize( font[47].width(), font[47].height() + 4 );
            font[211 - 32].reset();
            fheroes2::Copy( font[47], 0, 0, font[211 - 32], 0, 4, font[47].width(), font[47].height() );
            fheroes2::Copy( font[193 - 32], 4, 0, font[211 - 32], 3, 0, 3, 3 );
            font[211 - 32].setPosition( font[47].x(), font[47].y() - 4 );
            updateSmallFontLetterShadow( font[211 - 32] );

            // O with circumflex accent.
            font[212 - 32].resize( font[79 - 32].width(), font[79 - 32].height() + 3 );
            font[212 - 32].reset();
            fheroes2::Copy( font[79 - 32], 0, 0, font[212 - 32], 0, 3, font[79 - 32].width(), font[79 - 32].height() );
            fheroes2::Copy( font[194 - 32], 4, 0, font[212 - 32], 3, 0, 3, 2 );
            font[212 - 32].setPosition( font[79 - 32].x(), font[79 - 32].y() - 3 );
            updateSmallFontLetterShadow( font[212 - 32] );

            // O with tilde accent ~.
            font[213 - 32].resize( font[79 - 32].width(), font[79 - 32].height() + 3 );
            font[213 - 32].reset();
            fheroes2::Copy( font[79 - 32], 0, 0, font[213 - 32], 0, 3, font[79 - 32].width(), font[79 - 32].height() );
            fheroes2::Copy( font[195 - 32], 3, 0, font[213 - 32], 2, 0, 5, 3 );
            font[213 - 32].setPosition( font[79 - 32].x(), font[79 - 32].y() - 3 );
            updateSmallFontLetterShadow( font[213 - 32] );

            // O with 2 dots on top.
            font[214 - 32].resize( font[47].width(), font[47].height() + 2 );
            font[214 - 32].reset();
            fheroes2::Copy( font[47], 0, 0, font[214 - 32], 0, 2, font[47].width(), font[47].height() );
            fheroes2::Copy( font[214 - 32], 3, 0 + 2, font[214 - 32], 3, 0, 1, 1 );
            fheroes2::Copy( font[214 - 32], 3, 0 + 2, font[214 - 32], 5, 0, 1, 1 );
            font[214 - 32].setPosition( font[47].x(), font[47].y() - 2 );
            updateSmallFontLetterShadow( font[214 - 32] );

            // O with / inside.
            font[216 - 32].resize( font[47].width(), font[47].height() );
            font[216 - 32].reset();
            fheroes2::Copy( font[47], 0, 0, font[216 - 32], 0, 0, font[47].width(), font[47].height() );
            fheroes2::Copy( font[56], 6, 0, font[216 - 32], 3, 2, 3, 3 );
            fheroes2::Copy( font[56], 1, 0, font[216 - 32], font[47].width() - 1, 0, 1, 1 );
            fheroes2::Copy( font[56], 1, 0, font[216 - 32], 1, font[47].height() - 2, 1, 1 );
            font[216 - 32].setPosition( font[47].x(), font[47].y() );
            updateSmallFontLetterShadow( font[216 - 32] );

            // U with grave accent `.
            font[217 - 32].resize( font[53].width(), font[53].height() + 4 );
            font[217 - 32].reset();
            fheroes2::Copy( font[53], 0, 0, font[217 - 32], 0, 4, font[53].width(), font[53].height() );
            fheroes2::Copy( font[192 - 32], 4, 0, font[217 - 32], 4, 0, 3, 3 );
            font[217 - 32].setPosition( font[53].x(), font[53].y() - 4 );
            updateSmallFontLetterShadow( font[217 - 32] );

            // U with acute accent.
            font[218 - 32].resize( font[53].width(), font[53].height() + 4 );
            font[218 - 32].reset();
            fheroes2::Copy( font[53], 0, 0, font[218 - 32], 0, 4, font[53].width(), font[53].height() );
            fheroes2::Copy( font[193 - 32], 4, 0, font[218 - 32], 4, 0, 3, 3 );
            font[218 - 32].setPosition( font[53].x(), font[53].y() - 4 );
            updateSmallFontLetterShadow( font[218 - 32] );

            // U with circumflex.
            font[219 - 32].resize( font[85 - 32].width(), font[85 - 32].height() + 3 );
            font[219 - 32].reset();
            fheroes2::Copy( font[85 - 32], 0, 0, font[219 - 32], 0, 3, font[85 - 32].width(), font[85 - 32].height() );
            fheroes2::Copy( font[194 - 32], 4, 0, font[219 - 32], 4, 0, 3, 2 );
            font[219 - 32].setPosition( font[85 - 32].x(), font[85 - 32].y() - 3 );
            updateSmallFontLetterShadow( font[219 - 32] );

            // U with 2 dots on top.
            font[220 - 32].resize( font[53].width(), font[53].height() + 2 );
            font[220 - 32].reset();
            fheroes2::Copy( font[53], 0, 0, font[220 - 32], 0, 2, font[53].width(), font[53].height() );
            fheroes2::Copy( font[220 - 32], 3, 0 + 2, font[220 - 32], 4, 0, 1, 1 );
            fheroes2::Copy( font[220 - 32], 3, 0 + 2, font[220 - 32], 6, 0, 1, 1 );
            font[220 - 32].setPosition( font[53].x(), font[53].y() - 2 );
            updateSmallFontLetterShadow( font[220 - 32] );

            // Eszett.
            font[223 - 32].resize( font[34].width(), font[34].height() + 2 );
            font[223 - 32].reset();
            fheroes2::Copy( font[34], 0, 0, font[223 - 32], 0, 2, font[34].width(), font[34].height() );
            fheroes2::FillTransform( font[223 - 32], 0, 0 + 2, 4, 9, 1 );
            fheroes2::Copy( font[223 - 32], 6, 1 + 2, font[223 - 32], 2, 1 + 2, 1, 5 );
            fheroes2::Copy( font[223 - 32], 4, 3 + 2, font[223 - 32], 2, 3 + 2, 2, 1 );
            fheroes2::Copy( font[223 - 32], 5, 0 + 2, font[223 - 32], 1, 6 + 2, 1, 1 );
            fheroes2::Copy( font[223 - 32], 5, 0 + 2, font[223 - 32], 3, 0 + 2, 1, 1 );
            fheroes2::Copy( font[223 - 32], 5, 0 + 2, font[223 - 32], 3, 6 + 2, 1, 1 );
            font[223 - 32].setPosition( font[34].x(), font[34].y() - 2 );
            updateSmallFontLetterShadow( font[223 - 32] );

            // a with grave accent `.
            font[224 - 32].resize( font[65].width(), font[65].height() + 3 );
            font[224 - 32].reset();
            fheroes2::Copy( font[65], 0, 0, font[224 - 32], 0, 3, font[65].width(), font[65].height() );
            fheroes2::Copy( font[192 - 32], 4, 0, font[224 - 32], 3, 0, 3, 2 );
            font[224 - 32].setPosition( font[65].x(), font[65].y() - 3 );
            updateSmallFontLetterShadow( font[224 - 32] );

            // a with acute accent.
            font[225 - 32].resize( font[65].width(), font[65].height() + 3 );
            font[225 - 32].reset();
            fheroes2::Copy( font[65], 0, 0, font[225 - 32], 0, 3, font[65].width(), font[65].height() );
            fheroes2::Copy( font[193 - 32], 5, 0, font[225 - 32], 3, 0, 2, 2 );
            font[225 - 32].setPosition( font[65].x(), font[65].y() - 3 );
            updateSmallFontLetterShadow( font[225 - 32] );

            // a with circumflex accent.
            font[226 - 32].resize( font[97 - 32].width(), font[97 - 32].height() + 3 );
            font[226 - 32].reset();
            fheroes2::Copy( font[97 - 32], 0, 0, font[226 - 32], 0, 3, font[97 - 32].width(), font[97 - 32].height() );
            fheroes2::Copy( font[194 - 32], 4, 0, font[226 - 32], 2, 0, 3, 2 );
            font[226 - 32].setPosition( font[97 - 32].x(), font[97 - 32].y() - 3 );
            updateSmallFontLetterShadow( font[226 - 32] );

            // a with tilde accent ~.
            font[227 - 32].resize( font[97 - 32].width(), font[97 - 32].height() + 4 );
            font[227 - 32].reset();
            fheroes2::Copy( font[97 - 32], 0, 0, font[227 - 32], 0, 4, font[97 - 32].width(), font[97 - 32].height() );
            fheroes2::Copy( font[195 - 32], 3, 0, font[227 - 32], 1, 0, 5, 3 );
            font[227 - 32].setPosition( font[97 - 32].x(), font[97 - 32].y() - 4 );
            updateSmallFontLetterShadow( font[227 - 32] );

            // a with 2 dots on top.
            font[228 - 32].resize( font[65].width(), font[65].height() + 2 );
            font[228 - 32].reset();
            fheroes2::Copy( font[65], 0, 0, font[228 - 32], 0, 2, font[65].width(), font[65].height() );
            fheroes2::Copy( font[228 - 32], 3, 0 + 2, font[228 - 32], 2, 0, 1, 1 );
            fheroes2::Copy( font[228 - 32], 3, 0 + 2, font[228 - 32], 5, 0, 1, 1 );
            font[228 - 32].setPosition( font[65].x(), font[65].y() - 2 );
            updateSmallFontLetterShadow( font[228 - 32] );

            // a with circle on top.
            font[229 - 32].resize( font[65].width(), font[65].height() + 3 );
            font[229 - 32].reset();
            fheroes2::Copy( font[65], 0, 0, font[229 - 32], 0, 3, font[65].width(), font[65].height() );
            fheroes2::Copy( font[197 - 32], 4, 0, font[229 - 32], 2, 0, 3, 3 );
            font[229 - 32].setPosition( font[65].x(), font[65].y() - 3 );
            updateSmallFontLetterShadow( font[229 - 32] );

            // a attached to e.
            font[230 - 32].resize( font[65].width() + 3, font[65].height() );
            font[230 - 32].reset();
            fheroes2::Copy( font[65], 0, 0, font[230 - 32], 0, 0, font[65].width(), font[65].height() );
            fheroes2::Copy( font[69], 2, 0, font[230 - 32], 6, 0, font[69].width() - 2, font[69].height() );
            font[230 - 32].setPosition( font[65].x(), font[65].y() );
            updateSmallFontLetterShadow( font[230 - 32] );

            // c with cedilla.
            font[231 - 32].resize( font[67].width(), font[67].height() + 3 );
            font[231 - 32].reset();
            fheroes2::Copy( font[67], 0, 0, font[231 - 32], 0, 0, font[67].width(), font[67].height() );
            fheroes2::Copy( font[199 - 32], 1, 1, font[231 - 32], 2, 5, 2, 2 );
            font[231 - 32].setPosition( font[67].x(), font[67].y() );
            updateSmallFontLetterShadow( font[231 - 32] );

            // e with grave accent `.
            font[232 - 32].resize( font[69].width(), font[69].height() + 3 );
            font[232 - 32].reset();
            fheroes2::Copy( font[69], 0, 0, font[232 - 32], 0, 3, font[69].width(), font[69].height() );
            fheroes2::Copy( font[192 - 32], 4, 0, font[232 - 32], 3, 0, 3, 2 );
            font[232 - 32].setPosition( font[69].x(), font[69].y() - 3 );
            updateSmallFontLetterShadow( font[232 - 32] );

            // e with acute accent.
            font[233 - 32].resize( font[69].width(), font[69].height() + 3 );
            font[233 - 32].reset();
            fheroes2::Copy( font[69], 0, 0, font[233 - 32], 0, 3, font[69].width(), font[69].height() );
            fheroes2::Copy( font[193 - 32], 5, 0, font[233 - 32], 3, 0, 2, 2 );
            font[233 - 32].setPosition( font[69].x(), font[69].y() - 3 );
            updateSmallFontLetterShadow( font[233 - 32] );

            // e with circumflex accent.
            font[234 - 32].resize( font[101 - 32].width(), font[101 - 32].height() + 3 );
            font[234 - 32].reset();
            fheroes2::Copy( font[101 - 32], 0, 0, font[234 - 32], 0, 3, font[101 - 32].width(), font[101 - 32].height() );
            fheroes2::Copy( font[194 - 32], 4, 0, font[234 - 32], 2, 0, 3, 2 );
            font[234 - 32].setPosition( font[101 - 32].x(), font[101 - 32].y() - 3 );
            updateSmallFontLetterShadow( font[234 - 32] );

            // i with grave accent `.
            font[236 - 32].resize( font[73].width(), font[73].height() + 1 );
            font[236 - 32].reset();
            fheroes2::Copy( font[73], 0, 2, font[236 - 32], 0, 3, font[73].width(), 6 );
            fheroes2::Copy( font[192 - 32], 4, 0, font[236 - 32], 2, 0, 2, 2 );
            font[236 - 32].setPosition( font[73].x(), font[73].y() - 1 );
            updateSmallFontLetterShadow( font[236 - 32] );

            // i with acute accent.
            font[237 - 32].resize( font[73].width(), font[73].height() + 1 );
            font[237 - 32].reset();
            fheroes2::Copy( font[73], 0, 2, font[237 - 32], 0, 3, font[73].width(), 6 );
            fheroes2::Copy( font[193 - 32], 5, 0, font[237 - 32], 1, 0, 2, 2 );
            font[237 - 32].setPosition( font[73].x(), font[73].y() - 1 );
            updateSmallFontLetterShadow( font[237 - 32] );

            // i with circumflex.
            font[238 - 32].resize( font[105 - 32].width(), font[105 - 32].height() + 1 );
            font[238 - 32].reset();
            fheroes2::Copy( font[105 - 32], 0, 2, font[238 - 32], 0, 3, font[105 - 32].width(), font[105 - 32].height() );
            fheroes2::Copy( font[194 - 32], 4, 0, font[238 - 32], 1, 0, 3, 2 );
            font[238 - 32].setPosition( font[105 - 32].x(), font[105 - 32].y() - 1 );
            updateSmallFontLetterShadow( font[238 - 32] );

            // n with tilde ~.
            font[241 - 32].resize( font[110 - 32].width(), font[110 - 32].height() + 4 );
            font[241 - 32].reset();
            fheroes2::Copy( font[110 - 32], 0, 0, font[241 - 32], 0, 4, font[110 - 32].width(), font[110 - 32].height() );
            fheroes2::Copy( font[195 - 32], 3, 0, font[241 - 32], 2, 0, 5, 3 );
            font[241 - 32].setPosition( font[110 - 32].x(), font[110 - 32].y() - 4 );
            updateSmallFontLetterShadow( font[241 - 32] );

            // o with grave accent `.
            font[242 - 32].resize( font[79].width(), font[79].height() + 3 );
            font[242 - 32].reset();
            fheroes2::Copy( font[79], 0, 0, font[242 - 32], 0, 3, font[79].width(), font[79].height() );
            fheroes2::Copy( font[192 - 32], 4, 0, font[242 - 32], 3, 0, 3, 2 );
            font[242 - 32].setPosition( font[79].x(), font[79].y() - 3 );
            updateSmallFontLetterShadow( font[242 - 32] );

            // o with acute accent.
            font[243 - 32].resize( font[79].width(), font[79].height() + 3 );
            font[243 - 32].reset();
            fheroes2::Copy( font[79], 0, 0, font[243 - 32], 0, 3, font[79].width(), font[79].height() );
            fheroes2::Copy( font[193 - 32], 5, 0, font[243 - 32], 3, 0, 2, 2 );
            font[243 - 32].setPosition( font[79].x(), font[79].y() - 3 );
            updateSmallFontLetterShadow( font[243 - 32] );

            // o with circumflex accent.
            font[244 - 32].resize( font[111 - 32].width(), font[111 - 32].height() + 3 );
            font[244 - 32].reset();
            fheroes2::Copy( font[111 - 32], 0, 0, font[244 - 32], 0, 3, font[111 - 32].width(), font[111 - 32].height() );
            fheroes2::Copy( font[194 - 32], 4, 0, font[244 - 32], 2, 0, 3, 2 );
            font[244 - 32].setPosition( font[111 - 32].x(), font[111 - 32].y() - 3 );
            updateSmallFontLetterShadow( font[244 - 32] );

            // o with tilde accent ~.
            font[245 - 32].resize( font[111 - 32].width(), font[111 - 32].height() + 4 );
            font[245 - 32].reset();
            fheroes2::Copy( font[111 - 32], 0, 0, font[245 - 32], 0, 4, font[111 - 32].width(), font[111 - 32].height() );
            fheroes2::Copy( font[195 - 32], 3, 0, font[245 - 32], 1, 0, 5, 3 );
            font[245 - 32].setPosition( font[111 - 32].x(), font[111 - 32].y() - 4 );
            updateSmallFontLetterShadow( font[245 - 32] );

            // o with 2 dots on top.
            font[246 - 32].resize( font[79].width(), font[79].height() + 2 );
            font[246 - 32].reset();
            fheroes2::Copy( font[79], 0, 0, font[246 - 32], 0, 2, font[79].width(), font[79].height() );
            fheroes2::Copy( font[246 - 32], 3, 0 + 2, font[246 - 32], 2, 0, 1, 1 );
            fheroes2::Copy( font[246 - 32], 3, 0 + 2, font[246 - 32], 4, 0, 1, 1 );
            font[246 - 32].setPosition( font[79].x(), font[79].y() - 2 );
            updateSmallFontLetterShadow( font[246 - 32] );

            // o with / inside.
            font[248 - 32].resize( font[79].width(), font[79].height() );
            font[248 - 32].reset();
            fheroes2::Copy( font[79], 0, 0, font[248 - 32], 0, 0, font[79].width(), font[79].height() );
            fheroes2::Copy( font[56], 6, 0, font[248 - 32], 2, 1, 3, 3 );
            fheroes2::Copy( font[56], 1, 0, font[248 - 32], font[79].width() - 1, 0, 1, 1 );
            fheroes2::Copy( font[56], 1, 0, font[248 - 32], 1, font[79].height() - 2, 1, 1 );
            font[248 - 32].setPosition( font[79].x(), font[79].y() );
            updateSmallFontLetterShadow( font[248 - 32] );

            // u with grave accent `.
            font[249 - 32].resize( font[85].width(), font[85].height() + 3 );
            font[249 - 32].reset();
            fheroes2::Copy( font[85], 0, 0, font[249 - 32], 0, 3, font[85].width(), font[85].height() );
            fheroes2::Copy( font[192 - 32], 4, 0, font[249 - 32], 3, 0, 3, 2 );
            font[249 - 32].setPosition( font[85].x(), font[85].y() - 3 );
            updateSmallFontLetterShadow( font[249 - 32] );

            // u with acute accent.
            font[250 - 32] = font[85];
            font[250 - 32].resize( font[85].width(), font[85].height() + 3 );
            font[250 - 32].reset();
            fheroes2::Copy( font[85], 0, 0, font[250 - 32], 0, 3, font[85].width(), font[85].height() );
            fheroes2::Copy( font[193 - 32], 5, 0, font[250 - 32], 3, 0, 2, 2 );
            font[250 - 32].setPosition( font[85].x(), font[85].y() - 3 );
            updateSmallFontLetterShadow( font[250 - 32] );

            // u with circumflex accent.
            font[251 - 32].resize( font[117 - 32].width(), font[117 - 32].height() + 3 );
            font[251 - 32].reset();
            fheroes2::Copy( font[117 - 32], 0, 0, font[251 - 32], 0, 3, font[117 - 32].width(), font[117 - 32].height() );
            fheroes2::Copy( font[194 - 32], 4, 0, font[251 - 32], 3, 0, 3, 2 );
            font[251 - 32].setPosition( font[117 - 32].x(), font[117 - 32].y() - 3 );
            updateSmallFontLetterShadow( font[251 - 32] );

            // u with 2 dots on top.
            font[252 - 32].resize( font[85].width(), font[85].height() + 2 );
            font[252 - 32].reset();
            fheroes2::Copy( font[85], 0, 0, font[252 - 32], 0, 2, font[85].width(), font[85].height() );
            fheroes2::Copy( font[252 - 32], 2, 0 + 2, font[252 - 32], 2, 0, 1, 1 );
            fheroes2::Copy( font[252 - 32], 2, 0 + 2, font[252 - 32], 6, 0, 1, 1 );
            font[252 - 32].setPosition( font[85].x(), font[85].y() - 2 );
            updateSmallFontLetterShadow( font[252 - 32] );
        }
    }

    void generateCP1254Alphabet( std::vector<std::vector<fheroes2::Sprite>> & icnVsSprite )
    {
        // Resize fonts.
        for ( const int icnId : { ICN::FONT, ICN::SMALFONT } ) {
            icnVsSprite[icnId].resize( baseFontSize );

            const fheroes2::Sprite firstSprite{ icnVsSprite[icnId][0] };
            icnVsSprite[icnId].insert( icnVsSprite[icnId].end(), 160, firstSprite );
        }

        // Normal font.
        {
            std::vector<fheroes2::Sprite> & font = icnVsSprite[ICN::FONT];

            // C with cedilla.
            font[199 - 32].resize( font[35].width(), font[35].height() + 3 );
            font[199 - 32].reset();
            fheroes2::Copy( font[35], 0, 0, font[199 - 32], 0, 0, font[35].width(), font[35].height() );
            fheroes2::Copy( font[67], 2, 1, font[199 - 32], 7, 11, 1, 1 );
            fheroes2::Copy( font[67], 5, 6, font[199 - 32], 8, 11, 1, 1 );
            fheroes2::Copy( font[67], 2, 6, font[199 - 32], 9, 11, 1, 1 );
            fheroes2::Copy( font[67], 2, 1, font[199 - 32], 8, 12, 1, 1 );
            fheroes2::Copy( font[67], 5, 6, font[199 - 32], 9, 12, 1, 1 );
            fheroes2::Copy( font[67], 2, 1, font[199 - 32], 7, 13, 1, 1 );
            fheroes2::Copy( font[67], 5, 6, font[199 - 32], 8, 13, 1, 1 );
            fheroes2::Copy( font[67], 3, 0, font[199 - 32], 9, 13, 1, 1 );
            font[199 - 32].setPosition( font[35].x(), font[35].y() );
            updateNormalFontLetterShadow( font[199 - 32] );

            // G with breve.
            font[208 - 32].resize( font[39].width(), font[39].height() + 3 );
            font[208 - 32].reset();
            fheroes2::Copy( font[39], 0, 0, font[208 - 32], 0, 3, font[39].width(), font[39].height() );
            fheroes2::Copy( font[39], 5, 9, font[208 - 32], 5, 0, 7, 2 );
            fheroes2::FillTransform( font[208 - 32], 7, 0, 3, 1, 1 );
            font[208 - 32].setPosition( font[39].x(), font[39].y() - 3 );
            updateNormalFontLetterShadow( font[208 - 32] );

            // O with diaeresis, two dots above.
            font[214 - 32].resize( font[47].width(), font[47].height() + 3 );
            font[214 - 32].reset();
            fheroes2::Copy( font[47], 0, 0, font[214 - 32], 0, 3, font[47].width(), font[47].height() );
            fheroes2::Copy( font[214 - 32], 1, 2 + 3, font[214 - 32], 5, 0, 1, 1 );
            fheroes2::Copy( font[214 - 32], 2, 2 + 3, font[214 - 32], 6, 0, 1, 1 );
            fheroes2::Copy( font[214 - 32], 5, 0, font[214 - 32], 10, 0, 2, 1 );
            font[214 - 32].setPosition( font[47].x(), font[47].y() - 3 );
            updateNormalFontLetterShadow( font[214 - 32] );

            // U with diaeresis.
            font[220 - 32].resize( font[53].width(), font[53].height() + 3 );
            font[220 - 32].reset();
            fheroes2::Copy( font[53], 0, 0, font[220 - 32], 0, 3, font[53].width(), font[53].height() );
            fheroes2::Copy( font[220 - 32], 1, 1 + 3, font[220 - 32], 4, 0, 1, 1 );
            fheroes2::Copy( font[220 - 32], 2, 1 + 3, font[220 - 32], 5, 0, 1, 1 );
            fheroes2::Copy( font[220 - 32], 4, 0, font[220 - 32], 9, 0, 2, 1 );
            font[220 - 32].setPosition( font[53].x(), font[53].y() - 3 );
            updateNormalFontLetterShadow( font[220 - 32] );

            // I with dot above.
            font[221 - 32].resize( font[41].width(), font[41].height() + 3 );
            font[221 - 32].reset();
            fheroes2::Copy( font[41], 0, 0, font[221 - 32], 0, 3, font[41].width(), font[41].height() );
            fheroes2::Copy( font[73], 1, 0, font[221 - 32], 3, 0, 3, 2 );
            font[221 - 32].setPosition( font[41].x(), font[41].y() - 3 );
            updateNormalFontLetterShadow( font[221 - 32] );

            // S with cedilla.
            font[222 - 32].resize( font[51].width(), font[51].height() + 3 );
            font[222 - 32].reset();
            fheroes2::Copy( font[51], 0, 0, font[222 - 32], 0, 0, font[51].width(), font[51].height() );
            fheroes2::Copy( font[199 - 32], 7, 11, font[222 - 32], 5, 11, 3, 3 );
            font[222 - 32].setPosition( font[51].x(), font[51].y() );
            updateNormalFontLetterShadow( font[222 - 32] );

            // c with cedilla.
            font[231 - 32].resize( font[67].width(), font[67].height() + 3 );
            font[231 - 32].reset();
            fheroes2::Copy( font[67], 0, 0, font[231 - 32], 0, 0, font[67].width(), font[67].height() );
            fheroes2::Copy( font[199 - 32], 7, 11, font[231 - 32], 4, 7, 3, 3 );
            font[231 - 32].setPosition( font[67].x(), font[67].y() );
            updateNormalFontLetterShadow( font[231 - 32] );

            // g with breve.
            font[240 - 32].resize( font[71].width(), font[71].height() + 3 );
            font[240 - 32].reset();
            fheroes2::Copy( font[71], 0, 0, font[240 - 32], 0, 3, font[71].width(), font[71].height() );
            fheroes2::Copy( font[79], 2, 5, font[240 - 32], 2, 0, 6, 2 );
            fheroes2::FillTransform( font[240 - 32], 4, 0, 2, 1, 1 );
            font[240 - 32].setPosition( font[71].x(), font[71].y() - 3 );
            updateNormalFontLetterShadow( font[240 - 32] );

            // o with diaeresis, two dots above.
            font[246 - 32].resize( font[79].width(), font[79].height() + 3 );
            font[246 - 32].reset();
            fheroes2::Copy( font[79], 0, 0, font[246 - 32], 0, 3, font[79].width(), font[79].height() );
            fheroes2::Copy( font[246 - 32], 4, 0 + 3, font[246 - 32], 3, 0, 1, 1 );
            fheroes2::Copy( font[246 - 32], 6, 1 + 3, font[246 - 32], 3, 1, 1, 1 );
            fheroes2::Copy( font[246 - 32], 6, 1 + 3, font[246 - 32], 2, 0, 1, 1 );
            fheroes2::Copy( font[246 - 32], 4, 1 + 3, font[246 - 32], 2, 1, 1, 1 );
            fheroes2::Copy( font[246 - 32], 2, 0, font[246 - 32], 6, 0, 2, 2 );
            font[246 - 32].setPosition( font[79].x(), font[79].y() - 3 );
            updateNormalFontLetterShadow( font[246 - 32] );

            // u with diaeresis.
            font[252 - 32].resize( font[85].width(), font[85].height() + 3 );
            font[252 - 32].reset();
            fheroes2::Copy( font[85], 0, 0, font[252 - 32], 0, 3, font[85].width(), font[85].height() );
            fheroes2::Copy( font[252 - 32], 2, 0 + 3, font[252 - 32], 3, 0, 1, 1 );
            fheroes2::Copy( font[252 - 32], 2, 1 + 3, font[252 - 32], 3, 1, 1, 1 );
            fheroes2::Copy( font[252 - 32], 2, 1 + 3, font[252 - 32], 2, 0, 1, 1 );
            fheroes2::Copy( font[252 - 32], 3, 6 + 3, font[252 - 32], 2, 1, 1, 1 );
            fheroes2::Copy( font[252 - 32], 2, 0, font[252 - 32], 6, 0, 2, 2 );
            font[252 - 32].setPosition( font[85].x(), font[85].y() - 3 );
            updateNormalFontLetterShadow( font[252 - 32] );

            // i without dot above.
            font[253 - 32] = font[73];
            fheroes2::FillTransform( font[253 - 32], 0, 0, font[253 - 32].width(), 3, 1 );
            fheroes2::Copy( font[83], 2, 0, font[253 - 32], 0, 3, 1, 1 );
            updateNormalFontLetterShadow( font[253 - 32] );

            // s with cedilla.
            font[254 - 32].resize( font[83].width(), font[83].height() + 3 );
            font[254 - 32].reset();
            fheroes2::Copy( font[83], 0, 0, font[254 - 32], 0, 0, font[83].width(), font[83].height() );
            fheroes2::Copy( font[199 - 32], 7, 11, font[254 - 32], 4, 7, 3, 3 );
            font[254 - 32].setPosition( font[83].x(), font[83].y() );
            updateNormalFontLetterShadow( font[254 - 32] );
        }
        // Small font.
        {
            std::vector<fheroes2::Sprite> & font = icnVsSprite[ICN::SMALFONT];

            // C with cedilla.
            font[199 - 32].resize( font[35].width(), font[35].height() + 3 );
            font[199 - 32].reset();
            fheroes2::Copy( font[35], 0, 0, font[199 - 32], 0, 0, font[35].width(), font[35].height() );
            fheroes2::Copy( font[35], 1, 1, font[199 - 32], 3, 7, 2, 2 );
            font[199 - 32].setPosition( font[35].x(), font[35].y() );
            updateSmallFontLetterShadow( font[199 - 32] );

            // G with breve.
            font[208 - 32].resize( font[39].width(), font[39].height() + 3 );
            font[208 - 32].reset();
            fheroes2::Copy( font[39], 0, 0, font[208 - 32], 0, 3, font[39].width(), font[39].height() );
            fheroes2::Copy( font[35], 2, 5, font[208 - 32], 3, 0, 1, 1 );
            fheroes2::Copy( font[35], 2, 5, font[208 - 32], 6, 0, 1, 1 );
            fheroes2::Copy( font[35], 3, 6, font[208 - 32], 4, 1, 2, 1 );
            font[208 - 32].setPosition( font[39].x(), font[39].y() - 3 );
            updateSmallFontLetterShadow( font[208 - 32] );

            // O with diaeresis, two dots above.
            font[214 - 32].resize( font[47].width(), font[47].height() + 2 );
            font[214 - 32].reset();
            fheroes2::Copy( font[47], 0, 0, font[214 - 32], 0, 2, font[47].width(), font[47].height() );
            fheroes2::Copy( font[214 - 32], 3, 0 + 2, font[214 - 32], 3, 0, 1, 1 );
            fheroes2::Copy( font[214 - 32], 3, 0 + 2, font[214 - 32], 5, 0, 1, 1 );
            font[214 - 32].setPosition( font[47].x(), font[47].y() - 2 );
            updateSmallFontLetterShadow( font[214 - 32] );

            // U with diaeresis.
            font[220 - 32].resize( font[53].width(), font[53].height() + 2 );
            font[220 - 32].reset();
            fheroes2::Copy( font[53], 0, 0, font[220 - 32], 0, 2, font[53].width(), font[53].height() );
            fheroes2::Copy( font[220 - 32], 3, 0 + 2, font[220 - 32], 4, 0, 1, 1 );
            fheroes2::Copy( font[220 - 32], 3, 0 + 2, font[220 - 32], 6, 0, 1, 1 );
            font[220 - 32].setPosition( font[53].x(), font[53].y() - 2 );
            updateSmallFontLetterShadow( font[220 - 32] );

            // I with dot above.
            font[221 - 32].resize( font[41].width(), font[41].height() + 2 );
            font[221 - 32].reset();
            fheroes2::Copy( font[41], 0, 0, font[221 - 32], 0, 2, font[41].width(), font[41].height() );
            fheroes2::Copy( font[41], 2, 0, font[221 - 32], 2, 0, 2, 1 );
            font[221 - 32].setPosition( font[41].x(), font[41].y() - 2 );
            updateSmallFontLetterShadow( font[221 - 32] );

            // S with cedilla.
            font[222 - 32].resize( font[51].width(), font[51].height() + 3 );
            font[222 - 32].reset();
            fheroes2::Copy( font[51], 0, 0, font[222 - 32], 0, 0, font[51].width(), font[51].height() );
            fheroes2::Copy( font[35], 1, 1, font[222 - 32], 3, 7, 2, 2 );
            font[222 - 32].setPosition( font[51].x(), font[51].y() );
            updateSmallFontLetterShadow( font[222 - 32] );

            // c with cedilla.
            font[231 - 32].resize( font[67].width(), font[67].height() + 3 );
            font[231 - 32].reset();
            fheroes2::Copy( font[67], 0, 0, font[231 - 32], 0, 0, font[67].width(), font[67].height() );
            fheroes2::Copy( font[199 - 32], 1, 1, font[231 - 32], 2, 5, 2, 2 );
            font[231 - 32].setPosition( font[67].x(), font[67].y() );
            updateSmallFontLetterShadow( font[231 - 32] );

            // g with breve.
            font[240 - 32].resize( font[71].width(), font[71].height() + 3 );
            font[240 - 32].reset();
            fheroes2::Copy( font[71], 0, 0, font[240 - 32], 0, 3, font[71].width(), font[71].height() );
            fheroes2::Copy( font[35], 2, 5, font[240 - 32], 2, 0, 1, 1 );
            fheroes2::Copy( font[35], 2, 5, font[240 - 32], 4, 0, 1, 1 );
            fheroes2::Copy( font[35], 3, 6, font[240 - 32], 3, 1, 1, 1 );
            font[240 - 32].setPosition( font[71].x(), font[71].y() - 3 );
            updateSmallFontLetterShadow( font[240 - 32] );

            // o with diaeresis, two dots above.
            font[246 - 32].resize( font[79].width(), font[79].height() + 2 );
            font[246 - 32].reset();
            fheroes2::Copy( font[79], 0, 0, font[246 - 32], 0, 2, font[79].width(), font[79].height() );
            fheroes2::Copy( font[246 - 32], 3, 0 + 2, font[246 - 32], 2, 0, 1, 1 );
            fheroes2::Copy( font[246 - 32], 3, 0 + 2, font[246 - 32], 4, 0, 1, 1 );
            font[246 - 32].setPosition( font[79].x(), font[79].y() - 2 );
            updateSmallFontLetterShadow( font[246 - 32] );

            // u with diaeresis.
            font[252 - 32].resize( font[85].width(), font[85].height() + 2 );
            font[252 - 32].reset();
            fheroes2::Copy( font[85], 0, 0, font[252 - 32], 0, 2, font[85].width(), font[85].height() );
            fheroes2::Copy( font[252 - 32], 2, 0 + 2, font[252 - 32], 2, 0, 1, 1 );
            fheroes2::Copy( font[252 - 32], 2, 0 + 2, font[252 - 32], 6, 0, 1, 1 );
            font[252 - 32].setPosition( font[85].x(), font[85].y() - 2 );
            updateSmallFontLetterShadow( font[252 - 32] );

            // i without dot above.
            font[253 - 32].resize( font[73].width(), font[73].height() + 1 );
            font[253 - 32].reset();
            fheroes2::Copy( font[73], 0, 2, font[253 - 32], 0, 3, font[73].width(), 6 );
            font[253 - 32].setPosition( font[73].x(), font[73].y() - 1 );
            updateSmallFontLetterShadow( font[253 - 32] );

            // s with cedilla.
            font[254 - 32].resize( font[83].width(), font[83].height() + 3 );
            font[254 - 32].reset();
            fheroes2::Copy( font[83], 0, 0, font[254 - 32], 0, 0, font[83].width(), font[83].height() );
            fheroes2::Copy( font[35], 1, 1, font[254 - 32], 2, 5, 2, 2 );
            font[254 - 32].setPosition( font[83].x(), font[83].y() );
            updateSmallFontLetterShadow( font[254 - 32] );
        }
    }

    void generateCP1258Alphabet( std::vector<std::vector<fheroes2::Sprite>> & icnVsSprite )
    {
        // Resize fonts.
        for ( const int icnId : { ICN::FONT, ICN::SMALFONT } ) {
            icnVsSprite[icnId].resize( baseFontSize );

            const fheroes2::Sprite firstSprite{ icnVsSprite[icnId][0] };
            icnVsSprite[icnId].insert( icnVsSprite[icnId].end(), 160, firstSprite );
        }

        // Normal font.
        {
            std::vector<fheroes2::Sprite> & font = icnVsSprite[ICN::FONT];

            // Left-pointing double angle quotation mark <<.
            font[171 - 32].resize( 8, 9 );
            font[171 - 32].reset();
            fheroes2::Copy( font[47 - 32], 5, 0, font[171 - 32], 1, 0, 3, 3 );
            fheroes2::Flip( font[47 - 32], 5, 0, font[171 - 32], 1, 4, 3, 3, false, true );
            fheroes2::Flip( font[47 - 32], 5, 2, font[171 - 32], 1, 3, 2, 1, true, false );
            fheroes2::Copy( font[47 - 32], 5, 2, font[171 - 32], 1, 1, 1, 1 );
            fheroes2::Copy( font[47 - 32], 5, 2, font[171 - 32], 1, 5, 1, 1 );
            // Second mark.
            fheroes2::Copy( font[171 - 32], 1, 0, font[171 - 32], 5, 0, 3, 7 );
            font[171 - 32].setPosition( font[33].x(), font[33].y() + 4 );
            updateNormalFontLetterShadow( font[171 - 32] );

            // Right-pointing double angle quotation mark >>.
            font[187 - 32].resize( 8, 9 );
            font[187 - 32].reset();
            fheroes2::Flip( font[171 - 32], 1, 0, font[187 - 32], 1, 0, 7, 7, true, false );
            // Remove old shadows
            fheroes2::FillTransform( font[187 - 32], 3, 6, 1, 1, 1 );
            fheroes2::FillTransform( font[187 - 32], 7, 6, 1, 1, 1 );
            fheroes2::FillTransform( font[187 - 32], 4, 5, 1, 1, 1 );
            font[187 - 32].setPosition( font[33].x(), font[33].y() + 4 );
            updateNormalFontLetterShadow( font[187 - 32] );

            // A with grave accent ` and generate the grave accent for further use.
            font[192 - 32].resize( font[33].width(), font[33].height() + 3 );
            font[192 - 32].reset();
            fheroes2::Copy( font[33], 0, 0, font[192 - 32], 0, 3, font[33].width(), font[33].height() );
            font[192 - 32].setPosition( font[33].x(), font[33].y() - 3 );
            fheroes2::Copy( font[192 - 32], 3, 4, font[192 - 32], 7, 0, 1, 1 );
            fheroes2::Copy( font[192 - 32], 4, 4, font[192 - 32], 8, 0, 1, 1 );
            fheroes2::Copy( font[192 - 32], 3, 4, font[192 - 32], 8, 1, 1, 1 );
            fheroes2::Copy( font[192 - 32], 4, 4, font[192 - 32], 9, 1, 1, 1 );
            fheroes2::Copy( font[192 - 32], 3, 3, font[192 - 32], 10, 1, 1, 1 );
            updateNormalFontLetterShadow( font[192 - 32] );

            // A with acute accent. Generate the accent for further use.
            font[193 - 32].resize( font[33].width(), font[33].height() + 3 );
            font[193 - 32].reset();
            fheroes2::Copy( font[33], 0, 0, font[193 - 32], 0, 3, font[33].width(), font[33].height() );
            fheroes2::Copy( font[193 - 32], 3, 4, font[193 - 32], 10, 0, 1, 1 );
            fheroes2::Copy( font[193 - 32], 4, 4, font[193 - 32], 9, 0, 1, 1 );
            fheroes2::Copy( font[193 - 32], 3, 4, font[193 - 32], 9, 1, 1, 1 );
            fheroes2::Copy( font[193 - 32], 4, 4, font[193 - 32], 8, 1, 1, 1 );
            fheroes2::Copy( font[193 - 32], 3, 3, font[193 - 32], 7, 1, 1, 1 );
            font[193 - 32].setPosition( font[33].x(), font[33].y() - 3 );
            updateNormalFontLetterShadow( font[193 - 32] );

            // A with circumflex accent. Generation of accent for further use.
            font[194 - 32].resize( font[65 - 32].width(), font[65 - 32].height() + 3 );
            font[194 - 32].reset();
            fheroes2::Copy( font[65 - 32], 0, 0, font[194 - 32], 0, 3, font[65 - 32].width(), font[65 - 32].height() );
            fheroes2::Copy( font[97 - 32], 7, 1, font[194 - 32], 7, 1, 1, 1 );
            fheroes2::Copy( font[97 - 32], 7, 1, font[194 - 32], 8, 0, 1, 1 );
            fheroes2::Copy( font[97 - 32], 7, 1, font[194 - 32], 9, 1, 1, 1 );
            fheroes2::Copy( font[97 - 32], 1, 0, font[194 - 32], 7, 0, 1, 1 );
            fheroes2::Copy( font[97 - 32], 1, 0, font[194 - 32], 9, 0, 1, 1 );
            font[194 - 32].setPosition( font[65 - 32].x(), font[65 - 32].y() - 3 );
            updateNormalFontLetterShadow( font[194 - 32] );

            // A with breve and generate the accent for further use.
            font[195 - 32].resize( font[33].width(), font[33].height() + 3 );
            font[195 - 32].reset();
            fheroes2::Copy( font[33], 0, 0, font[195 - 32], 0, 3, font[33].width(), font[33].height() );
            fheroes2::Copy( font[39], 5, 9, font[195 - 32], 5, 0, 7, 2 );
            fheroes2::FillTransform( font[195 - 32], 7, 0, 3, 1, 1 );
            font[195 - 32].setPosition( font[33].x(), font[33].y() - 3 );
            updateNormalFontLetterShadow( font[195 - 32] );

            // E with grave accent `.
            font[200 - 32].resize( font[37].width(), font[37].height() + 3 );
            font[200 - 32].reset();
            fheroes2::Copy( font[37], 0, 0, font[200 - 32], 0, 3, font[37].width(), font[37].height() );
            font[200 - 32].setPosition( font[37].x(), font[37].y() - 3 );
            fheroes2::Copy( font[192 - 32], 7, 0, font[200 - 32], 4, 0, 4, 2 );
            updateNormalFontLetterShadow( font[200 - 32] );

            // E with acute accent.
            font[201 - 32].resize( font[37].width(), font[37].height() + 3 );
            font[201 - 32].reset();
            fheroes2::Copy( font[37], 0, 0, font[201 - 32], 0, 3, font[37].width(), font[37].height() );
            fheroes2::Copy( font[193 - 32], 7, 0, font[201 - 32], 5, 0, 4, 2 );
            font[201 - 32].setPosition( font[37].x(), font[37].y() - 3 );
            updateNormalFontLetterShadow( font[201 - 32] );

            // E with circumflex accent.
            font[202 - 32].resize( font[69 - 32].width(), font[69 - 32].height() + 3 );
            font[202 - 32].reset();
            fheroes2::Copy( font[69 - 32], 0, 0, font[202 - 32], 0, 3, font[69 - 32].width(), font[69 - 32].height() );
            fheroes2::Copy( font[194 - 32], 7, 0, font[202 - 32], 5, 0, 3, 2 );
            font[202 - 32].setPosition( font[69 - 32].x(), font[69 - 32].y() - 3 );
            updateNormalFontLetterShadow( font[202 - 32] );

            // I with accute accent.
            font[205 - 32].resize( font[41].width(), font[41].height() + 3 );
            font[205 - 32].reset();
            fheroes2::Copy( font[41], 0, 0, font[205 - 32], 0, 3, font[41].width(), font[41].height() );
            fheroes2::Copy( font[193 - 32], 7, 0, font[205 - 32], 3, 0, 4, 2 );
            font[205 - 32].setPosition( font[41].x(), font[41].y() - 3 );
            updateNormalFontLetterShadow( font[205 - 32] );

            // I with circumflex.
            font[206 - 32].resize( font[41].width(), font[41].height() + 3 );
            font[206 - 32].reset();
            fheroes2::Copy( font[41], 0, 0, font[206 - 32], 0, 3, font[41].width(), font[41].height() );
            fheroes2::Copy( font[194 - 32], 7, 0, font[206 - 32], 3, 0, 3, 2 );
            font[206 - 32].setPosition( font[41].x(), font[41].y() - 3 );
            updateNormalFontLetterShadow( font[206 - 32] );

            // N with tilde ~. Needs tilde generation
            font[209 - 32].resize( font[46].width(), font[46].height() + 3 );
            font[209 - 32].reset();
            fheroes2::Copy( font[46], 0, 0, font[209 - 32], 0, 3, font[46].width(), font[46].height() );
            fheroes2::Copy( font[195 - 32], 4, 0, font[209 - 32], 4, 0, 8, 3 );
            font[209 - 32].setPosition( font[46].x(), font[46].y() - 3 );
            updateNormalFontLetterShadow( font[209 - 32] );

            // O with acute accent.
            font[211 - 32].resize( font[47].width(), font[47].height() + 3 );
            font[211 - 32].reset();
            fheroes2::Copy( font[47], 0, 0, font[211 - 32], 0, 3, font[47].width(), font[47].height() );
            fheroes2::Copy( font[193 - 32], 7, 0, font[211 - 32], 7, 0, 4, 2 );
            font[211 - 32].setPosition( font[47].x(), font[47].y() - 3 );
            updateNormalFontLetterShadow( font[211 - 32] );

            // O with circumflex accent.
            font[212 - 32].resize( font[79 - 32].width(), font[79 - 32].height() + 3 );
            font[212 - 32].reset();
            fheroes2::Copy( font[79 - 32], 0, 0, font[212 - 32], 0, 3, font[79 - 32].width(), font[79 - 32].height() );
            fheroes2::Copy( font[194 - 32], 7, 0, font[212 - 32], 7, 0, 3, 2 );
            font[212 - 32].setPosition( font[79 - 32].x(), font[79 - 32].y() - 3 );
            updateNormalFontLetterShadow( font[212 - 32] );

            // U with grave accent `.
            font[217 - 32].resize( font[53].width(), font[53].height() + 3 );
            font[217 - 32].reset();
            fheroes2::Copy( font[53], 0, 0, font[217 - 32], 0, 3, font[53].width(), font[53].height() );
            font[217 - 32].setPosition( font[53].x(), font[53].y() - 3 );
            fheroes2::Copy( font[192 - 32], 7, 0, font[217 - 32], 5, 0, 4, 2 );
            updateNormalFontLetterShadow( font[217 - 32] );

            // U with acute accent.
            font[218 - 32].resize( font[53].width(), font[53].height() + 3 );
            font[218 - 32].reset();
            fheroes2::Copy( font[53], 0, 0, font[218 - 32], 0, 3, font[53].width(), font[53].height() );
            fheroes2::Copy( font[193 - 32], 7, 0, font[218 - 32], 5, 0, 4, 2 );
            font[218 - 32].setPosition( font[53].x(), font[53].y() - 3 );
            updateNormalFontLetterShadow( font[218 - 32] );

            // a with grave accent `.
            font[224 - 32].resize( font[65].width(), font[65].height() + 3 );
            font[224 - 32].reset();
            fheroes2::Copy( font[65], 0, 0, font[224 - 32], 0, 3, font[65].width(), font[65].height() );
            font[224 - 32].setPosition( font[65].x(), font[65].y() - 3 );
            fheroes2::Copy( font[192 - 32], 7, 0, font[224 - 32], 3, 0, 4, 2 );
            updateNormalFontLetterShadow( font[224 - 32] );

            // a with acute accent.
            font[225 - 32].resize( font[65].width(), font[65].height() + 3 );
            font[225 - 32].reset();
            fheroes2::Copy( font[65], 0, 0, font[225 - 32], 0, 3, font[65].width(), font[65].height() );
            fheroes2::Copy( font[193 - 32], 7, 0, font[225 - 32], 3, 0, 4, 2 );
            font[225 - 32].setPosition( font[65].x(), font[65].y() - 3 );
            updateNormalFontLetterShadow( font[225 - 32] );

            // a with circumflex accent.
            font[226 - 32].resize( font[97 - 32].width(), font[97 - 32].height() + 3 );
            font[226 - 32].reset();
            fheroes2::Copy( font[97 - 32], 0, 0, font[226 - 32], 0, 3, font[97 - 32].width(), font[97 - 32].height() );
            fheroes2::Copy( font[194 - 32], 7, 0, font[226 - 32], 3, 0, 3, 2 );
            font[226 - 32].setPosition( font[97 - 32].x(), font[97 - 32].y() - 3 );
            updateNormalFontLetterShadow( font[226 - 32] );

            // e with grave accent `.
            font[232 - 32].resize( font[69].width(), font[69].height() + 3 );
            font[232 - 32].reset();
            fheroes2::Copy( font[69], 0, 0, font[232 - 32], 0, 3, font[69].width(), font[69].height() );
            font[232 - 32].setPosition( font[69].x(), font[69].y() - 3 );
            fheroes2::Copy( font[192 - 32], 7, 0, font[232 - 32], 3, 0, 4, 2 );
            updateNormalFontLetterShadow( font[232 - 32] );

            // e with acute accent.
            font[233 - 32].resize( font[69].width(), font[69].height() + 3 );
            font[233 - 32].reset();
            fheroes2::Copy( font[69], 0, 0, font[233 - 32], 0, 3, font[69].width(), font[69].height() );
            fheroes2::Copy( font[193 - 32], 7, 0, font[233 - 32], 3, 0, 4, 2 );
            font[233 - 32].setPosition( font[69].x(), font[69].y() - 3 );
            updateNormalFontLetterShadow( font[233 - 32] );

            // e with circumflex accent.
            font[234 - 32].resize( font[101 - 32].width(), font[101 - 32].height() + 3 );
            font[234 - 32].reset();
            fheroes2::Copy( font[101 - 32], 0, 0, font[234 - 32], 0, 3, font[101 - 32].width(), font[101 - 32].height() );
            fheroes2::Copy( font[194 - 32], 7, 0, font[234 - 32], 4, 0, 3, 2 );
            font[234 - 32].setPosition( font[101 - 32].x(), font[101 - 32].y() - 3 );
            updateNormalFontLetterShadow( font[234 - 32] );

            // i with acute accent.
            font[237 - 32] = font[73];
            fheroes2::FillTransform( font[237 - 32], 0, 0, font[237 - 32].width(), 3, 1 );
            fheroes2::Copy( font[193 - 32], 7, 0, font[237 - 32], 1, 0, 4, 2 );
            updateNormalFontLetterShadow( font[237 - 32] );

            // o with acute accent.
            font[243 - 32].resize( font[79].width(), font[79].height() + 3 );
            font[243 - 32].reset();
            fheroes2::Copy( font[79], 0, 0, font[243 - 32], 0, 3, font[79].width(), font[79].height() );
            fheroes2::Copy( font[193 - 32], 7, 0, font[243 - 32], 3, 0, 4, 2 );
            font[243 - 32].setPosition( font[79].x(), font[79].y() - 3 );
            updateNormalFontLetterShadow( font[243 - 32] );

            // o with circumflex accent.
            font[244 - 32].resize( font[111 - 32].width(), font[111 - 32].height() + 3 );
            font[244 - 32].reset();
            fheroes2::Copy( font[111 - 32], 0, 0, font[244 - 32], 0, 3, font[111 - 32].width(), font[111 - 32].height() );
            fheroes2::Copy( font[194 - 32], 7, 0, font[244 - 32], 4, 0, 3, 2 );
            font[244 - 32].setPosition( font[111 - 32].x(), font[111 - 32].y() - 3 );
            updateNormalFontLetterShadow( font[244 - 32] );

            // u with grave accent `.
            font[249 - 32].resize( font[85].width(), font[85].height() + 3 );
            font[249 - 32].reset();
            fheroes2::Copy( font[85], 0, 0, font[249 - 32], 0, 3, font[85].width(), font[85].height() );
            font[249 - 32].setPosition( font[85].x(), font[85].y() - 3 );
            fheroes2::Copy( font[192 - 32], 7, 0, font[249 - 32], 3, 0, 4, 2 );
            updateNormalFontLetterShadow( font[249 - 32] );

            // u with acute accent.
            font[250 - 32].resize( font[85].width(), font[85].height() + 3 );
            font[250 - 32].reset();
            fheroes2::Copy( font[85], 0, 0, font[250 - 32], 0, 3, font[85].width(), font[85].height() );
            fheroes2::Copy( font[193 - 32], 7, 0, font[250 - 32], 3, 0, 4, 2 );
            font[250 - 32].setPosition( font[85].x(), font[85].y() - 3 );
            updateNormalFontLetterShadow( font[250 - 32] );
        }
        // Small font.
        {
            std::vector<fheroes2::Sprite> & font = icnVsSprite[ICN::SMALFONT];

            // A with grave accent `. Generate grave accent for further use.
            font[192 - 32].resize( font[33].width(), font[33].height() + 3 );
            font[192 - 32].reset();
            fheroes2::Copy( font[33], 0, 0, font[192 - 32], 0, 4, font[33].width(), font[33].height() );
            fheroes2::Copy( font[192 - 32], 4, 4, font[192 - 32], 4, 0, 1, 1 );
            fheroes2::Copy( font[192 - 32], 4, 4, font[192 - 32], 5, 1, 1, 1 );
            fheroes2::Copy( font[192 - 32], 4, 4, font[192 - 32], 6, 2, 1, 1 );
            font[192 - 32].setPosition( font[33].x(), font[33].y() - 4 );
            updateSmallFontLetterShadow( font[192 - 32] );

            // A with acute accent. Generate acute accent for further use
            font[193 - 32].resize( font[33].width(), font[33].height() + 4 );
            font[193 - 32].reset();
            fheroes2::Copy( font[33], 0, 0, font[193 - 32], 0, 4, font[33].width(), font[33].height() );
            fheroes2::Copy( font[33], 4, 0, font[193 - 32], 4, 2, 1, 1 );
            fheroes2::Copy( font[33], 4, 0, font[193 - 32], 5, 1, 1, 1 );
            fheroes2::Copy( font[33], 4, 0, font[193 - 32], 6, 0, 1, 1 );
            font[193 - 32].setPosition( font[33].x(), font[33].y() - 4 );
            updateSmallFontLetterShadow( font[193 - 32] );

            // A with circumflex accent. Generate accent for further use.
            font[194 - 32].resize( font[33].width(), font[33].height() + 3 );
            font[194 - 32].reset();
            fheroes2::Copy( font[33], 0, 0, font[194 - 32], 0, 3, font[33].width(), font[33].height() );
            fheroes2::Copy( font[33], 4, 0, font[194 - 32], 4, 1, 1, 1 );
            fheroes2::Copy( font[33], 4, 0, font[194 - 32], 5, 0, 1, 1 );
            fheroes2::Copy( font[33], 4, 0, font[194 - 32], 6, 1, 1, 1 );
            font[194 - 32].setPosition( font[33].x(), font[33].y() - 3 );
            updateSmallFontLetterShadow( font[194 - 32] );

            // E with grave accent `.
            font[200 - 32].resize( font[37].width(), font[37].height() + 4 );
            font[200 - 32].reset();
            fheroes2::Copy( font[37], 0, 0, font[200 - 32], 0, 4, font[37].width(), font[37].height() );
            fheroes2::Copy( font[192 - 32], 4, 0, font[200 - 32], 4, 0, 3, 3 );
            font[200 - 32].setPosition( font[37].x(), font[37].y() - 4 );
            updateSmallFontLetterShadow( font[200 - 32] );

            // E with acute accent.
            font[201 - 32].resize( font[37].width(), font[37].height() + 4 );
            font[201 - 32].reset();
            fheroes2::Copy( font[37], 0, 0, font[201 - 32], 0, 4, font[37].width(), font[37].height() );
            fheroes2::Copy( font[193 - 32], 4, 0, font[201 - 32], 3, 0, 3, 3 );
            font[201 - 32].setPosition( font[37].x(), font[37].y() - 4 );
            updateSmallFontLetterShadow( font[201 - 32] );

            // E with circumflex accent.
            font[202 - 32].resize( font[69 - 32].width(), font[69 - 32].height() + 3 );
            font[202 - 32].reset();
            fheroes2::Copy( font[69 - 32], 0, 0, font[202 - 32], 0, 3, font[69 - 32].width(), font[69 - 32].height() );
            fheroes2::Copy( font[194 - 32], 4, 0, font[202 - 32], 3, 0, 3, 2 );
            font[202 - 32].setPosition( font[69 - 32].x(), font[69 - 32].y() - 3 );
            updateSmallFontLetterShadow( font[202 - 32] );

            // I with acute accent.
            font[205 - 32].resize( font[41].width(), font[41].height() + 4 );
            font[205 - 32].reset();
            fheroes2::Copy( font[41], 0, 0, font[205 - 32], 0, 4, font[41].width(), font[41].height() );
            fheroes2::Copy( font[193 - 32], 4, 0, font[205 - 32], 1, 0, 3, 3 );
            font[205 - 32].setPosition( font[41].x(), font[41].y() - 4 );
            updateSmallFontLetterShadow( font[205 - 32] );

            // O with acute accent.
            font[211 - 32].resize( font[47].width(), font[47].height() + 4 );
            font[211 - 32].reset();
            fheroes2::Copy( font[47], 0, 0, font[211 - 32], 0, 4, font[47].width(), font[47].height() );
            fheroes2::Copy( font[193 - 32], 4, 0, font[211 - 32], 3, 0, 3, 3 );
            font[211 - 32].setPosition( font[47].x(), font[47].y() - 4 );
            updateSmallFontLetterShadow( font[211 - 32] );

            // O with circumflex accent.
            font[212 - 32].resize( font[79 - 32].width(), font[79 - 32].height() + 3 );
            font[212 - 32].reset();
            fheroes2::Copy( font[79 - 32], 0, 0, font[212 - 32], 0, 3, font[79 - 32].width(), font[79 - 32].height() );
            fheroes2::Copy( font[194 - 32], 4, 0, font[212 - 32], 3, 0, 3, 2 );
            font[212 - 32].setPosition( font[79 - 32].x(), font[79 - 32].y() - 3 );
            updateSmallFontLetterShadow( font[212 - 32] );

            // U with grave accent `.
            font[217 - 32].resize( font[53].width(), font[53].height() + 4 );
            font[217 - 32].reset();
            fheroes2::Copy( font[53], 0, 0, font[217 - 32], 0, 4, font[53].width(), font[53].height() );
            fheroes2::Copy( font[192 - 32], 4, 0, font[217 - 32], 4, 0, 3, 3 );
            font[217 - 32].setPosition( font[53].x(), font[53].y() - 4 );
            updateSmallFontLetterShadow( font[217 - 32] );

            // U with acute accent.
            font[218 - 32].resize( font[53].width(), font[53].height() + 4 );
            font[218 - 32].reset();
            fheroes2::Copy( font[53], 0, 0, font[218 - 32], 0, 4, font[53].width(), font[53].height() );
            fheroes2::Copy( font[193 - 32], 4, 0, font[218 - 32], 4, 0, 3, 3 );
            font[218 - 32].setPosition( font[53].x(), font[53].y() - 4 );
            updateSmallFontLetterShadow( font[218 - 32] );

            // a with grave accent `.
            font[224 - 32].resize( font[65].width(), font[65].height() + 3 );
            font[224 - 32].reset();
            fheroes2::Copy( font[65], 0, 0, font[224 - 32], 0, 3, font[65].width(), font[65].height() );
            fheroes2::Copy( font[192 - 32], 4, 0, font[224 - 32], 3, 0, 3, 2 );
            font[224 - 32].setPosition( font[65].x(), font[65].y() - 3 );
            updateSmallFontLetterShadow( font[224 - 32] );

            // a with acute accent.
            font[225 - 32].resize( font[65].width(), font[65].height() + 3 );
            font[225 - 32].reset();
            fheroes2::Copy( font[65], 0, 0, font[225 - 32], 0, 3, font[65].width(), font[65].height() );
            fheroes2::Copy( font[193 - 32], 5, 0, font[225 - 32], 3, 0, 2, 2 );
            font[225 - 32].setPosition( font[65].x(), font[65].y() - 3 );
            updateSmallFontLetterShadow( font[225 - 32] );

            // a with circumflex accent.
            font[226 - 32].resize( font[97 - 32].width(), font[97 - 32].height() + 3 );
            font[226 - 32].reset();
            fheroes2::Copy( font[97 - 32], 0, 0, font[226 - 32], 0, 3, font[97 - 32].width(), font[97 - 32].height() );
            fheroes2::Copy( font[194 - 32], 4, 0, font[226 - 32], 2, 0, 3, 2 );
            font[226 - 32].setPosition( font[97 - 32].x(), font[97 - 32].y() - 3 );
            updateSmallFontLetterShadow( font[226 - 32] );

            // e with grave accent `.
            font[232 - 32].resize( font[69].width(), font[69].height() + 3 );
            font[232 - 32].reset();
            fheroes2::Copy( font[69], 0, 0, font[232 - 32], 0, 3, font[69].width(), font[69].height() );
            fheroes2::Copy( font[192 - 32], 4, 0, font[232 - 32], 3, 0, 3, 2 );
            font[232 - 32].setPosition( font[69].x(), font[69].y() - 3 );
            updateSmallFontLetterShadow( font[232 - 32] );

            // e with acute accent.
            font[233 - 32].resize( font[69].width(), font[69].height() + 3 );
            font[233 - 32].reset();
            fheroes2::Copy( font[69], 0, 0, font[233 - 32], 0, 3, font[69].width(), font[69].height() );
            fheroes2::Copy( font[193 - 32], 5, 0, font[233 - 32], 3, 0, 2, 2 );
            font[233 - 32].setPosition( font[69].x(), font[69].y() - 3 );
            updateSmallFontLetterShadow( font[233 - 32] );

            // e with circumflex accent.
            font[234 - 32].resize( font[101 - 32].width(), font[101 - 32].height() + 3 );
            font[234 - 32].reset();
            fheroes2::Copy( font[101 - 32], 0, 0, font[234 - 32], 0, 3, font[101 - 32].width(), font[101 - 32].height() );
            fheroes2::Copy( font[194 - 32], 4, 0, font[234 - 32], 2, 0, 3, 2 );
            font[234 - 32].setPosition( font[101 - 32].x(), font[101 - 32].y() - 3 );
            updateSmallFontLetterShadow( font[234 - 32] );

            // i with acute accent.
            font[237 - 32].resize( font[73].width(), font[73].height() + 1 );
            font[237 - 32].reset();
            fheroes2::Copy( font[73], 0, 2, font[237 - 32], 0, 3, font[73].width(), 6 );
            fheroes2::Copy( font[193 - 32], 5, 0, font[237 - 32], 1, 0, 2, 2 );
            font[237 - 32].setPosition( font[73].x(), font[73].y() - 1 );
            updateSmallFontLetterShadow( font[237 - 32] );

            // o with acute accent.
            font[243 - 32].resize( font[79].width(), font[79].height() + 3 );
            font[243 - 32].reset();
            fheroes2::Copy( font[79], 0, 0, font[243 - 32], 0, 3, font[79].width(), font[79].height() );
            fheroes2::Copy( font[193 - 32], 5, 0, font[243 - 32], 3, 0, 2, 2 );
            font[243 - 32].setPosition( font[79].x(), font[79].y() - 3 );
            updateSmallFontLetterShadow( font[243 - 32] );

            // o with circumflex accent.
            font[244 - 32].resize( font[111 - 32].width(), font[111 - 32].height() + 3 );
            font[244 - 32].reset();
            fheroes2::Copy( font[111 - 32], 0, 0, font[244 - 32], 0, 3, font[111 - 32].width(), font[111 - 32].height() );
            fheroes2::Copy( font[194 - 32], 4, 0, font[244 - 32], 2, 0, 3, 2 );
            font[244 - 32].setPosition( font[111 - 32].x(), font[111 - 32].y() - 3 );
            updateSmallFontLetterShadow( font[244 - 32] );

            // u with grave accent `.
            font[249 - 32].resize( font[85].width(), font[85].height() + 3 );
            font[249 - 32].reset();
            fheroes2::Copy( font[85], 0, 0, font[249 - 32], 0, 3, font[85].width(), font[85].height() );
            fheroes2::Copy( font[192 - 32], 4, 0, font[249 - 32], 3, 0, 3, 2 );
            font[249 - 32].setPosition( font[85].x(), font[85].y() - 3 );
            updateSmallFontLetterShadow( font[249 - 32] );

            // u with acute accent.
            font[250 - 32] = font[85];
            font[250 - 32].resize( font[85].width(), font[85].height() + 3 );
            font[250 - 32].reset();
            fheroes2::Copy( font[85], 0, 0, font[250 - 32], 0, 3, font[85].width(), font[85].height() );
            fheroes2::Copy( font[193 - 32], 5, 0, font[250 - 32], 3, 0, 2, 2 );
            font[250 - 32].setPosition( font[85].x(), font[85].y() - 3 );
            updateSmallFontLetterShadow( font[250 - 32] );
        }
    }

    void generateISO8859_16Alphabet( std::vector<std::vector<fheroes2::Sprite>> & icnVsSprite )
    {
        // Resize fonts.
        for ( const int icnId : { ICN::FONT, ICN::SMALFONT } ) {
            icnVsSprite[icnId].resize( baseFontSize );

            const fheroes2::Sprite firstSprite{ icnVsSprite[icnId][0] };
            icnVsSprite[icnId].insert( icnVsSprite[icnId].end(), 160, firstSprite );
        }

        // Normal font.
        {
            std::vector<fheroes2::Sprite> & font = icnVsSprite[ICN::FONT];

            // S with comma.
            font[170 - 32].resize( font[51].width(), font[51].height() + 4 );
            font[170 - 32].reset();
            fheroes2::Copy( font[51], 0, 0, font[170 - 32], 0, 0, font[51].width(), font[51].height() );
            fheroes2::Copy( font[12], 0, 0, font[170 - 32], 3, 12, font[12].width(), font[12].height() );
            font[170 - 32].setPosition( font[51].x(), font[51].y() );
            updateNormalFontLetterShadow( font[170 - 32] );

            // A with circonflex and generate the accent for further use.
            font[194 - 32].resize( font[33].width(), font[33].height() + 3 );
            font[194 - 32].reset();
            fheroes2::Copy( font[33], 0, 0, font[194 - 32], 0, 3, font[33].width(), font[33].height() );
            fheroes2::Copy( font[33], 3, 0, font[194 - 32], 7, 0, 1, 1 );
            fheroes2::Copy( font[33], 3, 0, font[194 - 32], 6, 1, 1, 1 );
            fheroes2::Copy( font[33], 3, 0, font[194 - 32], 10, 0, 1, 1 );
            fheroes2::Copy( font[33], 3, 0, font[194 - 32], 11, 1, 1, 1 );
            fheroes2::Copy( font[33], 4, 0, font[194 - 32], 8, 0, 1, 1 );
            fheroes2::Copy( font[33], 4, 0, font[194 - 32], 7, 1, 1, 1 );
            fheroes2::Copy( font[33], 4, 0, font[194 - 32], 10, 1, 1, 1 );
            fheroes2::Copy( font[33], 4, 0, font[194 - 32], 9, 0, 1, 1 );
            font[194 - 32].setPosition( font[33].x(), font[33].y() - 3 );
            updateNormalFontLetterShadow( font[194 - 32] );

            // A with breve and generate the accent for further use.
            font[195 - 32].resize( font[33].width(), font[33].height() + 3 );
            font[195 - 32].reset();
            fheroes2::Copy( font[33], 0, 0, font[195 - 32], 0, 3, font[33].width(), font[33].height() );
            fheroes2::Copy( font[39], 5, 9, font[195 - 32], 5, 0, 7, 2 );
            fheroes2::FillTransform( font[195 - 32], 7, 0, 3, 1, 1 );
            font[195 - 32].setPosition( font[33].x(), font[33].y() - 3 );
            updateNormalFontLetterShadow( font[195 - 32] );

            // T with comma.
            font[222 - 32].resize( font[52].width(), font[52].height() + 4 );
            font[222 - 32].reset();
            fheroes2::Copy( font[52], 0, 0, font[222 - 32], 0, 0, font[52].width(), font[52].height() );
            fheroes2::Copy( font[12], 0, 0, font[222 - 32], 3, 12, font[12].width(), font[12].height() );
            font[222 - 32].setPosition( font[52].x(), font[52].y() );
            updateNormalFontLetterShadow( font[222 - 32] );

            // s with comma.
            font[186 - 32].resize( font[83].width(), font[83].height() + 4 );
            font[186 - 32].reset();
            fheroes2::Copy( font[83], 0, 0, font[186 - 32], 0, 0, font[83].width(), font[83].height() );
            fheroes2::Copy( font[12], 0, 0, font[186 - 32], 2, 8, font[12].width(), font[12].height() );
            font[186 - 32].setPosition( font[83].x(), font[83].y() );
            updateNormalFontLetterShadow( font[186 - 32] );

            // a with circonflex.
            font[226 - 32].resize( font[65].width(), font[65].height() + 4 );
            font[226 - 32].reset();
            fheroes2::Copy( font[65], 0, 0, font[226 - 32], 0, 3, font[65].width(), font[65].height() );
            fheroes2::Copy( font[194 - 32], 6, 0, font[226 - 32], 2, 0, 3, 2 );
            fheroes2::Copy( font[194 - 32], 10, 0, font[226 - 32], 5, 0, 2, 2 );
            font[226 - 32].setPosition( font[65].x(), font[65].y() - 3 );
            updateNormalFontLetterShadow( font[226 - 32] );

            // a with breve.
            font[227 - 32].resize( font[65].width(), font[65].height() + 3 );
            font[227 - 32].reset();
            fheroes2::Copy( font[65], 0, 0, font[227 - 32], 0, 3, font[65].width(), font[65].height() );
            fheroes2::Copy( font[65], 2, 0, font[227 - 32], 3, 0, 1, 1 );
            fheroes2::Copy( font[65], 2, 0, font[227 - 32], 6, 0, 1, 1 );
            fheroes2::Copy( font[65], 1, 0, font[227 - 32], 3, 1, 1, 1 );
            fheroes2::Copy( font[65], 2, 0, font[227 - 32], 4, 1, 2, 1 );
            fheroes2::Copy( font[65], 1, 0, font[227 - 32], 6, 1, 1, 1 );
            font[227 - 32].setPosition( font[65].x(), font[65].y() - 3 );
            updateNormalFontLetterShadow( font[227 - 32] );

            // t with comma.
            font[254 - 32].resize( font[84].width(), font[84].height() + 4 );
            font[254 - 32].reset();
            fheroes2::Copy( font[84], 0, 0, font[254 - 32], 0, 0, font[84].width(), font[84].height() );
            fheroes2::Copy( font[12], 0, 0, font[254 - 32], 1, 12, font[12].width(), font[12].height() );
            font[254 - 32].setPosition( font[84].x(), font[84].y() );
            updateNormalFontLetterShadow( font[254 - 32] );
        }
        // Small font.
        {
            std::vector<fheroes2::Sprite> & font = icnVsSprite[ICN::SMALFONT];

            // S with comma.
            font[170 - 32].resize( font[51].width(), font[51].height() + 4 );
            font[170 - 32].reset();
            fheroes2::Copy( font[51], 0, 0, font[170 - 32], 0, 0, font[51].width(), font[51].height() );
            fheroes2::Copy( font[12], 0, 0, font[170 - 32], 2, 8, font[12].width(), font[12].height() );
            font[170 - 32].setPosition( font[51].x(), font[51].y() );
            updateSmallFontLetterShadow( font[170 - 32] );

            // A with circonflex and generate the accent for further use.
            font[194 - 32].resize( font[33].width(), font[33].height() + 3 );
            font[194 - 32].reset();
            fheroes2::Copy( font[33], 0, 0, font[194 - 32], 0, 3, font[33].width(), font[33].height() );
            fheroes2::Copy( font[33], 3, 0, font[194 - 32], 5, 0, 1, 1 );
            fheroes2::Copy( font[33], 3, 0, font[194 - 32], 4, 1, 1, 1 );
            fheroes2::Copy( font[33], 3, 0, font[194 - 32], 6, 1, 1, 1 );
            font[194 - 32].setPosition( font[33].x(), font[33].y() - 3 );
            updateSmallFontLetterShadow( font[194 - 32] );

            // A with breve and generate the accent for further use.
            font[195 - 32].resize( font[33].width(), font[33].height() + 3 );
            font[195 - 32].reset();
            fheroes2::Copy( font[33], 0, 0, font[195 - 32], 0, 3, font[33].width(), font[33].height() );
            fheroes2::Copy( font[33], 3, 0, font[195 - 32], 3, 0, 1, 1 );
            fheroes2::Copy( font[33], 3, 0, font[195 - 32], 4, 1, 2, 1 );
            fheroes2::Copy( font[33], 3, 0, font[195 - 32], 6, 0, 1, 1 );
            font[195 - 32].setPosition( font[33].x(), font[33].y() - 3 );
            updateSmallFontLetterShadow( font[195 - 32] );

            // T with comma.
            font[222 - 32].resize( font[52].width(), font[52].height() + 4 );
            font[222 - 32].reset();
            fheroes2::Copy( font[52], 0, 0, font[222 - 32], 0, 0, font[52].width(), font[52].height() );
            fheroes2::Copy( font[12], 0, 0, font[222 - 32], 2, 8, font[12].width(), font[12].height() );
            font[222 - 32].setPosition( font[52].x(), font[52].y() );
            updateSmallFontLetterShadow( font[222 - 32] );

            // s with comma.
            font[186 - 32].resize( font[83].width(), font[83].height() + 4 );
            font[186 - 32].reset();
            fheroes2::Copy( font[83], 0, 0, font[186 - 32], 0, 0, font[83].width(), font[83].height() );
            fheroes2::Copy( font[12], 0, 0, font[186 - 32], 1, 6, font[12].width(), font[12].height() );
            font[186 - 32].setPosition( font[83].x(), font[83].y() );
            updateSmallFontLetterShadow( font[186 - 32] );

            // a with circonflex.
            font[226 - 32].resize( font[65].width(), font[65].height() + 4 );
            font[226 - 32].reset();
            fheroes2::Copy( font[65], 0, 0, font[226 - 32], 0, 3, font[65].width(), font[65].height() );
            fheroes2::Copy( font[194 - 32], 4, 0, font[226 - 32], 2, 0, 3, 2 );
            font[226 - 32].setPosition( font[65].x(), font[65].y() - 3 );
            updateSmallFontLetterShadow( font[226 - 32] );

            // a with breve.
            font[227 - 32].resize( font[65].width(), font[65].height() + 3 );
            font[227 - 32].reset();
            fheroes2::Copy( font[65], 0, 0, font[227 - 32], 0, 3, font[65].width(), font[65].height() );
            fheroes2::Copy( font[195 - 32], 3, 0, font[227 - 32], 2, 0, 4, 2 );
            font[227 - 32].setPosition( font[65].x(), font[65].y() - 3 );
            updateSmallFontLetterShadow( font[227 - 32] );

            // t with comma.
            font[254 - 32].resize( font[84].width(), font[84].height() + 4 );
            font[254 - 32].reset();
            fheroes2::Copy( font[84], 0, 0, font[254 - 32], 0, 0, font[84].width(), font[84].height() );
            fheroes2::Copy( font[12], 0, 0, font[254 - 32], 1, 8, font[12].width(), font[12].height() );
            font[254 - 32].setPosition( font[84].x(), font[84].y() );
            updateSmallFontLetterShadow( font[254 - 32] );
        }
    }

    void generateGoodButtonFontBaseShape( std::vector<fheroes2::Sprite> & released )
    {
        // Button font does not exist in the original game assets but we can regenerate it from scratch.
        // All letters in buttons have some variations in colors but overall shapes are the same.
        // We want to standardize the font and to use one approach to generate letters.
        // The shape of the letter is defined only by one color (in general). The rest of information is generated from transformations and contours.
        //
        // Another essential difference from normal fonts is that button font has only uppercase letters.
        // This means that we need to generate only 26 letter of English alphabet, 10 digits and few special characters, totalling in about 50 symbols.
        // The downside of this font is that code is necessary for the generation of released and pressed states of each letter.

        released.resize( baseFontSize );

        // We need 2 pixels from all sides of a letter to add extra effects.
        const int32_t offset = 2;

        // Since all symbols have -1 shift by X axis to avoid any issues with alignment we need to makes all images at least 1 pixel in size.
        // These images are completely transparent.
        for ( fheroes2::Sprite & letter : released ) {
            letter.resize( 1, 1 );
            letter.reset();

            letter.setPosition( buttonFontOffset.x, buttonFontOffset.y );
        }
        // Address symbols that should have even less space to neighboring symbols.
        released[1].setPosition( buttonFontOffset.x - 1, buttonFontOffset.y );
        released[13].setPosition( buttonFontOffset.x - 2, buttonFontOffset.y );
        released[14].setPosition( buttonFontOffset.x - 1, buttonFontOffset.y );
        released[26].setPosition( buttonFontOffset.x - 2, buttonFontOffset.y );
        released[27].setPosition( buttonFontOffset.x - 1, buttonFontOffset.y );
        released[31].setPosition( buttonFontOffset.x - 1, buttonFontOffset.y );
        released[33].setPosition( buttonFontOffset.x - 1, buttonFontOffset.y );
        released[54].setPosition( buttonFontOffset.x - 1, buttonFontOffset.y );
        released[57].setPosition( buttonFontOffset.x - 1, buttonFontOffset.y );

        // !
        released[1].resize( 2 + offset * 2, 10 + offset * 2 );
        released[1].reset();
        fheroes2::DrawLine( released[1], { offset + 0, offset + 0 }, { offset + 0, offset + 5 }, buttonGoodReleasedColor );
        fheroes2::DrawLine( released[1], { offset + 1, offset + 0 }, { offset + 1, offset + 5 }, buttonGoodReleasedColor );
        fheroes2::DrawLine( released[1], { offset + 0, offset + 8 }, { offset + 0, offset + 9 }, buttonGoodReleasedColor );
        fheroes2::DrawLine( released[1], { offset + 1, offset + 8 }, { offset + 1, offset + 9 }, buttonGoodReleasedColor );

        // "
        released[2].resize( 6 + offset * 2, 10 + offset * 2 );
        released[2].reset();
        fheroes2::DrawLine( released[2], { offset + 1, offset + 0 }, { offset + 1, offset + 1 }, buttonGoodReleasedColor );
        fheroes2::DrawLine( released[2], { offset + 5, offset + 0 }, { offset + 5, offset + 1 }, buttonGoodReleasedColor );
        fheroes2::SetPixel( released[2], offset + 0, offset + 0, buttonGoodReleasedColor );
        fheroes2::SetPixel( released[2], offset + 4, offset + 0, buttonGoodReleasedColor );

        // #
        released[3].resize( 10 + offset * 2, 10 + offset * 2 );
        released[3].reset();
        fheroes2::DrawLine( released[3], { offset + 1, offset + 3 }, { offset + 9, offset + 3 }, buttonGoodReleasedColor );
        fheroes2::DrawLine( released[3], { offset + 0, offset + 6 }, { offset + 8, offset + 6 }, buttonGoodReleasedColor );
        fheroes2::DrawLine( released[3], { offset + 4, offset + 0 }, { offset + 2, offset + 9 }, buttonGoodReleasedColor );
        fheroes2::DrawLine( released[3], { offset + 7, offset + 0 }, { offset + 5, offset + 9 }, buttonGoodReleasedColor );

        // %
        released[5].resize( 9 + offset * 2, 10 + offset * 2 );
        released[5].reset();
        fheroes2::DrawLine( released[5], { offset + 6, offset + 0 }, { offset + 2, offset + 9 }, buttonGoodReleasedColor );
        fheroes2::DrawLine( released[5], { offset + 1, offset + 0 }, { offset + 2, offset + 0 }, buttonGoodReleasedColor );
        fheroes2::DrawLine( released[5], { offset + 1, offset + 3 }, { offset + 2, offset + 3 }, buttonGoodReleasedColor );
        fheroes2::DrawLine( released[5], { offset + 0, offset + 1 }, { offset + 0, offset + 2 }, buttonGoodReleasedColor );
        fheroes2::DrawLine( released[5], { offset + 3, offset + 1 }, { offset + 3, offset + 2 }, buttonGoodReleasedColor );
        fheroes2::DrawLine( released[5], { offset + 7, offset + 9 }, { offset + 6, offset + 9 }, buttonGoodReleasedColor );
        fheroes2::DrawLine( released[5], { offset + 7, offset + 6 }, { offset + 6, offset + 6 }, buttonGoodReleasedColor );
        fheroes2::DrawLine( released[5], { offset + 8, offset + 8 }, { offset + 8, offset + 7 }, buttonGoodReleasedColor );
        fheroes2::DrawLine( released[5], { offset + 5, offset + 8 }, { offset + 5, offset + 7 }, buttonGoodReleasedColor );

        // &
        released[6].resize( 8 + offset * 2, 10 + offset * 2 );
        released[6].reset();
        fheroes2::DrawLine( released[6], { offset + 2, offset + 0 }, { offset + 3, offset + 0 }, buttonGoodReleasedColor );
        fheroes2::DrawLine( released[6], { offset + 1, offset + 1 }, { offset + 1, offset + 2 }, buttonGoodReleasedColor );
        fheroes2::DrawLine( released[6], { offset + 4, offset + 1 }, { offset + 4, offset + 2 }, buttonGoodReleasedColor );
        fheroes2::DrawLine( released[6], { offset + 2, offset + 3 }, { offset + 7, offset + 9 }, buttonGoodReleasedColor );
        fheroes2::DrawLine( released[6], { offset + 3, offset + 3 }, { offset + 1, offset + 5 }, buttonGoodReleasedColor );
        fheroes2::DrawLine( released[6], { offset + 0, offset + 6 }, { offset + 0, offset + 8 }, buttonGoodReleasedColor );
        fheroes2::DrawLine( released[6], { offset + 1, offset + 9 }, { offset + 4, offset + 9 }, buttonGoodReleasedColor );
        fheroes2::DrawLine( released[6], { offset + 5, offset + 8 }, { offset + 7, offset + 5 }, buttonGoodReleasedColor );

        // '
        released[7].resize( 2 + offset * 2, 10 + offset * 2 );
        released[7].reset();
        fheroes2::DrawLine( released[7], { offset + 1, offset + 0 }, { offset + 1, offset + 1 }, buttonGoodReleasedColor );
        fheroes2::SetPixel( released[7], offset + 0, offset + 0, buttonGoodReleasedColor );

        // (
        released[8].resize( 3 + offset * 2, 10 + offset * 2 );
        released[8].reset();
        fheroes2::DrawLine( released[8], { offset + 0, offset + 3 }, { offset + 0, offset + 6 }, buttonGoodReleasedColor );
        fheroes2::DrawLine( released[8], { offset + 1, offset + 1 }, { offset + 1, offset + 2 }, buttonGoodReleasedColor );
        fheroes2::DrawLine( released[8], { offset + 1, offset + 7 }, { offset + 1, offset + 8 }, buttonGoodReleasedColor );
        fheroes2::SetPixel( released[8], offset + 2, offset + 0, buttonGoodReleasedColor );
        fheroes2::SetPixel( released[8], offset + 2, offset + 9, buttonGoodReleasedColor );

        // )
        released[9].resize( 3 + offset * 2, 10 + offset * 2 );
        released[9].reset();
        fheroes2::DrawLine( released[9], { offset + 2, offset + 3 }, { offset + 2, offset + 6 }, buttonGoodReleasedColor );
        fheroes2::DrawLine( released[9], { offset + 1, offset + 1 }, { offset + 1, offset + 2 }, buttonGoodReleasedColor );
        fheroes2::DrawLine( released[9], { offset + 1, offset + 7 }, { offset + 1, offset + 8 }, buttonGoodReleasedColor );
        fheroes2::SetPixel( released[9], offset + 0, offset + 0, buttonGoodReleasedColor );
        fheroes2::SetPixel( released[9], offset + 0, offset + 9, buttonGoodReleasedColor );

        //*
        released[10].resize( 5 + offset * 2, 10 + offset * 2 );
        released[10].reset();
        fheroes2::DrawLine( released[10], { offset + 2, offset + 0 }, { offset + 2, offset + 5 }, buttonGoodReleasedColor );
        fheroes2::DrawLine( released[10], { offset + 0, offset + 1 }, { offset + 4, offset + 4 }, buttonGoodReleasedColor );
        fheroes2::DrawLine( released[10], { offset + 0, offset + 4 }, { offset + 4, offset + 1 }, buttonGoodReleasedColor );

        // +
        released[11].resize( 5 + offset * 2, 10 + offset * 2 );
        released[11].reset();
        fheroes2::DrawLine( released[11], { offset + 0, offset + 5 }, { offset + 4, offset + 5 }, buttonGoodReleasedColor );
        fheroes2::DrawLine( released[11], { offset + 2, offset + 3 }, { offset + 2, offset + 7 }, buttonGoodReleasedColor );

        // ,
        released[12].resize( 3 + offset * 2, 11 + offset * 2 );
        released[12].reset();
        fheroes2::DrawLine( released[12], { offset + 1, offset + 8 }, { offset + 2, offset + 8 }, buttonGoodReleasedColor );
        fheroes2::DrawLine( released[12], { offset + 1, offset + 9 }, { offset + 2, offset + 9 }, buttonGoodReleasedColor );
        fheroes2::DrawLine( released[12], { offset + 0, offset + 10 }, { offset + 1, offset + 10 }, buttonGoodReleasedColor );

        // -
        released[13].resize( 6 + offset * 2, 6 + offset * 2 );
        released[13].reset();
        fheroes2::DrawLine( released[13], { offset + 0, offset + 5 }, { offset + 5, offset + 5 }, buttonGoodReleasedColor );

        // .
        released[14].resize( 2 + offset * 2, 10 + offset * 2 );
        released[14].reset();
        fheroes2::DrawLine( released[14], { offset + 0, offset + 8 }, { offset + 1, offset + 8 }, buttonGoodReleasedColor );
        fheroes2::DrawLine( released[14], { offset + 0, offset + 9 }, { offset + 1, offset + 9 }, buttonGoodReleasedColor );

        // /
        released[15].resize( 4 + offset * 2, 10 + offset * 2 );
        released[15].reset();
        fheroes2::DrawLine( released[15], { offset + 3, offset + 0 }, { offset + 0, offset + 9 }, buttonGoodReleasedColor );

        // 0
        released[16].resize( 9 + offset * 2, 10 + offset * 2 );
        released[16].reset();
        fheroes2::DrawLine( released[16], { offset + 2, offset + 0 }, { offset + 6, offset + 0 }, buttonGoodReleasedColor );
        fheroes2::DrawLine( released[16], { offset + 0, offset + 2 }, { offset + 0, offset + 7 }, buttonGoodReleasedColor );
        fheroes2::DrawLine( released[16], { offset + 2, offset + 9 }, { offset + 6, offset + 9 }, buttonGoodReleasedColor );
        fheroes2::DrawLine( released[16], { offset + 8, offset + 2 }, { offset + 8, offset + 7 }, buttonGoodReleasedColor );
        fheroes2::SetPixel( released[16], offset + 1, offset + 1, buttonGoodReleasedColor );
        fheroes2::SetPixel( released[16], offset + 7, offset + 1, buttonGoodReleasedColor );
        fheroes2::SetPixel( released[16], offset + 1, offset + 8, buttonGoodReleasedColor );
        fheroes2::SetPixel( released[16], offset + 7, offset + 8, buttonGoodReleasedColor );

        // 1
        released[17].resize( 5 + offset * 2, 10 + offset * 2 );
        released[17].reset();
        fheroes2::DrawLine( released[17], { offset + 2, offset + 0 }, { offset + 2, offset + 9 }, buttonGoodReleasedColor );
        fheroes2::DrawLine( released[17], { offset + 0, offset + 9 }, { offset + 4, offset + 9 }, buttonGoodReleasedColor );
        fheroes2::SetPixel( released[17], offset + 1, offset + 1, buttonGoodReleasedColor );
        fheroes2::SetPixel( released[17], offset + 0, offset + 2, buttonGoodReleasedColor );

        // 2
        released[18].resize( 7 + offset * 2, 10 + offset * 2 );
        released[18].reset();
        fheroes2::DrawLine( released[18], { offset + 1, offset + 0 }, { offset + 5, offset + 0 }, buttonGoodReleasedColor );
        fheroes2::DrawLine( released[18], { offset + 6, offset + 1 }, { offset + 6, offset + 3 }, buttonGoodReleasedColor );
        fheroes2::DrawLine( released[18], { offset + 5, offset + 4 }, { offset + 0, offset + 9 }, buttonGoodReleasedColor );
        fheroes2::DrawLine( released[18], { offset + 1, offset + 9 }, { offset + 6, offset + 9 }, buttonGoodReleasedColor );
        fheroes2::DrawLine( released[18], { offset + 0, offset + 1 }, { offset + 0, offset + 2 }, buttonGoodReleasedColor );
        fheroes2::SetPixel( released[18], offset + 6, offset + 8, buttonGoodReleasedColor );

        // 3
        released[19].resize( 7 + offset * 2, 10 + offset * 2 );
        released[19].reset();
        fheroes2::DrawLine( released[19], { offset + 1, offset + 0 }, { offset + 5, offset + 0 }, buttonGoodReleasedColor );
        fheroes2::DrawLine( released[19], { offset + 6, offset + 1 }, { offset + 6, offset + 3 }, buttonGoodReleasedColor );
        fheroes2::DrawLine( released[19], { offset + 2, offset + 4 }, { offset + 5, offset + 4 }, buttonGoodReleasedColor );
        fheroes2::DrawLine( released[19], { offset + 6, offset + 5 }, { offset + 6, offset + 8 }, buttonGoodReleasedColor );
        fheroes2::DrawLine( released[19], { offset + 1, offset + 9 }, { offset + 5, offset + 9 }, buttonGoodReleasedColor );
        fheroes2::SetPixel( released[19], offset + 0, offset + 1, buttonGoodReleasedColor );
        fheroes2::SetPixel( released[19], offset + 0, offset + 8, buttonGoodReleasedColor );

        // 4
        released[20].resize( 8 + offset * 2, 10 + offset * 2 );
        released[20].reset();
        fheroes2::DrawLine( released[20], { offset + 0, offset + 4 }, { offset + 4, offset + 0 }, buttonGoodReleasedColor );
        fheroes2::DrawLine( released[20], { offset + 5, offset + 0 }, { offset + 5, offset + 4 }, buttonGoodReleasedColor );
        fheroes2::DrawLine( released[20], { offset + 5, offset + 6 }, { offset + 5, offset + 8 }, buttonGoodReleasedColor );
        fheroes2::DrawLine( released[20], { offset + 0, offset + 5 }, { offset + 7, offset + 5 }, buttonGoodReleasedColor );
        fheroes2::DrawLine( released[20], { offset + 3, offset + 9 }, { offset + 7, offset + 9 }, buttonGoodReleasedColor );

        // 5
        released[21].resize( 7 + offset * 2, 10 + offset * 2 );
        released[21].reset();
        fheroes2::DrawLine( released[21], { offset + 0, offset + 0 }, { offset + 6, offset + 0 }, buttonGoodReleasedColor );
        fheroes2::DrawLine( released[21], { offset + 0, offset + 1 }, { offset + 0, offset + 3 }, buttonGoodReleasedColor );
        fheroes2::DrawLine( released[21], { offset + 1, offset + 4 }, { offset + 5, offset + 4 }, buttonGoodReleasedColor );
        fheroes2::DrawLine( released[21], { offset + 6, offset + 5 }, { offset + 6, offset + 8 }, buttonGoodReleasedColor );
        fheroes2::DrawLine( released[21], { offset + 1, offset + 9 }, { offset + 5, offset + 9 }, buttonGoodReleasedColor );
        fheroes2::SetPixel( released[21], offset + 0, offset + 8, buttonGoodReleasedColor );

        // 6
        released[22].resize( 7 + offset * 2, 10 + offset * 2 );
        released[22].reset();
        fheroes2::DrawLine( released[22], { offset + 1, offset + 0 }, { offset + 5, offset + 0 }, buttonGoodReleasedColor );
        fheroes2::DrawLine( released[22], { offset + 0, offset + 1 }, { offset + 0, offset + 8 }, buttonGoodReleasedColor );
        fheroes2::DrawLine( released[22], { offset + 1, offset + 4 }, { offset + 5, offset + 4 }, buttonGoodReleasedColor );
        fheroes2::DrawLine( released[22], { offset + 6, offset + 5 }, { offset + 6, offset + 8 }, buttonGoodReleasedColor );
        fheroes2::DrawLine( released[22], { offset + 1, offset + 9 }, { offset + 5, offset + 9 }, buttonGoodReleasedColor );
        fheroes2::SetPixel( released[22], offset + 6, offset + 1, buttonGoodReleasedColor );

        // 7
        released[23].resize( 7 + offset * 2, 10 + offset * 2 );
        released[23].reset();
        fheroes2::DrawLine( released[23], { offset + 0, offset + 0 }, { offset + 5, offset + 0 }, buttonGoodReleasedColor );
        fheroes2::DrawLine( released[23], { offset + 6, offset + 0 }, { offset + 2, offset + 9 }, buttonGoodReleasedColor );
        fheroes2::SetPixel( released[23], offset + 0, offset + 1, buttonGoodReleasedColor );
        fheroes2::SetPixel( released[23], offset + 1, offset + 9, buttonGoodReleasedColor );
        fheroes2::SetPixel( released[23], offset + 3, offset + 9, buttonGoodReleasedColor );

        // 8
        released[24].resize( 7 + offset * 2, 10 + offset * 2 );
        released[24].reset();
        fheroes2::DrawLine( released[24], { offset + 1, offset + 0 }, { offset + 5, offset + 0 }, buttonGoodReleasedColor );
        fheroes2::DrawLine( released[24], { offset + 0, offset + 1 }, { offset + 0, offset + 3 }, buttonGoodReleasedColor );
        fheroes2::DrawLine( released[24], { offset + 6, offset + 1 }, { offset + 6, offset + 3 }, buttonGoodReleasedColor );
        fheroes2::DrawLine( released[24], { offset + 1, offset + 4 }, { offset + 5, offset + 4 }, buttonGoodReleasedColor );
        fheroes2::DrawLine( released[24], { offset + 0, offset + 5 }, { offset + 0, offset + 8 }, buttonGoodReleasedColor );
        fheroes2::DrawLine( released[24], { offset + 6, offset + 5 }, { offset + 6, offset + 8 }, buttonGoodReleasedColor );
        fheroes2::DrawLine( released[24], { offset + 1, offset + 9 }, { offset + 5, offset + 9 }, buttonGoodReleasedColor );

        // 9
        released[25].resize( 7 + offset * 2, 10 + offset * 2 );
        released[25].reset();
        fheroes2::DrawLine( released[25], { offset + 1, offset + 0 }, { offset + 5, offset + 0 }, buttonGoodReleasedColor );
        fheroes2::DrawLine( released[25], { offset + 0, offset + 1 }, { offset + 0, offset + 4 }, buttonGoodReleasedColor );
        fheroes2::DrawLine( released[25], { offset + 6, offset + 1 }, { offset + 6, offset + 8 }, buttonGoodReleasedColor );
        fheroes2::DrawLine( released[25], { offset + 1, offset + 5 }, { offset + 5, offset + 5 }, buttonGoodReleasedColor );
        fheroes2::DrawLine( released[25], { offset + 1, offset + 9 }, { offset + 5, offset + 9 }, buttonGoodReleasedColor );
        fheroes2::SetPixel( released[25], offset + 0, offset + 8, buttonGoodReleasedColor );

        // :
        released[26].resize( 2 + offset * 2, 10 + offset * 2 );
        released[26].reset();
        fheroes2::DrawLine( released[26], { offset + 0, offset + 3 }, { offset + 1, offset + 3 }, buttonGoodReleasedColor );
        fheroes2::DrawLine( released[26], { offset + 0, offset + 4 }, { offset + 1, offset + 4 }, buttonGoodReleasedColor );
        fheroes2::DrawLine( released[26], { offset + 0, offset + 8 }, { offset + 1, offset + 8 }, buttonGoodReleasedColor );
        fheroes2::DrawLine( released[26], { offset + 0, offset + 9 }, { offset + 1, offset + 9 }, buttonGoodReleasedColor );

        // ;
        released[27].resize( 3 + offset * 2, 11 + offset * 2 );
        released[27].reset();
        fheroes2::DrawLine( released[27], { offset + 1, offset + 3 }, { offset + 2, offset + 3 }, buttonGoodReleasedColor );
        fheroes2::DrawLine( released[27], { offset + 1, offset + 4 }, { offset + 2, offset + 4 }, buttonGoodReleasedColor );
        fheroes2::DrawLine( released[27], { offset + 1, offset + 8 }, { offset + 2, offset + 8 }, buttonGoodReleasedColor );
        fheroes2::DrawLine( released[27], { offset + 1, offset + 9 }, { offset + 2, offset + 9 }, buttonGoodReleasedColor );
        fheroes2::DrawLine( released[27], { offset + 0, offset + 10 }, { offset + 1, offset + 10 }, buttonGoodReleasedColor );

        // <
        released[28].resize( 4 + offset * 2, 10 + offset * 2 );
        released[28].reset();
        fheroes2::DrawLine( released[28], { offset + 3, offset + 2 }, { offset + 0, offset + 5 }, buttonGoodReleasedColor );
        fheroes2::DrawLine( released[28], { offset + 3, offset + 8 }, { offset + 1, offset + 6 }, buttonGoodReleasedColor );

        // =
        released[29].resize( 6 + offset * 2, 8 + offset * 2 );
        released[29].reset();
        fheroes2::DrawLine( released[29], { offset + 0, offset + 3 }, { offset + 5, offset + 3 }, buttonGoodReleasedColor );
        fheroes2::DrawLine( released[29], { offset + 0, offset + 7 }, { offset + 5, offset + 7 }, buttonGoodReleasedColor );

        // >
        released[30].resize( 4 + offset * 2, 10 + offset * 2 );
        released[30].reset();
        fheroes2::DrawLine( released[30], { offset + 0, offset + 2 }, { offset + 3, offset + 5 }, buttonGoodReleasedColor );
        fheroes2::DrawLine( released[30], { offset + 0, offset + 8 }, { offset + 2, offset + 6 }, buttonGoodReleasedColor );

        // ?
        released[31].resize( 6 + offset * 2, 10 + offset * 2 );
        released[31].reset();
        fheroes2::DrawLine( released[31], { offset + 0, offset + 1 }, { offset + 0, offset + 2 }, buttonGoodReleasedColor );
        fheroes2::DrawLine( released[31], { offset + 1, offset + 0 }, { offset + 4, offset + 0 }, buttonGoodReleasedColor );
        fheroes2::DrawLine( released[31], { offset + 5, offset + 1 }, { offset + 5, offset + 2 }, buttonGoodReleasedColor );
        fheroes2::DrawLine( released[31], { offset + 4, offset + 3 }, { offset + 3, offset + 5 }, buttonGoodReleasedColor );
        fheroes2::DrawLine( released[31], { offset + 2, offset + 8 }, { offset + 3, offset + 8 }, buttonGoodReleasedColor );
        fheroes2::DrawLine( released[31], { offset + 2, offset + 9 }, { offset + 3, offset + 9 }, buttonGoodReleasedColor );

        // A
        released[33].resize( 13 + offset * 2, 10 + offset * 2 );
        released[33].reset();
        fheroes2::DrawLine( released[33], { offset + 0, offset + 9 }, { offset + 4, offset + 9 }, buttonGoodReleasedColor );
        fheroes2::DrawLine( released[33], { offset + 8, offset + 9 }, { offset + 12, offset + 9 }, buttonGoodReleasedColor );
        fheroes2::DrawLine( released[33], { offset + 5, offset + 5 }, { offset + 8, offset + 5 }, buttonGoodReleasedColor );
        fheroes2::DrawLine( released[33], { offset + 2, offset + 8 }, { offset + 4, offset + 5 }, buttonGoodReleasedColor );
        fheroes2::DrawLine( released[33], { offset + 7, offset + 1 }, { offset + 10, offset + 8 }, buttonGoodReleasedColor );
        fheroes2::SetPixel( released[33], offset + 4, offset + 4, buttonGoodReleasedColor );
        fheroes2::SetPixel( released[33], offset + 5, offset + 3, buttonGoodReleasedColor );
        fheroes2::SetPixel( released[33], offset + 5, offset + 2, buttonGoodReleasedColor );
        fheroes2::SetPixel( released[33], offset + 6, offset + 1, buttonGoodReleasedColor );
        fheroes2::SetPixel( released[33], offset + 6, offset + 0, buttonGoodReleasedColor );

        // B
        released[34].resize( 11 + offset * 2, 10 + offset * 2 );
        released[34].reset();
        fheroes2::DrawLine( released[34], { offset + 0, offset + 0 }, { offset + 8, offset + 0 }, buttonGoodReleasedColor );
        fheroes2::DrawLine( released[34], { offset + 0, offset + 9 }, { offset + 8, offset + 9 }, buttonGoodReleasedColor );
        fheroes2::DrawLine( released[34], { offset + 3, offset + 5 }, { offset + 9, offset + 5 }, buttonGoodReleasedColor );
        fheroes2::DrawLine( released[34], { offset + 2, offset + 1 }, { offset + 2, offset + 8 }, buttonGoodReleasedColor );
        fheroes2::DrawLine( released[34], { offset + 10, offset + 2 }, { offset + 10, offset + 4 }, buttonGoodReleasedColor );
        fheroes2::DrawLine( released[34], { offset + 10, offset + 6 }, { offset + 10, offset + 7 }, buttonGoodReleasedColor );
        fheroes2::SetPixel( released[34], offset + 9, offset + 8, buttonGoodReleasedColor );
        fheroes2::SetPixel( released[34], offset + 9, offset + 1, buttonGoodReleasedColor );

        // C
        released[35].resize( 10 + offset * 2, 10 + offset * 2 );
        released[35].reset();
        fheroes2::DrawLine( released[35], { offset + 2, offset + 0 }, { offset + 7, offset + 0 }, buttonGoodReleasedColor );
        fheroes2::DrawLine( released[35], { offset + 0, offset + 2 }, { offset + 0, offset + 7 }, buttonGoodReleasedColor );
        fheroes2::DrawLine( released[35], { offset + 2, offset + 9 }, { offset + 7, offset + 9 }, buttonGoodReleasedColor );
        fheroes2::DrawLine( released[35], { offset + 9, offset + 0 }, { offset + 9, offset + 2 }, buttonGoodReleasedColor );
        fheroes2::SetPixel( released[35], offset + 1, offset + 1, buttonGoodReleasedColor );
        fheroes2::SetPixel( released[35], offset + 1, offset + 8, buttonGoodReleasedColor );
        fheroes2::SetPixel( released[35], offset + 8, offset + 1, buttonGoodReleasedColor );
        fheroes2::SetPixel( released[35], offset + 8, offset + 8, buttonGoodReleasedColor );
        fheroes2::SetPixel( released[35], offset + 9, offset + 7, buttonGoodReleasedColor );

        // D
        released[36].resize( 11 + offset * 2, 10 + offset * 2 );
        released[36].reset();
        fheroes2::DrawLine( released[36], { offset + 0, offset + 0 }, { offset + 8, offset + 0 }, buttonGoodReleasedColor );
        fheroes2::DrawLine( released[36], { offset + 0, offset + 9 }, { offset + 8, offset + 9 }, buttonGoodReleasedColor );
        fheroes2::DrawLine( released[36], { offset + 2, offset + 1 }, { offset + 2, offset + 8 }, buttonGoodReleasedColor );
        fheroes2::DrawLine( released[36], { offset + 10, offset + 2 }, { offset + 10, offset + 7 }, buttonGoodReleasedColor );
        fheroes2::SetPixel( released[36], offset + 9, offset + 1, buttonGoodReleasedColor );
        fheroes2::SetPixel( released[36], offset + 9, offset + 8, buttonGoodReleasedColor );

        // E
        released[37].resize( 9 + offset * 2, 10 + offset * 2 );
        released[37].reset();
        fheroes2::DrawLine( released[37], { offset + 0, offset + 0 }, { offset + 8, offset + 0 }, buttonGoodReleasedColor );
        fheroes2::DrawLine( released[37], { offset + 0, offset + 9 }, { offset + 8, offset + 9 }, buttonGoodReleasedColor );
        fheroes2::DrawLine( released[37], { offset + 2, offset + 1 }, { offset + 2, offset + 8 }, buttonGoodReleasedColor );
        fheroes2::DrawLine( released[37], { offset + 3, offset + 4 }, { offset + 6, offset + 4 }, buttonGoodReleasedColor );
        fheroes2::SetPixel( released[37], offset + 8, offset + 1, buttonGoodReleasedColor );
        fheroes2::SetPixel( released[37], offset + 8, offset + 8, buttonGoodReleasedColor );
        fheroes2::SetPixel( released[37], offset + 6, offset + 3, buttonGoodReleasedColor );
        fheroes2::SetPixel( released[37], offset + 6, offset + 5, buttonGoodReleasedColor );

        // F
        released[38].resize( 9 + offset * 2, 10 + offset * 2 );
        released[38].reset();
        fheroes2::DrawLine( released[38], { offset + 0, offset + 0 }, { offset + 8, offset + 0 }, buttonGoodReleasedColor );
        fheroes2::DrawLine( released[38], { offset + 0, offset + 9 }, { offset + 3, offset + 9 }, buttonGoodReleasedColor );
        fheroes2::DrawLine( released[38], { offset + 2, offset + 1 }, { offset + 2, offset + 8 }, buttonGoodReleasedColor );
        fheroes2::DrawLine( released[38], { offset + 3, offset + 4 }, { offset + 6, offset + 4 }, buttonGoodReleasedColor );
        fheroes2::SetPixel( released[38], offset + 8, offset + 1, buttonGoodReleasedColor );
        fheroes2::SetPixel( released[38], offset + 6, offset + 3, buttonGoodReleasedColor );
        fheroes2::SetPixel( released[38], offset + 6, offset + 5, buttonGoodReleasedColor );

        // G
        released[39].resize( 11 + offset * 2, 10 + offset * 2 );
        released[39].reset();
        fheroes2::DrawLine( released[39], { offset + 2, offset + 0 }, { offset + 7, offset + 0 }, buttonGoodReleasedColor );
        fheroes2::DrawLine( released[39], { offset + 2, offset + 9 }, { offset + 7, offset + 9 }, buttonGoodReleasedColor );
        fheroes2::DrawLine( released[39], { offset + 0, offset + 2 }, { offset + 0, offset + 7 }, buttonGoodReleasedColor );
        fheroes2::DrawLine( released[39], { offset + 7, offset + 5 }, { offset + 10, offset + 5 }, buttonGoodReleasedColor );
        fheroes2::DrawLine( released[39], { offset + 9, offset + 0 }, { offset + 9, offset + 2 }, buttonGoodReleasedColor );
        fheroes2::DrawLine( released[39], { offset + 9, offset + 6 }, { offset + 9, offset + 7 }, buttonGoodReleasedColor );
        fheroes2::SetPixel( released[39], offset + 1, offset + 1, buttonGoodReleasedColor );
        fheroes2::SetPixel( released[39], offset + 1, offset + 8, buttonGoodReleasedColor );
        fheroes2::SetPixel( released[39], offset + 8, offset + 1, buttonGoodReleasedColor );
        fheroes2::SetPixel( released[39], offset + 8, offset + 8, buttonGoodReleasedColor );

        // H
        released[40].resize( 13 + offset * 2, 10 + offset * 2 );
        released[40].reset();
        fheroes2::DrawLine( released[40], { offset + 0, offset + 0 }, { offset + 4, offset + 0 }, buttonGoodReleasedColor );
        fheroes2::DrawLine( released[40], { offset + 0, offset + 9 }, { offset + 4, offset + 9 }, buttonGoodReleasedColor );
        fheroes2::DrawLine( released[40], { offset + 2, offset + 1 }, { offset + 2, offset + 8 }, buttonGoodReleasedColor );
        fheroes2::DrawLine( released[40], { offset + 8, offset + 0 }, { offset + 12, offset + 0 }, buttonGoodReleasedColor );
        fheroes2::DrawLine( released[40], { offset + 8, offset + 9 }, { offset + 12, offset + 9 }, buttonGoodReleasedColor );
        fheroes2::DrawLine( released[40], { offset + 10, offset + 1 }, { offset + 10, offset + 8 }, buttonGoodReleasedColor );
        fheroes2::DrawLine( released[40], { offset + 3, offset + 5 }, { offset + 9, offset + 5 }, buttonGoodReleasedColor );

        // I
        released[41].resize( 5 + offset * 2, 10 + offset * 2 );
        released[41].reset();
        fheroes2::DrawLine( released[41], { offset + 0, offset + 0 }, { offset + 4, offset + 0 }, buttonGoodReleasedColor );
        fheroes2::DrawLine( released[41], { offset + 0, offset + 9 }, { offset + 4, offset + 9 }, buttonGoodReleasedColor );
        fheroes2::DrawLine( released[41], { offset + 2, offset + 1 }, { offset + 2, offset + 8 }, buttonGoodReleasedColor );

        // J
        released[42].resize( 8 + offset * 2, 10 + offset * 2 );
        released[42].reset();
        fheroes2::DrawLine( released[42], { offset + 3, offset + 0 }, { offset + 7, offset + 0 }, buttonGoodReleasedColor );
        fheroes2::DrawLine( released[42], { offset + 1, offset + 9 }, { offset + 4, offset + 9 }, buttonGoodReleasedColor );
        fheroes2::DrawLine( released[42], { offset + 5, offset + 1 }, { offset + 5, offset + 8 }, buttonGoodReleasedColor );
        fheroes2::DrawLine( released[42], { offset + 0, offset + 7 }, { offset + 0, offset + 8 }, buttonGoodReleasedColor );

        // K
        released[43].resize( 12 + offset * 2, 10 + offset * 2 );
        released[43].reset();
        fheroes2::DrawLine( released[43], { offset + 0, offset + 0 }, { offset + 4, offset + 0 }, buttonGoodReleasedColor );
        fheroes2::DrawLine( released[43], { offset + 0, offset + 9 }, { offset + 4, offset + 9 }, buttonGoodReleasedColor );
        fheroes2::DrawLine( released[43], { offset + 2, offset + 1 }, { offset + 2, offset + 8 }, buttonGoodReleasedColor );
        fheroes2::DrawLine( released[43], { offset + 3, offset + 4 }, { offset + 5, offset + 4 }, buttonGoodReleasedColor );
        fheroes2::DrawLine( released[43], { offset + 6, offset + 3 }, { offset + 8, offset + 1 }, buttonGoodReleasedColor );
        fheroes2::DrawLine( released[43], { offset + 6, offset + 5 }, { offset + 9, offset + 8 }, buttonGoodReleasedColor );
        fheroes2::DrawLine( released[43], { offset + 7, offset + 0 }, { offset + 10, offset + 0 }, buttonGoodReleasedColor );
        fheroes2::DrawLine( released[43], { offset + 8, offset + 9 }, { offset + 11, offset + 9 }, buttonGoodReleasedColor );

        // L
        released[44].resize( 9 + offset * 2, 10 + offset * 2 );
        released[44].reset();
        fheroes2::DrawLine( released[44], { offset + 0, offset + 0 }, { offset + 4, offset + 0 }, buttonGoodReleasedColor );
        fheroes2::DrawLine( released[44], { offset + 0, offset + 9 }, { offset + 8, offset + 9 }, buttonGoodReleasedColor );
        fheroes2::DrawLine( released[44], { offset + 2, offset + 1 }, { offset + 2, offset + 8 }, buttonGoodReleasedColor );
        fheroes2::SetPixel( released[44], offset + 8, offset + 8, buttonGoodReleasedColor );

        // M
        released[45].resize( 15 + offset * 2, 10 + offset * 2 );
        released[45].reset();
        fheroes2::DrawLine( released[45], { offset + 0, offset + 0 }, { offset + 2, offset + 0 }, buttonGoodReleasedColor );
        fheroes2::DrawLine( released[45], { offset + 2, offset + 0 }, { offset + 2, offset + 8 }, buttonGoodReleasedColor );
        fheroes2::DrawLine( released[45], { offset + 0, offset + 9 }, { offset + 4, offset + 9 }, buttonGoodReleasedColor );
        fheroes2::DrawLine( released[45], { offset + 3, offset + 1 }, { offset + 7, offset + 5 }, buttonGoodReleasedColor );
        fheroes2::DrawLine( released[45], { offset + 8, offset + 4 }, { offset + 11, offset + 1 }, buttonGoodReleasedColor );
        fheroes2::DrawLine( released[45], { offset + 12, offset + 1 }, { offset + 12, offset + 8 }, buttonGoodReleasedColor );
        fheroes2::DrawLine( released[45], { offset + 12, offset + 0 }, { offset + 14, offset + 0 }, buttonGoodReleasedColor );
        fheroes2::DrawLine( released[45], { offset + 10, offset + 9 }, { offset + 14, offset + 9 }, buttonGoodReleasedColor );

        // N
        released[46].resize( 14 + offset * 2, 10 + offset * 2 );
        released[46].reset();
        fheroes2::DrawLine( released[46], { offset + 0, offset + 0 }, { offset + 1, offset + 0 }, buttonGoodReleasedColor );
        fheroes2::DrawLine( released[46], { offset + 2, offset + 0 }, { offset + 2, offset + 8 }, buttonGoodReleasedColor );
        fheroes2::DrawLine( released[46], { offset + 0, offset + 9 }, { offset + 4, offset + 9 }, buttonGoodReleasedColor );
        fheroes2::DrawLine( released[46], { offset + 3, offset + 1 }, { offset + 10, offset + 8 }, buttonGoodReleasedColor );
        fheroes2::DrawLine( released[46], { offset + 9, offset + 0 }, { offset + 13, offset + 0 }, buttonGoodReleasedColor );
        fheroes2::DrawLine( released[46], { offset + 11, offset + 0 }, { offset + 11, offset + 9 }, buttonGoodReleasedColor );

        // O
        released[47].resize( 10 + offset * 2, 10 + offset * 2 );
        released[47].reset();
        fheroes2::DrawLine( released[47], { offset + 2, offset + 0 }, { offset + 7, offset + 0 }, buttonGoodReleasedColor );
        fheroes2::DrawLine( released[47], { offset + 0, offset + 2 }, { offset + 0, offset + 7 }, buttonGoodReleasedColor );
        fheroes2::DrawLine( released[47], { offset + 2, offset + 9 }, { offset + 7, offset + 9 }, buttonGoodReleasedColor );
        fheroes2::DrawLine( released[47], { offset + 9, offset + 2 }, { offset + 9, offset + 7 }, buttonGoodReleasedColor );
        fheroes2::SetPixel( released[47], offset + 1, offset + 1, buttonGoodReleasedColor );
        fheroes2::SetPixel( released[47], offset + 8, offset + 1, buttonGoodReleasedColor );
        fheroes2::SetPixel( released[47], offset + 1, offset + 8, buttonGoodReleasedColor );
        fheroes2::SetPixel( released[47], offset + 8, offset + 8, buttonGoodReleasedColor );

        // P
        released[48].resize( 11 + offset * 2, 10 + offset * 2 );
        released[48].reset();
        fheroes2::DrawLine( released[48], { offset + 0, offset + 0 }, { offset + 9, offset + 0 }, buttonGoodReleasedColor );
        fheroes2::DrawLine( released[48], { offset + 0, offset + 9 }, { offset + 4, offset + 9 }, buttonGoodReleasedColor );
        fheroes2::DrawLine( released[48], { offset + 3, offset + 5 }, { offset + 9, offset + 5 }, buttonGoodReleasedColor );
        fheroes2::DrawLine( released[48], { offset + 2, offset + 1 }, { offset + 2, offset + 8 }, buttonGoodReleasedColor );
        fheroes2::DrawLine( released[48], { offset + 10, offset + 1 }, { offset + 10, offset + 4 }, buttonGoodReleasedColor );

        // Q
        released[49].resize( 11 + offset * 2, 11 + offset * 2 );
        released[49].reset();
        fheroes2::DrawLine( released[49], { offset + 2, offset + 0 }, { offset + 7, offset + 0 }, buttonGoodReleasedColor );
        fheroes2::DrawLine( released[49], { offset + 0, offset + 2 }, { offset + 0, offset + 7 }, buttonGoodReleasedColor );
        fheroes2::DrawLine( released[49], { offset + 2, offset + 9 }, { offset + 7, offset + 9 }, buttonGoodReleasedColor );
        fheroes2::DrawLine( released[49], { offset + 9, offset + 2 }, { offset + 9, offset + 7 }, buttonGoodReleasedColor );
        fheroes2::DrawLine( released[49], { offset + 4, offset + 7 }, { offset + 5, offset + 7 }, buttonGoodReleasedColor );
        fheroes2::DrawLine( released[49], { offset + 6, offset + 7 }, { offset + 9, offset + 10 }, buttonGoodReleasedColor );
        fheroes2::DrawLine( released[49], { offset + 10, offset + 10 }, { offset + 11, offset + 10 }, buttonGoodReleasedColor );
        fheroes2::SetPixel( released[49], offset + 1, offset + 1, buttonGoodReleasedColor );
        fheroes2::SetPixel( released[49], offset + 8, offset + 1, buttonGoodReleasedColor );
        fheroes2::SetPixel( released[49], offset + 1, offset + 8, buttonGoodReleasedColor );
        fheroes2::SetPixel( released[49], offset + 8, offset + 8, buttonGoodReleasedColor );
        fheroes2::SetPixel( released[49], offset + 12, offset + 9, buttonGoodReleasedColor );

        // R
        released[50].resize( 12 + offset * 2, 10 + offset * 2 );
        released[50].reset();
        fheroes2::DrawLine( released[50], { offset + 0, offset + 0 }, { offset + 9, offset + 0 }, buttonGoodReleasedColor );
        fheroes2::DrawLine( released[50], { offset + 0, offset + 9 }, { offset + 4, offset + 9 }, buttonGoodReleasedColor );
        fheroes2::DrawLine( released[50], { offset + 8, offset + 9 }, { offset + 11, offset + 9 }, buttonGoodReleasedColor );
        fheroes2::DrawLine( released[50], { offset + 3, offset + 5 }, { offset + 9, offset + 5 }, buttonGoodReleasedColor );
        fheroes2::DrawLine( released[50], { offset + 2, offset + 1 }, { offset + 2, offset + 8 }, buttonGoodReleasedColor );
        fheroes2::DrawLine( released[50], { offset + 10, offset + 1 }, { offset + 10, offset + 4 }, buttonGoodReleasedColor );
        fheroes2::DrawLine( released[50], { offset + 7, offset + 6 }, { offset + 9, offset + 8 }, buttonGoodReleasedColor );

        // S
        released[51].resize( 9 + offset * 2, 10 + offset * 2 );
        released[51].reset();
        fheroes2::DrawLine( released[51], { offset + 1, offset + 0 }, { offset + 7, offset + 0 }, buttonGoodReleasedColor );
        fheroes2::DrawLine( released[51], { offset + 0, offset + 1 }, { offset + 0, offset + 3 }, buttonGoodReleasedColor );
        fheroes2::DrawLine( released[51], { offset + 1, offset + 4 }, { offset + 7, offset + 4 }, buttonGoodReleasedColor );
        fheroes2::DrawLine( released[51], { offset + 8, offset + 5 }, { offset + 8, offset + 8 }, buttonGoodReleasedColor );
        fheroes2::DrawLine( released[51], { offset + 1, offset + 9 }, { offset + 7, offset + 9 }, buttonGoodReleasedColor );
        fheroes2::DrawLine( released[51], { offset + 0, offset + 8 }, { offset + 1, offset + 8 }, buttonGoodReleasedColor );
        fheroes2::SetPixel( released[51], offset + 8, offset + 1, buttonGoodReleasedColor );

        // T
        released[52].resize( 11 + offset * 2, 10 + offset * 2 );
        released[52].reset();
        fheroes2::DrawLine( released[52], { offset + 0, offset + 0 }, { offset + 10, offset + 0 }, buttonGoodReleasedColor );
        fheroes2::DrawLine( released[52], { offset + 5, offset + 1 }, { offset + 5, offset + 8 }, buttonGoodReleasedColor );
        fheroes2::DrawLine( released[52], { offset + 0, offset + 1 }, { offset + 0, offset + 2 }, buttonGoodReleasedColor );
        fheroes2::DrawLine( released[52], { offset + 10, offset + 1 }, { offset + 10, offset + 2 }, buttonGoodReleasedColor );
        fheroes2::DrawLine( released[52], { offset + 4, offset + 9 }, { offset + 6, offset + 9 }, buttonGoodReleasedColor );

        // U
        released[53].resize( 13 + offset * 2, 10 + offset * 2 );
        released[53].reset();
        fheroes2::DrawLine( released[53], { offset + 0, offset + 0 }, { offset + 4, offset + 0 }, buttonGoodReleasedColor );
        fheroes2::DrawLine( released[53], { offset + 8, offset + 0 }, { offset + 12, offset + 0 }, buttonGoodReleasedColor );
        fheroes2::DrawLine( released[53], { offset + 2, offset + 1 }, { offset + 2, offset + 7 }, buttonGoodReleasedColor );
        fheroes2::DrawLine( released[53], { offset + 10, offset + 1 }, { offset + 10, offset + 7 }, buttonGoodReleasedColor );
        fheroes2::DrawLine( released[53], { offset + 4, offset + 9 }, { offset + 8, offset + 9 }, buttonGoodReleasedColor );
        fheroes2::SetPixel( released[53], offset + 3, offset + 8, buttonGoodReleasedColor );
        fheroes2::SetPixel( released[53], offset + 9, offset + 8, buttonGoodReleasedColor );

        // V
        released[54].resize( 11 + offset * 2, 10 + offset * 2 );
        released[54].reset();
        fheroes2::DrawLine( released[54], { offset + 0, offset + 0 }, { offset + 4, offset + 0 }, buttonGoodReleasedColor );
        fheroes2::DrawLine( released[54], { offset + 6, offset + 0 }, { offset + 10, offset + 0 }, buttonGoodReleasedColor );
        fheroes2::DrawLine( released[54], { offset + 2, offset + 1 }, { offset + 5, offset + 9 }, buttonGoodReleasedColor );
        fheroes2::DrawLine( released[54], { offset + 8, offset + 1 }, { offset + 6, offset + 7 }, buttonGoodReleasedColor );

        // W
        released[55].resize( 17 + offset * 2, 10 + offset * 2 );
        released[55].reset();
        fheroes2::DrawLine( released[55], { offset + 0, offset + 0 }, { offset + 4, offset + 0 }, buttonGoodReleasedColor );
        fheroes2::DrawLine( released[55], { offset + 7, offset + 0 }, { offset + 9, offset + 0 }, buttonGoodReleasedColor );
        fheroes2::DrawLine( released[55], { offset + 12, offset + 0 }, { offset + 16, offset + 0 }, buttonGoodReleasedColor );
        fheroes2::DrawLine( released[55], { offset + 2, offset + 1 }, { offset + 5, offset + 9 }, buttonGoodReleasedColor );
        fheroes2::DrawLine( released[55], { offset + 8, offset + 1 }, { offset + 6, offset + 7 }, buttonGoodReleasedColor );
        fheroes2::DrawLine( released[55], { offset + 9, offset + 3 }, { offset + 10, offset + 7 }, buttonGoodReleasedColor );
        fheroes2::DrawLine( released[55], { offset + 14, offset + 1 }, { offset + 11, offset + 9 }, buttonGoodReleasedColor );

        // X
        released[56].resize( 12 + offset * 2, 10 + offset * 2 );
        released[56].reset();
        fheroes2::DrawLine( released[56], { offset + 0, offset + 0 }, { offset + 3, offset + 0 }, buttonGoodReleasedColor );
        fheroes2::DrawLine( released[56], { offset + 8, offset + 0 }, { offset + 11, offset + 0 }, buttonGoodReleasedColor );
        fheroes2::DrawLine( released[56], { offset + 0, offset + 9 }, { offset + 3, offset + 9 }, buttonGoodReleasedColor );
        fheroes2::DrawLine( released[56], { offset + 8, offset + 9 }, { offset + 11, offset + 9 }, buttonGoodReleasedColor );
        fheroes2::DrawLine( released[56], { offset + 2, offset + 1 }, { offset + 9, offset + 8 }, buttonGoodReleasedColor );
        fheroes2::DrawLine( released[56], { offset + 2, offset + 8 }, { offset + 9, offset + 1 }, buttonGoodReleasedColor );

        // Y
        released[57].resize( 11 + offset * 2, 10 + offset * 2 );
        released[57].reset();
        fheroes2::DrawLine( released[57], { offset + 0, offset + 0 }, { offset + 3, offset + 0 }, buttonGoodReleasedColor );
        fheroes2::DrawLine( released[57], { offset + 7, offset + 0 }, { offset + 10, offset + 0 }, buttonGoodReleasedColor );
        fheroes2::DrawLine( released[57], { offset + 2, offset + 1 }, { offset + 4, offset + 3 }, buttonGoodReleasedColor );
        fheroes2::DrawLine( released[57], { offset + 6, offset + 3 }, { offset + 8, offset + 1 }, buttonGoodReleasedColor );
        fheroes2::DrawLine( released[57], { offset + 5, offset + 4 }, { offset + 5, offset + 8 }, buttonGoodReleasedColor );
        fheroes2::DrawLine( released[57], { offset + 3, offset + 9 }, { offset + 7, offset + 9 }, buttonGoodReleasedColor );

        // Z
        released[58].resize( 9 + offset * 2, 10 + offset * 2 );
        released[58].reset();
        fheroes2::DrawLine( released[58], { offset + 0, offset + 0 }, { offset + 8, offset + 0 }, buttonGoodReleasedColor );
        fheroes2::DrawLine( released[58], { offset + 0, offset + 9 }, { offset + 8, offset + 9 }, buttonGoodReleasedColor );
        fheroes2::DrawLine( released[58], { offset + 7, offset + 1 }, { offset + 0, offset + 8 }, buttonGoodReleasedColor );
        fheroes2::SetPixel( released[58], offset + 0, offset + 1, buttonGoodReleasedColor );
        fheroes2::SetPixel( released[58], offset + 8, offset + 8, buttonGoodReleasedColor );

        // [
        released[59].resize( 4 + offset * 2, 10 + offset * 2 );
        released[59].reset();
        fheroes2::DrawLine( released[59], { offset + 0, offset + 0 }, { offset + 0, offset + 9 }, buttonGoodReleasedColor );
        fheroes2::DrawLine( released[59], { offset + 1, offset + 0 }, { offset + 3, offset + 0 }, buttonGoodReleasedColor );
        fheroes2::DrawLine( released[59], { offset + 1, offset + 9 }, { offset + 3, offset + 9 }, buttonGoodReleasedColor );

        /* \ */
        released[60].resize( 4 + offset * 2, 10 + offset * 2 );
        released[60].reset();
        fheroes2::DrawLine( released[60], { offset + 0, offset + 0 }, { offset + 3, offset + 9 }, buttonGoodReleasedColor );

        // ]
        released[61].resize( 4 + offset * 2, 10 + offset * 2 );
        released[61].reset();
        fheroes2::DrawLine( released[61], { offset + 3, offset + 0 }, { offset + 3, offset + 9 }, buttonGoodReleasedColor );
        fheroes2::DrawLine( released[61], { offset + 0, offset + 0 }, { offset + 2, offset + 0 }, buttonGoodReleasedColor );
        fheroes2::DrawLine( released[61], { offset + 0, offset + 9 }, { offset + 2, offset + 9 }, buttonGoodReleasedColor );

        // ^
        released[62].resize( 5 + offset * 2, 3 + offset * 2 );
        released[62].reset();
        fheroes2::DrawLine( released[62], { offset + 0, offset + 2 }, { offset + 2, offset + 0 }, buttonGoodReleasedColor );
        fheroes2::DrawLine( released[62], { offset + 3, offset + 1 }, { offset + 4, offset + 2 }, buttonGoodReleasedColor );

        // _
        released[63].resize( 8 + offset * 2, 11 + offset * 2 );
        released[63].reset();
        fheroes2::DrawLine( released[63], { offset + 0, offset + 10 }, { offset + 7, offset + 10 }, buttonGoodReleasedColor );

        // | - replaced with Caps Lock symbol for virtual keyboard
        // TODO: put the Caps Lock symbol to a special font to not replace any other ASCII character.
        released[92].resize( 11 + offset * 2, 11 + offset * 2 );
        released[92].reset();
        fheroes2::SetPixel( released[92], offset + 5, offset + 0, buttonGoodReleasedColor );
        fheroes2::DrawLine( released[92], { offset + 4, offset + 1 }, { offset + 6, offset + 1 }, buttonGoodReleasedColor );
        fheroes2::DrawLine( released[92], { offset + 3, offset + 2 }, { offset + 7, offset + 2 }, buttonGoodReleasedColor );
        fheroes2::DrawLine( released[92], { offset + 2, offset + 3 }, { offset + 8, offset + 3 }, buttonGoodReleasedColor );
        fheroes2::DrawLine( released[92], { offset + 1, offset + 4 }, { offset + 9, offset + 4 }, buttonGoodReleasedColor );
        fheroes2::DrawLine( released[92], { offset + 0, offset + 5 }, { offset + 10, offset + 5 }, buttonGoodReleasedColor );
        fheroes2::DrawLine( released[92], { offset + 3, offset + 6 }, { offset + 7, offset + 6 }, buttonGoodReleasedColor );
        fheroes2::DrawLine( released[92], { offset + 3, offset + 7 }, { offset + 7, offset + 7 }, buttonGoodReleasedColor );
        fheroes2::DrawLine( released[92], { offset + 3, offset + 9 }, { offset + 7, offset + 9 }, buttonGoodReleasedColor );
        fheroes2::DrawLine( released[92], { offset + 3, offset + 10 }, { offset + 7, offset + 10 }, buttonGoodReleasedColor );

        // ~ - replaced with Backspace symbol (<x]) for virtual keyboard
        // TODO: put the Backspace symbol to a special font to not replace any other ASCII character.
        released[94].resize( 17 + offset * 2, 9 + offset * 2 );
        released[94].reset();
        fheroes2::SetPixel( released[94], offset + 0, offset + 4, buttonGoodReleasedColor );
        fheroes2::DrawLine( released[94], { offset + 1, offset + 3 }, { offset + 1, offset + 5 }, buttonGoodReleasedColor );
        fheroes2::DrawLine( released[94], { offset + 2, offset + 2 }, { offset + 2, offset + 6 }, buttonGoodReleasedColor );
        fheroes2::DrawLine( released[94], { offset + 3, offset + 1 }, { offset + 3, offset + 7 }, buttonGoodReleasedColor );
        fheroes2::Fill( released[94], offset + 4, offset + 0, 13, 9, buttonGoodReleasedColor );
        fheroes2::DrawLine( released[94], { offset + 6, offset + 1 }, { offset + 12, offset + 7 }, 12 );
        fheroes2::DrawLine( released[94], { offset + 7, offset + 1 }, { offset + 13, offset + 7 }, 12 );
        fheroes2::DrawLine( released[94], { offset + 12, offset + 1 }, { offset + 6, offset + 7 }, 12 );
        fheroes2::DrawLine( released[94], { offset + 13, offset + 1 }, { offset + 7, offset + 7 }, 12 );
    }

    void generateCP1250GoodButtonFont( std::vector<fheroes2::Sprite> & released )
    {
        // Increase size to fit full CP1252 set of characters. Fill with 1px transparent images.
        const fheroes2::Sprite firstSprite{ released[0] };
        released.insert( released.end(), 160, firstSprite );

        // We need 2 pixels from all sides of a letter to add extra effects.
        const int32_t offset = 2;

        // Offset letters with diacritics above them.
        released[108].setPosition( buttonFontOffset.x, -3 );
        released[166].setPosition( buttonFontOffset.x, -3 );

        // S with caron. Only copied from S.
        released[106] = released[51];

        // S with acute accent.
        released[108].resize( released[51].width(), released[51].height() + 4 );
        released[108].reset();
        fheroes2::Copy( released[51], 0, 0, released[108], 0, 3, released[51].width(), released[51].height() );
        fheroes2::DrawLine( released[108], { offset + 4, offset + 1 }, { offset + 5, offset + 0 }, buttonGoodReleasedColor );

        // T with caron. Only copied from T.
        released[109] = released[52];

        // Z with caron. Only copied from Z.
        released[110] = released[58];

        // Z with acute. Only copied from Z.
        released[111] = released[58];

        // L with stroke. Only copied from L.
        released[131] = released[44];

        // A with ogonek. Only copied from A.
        released[133] = released[33];

        // S with cedilla. Only copied from S.
        released[138] = released[51];

        // Z with dot above. Only copied from Z.
        released[143] = released[58];

        // Y with diaerisis. Only copied from Y.
        released[156] = released[57];

        // L with caron. Only copied from L.
        released[158] = released[44];

        // R with acute. Only copied from R.
        released[160] = released[50];

        // A with acute. Only copied from A.
        released[161] = released[33];

        // A with circumflex. Only copied from A.
        released[162] = released[33];

        // A with breve. Only copied from A.
        released[163] = released[33];

        // A with diaerisis. Only copied from A.
        released[164] = released[33];

        // L with acute. Only copied from L.
        released[165] = released[44];

        // C with acute accent.
        released[166].resize( released[35].width(), released[35].height() + 4 );
        released[166].reset();
        fheroes2::Copy( released[35], 0, 0, released[166], 0, 3, released[35].width(), released[35].height() );
        fheroes2::DrawLine( released[166], { offset + 5, offset + 1 }, { offset + 6, offset + 0 }, buttonGoodReleasedColor );

        // C with cedilla. Only copied from C.
        released[167] = released[35];

        // C with caron. Only copied from C.
        released[168] = released[35];

        // E with acute. Only copied from E.
        released[169] = released[37];

        // E with ogonek. Only copied from E.
        released[170] = released[37];

        // E with diaerisis. Only copied from E.
        released[171] = released[37];

        // E with caron. Only copied from E.
        released[172] = released[37];

        // I with acute. Only copied from I.
        released[173] = released[41];

        // I with circumflex. Only copied from I.
        released[174] = released[41];

        // D with caron. Only copied from D.
        released[175] = released[36];

        // D with stroke. Only copied from D.
        released[176] = released[36];

        // N with acute. Only copied from N.
        released[177] = released[46];

        // N with caron. Only copied from N.
        released[178] = released[46];

        // O with acute. Only copied from O.
        released[179] = released[47];

        // O with circumflex. Only copied from O.
        released[180] = released[47];

        // O with double acute. Only copied from O.
        released[181] = released[47];

        // O with diaerisis. Only copied from O.
        released[182] = released[47];

        // R with caron. Only copied from R.
        released[184] = released[50];

        // U with ring above. Only copied from U.
        released[185] = released[53];

        // U with acute. Only copied from U.
        released[186] = released[53];

        // U with double acute. Only copied from U.
        released[187] = released[53];

        // U with diaerisis. Only copied from U.
        released[188] = released[53];

        // Y with acute. Only copied from Y.
        released[189] = released[57];

        // T with cedilla. Only copied from T.
        released[190] = released[52];
    }

    void generateCP1251GoodButtonFont( std::vector<fheroes2::Sprite> & released )
    {
        // Increase size to fit full CP1252 set of characters. Fill with 1px transparent images.
        const fheroes2::Sprite firstSprite{ released[0] };
        released.insert( released.end(), 160, firstSprite );

        // We need 2 pixels from all sides of a letter to add extra effects.
        const int32_t offset = 2;

        // Offset symbols that either have diacritics or need less space to neighboring symbols.
        released[109].setPosition( buttonFontOffset.x, buttonFontOffset.y - 3 );
        released[129].setPosition( buttonFontOffset.x, buttonFontOffset.y - 3 );
        released[136].setPosition( buttonFontOffset.x, buttonFontOffset.y - 3 );
        released[143].setPosition( buttonFontOffset.x, buttonFontOffset.y - 3 );
        released[160].setPosition( buttonFontOffset.x - 1, buttonFontOffset.y );
        released[169].setPosition( buttonFontOffset.x, buttonFontOffset.y - 3 );
        released[186].setPosition( buttonFontOffset.x - 1, buttonFontOffset.y );

        // K with acute, Cyrillic KJE. Needs to have upper right arm adjusted.
        released[109].resize( released[43].width(), released[43].height() + 4 );
        released[109].reset();
        fheroes2::Copy( released[43], offset + 2, offset + 1, released[109], offset + 1, offset + 4, 7, released[43].height() - offset * 2 - 2 );
        fheroes2::DrawLine( released[109], { offset + 0, offset + 3 }, { offset + 2, offset + 3 }, buttonGoodReleasedColor );
        fheroes2::DrawLine( released[109], { offset + 0, offset + 12 }, { offset + 2, offset + 12 }, buttonGoodReleasedColor );
        fheroes2::DrawLine( released[109], { offset + 6, offset + 3 }, { offset + 8, offset + 3 }, buttonGoodReleasedColor );
        fheroes2::DrawLine( released[109], { offset + 6, offset + 12 }, { offset + 8, offset + 12 }, buttonGoodReleasedColor );
        fheroes2::SetPixel( released[109], offset + 7, offset + 11, buttonGoodReleasedColor );
        fheroes2::DrawLine( released[109], { offset + 5, offset + 1 }, { offset + 6, offset + 0 }, buttonGoodReleasedColor );

        // '
        released[114].resize( 3 + offset * 2, 4 + offset * 2 );
        released[114].reset();
        fheroes2::DrawLine( released[114], { offset + 1, offset + 0 }, { offset + 1, offset + 2 }, buttonGoodReleasedColor );
        fheroes2::DrawLine( released[114], { offset + 2, offset + 0 }, { offset + 2, offset + 1 }, buttonGoodReleasedColor );
        fheroes2::SetPixel( released[114], offset + 0, offset + 3, buttonGoodReleasedColor );

        // y with breve.
        released[129].resize( 9 + offset * 2, 13 + offset * 2 );
        released[129].reset();
        fheroes2::DrawLine( released[129], { offset + 0, offset + 3 }, { offset + 2, offset + 3 }, buttonGoodReleasedColor );
        fheroes2::DrawLine( released[129], { offset + 6, offset + 3 }, { offset + 8, offset + 3 }, buttonGoodReleasedColor );
        fheroes2::DrawLine( released[129], { offset + 3, offset + 8 }, { offset + 1, offset + 4 }, buttonGoodReleasedColor );
        fheroes2::DrawLine( released[129], { offset + 5, offset + 8 }, { offset + 7, offset + 4 }, buttonGoodReleasedColor );
        fheroes2::DrawLine( released[129], { offset + 4, offset + 8 }, { offset + 3, offset + 11 }, buttonGoodReleasedColor );
        fheroes2::DrawLine( released[129], { offset + 0, offset + 12 }, { offset + 2, offset + 12 }, buttonGoodReleasedColor );
        fheroes2::SetPixel( released[129], offset + 0, offset + 11, buttonGoodReleasedColor );
        fheroes2::DrawLine( released[129], { offset + 3, offset + 1 }, { offset + 5, offset + 1 }, buttonGoodReleasedColor );
        fheroes2::SetPixel( released[129], offset + 2, offset + 0, buttonGoodReleasedColor );
        fheroes2::SetPixel( released[129], offset + 6, offset + 0, buttonGoodReleasedColor );

        // J
        released[131] = released[42];

        // E with two dots above.
        released[136].resize( released[37].width() - 1, released[37].height() + 3 );
        released[136].reset();
        fheroes2::Copy( released[37], offset + 1, offset + 0, released[136], offset + 0, offset + 3, released[37].width() - 1 - offset * 2,
                        released[37].height() - offset * 2 );
        fheroes2::SetPixel( released[136], offset + 3, offset + 1, buttonGoodReleasedColor );
        fheroes2::SetPixel( released[136], offset + 6, offset + 1, buttonGoodReleasedColor );

        // I with two dots above, Cyrillic YI
        released[143].resize( released[41].width(), released[41].height() + 3 );
        released[143].reset();
        fheroes2::Copy( released[41], 0, 0, released[143], 0, 3, released[41].width(), released[41].height() );
        fheroes2::SetPixel( released[143], offset + 1, offset + 1, buttonGoodReleasedColor );
        fheroes2::SetPixel( released[143], offset + 4, offset + 1, buttonGoodReleasedColor );

        // I, Belarusian-Ukrainian I
        released[146] = released[41];

        // S
        released[157].resize( released[51].width() - 1, released[51].height() );
        fheroes2::Copy( released[51], 0, 0, released[157], 0, 0, 8, released[51].height() );
        fheroes2::Copy( released[51], 9, 0, released[157], 8, 0, released[51].width() - 9, released[51].height() );

        // A
        released[160].resize( 10 + offset * 2, 10 + offset * 2 );
        released[160].reset();
        fheroes2::DrawLine( released[160], { offset + 1, offset + 9 }, { offset + 4, offset + 0 }, buttonGoodReleasedColor );
        fheroes2::DrawLine( released[160], { offset + 5, offset + 0 }, { offset + 8, offset + 9 }, buttonGoodReleasedColor );
        fheroes2::DrawLine( released[160], { offset + 3, offset + 0 }, { offset + 5, offset + 0 }, buttonGoodReleasedColor );
        fheroes2::DrawLine( released[160], { offset + 0, offset + 9 }, { offset + 2, offset + 9 }, buttonGoodReleasedColor );
        fheroes2::DrawLine( released[160], { offset + 7, offset + 9 }, { offset + 9, offset + 9 }, buttonGoodReleasedColor );
        fheroes2::DrawLine( released[160], { offset + 2, offset + 6 }, { offset + 7, offset + 6 }, buttonGoodReleasedColor );

        // 6, Cyrillic BE
        released[161].resize( 8 + offset * 2, 10 + offset * 2 );
        released[161].reset();
        fheroes2::DrawLine( released[161], { offset + 0, offset + 0 }, { offset + 7, offset + 0 }, buttonGoodReleasedColor );
        fheroes2::DrawLine( released[161], { offset + 0, offset + 9 }, { offset + 6, offset + 9 }, buttonGoodReleasedColor );
        fheroes2::DrawLine( released[161], { offset + 1, offset + 1 }, { offset + 1, offset + 8 }, buttonGoodReleasedColor );
        fheroes2::DrawLine( released[161], { offset + 2, offset + 4 }, { offset + 6, offset + 4 }, buttonGoodReleasedColor );
        fheroes2::DrawLine( released[161], { offset + 7, offset + 5 }, { offset + 7, offset + 8 }, buttonGoodReleasedColor );
        fheroes2::SetPixel( released[161], offset + 7, offset + 1, buttonGoodReleasedColor );

        // B
        released[162].resize( 8 + offset * 2, 10 + offset * 2 );
        released[162].reset();
        fheroes2::DrawLine( released[162], { offset + 0, offset + 0 }, { offset + 5, offset + 0 }, buttonGoodReleasedColor );
        fheroes2::DrawLine( released[162], { offset + 0, offset + 9 }, { offset + 6, offset + 9 }, buttonGoodReleasedColor );
        fheroes2::DrawLine( released[162], { offset + 1, offset + 1 }, { offset + 1, offset + 8 }, buttonGoodReleasedColor );
        fheroes2::DrawLine( released[162], { offset + 2, offset + 4 }, { offset + 6, offset + 4 }, buttonGoodReleasedColor );
        fheroes2::DrawLine( released[162], { offset + 6, offset + 1 }, { offset + 6, offset + 3 }, buttonGoodReleasedColor );
        fheroes2::DrawLine( released[162], { offset + 7, offset + 5 }, { offset + 7, offset + 8 }, buttonGoodReleasedColor );

        // r, Cyrillic GHE
        released[163].resize( 8 + offset * 2, 10 + offset * 2 );
        released[163].reset();
        fheroes2::DrawLine( released[163], { offset + 0, offset + 0 }, { offset + 7, offset + 0 }, buttonGoodReleasedColor );
        fheroes2::DrawLine( released[163], { offset + 7, offset + 1 }, { offset + 7, offset + 2 }, buttonGoodReleasedColor );
        fheroes2::DrawLine( released[163], { offset + 0, offset + 9 }, { offset + 2, offset + 9 }, buttonGoodReleasedColor );
        fheroes2::DrawLine( released[163], { offset + 1, offset + 1 }, { offset + 1, offset + 8 }, buttonGoodReleasedColor );

        // Cyrillic DE
        released[164].resize( 10 + offset * 2, 13 + offset * 2 );
        released[164].reset();
        fheroes2::DrawLine( released[164], { offset + 2, offset + 0 }, { offset + 8, offset + 0 }, buttonGoodReleasedColor );
        fheroes2::DrawLine( released[164], { offset + 8, offset + 1 }, { offset + 8, offset + 9 }, buttonGoodReleasedColor );
        fheroes2::DrawLine( released[164], { offset + 3, offset + 1 }, { offset + 3, offset + 7 }, buttonGoodReleasedColor );
        fheroes2::DrawLine( released[164], { offset + 0, offset + 9 }, { offset + 9, offset + 9 }, buttonGoodReleasedColor );
        fheroes2::DrawLine( released[164], { offset + 0, offset + 10 }, { offset + 0, offset + 11 }, buttonGoodReleasedColor );
        fheroes2::DrawLine( released[164], { offset + 9, offset + 10 }, { offset + 9, offset + 11 }, buttonGoodReleasedColor );
        fheroes2::SetPixel( released[164], offset + 2, offset + 8, buttonGoodReleasedColor );

        // E
        released[165].resize( released[37].width() - 1, released[37].height() );
        fheroes2::Copy( released[37], 1, 0, released[165], 0, 0, released[37].width() - 1, released[37].height() );
        fheroes2::SetTransformPixel( released[165], 1, offset + 0, 1 );
        fheroes2::SetTransformPixel( released[165], 1, offset + 9, 1 );

        // X with vertical stroke through it, Cyrillic ZHE. Needs to have upper right and left arms adjusted.
        released[166].resize( released[56].width() - 1, released[56].height() );
        released[166].reset();
        fheroes2::Copy( released[56], offset + 1, offset + 0, released[166], offset + 0, offset + 0, 5, released[56].height() - offset * 2 );
        fheroes2::Copy( released[56], offset + 6, offset + 0, released[166], offset + 6, offset + 0, 5, released[56].height() - offset * 2 );
        fheroes2::DrawLine( released[166], { offset + 5, offset + 1 }, { offset + 5, offset + 8 }, buttonGoodReleasedColor );
        fheroes2::DrawLine( released[166], { offset + 4, offset + 0 }, { offset + 6, offset + 0 }, buttonGoodReleasedColor );
        fheroes2::DrawLine( released[166], { offset + 4, offset + 9 }, { offset + 6, offset + 9 }, buttonGoodReleasedColor );

        // 3, Cyrillic ZE
        released[167].resize( 7 + offset * 2, 10 + offset * 2 );
        released[167].reset();
        fheroes2::DrawLine( released[167], { offset + 2, offset + 0 }, { offset + 5, offset + 0 }, buttonGoodReleasedColor );
        fheroes2::DrawLine( released[167], { offset + 0, offset + 0 }, { offset + 0, offset + 2 }, buttonGoodReleasedColor );
        fheroes2::DrawLine( released[167], { offset + 6, offset + 1 }, { offset + 6, offset + 3 }, buttonGoodReleasedColor );
        fheroes2::DrawLine( released[167], { offset + 2, offset + 4 }, { offset + 5, offset + 4 }, buttonGoodReleasedColor );
        fheroes2::DrawLine( released[167], { offset + 6, offset + 5 }, { offset + 6, offset + 8 }, buttonGoodReleasedColor );
        fheroes2::DrawLine( released[167], { offset + 1, offset + 9 }, { offset + 5, offset + 9 }, buttonGoodReleasedColor );
        fheroes2::SetPixel( released[167], offset + 1, offset + 1, buttonGoodReleasedColor );
        fheroes2::SetPixel( released[167], offset + 0, offset + 8, buttonGoodReleasedColor );

        // Mirrored N, Cyrillic I
        released[168].resize( 9 + offset * 2, 10 + offset * 2 );
        released[168].reset();
        fheroes2::DrawLine( released[168], { offset + 1, offset + 1 }, { offset + 1, offset + 9 }, buttonGoodReleasedColor );
        fheroes2::DrawLine( released[168], { offset + 0, offset + 0 }, { offset + 2, offset + 0 }, buttonGoodReleasedColor );
        fheroes2::DrawLine( released[168], { offset + 2, offset + 8 }, { offset + 6, offset + 1 }, buttonGoodReleasedColor );
        fheroes2::DrawLine( released[168], { offset + 7, offset + 0 }, { offset + 7, offset + 8 }, buttonGoodReleasedColor );
        fheroes2::DrawLine( released[168], { offset + 6, offset + 9 }, { offset + 8, offset + 9 }, buttonGoodReleasedColor );
        fheroes2::SetPixel( released[168], offset + 0, offset + 9, buttonGoodReleasedColor );
        fheroes2::SetPixel( released[168], offset + 8, offset + 0, buttonGoodReleasedColor );

        // Mirrored N with breve, Cyrillic Short I
        released[169].resize( released[168].width(), released[168].height() + 3 );
        released[169].reset();
        fheroes2::Copy( released[168], 0, 0, released[169], 0, 3, released[168].width(), released[168].height() );
        fheroes2::DrawLine( released[169], { offset + 3, offset + 1 }, { offset + 5, offset + 1 }, buttonGoodReleasedColor );
        fheroes2::SetPixel( released[169], offset + 2, offset + 0, buttonGoodReleasedColor );
        fheroes2::SetPixel( released[169], offset + 6, offset + 0, buttonGoodReleasedColor );

        // K.
        released[170].resize( released[43].width() - 3, released[43].height() );
        released[170].reset();
        fheroes2::Copy( released[43], offset + 2, offset + 1, released[170], offset + 1, offset + 1, 7, released[43].height() - offset * 2 - 2 );
        fheroes2::DrawLine( released[170], { offset + 0, offset + 0 }, { offset + 2, offset + 0 }, buttonGoodReleasedColor );
        fheroes2::DrawLine( released[170], { offset + 0, offset + 9 }, { offset + 2, offset + 9 }, buttonGoodReleasedColor );
        fheroes2::DrawLine( released[170], { offset + 6, offset + 0 }, { offset + 8, offset + 0 }, buttonGoodReleasedColor );
        fheroes2::DrawLine( released[170], { offset + 6, offset + 9 }, { offset + 8, offset + 9 }, buttonGoodReleasedColor );
        fheroes2::SetPixel( released[170], offset + 7, offset + 8, buttonGoodReleasedColor );

        // /\, Cyrillic EL
        released[171].resize( 10 + offset * 2, 10 + offset * 2 );
        released[171].reset();
        fheroes2::DrawLine( released[171], { offset + 1, offset + 9 }, { offset + 4, offset + 0 }, buttonGoodReleasedColor );
        fheroes2::DrawLine( released[171], { offset + 5, offset + 0 }, { offset + 8, offset + 9 }, buttonGoodReleasedColor );
        fheroes2::DrawLine( released[171], { offset + 3, offset + 0 }, { offset + 5, offset + 0 }, buttonGoodReleasedColor );
        fheroes2::DrawLine( released[171], { offset + 0, offset + 9 }, { offset + 2, offset + 9 }, buttonGoodReleasedColor );
        fheroes2::DrawLine( released[171], { offset + 7, offset + 9 }, { offset + 9, offset + 9 }, buttonGoodReleasedColor );

        // M
        released[172].resize( 9 + offset * 2, 10 + offset * 2 );
        released[172].reset();
        fheroes2::DrawLine( released[172], { offset + 1, offset + 0 }, { offset + 1, offset + 8 }, buttonGoodReleasedColor );
        fheroes2::DrawLine( released[172], { offset + 0, offset + 9 }, { offset + 2, offset + 9 }, buttonGoodReleasedColor );
        fheroes2::DrawLine( released[172], { offset + 2, offset + 1 }, { offset + 4, offset + 5 }, buttonGoodReleasedColor );
        fheroes2::DrawLine( released[172], { offset + 5, offset + 4 }, { offset + 6, offset + 1 }, buttonGoodReleasedColor );
        fheroes2::DrawLine( released[172], { offset + 7, offset + 0 }, { offset + 7, offset + 8 }, buttonGoodReleasedColor );
        fheroes2::DrawLine( released[172], { offset + 6, offset + 9 }, { offset + 8, offset + 9 }, buttonGoodReleasedColor );
        fheroes2::SetPixel( released[172], offset + 0, offset + 0, buttonGoodReleasedColor );
        fheroes2::SetPixel( released[172], offset + 8, offset + 0, buttonGoodReleasedColor );
        fheroes2::SetPixel( released[172], offset + 4, offset + 4, buttonGoodReleasedColor );

        // H
        released[173].resize( 9 + offset * 2, 10 + offset * 2 );
        released[173].reset();
        fheroes2::DrawLine( released[173], { offset + 1, offset + 1 }, { offset + 1, offset + 8 }, buttonGoodReleasedColor );
        fheroes2::DrawLine( released[173], { offset + 0, offset + 0 }, { offset + 2, offset + 0 }, buttonGoodReleasedColor );
        fheroes2::DrawLine( released[173], { offset + 0, offset + 9 }, { offset + 2, offset + 9 }, buttonGoodReleasedColor );
        fheroes2::DrawLine( released[173], { offset + 2, offset + 5 }, { offset + 7, offset + 5 }, buttonGoodReleasedColor );
        fheroes2::DrawLine( released[173], { offset + 7, offset + 1 }, { offset + 7, offset + 8 }, buttonGoodReleasedColor );
        fheroes2::DrawLine( released[173], { offset + 6, offset + 0 }, { offset + 8, offset + 0 }, buttonGoodReleasedColor );
        fheroes2::DrawLine( released[173], { offset + 6, offset + 9 }, { offset + 8, offset + 9 }, buttonGoodReleasedColor );

        // O
        released[174].resize( released[47].width() - 2, released[47].height() );
        fheroes2::Copy( released[47], 0, 0, released[174], 0, 0, 7, released[47].height() );
        fheroes2::Copy( released[47], 9, 0, released[174], 7, 0, released[47].width() - 9, released[47].height() );

        // Cyrillic PE
        released[175].resize( 9 + offset * 2, 10 + offset * 2 );
        released[175].reset();
        fheroes2::DrawLine( released[175], { offset + 0, offset + 0 }, { offset + 8, offset + 0 }, buttonGoodReleasedColor );
        fheroes2::DrawLine( released[175], { offset + 1, offset + 1 }, { offset + 1, offset + 8 }, buttonGoodReleasedColor );
        fheroes2::DrawLine( released[175], { offset + 7, offset + 1 }, { offset + 7, offset + 8 }, buttonGoodReleasedColor );
        fheroes2::DrawLine( released[175], { offset + 0, offset + 9 }, { offset + 2, offset + 9 }, buttonGoodReleasedColor );
        fheroes2::DrawLine( released[175], { offset + 6, offset + 9 }, { offset + 8, offset + 9 }, buttonGoodReleasedColor );

        // P
        released[176].resize( 8 + offset * 2, 10 + offset * 2 );
        released[176].reset();
        fheroes2::DrawLine( released[176], { offset + 1, offset + 1 }, { offset + 1, offset + 8 }, buttonGoodReleasedColor );
        fheroes2::DrawLine( released[176], { offset + 0, offset + 0 }, { offset + 6, offset + 0 }, buttonGoodReleasedColor );
        fheroes2::DrawLine( released[176], { offset + 2, offset + 5 }, { offset + 6, offset + 5 }, buttonGoodReleasedColor );
        fheroes2::DrawLine( released[176], { offset + 0, offset + 9 }, { offset + 2, offset + 9 }, buttonGoodReleasedColor );
        fheroes2::DrawLine( released[176], { offset + 7, offset + 1 }, { offset + 7, offset + 4 }, buttonGoodReleasedColor );

        // C
        released[177].resize( released[35].width() - 2, released[35].height() );
        fheroes2::Copy( released[35], 0, 0, released[177], 0, 0, 7, released[35].height() );
        fheroes2::Copy( released[35], 9, 0, released[177], 7, 0, released[35].width() - 9, released[47].height() );

        // T
        released[178].resize( released[52].width() - 2, released[52].height() );
        fheroes2::Copy( released[52], 0, 0, released[178], 0, 0, 5, released[52].height() );
        fheroes2::Copy( released[52], 6, 0, released[178], 5, 0, 3, released[52].height() );
        fheroes2::Copy( released[52], 10, 0, released[178], 8, 0, 5, released[52].height() );

        // y, Cyrillic U
        released[179].resize( 9 + offset * 2, 10 + offset * 2 );
        released[179].reset();
        fheroes2::DrawLine( released[179], { offset + 0, offset + 0 }, { offset + 2, offset + 0 }, buttonGoodReleasedColor );
        fheroes2::DrawLine( released[179], { offset + 6, offset + 0 }, { offset + 8, offset + 0 }, buttonGoodReleasedColor );
        fheroes2::DrawLine( released[179], { offset + 3, offset + 5 }, { offset + 1, offset + 1 }, buttonGoodReleasedColor );
        fheroes2::DrawLine( released[179], { offset + 5, offset + 5 }, { offset + 7, offset + 1 }, buttonGoodReleasedColor );
        fheroes2::DrawLine( released[179], { offset + 4, offset + 5 }, { offset + 3, offset + 8 }, buttonGoodReleasedColor );
        fheroes2::DrawLine( released[179], { offset + 0, offset + 9 }, { offset + 2, offset + 9 }, buttonGoodReleasedColor );
        fheroes2::SetPixel( released[179], offset + 0, offset + 8, buttonGoodReleasedColor );

        // O with vertical bar, Cyrillic EF
        released[180].resize( 10 + offset * 2, 10 + offset * 2 );
        released[180].reset();
        fheroes2::DrawLine( released[180], { offset + 1, offset + 2 }, { offset + 7, offset + 2 }, buttonGoodReleasedColor );
        fheroes2::DrawLine( released[180], { offset + 0, offset + 3 }, { offset + 0, offset + 6 }, buttonGoodReleasedColor );
        fheroes2::DrawLine( released[180], { offset + 1, offset + 7 }, { offset + 7, offset + 7 }, buttonGoodReleasedColor );
        fheroes2::DrawLine( released[180], { offset + 8, offset + 3 }, { offset + 8, offset + 6 }, buttonGoodReleasedColor );
        fheroes2::DrawLine( released[180], { offset + 4, offset + 1 }, { offset + 4, offset + 8 }, buttonGoodReleasedColor );
        fheroes2::DrawLine( released[180], { offset + 3, offset + 0 }, { offset + 5, offset + 0 }, buttonGoodReleasedColor );
        fheroes2::DrawLine( released[180], { offset + 3, offset + 9 }, { offset + 5, offset + 9 }, buttonGoodReleasedColor );

        // X
        released[181].resize( released[56].width() - 3, released[56].height() );
        released[181].reset();
        fheroes2::Copy( released[56], offset + 1, offset + 0, released[181], offset + 0, offset + 0, 5, released[56].height() - offset * 2 );
        fheroes2::Copy( released[56], offset + 7, offset + 0, released[181], offset + 5, offset + 0, 4, released[56].height() - offset * 2 );

        // Cyrillic TSE
        released[182].resize( 9 + offset * 2, 12 + offset * 2 );
        released[182].reset();
        fheroes2::DrawLine( released[182], { offset + 0, offset + 9 }, { offset + 8, offset + 9 }, buttonGoodReleasedColor );
        fheroes2::DrawLine( released[182], { offset + 1, offset + 1 }, { offset + 1, offset + 8 }, buttonGoodReleasedColor );
        fheroes2::DrawLine( released[182], { offset + 7, offset + 1 }, { offset + 7, offset + 8 }, buttonGoodReleasedColor );
        fheroes2::DrawLine( released[182], { offset + 0, offset + 0 }, { offset + 2, offset + 0 }, buttonGoodReleasedColor );
        fheroes2::DrawLine( released[182], { offset + 6, offset + 0 }, { offset + 8, offset + 0 }, buttonGoodReleasedColor );
        fheroes2::DrawLine( released[182], { offset + 8, offset + 10 }, { offset + 8, offset + 11 }, buttonGoodReleasedColor );

        // Cyrillic CHE
        released[183].resize( 9 + offset * 2, 10 + offset * 2 );
        released[183].reset();
        fheroes2::DrawLine( released[183], { offset + 0, offset + 0 }, { offset + 2, offset + 0 }, buttonGoodReleasedColor );
        fheroes2::DrawLine( released[183], { offset + 6, offset + 0 }, { offset + 8, offset + 0 }, buttonGoodReleasedColor );
        fheroes2::DrawLine( released[183], { offset + 1, offset + 1 }, { offset + 1, offset + 4 }, buttonGoodReleasedColor );
        fheroes2::DrawLine( released[183], { offset + 7, offset + 1 }, { offset + 7, offset + 8 }, buttonGoodReleasedColor );
        fheroes2::DrawLine( released[183], { offset + 2, offset + 5 }, { offset + 6, offset + 5 }, buttonGoodReleasedColor );
        fheroes2::DrawLine( released[183], { offset + 6, offset + 9 }, { offset + 8, offset + 9 }, buttonGoodReleasedColor );

        // Cyrillic SHA
        released[184].resize( 11 + offset * 2, 10 + offset * 2 );
        released[184].reset();
        fheroes2::DrawLine( released[184], { offset + 1, offset + 1 }, { offset + 1, offset + 8 }, buttonGoodReleasedColor );
        fheroes2::DrawLine( released[184], { offset + 5, offset + 1 }, { offset + 5, offset + 8 }, buttonGoodReleasedColor );
        fheroes2::DrawLine( released[184], { offset + 9, offset + 1 }, { offset + 9, offset + 8 }, buttonGoodReleasedColor );
        fheroes2::DrawLine( released[184], { offset + 0, offset + 9 }, { offset + 10, offset + 9 }, buttonGoodReleasedColor );
        fheroes2::DrawLine( released[184], { offset + 0, offset + 0 }, { offset + 2, offset + 0 }, buttonGoodReleasedColor );
        fheroes2::DrawLine( released[184], { offset + 4, offset + 0 }, { offset + 6, offset + 0 }, buttonGoodReleasedColor );
        fheroes2::DrawLine( released[184], { offset + 8, offset + 0 }, { offset + 10, offset + 0 }, buttonGoodReleasedColor );

        // Cyrillic SHCHA
        released[185].resize( 11 + offset * 2, 12 + offset * 2 );
        released[185].reset();
        fheroes2::Copy( released[184], 0, 0, released[185], 0, 0, released[184].width(), released[184].height() );
        fheroes2::DrawLine( released[185], { offset + 10, offset + 10 }, { offset + 10, offset + 11 }, buttonGoodReleasedColor );

        // b, Cyrillic hard sign
        released[186].resize( 10 + offset * 2, 10 + offset * 2 );
        released[186].reset();
        fheroes2::DrawLine( released[186], { offset + 0, offset + 0 }, { offset + 3, offset + 0 }, buttonGoodReleasedColor );
        fheroes2::DrawLine( released[186], { offset + 2, offset + 9 }, { offset + 8, offset + 9 }, buttonGoodReleasedColor );
        fheroes2::DrawLine( released[186], { offset + 3, offset + 1 }, { offset + 3, offset + 8 }, buttonGoodReleasedColor );
        fheroes2::DrawLine( released[186], { offset + 4, offset + 4 }, { offset + 8, offset + 4 }, buttonGoodReleasedColor );
        fheroes2::DrawLine( released[186], { offset + 9, offset + 5 }, { offset + 9, offset + 8 }, buttonGoodReleasedColor );

        // bI, Cyrillic YERU
        released[187].resize( 10 + offset * 2, 10 + offset * 2 );
        released[187].reset();
        fheroes2::DrawLine( released[187], { offset + 0, offset + 0 }, { offset + 2, offset + 0 }, buttonGoodReleasedColor );
        fheroes2::DrawLine( released[187], { offset + 0, offset + 9 }, { offset + 4, offset + 9 }, buttonGoodReleasedColor );
        fheroes2::DrawLine( released[187], { offset + 1, offset + 1 }, { offset + 1, offset + 8 }, buttonGoodReleasedColor );
        fheroes2::DrawLine( released[187], { offset + 2, offset + 4 }, { offset + 4, offset + 4 }, buttonGoodReleasedColor );
        fheroes2::DrawLine( released[187], { offset + 5, offset + 5 }, { offset + 5, offset + 8 }, buttonGoodReleasedColor );
        fheroes2::Copy( released[41], offset + 1, 0, released[187], offset + 7, 0, released[41].width() - 2 - offset * 2, released[41].height() );

        // b, Cyrillic soft sign
        released[188].resize( 8 + offset * 2, 10 + offset * 2 );
        released[188].reset();
        fheroes2::DrawLine( released[188], { offset + 0, offset + 0 }, { offset + 2, offset + 0 }, buttonGoodReleasedColor );
        fheroes2::DrawLine( released[188], { offset + 0, offset + 9 }, { offset + 6, offset + 9 }, buttonGoodReleasedColor );
        fheroes2::DrawLine( released[188], { offset + 1, offset + 1 }, { offset + 1, offset + 8 }, buttonGoodReleasedColor );
        fheroes2::DrawLine( released[188], { offset + 2, offset + 4 }, { offset + 6, offset + 4 }, buttonGoodReleasedColor );
        fheroes2::DrawLine( released[188], { offset + 7, offset + 5 }, { offset + 7, offset + 8 }, buttonGoodReleasedColor );

        // Flipped C with line inside, Cyrillic E
        released[189].resize( 8 + offset * 2, 10 + offset * 2 );
        released[189].reset();
        fheroes2::DrawLine( released[189], { offset + 2, offset + 0 }, { offset + 5, offset + 0 }, buttonGoodReleasedColor );
        fheroes2::DrawLine( released[189], { offset + 7, offset + 2 }, { offset + 7, offset + 7 }, buttonGoodReleasedColor );
        fheroes2::DrawLine( released[189], { offset + 2, offset + 9 }, { offset + 5, offset + 9 }, buttonGoodReleasedColor );
        fheroes2::DrawLine( released[189], { offset + 0, offset + 0 }, { offset + 0, offset + 2 }, buttonGoodReleasedColor );
        fheroes2::DrawLine( released[189], { offset + 2, offset + 4 }, { offset + 6, offset + 4 }, buttonGoodReleasedColor );
        fheroes2::SetPixel( released[189], offset + 0, offset + 7, buttonGoodReleasedColor );
        fheroes2::SetPixel( released[189], offset + 1, offset + 1, buttonGoodReleasedColor );
        fheroes2::SetPixel( released[189], offset + 1, offset + 8, buttonGoodReleasedColor );
        fheroes2::SetPixel( released[189], offset + 6, offset + 1, buttonGoodReleasedColor );
        fheroes2::SetPixel( released[189], offset + 6, offset + 8, buttonGoodReleasedColor );

        // IO, Cyrillic YU
        released[190].resize( 11 + offset * 2, 10 + offset * 2 );
        released[190].reset();
        fheroes2::Copy( released[41], offset + 1, 0, released[190], offset + 0, 0, released[41].width() - 2 - offset * 2, released[41].height() );
        fheroes2::Copy( released[47], offset, 0, released[190], offset + 4, 0, 3, released[47].height() );
        fheroes2::Copy( released[47], offset + 6, 0, released[190], offset + 7, 0, 4, released[47].height() );
        fheroes2::DrawLine( released[190], { offset + 2, offset + 4 }, { offset + 3, offset + 4 }, buttonGoodReleasedColor );

        // Mirrored R, Cyrillic YA
        released[191].resize( released[176].width(), released[176].height() );
        fheroes2::Flip( released[176], 0, 0, released[191], 0, 0, released[176].width(), released[176].height(), true, false );
        fheroes2::DrawLine( released[191], { offset + 0, offset + 9 }, { offset + 2, offset + 9 }, buttonGoodReleasedColor );
        fheroes2::DrawLine( released[191], { offset + 3, offset + 6 }, { offset + 1, offset + 8 }, buttonGoodReleasedColor );
    }

    void generateCP1252GoodButtonFont( std::vector<fheroes2::Sprite> & released )
    {
        // Increase size to fit full CP1252 set of characters. Fill with 1px transparent images.
        const fheroes2::Sprite firstSprite{ released[0] };
        released.insert( released.end(), 160, firstSprite );

        // We need 2 pixels from all sides of a letter to add extra effects.
        const int32_t offset = 2;

        // Change spacing relative to other characters.
        released[192 - 32].setPosition( buttonFontOffset.x - 1, -3 );
        released[193 - 32].setPosition( buttonFontOffset.x - 1, -3 );
        released[197 - 32].setPosition( buttonFontOffset.x - 1, -2 );
        released[200 - 32].setPosition( buttonFontOffset.x, -3 );
        released[201 - 32].setPosition( buttonFontOffset.x, -3 );

        // A with circle on top
        released[197 - 32].resize( 13 + offset * 2, 12 + offset * 2 );
        released[197 - 32].reset();
        fheroes2::DrawLine( released[197 - 32], { offset + 0, offset + 11 }, { offset + 4, offset + 11 }, buttonGoodReleasedColor );
        fheroes2::DrawLine( released[197 - 32], { offset + 8, offset + 11 }, { offset + 12, offset + 11 }, buttonGoodReleasedColor );
        fheroes2::DrawLine( released[197 - 32], { offset + 5, offset + 7 }, { offset + 8, offset + 7 }, buttonGoodReleasedColor );
        fheroes2::DrawLine( released[197 - 32], { offset + 2, offset + 10 }, { offset + 4, offset + 7 }, buttonGoodReleasedColor );
        fheroes2::DrawLine( released[197 - 32], { offset + 7, offset + 3 }, { offset + 10, offset + 10 }, buttonGoodReleasedColor );
        fheroes2::DrawLine( released[197 - 32], { offset + 5, offset + 1 }, { offset + 5, offset + 2 }, buttonGoodReleasedColor );
        fheroes2::DrawLine( released[197 - 32], { offset + 8, offset + 1 }, { offset + 8, offset + 2 }, buttonGoodReleasedColor );
        fheroes2::DrawLine( released[197 - 32], { offset + 6, offset + 0 }, { offset + 7, offset + 0 }, buttonGoodReleasedColor );
        fheroes2::SetPixel( released[197 - 32], offset + 4, offset + 6, buttonGoodReleasedColor );
        fheroes2::SetPixel( released[197 - 32], offset + 5, offset + 5, buttonGoodReleasedColor );
        fheroes2::SetPixel( released[197 - 32], offset + 5, offset + 4, buttonGoodReleasedColor );
        fheroes2::SetPixel( released[197 - 32], offset + 6, offset + 3, buttonGoodReleasedColor );

        // A attached to E.
        released[198 - 32].resize( 18 + offset * 2, 12 + offset * 2 );
        released[198 - 32].reset();
        fheroes2::DrawLine( released[198 - 32], { offset + 0, offset + 9 }, { offset + 4, offset + 9 }, buttonGoodReleasedColor );
        fheroes2::DrawLine( released[198 - 32], { offset + 8, offset + 9 }, { offset + 12, offset + 9 }, buttonGoodReleasedColor );
        fheroes2::DrawLine( released[198 - 32], { offset + 5, offset + 5 }, { offset + 8, offset + 5 }, buttonGoodReleasedColor );
        fheroes2::DrawLine( released[198 - 32], { offset + 2, offset + 8 }, { offset + 4, offset + 5 }, buttonGoodReleasedColor );
        fheroes2::DrawLine( released[198 - 32], { offset + 7, offset + 1 }, { offset + 10, offset + 8 }, buttonGoodReleasedColor );
        fheroes2::DrawLine( released[198 - 32], { offset + 7, offset + 0 }, { offset + 14, offset + 0 }, buttonGoodReleasedColor );
        fheroes2::DrawLine( released[198 - 32], { offset + 13, offset + 9 }, { offset + 14, offset + 9 }, buttonGoodReleasedColor );
        fheroes2::DrawLine( released[198 - 32], { offset + 9, offset + 4 }, { offset + 12, offset + 4 }, buttonGoodReleasedColor );
        fheroes2::SetPixel( released[198 - 32], offset + 4, offset + 4, buttonGoodReleasedColor );
        fheroes2::SetPixel( released[198 - 32], offset + 5, offset + 3, buttonGoodReleasedColor );
        fheroes2::SetPixel( released[198 - 32], offset + 5, offset + 2, buttonGoodReleasedColor );
        fheroes2::SetPixel( released[198 - 32], offset + 6, offset + 1, buttonGoodReleasedColor );
        fheroes2::SetPixel( released[198 - 32], offset + 6, offset + 0, buttonGoodReleasedColor );
        fheroes2::SetPixel( released[198 - 32], offset + 14, offset + 1, buttonGoodReleasedColor );
        fheroes2::SetPixel( released[198 - 32], offset + 14, offset + 8, buttonGoodReleasedColor );
        fheroes2::SetPixel( released[198 - 32], offset + 12, offset + 3, buttonGoodReleasedColor );
        fheroes2::SetPixel( released[198 - 32], offset + 12, offset + 5, buttonGoodReleasedColor );

        // A with grave.
        released[192 - 32].resize( released[65 - 32].width(), released[65 - 32].height() + 3 );
        released[192 - 32].reset();
        fheroes2::Copy( released[65 - 32], 0, 0, released[192 - 32], 0, 3, released[65 - 32].width(), released[65 - 32].height() );
        fheroes2::DrawLine( released[192 - 32], { offset + 6, offset + 0 }, { offset + 7, offset + 1 }, buttonGoodReleasedColor );

        // A with acute.
        released[193 - 32].resize( released[65 - 32].width(), released[65 - 32].height() + 3 );
        released[193 - 32].reset();
        fheroes2::Copy( released[65 - 32], 0, 0, released[193 - 32], 0, 3, released[65 - 32].width(), released[65 - 32].height() );
        fheroes2::DrawLine( released[193 - 32], { offset + 6, offset + 1 }, { offset + 7, offset + 0 }, buttonGoodReleasedColor );

        // E with grave.
        released[200 - 32].resize( released[69 - 32].width(), released[69 - 32].height() + 3 );
        released[200 - 32].reset();
        fheroes2::Copy( released[69 - 32], 0, 0, released[200 - 32], 0, 3, released[69 - 32].width(), released[69 - 32].height() );
        fheroes2::DrawLine( released[200 - 32], { offset + 4, offset + 0 }, { offset + 5, offset + 1 }, buttonGoodReleasedColor );

        // E with acute.
        released[201 - 32].resize( released[69 - 32].width(), released[69 - 32].height() + 3 );
        released[201 - 32].reset();
        fheroes2::Copy( released[69 - 32], 0, 0, released[201 - 32], 0, 3, released[69 - 32].width(), released[69 - 32].height() );
        fheroes2::DrawLine( released[201 - 32], { offset + 5, offset + 1 }, { offset + 6, offset + 0 }, buttonGoodReleasedColor );
    }
}

namespace fheroes2
{
    void generateAlphabet( const SupportedLanguage language, std::vector<std::vector<Sprite>> & icnVsSprite )
    {
        switch ( language ) {
        case SupportedLanguage::Czech:
        case SupportedLanguage::Hungarian:
        case SupportedLanguage::Polish:
        case SupportedLanguage::Slovak:
            generateCP1250Alphabet( icnVsSprite );
            break;
        case SupportedLanguage::Belarusian:
        case SupportedLanguage::Bulgarian:
        case SupportedLanguage::Russian:
        case SupportedLanguage::Ukrainian:
            generateCP1251Alphabet( icnVsSprite );
            break;
        case SupportedLanguage::Danish:
        case SupportedLanguage::Dutch:
        case SupportedLanguage::German:
        case SupportedLanguage::Italian:
        case SupportedLanguage::Norwegian:
        case SupportedLanguage::Portuguese:
        case SupportedLanguage::Spanish:
        case SupportedLanguage::Swedish:
            generateCP1252Alphabet( icnVsSprite );
            break;
        case SupportedLanguage::French:
            generateCP1252Alphabet( icnVsSprite );
            // This serves to make the font compatible with the original French custom encoding.
            generateFrenchAlphabet( icnVsSprite );
            break;
        case SupportedLanguage::Turkish:
            generateCP1254Alphabet( icnVsSprite );
            break;
        case SupportedLanguage::Vietnamese:
            generateCP1258Alphabet( icnVsSprite );
            break;
        case SupportedLanguage::Romanian:
            generateISO8859_16Alphabet( icnVsSprite );
            break;
        default:
            // Add new language generation code!
            assert( 0 );
            break;
        }

        icnVsSprite[ICN::YELLOW_FONT].clear();
        icnVsSprite[ICN::YELLOW_SMALLFONT].clear();
        icnVsSprite[ICN::GRAY_FONT].clear();
        icnVsSprite[ICN::GRAY_SMALL_FONT].clear();
        icnVsSprite[ICN::WHITE_LARGE_FONT].clear();
    }

    bool isAlphabetSupported( const SupportedLanguage language )
    {
        switch ( language ) {
        case SupportedLanguage::Polish:
        case SupportedLanguage::German:
        case SupportedLanguage::French:
        case SupportedLanguage::Italian:
        case SupportedLanguage::Norwegian:
        case SupportedLanguage::Russian:
        case SupportedLanguage::Belarusian:
        case SupportedLanguage::Bulgarian:
        case SupportedLanguage::Portuguese:
        case SupportedLanguage::Romanian:
        case SupportedLanguage::Spanish:
        case SupportedLanguage::Swedish:
        case SupportedLanguage::Turkish:
        case SupportedLanguage::Ukrainian:
        case SupportedLanguage::Dutch:
        case SupportedLanguage::Hungarian:
        case SupportedLanguage::Czech:
        case SupportedLanguage::Danish:
<<<<<<< HEAD
        case SupportedLanguage::Vietnamese:
=======
        case SupportedLanguage::Slovak:
>>>>>>> d80c74fd
            return true;
        default:
            break;
        }

        return false;
    }

    void generateBaseButtonFont( std::vector<Sprite> & goodReleased, std::vector<Sprite> & goodPressed, std::vector<Sprite> & evilReleased,
                                 std::vector<Sprite> & evilPressed )
    {
        generateGoodButtonFontBaseShape( goodReleased );

        updateButtonFont( goodReleased, goodPressed, evilReleased, evilPressed );
    }

    void generateButtonAlphabet( const SupportedLanguage language, std::vector<std::vector<Sprite>> & icnVsSprite )
    {
        generateGoodButtonFontBaseShape( icnVsSprite[ICN::BUTTON_GOOD_FONT_RELEASED] );

        switch ( language ) {
        case SupportedLanguage::English:
            generateBaseButtonFont( icnVsSprite[ICN::BUTTON_GOOD_FONT_RELEASED], icnVsSprite[ICN::BUTTON_GOOD_FONT_PRESSED], icnVsSprite[ICN::BUTTON_EVIL_FONT_RELEASED],
                                    icnVsSprite[ICN::BUTTON_EVIL_FONT_PRESSED] );
            return;
        case SupportedLanguage::Czech:
        case SupportedLanguage::Hungarian:
        case SupportedLanguage::Polish:
        case SupportedLanguage::Slovak:
            generateCP1250GoodButtonFont( icnVsSprite[ICN::BUTTON_GOOD_FONT_RELEASED] );
            break;
        case SupportedLanguage::Belarusian:
        case SupportedLanguage::Bulgarian:
        case SupportedLanguage::Russian:
        case SupportedLanguage::Ukrainian:
            generateCP1251GoodButtonFont( icnVsSprite[ICN::BUTTON_GOOD_FONT_RELEASED] );
            break;
        case SupportedLanguage::Danish:
        case SupportedLanguage::Dutch:
        case SupportedLanguage::French:
        case SupportedLanguage::German:
        case SupportedLanguage::Italian:
        case SupportedLanguage::Norwegian:
        case SupportedLanguage::Portuguese:
        case SupportedLanguage::Spanish:
        case SupportedLanguage::Swedish:
            generateCP1252GoodButtonFont( icnVsSprite[ICN::BUTTON_GOOD_FONT_RELEASED] );
            break;
        case SupportedLanguage::Turkish:
            // generateGoodCP1254ButtonFont( icnVsSprite[ICN::BUTTON_GOOD_FONT_RELEASED] );
            break;
        case SupportedLanguage::Vietnamese:
            // generateGoodCP1258ButtonFont( icnVsSprite[ICN::BUTTON_GOOD_FONT_RELEASED] );
            break;
        case SupportedLanguage::Romanian:
            // generateGoodISO8859_16ButtonFont( icnVsSprite[ICN::BUTTON_GOOD_FONT_RELEASED] );
            break;
        default:
            // Add new language generation code!
            assert( 0 );
            break;
        }

        updateButtonFont( icnVsSprite[ICN::BUTTON_GOOD_FONT_RELEASED], icnVsSprite[ICN::BUTTON_GOOD_FONT_PRESSED], icnVsSprite[ICN::BUTTON_EVIL_FONT_RELEASED],
                          icnVsSprite[ICN::BUTTON_EVIL_FONT_PRESSED] );
    }

    void modifyBaseNormalFont( std::vector<fheroes2::Sprite> & icnVsSprite )
    {
        if ( icnVsSprite.size() < 96 ) {
            return;
        }

        // Remove white line from % symbol
        fheroes2::FillTransform( icnVsSprite[5], 5, 0, 5, 1, 1 );
        fheroes2::FillTransform( icnVsSprite[5], 6, 2, 2, 1, 1 );
        updateNormalFontLetterShadow( icnVsSprite[5] );

        // Move "-" further down
        icnVsSprite[13].setPosition( icnVsSprite[13].x(), icnVsSprite[13].y() + 1 );
        updateNormalFontLetterShadow( icnVsSprite[13] );

        // Proper lowercase k.
        fheroes2::FillTransform( icnVsSprite[75], 4, 1, 5, 8, 1 );
        fheroes2::Copy( icnVsSprite[43], 6, 5, icnVsSprite[75], 4, 7, 3, 1 );
        fheroes2::Copy( icnVsSprite[43], 6, 4, icnVsSprite[75], 4, 6, 4, 1 );
        fheroes2::Copy( icnVsSprite[43], 7, 4, icnVsSprite[75], 6, 5, 3, 1 );
        fheroes2::Copy( icnVsSprite[43], 7, 4, icnVsSprite[75], 7, 4, 2, 1 );
        fheroes2::Copy( icnVsSprite[43], 6, 6, icnVsSprite[75], 4, 8, 4, 1 );
        icnVsSprite[75].setPosition( icnVsSprite[75].x(), icnVsSprite[75].y() );
        updateNormalFontLetterShadow( icnVsSprite[75] );
    }

    void modifyBaseSmallFont( std::vector<fheroes2::Sprite> & icnVsSprite )
    {
        if ( icnVsSprite.size() < 96 ) {
            return;
        }

        // Remove white line from % symbol
        fheroes2::FillTransform( icnVsSprite[5], 3, 0, 4, 1, 1 );
        fheroes2::FillTransform( icnVsSprite[5], 4, 1, 2, 1, 1 );
        updateNormalFontLetterShadow( icnVsSprite[5] );

        // Proper lowercase k.
        icnVsSprite[75].resize( 6, 8 );
        icnVsSprite[75].reset();
        fheroes2::Copy( icnVsSprite[76], 1, 0, icnVsSprite[75], 1, 0, 2, 7 );
        fheroes2::Copy( icnVsSprite[76], 1, 0, icnVsSprite[75], 1, 6, 1, 1 );
        fheroes2::Copy( icnVsSprite[56], 6, 0, icnVsSprite[75], 3, 2, 3, 3 );
        fheroes2::Copy( icnVsSprite[65], 2, icnVsSprite[65].height() - 2, icnVsSprite[75], 5, 6, 2, 1 );
        fheroes2::Copy( icnVsSprite[65], 2, 0, icnVsSprite[75], 4, 5, 1, 1 );
        icnVsSprite[75].setPosition( icnVsSprite[75].x(), icnVsSprite[75].y() );
        updateSmallFontLetterShadow( icnVsSprite[75] );
    }
}<|MERGE_RESOLUTION|>--- conflicted
+++ resolved
@@ -5286,11 +5286,8 @@
         case SupportedLanguage::Hungarian:
         case SupportedLanguage::Czech:
         case SupportedLanguage::Danish:
-<<<<<<< HEAD
+        case SupportedLanguage::Slovak:
         case SupportedLanguage::Vietnamese:
-=======
-        case SupportedLanguage::Slovak:
->>>>>>> d80c74fd
             return true;
         default:
             break;
