/***************************************************************************
 *   fheroes2: https://github.com/ihhub/fheroes2                           *
 *   Copyright (C) 2019 - 2024                                             *
 *                                                                         *
 *   Free Heroes2 Engine: http://sourceforge.net/projects/fheroes2         *
 *   Copyright (C) 2009 by Andrey Afletdinov <fheroes2@gmail.com>          *
 *                                                                         *
 *   This program is free software; you can redistribute it and/or modify  *
 *   it under the terms of the GNU General Public License as published by  *
 *   the Free Software Foundation; either version 2 of the License, or     *
 *   (at your option) any later version.                                   *
 *                                                                         *
 *   This program is distributed in the hope that it will be useful,       *
 *   but WITHOUT ANY WARRANTY; without even the implied warranty of        *
 *   MERCHANTABILITY or FITNESS FOR A PARTICULAR PURPOSE.  See the         *
 *   GNU General Public License for more details.                          *
 *                                                                         *
 *   You should have received a copy of the GNU General Public License     *
 *   along with this program; if not, write to the                         *
 *   Free Software Foundation, Inc.,                                       *
 *   59 Temple Place - Suite 330, Boston, MA  02111-1307, USA.             *
 ***************************************************************************/

#include "interface_status.h"

#include <cassert>
#include <string>
#include <utility>

#include "agg_image.h"
#include "army.h"
#include "castle.h"
#include "color.h"
#include "dialog.h"
#include "game.h"
#include "game_delays.h"
#include "game_interface.h"
#include "heroes.h"
#include "icn.h"
#include "image.h"
#include "interface_base.h"
#include "kingdom.h"
#include "localevent.h"
#include "math_base.h"
#include "players.h"
#include "screen.h"
#include "settings.h"
#include "tools.h"
#include "translations.h"
#include "ui_constants.h"
#include "ui_dialog.h"
#include "ui_text.h"
#include "world.h"

void Interface::StatusPanel::SavePosition()
{
    Settings & conf = Settings::Get();

    conf.SetPosStatus( GetRect().getPosition() );
    conf.Save( Settings::configFileName );
}

<<<<<<< HEAD
void Interface::StatusPanel::SetRedraw() const
=======
void Interface::StatusWindow::setRedraw() const
>>>>>>> 5ece7301
{
    _interface.setRedraw( REDRAW_STATUS );
}

void Interface::StatusPanel::SetPos( int32_t x, int32_t y )
{
    const int32_t width = 144;
    int32_t height = 72;

    if ( !Settings::Get().isHideInterfaceEnabled() ) {
        height = fheroes2::Display::instance().height() - y - fheroes2::borderWidthPx;
    }

    BorderWindow::SetPosition( x, y, width, height );
}

void Interface::StatusPanel::SetState( const StatusType status )
{
    // SetResource() should be used to set this status
    assert( status != StatusType::STATUS_RESOURCE );

    if ( _state != StatusType::STATUS_RESOURCE ) {
        _state = status;
    }
}

void Interface::StatusPanel::_redraw() const
{
    const Settings & conf = Settings::Get();
    if ( conf.isHideInterfaceEnabled() && !conf.ShowStatus() ) {
        // The window is hidden.
        return;
    }

    const fheroes2::Rect & pos = GetArea();

    if ( conf.isHideInterfaceEnabled() ) {
        fheroes2::Fill( fheroes2::Display::instance(), pos.x, pos.y, pos.width, pos.height, fheroes2::GetColorId( 0x51, 0x31, 0x18 ) );
        BorderWindow::Redraw();
    }
    else {
        _drawBackground();
    }

    // Do not draw anything if the game hasn't really started yet
    if ( world.CountDay() == 0 ) {
        return;
    }

    // draw info: Day and Funds and Army
    const fheroes2::Sprite & ston = fheroes2::AGG::GetICN( conf.isEvilInterfaceEnabled() ? ICN::STONBAKE : ICN::STONBACK, 0 );
    const int32_t stonHeight = ston.height();

    if ( _state == StatusType::STATUS_AITURN ) {
        _drawAITurns();
    }
    else if ( StatusType::STATUS_UNKNOWN != _state && pos.height >= ( stonHeight * 3 + 15 ) ) {
        _drawDayInfo();

        if ( conf.CurrentColor() & Players::HumanColors() ) {
            _drawKingdomInfo( stonHeight + 5 );

            if ( _state != StatusType::STATUS_RESOURCE ) {
                _drawArmyInfo( 2 * stonHeight + 10 );
            }
            else {
                _drawResourceInfo( 2 * stonHeight + 10 );
            }
        }
    }
    else if ( StatusType::STATUS_UNKNOWN != _state && pos.height >= ( stonHeight * 2 + 15 ) ) {
        _drawDayInfo();

        switch ( _state ) {
        case StatusType::STATUS_FUNDS:
            _drawKingdomInfo( stonHeight + 5 );
            break;
        case StatusType::STATUS_DAY:
        case StatusType::STATUS_ARMY:
            _drawArmyInfo( stonHeight + 5 );
            break;
        case StatusType::STATUS_RESOURCE:
            _drawResourceInfo( stonHeight + 5 );
            break;
        case StatusType::STATUS_UNKNOWN:
        case StatusType::STATUS_AITURN:
            assert( 0 ); // we shouldn't even reach this code
            break;
        default:
            break;
        }
    }
    else {
        switch ( _state ) {
        case StatusType::STATUS_DAY:
            _drawDayInfo();
            break;
        case StatusType::STATUS_FUNDS:
            _drawKingdomInfo();
            break;
        case StatusType::STATUS_ARMY:
            _drawArmyInfo();
            break;
        case StatusType::STATUS_RESOURCE:
            _drawResourceInfo();
            break;
        case StatusType::STATUS_UNKNOWN:
        case StatusType::STATUS_AITURN:
            assert( 0 ); // we shouldn't even reach this code
            break;
        default:
            break;
        }
    }
}

void Interface::StatusPanel::NextState()
{
    const int32_t areaHeight = GetArea().height;
    const fheroes2::Sprite & ston = fheroes2::AGG::GetICN( Settings::Get().isEvilInterfaceEnabled() ? ICN::STONBAKE : ICN::STONBACK, 0 );
    const int32_t stonHeight = ston.height();

    const bool skipDayStatus = areaHeight >= ( stonHeight * 2 + 15 ) && areaHeight < ( stonHeight * 3 + 15 );

    if ( StatusType::STATUS_DAY == _state ) {
        _state = StatusType::STATUS_FUNDS;
    }
    else if ( StatusType::STATUS_FUNDS == _state ) {
        _state = ( GameFocus::UNSEL == GetFocusType() ? StatusType::STATUS_DAY : StatusType::STATUS_ARMY );
    }
    else if ( StatusType::STATUS_ARMY == _state ) {
        if ( skipDayStatus ) {
            _state = StatusType::STATUS_FUNDS;
        }
        else {
            _state = StatusType::STATUS_DAY;
        }
    }
    else if ( StatusType::STATUS_RESOURCE == _state ) {
        _state = StatusType::STATUS_ARMY;
    }

    if ( _state == StatusType::STATUS_ARMY ) {
        const Castle * castle = GetFocusCastle();

        // Skip an empty army in the castle
        if ( castle && !castle->GetArmy().isValid() ) {
            NextState();
        }
    }
}

void Interface::StatusPanel::_drawKingdomInfo( const int32_t offsetY ) const
{
    fheroes2::Point pos = GetArea().getPosition();
    const Kingdom & myKingdom = world.GetKingdom( Settings::Get().CurrentColor() );

    pos.y += offsetY + 3;

    // sprite all resource
    fheroes2::Display & display = fheroes2::Display::instance();
    fheroes2::Blit( fheroes2::AGG::GetICN( ICN::RESSMALL, 0 ), display, pos.x + 6, pos.y );

    pos.y += 27;

    // count castle
    fheroes2::Text text( std::to_string( myKingdom.GetCountCastle() ), fheroes2::FontType::smallWhite() );
    text.draw( pos.x + 26 - text.width() / 2, pos.y, display );
    // count town
    text.set( std::to_string( myKingdom.GetCountTown() ), fheroes2::FontType::smallWhite() );
    text.draw( pos.x + 78 - text.width() / 2, pos.y, display );
    // count gold
    text.set( std::to_string( myKingdom.GetFunds().Get( Resource::GOLD ) ), fheroes2::FontType::smallWhite() );
    text.draw( pos.x + 122 - text.width() / 2, pos.y, display );

    pos.y += 30;

    // count wood
    text.set( fheroes2::abbreviateNumber( myKingdom.GetFunds().Get( Resource::WOOD ) ), fheroes2::FontType::smallWhite() );
    text.draw( pos.x + 15 - text.width() / 2, pos.y, display );
    // count mercury
    text.set( fheroes2::abbreviateNumber( myKingdom.GetFunds().Get( Resource::MERCURY ) ), fheroes2::FontType::smallWhite() );
    text.draw( pos.x + 37 - text.width() / 2, pos.y, display );
    // count ore
    text.set( fheroes2::abbreviateNumber( myKingdom.GetFunds().Get( Resource::ORE ) ), fheroes2::FontType::smallWhite() );
    text.draw( pos.x + 60 - text.width() / 2, pos.y, display );
    // count sulfur
    text.set( fheroes2::abbreviateNumber( myKingdom.GetFunds().Get( Resource::SULFUR ) ), fheroes2::FontType::smallWhite() );
    text.draw( pos.x + 84 - text.width() / 2, pos.y, display );
    // count crystal
    text.set( fheroes2::abbreviateNumber( myKingdom.GetFunds().Get( Resource::CRYSTAL ) ), fheroes2::FontType::smallWhite() );
    text.draw( pos.x + 108 - text.width() / 2, pos.y, display );
    // count gems
    text.set( fheroes2::abbreviateNumber( myKingdom.GetFunds().Get( Resource::GEMS ) ), fheroes2::FontType::smallWhite() );
    text.draw( pos.x + 130 - text.width() / 2, pos.y, display );
}

void Interface::StatusPanel::_drawDayInfo( const int32_t offsetY ) const
{
    const fheroes2::Rect & pos = GetArea();

    const int dayOfWeek = world.GetDay();
    const int weekOfMonth = world.GetWeek();
    const uint32_t month = world.GetMonth();
    const int icnType = Settings::Get().isEvilInterfaceEnabled() ? ICN::SUNMOONE : ICN::SUNMOON;

    uint32_t icnId = dayOfWeek > 1 ? 0 : ( ( weekOfMonth - 1 ) % 4 ) + 1;
    // Special case
    if ( dayOfWeek == 1 && weekOfMonth == 1 && month == 1 ) {
        icnId = 0;
    }

    fheroes2::Display & display = fheroes2::Display::instance();
    fheroes2::Blit( fheroes2::AGG::GetICN( icnType, icnId ), display, pos.x, pos.y + 1 + offsetY );

    std::string message = _( "Month: %{month} Week: %{week}" );
    StringReplace( message, "%{month}", month );
    StringReplace( message, "%{week}", weekOfMonth );
    fheroes2::Text text( message, fheroes2::FontType::smallWhite() );
    text.draw( pos.x + ( pos.width - text.width() ) / 2, pos.y + 32 + offsetY, display );

    message = _( "Day: %{day}" );
    StringReplace( message, "%{day}", dayOfWeek );
    text.set( message, fheroes2::FontType::normalWhite() );
    text.draw( pos.x + ( pos.width - text.width() ) / 2, pos.y + 48 + offsetY, display );
}

void Interface::StatusPanel::SetResource( const int resource, const uint32_t count )
{
    _lastResource = resource;
    _lastResourceCount = count;
    _state = StatusType::STATUS_RESOURCE;

    _showLastResourceDelay.reset();
}

void Interface::StatusPanel::_drawResourceInfo( const int32_t offsetY ) const
{
    const fheroes2::Rect & pos = GetArea();

    fheroes2::Display & display = fheroes2::Display::instance();

    std::string message = _( "You find a small\nquantity of %{resource}." );
    StringReplace( message, "%{resource}", Resource::String( _lastResource ) );
    fheroes2::Text text{ std::move( message ), fheroes2::FontType::smallWhite() };
    text.draw( pos.x, pos.y + 6 + offsetY, pos.width, display );

    const fheroes2::Sprite & spr = fheroes2::AGG::GetICN( ICN::RESOURCE, Resource::getIconIcnIndex( _lastResource ) );
    fheroes2::Blit( spr, display, pos.x + ( pos.width - spr.width() ) / 2, pos.y + 6 + offsetY + text.height( pos.width ) );

    text.set( std::to_string( _lastResourceCount ), fheroes2::FontType::smallWhite() );
    text.draw( pos.x + ( pos.width - text.width() ) / 2, pos.y + offsetY + text.height() * 2 + spr.height() + 10, display );
}

void Interface::StatusPanel::_drawArmyInfo( const int32_t offsetY ) const
{
    const Army * armies = nullptr;

    if ( GetFocusHeroes() ) {
        armies = &GetFocusHeroes()->GetArmy();
    }
    else if ( GetFocusCastle() ) {
        armies = &GetFocusCastle()->GetArmy();
    }

    if ( armies ) {
        const fheroes2::Rect & pos = GetArea();
        Army::drawMultipleMonsterLines( *armies, pos.x + 4, pos.y + 1 + offsetY, 138, true, true );
    }
}

void Interface::StatusPanel::_drawAITurns() const
{
    // restore background
    _drawBackground();

    fheroes2::Display & display = fheroes2::Display::instance();

    const fheroes2::Sprite & glass = fheroes2::AGG::GetICN( ICN::HOURGLAS, 0 );
    const fheroes2::Rect & statusRoi = GetArea();

    int32_t posX = statusRoi.x + ( statusRoi.width - glass.width() ) / 2;
    int32_t posY = statusRoi.y + ( statusRoi.height - glass.height() ) / 2;

    fheroes2::Blit( glass, display, posX, posY );

    uint32_t colorIndex = 0;

    switch ( Settings::Get().CurrentColor() ) {
    case Color::BLUE:
        break;
    case Color::GREEN:
        colorIndex = 1;
        break;
    case Color::RED:
        colorIndex = 2;
        break;
    case Color::YELLOW:
        colorIndex = 3;
        break;
    case Color::ORANGE:
        colorIndex = 4;
        break;
    case Color::PURPLE:
        colorIndex = 5;
        break;
    default:
        // Have you added a new player color? Check the logic above!
        assert( 0 );
        return;
    }

    const fheroes2::Sprite & crest = fheroes2::AGG::GetICN( ICN::BRCREST, colorIndex );

    posX += 2;
    posY += 2;

    fheroes2::Blit( crest, display, posX, posY );

    posX += glass.width() - 3;

    uint32_t animationIndex = Game::getAdventureMapAnimationIndex() - _grainsAnimationIndexOffset;

    if ( animationIndex < 10 ) {
        // Start of the sand grains animation.
        animationIndex = 11 + ( animationIndex % 10 );
    }
    else {
        // Sand grains animation loop.
        animationIndex = 21 + ( animationIndex % 10 );
    }

    const fheroes2::Sprite & sandGains = fheroes2::AGG::GetICN( ICN::HOURGLAS, animationIndex );
    fheroes2::Blit( sandGains, display, posX - sandGains.width() - sandGains.x(), posY + sandGains.y() );

    const fheroes2::Sprite & sand = fheroes2::AGG::GetICN( ICN::HOURGLAS, 1 + ( _aiTurnProgress % 10 ) );
    fheroes2::Blit( sand, display, posX - sand.width() - sand.x(), posY + sand.y() );
}

void Interface::StatusPanel::_drawBackground() const
{
    fheroes2::Display & display = fheroes2::Display::instance();
    const fheroes2::Sprite & icnston = fheroes2::AGG::GetICN( Settings::Get().isEvilInterfaceEnabled() ? ICN::STONBAKE : ICN::STONBACK, 0 );
    const fheroes2::Rect & pos = GetArea();

    if ( !Settings::Get().isHideInterfaceEnabled() && display.height() - fheroes2::borderWidthPx - icnston.height() > pos.y ) {
        // top
        const int32_t startY = 11;
        const int32_t copyHeight = 46;
        fheroes2::Rect srcrt( 0, 0, icnston.width(), startY );
        fheroes2::Point dstpt( pos.x, pos.y );
        fheroes2::Copy( icnston, srcrt.x, srcrt.y, display, dstpt.x, dstpt.y, srcrt.width, srcrt.height );

        // middle
        srcrt.y = startY;
        srcrt.height = copyHeight;
        const int32_t count = ( pos.height - ( icnston.height() - copyHeight ) ) / copyHeight;
        for ( int32_t i = 0; i < count; ++i ) {
            dstpt = fheroes2::Point( pos.x, pos.y + copyHeight * i + startY );
            fheroes2::Copy( icnston, srcrt.x, srcrt.y, display, dstpt.x, dstpt.y, srcrt.width, srcrt.height );
        }

        // bottom
        srcrt.height = icnston.height() - startY;
        dstpt = fheroes2::Point( pos.x, pos.y + pos.height - srcrt.height );
        fheroes2::Copy( icnston, srcrt.x, srcrt.y, display, dstpt.x, dstpt.y, srcrt.width, srcrt.height );
    }
    else {
        fheroes2::Copy( icnston, 0, 0, display, pos.x, pos.y, icnston.width(), icnston.height() );
    }
}

void Interface::StatusPanel::QueueEventProcessing()
{
    captureMouse();

    // Move the window border
    if ( Settings::Get().ShowStatus() && BorderWindow::QueueEventProcessing() ) {
        setRedraw();
        return;
    }

    LocalEvent & le = LocalEvent::Get();
    const fheroes2::Rect & pos = GetArea();

    if ( le.MouseClickLeft( pos ) ) {
        NextState();
        setRedraw();
    }
    else if ( le.isMouseRightButtonPressedInArea( GetRect() ) ) {
        const fheroes2::Sprite & ston = fheroes2::AGG::GetICN( Settings::Get().isEvilInterfaceEnabled() ? ICN::STONBAKE : ICN::STONBACK, 0 );
        const bool isFullInfo = StatusType::STATUS_UNKNOWN != _state && pos.height >= ( ston.height() * 3 + 15 );
        if ( isFullInfo ) {
            fheroes2::showStandardTextMessage( _( "Status Window" ), _( "This window provides information on the status of your hero or kingdom, and shows the date." ),
                                               Dialog::ZERO );
        }
        else {
            fheroes2::showStandardTextMessage(
                _( "Status Window" ),
                _( "This window provides information on the status of your hero or kingdom, and shows the date. Left click here to cycle through these windows." ),
                Dialog::ZERO );
        }
    }
}

void Interface::StatusPanel::TimerEventProcessing()
{
    if ( _state != StatusType::STATUS_RESOURCE || !_showLastResourceDelay.isPassed() ) {
        return;
    }

    switch ( GetFocusType() ) {
    case GameFocus::HEROES:
        _state = StatusType::STATUS_ARMY;
        break;
    case GameFocus::CASTLE:
        _state = StatusType::STATUS_FUNDS;
        break;
    default:
        _state = StatusType::STATUS_DAY;
        break;
    }

    setRedraw();
}

<<<<<<< HEAD
void Interface::StatusPanel::DrawAITurnProgress( const uint32_t progressValue )
=======
void Interface::StatusWindow::drawAITurnProgress( const uint32_t progressValue )
>>>>>>> 5ece7301
{
    const bool updateProgress = ( progressValue != _aiTurnProgress );
    const bool isMapAnimation = Game::validateAnimationDelay( Game::MAPS_DELAY );

    if ( !updateProgress && !isMapAnimation ) {
        return;
    }

    // Process events if any before rendering a frame. For instance, updating a mouse cursor position.
    LocalEvent::Get().HandleEvents( false );

    if ( updateProgress ) {
        if ( progressValue == 0 ) {
            // If turn progress is just started start the grain animation from the beginning.
            _grainsAnimationIndexOffset = Game::getAdventureMapAnimationIndex();
        }

        _aiTurnProgress = progressValue;
    }

    if ( isMapAnimation ) {
        Game::updateAdventureMapAnimationIndex();

        _interface.setRedraw( REDRAW_GAMEAREA );
    }

    _interface.redraw( REDRAW_STATUS );

    fheroes2::Display::instance().render();
}<|MERGE_RESOLUTION|>--- conflicted
+++ resolved
@@ -60,11 +60,7 @@
     conf.Save( Settings::configFileName );
 }
 
-<<<<<<< HEAD
-void Interface::StatusPanel::SetRedraw() const
-=======
-void Interface::StatusWindow::setRedraw() const
->>>>>>> 5ece7301
+void Interface::StatusPanel::setRedraw() const
 {
     _interface.setRedraw( REDRAW_STATUS );
 }
@@ -491,11 +487,7 @@
     setRedraw();
 }
 
-<<<<<<< HEAD
-void Interface::StatusPanel::DrawAITurnProgress( const uint32_t progressValue )
-=======
-void Interface::StatusWindow::drawAITurnProgress( const uint32_t progressValue )
->>>>>>> 5ece7301
+void Interface::StatusPanel::drawAITurnProgress( const uint32_t progressValue )
 {
     const bool updateProgress = ( progressValue != _aiTurnProgress );
     const bool isMapAnimation = Game::validateAnimationDelay( Game::MAPS_DELAY );
