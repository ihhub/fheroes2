/***************************************************************************
 *   fheroes2: https://github.com/ihhub/fheroes2                           *
 *   Copyright (C) 2023 - 2024                                             *
 *                                                                         *
 *   This program is free software; you can redistribute it and/or modify  *
 *   it under the terms of the GNU General Public License as published by  *
 *   the Free Software Foundation; either version 2 of the License, or     *
 *   (at your option) any later version.                                   *
 *                                                                         *
 *   This program is distributed in the hope that it will be useful,       *
 *   but WITHOUT ANY WARRANTY; without even the implied warranty of        *
 *   MERCHANTABILITY or FITNESS FOR A PARTICULAR PURPOSE.  See the         *
 *   GNU General Public License for more details.                          *
 *                                                                         *
 *   You should have received a copy of the GNU General Public License     *
 *   along with this program; if not, write to the                         *
 *   Free Software Foundation, Inc.,                                       *
 *   59 Temple Place - Suite 330, Boston, MA  02111-1307, USA.             *
 ***************************************************************************/

#include "ui_keyboard.h"

#include <algorithm>
#include <cassert>
#include <cstdint>
#include <cstdlib>
#include <functional>
#include <limits>
#include <memory>
#include <stdexcept>
#include <utility>
#include <vector>

#include "agg_image.h"
#include "dialog.h"
#include "game_delays.h"
#include "game_hotkeys.h"
#include "game_language.h"
#include "icn.h"
#include "image.h"
#include "localevent.h"
#include "math_base.h"
#include "pal.h"
#include "screen.h"
#include "settings.h"
#include "tools.h"
#include "translations.h"
#include "ui_button.h"
#include "ui_dialog.h"
#include "ui_language.h"
#include "ui_text.h"
#include "ui_tool.h"
#include "ui_window.h"

namespace
{
    const int32_t buttonOffset{ 8 };
    const int32_t defaultButtonHeight{ 25 };
    const int32_t defaultSpecialButtonWidth{ 54 };
    const int32_t spacebarButtonWidth{ 175 };
    const int32_t defaultWindowWidth{ 520 };
    const int32_t numpadWindowWidth{ 320 };
    const int32_t defaultWindowHeight{ 250 };
    const int32_t defaultLetterRows{ 3 };
    const fheroes2::Point buttonShadowOffset{ -5, 5 };
    const fheroes2::Point offsetFromWindowBorders{ 25, 50 };
    const fheroes2::Size inputAreaSize{ 268, 21 };
    const int32_t inputAreaBorders{ 2 };
    const int32_t inputAreaOffsetFromWindowTop{ 20 };

    fheroes2::SupportedLanguage lastSelectedLanguage{ fheroes2::SupportedLanguage::English };

    bool isSupportedForLanguageSwitching( const fheroes2::SupportedLanguage language )
    {
        switch ( language ) {
        case fheroes2::SupportedLanguage::Czech:
        case fheroes2::SupportedLanguage::English:
            // English is a default language so it is not considered as an extra language.
            return false;
        case fheroes2::SupportedLanguage::Belarusian:
        case fheroes2::SupportedLanguage::Polish:
        case fheroes2::SupportedLanguage::Russian:
        case fheroes2::SupportedLanguage::Slovak:
        case fheroes2::SupportedLanguage::Ukrainian:
            return true;
        default:
            break;
        }

        return false;
    }

    enum class DialogAction : int
    {
        DoNothing,
        AddLetter,
        UpperCase,
        LowerCase,
        AlphaNumeric,
        ChangeLanguage,
        Backspace,
        Close
    };

    enum class LayoutType : int
    {
        LowerCase,
        UpperCase,
        AlphaNumeric,
        Numeric
    };

    class KeyboardRenderer
    {
    public:
        KeyboardRenderer( fheroes2::Display & output, std::string & info, const size_t lengthLimit, const bool evilInterface )
            : _output( output )
            , _info( info )
            , _lengthLimit( lengthLimit )
            , _isEvilInterface( evilInterface )
            , _cursorPosition( info.size() )
        {
            // Do nothing.
        }

        fheroes2::Rect getWindowRoi() const
        {
            if ( !_window ) {
                // You are calling this method for an empty renderer!
                assert( 0 );
                return {};
            }

            return _window->activeArea();
        }

        fheroes2::Rect getTextRoi() const
        {
            const fheroes2::Rect windowRoi{ getWindowRoi() };
            return { windowRoi.x + ( windowRoi.width - inputAreaSize.width ) / 2 + inputAreaBorders, windowRoi.y + inputAreaOffsetFromWindowTop + inputAreaBorders,
                     inputAreaSize.width - inputAreaBorders * 2, inputAreaSize.height - inputAreaBorders * 2 };
        }

        bool isEvilInterface() const
        {
            return _isEvilInterface;
        }

        // Returns true if keyboard dialog resize was made.
        bool resize( const fheroes2::Size & size )
        {
            if ( _window && size.width == _window->activeArea().width && size.height == _window->activeArea().height ) {
                // This is the same window size. Nothing to do.
                return false;
            }

            assert( size.width > 0 && size.height > 0 );

            const fheroes2::Point defaultOffset{ ( _output.width() - size.width ) / 2, ( _output.height() - defaultWindowHeight ) / 2 };
            const fheroes2::Point offset{ defaultOffset.x, defaultOffset.y - ( size.height - defaultWindowHeight ) };

            // It is important to destroy the previous window to avoid rendering issues.
            _window.reset();

            _window = std::make_unique<fheroes2::StandardWindow>( offset.x, offset.y, size.width, size.height, true, _output );

            _window->render();

            renderInputArea();

            return true;
        }

        void insertCharacter( const char character )
        {
            if ( _info.size() >= _lengthLimit ) {
                // Do not add more characters as the string is already long enough.
                return;
            }

            _info.insert( _cursorPosition, 1, character );

            ++_cursorPosition;

            _output.render( renderInputArea() );
        }

        void removeCharacter()
        {
            if ( _info.empty() || _cursorPosition == 0 ) {
                return;
            }

            if ( _cursorPosition >= _info.size() ) {
                _info.pop_back();
            }
            else {
                _info.erase( _cursorPosition - 1, 1 );
            }

            --_cursorPosition;

            _output.render( renderInputArea() );
        }

        void swapSign()
        {
            if ( _info.empty() ) {
                return;
            }

            if ( _info.front() == '-' ) {
                _info = _info.substr( 1 );

                if ( _cursorPosition > 0 ) {
                    --_cursorPosition;
                }

                _output.render( renderInputArea() );

                return;
            }

            _info.insert( _info.begin(), '-' );
            ++_cursorPosition;

            _output.render( renderInputArea() );
        }

        void changeCursorState()
        {
            _isCursorVisible = !_isCursorVisible;

            renderInputArea();
        }

        void setCursorPosition( const int32_t clickXPosition, const int32_t startXPosition )
        {
            _cursorPosition = fheroes2::getTextInputCursorPosition( _info, fheroes2::FontType::normalWhite(), _cursorPosition, clickXPosition, startXPosition );

            renderInputArea();
        }

    private:
        fheroes2::Display & _output;
        std::string & _info;
        size_t _lengthLimit{ 255 };
        std::unique_ptr<fheroes2::StandardWindow> _window;
        const bool _isEvilInterface{ false };
        bool _isCursorVisible{ true };
        size_t _cursorPosition{ 0 };

        fheroes2::Rect renderInputArea()
        {
            const fheroes2::Rect & windowRoi = _window->activeArea();
            const fheroes2::Rect outputRoi{ windowRoi.x + ( windowRoi.width - inputAreaSize.width ) / 2, windowRoi.y + inputAreaOffsetFromWindowTop, inputAreaSize.width,
                                            inputAreaSize.height };

            const fheroes2::Sprite & initialWindow = fheroes2::AGG::GetICN( ICN::REQBKG, 0 );
            fheroes2::Copy( initialWindow, 40, 286, _output, outputRoi.x, outputRoi.y, outputRoi.width, outputRoi.height );

            if ( _isEvilInterface ) {
                fheroes2::ApplyPalette( _output, outputRoi.x, outputRoi.y, _output, outputRoi.x, outputRoi.y, outputRoi.width, outputRoi.height,
                                        PAL::GetPalette( PAL::PaletteType::GOOD_TO_EVIL_INTERFACE ) );
            }

            fheroes2::Text textUI( insertCharToString( _info, _cursorPosition, _isCursorVisible ? '_' : '\x7F' ), fheroes2::FontType::normalWhite() );
            textUI.fitToOneRow( inputAreaSize.width - inputAreaBorders * 2 );

            textUI.draw( windowRoi.x + ( windowRoi.width - inputAreaSize.width ) / 2 + inputAreaBorders,
                         windowRoi.y + inputAreaSize.height + ( inputAreaSize.height - textUI.height() ) / 2 + inputAreaBorders, _output );

            return outputRoi;
        }
    };

    struct KeyboardButton
    {
        KeyboardButton() = default;

        KeyboardButton( std::string input, const int32_t buttonWidth, const bool isEvilInterface, std::function<DialogAction( KeyboardRenderer & )> actionEvent )
            : text( std::move( input ) )
            , action( std::move( actionEvent ) )
        {
            fheroes2::Sprite released;
            fheroes2::Sprite pressed;
            makeButtonSprites( released, pressed, text, buttonWidth, isEvilInterface, false );
            button.setSprite( released, pressed );

            // Make Image with shadow for button to Blit it during render.
            buttonShadow.resize( released.width() + std::abs( buttonShadowOffset.x ), released.height() + std::abs( buttonShadowOffset.y ) );
            buttonShadow.reset();
            fheroes2::addGradientShadow( released, buttonShadow, { -std::min( 0, buttonShadowOffset.x ), -std::min( 0, buttonShadowOffset.y ) }, buttonShadowOffset );
        }

        KeyboardButton( const KeyboardButton & ) = delete;

        KeyboardButton( KeyboardButton && ) noexcept = default;

        ~KeyboardButton() = default;

        KeyboardButton & operator=( const KeyboardButton & ) = delete;

        KeyboardButton & operator=( KeyboardButton && ) = default;

        std::string text;

        std::function<DialogAction( KeyboardRenderer & )> action;

        fheroes2::ButtonSprite button;
        fheroes2::Image buttonShadow;

        // This is used only for buttons which should have pressed state for some layouts.
        bool isInvertedRenderingLogic{ false };
    };

    std::vector<std::string> getAlphaNumericCharacterLayout( const fheroes2::SupportedLanguage language )
    {
        // Numeric layout can be used for special letters as well.
        switch ( language ) {
        case fheroes2::SupportedLanguage::Belarusian:
        case fheroes2::SupportedLanguage::Czech:
        case fheroes2::SupportedLanguage::English:
        case fheroes2::SupportedLanguage::Polish:
        case fheroes2::SupportedLanguage::Russian:
        case fheroes2::SupportedLanguage::Slovak:
        case fheroes2::SupportedLanguage::Ukrainian:
            return { "1234567890", "-:;()_+=", "[].,!'?" };
        default:
            // Did you add a new layout type? Add the logic above!
            assert( 0 );
            break;
        }

        return {};
    }

    std::vector<std::string> getNumericCharacterLayout()
    {
        return { "123", "456", "789" };
    }

    std::vector<std::string> getCapitalCharacterLayout( const fheroes2::SupportedLanguage language )
    {
        switch ( language ) {
        case fheroes2::SupportedLanguage::Belarusian:
            return { "\xC9\xD6\xD3\xCA\xC5\xCD\xC3\xD8\xA1\xC7\xD5\x92", "\xD4\xDB\xC2\xC0\xCF\xD0\xCE\xCB\xC4\xC6\xDD", "\xDF\xD7\xD1\xCC\xB2\xD2\xDC\xC1\xDE\xA8" };
        case fheroes2::SupportedLanguage::Czech:
            return { "\xCC\x8A\xC8\xD8\x8E\xDD\xC1\xCD\xC9", "QWERTZUIOP\xDA", "ASDFGHJKL\xD9", "YXCVBNM" };
        case fheroes2::SupportedLanguage::English:
            return { "QWERTYUIOP", "ASDFGHJKL", "ZXCVBNM" };
        case fheroes2::SupportedLanguage::Polish:
            return { "\x8C\x8F\xA3\xA5\xAF\xC6\xCA\xD1\xD3", "QWERTYUIOP", "ASDFGHJKL", "ZXCVBNM" };
        case fheroes2::SupportedLanguage::Russian:
            return { "\xC9\xD6\xD3\xCA\xC5\xCD\xC3\xD8\xD9\xC7\xD5\xDA", "\xD4\xDB\xC2\xC0\xCF\xD0\xCE\xCB\xC4\xC6\xDD", "\xDF\xD7\xD1\xCC\xC8\xD2\xDC\xC1\xDE\xA8" };
        case fheroes2::SupportedLanguage::Slovak:
            return { "\xCF\xBC\x8A\xC8\x8D\x8E\xDD\xC1\xCD\xC9\xD3", "QWERTZUIOP\xDA", "ASDFGHJKL\xD4\xD2", "\xC4YXCVBNM\xC5\xC0" };
        case fheroes2::SupportedLanguage::Ukrainian:
            return { "\xC9\xD6\xD3\xCA\xC5\xCD\xC3\xD8\xD9\xC7\xD5\xAF", "\xD4\xB2\xC2\xC0\xCF\xD0\xCE\xCB\xC4\xC6\xAA", "\xDF\xD7\xD1\xCC\xC8\xD2\xDC\xC1\xDE\xA5" };
        default:
            // Did you add a new layout type? Add the logic above!
            assert( 0 );
            break;
        }

        return {};
    }

    std::vector<std::string> getNonCapitalCharacterLayout( const fheroes2::SupportedLanguage language )
    {
        switch ( language ) {
        case fheroes2::SupportedLanguage::Belarusian:
            return { "\xE9\xF6\xF3\xEA\xE5\xED\xE3\xF8\xA2\xE7\xF5\x92", "\xF4\xFB\xE2\xE0\xEF\xF0\xEE\xEB\xE4\xE6\xFD", "\xFF\xF7\xF1\xEC\xB3\xF2\xFC\xE1\xFE\xB8" };
        case fheroes2::SupportedLanguage::Czech:
            return { "\xEC\x9A\xE8\xF8\xBE\xFD\xE1\xED\xE9", "qwertzuiop\xFA", "asdfghjkl\xF9", "yxcvbnm" };
        case fheroes2::SupportedLanguage::English:
            return { "qwertyuiop", "asdfghjkl", "zxcvbnm" };
        case fheroes2::SupportedLanguage::Polish:
            return { "\x9C\x9F\xB3\xB9\xBF\xE6\xEA\xF1\xF3", "qwertyuiop", "asdfghjkl", "zxcvbnm" };
        case fheroes2::SupportedLanguage::Russian:
            return { "\xE9\xF6\xF3\xEA\xE5\xED\xE3\xF8\xF9\xE7\xF5\xFA", "\xF4\xFB\xE2\xE0\xEF\xF0\xEE\xEB\xE4\xE6\xFD", "\xFF\xF7\xF1\xEC\xE8\xF2\xFC\xE1\xFE\xB8" };
        case fheroes2::SupportedLanguage::Slovak:
            return { "\xEF\xBE\x9A\xE8\x9D\x9E\xFD\xE1\xED\xE9\xF3", "qwertzuiop\xFA", "asdfghjkl\xF4\xF2", "\xE4yxcvbnm\xE5\xE0" };
        case fheroes2::SupportedLanguage::Ukrainian:
            return { "\xE9\xF6\xF3\xEA\xE5\xED\xE3\xF8\xF9\xE7\xF5\xBF", "\xF4\xB3\xE2\xE0\xEF\xF0\xEE\xEB\xE4\xE6\xBA", "\xFF\xF7\xF1\xEC\xE8\xF2\xFC\xE1\xFE\xB4" };
        default:
            // Did you add a new layout type? Add the logic above!
            assert( 0 );
            break;
        }

        return {};
    }

    void getCharacterLayout( const LayoutType layoutType, const fheroes2::SupportedLanguage language, std::vector<std::string> & buttonLetters,
                             std::vector<std::string> & returnLetters )
    {
        switch ( layoutType ) {
        case LayoutType::LowerCase:
            buttonLetters = getCapitalCharacterLayout( language );
            returnLetters = getNonCapitalCharacterLayout( language );
            break;
        case LayoutType::UpperCase:
            buttonLetters = getCapitalCharacterLayout( language );
            returnLetters = buttonLetters;
            break;
        case LayoutType::AlphaNumeric:
            buttonLetters = getAlphaNumericCharacterLayout( language );
            returnLetters = buttonLetters;
            break;
        case LayoutType::Numeric:
            buttonLetters = getNumericCharacterLayout();
            returnLetters = buttonLetters;
            break;
        default:
            // Did you add a new layout type? Add the logic above!
            assert( 0 );
            break;
        }
    }

    int32_t getDefaultButtonWidth( const fheroes2::SupportedLanguage language )
    {
        // Different languages have different number of letters per row.
        // We cannot expand the virtual keyboard window beyond 640 pixels but we can change the size of buttons.
        switch ( language ) {
        case fheroes2::SupportedLanguage::Czech:
        case fheroes2::SupportedLanguage::English:
        case fheroes2::SupportedLanguage::Polish:
            return 30;
        case fheroes2::SupportedLanguage::Belarusian:
        case fheroes2::SupportedLanguage::Russian:
        case fheroes2::SupportedLanguage::Slovak:
        case fheroes2::SupportedLanguage::Ukrainian:
            return 24;
        default:
            // Did you add a new supported language? Add the value above!
            assert( 0 );
            break;
        }

        return {};
    }

    std::vector<std::vector<KeyboardButton>> generateButtons( const std::vector<std::string> & buttonLetters, const std::vector<std::string> & returnLetters,
                                                              const LayoutType layoutType, const fheroes2::SupportedLanguage language, const bool isEvilInterface )
    {
        assert( buttonLetters.size() == returnLetters.size() );

        // This is required in order to render proper text on buttons but do not change Okay button in the window.
        const fheroes2::LanguageSwitcher switcher( language );

        std::vector<std::vector<KeyboardButton>> buttons;
        buttons.resize( buttonLetters.size() );

        const int32_t buttonWidth
            = ( layoutType == LayoutType::AlphaNumeric ) ? getDefaultButtonWidth( fheroes2::SupportedLanguage::English ) : getDefaultButtonWidth( language );

        for ( size_t i = 0; i < buttonLetters.size(); ++i ) {
            assert( buttonLetters[i].size() == returnLetters[i].size() );
            for ( size_t buttonId = 0; buttonId < buttonLetters[i].size(); ++buttonId ) {
                buttons[i].emplace_back( std::string( 1, buttonLetters[i][buttonId] ), buttonWidth, isEvilInterface,
                                         [letter = returnLetters[i][buttonId]]( KeyboardRenderer & renderer ) {
                                             renderer.insertCharacter( letter );
                                             return DialogAction::AddLetter;
                                         } );
            }
        }

        return buttons;
    }

    void addExtraStandardButtons( std::vector<std::vector<KeyboardButton>> & buttons, const LayoutType layoutType, const bool isEvilInterface,
                                  const bool isExtraLanguageSupported, const fheroes2::SupportedLanguage /* unused */ )
    {
        auto & lastButtonRow = buttons.emplace_back();

        switch ( layoutType ) {
        case LayoutType::LowerCase:
            lastButtonRow.emplace_back( "|", defaultSpecialButtonWidth, isEvilInterface, []( const KeyboardRenderer & ) { return DialogAction::UpperCase; } );

            lastButtonRow.emplace_back( _( "Keyboard|123" ), defaultSpecialButtonWidth, isEvilInterface,
                                        []( const KeyboardRenderer & ) { return DialogAction::AlphaNumeric; } );

            lastButtonRow.emplace_back( _( "Keyboard|SPACE" ), spacebarButtonWidth, isEvilInterface, []( KeyboardRenderer & renderer ) {
                renderer.insertCharacter( ' ' );
                return DialogAction::AddLetter;
            } );

            lastButtonRow.emplace_back( "\x7F", defaultSpecialButtonWidth, isEvilInterface, []( const KeyboardRenderer & ) { return DialogAction::ChangeLanguage; } );
            if ( !isExtraLanguageSupported ) {
                lastButtonRow.back().button.hide();
            }

            lastButtonRow.emplace_back( "~", defaultSpecialButtonWidth, isEvilInterface, []( KeyboardRenderer & renderer ) {
                renderer.removeCharacter();
                return DialogAction::Backspace;
            } );
            break;
        case LayoutType::UpperCase:
            lastButtonRow.emplace_back( "|", defaultSpecialButtonWidth, isEvilInterface, []( const KeyboardRenderer & ) { return DialogAction::LowerCase; } );
            lastButtonRow.back().isInvertedRenderingLogic = true;

            lastButtonRow.emplace_back( _( "Keyboard|123" ), defaultSpecialButtonWidth, isEvilInterface,
                                        []( const KeyboardRenderer & ) { return DialogAction::AlphaNumeric; } );

            lastButtonRow.emplace_back( _( "Keyboard|SPACE" ), spacebarButtonWidth, isEvilInterface, []( KeyboardRenderer & renderer ) {
                renderer.insertCharacter( ' ' );
                return DialogAction::AddLetter;
            } );

            lastButtonRow.emplace_back( "\x7F", defaultSpecialButtonWidth, isEvilInterface, []( const KeyboardRenderer & ) { return DialogAction::ChangeLanguage; } );
            if ( !isExtraLanguageSupported ) {
                lastButtonRow.back().button.hide();
            }

            lastButtonRow.emplace_back( "~", defaultSpecialButtonWidth, isEvilInterface, []( KeyboardRenderer & renderer ) {
                renderer.removeCharacter();
                return DialogAction::Backspace;
            } );
            break;
        case LayoutType::AlphaNumeric:
            lastButtonRow.emplace_back( "|", defaultSpecialButtonWidth, isEvilInterface, []( const KeyboardRenderer & ) { return DialogAction::DoNothing; } );
            lastButtonRow.back().button.hide();

            lastButtonRow.emplace_back( _( "Keyboard|ABC" ), defaultSpecialButtonWidth, isEvilInterface,
                                        []( const KeyboardRenderer & ) { return DialogAction::LowerCase; } );

            lastButtonRow.emplace_back( _( "Keyboard|SPACE" ), spacebarButtonWidth, isEvilInterface, []( KeyboardRenderer & renderer ) {
                renderer.insertCharacter( ' ' );
                return DialogAction::AddLetter;
            } );

            lastButtonRow.emplace_back( "\x7F", defaultSpecialButtonWidth, isEvilInterface, []( const KeyboardRenderer & ) { return DialogAction::ChangeLanguage; } );
            lastButtonRow.back().button.hide();

            lastButtonRow.emplace_back( "~", defaultSpecialButtonWidth, isEvilInterface, []( KeyboardRenderer & renderer ) {
                renderer.removeCharacter();
                return DialogAction::Backspace;
            } );
            break;
        case LayoutType::Numeric:
            lastButtonRow.emplace_back( "|", defaultSpecialButtonWidth, isEvilInterface, []( const KeyboardRenderer & ) { return DialogAction::DoNothing; } );
            lastButtonRow.back().button.hide();

            lastButtonRow.emplace_back( "-", getDefaultButtonWidth( fheroes2::SupportedLanguage::English ), isEvilInterface, []( KeyboardRenderer & renderer ) {
                renderer.swapSign();
                return DialogAction::AddLetter;
            } );

            lastButtonRow.emplace_back( "0", getDefaultButtonWidth( fheroes2::SupportedLanguage::English ), isEvilInterface, []( KeyboardRenderer & renderer ) {
                renderer.insertCharacter( '0' );
                return DialogAction::AddLetter;
            } );

            lastButtonRow.emplace_back( "\x7F", getDefaultButtonWidth( fheroes2::SupportedLanguage::English ), isEvilInterface,
                                        []( const KeyboardRenderer & ) { return DialogAction::ChangeLanguage; } );
            lastButtonRow.back().button.hide();

            lastButtonRow.emplace_back( "~", defaultSpecialButtonWidth, isEvilInterface, []( KeyboardRenderer & renderer ) {
                renderer.removeCharacter();
                return DialogAction::Backspace;
            } );
            break;
        default:
            // Did you add a new layout type? Add the logic above!
            assert( 0 );
            break;
        }
    }

    void addExtraButtons( std::vector<std::vector<KeyboardButton>> & buttons, const LayoutType layoutType, const fheroes2::SupportedLanguage language,
                          const bool isEvilInterface, const bool isExtraLanguageSupported )
    {
        switch ( language ) {
        case fheroes2::SupportedLanguage::Belarusian:
        case fheroes2::SupportedLanguage::Czech:
        case fheroes2::SupportedLanguage::English:
        case fheroes2::SupportedLanguage::Polish:
        case fheroes2::SupportedLanguage::Russian:
        case fheroes2::SupportedLanguage::Slovak:
        case fheroes2::SupportedLanguage::Ukrainian:
            addExtraStandardButtons( buttons, layoutType, isEvilInterface, isExtraLanguageSupported, language );
            break;
        default:
            assert( 0 );
            break;
        }
    }

    fheroes2::Rect getButtonsRoi( const std::vector<std::vector<KeyboardButton>> & buttonLayout, const fheroes2::Point & offset, const int32_t windowWidth )
    {
        std::vector<int32_t> offsets;

        int32_t maximumLength = 0;
        for ( const auto & buttonRow : buttonLayout ) {
            int32_t length = 0;
            for ( const auto & buttonInfo : buttonRow ) {
                length += buttonInfo.button.area().width;
            }

            length += ( static_cast<int32_t>( buttonRow.size() ) - 1 ) * buttonOffset;

            offsets.push_back( length );
            maximumLength = std::max( maximumLength, length );
        }

        for ( int32_t & rowOffset : offsets ) {
            rowOffset = ( windowWidth - 2 * offsetFromWindowBorders.x - rowOffset ) / 2;
        }

        fheroes2::Rect roi{ offset.x + offsets.front(), offset.y, 1, 1 };

        const size_t buttonRows = buttonLayout.size();

        for ( size_t i = 0; i < buttonRows; ++i ) {
            int32_t xOffset = offset.x + offsets[i];
            const int32_t newX = std::min( xOffset, roi.x );
            roi.width = ( roi.x - newX ) + roi.width;
            roi.x = newX;

            for ( const auto & buttonInfo : buttonLayout[i] ) {
                xOffset += buttonInfo.button.area().width + buttonOffset;
            }

            roi.width = std::max( xOffset - buttonOffset - roi.x, roi.width );
        }

        const int32_t yOffset = offset.y + static_cast<int32_t>( buttonRows * defaultButtonHeight + ( buttonRows - 1 ) * buttonOffset * 2 );

        // Take button shadow offset into account.
        roi.x += std::min( 0, buttonShadowOffset.x );
        roi.y += std::min( 0, buttonShadowOffset.y );
        roi.width += std::abs( buttonShadowOffset.x );
        roi.height = yOffset - roi.y + std::abs( buttonShadowOffset.y );

        return roi;
    }

    void renderButtons( std::vector<std::vector<KeyboardButton>> & buttonLayout, const fheroes2::Point & offset, fheroes2::Image & output, const int32_t windowWidth )
    {
        std::vector<int32_t> offsets;

        int32_t maximumLength = 0;
        for ( const auto & buttonRow : buttonLayout ) {
            int32_t length = 0;
            for ( const auto & buttonInfo : buttonRow ) {
                length += buttonInfo.button.area().width;
            }

            length += ( static_cast<int32_t>( buttonRow.size() ) - 1 ) * buttonOffset;

            offsets.push_back( length );
            maximumLength = std::max( maximumLength, length );
        }

        for ( int32_t & rowOffset : offsets ) {
            rowOffset = ( windowWidth - 2 * offsetFromWindowBorders.x - rowOffset ) / 2;
        }

        int32_t yOffset = offset.y;
        for ( size_t i = 0; i < buttonLayout.size(); ++i ) {
            int32_t xOffset = offset.x + offsets[i];
            for ( auto & buttonInfo : buttonLayout[i] ) {
                buttonInfo.button.setPosition( xOffset, yOffset );
                if ( buttonInfo.isInvertedRenderingLogic ) {
                    buttonInfo.button.press();
                }
                if ( buttonInfo.button.draw( output ) ) {
                    fheroes2::Blit( buttonInfo.buttonShadow, output, xOffset + buttonShadowOffset.x, yOffset );
                }
                xOffset += buttonInfo.button.area().width + buttonOffset;
            }

            yOffset += defaultButtonHeight + buttonOffset * 2;
        }
    }

    DialogAction handleButtonEvents( const std::vector<std::vector<KeyboardButton>> & buttonLayout, LocalEvent & le, KeyboardRenderer & renderer )
    {
        for ( const auto & buttonRow : buttonLayout ) {
            for ( const auto & buttonInfo : buttonRow ) {
                if ( buttonInfo.button.isVisible() && le.MouseClickLeft( buttonInfo.button.area() ) ) {
                    assert( buttonInfo.action );
                    return buttonInfo.action( renderer );
                }
            }
        }

        return DialogAction::DoNothing;
    }

    void updateButtonStates( std::vector<std::vector<KeyboardButton>> & buttonLayout, const LocalEvent & le )
    {
        for ( auto & buttonRow : buttonLayout ) {
            for ( auto & buttonInfo : buttonRow ) {
                if ( buttonInfo.isInvertedRenderingLogic ) {
                    le.isMouseLeftButtonPressedInArea( buttonInfo.button.area() ) ? buttonInfo.button.drawOnRelease() : buttonInfo.button.drawOnPress();
                }
                else {
                    le.isMouseLeftButtonPressedInArea( buttonInfo.button.area() ) ? buttonInfo.button.drawOnPress() : buttonInfo.button.drawOnRelease();
                }
            }
        }
    }

    DialogAction processVirtualKeyboardEvent( const LayoutType layoutType, const fheroes2::SupportedLanguage language, const bool isExtraLanguageSupported,
                                              KeyboardRenderer & renderer )
    {
        std::vector<std::string> buttonLetters;
        std::vector<std::string> returnLetters;

        getCharacterLayout( layoutType, language, buttonLetters, returnLetters );

        const int32_t windowWidth = ( layoutType == LayoutType::Numeric ) ? numpadWindowWidth : defaultWindowWidth;

        const bool isResized = renderer.resize(
            { windowWidth, defaultWindowHeight + ( static_cast<int32_t>( buttonLetters.size() ) - defaultLetterRows ) * ( defaultButtonHeight + buttonOffset * 2 ) } );

        const bool isEvilInterface = renderer.isEvilInterface();
        auto buttons = generateButtons( buttonLetters, returnLetters, layoutType, language, isEvilInterface );
        addExtraButtons( buttons, layoutType, language, isEvilInterface, isExtraLanguageSupported );

        const fheroes2::Rect windowRoi{ renderer.getWindowRoi() };
        const fheroes2::Rect buttonsRoi = getButtonsRoi( buttons, windowRoi.getPosition() + offsetFromWindowBorders, windowWidth );
        const fheroes2::Rect textRoi{ renderer.getTextRoi() };

        fheroes2::Display & display = fheroes2::Display::instance();
        const fheroes2::ImageRestorer restorer( display, buttonsRoi.x, buttonsRoi.y, buttonsRoi.width, buttonsRoi.height );

        renderButtons( buttons, windowRoi.getPosition() + offsetFromWindowBorders, display, windowWidth );

        const int buttonIcnId = isEvilInterface ? ICN::BUTTON_SMALL_OKAY_EVIL : ICN::BUTTON_SMALL_OKAY_GOOD;
        const fheroes2::Sprite & okayButtonReleasedImage = fheroes2::AGG::GetICN( buttonIcnId, 0 );
        const fheroes2::Sprite & okayButtonPressedImage = fheroes2::AGG::GetICN( buttonIcnId, 1 );

        const fheroes2::Point okayButtonPosition{ windowRoi.x + ( windowRoi.width - okayButtonReleasedImage.width() ) / 2, windowRoi.y + windowRoi.height - 35 };

        fheroes2::ButtonSprite okayButton( okayButtonPosition.x, okayButtonPosition.y, okayButtonReleasedImage, okayButtonPressedImage );

        // Render OKAY button and its shadow only if the keyboard dialog was resized.
        if ( isResized ) {
            okayButton.draw();
            fheroes2::addGradientShadow( okayButtonReleasedImage, display, okayButtonPosition, buttonShadowOffset );
        }

        display.render();

        DialogAction action = DialogAction::DoNothing;

        LocalEvent & le = LocalEvent::Get();

        Game::AnimateResetDelay( Game::DelayType::CURSOR_BLINK_DELAY );

        while ( le.HandleEvents( Game::isDelayNeeded( { Game::DelayType::CURSOR_BLINK_DELAY } ) ) ) {
            okayButton.drawOnState( le.isMouseLeftButtonPressedInArea( okayButton.area() ) );

            if ( le.MouseClickLeft( okayButton.area() ) || Game::HotKeyCloseWindow() ) {
                break;
            }

            action = handleButtonEvents( buttons, le, renderer );
            switch ( action ) {
            case DialogAction::DoNothing:
            case DialogAction::AddLetter:
            case DialogAction::Backspace:
                // Do nothing.
                break;
            default:
                return action;
            }

            updateButtonStates( buttons, le );

            if ( le.MouseClickLeft( textRoi ) ) {
                renderer.setCursorPosition( le.getMouseCursorPos().x, textRoi.x );
            }

            // Text input cursor blink.
            if ( Game::validateAnimationDelay( Game::DelayType::CURSOR_BLINK_DELAY ) ) {
                renderer.changeCursorState();
            }
        }

        return DialogAction::Close;
    }
}

namespace fheroes2
{
    void openVirtualKeyboard( std::string & output, size_t lengthLimit )
    {
<<<<<<< HEAD
        if ( lengthLimit == 0 ) {
            // A string longer than 64KB is extremely impossible.
            lengthLimit = std::numeric_limits<uint16_t>::max();
        }

        const std::vector<SupportedLanguage> supportedLanguages = getSupportedLanguages();
=======
>>>>>>> 69809bda
        SupportedLanguage language = SupportedLanguage::English;
        DialogAction action = DialogAction::DoNothing;
        LayoutType layoutType = LayoutType::LowerCase;

        const SupportedLanguage currentGameLanguage = getCurrentLanguage();
        if ( currentGameLanguage == lastSelectedLanguage ) {
            language = lastSelectedLanguage;
        }

<<<<<<< HEAD
        KeyboardRenderer renderer( fheroes2::Display::instance(), output, lengthLimit, Settings::Get().isEvilInterfaceEnabled() );
=======
        KeyboardRenderer renderer( Display::instance(), output, Settings::Get().isEvilInterfaceEnabled() );
>>>>>>> 69809bda

        while ( action != DialogAction::Close ) {
            action = processVirtualKeyboardEvent( layoutType, language, isSupportedForLanguageSwitching( currentGameLanguage ), renderer );
            switch ( action ) {
            case DialogAction::AddLetter:
            case DialogAction::Backspace:
            case DialogAction::DoNothing:
                // These actions must not be processed here!
                assert( 0 );
                break;
            case DialogAction::LowerCase:
                layoutType = LayoutType::LowerCase;
                break;
            case DialogAction::UpperCase:
                layoutType = LayoutType::UpperCase;
                break;
            case DialogAction::AlphaNumeric:
                layoutType = LayoutType::AlphaNumeric;
                break;
            case DialogAction::ChangeLanguage:
                assert( isSupportedForLanguageSwitching( currentGameLanguage ) );

                if ( currentGameLanguage != SupportedLanguage::English ) {
                    if ( language == SupportedLanguage::English ) {
                        language = currentGameLanguage;
                    }
                    else {
                        language = SupportedLanguage::English;
                    }

                    lastSelectedLanguage = language;
                }
                break;
            case DialogAction::Close:
                return;
            default:
                // Did you add a new state? Add the logic above!
                assert( 0 );
                break;
            }
        }
    }

    void openVirtualNumpad( int32_t & output, const int32_t minValue /* = INT32_MIN */, const int32_t maxValue /* = INT32_MAX */ )
    {
        std::string strValue = std::to_string( output );
        DialogAction action = DialogAction::DoNothing;

        KeyboardRenderer renderer( Display::instance(), strValue, Settings::Get().isEvilInterfaceEnabled() );

        while ( action != DialogAction::Close ) {
            action = processVirtualKeyboardEvent( LayoutType::Numeric, SupportedLanguage::English, false, renderer );
            switch ( action ) {
            case DialogAction::AddLetter:
            case DialogAction::AlphaNumeric:
            case DialogAction::Backspace:
            case DialogAction::ChangeLanguage:
            case DialogAction::DoNothing:
            case DialogAction::LowerCase:
            case DialogAction::UpperCase:
                // These actions must not be processed here!
                assert( 0 );
                break;
            case DialogAction::Close: {
                const auto handleInvalidValue = [&action]() {
                    showStandardTextMessage( _( "Warning" ), _( "The entered value is invalid." ), Dialog::OK );

                    action = DialogAction::DoNothing;
                };

                const auto handleOutOfRange = [&action, &minValue, &maxValue]() {
                    std::string errorMessage = _( "The entered value is out of range.\nIt should be not less than %{minValue} and not more than %{maxValue}." );
                    StringReplace( errorMessage, "%{minValue}", minValue );
                    StringReplace( errorMessage, "%{maxValue}", maxValue );

                    showStandardTextMessage( _( "Warning" ), std::move( errorMessage ), Dialog::OK );

                    action = DialogAction::DoNothing;
                };

                try {
                    const int32_t intValue = std::stoi( strValue );
                    if ( intValue < minValue || intValue > maxValue ) {
                        handleOutOfRange();
                        break;
                    }

                    output = intValue;
                    return;
                }
                // The string can be empty or contain only a minus sign (when entering a negative number and then deleting numeric characters using the Backspace key)
                catch ( std::invalid_argument & ) {
                    handleInvalidValue();
                }
                catch ( std::out_of_range & ) {
                    handleOutOfRange();
                }

                break;
            }
            default:
                // Did you add a new state? Add the logic above!
                assert( 0 );
                break;
            }
        }
    }
}<|MERGE_RESOLUTION|>--- conflicted
+++ resolved
@@ -22,7 +22,6 @@
 
 #include <algorithm>
 #include <cassert>
-#include <cstdint>
 #include <cstdlib>
 #include <functional>
 #include <limits>
@@ -790,15 +789,11 @@
 {
     void openVirtualKeyboard( std::string & output, size_t lengthLimit )
     {
-<<<<<<< HEAD
         if ( lengthLimit == 0 ) {
             // A string longer than 64KB is extremely impossible.
             lengthLimit = std::numeric_limits<uint16_t>::max();
         }
 
-        const std::vector<SupportedLanguage> supportedLanguages = getSupportedLanguages();
-=======
->>>>>>> 69809bda
         SupportedLanguage language = SupportedLanguage::English;
         DialogAction action = DialogAction::DoNothing;
         LayoutType layoutType = LayoutType::LowerCase;
@@ -808,11 +803,7 @@
             language = lastSelectedLanguage;
         }
 
-<<<<<<< HEAD
-        KeyboardRenderer renderer( fheroes2::Display::instance(), output, lengthLimit, Settings::Get().isEvilInterfaceEnabled() );
-=======
-        KeyboardRenderer renderer( Display::instance(), output, Settings::Get().isEvilInterfaceEnabled() );
->>>>>>> 69809bda
+        KeyboardRenderer renderer( Display::instance(), output, lengthLimit, Settings::Get().isEvilInterfaceEnabled() );
 
         while ( action != DialogAction::Close ) {
             action = processVirtualKeyboardEvent( layoutType, language, isSupportedForLanguageSwitching( currentGameLanguage ), renderer );
