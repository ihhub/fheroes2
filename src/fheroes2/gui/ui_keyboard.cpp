/***************************************************************************
 *   fheroes2: https://github.com/ihhub/fheroes2                           *
 *   Copyright (C) 2023 - 2025                                             *
 *                                                                         *
 *   This program is free software; you can redistribute it and/or modify  *
 *   it under the terms of the GNU General Public License as published by  *
 *   the Free Software Foundation; either version 2 of the License, or     *
 *   (at your option) any later version.                                   *
 *                                                                         *
 *   This program is distributed in the hope that it will be useful,       *
 *   but WITHOUT ANY WARRANTY; without even the implied warranty of        *
 *   MERCHANTABILITY or FITNESS FOR A PARTICULAR PURPOSE.  See the         *
 *   GNU General Public License for more details.                          *
 *                                                                         *
 *   You should have received a copy of the GNU General Public License     *
 *   along with this program; if not, write to the                         *
 *   Free Software Foundation, Inc.,                                       *
 *   59 Temple Place - Suite 330, Boston, MA  02111-1307, USA.             *
 ***************************************************************************/

#include "ui_keyboard.h"

#include <algorithm>
#include <cassert>
#include <cstdlib>
#include <functional>
#include <limits>
#include <memory>
#include <stdexcept>
#include <utility>
#include <vector>

#include "agg_image.h"
#include "dialog.h"
#include "game_delays.h"
#include "game_hotkeys.h"
#include "game_language.h"
#include "icn.h"
#include "image.h"
#include "localevent.h"
#include "math_base.h"
#include "pal.h"
#include "screen.h"
#include "settings.h"
#include "tools.h"
#include "translations.h"
#include "ui_button.h"
#include "ui_dialog.h"
#include "ui_language.h"
#include "ui_text.h"
#include "ui_tool.h"
#include "ui_window.h"

namespace
{
    const int32_t buttonOffset{ 8 };
    const int32_t defaultButtonHeight{ 25 };
    const fheroes2::Size defaultSpecialButtonSize{ 54, defaultButtonHeight };
    const fheroes2::Size spacebarButtonSize{ 175, defaultButtonHeight };
    const int32_t defaultWindowWidth{ 520 };
    const int32_t numpadWindowWidth{ 320 };
    const int32_t defaultWindowHeight{ 250 };
    const int32_t defaultLetterRows{ 3 };
    const fheroes2::Point buttonShadowOffset{ -5, 5 };
    const fheroes2::Point offsetFromWindowBorders{ 25, 50 };
    const fheroes2::Size inputAreaSize{ 268, 21 };
    const int32_t inputAreaBorders{ 2 };
    const int32_t inputAreaOffsetFromWindowTop{ 20 };

    fheroes2::SupportedLanguage lastSelectedLanguage{ fheroes2::SupportedLanguage::English };

    bool isSupportedForLanguageSwitching( const fheroes2::SupportedLanguage language )
    {
        switch ( language ) {
        case fheroes2::SupportedLanguage::English:
            // English is a default language so it is not considered as an extra language.
            return false;
        case fheroes2::SupportedLanguage::German:
        case fheroes2::SupportedLanguage::Belarusian:
        case fheroes2::SupportedLanguage::Czech:
        case fheroes2::SupportedLanguage::French:
        case fheroes2::SupportedLanguage::Polish:
        case fheroes2::SupportedLanguage::Russian:
        case fheroes2::SupportedLanguage::Slovak:
        case fheroes2::SupportedLanguage::Ukrainian:
            return true;
        default:
            break;
        }

        return false;
    }

    enum class DialogAction : int
    {
        DoNothing,
        AddLetter,
        UpperCase,
        LowerCase,
        AlphaNumeric,
        ChangeLanguage,
        Backspace,
        Close
    };

    enum class LayoutType : int
    {
        LowerCase,
        UpperCase,
        AlphaNumeric,
        SignedNumeric,
        UnsignedNumeric
    };

    class KeyboardRenderer
    {
    public:
        KeyboardRenderer( fheroes2::Display & output, std::string & info, const size_t lengthLimit, const bool evilInterface )
            : _output( output )
            , _info( info )
            , _lengthLimit( lengthLimit )
            , _isEvilInterface( evilInterface )
            , _cursorPosition( info.size() )
        {
            // Do nothing.
        }

        fheroes2::Rect getWindowRoi() const
        {
            if ( !_window ) {
                // You are calling this method for an empty renderer!
                assert( 0 );
                return {};
            }

            return _window->activeArea();
        }

        fheroes2::Rect getTextRoi() const
        {
            const fheroes2::Rect windowRoi{ getWindowRoi() };
            return { windowRoi.x + ( windowRoi.width - inputAreaSize.width ) / 2 + inputAreaBorders, windowRoi.y + inputAreaOffsetFromWindowTop + inputAreaBorders,
                     inputAreaSize.width - inputAreaBorders * 2, inputAreaSize.height - inputAreaBorders * 2 };
        }

        bool isEvilInterface() const
        {
            return _isEvilInterface;
        }

        // Returns true if keyboard dialog resize was made.
        bool resize( const fheroes2::Size & size )
        {
            if ( _window && size.width == _window->activeArea().width && size.height == _window->activeArea().height ) {
                // This is the same window size. Nothing to do.
                return false;
            }

            assert( size.width > 0 && size.height > 0 );

            const fheroes2::Point defaultOffset{ ( _output.width() - size.width ) / 2, ( _output.height() - defaultWindowHeight ) / 2 };
            const fheroes2::Point offset{ defaultOffset.x, defaultOffset.y - ( size.height - defaultWindowHeight ) };

            // It is important to destroy the previous window to avoid rendering issues.
            _window.reset();

            _window = std::make_unique<fheroes2::StandardWindow>( offset.x, offset.y, size.width, size.height, true, _output );

            _window->render();

            renderInputArea();

            return true;
        }

        void insertCharacter( const char character )
        {
            if ( _info.size() >= _lengthLimit ) {
                // Do not add more characters as the string is already long enough.
                return;
            }

            _info.insert( _cursorPosition, 1, character );

            ++_cursorPosition;

            _output.render( renderInputArea() );
        }

        void removeCharacter()
        {
            if ( _info.empty() || _cursorPosition == 0 ) {
                return;
            }

            if ( _cursorPosition >= _info.size() ) {
                _info.pop_back();
            }
            else {
                _info.erase( _cursorPosition - 1, 1 );
            }

            --_cursorPosition;

            _output.render( renderInputArea() );
        }

        void swapSign()
        {
            if ( _info.empty() ) {
                return;
            }

            if ( _info.front() == '-' ) {
                _info = _info.substr( 1 );

                if ( _cursorPosition > 0 ) {
                    --_cursorPosition;
                }

                _output.render( renderInputArea() );

                return;
            }

            _info.insert( _info.begin(), '-' );
            ++_cursorPosition;

            _output.render( renderInputArea() );
        }

        void changeCursorState()
        {
            _isCursorVisible = !_isCursorVisible;

            renderInputArea();
        }

        void setCursorPosition( const int32_t clickXPosition, const int32_t startXPosition )
        {
            _cursorPosition = fheroes2::getTextInputCursorPosition( _info, fheroes2::FontType::normalWhite(), _cursorPosition, clickXPosition, startXPosition );

            renderInputArea();
        }

    private:
        fheroes2::Display & _output;
        std::string & _info;
        size_t _lengthLimit{ 255 };
        std::unique_ptr<fheroes2::StandardWindow> _window;
        const bool _isEvilInterface{ false };
        bool _isCursorVisible{ true };
        size_t _cursorPosition{ 0 };

        fheroes2::Rect renderInputArea()
        {
            const fheroes2::Rect & windowRoi = _window->activeArea();
            const fheroes2::Rect outputRoi{ windowRoi.x + ( windowRoi.width - inputAreaSize.width ) / 2, windowRoi.y + inputAreaOffsetFromWindowTop, inputAreaSize.width,
                                            inputAreaSize.height };

            const fheroes2::Sprite & initialWindow = fheroes2::AGG::GetICN( ICN::REQBKG, 0 );
            fheroes2::Copy( initialWindow, 40, 286, _output, outputRoi.x, outputRoi.y, outputRoi.width, outputRoi.height );

            if ( _isEvilInterface ) {
                fheroes2::ApplyPalette( _output, outputRoi.x, outputRoi.y, _output, outputRoi.x, outputRoi.y, outputRoi.width, outputRoi.height,
                                        PAL::GetPalette( PAL::PaletteType::GOOD_TO_EVIL_INTERFACE ) );
            }

            fheroes2::Text textUI( insertCharToString( _info, _cursorPosition, _isCursorVisible ? '_' : '\x7F' ), fheroes2::FontType::normalWhite() );
            textUI.fitToOneRow( inputAreaSize.width - inputAreaBorders * 2 );

            textUI.draw( windowRoi.x + ( windowRoi.width - inputAreaSize.width ) / 2 + inputAreaBorders,
                         windowRoi.y + inputAreaSize.height + ( inputAreaSize.height - textUI.height() ) / 2 + inputAreaBorders, _output );

            return outputRoi;
        }
    };

    struct KeyboardButton
    {
        KeyboardButton() = default;

        KeyboardButton( std::string input, const fheroes2::Size buttonSize, const bool isEvilInterface, std::function<DialogAction( KeyboardRenderer & )> actionEvent )
            : text( std::move( input ) )
            , action( std::move( actionEvent ) )
        {
            fheroes2::Sprite released;
            fheroes2::Sprite pressed;
            makeButtonSprites( released, pressed, text, buttonSize, isEvilInterface, isEvilInterface ? ICN::STONEBAK_EVIL : ICN::STONEBAK );
            button.setSprite( released, pressed );

            // Make Image with shadow for button to Blit it during render.
            buttonShadow.resize( released.width() + std::abs( buttonShadowOffset.x ), released.height() + std::abs( buttonShadowOffset.y ) );
            buttonShadow.reset();
            fheroes2::addGradientShadow( released, buttonShadow, { -std::min( 0, buttonShadowOffset.x ), -std::min( 0, buttonShadowOffset.y ) }, buttonShadowOffset );
        }

        KeyboardButton( const KeyboardButton & ) = delete;

        KeyboardButton( KeyboardButton && ) noexcept = default;

        ~KeyboardButton() = default;

        KeyboardButton & operator=( const KeyboardButton & ) = delete;

        KeyboardButton & operator=( KeyboardButton && ) = default;

        std::string text;

        std::function<DialogAction( KeyboardRenderer & )> action;

        fheroes2::ButtonSprite button;
        fheroes2::Image buttonShadow;

        // This is used only for buttons which should have pressed state for some layouts.
        bool isInvertedRenderingLogic{ false };
    };

    std::vector<std::string> getAlphaNumericCharacterLayout( const fheroes2::SupportedLanguage language )
    {
        // Numeric layout can be used for special letters as well.
        switch ( language ) {
        case fheroes2::SupportedLanguage::Belarusian:
        case fheroes2::SupportedLanguage::Czech:
        case fheroes2::SupportedLanguage::English:
<<<<<<< HEAD
        case fheroes2::SupportedLanguage::German:
=======
        case fheroes2::SupportedLanguage::French:
>>>>>>> b701d422
        case fheroes2::SupportedLanguage::Polish:
        case fheroes2::SupportedLanguage::Russian:
        case fheroes2::SupportedLanguage::Slovak:
        case fheroes2::SupportedLanguage::Ukrainian:
            return { "1234567890", "-:;()_+=", "[].,!'?" };
        default:
            // Did you add a new layout type? Add the logic above!
            assert( 0 );
            break;
        }

        return {};
    }

    std::vector<std::string> getNumericCharacterLayout()
    {
        return { "123", "456", "789" };
    }

    std::vector<std::string> getCapitalCharacterLayout( const fheroes2::SupportedLanguage language )
    {
        switch ( language ) {
        case fheroes2::SupportedLanguage::Belarusian:
            return { "\xC9\xD6\xD3\xCA\xC5\xCD\xC3\xD8\xA1\xC7\xD5\x92", "\xD4\xDB\xC2\xC0\xCF\xD0\xCE\xCB\xC4\xC6\xDD", "\xDF\xD7\xD1\xCC\xB2\xD2\xDC\xC1\xDE\xA8" };
        case fheroes2::SupportedLanguage::Czech:
            return { "\xCC\x8A\xC8\xD8\x8E\xDD\xC1\xCD\xC9", "QWERTZUIOP\xDA", "ASDFGHJKL\xD9", "YXCVBNM" };
        case fheroes2::SupportedLanguage::English:
            return { "QWERTYUIOP", "ASDFGHJKL", "ZXCVBNM" };
<<<<<<< HEAD
        case fheroes2::SupportedLanguage::German:
            return { "QWERTZUIOP\xDC", "ASDFGHJKL\xD6\xC4", "YXCVBNM\xDF" };
=======
        case fheroes2::SupportedLanguage::French:
            return { "\xC9\xC8\xC7\xC0\xC2\xCA\xCB\xCD\xCE\xCF\xDB\xDC", "AZERTYUIOP\xD4", "QSDFGHJKLM\xD9", "WXCVBN" };
>>>>>>> b701d422
        case fheroes2::SupportedLanguage::Polish:
            return { "\x8C\x8F\xA3\xA5\xAF\xC6\xCA\xD1\xD3", "QWERTYUIOP", "ASDFGHJKL", "ZXCVBNM" };
        case fheroes2::SupportedLanguage::Russian:
            return { "\xC9\xD6\xD3\xCA\xC5\xCD\xC3\xD8\xD9\xC7\xD5\xDA", "\xD4\xDB\xC2\xC0\xCF\xD0\xCE\xCB\xC4\xC6\xDD", "\xDF\xD7\xD1\xCC\xC8\xD2\xDC\xC1\xDE\xA8" };
        case fheroes2::SupportedLanguage::Slovak:
            return { "\xCF\xBC\x8A\xC8\x8D\x8E\xDD\xC1\xCD\xC9\xD3", "QWERTZUIOP\xDA", "ASDFGHJKL\xD4\xD2", "\xC4YXCVBNM\xC5\xC0" };
        case fheroes2::SupportedLanguage::Ukrainian:
            return { "\xC9\xD6\xD3\xCA\xC5\xCD\xC3\xD8\xD9\xC7\xD5\xAF", "\xD4\xB2\xC2\xC0\xCF\xD0\xCE\xCB\xC4\xC6\xAA", "\xDF\xD7\xD1\xCC\xC8\xD2\xDC\xC1\xDE\xA5" };
        default:
            // Did you add a new layout type? Add the logic above!
            assert( 0 );
            break;
        }

        return {};
    }

    std::vector<std::string> getNonCapitalCharacterLayout( const fheroes2::SupportedLanguage language )
    {
        switch ( language ) {
        case fheroes2::SupportedLanguage::Belarusian:
            return { "\xE9\xF6\xF3\xEA\xE5\xED\xE3\xF8\xA2\xE7\xF5\x92", "\xF4\xFB\xE2\xE0\xEF\xF0\xEE\xEB\xE4\xE6\xFD", "\xFF\xF7\xF1\xEC\xB3\xF2\xFC\xE1\xFE\xB8" };
        case fheroes2::SupportedLanguage::Czech:
            return { "\xEC\x9A\xE8\xF8\xBE\xFD\xE1\xED\xE9", "qwertzuiop\xFA", "asdfghjkl\xF9", "yxcvbnm" };
        case fheroes2::SupportedLanguage::English:
            return { "qwertyuiop", "asdfghjkl", "zxcvbnm" };
<<<<<<< HEAD
        case fheroes2::SupportedLanguage::German:
            return { "qwertzuiop\xFC", "asdfghjkl\xF6\xE4", "yxcvbnm\xDF" };
=======
        case fheroes2::SupportedLanguage::French:
            return { "\xE9\xE8\xE7\xE0\xE2\xEA\xEB\xED\xEE\xEF\xFB\xFC", "azertyuiop\xF4", "qsdfghjklm\xF9", "wxcvbn" };
>>>>>>> b701d422
        case fheroes2::SupportedLanguage::Polish:
            return { "\x9C\x9F\xB3\xB9\xBF\xE6\xEA\xF1\xF3", "qwertyuiop", "asdfghjkl", "zxcvbnm" };
        case fheroes2::SupportedLanguage::Russian:
            return { "\xE9\xF6\xF3\xEA\xE5\xED\xE3\xF8\xF9\xE7\xF5\xFA", "\xF4\xFB\xE2\xE0\xEF\xF0\xEE\xEB\xE4\xE6\xFD", "\xFF\xF7\xF1\xEC\xE8\xF2\xFC\xE1\xFE\xB8" };
        case fheroes2::SupportedLanguage::Slovak:
            return { "\xEF\xBE\x9A\xE8\x9D\x9E\xFD\xE1\xED\xE9\xF3", "qwertzuiop\xFA", "asdfghjkl\xF4\xF2", "\xE4yxcvbnm\xE5\xE0" };
        case fheroes2::SupportedLanguage::Ukrainian:
            return { "\xE9\xF6\xF3\xEA\xE5\xED\xE3\xF8\xF9\xE7\xF5\xBF", "\xF4\xB3\xE2\xE0\xEF\xF0\xEE\xEB\xE4\xE6\xBA", "\xFF\xF7\xF1\xEC\xE8\xF2\xFC\xE1\xFE\xB4" };
        default:
            // Did you add a new layout type? Add the logic above!
            assert( 0 );
            break;
        }

        return {};
    }

    void getCharacterLayout( const LayoutType layoutType, const fheroes2::SupportedLanguage language, std::vector<std::string> & buttonLetters,
                             std::vector<std::string> & returnLetters )
    {
        switch ( layoutType ) {
        case LayoutType::LowerCase:
            buttonLetters = getCapitalCharacterLayout( language );
            returnLetters = getNonCapitalCharacterLayout( language );
            break;
        case LayoutType::UpperCase:
            buttonLetters = getCapitalCharacterLayout( language );
            returnLetters = buttonLetters;
            break;
        case LayoutType::AlphaNumeric:
            buttonLetters = getAlphaNumericCharacterLayout( language );
            returnLetters = buttonLetters;
            break;
        case LayoutType::SignedNumeric:
        case LayoutType::UnsignedNumeric:
            buttonLetters = getNumericCharacterLayout();
            returnLetters = buttonLetters;
            break;
        default:
            // Did you add a new layout type? Add the logic above!
            assert( 0 );
            break;
        }
    }

    fheroes2::Size getDefaultButtonSize( const fheroes2::SupportedLanguage language )
    {
        // Different languages have different number of letters per row.
        // We cannot expand the virtual keyboard window beyond 640 pixels but we can change the size of buttons.
        switch ( language ) {
        case fheroes2::SupportedLanguage::Czech:
        case fheroes2::SupportedLanguage::English:
        case fheroes2::SupportedLanguage::Polish:
            return { 30, defaultButtonHeight };
        case fheroes2::SupportedLanguage::Belarusian:
        case fheroes2::SupportedLanguage::German:
        case fheroes2::SupportedLanguage::Russian:
        case fheroes2::SupportedLanguage::French:
        case fheroes2::SupportedLanguage::Slovak:
        case fheroes2::SupportedLanguage::Ukrainian:
            return { 24, defaultButtonHeight };
        default:
            // Did you add a new supported language? Add the value above!
            assert( 0 );
            break;
        }

        return {};
    }

    std::vector<std::vector<KeyboardButton>> generateButtons( const std::vector<std::string> & buttonLetters, const std::vector<std::string> & returnLetters,
                                                              const LayoutType layoutType, const fheroes2::SupportedLanguage language, const bool isEvilInterface )
    {
        assert( buttonLetters.size() == returnLetters.size() );

        // This is required in order to render proper text on buttons but do not change Okay button in the window.
        const fheroes2::LanguageSwitcher switcher( language );

        std::vector<std::vector<KeyboardButton>> buttons;
        buttons.resize( buttonLetters.size() );

        const fheroes2::Size buttonSize
            = ( layoutType == LayoutType::AlphaNumeric ) ? getDefaultButtonSize( fheroes2::SupportedLanguage::English ) : getDefaultButtonSize( language );

        for ( size_t i = 0; i < buttonLetters.size(); ++i ) {
            assert( buttonLetters[i].size() == returnLetters[i].size() );
            for ( size_t buttonId = 0; buttonId < buttonLetters[i].size(); ++buttonId ) {
                buttons[i].emplace_back( std::string( 1, buttonLetters[i][buttonId] ), buttonSize, isEvilInterface,
                                         [letter = returnLetters[i][buttonId]]( KeyboardRenderer & renderer ) {
                                             renderer.insertCharacter( letter );
                                             return DialogAction::AddLetter;
                                         } );
            }
        }

        return buttons;
    }

    void addExtraStandardButtons( std::vector<std::vector<KeyboardButton>> & buttons, const LayoutType layoutType, const bool isEvilInterface,
                                  const bool isExtraLanguageSupported )
    {
        auto & lastButtonRow = buttons.emplace_back();

        switch ( layoutType ) {
        case LayoutType::LowerCase:
            lastButtonRow.emplace_back( "|", defaultSpecialButtonSize, isEvilInterface, []( const KeyboardRenderer & ) { return DialogAction::UpperCase; } );

            lastButtonRow.emplace_back( _( "Keyboard|123" ), defaultSpecialButtonSize, isEvilInterface,
                                        []( const KeyboardRenderer & ) { return DialogAction::AlphaNumeric; } );

            lastButtonRow.emplace_back( _( "Keyboard|SPACE" ), spacebarButtonSize, isEvilInterface, []( KeyboardRenderer & renderer ) {
                renderer.insertCharacter( ' ' );
                return DialogAction::AddLetter;
            } );

            lastButtonRow.emplace_back( "\x7F", defaultSpecialButtonSize, isEvilInterface, []( const KeyboardRenderer & ) { return DialogAction::ChangeLanguage; } );
            if ( !isExtraLanguageSupported ) {
                lastButtonRow.back().button.hide();
            }

            lastButtonRow.emplace_back( "~", defaultSpecialButtonSize, isEvilInterface, []( KeyboardRenderer & renderer ) {
                renderer.removeCharacter();
                return DialogAction::Backspace;
            } );
            break;
        case LayoutType::UpperCase:
            lastButtonRow.emplace_back( "|", defaultSpecialButtonSize, isEvilInterface, []( const KeyboardRenderer & ) { return DialogAction::LowerCase; } );
            lastButtonRow.back().isInvertedRenderingLogic = true;

            lastButtonRow.emplace_back( _( "Keyboard|123" ), defaultSpecialButtonSize, isEvilInterface,
                                        []( const KeyboardRenderer & ) { return DialogAction::AlphaNumeric; } );

            lastButtonRow.emplace_back( _( "Keyboard|SPACE" ), spacebarButtonSize, isEvilInterface, []( KeyboardRenderer & renderer ) {
                renderer.insertCharacter( ' ' );
                return DialogAction::AddLetter;
            } );

            lastButtonRow.emplace_back( "\x7F", defaultSpecialButtonSize, isEvilInterface, []( const KeyboardRenderer & ) { return DialogAction::ChangeLanguage; } );
            if ( !isExtraLanguageSupported ) {
                lastButtonRow.back().button.hide();
            }

            lastButtonRow.emplace_back( "~", defaultSpecialButtonSize, isEvilInterface, []( KeyboardRenderer & renderer ) {
                renderer.removeCharacter();
                return DialogAction::Backspace;
            } );
            break;
        case LayoutType::AlphaNumeric:
            lastButtonRow.emplace_back( "|", defaultSpecialButtonSize, isEvilInterface, []( const KeyboardRenderer & ) { return DialogAction::DoNothing; } );
            lastButtonRow.back().button.hide();

            lastButtonRow.emplace_back( _( "Keyboard|ABC" ), defaultSpecialButtonSize, isEvilInterface,
                                        []( const KeyboardRenderer & ) { return DialogAction::LowerCase; } );

            lastButtonRow.emplace_back( _( "Keyboard|SPACE" ), spacebarButtonSize, isEvilInterface, []( KeyboardRenderer & renderer ) {
                renderer.insertCharacter( ' ' );
                return DialogAction::AddLetter;
            } );

            lastButtonRow.emplace_back( "\x7F", defaultSpecialButtonSize, isEvilInterface, []( const KeyboardRenderer & ) { return DialogAction::ChangeLanguage; } );
            lastButtonRow.back().button.hide();

            lastButtonRow.emplace_back( "~", defaultSpecialButtonSize, isEvilInterface, []( KeyboardRenderer & renderer ) {
                renderer.removeCharacter();
                return DialogAction::Backspace;
            } );
            break;
        case LayoutType::SignedNumeric:
            lastButtonRow.emplace_back( "|", defaultSpecialButtonSize, isEvilInterface, []( const KeyboardRenderer & ) { return DialogAction::DoNothing; } );
            lastButtonRow.back().button.hide();

            lastButtonRow.emplace_back( "-", getDefaultButtonSize( fheroes2::SupportedLanguage::English ), isEvilInterface, []( KeyboardRenderer & renderer ) {
                renderer.swapSign();
                return DialogAction::AddLetter;
            } );

            lastButtonRow.emplace_back( "0", getDefaultButtonSize( fheroes2::SupportedLanguage::English ), isEvilInterface, []( KeyboardRenderer & renderer ) {
                renderer.insertCharacter( '0' );
                return DialogAction::AddLetter;
            } );

            lastButtonRow.emplace_back( "\x7F", getDefaultButtonSize( fheroes2::SupportedLanguage::English ), isEvilInterface,
                                        []( const KeyboardRenderer & ) { return DialogAction::ChangeLanguage; } );
            lastButtonRow.back().button.hide();

            lastButtonRow.emplace_back( "~", defaultSpecialButtonSize, isEvilInterface, []( KeyboardRenderer & renderer ) {
                renderer.removeCharacter();
                return DialogAction::Backspace;
            } );
            break;
        case LayoutType::UnsignedNumeric:
            lastButtonRow.emplace_back( "|", defaultSpecialButtonSize, isEvilInterface, []( const KeyboardRenderer & ) { return DialogAction::DoNothing; } );
            lastButtonRow.back().button.hide();

            lastButtonRow.emplace_back( "-", getDefaultButtonSize( fheroes2::SupportedLanguage::English ), isEvilInterface,
                                        []( const KeyboardRenderer & ) { return DialogAction::DoNothing; } );
            lastButtonRow.back().button.hide();

            lastButtonRow.emplace_back( "0", getDefaultButtonSize( fheroes2::SupportedLanguage::English ), isEvilInterface, []( KeyboardRenderer & renderer ) {
                renderer.insertCharacter( '0' );
                return DialogAction::AddLetter;
            } );

            lastButtonRow.emplace_back( "\x7F", getDefaultButtonSize( fheroes2::SupportedLanguage::English ), isEvilInterface,
                                        []( const KeyboardRenderer & ) { return DialogAction::ChangeLanguage; } );
            lastButtonRow.back().button.hide();

            lastButtonRow.emplace_back( "~", defaultSpecialButtonSize, isEvilInterface, []( KeyboardRenderer & renderer ) {
                renderer.removeCharacter();
                return DialogAction::Backspace;
            } );
            break;
        default:
            // Did you add a new layout type? Add the logic above!
            assert( 0 );
            break;
        }
    }

    void addExtraButtons( std::vector<std::vector<KeyboardButton>> & buttons, const LayoutType layoutType, const fheroes2::SupportedLanguage language,
                          const bool isEvilInterface, const bool isExtraLanguageSupported )
    {
        switch ( language ) {
        case fheroes2::SupportedLanguage::Belarusian:
        case fheroes2::SupportedLanguage::Czech:
        case fheroes2::SupportedLanguage::English:
<<<<<<< HEAD
        case fheroes2::SupportedLanguage::German:
=======
        case fheroes2::SupportedLanguage::French:
>>>>>>> b701d422
        case fheroes2::SupportedLanguage::Polish:
        case fheroes2::SupportedLanguage::Russian:
        case fheroes2::SupportedLanguage::Slovak:
        case fheroes2::SupportedLanguage::Ukrainian:
            addExtraStandardButtons( buttons, layoutType, isEvilInterface, isExtraLanguageSupported );
            break;
        default:
            assert( 0 );
            break;
        }
    }

    fheroes2::Rect getButtonsRoi( const std::vector<std::vector<KeyboardButton>> & buttonLayout, const fheroes2::Point & offset, const int32_t windowWidth )
    {
        std::vector<int32_t> offsets;

        int32_t maximumLength = 0;
        for ( const auto & buttonRow : buttonLayout ) {
            int32_t length = 0;
            for ( const auto & buttonInfo : buttonRow ) {
                length += buttonInfo.button.area().width;
            }

            length += ( static_cast<int32_t>( buttonRow.size() ) - 1 ) * buttonOffset;

            offsets.push_back( length );
            maximumLength = std::max( maximumLength, length );
        }

        for ( int32_t & rowOffset : offsets ) {
            rowOffset = ( windowWidth - 2 * offsetFromWindowBorders.x - rowOffset ) / 2;
        }

        fheroes2::Rect roi{ offset.x + offsets.front(), offset.y, 1, 1 };

        const size_t buttonRows = buttonLayout.size();

        for ( size_t i = 0; i < buttonRows; ++i ) {
            int32_t xOffset = offset.x + offsets[i];
            const int32_t newX = std::min( xOffset, roi.x );
            roi.width = ( roi.x - newX ) + roi.width;
            roi.x = newX;

            for ( const auto & buttonInfo : buttonLayout[i] ) {
                xOffset += buttonInfo.button.area().width + buttonOffset;
            }

            roi.width = std::max( xOffset - buttonOffset - roi.x, roi.width );
        }

        const int32_t yOffset = offset.y + static_cast<int32_t>( buttonRows * defaultButtonHeight + ( buttonRows - 1 ) * buttonOffset * 2 );

        // Take button shadow offset into account.
        roi.x += std::min( 0, buttonShadowOffset.x );
        roi.y += std::min( 0, buttonShadowOffset.y );
        roi.width += std::abs( buttonShadowOffset.x );
        roi.height = yOffset - roi.y + std::abs( buttonShadowOffset.y );

        return roi;
    }

    void renderButtons( std::vector<std::vector<KeyboardButton>> & buttonLayout, const fheroes2::Point & offset, fheroes2::Image & output, const int32_t windowWidth )
    {
        std::vector<int32_t> offsets;

        int32_t maximumLength = 0;
        for ( const auto & buttonRow : buttonLayout ) {
            int32_t length = 0;
            for ( const auto & buttonInfo : buttonRow ) {
                length += buttonInfo.button.area().width;
            }

            length += ( static_cast<int32_t>( buttonRow.size() ) - 1 ) * buttonOffset;

            offsets.push_back( length );
            maximumLength = std::max( maximumLength, length );
        }

        for ( int32_t & rowOffset : offsets ) {
            rowOffset = ( windowWidth - 2 * offsetFromWindowBorders.x - rowOffset ) / 2;
        }

        int32_t yOffset = offset.y;
        for ( size_t i = 0; i < buttonLayout.size(); ++i ) {
            int32_t xOffset = offset.x + offsets[i];
            for ( auto & buttonInfo : buttonLayout[i] ) {
                buttonInfo.button.setPosition( xOffset, yOffset );

                if ( buttonInfo.isInvertedRenderingLogic ) {
                    buttonInfo.button.press();
                }
                if ( buttonInfo.button.draw( output ) ) {
                    fheroes2::Blit( buttonInfo.buttonShadow, output, xOffset + buttonShadowOffset.x, yOffset );
                }
                xOffset += buttonInfo.button.area().width + buttonOffset;
            }

            yOffset += defaultButtonHeight + buttonOffset * 2;
        }
    }

    DialogAction handleButtonEvents( const std::vector<std::vector<KeyboardButton>> & buttonLayout, LocalEvent & le, KeyboardRenderer & renderer )
    {
        for ( const auto & buttonRow : buttonLayout ) {
            for ( const auto & buttonInfo : buttonRow ) {
                if ( buttonInfo.button.isVisible() && le.MouseClickLeft( buttonInfo.button.area() ) ) {
                    assert( buttonInfo.action );
                    return buttonInfo.action( renderer );
                }
            }
        }

        return DialogAction::DoNothing;
    }

    void updateButtonStates( std::vector<std::vector<KeyboardButton>> & buttonLayout, const LocalEvent & le )
    {
        for ( auto & buttonRow : buttonLayout ) {
            for ( auto & buttonInfo : buttonRow ) {
                if ( buttonInfo.isInvertedRenderingLogic ) {
                    buttonInfo.button.drawOnState( !le.isMouseLeftButtonPressedInArea( buttonInfo.button.area() ) );
                }
                else {
                    buttonInfo.button.drawOnState( le.isMouseLeftButtonPressedInArea( buttonInfo.button.area() ) );
                }
            }
        }
    }

    DialogAction processVirtualKeyboardEvent( const LayoutType layoutType, const fheroes2::SupportedLanguage language, const bool isExtraLanguageSupported,
                                              KeyboardRenderer & renderer )
    {
        std::vector<std::string> buttonLetters;
        std::vector<std::string> returnLetters;

        getCharacterLayout( layoutType, language, buttonLetters, returnLetters );

        const bool isNumericOnlyLayout = ( layoutType == LayoutType::SignedNumeric ) || ( layoutType == LayoutType::UnsignedNumeric );

        const int32_t windowWidth = isNumericOnlyLayout ? numpadWindowWidth : defaultWindowWidth;

        const bool isResized = renderer.resize(
            { windowWidth, defaultWindowHeight + ( static_cast<int32_t>( buttonLetters.size() ) - defaultLetterRows ) * ( defaultButtonHeight + buttonOffset * 2 ) } );

        const bool isEvilInterface = renderer.isEvilInterface();
        auto buttons = generateButtons( buttonLetters, returnLetters, layoutType, language, isEvilInterface );
        addExtraButtons( buttons, layoutType, language, isEvilInterface, isExtraLanguageSupported );

        const fheroes2::Rect windowRoi{ renderer.getWindowRoi() };
        const fheroes2::Rect buttonsRoi = getButtonsRoi( buttons, windowRoi.getPosition() + offsetFromWindowBorders, windowWidth );
        const fheroes2::Rect textRoi{ renderer.getTextRoi() };

        fheroes2::Display & display = fheroes2::Display::instance();
        const fheroes2::ImageRestorer restorer( display, buttonsRoi.x, buttonsRoi.y, buttonsRoi.width, buttonsRoi.height );

        renderButtons( buttons, windowRoi.getPosition() + offsetFromWindowBorders, display, windowWidth );

        const int buttonIcnId = isEvilInterface ? ICN::BUTTON_SMALL_OKAY_EVIL : ICN::BUTTON_SMALL_OKAY_GOOD;
        const fheroes2::Sprite & okayButtonReleasedImage = fheroes2::AGG::GetICN( buttonIcnId, 0 );
        const fheroes2::Sprite & okayButtonPressedImage = fheroes2::AGG::GetICN( buttonIcnId, 1 );

        const fheroes2::Point okayButtonPosition{ windowRoi.x + ( windowRoi.width - okayButtonReleasedImage.width() ) / 2, windowRoi.y + windowRoi.height - 35 };

        fheroes2::ButtonSprite okayButton( okayButtonPosition.x, okayButtonPosition.y, okayButtonReleasedImage, okayButtonPressedImage );

        // Render OKAY button and its shadow only if the keyboard dialog was resized.
        if ( isResized ) {
            okayButton.draw();
            fheroes2::addGradientShadow( okayButtonReleasedImage, display, okayButtonPosition, buttonShadowOffset );
        }

        display.render();

        DialogAction action = DialogAction::DoNothing;

        LocalEvent & le = LocalEvent::Get();

        Game::AnimateResetDelay( Game::DelayType::CURSOR_BLINK_DELAY );

        while ( le.HandleEvents( Game::isDelayNeeded( { Game::DelayType::CURSOR_BLINK_DELAY } ) ) ) {
            okayButton.drawOnState( le.isMouseLeftButtonPressedInArea( okayButton.area() ) );

            if ( le.MouseClickLeft( okayButton.area() ) || Game::HotKeyCloseWindow() ) {
                break;
            }

            action = handleButtonEvents( buttons, le, renderer );
            switch ( action ) {
            case DialogAction::DoNothing:
            case DialogAction::AddLetter:
            case DialogAction::Backspace:
                // Do nothing.
                break;
            default:
                return action;
            }

            updateButtonStates( buttons, le );

            if ( le.MouseClickLeft( textRoi ) ) {
                renderer.setCursorPosition( le.getMouseCursorPos().x, textRoi.x );
            }

            // Text input cursor blink.
            if ( Game::validateAnimationDelay( Game::DelayType::CURSOR_BLINK_DELAY ) ) {
                renderer.changeCursorState();
            }
        }

        return DialogAction::Close;
    }
}

namespace fheroes2
{
    void openVirtualKeyboard( std::string & output, size_t lengthLimit )
    {
        if ( lengthLimit == 0 ) {
            // A string longer than 64KB is extremely impossible.
            lengthLimit = std::numeric_limits<uint16_t>::max();
        }

        SupportedLanguage language = SupportedLanguage::English;
        DialogAction action = DialogAction::DoNothing;
        LayoutType layoutType = LayoutType::LowerCase;

        const SupportedLanguage currentGameLanguage = getCurrentLanguage();
        if ( currentGameLanguage == lastSelectedLanguage ) {
            language = lastSelectedLanguage;
        }

        KeyboardRenderer renderer( Display::instance(), output, lengthLimit, Settings::Get().isEvilInterfaceEnabled() );

        while ( action != DialogAction::Close ) {
            action = processVirtualKeyboardEvent( layoutType, language, isSupportedForLanguageSwitching( currentGameLanguage ), renderer );
            switch ( action ) {
            case DialogAction::AddLetter:
            case DialogAction::Backspace:
            case DialogAction::DoNothing:
                // These actions must not be processed here!
                assert( 0 );
                break;
            case DialogAction::LowerCase:
                layoutType = LayoutType::LowerCase;
                break;
            case DialogAction::UpperCase:
                layoutType = LayoutType::UpperCase;
                break;
            case DialogAction::AlphaNumeric:
                layoutType = LayoutType::AlphaNumeric;
                break;
            case DialogAction::ChangeLanguage:
                assert( isSupportedForLanguageSwitching( currentGameLanguage ) );

                if ( currentGameLanguage != SupportedLanguage::English ) {
                    if ( language == SupportedLanguage::English ) {
                        language = currentGameLanguage;
                    }
                    else {
                        language = SupportedLanguage::English;
                    }

                    lastSelectedLanguage = language;
                }
                break;
            case DialogAction::Close:
                return;
            default:
                // Did you add a new state? Add the logic above!
                assert( 0 );
                break;
            }
        }
    }

    void openVirtualNumpad( int32_t & output, const int32_t minValue /* = INT32_MIN */, const int32_t maxValue /* = INT32_MAX */ )
    {
        std::string strValue = std::to_string( output );
        DialogAction action = DialogAction::DoNothing;

        // Lets limit to 11 digits: minus and 10 digits for INT32_MIN
        KeyboardRenderer renderer( Display::instance(), strValue, 10, Settings::Get().isEvilInterfaceEnabled() );

        const LayoutType layoutType = ( minValue < 0 ) ? LayoutType::SignedNumeric : LayoutType::UnsignedNumeric;

        while ( action != DialogAction::Close ) {
            action = processVirtualKeyboardEvent( layoutType, SupportedLanguage::English, false, renderer );
            switch ( action ) {
            case DialogAction::AddLetter:
            case DialogAction::AlphaNumeric:
            case DialogAction::Backspace:
            case DialogAction::ChangeLanguage:
            case DialogAction::DoNothing:
            case DialogAction::LowerCase:
            case DialogAction::UpperCase:
                // These actions must not be processed here!
                assert( 0 );
                break;
            case DialogAction::Close: {
                const auto handleInvalidValue = [&action]() {
                    showStandardTextMessage( _( "Error" ), _( "The entered value is invalid." ), Dialog::OK );

                    action = DialogAction::DoNothing;
                };

                const auto handleOutOfRange = [&action, &minValue, &maxValue]() {
                    std::string errorMessage = _( "The entered value is out of range.\nIt should be not less than %{minValue} and not more than %{maxValue}." );
                    StringReplace( errorMessage, "%{minValue}", minValue );
                    StringReplace( errorMessage, "%{maxValue}", maxValue );

                    showStandardTextMessage( _( "Error" ), std::move( errorMessage ), Dialog::OK );

                    action = DialogAction::DoNothing;
                };

                try {
                    const int32_t intValue = std::stoi( strValue );
                    if ( intValue < minValue || intValue > maxValue ) {
                        handleOutOfRange();
                        break;
                    }

                    output = intValue;
                    return;
                }
                // The string can be empty or contain only a minus sign (when entering a negative number and then deleting numeric characters using the Backspace key)
                catch ( std::invalid_argument & ) {
                    handleInvalidValue();
                }
                catch ( std::out_of_range & ) {
                    handleOutOfRange();
                }

                break;
            }
            default:
                // Did you add a new state? Add the logic above!
                assert( 0 );
                break;
            }
        }
    }
}<|MERGE_RESOLUTION|>--- conflicted
+++ resolved
@@ -323,11 +323,8 @@
         case fheroes2::SupportedLanguage::Belarusian:
         case fheroes2::SupportedLanguage::Czech:
         case fheroes2::SupportedLanguage::English:
-<<<<<<< HEAD
+        case fheroes2::SupportedLanguage::French:
         case fheroes2::SupportedLanguage::German:
-=======
-        case fheroes2::SupportedLanguage::French:
->>>>>>> b701d422
         case fheroes2::SupportedLanguage::Polish:
         case fheroes2::SupportedLanguage::Russian:
         case fheroes2::SupportedLanguage::Slovak:
@@ -356,13 +353,10 @@
             return { "\xCC\x8A\xC8\xD8\x8E\xDD\xC1\xCD\xC9", "QWERTZUIOP\xDA", "ASDFGHJKL\xD9", "YXCVBNM" };
         case fheroes2::SupportedLanguage::English:
             return { "QWERTYUIOP", "ASDFGHJKL", "ZXCVBNM" };
-<<<<<<< HEAD
+        case fheroes2::SupportedLanguage::French:
+            return { "\xC9\xC8\xC7\xC0\xC2\xCA\xCB\xCD\xCE\xCF\xDB\xDC", "AZERTYUIOP\xD4", "QSDFGHJKLM\xD9", "WXCVBN" };
         case fheroes2::SupportedLanguage::German:
             return { "QWERTZUIOP\xDC", "ASDFGHJKL\xD6\xC4", "YXCVBNM\xDF" };
-=======
-        case fheroes2::SupportedLanguage::French:
-            return { "\xC9\xC8\xC7\xC0\xC2\xCA\xCB\xCD\xCE\xCF\xDB\xDC", "AZERTYUIOP\xD4", "QSDFGHJKLM\xD9", "WXCVBN" };
->>>>>>> b701d422
         case fheroes2::SupportedLanguage::Polish:
             return { "\x8C\x8F\xA3\xA5\xAF\xC6\xCA\xD1\xD3", "QWERTYUIOP", "ASDFGHJKL", "ZXCVBNM" };
         case fheroes2::SupportedLanguage::Russian:
@@ -389,13 +383,10 @@
             return { "\xEC\x9A\xE8\xF8\xBE\xFD\xE1\xED\xE9", "qwertzuiop\xFA", "asdfghjkl\xF9", "yxcvbnm" };
         case fheroes2::SupportedLanguage::English:
             return { "qwertyuiop", "asdfghjkl", "zxcvbnm" };
-<<<<<<< HEAD
+        case fheroes2::SupportedLanguage::French:
+            return { "\xE9\xE8\xE7\xE0\xE2\xEA\xEB\xED\xEE\xEF\xFB\xFC", "azertyuiop\xF4", "qsdfghjklm\xF9", "wxcvbn" };
         case fheroes2::SupportedLanguage::German:
             return { "qwertzuiop\xFC", "asdfghjkl\xF6\xE4", "yxcvbnm\xDF" };
-=======
-        case fheroes2::SupportedLanguage::French:
-            return { "\xE9\xE8\xE7\xE0\xE2\xEA\xEB\xED\xEE\xEF\xFB\xFC", "azertyuiop\xF4", "qsdfghjklm\xF9", "wxcvbn" };
->>>>>>> b701d422
         case fheroes2::SupportedLanguage::Polish:
             return { "\x9C\x9F\xB3\xB9\xBF\xE6\xEA\xF1\xF3", "qwertyuiop", "asdfghjkl", "zxcvbnm" };
         case fheroes2::SupportedLanguage::Russian:
@@ -622,11 +613,8 @@
         case fheroes2::SupportedLanguage::Belarusian:
         case fheroes2::SupportedLanguage::Czech:
         case fheroes2::SupportedLanguage::English:
-<<<<<<< HEAD
+        case fheroes2::SupportedLanguage::French:
         case fheroes2::SupportedLanguage::German:
-=======
-        case fheroes2::SupportedLanguage::French:
->>>>>>> b701d422
         case fheroes2::SupportedLanguage::Polish:
         case fheroes2::SupportedLanguage::Russian:
         case fheroes2::SupportedLanguage::Slovak:
