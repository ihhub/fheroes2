/***************************************************************************
 *   fheroes2: https://github.com/ihhub/fheroes2                           *
 *   Copyright (C) 2023 - 2025                                             *
 *                                                                         *
 *   This program is free software; you can redistribute it and/or modify  *
 *   it under the terms of the GNU General Public License as published by  *
 *   the Free Software Foundation; either version 2 of the License, or     *
 *   (at your option) any later version.                                   *
 *                                                                         *
 *   This program is distributed in the hope that it will be useful,       *
 *   but WITHOUT ANY WARRANTY; without even the implied warranty of        *
 *   MERCHANTABILITY or FITNESS FOR A PARTICULAR PURPOSE.  See the         *
 *   GNU General Public License for more details.                          *
 *                                                                         *
 *   You should have received a copy of the GNU General Public License     *
 *   along with this program; if not, write to the                         *
 *   Free Software Foundation, Inc.,                                       *
 *   59 Temple Place - Suite 330, Boston, MA  02111-1307, USA.             *
 ***************************************************************************/

#include "ui_keyboard.h"

#include <algorithm>
#include <cassert>
#include <cstdlib>
#include <functional>
#include <limits>
#include <memory>
#include <stdexcept>
#include <utility>
#include <vector>

#include "agg_image.h"
#include "dialog.h"
#include "game_delays.h"
#include "game_hotkeys.h"
#include "game_language.h"
#include "icn.h"
#include "image.h"
#include "localevent.h"
#include "math_base.h"
#include "pal.h"
#include "screen.h"
#include "settings.h"
#include "tools.h"
#include "translations.h"
#include "ui_button.h"
#include "ui_dialog.h"
#include "ui_language.h"
#include "ui_text.h"
#include "ui_tool.h"
#include "ui_window.h"

namespace
{
    const int32_t buttonOffset{ 8 };
    const int32_t defaultButtonHeight{ 25 };
    const fheroes2::Size defaultSpecialButtonSize{ 54, defaultButtonHeight };
    const fheroes2::Size spacebarButtonSize{ 175, defaultButtonHeight };
    const int32_t defaultWindowWidth{ 520 };
    const int32_t numpadWindowWidth{ 320 };
    const int32_t defaultWindowHeight{ 250 };
    const int32_t defaultLetterRows{ 3 };
    const fheroes2::Point buttonShadowOffset{ -5, 5 };
    const fheroes2::Point offsetFromWindowBorders{ 25, 50 };
    const fheroes2::Size inputAreaSize{ 268, 21 };
    const int32_t inputAreaBorders{ 2 };
    const int32_t inputAreaOffsetFromWindowTop{ 20 };

    fheroes2::SupportedLanguage lastSelectedLanguage{ fheroes2::SupportedLanguage::English };

    bool isSupportedForLanguageSwitching( const fheroes2::SupportedLanguage language )
    {
        switch ( language ) {
        case fheroes2::SupportedLanguage::Czech:
        case fheroes2::SupportedLanguage::English:
            // English is a default language so it is not considered as an extra language.
            return false;
        case fheroes2::SupportedLanguage::Belarusian:
        case fheroes2::SupportedLanguage::Polish:
        case fheroes2::SupportedLanguage::Russian:
        case fheroes2::SupportedLanguage::Slovak:
        case fheroes2::SupportedLanguage::Ukrainian:
            return true;
        default:
            break;
        }

        return false;
    }

    enum class DialogAction : int
    {
        DoNothing,
        AddLetter,
        UpperCase,
        LowerCase,
        AlphaNumeric,
        ChangeLanguage,
        Backspace,
        Close
    };

    enum class LayoutType : int
    {
        LowerCase,
        UpperCase,
        AlphaNumeric,
        SignedNumeric,
        UnsignedNumeric
    };

    class KeyboardRenderer
    {
    public:
        KeyboardRenderer( fheroes2::Display & output, std::string & info, const size_t lengthLimit, const bool evilInterface )
            : _output( output )
            , _info( info )
            , _lengthLimit( lengthLimit )
            , _isEvilInterface( evilInterface )
            , _cursorPosition( info.size() )
        {
            // Do nothing.
        }

        fheroes2::Rect getWindowRoi() const
        {
            if ( !_window ) {
                // You are calling this method for an empty renderer!
                assert( 0 );
                return {};
            }

            return _window->activeArea();
        }

        fheroes2::Rect getTextRoi() const
        {
            const fheroes2::Rect windowRoi{ getWindowRoi() };
            return { windowRoi.x + ( windowRoi.width - inputAreaSize.width ) / 2 + inputAreaBorders, windowRoi.y + inputAreaOffsetFromWindowTop + inputAreaBorders,
                     inputAreaSize.width - inputAreaBorders * 2, inputAreaSize.height - inputAreaBorders * 2 };
        }

        bool isEvilInterface() const
        {
            return _isEvilInterface;
        }

        // Returns true if keyboard dialog resize was made.
        bool resize( const fheroes2::Size & size )
        {
            if ( _window && size.width == _window->activeArea().width && size.height == _window->activeArea().height ) {
                // This is the same window size. Nothing to do.
                return false;
            }

            assert( size.width > 0 && size.height > 0 );

            const fheroes2::Point defaultOffset{ ( _output.width() - size.width ) / 2, ( _output.height() - defaultWindowHeight ) / 2 };
            const fheroes2::Point offset{ defaultOffset.x, defaultOffset.y - ( size.height - defaultWindowHeight ) };

            // It is important to destroy the previous window to avoid rendering issues.
            _window.reset();

            _window = std::make_unique<fheroes2::StandardWindow>( offset.x, offset.y, size.width, size.height, true, _output );

            _window->render();

            renderInputArea();

            return true;
        }

        void insertCharacter( const char character )
        {
            if ( _info.size() >= _lengthLimit ) {
                // Do not add more characters as the string is already long enough.
                return;
            }

            _info.insert( _cursorPosition, 1, character );

            ++_cursorPosition;

            _output.render( renderInputArea() );
        }

        void removeCharacter()
        {
            if ( _info.empty() || _cursorPosition == 0 ) {
                return;
            }

            if ( _cursorPosition >= _info.size() ) {
                _info.pop_back();
            }
            else {
                _info.erase( _cursorPosition - 1, 1 );
            }

            --_cursorPosition;

            _output.render( renderInputArea() );
        }

        void swapSign()
        {
            if ( _info.empty() ) {
                return;
            }

            if ( _info.front() == '-' ) {
                _info = _info.substr( 1 );

                if ( _cursorPosition > 0 ) {
                    --_cursorPosition;
                }

                _output.render( renderInputArea() );

                return;
            }

            _info.insert( _info.begin(), '-' );
            ++_cursorPosition;

            _output.render( renderInputArea() );
        }

        void changeCursorState()
        {
            _isCursorVisible = !_isCursorVisible;

            renderInputArea();
        }

        void setCursorPosition( const int32_t clickXPosition, const int32_t startXPosition )
        {
            _cursorPosition = fheroes2::getTextInputCursorPosition( _info, fheroes2::FontType::normalWhite(), _cursorPosition, clickXPosition, startXPosition );

            renderInputArea();
        }

    private:
        fheroes2::Display & _output;
        std::string & _info;
        size_t _lengthLimit{ 255 };
        std::unique_ptr<fheroes2::StandardWindow> _window;
        const bool _isEvilInterface{ false };
        bool _isCursorVisible{ true };
        size_t _cursorPosition{ 0 };

        fheroes2::Rect renderInputArea()
        {
            const fheroes2::Rect & windowRoi = _window->activeArea();
            const fheroes2::Rect outputRoi{ windowRoi.x + ( windowRoi.width - inputAreaSize.width ) / 2, windowRoi.y + inputAreaOffsetFromWindowTop, inputAreaSize.width,
                                            inputAreaSize.height };

            const fheroes2::Sprite & initialWindow = fheroes2::AGG::GetICN( ICN::REQBKG, 0 );
            fheroes2::Copy( initialWindow, 40, 286, _output, outputRoi.x, outputRoi.y, outputRoi.width, outputRoi.height );

            if ( _isEvilInterface ) {
                fheroes2::ApplyPalette( _output, outputRoi.x, outputRoi.y, _output, outputRoi.x, outputRoi.y, outputRoi.width, outputRoi.height,
                                        PAL::GetPalette( PAL::PaletteType::GOOD_TO_EVIL_INTERFACE ) );
            }

            fheroes2::Text textUI( insertCharToString( _info, _cursorPosition, _isCursorVisible ? '_' : '\x7F' ), fheroes2::FontType::normalWhite() );
            textUI.fitToOneRow( inputAreaSize.width - inputAreaBorders * 2 );

            textUI.draw( windowRoi.x + ( windowRoi.width - inputAreaSize.width ) / 2 + inputAreaBorders,
                         windowRoi.y + inputAreaSize.height + ( inputAreaSize.height - textUI.height() ) / 2 + inputAreaBorders, _output );

            return outputRoi;
        }
    };

    struct KeyboardButton
    {
        KeyboardButton() = default;

        KeyboardButton( std::string input, const fheroes2::Size buttonSize, const bool isEvilInterface, std::function<DialogAction( KeyboardRenderer & )> actionEvent )
            : text( std::move( input ) )
            , action( std::move( actionEvent ) )
        {
            fheroes2::Sprite released;
            fheroes2::Sprite pressed;
<<<<<<< HEAD
            makeButtonSprites( released, pressed, text, { buttonWidth, 25 }, isEvilInterface, false );
=======
            makeButtonSprites( released, pressed, text, buttonSize, isEvilInterface, isEvilInterface ? ICN::STONEBAK_EVIL : ICN::STONEBAK );
>>>>>>> eb17f551
            button.setSprite( released, pressed );

            // Make Image with shadow for button to Blit it during render.
            buttonShadow.resize( released.width() + std::abs( buttonShadowOffset.x ), released.height() + std::abs( buttonShadowOffset.y ) );
            buttonShadow.reset();
            fheroes2::addGradientShadow( released, buttonShadow, { -std::min( 0, buttonShadowOffset.x ), -std::min( 0, buttonShadowOffset.y ) }, buttonShadowOffset );
        }

        KeyboardButton( const KeyboardButton & ) = delete;

        KeyboardButton( KeyboardButton && ) noexcept = default;

        ~KeyboardButton() = default;

        KeyboardButton & operator=( const KeyboardButton & ) = delete;

        KeyboardButton & operator=( KeyboardButton && ) = default;

        std::string text;

        std::function<DialogAction( KeyboardRenderer & )> action;

        fheroes2::ButtonSprite button;
        fheroes2::Image buttonShadow;

        // This is used only for buttons which should have pressed state for some layouts.
        bool isInvertedRenderingLogic{ false };
    };

    std::vector<std::string> getAlphaNumericCharacterLayout( const fheroes2::SupportedLanguage language )
    {
        // Numeric layout can be used for special letters as well.
        switch ( language ) {
        case fheroes2::SupportedLanguage::Belarusian:
        case fheroes2::SupportedLanguage::Czech:
        case fheroes2::SupportedLanguage::English:
        case fheroes2::SupportedLanguage::Polish:
        case fheroes2::SupportedLanguage::Russian:
        case fheroes2::SupportedLanguage::Slovak:
        case fheroes2::SupportedLanguage::Ukrainian:
            return { "1234567890", "-:;()_+=", "[].,!'?" };
        default:
            // Did you add a new layout type? Add the logic above!
            assert( 0 );
            break;
        }

        return {};
    }

    std::vector<std::string> getNumericCharacterLayout()
    {
        return { "123", "456", "789" };
    }

    std::vector<std::string> getCapitalCharacterLayout( const fheroes2::SupportedLanguage language )
    {
        switch ( language ) {
        case fheroes2::SupportedLanguage::Belarusian:
            return { "\xC9\xD6\xD3\xCA\xC5\xCD\xC3\xD8\xA1\xC7\xD5\x92", "\xD4\xDB\xC2\xC0\xCF\xD0\xCE\xCB\xC4\xC6\xDD", "\xDF\xD7\xD1\xCC\xB2\xD2\xDC\xC1\xDE\xA8" };
        case fheroes2::SupportedLanguage::Czech:
            return { "\xCC\x8A\xC8\xD8\x8E\xDD\xC1\xCD\xC9", "QWERTZUIOP\xDA", "ASDFGHJKL\xD9", "YXCVBNM" };
        case fheroes2::SupportedLanguage::English:
            return { "QWERTYUIOP", "ASDFGHJKL", "ZXCVBNM" };
        case fheroes2::SupportedLanguage::Polish:
            return { "\x8C\x8F\xA3\xA5\xAF\xC6\xCA\xD1\xD3", "QWERTYUIOP", "ASDFGHJKL", "ZXCVBNM" };
        case fheroes2::SupportedLanguage::Russian:
            return { "\xC9\xD6\xD3\xCA\xC5\xCD\xC3\xD8\xD9\xC7\xD5\xDA", "\xD4\xDB\xC2\xC0\xCF\xD0\xCE\xCB\xC4\xC6\xDD", "\xDF\xD7\xD1\xCC\xC8\xD2\xDC\xC1\xDE\xA8" };
        case fheroes2::SupportedLanguage::Slovak:
            return { "\xCF\xBC\x8A\xC8\x8D\x8E\xDD\xC1\xCD\xC9\xD3", "QWERTZUIOP\xDA", "ASDFGHJKL\xD4\xD2", "\xC4YXCVBNM\xC5\xC0" };
        case fheroes2::SupportedLanguage::Ukrainian:
            return { "\xC9\xD6\xD3\xCA\xC5\xCD\xC3\xD8\xD9\xC7\xD5\xAF", "\xD4\xB2\xC2\xC0\xCF\xD0\xCE\xCB\xC4\xC6\xAA", "\xDF\xD7\xD1\xCC\xC8\xD2\xDC\xC1\xDE\xA5" };
        default:
            // Did you add a new layout type? Add the logic above!
            assert( 0 );
            break;
        }

        return {};
    }

    std::vector<std::string> getNonCapitalCharacterLayout( const fheroes2::SupportedLanguage language )
    {
        switch ( language ) {
        case fheroes2::SupportedLanguage::Belarusian:
            return { "\xE9\xF6\xF3\xEA\xE5\xED\xE3\xF8\xA2\xE7\xF5\x92", "\xF4\xFB\xE2\xE0\xEF\xF0\xEE\xEB\xE4\xE6\xFD", "\xFF\xF7\xF1\xEC\xB3\xF2\xFC\xE1\xFE\xB8" };
        case fheroes2::SupportedLanguage::Czech:
            return { "\xEC\x9A\xE8\xF8\xBE\xFD\xE1\xED\xE9", "qwertzuiop\xFA", "asdfghjkl\xF9", "yxcvbnm" };
        case fheroes2::SupportedLanguage::English:
            return { "qwertyuiop", "asdfghjkl", "zxcvbnm" };
        case fheroes2::SupportedLanguage::Polish:
            return { "\x9C\x9F\xB3\xB9\xBF\xE6\xEA\xF1\xF3", "qwertyuiop", "asdfghjkl", "zxcvbnm" };
        case fheroes2::SupportedLanguage::Russian:
            return { "\xE9\xF6\xF3\xEA\xE5\xED\xE3\xF8\xF9\xE7\xF5\xFA", "\xF4\xFB\xE2\xE0\xEF\xF0\xEE\xEB\xE4\xE6\xFD", "\xFF\xF7\xF1\xEC\xE8\xF2\xFC\xE1\xFE\xB8" };
        case fheroes2::SupportedLanguage::Slovak:
            return { "\xEF\xBE\x9A\xE8\x9D\x9E\xFD\xE1\xED\xE9\xF3", "qwertzuiop\xFA", "asdfghjkl\xF4\xF2", "\xE4yxcvbnm\xE5\xE0" };
        case fheroes2::SupportedLanguage::Ukrainian:
            return { "\xE9\xF6\xF3\xEA\xE5\xED\xE3\xF8\xF9\xE7\xF5\xBF", "\xF4\xB3\xE2\xE0\xEF\xF0\xEE\xEB\xE4\xE6\xBA", "\xFF\xF7\xF1\xEC\xE8\xF2\xFC\xE1\xFE\xB4" };
        default:
            // Did you add a new layout type? Add the logic above!
            assert( 0 );
            break;
        }

        return {};
    }

    void getCharacterLayout( const LayoutType layoutType, const fheroes2::SupportedLanguage language, std::vector<std::string> & buttonLetters,
                             std::vector<std::string> & returnLetters )
    {
        switch ( layoutType ) {
        case LayoutType::LowerCase:
            buttonLetters = getCapitalCharacterLayout( language );
            returnLetters = getNonCapitalCharacterLayout( language );
            break;
        case LayoutType::UpperCase:
            buttonLetters = getCapitalCharacterLayout( language );
            returnLetters = buttonLetters;
            break;
        case LayoutType::AlphaNumeric:
            buttonLetters = getAlphaNumericCharacterLayout( language );
            returnLetters = buttonLetters;
            break;
        case LayoutType::SignedNumeric:
        case LayoutType::UnsignedNumeric:
            buttonLetters = getNumericCharacterLayout();
            returnLetters = buttonLetters;
            break;
        default:
            // Did you add a new layout type? Add the logic above!
            assert( 0 );
            break;
        }
    }

    fheroes2::Size getDefaultButtonSize( const fheroes2::SupportedLanguage language )
    {
        // Different languages have different number of letters per row.
        // We cannot expand the virtual keyboard window beyond 640 pixels but we can change the size of buttons.
        switch ( language ) {
        case fheroes2::SupportedLanguage::Czech:
        case fheroes2::SupportedLanguage::English:
        case fheroes2::SupportedLanguage::Polish:
            return { 30, defaultButtonHeight };
        case fheroes2::SupportedLanguage::Belarusian:
        case fheroes2::SupportedLanguage::Russian:
        case fheroes2::SupportedLanguage::Slovak:
        case fheroes2::SupportedLanguage::Ukrainian:
            return { 24, defaultButtonHeight };
        default:
            // Did you add a new supported language? Add the value above!
            assert( 0 );
            break;
        }

        return {};
    }

    std::vector<std::vector<KeyboardButton>> generateButtons( const std::vector<std::string> & buttonLetters, const std::vector<std::string> & returnLetters,
                                                              const LayoutType layoutType, const fheroes2::SupportedLanguage language, const bool isEvilInterface )
    {
        assert( buttonLetters.size() == returnLetters.size() );

        // This is required in order to render proper text on buttons but do not change Okay button in the window.
        const fheroes2::LanguageSwitcher switcher( language );

        std::vector<std::vector<KeyboardButton>> buttons;
        buttons.resize( buttonLetters.size() );

        const fheroes2::Size buttonSize
            = ( layoutType == LayoutType::AlphaNumeric ) ? getDefaultButtonSize( fheroes2::SupportedLanguage::English ) : getDefaultButtonSize( language );

        for ( size_t i = 0; i < buttonLetters.size(); ++i ) {
            assert( buttonLetters[i].size() == returnLetters[i].size() );
            for ( size_t buttonId = 0; buttonId < buttonLetters[i].size(); ++buttonId ) {
                buttons[i].emplace_back( std::string( 1, buttonLetters[i][buttonId] ), buttonSize, isEvilInterface,
                                         [letter = returnLetters[i][buttonId]]( KeyboardRenderer & renderer ) {
                                             renderer.insertCharacter( letter );
                                             return DialogAction::AddLetter;
                                         } );
            }
        }

        return buttons;
    }

    void addExtraStandardButtons( std::vector<std::vector<KeyboardButton>> & buttons, const LayoutType layoutType, const bool isEvilInterface,
                                  const bool isExtraLanguageSupported )
    {
        auto & lastButtonRow = buttons.emplace_back();

        switch ( layoutType ) {
        case LayoutType::LowerCase:
            lastButtonRow.emplace_back( "|", defaultSpecialButtonSize, isEvilInterface, []( const KeyboardRenderer & ) { return DialogAction::UpperCase; } );

            lastButtonRow.emplace_back( _( "Keyboard|123" ), defaultSpecialButtonSize, isEvilInterface,
                                        []( const KeyboardRenderer & ) { return DialogAction::AlphaNumeric; } );

            lastButtonRow.emplace_back( _( "Keyboard|SPACE" ), spacebarButtonSize, isEvilInterface, []( KeyboardRenderer & renderer ) {
                renderer.insertCharacter( ' ' );
                return DialogAction::AddLetter;
            } );

            lastButtonRow.emplace_back( "\x7F", defaultSpecialButtonSize, isEvilInterface, []( const KeyboardRenderer & ) { return DialogAction::ChangeLanguage; } );
            if ( !isExtraLanguageSupported ) {
                lastButtonRow.back().button.hide();
            }

            lastButtonRow.emplace_back( "~", defaultSpecialButtonSize, isEvilInterface, []( KeyboardRenderer & renderer ) {
                renderer.removeCharacter();
                return DialogAction::Backspace;
            } );
            break;
        case LayoutType::UpperCase:
            lastButtonRow.emplace_back( "|", defaultSpecialButtonSize, isEvilInterface, []( const KeyboardRenderer & ) { return DialogAction::LowerCase; } );
            lastButtonRow.back().isInvertedRenderingLogic = true;

            lastButtonRow.emplace_back( _( "Keyboard|123" ), defaultSpecialButtonSize, isEvilInterface,
                                        []( const KeyboardRenderer & ) { return DialogAction::AlphaNumeric; } );

            lastButtonRow.emplace_back( _( "Keyboard|SPACE" ), spacebarButtonSize, isEvilInterface, []( KeyboardRenderer & renderer ) {
                renderer.insertCharacter( ' ' );
                return DialogAction::AddLetter;
            } );

            lastButtonRow.emplace_back( "\x7F", defaultSpecialButtonSize, isEvilInterface, []( const KeyboardRenderer & ) { return DialogAction::ChangeLanguage; } );
            if ( !isExtraLanguageSupported ) {
                lastButtonRow.back().button.hide();
            }

            lastButtonRow.emplace_back( "~", defaultSpecialButtonSize, isEvilInterface, []( KeyboardRenderer & renderer ) {
                renderer.removeCharacter();
                return DialogAction::Backspace;
            } );
            break;
        case LayoutType::AlphaNumeric:
            lastButtonRow.emplace_back( "|", defaultSpecialButtonSize, isEvilInterface, []( const KeyboardRenderer & ) { return DialogAction::DoNothing; } );
            lastButtonRow.back().button.hide();

            lastButtonRow.emplace_back( _( "Keyboard|ABC" ), defaultSpecialButtonSize, isEvilInterface,
                                        []( const KeyboardRenderer & ) { return DialogAction::LowerCase; } );

            lastButtonRow.emplace_back( _( "Keyboard|SPACE" ), spacebarButtonSize, isEvilInterface, []( KeyboardRenderer & renderer ) {
                renderer.insertCharacter( ' ' );
                return DialogAction::AddLetter;
            } );

            lastButtonRow.emplace_back( "\x7F", defaultSpecialButtonSize, isEvilInterface, []( const KeyboardRenderer & ) { return DialogAction::ChangeLanguage; } );
            lastButtonRow.back().button.hide();

            lastButtonRow.emplace_back( "~", defaultSpecialButtonSize, isEvilInterface, []( KeyboardRenderer & renderer ) {
                renderer.removeCharacter();
                return DialogAction::Backspace;
            } );
            break;
        case LayoutType::SignedNumeric:
            lastButtonRow.emplace_back( "|", defaultSpecialButtonSize, isEvilInterface, []( const KeyboardRenderer & ) { return DialogAction::DoNothing; } );
            lastButtonRow.back().button.hide();

            lastButtonRow.emplace_back( "-", getDefaultButtonSize( fheroes2::SupportedLanguage::English ), isEvilInterface, []( KeyboardRenderer & renderer ) {
                renderer.swapSign();
                return DialogAction::AddLetter;
            } );

            lastButtonRow.emplace_back( "0", getDefaultButtonSize( fheroes2::SupportedLanguage::English ), isEvilInterface, []( KeyboardRenderer & renderer ) {
                renderer.insertCharacter( '0' );
                return DialogAction::AddLetter;
            } );

            lastButtonRow.emplace_back( "\x7F", getDefaultButtonSize( fheroes2::SupportedLanguage::English ), isEvilInterface,
                                        []( const KeyboardRenderer & ) { return DialogAction::ChangeLanguage; } );
            lastButtonRow.back().button.hide();

            lastButtonRow.emplace_back( "~", defaultSpecialButtonSize, isEvilInterface, []( KeyboardRenderer & renderer ) {
                renderer.removeCharacter();
                return DialogAction::Backspace;
            } );
            break;
        case LayoutType::UnsignedNumeric:
            lastButtonRow.emplace_back( "|", defaultSpecialButtonSize, isEvilInterface, []( const KeyboardRenderer & ) { return DialogAction::DoNothing; } );
            lastButtonRow.back().button.hide();

            lastButtonRow.emplace_back( "-", getDefaultButtonSize( fheroes2::SupportedLanguage::English ), isEvilInterface,
                                        []( const KeyboardRenderer & ) { return DialogAction::DoNothing; } );
            lastButtonRow.back().button.hide();

            lastButtonRow.emplace_back( "0", getDefaultButtonSize( fheroes2::SupportedLanguage::English ), isEvilInterface, []( KeyboardRenderer & renderer ) {
                renderer.insertCharacter( '0' );
                return DialogAction::AddLetter;
            } );

            lastButtonRow.emplace_back( "\x7F", getDefaultButtonSize( fheroes2::SupportedLanguage::English ), isEvilInterface,
                                        []( const KeyboardRenderer & ) { return DialogAction::ChangeLanguage; } );
            lastButtonRow.back().button.hide();

            lastButtonRow.emplace_back( "~", defaultSpecialButtonSize, isEvilInterface, []( KeyboardRenderer & renderer ) {
                renderer.removeCharacter();
                return DialogAction::Backspace;
            } );
            break;
        default:
            // Did you add a new layout type? Add the logic above!
            assert( 0 );
            break;
        }
    }

    void addExtraButtons( std::vector<std::vector<KeyboardButton>> & buttons, const LayoutType layoutType, const fheroes2::SupportedLanguage language,
                          const bool isEvilInterface, const bool isExtraLanguageSupported )
    {
        switch ( language ) {
        case fheroes2::SupportedLanguage::Belarusian:
        case fheroes2::SupportedLanguage::Czech:
        case fheroes2::SupportedLanguage::English:
        case fheroes2::SupportedLanguage::Polish:
        case fheroes2::SupportedLanguage::Russian:
        case fheroes2::SupportedLanguage::Slovak:
        case fheroes2::SupportedLanguage::Ukrainian:
            addExtraStandardButtons( buttons, layoutType, isEvilInterface, isExtraLanguageSupported );
            break;
        default:
            assert( 0 );
            break;
        }
    }

    fheroes2::Rect getButtonsRoi( const std::vector<std::vector<KeyboardButton>> & buttonLayout, const fheroes2::Point & offset, const int32_t windowWidth )
    {
        std::vector<int32_t> offsets;

        int32_t maximumLength = 0;
        for ( const auto & buttonRow : buttonLayout ) {
            int32_t length = 0;
            for ( const auto & buttonInfo : buttonRow ) {
                length += buttonInfo.button.area().width;
            }

            length += ( static_cast<int32_t>( buttonRow.size() ) - 1 ) * buttonOffset;

            offsets.push_back( length );
            maximumLength = std::max( maximumLength, length );
        }

        for ( int32_t & rowOffset : offsets ) {
            rowOffset = ( windowWidth - 2 * offsetFromWindowBorders.x - rowOffset ) / 2;
        }

        fheroes2::Rect roi{ offset.x + offsets.front(), offset.y, 1, 1 };

        const size_t buttonRows = buttonLayout.size();

        for ( size_t i = 0; i < buttonRows; ++i ) {
            int32_t xOffset = offset.x + offsets[i];
            const int32_t newX = std::min( xOffset, roi.x );
            roi.width = ( roi.x - newX ) + roi.width;
            roi.x = newX;

            for ( const auto & buttonInfo : buttonLayout[i] ) {
                xOffset += buttonInfo.button.area().width + buttonOffset;
            }

            roi.width = std::max( xOffset - buttonOffset - roi.x, roi.width );
        }

        const int32_t yOffset = offset.y + static_cast<int32_t>( buttonRows * defaultButtonHeight + ( buttonRows - 1 ) * buttonOffset * 2 );

        // Take button shadow offset into account.
        roi.x += std::min( 0, buttonShadowOffset.x );
        roi.y += std::min( 0, buttonShadowOffset.y );
        roi.width += std::abs( buttonShadowOffset.x );
        roi.height = yOffset - roi.y + std::abs( buttonShadowOffset.y );

        return roi;
    }

    void renderButtons( std::vector<std::vector<KeyboardButton>> & buttonLayout, const fheroes2::Point & offset, fheroes2::Image & output, const int32_t windowWidth )
    {
        std::vector<int32_t> offsets;

        int32_t maximumLength = 0;
        for ( const auto & buttonRow : buttonLayout ) {
            int32_t length = 0;
            for ( const auto & buttonInfo : buttonRow ) {
                length += buttonInfo.button.area().width;
            }

            length += ( static_cast<int32_t>( buttonRow.size() ) - 1 ) * buttonOffset;

            offsets.push_back( length );
            maximumLength = std::max( maximumLength, length );
        }

        for ( int32_t & rowOffset : offsets ) {
            rowOffset = ( windowWidth - 2 * offsetFromWindowBorders.x - rowOffset ) / 2;
        }

        int32_t yOffset = offset.y;
        for ( size_t i = 0; i < buttonLayout.size(); ++i ) {
            int32_t xOffset = offset.x + offsets[i];
            for ( auto & buttonInfo : buttonLayout[i] ) {
                buttonInfo.button.setPosition( xOffset, yOffset );

                if ( buttonInfo.isInvertedRenderingLogic ) {
                    buttonInfo.button.press();
                }
                if ( buttonInfo.button.draw( output ) ) {
                    fheroes2::Blit( buttonInfo.buttonShadow, output, xOffset + buttonShadowOffset.x, yOffset );
                }
                xOffset += buttonInfo.button.area().width + buttonOffset;
            }

            yOffset += defaultButtonHeight + buttonOffset * 2;
        }
    }

    DialogAction handleButtonEvents( const std::vector<std::vector<KeyboardButton>> & buttonLayout, LocalEvent & le, KeyboardRenderer & renderer )
    {
        for ( const auto & buttonRow : buttonLayout ) {
            for ( const auto & buttonInfo : buttonRow ) {
                if ( buttonInfo.button.isVisible() && le.MouseClickLeft( buttonInfo.button.area() ) ) {
                    assert( buttonInfo.action );
                    return buttonInfo.action( renderer );
                }
            }
        }

        return DialogAction::DoNothing;
    }

    void updateButtonStates( std::vector<std::vector<KeyboardButton>> & buttonLayout, const LocalEvent & le )
    {
        for ( auto & buttonRow : buttonLayout ) {
            for ( auto & buttonInfo : buttonRow ) {
                if ( buttonInfo.isInvertedRenderingLogic ) {
                    buttonInfo.button.drawOnState( !le.isMouseLeftButtonPressedInArea( buttonInfo.button.area() ) );
                }
                else {
                    buttonInfo.button.drawOnState( le.isMouseLeftButtonPressedInArea( buttonInfo.button.area() ) );
                }
            }
        }
    }

    DialogAction processVirtualKeyboardEvent( const LayoutType layoutType, const fheroes2::SupportedLanguage language, const bool isExtraLanguageSupported,
                                              KeyboardRenderer & renderer )
    {
        std::vector<std::string> buttonLetters;
        std::vector<std::string> returnLetters;

        getCharacterLayout( layoutType, language, buttonLetters, returnLetters );

        const bool isNumericOnlyLayout = ( layoutType == LayoutType::SignedNumeric ) || ( layoutType == LayoutType::UnsignedNumeric );

        const int32_t windowWidth = isNumericOnlyLayout ? numpadWindowWidth : defaultWindowWidth;

        const bool isResized = renderer.resize(
            { windowWidth, defaultWindowHeight + ( static_cast<int32_t>( buttonLetters.size() ) - defaultLetterRows ) * ( defaultButtonHeight + buttonOffset * 2 ) } );

        const bool isEvilInterface = renderer.isEvilInterface();
        auto buttons = generateButtons( buttonLetters, returnLetters, layoutType, language, isEvilInterface );
        addExtraButtons( buttons, layoutType, language, isEvilInterface, isExtraLanguageSupported );

        const fheroes2::Rect windowRoi{ renderer.getWindowRoi() };
        const fheroes2::Rect buttonsRoi = getButtonsRoi( buttons, windowRoi.getPosition() + offsetFromWindowBorders, windowWidth );
        const fheroes2::Rect textRoi{ renderer.getTextRoi() };

        fheroes2::Display & display = fheroes2::Display::instance();
        const fheroes2::ImageRestorer restorer( display, buttonsRoi.x, buttonsRoi.y, buttonsRoi.width, buttonsRoi.height );

        renderButtons( buttons, windowRoi.getPosition() + offsetFromWindowBorders, display, windowWidth );

        const int buttonIcnId = isEvilInterface ? ICN::BUTTON_SMALL_OKAY_EVIL : ICN::BUTTON_SMALL_OKAY_GOOD;
        const fheroes2::Sprite & okayButtonReleasedImage = fheroes2::AGG::GetICN( buttonIcnId, 0 );
        const fheroes2::Sprite & okayButtonPressedImage = fheroes2::AGG::GetICN( buttonIcnId, 1 );

        const fheroes2::Point okayButtonPosition{ windowRoi.x + ( windowRoi.width - okayButtonReleasedImage.width() ) / 2, windowRoi.y + windowRoi.height - 35 };

        fheroes2::ButtonSprite okayButton( okayButtonPosition.x, okayButtonPosition.y, okayButtonReleasedImage, okayButtonPressedImage );

        // Render OKAY button and its shadow only if the keyboard dialog was resized.
        if ( isResized ) {
            okayButton.draw();
            fheroes2::addGradientShadow( okayButtonReleasedImage, display, okayButtonPosition, buttonShadowOffset );
        }

        display.render();

        DialogAction action = DialogAction::DoNothing;

        LocalEvent & le = LocalEvent::Get();

        Game::AnimateResetDelay( Game::DelayType::CURSOR_BLINK_DELAY );

        while ( le.HandleEvents( Game::isDelayNeeded( { Game::DelayType::CURSOR_BLINK_DELAY } ) ) ) {
            okayButton.drawOnState( le.isMouseLeftButtonPressedInArea( okayButton.area() ) );

            if ( le.MouseClickLeft( okayButton.area() ) || Game::HotKeyCloseWindow() ) {
                break;
            }

            action = handleButtonEvents( buttons, le, renderer );
            switch ( action ) {
            case DialogAction::DoNothing:
            case DialogAction::AddLetter:
            case DialogAction::Backspace:
                // Do nothing.
                break;
            default:
                return action;
            }

            updateButtonStates( buttons, le );

            if ( le.MouseClickLeft( textRoi ) ) {
                renderer.setCursorPosition( le.getMouseCursorPos().x, textRoi.x );
            }

            // Text input cursor blink.
            if ( Game::validateAnimationDelay( Game::DelayType::CURSOR_BLINK_DELAY ) ) {
                renderer.changeCursorState();
            }
        }

        return DialogAction::Close;
    }
}

namespace fheroes2
{
    void openVirtualKeyboard( std::string & output, size_t lengthLimit )
    {
        if ( lengthLimit == 0 ) {
            // A string longer than 64KB is extremely impossible.
            lengthLimit = std::numeric_limits<uint16_t>::max();
        }

        SupportedLanguage language = SupportedLanguage::English;
        DialogAction action = DialogAction::DoNothing;
        LayoutType layoutType = LayoutType::LowerCase;

        const SupportedLanguage currentGameLanguage = getCurrentLanguage();
        if ( currentGameLanguage == lastSelectedLanguage ) {
            language = lastSelectedLanguage;
        }

        KeyboardRenderer renderer( Display::instance(), output, lengthLimit, Settings::Get().isEvilInterfaceEnabled() );

        while ( action != DialogAction::Close ) {
            action = processVirtualKeyboardEvent( layoutType, language, isSupportedForLanguageSwitching( currentGameLanguage ), renderer );
            switch ( action ) {
            case DialogAction::AddLetter:
            case DialogAction::Backspace:
            case DialogAction::DoNothing:
                // These actions must not be processed here!
                assert( 0 );
                break;
            case DialogAction::LowerCase:
                layoutType = LayoutType::LowerCase;
                break;
            case DialogAction::UpperCase:
                layoutType = LayoutType::UpperCase;
                break;
            case DialogAction::AlphaNumeric:
                layoutType = LayoutType::AlphaNumeric;
                break;
            case DialogAction::ChangeLanguage:
                assert( isSupportedForLanguageSwitching( currentGameLanguage ) );

                if ( currentGameLanguage != SupportedLanguage::English ) {
                    if ( language == SupportedLanguage::English ) {
                        language = currentGameLanguage;
                    }
                    else {
                        language = SupportedLanguage::English;
                    }

                    lastSelectedLanguage = language;
                }
                break;
            case DialogAction::Close:
                return;
            default:
                // Did you add a new state? Add the logic above!
                assert( 0 );
                break;
            }
        }
    }

    void openVirtualNumpad( int32_t & output, const int32_t minValue /* = INT32_MIN */, const int32_t maxValue /* = INT32_MAX */ )
    {
        std::string strValue = std::to_string( output );
        DialogAction action = DialogAction::DoNothing;

        // Lets limit to 11 digits: minus and 10 digits for INT32_MIN
        KeyboardRenderer renderer( Display::instance(), strValue, 10, Settings::Get().isEvilInterfaceEnabled() );

        const LayoutType layoutType = ( minValue < 0 ) ? LayoutType::SignedNumeric : LayoutType::UnsignedNumeric;

        while ( action != DialogAction::Close ) {
            action = processVirtualKeyboardEvent( layoutType, SupportedLanguage::English, false, renderer );
            switch ( action ) {
            case DialogAction::AddLetter:
            case DialogAction::AlphaNumeric:
            case DialogAction::Backspace:
            case DialogAction::ChangeLanguage:
            case DialogAction::DoNothing:
            case DialogAction::LowerCase:
            case DialogAction::UpperCase:
                // These actions must not be processed here!
                assert( 0 );
                break;
            case DialogAction::Close: {
                const auto handleInvalidValue = [&action]() {
                    showStandardTextMessage( _( "Error" ), _( "The entered value is invalid." ), Dialog::OK );

                    action = DialogAction::DoNothing;
                };

                const auto handleOutOfRange = [&action, &minValue, &maxValue]() {
                    std::string errorMessage = _( "The entered value is out of range.\nIt should be not less than %{minValue} and not more than %{maxValue}." );
                    StringReplace( errorMessage, "%{minValue}", minValue );
                    StringReplace( errorMessage, "%{maxValue}", maxValue );

                    showStandardTextMessage( _( "Error" ), std::move( errorMessage ), Dialog::OK );

                    action = DialogAction::DoNothing;
                };

                try {
                    const int32_t intValue = std::stoi( strValue );
                    if ( intValue < minValue || intValue > maxValue ) {
                        handleOutOfRange();
                        break;
                    }

                    output = intValue;
                    return;
                }
                // The string can be empty or contain only a minus sign (when entering a negative number and then deleting numeric characters using the Backspace key)
                catch ( std::invalid_argument & ) {
                    handleInvalidValue();
                }
                catch ( std::out_of_range & ) {
                    handleOutOfRange();
                }

                break;
            }
            default:
                // Did you add a new state? Add the logic above!
                assert( 0 );
                break;
            }
        }
    }
}<|MERGE_RESOLUTION|>--- conflicted
+++ resolved
@@ -284,11 +284,7 @@
         {
             fheroes2::Sprite released;
             fheroes2::Sprite pressed;
-<<<<<<< HEAD
-            makeButtonSprites( released, pressed, text, { buttonWidth, 25 }, isEvilInterface, false );
-=======
             makeButtonSprites( released, pressed, text, buttonSize, isEvilInterface, isEvilInterface ? ICN::STONEBAK_EVIL : ICN::STONEBAK );
->>>>>>> eb17f551
             button.setSprite( released, pressed );
 
             // Make Image with shadow for button to Blit it during render.
