--- conflicted
+++ resolved
@@ -20,11 +20,8 @@
 
 #pragma once
 
-<<<<<<< HEAD
 #include <cstddef>
-=======
 #include <cstdint>
->>>>>>> 69809bda
 #include <string>
 
 namespace fheroes2
@@ -32,13 +29,9 @@
     // fheroes2 does not support UTF-8 so on mobile devices with virtual keyboard it might be a big problem.
     // As a solution we should utilize an in-game virtual keyboard which supports all code pages available by the engine.
     // The default language in the keyboard is English.
-<<<<<<< HEAD
     //
     // If length limit is set to 0 then no limit will be applied.
     void openVirtualKeyboard( std::string & output, size_t lengthLimit );
-=======
-    void openVirtualKeyboard( std::string & output );
 
     void openVirtualNumpad( int32_t & output, const int32_t minValue = INT32_MIN, const int32_t maxValue = INT32_MAX );
->>>>>>> 69809bda
 }