--- conflicted
+++ resolved
@@ -132,7 +132,6 @@
         }
     }
 
-<<<<<<< HEAD
     void populateStaticTileUnfitBackgroundObjectInfo( TileUnfitRenderObjectInfo & tileUnfit, std::vector<std::pair<fheroes2::Point, fheroes2::Sprite>> & imageInfo,
                                                       const fheroes2::Point & offset, const uint8_t alphaValue )
     {
@@ -149,10 +148,7 @@
         }
     }
 
-    void populateHeroObjectInfo( TileUnfitRenderObjectInfo & tileUnfit, const Heroes * hero, const Heroes * currentHero )
-=======
     void populateHeroObjectInfo( TileUnfitRenderObjectInfo & tileUnfit, const Heroes * hero )
->>>>>>> e84eb662
     {
         assert( hero != nullptr );
 
