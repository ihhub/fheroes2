/***************************************************************************
 *   Copyright (C) 2009 by Andrey Afletdinov <fheroes2@gmail.com>          *
 *                                                                         *
 *   Part of the Free Heroes2 Engine:                                      *
 *   http://sourceforge.net/projects/fheroes2                              *
 *                                                                         *
 *   This program is free software; you can redistribute it and/or modify  *
 *   it under the terms of the GNU General Public License as published by  *
 *   the Free Software Foundation; either version 2 of the License, or     *
 *   (at your option) any later version.                                   *
 *                                                                         *
 *   This program is distributed in the hope that it will be useful,       *
 *   but WITHOUT ANY WARRANTY; without even the implied warranty of        *
 *   MERCHANTABILITY or FITNESS FOR A PARTICULAR PURPOSE.  See the         *
 *   GNU General Public License for more details.                          *
 *                                                                         *
 *   You should have received a copy of the GNU General Public License     *
 *   along with this program; if not, write to the                         *
 *   Free Software Foundation, Inc.,                                       *
 *   59 Temple Place - Suite 330, Boston, MA  02111-1307, USA.             *
 ***************************************************************************/

#include "interface_gamearea.h"

#include "agg_image.h"
#include "game.h"
#include "game_interface.h"
#include "ground.h"
#include "icn.h"
#include "logging.h"
#include "maps.h"
#include "pal.h"
#include "route.h"
#include "world.h"

#include <cassert>

Interface::GameArea::GameArea( Basic & basic )
    : interface( basic )
    , _minLeftOffset( 0 )
    , _maxLeftOffset( 0 )
    , _minTopOffset( 0 )
    , _maxTopOffset( 0 )
    , _prevIndexPos( 0 )
    , scrollDirection( 0 )
    , updateCursor( false )
{}

fheroes2::Rect Interface::GameArea::GetVisibleTileROI( void ) const
{
    return fheroes2::Rect( _getStartTileId(), _visibleTileCount );
}

void Interface::GameArea::ShiftCenter( const fheroes2::Point & offset )
{
    SetCenterInPixels( _topLeftTileOffset + _middlePoint() + offset );
}

fheroes2::Rect Interface::GameArea::RectFixed( fheroes2::Point & dst, int rw, int rh ) const
{
    std::pair<fheroes2::Rect, fheroes2::Point> res = Fixed4Blit( fheroes2::Rect( dst.x, dst.y, rw, rh ), GetROI() );
    dst = res.second;
    return res.first;
}

void Interface::GameArea::Build( void )
{
    const fheroes2::Display & display = fheroes2::Display::instance();

    if ( Settings::Get().ExtGameHideInterface() )
        SetAreaPosition( 0, 0, display.width(), display.height() );
    else
        SetAreaPosition( BORDERWIDTH, BORDERWIDTH, display.width() - RADARWIDTH - 3 * BORDERWIDTH, display.height() - 2 * BORDERWIDTH );
}

void Interface::GameArea::SetAreaPosition( int32_t x, int32_t y, int32_t w, int32_t h )
{
    _windowROI = fheroes2::Rect( x, y, w, h );
    const fheroes2::Size worldSize( world.w() * TILEWIDTH, world.h() * TILEWIDTH );

    if ( worldSize.width > w ) {
        _minLeftOffset = -( w / 2 ) - TILEWIDTH / 2;
        _maxLeftOffset = worldSize.width - w / 2;
    }
    else {
        _minLeftOffset = -( w - worldSize.width ) / 2;
        _maxLeftOffset = _minLeftOffset;
    }

    if ( worldSize.height > h ) {
        _minTopOffset = -( h / 2 ) - TILEWIDTH / 2;
        _maxTopOffset = worldSize.height - h / 2;
    }
    else {
        _minTopOffset = -( h - worldSize.height ) / 2;
        _maxTopOffset = _minTopOffset;
    }

    // adding 1 extra tile for both axes in case of drawing tiles partially near sides
    _visibleTileCount = fheroes2::Size( ( w + TILEWIDTH - 1 ) / TILEWIDTH + 1, ( h + TILEWIDTH - 1 ) / TILEWIDTH + 1 );

    _setCenterToTile( fheroes2::Point( world.w() / 2, world.h() / 2 ) );
}

void Interface::GameArea::BlitOnTile( fheroes2::Image & dst, const fheroes2::Sprite & src, const fheroes2::Point & mp ) const
{
    BlitOnTile( dst, src, src.x(), src.y(), mp );
}

void Interface::GameArea::BlitOnTile( fheroes2::Image & dst, const fheroes2::Image & src, int32_t ox, int32_t oy, const fheroes2::Point & mp, bool flip,
                                      uint8_t alpha ) const
{
    fheroes2::Point dstpt = GetRelativeTilePosition( mp ) + fheroes2::Point( ox, oy );

    const int32_t width = src.width();
    const int32_t height = src.height();

    // In most of cases objects locate within window ROI so we don't need to calculate truncated ROI
    if ( dstpt.x >= _windowROI.x && dstpt.y >= _windowROI.y && dstpt.x + width <= _windowROI.x + _windowROI.width
         && dstpt.y + height <= _windowROI.y + _windowROI.height ) {
        fheroes2::AlphaBlit( src, 0, 0, dst, dstpt.x, dstpt.y, width, height, alpha, flip );
    }
    else if ( _windowROI & fheroes2::Rect( dstpt.x, dstpt.y, width, height ) ) {
        const fheroes2::Rect & fixedRect = RectFixed( dstpt, width, height );
        fheroes2::AlphaBlit( src, fixedRect.x, fixedRect.y, dst, dstpt.x, dstpt.y, fixedRect.width, fixedRect.height, alpha, flip );
    }
}

void Interface::GameArea::DrawTile( fheroes2::Image & dst, const fheroes2::Image & src, const fheroes2::Point & mp ) const
{
    fheroes2::Point dstpt = GetRelativeTilePosition( mp );

    const int32_t width = src.width();
    const int32_t height = src.height();

    // In most of cases objects locate within window ROI so we don't need to calculate truncated ROI
    if ( dstpt.x >= _windowROI.x && dstpt.y >= _windowROI.y && dstpt.x + width <= _windowROI.x + _windowROI.width
         && dstpt.y + height <= _windowROI.y + _windowROI.height ) {
        fheroes2::Copy( src, 0, 0, dst, dstpt.x, dstpt.y, width, height );
    }
    else if ( _windowROI & fheroes2::Rect( dstpt.x, dstpt.y, width, height ) ) {
        const fheroes2::Rect & fixedRect = RectFixed( dstpt, width, height );
        fheroes2::Copy( src, fixedRect.x, fixedRect.y, dst, dstpt.x, dstpt.y, fixedRect.width, fixedRect.height );
    }
}

void Interface::GameArea::Redraw( fheroes2::Image & dst, int flag, bool isPuzzleDraw ) const
{
    const fheroes2::Rect & tileROI = GetVisibleTileROI();

    int32_t minX = tileROI.x;
    int32_t minY = tileROI.y;
    int32_t maxX = tileROI.x + tileROI.width;
    int32_t maxY = tileROI.y + tileROI.height;

    // Ground level. Also find range of X and Y tile positions.
    for ( int32_t y = 0; y < tileROI.height; ++y ) {
        fheroes2::Point offset( tileROI.x, tileROI.y + y );

        if ( offset.y < 0 || offset.y >= world.h() ) {
            for ( ; offset.x < maxX; ++offset.x ) {
                Maps::Tiles::RedrawEmptyTile( dst, offset, tileROI );
            }
        }
        else {
            for ( ; offset.x < maxX; ++offset.x ) {
                if ( offset.x < 0 || offset.x >= world.w() ) {
                    Maps::Tiles::RedrawEmptyTile( dst, offset, tileROI );
                }
                else {
                    world.GetTiles( offset.x, offset.y ).RedrawTile( dst, tileROI, *this );
                }
            }
        }
    }

    if ( minX < 0 )
        minX = 0;
    if ( minY < 0 )
        minY = 0;
    if ( maxX > world.w() )
        maxX = world.w();
    if ( maxY > world.h() )
        maxY = world.h();

    if ( minX >= maxX || minY >= maxY ) {
        // This can't be true! Please check your code changes as we shouldn't have an empty area.
        assert( 0 );
        return;
    }

    std::vector<const Maps::Tiles *> drawList;
    std::vector<const Maps::Tiles *> monsterList;
    std::vector<const Maps::Tiles *> topList;
    std::vector<const Maps::Tiles *> objectList;

    const int32_t areaSize = ( maxY - minY ) * ( maxX - minX );
    topList.reserve( areaSize );
    objectList.reserve( areaSize );

    // Bottom layer and objects.
    const bool drawBottom = ( flag & LEVEL_BOTTOM ) == LEVEL_BOTTOM;
    const bool drawMonstersAndBoats = ( flag & LEVEL_OBJECTS ) && !isPuzzleDraw;
    const bool drawHeroes = ( flag & LEVEL_HEROES ) == LEVEL_HEROES;
    const bool drawTop = ( flag & LEVEL_TOP ) == LEVEL_TOP;

    for ( int32_t y = minY; y < maxY; ++y ) {
        for ( int32_t x = minX; x < maxX; ++x ) {
            const Maps::Tiles & tile = world.GetTiles( x, y );
            const int object = tile.GetObject();

            switch ( object ) {
            case MP2::OBJ_ZERO: {
                if ( drawBottom ) {
                    tile.RedrawBottom( dst, tileROI, isPuzzleDraw, *this );
                    const uint8_t objectTileset = tile.GetObjectTileset();
                    const int icn = MP2::GetICNObject( objectTileset );
                    if ( ICN::UNKNOWN != icn && ( !isPuzzleDraw || !MP2::isHiddenForPuzzle( objectTileset, tile.GetObjectSpriteIndex() ) ) ) {
                        objectList.emplace_back( &tile );
                    }
                }
                if ( drawTop ) {
                    topList.emplace_back( &tile );
                }
            } break;
            case MP2::OBJ_BOAT: {
                if ( drawBottom ) {
                    tile.RedrawBottom( dst, tileROI, isPuzzleDraw, *this );
                }
                if ( drawMonstersAndBoats ) {
                    drawList.emplace_back( &tile );
                }
                else if ( drawTop ) {
                    topList.emplace_back( &tile );
                }
            } break;
            case MP2::OBJ_MONSTER: {
                if ( drawBottom ) {
                    tile.RedrawBottom( dst, tileROI, isPuzzleDraw, *this );
                }
                if ( drawTop ) {
                    topList.emplace_back( &tile );
                }
                if ( drawMonstersAndBoats ) {
                    monsterList.emplace_back( &tile );
                }
            } break;
            case MP2::OBJ_HEROES: {
                if ( drawBottom ) {
                    tile.RedrawBottom( dst, tileROI, isPuzzleDraw, *this );
                    if ( !isPuzzleDraw || !MP2::isHiddenForPuzzle( tile.GetObjectTileset(), tile.GetObjectSpriteIndex() ) ) {
                        objectList.emplace_back( &tile );
                    }
                }
                if ( drawHeroes ) {
                    drawList.emplace_back( &tile );
                    Heroes * hero = tile.GetHeroes();
                    if ( hero && ( drawTop || drawBottom ) ) {
                        hero->SetRedrawIndexes();
                    }
                }
                else if ( drawTop ) {
                    topList.emplace_back( &tile );
                }
            } break;
            default: {
                if ( drawBottom ) {
                    tile.RedrawBottom( dst, tileROI, isPuzzleDraw, *this );
                    if ( !isPuzzleDraw || !MP2::isHiddenForPuzzle( tile.GetObjectTileset(), tile.GetObjectSpriteIndex() ) ) {
                        objectList.emplace_back( &tile );
                    }
                }
                if ( drawTop ) {
                    topList.emplace_back( &tile );
                }
            } break;
            }
        }
    }

    for ( const Maps::Tiles * tile : drawList ) {
        Heroes * hero = tile->GetHeroes();
        if ( hero == nullptr ) {
            continue;
        }
        if ( drawTop ) {
            // looking for heroes nearby current hero
            // check and reset index for matching tiles for which we need to be redraw top layer
            const fheroes2::Point center = tile->GetCenter();
            if ( center.x + 1 < world.w() ) {
                hero->UpdateRedrawTop( world.GetTiles( center.x + 1, center.y ) );
            }
            if ( center.x > 0 ) {
                hero->UpdateRedrawTop( world.GetTiles( center.x - 1, center.y ) );
            }
            if ( center.y + 1 < world.h() ) {
                if ( center.x + 1 < world.w() ) {
                    hero->UpdateRedrawTop( world.GetTiles( center.x + 1, center.y + 1 ) );
                }
                if ( center.x > 0 ) {
                    hero->UpdateRedrawTop( world.GetTiles( center.x - 1, center.y + 1 ) );
                }
                hero->UpdateRedrawTop( world.GetTiles( center.x, center.y + 1 ) );
            }
            // remove a tile from topLits, if it will be drawn while drawing the hero
            const Heroes::RedrawIndex & redrawIndex = hero->GetRedrawIndex();
            if ( redrawIndex.topOnBottom > -1 ) {
                topList.erase( std::remove( topList.begin(), topList.end(), &world.GetTiles( redrawIndex.topOnBottom ) ), topList.end() );
            }
            if ( redrawIndex.topOnDirectionBottom > -1 ) {
                topList.erase( std::remove( topList.begin(), topList.end(), &world.GetTiles( redrawIndex.topOnDirectionBottom ) ), topList.end() );
            }
            if ( redrawIndex.topOnDirection > -1 ) {
                topList.erase( std::remove( topList.begin(), topList.end(), &world.GetTiles( redrawIndex.topOnDirection ) ), topList.end() );
            }
        }
        if ( drawBottom ) {
            const fheroes2::Point center = tile->GetCenter();
            if ( center.x + 1 < world.w() ) {
                hero->UpdateRedrawBottom( world.GetTiles( center.x + 1, center.y ) );
            }
            if ( center.x > 0 ) {
                hero->UpdateRedrawBottom( world.GetTiles( center.x - 1, center.y ) );
            }
            if ( center.y + 1 < world.h() ) {
                if ( center.x + 1 < world.w() ) {
                    hero->UpdateRedrawBottom( world.GetTiles( center.x + 1, center.y + 1 ) );
                }
                if ( center.x > 0 ) {
                    hero->UpdateRedrawBottom( world.GetTiles( center.x - 1, center.y + 1 ) );
                }
                hero->UpdateRedrawBottom( world.GetTiles( center.x, center.y + 1 ) );
            }
            const Heroes::RedrawIndex & redrawIndex = hero->GetRedrawIndex();
            if ( redrawIndex.objectsOnBottom > -1 ) {
                objectList.erase( std::remove( objectList.begin(), objectList.end(), &world.GetTiles( redrawIndex.objectsOnBottom ) ), objectList.end() );
            }
            if ( redrawIndex.objectsOnDirectionBottom > -1 ) {
                objectList.erase( std::remove( objectList.begin(), objectList.end(), &world.GetTiles( redrawIndex.objectsOnDirectionBottom ) ), objectList.end() );
            }
        }
    }

    for ( const Maps::Tiles * tile : objectList ) {
        tile->RedrawObjects( dst, isPuzzleDraw, *this );
    }

    for ( const Maps::Tiles * tile : drawList ) {
        const int object = tile->GetObject();
        if ( drawHeroes && MP2::OBJ_HEROES == object ) {
            const Heroes * hero = tile->GetHeroes();
            if ( hero ) {
                const fheroes2::Point & pos = GetRelativeTilePosition( tile->GetCenter() );
                hero->RedrawShadow( dst, pos.x, pos.y - 1, tileROI, *this );
            }
        }
        else if ( drawMonstersAndBoats && MP2::OBJ_BOAT == object ) {
            tile->RedrawBoatShadow( dst, tileROI, *this );
        }
    }

    const auto & fadeTask = Game::ObjectFadeAnimation::GetFadeTask();

    // fade out animation for objects only
    if ( drawBottom && fadeTask.fadeOut && MP2::OBJ_ZERO != fadeTask.object && MP2::OBJ_BOAT != fadeTask.object && MP2::OBJ_MONSTER != fadeTask.object ) {
        const int icn = MP2::GetICNObject( fadeTask.objectTileset );
        const fheroes2::Point & mp = Maps::GetPoint( fadeTask.fromIndex );

        const fheroes2::Sprite & sprite = fheroes2::AGG::GetICN( icn, fadeTask.objectIndex );
        BlitOnTile( dst, sprite, sprite.x(), sprite.y(), mp, false, fadeTask.alpha );

        // possible animation
        if ( fadeTask.animationIndex ) {
            const fheroes2::Sprite & animationSprite = fheroes2::AGG::GetICN( icn, fadeTask.animationIndex );
            BlitOnTile( dst, animationSprite, animationSprite.x(), animationSprite.y(), mp, false, fadeTask.alpha );
        }
    }

    // Monsters.
    if ( drawMonstersAndBoats ) {
        for ( const Maps::Tiles * tile : monsterList ) {
            tile->RedrawMonster( dst, tileROI, *this );
        }

        // fade out animation for monsters only
        if ( MP2::OBJ_MONSTER == fadeTask.object && fadeTask.fadeOut ) {
            const fheroes2::Point & mp = Maps::GetPoint( fadeTask.fromIndex );
            const fheroes2::Sprite & sprite = fheroes2::AGG::GetICN( ICN::MINIMON, fadeTask.objectIndex );
            BlitOnTile( dst, sprite, sprite.x() + 16, sprite.y() + TILEWIDTH, mp, false, fadeTask.alpha );

            if ( fadeTask.animationIndex ) {
                const fheroes2::Sprite & animatedSprite = fheroes2::AGG::GetICN( ICN::MINIMON, fadeTask.animationIndex );
                BlitOnTile( dst, animatedSprite, animatedSprite.x() + 16, animatedSprite.y() + TILEWIDTH, mp, false, fadeTask.alpha );
            }
        }
    }

    // Top layer.
    for ( const Maps::Tiles * tile : topList ) {
        tile->RedrawTop( dst, tileROI, *this );
    }

    // Heroes and boats.
    if ( drawTop || drawBottom ) {
        for ( const Maps::Tiles * tile : drawList ) {
            const int object = tile->GetObject();
            if ( drawHeroes && MP2::OBJ_HEROES == object ) {
                const Heroes * hero = tile->GetHeroes();
                if ( hero ) {
                    const fheroes2::Point & pos = GetRelativeTilePosition( tile->GetCenter() );
                    hero->Redraw( dst, pos.x, pos.y - 1, tileROI, *this );
                    if ( drawBottom ) {
                        hero->RedrawBottom( dst, tileROI, *this, isPuzzleDraw );
                    }
                    if ( drawTop ) {
                        hero->RedrawTop( dst, tileROI, *this );
                    }
                }
            }
            else if ( drawMonstersAndBoats && MP2::OBJ_BOAT == object ) {
                tile->RedrawBoat( dst, tileROI, *this );
                if ( drawTop ) {
                    tile->RedrawTop( dst, tileROI, *this );
                }
            }
        }
    }

    // Route
    const Heroes * hero = drawHeroes ? GetFocusHeroes() : NULL;
    const bool drawRoutes = ( flag & LEVEL_ROUTES ) != 0;

    if ( hero && hero->GetPath().isShow() && drawRoutes ) {
        const Route::Path & path = hero->GetPath();
        int green = path.GetAllowedSteps();

        const int pathfinding = hero->GetLevelSkill( Skill::Secondary::PATHFINDING );
        const int heroSpriteIndex = hero->GetSpriteIndex();
        const bool skipfirst = hero->isMoveEnabled() && 45 > heroSpriteIndex && 2 < ( heroSpriteIndex % 9 );

        Route::Path::const_iterator pathEnd = path.end();
        Route::Path::const_iterator currentStep = path.begin();
        Route::Path::const_iterator nextStep = currentStep;

        for ( ; currentStep != pathEnd; ++currentStep ) {
            const int32_t from = ( *currentStep ).GetIndex();
            const fheroes2::Point & mp = Maps::GetPoint( from );

            ++nextStep;
            --green;

            // is visible
            if ( ( tileROI & mp ) && !( currentStep == path.begin() && skipfirst ) ) {
                uint32_t index = 0;
                if ( pathEnd != nextStep ) {
                    const Maps::Tiles & tileTo = world.GetTiles( currentStep->GetIndex() );
                    uint32_t cost = Maps::Ground::GetPenalty( tileTo, pathfinding );

                    if ( world.GetTiles( currentStep->GetFrom() ).isRoad() && tileTo.isRoad() )
                        cost = Maps::Ground::roadPenalty;

                    index = Route::Path::GetIndexSprite( ( *currentStep ).GetDirection(), ( *nextStep ).GetDirection(), cost );
                }

                const fheroes2::Sprite & sprite = fheroes2::AGG::GetICN( 0 > green ? ICN::ROUTERED : ICN::ROUTE, index );
                BlitOnTile( dst, sprite, sprite.x() - 12, sprite.y() + 2, mp );
            }
        }
    }

#ifdef WITH_DEBUG
    if ( IS_DEVEL() ) {
        // redraw grid
        if ( flag & LEVEL_ALL ) {
            for ( int32_t y = minY; y < maxY; ++y ) {
                for ( int32_t x = minX; x < maxX; ++x ) {
                    world.GetTiles( x, y ).RedrawPassable( dst, tileROI );
                }
            }
        }
    }
    else
#endif
        // redraw fog
        if ( flag & LEVEL_FOG ) {
        const int colors = Players::FriendColors();

        for ( int32_t y = minY; y < maxY; ++y ) {
            for ( int32_t x = minX; x < maxX; ++x ) {
                const Maps::Tiles & tile = world.GetTiles( x, y );

                if ( tile.isFog( colors ) )
                    tile.RedrawFogs( dst, colors, *this );
            }
        }
    }
}

void Interface::GameArea::Scroll( void )
{
    const int32_t speed = Settings::Get().ScrollSpeed();
    fheroes2::Point offset;

    if ( scrollDirection & SCROLL_LEFT ) {
        offset.x = -speed;
    }
    else if ( scrollDirection & SCROLL_RIGHT ) {
        offset.x = speed;
    }

    if ( scrollDirection & SCROLL_TOP ) {
        offset.y = -speed;
    }
    else if ( scrollDirection & SCROLL_BOTTOM ) {
        offset.y = speed;
    }

    ShiftCenter( offset );

    scrollDirection = 0;
}

void Interface::GameArea::SetRedraw( void ) const
{
    interface.SetRedraw( REDRAW_GAMEAREA );
}

/* scroll area to center point maps */
void Interface::GameArea::SetCenter( const fheroes2::Point & pt )
{
    _setCenterToTile( pt );

    scrollDirection = 0;
}

fheroes2::Image Interface::GameArea::GenerateUltimateArtifactAreaSurface( int32_t index )
{
    if ( !Maps::isValidAbsIndex( index ) ) {
        DEBUG_LOG( DBG_ENGINE, DBG_WARN, "artifact not found" );
        return fheroes2::Image();
    }

    fheroes2::Image result( 448, 448 );
    result.reset();

<<<<<<< HEAD
    GameArea & gamearea = Basic::Get().GetGameArea();
    const fheroes2::Rect origPosition( gamearea._windowROI );
=======
    // Make a temporary copy
    GameArea gamearea = Basic::Get().GetGameArea();

>>>>>>> 13e11bb2
    gamearea.SetAreaPosition( 0, 0, result.width(), result.height() );

    fheroes2::Point pt = Maps::GetPoint( index );
    gamearea.SetCenter( pt );

    gamearea.Redraw( result, LEVEL_BOTTOM | LEVEL_TOP, true );

    const fheroes2::Sprite & marker = fheroes2::AGG::GetICN( ICN::ROUTE, 0 );
    const fheroes2::Point markerPos( gamearea.GetRelativeTilePosition( pt ) - gamearea._middlePoint() - fheroes2::Point( gamearea._windowROI.x, gamearea._windowROI.y )
                                     + fheroes2::Point( result.width() / 2, result.height() / 2 ) );

    fheroes2::Blit( marker, result, markerPos.x, markerPos.y + 8 );
    fheroes2::ApplyPalette( result, PAL::GetPalette( PAL::PaletteType::TAN ) );

<<<<<<< HEAD
    gamearea.SetAreaPosition( origPosition.x, origPosition.y, origPosition.width, origPosition.height );

=======
>>>>>>> 13e11bb2
    return result;
}

int Interface::GameArea::GetScrollCursor( void ) const
{
    switch ( scrollDirection ) {
    case SCROLL_LEFT | SCROLL_TOP:
        return Cursor::SCROLL_TOPLEFT;
    case SCROLL_LEFT | SCROLL_BOTTOM:
        return Cursor::SCROLL_BOTTOMLEFT;
    case SCROLL_RIGHT | SCROLL_TOP:
        return Cursor::SCROLL_TOPRIGHT;
    case SCROLL_RIGHT | SCROLL_BOTTOM:
        return Cursor::SCROLL_BOTTOMRIGHT;
    case SCROLL_TOP:
        return Cursor::SCROLL_TOP;
    case SCROLL_BOTTOM:
        return Cursor::SCROLL_BOTTOM;
    case SCROLL_RIGHT:
        return Cursor::SCROLL_RIGHT;
    case SCROLL_LEFT:
        return Cursor::SCROLL_LEFT;
    default:
        break;
    }

    return Cursor::NONE;
}

void Interface::GameArea::SetScroll( int direct )
{
    if ( ( direct & SCROLL_LEFT ) == SCROLL_LEFT ) {
        if ( _topLeftTileOffset.x > _minLeftOffset ) {
            scrollDirection |= direct;
            updateCursor = true;
        }
    }
    else if ( ( direct & SCROLL_RIGHT ) == SCROLL_RIGHT ) {
        if ( _topLeftTileOffset.x < _maxLeftOffset ) {
            scrollDirection |= direct;
            updateCursor = true;
        }
    }

    if ( ( direct & SCROLL_TOP ) == SCROLL_TOP ) {
        if ( _topLeftTileOffset.y > _minTopOffset ) {
            scrollDirection |= direct;
            updateCursor = true;
        }
    }
    else if ( ( direct & SCROLL_BOTTOM ) == SCROLL_BOTTOM ) {
        if ( _topLeftTileOffset.y < _maxTopOffset ) {
            scrollDirection |= direct;
            updateCursor = true;
        }
    }

    scrollTime.reset();
}

void Interface::GameArea::QueueEventProcessing( void )
{
    Cursor & cursor = Cursor::Get();
    LocalEvent & le = LocalEvent::Get();
    const fheroes2::Point & mp = le.GetMouseCursor();

    int32_t index = GetValidTileIdFromPoint( mp );

    // change cusor if need
    if ( updateCursor || index != _prevIndexPos ) {
        cursor.SetThemes( Interface::Basic::GetCursorTileIndex( index ) );
        _prevIndexPos = index;
        updateCursor = false;
    }

    // out of range
    if ( index < 0 )
        return;

    const Settings & conf = Settings::Get();

    // fixed pocket pc tap mode
    if ( conf.ExtGameHideInterface() && conf.ShowControlPanel() && le.MouseCursor( interface.GetControlPanel().GetArea() ) )
        return;

    const fheroes2::Point tileOffset = _topLeftTileOffset + mp - _windowROI.getPosition();
    const fheroes2::Point tilePos( ( tileOffset.x / TILEWIDTH ) * TILEWIDTH - _topLeftTileOffset.x + _windowROI.x,
                                   ( tileOffset.y / TILEWIDTH ) * TILEWIDTH - _topLeftTileOffset.y + _windowROI.x );

    const fheroes2::Rect tileROI( tilePos.x, tilePos.y, TILEWIDTH, TILEWIDTH );

    if ( le.MouseClickLeft( tileROI ) )
        interface.MouseCursorAreaClickLeft( index );
    else if ( le.MousePressRight( tileROI ) )
        interface.MouseCursorAreaPressRight( index );
}

fheroes2::Point Interface::GameArea::_middlePoint() const
{
    return fheroes2::Point( _windowROI.width / 2, _windowROI.height / 2 );
}

fheroes2::Point Interface::GameArea::_getStartTileId() const
{
    const int32_t x = ( _topLeftTileOffset.x < 0 ? ( _topLeftTileOffset.x - TILEWIDTH - 1 ) / TILEWIDTH : _topLeftTileOffset.x / TILEWIDTH );
    const int32_t y = ( _topLeftTileOffset.y < 0 ? ( _topLeftTileOffset.y - TILEWIDTH - 1 ) / TILEWIDTH : _topLeftTileOffset.y / TILEWIDTH );

    return fheroes2::Point( x, y );
}

void Interface::GameArea::_setCenterToTile( const fheroes2::Point & tile )
{
    SetCenterInPixels( fheroes2::Point( tile.x * TILEWIDTH + TILEWIDTH / 2, tile.y * TILEWIDTH + TILEWIDTH / 2 ) );
}

void Interface::GameArea::SetCenterInPixels( const fheroes2::Point & point )
{
    int32_t offsetX = point.x - _middlePoint().x;
    int32_t offsetY = point.y - _middlePoint().y;
    if ( offsetX < _minLeftOffset )
        offsetX = _minLeftOffset;
    else if ( offsetX > _maxLeftOffset )
        offsetX = _maxLeftOffset;

    if ( offsetY < _minTopOffset )
        offsetY = _minTopOffset;
    else if ( offsetY > _maxTopOffset )
        offsetY = _maxTopOffset;

    _topLeftTileOffset = fheroes2::Point( offsetX, offsetY );
}

int32_t Interface::GameArea::GetValidTileIdFromPoint( const fheroes2::Point & point ) const
{
    const fheroes2::Point offset = _topLeftTileOffset + point - _windowROI.getPosition();
    if ( offset.x < 0 || offset.y < 0 )
        return -1;

    const int32_t x = offset.x / TILEWIDTH;
    const int32_t y = offset.y / TILEWIDTH;

    if ( x >= world.w() || y >= world.h() )
        return -1;

    return y * world.w() + x;
}

fheroes2::Point Interface::GameArea::GetRelativeTilePosition( const fheroes2::Point & tileId ) const
{
    return fheroes2::Point( tileId.x * TILEWIDTH - _topLeftTileOffset.x + _windowROI.x, tileId.y * TILEWIDTH - _topLeftTileOffset.y + _windowROI.y );
}<|MERGE_RESOLUTION|>--- conflicted
+++ resolved
@@ -543,14 +543,9 @@
     fheroes2::Image result( 448, 448 );
     result.reset();
 
-<<<<<<< HEAD
-    GameArea & gamearea = Basic::Get().GetGameArea();
-    const fheroes2::Rect origPosition( gamearea._windowROI );
-=======
     // Make a temporary copy
     GameArea gamearea = Basic::Get().GetGameArea();
 
->>>>>>> 13e11bb2
     gamearea.SetAreaPosition( 0, 0, result.width(), result.height() );
 
     fheroes2::Point pt = Maps::GetPoint( index );
@@ -565,11 +560,6 @@
     fheroes2::Blit( marker, result, markerPos.x, markerPos.y + 8 );
     fheroes2::ApplyPalette( result, PAL::GetPalette( PAL::PaletteType::TAN ) );
 
-<<<<<<< HEAD
-    gamearea.SetAreaPosition( origPosition.x, origPosition.y, origPosition.width, origPosition.height );
-
-=======
->>>>>>> 13e11bb2
     return result;
 }
 
