/***************************************************************************
 *   fheroes2: https://github.com/ihhub/fheroes2                           *
 *   Copyright (C) 2019 - 2022                                             *
 *                                                                         *
 *   Free Heroes2 Engine: http://sourceforge.net/projects/fheroes2         *
 *   Copyright (C) 2009 by Andrey Afletdinov <fheroes2@gmail.com>          *
 *                                                                         *
 *   This program is free software; you can redistribute it and/or modify  *
 *   it under the terms of the GNU General Public License as published by  *
 *   the Free Software Foundation; either version 2 of the License, or     *
 *   (at your option) any later version.                                   *
 *                                                                         *
 *   This program is distributed in the hope that it will be useful,       *
 *   but WITHOUT ANY WARRANTY; without even the implied warranty of        *
 *   MERCHANTABILITY or FITNESS FOR A PARTICULAR PURPOSE.  See the         *
 *   GNU General Public License for more details.                          *
 *                                                                         *
 *   You should have received a copy of the GNU General Public License     *
 *   along with this program; if not, write to the                         *
 *   Free Software Foundation, Inc.,                                       *
 *   59 Temple Place - Suite 330, Boston, MA  02111-1307, USA.             *
 ***************************************************************************/

#include "interface_gamearea.h"

#include "agg_image.h"
#include "cursor.h"
#include "game.h"
#include "game_interface.h"
#include "ground.h"
#include "icn.h"
#include "logging.h"
#include "maps.h"
#include "pal.h"
#include "route.h"
#include "settings.h"
#include "tools.h"
#include "world.h"

#include <cassert>

Interface::GameArea::GameArea( Basic & basic )
    : interface( basic )
    , _minLeftOffset( 0 )
    , _maxLeftOffset( 0 )
    , _minTopOffset( 0 )
    , _maxTopOffset( 0 )
    , _prevIndexPos( 0 )
    , scrollDirection( 0 )
    , updateCursor( false )
{}

fheroes2::Rect Interface::GameArea::GetVisibleTileROI() const
{
    return { _getStartTileId(), _visibleTileCount };
}

void Interface::GameArea::ShiftCenter( const fheroes2::Point & offset )
{
    SetCenterInPixels( _topLeftTileOffset + _middlePoint() + offset );
}

fheroes2::Rect Interface::GameArea::RectFixed( fheroes2::Point & dst, int rw, int rh ) const
{
    std::pair<fheroes2::Rect, fheroes2::Point> res = Fixed4Blit( fheroes2::Rect( dst.x, dst.y, rw, rh ), GetROI() );
    dst = res.second;
    return res.first;
}

void Interface::GameArea::generate( const fheroes2::Size & screenSize, const bool withoutBorders )
{
    if ( withoutBorders )
        SetAreaPosition( 0, 0, screenSize.width, screenSize.height );
    else
        SetAreaPosition( BORDERWIDTH, BORDERWIDTH, screenSize.width - RADARWIDTH - 3 * BORDERWIDTH, screenSize.height - 2 * BORDERWIDTH );
}

void Interface::GameArea::SetAreaPosition( int32_t x, int32_t y, int32_t w, int32_t h )
{
    _windowROI = { x, y, w, h };
    const fheroes2::Size worldSize( world.w() * TILEWIDTH, world.h() * TILEWIDTH );

    if ( worldSize.width > w ) {
        _minLeftOffset = -( w / 2 ) - TILEWIDTH / 2;
        _maxLeftOffset = worldSize.width - w / 2;
    }
    else {
        _minLeftOffset = -( w - worldSize.width ) / 2;
        _maxLeftOffset = _minLeftOffset;
    }

    if ( worldSize.height > h ) {
        _minTopOffset = -( h / 2 ) - TILEWIDTH / 2;
        _maxTopOffset = worldSize.height - h / 2;
    }
    else {
        _minTopOffset = -( h - worldSize.height ) / 2;
        _maxTopOffset = _minTopOffset;
    }

    // adding 1 extra tile for both axes in case of drawing tiles partially near sides
    _visibleTileCount = { ( w + TILEWIDTH - 1 ) / TILEWIDTH + 1, ( h + TILEWIDTH - 1 ) / TILEWIDTH + 1 };

    _setCenterToTile( fheroes2::Point( world.w() / 2, world.h() / 2 ) );
}

void Interface::GameArea::BlitOnTile( fheroes2::Image & dst, const fheroes2::Sprite & src, const fheroes2::Point & mp ) const
{
    BlitOnTile( dst, src, src.x(), src.y(), mp );
}

void Interface::GameArea::BlitOnTile( fheroes2::Image & dst, const fheroes2::Image & src, int32_t ox, int32_t oy, const fheroes2::Point & mp, bool flip,
                                      uint8_t alpha ) const
{
    fheroes2::Point dstpt = GetRelativeTilePosition( mp ) + fheroes2::Point( ox, oy );

    const int32_t width = src.width();
    const int32_t height = src.height();

    // In most of cases objects locate within window ROI so we don't need to calculate truncated ROI
    if ( dstpt.x >= _windowROI.x && dstpt.y >= _windowROI.y && dstpt.x + width <= _windowROI.x + _windowROI.width
         && dstpt.y + height <= _windowROI.y + _windowROI.height ) {
        fheroes2::AlphaBlit( src, 0, 0, dst, dstpt.x, dstpt.y, width, height, alpha, flip );
    }
    else if ( _windowROI & fheroes2::Rect( dstpt.x, dstpt.y, width, height ) ) {
        const fheroes2::Rect & fixedRect = RectFixed( dstpt, width, height );
        fheroes2::AlphaBlit( src, fixedRect.x, fixedRect.y, dst, dstpt.x, dstpt.y, fixedRect.width, fixedRect.height, alpha, flip );
    }
}

void Interface::GameArea::DrawTile( fheroes2::Image & dst, const fheroes2::Image & src, const fheroes2::Point & mp ) const
{
    fheroes2::Point dstpt = GetRelativeTilePosition( mp );

    const int32_t width = src.width();
    const int32_t height = src.height();

    // In most of cases objects locate within window ROI so we don't need to calculate truncated ROI
    if ( dstpt.x >= _windowROI.x && dstpt.y >= _windowROI.y && dstpt.x + width <= _windowROI.x + _windowROI.width
         && dstpt.y + height <= _windowROI.y + _windowROI.height ) {
        fheroes2::Copy( src, 0, 0, dst, dstpt.x, dstpt.y, width, height );
    }
    else if ( _windowROI & fheroes2::Rect( dstpt.x, dstpt.y, width, height ) ) {
        const fheroes2::Rect & fixedRect = RectFixed( dstpt, width, height );
        fheroes2::Copy( src, fixedRect.x, fixedRect.y, dst, dstpt.x, dstpt.y, fixedRect.width, fixedRect.height );
    }
}

void Interface::GameArea::Redraw( fheroes2::Image & dst, int flag, bool isPuzzleDraw ) const
{
    const fheroes2::Rect & tileROI = GetVisibleTileROI();

    int32_t minX = tileROI.x;
    int32_t minY = tileROI.y;
    int32_t maxX = tileROI.x + tileROI.width;
    int32_t maxY = tileROI.y + tileROI.height;

    // Ground level. Also find range of X and Y tile positions.
    for ( int32_t y = 0; y < tileROI.height; ++y ) {
        fheroes2::Point offset( tileROI.x, tileROI.y + y );

        if ( offset.y < 0 || offset.y >= world.h() ) {
            for ( ; offset.x < maxX; ++offset.x ) {
                Maps::Tiles::RedrawEmptyTile( dst, offset, tileROI, *this );
            }
        }
        else {
            for ( ; offset.x < maxX; ++offset.x ) {
                if ( offset.x < 0 || offset.x >= world.w() ) {
                    Maps::Tiles::RedrawEmptyTile( dst, offset, tileROI, *this );
                }
                else {
                    world.GetTiles( offset.x, offset.y ).RedrawTile( dst, tileROI, *this );
                }
            }
        }
    }

    if ( minX < 0 )
        minX = 0;
    if ( minY < 0 )
        minY = 0;
    if ( maxX > world.w() )
        maxX = world.w();
    if ( maxY > world.h() )
        maxY = world.h();

    if ( minX >= maxX || minY >= maxY ) {
        // This can't be true! Please check your code changes as we shouldn't have an empty area.
        assert( 0 );
        return;
    }

    // Each tile can contain multiple object parts or sprites. Each object part has its own level or in other words layer of rendering.
    // We need to use a correct order of levels to render objects on tiles. The levels are:
    // 0 - main and action objects like mines, forest, castle and etc.
    // 1 - background objects like lake or bushes.
    // 2 - shadows
    // 3 - roads, water flaws and cracks. Essentially everything what is a part of terrain.
    // The correct order of levels is 3 --> 1 --> 2 --> 0.
    //
    // There are also two groups of objects: ground objects (bottom layer) and high objects (top layer). High objects are the parts of the objects which are taller than
    // 1 tile. For example, a castle. All ground objects are drawn first.
    //
    // However, there are some objects which appear to be more than 1 tile (32 x 32 pixels) size such as heroes, monsters and boats.
    // To render all these 'special' objects we need to create a copy of object sprite stacks for each tile, add temporary extra sprites and render them.
    //
    // TODO: to proceed with this concept we need to put an object info stored in class Tiles into either groud object stack or high object stack. For example, a tile
    // TODO: which contains only one top castle sprite would have data only in Tiles class but a hero could be at the same tile. To correctly render objects we need to
    // TODO: render the hero first and only then render castle's sprite. Side note: from the map format Tiles class must contain only objects from level 1.
    //
    // TODO: take into account that objects on the map such as monsters, heroes, boats, resources can have a fading effect so it is advisable to keep alpha value for
    // TODO: each tile sprite.

    const bool drawHeroes = ( flag & LEVEL_HEROES ) == LEVEL_HEROES;

#ifdef WITH_DEBUG
    const bool drawFog = ( ( flag & LEVEL_FOG ) == LEVEL_FOG ) && !IS_DEVEL();
#else
    const bool drawFog = ( flag & LEVEL_FOG ) == LEVEL_FOG;
#endif

    const int friendColors = Players::FriendColors();

    for ( int32_t y = minY; y < maxY; ++y ) {
        for ( int32_t x = minX; x < maxX; ++x ) {
            const Maps::Tiles & tile = world.GetTiles( x, y );

            // Draw roads and cracks.
            tile.redrawBottomLayerObjects( dst, tileROI, isPuzzleDraw, *this, 3 );
        }
    }

    for ( int32_t y = minY; y < maxY; ++y ) {
        for ( int32_t x = minX; x < maxX; ++x ) {
            const Maps::Tiles & tile = world.GetTiles( x, y );

<<<<<<< HEAD
            tile.redrawBottomLayerObjects( dst, tileROI, isPuzzleDraw, *this, 1 );
=======
    for ( const Maps::Tiles * tile : drawList ) {
        const MP2::MapObjectType objectType = tile->GetObject();
        if ( drawHeroes && MP2::OBJ_HEROES == objectType ) {
            const Heroes * hero = tile->GetHeroes();
            if ( hero ) {
                hero->RedrawShadow( dst, GetRelativeTilePosition( tile->GetCenter() ), tileROI, *this );
            }
        }
        else if ( drawMonstersAndBoats && MP2::OBJ_BOAT == objectType ) {
            tile->RedrawBoatShadow( dst, tileROI, *this );
>>>>>>> ab8e9695
        }
    }

    for ( int32_t y = minY; y < maxY; ++y ) {
        for ( int32_t x = minX; x < maxX; ++x ) {
            const Maps::Tiles & tile = world.GetTiles( x, y );

            tile.redrawBottomLayerObjects( dst, tileROI, isPuzzleDraw, *this, 2 );
        }
    }

    for ( int32_t y = minY; y < maxY; ++y ) {
        for ( int32_t x = minX; x < maxX; ++x ) {
            const Maps::Tiles & tile = world.GetTiles( x, y );

            tile.redrawBottomLayerObjects( dst, tileROI, isPuzzleDraw, *this, 0 );
        }

        for ( int32_t x = minX; x < maxX; ++x ) {
            const Maps::Tiles & tile = world.GetTiles( x, y );
            tile.RedrawTop( dst, tileROI, isPuzzleDraw, *this );
        }
    }

<<<<<<< HEAD
    for ( int32_t y = minY; y < maxY; ++y ) {
        for ( int32_t x = minX; x < maxX; ++x ) {
            const Maps::Tiles & tile = world.GetTiles( x, y );
            tile.RedrawTop( dst, tileROI, isPuzzleDraw, *this );
=======
    // Heroes and boats.
    if ( drawTop || drawBottom ) {
        for ( const Maps::Tiles * tile : drawList ) {
            const MP2::MapObjectType objectType = tile->GetObject();
            if ( drawHeroes && MP2::OBJ_HEROES == objectType ) {
                const Heroes * hero = tile->GetHeroes();
                if ( hero ) {
                    hero->Redraw( dst, GetRelativeTilePosition( tile->GetCenter() ), tileROI, *this );
                    if ( drawBottom ) {
                        hero->RedrawBottom( dst, tileROI, *this, isPuzzleDraw );
                    }
                    if ( drawTop ) {
                        hero->RedrawTop( dst, tileROI, *this );
                    }
                }
            }
            else if ( drawMonstersAndBoats && MP2::OBJ_BOAT == objectType ) {
                tile->RedrawBoat( dst, tileROI, *this );
                if ( drawTop ) {
                    tile->RedrawTop( dst, tileROI, isPuzzleDraw, *this );
                }
            }
>>>>>>> ab8e9695
        }
    }

    // Draw hero's route. It should be drawn on top of everything.
    const Heroes * currentHero = drawHeroes ? GetFocusHeroes() : nullptr;
    const bool drawRoutes = ( flag & LEVEL_ROUTES ) != 0;

    if ( drawRoutes && ( currentHero != nullptr ) && currentHero->GetPath().isShow() ) {
        const Route::Path & path = currentHero->GetPath();
        int greenColorSteps = path.GetAllowedSteps();

        const int pathfinding = currentHero->GetLevelSkill( Skill::Secondary::PATHFINDING );

        // TODO: move this check to hero_move.cpp file to avoid magical numbers.
        const int heroSpriteIndex = currentHero->GetSpriteIndex();
        const bool skipfirst = currentHero->isMoveEnabled() && 45 > heroSpriteIndex && 2 < ( heroSpriteIndex % 9 );

        Route::Path::const_iterator currentStep = path.begin();
        Route::Path::const_iterator nextStep = currentStep;

        for ( ; currentStep != path.end(); ++currentStep ) {
            const int32_t from = currentStep->GetIndex();
            const fheroes2::Point & mp = Maps::GetPoint( from );

            ++nextStep;
            --greenColorSteps;

            // is visible
            if ( ( tileROI & mp ) && !( currentStep == path.begin() && skipfirst ) ) {
                uint32_t routeSpriteIndex = 0;
                if ( nextStep != path.end() ) {
                    const Maps::Tiles & tileTo = world.GetTiles( currentStep->GetIndex() );
                    uint32_t cost = Maps::Ground::GetPenalty( tileTo, pathfinding );

                    if ( world.GetTiles( currentStep->GetFrom() ).isRoad() && tileTo.isRoad() )
                        cost = Maps::Ground::roadPenalty;

                    routeSpriteIndex = Route::Path::GetIndexSprite( currentStep->GetDirection(), nextStep->GetDirection(), cost );
                }

                const fheroes2::Sprite & routeSprite = fheroes2::AGG::GetICN( ( ( greenColorSteps < 0 ) ? ICN::ROUTERED : ICN::ROUTE ), routeSpriteIndex );
                BlitOnTile( dst, routeSprite, routeSprite.x() - 12, routeSprite.y() + 2, mp );
            }
        }
    }

#ifdef WITH_DEBUG
    if ( IS_DEVEL() ) {
        // redraw grid
        if ( flag & LEVEL_ALL ) {
            for ( int32_t y = minY; y < maxY; ++y ) {
                for ( int32_t x = minX; x < maxX; ++x ) {
                    world.GetTiles( x, y ).RedrawPassable( dst, tileROI, *this );
                }
            }
        }
    }
    else
#endif
        // redraw fog
        if ( drawFog ) {
        for ( int32_t y = minY; y < maxY; ++y ) {
            for ( int32_t x = minX; x < maxX; ++x ) {
                const Maps::Tiles & tile = world.GetTiles( x, y );

                const bool isFog = drawFog && tile.isFog( friendColors );
                if ( isFog ) {
                    tile.RedrawFogs( dst, friendColors, *this );
                }
            }
        }
    }
}

void Interface::GameArea::Scroll()
{
    const int32_t shift = 2 << Settings::Get().ScrollSpeed();
    fheroes2::Point offset;

    if ( scrollDirection & SCROLL_LEFT ) {
        offset.x = -shift;
    }
    else if ( scrollDirection & SCROLL_RIGHT ) {
        offset.x = shift;
    }

    if ( scrollDirection & SCROLL_TOP ) {
        offset.y = -shift;
    }
    else if ( scrollDirection & SCROLL_BOTTOM ) {
        offset.y = shift;
    }

    ShiftCenter( offset );

    scrollDirection = 0;
}

void Interface::GameArea::SetRedraw() const
{
    interface.SetRedraw( REDRAW_GAMEAREA );
}

void Interface::GameArea::SetCenter( const fheroes2::Point & pt )
{
    _setCenterToTile( pt );

    scrollDirection = 0;
}

fheroes2::Image Interface::GameArea::GenerateUltimateArtifactAreaSurface( const int32_t index, const fheroes2::Point & offset )
{
    if ( !Maps::isValidAbsIndex( index ) ) {
        DEBUG_LOG( DBG_ENGINE, DBG_WARN, "artifact not found" )
        return fheroes2::Image();
    }

    fheroes2::Image result( 448, 448 );
    result.reset();

    // Make a temporary copy
    GameArea gamearea = Basic::Get().GetGameArea();

    gamearea.SetAreaPosition( 0, 0, result.width(), result.height() );

    const fheroes2::Point pt = Maps::GetPoint( index );
    gamearea.SetCenter( pt + offset );

    gamearea.Redraw( result, LEVEL_BOTTOM | LEVEL_TOP, true );

    const fheroes2::Sprite & marker = fheroes2::AGG::GetICN( ICN::ROUTE, 0 );
    const fheroes2::Point markerPos( gamearea.GetRelativeTilePosition( pt ) - gamearea._middlePoint() - fheroes2::Point( gamearea._windowROI.x, gamearea._windowROI.y )
                                     + fheroes2::Point( result.width() / 2, result.height() / 2 ) );

    fheroes2::Blit( marker, result, markerPos.x, markerPos.y + 8 );
    fheroes2::ApplyPalette( result, PAL::GetPalette( PAL::PaletteType::TAN ) );
    result._disableTransformLayer();

    return result;
}

int Interface::GameArea::GetScrollCursor() const
{
    switch ( scrollDirection ) {
    case SCROLL_LEFT | SCROLL_TOP:
        return Cursor::SCROLL_TOPLEFT;
    case SCROLL_LEFT | SCROLL_BOTTOM:
        return Cursor::SCROLL_BOTTOMLEFT;
    case SCROLL_RIGHT | SCROLL_TOP:
        return Cursor::SCROLL_TOPRIGHT;
    case SCROLL_RIGHT | SCROLL_BOTTOM:
        return Cursor::SCROLL_BOTTOMRIGHT;
    case SCROLL_TOP:
        return Cursor::SCROLL_TOP;
    case SCROLL_BOTTOM:
        return Cursor::SCROLL_BOTTOM;
    case SCROLL_RIGHT:
        return Cursor::SCROLL_RIGHT;
    case SCROLL_LEFT:
        return Cursor::SCROLL_LEFT;
    default:
        break;
    }

    return Cursor::NONE;
}

void Interface::GameArea::SetScroll( int direct )
{
    if ( ( direct & SCROLL_LEFT ) == SCROLL_LEFT ) {
        if ( _topLeftTileOffset.x > _minLeftOffset ) {
            scrollDirection |= direct;
            updateCursor = true;
        }
    }
    else if ( ( direct & SCROLL_RIGHT ) == SCROLL_RIGHT ) {
        if ( _topLeftTileOffset.x < _maxLeftOffset ) {
            scrollDirection |= direct;
            updateCursor = true;
        }
    }

    if ( ( direct & SCROLL_TOP ) == SCROLL_TOP ) {
        if ( _topLeftTileOffset.y > _minTopOffset ) {
            scrollDirection |= direct;
            updateCursor = true;
        }
    }
    else if ( ( direct & SCROLL_BOTTOM ) == SCROLL_BOTTOM ) {
        if ( _topLeftTileOffset.y < _maxTopOffset ) {
            scrollDirection |= direct;
            updateCursor = true;
        }
    }

    scrollTime.reset();
}

void Interface::GameArea::QueueEventProcessing()
{
    LocalEvent & le = LocalEvent::Get();
    const fheroes2::Point & mp = le.GetMouseCursor();

    int32_t index = GetValidTileIdFromPoint( mp );

    // change cusor if need
    if ( updateCursor || index != _prevIndexPos ) {
        Cursor::Get().SetThemes( Interface::Basic::GetCursorTileIndex( index ) );
        _prevIndexPos = index;
        updateCursor = false;
    }

    // out of range
    if ( index < 0 )
        return;

    const Settings & conf = Settings::Get();
    if ( conf.ExtGameHideInterface() && conf.ShowControlPanel() && le.MouseCursor( interface.GetControlPanel().GetArea() ) )
        return;

    const fheroes2::Point tileOffset = _topLeftTileOffset + mp - _windowROI.getPosition();
    const fheroes2::Point tilePos( ( tileOffset.x / TILEWIDTH ) * TILEWIDTH - _topLeftTileOffset.x + _windowROI.x,
                                   ( tileOffset.y / TILEWIDTH ) * TILEWIDTH - _topLeftTileOffset.y + _windowROI.x );

    const fheroes2::Rect tileROI( tilePos.x, tilePos.y, TILEWIDTH, TILEWIDTH );

    if ( le.MouseClickLeft( tileROI ) )
        interface.MouseCursorAreaClickLeft( index );
    else if ( le.MousePressRight( tileROI ) )
        interface.MouseCursorAreaPressRight( index );
}

fheroes2::Point Interface::GameArea::_middlePoint() const
{
    return { _windowROI.width / 2, _windowROI.height / 2 };
}

fheroes2::Point Interface::GameArea::_getStartTileId() const
{
    const int32_t x = ( _topLeftTileOffset.x < 0 ? ( _topLeftTileOffset.x - TILEWIDTH - 1 ) / TILEWIDTH : _topLeftTileOffset.x / TILEWIDTH );
    const int32_t y = ( _topLeftTileOffset.y < 0 ? ( _topLeftTileOffset.y - TILEWIDTH - 1 ) / TILEWIDTH : _topLeftTileOffset.y / TILEWIDTH );

    return { x, y };
}

void Interface::GameArea::_setCenterToTile( const fheroes2::Point & tile )
{
    SetCenterInPixels( { tile.x * TILEWIDTH + TILEWIDTH / 2, tile.y * TILEWIDTH + TILEWIDTH / 2 } );
}

void Interface::GameArea::SetCenterInPixels( const fheroes2::Point & point )
{
    const fheroes2::Point & middlePos = _middlePoint();

    int32_t offsetX = point.x - middlePos.x;
    int32_t offsetY = point.y - middlePos.y;
    if ( offsetX < _minLeftOffset )
        offsetX = _minLeftOffset;
    else if ( offsetX > _maxLeftOffset )
        offsetX = _maxLeftOffset;

    if ( offsetY < _minTopOffset )
        offsetY = _minTopOffset;
    else if ( offsetY > _maxTopOffset )
        offsetY = _maxTopOffset;

    _topLeftTileOffset = fheroes2::Point( offsetX, offsetY );
}

int32_t Interface::GameArea::GetValidTileIdFromPoint( const fheroes2::Point & point ) const
{
    const fheroes2::Point offset = _topLeftTileOffset + point - _windowROI.getPosition();
    if ( offset.x < 0 || offset.y < 0 )
        return -1;

    const int32_t x = offset.x / TILEWIDTH;
    const int32_t y = offset.y / TILEWIDTH;

    if ( x >= world.w() || y >= world.h() )
        return -1;

    return y * world.w() + x;
}

fheroes2::Point Interface::GameArea::GetRelativeTilePosition( const fheroes2::Point & tileId ) const
{
    return fheroes2::Point( tileId.x * TILEWIDTH - _topLeftTileOffset.x + _windowROI.x, tileId.y * TILEWIDTH - _topLeftTileOffset.y + _windowROI.y );
}

fheroes2::Point Interface::GameArea::getCurrentCenterInPixels() const
{
    return _topLeftTileOffset + _middlePoint();
}<|MERGE_RESOLUTION|>--- conflicted
+++ resolved
@@ -235,20 +235,7 @@
         for ( int32_t x = minX; x < maxX; ++x ) {
             const Maps::Tiles & tile = world.GetTiles( x, y );
 
-<<<<<<< HEAD
             tile.redrawBottomLayerObjects( dst, tileROI, isPuzzleDraw, *this, 1 );
-=======
-    for ( const Maps::Tiles * tile : drawList ) {
-        const MP2::MapObjectType objectType = tile->GetObject();
-        if ( drawHeroes && MP2::OBJ_HEROES == objectType ) {
-            const Heroes * hero = tile->GetHeroes();
-            if ( hero ) {
-                hero->RedrawShadow( dst, GetRelativeTilePosition( tile->GetCenter() ), tileROI, *this );
-            }
-        }
-        else if ( drawMonstersAndBoats && MP2::OBJ_BOAT == objectType ) {
-            tile->RedrawBoatShadow( dst, tileROI, *this );
->>>>>>> ab8e9695
         }
     }
 
@@ -266,42 +253,13 @@
 
             tile.redrawBottomLayerObjects( dst, tileROI, isPuzzleDraw, *this, 0 );
         }
-
-        for ( int32_t x = minX; x < maxX; ++x ) {
-            const Maps::Tiles & tile = world.GetTiles( x, y );
-            tile.RedrawTop( dst, tileROI, isPuzzleDraw, *this );
-        }
-    }
-
-<<<<<<< HEAD
+    }
+
     for ( int32_t y = minY; y < maxY; ++y ) {
         for ( int32_t x = minX; x < maxX; ++x ) {
             const Maps::Tiles & tile = world.GetTiles( x, y );
+
             tile.RedrawTop( dst, tileROI, isPuzzleDraw, *this );
-=======
-    // Heroes and boats.
-    if ( drawTop || drawBottom ) {
-        for ( const Maps::Tiles * tile : drawList ) {
-            const MP2::MapObjectType objectType = tile->GetObject();
-            if ( drawHeroes && MP2::OBJ_HEROES == objectType ) {
-                const Heroes * hero = tile->GetHeroes();
-                if ( hero ) {
-                    hero->Redraw( dst, GetRelativeTilePosition( tile->GetCenter() ), tileROI, *this );
-                    if ( drawBottom ) {
-                        hero->RedrawBottom( dst, tileROI, *this, isPuzzleDraw );
-                    }
-                    if ( drawTop ) {
-                        hero->RedrawTop( dst, tileROI, *this );
-                    }
-                }
-            }
-            else if ( drawMonstersAndBoats && MP2::OBJ_BOAT == objectType ) {
-                tile->RedrawBoat( dst, tileROI, *this );
-                if ( drawTop ) {
-                    tile->RedrawTop( dst, tileROI, isPuzzleDraw, *this );
-                }
-            }
->>>>>>> ab8e9695
         }
     }
 
