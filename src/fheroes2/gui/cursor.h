--- conflicted
+++ resolved
@@ -24,15 +24,7 @@
 
 #include "gamedefs.h"
 
-<<<<<<< HEAD
-#if SDL_VERSION_ATLEAST( 2, 0, 0 ) && !defined( VITA )
-#define USE_SDL_CURSOR
-#endif
-
-class Cursor : public Surface
-=======
 class Cursor
->>>>>>> fa112b0d
 {
 public:
     enum
