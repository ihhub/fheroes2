/***************************************************************************
 *   fheroes2: https://github.com/ihhub/fheroes2                           *
 *   Copyright (C) 2019 - 2024                                             *
 *                                                                         *
 *   Free Heroes2 Engine: http://sourceforge.net/projects/fheroes2         *
 *   Copyright (C) 2009 by Andrey Afletdinov <fheroes2@gmail.com>          *
 *                                                                         *
 *   This program is free software; you can redistribute it and/or modify  *
 *   it under the terms of the GNU General Public License as published by  *
 *   the Free Software Foundation; either version 2 of the License, or     *
 *   (at your option) any later version.                                   *
 *                                                                         *
 *   This program is distributed in the hope that it will be useful,       *
 *   but WITHOUT ANY WARRANTY; without even the implied warranty of        *
 *   MERCHANTABILITY or FITNESS FOR A PARTICULAR PURPOSE.  See the         *
 *   GNU General Public License for more details.                          *
 *                                                                         *
 *   You should have received a copy of the GNU General Public License     *
 *   along with this program; if not, write to the                         *
 *   Free Software Foundation, Inc.,                                       *
 *   59 Temple Place - Suite 330, Boston, MA  02111-1307, USA.             *
 ***************************************************************************/

#include "interface_buttons.h"

#include <algorithm>
#include <cassert>

#include "dialog.h"
#include "game_interface.h"
#include "heroes.h"
#include "icn.h"
#include "interface_base.h"
#include "kingdom.h"
#include "localevent.h"
#include "mp2.h"
#include "route.h"
#include "screen.h"
#include "settings.h"
#include "translations.h"
#include "ui_dialog.h"
#include "world.h"

void Interface::ButtonsPanel::SavePosition()
{
    Settings & conf = Settings::Get();

    conf.SetPosButtons( GetRect().getPosition() );
    conf.Save( Settings::configFileName );
}

void Interface::ButtonsPanel::setRedraw() const
{
    _interface.setRedraw( REDRAW_BUTTONS );
}

void Interface::ButtonsPanel::SetPos( int32_t x, int32_t y )
{
    BorderWindow::SetPosition( x, y );

    const int icnbtn = Settings::Get().isEvilInterfaceEnabled() ? ICN::ADVEBTNS : ICN::ADVBTNS;

    _buttonNextHero.setICNInfo( icnbtn, 0, 1 );
    _buttonHeroMovement.setICNInfo( icnbtn, 2, 3 );
    _buttonKingdom.setICNInfo( icnbtn, 4, 5 );
    _buttonSpell.setICNInfo( icnbtn, 6, 7 );
    _buttonEndTurn.setICNInfo( icnbtn, 8, 9 );
    _buttonAdventure.setICNInfo( icnbtn, 10, 11 );
    _buttonFile.setICNInfo( icnbtn, 12, 13 );
    _buttonSystem.setICNInfo( icnbtn, 14, 15 );

    _setButtonStatus();

    x = GetArea().x;
    y = GetArea().y;

    // Top row
    _buttonNextHero.setPosition( x, y );
    _nextHeroRect = _buttonNextHero.area();

    _buttonHeroMovement.setPosition( _nextHeroRect.x + _nextHeroRect.width, y );
    _heroMovementRect = _buttonHeroMovement.area();

    _buttonKingdom.setPosition( _heroMovementRect.x + _heroMovementRect.width, y );
    _kingdomRect = _buttonKingdom.area();

    _buttonSpell.setPosition( _kingdomRect.x + _kingdomRect.width, y );
    _spellRect = _buttonSpell.area();

    // Bottom row
    y = _nextHeroRect.y + _nextHeroRect.height;

    _buttonEndTurn.setPosition( x, y );
    _endTurnRect = _buttonEndTurn.area();

    _buttonAdventure.setPosition( _endTurnRect.x + _endTurnRect.width, y );
    _adventureRect = _buttonAdventure.area();

    _buttonFile.setPosition( _adventureRect.x + _adventureRect.width, y );
    _fileRect = _buttonFile.area();

    _buttonSystem.setPosition( _fileRect.x + _fileRect.width, y );
    _systemRect = _buttonSystem.area();
}

void Interface::ButtonsPanel::_redraw()
{
    const Settings & conf = Settings::Get();

    if ( conf.isHideInterfaceEnabled() ) {
        if ( !conf.ShowButtons() ) {
            return;
        }

        BorderWindow::Redraw();
    }

    _setButtonStatus();

    _buttonNextHero.draw();
    _buttonHeroMovement.draw();
    _buttonKingdom.draw();
    _buttonSpell.draw();
    _buttonEndTurn.draw();
    _buttonAdventure.draw();
    _buttonFile.draw();
    _buttonSystem.draw();
}

fheroes2::GameMode Interface::ButtonsPanel::queueEventProcessing()
{
    captureMouse();

    LocalEvent & le = LocalEvent::Get();

    // In the "no interface" mode, the buttons panel may be overlapped by other UI elements, so we can't render the
    // pressed or released buttons exclusively in a usual way. The overlapping UI elements should also be rendered.
    const auto drawOnPressOrRelease = [this, &le]( fheroes2::Button & button, const fheroes2::Rect & buttonRect ) {
        bool shouldRedraw = false;

        if ( le.isMouseLeftButtonPressedInArea( buttonRect ) ) {
            if ( !button.isPressed() && button.press() ) {
                shouldRedraw = true;
            }
        }
        else {
            if ( !button.isReleased() && button.release() ) {
                shouldRedraw = true;
            }
        }

        if ( shouldRedraw ) {
            _interface.redraw( REDRAW_BUTTONS );

            // Render now only the changed part of the screen.
            fheroes2::Display::instance().render( buttonRect );
        }
    };

    drawOnPressOrRelease( _buttonNextHero, _nextHeroRect );
    drawOnPressOrRelease( _buttonHeroMovement, _heroMovementRect );
    drawOnPressOrRelease( _buttonKingdom, _kingdomRect );
    drawOnPressOrRelease( _buttonSpell, _spellRect );
    drawOnPressOrRelease( _buttonEndTurn, _endTurnRect );
    drawOnPressOrRelease( _buttonAdventure, _adventureRect );
    drawOnPressOrRelease( _buttonFile, _fileRect );
    drawOnPressOrRelease( _buttonSystem, _systemRect );

    fheroes2::GameMode res = fheroes2::GameMode::CANCEL;

    // Move the window border.
    if ( Settings::Get().ShowButtons() && BorderWindow::QueueEventProcessing() ) {
        setRedraw();
    }
    else if ( _buttonNextHero.isEnabled() && le.MouseClickLeft( _nextHeroRect ) ) {
        _interface.EventNextHero();
    }
    else if ( _buttonHeroMovement.isEnabled() && le.MouseClickLeft( _heroMovementRect ) ) {
        res = _interface.EventHeroMovement();
    }
<<<<<<< HEAD
    else if ( le.MouseLongPressLeft( heroMovementRect ) ) {
        interface.EventResetHeroPath();
=======
    else if ( _buttonHeroMovement.isEnabled() && le.MouseLongPressLeft( _heroMovementRect ) ) {
        _interface.EventResetHeroPath();
>>>>>>> 50c5549a
    }
    else if ( le.MouseClickLeft( _kingdomRect ) ) {
        _interface.EventKingdomInfo();
    }
    else if ( _buttonSpell.isEnabled() && le.MouseClickLeft( _spellRect ) ) {
        _interface.EventCastSpell();
    }
    else if ( le.MouseClickLeft( _endTurnRect ) ) {
        res = _interface.EventEndTurn();
    }
    else if ( le.MouseClickLeft( _adventureRect ) ) {
        res = _interface.EventAdventureDialog();
    }
    else if ( le.MouseClickLeft( _fileRect ) ) {
        res = _interface.EventFileDialog();
    }
    else if ( le.MouseClickLeft( _systemRect ) ) {
        _interface.EventSystemDialog();
    }
    else if ( le.isMouseRightButtonPressedInArea( _nextHeroRect ) ) {
        fheroes2::showStandardTextMessage( _( "Next Hero" ), _( "Select the next Hero." ), Dialog::ZERO );
    }
    else if ( le.isMouseRightButtonPressedInArea( _heroMovementRect ) ) {
        fheroes2::showStandardTextMessage(
            _( "Hero Movement" ),
            _( "Start the Hero's movement along the current path or re-visit the object occupied by the Hero. Press and hold this button to reset the Hero's path." ),
            Dialog::ZERO );
    }
    else if ( le.isMouseRightButtonPressedInArea( _kingdomRect ) ) {
        fheroes2::showStandardTextMessage( _( "Kingdom Summary" ), _( "View a summary of your Kingdom." ), Dialog::ZERO );
    }
    else if ( le.isMouseRightButtonPressedInArea( _spellRect ) ) {
        fheroes2::showStandardTextMessage( _( "Cast Spell" ), _( "Cast an adventure spell." ), Dialog::ZERO );
    }
    else if ( le.isMouseRightButtonPressedInArea( _endTurnRect ) ) {
        fheroes2::showStandardTextMessage( _( "End Turn" ), _( "End your turn and let the computer take its turn." ), Dialog::ZERO );
    }
    else if ( le.isMouseRightButtonPressedInArea( _adventureRect ) ) {
        fheroes2::showStandardTextMessage( _( "Adventure Options" ), _( "Bring up the adventure options menu." ), Dialog::ZERO );
    }
    else if ( le.isMouseRightButtonPressedInArea( _fileRect ) ) {
        fheroes2::showStandardTextMessage( _( "File Options" ), _( "Bring up the file options menu, allowing you to load, save, start a new game or quit." ),
                                           Dialog::ZERO );
    }
    else if ( le.isMouseRightButtonPressedInArea( _systemRect ) ) {
        fheroes2::showStandardTextMessage( _( "System Options" ), _( "Bring up the system options menu, allowing you to customize your game." ), Dialog::ZERO );
    }

    return res;
}

void Interface::ButtonsPanel::_setButtonStatus()
{
    Heroes * currentHero = GetFocusHeroes();

    if ( currentHero && currentHero->GetPath().isValidForMovement() && currentHero->MayStillMove( false, true ) ) {
        _buttonHeroMovement.setICNIndexes( 2, 3 );
        _buttonHeroMovement.enable();
    }
    else if ( currentHero && MP2::isInGameActionObject( currentHero->getObjectTypeUnderHero(), currentHero->isShipMaster() ) ) {
        _buttonHeroMovement.setICNIndexes( 16, 17 );
        _buttonHeroMovement.enable();
    }
    else {
        _buttonHeroMovement.setICNIndexes( 2, 3 );
        _buttonHeroMovement.disable();
    }

    if ( currentHero && currentHero->HaveSpellBook() && currentHero->MayCastAdventureSpells() ) {
        _buttonSpell.enable();
    }
    else {
        _buttonSpell.disable();
    }

    const Kingdom & kingdom = world.GetKingdom( Settings::Get().CurrentColor() );
    const VecHeroes & heroes = kingdom.GetHeroes();

    const bool isMovableHeroPresent = std::any_of( heroes.begin(), heroes.end(), []( const Heroes * hero ) {
        assert( hero != nullptr );

        return hero->MayStillMove( false, false );
    } );

    if ( isMovableHeroPresent ) {
        _buttonNextHero.enable();
    }
    else {
        _buttonNextHero.disable();
    }
}<|MERGE_RESOLUTION|>--- conflicted
+++ resolved
@@ -178,13 +178,8 @@
     else if ( _buttonHeroMovement.isEnabled() && le.MouseClickLeft( _heroMovementRect ) ) {
         res = _interface.EventHeroMovement();
     }
-<<<<<<< HEAD
-    else if ( le.MouseLongPressLeft( heroMovementRect ) ) {
-        interface.EventResetHeroPath();
-=======
-    else if ( _buttonHeroMovement.isEnabled() && le.MouseLongPressLeft( _heroMovementRect ) ) {
+    else if ( le.MouseLongPressLeft( _heroMovementRect ) ) {
         _interface.EventResetHeroPath();
->>>>>>> 50c5549a
     }
     else if ( le.MouseClickLeft( _kingdomRect ) ) {
         _interface.EventKingdomInfo();
