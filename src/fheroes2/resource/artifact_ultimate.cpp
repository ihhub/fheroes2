--- conflicted
+++ resolved
@@ -80,11 +80,7 @@
 
 StreamBase & operator<<( StreamBase & msg, const UltimateArtifact & ultimate )
 {
-<<<<<<< HEAD
-    return msg << static_cast<Artifact>( ultimate ) << ultimate._index << ultimate._isFound << ultimate._offset;
-=======
-    return msg << static_cast<const Artifact &>( ultimate ) << ultimate.index << ultimate.isfound;
->>>>>>> 1adbf8ce
+    return msg << static_cast<const Artifact &>( ultimate ) << ultimate._index << ultimate._isFound << ultimate._offset;
 }
 
 StreamBase & operator>>( StreamBase & msg, UltimateArtifact & ultimate )
