/***************************************************************************
 *   Copyright (C) 2009 by Andrey Afletdinov <fheroes2@gmail.com>          *
 *                                                                         *
 *   Part of the Free Heroes2 Engine:                                      *
 *   http://sourceforge.net/projects/fheroes2                              *
 *                                                                         *
 *   This program is free software; you can redistribute it and/or modify  *
 *   it under the terms of the GNU General Public License as published by  *
 *   the Free Software Foundation; either version 2 of the License, or     *
 *   (at your option) any later version.                                   *
 *                                                                         *
 *   This program is distributed in the hope that it will be useful,       *
 *   but WITHOUT ANY WARRANTY; without even the implied warranty of        *
 *   MERCHANTABILITY or FITNESS FOR A PARTICULAR PURPOSE.  See the         *
 *   GNU General Public License for more details.                          *
 *                                                                         *
 *   You should have received a copy of the GNU General Public License     *
 *   along with this program; if not, write to the                         *
 *   Free Software Foundation, Inc.,                                       *
 *   59 Temple Place - Suite 330, Boston, MA  02111-1307, USA.             *
 ***************************************************************************/
#ifndef H2ARTIFACT_H
#define H2ARTIFACT_H

#include <vector>

#include "interface_itemsbar.h"
#include "mp2.h"
#include "ui_tool.h"

class Spell;
class Heroes;
class StatusBar;
class StreamBase;

class Artifact
{
public:
    enum level_t
    {
        ART_NONE = 0,
        ART_LEVEL1 = 0x01,
        ART_LEVEL2 = 0x02,
        ART_LEVEL3 = 0x04,
        ART_LEVEL123 = ART_LEVEL1 | ART_LEVEL2 | ART_LEVEL3,
        ART_ULTIMATE = 0x08,
        ART_LOYALTY = 0x10,
        ART_NORANDOM = 0x20
    };

    enum type_t
    {
        ULTIMATE_BOOK,
        ULTIMATE_SWORD,
        ULTIMATE_CLOAK,
        ULTIMATE_WAND,
        ULTIMATE_SHIELD,
        ULTIMATE_STAFF,
        ULTIMATE_CROWN,
        GOLDEN_GOOSE,
        ARCANE_NECKLACE,
        CASTER_BRACELET,
        MAGE_RING,
        WITCHES_BROACH,
        MEDAL_VALOR,
        MEDAL_COURAGE,
        MEDAL_HONOR,
        MEDAL_DISTINCTION,
        FIZBIN_MISFORTUNE,
        THUNDER_MACE,
        ARMORED_GAUNTLETS,
        DEFENDER_HELM,
        GIANT_FLAIL,
        BALLISTA,
        STEALTH_SHIELD,
        DRAGON_SWORD,
        POWER_AXE,
        DIVINE_BREASTPLATE,
        MINOR_SCROLL,
        MAJOR_SCROLL,
        SUPERIOR_SCROLL,
        FOREMOST_SCROLL,
        ENDLESS_SACK_GOLD,
        ENDLESS_BAG_GOLD,
        ENDLESS_PURSE_GOLD,
        NOMAD_BOOTS_MOBILITY,
        TRAVELER_BOOTS_MOBILITY,
        RABBIT_FOOT,
        GOLDEN_HORSESHOE,
        GAMBLER_LUCKY_COIN,
        FOUR_LEAF_CLOVER,
        TRUE_COMPASS_MOBILITY,
        SAILORS_ASTROLABE_MOBILITY,
        EVIL_EYE,
        ENCHANTED_HOURGLASS,
        GOLD_WATCH,
        SKULLCAP,
        ICE_CLOAK,
        FIRE_CLOAK,
        LIGHTNING_HELM,
        EVERCOLD_ICICLE,
        EVERHOT_LAVA_ROCK,
        LIGHTNING_ROD,
        SNAKE_RING,
        ANKH,
        BOOK_ELEMENTS,
        ELEMENTAL_RING,
        HOLY_PENDANT,
        PENDANT_FREE_WILL,
        PENDANT_LIFE,
        SERENITY_PENDANT,
        SEEING_EYE_PENDANT,
        KINETIC_PENDANT,
        PENDANT_DEATH,
        WAND_NEGATION,
        GOLDEN_BOW,
        TELESCOPE,
        STATESMAN_QUILL,
        WIZARD_HAT,
        POWER_RING,
        AMMO_CART,
        TAX_LIEN,
        HIDEOUS_MASK,
        ENDLESS_POUCH_SULFUR,
        ENDLESS_VIAL_MERCURY,
        ENDLESS_POUCH_GEMS,
        ENDLESS_CORD_WOOD,
        ENDLESS_CART_ORE,
        ENDLESS_POUCH_CRYSTAL,
        SPIKED_HELM,
        SPIKED_SHIELD,
        WHITE_PEARL,
        BLACK_PEARL,

        MAGIC_BOOK,

        DUMMY1,
        DUMMY2,
        DUMMY3,
        DUMMY4,

        SPELL_SCROLL,
        ARM_MARTYR,
        BREASTPLATE_ANDURAN,
        BROACH_SHIELDING,
        BATTLE_GARB,
        CRYSTAL_BALL,
        HEART_FIRE,
        HEART_ICE,
        HELMET_ANDURAN,
        HOLY_HAMMER,
        LEGENDARY_SCEPTER,
        MASTHEAD,
        SPHERE_NEGATION,
        STAFF_WIZARDRY,
        SWORD_BREAKER,
        SWORD_ANDURAN,
        SPADE_NECROMANCY,

        UNKNOWN
    };

    Artifact( int = UNKNOWN );

    bool operator==( const Spell & ) const;
    bool operator==( const Artifact & ) const;
    bool operator!=( const Artifact & ) const;
    int GetID( void ) const;

    bool isUltimate( void ) const;
    bool isAlchemistRemove( void ) const;
    bool isValid( void ) const;

    void Reset( void );

    u32 ExtraValue( void ) const;
    int Level( void ) const;
    int LoyaltyLevel( void ) const;
    int Type( void ) const;
    int getArtifactValue() const;

    /* objnarti.icn */
    u32 IndexSprite( void ) const;
    /* artfx.icn */
    u32 IndexSprite32( void ) const;
    /* artifact.icn */
    u32 IndexSprite64( void ) const;

    void SetSpell( int );
    int GetSpell( void ) const;

    const char * GetName( void ) const;
    std::string GetDescription( void ) const;

    static int Rand( level_t );
    static Artifact FromMP2IndexSprite( u32 );
    static const char * GetScenario( const Artifact & );

private:
    friend StreamBase & operator<<( StreamBase &, const Artifact & );
    friend StreamBase & operator>>( StreamBase &, Artifact & );

    int id;
    int ext;
};

StreamBase & operator<<( StreamBase &, const Artifact & );
StreamBase & operator>>( StreamBase &, Artifact & );
<<<<<<< HEAD
u32 GoldInsteadArtifact( const MP2::MapObjectType objectType );
=======

u32 GoldInsteadArtifact( int );
>>>>>>> 0c87cd32

namespace fheroes2
{
    void ResetArtifactStats();
    void ExcludeArtifactFromRandom( const int artifactID );
}

class BagArtifacts : public std::vector<Artifact>
{
public:
    BagArtifacts();

    bool ContainSpell( const Spell & ) const;
    bool isPresentArtifact( const Artifact & ) const;
    bool PushArtifact( const Artifact & );
    bool isFull( void ) const;
    bool MakeBattleGarb( void );
    bool ContainUltimateArtifact( void ) const;

    void RemoveScroll( const Artifact & );
    void exchangeArtifacts( BagArtifacts & giftBag );

    int getArtifactValue() const;
    u32 CountArtifacts( void ) const;
    u32 Count( const Artifact & ) const;

    std::string String( void ) const;
};

class ArtifactsBar : public Interface::ItemsActionBar<Artifact>
{
public:
    ArtifactsBar( const Heroes * hero, const bool mini, const bool ro, const bool change, const bool allowOpeningMagicBook, StatusBar * bar );

    void RedrawBackground( const fheroes2::Rect &, fheroes2::Image & ) override;
    void RedrawItem( Artifact &, const fheroes2::Rect &, bool, fheroes2::Image & ) override;

    void ResetSelected( void );
    void Redraw( fheroes2::Image & dstsf = fheroes2::Display::instance() );

    bool ActionBarLeftMouseSingleClick( Artifact & artifact ) override;
    bool ActionBarLeftMouseSingleClick( Artifact & artifact1, Artifact & artifact2 ) override;
    bool ActionBarLeftMouseDoubleClick( Artifact & artifact ) override;
    bool ActionBarRightMouseHold( Artifact & artifact ) override;

    bool QueueEventProcessing( std::string * = nullptr );
    bool QueueEventProcessing( ArtifactsBar &, std::string * = nullptr );

    bool ActionBarCursor( Artifact & ) override;
    bool ActionBarCursor( Artifact &, Artifact & ) override;

protected:
    fheroes2::MovableSprite spcursor;

private:
    const Heroes * _hero;
    fheroes2::Image backsf;
    const bool use_mini_sprite;
    const bool read_only;
    const bool can_change;
    const bool _allowOpeningMagicBook;
    StatusBar * _statusBar;
    std::string msg;

    static bool isMagicBook( const Artifact & artifact );

    void messageMagicBookAbortTrading() const;
};

#endif<|MERGE_RESOLUTION|>--- conflicted
+++ resolved
@@ -206,12 +206,8 @@
 
 StreamBase & operator<<( StreamBase &, const Artifact & );
 StreamBase & operator>>( StreamBase &, Artifact & );
-<<<<<<< HEAD
+
 u32 GoldInsteadArtifact( const MP2::MapObjectType objectType );
-=======
-
-u32 GoldInsteadArtifact( int );
->>>>>>> 0c87cd32
 
 namespace fheroes2
 {
