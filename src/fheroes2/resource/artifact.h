--- conflicted
+++ resolved
@@ -305,15 +305,9 @@
 
     void exchangeArtifacts( BagArtifacts & giftBag );
 
-<<<<<<< HEAD
     double getArtifactValue() const;
-    u32 CountArtifacts( void ) const;
-    u32 Count( const Artifact & ) const;
-=======
-    int getArtifactValue() const;
     uint32_t CountArtifacts() const;
     uint32_t Count( const Artifact & ) const;
->>>>>>> cf315a9c
 
     std::set<ArtifactSetData> assembleArtifactSetIfPossible();
 
