--- conflicted
+++ resolved
@@ -171,13 +171,6 @@
 
         void _updateObjectUID( const uint32_t oldObjectUID, const uint32_t newObjectUID );
 
-<<<<<<< HEAD
-        bool _updateRandomMapConfiguration();
-
-=======
-        // TODO: move this function into map_format_helper.h|cpp files as it belongs there.
-        //       This is needed for the future support of random map generation from the Main Menu screen.
->>>>>>> c39b9863
         bool _placeCastle( const int32_t posX, const int32_t posY, const PlayerColor color, const int32_t type );
 
         EditorPanel _editorPanel;
