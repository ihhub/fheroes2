--- conflicted
+++ resolved
@@ -136,19 +136,11 @@
             // Do nothing.
         }
 
-<<<<<<< HEAD
         void ActionListLongPress( Maps::Map_Format::DailyEvent & /*unused*/ ) override
         {
             // Do nothing.
         }
 
-        int getCurrentId() const
-        {
-            return _currentId;
-        }
-
-=======
->>>>>>> e6ece216
         void initListBackgroundRestorer( fheroes2::Rect roi )
         {
             _listBackground = std::make_unique<fheroes2::ImageRestorer>( fheroes2::Display::instance(), roi.x, roi.y, roi.width, roi.height );
