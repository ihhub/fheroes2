--- conflicted
+++ resolved
@@ -116,15 +116,11 @@
             fheroes2::showMessage( header, body, Dialog::ZERO );
         }
 
-<<<<<<< HEAD
-
         int getCurrentId() const
         {
             return _currentId;
         }
 
-=======
->>>>>>> 6b7021e8
         void initListBackgroundRestorer( fheroes2::Rect roi )
         {
             _listBackground = std::make_unique<fheroes2::ImageRestorer>( fheroes2::Display::instance(), roi.x, roi.y, roi.width, roi.height );
