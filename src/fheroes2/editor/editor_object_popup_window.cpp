--- conflicted
+++ resolved
@@ -92,16 +92,9 @@
             for ( const auto & info : Maps::getObjectsByGroup( Maps::ObjectGroup::ADVENTURE_TREASURES ) ) {
                 assert( !info.groundLevelParts.empty() );
 
-<<<<<<< HEAD
-                if ( info.objectType == MP2::OBJ_RESOURCE && info.groundLevelParts.front().icnIndex == tile.getMainObjectPart().icnIndex
-                     && info.groundLevelParts.front().icnType == tile.getMainObjectPart().icnType ) {
+                if ( info.objectType == type && isEqual( info.groundLevelParts.front(), tile.getMainObjectPart() ) ) {
                     const auto iter = mapFormat.resourceMetadata.find( tile.getMainObjectPart()._uid );
                     if ( iter != mapFormat.resourceMetadata.end() && iter->second.count > 0 ) {
-=======
-                if ( info.objectType == type && isEqual( info.groundLevelParts.front(), tile.getMainObjectPart() ) ) {
-                    const auto iter = mapFormat.standardMetadata.find( tile.getMainObjectPart()._uid );
-                    if ( iter != mapFormat.standardMetadata.end() && iter->second.metadata[0] > 0 ) {
->>>>>>> b0f693ca
                         std::string message = _( "editor|%{count} %{resource}" );
                         StringReplace( message, "%{count}", iter->second.count );
                         StringReplace( message, "%{resource}", Resource::String( static_cast<int32_t>( info.metadata[0] ) ) );
@@ -134,18 +127,10 @@
             for ( const auto & info : Maps::getObjectsByGroup( Maps::ObjectGroup::MONSTERS ) ) {
                 assert( !info.groundLevelParts.empty() );
 
-<<<<<<< HEAD
-                if ( info.objectType == MP2::OBJ_MONSTER && info.groundLevelParts.front().icnIndex == tile.getMainObjectPart().icnIndex
-                     && info.groundLevelParts.front().icnType == tile.getMainObjectPart().icnType ) {
+                if ( info.objectType == type && isEqual( info.groundLevelParts.front(), tile.getMainObjectPart() ) ) {
                     const auto iter = mapFormat.monsterMetadata.find( tile.getMainObjectPart()._uid );
                     if ( iter != mapFormat.monsterMetadata.end() && iter->second.count > 0 ) {
                         const int32_t monsterCount = iter->second.count;
-=======
-                if ( info.objectType == type && isEqual( info.groundLevelParts.front(), tile.getMainObjectPart() ) ) {
-                    const auto iter = mapFormat.standardMetadata.find( tile.getMainObjectPart()._uid );
-                    if ( iter != mapFormat.standardMetadata.end() && iter->second.metadata[0] > 0 ) {
-                        const int32_t monsterCount = iter->second.metadata[0];
->>>>>>> b0f693ca
                         std::string message = "%{count} %{monster}";
                         StringReplace( message, "%{count}", monsterCount );
 
