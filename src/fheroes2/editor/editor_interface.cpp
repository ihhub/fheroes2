--- conflicted
+++ resolved
@@ -428,11 +428,7 @@
                     case MP2::OBJ_SHRINE_SECOND_CIRCLE:
                     case MP2::OBJ_SHRINE_THIRD_CIRCLE:
                         // We cannot assert non-existing metadata as these objects could have been created by an older Editor version.
-<<<<<<< HEAD
                         mapFormat.selectionObjectMetadata.erase( objectIter->id );
-=======
-                        mapFormat.spellObjectMetadata.erase( objectIter->id );
->>>>>>> 0bc8a701
                         break;
                     default:
                         break;
@@ -1414,20 +1410,11 @@
                     }
                 }
                 else if ( objectType == MP2::OBJ_SHRINE_FIRST_CIRCLE || objectType == MP2::OBJ_SHRINE_SECOND_CIRCLE || objectType == MP2::OBJ_SHRINE_THIRD_CIRCLE ) {
-<<<<<<< HEAD
-                    auto shrineMetadata = _mapFormat.selectionObjectMetadata.find( object.id );
-                    if ( shrineMetadata == _mapFormat.selectionObjectMetadata.end() ) {
-                        _mapFormat.selectionObjectMetadata[object.id] = {};
-                    }
-
-                    auto & originalMetadata = _mapFormat.selectionObjectMetadata[object.id];
-=======
                     if ( _mapFormat.spellObjectMetadata.find( object.id ) == _mapFormat.spellObjectMetadata.end() ) {
                         _mapFormat.spellObjectMetadata[object.id] = {};
                     }
 
                     auto & originalMetadata = _mapFormat.spellObjectMetadata[object.id];
->>>>>>> 0bc8a701
                     auto newMetadata = originalMetadata;
 
                     int spellLevel = 0;
@@ -2163,11 +2150,7 @@
             ++objectsReplaced;
         }
 
-<<<<<<< HEAD
         if ( replaceKey( _mapFormat.selectionObjectMetadata, object.id, newObjectUID ) ) {
-=======
-        if ( replaceKey( _mapFormat.spellObjectMetadata, object.id, newObjectUID ) ) {
->>>>>>> 0bc8a701
             ++objectsReplaced;
         }
 
