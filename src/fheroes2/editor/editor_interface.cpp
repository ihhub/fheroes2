/***************************************************************************
 *   fheroes2: https://github.com/ihhub/fheroes2                           *
 *   Copyright (C) 2023                                                    *
 *                                                                         *
 *   This program is free software; you can redistribute it and/or modify  *
 *   it under the terms of the GNU General Public License as published by  *
 *   the Free Software Foundation; either version 2 of the License, or     *
 *   (at your option) any later version.                                   *
 *                                                                         *
 *   This program is distributed in the hope that it will be useful,       *
 *   but WITHOUT ANY WARRANTY; without even the implied warranty of        *
 *   MERCHANTABILITY or FITNESS FOR A PARTICULAR PURPOSE.  See the         *
 *   GNU General Public License for more details.                          *
 *                                                                         *
 *   You should have received a copy of the GNU General Public License     *
 *   along with this program; if not, write to the                         *
 *   Free Software Foundation, Inc.,                                       *
 *   59 Temple Place - Suite 330, Boston, MA  02111-1307, USA.             *
 ***************************************************************************/

#include "editor_interface.h"

#include <algorithm>
#include <array>
#include <cassert>
#include <memory>
#include <ostream>
#include <string>
#include <vector>

#include "agg_image.h"
#include "artifact.h"
#include "audio_manager.h"
#include "cursor.h"
#include "dialog.h"
#include "dialog_selectitems.h"
#include "game.h"
#include "game_delays.h"
#include "game_hotkeys.h"
#include "gamedefs.h"
#include "heroes.h"
#include "history_manager.h"
#include "icn.h"
#include "image.h"
#include "interface_base.h"
#include "interface_border.h"
#include "interface_gamearea.h"
#include "interface_radar.h"
#include "interface_status.h"
#include "localevent.h"
#include "logging.h"
#include "map_object_info.h"
#include "maps.h"
#include "maps_tiles.h"
#include "maps_tiles_helper.h"
#include "math_base.h"
#include "mp2.h"
#include "screen.h"
#include "settings.h"
#include "spell.h"
#include "translations.h"
#include "ui_button.h"
#include "ui_dialog.h"
#include "ui_tool.h"
#include "view_world.h"
#include "world.h"

class Castle;

namespace
{
    const uint32_t mapUpdateFlags = Interface::REDRAW_GAMEAREA | Interface::REDRAW_RADAR;

    fheroes2::Point getBrushAreaIndicies( const fheroes2::Rect & brushSize, const int32_t startIndex )
    {
        if ( brushSize.width <= 0 || brushSize.height <= 0 ) {
            return { startIndex, startIndex };
        }

        const int32_t worldWidth = world.w();
        const int32_t worldHeight = world.h();

        fheroes2::Point startPos{ ( startIndex % worldWidth ) + brushSize.x, ( startIndex / worldWidth ) + brushSize.y };
        fheroes2::Point endPos{ startPos.x + brushSize.width - 1, startPos.y + brushSize.height - 1 };

        startPos.x = std::max( startPos.x, 0 );
        startPos.y = std::max( startPos.y, 0 );
        endPos.x = std::min( endPos.x, worldWidth - 1 );
        endPos.y = std::min( endPos.y, worldHeight - 1 );

        return { startPos.x + startPos.y * worldWidth, endPos.x + endPos.y * worldWidth };
    }

    const Maps::ObjectInfo & getObjectInfo( const Maps::ObjectGroup group, const int32_t objectType )
    {
        const auto & objectInfo = Maps::getObjectsByGroup( group );
        if ( objectType < 0 || objectType >= static_cast<int32_t>( objectInfo.size() ) ) {
            assert( 0 );
            static const Maps::ObjectInfo emptyObjectInfo{ MP2::OBJ_NONE };
            return emptyObjectInfo;
        }

        return objectInfo[objectType];
    }

    bool isObjectPlacementAllowed( const Maps::ObjectInfo & info, const fheroes2::Point & mainTilePos )
    {
        // Run through all tile offsets and check that all objects parts can be put on the map.
        for ( const auto & objectPart : info.groundLevelParts ) {
            if ( objectPart.layerType == Maps::SHADOW_LAYER ) {
                // Shadow layer parts are ignored.
                continue;
            }

            if ( !Maps::isValidAbsPoint( mainTilePos.x + objectPart.tileOffset.x, mainTilePos.y + objectPart.tileOffset.y ) ) {
                return false;
            }
        }

        for ( const auto & objectPart : info.topLevelParts ) {
            if ( !Maps::isValidAbsPoint( mainTilePos.x + objectPart.tileOffset.x, mainTilePos.y + objectPart.tileOffset.y ) ) {
                return false;
            }
        }

        return true;
    }

    bool verifyObjectCondition( const Maps::ObjectInfo & info, const fheroes2::Point & mainTilePos, const std::function<bool( const Maps::Tiles & tile )> & condition )
    {
        assert( condition );

        const auto & offsets = Maps::getGroundLevelOccupiedTileOffset( info );
        if ( offsets.empty() ) {
            return true;
        }

        for ( const auto & offset : offsets ) {
            const fheroes2::Point temp{ mainTilePos.x + offset.x, mainTilePos.y + offset.y };
            if ( !Maps::isValidAbsPoint( temp.x, temp.y ) ) {
                return false;
            }

            if ( !condition( world.GetTiles( temp.x, temp.y ) ) ) {
                return false;
            }
        }

        return true;
    }
}

namespace Interface
{
    void EditorInterface::reset()
    {
        const fheroes2::Display & display = fheroes2::Display::instance();

        const int32_t xOffset = display.width() - BORDERWIDTH - RADARWIDTH;
        _radar.SetPos( xOffset, BORDERWIDTH );

        if ( display.height() > display.DEFAULT_HEIGHT + BORDERWIDTH ) {
            _editorPanel.setPos( xOffset, _radar.GetArea().y + _radar.GetArea().height + BORDERWIDTH );
            _statusWindow.SetPos( xOffset, _editorPanel.getRect().y + _editorPanel.getRect().height );
        }
        else {
            _editorPanel.setPos( xOffset, _radar.GetArea().y + _radar.GetArea().height );
        }

        const fheroes2::Point prevCenter = _gameArea.getCurrentCenterInPixels();
        const fheroes2::Rect prevRoi = _gameArea.GetROI();

        _gameArea.SetAreaPosition( BORDERWIDTH, BORDERWIDTH, display.width() - RADARWIDTH - 3 * BORDERWIDTH, display.height() - 2 * BORDERWIDTH );

        const fheroes2::Rect newRoi = _gameArea.GetROI();

        _gameArea.SetCenterInPixels( prevCenter + fheroes2::Point( newRoi.x + newRoi.width / 2, newRoi.y + newRoi.height / 2 )
                                     - fheroes2::Point( prevRoi.x + prevRoi.width / 2, prevRoi.y + prevRoi.height / 2 ) );

        _historyManager.reset();
    }

    void EditorInterface::redraw( const uint32_t force )
    {
        fheroes2::Display & display = fheroes2::Display::instance();

        const uint32_t combinedRedraw = _redraw | force;

        if ( combinedRedraw & REDRAW_GAMEAREA ) {
            // Render all except the fog.
            _gameArea.Redraw( display, LEVEL_OBJECTS | LEVEL_HEROES | LEVEL_ROUTES );

            // TODO:: Render horizontal and vertical map tiles scale and highlight with yellow text cursor position.

            if ( _editorPanel.showAreaSelectRect() && ( _tileUnderCursor > -1 ) ) {
                const fheroes2::Rect brushSize = _editorPanel.getBrushArea();

                if ( brushSize.width > 0 && brushSize.height > 0 ) {
                    const fheroes2::Point indices = getBrushAreaIndicies( brushSize, _tileUnderCursor );

                    _gameArea.renderTileAreaSelect( display, indices.x, indices.y );
                }
                else if ( _editorPanel.isTerrainEdit() || _editorPanel.isEraseMode() ) {
                    assert( brushSize == fheroes2::Rect() );
                    // Render area selection from the tile where the left mouse button was pressed till the tile under the cursor.
                    _gameArea.renderTileAreaSelect( display, _selectedTile, _tileUnderCursor );
                }
            }
        }

        if ( combinedRedraw & ( REDRAW_RADAR_CURSOR | REDRAW_RADAR ) ) {
            // Render the mini-map without fog.
            _radar.redrawForEditor( combinedRedraw & REDRAW_RADAR );
        }

        if ( combinedRedraw & REDRAW_BORDER ) {
            // Game border for the View World are the same as for the Map Editor.
            GameBorderRedraw( true );
        }

        if ( combinedRedraw & REDRAW_PANEL ) {
            _editorPanel._redraw();
        }

        if ( ( combinedRedraw & REDRAW_STATUS ) && ( display.height() > display.DEFAULT_HEIGHT + BORDERWIDTH ) ) {
            // Currently the Adventure Map status is rendered to fill the space under the Editor buttons on high resolutions.
            // TODO: Make special status for Editor to display some map info, e.g. object properties under the cursor (castle garrison, amount of resources, etc.)
            // TODO: Decide where to output the status for low resolutions (reduce the number of displayed buttons - put some into sub-menu).
            _statusWindow._redraw();
        }

        _redraw = 0;
    }

    Interface::EditorInterface & Interface::EditorInterface::Get()
    {
        static EditorInterface editorInterface;
        return editorInterface;
    }

    fheroes2::GameMode Interface::EditorInterface::startEdit()
    {
        reset();

        // Stop all sounds and music.
        AudioManager::ResetAudio();

        const Settings & conf = Settings::Get();

        _radar.Build();
        _radar.SetHide( false );

        fheroes2::GameMode res = fheroes2::GameMode::CANCEL;

        _gameArea.SetUpdateCursor();

        setRedraw( REDRAW_GAMEAREA | REDRAW_RADAR | REDRAW_PANEL | REDRAW_STATUS | REDRAW_BORDER );

        int32_t fastScrollRepeatCount = 0;
        const int32_t fastScrollStartThreshold = 2;

        bool isCursorOverGamearea = false;

        const std::vector<Game::DelayType> delayTypes = { Game::MAPS_DELAY };

        LocalEvent & le = LocalEvent::Get();
        Cursor & cursor = Cursor::Get();

        while ( res == fheroes2::GameMode::CANCEL ) {
            if ( !le.HandleEvents( Game::isDelayNeeded( delayTypes ), true ) ) {
                if ( EventExit() == fheroes2::GameMode::QUIT_GAME ) {
                    res = fheroes2::GameMode::QUIT_GAME;
                    break;
                }
                continue;
            }

            // Process hot-keys.
            if ( le.KeyPress() ) {
                // adventure map control
                if ( HotKeyPressEvent( Game::HotKeyEvent::MAIN_MENU_QUIT ) || HotKeyPressEvent( Game::HotKeyEvent::DEFAULT_CANCEL ) ) {
                    res = EventExit();
                    _gameArea.SetUpdateCursor();
                }
                else if ( HotKeyPressEvent( Game::HotKeyEvent::EDITOR_NEW_MAP_MENU ) ) {
                    res = eventNewMap();
                    _gameArea.SetUpdateCursor();
                }
                else if ( HotKeyPressEvent( Game::HotKeyEvent::WORLD_SAVE_GAME ) ) {
                    fheroes2::showStandardTextMessage( _( "Warning!" ), "The Map Editor is still in development. Save function is not implemented yet.", Dialog::OK );
                    _gameArea.SetUpdateCursor();
                }
                else if ( HotKeyPressEvent( Game::HotKeyEvent::MAIN_MENU_LOAD_GAME ) ) {
                    res = eventLoadMap();
                    _gameArea.SetUpdateCursor();
                }
                else if ( HotKeyPressEvent( Game::HotKeyEvent::WORLD_FILE_OPTIONS ) ) {
                    res = eventFileDialog();
                    _gameArea.SetUpdateCursor();
                }
                else if ( HotKeyPressEvent( Game::HotKeyEvent::WORLD_SCENARIO_INFORMATION ) ) {
                    // TODO: Make the scenario info editor.
                    Dialog::GameInfo();
                    _gameArea.SetUpdateCursor();
                }
                else if ( HotKeyPressEvent( Game::HotKeyEvent::WORLD_VIEW_WORLD ) ) {
                    eventViewWorld();
                }
                // map scrolling control
                else if ( HotKeyPressEvent( Game::HotKeyEvent::WORLD_SCROLL_LEFT ) ) {
                    _gameArea.SetScroll( SCROLL_LEFT );
                }
                else if ( HotKeyPressEvent( Game::HotKeyEvent::WORLD_SCROLL_RIGHT ) ) {
                    _gameArea.SetScroll( SCROLL_RIGHT );
                }
                else if ( HotKeyPressEvent( Game::HotKeyEvent::WORLD_SCROLL_UP ) ) {
                    _gameArea.SetScroll( SCROLL_TOP );
                }
                else if ( HotKeyPressEvent( Game::HotKeyEvent::WORLD_SCROLL_DOWN ) ) {
                    _gameArea.SetScroll( SCROLL_BOTTOM );
                }
                // default action
                else if ( HotKeyPressEvent( Game::HotKeyEvent::WORLD_DEFAULT_ACTION ) ) {
                    fheroes2::showStandardTextMessage( _( "Warning!" ), "The Map Editor is still in development. No actions are available yet.", Dialog::OK );
                    _gameArea.SetUpdateCursor();
                }
                // open focus
                else if ( HotKeyPressEvent( Game::HotKeyEvent::WORLD_OPEN_FOCUS ) ) {
                    fheroes2::showStandardTextMessage( _( "Warning!" ), "The Map Editor is still in development. Open focused object dialog is not implemented yet.",
                                                       Dialog::OK );
                    _gameArea.SetUpdateCursor();
                }
                else if ( HotKeyPressEvent( Game::HotKeyEvent::EDITOR_UNDO_LAST_ACTION ) ) {
                    undoAction();
                }
                else if ( HotKeyPressEvent( Game::HotKeyEvent::EDITOR_REDO_LAST_ACTION ) ) {
                    redoAction();
                }
            }

            if ( res != fheroes2::GameMode::CANCEL ) {
                break;
            }

            if ( fheroes2::cursor().isFocusActive() && !_gameArea.isDragScroll() && !_radar.isDragRadar() && ( conf.ScrollSpeed() != SCROLL_SPEED_NONE ) ) {
                int scrollPosition = SCROLL_NONE;

                if ( isScrollLeft( le.GetMouseCursor() ) )
                    scrollPosition |= SCROLL_LEFT;
                else if ( isScrollRight( le.GetMouseCursor() ) )
                    scrollPosition |= SCROLL_RIGHT;
                if ( isScrollTop( le.GetMouseCursor() ) )
                    scrollPosition |= SCROLL_TOP;
                else if ( isScrollBottom( le.GetMouseCursor() ) )
                    scrollPosition |= SCROLL_BOTTOM;

                if ( scrollPosition != SCROLL_NONE ) {
                    if ( Game::validateAnimationDelay( Game::SCROLL_START_DELAY ) && ( fastScrollRepeatCount < fastScrollStartThreshold ) ) {
                        ++fastScrollRepeatCount;
                    }

                    if ( fastScrollRepeatCount >= fastScrollStartThreshold ) {
                        _gameArea.SetScroll( scrollPosition );
                    }
                }
                else {
                    fastScrollRepeatCount = 0;
                }
            }
            else {
                fastScrollRepeatCount = 0;
            }

            isCursorOverGamearea = false;

            // cursor is over the radar
            if ( le.MouseCursor( _radar.GetRect() ) ) {
                cursor.SetThemes( Cursor::POINTER );

                // TODO: Add checks for object placing/moving, and other Editor functions that uses mouse dragging.
                if ( !_gameArea.isDragScroll() && ( _editorPanel.getBrushArea().width > 0 || _selectedTile == -1 ) ) {
                    _radar.QueueEventProcessing();
                }
            }
            // cursor is over the game area
            else if ( le.MouseCursor( _gameArea.GetROI() ) && !_gameArea.NeedScroll() ) {
                isCursorOverGamearea = true;
            }
            // cursor is over the buttons area
            else if ( le.MouseCursor( _editorPanel.getRect() ) ) {
                cursor.SetThemes( Cursor::POINTER );

                if ( !_gameArea.NeedScroll() ) {
                    res = _editorPanel.queueEventProcessing();
                }
            }
            // cursor is somewhere else
            else if ( !_gameArea.NeedScroll() ) {
                cursor.SetThemes( Cursor::POINTER );

                _gameArea.ResetCursorPosition();
            }

            // gamearea
            if ( !_gameArea.NeedScroll() ) {
                if ( !_radar.isDragRadar() ) {
                    _gameArea.QueueEventProcessing( isCursorOverGamearea );
                }
                else if ( !le.MousePressLeft() ) {
                    _radar.QueueEventProcessing();
                }
            }

            if ( isCursorOverGamearea ) {
                // Get tile index under the cursor.
                const int32_t tileIndex = _gameArea.GetValidTileIdFromPoint( le.GetMouseCursor() );
                const fheroes2::Rect brushSize = _editorPanel.getBrushArea();

                if ( _tileUnderCursor != tileIndex ) {
                    _tileUnderCursor = tileIndex;

                    // Force redraw if cursor position was changed as area rectangle is also changed.
                    if ( _editorPanel.showAreaSelectRect() && ( brushSize.width > 0 || _selectedTile != -1 ) ) {
                        _redraw |= REDRAW_GAMEAREA;
                    }
                }

                if ( _selectedTile == -1 && tileIndex != -1 && brushSize.width == 0 && le.MousePressLeft() ) {
                    _selectedTile = tileIndex;
                    _redraw |= REDRAW_GAMEAREA;
                }
            }
            else if ( _tileUnderCursor != -1 ) {
                _tileUnderCursor = -1;
                _redraw |= REDRAW_GAMEAREA;
            }

            if ( _selectedTile > -1 && le.MouseReleaseLeft() ) {
                if ( isCursorOverGamearea && _editorPanel.getBrushArea().width == 0 ) {
                    if ( _editorPanel.isTerrainEdit() ) {
                        // Fill the selected area in terrain edit mode.
                        const fheroes2::ActionCreator action( _historyManager );

                        const int groundId = _editorPanel.selectedGroundType();
                        Maps::setTerrainOnTiles( _selectedTile, _tileUnderCursor, groundId );
                    }
                    else if ( _editorPanel.isEraseMode() ) {
                        // Erase objects in the selected area.
                        const fheroes2::ActionCreator action( _historyManager );

                        Maps::eraseObjectsOnTiles( _selectedTile, _tileUnderCursor, _editorPanel.getEraseTypes() );
                    }
                }

                // Reset the area start tile.
                _selectedTile = -1;

                _redraw |= mapUpdateFlags;
            }

            // fast scroll
            if ( ( Game::validateAnimationDelay( Game::SCROLL_DELAY ) && _gameArea.NeedScroll() ) || _gameArea.needDragScrollRedraw() ) {
                if ( ( isScrollLeft( le.GetMouseCursor() ) || isScrollRight( le.GetMouseCursor() ) || isScrollTop( le.GetMouseCursor() )
                       || isScrollBottom( le.GetMouseCursor() ) )
                     && !_gameArea.isDragScroll() ) {
                    cursor.SetThemes( _gameArea.GetScrollCursor() );
                }

                _gameArea.Scroll();

                _redraw |= REDRAW_GAMEAREA | REDRAW_RADAR_CURSOR;
            }

            if ( res == fheroes2::GameMode::CANCEL ) {
                // map objects animation
                if ( Game::validateAnimationDelay( Game::MAPS_DELAY ) ) {
                    Game::updateAdventureMapAnimationIndex();
                    _redraw |= REDRAW_GAMEAREA;
                }

                if ( needRedraw() ) {
                    redraw( 0 );

                    // If this assertion blows up it means that we are holding a RedrawLocker lock for rendering which should not happen.
                    assert( getRedrawMask() == 0 );

                    validateFadeInAndRender();
                }
            }
        }

        Game::setDisplayFadeIn();

        fheroes2::fadeOutDisplay();

        return res;
    }

    fheroes2::GameMode EditorInterface::eventLoadMap()
    {
        return Dialog::YES
                       == fheroes2::showStandardTextMessage( "", _( "Are you sure you want to load a new map? (Any unsaved changes to the current map will be lost.)" ),
                                                             Dialog::YES | Dialog::NO )
                   ? fheroes2::GameMode::EDITOR_LOAD_MAP
                   : fheroes2::GameMode::CANCEL;
    }

    fheroes2::GameMode EditorInterface::eventNewMap()
    {
        return Dialog::YES
                       == fheroes2::showStandardTextMessage( "", _( "Are you sure you want to create a new map? (Any unsaved changes to the current map will be lost.)" ),
                                                             Dialog::YES | Dialog::NO )
                   ? fheroes2::GameMode::EDITOR_NEW_MAP
                   : fheroes2::GameMode::CANCEL;
    }

    fheroes2::GameMode EditorInterface::eventFileDialog()
    {
        const bool isEvilInterface = Settings::Get().isEvilInterfaceEnabled();
        const int cpanbkg = isEvilInterface ? ICN::CPANBKGE : ICN::CPANBKG;
        const fheroes2::Sprite & background = fheroes2::AGG::GetICN( cpanbkg, 0 );

        const CursorRestorer cursorRestorer( true, Cursor::POINTER );

        fheroes2::Display & display = fheroes2::Display::instance();

        // Since the original image contains shadow it is important to remove it from calculation of window's position.
        const fheroes2::Point rb( ( display.width() - background.width() - BORDERWIDTH ) / 2, ( display.height() - background.height() + BORDERWIDTH ) / 2 );
        fheroes2::ImageRestorer back( display, rb.x, rb.y, background.width(), background.height() );
        fheroes2::Blit( background, display, rb.x, rb.y );

        // TODO: Make Evil interface for New/Load/Save Map buttons.
        fheroes2::Button buttonNew( rb.x + 62, rb.y + 31, ICN::ECPANEL, 0, 1 );
        fheroes2::Button buttonLoad( rb.x + 195, rb.y + 31, ICN::ECPANEL, 2, 3 );
        fheroes2::Button buttonSave( rb.x + 62, rb.y + 107, ICN::ECPANEL, 4, 5 );
        fheroes2::Button buttonQuit( rb.x + 195, rb.y + 107, isEvilInterface ? ICN::BUTTON_QUIT_EVIL : ICN::BUTTON_QUIT_GOOD, 0, 1 );
        fheroes2::Button buttonCancel( rb.x + 128, rb.y + 184, isEvilInterface ? ICN::BUTTON_SMALL_CANCEL_EVIL : ICN::BUTTON_SMALL_CANCEL_GOOD, 0, 1 );

        buttonNew.draw();
        buttonLoad.draw();
        buttonSave.draw();
        buttonQuit.draw();
        buttonCancel.draw();

        display.render( back.rect() );

        fheroes2::GameMode result = fheroes2::GameMode::CANCEL;

        LocalEvent & le = LocalEvent::Get();

        while ( le.HandleEvents() ) {
            le.MousePressLeft( buttonNew.area() ) ? buttonNew.drawOnPress() : buttonNew.drawOnRelease();
            le.MousePressLeft( buttonLoad.area() ) ? buttonLoad.drawOnPress() : buttonLoad.drawOnRelease();
            le.MousePressLeft( buttonSave.area() ) ? buttonSave.drawOnPress() : buttonSave.drawOnRelease();
            le.MousePressLeft( buttonQuit.area() ) ? buttonQuit.drawOnPress() : buttonQuit.drawOnRelease();
            le.MousePressLeft( buttonCancel.area() ) ? buttonCancel.drawOnPress() : buttonCancel.drawOnRelease();

            if ( le.MouseClickLeft( buttonNew.area() ) || Game::HotKeyPressEvent( Game::HotKeyEvent::EDITOR_NEW_MAP_MENU ) ) {
                if ( eventNewMap() == fheroes2::GameMode::EDITOR_NEW_MAP ) {
                    result = fheroes2::GameMode::EDITOR_NEW_MAP;
                    break;
                }
            }
            else if ( le.MouseClickLeft( buttonLoad.area() ) || Game::HotKeyPressEvent( Game::HotKeyEvent::MAIN_MENU_LOAD_GAME ) ) {
                if ( eventLoadMap() == fheroes2::GameMode::EDITOR_LOAD_MAP ) {
                    result = fheroes2::GameMode::EDITOR_LOAD_MAP;
                    break;
                }
            }
            else if ( le.MouseClickLeft( buttonSave.area() ) || Game::HotKeyPressEvent( Game::HotKeyEvent::WORLD_SAVE_GAME ) ) {
                back.restore();

                fheroes2::showStandardTextMessage( _( "Warning!" ), "The Map Editor is still in development. Save function is not implemented yet.", Dialog::OK );

                break;
            }
            else if ( le.MouseClickLeft( buttonQuit.area() ) || Game::HotKeyPressEvent( Game::HotKeyEvent::MAIN_MENU_QUIT ) ) {
                if ( EventExit() == fheroes2::GameMode::QUIT_GAME ) {
                    result = fheroes2::GameMode::QUIT_GAME;
                    break;
                }
            }
            else if ( le.MouseClickLeft( buttonCancel.area() ) || Game::HotKeyCloseWindow() ) {
                break;
            }
            else if ( le.MousePressRight( buttonNew.area() ) ) {
                fheroes2::showStandardTextMessage( _( "New Map" ), _( "Create a new map, either from scratch or using the random map generator." ), Dialog::ZERO );
            }
            else if ( le.MousePressRight( buttonLoad.area() ) ) {
                fheroes2::showStandardTextMessage( _( "Load Map" ), _( "Load an existing map." ), Dialog::ZERO );
            }
            else if ( le.MousePressRight( buttonSave.area() ) ) {
                fheroes2::showStandardTextMessage( _( "Save Map" ), _( "Save the current map." ), Dialog::ZERO );
            }
            else if ( le.MousePressRight( buttonQuit.area() ) ) {
                fheroes2::showStandardTextMessage( _( "Quit" ), _( "Quit out of the map editor." ), Dialog::ZERO );
            }
            else if ( le.MousePressRight( buttonCancel.area() ) ) {
                fheroes2::showStandardTextMessage( _( "Cancel" ), _( "Exit this menu without doing anything." ), Dialog::ZERO );
            }
        }

        // restore background
        back.restore();
        display.render( back.rect() );

        return result;
    }

    void EditorInterface::eventViewWorld()
    {
        // TODO: Make proper borders restoration for low height resolutions, like for hide interface mode.
        ViewWorld::ViewWorldWindow( 0, ViewWorldMode::ViewAll, *this );
    }

    void EditorInterface::mouseCursorAreaClickLeft( const int32_t tileIndex )
    {
        Maps::Tiles & tile = world.GetTiles( tileIndex );

        Heroes * otherHero = tile.getHero();
        Castle * otherCastle = world.getCastle( tile.GetCenter() );

        if ( otherHero ) {
            // TODO: Make hero edit dialog: e.g. with functions like in Battle only dialog, but only for one hero.
            Game::OpenHeroesDialog( *otherHero, true, true );
        }
        else if ( otherCastle ) {
            // TODO: Make Castle edit dialog: e.g. like original build dialog.
            Game::OpenCastleDialog( *otherCastle );
        }
        else if ( _editorPanel.isTerrainEdit() ) {
            const fheroes2::Rect brushSize = _editorPanel.getBrushArea();
            assert( brushSize.width == brushSize.height );

            const int groundId = _editorPanel.selectedGroundType();

            const fheroes2::ActionCreator action( _historyManager );

            if ( brushSize.width > 0 ) {
                const fheroes2::Point indices = getBrushAreaIndicies( brushSize, tileIndex );

                Maps::setTerrainOnTiles( indices.x, indices.y, groundId );
            }
            else {
                assert( brushSize.width == 0 );

                // This is a case when area was not selected but a single tile was clicked.
                Maps::setTerrainOnTiles( tileIndex, tileIndex, groundId );

                _selectedTile = -1;
            }

            _redraw |= mapUpdateFlags;
        }
        else if ( _editorPanel.isRoadDraw() ) {
            const fheroes2::ActionCreator action( _historyManager );

            if ( Maps::updateRoadOnTile( tile, true ) ) {
                _redraw |= mapUpdateFlags;
            }
        }
        else if ( _editorPanel.isStreamDraw() ) {
            const fheroes2::ActionCreator action( _historyManager );

            if ( Maps::updateStreamOnTile( tile, true ) ) {
                _redraw |= mapUpdateFlags;
            }
        }
        else if ( _editorPanel.isEraseMode() ) {
            const fheroes2::Rect brushSize = _editorPanel.getBrushArea();
            assert( brushSize.width == brushSize.height );

            const fheroes2::ActionCreator action( _historyManager );

            if ( brushSize.width > 1 ) {
                const fheroes2::Point indices = getBrushAreaIndicies( brushSize, tileIndex );

                if ( Maps::eraseObjectsOnTiles( indices.x, indices.y, _editorPanel.getEraseTypes() ) ) {
                    _redraw |= mapUpdateFlags;
                }
            }
            else {
                if ( Maps::eraseOjects( tile, _editorPanel.getEraseTypes() ) ) {
                    _redraw |= mapUpdateFlags;
                }

                if ( brushSize.width == 0 ) {
                    // This is a case when area was not selected but a single tile was clicked.
                    _selectedTile = -1;
                }
            }
        }
        else if ( _editorPanel.isObjectMode() ) {
            handleObjectMouseLeftClick( tile );
        }
    }

    void EditorInterface::handleObjectMouseLeftClick( Maps::Tiles & tile )
    {
        assert( _editorPanel.isObjectMode() );

        if ( _editorPanel.getSelectedObjectType() < 0 ) {
            return;
        }

        const fheroes2::Point tilePos = tile.GetCenter();

        const Maps::ObjectGroup groupType = _editorPanel.getSelectedObjectGroup();
        const auto & objectInfo = getObjectInfo( groupType, _editorPanel.getSelectedObjectType() );

        if ( groupType == Maps::ObjectGroup::Monster ) {
            if ( !isObjectPlacementAllowed( objectInfo, tilePos ) ) {
                fheroes2::showStandardTextMessage( _( "Monster" ), _( "Objects cannot be placed outside the map." ), Dialog::OK );
                return;
            }

            if ( !verifyObjectCondition( objectInfo, tilePos, []( const Maps::Tiles & tileToCheck ) { return !tileToCheck.isWater(); } ) ) {
                fheroes2::showStandardTextMessage( _( "Monster" ), _( "Monsters cannot be placed on water." ), Dialog::OK );
<<<<<<< HEAD
                _gameArea.SetUpdateCursor();
=======
                return;
>>>>>>> dc077a6a
            }

            if ( !verifyObjectCondition( objectInfo, tilePos, []( const Maps::Tiles & tileToCheck ) { return Maps::isClearGround( tileToCheck ); } ) ) {
                fheroes2::showStandardTextMessage( _( "Monster" ), _( "Choose a tile which does not contain any objects." ), Dialog::OK );
<<<<<<< HEAD
                _gameArea.SetUpdateCursor();
=======
                return;
>>>>>>> dc077a6a
            }

            setObjectOnTile( tile, objectInfo );
        }
        else if ( groupType == Maps::ObjectGroup::Treasure ) {
            if ( !isObjectPlacementAllowed( objectInfo, tilePos ) ) {
                fheroes2::showStandardTextMessage( _( "Treasure" ), _( "Objects cannot be placed outside the map." ), Dialog::OK );
                return;
            }

            if ( !verifyObjectCondition( objectInfo, tilePos, []( const Maps::Tiles & tileToCheck ) { return !tileToCheck.isWater(); } ) ) {
                fheroes2::showStandardTextMessage( _( "Treasure" ), _( "Treasures cannot be placed on water." ), Dialog::OK );
<<<<<<< HEAD
                _gameArea.SetUpdateCursor();
=======
                return;
>>>>>>> dc077a6a
            }

            if ( !verifyObjectCondition( objectInfo, tilePos, []( const Maps::Tiles & tileToCheck ) { return Maps::isClearGround( tileToCheck ); } ) ) {
                fheroes2::showStandardTextMessage( _( "Treasure" ), _( "Choose a tile which does not contain any objects." ), Dialog::OK );
<<<<<<< HEAD
                _gameArea.SetUpdateCursor();
=======
                return;
>>>>>>> dc077a6a
            }

            setObjectOnTile( tile, objectInfo );
        }
        else if ( groupType == Maps::ObjectGroup::Hero ) {
            if ( !isObjectPlacementAllowed( objectInfo, tilePos ) ) {
                fheroes2::showStandardTextMessage( _( "Heroes" ), _( "Objects cannot be placed outside the map." ), Dialog::OK );
                return;
            }

            if ( !verifyObjectCondition( objectInfo, tilePos, []( const Maps::Tiles & tileToCheck ) { return !tileToCheck.isWater(); } ) ) {
                fheroes2::showStandardTextMessage( _( "Heroes" ), _( "Heroes cannot be placed on water." ), Dialog::OK );
<<<<<<< HEAD
                _gameArea.SetUpdateCursor();
=======
                return;
>>>>>>> dc077a6a
            }

            if ( !verifyObjectCondition( objectInfo, tilePos, []( const Maps::Tiles & tileToCheck ) { return Maps::isClearGround( tileToCheck ); } ) ) {
                fheroes2::showStandardTextMessage( _( "Heroes" ), _( "Choose a tile which does not contain any objects." ), Dialog::OK );
<<<<<<< HEAD
                _gameArea.SetUpdateCursor();
=======
                return;
>>>>>>> dc077a6a
            }

            setObjectOnTile( tile, objectInfo );
        }
        else if ( groupType == Maps::ObjectGroup::Artifact ) {
            if ( !isObjectPlacementAllowed( objectInfo, tilePos ) ) {
                fheroes2::showStandardTextMessage( _( "Artifacts" ), _( "Objects cannot be placed outside the map." ), Dialog::OK );
                return;
            }

            if ( !verifyObjectCondition( objectInfo, tilePos, []( const Maps::Tiles & tileToCheck ) { return !tileToCheck.isWater(); } ) ) {
                fheroes2::showStandardTextMessage( _( "Artifacts" ), _( "Artifacts cannot be placed on water." ), Dialog::OK );
<<<<<<< HEAD
                _gameArea.SetUpdateCursor();
=======
                return;
>>>>>>> dc077a6a
            }

            if ( !verifyObjectCondition( objectInfo, tilePos, []( const Maps::Tiles & tileToCheck ) { return Maps::isClearGround( tileToCheck ); } ) ) {
                fheroes2::showStandardTextMessage( _( "Artifacts" ), _( "Choose a tile which does not contain any objects." ), Dialog::OK );
<<<<<<< HEAD
                _gameArea.SetUpdateCursor();
=======
                return;
>>>>>>> dc077a6a
            }

            const int32_t artifactType = _editorPanel.getSelectedObjectType();

            const auto & artifactInfo = Maps::getObjectsByGroup( Maps::ObjectGroup::Artifact );
            assert( artifactType >= 0 && artifactType < static_cast<int32_t>( artifactInfo.size() ) );

            // For each Spell Scroll artifact we select a spell.
            if ( artifactInfo[artifactType].objectType == MP2::OBJ_ARTIFACT && artifactInfo[artifactType].metadata[0] == Artifact::SPELL_SCROLL ) {
                const int spellId = Dialog::selectSpell( Spell::RANDOM, true ).GetID();

                if ( spellId == Spell::NONE ) {
                    // We do not place the Spell Scroll artifact if the spell for it was not selected.
                    return;
                }

                setObjectOnTile( tile, objectInfo );
                Maps::setSpellOnTile( tile, spellId );
            }
            else {
                setObjectOnTile( tile, objectInfo );
            }
        }
        else if ( groupType == Maps::ObjectGroup::Ocean_Object ) {
            if ( !isObjectPlacementAllowed( objectInfo, tilePos ) ) {
                fheroes2::showStandardTextMessage( _( "Ocean object" ), _( "Objects cannot be placed outside the map." ), Dialog::OK );
                return;
            }

            if ( !verifyObjectCondition( objectInfo, tilePos, []( const Maps::Tiles & tileToCheck ) { return tileToCheck.isWater(); } ) ) {
                fheroes2::showStandardTextMessage( _( "Ocean object" ), _( "Ocean object must be placed on water." ), Dialog::OK );
                return;
            }

            if ( !verifyObjectCondition( objectInfo, tilePos, []( const Maps::Tiles & tileToCheck ) { return Maps::isClearGround( tileToCheck ); } ) ) {
                fheroes2::showStandardTextMessage( _( "Ocean object" ), _( "Choose a tile which does not contain any objects." ), Dialog::OK );
                return;
            }

            setObjectOnTile( tile, objectInfo );
        }
    }

    void EditorInterface::mouseCursorAreaPressRight( const int32_t tileIndex )
    {
        const Maps::Tiles & tile = world.GetTiles( tileIndex );

        DEBUG_LOG( DBG_DEVEL, DBG_INFO, std::endl << tile.String() )

        switch ( tile.GetObject() ) {
        case MP2::OBJ_NON_ACTION_CASTLE:
        case MP2::OBJ_CASTLE: {
            const Castle * castle = world.getCastle( tile.GetCenter() );

            if ( castle ) {
                Dialog::QuickInfo( *castle, _gameArea );
            }
            else {
                Dialog::QuickInfo( tile, _gameArea );
            }

            break;
        }
        case MP2::OBJ_HEROES: {
            const Heroes * heroes = tile.getHero();

            if ( heroes ) {
                Dialog::QuickInfo( *heroes, {}, &_gameArea );
            }
            else if ( tile.getObjectIcnType() == MP2::OBJ_ICN_TYPE_MINIHERO ) {
                fheroes2::showStandardTextMessage( _( "Heroes" ), "", Dialog::ZERO );
                _gameArea.SetUpdateCursor();
            }

            break;
        }
        default:
            Dialog::QuickInfo( tile, _gameArea );
            break;
        }
    }

    void EditorInterface::updateCursor( const int32_t tileIndex )
    {
        if ( _cursorUpdater && tileIndex >= 0 ) {
            _cursorUpdater( tileIndex );
        }
        else {
            Cursor::Get().SetThemes( Cursor::POINTER );
        }
    }

    void EditorInterface::setObjectOnTile( Maps::Tiles & tile, const Maps::ObjectInfo & objectInfo )
    {
        const fheroes2::ActionCreator action( _historyManager );

        Maps::setObjectOnTile( tile, objectInfo );

        _redraw |= mapUpdateFlags;
    }
}<|MERGE_RESOLUTION|>--- conflicted
+++ resolved
@@ -711,25 +711,20 @@
         if ( groupType == Maps::ObjectGroup::Monster ) {
             if ( !isObjectPlacementAllowed( objectInfo, tilePos ) ) {
                 fheroes2::showStandardTextMessage( _( "Monster" ), _( "Objects cannot be placed outside the map." ), Dialog::OK );
+                _gameArea.SetUpdateCursor();
                 return;
             }
 
             if ( !verifyObjectCondition( objectInfo, tilePos, []( const Maps::Tiles & tileToCheck ) { return !tileToCheck.isWater(); } ) ) {
                 fheroes2::showStandardTextMessage( _( "Monster" ), _( "Monsters cannot be placed on water." ), Dialog::OK );
-<<<<<<< HEAD
-                _gameArea.SetUpdateCursor();
-=======
-                return;
->>>>>>> dc077a6a
+                _gameArea.SetUpdateCursor();
+                return;
             }
 
             if ( !verifyObjectCondition( objectInfo, tilePos, []( const Maps::Tiles & tileToCheck ) { return Maps::isClearGround( tileToCheck ); } ) ) {
                 fheroes2::showStandardTextMessage( _( "Monster" ), _( "Choose a tile which does not contain any objects." ), Dialog::OK );
-<<<<<<< HEAD
-                _gameArea.SetUpdateCursor();
-=======
-                return;
->>>>>>> dc077a6a
+                _gameArea.SetUpdateCursor();
+                return;
             }
 
             setObjectOnTile( tile, objectInfo );
@@ -737,25 +732,20 @@
         else if ( groupType == Maps::ObjectGroup::Treasure ) {
             if ( !isObjectPlacementAllowed( objectInfo, tilePos ) ) {
                 fheroes2::showStandardTextMessage( _( "Treasure" ), _( "Objects cannot be placed outside the map." ), Dialog::OK );
+                _gameArea.SetUpdateCursor();
                 return;
             }
 
             if ( !verifyObjectCondition( objectInfo, tilePos, []( const Maps::Tiles & tileToCheck ) { return !tileToCheck.isWater(); } ) ) {
                 fheroes2::showStandardTextMessage( _( "Treasure" ), _( "Treasures cannot be placed on water." ), Dialog::OK );
-<<<<<<< HEAD
-                _gameArea.SetUpdateCursor();
-=======
-                return;
->>>>>>> dc077a6a
+                _gameArea.SetUpdateCursor();
+                return;
             }
 
             if ( !verifyObjectCondition( objectInfo, tilePos, []( const Maps::Tiles & tileToCheck ) { return Maps::isClearGround( tileToCheck ); } ) ) {
                 fheroes2::showStandardTextMessage( _( "Treasure" ), _( "Choose a tile which does not contain any objects." ), Dialog::OK );
-<<<<<<< HEAD
-                _gameArea.SetUpdateCursor();
-=======
-                return;
->>>>>>> dc077a6a
+                _gameArea.SetUpdateCursor();
+                return;
             }
 
             setObjectOnTile( tile, objectInfo );
@@ -763,25 +753,20 @@
         else if ( groupType == Maps::ObjectGroup::Hero ) {
             if ( !isObjectPlacementAllowed( objectInfo, tilePos ) ) {
                 fheroes2::showStandardTextMessage( _( "Heroes" ), _( "Objects cannot be placed outside the map." ), Dialog::OK );
+                _gameArea.SetUpdateCursor();
                 return;
             }
 
             if ( !verifyObjectCondition( objectInfo, tilePos, []( const Maps::Tiles & tileToCheck ) { return !tileToCheck.isWater(); } ) ) {
                 fheroes2::showStandardTextMessage( _( "Heroes" ), _( "Heroes cannot be placed on water." ), Dialog::OK );
-<<<<<<< HEAD
-                _gameArea.SetUpdateCursor();
-=======
-                return;
->>>>>>> dc077a6a
+                _gameArea.SetUpdateCursor();
+                return;
             }
 
             if ( !verifyObjectCondition( objectInfo, tilePos, []( const Maps::Tiles & tileToCheck ) { return Maps::isClearGround( tileToCheck ); } ) ) {
                 fheroes2::showStandardTextMessage( _( "Heroes" ), _( "Choose a tile which does not contain any objects." ), Dialog::OK );
-<<<<<<< HEAD
-                _gameArea.SetUpdateCursor();
-=======
-                return;
->>>>>>> dc077a6a
+                _gameArea.SetUpdateCursor();
+                return;
             }
 
             setObjectOnTile( tile, objectInfo );
@@ -789,25 +774,20 @@
         else if ( groupType == Maps::ObjectGroup::Artifact ) {
             if ( !isObjectPlacementAllowed( objectInfo, tilePos ) ) {
                 fheroes2::showStandardTextMessage( _( "Artifacts" ), _( "Objects cannot be placed outside the map." ), Dialog::OK );
+                _gameArea.SetUpdateCursor();
                 return;
             }
 
             if ( !verifyObjectCondition( objectInfo, tilePos, []( const Maps::Tiles & tileToCheck ) { return !tileToCheck.isWater(); } ) ) {
                 fheroes2::showStandardTextMessage( _( "Artifacts" ), _( "Artifacts cannot be placed on water." ), Dialog::OK );
-<<<<<<< HEAD
-                _gameArea.SetUpdateCursor();
-=======
-                return;
->>>>>>> dc077a6a
+                _gameArea.SetUpdateCursor();
+                return;
             }
 
             if ( !verifyObjectCondition( objectInfo, tilePos, []( const Maps::Tiles & tileToCheck ) { return Maps::isClearGround( tileToCheck ); } ) ) {
                 fheroes2::showStandardTextMessage( _( "Artifacts" ), _( "Choose a tile which does not contain any objects." ), Dialog::OK );
-<<<<<<< HEAD
-                _gameArea.SetUpdateCursor();
-=======
-                return;
->>>>>>> dc077a6a
+                _gameArea.SetUpdateCursor();
+                return;
             }
 
             const int32_t artifactType = _editorPanel.getSelectedObjectType();
@@ -834,16 +814,19 @@
         else if ( groupType == Maps::ObjectGroup::Ocean_Object ) {
             if ( !isObjectPlacementAllowed( objectInfo, tilePos ) ) {
                 fheroes2::showStandardTextMessage( _( "Ocean object" ), _( "Objects cannot be placed outside the map." ), Dialog::OK );
+                _gameArea.SetUpdateCursor();
                 return;
             }
 
             if ( !verifyObjectCondition( objectInfo, tilePos, []( const Maps::Tiles & tileToCheck ) { return tileToCheck.isWater(); } ) ) {
                 fheroes2::showStandardTextMessage( _( "Ocean object" ), _( "Ocean object must be placed on water." ), Dialog::OK );
+                _gameArea.SetUpdateCursor();
                 return;
             }
 
             if ( !verifyObjectCondition( objectInfo, tilePos, []( const Maps::Tiles & tileToCheck ) { return Maps::isClearGround( tileToCheck ); } ) ) {
                 fheroes2::showStandardTextMessage( _( "Ocean object" ), _( "Choose a tile which does not contain any objects." ), Dialog::OK );
+                _gameArea.SetUpdateCursor();
                 return;
             }
 
