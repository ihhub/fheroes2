/***************************************************************************
 *   fheroes2: https://github.com/ihhub/fheroes2                           *
 *   Copyright (C) 2023 - 2025                                             *
 *                                                                         *
 *   This program is free software; you can redistribute it and/or modify  *
 *   it under the terms of the GNU General Public License as published by  *
 *   the Free Software Foundation; either version 2 of the License, or     *
 *   (at your option) any later version.                                   *
 *                                                                         *
 *   This program is distributed in the hope that it will be useful,       *
 *   but WITHOUT ANY WARRANTY; without even the implied warranty of        *
 *   MERCHANTABILITY or FITNESS FOR A PARTICULAR PURPOSE.  See the         *
 *   GNU General Public License for more details.                          *
 *                                                                         *
 *   You should have received a copy of the GNU General Public License     *
 *   along with this program; if not, write to the                         *
 *   Free Software Foundation, Inc.,                                       *
 *   59 Temple Place - Suite 330, Boston, MA  02111-1307, USA.             *
 ***************************************************************************/

#include "editor_interface.h"

#include <algorithm>
#include <array>
#include <cassert>
#include <cstddef>
#include <map>
#include <memory>
#include <optional>
#include <set>
#include <string>
#include <vector>

#include "artifact.h"
#include "audio_manager.h"
#include "color.h"
#include "cursor.h"
#include "dialog.h"
#include "dialog_selectitems.h"
#include "direction.h"
#include "editor_castle_details_window.h"
#include "editor_event_details_window.h"
#include "editor_map_specs_window.h"
#include "editor_object_popup_window.h"
#include "editor_save_map_window.h"
#include "editor_secondary_skill_selection.h"
#include "editor_spell_selection.h"
#include "editor_sphinx_window.h"
#include "game.h"
#include "game_delays.h"
#include "game_hotkeys.h"
#include "game_static.h"
#include "ground.h"
#include "heroes.h"
#include "history_manager.h"
#include "icn.h"
#include "interface_base.h"
#include "interface_border.h"
#include "interface_gamearea.h"
#include "interface_radar.h"
#include "localevent.h"
#include "map_format_helper.h"
#include "map_generator.h"
#include "map_object_info.h"
#include "maps.h"
#include "maps_fileinfo.h"
#include "maps_tiles.h"
#include "maps_tiles_helper.h"
#include "math_base.h"
#include "monster.h"
#include "mp2.h"
#include "puzzle.h"
#include "race.h"
#include "render_processor.h"
#include "resource.h"
#include "screen.h"
#include "settings.h"
#include "spell.h"
#include "system.h"
#include "tools.h"
#include "translations.h"
#include "ui_button.h"
#include "ui_constants.h"
#include "ui_dialog.h"
#include "ui_map_object.h"
#include "ui_text.h"
#include "ui_tool.h"
#include "ui_window.h"
#include "view_world.h"
#include "world.h"
#include "world_object_uid.h"

namespace
{
    const uint32_t mapUpdateFlags = Interface::REDRAW_GAMEAREA | Interface::REDRAW_RADAR;

    // In original Editor map name is limited to 17 characters.
    // However, we have no such limitation but to be reasonable we still have a limit.
    const int32_t maxMapNameLength = 50;

    class HideInterfaceModeDisabler
    {
    public:
        HideInterfaceModeDisabler()
        {
            // If Hide Interface mode is enabled we temporary disable it to allow editor properly place all interface items.
            if ( _isHideInterfaceEnabled ) {
                Settings::Get().setHideInterface( false );
            }
        }

        HideInterfaceModeDisabler & operator=( const HideInterfaceModeDisabler & ) = delete;
        HideInterfaceModeDisabler( const HideInterfaceModeDisabler & ) = delete;

        ~HideInterfaceModeDisabler()
        {
            if ( _isHideInterfaceEnabled ) {
                // Restore Hide Interface mode if it was enabled.
                Settings::Get().setHideInterface( true );
            }
        }

    private:
        const bool _isHideInterfaceEnabled{ Settings::Get().isHideInterfaceEnabled() };
    };

    size_t getObeliskCount( const Maps::Map_Format::MapFormat & _mapFormat )
    {
        const auto & miscellaneousObjects = Maps::getObjectsByGroup( Maps::ObjectGroup::ADVENTURE_MISCELLANEOUS );

        std::set<size_t> obeliskIndex;
        for ( size_t i = 0; i < miscellaneousObjects.size(); ++i ) {
            if ( miscellaneousObjects[i].objectType == MP2::OBJ_OBELISK ) {
                obeliskIndex.emplace( i );
            }
        }

        size_t obeliskCount = 0;
        for ( const auto & mapTile : _mapFormat.tiles ) {
            for ( const auto & object : mapTile.objects ) {
                if ( object.group == Maps::ObjectGroup::ADVENTURE_MISCELLANEOUS && obeliskIndex.count( object.index ) > 0 ) {
                    assert( object.index < miscellaneousObjects.size() );

                    ++obeliskCount;
                }
            }
        }

        return obeliskCount;
    }

    fheroes2::Point getBrushAreaIndicies( const fheroes2::Rect & brushSize, const int32_t startIndex )
    {
        if ( brushSize.width <= 0 || brushSize.height <= 0 ) {
            return { startIndex, startIndex };
        }

        const int32_t worldWidth = world.w();
        const int32_t worldHeight = world.h();

        fheroes2::Point startPos{ ( startIndex % worldWidth ) + brushSize.x, ( startIndex / worldWidth ) + brushSize.y };
        fheroes2::Point endPos{ startPos.x + brushSize.width - 1, startPos.y + brushSize.height - 1 };

        startPos.x = std::max( startPos.x, 0 );
        startPos.y = std::max( startPos.y, 0 );
        endPos.x = std::min( endPos.x, worldWidth - 1 );
        endPos.y = std::min( endPos.y, worldHeight - 1 );

        return { startPos.x + startPos.y * worldWidth, endPos.x + endPos.y * worldWidth };
    }

    bool isObjectPlacementAllowed( const Maps::ObjectInfo & info, const fheroes2::Point & mainTilePos )
    {
        // Run through all tile offsets and check that all objects parts can be put on the map.
        for ( const auto & objectPart : info.groundLevelParts ) {
            if ( objectPart.layerType == Maps::SHADOW_LAYER ) {
                // Shadow layer parts are ignored.
                continue;
            }

            if ( !Maps::isValidAbsPoint( mainTilePos.x + objectPart.tileOffset.x, mainTilePos.y + objectPart.tileOffset.y ) ) {
                return false;
            }
        }

        for ( const auto & objectPart : info.topLevelParts ) {
            if ( !Maps::isValidAbsPoint( mainTilePos.x + objectPart.tileOffset.x, mainTilePos.y + objectPart.tileOffset.y ) ) {
                return false;
            }
        }

        return true;
    }

    bool isActionObjectAllowed( const Maps::ObjectInfo & info, const fheroes2::Point & mainTilePos )
    {
        // Active action object parts must be placed on a tile without any other objects.
        // Only ground parts should be checked for this condition.
        for ( const auto & objectPart : info.groundLevelParts ) {
            if ( objectPart.layerType == Maps::SHADOW_LAYER || objectPart.layerType == Maps::TERRAIN_LAYER ) {
                // Shadow and terrain layer parts are ignored.
                continue;
            }

            const fheroes2::Point pos{ mainTilePos.x + objectPart.tileOffset.x, mainTilePos.y + objectPart.tileOffset.y };
            if ( !Maps::isValidAbsPoint( pos.x, pos.y ) ) {
                return false;
            }

            const auto & tile = world.getTile( pos.x, pos.y );

            if ( MP2::isOffGameActionObject( tile.getMainObjectType() ) ) {
                // An action object already exist. We cannot allow to put anything on top of it.
                return false;
            }

            if ( MP2::isOffGameActionObject( objectPart.objectType ) && !Maps::isClearGround( tile ) ) {
                // We are trying to place an action object on a tile that has some other objects.
                return false;
            }
        }

        return true;
    }

    bool isConditionValid( const std::vector<fheroes2::Point> & offsets, const fheroes2::Point & mainTilePos,
                           const std::function<bool( const Maps::Tile & tile )> & condition )
    {
        if ( offsets.empty() ) {
            return true;
        }

        assert( condition );

        for ( const auto & offset : offsets ) {
            const fheroes2::Point temp{ mainTilePos.x + offset.x, mainTilePos.y + offset.y };
            if ( !Maps::isValidAbsPoint( temp.x, temp.y ) ) {
                return false;
            }

            if ( !condition( world.getTile( temp.x, temp.y ) ) ) {
                return false;
            }
        }

        return true;
    }

    bool checkConditionForUsedTiles( const Maps::ObjectInfo & info, const fheroes2::Point & mainTilePos,
                                     const std::function<bool( const Maps::Tile & tile )> & condition )
    {
        return isConditionValid( Maps::getGroundLevelUsedTileOffset( info ), mainTilePos, condition );
    }

    bool removeObjects( Maps::Map_Format::MapFormat & mapFormat, std::set<uint32_t> objectsUids, const std::set<Maps::ObjectGroup> & objectGroups )
    {
        if ( objectsUids.empty() ) {
            return false;
        }

        bool needRedraw = false;
        bool updateMapPlayerInformation = false;

        // Filter objects by group and remove them from '_mapFormat'.
        for ( size_t mapTileIndex = 0; mapTileIndex < mapFormat.tiles.size(); ++mapTileIndex ) {
            Maps::Map_Format::TileInfo & mapTile = mapFormat.tiles[mapTileIndex];

            for ( auto objectIter = mapTile.objects.begin(); objectIter != mapTile.objects.end(); ) {
                // LANDSCAPE_FLAGS and LANDSCAPE_TOWN_BASEMENTS are special objects that should be erased only when erasing the main object.
                if ( objectIter->group == Maps::ObjectGroup::LANDSCAPE_FLAGS || objectIter->group == Maps::ObjectGroup::LANDSCAPE_TOWN_BASEMENTS
                     || objectsUids.find( objectIter->id ) == objectsUids.end() ) {
                    // No main object UID was found.
                    ++objectIter;
                    continue;
                }

                // The object with this UID is found, remove UID not to search for it more.
                objectsUids.erase( objectIter->id );

                if ( std::none_of( objectGroups.begin(), objectGroups.end(), [&objectIter]( const Maps::ObjectGroup group ) { return group == objectIter->group; } ) ) {
                    // This object is not in the selected to erase groups.
                    if ( objectsUids.empty() ) {
                        break;
                    }

                    ++objectIter;
                    continue;
                }

                if ( objectIter->group == Maps::ObjectGroup::KINGDOM_TOWNS ) {
                    // Towns and castles consist of four objects. We need to search them all and remove from map.
                    const uint32_t objectId = objectIter->id;

                    auto findTownPart = [objectId]( const Maps::Map_Format::TileInfo & tileToSearch, const Maps::ObjectGroup group ) {
                        auto foundObjectIter = std::find_if( tileToSearch.objects.begin(), tileToSearch.objects.end(),
                                                             [objectId, group]( const Maps::Map_Format::TileObjectInfo & mapObject ) {
                                                                 return mapObject.group == group && mapObject.id == objectId;
                                                             } );

                        // The town part should exist on the map. If no then there might be issues in towns placing.
                        assert( foundObjectIter != tileToSearch.objects.end() );

                        return foundObjectIter;
                    };

                    // Remove the town object.
                    mapTile.objects.erase( objectIter );

                    // Town basement is also located at this tile. Find and remove it.
                    mapTile.objects.erase( findTownPart( mapTile, Maps::ObjectGroup::LANDSCAPE_TOWN_BASEMENTS ) );

                    // Remove flags.
                    assert( mapTileIndex > 0 );
                    Maps::Map_Format::TileInfo & previousMapTile = mapFormat.tiles[mapTileIndex - 1];
                    previousMapTile.objects.erase( findTownPart( previousMapTile, Maps::ObjectGroup::LANDSCAPE_FLAGS ) );

                    assert( mapTileIndex < mapFormat.tiles.size() - 1 );
                    Maps::Map_Format::TileInfo & nextMapTile = mapFormat.tiles[mapTileIndex + 1];
                    nextMapTile.objects.erase( findTownPart( nextMapTile, Maps::ObjectGroup::LANDSCAPE_FLAGS ) );

                    // Two objects have been removed from this tile. Start search from the beginning.
                    objectIter = mapTile.objects.begin();

                    // Remove this town metadata.
                    assert( mapFormat.castleMetadata.find( objectId ) != mapFormat.castleMetadata.end() );
                    mapFormat.castleMetadata.erase( objectId );

                    // There could be a road in front of the castle entrance. Remove it because there is no entrance to the castle anymore.
                    const size_t bottomTileIndex = mapTileIndex + mapFormat.size;
                    assert( bottomTileIndex < mapFormat.tiles.size() );
                    auto & bottomTileObjects = mapFormat.tiles[bottomTileIndex].objects;
                    const bool isRoadAtBottom
                        = std::find_if( bottomTileObjects.begin(), bottomTileObjects.end(),
                                        []( const Maps::Map_Format::TileObjectInfo & mapObject ) { return mapObject.group == Maps::ObjectGroup::ROADS; } )
                          != bottomTileObjects.end();
                    if ( isRoadAtBottom ) {
                        // TODO: Update (not remove) the road. It may be done properly only after roads handling will be moved from 'world' tiles to 'Map_Format' tiles.
                        Maps::updateRoadOnTile( world.getTile( static_cast<int32_t>( bottomTileIndex ) ), false );
                    }

                    needRedraw = true;
                    updateMapPlayerInformation = true;
                }
                else if ( objectIter->group == Maps::ObjectGroup::ROADS ) {
                    assert( mapTileIndex < world.getSize() );

                    needRedraw |= Maps::updateRoadOnTile( world.getTile( static_cast<int32_t>( mapTileIndex ) ), false );

                    ++objectIter;
                }
                else if ( objectIter->group == Maps::ObjectGroup::STREAMS ) {
                    objectIter = mapTile.objects.erase( objectIter );
                    needRedraw = true;

                    Maps::updateStreamsAround( mapFormat, static_cast<int32_t>( mapTileIndex ) );
                }
                else if ( objectIter->group == Maps::ObjectGroup::KINGDOM_HEROES || Maps::isJailObject( objectIter->group, objectIter->index ) ) {
                    // Remove this hero metadata.
                    assert( mapFormat.heroMetadata.find( objectIter->id ) != mapFormat.heroMetadata.end() );
                    mapFormat.heroMetadata.erase( objectIter->id );

                    objectIter = mapTile.objects.erase( objectIter );
                    needRedraw = true;

                    updateMapPlayerInformation = true;
                }
                else if ( objectIter->group == Maps::ObjectGroup::MONSTERS ) {
                    assert( mapFormat.standardMetadata.find( objectIter->id ) != mapFormat.standardMetadata.end() );
                    mapFormat.standardMetadata.erase( objectIter->id );

                    objectIter = mapTile.objects.erase( objectIter );
                    needRedraw = true;
                }
                else if ( objectIter->group == Maps::ObjectGroup::ADVENTURE_MISCELLANEOUS ) {
                    const auto & objects = Maps::getObjectsByGroup( objectIter->group );

                    assert( objectIter->index < objects.size() );
                    const auto objectType = objects[objectIter->index].objectType;
                    switch ( objectType ) {
                    case MP2::OBJ_EVENT:
                        assert( mapFormat.adventureMapEventMetadata.find( objectIter->id ) != mapFormat.adventureMapEventMetadata.end() );
                        mapFormat.adventureMapEventMetadata.erase( objectIter->id );
                        break;
                    case MP2::OBJ_PYRAMID:
                        mapFormat.selectionObjectMetadata.erase( objectIter->id );
                        break;
                    case MP2::OBJ_SIGN:
                        assert( mapFormat.signMetadata.find( objectIter->id ) != mapFormat.signMetadata.end() );
                        mapFormat.signMetadata.erase( objectIter->id );
                        break;
                    case MP2::OBJ_SPHINX:
                        assert( mapFormat.sphinxMetadata.find( objectIter->id ) != mapFormat.sphinxMetadata.end() );
                        mapFormat.sphinxMetadata.erase( objectIter->id );
                        break;
                    case MP2::OBJ_WITCHS_HUT:
                        mapFormat.selectionObjectMetadata.erase( objectIter->id );
                        break;
                    default:
                        break;
                    }

                    objectIter = mapTile.objects.erase( objectIter );
                    needRedraw = true;
                }
                else if ( objectIter->group == Maps::ObjectGroup::ADVENTURE_WATER ) {
                    const auto & objects = Maps::getObjectsByGroup( objectIter->group );

                    assert( objectIter->index < objects.size() );
                    const auto objectType = objects[objectIter->index].objectType;
                    if ( objectType == MP2::OBJ_BOTTLE ) {
                        assert( mapFormat.signMetadata.find( objectIter->id ) != mapFormat.signMetadata.end() );
                        mapFormat.signMetadata.erase( objectIter->id );
                    }

                    objectIter = mapTile.objects.erase( objectIter );
                    needRedraw = true;
                }
                else if ( objectIter->group == Maps::ObjectGroup::ADVENTURE_ARTIFACTS ) {
                    assert( mapFormat.standardMetadata.find( objectIter->id ) != mapFormat.standardMetadata.end() );
                    mapFormat.standardMetadata.erase( objectIter->id );

                    objectIter = mapTile.objects.erase( objectIter );
                    needRedraw = true;
                }
                else if ( objectIter->group == Maps::ObjectGroup::ADVENTURE_TREASURES ) {
                    const auto & objects = Maps::getObjectsByGroup( objectIter->group );

                    assert( objectIter->index < objects.size() );
                    const auto objectType = objects[objectIter->index].objectType;
                    if ( objectType == MP2::OBJ_RESOURCE ) {
                        mapFormat.standardMetadata.erase( objectIter->id );
                    }

                    objectIter = mapTile.objects.erase( objectIter );
                    needRedraw = true;
                }
                else if ( objectIter->group == Maps::ObjectGroup::LANDSCAPE_MISCELLANEOUS ) {
                    // We need to check if the object being removed is a River Delta, and if so, use that data to update the nearby Stream correctly.
                    const int riverDeltaDirection = Maps::getRiverDeltaDirectionByIndex( objectIter->group, static_cast<int32_t>( objectIter->index ) );

                    objectIter = mapTile.objects.erase( objectIter );

                    if ( riverDeltaDirection != Direction::UNKNOWN ) {
                        // For River Deltas we update the nearby Streams to properly disconnect from them.
                        Maps::updateStreamsToDeltaConnection( mapFormat, static_cast<int32_t>( mapTileIndex ), riverDeltaDirection );
                    }

                    needRedraw = true;
                }
                else if ( objectIter->group == Maps::ObjectGroup::ADVENTURE_POWER_UPS ) {
                    const auto & objects = Maps::getObjectsByGroup( objectIter->group );

                    assert( objectIter->index < objects.size() );
                    const auto objectType = objects[objectIter->index].objectType;
                    switch ( objectType ) {
                    case MP2::OBJ_SHRINE_FIRST_CIRCLE:
                    case MP2::OBJ_SHRINE_SECOND_CIRCLE:
                    case MP2::OBJ_SHRINE_THIRD_CIRCLE:
                        // We cannot assert non-existing metadata as these objects could have been created by an older Editor version.
                        mapFormat.selectionObjectMetadata.erase( objectIter->id );
                        break;
                    default:
                        break;
                    }

                    objectIter = mapTile.objects.erase( objectIter );
                    needRedraw = true;
                }
                else {
                    objectIter = mapTile.objects.erase( objectIter );
                    needRedraw = true;
                }

                if ( objectsUids.empty() ) {
                    break;
                }
            }

            if ( objectsUids.empty() ) {
                break;
            }
        }

        if ( updateMapPlayerInformation && !Maps::updateMapPlayers( mapFormat ) ) {
            assert( 0 );
        }

        return needRedraw;
    }

    bool verifyTerrainPlacement( const fheroes2::Point & tilePos, const Maps::ObjectGroup groupType, const int32_t objectType, std::string & errorMessage )
    {
        switch ( groupType ) {
        case Maps::ObjectGroup::ADVENTURE_ARTIFACTS: {
            const auto & objectInfo = Maps::getObjectInfo( groupType, objectType );

            if ( !checkConditionForUsedTiles( objectInfo, tilePos, []( const Maps::Tile & tileToCheck ) { return !tileToCheck.isWater(); } ) ) {
                errorMessage = _( "%{objects} cannot be placed on water." );
                StringReplace( errorMessage, "%{objects}", Interface::EditorPanel::getObjectGroupName( groupType ) );
                return false;
            }

            if ( objectInfo.objectType == MP2::OBJ_RANDOM_ULTIMATE_ARTIFACT && !checkConditionForUsedTiles( objectInfo, tilePos, []( const Maps::Tile & tileToCheck ) {
                     // This check is being run for every action in the Editor.
                     // Therefore, after the placement of an Ultimate Artifact on this tile the check would fail since the tile contains something on it.
                     // So, before checking for correctness on placement an Ultimate Artifact we check whether the current tile already has one.
                     // If this is true then we consider that the placement is allowed.
                     if ( tileToCheck.getMainObjectType() == MP2::OBJ_RANDOM_ULTIMATE_ARTIFACT ) {
                         return true;
                     }

                     return tileToCheck.GoodForUltimateArtifact();
                 } ) ) {
                errorMessage = _( "The Ultimate Artifact can only be placed on terrain where digging is possible." );
                return false;
            }

            break;
        }
        case Maps::ObjectGroup::ADVENTURE_DWELLINGS:
        case Maps::ObjectGroup::ADVENTURE_MINES:
        case Maps::ObjectGroup::ADVENTURE_POWER_UPS:
        case Maps::ObjectGroup::ADVENTURE_TREASURES:
        case Maps::ObjectGroup::KINGDOM_HEROES:
        case Maps::ObjectGroup::LANDSCAPE_MOUNTAINS:
        case Maps::ObjectGroup::LANDSCAPE_ROCKS:
        case Maps::ObjectGroup::LANDSCAPE_TREES:
        case Maps::ObjectGroup::MONSTERS:
        case Maps::ObjectGroup::STREAMS: {
            const auto & objectInfo = Maps::getObjectInfo( groupType, objectType );
            if ( !checkConditionForUsedTiles( objectInfo, tilePos, []( const Maps::Tile & tileToCheck ) { return !tileToCheck.isWater(); } ) ) {
                errorMessage = _( "%{objects} cannot be placed on water." );
                StringReplace( errorMessage, "%{objects}", Interface::EditorPanel::getObjectGroupName( groupType ) );
                return false;
            }

            break;
        }
        case Maps::ObjectGroup::ADVENTURE_WATER:
        case Maps::ObjectGroup::LANDSCAPE_WATER: {
            const auto & objectInfo = Maps::getObjectInfo( groupType, objectType );
            if ( !checkConditionForUsedTiles( objectInfo, tilePos, []( const Maps::Tile & tileToCheck ) { return tileToCheck.isWater(); } ) ) {
                errorMessage = _( "%{objects} must be placed on water." );
                StringReplace( errorMessage, "%{objects}", Interface::EditorPanel::getObjectGroupName( groupType ) );
                return false;
            }

            break;
        }
        case Maps::ObjectGroup::LANDSCAPE_MISCELLANEOUS: {
            // River deltas are only objects that can be placed on water and on land.
            if ( Maps::isRiverDeltaObject( groupType, objectType ) ) {
                // This is a river delta. Just don't check the terrain type.
            }
            else if ( !checkConditionForUsedTiles( Maps::getObjectInfo( groupType, objectType ), tilePos,
                                                   []( const Maps::Tile & tileToCheck ) { return !tileToCheck.isWater(); } ) ) {
                errorMessage = _( "%{objects} cannot be placed on water." );
                StringReplace( errorMessage, "%{objects}", Interface::EditorPanel::getObjectGroupName( groupType ) );
                return false;
            }

            break;
        }
        case Maps::ObjectGroup::KINGDOM_TOWNS: {
            const Maps::Tile & tile = world.getTile( tilePos.x, tilePos.y );

            if ( tile.isWater() ) {
                errorMessage = _( "%{objects} cannot be placed on water." );
                StringReplace( errorMessage, "%{objects}", Interface::EditorPanel::getObjectGroupName( groupType ) );
                return false;
            }

            const int groundType = Maps::Ground::getGroundByImageIndex( tile.getTerrainImageIndex() );
            const int32_t basementId = fheroes2::getTownBasementId( groundType );

            const auto & townObjectInfo = Maps::getObjectInfo( groupType, objectType );
            const auto & basementObjectInfo = Maps::getObjectInfo( Maps::ObjectGroup::LANDSCAPE_TOWN_BASEMENTS, basementId );

            if ( !checkConditionForUsedTiles( townObjectInfo, tilePos, []( const Maps::Tile & tileToCheck ) { return !tileToCheck.isWater(); } ) ) {
                errorMessage = _( "%{objects} cannot be placed on water." );
                StringReplace( errorMessage, "%{objects}", Interface::EditorPanel::getObjectGroupName( groupType ) );
                return false;
            }

            if ( !checkConditionForUsedTiles( basementObjectInfo, tilePos, []( const Maps::Tile & tileToCheck ) { return !tileToCheck.isWater(); } ) ) {
                errorMessage = _( "%{objects} cannot be placed on water." );
                StringReplace( errorMessage, "%{objects}", Interface::EditorPanel::getObjectGroupName( groupType ) );
                return false;
            }

            break;
        }
        case Maps::ObjectGroup::ADVENTURE_MISCELLANEOUS: {
            const auto & objectInfo = Maps::getObjectInfo( groupType, objectType );

            if ( objectInfo.objectType == MP2::OBJ_EVENT ) {
                // Only event objects are allowed to be placed anywhere.
            }
            else if ( !checkConditionForUsedTiles( objectInfo, tilePos, []( const Maps::Tile & tileToCheck ) { return !tileToCheck.isWater(); } ) ) {
                errorMessage = _( "%{objects} cannot be placed on water." );
                StringReplace( errorMessage, "%{objects}", Interface::EditorPanel::getObjectGroupName( groupType ) );
                return false;
            }

            break;
        }
        default:
            // Did you add a new object group? Add the logic for it!
            assert( 0 );
            break;
        }

        return true;
    }

    bool verifyObjectPlacement( const fheroes2::Point & tilePos, const Maps::ObjectGroup groupType, const int32_t objectType, std::string & errorMessage )
    {
        switch ( groupType ) {
        case Maps::ObjectGroup::ADVENTURE_ARTIFACTS:
        case Maps::ObjectGroup::ADVENTURE_DWELLINGS:
        case Maps::ObjectGroup::ADVENTURE_MINES:
        case Maps::ObjectGroup::ADVENTURE_MISCELLANEOUS:
        case Maps::ObjectGroup::ADVENTURE_POWER_UPS:
        case Maps::ObjectGroup::ADVENTURE_TREASURES:
        case Maps::ObjectGroup::ADVENTURE_WATER:
        case Maps::ObjectGroup::KINGDOM_HEROES:
        case Maps::ObjectGroup::LANDSCAPE_MOUNTAINS:
        case Maps::ObjectGroup::LANDSCAPE_MISCELLANEOUS:
        case Maps::ObjectGroup::LANDSCAPE_ROCKS:
        case Maps::ObjectGroup::LANDSCAPE_TREES:
        case Maps::ObjectGroup::LANDSCAPE_WATER:
        case Maps::ObjectGroup::MONSTERS: {
            const auto & objectInfo = Maps::getObjectInfo( groupType, objectType );

            if ( !isObjectPlacementAllowed( objectInfo, tilePos ) ) {
                errorMessage = _( "Objects cannot be placed outside the map." );
                return false;
            }

            if ( !isActionObjectAllowed( objectInfo, tilePos ) ) {
                errorMessage = _( "Action objects must be placed on clear tiles." );
                return false;
            }
            break;
        }
        case Maps::ObjectGroup::KINGDOM_TOWNS: {
            const Maps::Tile & tile = world.getTile( tilePos.x, tilePos.y );

            if ( tile.isWater() ) {
                errorMessage = _( "%{objects} cannot be placed on water." );
                StringReplace( errorMessage, "%{objects}", Interface::EditorPanel::getObjectGroupName( groupType ) );
                return false;
            }

            const int groundType = Maps::Ground::getGroundByImageIndex( tile.getTerrainImageIndex() );
            const int32_t basementId = fheroes2::getTownBasementId( groundType );

            const auto & townObjectInfo = Maps::getObjectInfo( groupType, objectType );
            const auto & basementObjectInfo = Maps::getObjectInfo( Maps::ObjectGroup::LANDSCAPE_TOWN_BASEMENTS, basementId );

            if ( !isObjectPlacementAllowed( townObjectInfo, tilePos ) || !isObjectPlacementAllowed( basementObjectInfo, tilePos ) ) {
                errorMessage = _( "Objects cannot be placed outside the map." );
                return false;
            }

            if ( !isActionObjectAllowed( townObjectInfo, tilePos ) || !isActionObjectAllowed( basementObjectInfo, tilePos ) ) {
                errorMessage = _( "Action objects must be placed on clear tiles." );
                return false;
            }
            break;
        }
        default: {
            // Did you add a new object group? Add the logic for it!
            assert( 0 );
            return false;
        }
        }

        return verifyTerrainPlacement( tilePos, groupType, objectType, errorMessage );
    }

    template <class T>
    bool replaceKey( std::map<uint32_t, T> & data, const uint32_t oldKey, const uint32_t newKey )
    {
        auto iter = data.find( oldKey );
        if ( iter == data.end() ) {
            return false;
        }

        auto node = data.extract( iter );
        assert( !node.empty() );

        node.key() = newKey;

        data.insert( std::move( node ) );
        return true;
    }
}

namespace Interface
{
    void EditorInterface::reset()
    {
        const HideInterfaceModeDisabler hideInterfaceModeDisabler;

        const fheroes2::Display & display = fheroes2::Display::instance();

        const int32_t xOffset = display.width() - fheroes2::borderWidthPx - fheroes2::radarWidthPx;
        _radar.SetPos( xOffset, fheroes2::borderWidthPx );

        _editorPanel.setPos( xOffset, _radar.GetArea().y + _radar.GetArea().height
                                          + ( ( display.height() > fheroes2::Display::DEFAULT_HEIGHT + fheroes2::borderWidthPx ) ? fheroes2::borderWidthPx : 0 ) );

        const fheroes2::Point prevCenter = _gameArea.getCurrentCenterInPixels();
        const fheroes2::Rect prevRoi = _gameArea.GetROI();

        _gameArea.SetAreaPosition( fheroes2::borderWidthPx, fheroes2::borderWidthPx, display.width() - fheroes2::radarWidthPx - 3 * fheroes2::borderWidthPx,
                                   display.height() - 2 * fheroes2::borderWidthPx );

        const fheroes2::Rect newRoi = _gameArea.GetROI();

        _gameArea.SetCenterInPixels( prevCenter + fheroes2::Point( newRoi.x + newRoi.width / 2, newRoi.y + newRoi.height / 2 )
                                     - fheroes2::Point( prevRoi.x + prevRoi.width / 2, prevRoi.y + prevRoi.height / 2 ) );
    }

    void EditorInterface::redraw( const uint32_t force )
    {
        const uint32_t combinedRedraw = _redraw | force;

        if ( combinedRedraw & REDRAW_GAMEAREA ) {
            int renderFlags = LEVEL_OBJECTS | LEVEL_HEROES | LEVEL_ROUTES;
            if ( combinedRedraw & REDRAW_PASSABILITIES ) {
                renderFlags |= LEVEL_PASSABILITIES;
            }

            fheroes2::Display & display = fheroes2::Display::instance();

            // Render all except the fog.
            _gameArea.Redraw( display, renderFlags );

            if ( _warningMessage.isValid() ) {
                const fheroes2::Rect & roi = _gameArea.GetROI();

                fheroes2::Text text{ _warningMessage.message(), fheroes2::FontType::normalWhite() };
                // Keep 4 pixels from each edge.
                text.fitToOneRow( roi.width - 8 );

                const bool isSystemInfoShown = Settings::Get().isSystemInfoEnabled();

                text.draw( roi.x + 4, roi.y + roi.height - text.height() - ( isSystemInfoShown ? 14 : 4 ), display );
            }

            // TODO:: Render horizontal and vertical map tiles scale and highlight with yellow text cursor position.

            if ( _editorPanel.showAreaSelectRect() && ( _tileUnderCursor > -1 ) ) {
                const fheroes2::Rect brushSize = _editorPanel.getBrushArea();

                if ( brushSize.width > 0 && brushSize.height > 0 ) {
                    const fheroes2::Point indices = getBrushAreaIndicies( brushSize, _tileUnderCursor );

                    assert( Maps::isValidAbsIndex( indices.x ) );
                    const bool isActionObject = ( _editorPanel.isDetailEdit() && brushSize.width == 1 && brushSize.height == 1
                                                  && MP2::isOffGameActionObject( world.getTile( indices.x ).getMainObjectType() ) );

                    _gameArea.renderTileAreaSelect( display, indices.x, indices.y, isActionObject );
                }
                else if ( _editorPanel.isTerrainEdit() || _editorPanel.isEraseMode() ) {
                    assert( brushSize == fheroes2::Rect() );
                    // Render area selection from the tile where the left mouse button was pressed till the tile under the cursor.
                    _gameArea.renderTileAreaSelect( display, _areaSelectionStartTileId, _tileUnderCursor, false );
                }
            }
        }

        if ( combinedRedraw & ( REDRAW_RADAR_CURSOR | REDRAW_RADAR ) ) {
            // Render the mini-map without fog.
            _radar.redrawForEditor( combinedRedraw & REDRAW_RADAR );
        }

        if ( combinedRedraw & REDRAW_BORDER ) {
            // Game border for the View World are the same as for the Map Editor.
            GameBorderRedraw( true );
        }

        if ( combinedRedraw & REDRAW_PANEL ) {
            _editorPanel._redraw();
        }

        _redraw = 0;
    }

    EditorInterface & EditorInterface::Get()
    {
        static EditorInterface editorInterface;
        return editorInterface;
    }

    fheroes2::GameMode EditorInterface::startEdit( const bool isNewMap )
    {
        // The Editor has a special option to disable animation. This affects cycling animation as well.
        // First, we disable it to make sure to enable it back while exiting this function.
        const fheroes2::ScreenPaletteRestorer restorer;

        Settings & conf = Settings::Get();

        if ( conf.isEditorAnimationEnabled() ) {
            fheroes2::RenderProcessor::instance().startColorCycling();
        }

        reset();

        _historyManager.reset();

        if ( isNewMap ) {
            _mapFormat = {};
            Maps::saveMapInEditor( _mapFormat );
            _loadedFileName.clear();
        }

        // Stop all sounds and music.
        AudioManager::ResetAudio();

        _radar.Build();
        _radar.SetHide( false );

        fheroes2::GameMode res = fheroes2::GameMode::CANCEL;

        _gameArea.SetUpdateCursor();

        // The cursor parameters may contain values from a previously edited map that are not suitable for this one. Reset them.
        _tileUnderCursor = -1;
        _areaSelectionStartTileId = -1;

        uint32_t redrawFlags = REDRAW_GAMEAREA | REDRAW_RADAR | REDRAW_PANEL | REDRAW_STATUS | REDRAW_BORDER;
        if ( conf.isEditorPassabilityEnabled() ) {
            redrawFlags |= REDRAW_PASSABILITIES;
        }

        setRedraw( redrawFlags );

        int32_t fastScrollRepeatCount = 0;
        const int32_t fastScrollStartThreshold = 2;

        const std::vector<Game::DelayType> delayTypes = { Game::MAPS_DELAY };

        LocalEvent & le = LocalEvent::Get();
        Cursor & cursor = Cursor::Get();

        while ( res == fheroes2::GameMode::CANCEL ) {
            if ( !le.HandleEvents( Game::isDelayNeeded( delayTypes ), true ) ) {
                if ( EventExit() == fheroes2::GameMode::QUIT_GAME ) {
                    res = fheroes2::GameMode::QUIT_GAME;

                    break;
                }

                continue;
            }

            // Hotkeys
            if ( le.isAnyKeyPressed() ) {
                if ( HotKeyPressEvent( Game::HotKeyEvent::MAIN_MENU_QUIT ) || HotKeyPressEvent( Game::HotKeyEvent::DEFAULT_CANCEL ) ) {
                    res = EventExit();
                }
                else if ( HotKeyPressEvent( Game::HotKeyEvent::EDITOR_NEW_MAP_MENU ) ) {
                    res = eventNewMap();
                }
                else if ( HotKeyPressEvent( Game::HotKeyEvent::WORLD_SAVE_GAME ) ) {
                    saveMapToFile();
                }
                else if ( HotKeyPressEvent( Game::HotKeyEvent::MAIN_MENU_LOAD_GAME ) ) {
                    res = eventLoadMap();
                }
                else if ( HotKeyPressEvent( Game::HotKeyEvent::WORLD_FILE_OPTIONS ) ) {
                    res = eventFileDialog();
                }
                else if ( HotKeyPressEvent( Game::HotKeyEvent::WORLD_SCENARIO_INFORMATION ) ) {
                    openMapSpecificationsDialog();
                }
                else if ( HotKeyPressEvent( Game::HotKeyEvent::WORLD_VIEW_WORLD ) ) {
                    eventViewWorld();
                }
<<<<<<< HEAD
#if defined( WITH_DEBUG )
                else if ( HotKeyPressEvent( Game::HotKeyEvent::EDITOR_RANDOM_MAP_GENERATION ) ) {
                    fheroes2::ActionCreator action( _historyManager, _mapFormat );

                    Maps::Generator::Configuration rmgConfig;
                    rmgConfig.playerCount = _playerCount;
                    rmgConfig.regionSizeLimit = _regionSizeLimit;

                    if ( Maps::Generator::generateWorld( _mapFormat, rmgConfig ) ) {
                        _redraw |= mapUpdateFlags;

                        action.commit();
                    }
                    else {
                        _warningMessage.reset( _( "Not able to generate a map with given parameters." ) );
                    }
                }
                else if ( HotKeyPressEvent( Game::HotKeyEvent::EDITOR_RANDOM_MAP_CONFIGURATION ) ) {
                    uint32_t newCount = _playerCount;
                    if ( Dialog::SelectCount( "Pick player count", 2, 6, newCount ) ) {
                        _playerCount = newCount;
                    }
                    newCount = _regionSizeLimit;
                    if ( Dialog::SelectCount( "Limit region size", 100, 10000, newCount ) ) {
                        _regionSizeLimit = newCount;
                    }
                }
#endif
                // map scrolling control
=======
>>>>>>> 826bc497
                else if ( HotKeyPressEvent( Game::HotKeyEvent::WORLD_SCROLL_LEFT ) ) {
                    _gameArea.SetScroll( SCROLL_LEFT );
                }
                else if ( HotKeyPressEvent( Game::HotKeyEvent::WORLD_SCROLL_RIGHT ) ) {
                    _gameArea.SetScroll( SCROLL_RIGHT );
                }
                else if ( HotKeyPressEvent( Game::HotKeyEvent::WORLD_SCROLL_UP ) ) {
                    _gameArea.SetScroll( SCROLL_TOP );
                }
                else if ( HotKeyPressEvent( Game::HotKeyEvent::WORLD_SCROLL_DOWN ) ) {
                    _gameArea.SetScroll( SCROLL_BOTTOM );
                }
                else if ( HotKeyPressEvent( Game::HotKeyEvent::EDITOR_UNDO_LAST_ACTION ) ) {
                    undoAction();
                }
                else if ( HotKeyPressEvent( Game::HotKeyEvent::EDITOR_REDO_LAST_ACTION ) ) {
                    redoAction();
                }
                else if ( HotKeyPressEvent( Game::HotKeyEvent::EDITOR_TO_GAME_MAIN_MENU ) ) {
                    const int returnValue
                        = fheroes2::showStandardTextMessage( _( "Editor" ), _( "Do you wish to return to the game's Main Menu? All unsaved changes will be lost." ),
                                                             Dialog::YES | Dialog::NO );

                    if ( returnValue == Dialog::YES ) {
                        return fheroes2::GameMode::MAIN_MENU;
                    }
                }
                else if ( HotKeyPressEvent( Game::HotKeyEvent::EDITOR_TOGGLE_PASSABILITY ) ) {
                    conf.setEditorPassability( !conf.isEditorPassabilityEnabled() );
                    // This is not an ideal solution as we should save the whole configuration while tweaking one option.
                    // However, we can improve it later if it leads to slowdowns while using the Editor.
                    conf.Save( Settings::configFileName );

                    setRedraw( REDRAW_GAMEAREA );
                }
            }

            if ( res != fheroes2::GameMode::CANCEL ) {
                break;
            }

            bool isCursorOverGameArea = false;

            // Mouse is captured by radar
            if ( _radar.isMouseCaptured() ) {
                cursor.SetThemes( Cursor::POINTER );

                _radar.QueueEventProcessing();
            }
            // Mouse is captured by the game area for scrolling by dragging
            else if ( _gameArea.isDragScroll() ) {
                _gameArea.QueueEventProcessing();
            }
            else {
                if ( fheroes2::cursor().isFocusActive() && conf.ScrollSpeed() != SCROLL_SPEED_NONE ) {
                    int scrollDirection = SCROLL_NONE;

                    if ( isScrollLeft( le.getMouseCursorPos() ) ) {
                        scrollDirection |= SCROLL_LEFT;
                    }
                    else if ( isScrollRight( le.getMouseCursorPos() ) ) {
                        scrollDirection |= SCROLL_RIGHT;
                    }
                    if ( isScrollTop( le.getMouseCursorPos() ) ) {
                        scrollDirection |= SCROLL_TOP;
                    }
                    else if ( isScrollBottom( le.getMouseCursorPos() ) ) {
                        scrollDirection |= SCROLL_BOTTOM;
                    }

                    if ( scrollDirection != SCROLL_NONE && _gameArea.isFastScrollEnabled() ) {
                        if ( Game::validateAnimationDelay( Game::SCROLL_START_DELAY ) && fastScrollRepeatCount < fastScrollStartThreshold ) {
                            ++fastScrollRepeatCount;
                        }

                        if ( fastScrollRepeatCount >= fastScrollStartThreshold ) {
                            _gameArea.SetScroll( scrollDirection );
                        }
                    }
                    else {
                        fastScrollRepeatCount = 0;
                    }
                }
                else {
                    fastScrollRepeatCount = 0;
                }

                // Re-enable fast scrolling if the cursor movement indicates the need
                if ( !_gameArea.isFastScrollEnabled() && _gameArea.mouseIndicatesFastScroll( le.getMouseCursorPos() ) ) {
                    _gameArea.setFastScrollStatus( true );
                }

                // Cursor is over the radar
                if ( le.isMouseCursorPosInArea( _radar.GetRect() ) ) {
                    cursor.SetThemes( Cursor::POINTER );

                    // TODO: Add checks for object placing/moving, and other Editor functions that uses mouse dragging.
                    if ( _editorPanel.getBrushArea().width > 0 || _areaSelectionStartTileId == -1 ) {
                        _radar.QueueEventProcessing();
                    }
                }
                // Cursor is over the editor panel
                else if ( le.isMouseCursorPosInArea( _editorPanel.getRect() ) ) {
                    // At lower resolutions, the Editor panel has no border at the bottom. If the mouse cursor is over
                    // this bottom section, then the game area may scroll. In this case, the mouse cursor shouldn't be
                    // changed, but the editor panel should still handle events.
                    if ( !_gameArea.NeedScroll() ) {
                        cursor.SetThemes( Cursor::POINTER );
                    }

                    res = _editorPanel.queueEventProcessing();
                }
                else if ( !_gameArea.NeedScroll() ) {
                    // Cursor is over the game area
                    if ( le.isMouseCursorPosInArea( _gameArea.GetROI() ) ) {
                        _gameArea.QueueEventProcessing();

                        isCursorOverGameArea = true;
                    }
                    // Cursor is somewhere else
                    else {
                        cursor.SetThemes( Cursor::POINTER );
                    }
                }
            }

            if ( res != fheroes2::GameMode::CANCEL ) {
                break;
            }

            if ( isCursorOverGameArea ) {
                // Get relative tile position under the cursor. This position can be outside the map size.
                const fheroes2::Point posInGameArea = _gameArea.getInternalPosition( le.getMouseCursorPos() );
                const fheroes2::Point tilePos{ posInGameArea.x / fheroes2::tileWidthPx, posInGameArea.y / fheroes2::tileWidthPx };
                const bool isValidTile = ( tilePos.x >= 0 && tilePos.y >= 0 && tilePos.x < world.w() && tilePos.y < world.h() );
                const bool isBrushEmpty = ( _editorPanel.getBrushArea() == fheroes2::Rect() );

                if ( isValidTile ) {
                    const int32_t tileIndex = tilePos.y * world.w() + tilePos.x;
                    if ( _tileUnderCursor != tileIndex ) {
                        _tileUnderCursor = tileIndex;

                        // Force redraw if cursor position was changed as area rectangle is also changed.
                        if ( _editorPanel.showAreaSelectRect() && ( !isBrushEmpty || _areaSelectionStartTileId != -1 ) ) {
                            _redraw |= REDRAW_GAMEAREA;
                        }
                    }
                }
                else if ( _areaSelectionStartTileId != -1 ) {
                    assert( _editorPanel.showAreaSelectRect() && isBrushEmpty );

                    const fheroes2::Point clampedPoint{ std::clamp( tilePos.x, 0, world.w() - 1 ), std::clamp( tilePos.y, 0, world.h() - 1 ) };
                    const int32_t tileIndex = clampedPoint.y * world.w() + clampedPoint.x;
                    if ( _tileUnderCursor != tileIndex ) {
                        _tileUnderCursor = tileIndex;

                        // Force redraw if cursor position was changed as area rectangle is also changed.
                        _redraw |= REDRAW_GAMEAREA;
                    }
                }

                if ( _areaSelectionStartTileId == -1 && isValidTile && isBrushEmpty && le.isMouseLeftButtonPressed() ) {
                    _areaSelectionStartTileId = tilePos.y * world.w() + tilePos.x;
                    _redraw |= REDRAW_GAMEAREA;
                }
            }
            else if ( _tileUnderCursor != -1 ) {
                _tileUnderCursor = -1;
                _redraw |= REDRAW_GAMEAREA;
            }

            if ( _areaSelectionStartTileId > -1 && le.isMouseLeftButtonReleased() ) {
                if ( isCursorOverGameArea && _tileUnderCursor > -1 && _editorPanel.getBrushArea().width == 0 ) {
                    if ( _editorPanel.isTerrainEdit() ) {
                        // Fill the selected area in terrain edit mode.
                        fheroes2::ActionCreator action( _historyManager, _mapFormat );

                        const int groundId = _editorPanel.selectedGroundType();
                        Maps::setTerrainOnTiles( _areaSelectionStartTileId, _tileUnderCursor, groundId );
                        _validateObjectsOnTerrainUpdate();

                        action.commit();

                        _redraw |= mapUpdateFlags;

                        // TODO: Make a proper function to remove all types of objects from the 'world tiles' not to do full reload of '_mapFormat'.
                        Maps::readMapInEditor( _mapFormat );
                    }
                    else if ( _editorPanel.isEraseMode() ) {
                        // Erase objects in the selected area.
                        fheroes2::ActionCreator action( _historyManager, _mapFormat );

                        if ( removeObjects( _mapFormat, Maps::getObjectUidsInArea( _areaSelectionStartTileId, _tileUnderCursor ),
                                            _editorPanel.getEraseObjectGroups() ) ) {
                            action.commit();
                            _redraw |= mapUpdateFlags;

                            // TODO: Make a proper function to remove all types of objects from the 'world tiles' not to do full reload of '_mapFormat'.
                            Maps::readMapInEditor( _mapFormat );
                        }
                    }
                }

                // Reset the area start tile.
                _areaSelectionStartTileId = -1;

                _redraw |= mapUpdateFlags;
            }

            // Scrolling the game area
            if ( _gameArea.NeedScroll() && Game::validateAnimationDelay( Game::SCROLL_DELAY ) ) {
                assert( !_gameArea.isDragScroll() );

                if ( isScrollLeft( le.getMouseCursorPos() ) || isScrollRight( le.getMouseCursorPos() ) || isScrollTop( le.getMouseCursorPos() )
                     || isScrollBottom( le.getMouseCursorPos() ) ) {
                    cursor.SetThemes( _gameArea.GetScrollCursor() );
                }

                _gameArea.Scroll();

                setRedraw( REDRAW_GAMEAREA | REDRAW_RADAR_CURSOR );
            }
            else if ( _gameArea.needDragScrollRedraw() ) {
                setRedraw( REDRAW_GAMEAREA | REDRAW_RADAR_CURSOR );
            }

            assert( res == fheroes2::GameMode::CANCEL );

            // Map objects animation
            if ( Game::validateAnimationDelay( Game::MAPS_DELAY ) ) {
                if ( conf.isEditorAnimationEnabled() ) {
                    Game::updateAdventureMapAnimationIndex();
                }

                _redraw |= REDRAW_GAMEAREA;
            }

            if ( needRedraw() ) {
                if ( conf.isEditorPassabilityEnabled() ) {
                    _redraw |= REDRAW_PASSABILITIES;
                }

                redraw( 0 );

                // If this assertion blows up it means that we are holding a RedrawLocker lock for rendering which should not happen.
                assert( getRedrawMask() == 0 );

                validateFadeInAndRender();
            }
        }

        Game::setDisplayFadeIn();

        fheroes2::fadeOutDisplay();

        return res;
    }

    fheroes2::GameMode EditorInterface::eventLoadMap()
    {
        return Dialog::YES
                       == fheroes2::showStandardTextMessage( "", _( "Are you sure you want to load a new map? (Any unsaved changes to the current map will be lost.)" ),
                                                             Dialog::YES | Dialog::NO )
                   ? fheroes2::GameMode::EDITOR_LOAD_MAP
                   : fheroes2::GameMode::CANCEL;
    }

    fheroes2::GameMode EditorInterface::eventNewMap()
    {
        return Dialog::YES
                       == fheroes2::showStandardTextMessage( "", _( "Are you sure you want to create a new map? (Any unsaved changes to the current map will be lost.)" ),
                                                             Dialog::YES | Dialog::NO )
                   ? fheroes2::GameMode::EDITOR_NEW_MAP
                   : fheroes2::GameMode::CANCEL;
    }

    fheroes2::GameMode EditorInterface::eventFileDialog()
    {
        const CursorRestorer cursorRestorer( true, Cursor::POINTER );

        fheroes2::Display & display = fheroes2::Display::instance();

        fheroes2::StandardWindow background( 418 - fheroes2::borderWidthPx * 2, 236 - fheroes2::borderWidthPx * 2, true, display );

        fheroes2::Button buttonNew;
        fheroes2::Button buttonLoad;
        fheroes2::Button buttonSave;
        fheroes2::Button buttonQuit;
        fheroes2::ButtonSprite buttonMainMenu;
        fheroes2::ButtonSprite buttonPlayMap;
        fheroes2::Button buttonCancel;

        const Settings & conf = Settings::Get();
        const bool isEvilInterface = conf.isEvilInterfaceEnabled();

        const fheroes2::Point buttonOffsets = { 30, 15 };
        background.renderButton( buttonNew, isEvilInterface ? ICN::BUTTON_NEW_MAP_EVIL : ICN::BUTTON_NEW_MAP_GOOD, 0, 1, buttonOffsets,
                                 fheroes2::StandardWindow::Padding::TOP_LEFT );
        background.renderButton( buttonLoad, isEvilInterface ? ICN::BUTTON_LOAD_MAP_EVIL : ICN::BUTTON_LOAD_MAP_GOOD, 0, 1, { 0, buttonOffsets.y },
                                 fheroes2::StandardWindow::Padding::TOP_CENTER );
        background.renderButton( buttonSave, isEvilInterface ? ICN::BUTTON_SAVE_MAP_EVIL : ICN::BUTTON_SAVE_MAP_GOOD, 0, 1, { buttonOffsets.x, buttonOffsets.y },
                                 fheroes2::StandardWindow::Padding::CENTER_LEFT );
        background.renderButton( buttonQuit, isEvilInterface ? ICN::BUTTON_QUIT_EVIL : ICN::BUTTON_QUIT_GOOD, 0, 1, { buttonOffsets.x, buttonOffsets.y },
                                 fheroes2::StandardWindow::Padding::CENTER_RIGHT );

        const fheroes2::FontType releasedButtonFont{ fheroes2::FontSize::BUTTON_RELEASED, fheroes2::FontColor::WHITE };

        background.renderButtonSprite( buttonMainMenu, fheroes2::getSupportedText( gettext_noop( "MAIN\nMENU" ), releasedButtonFont ),
                                       { buttonSave.area().width - 10, buttonSave.area().height }, { 0, buttonOffsets.y }, isEvilInterface,
                                       fheroes2::StandardWindow::Padding::CENTER_CENTER );
        background.renderButtonSprite( buttonPlayMap, fheroes2::getSupportedText( gettext_noop( "START\nMAP" ), releasedButtonFont ),
                                       { buttonSave.area().width - 10, buttonSave.area().height }, { buttonOffsets.x, buttonOffsets.y }, isEvilInterface,
                                       fheroes2::StandardWindow::Padding::TOP_RIGHT );
        background.renderButton( buttonCancel, isEvilInterface ? ICN::BUTTON_SMALL_CANCEL_EVIL : ICN::BUTTON_SMALL_CANCEL_GOOD, 0, 1, { 0, 11 },
                                 fheroes2::StandardWindow::Padding::BOTTOM_CENTER );

        display.render( background.totalArea() );

        LocalEvent & le = LocalEvent::Get();

        while ( le.HandleEvents() ) {
            buttonNew.drawOnState( le.isMouseLeftButtonPressedInArea( buttonNew.area() ) );
            buttonLoad.drawOnState( le.isMouseLeftButtonPressedInArea( buttonLoad.area() ) );
            buttonSave.drawOnState( le.isMouseLeftButtonPressedInArea( buttonSave.area() ) );
            buttonQuit.drawOnState( le.isMouseLeftButtonPressedInArea( buttonQuit.area() ) );
            buttonMainMenu.drawOnState( le.isMouseLeftButtonPressedInArea( buttonMainMenu.area() ) );
            buttonPlayMap.drawOnState( le.isMouseLeftButtonPressedInArea( buttonPlayMap.area() ) );
            buttonCancel.drawOnState( le.isMouseLeftButtonPressedInArea( buttonCancel.area() ) );

            if ( le.MouseClickLeft( buttonNew.area() ) || Game::HotKeyPressEvent( Game::HotKeyEvent::EDITOR_NEW_MAP_MENU ) ) {
                if ( eventNewMap() == fheroes2::GameMode::EDITOR_NEW_MAP ) {
                    return fheroes2::GameMode::EDITOR_NEW_MAP;
                }
            }
            if ( le.MouseClickLeft( buttonLoad.area() ) || Game::HotKeyPressEvent( Game::HotKeyEvent::MAIN_MENU_LOAD_GAME ) ) {
                if ( eventLoadMap() == fheroes2::GameMode::EDITOR_LOAD_MAP ) {
                    return fheroes2::GameMode::EDITOR_LOAD_MAP;
                }
            }
            if ( le.MouseClickLeft( buttonSave.area() ) || Game::HotKeyPressEvent( Game::HotKeyEvent::WORLD_SAVE_GAME ) ) {
                // Special case: since we show a window about file saving we don't want to display the current dialog anymore.
                background.hideWindow();
                Get().saveMapToFile();
                return fheroes2::GameMode::CANCEL;
            }

            if ( le.MouseClickLeft( buttonQuit.area() ) || Game::HotKeyPressEvent( Game::HotKeyEvent::MAIN_MENU_QUIT ) ) {
                if ( EventExit() == fheroes2::GameMode::QUIT_GAME ) {
                    return fheroes2::GameMode::QUIT_GAME;
                }
            }
            if ( le.MouseClickLeft( buttonMainMenu.area() ) || Game::HotKeyPressEvent( Game::HotKeyEvent::EDITOR_TO_GAME_MAIN_MENU ) ) {
                if ( fheroes2::showStandardTextMessage( _( "Main Menu" ),
                                                        _( "Do you wish to return to the game's Main Menu? (Any unsaved changes to the current map will be lost.)" ),
                                                        Dialog::YES | Dialog::NO )
                     == Dialog::YES ) {
                    return fheroes2::GameMode::MAIN_MENU;
                }
            }
            else if ( le.MouseClickLeft( buttonPlayMap.area() ) ) {
                bool isNameEmpty = conf.getCurrentMapInfo().name.empty();
                if ( isNameEmpty
                     && fheroes2::showStandardTextMessage(
                            _( "Unsaved Changes" ),
                            _( "This map has either terrain changes, undo history or has not yet been saved to a file.\n\nDo you wish to save the current map?" ),
                            Dialog::YES | Dialog::NO )
                            == Dialog::NO ) {
                    continue;
                }
                if ( isNameEmpty ) {
                    Get().saveMapToFile();
                    isNameEmpty = conf.getCurrentMapInfo().name.empty();
                    if ( isNameEmpty ) {
                        // Saving was aborted.
                        display.render( background.totalArea() );
                        continue;
                    }
                }
                if ( conf.getCurrentMapInfo().colorsAvailableForHumans == 0 ) {
                    fheroes2::showStandardTextMessage( _( "Unplayable Map" ),
                                                       _( "This map is not playable. You need at least one human player for the map to be playable." ), Dialog::OK );
                }
                else {
                    if ( fheroes2::
                             showStandardTextMessage( _( "Start Map" ),
                                                      _( "Do you wish to leave the Editor and start the map? (Any unsaved changes to the current map will be lost.)" ),
                                                      Dialog::YES | Dialog::NO )
                         == Dialog::YES ) {
                        return fheroes2::GameMode::NEW_STANDARD;
                    }
                }
            }
            else if ( le.MouseClickLeft( buttonCancel.area() ) || Game::HotKeyCloseWindow() ) {
                return fheroes2::GameMode::CANCEL;
            }

            if ( le.isMouseRightButtonPressedInArea( buttonNew.area() ) ) {
                // TODO: update this text once random map generator is ready.
                //       The original text should be "Create a new map, either from scratch or using the random map generator."
                fheroes2::showStandardTextMessage( _( "New Map" ), _( "Create a new map from scratch." ), Dialog::ZERO );
            }
            else if ( le.isMouseRightButtonPressedInArea( buttonLoad.area() ) ) {
                fheroes2::showStandardTextMessage( _( "Load Map" ), _( "Load an existing map." ), Dialog::ZERO );
            }
            else if ( le.isMouseRightButtonPressedInArea( buttonSave.area() ) ) {
                fheroes2::showStandardTextMessage( _( "Save Map" ), _( "Save the current map." ), Dialog::ZERO );
            }
            else if ( le.isMouseRightButtonPressedInArea( buttonQuit.area() ) ) {
                fheroes2::showStandardTextMessage( _( "Quit" ), _( "Quit out of the map editor." ), Dialog::ZERO );
            }
            else if ( le.isMouseRightButtonPressedInArea( buttonMainMenu.area() ) ) {
                fheroes2::showStandardTextMessage( _( "Main Menu" ), _( "Return to the game's Main Menu." ), Dialog::ZERO );
            }
            else if ( le.isMouseRightButtonPressedInArea( buttonPlayMap.area() ) ) {
                fheroes2::showStandardTextMessage( _( "Start Map" ), _( "Leave the Editor and play the map in the Standard Game mode." ), Dialog::ZERO );
            }
            else if ( le.isMouseRightButtonPressedInArea( buttonCancel.area() ) ) {
                fheroes2::showStandardTextMessage( _( "Cancel" ), _( "Exit this menu without doing anything." ), Dialog::ZERO );
            }
        }
        return fheroes2::GameMode::CANCEL;
    }

    void EditorInterface::eventViewWorld()
    {
        // TODO: Make proper borders restoration for low height resolutions, like for hide interface mode.
        ViewWorld::ViewWorldWindow( 0, ViewWorldMode::ViewAll, *this );
    }

    void EditorInterface::mouseCursorAreaClickLeft( const int32_t tileIndex )
    {
        assert( tileIndex >= 0 && tileIndex < static_cast<int32_t>( world.getSize() ) );

        Maps::Tile & tile = world.getTile( tileIndex );

        if ( _editorPanel.isDetailEdit() ) {
            // Trigger an action only when metadata has been changed to avoid expensive computations and bloated list of actions.
            // Comparing a metadata structure is much faster than restoring the whole map.

            for ( const auto & object : _mapFormat.tiles[tileIndex].objects ) {
                const auto & objectGroupInfo = Maps::getObjectsByGroup( object.group );
                assert( object.index <= objectGroupInfo.size() );

                const auto & objectInfo = objectGroupInfo[object.index];
                assert( !objectInfo.groundLevelParts.empty() );

                const MP2::MapObjectType objectType = objectInfo.groundLevelParts.front().objectType;

                const bool isActionObject = MP2::isOffGameActionObject( objectType );
                if ( !isActionObject ) {
                    // Only action objects can have metadata.
                    continue;
                }

                if ( objectType == MP2::OBJ_HERO || objectType == MP2::OBJ_JAIL ) {
                    assert( _mapFormat.heroMetadata.find( object.id ) != _mapFormat.heroMetadata.end() );

                    const int color = ( objectType == MP2::OBJ_JAIL ) ? Color::NONE : ( 1 << objectInfo.metadata[0] );

                    // Make a temporary hero to edit his details.
                    Heroes hero;
                    hero.SetColor( color );
                    hero.applyHeroMetadata( _mapFormat.heroMetadata[object.id], objectType == MP2::OBJ_JAIL, true );

                    hero.OpenDialog( false, false, true, true, true, true, _mapFormat.mainLanguage );
                    Maps::Map_Format::HeroMetadata heroNewMetadata = hero.getHeroMetadata();
                    if ( heroNewMetadata != _mapFormat.heroMetadata[object.id] ) {
                        fheroes2::ActionCreator action( _historyManager, _mapFormat );
                        _mapFormat.heroMetadata[object.id] = std::move( heroNewMetadata );
                        action.commit();
                    }
                }
                else if ( objectType == MP2::OBJ_CASTLE || objectType == MP2::OBJ_RANDOM_TOWN || objectType == MP2::OBJ_RANDOM_CASTLE ) {
                    assert( _mapFormat.castleMetadata.find( object.id ) != _mapFormat.castleMetadata.end() );

                    const int race = Race::IndexToRace( static_cast<int>( objectInfo.metadata[0] ) );
                    const int color = Color::IndexToColor( Maps::getTownColorIndex( _mapFormat, tileIndex, object.id ) );

                    auto & castleMetadata = _mapFormat.castleMetadata[object.id];
                    Maps::Map_Format::CastleMetadata newCastleMetadata = castleMetadata;

                    Editor::castleDetailsDialog( newCastleMetadata, race, color, _mapFormat.mainLanguage );
                    if ( castleMetadata != newCastleMetadata ) {
                        fheroes2::ActionCreator action( _historyManager, _mapFormat );
                        castleMetadata = std::move( newCastleMetadata );
                        action.commit();
                    }
                }
                else if ( objectType == MP2::OBJ_SIGN || objectType == MP2::OBJ_BOTTLE ) {
                    std::string header = _( "Input %{object} text" );
                    StringReplace( header, "%{object}", MP2::StringObject( objectType ) );

                    auto & originalMessage = _mapFormat.signMetadata[object.id].message;
                    std::string signText = originalMessage;

                    const fheroes2::Text body{ std::move( header ), fheroes2::FontType::normalWhite() };
                    if ( Dialog::inputString( fheroes2::Text{}, body, signText, 0, true, _mapFormat.mainLanguage ) && originalMessage != signText ) {
                        fheroes2::ActionCreator action( _historyManager, _mapFormat );
                        originalMessage = std::move( signText );
                        action.commit();
                    }
                }
                else if ( objectType == MP2::OBJ_EVENT ) {
                    assert( _mapFormat.adventureMapEventMetadata.find( object.id ) != _mapFormat.adventureMapEventMetadata.end() );

                    auto & eventMetadata = _mapFormat.adventureMapEventMetadata[object.id];
                    Maps::Map_Format::AdventureMapEventMetadata newEventData = eventMetadata;

                    if ( Editor::eventDetailsDialog( newEventData, _mapFormat.humanPlayerColors, _mapFormat.computerPlayerColors, _mapFormat.mainLanguage )
                         && newEventData != eventMetadata ) {
                        fheroes2::ActionCreator action( _historyManager, _mapFormat );
                        eventMetadata = std::move( newEventData );
                        action.commit();
                    }
                }
                else if ( object.group == Maps::ObjectGroup::MONSTERS ) {
                    int32_t monsterCount = 0;

                    auto monsterMetadata = _mapFormat.standardMetadata.find( object.id );
                    if ( monsterMetadata != _mapFormat.standardMetadata.end() ) {
                        monsterCount = monsterMetadata->second.metadata[0];
                    }
                    else {
                        // This could be a corrupted map. Add missing metadata into it. This action should be outside action manager scope.
                        _mapFormat.standardMetadata[object.id] = { 0, 0, Monster::JOIN_CONDITION_UNSET };
                    }

                    const Monster tempMonster( static_cast<int>( object.index ) + 1 );

                    std::string str = _( "Set %{monster} Count" );
                    StringReplace( str, "%{monster}", tempMonster.GetName() );

                    std::unique_ptr<const fheroes2::MonsterDialogElement> monsterUi = nullptr;

                    if ( tempMonster.isValid() ) {
                        monsterUi = std::make_unique<const fheroes2::MonsterDialogElement>( tempMonster );
                    }

                    if ( Dialog::SelectCount( std::move( str ), 0, 500000, monsterCount, 1, monsterUi.get() )
                         && _mapFormat.standardMetadata[object.id].metadata[0] != monsterCount ) {
                        fheroes2::ActionCreator action( _historyManager, _mapFormat );
                        _mapFormat.standardMetadata[object.id] = { monsterCount, 0, Monster::JOIN_CONDITION_UNSET };
                        action.commit();
                    }
                }
                else if ( objectInfo.objectType == MP2::OBJ_RESOURCE ) {
                    int32_t resourceCount = 0;

                    auto resourceMetadata = _mapFormat.standardMetadata.find( object.id );
                    if ( resourceMetadata != _mapFormat.standardMetadata.end() ) {
                        resourceCount = resourceMetadata->second.metadata[0];
                    }
                    else {
                        // This could be a corrupted or older format map. Add missing metadata into it. This action should be outside action manager scope.
                        _mapFormat.standardMetadata[object.id] = { 0, 0, 0 };
                    }

                    const int32_t resourceType = static_cast<int32_t>( objectInfo.metadata[0] );

                    const fheroes2::ResourceDialogElement resourceUI( resourceType, {} );

                    std::string str = _( "Set %{resource-type} Count" );
                    StringReplace( str, "%{resource-type}", Resource::String( resourceType ) );

                    // We cannot support more than 6 digits in the dialog due to its UI element size.
                    if ( Dialog::SelectCount( std::move( str ), 0, 999999, resourceCount, 1, &resourceUI )
                         && _mapFormat.standardMetadata[object.id].metadata[0] != resourceCount ) {
                        fheroes2::ActionCreator action( _historyManager, _mapFormat );
                        _mapFormat.standardMetadata[object.id] = { resourceCount, 0, 0 };
                        action.commit();
                    }
                }
                else if ( object.group == Maps::ObjectGroup::ADVENTURE_ARTIFACTS ) {
                    if ( objectInfo.objectType == MP2::OBJ_RANDOM_ULTIMATE_ARTIFACT ) {
                        assert( _mapFormat.standardMetadata.find( object.id ) != _mapFormat.standardMetadata.end() );

                        auto & originalRadius = _mapFormat.standardMetadata[object.id].metadata[0];
                        int32_t radius = originalRadius;

                        if ( Dialog::SelectCount( _( "Set Random Ultimate Artifact Radius" ), 0, 100, radius ) && radius != originalRadius ) {
                            fheroes2::ActionCreator action( _historyManager, _mapFormat );
                            originalRadius = radius;
                            action.commit();
                        }
                    }
                    else if ( objectInfo.objectType == MP2::OBJ_ARTIFACT && objectInfo.metadata[0] == Artifact::SPELL_SCROLL ) {
                        // Find Artifact object.
                        assert( _mapFormat.standardMetadata.find( object.id ) != _mapFormat.standardMetadata.end() );

                        auto & artifactSpellId = _mapFormat.standardMetadata[object.id].metadata[0];

                        const int newSpellId = Dialog::selectSpell( artifactSpellId, true ).GetID();

                        if ( newSpellId == Spell::NONE || artifactSpellId == newSpellId ) {
                            // We do not place the Spell Scroll artifact if the spell for it was not selected
                            // or when the same spell was chosen.
                            return;
                        }

                        fheroes2::ActionCreator action( _historyManager, _mapFormat );

                        artifactSpellId = newSpellId;

                        Maps::setSpellOnTile( tile, newSpellId );

                        action.commit();
                    }
                    else if ( Artifact( static_cast<int>( objectInfo.metadata[0] ) ).isValid() ) {
                        fheroes2::ArtifactDialogElement( static_cast<int>( objectInfo.metadata[0] ) ).showPopup( Dialog::OK );
                    }
                    else {
                        std::string msg = _( "%{object} has no properties to change." );
                        StringReplace( msg, "%{object}", _( "This artifact" ) );
                        _warningMessage.reset( std::move( msg ) );
                    }
                }
                else if ( objectType == MP2::OBJ_SPHINX ) {
                    assert( _mapFormat.sphinxMetadata.find( object.id ) != _mapFormat.sphinxMetadata.end() );

                    auto & originalMetadata = _mapFormat.sphinxMetadata[object.id];
                    Maps::Map_Format::SphinxMetadata newMetadata = originalMetadata;

                    if ( Editor::openSphinxWindow( newMetadata, _mapFormat.mainLanguage ) && newMetadata != originalMetadata ) {
                        fheroes2::ActionCreator action( _historyManager, _mapFormat );
                        originalMetadata = std::move( newMetadata );
                        action.commit();
                    }
                }
                else if ( objectType == MP2::OBJ_SHRINE_FIRST_CIRCLE || objectType == MP2::OBJ_SHRINE_SECOND_CIRCLE || objectType == MP2::OBJ_SHRINE_THIRD_CIRCLE ) {
                    if ( _mapFormat.selectionObjectMetadata.find( object.id ) == _mapFormat.selectionObjectMetadata.end() ) {
                        _mapFormat.selectionObjectMetadata[object.id] = {};
                    }

                    auto & originalMetadata = _mapFormat.selectionObjectMetadata[object.id];
                    auto newMetadata = originalMetadata;

                    int spellLevel = 0;
                    if ( objectType == MP2::OBJ_SHRINE_FIRST_CIRCLE ) {
                        spellLevel = 1;
                    }
                    else if ( objectType == MP2::OBJ_SHRINE_SECOND_CIRCLE ) {
                        spellLevel = 2;
                    }
                    else if ( objectType == MP2::OBJ_SHRINE_THIRD_CIRCLE ) {
                        spellLevel = 3;
                    }
                    else {
                        assert( 0 );
                        spellLevel = 1;
                    }

                    if ( Editor::openSpellSelectionWindow( MP2::StringObject( objectType ), spellLevel, newMetadata.selectedItems )
                         && originalMetadata.selectedItems != newMetadata.selectedItems ) {
                        fheroes2::ActionCreator action( _historyManager, _mapFormat );
                        originalMetadata = std::move( newMetadata );
                        action.commit();
                    }
                }
                else if ( objectType == MP2::OBJ_WITCHS_HUT ) {
                    if ( _mapFormat.selectionObjectMetadata.find( object.id ) == _mapFormat.selectionObjectMetadata.end() ) {
                        _mapFormat.selectionObjectMetadata[object.id] = {};
                    }

                    auto & originalMetadata = _mapFormat.selectionObjectMetadata[object.id];
                    auto newMetadata = originalMetadata;

                    if ( Editor::openSecondarySkillSelectionWindow( MP2::StringObject( objectType ), 1, newMetadata.selectedItems )
                         && originalMetadata.selectedItems != newMetadata.selectedItems ) {
                        fheroes2::ActionCreator action( _historyManager, _mapFormat );
                        originalMetadata = std::move( newMetadata );
                        action.commit();
                    }
                }
                else if ( objectType == MP2::OBJ_PYRAMID ) {
                    if ( _mapFormat.selectionObjectMetadata.find( object.id ) == _mapFormat.selectionObjectMetadata.end() ) {
                        _mapFormat.selectionObjectMetadata[object.id] = {};
                    }

                    auto & originalMetadata = _mapFormat.selectionObjectMetadata[object.id];
                    auto newMetadata = originalMetadata;

                    if ( Editor::openSpellSelectionWindow( MP2::StringObject( objectType ), 5, newMetadata.selectedItems )
                         && originalMetadata.selectedItems != newMetadata.selectedItems ) {
                        fheroes2::ActionCreator action( _historyManager, _mapFormat );
                        originalMetadata = std::move( newMetadata );
                        action.commit();
                    }
                }
                else if ( objectType == MP2::OBJ_OBELISK ) {
                    std::string str = _( "The total number of obelisks is %{count}." );
                    StringReplace( str, "%{count}", getObeliskCount( _mapFormat ) );

                    fheroes2::showStandardTextMessage( MP2::StringObject( objectType ), std::move( str ), Dialog::OK );
                }
                else {
                    std::string msg = _( "%{object} has no properties to change." );
                    StringReplace( msg, "%{object}", MP2::StringObject( objectType ) );
                    _warningMessage.reset( std::move( msg ) );
                }
            }
        }
        else if ( _editorPanel.isTerrainEdit() ) {
            const fheroes2::Rect brushSize = _editorPanel.getBrushArea();
            assert( brushSize.width == brushSize.height );

            const int groundId = _editorPanel.selectedGroundType();

            fheroes2::ActionCreator action( _historyManager, _mapFormat );

            if ( brushSize.width > 0 ) {
                const fheroes2::Point indices = getBrushAreaIndicies( brushSize, tileIndex );

                Maps::setTerrainOnTiles( indices.x, indices.y, groundId );
            }
            else {
                assert( brushSize.width == 0 );

                // This is a case when area was not selected but a single tile was clicked.
                Maps::setTerrainOnTiles( tileIndex, tileIndex, groundId );

                _areaSelectionStartTileId = -1;
            }

            _validateObjectsOnTerrainUpdate();

            _redraw |= mapUpdateFlags;

            action.commit();

            // TODO: Make a proper function to remove all types of objects from the 'world tiles' not to do full reload of '_mapFormat'.
            Maps::readMapInEditor( _mapFormat );
        }
        else if ( _editorPanel.isRoadDraw() ) {
            if ( tile.isWater() ) {
                std::string msg = _( "%{objects} cannot be placed on water." );
                StringReplace( msg, "%{objects}", _( "Roads" ) );
                _warningMessage.reset( std::move( msg ) );
                return;
            }

            fheroes2::ActionCreator action( _historyManager, _mapFormat );

            if ( Maps::updateRoadOnTile( tile, true ) ) {
                _redraw |= mapUpdateFlags;

                action.commit();
            }
        }
        else if ( _editorPanel.isStreamDraw() ) {
            if ( tile.isWater() ) {
                std::string msg = _( "%{objects} cannot be placed on water." );
                StringReplace( msg, "%{objects}", _( "Streams" ) );
                _warningMessage.reset( std::move( msg ) );
                return;
            }

            fheroes2::ActionCreator action( _historyManager, _mapFormat );

            if ( Maps::addStream( _mapFormat, tileIndex ) ) {
                _redraw |= mapUpdateFlags;

                action.commit();
            }
        }
        else if ( _editorPanel.isEraseMode() ) {
            const fheroes2::Rect brushSize = _editorPanel.getBrushArea();
            assert( brushSize.width == brushSize.height );

            fheroes2::ActionCreator action( _historyManager, _mapFormat );

            const fheroes2::Point indices = getBrushAreaIndicies( brushSize, tileIndex );
            if ( removeObjects( _mapFormat, Maps::getObjectUidsInArea( indices.x, indices.y ), _editorPanel.getEraseObjectGroups() ) ) {
                action.commit();
                _redraw |= mapUpdateFlags;

                // TODO: Make a proper function to remove all types of objects from the 'world tiles' not to do full reload of '_mapFormat'.
                Maps::readMapInEditor( _mapFormat );
            }

            if ( brushSize.width == 0 ) {
                // This is a case when area was not selected but a single tile was clicked.
                _areaSelectionStartTileId = -1;
            }
        }
        else if ( _editorPanel.isObjectMode() ) {
            _handleObjectMouseLeftClick( tile );
        }
    }

    void EditorInterface::_handleObjectMouseLeftClick( Maps::Tile & tile )
    {
        assert( _editorPanel.isObjectMode() );

        const int32_t objectType = _editorPanel.getSelectedObjectType();
        if ( objectType < 0 ) {
            return;
        }

        const fheroes2::Point tilePos = tile.GetCenter();

        const Maps::ObjectGroup groupType = _editorPanel.getSelectedObjectGroup();

        if ( _moveExistingObject( tile.GetIndex(), groupType, objectType ) ) {
            return;
        }

        std::string errorMessage;

        if ( groupType == Maps::ObjectGroup::KINGDOM_HEROES ) {
            if ( !verifyObjectPlacement( tilePos, groupType, objectType, errorMessage ) ) {
                _warningMessage.reset( std::move( errorMessage ) );
                return;
            }

            const auto & objectInfo = Maps::getObjectInfo( groupType, objectType );

            // Heroes are limited to 8 per color so all attempts to set more than 8 heroes must be prevented.
            const auto & objects = Maps::getObjectsByGroup( groupType );

            const uint32_t color = objectInfo.metadata[0];
            size_t heroCount = 0;
            for ( const auto & mapTile : _mapFormat.tiles ) {
                for ( const auto & object : mapTile.objects ) {
                    if ( object.group == groupType ) {
                        assert( object.index < objects.size() );
                        if ( objects[object.index].metadata[0] == color ) {
                            ++heroCount;
                        }
                    }
                }
            }

            if ( heroCount >= GameStatic::GetKingdomMaxHeroes() ) {
                std::string warning( _( "A maximum of %{count} heroes of the same color can be placed on the map." ) );
                StringReplace( warning, "%{count}", GameStatic::GetKingdomMaxHeroes() );
                _warningMessage.reset( std::move( warning ) );
                return;
            }

            if ( !_setObjectOnTileAsAction( tile, groupType, objectType ) ) {
                return;
            }

            Heroes * hero = world.GetHeroForHire( Race::IndexToRace( static_cast<int>( objectInfo.metadata[1] ) ) );
            if ( hero ) {
                hero->SetCenter( tilePos );
                hero->SetColor( Color::IndexToColor( static_cast<int>( color ) ) );
            }
            else {
                // How is it possible that the action was successful but no hero?
                assert( 0 );
            }

            if ( !Maps::updateMapPlayers( _mapFormat ) ) {
                _warningMessage.reset( _( "Failed to update player information." ) );
            }
        }
        else if ( groupType == Maps::ObjectGroup::ADVENTURE_ARTIFACTS ) {
            if ( !verifyObjectPlacement( tilePos, groupType, objectType, errorMessage ) ) {
                _warningMessage.reset( std::move( errorMessage ) );
                return;
            }

            const auto & objectInfo = Maps::getObjectInfo( groupType, objectType );

            if ( objectInfo.objectType == MP2::OBJ_RANDOM_ULTIMATE_ARTIFACT ) {
                // First of all, verify that only one Random Ultimate artifact exists on the map.
                for ( const auto & tileInfo : _mapFormat.tiles ) {
                    for ( const auto & object : tileInfo.objects ) {
                        if ( groupType == object.group && static_cast<uint32_t>( objectType ) == object.index ) {
                            _warningMessage.reset( _( "Only one Random Ultimate Artifact can be placed on the map." ) );
                            return;
                        }
                    }
                }
            }

            // For each Spell Scroll artifact we select a spell.
            if ( objectInfo.objectType == MP2::OBJ_ARTIFACT && objectInfo.metadata[0] == Artifact::SPELL_SCROLL ) {
                const int spellId = Dialog::selectSpell( Spell::RANDOM, true ).GetID();

                if ( spellId == Spell::NONE ) {
                    // We do not place the Spell Scroll artifact if the spell for it was not selected.
                    return;
                }

                if ( !_setObjectOnTileAsAction( tile, groupType, objectType ) ) {
                    return;
                }

                assert( !_mapFormat.tiles[tile.GetIndex()].objects.empty() );

                const auto & insertedObject = _mapFormat.tiles[tile.GetIndex()].objects.back();
                assert( insertedObject.group == groupType && insertedObject.index == static_cast<uint32_t>( objectType ) );
                assert( _mapFormat.standardMetadata.find( insertedObject.id ) != _mapFormat.standardMetadata.end() );

                _mapFormat.standardMetadata[insertedObject.id].metadata[0] = spellId;

                Maps::setSpellOnTile( tile, spellId );
            }
            else {
                _setObjectOnTileAsAction( tile, groupType, objectType );
            }
        }
        else if ( groupType == Maps::ObjectGroup::KINGDOM_TOWNS ) {
            int32_t type = -1;
            int32_t color = -1;
            _editorPanel.getTownObjectProperties( type, color );
            if ( type < 0 || color < 0 ) {
                // Check your logic!
                assert( 0 );
                return;
            }

            if ( !verifyObjectPlacement( tilePos, groupType, type, errorMessage ) ) {
                _warningMessage.reset( std::move( errorMessage ) );
                return;
            }

            const int groundType = Maps::Ground::getGroundByImageIndex( tile.getTerrainImageIndex() );
            const int32_t basementId = fheroes2::getTownBasementId( groundType );

            const auto & townObjectInfo = Maps::getObjectInfo( groupType, type );

            fheroes2::ActionCreator action( _historyManager, _mapFormat );

            if ( !_setObjectOnTile( tile, Maps::ObjectGroup::LANDSCAPE_TOWN_BASEMENTS, basementId ) ) {
                return;
            }

            // Since the whole object consists of multiple "objects" we have to put the same ID for all of them.
            // Every time an object is being placed on a map the counter is going to be increased by 1.
            // Therefore, we set the counter by 1 less for each object to match object UID for all of them.
            assert( Maps::getLastObjectUID() > 0 );
            const uint32_t objectId = Maps::getLastObjectUID() - 1;

            Maps::setLastObjectUID( objectId );

            if ( !_setObjectOnTile( tile, groupType, type ) ) {
                return;
            }

            // By default use random (default) army for the neutral race town/castle.
            if ( Color::IndexToColor( color ) == Color::NONE ) {
                Maps::setDefaultCastleDefenderArmy( _mapFormat.castleMetadata[Maps::getLastObjectUID()] );
            }

            // Add flags.
            assert( tile.GetIndex() > 0 && tile.GetIndex() < world.w() * world.h() - 1 );
            Maps::setLastObjectUID( objectId );

            if ( !_setObjectOnTile( world.getTile( tile.GetIndex() - 1 ), Maps::ObjectGroup::LANDSCAPE_FLAGS, color * 2 ) ) {
                return;
            }

            Maps::setLastObjectUID( objectId );

            if ( !_setObjectOnTile( world.getTile( tile.GetIndex() + 1 ), Maps::ObjectGroup::LANDSCAPE_FLAGS, color * 2 + 1 ) ) {
                return;
            }

            world.addCastle( tile.GetIndex(), Race::IndexToRace( static_cast<int>( townObjectInfo.metadata[0] ) ), Color::IndexToColor( color ) );

            action.commit();

            if ( !Maps::updateMapPlayers( _mapFormat ) ) {
                _warningMessage.reset( _( "Failed to update player information." ) );
            }
        }
        else if ( groupType == Maps::ObjectGroup::ADVENTURE_MINES ) {
            int32_t type = -1;
            int32_t color = -1;

            _editorPanel.getMineObjectProperties( type, color );
            if ( type < 0 || color < 0 ) {
                // Check your logic!
                assert( 0 );
                return;
            }

            if ( !verifyObjectPlacement( tilePos, groupType, type, errorMessage ) ) {
                _warningMessage.reset( std::move( errorMessage ) );
                return;
            }

            fheroes2::ActionCreator action( _historyManager, _mapFormat );

            if ( !_setObjectOnTile( tile, groupType, type ) ) {
                return;
            }

            // TODO: Place owner flag according to the color state.
            action.commit();
        }
        else if ( groupType == Maps::ObjectGroup::LANDSCAPE_MISCELLANEOUS ) {
            if ( !verifyObjectPlacement( tilePos, groupType, objectType, errorMessage ) ) {
                _warningMessage.reset( std::move( errorMessage ) );
                return;
            }

            fheroes2::ActionCreator action( _historyManager, _mapFormat );

            if ( !_setObjectOnTile( tile, groupType, objectType ) ) {
                return;
            }

            // For River Deltas we update the nearby Streams to properly connect to them.
            if ( const int riverDeltaDirection = Maps::getRiverDeltaDirectionByIndex( groupType, objectType ); riverDeltaDirection != Direction::UNKNOWN ) {
                Maps::updateStreamsToDeltaConnection( _mapFormat, tile.GetIndex(), riverDeltaDirection );
            }

            action.commit();
        }
        else if ( groupType == Maps::ObjectGroup::ADVENTURE_MISCELLANEOUS ) {
            const auto & objectInfo = Maps::getObjectInfo( groupType, objectType );

            if ( objectInfo.objectType == MP2::OBJ_OBELISK ) {
                const size_t obeliskCount = getObeliskCount( _mapFormat );
                if ( obeliskCount >= numOfPuzzleTiles ) {
                    std::string warning( _( "A maximum of %{count} obelisks can be placed on the map." ) );
                    StringReplace( warning, "%{count}", numOfPuzzleTiles );
                    _warningMessage.reset( std::move( warning ) );
                    return;
                }
            }

            if ( !verifyObjectPlacement( tilePos, groupType, objectType, errorMessage ) ) {
                _warningMessage.reset( std::move( errorMessage ) );
                return;
            }

            _setObjectOnTileAsAction( tile, groupType, objectType );
        }
        else {
            if ( !verifyObjectPlacement( tilePos, groupType, objectType, errorMessage ) ) {
                _warningMessage.reset( std::move( errorMessage ) );
                return;
            }

            _setObjectOnTileAsAction( tile, groupType, objectType );
        }
    }

    void EditorInterface::mouseCursorAreaPressRight( const int32_t tileIndex ) const
    {
        Editor::showPopupWindow( world.getTile( tileIndex ), _mapFormat );
    }

    void EditorInterface::updateCursor( const int32_t tileIndex )
    {
        if ( _cursorUpdater && tileIndex >= 0 ) {
            _cursorUpdater( tileIndex );
        }
        else {
            Cursor::Get().SetThemes( Cursor::POINTER );
        }
    }

    bool EditorInterface::_setObjectOnTile( Maps::Tile & tile, const Maps::ObjectGroup groupType, const int32_t objectIndex )
    {
        const auto & objectInfo = Maps::getObjectInfo( groupType, objectIndex );
        if ( objectInfo.empty() ) {
            // Check your logic as you are trying to insert an empty object!
            assert( 0 );
            return false;
        }

        _redraw |= mapUpdateFlags;

        if ( !Maps::setObjectOnTile( tile, objectInfo, true ) ) {
            return false;
        }

        Maps::addObjectToMap( _mapFormat, tile.GetIndex(), groupType, static_cast<uint32_t>( objectIndex ) );

        return true;
    }

    bool EditorInterface::_setObjectOnTileAsAction( Maps::Tile & tile, const Maps::ObjectGroup groupType, const int32_t objectIndex )
    {
        fheroes2::ActionCreator action( _historyManager, _mapFormat );

        if ( _setObjectOnTile( tile, groupType, objectIndex ) ) {
            action.commit();
            return true;
        }

        return false;
    }

    bool EditorInterface::loadMap( const std::string & filePath )
    {
        if ( !Maps::Map_Format::loadMap( filePath, _mapFormat ) ) {
            fheroes2::showStandardTextMessage( _( "Error" ), "Failed to load the map.", Dialog::OK );
            return false;
        }

        if ( !Maps::readMapInEditor( _mapFormat ) ) {
            fheroes2::showStandardTextMessage( _( "Error" ), "Failed to read the map.", Dialog::OK );
            return false;
        }

        _loadedFileName = System::GetStem( filePath );

        // Set the loaded map as a default map for the new Standard Game.
        Maps::FileInfo fi;
        if ( fi.loadResurrectionMap( _mapFormat, filePath ) ) {
            Settings::Get().setCurrentMapInfo( std::move( fi ) );
        }
        else {
            assert( 0 );
        }

        return true;
    }

    void EditorInterface::saveMapToFile()
    {
        if ( !Maps::updateMapPlayers( _mapFormat ) ) {
            fheroes2::showStandardTextMessage( _( "Error" ), _( "The map is corrupted." ), Dialog::OK );
            return;
        }

        const std::string dataPath = System::GetDataDirectory( "fheroes2" );
        if ( dataPath.empty() ) {
            fheroes2::showStandardTextMessage( _( "Error" ), _( "Unable to locate data directory to save the map." ), Dialog::OK );
            return;
        }

        std::string mapDirectory = System::concatPath( dataPath, "maps" );

        if ( !System::IsDirectory( mapDirectory ) && !System::MakeDirectory( mapDirectory ) ) {
            fheroes2::showStandardTextMessage( _( "Error" ), _( "Unable to create a directory to save the map." ), Dialog::OK );
            return;
        }

        // Since the name of the map directory can be in arbitrary case, we need to get its real case-sensitive name first
        {
            std::string correctedMapDirectory;

            if ( !System::GetCaseInsensitivePath( mapDirectory, correctedMapDirectory ) ) {
                fheroes2::showStandardTextMessage( _( "Error" ), _( "Unable to locate a directory to save the map." ), Dialog::OK );
                return;
            }

            mapDirectory = std::move( correctedMapDirectory );
        }

        std::string fileName = _loadedFileName;
        std::string mapName = _mapFormat.name;
        std::string fullPath;

        while ( true ) {
            if ( !Editor::mapSaveSelectFile( fileName, mapName, _mapFormat.mainLanguage, maxMapNameLength ) ) {
                return;
            }

            fullPath = System::concatPath( mapDirectory, fileName + ".fh2m" );

            if ( !System::IsFile( fullPath )
                 || fheroes2::showStandardTextMessage( "", _( "Are you sure you want to overwrite the existing map?" ), Dialog::YES | Dialog::NO ) == Dialog::YES ) {
                break;
            }
        }

        _mapFormat.name = std::move( mapName );
        _loadedFileName = std::move( fileName );

        if ( Maps::Map_Format::saveMap( fullPath, _mapFormat ) ) {
            // Set the saved map as a default map for the new Standard Game.
            Maps::FileInfo fi;
            if ( fi.loadResurrectionMap( _mapFormat, fullPath ) ) {
                Settings::Get().setCurrentMapInfo( std::move( fi ) );
            }
            else {
                assert( 0 );
            }

            _warningMessage.reset( _( "Map saved to: " ) + std::move( fullPath ) );

            return;
        }

        fheroes2::showStandardTextMessage( _( "Error" ), _( "Failed to save the map." ), Dialog::OK );
    }

    void EditorInterface::openMapSpecificationsDialog()
    {
        Maps::Map_Format::MapFormat mapBackup = _mapFormat;

        if ( Editor::mapSpecificationsDialog( _mapFormat, maxMapNameLength ) ) {
            fheroes2::ActionCreator action( _historyManager, _mapFormat );
            action.commit();
        }
        else {
            _mapFormat = std::move( mapBackup );
        }
    }

    void EditorInterface::_validateObjectsOnTerrainUpdate()
    {
        std::string errorMessage;

        std::set<uint32_t> uids;

        for ( size_t i = 0; i < _mapFormat.tiles.size(); ++i ) {
            const fheroes2::Point pos{ static_cast<int32_t>( i ) % world.w(), static_cast<int32_t>( i ) / world.w() };

            bool removeRoad = false;

            for ( const auto & object : _mapFormat.tiles[i].objects ) {
                if ( object.group == Maps::ObjectGroup::LANDSCAPE_FLAGS || object.group == Maps::ObjectGroup::LANDSCAPE_TOWN_BASEMENTS ) {
                    // These objects belong to the main objects and will be checked with them.
                    continue;
                }

                if ( object.group == Maps::ObjectGroup::ROADS ) {
                    if ( world.getTile( static_cast<int32_t>( i ) ).isWater() ) {
                        removeRoad = true;
                    }

                    continue;
                }

                if ( !verifyTerrainPlacement( pos, object.group, static_cast<int32_t>( object.index ), errorMessage ) ) {
                    uids.emplace( object.id );
                }
            }

            if ( removeRoad ) {
                auto & worldTile = world.getTile( static_cast<int32_t>( i ) );

                Maps::updateRoadOnTile( worldTile, false );
            }
        }

        if ( !uids.empty() ) {
            std::set<Maps::ObjectGroup> groups;
            for ( int32_t i = 0; i < static_cast<int32_t>( Maps::ObjectGroup::GROUP_COUNT ); ++i ) {
                groups.emplace( static_cast<Maps::ObjectGroup>( i ) );
            }

            removeObjects( _mapFormat, uids, groups );
        }

        // Run through each town and castle and update its terrain.
        for ( size_t i = 0; i < _mapFormat.tiles.size(); ++i ) {
            for ( auto & object : _mapFormat.tiles[i].objects ) {
                if ( object.group == Maps::ObjectGroup::LANDSCAPE_TOWN_BASEMENTS ) {
                    const auto & worldTile = world.getTile( static_cast<int32_t>( i ) );
                    const int groundType = Maps::Ground::getGroundByImageIndex( worldTile.getTerrainImageIndex() );
                    const int32_t basementId = fheroes2::getTownBasementId( groundType );
                    object.index = static_cast<uint32_t>( basementId );
                }
            }
        }
    }

    bool EditorInterface::_moveExistingObject( const int32_t tileIndex, const Maps::ObjectGroup groupType, int32_t objectIndex )
    {
        assert( tileIndex >= 0 && static_cast<size_t>( tileIndex ) < _mapFormat.tiles.size() );

        if ( groupType == Maps::ObjectGroup::KINGDOM_TOWNS ) {
            int32_t type = -1;
            int32_t color = -1;
            _editorPanel.getTownObjectProperties( type, color );
            if ( type < 0 || color < 0 ) {
                // Check your logic!
                assert( 0 );
                return false;
            }

            objectIndex = type;
        }
        else if ( groupType == Maps::ObjectGroup::ADVENTURE_MINES ) {
            int32_t type = -1;
            int32_t color = -1;

            _editorPanel.getMineObjectProperties( type, color );
            if ( type < 0 || color < 0 ) {
                // Check your logic!
                assert( 0 );
                return false;
            }

            objectIndex = type;
        }

        for ( const auto & object : _mapFormat.tiles[tileIndex].objects ) {
            if ( object.group == groupType && object.index == static_cast<uint32_t>( objectIndex ) ) {
                if ( object.id == Maps::getLastObjectUID() ) {
                    // Just do nothing since this is the last object.
                    return true;
                }

                const uint32_t oldObjectUID = object.id;

                fheroes2::ActionCreator action( _historyManager, _mapFormat );

                const uint32_t newObjectUID = Maps::getNewObjectUID();
                _updateObjectMetadata( object, newObjectUID );
                _updateObjectUID( oldObjectUID, newObjectUID );

                action.commit();

                // TODO: so far this is the only way to update objects for rendering.
                return Maps::readMapInEditor( _mapFormat );
            }
        }

        return false;
    }

    void EditorInterface::_updateObjectMetadata( const Maps::Map_Format::TileObjectInfo & object, const uint32_t newObjectUID )
    {
        const auto & objectGroupInfo = Maps::getObjectsByGroup( object.group );
        assert( object.index <= objectGroupInfo.size() );

        const auto & objectInfo = objectGroupInfo[object.index];
        assert( !objectInfo.groundLevelParts.empty() );

        const MP2::MapObjectType objectType = objectInfo.groundLevelParts.front().objectType;

        const bool isActionObject = MP2::isOffGameActionObject( objectType );
        if ( !isActionObject ) {
            // Only action objects have metadata.
            return;
        }

        [[maybe_unused]] size_t objectsReplaced = 0;

        // This logic is based on an assumption that only one action object can exist on one tile.
        if ( replaceKey( _mapFormat.standardMetadata, object.id, newObjectUID ) ) {
            ++objectsReplaced;
        }

        if ( replaceKey( _mapFormat.castleMetadata, object.id, newObjectUID ) ) {
            ++objectsReplaced;
        }

        if ( replaceKey( _mapFormat.heroMetadata, object.id, newObjectUID ) ) {
            ++objectsReplaced;
        }

        if ( replaceKey( _mapFormat.sphinxMetadata, object.id, newObjectUID ) ) {
            ++objectsReplaced;
        }

        if ( replaceKey( _mapFormat.signMetadata, object.id, newObjectUID ) ) {
            ++objectsReplaced;
        }

        if ( replaceKey( _mapFormat.adventureMapEventMetadata, object.id, newObjectUID ) ) {
            ++objectsReplaced;
        }

        if ( replaceKey( _mapFormat.selectionObjectMetadata, object.id, newObjectUID ) ) {
            ++objectsReplaced;
        }

        assert( objectsReplaced == 0 || objectsReplaced == 1 );
    }

    void EditorInterface::_updateObjectUID( const uint32_t oldObjectUID, const uint32_t newObjectUID )
    {
        for ( auto & tile : _mapFormat.tiles ) {
            for ( size_t i = 0; i < tile.objects.size(); ) {
                if ( tile.objects[i].id == oldObjectUID ) {
                    tile.objects[i].id = newObjectUID;

                    if ( i != tile.objects.size() - 1 ) {
                        // Put the object on top of others.
                        std::swap( tile.objects[i], tile.objects[tile.objects.size() - 1] );
                        continue;
                    }
                }

                ++i;
            }
        }
    }
}<|MERGE_RESOLUTION|>--- conflicted
+++ resolved
@@ -880,7 +880,6 @@
                 else if ( HotKeyPressEvent( Game::HotKeyEvent::WORLD_VIEW_WORLD ) ) {
                     eventViewWorld();
                 }
-<<<<<<< HEAD
 #if defined( WITH_DEBUG )
                 else if ( HotKeyPressEvent( Game::HotKeyEvent::EDITOR_RANDOM_MAP_GENERATION ) ) {
                     fheroes2::ActionCreator action( _historyManager, _mapFormat );
@@ -899,7 +898,7 @@
                     }
                 }
                 else if ( HotKeyPressEvent( Game::HotKeyEvent::EDITOR_RANDOM_MAP_CONFIGURATION ) ) {
-                    uint32_t newCount = _playerCount;
+                    int32_t newCount = _playerCount;
                     if ( Dialog::SelectCount( "Pick player count", 2, 6, newCount ) ) {
                         _playerCount = newCount;
                     }
@@ -910,8 +909,6 @@
                 }
 #endif
                 // map scrolling control
-=======
->>>>>>> 826bc497
                 else if ( HotKeyPressEvent( Game::HotKeyEvent::WORLD_SCROLL_LEFT ) ) {
                     _gameArea.SetScroll( SCROLL_LEFT );
                 }
