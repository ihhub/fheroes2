/***************************************************************************
 *   fheroes2: https://github.com/ihhub/fheroes2                           *
 *   Copyright (C) 2023                                                    *
 *                                                                         *
 *   This program is free software; you can redistribute it and/or modify  *
 *   it under the terms of the GNU General Public License as published by  *
 *   the Free Software Foundation; either version 2 of the License, or     *
 *   (at your option) any later version.                                   *
 *                                                                         *
 *   This program is distributed in the hope that it will be useful,       *
 *   but WITHOUT ANY WARRANTY; without even the implied warranty of        *
 *   MERCHANTABILITY or FITNESS FOR A PARTICULAR PURPOSE.  See the         *
 *   GNU General Public License for more details.                          *
 *                                                                         *
 *   You should have received a copy of the GNU General Public License     *
 *   along with this program; if not, write to the                         *
 *   Free Software Foundation, Inc.,                                       *
 *   59 Temple Place - Suite 330, Boston, MA  02111-1307, USA.             *
 ***************************************************************************/

#include "editor_interface_panel.h"

#include <algorithm>
#include <cassert>
#include <cstddef>
#include <string>
#include <utility>
#include <vector>

#include "agg_image.h"
#include "cursor.h"
#include "dialog.h"
#include "dialog_selectitems.h"
#include "dialog_system_options.h"
#include "editor_interface.h"
#include "ground.h"
#include "icn.h"
#include "image.h"
#include "interface_base.h"
#include "localevent.h"
#include "map_object_info.h"
#include "screen.h"
#include "tools.h"
#include "translations.h"
#include "ui_button.h"
#include "ui_dialog.h"
#include "ui_map_object.h"
#include "ui_text.h"

namespace
{
    void setCustomCursor( const Maps::ObjectGroup group, const int32_t type )
    {
        const auto & objectInfo = Maps::getObjectsByGroup( group );
        if ( type < 0 || type >= static_cast<int32_t>( objectInfo.size() ) ) {
            // You are trying to render some unknown stuff!
            assert( 0 );
            return;
        }

        const fheroes2::Sprite & image = fheroes2::generateMapObjectImage( objectInfo[type] );

        Cursor::Get().setCustomImage( image, { image.x(), image.y() } );
    }
}

namespace Interface
{
    EditorPanel::EditorPanel( EditorInterface & interface_ )
        : _interface( interface_ )
    {
        int32_t icnIndex = 0;

        // Editor Instruments go in this order in ICN: TERRAIN, OBJECT, DETAIL, STREAM, ROAD, ERASE.
        for ( fheroes2::Button & button : _instrumentButtons ) {
            button.setICNInfo( ICN::EDITBTNS, icnIndex, icnIndex + 1 );
            icnIndex += 2;
        }

        _buttonMagnify.setICNInfo( ICN::EDITBTNS, 12, 13 );
        _buttonUndo.setICNInfo( ICN::EDITBTNS, 14, 15 );
        _buttonNew.setICNInfo( ICN::EDITBTNS, 16, 17 );
        _buttonSpecs.setICNInfo( ICN::EDITBTNS, 18, 19 );
        _buttonFile.setICNInfo( ICN::EDITBTNS, 20, 21 );
        _buttonSystem.setICNInfo( ICN::EDITBTNS, 22, 23 );

        // Brush Size buttons go in this order in ICN: SMALL (1x), MEDIUM (2x), LARGE (4x), AREA.
        icnIndex = 24;
        for ( fheroes2::Button & button : _brushSizeButtons ) {
            button.setICNInfo( ICN::EDITBTNS, icnIndex, icnIndex + 1 );
            icnIndex += 2;
        }

        _instrumentButtons[_selectedInstrument].press();
        _brushSizeButtons[_selectedBrushSize].press();
    }

    int32_t EditorPanel::getBrushSize() const
    {
        // Roads and streams are placed using only 1x1 brush.
        if ( _selectedInstrument == Instrument::STREAM || _selectedInstrument == Instrument::ROAD || isMonsterSettingMode() || isHeroSettingMode()
<<<<<<< HEAD
             || isArtifactSettingMode() ) {
=======
             || isTreasureSettingMode() ) {
>>>>>>> 1f34dba2
            return 1;
        }

        switch ( _selectedBrushSize ) {
        case BrushSize::SMALL:
            return 1;
        case BrushSize::MEDIUM:
            return 2;
        case BrushSize::LARGE:
            return 4;
        case BrushSize::AREA:
            return 0;
        default:
            // Have you added a new Brush size? Update the logic above!
            assert( 0 );
            break;
        }

        return 0;
    }

    void EditorPanel::setPos( const int32_t displayX, int32_t displayY )
    {
        int32_t offsetX = displayX;

        for ( size_t i = 0; i < _instrumentButtonsRect.size(); ++i ) {
            _instrumentButtons[i].setPosition( offsetX, displayY );
            _instrumentButtonsRect[i] = _instrumentButtons[i].area();

            // We have 3 buttons in a row.
            if ( ( i + 1 ) % 3 == 0 ) {
                offsetX = displayX;
                displayY += _instrumentButtonsRect[i].height;
            }
            else {
                offsetX += _instrumentButtonsRect[i].width;
            }
        }

        _rectInstruments
            = { _instrumentButtonsRect.front().x, _instrumentButtonsRect.front().y,
                _instrumentButtonsRect.back().x + _instrumentButtonsRect.back().width - _instrumentButtonsRect.front().x, displayY - _instrumentButtonsRect.front().y };

        // Instrument panel.
        const fheroes2::Sprite & instrumentPanel = fheroes2::AGG::GetICN( ICN::EDITPANL, _selectedInstrument );
        _rectInstrumentPanel = { displayX, displayY, instrumentPanel.width(), instrumentPanel.height() };

        offsetX = displayX + 14;
        int32_t offsetY = displayY + 128;
        for ( size_t i = 0; i < _brushSizeButtonsRect.size(); ++i ) {
            _brushSizeButtons[i].setPosition( offsetX, offsetY );
            _brushSizeButtonsRect[i] = _brushSizeButtons[i].area();
            offsetX += 30;
        }

        offsetX = displayX + 30;
        offsetY = displayY + 11;
        for ( size_t i = 0; i < _terrainButtonsRect.size(); ++i ) {
            _terrainButtonsRect[i] = { offsetX + static_cast<int32_t>( i % 3 ) * 29, offsetY + static_cast<int32_t>( i / 3 ) * 29, 27, 27 };
        }

        offsetX = displayX + 15;
        ++offsetY;
        for ( size_t i = 0; i < _objectButtonsRect.size(); ++i ) {
            _objectButtonsRect[i] = { offsetX + static_cast<int32_t>( i % 4 ) * 29, offsetY + static_cast<int32_t>( i / 4 ) * 28, 27, 27 };
        }
        // The last object button is located not next to previous one and needs to be shifted to the right.
        _objectButtonsRect[Brush::TREASURES].x += 29 * 2;

        offsetY += 56;
        for ( size_t i = 0; i < _eraseButtonsRect.size(); ++i ) {
            _eraseButtonsRect[i] = { offsetX + static_cast<int32_t>( i % 4 ) * 29, offsetY + static_cast<int32_t>( i / 4 ) * 28, 27, 27 };
        }

        displayY += _rectInstrumentPanel.height;

        // System buttons top row.
        _buttonMagnify.setPosition( displayX, displayY );
        _rectMagnify = _buttonMagnify.area();

        _buttonUndo.setPosition( _rectMagnify.x + _rectMagnify.width, displayY );
        _rectUndo = _buttonUndo.area();

        _buttonNew.setPosition( _rectUndo.x + _rectUndo.width, displayY );
        _rectNew = _buttonNew.area();

        // System buttons bottom row.
        displayY += _rectMagnify.height;

        _buttonSpecs.setPosition( displayX, displayY );
        _rectSpecs = _buttonSpecs.area();

        _buttonFile.setPosition( _rectSpecs.x + _rectSpecs.width, displayY );
        _rectFile = _buttonFile.area();

        _buttonSystem.setPosition( _rectFile.x + _rectFile.width, displayY );
        _rectSystem = _buttonSystem.area();

        _rectEditorPanel
            = { _rectInstruments.x, _rectInstruments.y, _rectSystem.x + _rectSystem.width - _rectInstruments.x, _rectSystem.y + _rectSystem.height - _rectInstruments.y };
    }

    void EditorPanel::setRedraw() const
    {
        _interface.setRedraw( REDRAW_PANEL );
    }

    void EditorPanel::_redraw() const
    {
        for ( const fheroes2::Button & button : _instrumentButtons ) {
            button.draw();
        }

        fheroes2::Display & display = fheroes2::Display::instance();

        const fheroes2::Sprite & instrumentPanel = fheroes2::AGG::GetICN( ICN::EDITPANL, _selectedInstrument );
        fheroes2::Copy( instrumentPanel, 0, 0, display, _rectEditorPanel.x, _rectInstruments.y + _rectInstruments.height, instrumentPanel.width(),
                        instrumentPanel.height() );

        if ( _selectedInstrument == Instrument::TERRAIN || _selectedInstrument == Instrument::ERASE ) {
            for ( const fheroes2::Button & button : _brushSizeButtons ) {
                button.draw();
            }
        }

        if ( _selectedInstrument == Instrument::TERRAIN ) {
            const fheroes2::Sprite & selection = fheroes2::AGG::GetICN( ICN::TERRAINS, 9 );
            fheroes2::Blit( selection, 0, 0, display, _terrainButtonsRect[_selectedTerrain].x - 2, _terrainButtonsRect[_selectedTerrain].y - 2, selection.width(),
                            selection.height() );

            const fheroes2::Text terrainText( _getTerrainTypeName( _selectedTerrain ), fheroes2::FontType::smallWhite() );
            terrainText.draw( _rectInstrumentPanel.x + 72 - terrainText.width() / 2, _rectInstrumentPanel.y + 107, display );
        }
        else if ( _selectedInstrument == Instrument::OBJECT ) {
            const fheroes2::Sprite & selection = fheroes2::AGG::GetICN( ICN::TERRAINS, 9 );
            fheroes2::Blit( selection, 0, 0, display, _objectButtonsRect[_selectedObject].x - 2, _objectButtonsRect[_selectedObject].y - 2, selection.width(),
                            selection.height() );

            const fheroes2::Text terrainText( _getObjectTypeName( _selectedObject ), fheroes2::FontType::smallWhite() );
            terrainText.draw( _rectInstrumentPanel.x + 72 - terrainText.width() / 2, _rectInstrumentPanel.y + 135, display );
        }
        else if ( _selectedInstrument == Instrument::ERASE ) {
            const fheroes2::Sprite & selectionMark = fheroes2::AGG::GetICN( ICN::TOWNWIND, 11 );
            for ( size_t i = 0; i < _eraseButtonsRect.size(); ++i ) {
                if ( _eraseButtonObjectTypes[i] & _eraseTypes ) {
                    fheroes2::Blit( selectionMark, 0, 0, display, _eraseButtonsRect[i].x + 10, _eraseButtonsRect[i].y + 11, selectionMark.width(),
                                    selectionMark.height() );
                }
            }
        }

        _buttonMagnify.draw();
        _buttonUndo.draw();
        _buttonNew.draw();
        _buttonSpecs.draw();
        _buttonFile.draw();
        _buttonSystem.draw();

        display.render( _rectInstrumentPanel );
    }

    int EditorPanel::_getGroundId( const uint8_t brushId )
    {
        switch ( brushId ) {
        case Brush::WATER:
            return Maps::Ground::WATER;
        case Brush::GRASS:
            return Maps::Ground::GRASS;
        case Brush::SNOW:
            return Maps::Ground::SNOW;
        case Brush::SWAMP:
            return Maps::Ground::SWAMP;
        case Brush::LAVA:
            return Maps::Ground::LAVA;
        case Brush::DESERT:
            return Maps::Ground::DESERT;
        case Brush::DIRT:
            return Maps::Ground::DIRT;
        case Brush::WASTELAND:
            return Maps::Ground::WASTELAND;
        case Brush::BEACH:
            return Maps::Ground::BEACH;
        default:
            // Have you added a new terrain type? Add the logic above!
            assert( 0 );
            break;
        }
        return Maps::Ground::UNKNOWN;
    }

    const char * EditorPanel::_getObjectTypeName( const uint8_t brushId )
    {
        switch ( brushId ) {
        case Brush::WATER:
            return _( "Ocean Objects" );
        case Brush::GRASS:
            return _( "Grass Objects" );
        case Brush::SNOW:
            return _( "Snow Objects" );
        case Brush::SWAMP:
            return _( "Swamp Objects" );
        case Brush::LAVA:
            return _( "Lava Objects" );
        case Brush::DESERT:
            return _( "Desert Objects" );
        case Brush::DIRT:
            return _( "Dirt Objects" );
        case Brush::WASTELAND:
            return _( "Wasteland Objects" );
        case Brush::BEACH:
            return _( "Beach Objects" );
        case Brush::TOWNS:
            return _( "Towns" );
        case Brush::MONSTERS:
            return _( "Monsters" );
        case Brush::HEROES:
            return _( "Heroes" );
        case Brush::ARTIFACTS:
            return _( "Artifacts" );
        case Brush::TREASURES:
            return _( "Treasures" );
        default:
            // Have you added a new object type? Add the logic above!
            assert( 0 );
            break;
        }

        return "Unknown object type";
    }

    const char * EditorPanel::_getEraseObjectTypeName( const uint32_t eraseObjectType )
    {
        switch ( eraseObjectType ) {
        case Maps::ObjectErasureType::TERRAIN_OBJECTS:
            return _( "Terrain" );
        case Maps::ObjectErasureType::CASTLES:
            return _( "Castles" );
        case Maps::ObjectErasureType::MONSTERS:
            return _( "Monsters" );
        case Maps::ObjectErasureType::HEROES:
            return _( "Heroes" );
        case Maps::ObjectErasureType::ARTIFACTS:
            return _( "Artifacts" );
        case Maps::ObjectErasureType::ROADS:
            return _( "Roads" );
        case Maps::ObjectErasureType::STREAMS:
            return _( "Streams" );
        case Maps::ObjectErasureType::TREASURES:
            return _( "Treasures" );
        default:
            // Have you added a new object type to erase? Add the logic above!
            assert( 0 );
            break;
        }

        return "Unknown object type";
    }

    fheroes2::GameMode EditorPanel::queueEventProcessing()
    {
        LocalEvent & le = LocalEvent::Get();
        fheroes2::GameMode res = fheroes2::GameMode::CANCEL;

        if ( le.MousePressLeft( _rectInstruments ) ) {
            for ( size_t i = 0; i < _instrumentButtonsRect.size(); ++i ) {
                if ( le.MousePressLeft( _instrumentButtonsRect[i] ) ) {
                    if ( _instrumentButtons[i].drawOnPress() ) {
                        _selectedInstrument = static_cast<uint8_t>( i );

                        // Reset cursor updater since this UI element was clicked.
                        _interface.setCursorUpdater( {} );

                        setRedraw();
                    }
                }
                else {
                    _instrumentButtons[i].drawOnRelease();
                }
            }
        }

        if ( _selectedInstrument == Instrument::TERRAIN || _selectedInstrument == Instrument::ERASE ) {
            for ( size_t i = 0; i < _brushSizeButtonsRect.size(); ++i ) {
                if ( le.MousePressLeft( _brushSizeButtonsRect[i] ) ) {
                    if ( _brushSizeButtons[i].drawOnPress() ) {
                        _selectedBrushSize = static_cast<uint8_t>( i );
                    }
                }
                else if ( i != _selectedBrushSize ) {
                    _brushSizeButtons[i].drawOnRelease();
                }
            }

            const auto brushSizeText = []( const int brushSize, const bool isFillBrush ) {
                std::string text
                    = isFillBrush ? _( "Draws terrain in\n%{size} by %{size} square increments." ) : _( "Erases objects in\n%{size} by %{size} square increments." );

                StringReplace( text, "%{size}", brushSize );
                return text;
            };

            if ( le.MousePressRight( _brushSizeButtonsRect[BrushSize::SMALL] ) ) {
                fheroes2::showStandardTextMessage( _( "Small Brush" ), brushSizeText( 1, _selectedInstrument == Instrument::TERRAIN ), Dialog::ZERO );
            }
            else if ( le.MousePressRight( _brushSizeButtonsRect[BrushSize::MEDIUM] ) ) {
                fheroes2::showStandardTextMessage( _( "Medium Brush" ), brushSizeText( 2, _selectedInstrument == Instrument::TERRAIN ), Dialog::ZERO );
            }
            else if ( le.MousePressRight( _brushSizeButtonsRect[BrushSize::LARGE] ) ) {
                fheroes2::showStandardTextMessage( _( "Large Brush" ), brushSizeText( 4, _selectedInstrument == Instrument::TERRAIN ), Dialog::ZERO );
            }
            else if ( le.MousePressRight( _brushSizeButtonsRect[BrushSize::AREA] ) ) {
                if ( _selectedInstrument == Instrument::TERRAIN ) {
                    fheroes2::showStandardTextMessage( _( "Area Fill" ), _( "Used to click and drag for filling in large areas." ), Dialog::ZERO );
                }
                else {
                    fheroes2::showStandardTextMessage( _( "Clear Area" ), _( "Used to click and drag for clearing large areas." ), Dialog::ZERO );
                }
            }
        }

        if ( _selectedInstrument == Instrument::TERRAIN ) {
            for ( size_t i = 0; i < _terrainButtonsRect.size(); ++i ) {
                if ( ( _selectedTerrain != i ) && le.MousePressLeft( _terrainButtonsRect[i] ) ) {
                    _selectedTerrain = static_cast<uint8_t>( i );
                    setRedraw();

                    // There is no need to continue the loop as only one button can be pressed at one moment.
                    break;
                }
            }

            const auto movePenaltyText = []( const std::string & rate ) {
                std::string text = _( "Costs %{rate} times normal movement for all heroes. (Pathfinding reduces or eliminates the penalty.)" );
                StringReplace( text, "%{rate}", rate );
                return text;
            };

            if ( le.MousePressRight( _terrainButtonsRect[Brush::WATER] ) ) {
                fheroes2::showStandardTextMessage( _getTerrainTypeName( Brush::WATER ), _( "Traversable only by boat." ), Dialog::ZERO );
            }
            else if ( le.MousePressRight( _terrainButtonsRect[Brush::GRASS] ) ) {
                fheroes2::showStandardTextMessage( _getTerrainTypeName( Brush::GRASS ), _( "No special modifiers." ), Dialog::ZERO );
            }
            else if ( le.MousePressRight( _terrainButtonsRect[Brush::SNOW] ) ) {
                fheroes2::showStandardTextMessage( _getTerrainTypeName( Brush::SNOW ), movePenaltyText( "1.5" ), Dialog::ZERO );
            }
            else if ( le.MousePressRight( _terrainButtonsRect[Brush::SWAMP] ) ) {
                fheroes2::showStandardTextMessage( _getTerrainTypeName( Brush::SWAMP ), movePenaltyText( "1.75" ), Dialog::ZERO );
            }
            else if ( le.MousePressRight( _terrainButtonsRect[Brush::LAVA] ) ) {
                fheroes2::showStandardTextMessage( _getTerrainTypeName( Brush::LAVA ), _( "No special modifiers." ), Dialog::ZERO );
            }
            else if ( le.MousePressRight( _terrainButtonsRect[Brush::DESERT] ) ) {
                fheroes2::showStandardTextMessage( _getTerrainTypeName( Brush::DESERT ), movePenaltyText( "2" ), Dialog::ZERO );
            }
            else if ( le.MousePressRight( _terrainButtonsRect[Brush::DIRT] ) ) {
                fheroes2::showStandardTextMessage( _getTerrainTypeName( Brush::DIRT ), _( "No special modifiers." ), Dialog::ZERO );
            }
            else if ( le.MousePressRight( _terrainButtonsRect[Brush::WASTELAND] ) ) {
                fheroes2::showStandardTextMessage( _getTerrainTypeName( Brush::WASTELAND ), movePenaltyText( "1.25" ), Dialog::ZERO );
            }
            else if ( le.MousePressRight( _terrainButtonsRect[Brush::BEACH] ) ) {
                fheroes2::showStandardTextMessage( _getTerrainTypeName( Brush::BEACH ), movePenaltyText( "1.25" ), Dialog::ZERO );
            }
        }
        else if ( _selectedInstrument == Instrument::OBJECT ) {
            for ( size_t i = 0; i < _objectButtonsRect.size(); ++i ) {
                if ( ( _selectedObject != i ) && le.MousePressLeft( _objectButtonsRect[i] ) ) {
                    _selectedObject = static_cast<uint8_t>( i );

                    // Reset cursor updater since this UI element was clicked.
                    _interface.setCursorUpdater( {} );

                    setRedraw();

                    // There is no need to continue the loop as only one button can be pressed at one moment.
                    break;
                }
            }

            for ( uint8_t objectId = Brush::WATER; objectId < Brush::TOWNS; ++objectId ) {
                if ( le.MousePressRight( _objectButtonsRect[objectId] ) ) {
                    std::string text = _( "Used to place objects most appropriate for use on %{terrain}." );
                    StringReplaceWithLowercase( text, "%{terrain}", _getTerrainTypeName( objectId ) );
                    fheroes2::showStandardTextMessage( _getObjectTypeName( objectId ), std::move( text ), Dialog::ZERO );

                    // There is no need to continue the loop as only one button can be pressed at one moment.
                    break;
                }
            }

            if ( le.MousePressRight( _objectButtonsRect[Brush::TOWNS] ) ) {
                fheroes2::showStandardTextMessage( _getObjectTypeName( Brush::TOWNS ), _( "Used to place\na town or castle." ), Dialog::ZERO );
            }
            else if ( le.MousePressRight( _objectButtonsRect[Brush::MONSTERS] ) ) {
                fheroes2::showStandardTextMessage( _getObjectTypeName( Brush::MONSTERS ), _( "Used to place\na monster group." ), Dialog::ZERO );
            }
            else if ( le.MousePressRight( _objectButtonsRect[Brush::HEROES] ) ) {
                fheroes2::showStandardTextMessage( _getObjectTypeName( Brush::HEROES ), _( "Used to place a hero." ), Dialog::ZERO );
            }
            else if ( le.MousePressRight( _objectButtonsRect[Brush::ARTIFACTS] ) ) {
                fheroes2::showStandardTextMessage( _getObjectTypeName( Brush::ARTIFACTS ), _( "Used to place an artifact." ), Dialog::ZERO );
            }
            else if ( le.MousePressRight( _objectButtonsRect[Brush::TREASURES] ) ) {
                fheroes2::showStandardTextMessage( _getObjectTypeName( Brush::TREASURES ), _( "Used to place\na resource or treasure." ), Dialog::ZERO );
            }
            else if ( le.MouseClickLeft( _objectButtonsRect[Brush::MONSTERS] ) ) {
                const int monsterType = Dialog::selectMonsterType( _monsterType );
                if ( monsterType >= 0 ) {
                    _monsterType = monsterType;

                    _interface.setCursorUpdater( [type = _monsterType]( const int32_t /*tileIndex*/ ) { setCustomCursor( Maps::ObjectGroup::Monster, type ); } );

                    _interface.updateCursor( 0 );
                    return res;
                }
            }
            else if ( le.MouseClickLeft( _objectButtonsRect[Brush::TREASURES] ) ) {
                const int treasureType = Dialog::selectTreasureType( _treasureType );
                if ( treasureType >= 0 ) {
                    _treasureType = treasureType;

                    _interface.setCursorUpdater( [type = _treasureType]( const int32_t /*tileIndex*/ ) { setCustomCursor( Maps::ObjectGroup::Treasure, type ); } );

                    _interface.updateCursor( 0 );
                    return res;
                }
            }
            else if ( le.MouseClickLeft( _objectButtonsRect[Brush::HEROES] ) ) {
                const int32_t heroType = Dialog::selectHeroType( _heroType );
                if ( heroType >= 0 ) {
                    _heroType = heroType;

                    _interface.setCursorUpdater( [heroType]( const int32_t /*tileIndex*/ ) {
                        // TODO: render ICN::MINIHERO from the existing hero images.
                        const fheroes2::Sprite & image = fheroes2::AGG::GetICN( ICN::MINIHERO, heroType );

                        // Mini-hero images contain a pole with a flag.
                        // This causes a situation that a selected tile does not properly correspond to the position of cursor.
                        // We need to add a hardcoded correction.
                        const int32_t heroCorrectionY{ 12 };
                        Cursor::Get().setCustomImage( image, { -image.width() / 2, -image.height() / 2 - heroCorrectionY } );
                    } );

                    _interface.updateCursor( 0 );
                    return res;
                }
            }
            else if ( le.MouseClickLeft( _objectButtonsRect[Brush::ARTIFACTS] ) ) {
                const Artifact artifact = Dialog::selectArtifact( _artifact.GetID(), true );
                if ( artifact.GetID() != Artifact::UNKNOWN ) {
                    _artifact = artifact;

                    _interface.setCursorUpdater( [artifact]( const int32_t /*tileIndex*/ ) {
                        uint32_t imageIndex = artifact.IndexSprite32() * 2 + 1;

                        if ( imageIndex < 9 ) {
                            // First four ultimate artifacts do not have map sprites. We show "Ult ART" image instead.
                            // TODO: Make sprites for these ultimate artifacts.
                            imageIndex = 209;
                        }

                        // Combine two sprites to get mouse cursor sprite.
                        // TODO: Implement a function that glue multi-tile objects into one using given pattern.
                        const fheroes2::Sprite & mainImage = fheroes2::AGG::GetICN( ICN::OBJNARTI, imageIndex );
                        const fheroes2::Sprite & shadowImage = fheroes2::AGG::GetICN( ICN::OBJNARTI, imageIndex - 1 );
                        const int32_t shadowImageWidth = shadowImage.width();
                        const int32_t shadowImageHeight = shadowImage.height();
                        const int32_t mainImageWidth = mainImage.width();
                        const int32_t mainImageHeight = mainImage.height();

                        fheroes2::Image image( mainImageWidth + shadowImageWidth, std::max( shadowImageHeight, mainImageHeight ) );
                        image.reset();
                        fheroes2::Copy( shadowImage, 0, 0, image, 0, shadowImage.y() - mainImage.y(), shadowImageWidth, shadowImageHeight );
                        fheroes2::Copy( mainImage, 0, 0, image, shadowImageWidth, 0, mainImageWidth, mainImageHeight );

                        Cursor::Get().setCustomImage( image, { -shadowImageWidth - mainImageWidth / 2, -image.height() / 2 } );
                    } );

                    _interface.updateCursor( 0 );
                    return res;
                }
            }
        }
        else if ( _selectedInstrument == Instrument::ERASE ) {
            for ( size_t i = 0; i < _eraseButtonsRect.size(); ++i ) {
                if ( le.MouseClickLeft( _eraseButtonsRect[i] ) ) {
                    _eraseTypes ^= _eraseButtonObjectTypes[i];
                    setRedraw();
                }
                else if ( le.MousePressRight( _eraseButtonsRect[i] ) ) {
                    std::string header = _( "Toggle the erasure of %{type} objects." );
                    StringReplaceWithLowercase( header, "%{type}", _getEraseObjectTypeName( _eraseButtonObjectTypes[i] ) );

                    fheroes2::showStandardTextMessage(
                        std::move( header ),
                        ( _eraseButtonObjectTypes[i] & _eraseTypes )
                            ? _(
                                "Objects of this type will be deleted with the Erase tool. Left-click here to deselect this type. Press and hold this button to deselect all other object types." )
                            : _(
                                "Objects of this type will NOT be deleted with the Erase tool. Left-click here to select this type. Press and hold this button to select all other object types." ),
                        Dialog::ZERO );
                }
                else if ( le.MouseLongPressLeft( _eraseButtonsRect[i] ) ) {
                    _eraseTypes = ( _eraseButtonObjectTypes[i] & _eraseTypes ) ? _eraseButtonObjectTypes[i]
                                                                               : ( Maps::ObjectErasureType::ALL_OBJECTS & ~_eraseButtonObjectTypes[i] );
                    setRedraw();
                }
            }
        }

        le.MousePressLeft( _rectMagnify ) ? _buttonMagnify.drawOnPress() : _buttonMagnify.drawOnRelease();
        le.MousePressLeft( _rectUndo ) ? _buttonUndo.drawOnPress() : _buttonUndo.drawOnRelease();
        le.MousePressLeft( _rectNew ) ? _buttonNew.drawOnPress() : _buttonNew.drawOnRelease();
        le.MousePressLeft( _rectSpecs ) ? _buttonSpecs.drawOnPress() : _buttonSpecs.drawOnRelease();
        le.MousePressLeft( _rectFile ) ? _buttonFile.drawOnPress() : _buttonFile.drawOnRelease();
        le.MousePressLeft( _rectSystem ) ? _buttonSystem.drawOnPress() : _buttonSystem.drawOnRelease();

        if ( le.MouseClickLeft( _rectMagnify ) ) {
            _interface.eventViewWorld();
        }
        else if ( _buttonUndo.isEnabled() && le.MouseClickLeft( _rectUndo ) ) {
            _interface.undoAction();
            return fheroes2::GameMode::CANCEL;
        }
        else if ( le.MouseClickLeft( _rectNew ) ) {
            res = EditorInterface::eventNewMap();
        }
        else if ( le.MouseClickLeft( _rectSpecs ) ) {
            // TODO: Make the scenario info editor.
            Dialog::GameInfo();
        }
        else if ( le.MouseClickLeft( _rectFile ) ) {
            res = Interface::EditorInterface::eventFileDialog();
        }
        else if ( le.MouseClickLeft( _rectSystem ) ) {
            // Replace this with Editor options dialog.
            fheroes2::showSystemOptionsDialog();
        }
        else if ( le.MousePressRight( _instrumentButtonsRect[Instrument::TERRAIN] ) ) {
            fheroes2::showStandardTextMessage( _( "Terrain Mode" ), _( "Used to draw the underlying grass, dirt, water, etc. on the map." ), Dialog::ZERO );
        }
        else if ( le.MousePressRight( _instrumentButtonsRect[Instrument::OBJECT] ) ) {
            fheroes2::showStandardTextMessage( _( "Object Mode" ), _( "Used to place objects (mountains, trees, treasure, etc.) on the map." ), Dialog::ZERO );
        }
        else if ( le.MousePressRight( _instrumentButtonsRect[Instrument::DETAIL] ) ) {
            fheroes2::showStandardTextMessage( _( "Detail Mode" ), _( "Used for special editing of monsters, heroes and towns." ), Dialog::ZERO );
        }
        else if ( le.MousePressRight( _instrumentButtonsRect[Instrument::STREAM] ) ) {
            fheroes2::showStandardTextMessage( _( "Stream Mode" ), _( "Allows you to draw streams by clicking and dragging." ), Dialog::ZERO );
        }
        else if ( le.MousePressRight( _instrumentButtonsRect[Instrument::ROAD] ) ) {
            fheroes2::showStandardTextMessage( _( "Road Mode" ), _( "Allows you to draw roads by clicking and dragging." ), Dialog::ZERO );
        }
        else if ( le.MousePressRight( _instrumentButtonsRect[Instrument::ERASE] ) ) {
            fheroes2::showStandardTextMessage( _( "Erase Mode" ), _( "Used to erase objects from the map." ), Dialog::ZERO );
        }
        else if ( le.MousePressRight( _rectMagnify ) ) {
            fheroes2::showStandardTextMessage( _( "Magnify" ), _( "Change between zoom and normal view." ), Dialog::ZERO );
        }
        else if ( le.MousePressRight( _rectUndo ) ) {
            fheroes2::showStandardTextMessage( _( "Undo" ), _( "Undo your last action." ), Dialog::ZERO );
        }
        else if ( le.MousePressRight( _rectNew ) ) {
            fheroes2::showStandardTextMessage( _( "New Map" ), _( "Create a new map either from scratch or using the random map generator." ), Dialog::ZERO );
        }
        else if ( le.MousePressRight( _rectSpecs ) ) {
            fheroes2::showStandardTextMessage( _( "Specifications" ), _( "Edit map title, description, and other general information." ), Dialog::ZERO );
        }
        else if ( le.MousePressRight( _rectFile ) ) {
            fheroes2::showStandardTextMessage( _( "File Options" ), _( "Open the file options menu, where you can save or load maps, or quit out of the editor." ),
                                               Dialog::ZERO );
        }
        else if ( le.MousePressRight( _rectSystem ) ) {
            fheroes2::showStandardTextMessage( _( "System Options" ), _( "View the editor system options, which let you customize the editor." ), Dialog::ZERO );
        }

        return res;
    }
}<|MERGE_RESOLUTION|>--- conflicted
+++ resolved
@@ -99,11 +99,7 @@
     {
         // Roads and streams are placed using only 1x1 brush.
         if ( _selectedInstrument == Instrument::STREAM || _selectedInstrument == Instrument::ROAD || isMonsterSettingMode() || isHeroSettingMode()
-<<<<<<< HEAD
-             || isArtifactSettingMode() ) {
-=======
-             || isTreasureSettingMode() ) {
->>>>>>> 1f34dba2
+             || isTreasureSettingMode() || isArtifactSettingMode() ) {
             return 1;
         }
 
