/***************************************************************************
 *   fheroes2: https://github.com/ihhub/fheroes2                           *
 *   Copyright (C) 2023 - 2024                                             *
 *                                                                         *
 *   This program is free software; you can redistribute it and/or modify  *
 *   it under the terms of the GNU General Public License as published by  *
 *   the Free Software Foundation; either version 2 of the License, or     *
 *   (at your option) any later version.                                   *
 *                                                                         *
 *   This program is distributed in the hope that it will be useful,       *
 *   but WITHOUT ANY WARRANTY; without even the implied warranty of        *
 *   MERCHANTABILITY or FITNESS FOR A PARTICULAR PURPOSE.  See the         *
 *   GNU General Public License for more details.                          *
 *                                                                         *
 *   You should have received a copy of the GNU General Public License     *
 *   along with this program; if not, write to the                         *
 *   Free Software Foundation, Inc.,                                       *
 *   59 Temple Place - Suite 330, Boston, MA  02111-1307, USA.             *
 ***************************************************************************/

#include "editor_interface_panel.h"

#include <algorithm>
#include <cassert>
#include <cstddef>
#include <string>
#include <tuple>
#include <utility>
#include <vector>

#include "agg_image.h"
#include "cursor.h"
#include "dialog.h"
#include "dialog_selectitems.h"
#include "dialog_system_options.h"
#include "editor_interface.h"
#include "gamedefs.h"
#include "ground.h"
#include "icn.h"
#include "image.h"
#include "interface_base.h"
#include "localevent.h"
#include "maps_tiles.h"
#include "monster.h"
#include "pal.h"
#include "screen.h"
#include "settings.h"
#include "tools.h"
#include "translations.h"
#include "ui_button.h"
#include "ui_dialog.h"
#include "ui_map_object.h"
#include "ui_text.h"
#include "ui_window.h"
#include "world.h"

namespace
{
    fheroes2::Sprite getObjectImage( const Maps::ObjectGroup group, const int32_t type )
    {
        if ( type == -1 ) {
            return {};
        }
        const auto & objectInfo = Maps::getObjectsByGroup( group );
        if ( type < 0 || type >= static_cast<int32_t>( objectInfo.size() ) ) {
            // You are trying to render some unknown stuff!
            assert( 0 );
            return {};
        }

        return fheroes2::generateMapObjectImage( objectInfo[type] );
    }

    void setCustomCursor( const Maps::ObjectGroup group, const int32_t type )
    {
        if ( type == -1 ) {
            // The object type is not set. We show the POINTER cursor for this case.
            Cursor::Get().SetThemes( Cursor::POINTER );
            return;
        }

        const fheroes2::Sprite & image = getObjectImage( group, type );

        Cursor::Get().setCustomImage( image, { image.x(), image.y() } );
    }

    fheroes2::Rect getObjectOccupiedArea( const Maps::ObjectGroup group, const int32_t objectType )
    {
        if ( group == Maps::ObjectGroup::KINGDOM_TOWNS ) {
            // TODO: make occupied area calculation for complex objects.
            return { -2, -3, 5, 5 };
        }

        const auto & objectInfo = Maps::getObjectsByGroup( group );
        if ( objectType < 0 || objectType >= static_cast<int32_t>( objectInfo.size() ) ) {
            assert( 0 );
            return { 0, 0, 1, 1 };
        }

        const auto & offsets = Maps::getGroundLevelOccupiedTileOffset( objectInfo[objectType] );
        if ( offsets.size() < 2 ) {
            return { 0, 0, 1, 1 };
        }

        fheroes2::Point minPos{ offsets.front() };
        fheroes2::Point maxPos{ offsets.front() };

        for ( const auto & offset : offsets ) {
            minPos.x = std::min( minPos.x, offset.x );
            minPos.y = std::min( minPos.y, offset.y );
            maxPos.x = std::max( maxPos.x, offset.x );
            maxPos.y = std::max( maxPos.y, offset.y );
        }

        return { minPos.x, minPos.y, maxPos.x - minPos.x + 1, maxPos.y - minPos.y + 1 };
    }

    fheroes2::Image makeInstrumentPanelBackground( const int32_t width, const int32_t height )
    {
        fheroes2::Image background;
        background._disableTransformLayer();
        background.resize( width, height );
        fheroes2::StandardWindow::renderBackgroundImage( background, { 0, 0, width, height }, 0, Settings::Get().isEvilInterfaceEnabled() );

        // Make background borders: it consists of rectangles with different transform shading.
        auto applyRectTransform = [width, height]( fheroes2::Image & output, const int32_t offset, const uint8_t transformId ) {
            const int32_t doubleOffset = 2 * offset;
            // Top horizontal line.
            ApplyTransform( output, offset, offset, width - doubleOffset, 1, transformId );
            // Left vertical line without pixels that are parts of horizontal lines.
            ApplyTransform( output, offset, offset + 1, 1, height - doubleOffset - 2, transformId );
            // Bottom horizontal line.
            ApplyTransform( output, offset, height - 1 - offset, width - doubleOffset, 1, transformId );
            // Right vertical line without pixels that are parts of horizontal lines.
            ApplyTransform( output, width - 1 - offset, offset + 1, 1, height - doubleOffset - 2, transformId );
        };

        applyRectTransform( background, 0, 2 );
        applyRectTransform( background, 1, 4 );
        applyRectTransform( background, 2, 5 );
        applyRectTransform( background, 2, 9 );
        applyRectTransform( background, 3, 8 );
        applyRectTransform( background, 4, 9 );

        return background;
    }

    void drawInstrumentName( fheroes2::Image & output, const fheroes2::Point & pos, std::string text )
    {
        const fheroes2::Sprite & originalPanel = fheroes2::AGG::GetICN( ICN::EDITPANL, 0 );

        const int32_t nameBackgroundOffsetX{ 7 };
        const int32_t nameBackgroundOffsetY{ 104 };
        const int32_t nameBackgroundWidth{ 130 };
        const int32_t nameBackgroundHeight{ 14 };

        if ( Settings::Get().isEvilInterfaceEnabled() ) {
            fheroes2::ApplyPalette( originalPanel, nameBackgroundOffsetX, nameBackgroundOffsetY, output, pos.x, pos.y, nameBackgroundWidth, nameBackgroundHeight,
                                    PAL::GetPalette( PAL::PaletteType::GOOD_TO_EVIL_INTERFACE ) );
        }
        else {
            fheroes2::Copy( originalPanel, nameBackgroundOffsetX, nameBackgroundOffsetY, output, pos.x, pos.y, nameBackgroundWidth, nameBackgroundHeight );
        }
        const fheroes2::Text terrainText( std::move( text ), fheroes2::FontType::smallWhite() );
        terrainText.draw( pos.x + ( nameBackgroundWidth - terrainText.width() ) / 2, pos.y + 3, output );
    }

    void drawObjectTypeSelectionRect( fheroes2::Image & output, const fheroes2::Point & pos )
    {
        const fheroes2::Sprite & selection = fheroes2::AGG::GetICN( ICN::TERRAINS, 9 );
        fheroes2::Blit( selection, 0, 0, output, pos.x - 2, pos.y - 2, selection.width(), selection.height() );
    }

    void showObjectTypeInfoText( std::string objectName )
    {
        std::string text = _( "Used to place %{object}." );
        StringReplaceWithLowercase( text, "%{object}", objectName );
        fheroes2::showStandardTextMessage( std::move( objectName ), std::move( text ), Dialog::ZERO );
    }

    template <size_t TSize>
    void updateObjectTypeSelection( const int8_t objectId, const std::array<fheroes2::Rect, TSize> & buttonAreas,
                                    const std::function<const char *( uint8_t )> & getObjectTypeName, const fheroes2::Point & ObjectTypeNamePosition,
                                    fheroes2::Image & output )
    {
        if ( objectId < 0 ) {
            drawInstrumentName( output, ObjectTypeNamePosition, _( "Select object type" ) );
        }
        else {
            drawObjectTypeSelectionRect( output, buttonAreas[objectId].getPosition() );
            drawInstrumentName( output, ObjectTypeNamePosition, getObjectTypeName( objectId ) );
        }
    }
}

namespace Interface
{
    EditorPanel::EditorPanel( EditorInterface & interface_ )
        : _interface( interface_ )
    {
        uint32_t icnIndex = 0;

        const int icnId = Settings::Get().isEvilInterfaceEnabled() ? ICN::EDITBTNS_EVIL : ICN::EDITBTNS;

        // Editor Instruments go in this order in ICN: TERRAIN, LANDSCAPE_OBJECTS, DETAIL, ADVENTURE_OBJECTS, KINGDOM_OBJECTS, MONSTERS, STREAM, ROAD, ERASE.
        for ( size_t i = 0; i < Instrument::INSTRUMENTS_COUNT; ++i ) {
            if ( i == Instrument::ADVENTURE_OBJECTS ) {
                // Second row buttons ICN index starts from 53.
                icnIndex = 35;
            }
            else if ( i == Instrument::STREAM ) {
                // Third row buttons ICN index starts from 53.
                icnIndex = 6;
            }
            _instrumentButtons[i].setICNInfo( icnId, icnIndex, icnIndex + 1 );
            icnIndex += 2;
        }

        _buttonMagnify.setICNInfo( icnId, 12, 13 );
        _buttonUndo.setICNInfo( icnId, 14, 15 );
        _buttonNew.setICNInfo( icnId, 16, 17 );
        _buttonSpecs.setICNInfo( icnId, 18, 19 );
        _buttonFile.setICNInfo( icnId, 20, 21 );
        _buttonSystem.setICNInfo( icnId, 22, 23 );

        // Brush Size buttons go in this order in ICN: SMALL (1x), MEDIUM (2x), LARGE (4x), AREA.
        icnIndex = 24;
        for ( fheroes2::Button & button : _brushSizeButtons ) {
            button.setICNInfo( icnId, icnIndex, icnIndex + 1 );
            icnIndex += 2;
        }

        _instrumentButtons[_selectedInstrument].press();
        _brushSizeButtons[_selectedBrushSize].press();

        _selectedLandscapeObjectType.fill( -1 );
        _selectedAdventureObjectType.fill( -1 );
        _selectedKingdomObjectType.fill( -1 );
    }

    fheroes2::Rect EditorPanel::getBrushArea() const
    {
        // Roads and streams are placed using only 1x1 brush.
        if ( _selectedInstrument == Instrument::STREAM || _selectedInstrument == Instrument::ROAD || _selectedInstrument == Instrument::DETAIL
             || _selectedInstrument == Instrument::MONSTERS ) {
            return { 0, 0, 1, 1 };
        }

        if ( _selectedInstrument == Instrument::LANDSCAPE_OBJECTS || _selectedInstrument == Instrument::ADVENTURE_OBJECTS
             || _selectedInstrument == Instrument::KINGDOM_OBJECTS ) {
            const int32_t objectType = getSelectedObjectType();
            if ( objectType >= 0 ) {
                const Maps::ObjectGroup objectGroup = getSelectedObjectGroup();
                if ( objectGroup == Maps::ObjectGroup::ADVENTURE_MINES ) {
                    // For mine we need to decode the objectType.
                    int32_t type = -1;
                    int32_t color = -1;
                    getMineObjectProperties( type, color );

                    return getObjectOccupiedArea( objectGroup, type );
                }

                return getObjectOccupiedArea( objectGroup, objectType );
            }

            return {};
        }

        switch ( _selectedBrushSize ) {
        case BrushSize::SMALL:
            return { 0, 0, 1, 1 };
        case BrushSize::MEDIUM:
            return { 0, 0, 2, 2 };
        case BrushSize::LARGE:
            return { -1, -1, 4, 4 };
        case BrushSize::AREA:
            return {};
        default:
            // Have you added a new Brush size? Update the logic above!
            assert( 0 );
            break;
        }

        return {};
    }

    void EditorPanel::setPos( const int32_t displayX, int32_t displayY )
    {
        int32_t offsetX = displayX;

        // Editor panel consists of 3 instrument button rows, instrument panel and 2 system button rows.
        // Each button row is 36 pixels height.
        const fheroes2::Display & display = fheroes2::Display::instance();
        const int32_t instrumentPanelWidth = display.width() - displayX - BORDERWIDTH;
        const int32_t bottomBorderOffset = ( display.height() > fheroes2::Display::DEFAULT_HEIGHT + BORDERWIDTH ) ? BORDERWIDTH : 0;
        const int32_t instrumentPanelHeight = display.height() - displayY - fheroes2::AGG::GetICN( ICN::EDITBTNS, 0 ).height() * 5 - bottomBorderOffset;

        _instrumentPanelBackground = makeInstrumentPanelBackground( instrumentPanelWidth, instrumentPanelHeight );

        for ( size_t i = 0; i < _instrumentButtonsRect.size(); ++i ) {
            _instrumentButtons[i].setPosition( offsetX, displayY );
            _instrumentButtonsRect[i] = _instrumentButtons[i].area();

            // We have 3 buttons in a row.
            if ( ( i + 1 ) % 3 == 0 ) {
                offsetX = displayX;
                displayY += _instrumentButtonsRect[i].height;
            }
            else {
                offsetX += _instrumentButtonsRect[i].width;
            }
        }

        _rectInstruments
            = { _instrumentButtonsRect.front().x, _instrumentButtonsRect.front().y,
                _instrumentButtonsRect.back().x + _instrumentButtonsRect.back().width - _instrumentButtonsRect.front().x, displayY - _instrumentButtonsRect.front().y };

        // Instrument panel.
        _rectInstrumentPanel = { displayX, displayY, instrumentPanelWidth, instrumentPanelHeight };

        // Brush size buttons position. Shown on the terrain and erasure instrument panels.
        offsetX = displayX + 14;
        int32_t offsetY = displayY + std::min( instrumentPanelHeight - 27, 135 );
        for ( size_t i = 0; i < _brushSizeButtonsRect.size(); ++i ) {
            _brushSizeButtons[i].setPosition( offsetX, offsetY );
            _brushSizeButtonsRect[i] = _brushSizeButtons[i].area();
            offsetX += 30;
        }

        const int32_t buttonStepX{ 36 };
        const int32_t buttonStepY{ 33 };
        const int32_t buttonWidth{ 27 };
        const int32_t buttonHeight{ 27 };
        const int32_t buttonHalfStepX = buttonStepX / 2;

        // Terrain type select buttons position. Shown on the terrain instrument panel.
        offsetX = displayX + 23;
        offsetY = displayY + 11;
        for ( size_t i = 0; i < _terrainButtonsRect.size(); ++i ) {
            _terrainButtonsRect[i]
                = { offsetX + static_cast<int32_t>( i % 3 ) * buttonStepX, offsetY + static_cast<int32_t>( i / 3 ) * buttonStepY, buttonWidth, buttonHeight };
        }

        // Landscape objects buttons position.
        for ( size_t i = 0; i < _landscapeObjectButtonsRect.size(); ++i ) {
            _landscapeObjectButtonsRect[i] = { offsetX + static_cast<int32_t>( i % 3 ) * buttonStepX + ( i > 2 ? buttonHalfStepX : 0 ),
                                               offsetY + static_cast<int32_t>( i / 3 ) * buttonStepY, buttonWidth, buttonHeight };
        }

        // Adventure objects buttons position.
        for ( size_t i = 0; i < _adventureObjectButtonsRect.size(); ++i ) {
            _adventureObjectButtonsRect[i] = { offsetX + static_cast<int32_t>( i % 2 ) * buttonStepX + ( i < 4 ? buttonHalfStepX : ( i < 6 ? 0 : buttonStepX * 2 ) ),
                                               offsetY + static_cast<int32_t>( i / 2 ) * buttonStepY - ( i < 6 ? 0 : buttonStepY ), buttonWidth, buttonHeight };
        }

        // Kingdom objects buttons position.
        for ( size_t i = 0; i < _kingdomObjectButtonsRect.size(); ++i ) {
            // We have only two buttons and have enough space to make a double stepX.
            _kingdomObjectButtonsRect[i] = { offsetX + static_cast<int32_t>( i ) * buttonStepX + buttonHalfStepX, offsetY, buttonWidth, buttonHeight };
        }

        // Erase tool object type buttons.
        offsetY += 13;
        for ( size_t i = 0; i < _eraseButtonsRect.size(); ++i ) {
            _eraseButtonsRect[i] = { offsetX + static_cast<int32_t>( i % 3 ) * buttonStepX + ( i > 5 ? buttonHalfStepX : 0 ),
                                     offsetY + static_cast<int32_t>( i / 3 ) * ( buttonStepY - ( display.height() < 500 ? 3 : 0 ) ), buttonWidth, buttonHeight };
        }

        displayY += _rectInstrumentPanel.height;

        // System buttons top row.
        _buttonMagnify.setPosition( displayX, displayY );
        _rectMagnify = _buttonMagnify.area();

        _buttonUndo.setPosition( _rectMagnify.x + _rectMagnify.width, displayY );
        _rectUndo = _buttonUndo.area();

        _buttonNew.setPosition( _rectUndo.x + _rectUndo.width, displayY );
        _rectNew = _buttonNew.area();

        // System buttons bottom row.
        displayY += _rectMagnify.height;

        _buttonSpecs.setPosition( displayX, displayY );
        _rectSpecs = _buttonSpecs.area();

        _buttonFile.setPosition( _rectSpecs.x + _rectSpecs.width, displayY );
        _rectFile = _buttonFile.area();

        _buttonSystem.setPosition( _rectFile.x + _rectFile.width, displayY );
        _rectSystem = _buttonSystem.area();

        _rectEditorPanel
            = { _rectInstruments.x, _rectInstruments.y, _rectSystem.x + _rectSystem.width - _rectInstruments.x, _rectSystem.y + _rectSystem.height - _rectInstruments.y };
    }

    void EditorPanel::setRedraw() const
    {
        _interface.setRedraw( REDRAW_PANEL );
    }

    void EditorPanel::_redraw() const
    {
        for ( const fheroes2::Button & button : _instrumentButtons ) {
            button.draw();
        }

        fheroes2::Display & display = fheroes2::Display::instance();

        fheroes2::Copy( _instrumentPanelBackground, 0, 0, display, _rectInstrumentPanel.x, _rectInstrumentPanel.y, _rectInstrumentPanel.width,
                        _rectInstrumentPanel.height );

        if ( _selectedInstrument == Instrument::TERRAIN || _selectedInstrument == Instrument::ERASE ) {
            for ( const fheroes2::Button & button : _brushSizeButtons ) {
                button.draw();
            }
        }

        if ( _selectedInstrument == Instrument::TERRAIN ) {
            // We use terrain images from the original terrain instrument panel sprite.
            const fheroes2::Sprite & originalPanel = fheroes2::AGG::GetICN( ICN::EDITPANL, 0 );
            for ( size_t i = 0; i < TerrainBrush::TERRAIN_COUNT; ++i ) {
                const int32_t originalOffsetX = 30 + static_cast<int32_t>( i % 3 ) * 29;
                const int32_t originalOffsetY = 11 + static_cast<int32_t>( i / 3 ) * 29;
                fheroes2::Copy( originalPanel, originalOffsetX, originalOffsetY, display, _terrainButtonsRect[i] );
            }

            // Terrain type selection yellow rectangle.
            drawObjectTypeSelectionRect( display, _terrainButtonsRect[_selectedTerrain].getPosition() );

            // On high resolutions we have space to show selected terrain text.
            if ( _rectInstrumentPanel.height > 160 ) {
                drawInstrumentName( display, { _rectInstrumentPanel.x + 7, _rectInstrumentPanel.y + 113 }, _getTerrainTypeName( _selectedTerrain ) );
            }
        }
        else if ( _selectedInstrument == Instrument::LANDSCAPE_OBJECTS ) {
            // Landscape objects buttons.
            for ( uint32_t i = 0; i < LandscapeObjectBrush::LANDSCAPE_COUNT; ++i ) {
                fheroes2::Copy( fheroes2::AGG::GetICN( ICN::EDITPANL, i + 6 ), 0, 0, display, _landscapeObjectButtonsRect[i] );
            }

            updateObjectTypeSelection( _selectedLandscapeObject, _landscapeObjectButtonsRect, _getLandscapeObjectTypeName,
                                       { _rectInstrumentPanel.x + 7, _rectInstrumentPanel.y + 80 }, display );
        }
        else if ( _selectedInstrument == Instrument::ADVENTURE_OBJECTS ) {
            // Adventure objects buttons.
            const fheroes2::Sprite & originalPanel = fheroes2::AGG::GetICN( ICN::EDITPANL, 1 );
            const int32_t originalArtifactsImageOffsetX{ 15 };
            const int32_t originalTreasuresImageOffsetX{ 102 };
            const int32_t originalImagesOffsetY{ 96 };

            fheroes2::Copy( originalPanel, originalArtifactsImageOffsetX, originalImagesOffsetY, display, _adventureObjectButtonsRect[AdventureObjectBrush::ARTIFACTS] );
            for ( uint32_t i = AdventureObjectBrush::DWELLINGS; i < AdventureObjectBrush::TREASURES; ++i ) {
                fheroes2::Copy( fheroes2::AGG::GetICN( ICN::EDITPANL, i + 10 ), 0, 0, display, _adventureObjectButtonsRect[i] );
            }
            fheroes2::Copy( originalPanel, originalTreasuresImageOffsetX, originalImagesOffsetY, display, _adventureObjectButtonsRect[AdventureObjectBrush::TREASURES] );
            for ( uint32_t i = AdventureObjectBrush::WATER_ADVENTURE; i < AdventureObjectBrush::ADVENTURE_COUNT; ++i ) {
                fheroes2::Copy( fheroes2::AGG::GetICN( ICN::EDITPANL, i + 9 ), 0, 0, display, _adventureObjectButtonsRect[i] );
            }

            updateObjectTypeSelection( _selectedAdventureObject, _adventureObjectButtonsRect, _getAdventureObjectTypeName,
                                       { _rectInstrumentPanel.x + 7, _rectInstrumentPanel.y + 113 }, display );
        }
        else if ( _selectedInstrument == Instrument::KINGDOM_OBJECTS ) {
            // Kingdom objects buttons.
            const fheroes2::Sprite & originalPanel = fheroes2::AGG::GetICN( ICN::EDITPANL, 1 );
            const int32_t originalHeroesImageOffsetX{ 102 };
            const int32_t originalTownsImageOffsetX{ 44 };
            const int32_t originalImagesOffsetY{ 68 };

            fheroes2::Copy( originalPanel, originalHeroesImageOffsetX, originalImagesOffsetY, display, _kingdomObjectButtonsRect[KingdomObjectBrush::HEROES] );
            fheroes2::Copy( originalPanel, originalTownsImageOffsetX, originalImagesOffsetY, display, _kingdomObjectButtonsRect[KingdomObjectBrush::TOWNS] );

            updateObjectTypeSelection( _selectedKingdomObject, _kingdomObjectButtonsRect, _getKingdomObjectTypeName,
                                       { _rectInstrumentPanel.x + 7, _rectInstrumentPanel.y + 48 }, display );
        }
        else if ( _selectedInstrument == Instrument::MONSTERS ) {
            const fheroes2::Text instrumentName( _( "Monsters" ), fheroes2::FontType::normalWhite() );
            instrumentName.draw( _rectInstrumentPanel.x + ( _rectInstrumentPanel.width - instrumentName.width() ) / 2, _rectInstrumentPanel.y + 8, display );

            if ( _selectedMonsterType < 0 ) {
                // Show a tip.
                const fheroes2::Text text( _( "Click here to\nselect a monster." ), fheroes2::FontType::smallWhite() );
                text.draw( _rectInstrumentPanel.x + 5, _rectInstrumentPanel.y + 38, _rectInstrumentPanel.width - 10, display );
            }
            else {
                // Show the selected monster image on the panel.
                const fheroes2::Sprite & image = getObjectImage( Maps::ObjectGroup::MONSTERS, _selectedMonsterType );
                fheroes2::Blit( image, display, _rectInstrumentPanel.x + ( _rectInstrumentPanel.width - image.width() ) / 2,
                                _rectInstrumentPanel.y + 67 - image.height() );

                fheroes2::Text text( Monster( _selectedMonsterType + 1 ).GetName(), fheroes2::FontType::smallWhite() );
                text.draw( _rectInstrumentPanel.x + 5, _rectInstrumentPanel.y + 70, _rectInstrumentPanel.width - 10, display );
                text.set( _( "Click here to\nselect another monster." ), fheroes2::FontType::smallWhite() );
                text.draw( _rectInstrumentPanel.x + 5, _rectInstrumentPanel.y + 95, _rectInstrumentPanel.width - 10, display );
            }
        }
        else if ( _selectedInstrument == Instrument::DETAIL ) {
            const fheroes2::Text instrumentName( _( "Cell\nDetails" ), fheroes2::FontType::normalWhite() );
            instrumentName.draw( _rectInstrumentPanel.x + 5, _rectInstrumentPanel.y + 8, _rectInstrumentPanel.width - 10, display );
        }
        else if ( _selectedInstrument == Instrument::ROAD ) {
            const fheroes2::Text instrumentName( _( "Roads" ), fheroes2::FontType::normalWhite() );
            instrumentName.draw( _rectInstrumentPanel.x + ( _rectInstrumentPanel.width - instrumentName.width() ) / 2, _rectInstrumentPanel.y + 8, display );
        }
        else if ( _selectedInstrument == Instrument::STREAM ) {
            const fheroes2::Text instrumentName( _( "Streams" ), fheroes2::FontType::normalWhite() );
            instrumentName.draw( _rectInstrumentPanel.x + ( _rectInstrumentPanel.width - instrumentName.width() ) / 2, _rectInstrumentPanel.y + 8, display );
        }
        else if ( _selectedInstrument == Instrument::ERASE ) {
            const fheroes2::Text instrumentName( _( "Erase" ), fheroes2::FontType::normalWhite() );
            instrumentName.draw( _rectInstrumentPanel.x + ( _rectInstrumentPanel.width - instrumentName.width() ) / 2, _rectInstrumentPanel.y + 8, display );

            // Object type to erase buttons.
            const fheroes2::Sprite & originalPanel = fheroes2::AGG::GetICN( ICN::EDITPANL, 1 );
            const int32_t originalTownsImageOffsetX{ 44 };
            const int32_t originalMonstersImageOffsetX{ 73 };
            const int32_t originalHeroesTreasuresImageOffsetX{ 102 };
            const int32_t originalTownsMonstersHeroesOffsetY{ 68 };
            const int32_t originalArtifactsTreasresOffsetY{ 96 };

            // Landscape objects icon.
            fheroes2::Copy( fheroes2::AGG::GetICN( ICN::EDITPANL, 8 ), 0, 0, display, _eraseButtonsRect[0] );
            // Adventure non pickable objects icon.
            fheroes2::Copy( fheroes2::AGG::GetICN( ICN::EDITPANL, 13 ), 0, 0, display, _eraseButtonsRect[1] );
            // Castle objects icon.
            fheroes2::Copy( originalPanel, originalTownsImageOffsetX, originalTownsMonstersHeroesOffsetY, display, _eraseButtonsRect[2] );
            // Adventure pickable objects icon.
            fheroes2::Copy( originalPanel, originalHeroesTreasuresImageOffsetX, originalArtifactsTreasresOffsetY, display, _eraseButtonsRect[3] );
            // Monster objects icon.
            fheroes2::Copy( originalPanel, originalMonstersImageOffsetX, originalTownsMonstersHeroesOffsetY, display, _eraseButtonsRect[4] );
            // Hero objects icon.
            fheroes2::Copy( originalPanel, originalHeroesTreasuresImageOffsetX, originalTownsMonstersHeroesOffsetY, display, _eraseButtonsRect[5] );
            // Road objects icon.
            fheroes2::Copy( fheroes2::AGG::GetICN( ICN::EDITPANL, 16 ), 0, 0, display, _eraseButtonsRect[6] );
            // Stream objects icon.
            fheroes2::Copy( fheroes2::AGG::GetICN( ICN::EDITPANL, 17 ), 0, 0, display, _eraseButtonsRect[7] );

            // Object type to erase selection marks.
            const fheroes2::Sprite & selectionMark = fheroes2::AGG::GetICN( ICN::TOWNWIND, 11 );
            for ( size_t i = 0; i < _eraseButtonsRect.size(); ++i ) {
                if ( _eraseButtonObjectTypes[i] & _eraseTypes ) {
                    fheroes2::Blit( selectionMark, 0, 0, display, _eraseButtonsRect[i].x + 10, _eraseButtonsRect[i].y + 11, selectionMark.width(),
                                    selectionMark.height() );
                }
            }
        }

        _buttonMagnify.draw();
        _buttonUndo.draw();
        _buttonNew.draw();
        _buttonSpecs.draw();
        _buttonFile.draw();
        _buttonSystem.draw();

        display.render( _rectInstrumentPanel );
    }

    int32_t EditorPanel::getSelectedObjectType() const
    {
        switch ( _selectedInstrument ) {
        case Instrument::MONSTERS:
            return _selectedMonsterType;
        case Instrument::LANDSCAPE_OBJECTS:
            if ( _selectedLandscapeObject < 0 ) {
                return -1;
            }
            return _selectedLandscapeObjectType[_selectedLandscapeObject];
        case Instrument::ADVENTURE_OBJECTS:
            if ( _selectedAdventureObject < 0 ) {
                return -1;
            }
            return _selectedAdventureObjectType[_selectedAdventureObject];
        case Instrument::KINGDOM_OBJECTS:
            if ( _selectedKingdomObject < 0 ) {
                return -1;
            }
            return _selectedKingdomObjectType[_selectedKingdomObject];
        default:
            // Why are you trying to get type for the non-object instrument. Check your logic!
            assert( 0 );
            return -1;
        }
    }

    Maps::ObjectGroup EditorPanel::getSelectedObjectGroup() const
    {
        switch ( _selectedInstrument ) {
        case Instrument::MONSTERS:
            return Maps::ObjectGroup::MONSTERS;
        case Instrument::LANDSCAPE_OBJECTS:
            assert( _selectedLandscapeObject > -1 );
            return _selectedLandscapeObjectGroup[_selectedLandscapeObject];
        case Instrument::ADVENTURE_OBJECTS:
            assert( _selectedAdventureObject > -1 );
            return _selectedAdventureObjectGroup[_selectedAdventureObject];
        case Instrument::KINGDOM_OBJECTS:
            assert( _selectedKingdomObject > -1 );
            return _selectedKingdomObjectGroup[_selectedKingdomObject];
        default:
            // Why are you trying to get object group for the non-object instrument. Check your logic!
            assert( 0 );
            return Maps::ObjectGroup::GROUP_COUNT;
        }
    }

    int EditorPanel::_getGroundId( const uint8_t brushId )
    {
        switch ( brushId ) {
        case TerrainBrush::WATER:
            return Maps::Ground::WATER;
        case TerrainBrush::GRASS:
            return Maps::Ground::GRASS;
        case TerrainBrush::SNOW:
            return Maps::Ground::SNOW;
        case TerrainBrush::SWAMP:
            return Maps::Ground::SWAMP;
        case TerrainBrush::LAVA:
            return Maps::Ground::LAVA;
        case TerrainBrush::DESERT:
            return Maps::Ground::DESERT;
        case TerrainBrush::DIRT:
            return Maps::Ground::DIRT;
        case TerrainBrush::WASTELAND:
            return Maps::Ground::WASTELAND;
        case TerrainBrush::BEACH:
            return Maps::Ground::BEACH;
        default:
            // Have you added a new terrain type? Add the logic above!
            assert( 0 );
            break;
        }
        return Maps::Ground::UNKNOWN;
    }

    const char * EditorPanel::_getLandscapeObjectTypeName( const uint8_t brushId )
    {
        switch ( brushId ) {
        case LandscapeObjectBrush::MOUNTAINS:
            return _( "Mountains" );
        case LandscapeObjectBrush::ROCKS:
            return _( "Rocks" );
        case LandscapeObjectBrush::TREES:
            return _( "Trees" );
        case LandscapeObjectBrush::WATER_OBJECTS:
            return _( "Water Objects" );
        case LandscapeObjectBrush::LANDSCAPE_MISC:
            return _( "Miscellaneous" );
        default:
            // Have you added a new object type? Add the logic above!
            assert( 0 );
            break;
        }

        return "Unknown object type";
    }

    const char * EditorPanel::_getAdventureObjectTypeName( const uint8_t brushId )
    {
        switch ( brushId ) {
        case AdventureObjectBrush::ARTIFACTS:
            return _( "Artifacts" );
        case AdventureObjectBrush::DWELLINGS:
            return _( "Dwellings" );
        case AdventureObjectBrush::MINES:
            return _( "Mines" );
        case AdventureObjectBrush::POWER_UPS:
            return _( "Power-ups" );
        case AdventureObjectBrush::TREASURES:
            return _( "Treasures" );
        case AdventureObjectBrush::WATER_ADVENTURE:
            return _( "Water Objects" );
        case AdventureObjectBrush::ADVENTURE_MISC:
            return _( "Miscellaneous" );
        default:
            // Have you added a new object type? Add the logic above!
            assert( 0 );
            break;
        }

        return "Unknown object type";
    }

    const char * EditorPanel::_getKingdomObjectTypeName( const uint8_t brushId )
    {
        switch ( brushId ) {
        case KingdomObjectBrush::TOWNS:
            return _( "Towns" );
        case KingdomObjectBrush::HEROES:
            return _( "Heroes" );
        default:
            // Have you added a new object type? Add the logic above!
            assert( 0 );
            break;
        }

        return "Unknown object type";
    }

    const char * EditorPanel::_getEraseObjectTypeName( const uint32_t eraseObjectType )
    {
        switch ( eraseObjectType ) {
<<<<<<< HEAD
        case Maps::ObjectErasureType::LANDSCAPE:
            return _( "Landscape objects" );
        case Maps::ObjectErasureType::ADVENTURE_NON_PICKABLE:
            return _( "Adventure non pickable objects" );
        case Maps::ObjectErasureType::CASTLES:
            return _( "Castles" );
        case Maps::ObjectErasureType::ADVENTURE_PICKABLE:
            return _( "Adventure pickable objects" );
=======
        case Maps::ObjectErasureType::TERRAIN_OBJECTS:
            return _( "editorErasure|Terrain" );
        case Maps::ObjectErasureType::CASTLES:
            return _( "editorErasure|Castles" );
>>>>>>> 59fd8c13
        case Maps::ObjectErasureType::MONSTERS:
            return _( "editorErasure|Monsters" );
        case Maps::ObjectErasureType::HEROES:
<<<<<<< HEAD
            return _( "Heroes" );
=======
            return _( "editorErasure|Heroes" );
        case Maps::ObjectErasureType::ARTIFACTS:
            return _( "editorErasure|Artifacts" );
>>>>>>> 59fd8c13
        case Maps::ObjectErasureType::ROADS:
            return _( "editorErasure|Roads" );
        case Maps::ObjectErasureType::STREAMS:
<<<<<<< HEAD
            return _( "Streams" );
=======
            return _( "editorErasure|Streams" );
        case Maps::ObjectErasureType::TREASURES:
            return _( "editorErasure|Treasures" );
>>>>>>> 59fd8c13
        default:
            // Have you added a new object type to erase? Add the logic above!
            assert( 0 );
            break;
        }

        return "Unknown object type";
    }

    void EditorPanel::_setCursor()
    {
        switch ( _selectedInstrument ) {
        case Instrument::MONSTERS:
            _interface.setCursorUpdater(
                [type = getSelectedObjectType(), group = getSelectedObjectGroup()]( const int32_t /*tileIndex*/ ) { setCustomCursor( group, type ); } );
            return;
        case Instrument::LANDSCAPE_OBJECTS:
            switch ( _selectedLandscapeObject ) {
            case LandscapeObjectBrush::MOUNTAINS:
            case LandscapeObjectBrush::ROCKS:
            case LandscapeObjectBrush::TREES:
            case LandscapeObjectBrush::WATER_OBJECTS:
            case LandscapeObjectBrush::LANDSCAPE_MISC:
                _interface.setCursorUpdater(
                    [type = getSelectedObjectType(), group = getSelectedObjectGroup()]( const int32_t /*tileIndex*/ ) { setCustomCursor( group, type ); } );
                return;
            default:
                break;
            }
            break;
        case Instrument::ADVENTURE_OBJECTS:
            switch ( _selectedAdventureObject ) {
            case AdventureObjectBrush::ARTIFACTS:
            case AdventureObjectBrush::DWELLINGS:
            case AdventureObjectBrush::POWER_UPS:
            case AdventureObjectBrush::TREASURES:
            case AdventureObjectBrush::WATER_ADVENTURE:
            case AdventureObjectBrush::ADVENTURE_MISC:
                _interface.setCursorUpdater(
                    [type = getSelectedObjectType(), group = getSelectedObjectGroup()]( const int32_t /*tileIndex*/ ) { setCustomCursor( group, type ); } );
                return;
            case AdventureObjectBrush::MINES:
                _interface.setCursorUpdater( [this]( const int32_t tileIndex ) {
                    int32_t type = -1;
                    int32_t color = -1;
                    getMineObjectProperties( type, color );

                    if ( type == -1 || color == -1 ) {
                        // The object type is not set. We show the POINTER cursor for this case.
                        Cursor::Get().SetThemes( Cursor::POINTER );
                        return;
                    }

                    if ( world.GetTiles( tileIndex ).GetGround() == Maps::Ground::WATER ) {
                        // Mines cannot be placed on water.
                        const fheroes2::Sprite & image = fheroes2::AGG::GetICN( ICN::SPELLS, 0 );
                        Cursor::Get().setCustomImage( image, { -image.width() / 2, -image.height() / 2 } );
                        return;
                    }

                    assert( Maps::getObjectsByGroup( Maps::ObjectGroup::ADVENTURE_MINES ).size() > static_cast<size_t>( type ) );

                    // TODO: Implement a function to render also the owner flag after ownership selection is implemented.
                    const fheroes2::Sprite & image = getObjectImage( Maps::ObjectGroup::ADVENTURE_MINES, type );

                    Cursor::Get().setCustomImage( image, { image.x(), image.y() } );
                } );
                return;
            default:
                break;
            }
            break;
        case Instrument::KINGDOM_OBJECTS:
            switch ( _selectedKingdomObject ) {
            case KingdomObjectBrush::HEROES:
                _interface.setCursorUpdater( [type = getSelectedObjectType()]( const int32_t /*tileIndex*/ ) {
                    if ( type == -1 ) {
                        // The object type is not set. We show the POINTER cursor for this case.
                        Cursor::Get().SetThemes( Cursor::POINTER );
                        return;
                    }

                    // TODO: render ICN::MINIHERO from the existing hero images.
                    const fheroes2::Sprite & image = fheroes2::AGG::GetICN( ICN::MINIHERO, type );

                    // Mini-hero images contain a pole with a flag.
                    // This causes a situation that a selected tile does not properly correspond to current position of the cursor.
                    // We need to add a hardcoded correction.
                    const int32_t heroCorrectionY{ 12 };
                    Cursor::Get().setCustomImage( image, { -image.width() / 2, -image.height() / 2 - heroCorrectionY } );
                } );
                return;
            case KingdomObjectBrush::TOWNS:
                _interface.setCursorUpdater( [this]( const int32_t tileIndex ) {
                    int32_t type = -1;
                    int32_t color = -1;
                    getTownObjectProperties( type, color );

                    if ( type == -1 || color == -1 ) {
                        // The object type is not set. We show the POINTER cursor for this case.
                        Cursor::Get().SetThemes( Cursor::POINTER );
                        return;
                    }

                    const fheroes2::Sprite & image = fheroes2::generateTownObjectImage( type, color, world.GetTiles( tileIndex ).GetGround() );

                    Cursor::Get().setCustomImage( image, { image.x(), image.y() } );
                } );
                return;
            default:
                break;
            }
            break;
        default:
            break;
        }

        _interface.setCursorUpdater( {} );
    }

    fheroes2::GameMode EditorPanel::queueEventProcessing()
    {
        LocalEvent & le = LocalEvent::Get();
        fheroes2::GameMode res = fheroes2::GameMode::CANCEL;

        if ( le.MousePressLeft( _rectInstruments ) ) {
            for ( size_t i = 0; i < _instrumentButtonsRect.size(); ++i ) {
                if ( le.MousePressLeft( _instrumentButtonsRect[i] ) ) {
                    if ( _instrumentButtons[i].drawOnPress() ) {
                        _selectedInstrument = static_cast<uint8_t>( i );

                        // When opening Monsters placing and no monster was previously selected force open the Select Monster dialog.
                        if ( _selectedInstrument == Instrument::MONSTERS && _selectedMonsterType == -1 ) {
                            // Update panel image and then open the Select Monster dialog.
                            _redraw();
                            handleObjectMouseClick( Dialog::selectMonsterType );
                        }

                        // Reset cursor updater since this UI element was clicked.
                        _setCursor();

                        setRedraw();
                        return res;
                    }
                }
                else {
                    _instrumentButtons[i].drawOnRelease();
                }
            }
        }

        if ( _selectedInstrument == Instrument::TERRAIN || _selectedInstrument == Instrument::ERASE ) {
            for ( size_t i = 0; i < _brushSizeButtonsRect.size(); ++i ) {
                if ( le.MousePressLeft( _brushSizeButtonsRect[i] ) ) {
                    if ( _brushSizeButtons[i].drawOnPress() ) {
                        _selectedBrushSize = static_cast<uint8_t>( i );
                    }
                }
                else if ( i != _selectedBrushSize ) {
                    _brushSizeButtons[i].drawOnRelease();
                }
            }

            const auto brushSizeText = []( const int brushSize, const bool isFillBrush ) {
                std::string text
                    = isFillBrush ? _( "Draws terrain in\n%{size} by %{size} square increments." ) : _( "Erases objects in\n%{size} by %{size} square increments." );

                StringReplace( text, "%{size}", brushSize );
                return text;
            };

            if ( le.MousePressRight( _brushSizeButtonsRect[BrushSize::SMALL] ) ) {
                fheroes2::showStandardTextMessage( _( "Small Brush" ), brushSizeText( 1, _selectedInstrument == Instrument::TERRAIN ), Dialog::ZERO );
            }
            else if ( le.MousePressRight( _brushSizeButtonsRect[BrushSize::MEDIUM] ) ) {
                fheroes2::showStandardTextMessage( _( "Medium Brush" ), brushSizeText( 2, _selectedInstrument == Instrument::TERRAIN ), Dialog::ZERO );
            }
            else if ( le.MousePressRight( _brushSizeButtonsRect[BrushSize::LARGE] ) ) {
                fheroes2::showStandardTextMessage( _( "Large Brush" ), brushSizeText( 4, _selectedInstrument == Instrument::TERRAIN ), Dialog::ZERO );
            }
            else if ( le.MousePressRight( _brushSizeButtonsRect[BrushSize::AREA] ) ) {
                if ( _selectedInstrument == Instrument::TERRAIN ) {
                    fheroes2::showStandardTextMessage( _( "Area Fill" ), _( "Used to click and drag for filling in large areas." ), Dialog::ZERO );
                }
                else {
                    fheroes2::showStandardTextMessage( _( "Clear Area" ), _( "Used to click and drag for clearing large areas." ), Dialog::ZERO );
                }
            }
        }

        if ( _selectedInstrument == Instrument::TERRAIN ) {
            for ( size_t i = 0; i < _terrainButtonsRect.size(); ++i ) {
                if ( ( _selectedTerrain != i ) && le.MousePressLeft( _terrainButtonsRect[i] ) ) {
                    _selectedTerrain = static_cast<uint8_t>( i );
                    setRedraw();

                    // There is no need to continue the loop as only one button can be pressed at one moment.
                    break;
                }
            }

            const auto movePenaltyText = []( const std::string & rate ) {
                std::string text = _( "Costs %{rate} times normal movement for all heroes. (Pathfinding reduces or eliminates the penalty.)" );
                StringReplace( text, "%{rate}", rate );
                return text;
            };

            if ( le.MousePressRight( _terrainButtonsRect[TerrainBrush::WATER] ) ) {
                fheroes2::showStandardTextMessage( _getTerrainTypeName( TerrainBrush::WATER ), _( "Traversable only by boat." ), Dialog::ZERO );
            }
            else if ( le.MousePressRight( _terrainButtonsRect[TerrainBrush::GRASS] ) ) {
                fheroes2::showStandardTextMessage( _getTerrainTypeName( TerrainBrush::GRASS ), _( "No special modifiers." ), Dialog::ZERO );
            }
            else if ( le.MousePressRight( _terrainButtonsRect[TerrainBrush::SNOW] ) ) {
                fheroes2::showStandardTextMessage( _getTerrainTypeName( TerrainBrush::SNOW ), movePenaltyText( "1.5" ), Dialog::ZERO );
            }
            else if ( le.MousePressRight( _terrainButtonsRect[TerrainBrush::SWAMP] ) ) {
                fheroes2::showStandardTextMessage( _getTerrainTypeName( TerrainBrush::SWAMP ), movePenaltyText( "1.75" ), Dialog::ZERO );
            }
            else if ( le.MousePressRight( _terrainButtonsRect[TerrainBrush::LAVA] ) ) {
                fheroes2::showStandardTextMessage( _getTerrainTypeName( TerrainBrush::LAVA ), _( "No special modifiers." ), Dialog::ZERO );
            }
            else if ( le.MousePressRight( _terrainButtonsRect[TerrainBrush::DESERT] ) ) {
                fheroes2::showStandardTextMessage( _getTerrainTypeName( TerrainBrush::DESERT ), movePenaltyText( "2" ), Dialog::ZERO );
            }
            else if ( le.MousePressRight( _terrainButtonsRect[TerrainBrush::DIRT] ) ) {
                fheroes2::showStandardTextMessage( _getTerrainTypeName( TerrainBrush::DIRT ), _( "No special modifiers." ), Dialog::ZERO );
            }
            else if ( le.MousePressRight( _terrainButtonsRect[TerrainBrush::WASTELAND] ) ) {
                fheroes2::showStandardTextMessage( _getTerrainTypeName( TerrainBrush::WASTELAND ), movePenaltyText( "1.25" ), Dialog::ZERO );
            }
            else if ( le.MousePressRight( _terrainButtonsRect[TerrainBrush::BEACH] ) ) {
                fheroes2::showStandardTextMessage( _getTerrainTypeName( TerrainBrush::BEACH ), movePenaltyText( "1.25" ), Dialog::ZERO );
            }
        }
        else if ( _selectedInstrument == Instrument::LANDSCAPE_OBJECTS ) {
            for ( size_t i = 0; i < _landscapeObjectButtonsRect.size(); ++i ) {
                if ( ( _selectedLandscapeObject != static_cast<int8_t>( i ) ) && le.MousePressLeft( _landscapeObjectButtonsRect[i] ) ) {
                    _selectedLandscapeObject = static_cast<int8_t>( i );

                    // Reset cursor updater since this UI element was clicked.
                    _setCursor();

                    setRedraw();
                    break;
                }
            }

            for ( uint8_t objectId = LandscapeObjectBrush::MOUNTAINS; objectId < LandscapeObjectBrush::LANDSCAPE_COUNT; ++objectId ) {
                if ( le.MousePressRight( _landscapeObjectButtonsRect[objectId] ) ) {
                    showObjectTypeInfoText( _getLandscapeObjectTypeName( objectId ) );
                    break;
                }
            }

            if ( le.MouseClickLeft( _landscapeObjectButtonsRect[LandscapeObjectBrush::MOUNTAINS] ) ) {
                handleObjectMouseClick( Dialog::selectMountainType );
                return res;
            }

            if ( le.MouseClickLeft( _landscapeObjectButtonsRect[LandscapeObjectBrush::ROCKS] ) ) {
                handleObjectMouseClick( Dialog::selectRockType );
                return res;
            }

            if ( le.MouseClickLeft( _landscapeObjectButtonsRect[LandscapeObjectBrush::TREES] ) ) {
                handleObjectMouseClick( Dialog::selectTreeType );
                return res;
            }

            if ( le.MouseClickLeft( _landscapeObjectButtonsRect[LandscapeObjectBrush::WATER_OBJECTS] ) ) {
                handleObjectMouseClick( Dialog::selectLandscapeOceanObjectType );
                return res;
            }

            if ( le.MouseClickLeft( _landscapeObjectButtonsRect[LandscapeObjectBrush::LANDSCAPE_MISC] ) ) {
                handleObjectMouseClick( Dialog::selectLandscapeMiscellaneousObjectType );
                return res;
            }
        }
        else if ( _selectedInstrument == Instrument::ADVENTURE_OBJECTS ) {
            for ( size_t i = 0; i < _adventureObjectButtonsRect.size(); ++i ) {
                if ( ( _selectedAdventureObject != static_cast<int8_t>( i ) ) && le.MousePressLeft( _adventureObjectButtonsRect[i] ) ) {
                    _selectedAdventureObject = static_cast<int8_t>( i );

                    // Reset cursor updater since this UI element was clicked.
                    _setCursor();

                    setRedraw();
                    break;
                }
            }

            for ( uint8_t objectId = AdventureObjectBrush::ARTIFACTS; objectId < AdventureObjectBrush::ADVENTURE_COUNT; ++objectId ) {
                if ( le.MousePressRight( _adventureObjectButtonsRect[objectId] ) ) {
                    showObjectTypeInfoText( _getAdventureObjectTypeName( objectId ) );
                    break;
                }
            }

            if ( le.MouseClickLeft( _adventureObjectButtonsRect[AdventureObjectBrush::ARTIFACTS] ) ) {
                handleObjectMouseClick( Dialog::selectArtifactType );
                return res;
            }
            if ( le.MouseClickLeft( _adventureObjectButtonsRect[AdventureObjectBrush::TREASURES] ) ) {
                handleObjectMouseClick( Dialog::selectTreasureType );
                return res;
            }
            if ( le.MouseClickLeft( _adventureObjectButtonsRect[AdventureObjectBrush::WATER_ADVENTURE] ) ) {
                handleObjectMouseClick( Dialog::selectOceanObjectType );
                return res;
            }
            if ( le.MouseClickLeft( _adventureObjectButtonsRect[AdventureObjectBrush::MINES] ) ) {
                handleObjectMouseClick( [this]( const int32_t /* type */ ) {
                    int32_t type = -1;
                    int32_t color = -1;

                    getMineObjectProperties( type, color );
                    Dialog::selectMineType( type, color );

                    return _generateMineObjectProperties( type, color );
                } );
                return res;
            }
            if ( le.MouseClickLeft( _adventureObjectButtonsRect[AdventureObjectBrush::DWELLINGS] ) ) {
                handleObjectMouseClick( Dialog::selectDwellingType );
                return res;
            }
            if ( le.MouseClickLeft( _adventureObjectButtonsRect[AdventureObjectBrush::POWER_UPS] ) ) {
                handleObjectMouseClick( Dialog::selectPowerUpObjectType );
                return res;
            }
            if ( le.MouseClickLeft( _adventureObjectButtonsRect[AdventureObjectBrush::ADVENTURE_MISC] ) ) {
                handleObjectMouseClick( Dialog::selectAdventureMiscellaneousObjectType );
                return res;
            }
        }
        else if ( _selectedInstrument == Instrument::KINGDOM_OBJECTS ) {
            for ( size_t i = 0; i < _kingdomObjectButtonsRect.size(); ++i ) {
                if ( ( _selectedKingdomObject != static_cast<int8_t>( i ) ) && le.MousePressLeft( _kingdomObjectButtonsRect[i] ) ) {
                    _selectedKingdomObject = static_cast<int8_t>( i );

                    // Reset cursor updater since this UI element was clicked.
                    _setCursor();

                    setRedraw();
                    break;
                }
            }

            for ( uint8_t objectId = KingdomObjectBrush::HEROES; objectId < KingdomObjectBrush::KINGDOM_OBJECTS_COUNT; ++objectId ) {
                if ( le.MousePressRight( _kingdomObjectButtonsRect[objectId] ) ) {
                    showObjectTypeInfoText( _getKingdomObjectTypeName( objectId ) );
                    break;
                }
            }

            if ( le.MouseClickLeft( _kingdomObjectButtonsRect[KingdomObjectBrush::HEROES] ) ) {
                handleObjectMouseClick( Dialog::selectHeroType );
                return res;
            }
            if ( le.MouseClickLeft( _kingdomObjectButtonsRect[KingdomObjectBrush::TOWNS] ) ) {
                handleObjectMouseClick( [this]( const int32_t /* type */ ) {
                    int32_t type = -1;
                    int32_t color = -1;

                    getTownObjectProperties( type, color );
                    Dialog::selectTownType( type, color );

                    return _generateTownObjectProperties( type, color );
                } );
                return res;
            }
        }
        else if ( _selectedInstrument == Instrument::MONSTERS && le.MouseClickLeft( _rectInstrumentPanel ) ) {
            handleObjectMouseClick( Dialog::selectMonsterType );
            setRedraw();
            return res;
        }
        else if ( _selectedInstrument == Instrument::ERASE ) {
            for ( size_t i = 0; i < _eraseButtonsRect.size(); ++i ) {
                if ( le.MouseClickLeft( _eraseButtonsRect[i] ) ) {
                    _eraseTypes ^= _eraseButtonObjectTypes[i];
                    setRedraw();
                }
                else if ( le.MousePressRight( _eraseButtonsRect[i] ) ) {
                    std::string header = _( "Toggle the erasure of %{type} objects." );
                    StringReplaceWithLowercase( header, "%{type}", _getEraseObjectTypeName( _eraseButtonObjectTypes[i] ) );

                    fheroes2::showStandardTextMessage(
                        std::move( header ),
                        ( _eraseButtonObjectTypes[i] & _eraseTypes )
                            ? _(
                                "Objects of this type will be deleted with the Erase tool. Left-click here to deselect this type. Press and hold this button to deselect all other object types." )
                            : _(
                                "Objects of this type will NOT be deleted with the Erase tool. Left-click here to select this type. Press and hold this button to select all other object types." ),
                        Dialog::ZERO );
                }
                else if ( le.MouseLongPressLeft( _eraseButtonsRect[i] ) ) {
                    _eraseTypes = ( _eraseButtonObjectTypes[i] & _eraseTypes ) ? _eraseButtonObjectTypes[i]
                                                                               : ( Maps::ObjectErasureType::ALL_OBJECTS & ~_eraseButtonObjectTypes[i] );
                    setRedraw();
                }
            }
        }

        le.MousePressLeft( _rectMagnify ) ? _buttonMagnify.drawOnPress() : _buttonMagnify.drawOnRelease();
        le.MousePressLeft( _rectUndo ) ? _buttonUndo.drawOnPress() : _buttonUndo.drawOnRelease();
        le.MousePressLeft( _rectNew ) ? _buttonNew.drawOnPress() : _buttonNew.drawOnRelease();
        le.MousePressLeft( _rectSpecs ) ? _buttonSpecs.drawOnPress() : _buttonSpecs.drawOnRelease();
        le.MousePressLeft( _rectFile ) ? _buttonFile.drawOnPress() : _buttonFile.drawOnRelease();
        le.MousePressLeft( _rectSystem ) ? _buttonSystem.drawOnPress() : _buttonSystem.drawOnRelease();

        if ( le.MouseClickLeft( _rectMagnify ) ) {
            _interface.eventViewWorld();
        }
        else if ( _buttonUndo.isEnabled() && le.MouseClickLeft( _rectUndo ) ) {
            _interface.undoAction();
            return fheroes2::GameMode::CANCEL;
        }
        else if ( le.MouseClickLeft( _rectNew ) ) {
            res = EditorInterface::eventNewMap();
        }
        else if ( le.MouseClickLeft( _rectSpecs ) ) {
            // TODO: Make the scenario info editor.
            Dialog::GameInfo();
        }
        else if ( le.MouseClickLeft( _rectFile ) ) {
            res = Interface::EditorInterface::eventFileDialog();
        }
        else if ( le.MouseClickLeft( _rectSystem ) ) {
            // Replace this with Editor options dialog.
            fheroes2::showSystemOptionsDialog();
        }
        else if ( le.MousePressRight( _instrumentButtonsRect[Instrument::TERRAIN] ) ) {
            fheroes2::showStandardTextMessage( _( "Terrain Mode" ), _( "Used to draw the underlying grass, dirt, water, etc. on the map." ), Dialog::ZERO );
        }
        else if ( le.MousePressRight( _instrumentButtonsRect[Instrument::LANDSCAPE_OBJECTS] ) ) {
            fheroes2::showStandardTextMessage( _( "Landscape Objects Mode" ), _( "Used to place landscape objects (mountains, rocks, trees, etc.) on the map." ),
                                               Dialog::ZERO );
        }
        else if ( le.MousePressRight( _instrumentButtonsRect[Instrument::DETAIL] ) ) {
            fheroes2::showStandardTextMessage( _( "Detail Mode" ), _( "Used for special editing of monsters, heroes and towns." ), Dialog::ZERO );
        }
        else if ( le.MousePressRight( _instrumentButtonsRect[Instrument::ADVENTURE_OBJECTS] ) ) {
            fheroes2::showStandardTextMessage( _( "Adventure Objects Mode" ),
                                               _( "Used to place adventure objects (artifacts, dwellings, mines, treasures, etc.) on the map." ), Dialog::ZERO );
        }
        else if ( le.MousePressRight( _instrumentButtonsRect[Instrument::KINGDOM_OBJECTS] ) ) {
            fheroes2::showStandardTextMessage( _( "Kingdom Objects Mode" ), _( "Used to place kingdom objects (towns, castles and heroes) on the map." ), Dialog::ZERO );
        }
        else if ( le.MousePressRight( _instrumentButtonsRect[Instrument::MONSTERS] ) ) {
            fheroes2::showStandardTextMessage( _( "Monsters Mode" ), _( "Used to place monsters on the map." ), Dialog::ZERO );
        }
        else if ( le.MousePressRight( _instrumentButtonsRect[Instrument::STREAM] ) ) {
            fheroes2::showStandardTextMessage( _( "Stream Mode" ), _( "Allows you to draw streams by clicking and dragging." ), Dialog::ZERO );
        }
        else if ( le.MousePressRight( _instrumentButtonsRect[Instrument::ROAD] ) ) {
            fheroes2::showStandardTextMessage( _( "Road Mode" ), _( "Allows you to draw roads by clicking and dragging." ), Dialog::ZERO );
        }
        else if ( le.MousePressRight( _instrumentButtonsRect[Instrument::ERASE] ) ) {
            fheroes2::showStandardTextMessage( _( "Erase Mode" ), _( "Used to erase objects from the map." ), Dialog::ZERO );
        }
        else if ( le.MousePressRight( _rectMagnify ) ) {
            fheroes2::showStandardTextMessage( _( "Magnify" ), _( "Change between zoom and normal view." ), Dialog::ZERO );
        }
        else if ( le.MousePressRight( _rectUndo ) ) {
            fheroes2::showStandardTextMessage( _( "Undo" ), _( "Undo your last action." ), Dialog::ZERO );
        }
        else if ( le.MousePressRight( _rectNew ) ) {
            fheroes2::showStandardTextMessage( _( "New Map" ), _( "Create a new map either from scratch or using the random map generator." ), Dialog::ZERO );
        }
        else if ( le.MousePressRight( _rectSpecs ) ) {
            fheroes2::showStandardTextMessage( _( "Specifications" ), _( "Edit map title, description, and other general information." ), Dialog::ZERO );
        }
        else if ( le.MousePressRight( _rectFile ) ) {
            fheroes2::showStandardTextMessage( _( "File Options" ), _( "Open the file options menu, where you can save or load maps, or quit out of the editor." ),
                                               Dialog::ZERO );
        }
        else if ( le.MousePressRight( _rectSystem ) ) {
            fheroes2::showStandardTextMessage( _( "System Options" ), _( "View the editor system options, which let you customize the editor." ), Dialog::ZERO );
        }

        return res;
    }

    void EditorPanel::handleObjectMouseClick( const std::function<int( int )> & typeSelection )
    {
        const int type = typeSelection( getSelectedObjectType() );
        if ( type >= 0 ) {
            switch ( _selectedInstrument ) {
            case Instrument::MONSTERS:
                _selectedMonsterType = type;
                break;
            case Instrument::LANDSCAPE_OBJECTS:
                _selectedLandscapeObjectType[_selectedLandscapeObject] = type;
                break;
            case Instrument::ADVENTURE_OBJECTS:
                _selectedAdventureObjectType[_selectedAdventureObject] = type;
                break;
            case Instrument::KINGDOM_OBJECTS:
                _selectedKingdomObjectType[_selectedKingdomObject] = type;
                break;
            default:
                // Why are you trying to get type for the non-object instrument. Check your logic!
                assert( 0 );
            }
        }
        _setCursor();
        _interface.updateCursor( 0 );
    }

    void EditorPanel::getTownObjectProperties( int32_t & type, int32_t & color ) const
    {
        const auto & townObjects = Maps::getObjectsByGroup( Maps::ObjectGroup::KINGDOM_TOWNS );
        if ( townObjects.empty() ) {
            // How is it even possible?
            assert( 0 );
            type = -1;
            color = -1;
            return;
        }

        type = _selectedKingdomObjectType[KingdomObjectBrush::TOWNS] % static_cast<int32_t>( townObjects.size() );
        color = _selectedKingdomObjectType[KingdomObjectBrush::TOWNS] / static_cast<int32_t>( townObjects.size() );
    }

    int32_t EditorPanel::_generateTownObjectProperties( const int32_t type, const int32_t color )
    {
        const auto & townObjects = Maps::getObjectsByGroup( Maps::ObjectGroup::KINGDOM_TOWNS );
        if ( townObjects.empty() ) {
            // How is it even possible?
            assert( 0 );
            return -1;
        }

        return color * static_cast<int32_t>( townObjects.size() ) + type;
    }

    void EditorPanel::getMineObjectProperties( int32_t & type, int32_t & color ) const
    {
        const auto & mineObjects = Maps::getObjectsByGroup( Maps::ObjectGroup::ADVENTURE_MINES );
        if ( mineObjects.empty() ) {
            // How is it even possible?
            assert( 0 );
            type = -1;
            color = -1;
            return;
        }

        type = _selectedAdventureObjectType[AdventureObjectBrush::MINES] % static_cast<int32_t>( mineObjects.size() );
        color = _selectedAdventureObjectType[AdventureObjectBrush::MINES] / static_cast<int32_t>( mineObjects.size() );
    }

    int32_t EditorPanel::_generateMineObjectProperties( const int32_t type, const int32_t color )
    {
        const auto & mineObjects = Maps::getObjectsByGroup( Maps::ObjectGroup::ADVENTURE_MINES );
        if ( mineObjects.empty() ) {
            // How is it even possible?
            assert( 0 );
            return -1;
        }

        const int32_t objectType = ( color * static_cast<int32_t>( mineObjects.size() ) + type );
        return ( objectType < 0 ) ? -1 : objectType;
    }
}<|MERGE_RESOLUTION|>--- conflicted
+++ resolved
@@ -56,1249 +56,1230 @@
 
 namespace
 {
-    fheroes2::Sprite getObjectImage( const Maps::ObjectGroup group, const int32_t type )
-    {
-        if ( type == -1 ) {
-            return {};
-        }
-        const auto & objectInfo = Maps::getObjectsByGroup( group );
-        if ( type < 0 || type >= static_cast<int32_t>( objectInfo.size() ) ) {
-            // You are trying to render some unknown stuff!
-            assert( 0 );
-            return {};
-        }
-
-        return fheroes2::generateMapObjectImage( objectInfo[type] );
-    }
-
-    void setCustomCursor( const Maps::ObjectGroup group, const int32_t type )
-    {
-        if ( type == -1 ) {
-            // The object type is not set. We show the POINTER cursor for this case.
-            Cursor::Get().SetThemes( Cursor::POINTER );
-            return;
-        }
-
-        const fheroes2::Sprite & image = getObjectImage( group, type );
-
-        Cursor::Get().setCustomImage( image, { image.x(), image.y() } );
-    }
-
-    fheroes2::Rect getObjectOccupiedArea( const Maps::ObjectGroup group, const int32_t objectType )
-    {
-        if ( group == Maps::ObjectGroup::KINGDOM_TOWNS ) {
-            // TODO: make occupied area calculation for complex objects.
-            return { -2, -3, 5, 5 };
-        }
-
-        const auto & objectInfo = Maps::getObjectsByGroup( group );
-        if ( objectType < 0 || objectType >= static_cast<int32_t>( objectInfo.size() ) ) {
-            assert( 0 );
-            return { 0, 0, 1, 1 };
-        }
-
-        const auto & offsets = Maps::getGroundLevelOccupiedTileOffset( objectInfo[objectType] );
-        if ( offsets.size() < 2 ) {
-            return { 0, 0, 1, 1 };
-        }
-
-        fheroes2::Point minPos{ offsets.front() };
-        fheroes2::Point maxPos{ offsets.front() };
-
-        for ( const auto & offset : offsets ) {
-            minPos.x = std::min( minPos.x, offset.x );
-            minPos.y = std::min( minPos.y, offset.y );
-            maxPos.x = std::max( maxPos.x, offset.x );
-            maxPos.y = std::max( maxPos.y, offset.y );
-        }
-
-        return { minPos.x, minPos.y, maxPos.x - minPos.x + 1, maxPos.y - minPos.y + 1 };
-    }
-
-    fheroes2::Image makeInstrumentPanelBackground( const int32_t width, const int32_t height )
-    {
-        fheroes2::Image background;
-        background._disableTransformLayer();
-        background.resize( width, height );
-        fheroes2::StandardWindow::renderBackgroundImage( background, { 0, 0, width, height }, 0, Settings::Get().isEvilInterfaceEnabled() );
-
-        // Make background borders: it consists of rectangles with different transform shading.
-        auto applyRectTransform = [width, height]( fheroes2::Image & output, const int32_t offset, const uint8_t transformId ) {
-            const int32_t doubleOffset = 2 * offset;
-            // Top horizontal line.
-            ApplyTransform( output, offset, offset, width - doubleOffset, 1, transformId );
-            // Left vertical line without pixels that are parts of horizontal lines.
-            ApplyTransform( output, offset, offset + 1, 1, height - doubleOffset - 2, transformId );
-            // Bottom horizontal line.
-            ApplyTransform( output, offset, height - 1 - offset, width - doubleOffset, 1, transformId );
-            // Right vertical line without pixels that are parts of horizontal lines.
-            ApplyTransform( output, width - 1 - offset, offset + 1, 1, height - doubleOffset - 2, transformId );
-        };
-
-        applyRectTransform( background, 0, 2 );
-        applyRectTransform( background, 1, 4 );
-        applyRectTransform( background, 2, 5 );
-        applyRectTransform( background, 2, 9 );
-        applyRectTransform( background, 3, 8 );
-        applyRectTransform( background, 4, 9 );
-
-        return background;
-    }
-
-    void drawInstrumentName( fheroes2::Image & output, const fheroes2::Point & pos, std::string text )
-    {
-        const fheroes2::Sprite & originalPanel = fheroes2::AGG::GetICN( ICN::EDITPANL, 0 );
-
-        const int32_t nameBackgroundOffsetX{ 7 };
-        const int32_t nameBackgroundOffsetY{ 104 };
-        const int32_t nameBackgroundWidth{ 130 };
-        const int32_t nameBackgroundHeight{ 14 };
-
-        if ( Settings::Get().isEvilInterfaceEnabled() ) {
-            fheroes2::ApplyPalette( originalPanel, nameBackgroundOffsetX, nameBackgroundOffsetY, output, pos.x, pos.y, nameBackgroundWidth, nameBackgroundHeight,
-                                    PAL::GetPalette( PAL::PaletteType::GOOD_TO_EVIL_INTERFACE ) );
-        }
-        else {
-            fheroes2::Copy( originalPanel, nameBackgroundOffsetX, nameBackgroundOffsetY, output, pos.x, pos.y, nameBackgroundWidth, nameBackgroundHeight );
-        }
-        const fheroes2::Text terrainText( std::move( text ), fheroes2::FontType::smallWhite() );
-        terrainText.draw( pos.x + ( nameBackgroundWidth - terrainText.width() ) / 2, pos.y + 3, output );
-    }
-
-    void drawObjectTypeSelectionRect( fheroes2::Image & output, const fheroes2::Point & pos )
-    {
-        const fheroes2::Sprite & selection = fheroes2::AGG::GetICN( ICN::TERRAINS, 9 );
-        fheroes2::Blit( selection, 0, 0, output, pos.x - 2, pos.y - 2, selection.width(), selection.height() );
-    }
-
-    void showObjectTypeInfoText( std::string objectName )
-    {
-        std::string text = _( "Used to place %{object}." );
-        StringReplaceWithLowercase( text, "%{object}", objectName );
-        fheroes2::showStandardTextMessage( std::move( objectName ), std::move( text ), Dialog::ZERO );
-    }
-
-    template <size_t TSize>
-    void updateObjectTypeSelection( const int8_t objectId, const std::array<fheroes2::Rect, TSize> & buttonAreas,
-                                    const std::function<const char *( uint8_t )> & getObjectTypeName, const fheroes2::Point & ObjectTypeNamePosition,
-                                    fheroes2::Image & output )
-    {
-        if ( objectId < 0 ) {
-            drawInstrumentName( output, ObjectTypeNamePosition, _( "Select object type" ) );
-        }
-        else {
-            drawObjectTypeSelectionRect( output, buttonAreas[objectId].getPosition() );
-            drawInstrumentName( output, ObjectTypeNamePosition, getObjectTypeName( objectId ) );
-        }
-    }
+	fheroes2::Sprite getObjectImage(const Maps::ObjectGroup group, const int32_t type)
+	{
+		if (type == -1) {
+			return {};
+		}
+		const auto& objectInfo = Maps::getObjectsByGroup(group);
+		if (type < 0 || type >= static_cast<int32_t>(objectInfo.size())) {
+			// You are trying to render some unknown stuff!
+			assert(0);
+			return {};
+		}
+
+		return fheroes2::generateMapObjectImage(objectInfo[type]);
+	}
+
+	void setCustomCursor(const Maps::ObjectGroup group, const int32_t type)
+	{
+		if (type == -1) {
+			// The object type is not set. We show the POINTER cursor for this case.
+			Cursor::Get().SetThemes(Cursor::POINTER);
+			return;
+		}
+
+		const fheroes2::Sprite& image = getObjectImage(group, type);
+
+		Cursor::Get().setCustomImage(image, { image.x(), image.y() });
+	}
+
+	fheroes2::Rect getObjectOccupiedArea(const Maps::ObjectGroup group, const int32_t objectType)
+	{
+		if (group == Maps::ObjectGroup::KINGDOM_TOWNS) {
+			// TODO: make occupied area calculation for complex objects.
+			return { -2, -3, 5, 5 };
+		}
+
+		const auto& objectInfo = Maps::getObjectsByGroup(group);
+		if (objectType < 0 || objectType >= static_cast<int32_t>(objectInfo.size())) {
+			assert(0);
+			return { 0, 0, 1, 1 };
+		}
+
+		const auto& offsets = Maps::getGroundLevelOccupiedTileOffset(objectInfo[objectType]);
+		if (offsets.size() < 2) {
+			return { 0, 0, 1, 1 };
+		}
+
+		fheroes2::Point minPos{ offsets.front() };
+		fheroes2::Point maxPos{ offsets.front() };
+
+		for (const auto& offset : offsets) {
+			minPos.x = std::min(minPos.x, offset.x);
+			minPos.y = std::min(minPos.y, offset.y);
+			maxPos.x = std::max(maxPos.x, offset.x);
+			maxPos.y = std::max(maxPos.y, offset.y);
+		}
+
+		return { minPos.x, minPos.y, maxPos.x - minPos.x + 1, maxPos.y - minPos.y + 1 };
+	}
+
+	fheroes2::Image makeInstrumentPanelBackground(const int32_t width, const int32_t height)
+	{
+		fheroes2::Image background;
+		background._disableTransformLayer();
+		background.resize(width, height);
+		fheroes2::StandardWindow::renderBackgroundImage(background, { 0, 0, width, height }, 0, Settings::Get().isEvilInterfaceEnabled());
+
+		// Make background borders: it consists of rectangles with different transform shading.
+		auto applyRectTransform = [width, height](fheroes2::Image& output, const int32_t offset, const uint8_t transformId) {
+			const int32_t doubleOffset = 2 * offset;
+			// Top horizontal line.
+			ApplyTransform(output, offset, offset, width - doubleOffset, 1, transformId);
+			// Left vertical line without pixels that are parts of horizontal lines.
+			ApplyTransform(output, offset, offset + 1, 1, height - doubleOffset - 2, transformId);
+			// Bottom horizontal line.
+			ApplyTransform(output, offset, height - 1 - offset, width - doubleOffset, 1, transformId);
+			// Right vertical line without pixels that are parts of horizontal lines.
+			ApplyTransform(output, width - 1 - offset, offset + 1, 1, height - doubleOffset - 2, transformId);
+		};
+
+		applyRectTransform(background, 0, 2);
+		applyRectTransform(background, 1, 4);
+		applyRectTransform(background, 2, 5);
+		applyRectTransform(background, 2, 9);
+		applyRectTransform(background, 3, 8);
+		applyRectTransform(background, 4, 9);
+
+		return background;
+	}
+
+	void drawInstrumentName(fheroes2::Image& output, const fheroes2::Point& pos, std::string text)
+	{
+		const fheroes2::Sprite& originalPanel = fheroes2::AGG::GetICN(ICN::EDITPANL, 0);
+
+		const int32_t nameBackgroundOffsetX{ 7 };
+		const int32_t nameBackgroundOffsetY{ 104 };
+		const int32_t nameBackgroundWidth{ 130 };
+		const int32_t nameBackgroundHeight{ 14 };
+
+		if (Settings::Get().isEvilInterfaceEnabled()) {
+			fheroes2::ApplyPalette(originalPanel, nameBackgroundOffsetX, nameBackgroundOffsetY, output, pos.x, pos.y, nameBackgroundWidth, nameBackgroundHeight,
+				PAL::GetPalette(PAL::PaletteType::GOOD_TO_EVIL_INTERFACE));
+		}
+		else {
+			fheroes2::Copy(originalPanel, nameBackgroundOffsetX, nameBackgroundOffsetY, output, pos.x, pos.y, nameBackgroundWidth, nameBackgroundHeight);
+		}
+		const fheroes2::Text terrainText(std::move(text), fheroes2::FontType::smallWhite());
+		terrainText.draw(pos.x + (nameBackgroundWidth - terrainText.width()) / 2, pos.y + 3, output);
+	}
+
+	void drawObjectTypeSelectionRect(fheroes2::Image& output, const fheroes2::Point& pos)
+	{
+		const fheroes2::Sprite& selection = fheroes2::AGG::GetICN(ICN::TERRAINS, 9);
+		fheroes2::Blit(selection, 0, 0, output, pos.x - 2, pos.y - 2, selection.width(), selection.height());
+	}
+
+	void showObjectTypeInfoText(std::string objectName)
+	{
+		std::string text = _("Used to place %{object}.");
+		StringReplaceWithLowercase(text, "%{object}", objectName);
+		fheroes2::showStandardTextMessage(std::move(objectName), std::move(text), Dialog::ZERO);
+	}
+
+	template <size_t TSize>
+	void updateObjectTypeSelection(const int8_t objectId, const std::array<fheroes2::Rect, TSize>& buttonAreas,
+		const std::function<const char* (uint8_t)>& getObjectTypeName, const fheroes2::Point& ObjectTypeNamePosition,
+		fheroes2::Image& output)
+	{
+		if (objectId < 0) {
+			drawInstrumentName(output, ObjectTypeNamePosition, _("Select object type"));
+		}
+		else {
+			drawObjectTypeSelectionRect(output, buttonAreas[objectId].getPosition());
+			drawInstrumentName(output, ObjectTypeNamePosition, getObjectTypeName(objectId));
+		}
+	}
 }
 
 namespace Interface
 {
-    EditorPanel::EditorPanel( EditorInterface & interface_ )
-        : _interface( interface_ )
-    {
-        uint32_t icnIndex = 0;
-
-        const int icnId = Settings::Get().isEvilInterfaceEnabled() ? ICN::EDITBTNS_EVIL : ICN::EDITBTNS;
-
-        // Editor Instruments go in this order in ICN: TERRAIN, LANDSCAPE_OBJECTS, DETAIL, ADVENTURE_OBJECTS, KINGDOM_OBJECTS, MONSTERS, STREAM, ROAD, ERASE.
-        for ( size_t i = 0; i < Instrument::INSTRUMENTS_COUNT; ++i ) {
-            if ( i == Instrument::ADVENTURE_OBJECTS ) {
-                // Second row buttons ICN index starts from 53.
-                icnIndex = 35;
-            }
-            else if ( i == Instrument::STREAM ) {
-                // Third row buttons ICN index starts from 53.
-                icnIndex = 6;
-            }
-            _instrumentButtons[i].setICNInfo( icnId, icnIndex, icnIndex + 1 );
-            icnIndex += 2;
-        }
-
-        _buttonMagnify.setICNInfo( icnId, 12, 13 );
-        _buttonUndo.setICNInfo( icnId, 14, 15 );
-        _buttonNew.setICNInfo( icnId, 16, 17 );
-        _buttonSpecs.setICNInfo( icnId, 18, 19 );
-        _buttonFile.setICNInfo( icnId, 20, 21 );
-        _buttonSystem.setICNInfo( icnId, 22, 23 );
-
-        // Brush Size buttons go in this order in ICN: SMALL (1x), MEDIUM (2x), LARGE (4x), AREA.
-        icnIndex = 24;
-        for ( fheroes2::Button & button : _brushSizeButtons ) {
-            button.setICNInfo( icnId, icnIndex, icnIndex + 1 );
-            icnIndex += 2;
-        }
-
-        _instrumentButtons[_selectedInstrument].press();
-        _brushSizeButtons[_selectedBrushSize].press();
-
-        _selectedLandscapeObjectType.fill( -1 );
-        _selectedAdventureObjectType.fill( -1 );
-        _selectedKingdomObjectType.fill( -1 );
-    }
-
-    fheroes2::Rect EditorPanel::getBrushArea() const
-    {
-        // Roads and streams are placed using only 1x1 brush.
-        if ( _selectedInstrument == Instrument::STREAM || _selectedInstrument == Instrument::ROAD || _selectedInstrument == Instrument::DETAIL
-             || _selectedInstrument == Instrument::MONSTERS ) {
-            return { 0, 0, 1, 1 };
-        }
-
-        if ( _selectedInstrument == Instrument::LANDSCAPE_OBJECTS || _selectedInstrument == Instrument::ADVENTURE_OBJECTS
-             || _selectedInstrument == Instrument::KINGDOM_OBJECTS ) {
-            const int32_t objectType = getSelectedObjectType();
-            if ( objectType >= 0 ) {
-                const Maps::ObjectGroup objectGroup = getSelectedObjectGroup();
-                if ( objectGroup == Maps::ObjectGroup::ADVENTURE_MINES ) {
-                    // For mine we need to decode the objectType.
-                    int32_t type = -1;
-                    int32_t color = -1;
-                    getMineObjectProperties( type, color );
-
-                    return getObjectOccupiedArea( objectGroup, type );
-                }
-
-                return getObjectOccupiedArea( objectGroup, objectType );
-            }
-
-            return {};
-        }
-
-        switch ( _selectedBrushSize ) {
-        case BrushSize::SMALL:
-            return { 0, 0, 1, 1 };
-        case BrushSize::MEDIUM:
-            return { 0, 0, 2, 2 };
-        case BrushSize::LARGE:
-            return { -1, -1, 4, 4 };
-        case BrushSize::AREA:
-            return {};
-        default:
-            // Have you added a new Brush size? Update the logic above!
-            assert( 0 );
-            break;
-        }
-
-        return {};
-    }
-
-    void EditorPanel::setPos( const int32_t displayX, int32_t displayY )
-    {
-        int32_t offsetX = displayX;
-
-        // Editor panel consists of 3 instrument button rows, instrument panel and 2 system button rows.
-        // Each button row is 36 pixels height.
-        const fheroes2::Display & display = fheroes2::Display::instance();
-        const int32_t instrumentPanelWidth = display.width() - displayX - BORDERWIDTH;
-        const int32_t bottomBorderOffset = ( display.height() > fheroes2::Display::DEFAULT_HEIGHT + BORDERWIDTH ) ? BORDERWIDTH : 0;
-        const int32_t instrumentPanelHeight = display.height() - displayY - fheroes2::AGG::GetICN( ICN::EDITBTNS, 0 ).height() * 5 - bottomBorderOffset;
-
-        _instrumentPanelBackground = makeInstrumentPanelBackground( instrumentPanelWidth, instrumentPanelHeight );
-
-        for ( size_t i = 0; i < _instrumentButtonsRect.size(); ++i ) {
-            _instrumentButtons[i].setPosition( offsetX, displayY );
-            _instrumentButtonsRect[i] = _instrumentButtons[i].area();
-
-            // We have 3 buttons in a row.
-            if ( ( i + 1 ) % 3 == 0 ) {
-                offsetX = displayX;
-                displayY += _instrumentButtonsRect[i].height;
-            }
-            else {
-                offsetX += _instrumentButtonsRect[i].width;
-            }
-        }
-
-        _rectInstruments
-            = { _instrumentButtonsRect.front().x, _instrumentButtonsRect.front().y,
-                _instrumentButtonsRect.back().x + _instrumentButtonsRect.back().width - _instrumentButtonsRect.front().x, displayY - _instrumentButtonsRect.front().y };
-
-        // Instrument panel.
-        _rectInstrumentPanel = { displayX, displayY, instrumentPanelWidth, instrumentPanelHeight };
-
-        // Brush size buttons position. Shown on the terrain and erasure instrument panels.
-        offsetX = displayX + 14;
-        int32_t offsetY = displayY + std::min( instrumentPanelHeight - 27, 135 );
-        for ( size_t i = 0; i < _brushSizeButtonsRect.size(); ++i ) {
-            _brushSizeButtons[i].setPosition( offsetX, offsetY );
-            _brushSizeButtonsRect[i] = _brushSizeButtons[i].area();
-            offsetX += 30;
-        }
-
-        const int32_t buttonStepX{ 36 };
-        const int32_t buttonStepY{ 33 };
-        const int32_t buttonWidth{ 27 };
-        const int32_t buttonHeight{ 27 };
-        const int32_t buttonHalfStepX = buttonStepX / 2;
-
-        // Terrain type select buttons position. Shown on the terrain instrument panel.
-        offsetX = displayX + 23;
-        offsetY = displayY + 11;
-        for ( size_t i = 0; i < _terrainButtonsRect.size(); ++i ) {
-            _terrainButtonsRect[i]
-                = { offsetX + static_cast<int32_t>( i % 3 ) * buttonStepX, offsetY + static_cast<int32_t>( i / 3 ) * buttonStepY, buttonWidth, buttonHeight };
-        }
-
-        // Landscape objects buttons position.
-        for ( size_t i = 0; i < _landscapeObjectButtonsRect.size(); ++i ) {
-            _landscapeObjectButtonsRect[i] = { offsetX + static_cast<int32_t>( i % 3 ) * buttonStepX + ( i > 2 ? buttonHalfStepX : 0 ),
-                                               offsetY + static_cast<int32_t>( i / 3 ) * buttonStepY, buttonWidth, buttonHeight };
-        }
-
-        // Adventure objects buttons position.
-        for ( size_t i = 0; i < _adventureObjectButtonsRect.size(); ++i ) {
-            _adventureObjectButtonsRect[i] = { offsetX + static_cast<int32_t>( i % 2 ) * buttonStepX + ( i < 4 ? buttonHalfStepX : ( i < 6 ? 0 : buttonStepX * 2 ) ),
-                                               offsetY + static_cast<int32_t>( i / 2 ) * buttonStepY - ( i < 6 ? 0 : buttonStepY ), buttonWidth, buttonHeight };
-        }
-
-        // Kingdom objects buttons position.
-        for ( size_t i = 0; i < _kingdomObjectButtonsRect.size(); ++i ) {
-            // We have only two buttons and have enough space to make a double stepX.
-            _kingdomObjectButtonsRect[i] = { offsetX + static_cast<int32_t>( i ) * buttonStepX + buttonHalfStepX, offsetY, buttonWidth, buttonHeight };
-        }
-
-        // Erase tool object type buttons.
-        offsetY += 13;
-        for ( size_t i = 0; i < _eraseButtonsRect.size(); ++i ) {
-            _eraseButtonsRect[i] = { offsetX + static_cast<int32_t>( i % 3 ) * buttonStepX + ( i > 5 ? buttonHalfStepX : 0 ),
-                                     offsetY + static_cast<int32_t>( i / 3 ) * ( buttonStepY - ( display.height() < 500 ? 3 : 0 ) ), buttonWidth, buttonHeight };
-        }
-
-        displayY += _rectInstrumentPanel.height;
-
-        // System buttons top row.
-        _buttonMagnify.setPosition( displayX, displayY );
-        _rectMagnify = _buttonMagnify.area();
-
-        _buttonUndo.setPosition( _rectMagnify.x + _rectMagnify.width, displayY );
-        _rectUndo = _buttonUndo.area();
-
-        _buttonNew.setPosition( _rectUndo.x + _rectUndo.width, displayY );
-        _rectNew = _buttonNew.area();
-
-        // System buttons bottom row.
-        displayY += _rectMagnify.height;
-
-        _buttonSpecs.setPosition( displayX, displayY );
-        _rectSpecs = _buttonSpecs.area();
-
-        _buttonFile.setPosition( _rectSpecs.x + _rectSpecs.width, displayY );
-        _rectFile = _buttonFile.area();
-
-        _buttonSystem.setPosition( _rectFile.x + _rectFile.width, displayY );
-        _rectSystem = _buttonSystem.area();
-
-        _rectEditorPanel
-            = { _rectInstruments.x, _rectInstruments.y, _rectSystem.x + _rectSystem.width - _rectInstruments.x, _rectSystem.y + _rectSystem.height - _rectInstruments.y };
-    }
-
-    void EditorPanel::setRedraw() const
-    {
-        _interface.setRedraw( REDRAW_PANEL );
-    }
-
-    void EditorPanel::_redraw() const
-    {
-        for ( const fheroes2::Button & button : _instrumentButtons ) {
-            button.draw();
-        }
-
-        fheroes2::Display & display = fheroes2::Display::instance();
-
-        fheroes2::Copy( _instrumentPanelBackground, 0, 0, display, _rectInstrumentPanel.x, _rectInstrumentPanel.y, _rectInstrumentPanel.width,
-                        _rectInstrumentPanel.height );
-
-        if ( _selectedInstrument == Instrument::TERRAIN || _selectedInstrument == Instrument::ERASE ) {
-            for ( const fheroes2::Button & button : _brushSizeButtons ) {
-                button.draw();
-            }
-        }
-
-        if ( _selectedInstrument == Instrument::TERRAIN ) {
-            // We use terrain images from the original terrain instrument panel sprite.
-            const fheroes2::Sprite & originalPanel = fheroes2::AGG::GetICN( ICN::EDITPANL, 0 );
-            for ( size_t i = 0; i < TerrainBrush::TERRAIN_COUNT; ++i ) {
-                const int32_t originalOffsetX = 30 + static_cast<int32_t>( i % 3 ) * 29;
-                const int32_t originalOffsetY = 11 + static_cast<int32_t>( i / 3 ) * 29;
-                fheroes2::Copy( originalPanel, originalOffsetX, originalOffsetY, display, _terrainButtonsRect[i] );
-            }
-
-            // Terrain type selection yellow rectangle.
-            drawObjectTypeSelectionRect( display, _terrainButtonsRect[_selectedTerrain].getPosition() );
-
-            // On high resolutions we have space to show selected terrain text.
-            if ( _rectInstrumentPanel.height > 160 ) {
-                drawInstrumentName( display, { _rectInstrumentPanel.x + 7, _rectInstrumentPanel.y + 113 }, _getTerrainTypeName( _selectedTerrain ) );
-            }
-        }
-        else if ( _selectedInstrument == Instrument::LANDSCAPE_OBJECTS ) {
-            // Landscape objects buttons.
-            for ( uint32_t i = 0; i < LandscapeObjectBrush::LANDSCAPE_COUNT; ++i ) {
-                fheroes2::Copy( fheroes2::AGG::GetICN( ICN::EDITPANL, i + 6 ), 0, 0, display, _landscapeObjectButtonsRect[i] );
-            }
-
-            updateObjectTypeSelection( _selectedLandscapeObject, _landscapeObjectButtonsRect, _getLandscapeObjectTypeName,
-                                       { _rectInstrumentPanel.x + 7, _rectInstrumentPanel.y + 80 }, display );
-        }
-        else if ( _selectedInstrument == Instrument::ADVENTURE_OBJECTS ) {
-            // Adventure objects buttons.
-            const fheroes2::Sprite & originalPanel = fheroes2::AGG::GetICN( ICN::EDITPANL, 1 );
-            const int32_t originalArtifactsImageOffsetX{ 15 };
-            const int32_t originalTreasuresImageOffsetX{ 102 };
-            const int32_t originalImagesOffsetY{ 96 };
-
-            fheroes2::Copy( originalPanel, originalArtifactsImageOffsetX, originalImagesOffsetY, display, _adventureObjectButtonsRect[AdventureObjectBrush::ARTIFACTS] );
-            for ( uint32_t i = AdventureObjectBrush::DWELLINGS; i < AdventureObjectBrush::TREASURES; ++i ) {
-                fheroes2::Copy( fheroes2::AGG::GetICN( ICN::EDITPANL, i + 10 ), 0, 0, display, _adventureObjectButtonsRect[i] );
-            }
-            fheroes2::Copy( originalPanel, originalTreasuresImageOffsetX, originalImagesOffsetY, display, _adventureObjectButtonsRect[AdventureObjectBrush::TREASURES] );
-            for ( uint32_t i = AdventureObjectBrush::WATER_ADVENTURE; i < AdventureObjectBrush::ADVENTURE_COUNT; ++i ) {
-                fheroes2::Copy( fheroes2::AGG::GetICN( ICN::EDITPANL, i + 9 ), 0, 0, display, _adventureObjectButtonsRect[i] );
-            }
-
-            updateObjectTypeSelection( _selectedAdventureObject, _adventureObjectButtonsRect, _getAdventureObjectTypeName,
-                                       { _rectInstrumentPanel.x + 7, _rectInstrumentPanel.y + 113 }, display );
-        }
-        else if ( _selectedInstrument == Instrument::KINGDOM_OBJECTS ) {
-            // Kingdom objects buttons.
-            const fheroes2::Sprite & originalPanel = fheroes2::AGG::GetICN( ICN::EDITPANL, 1 );
-            const int32_t originalHeroesImageOffsetX{ 102 };
-            const int32_t originalTownsImageOffsetX{ 44 };
-            const int32_t originalImagesOffsetY{ 68 };
-
-            fheroes2::Copy( originalPanel, originalHeroesImageOffsetX, originalImagesOffsetY, display, _kingdomObjectButtonsRect[KingdomObjectBrush::HEROES] );
-            fheroes2::Copy( originalPanel, originalTownsImageOffsetX, originalImagesOffsetY, display, _kingdomObjectButtonsRect[KingdomObjectBrush::TOWNS] );
-
-            updateObjectTypeSelection( _selectedKingdomObject, _kingdomObjectButtonsRect, _getKingdomObjectTypeName,
-                                       { _rectInstrumentPanel.x + 7, _rectInstrumentPanel.y + 48 }, display );
-        }
-        else if ( _selectedInstrument == Instrument::MONSTERS ) {
-            const fheroes2::Text instrumentName( _( "Monsters" ), fheroes2::FontType::normalWhite() );
-            instrumentName.draw( _rectInstrumentPanel.x + ( _rectInstrumentPanel.width - instrumentName.width() ) / 2, _rectInstrumentPanel.y + 8, display );
-
-            if ( _selectedMonsterType < 0 ) {
-                // Show a tip.
-                const fheroes2::Text text( _( "Click here to\nselect a monster." ), fheroes2::FontType::smallWhite() );
-                text.draw( _rectInstrumentPanel.x + 5, _rectInstrumentPanel.y + 38, _rectInstrumentPanel.width - 10, display );
-            }
-            else {
-                // Show the selected monster image on the panel.
-                const fheroes2::Sprite & image = getObjectImage( Maps::ObjectGroup::MONSTERS, _selectedMonsterType );
-                fheroes2::Blit( image, display, _rectInstrumentPanel.x + ( _rectInstrumentPanel.width - image.width() ) / 2,
-                                _rectInstrumentPanel.y + 67 - image.height() );
-
-                fheroes2::Text text( Monster( _selectedMonsterType + 1 ).GetName(), fheroes2::FontType::smallWhite() );
-                text.draw( _rectInstrumentPanel.x + 5, _rectInstrumentPanel.y + 70, _rectInstrumentPanel.width - 10, display );
-                text.set( _( "Click here to\nselect another monster." ), fheroes2::FontType::smallWhite() );
-                text.draw( _rectInstrumentPanel.x + 5, _rectInstrumentPanel.y + 95, _rectInstrumentPanel.width - 10, display );
-            }
-        }
-        else if ( _selectedInstrument == Instrument::DETAIL ) {
-            const fheroes2::Text instrumentName( _( "Cell\nDetails" ), fheroes2::FontType::normalWhite() );
-            instrumentName.draw( _rectInstrumentPanel.x + 5, _rectInstrumentPanel.y + 8, _rectInstrumentPanel.width - 10, display );
-        }
-        else if ( _selectedInstrument == Instrument::ROAD ) {
-            const fheroes2::Text instrumentName( _( "Roads" ), fheroes2::FontType::normalWhite() );
-            instrumentName.draw( _rectInstrumentPanel.x + ( _rectInstrumentPanel.width - instrumentName.width() ) / 2, _rectInstrumentPanel.y + 8, display );
-        }
-        else if ( _selectedInstrument == Instrument::STREAM ) {
-            const fheroes2::Text instrumentName( _( "Streams" ), fheroes2::FontType::normalWhite() );
-            instrumentName.draw( _rectInstrumentPanel.x + ( _rectInstrumentPanel.width - instrumentName.width() ) / 2, _rectInstrumentPanel.y + 8, display );
-        }
-        else if ( _selectedInstrument == Instrument::ERASE ) {
-            const fheroes2::Text instrumentName( _( "Erase" ), fheroes2::FontType::normalWhite() );
-            instrumentName.draw( _rectInstrumentPanel.x + ( _rectInstrumentPanel.width - instrumentName.width() ) / 2, _rectInstrumentPanel.y + 8, display );
-
-            // Object type to erase buttons.
-            const fheroes2::Sprite & originalPanel = fheroes2::AGG::GetICN( ICN::EDITPANL, 1 );
-            const int32_t originalTownsImageOffsetX{ 44 };
-            const int32_t originalMonstersImageOffsetX{ 73 };
-            const int32_t originalHeroesTreasuresImageOffsetX{ 102 };
-            const int32_t originalTownsMonstersHeroesOffsetY{ 68 };
-            const int32_t originalArtifactsTreasresOffsetY{ 96 };
-
-            // Landscape objects icon.
-            fheroes2::Copy( fheroes2::AGG::GetICN( ICN::EDITPANL, 8 ), 0, 0, display, _eraseButtonsRect[0] );
-            // Adventure non pickable objects icon.
-            fheroes2::Copy( fheroes2::AGG::GetICN( ICN::EDITPANL, 13 ), 0, 0, display, _eraseButtonsRect[1] );
-            // Castle objects icon.
-            fheroes2::Copy( originalPanel, originalTownsImageOffsetX, originalTownsMonstersHeroesOffsetY, display, _eraseButtonsRect[2] );
-            // Adventure pickable objects icon.
-            fheroes2::Copy( originalPanel, originalHeroesTreasuresImageOffsetX, originalArtifactsTreasresOffsetY, display, _eraseButtonsRect[3] );
-            // Monster objects icon.
-            fheroes2::Copy( originalPanel, originalMonstersImageOffsetX, originalTownsMonstersHeroesOffsetY, display, _eraseButtonsRect[4] );
-            // Hero objects icon.
-            fheroes2::Copy( originalPanel, originalHeroesTreasuresImageOffsetX, originalTownsMonstersHeroesOffsetY, display, _eraseButtonsRect[5] );
-            // Road objects icon.
-            fheroes2::Copy( fheroes2::AGG::GetICN( ICN::EDITPANL, 16 ), 0, 0, display, _eraseButtonsRect[6] );
-            // Stream objects icon.
-            fheroes2::Copy( fheroes2::AGG::GetICN( ICN::EDITPANL, 17 ), 0, 0, display, _eraseButtonsRect[7] );
-
-            // Object type to erase selection marks.
-            const fheroes2::Sprite & selectionMark = fheroes2::AGG::GetICN( ICN::TOWNWIND, 11 );
-            for ( size_t i = 0; i < _eraseButtonsRect.size(); ++i ) {
-                if ( _eraseButtonObjectTypes[i] & _eraseTypes ) {
-                    fheroes2::Blit( selectionMark, 0, 0, display, _eraseButtonsRect[i].x + 10, _eraseButtonsRect[i].y + 11, selectionMark.width(),
-                                    selectionMark.height() );
-                }
-            }
-        }
-
-        _buttonMagnify.draw();
-        _buttonUndo.draw();
-        _buttonNew.draw();
-        _buttonSpecs.draw();
-        _buttonFile.draw();
-        _buttonSystem.draw();
-
-        display.render( _rectInstrumentPanel );
-    }
-
-    int32_t EditorPanel::getSelectedObjectType() const
-    {
-        switch ( _selectedInstrument ) {
-        case Instrument::MONSTERS:
-            return _selectedMonsterType;
-        case Instrument::LANDSCAPE_OBJECTS:
-            if ( _selectedLandscapeObject < 0 ) {
-                return -1;
-            }
-            return _selectedLandscapeObjectType[_selectedLandscapeObject];
-        case Instrument::ADVENTURE_OBJECTS:
-            if ( _selectedAdventureObject < 0 ) {
-                return -1;
-            }
-            return _selectedAdventureObjectType[_selectedAdventureObject];
-        case Instrument::KINGDOM_OBJECTS:
-            if ( _selectedKingdomObject < 0 ) {
-                return -1;
-            }
-            return _selectedKingdomObjectType[_selectedKingdomObject];
-        default:
-            // Why are you trying to get type for the non-object instrument. Check your logic!
-            assert( 0 );
-            return -1;
-        }
-    }
-
-    Maps::ObjectGroup EditorPanel::getSelectedObjectGroup() const
-    {
-        switch ( _selectedInstrument ) {
-        case Instrument::MONSTERS:
-            return Maps::ObjectGroup::MONSTERS;
-        case Instrument::LANDSCAPE_OBJECTS:
-            assert( _selectedLandscapeObject > -1 );
-            return _selectedLandscapeObjectGroup[_selectedLandscapeObject];
-        case Instrument::ADVENTURE_OBJECTS:
-            assert( _selectedAdventureObject > -1 );
-            return _selectedAdventureObjectGroup[_selectedAdventureObject];
-        case Instrument::KINGDOM_OBJECTS:
-            assert( _selectedKingdomObject > -1 );
-            return _selectedKingdomObjectGroup[_selectedKingdomObject];
-        default:
-            // Why are you trying to get object group for the non-object instrument. Check your logic!
-            assert( 0 );
-            return Maps::ObjectGroup::GROUP_COUNT;
-        }
-    }
-
-    int EditorPanel::_getGroundId( const uint8_t brushId )
-    {
-        switch ( brushId ) {
-        case TerrainBrush::WATER:
-            return Maps::Ground::WATER;
-        case TerrainBrush::GRASS:
-            return Maps::Ground::GRASS;
-        case TerrainBrush::SNOW:
-            return Maps::Ground::SNOW;
-        case TerrainBrush::SWAMP:
-            return Maps::Ground::SWAMP;
-        case TerrainBrush::LAVA:
-            return Maps::Ground::LAVA;
-        case TerrainBrush::DESERT:
-            return Maps::Ground::DESERT;
-        case TerrainBrush::DIRT:
-            return Maps::Ground::DIRT;
-        case TerrainBrush::WASTELAND:
-            return Maps::Ground::WASTELAND;
-        case TerrainBrush::BEACH:
-            return Maps::Ground::BEACH;
-        default:
-            // Have you added a new terrain type? Add the logic above!
-            assert( 0 );
-            break;
-        }
-        return Maps::Ground::UNKNOWN;
-    }
-
-    const char * EditorPanel::_getLandscapeObjectTypeName( const uint8_t brushId )
-    {
-        switch ( brushId ) {
-        case LandscapeObjectBrush::MOUNTAINS:
-            return _( "Mountains" );
-        case LandscapeObjectBrush::ROCKS:
-            return _( "Rocks" );
-        case LandscapeObjectBrush::TREES:
-            return _( "Trees" );
-        case LandscapeObjectBrush::WATER_OBJECTS:
-            return _( "Water Objects" );
-        case LandscapeObjectBrush::LANDSCAPE_MISC:
-            return _( "Miscellaneous" );
-        default:
-            // Have you added a new object type? Add the logic above!
-            assert( 0 );
-            break;
-        }
-
-        return "Unknown object type";
-    }
-
-    const char * EditorPanel::_getAdventureObjectTypeName( const uint8_t brushId )
-    {
-        switch ( brushId ) {
-        case AdventureObjectBrush::ARTIFACTS:
-            return _( "Artifacts" );
-        case AdventureObjectBrush::DWELLINGS:
-            return _( "Dwellings" );
-        case AdventureObjectBrush::MINES:
-            return _( "Mines" );
-        case AdventureObjectBrush::POWER_UPS:
-            return _( "Power-ups" );
-        case AdventureObjectBrush::TREASURES:
-            return _( "Treasures" );
-        case AdventureObjectBrush::WATER_ADVENTURE:
-            return _( "Water Objects" );
-        case AdventureObjectBrush::ADVENTURE_MISC:
-            return _( "Miscellaneous" );
-        default:
-            // Have you added a new object type? Add the logic above!
-            assert( 0 );
-            break;
-        }
-
-        return "Unknown object type";
-    }
-
-    const char * EditorPanel::_getKingdomObjectTypeName( const uint8_t brushId )
-    {
-        switch ( brushId ) {
-        case KingdomObjectBrush::TOWNS:
-            return _( "Towns" );
-        case KingdomObjectBrush::HEROES:
-            return _( "Heroes" );
-        default:
-            // Have you added a new object type? Add the logic above!
-            assert( 0 );
-            break;
-        }
-
-        return "Unknown object type";
-    }
-
-    const char * EditorPanel::_getEraseObjectTypeName( const uint32_t eraseObjectType )
-    {
-        switch ( eraseObjectType ) {
-<<<<<<< HEAD
-        case Maps::ObjectErasureType::LANDSCAPE:
-            return _( "Landscape objects" );
-        case Maps::ObjectErasureType::ADVENTURE_NON_PICKABLE:
-            return _( "Adventure non pickable objects" );
-        case Maps::ObjectErasureType::CASTLES:
-            return _( "Castles" );
-        case Maps::ObjectErasureType::ADVENTURE_PICKABLE:
-            return _( "Adventure pickable objects" );
-=======
-        case Maps::ObjectErasureType::TERRAIN_OBJECTS:
-            return _( "editorErasure|Terrain" );
-        case Maps::ObjectErasureType::CASTLES:
-            return _( "editorErasure|Castles" );
->>>>>>> 59fd8c13
-        case Maps::ObjectErasureType::MONSTERS:
-            return _( "editorErasure|Monsters" );
-        case Maps::ObjectErasureType::HEROES:
-<<<<<<< HEAD
-            return _( "Heroes" );
-=======
-            return _( "editorErasure|Heroes" );
-        case Maps::ObjectErasureType::ARTIFACTS:
-            return _( "editorErasure|Artifacts" );
->>>>>>> 59fd8c13
-        case Maps::ObjectErasureType::ROADS:
-            return _( "editorErasure|Roads" );
-        case Maps::ObjectErasureType::STREAMS:
-<<<<<<< HEAD
-            return _( "Streams" );
-=======
-            return _( "editorErasure|Streams" );
-        case Maps::ObjectErasureType::TREASURES:
-            return _( "editorErasure|Treasures" );
->>>>>>> 59fd8c13
-        default:
-            // Have you added a new object type to erase? Add the logic above!
-            assert( 0 );
-            break;
-        }
-
-        return "Unknown object type";
-    }
-
-    void EditorPanel::_setCursor()
-    {
-        switch ( _selectedInstrument ) {
-        case Instrument::MONSTERS:
-            _interface.setCursorUpdater(
-                [type = getSelectedObjectType(), group = getSelectedObjectGroup()]( const int32_t /*tileIndex*/ ) { setCustomCursor( group, type ); } );
-            return;
-        case Instrument::LANDSCAPE_OBJECTS:
-            switch ( _selectedLandscapeObject ) {
-            case LandscapeObjectBrush::MOUNTAINS:
-            case LandscapeObjectBrush::ROCKS:
-            case LandscapeObjectBrush::TREES:
-            case LandscapeObjectBrush::WATER_OBJECTS:
-            case LandscapeObjectBrush::LANDSCAPE_MISC:
-                _interface.setCursorUpdater(
-                    [type = getSelectedObjectType(), group = getSelectedObjectGroup()]( const int32_t /*tileIndex*/ ) { setCustomCursor( group, type ); } );
-                return;
-            default:
-                break;
-            }
-            break;
-        case Instrument::ADVENTURE_OBJECTS:
-            switch ( _selectedAdventureObject ) {
-            case AdventureObjectBrush::ARTIFACTS:
-            case AdventureObjectBrush::DWELLINGS:
-            case AdventureObjectBrush::POWER_UPS:
-            case AdventureObjectBrush::TREASURES:
-            case AdventureObjectBrush::WATER_ADVENTURE:
-            case AdventureObjectBrush::ADVENTURE_MISC:
-                _interface.setCursorUpdater(
-                    [type = getSelectedObjectType(), group = getSelectedObjectGroup()]( const int32_t /*tileIndex*/ ) { setCustomCursor( group, type ); } );
-                return;
-            case AdventureObjectBrush::MINES:
-                _interface.setCursorUpdater( [this]( const int32_t tileIndex ) {
-                    int32_t type = -1;
-                    int32_t color = -1;
-                    getMineObjectProperties( type, color );
-
-                    if ( type == -1 || color == -1 ) {
-                        // The object type is not set. We show the POINTER cursor for this case.
-                        Cursor::Get().SetThemes( Cursor::POINTER );
-                        return;
-                    }
-
-                    if ( world.GetTiles( tileIndex ).GetGround() == Maps::Ground::WATER ) {
-                        // Mines cannot be placed on water.
-                        const fheroes2::Sprite & image = fheroes2::AGG::GetICN( ICN::SPELLS, 0 );
-                        Cursor::Get().setCustomImage( image, { -image.width() / 2, -image.height() / 2 } );
-                        return;
-                    }
-
-                    assert( Maps::getObjectsByGroup( Maps::ObjectGroup::ADVENTURE_MINES ).size() > static_cast<size_t>( type ) );
-
-                    // TODO: Implement a function to render also the owner flag after ownership selection is implemented.
-                    const fheroes2::Sprite & image = getObjectImage( Maps::ObjectGroup::ADVENTURE_MINES, type );
-
-                    Cursor::Get().setCustomImage( image, { image.x(), image.y() } );
-                } );
-                return;
-            default:
-                break;
-            }
-            break;
-        case Instrument::KINGDOM_OBJECTS:
-            switch ( _selectedKingdomObject ) {
-            case KingdomObjectBrush::HEROES:
-                _interface.setCursorUpdater( [type = getSelectedObjectType()]( const int32_t /*tileIndex*/ ) {
-                    if ( type == -1 ) {
-                        // The object type is not set. We show the POINTER cursor for this case.
-                        Cursor::Get().SetThemes( Cursor::POINTER );
-                        return;
-                    }
-
-                    // TODO: render ICN::MINIHERO from the existing hero images.
-                    const fheroes2::Sprite & image = fheroes2::AGG::GetICN( ICN::MINIHERO, type );
-
-                    // Mini-hero images contain a pole with a flag.
-                    // This causes a situation that a selected tile does not properly correspond to current position of the cursor.
-                    // We need to add a hardcoded correction.
-                    const int32_t heroCorrectionY{ 12 };
-                    Cursor::Get().setCustomImage( image, { -image.width() / 2, -image.height() / 2 - heroCorrectionY } );
-                } );
-                return;
-            case KingdomObjectBrush::TOWNS:
-                _interface.setCursorUpdater( [this]( const int32_t tileIndex ) {
-                    int32_t type = -1;
-                    int32_t color = -1;
-                    getTownObjectProperties( type, color );
-
-                    if ( type == -1 || color == -1 ) {
-                        // The object type is not set. We show the POINTER cursor for this case.
-                        Cursor::Get().SetThemes( Cursor::POINTER );
-                        return;
-                    }
-
-                    const fheroes2::Sprite & image = fheroes2::generateTownObjectImage( type, color, world.GetTiles( tileIndex ).GetGround() );
-
-                    Cursor::Get().setCustomImage( image, { image.x(), image.y() } );
-                } );
-                return;
-            default:
-                break;
-            }
-            break;
-        default:
-            break;
-        }
-
-        _interface.setCursorUpdater( {} );
-    }
-
-    fheroes2::GameMode EditorPanel::queueEventProcessing()
-    {
-        LocalEvent & le = LocalEvent::Get();
-        fheroes2::GameMode res = fheroes2::GameMode::CANCEL;
-
-        if ( le.MousePressLeft( _rectInstruments ) ) {
-            for ( size_t i = 0; i < _instrumentButtonsRect.size(); ++i ) {
-                if ( le.MousePressLeft( _instrumentButtonsRect[i] ) ) {
-                    if ( _instrumentButtons[i].drawOnPress() ) {
-                        _selectedInstrument = static_cast<uint8_t>( i );
-
-                        // When opening Monsters placing and no monster was previously selected force open the Select Monster dialog.
-                        if ( _selectedInstrument == Instrument::MONSTERS && _selectedMonsterType == -1 ) {
-                            // Update panel image and then open the Select Monster dialog.
-                            _redraw();
-                            handleObjectMouseClick( Dialog::selectMonsterType );
-                        }
-
-                        // Reset cursor updater since this UI element was clicked.
-                        _setCursor();
-
-                        setRedraw();
-                        return res;
-                    }
-                }
-                else {
-                    _instrumentButtons[i].drawOnRelease();
-                }
-            }
-        }
-
-        if ( _selectedInstrument == Instrument::TERRAIN || _selectedInstrument == Instrument::ERASE ) {
-            for ( size_t i = 0; i < _brushSizeButtonsRect.size(); ++i ) {
-                if ( le.MousePressLeft( _brushSizeButtonsRect[i] ) ) {
-                    if ( _brushSizeButtons[i].drawOnPress() ) {
-                        _selectedBrushSize = static_cast<uint8_t>( i );
-                    }
-                }
-                else if ( i != _selectedBrushSize ) {
-                    _brushSizeButtons[i].drawOnRelease();
-                }
-            }
-
-            const auto brushSizeText = []( const int brushSize, const bool isFillBrush ) {
-                std::string text
-                    = isFillBrush ? _( "Draws terrain in\n%{size} by %{size} square increments." ) : _( "Erases objects in\n%{size} by %{size} square increments." );
-
-                StringReplace( text, "%{size}", brushSize );
-                return text;
-            };
-
-            if ( le.MousePressRight( _brushSizeButtonsRect[BrushSize::SMALL] ) ) {
-                fheroes2::showStandardTextMessage( _( "Small Brush" ), brushSizeText( 1, _selectedInstrument == Instrument::TERRAIN ), Dialog::ZERO );
-            }
-            else if ( le.MousePressRight( _brushSizeButtonsRect[BrushSize::MEDIUM] ) ) {
-                fheroes2::showStandardTextMessage( _( "Medium Brush" ), brushSizeText( 2, _selectedInstrument == Instrument::TERRAIN ), Dialog::ZERO );
-            }
-            else if ( le.MousePressRight( _brushSizeButtonsRect[BrushSize::LARGE] ) ) {
-                fheroes2::showStandardTextMessage( _( "Large Brush" ), brushSizeText( 4, _selectedInstrument == Instrument::TERRAIN ), Dialog::ZERO );
-            }
-            else if ( le.MousePressRight( _brushSizeButtonsRect[BrushSize::AREA] ) ) {
-                if ( _selectedInstrument == Instrument::TERRAIN ) {
-                    fheroes2::showStandardTextMessage( _( "Area Fill" ), _( "Used to click and drag for filling in large areas." ), Dialog::ZERO );
-                }
-                else {
-                    fheroes2::showStandardTextMessage( _( "Clear Area" ), _( "Used to click and drag for clearing large areas." ), Dialog::ZERO );
-                }
-            }
-        }
-
-        if ( _selectedInstrument == Instrument::TERRAIN ) {
-            for ( size_t i = 0; i < _terrainButtonsRect.size(); ++i ) {
-                if ( ( _selectedTerrain != i ) && le.MousePressLeft( _terrainButtonsRect[i] ) ) {
-                    _selectedTerrain = static_cast<uint8_t>( i );
-                    setRedraw();
-
-                    // There is no need to continue the loop as only one button can be pressed at one moment.
-                    break;
-                }
-            }
-
-            const auto movePenaltyText = []( const std::string & rate ) {
-                std::string text = _( "Costs %{rate} times normal movement for all heroes. (Pathfinding reduces or eliminates the penalty.)" );
-                StringReplace( text, "%{rate}", rate );
-                return text;
-            };
-
-            if ( le.MousePressRight( _terrainButtonsRect[TerrainBrush::WATER] ) ) {
-                fheroes2::showStandardTextMessage( _getTerrainTypeName( TerrainBrush::WATER ), _( "Traversable only by boat." ), Dialog::ZERO );
-            }
-            else if ( le.MousePressRight( _terrainButtonsRect[TerrainBrush::GRASS] ) ) {
-                fheroes2::showStandardTextMessage( _getTerrainTypeName( TerrainBrush::GRASS ), _( "No special modifiers." ), Dialog::ZERO );
-            }
-            else if ( le.MousePressRight( _terrainButtonsRect[TerrainBrush::SNOW] ) ) {
-                fheroes2::showStandardTextMessage( _getTerrainTypeName( TerrainBrush::SNOW ), movePenaltyText( "1.5" ), Dialog::ZERO );
-            }
-            else if ( le.MousePressRight( _terrainButtonsRect[TerrainBrush::SWAMP] ) ) {
-                fheroes2::showStandardTextMessage( _getTerrainTypeName( TerrainBrush::SWAMP ), movePenaltyText( "1.75" ), Dialog::ZERO );
-            }
-            else if ( le.MousePressRight( _terrainButtonsRect[TerrainBrush::LAVA] ) ) {
-                fheroes2::showStandardTextMessage( _getTerrainTypeName( TerrainBrush::LAVA ), _( "No special modifiers." ), Dialog::ZERO );
-            }
-            else if ( le.MousePressRight( _terrainButtonsRect[TerrainBrush::DESERT] ) ) {
-                fheroes2::showStandardTextMessage( _getTerrainTypeName( TerrainBrush::DESERT ), movePenaltyText( "2" ), Dialog::ZERO );
-            }
-            else if ( le.MousePressRight( _terrainButtonsRect[TerrainBrush::DIRT] ) ) {
-                fheroes2::showStandardTextMessage( _getTerrainTypeName( TerrainBrush::DIRT ), _( "No special modifiers." ), Dialog::ZERO );
-            }
-            else if ( le.MousePressRight( _terrainButtonsRect[TerrainBrush::WASTELAND] ) ) {
-                fheroes2::showStandardTextMessage( _getTerrainTypeName( TerrainBrush::WASTELAND ), movePenaltyText( "1.25" ), Dialog::ZERO );
-            }
-            else if ( le.MousePressRight( _terrainButtonsRect[TerrainBrush::BEACH] ) ) {
-                fheroes2::showStandardTextMessage( _getTerrainTypeName( TerrainBrush::BEACH ), movePenaltyText( "1.25" ), Dialog::ZERO );
-            }
-        }
-        else if ( _selectedInstrument == Instrument::LANDSCAPE_OBJECTS ) {
-            for ( size_t i = 0; i < _landscapeObjectButtonsRect.size(); ++i ) {
-                if ( ( _selectedLandscapeObject != static_cast<int8_t>( i ) ) && le.MousePressLeft( _landscapeObjectButtonsRect[i] ) ) {
-                    _selectedLandscapeObject = static_cast<int8_t>( i );
-
-                    // Reset cursor updater since this UI element was clicked.
-                    _setCursor();
-
-                    setRedraw();
-                    break;
-                }
-            }
-
-            for ( uint8_t objectId = LandscapeObjectBrush::MOUNTAINS; objectId < LandscapeObjectBrush::LANDSCAPE_COUNT; ++objectId ) {
-                if ( le.MousePressRight( _landscapeObjectButtonsRect[objectId] ) ) {
-                    showObjectTypeInfoText( _getLandscapeObjectTypeName( objectId ) );
-                    break;
-                }
-            }
-
-            if ( le.MouseClickLeft( _landscapeObjectButtonsRect[LandscapeObjectBrush::MOUNTAINS] ) ) {
-                handleObjectMouseClick( Dialog::selectMountainType );
-                return res;
-            }
-
-            if ( le.MouseClickLeft( _landscapeObjectButtonsRect[LandscapeObjectBrush::ROCKS] ) ) {
-                handleObjectMouseClick( Dialog::selectRockType );
-                return res;
-            }
-
-            if ( le.MouseClickLeft( _landscapeObjectButtonsRect[LandscapeObjectBrush::TREES] ) ) {
-                handleObjectMouseClick( Dialog::selectTreeType );
-                return res;
-            }
-
-            if ( le.MouseClickLeft( _landscapeObjectButtonsRect[LandscapeObjectBrush::WATER_OBJECTS] ) ) {
-                handleObjectMouseClick( Dialog::selectLandscapeOceanObjectType );
-                return res;
-            }
-
-            if ( le.MouseClickLeft( _landscapeObjectButtonsRect[LandscapeObjectBrush::LANDSCAPE_MISC] ) ) {
-                handleObjectMouseClick( Dialog::selectLandscapeMiscellaneousObjectType );
-                return res;
-            }
-        }
-        else if ( _selectedInstrument == Instrument::ADVENTURE_OBJECTS ) {
-            for ( size_t i = 0; i < _adventureObjectButtonsRect.size(); ++i ) {
-                if ( ( _selectedAdventureObject != static_cast<int8_t>( i ) ) && le.MousePressLeft( _adventureObjectButtonsRect[i] ) ) {
-                    _selectedAdventureObject = static_cast<int8_t>( i );
-
-                    // Reset cursor updater since this UI element was clicked.
-                    _setCursor();
-
-                    setRedraw();
-                    break;
-                }
-            }
-
-            for ( uint8_t objectId = AdventureObjectBrush::ARTIFACTS; objectId < AdventureObjectBrush::ADVENTURE_COUNT; ++objectId ) {
-                if ( le.MousePressRight( _adventureObjectButtonsRect[objectId] ) ) {
-                    showObjectTypeInfoText( _getAdventureObjectTypeName( objectId ) );
-                    break;
-                }
-            }
-
-            if ( le.MouseClickLeft( _adventureObjectButtonsRect[AdventureObjectBrush::ARTIFACTS] ) ) {
-                handleObjectMouseClick( Dialog::selectArtifactType );
-                return res;
-            }
-            if ( le.MouseClickLeft( _adventureObjectButtonsRect[AdventureObjectBrush::TREASURES] ) ) {
-                handleObjectMouseClick( Dialog::selectTreasureType );
-                return res;
-            }
-            if ( le.MouseClickLeft( _adventureObjectButtonsRect[AdventureObjectBrush::WATER_ADVENTURE] ) ) {
-                handleObjectMouseClick( Dialog::selectOceanObjectType );
-                return res;
-            }
-            if ( le.MouseClickLeft( _adventureObjectButtonsRect[AdventureObjectBrush::MINES] ) ) {
-                handleObjectMouseClick( [this]( const int32_t /* type */ ) {
-                    int32_t type = -1;
-                    int32_t color = -1;
-
-                    getMineObjectProperties( type, color );
-                    Dialog::selectMineType( type, color );
-
-                    return _generateMineObjectProperties( type, color );
-                } );
-                return res;
-            }
-            if ( le.MouseClickLeft( _adventureObjectButtonsRect[AdventureObjectBrush::DWELLINGS] ) ) {
-                handleObjectMouseClick( Dialog::selectDwellingType );
-                return res;
-            }
-            if ( le.MouseClickLeft( _adventureObjectButtonsRect[AdventureObjectBrush::POWER_UPS] ) ) {
-                handleObjectMouseClick( Dialog::selectPowerUpObjectType );
-                return res;
-            }
-            if ( le.MouseClickLeft( _adventureObjectButtonsRect[AdventureObjectBrush::ADVENTURE_MISC] ) ) {
-                handleObjectMouseClick( Dialog::selectAdventureMiscellaneousObjectType );
-                return res;
-            }
-        }
-        else if ( _selectedInstrument == Instrument::KINGDOM_OBJECTS ) {
-            for ( size_t i = 0; i < _kingdomObjectButtonsRect.size(); ++i ) {
-                if ( ( _selectedKingdomObject != static_cast<int8_t>( i ) ) && le.MousePressLeft( _kingdomObjectButtonsRect[i] ) ) {
-                    _selectedKingdomObject = static_cast<int8_t>( i );
-
-                    // Reset cursor updater since this UI element was clicked.
-                    _setCursor();
-
-                    setRedraw();
-                    break;
-                }
-            }
-
-            for ( uint8_t objectId = KingdomObjectBrush::HEROES; objectId < KingdomObjectBrush::KINGDOM_OBJECTS_COUNT; ++objectId ) {
-                if ( le.MousePressRight( _kingdomObjectButtonsRect[objectId] ) ) {
-                    showObjectTypeInfoText( _getKingdomObjectTypeName( objectId ) );
-                    break;
-                }
-            }
-
-            if ( le.MouseClickLeft( _kingdomObjectButtonsRect[KingdomObjectBrush::HEROES] ) ) {
-                handleObjectMouseClick( Dialog::selectHeroType );
-                return res;
-            }
-            if ( le.MouseClickLeft( _kingdomObjectButtonsRect[KingdomObjectBrush::TOWNS] ) ) {
-                handleObjectMouseClick( [this]( const int32_t /* type */ ) {
-                    int32_t type = -1;
-                    int32_t color = -1;
-
-                    getTownObjectProperties( type, color );
-                    Dialog::selectTownType( type, color );
-
-                    return _generateTownObjectProperties( type, color );
-                } );
-                return res;
-            }
-        }
-        else if ( _selectedInstrument == Instrument::MONSTERS && le.MouseClickLeft( _rectInstrumentPanel ) ) {
-            handleObjectMouseClick( Dialog::selectMonsterType );
-            setRedraw();
-            return res;
-        }
-        else if ( _selectedInstrument == Instrument::ERASE ) {
-            for ( size_t i = 0; i < _eraseButtonsRect.size(); ++i ) {
-                if ( le.MouseClickLeft( _eraseButtonsRect[i] ) ) {
-                    _eraseTypes ^= _eraseButtonObjectTypes[i];
-                    setRedraw();
-                }
-                else if ( le.MousePressRight( _eraseButtonsRect[i] ) ) {
-                    std::string header = _( "Toggle the erasure of %{type} objects." );
-                    StringReplaceWithLowercase( header, "%{type}", _getEraseObjectTypeName( _eraseButtonObjectTypes[i] ) );
-
-                    fheroes2::showStandardTextMessage(
-                        std::move( header ),
-                        ( _eraseButtonObjectTypes[i] & _eraseTypes )
-                            ? _(
-                                "Objects of this type will be deleted with the Erase tool. Left-click here to deselect this type. Press and hold this button to deselect all other object types." )
-                            : _(
-                                "Objects of this type will NOT be deleted with the Erase tool. Left-click here to select this type. Press and hold this button to select all other object types." ),
-                        Dialog::ZERO );
-                }
-                else if ( le.MouseLongPressLeft( _eraseButtonsRect[i] ) ) {
-                    _eraseTypes = ( _eraseButtonObjectTypes[i] & _eraseTypes ) ? _eraseButtonObjectTypes[i]
-                                                                               : ( Maps::ObjectErasureType::ALL_OBJECTS & ~_eraseButtonObjectTypes[i] );
-                    setRedraw();
-                }
-            }
-        }
-
-        le.MousePressLeft( _rectMagnify ) ? _buttonMagnify.drawOnPress() : _buttonMagnify.drawOnRelease();
-        le.MousePressLeft( _rectUndo ) ? _buttonUndo.drawOnPress() : _buttonUndo.drawOnRelease();
-        le.MousePressLeft( _rectNew ) ? _buttonNew.drawOnPress() : _buttonNew.drawOnRelease();
-        le.MousePressLeft( _rectSpecs ) ? _buttonSpecs.drawOnPress() : _buttonSpecs.drawOnRelease();
-        le.MousePressLeft( _rectFile ) ? _buttonFile.drawOnPress() : _buttonFile.drawOnRelease();
-        le.MousePressLeft( _rectSystem ) ? _buttonSystem.drawOnPress() : _buttonSystem.drawOnRelease();
-
-        if ( le.MouseClickLeft( _rectMagnify ) ) {
-            _interface.eventViewWorld();
-        }
-        else if ( _buttonUndo.isEnabled() && le.MouseClickLeft( _rectUndo ) ) {
-            _interface.undoAction();
-            return fheroes2::GameMode::CANCEL;
-        }
-        else if ( le.MouseClickLeft( _rectNew ) ) {
-            res = EditorInterface::eventNewMap();
-        }
-        else if ( le.MouseClickLeft( _rectSpecs ) ) {
-            // TODO: Make the scenario info editor.
-            Dialog::GameInfo();
-        }
-        else if ( le.MouseClickLeft( _rectFile ) ) {
-            res = Interface::EditorInterface::eventFileDialog();
-        }
-        else if ( le.MouseClickLeft( _rectSystem ) ) {
-            // Replace this with Editor options dialog.
-            fheroes2::showSystemOptionsDialog();
-        }
-        else if ( le.MousePressRight( _instrumentButtonsRect[Instrument::TERRAIN] ) ) {
-            fheroes2::showStandardTextMessage( _( "Terrain Mode" ), _( "Used to draw the underlying grass, dirt, water, etc. on the map." ), Dialog::ZERO );
-        }
-        else if ( le.MousePressRight( _instrumentButtonsRect[Instrument::LANDSCAPE_OBJECTS] ) ) {
-            fheroes2::showStandardTextMessage( _( "Landscape Objects Mode" ), _( "Used to place landscape objects (mountains, rocks, trees, etc.) on the map." ),
-                                               Dialog::ZERO );
-        }
-        else if ( le.MousePressRight( _instrumentButtonsRect[Instrument::DETAIL] ) ) {
-            fheroes2::showStandardTextMessage( _( "Detail Mode" ), _( "Used for special editing of monsters, heroes and towns." ), Dialog::ZERO );
-        }
-        else if ( le.MousePressRight( _instrumentButtonsRect[Instrument::ADVENTURE_OBJECTS] ) ) {
-            fheroes2::showStandardTextMessage( _( "Adventure Objects Mode" ),
-                                               _( "Used to place adventure objects (artifacts, dwellings, mines, treasures, etc.) on the map." ), Dialog::ZERO );
-        }
-        else if ( le.MousePressRight( _instrumentButtonsRect[Instrument::KINGDOM_OBJECTS] ) ) {
-            fheroes2::showStandardTextMessage( _( "Kingdom Objects Mode" ), _( "Used to place kingdom objects (towns, castles and heroes) on the map." ), Dialog::ZERO );
-        }
-        else if ( le.MousePressRight( _instrumentButtonsRect[Instrument::MONSTERS] ) ) {
-            fheroes2::showStandardTextMessage( _( "Monsters Mode" ), _( "Used to place monsters on the map." ), Dialog::ZERO );
-        }
-        else if ( le.MousePressRight( _instrumentButtonsRect[Instrument::STREAM] ) ) {
-            fheroes2::showStandardTextMessage( _( "Stream Mode" ), _( "Allows you to draw streams by clicking and dragging." ), Dialog::ZERO );
-        }
-        else if ( le.MousePressRight( _instrumentButtonsRect[Instrument::ROAD] ) ) {
-            fheroes2::showStandardTextMessage( _( "Road Mode" ), _( "Allows you to draw roads by clicking and dragging." ), Dialog::ZERO );
-        }
-        else if ( le.MousePressRight( _instrumentButtonsRect[Instrument::ERASE] ) ) {
-            fheroes2::showStandardTextMessage( _( "Erase Mode" ), _( "Used to erase objects from the map." ), Dialog::ZERO );
-        }
-        else if ( le.MousePressRight( _rectMagnify ) ) {
-            fheroes2::showStandardTextMessage( _( "Magnify" ), _( "Change between zoom and normal view." ), Dialog::ZERO );
-        }
-        else if ( le.MousePressRight( _rectUndo ) ) {
-            fheroes2::showStandardTextMessage( _( "Undo" ), _( "Undo your last action." ), Dialog::ZERO );
-        }
-        else if ( le.MousePressRight( _rectNew ) ) {
-            fheroes2::showStandardTextMessage( _( "New Map" ), _( "Create a new map either from scratch or using the random map generator." ), Dialog::ZERO );
-        }
-        else if ( le.MousePressRight( _rectSpecs ) ) {
-            fheroes2::showStandardTextMessage( _( "Specifications" ), _( "Edit map title, description, and other general information." ), Dialog::ZERO );
-        }
-        else if ( le.MousePressRight( _rectFile ) ) {
-            fheroes2::showStandardTextMessage( _( "File Options" ), _( "Open the file options menu, where you can save or load maps, or quit out of the editor." ),
-                                               Dialog::ZERO );
-        }
-        else if ( le.MousePressRight( _rectSystem ) ) {
-            fheroes2::showStandardTextMessage( _( "System Options" ), _( "View the editor system options, which let you customize the editor." ), Dialog::ZERO );
-        }
-
-        return res;
-    }
-
-    void EditorPanel::handleObjectMouseClick( const std::function<int( int )> & typeSelection )
-    {
-        const int type = typeSelection( getSelectedObjectType() );
-        if ( type >= 0 ) {
-            switch ( _selectedInstrument ) {
-            case Instrument::MONSTERS:
-                _selectedMonsterType = type;
-                break;
-            case Instrument::LANDSCAPE_OBJECTS:
-                _selectedLandscapeObjectType[_selectedLandscapeObject] = type;
-                break;
-            case Instrument::ADVENTURE_OBJECTS:
-                _selectedAdventureObjectType[_selectedAdventureObject] = type;
-                break;
-            case Instrument::KINGDOM_OBJECTS:
-                _selectedKingdomObjectType[_selectedKingdomObject] = type;
-                break;
-            default:
-                // Why are you trying to get type for the non-object instrument. Check your logic!
-                assert( 0 );
-            }
-        }
-        _setCursor();
-        _interface.updateCursor( 0 );
-    }
-
-    void EditorPanel::getTownObjectProperties( int32_t & type, int32_t & color ) const
-    {
-        const auto & townObjects = Maps::getObjectsByGroup( Maps::ObjectGroup::KINGDOM_TOWNS );
-        if ( townObjects.empty() ) {
-            // How is it even possible?
-            assert( 0 );
-            type = -1;
-            color = -1;
-            return;
-        }
-
-        type = _selectedKingdomObjectType[KingdomObjectBrush::TOWNS] % static_cast<int32_t>( townObjects.size() );
-        color = _selectedKingdomObjectType[KingdomObjectBrush::TOWNS] / static_cast<int32_t>( townObjects.size() );
-    }
-
-    int32_t EditorPanel::_generateTownObjectProperties( const int32_t type, const int32_t color )
-    {
-        const auto & townObjects = Maps::getObjectsByGroup( Maps::ObjectGroup::KINGDOM_TOWNS );
-        if ( townObjects.empty() ) {
-            // How is it even possible?
-            assert( 0 );
-            return -1;
-        }
-
-        return color * static_cast<int32_t>( townObjects.size() ) + type;
-    }
-
-    void EditorPanel::getMineObjectProperties( int32_t & type, int32_t & color ) const
-    {
-        const auto & mineObjects = Maps::getObjectsByGroup( Maps::ObjectGroup::ADVENTURE_MINES );
-        if ( mineObjects.empty() ) {
-            // How is it even possible?
-            assert( 0 );
-            type = -1;
-            color = -1;
-            return;
-        }
-
-        type = _selectedAdventureObjectType[AdventureObjectBrush::MINES] % static_cast<int32_t>( mineObjects.size() );
-        color = _selectedAdventureObjectType[AdventureObjectBrush::MINES] / static_cast<int32_t>( mineObjects.size() );
-    }
-
-    int32_t EditorPanel::_generateMineObjectProperties( const int32_t type, const int32_t color )
-    {
-        const auto & mineObjects = Maps::getObjectsByGroup( Maps::ObjectGroup::ADVENTURE_MINES );
-        if ( mineObjects.empty() ) {
-            // How is it even possible?
-            assert( 0 );
-            return -1;
-        }
-
-        const int32_t objectType = ( color * static_cast<int32_t>( mineObjects.size() ) + type );
-        return ( objectType < 0 ) ? -1 : objectType;
-    }
+	EditorPanel::EditorPanel(EditorInterface& interface_)
+		: _interface(interface_)
+	{
+		uint32_t icnIndex = 0;
+
+		const int icnId = Settings::Get().isEvilInterfaceEnabled() ? ICN::EDITBTNS_EVIL : ICN::EDITBTNS;
+
+		// Editor Instruments go in this order in ICN: TERRAIN, LANDSCAPE_OBJECTS, DETAIL, ADVENTURE_OBJECTS, KINGDOM_OBJECTS, MONSTERS, STREAM, ROAD, ERASE.
+		for (size_t i = 0; i < Instrument::INSTRUMENTS_COUNT; ++i) {
+			if (i == Instrument::ADVENTURE_OBJECTS) {
+				// Second row buttons ICN index starts from 53.
+				icnIndex = 35;
+			}
+			else if (i == Instrument::STREAM) {
+				// Third row buttons ICN index starts from 53.
+				icnIndex = 6;
+			}
+			_instrumentButtons[i].setICNInfo(icnId, icnIndex, icnIndex + 1);
+			icnIndex += 2;
+		}
+
+		_buttonMagnify.setICNInfo(icnId, 12, 13);
+		_buttonUndo.setICNInfo(icnId, 14, 15);
+		_buttonNew.setICNInfo(icnId, 16, 17);
+		_buttonSpecs.setICNInfo(icnId, 18, 19);
+		_buttonFile.setICNInfo(icnId, 20, 21);
+		_buttonSystem.setICNInfo(icnId, 22, 23);
+
+		// Brush Size buttons go in this order in ICN: SMALL (1x), MEDIUM (2x), LARGE (4x), AREA.
+		icnIndex = 24;
+		for (fheroes2::Button& button : _brushSizeButtons) {
+			button.setICNInfo(icnId, icnIndex, icnIndex + 1);
+			icnIndex += 2;
+		}
+
+		_instrumentButtons[_selectedInstrument].press();
+		_brushSizeButtons[_selectedBrushSize].press();
+
+		_selectedLandscapeObjectType.fill(-1);
+		_selectedAdventureObjectType.fill(-1);
+		_selectedKingdomObjectType.fill(-1);
+	}
+
+	fheroes2::Rect EditorPanel::getBrushArea() const
+	{
+		// Roads and streams are placed using only 1x1 brush.
+		if (_selectedInstrument == Instrument::STREAM || _selectedInstrument == Instrument::ROAD || _selectedInstrument == Instrument::DETAIL
+			|| _selectedInstrument == Instrument::MONSTERS) {
+			return { 0, 0, 1, 1 };
+		}
+
+		if (_selectedInstrument == Instrument::LANDSCAPE_OBJECTS || _selectedInstrument == Instrument::ADVENTURE_OBJECTS
+			|| _selectedInstrument == Instrument::KINGDOM_OBJECTS) {
+			const int32_t objectType = getSelectedObjectType();
+			if (objectType >= 0) {
+				const Maps::ObjectGroup objectGroup = getSelectedObjectGroup();
+				if (objectGroup == Maps::ObjectGroup::ADVENTURE_MINES) {
+					// For mine we need to decode the objectType.
+					int32_t type = -1;
+					int32_t color = -1;
+					getMineObjectProperties(type, color);
+
+					return getObjectOccupiedArea(objectGroup, type);
+				}
+
+				return getObjectOccupiedArea(objectGroup, objectType);
+			}
+
+			return {};
+		}
+
+		switch (_selectedBrushSize) {
+		case BrushSize::SMALL:
+			return { 0, 0, 1, 1 };
+		case BrushSize::MEDIUM:
+			return { 0, 0, 2, 2 };
+		case BrushSize::LARGE:
+			return { -1, -1, 4, 4 };
+		case BrushSize::AREA:
+			return {};
+		default:
+			// Have you added a new Brush size? Update the logic above!
+			assert(0);
+			break;
+		}
+
+		return {};
+	}
+
+	void EditorPanel::setPos(const int32_t displayX, int32_t displayY)
+	{
+		int32_t offsetX = displayX;
+
+		// Editor panel consists of 3 instrument button rows, instrument panel and 2 system button rows.
+		// Each button row is 36 pixels height.
+		const fheroes2::Display& display = fheroes2::Display::instance();
+		const int32_t instrumentPanelWidth = display.width() - displayX - BORDERWIDTH;
+		const int32_t bottomBorderOffset = (display.height() > fheroes2::Display::DEFAULT_HEIGHT + BORDERWIDTH) ? BORDERWIDTH : 0;
+		const int32_t instrumentPanelHeight = display.height() - displayY - fheroes2::AGG::GetICN(ICN::EDITBTNS, 0).height() * 5 - bottomBorderOffset;
+
+		_instrumentPanelBackground = makeInstrumentPanelBackground(instrumentPanelWidth, instrumentPanelHeight);
+
+		for (size_t i = 0; i < _instrumentButtonsRect.size(); ++i) {
+			_instrumentButtons[i].setPosition(offsetX, displayY);
+			_instrumentButtonsRect[i] = _instrumentButtons[i].area();
+
+			// We have 3 buttons in a row.
+			if ((i + 1) % 3 == 0) {
+				offsetX = displayX;
+				displayY += _instrumentButtonsRect[i].height;
+			}
+			else {
+				offsetX += _instrumentButtonsRect[i].width;
+			}
+		}
+
+		_rectInstruments
+			= { _instrumentButtonsRect.front().x, _instrumentButtonsRect.front().y,
+				_instrumentButtonsRect.back().x + _instrumentButtonsRect.back().width - _instrumentButtonsRect.front().x, displayY - _instrumentButtonsRect.front().y };
+
+		// Instrument panel.
+		_rectInstrumentPanel = { displayX, displayY, instrumentPanelWidth, instrumentPanelHeight };
+
+		// Brush size buttons position. Shown on the terrain and erasure instrument panels.
+		offsetX = displayX + 14;
+		int32_t offsetY = displayY + std::min(instrumentPanelHeight - 27, 135);
+		for (size_t i = 0; i < _brushSizeButtonsRect.size(); ++i) {
+			_brushSizeButtons[i].setPosition(offsetX, offsetY);
+			_brushSizeButtonsRect[i] = _brushSizeButtons[i].area();
+			offsetX += 30;
+		}
+
+		const int32_t buttonStepX{ 36 };
+		const int32_t buttonStepY{ 33 };
+		const int32_t buttonWidth{ 27 };
+		const int32_t buttonHeight{ 27 };
+		const int32_t buttonHalfStepX = buttonStepX / 2;
+
+		// Terrain type select buttons position. Shown on the terrain instrument panel.
+		offsetX = displayX + 23;
+		offsetY = displayY + 11;
+		for (size_t i = 0; i < _terrainButtonsRect.size(); ++i) {
+			_terrainButtonsRect[i]
+				= { offsetX + static_cast<int32_t>(i % 3) * buttonStepX, offsetY + static_cast<int32_t>(i / 3) * buttonStepY, buttonWidth, buttonHeight };
+		}
+
+		// Landscape objects buttons position.
+		for (size_t i = 0; i < _landscapeObjectButtonsRect.size(); ++i) {
+			_landscapeObjectButtonsRect[i] = { offsetX + static_cast<int32_t>(i % 3) * buttonStepX + (i > 2 ? buttonHalfStepX : 0),
+											   offsetY + static_cast<int32_t>(i / 3) * buttonStepY, buttonWidth, buttonHeight };
+		}
+
+		// Adventure objects buttons position.
+		for (size_t i = 0; i < _adventureObjectButtonsRect.size(); ++i) {
+			_adventureObjectButtonsRect[i] = { offsetX + static_cast<int32_t>(i % 2) * buttonStepX + (i < 4 ? buttonHalfStepX : (i < 6 ? 0 : buttonStepX * 2)),
+											   offsetY + static_cast<int32_t>(i / 2) * buttonStepY - (i < 6 ? 0 : buttonStepY), buttonWidth, buttonHeight };
+		}
+
+		// Kingdom objects buttons position.
+		for (size_t i = 0; i < _kingdomObjectButtonsRect.size(); ++i) {
+			// We have only two buttons and have enough space to make a double stepX.
+			_kingdomObjectButtonsRect[i] = { offsetX + static_cast<int32_t>(i) * buttonStepX + buttonHalfStepX, offsetY, buttonWidth, buttonHeight };
+		}
+
+		// Erase tool object type buttons.
+		offsetY += 13;
+		for (size_t i = 0; i < _eraseButtonsRect.size(); ++i) {
+			_eraseButtonsRect[i] = { offsetX + static_cast<int32_t>(i % 3) * buttonStepX + (i > 5 ? buttonHalfStepX : 0),
+									 offsetY + static_cast<int32_t>(i / 3) * (buttonStepY - (display.height() < 500 ? 3 : 0)), buttonWidth, buttonHeight };
+		}
+
+		displayY += _rectInstrumentPanel.height;
+
+		// System buttons top row.
+		_buttonMagnify.setPosition(displayX, displayY);
+		_rectMagnify = _buttonMagnify.area();
+
+		_buttonUndo.setPosition(_rectMagnify.x + _rectMagnify.width, displayY);
+		_rectUndo = _buttonUndo.area();
+
+		_buttonNew.setPosition(_rectUndo.x + _rectUndo.width, displayY);
+		_rectNew = _buttonNew.area();
+
+		// System buttons bottom row.
+		displayY += _rectMagnify.height;
+
+		_buttonSpecs.setPosition(displayX, displayY);
+		_rectSpecs = _buttonSpecs.area();
+
+		_buttonFile.setPosition(_rectSpecs.x + _rectSpecs.width, displayY);
+		_rectFile = _buttonFile.area();
+
+		_buttonSystem.setPosition(_rectFile.x + _rectFile.width, displayY);
+		_rectSystem = _buttonSystem.area();
+
+		_rectEditorPanel
+			= { _rectInstruments.x, _rectInstruments.y, _rectSystem.x + _rectSystem.width - _rectInstruments.x, _rectSystem.y + _rectSystem.height - _rectInstruments.y };
+	}
+
+	void EditorPanel::setRedraw() const
+	{
+		_interface.setRedraw(REDRAW_PANEL);
+	}
+
+	void EditorPanel::_redraw() const
+	{
+		for (const fheroes2::Button& button : _instrumentButtons) {
+			button.draw();
+		}
+
+		fheroes2::Display& display = fheroes2::Display::instance();
+
+		fheroes2::Copy(_instrumentPanelBackground, 0, 0, display, _rectInstrumentPanel.x, _rectInstrumentPanel.y, _rectInstrumentPanel.width,
+			_rectInstrumentPanel.height);
+
+		if (_selectedInstrument == Instrument::TERRAIN || _selectedInstrument == Instrument::ERASE) {
+			for (const fheroes2::Button& button : _brushSizeButtons) {
+				button.draw();
+			}
+		}
+
+		if (_selectedInstrument == Instrument::TERRAIN) {
+			// We use terrain images from the original terrain instrument panel sprite.
+			const fheroes2::Sprite& originalPanel = fheroes2::AGG::GetICN(ICN::EDITPANL, 0);
+			for (size_t i = 0; i < TerrainBrush::TERRAIN_COUNT; ++i) {
+				const int32_t originalOffsetX = 30 + static_cast<int32_t>(i % 3) * 29;
+				const int32_t originalOffsetY = 11 + static_cast<int32_t>(i / 3) * 29;
+				fheroes2::Copy(originalPanel, originalOffsetX, originalOffsetY, display, _terrainButtonsRect[i]);
+			}
+
+			// Terrain type selection yellow rectangle.
+			drawObjectTypeSelectionRect(display, _terrainButtonsRect[_selectedTerrain].getPosition());
+
+			// On high resolutions we have space to show selected terrain text.
+			if (_rectInstrumentPanel.height > 160) {
+				drawInstrumentName(display, { _rectInstrumentPanel.x + 7, _rectInstrumentPanel.y + 113 }, _getTerrainTypeName(_selectedTerrain));
+			}
+		}
+		else if (_selectedInstrument == Instrument::LANDSCAPE_OBJECTS) {
+			// Landscape objects buttons.
+			for (uint32_t i = 0; i < LandscapeObjectBrush::LANDSCAPE_COUNT; ++i) {
+				fheroes2::Copy(fheroes2::AGG::GetICN(ICN::EDITPANL, i + 6), 0, 0, display, _landscapeObjectButtonsRect[i]);
+			}
+
+			updateObjectTypeSelection(_selectedLandscapeObject, _landscapeObjectButtonsRect, _getLandscapeObjectTypeName,
+				{ _rectInstrumentPanel.x + 7, _rectInstrumentPanel.y + 80 }, display);
+		}
+		else if (_selectedInstrument == Instrument::ADVENTURE_OBJECTS) {
+			// Adventure objects buttons.
+			const fheroes2::Sprite& originalPanel = fheroes2::AGG::GetICN(ICN::EDITPANL, 1);
+			const int32_t originalArtifactsImageOffsetX{ 15 };
+			const int32_t originalTreasuresImageOffsetX{ 102 };
+			const int32_t originalImagesOffsetY{ 96 };
+
+			fheroes2::Copy(originalPanel, originalArtifactsImageOffsetX, originalImagesOffsetY, display, _adventureObjectButtonsRect[AdventureObjectBrush::ARTIFACTS]);
+			for (uint32_t i = AdventureObjectBrush::DWELLINGS; i < AdventureObjectBrush::TREASURES; ++i) {
+				fheroes2::Copy(fheroes2::AGG::GetICN(ICN::EDITPANL, i + 10), 0, 0, display, _adventureObjectButtonsRect[i]);
+			}
+			fheroes2::Copy(originalPanel, originalTreasuresImageOffsetX, originalImagesOffsetY, display, _adventureObjectButtonsRect[AdventureObjectBrush::TREASURES]);
+			for (uint32_t i = AdventureObjectBrush::WATER_ADVENTURE; i < AdventureObjectBrush::ADVENTURE_COUNT; ++i) {
+				fheroes2::Copy(fheroes2::AGG::GetICN(ICN::EDITPANL, i + 9), 0, 0, display, _adventureObjectButtonsRect[i]);
+			}
+
+			updateObjectTypeSelection(_selectedAdventureObject, _adventureObjectButtonsRect, _getAdventureObjectTypeName,
+				{ _rectInstrumentPanel.x + 7, _rectInstrumentPanel.y + 113 }, display);
+		}
+		else if (_selectedInstrument == Instrument::KINGDOM_OBJECTS) {
+			// Kingdom objects buttons.
+			const fheroes2::Sprite& originalPanel = fheroes2::AGG::GetICN(ICN::EDITPANL, 1);
+			const int32_t originalHeroesImageOffsetX{ 102 };
+			const int32_t originalTownsImageOffsetX{ 44 };
+			const int32_t originalImagesOffsetY{ 68 };
+
+			fheroes2::Copy(originalPanel, originalHeroesImageOffsetX, originalImagesOffsetY, display, _kingdomObjectButtonsRect[KingdomObjectBrush::HEROES]);
+			fheroes2::Copy(originalPanel, originalTownsImageOffsetX, originalImagesOffsetY, display, _kingdomObjectButtonsRect[KingdomObjectBrush::TOWNS]);
+
+			updateObjectTypeSelection(_selectedKingdomObject, _kingdomObjectButtonsRect, _getKingdomObjectTypeName,
+				{ _rectInstrumentPanel.x + 7, _rectInstrumentPanel.y + 48 }, display);
+		}
+		else if (_selectedInstrument == Instrument::MONSTERS) {
+			const fheroes2::Text instrumentName(_("Monsters"), fheroes2::FontType::normalWhite());
+			instrumentName.draw(_rectInstrumentPanel.x + (_rectInstrumentPanel.width - instrumentName.width()) / 2, _rectInstrumentPanel.y + 8, display);
+
+			if (_selectedMonsterType < 0) {
+				// Show a tip.
+				const fheroes2::Text text(_("Click here to\nselect a monster."), fheroes2::FontType::smallWhite());
+				text.draw(_rectInstrumentPanel.x + 5, _rectInstrumentPanel.y + 38, _rectInstrumentPanel.width - 10, display);
+			}
+			else {
+				// Show the selected monster image on the panel.
+				const fheroes2::Sprite& image = getObjectImage(Maps::ObjectGroup::MONSTERS, _selectedMonsterType);
+				fheroes2::Blit(image, display, _rectInstrumentPanel.x + (_rectInstrumentPanel.width - image.width()) / 2,
+					_rectInstrumentPanel.y + 67 - image.height());
+
+				fheroes2::Text text(Monster(_selectedMonsterType + 1).GetName(), fheroes2::FontType::smallWhite());
+				text.draw(_rectInstrumentPanel.x + 5, _rectInstrumentPanel.y + 70, _rectInstrumentPanel.width - 10, display);
+				text.set(_("Click here to\nselect another monster."), fheroes2::FontType::smallWhite());
+				text.draw(_rectInstrumentPanel.x + 5, _rectInstrumentPanel.y + 95, _rectInstrumentPanel.width - 10, display);
+			}
+		}
+		else if (_selectedInstrument == Instrument::DETAIL) {
+			const fheroes2::Text instrumentName(_("Cell\nDetails"), fheroes2::FontType::normalWhite());
+			instrumentName.draw(_rectInstrumentPanel.x + 5, _rectInstrumentPanel.y + 8, _rectInstrumentPanel.width - 10, display);
+		}
+		else if (_selectedInstrument == Instrument::ROAD) {
+			const fheroes2::Text instrumentName(_("Roads"), fheroes2::FontType::normalWhite());
+			instrumentName.draw(_rectInstrumentPanel.x + (_rectInstrumentPanel.width - instrumentName.width()) / 2, _rectInstrumentPanel.y + 8, display);
+		}
+		else if (_selectedInstrument == Instrument::STREAM) {
+			const fheroes2::Text instrumentName(_("Streams"), fheroes2::FontType::normalWhite());
+			instrumentName.draw(_rectInstrumentPanel.x + (_rectInstrumentPanel.width - instrumentName.width()) / 2, _rectInstrumentPanel.y + 8, display);
+		}
+		else if (_selectedInstrument == Instrument::ERASE) {
+			const fheroes2::Text instrumentName(_("Erase"), fheroes2::FontType::normalWhite());
+			instrumentName.draw(_rectInstrumentPanel.x + (_rectInstrumentPanel.width - instrumentName.width()) / 2, _rectInstrumentPanel.y + 8, display);
+
+			// Object type to erase buttons.
+			const fheroes2::Sprite& originalPanel = fheroes2::AGG::GetICN(ICN::EDITPANL, 1);
+			const int32_t originalTownsImageOffsetX{ 44 };
+			const int32_t originalMonstersImageOffsetX{ 73 };
+			const int32_t originalHeroesTreasuresImageOffsetX{ 102 };
+			const int32_t originalTownsMonstersHeroesOffsetY{ 68 };
+			const int32_t originalArtifactsTreasresOffsetY{ 96 };
+
+			// Landscape objects icon.
+			fheroes2::Copy(fheroes2::AGG::GetICN(ICN::EDITPANL, 8), 0, 0, display, _eraseButtonsRect[0]);
+			// Adventure non pickable objects icon.
+			fheroes2::Copy(fheroes2::AGG::GetICN(ICN::EDITPANL, 13), 0, 0, display, _eraseButtonsRect[1]);
+			// Castle objects icon.
+			fheroes2::Copy(originalPanel, originalTownsImageOffsetX, originalTownsMonstersHeroesOffsetY, display, _eraseButtonsRect[2]);
+			// Adventure pickable objects icon.
+			fheroes2::Copy(originalPanel, originalHeroesTreasuresImageOffsetX, originalArtifactsTreasresOffsetY, display, _eraseButtonsRect[3]);
+			// Monster objects icon.
+			fheroes2::Copy(originalPanel, originalMonstersImageOffsetX, originalTownsMonstersHeroesOffsetY, display, _eraseButtonsRect[4]);
+			// Hero objects icon.
+			fheroes2::Copy(originalPanel, originalHeroesTreasuresImageOffsetX, originalTownsMonstersHeroesOffsetY, display, _eraseButtonsRect[5]);
+			// Road objects icon.
+			fheroes2::Copy(fheroes2::AGG::GetICN(ICN::EDITPANL, 16), 0, 0, display, _eraseButtonsRect[6]);
+			// Stream objects icon.
+			fheroes2::Copy(fheroes2::AGG::GetICN(ICN::EDITPANL, 17), 0, 0, display, _eraseButtonsRect[7]);
+
+			// Object type to erase selection marks.
+			const fheroes2::Sprite& selectionMark = fheroes2::AGG::GetICN(ICN::TOWNWIND, 11);
+			for (size_t i = 0; i < _eraseButtonsRect.size(); ++i) {
+				if (_eraseButtonObjectTypes[i] & _eraseTypes) {
+					fheroes2::Blit(selectionMark, 0, 0, display, _eraseButtonsRect[i].x + 10, _eraseButtonsRect[i].y + 11, selectionMark.width(),
+						selectionMark.height());
+				}
+			}
+		}
+
+		_buttonMagnify.draw();
+		_buttonUndo.draw();
+		_buttonNew.draw();
+		_buttonSpecs.draw();
+		_buttonFile.draw();
+		_buttonSystem.draw();
+
+		display.render(_rectInstrumentPanel);
+	}
+
+	int32_t EditorPanel::getSelectedObjectType() const
+	{
+		switch (_selectedInstrument) {
+		case Instrument::MONSTERS:
+			return _selectedMonsterType;
+		case Instrument::LANDSCAPE_OBJECTS:
+			if (_selectedLandscapeObject < 0) {
+				return -1;
+			}
+			return _selectedLandscapeObjectType[_selectedLandscapeObject];
+		case Instrument::ADVENTURE_OBJECTS:
+			if (_selectedAdventureObject < 0) {
+				return -1;
+			}
+			return _selectedAdventureObjectType[_selectedAdventureObject];
+		case Instrument::KINGDOM_OBJECTS:
+			if (_selectedKingdomObject < 0) {
+				return -1;
+			}
+			return _selectedKingdomObjectType[_selectedKingdomObject];
+		default:
+			// Why are you trying to get type for the non-object instrument. Check your logic!
+			assert(0);
+			return -1;
+		}
+	}
+
+	Maps::ObjectGroup EditorPanel::getSelectedObjectGroup() const
+	{
+		switch (_selectedInstrument) {
+		case Instrument::MONSTERS:
+			return Maps::ObjectGroup::MONSTERS;
+		case Instrument::LANDSCAPE_OBJECTS:
+			assert(_selectedLandscapeObject > -1);
+			return _selectedLandscapeObjectGroup[_selectedLandscapeObject];
+		case Instrument::ADVENTURE_OBJECTS:
+			assert(_selectedAdventureObject > -1);
+			return _selectedAdventureObjectGroup[_selectedAdventureObject];
+		case Instrument::KINGDOM_OBJECTS:
+			assert(_selectedKingdomObject > -1);
+			return _selectedKingdomObjectGroup[_selectedKingdomObject];
+		default:
+			// Why are you trying to get object group for the non-object instrument. Check your logic!
+			assert(0);
+			return Maps::ObjectGroup::GROUP_COUNT;
+		}
+	}
+
+	int EditorPanel::_getGroundId(const uint8_t brushId)
+	{
+		switch (brushId) {
+		case TerrainBrush::WATER:
+			return Maps::Ground::WATER;
+		case TerrainBrush::GRASS:
+			return Maps::Ground::GRASS;
+		case TerrainBrush::SNOW:
+			return Maps::Ground::SNOW;
+		case TerrainBrush::SWAMP:
+			return Maps::Ground::SWAMP;
+		case TerrainBrush::LAVA:
+			return Maps::Ground::LAVA;
+		case TerrainBrush::DESERT:
+			return Maps::Ground::DESERT;
+		case TerrainBrush::DIRT:
+			return Maps::Ground::DIRT;
+		case TerrainBrush::WASTELAND:
+			return Maps::Ground::WASTELAND;
+		case TerrainBrush::BEACH:
+			return Maps::Ground::BEACH;
+		default:
+			// Have you added a new terrain type? Add the logic above!
+			assert(0);
+			break;
+		}
+		return Maps::Ground::UNKNOWN;
+	}
+
+	const char* EditorPanel::_getLandscapeObjectTypeName(const uint8_t brushId)
+	{
+		switch (brushId) {
+		case LandscapeObjectBrush::MOUNTAINS:
+			return _("Mountains");
+		case LandscapeObjectBrush::ROCKS:
+			return _("Rocks");
+		case LandscapeObjectBrush::TREES:
+			return _("Trees");
+		case LandscapeObjectBrush::WATER_OBJECTS:
+			return _("Water Objects");
+		case LandscapeObjectBrush::LANDSCAPE_MISC:
+			return _("Miscellaneous");
+		default:
+			// Have you added a new object type? Add the logic above!
+			assert(0);
+			break;
+		}
+
+		return "Unknown object type";
+	}
+
+	const char* EditorPanel::_getAdventureObjectTypeName(const uint8_t brushId)
+	{
+		switch (brushId) {
+		case AdventureObjectBrush::ARTIFACTS:
+			return _("Artifacts");
+		case AdventureObjectBrush::DWELLINGS:
+			return _("Dwellings");
+		case AdventureObjectBrush::MINES:
+			return _("Mines");
+		case AdventureObjectBrush::POWER_UPS:
+			return _("Power-ups");
+		case AdventureObjectBrush::TREASURES:
+			return _("Treasures");
+		case AdventureObjectBrush::WATER_ADVENTURE:
+			return _("Water Objects");
+		case AdventureObjectBrush::ADVENTURE_MISC:
+			return _("Miscellaneous");
+		default:
+			// Have you added a new object type? Add the logic above!
+			assert(0);
+			break;
+		}
+
+		return "Unknown object type";
+	}
+
+	const char* EditorPanel::_getKingdomObjectTypeName(const uint8_t brushId)
+	{
+		switch (brushId) {
+		case KingdomObjectBrush::TOWNS:
+			return _("Towns");
+		case KingdomObjectBrush::HEROES:
+			return _("Heroes");
+		default:
+			// Have you added a new object type? Add the logic above!
+			assert(0);
+			break;
+		}
+
+		return "Unknown object type";
+	}
+
+	const char* EditorPanel::_getEraseObjectTypeName(const uint32_t eraseObjectType)
+	{
+		switch (eraseObjectType) {
+		case Maps::ObjectErasureType::LANDSCAPE:
+			return _("editorErasure|Landscape objects");
+		case Maps::ObjectErasureType::ADVENTURE_NON_PICKABLE:
+			return _("editorErasure|Adventure non pickable objects");
+		case Maps::ObjectErasureType::CASTLES:
+			return _("editorErasure|Castles");
+		case Maps::ObjectErasureType::ADVENTURE_PICKABLE:
+			return _("editorErasure|Adventure pickable objects");
+		case Maps::ObjectErasureType::MONSTERS:
+			return _("editorErasure|Monsters");
+		case Maps::ObjectErasureType::HEROES:
+			return _("editorErasure|Heroes");
+		case Maps::ObjectErasureType::ROADS:
+			return _("editorErasure|editorErasure|Roads");
+		case Maps::ObjectErasureType::STREAMS:
+			return _("editorErasure|Streams");
+		default:
+			// Have you added a new object type to erase? Add the logic above!
+			assert(0);
+			break;
+		}
+
+		return "Unknown object type";
+	}
+
+	void EditorPanel::_setCursor()
+	{
+		switch (_selectedInstrument) {
+		case Instrument::MONSTERS:
+			_interface.setCursorUpdater(
+				[type = getSelectedObjectType(), group = getSelectedObjectGroup()](const int32_t /*tileIndex*/) { setCustomCursor(group, type); });
+			return;
+		case Instrument::LANDSCAPE_OBJECTS:
+			switch (_selectedLandscapeObject) {
+			case LandscapeObjectBrush::MOUNTAINS:
+			case LandscapeObjectBrush::ROCKS:
+			case LandscapeObjectBrush::TREES:
+			case LandscapeObjectBrush::WATER_OBJECTS:
+			case LandscapeObjectBrush::LANDSCAPE_MISC:
+				_interface.setCursorUpdater(
+					[type = getSelectedObjectType(), group = getSelectedObjectGroup()](const int32_t /*tileIndex*/) { setCustomCursor(group, type); });
+				return;
+			default:
+				break;
+			}
+			break;
+		case Instrument::ADVENTURE_OBJECTS:
+			switch (_selectedAdventureObject) {
+			case AdventureObjectBrush::ARTIFACTS:
+			case AdventureObjectBrush::DWELLINGS:
+			case AdventureObjectBrush::POWER_UPS:
+			case AdventureObjectBrush::TREASURES:
+			case AdventureObjectBrush::WATER_ADVENTURE:
+			case AdventureObjectBrush::ADVENTURE_MISC:
+				_interface.setCursorUpdater(
+					[type = getSelectedObjectType(), group = getSelectedObjectGroup()](const int32_t /*tileIndex*/) { setCustomCursor(group, type); });
+				return;
+			case AdventureObjectBrush::MINES:
+				_interface.setCursorUpdater([this](const int32_t tileIndex) {
+					int32_t type = -1;
+					int32_t color = -1;
+					getMineObjectProperties(type, color);
+
+					if (type == -1 || color == -1) {
+						// The object type is not set. We show the POINTER cursor for this case.
+						Cursor::Get().SetThemes(Cursor::POINTER);
+						return;
+					}
+
+					if (world.GetTiles(tileIndex).GetGround() == Maps::Ground::WATER) {
+						// Mines cannot be placed on water.
+						const fheroes2::Sprite& image = fheroes2::AGG::GetICN(ICN::SPELLS, 0);
+						Cursor::Get().setCustomImage(image, { -image.width() / 2, -image.height() / 2 });
+						return;
+					}
+
+					assert(Maps::getObjectsByGroup(Maps::ObjectGroup::ADVENTURE_MINES).size() > static_cast<size_t>(type));
+
+					// TODO: Implement a function to render also the owner flag after ownership selection is implemented.
+					const fheroes2::Sprite& image = getObjectImage(Maps::ObjectGroup::ADVENTURE_MINES, type);
+
+					Cursor::Get().setCustomImage(image, { image.x(), image.y() });
+					});
+				return;
+			default:
+				break;
+			}
+			break;
+		case Instrument::KINGDOM_OBJECTS:
+			switch (_selectedKingdomObject) {
+			case KingdomObjectBrush::HEROES:
+				_interface.setCursorUpdater([type = getSelectedObjectType()](const int32_t /*tileIndex*/) {
+					if (type == -1) {
+						// The object type is not set. We show the POINTER cursor for this case.
+						Cursor::Get().SetThemes(Cursor::POINTER);
+						return;
+					}
+
+					// TODO: render ICN::MINIHERO from the existing hero images.
+					const fheroes2::Sprite& image = fheroes2::AGG::GetICN(ICN::MINIHERO, type);
+
+					// Mini-hero images contain a pole with a flag.
+					// This causes a situation that a selected tile does not properly correspond to current position of the cursor.
+					// We need to add a hardcoded correction.
+					const int32_t heroCorrectionY{ 12 };
+					Cursor::Get().setCustomImage(image, { -image.width() / 2, -image.height() / 2 - heroCorrectionY });
+				});
+				return;
+			case KingdomObjectBrush::TOWNS:
+				_interface.setCursorUpdater([this](const int32_t tileIndex) {
+					int32_t type = -1;
+					int32_t color = -1;
+					getTownObjectProperties(type, color);
+
+					if (type == -1 || color == -1) {
+						// The object type is not set. We show the POINTER cursor for this case.
+						Cursor::Get().SetThemes(Cursor::POINTER);
+						return;
+					}
+
+					const fheroes2::Sprite& image = fheroes2::generateTownObjectImage(type, color, world.GetTiles(tileIndex).GetGround());
+
+					Cursor::Get().setCustomImage(image, { image.x(), image.y() });
+					});
+				return;
+			default:
+				break;
+			}
+			break;
+		default:
+			break;
+		}
+
+		_interface.setCursorUpdater({});
+	}
+
+	fheroes2::GameMode EditorPanel::queueEventProcessing()
+	{
+		LocalEvent& le = LocalEvent::Get();
+		fheroes2::GameMode res = fheroes2::GameMode::CANCEL;
+
+		if (le.MousePressLeft(_rectInstruments)) {
+			for (size_t i = 0; i < _instrumentButtonsRect.size(); ++i) {
+				if (le.MousePressLeft(_instrumentButtonsRect[i])) {
+					if (_instrumentButtons[i].drawOnPress()) {
+						_selectedInstrument = static_cast<uint8_t>(i);
+
+						// When opening Monsters placing and no monster was previously selected force open the Select Monster dialog.
+						if (_selectedInstrument == Instrument::MONSTERS && _selectedMonsterType == -1) {
+							// Update panel image and then open the Select Monster dialog.
+							_redraw();
+							handleObjectMouseClick(Dialog::selectMonsterType);
+						}
+
+						// Reset cursor updater since this UI element was clicked.
+						_setCursor();
+
+						setRedraw();
+						return res;
+					}
+				}
+				else {
+					_instrumentButtons[i].drawOnRelease();
+				}
+			}
+		}
+
+		if (_selectedInstrument == Instrument::TERRAIN || _selectedInstrument == Instrument::ERASE) {
+			for (size_t i = 0; i < _brushSizeButtonsRect.size(); ++i) {
+				if (le.MousePressLeft(_brushSizeButtonsRect[i])) {
+					if (_brushSizeButtons[i].drawOnPress()) {
+						_selectedBrushSize = static_cast<uint8_t>(i);
+					}
+				}
+				else if (i != _selectedBrushSize) {
+					_brushSizeButtons[i].drawOnRelease();
+				}
+			}
+
+			const auto brushSizeText = [](const int brushSize, const bool isFillBrush) {
+				std::string text
+					= isFillBrush ? _("Draws terrain in\n%{size} by %{size} square increments.") : _("Erases objects in\n%{size} by %{size} square increments.");
+
+				StringReplace(text, "%{size}", brushSize);
+				return text;
+			};
+
+			if (le.MousePressRight(_brushSizeButtonsRect[BrushSize::SMALL])) {
+				fheroes2::showStandardTextMessage(_("Small Brush"), brushSizeText(1, _selectedInstrument == Instrument::TERRAIN), Dialog::ZERO);
+			}
+			else if (le.MousePressRight(_brushSizeButtonsRect[BrushSize::MEDIUM])) {
+				fheroes2::showStandardTextMessage(_("Medium Brush"), brushSizeText(2, _selectedInstrument == Instrument::TERRAIN), Dialog::ZERO);
+			}
+			else if (le.MousePressRight(_brushSizeButtonsRect[BrushSize::LARGE])) {
+				fheroes2::showStandardTextMessage(_("Large Brush"), brushSizeText(4, _selectedInstrument == Instrument::TERRAIN), Dialog::ZERO);
+			}
+			else if (le.MousePressRight(_brushSizeButtonsRect[BrushSize::AREA])) {
+				if (_selectedInstrument == Instrument::TERRAIN) {
+					fheroes2::showStandardTextMessage(_("Area Fill"), _("Used to click and drag for filling in large areas."), Dialog::ZERO);
+				}
+				else {
+					fheroes2::showStandardTextMessage(_("Clear Area"), _("Used to click and drag for clearing large areas."), Dialog::ZERO);
+				}
+			}
+		}
+
+		if (_selectedInstrument == Instrument::TERRAIN) {
+			for (size_t i = 0; i < _terrainButtonsRect.size(); ++i) {
+				if ((_selectedTerrain != i) && le.MousePressLeft(_terrainButtonsRect[i])) {
+					_selectedTerrain = static_cast<uint8_t>(i);
+					setRedraw();
+
+					// There is no need to continue the loop as only one button can be pressed at one moment.
+					break;
+				}
+			}
+
+			const auto movePenaltyText = [](const std::string& rate) {
+				std::string text = _("Costs %{rate} times normal movement for all heroes. (Pathfinding reduces or eliminates the penalty.)");
+				StringReplace(text, "%{rate}", rate);
+				return text;
+			};
+
+			if (le.MousePressRight(_terrainButtonsRect[TerrainBrush::WATER])) {
+				fheroes2::showStandardTextMessage(_getTerrainTypeName(TerrainBrush::WATER), _("Traversable only by boat."), Dialog::ZERO);
+			}
+			else if (le.MousePressRight(_terrainButtonsRect[TerrainBrush::GRASS])) {
+				fheroes2::showStandardTextMessage(_getTerrainTypeName(TerrainBrush::GRASS), _("No special modifiers."), Dialog::ZERO);
+			}
+			else if (le.MousePressRight(_terrainButtonsRect[TerrainBrush::SNOW])) {
+				fheroes2::showStandardTextMessage(_getTerrainTypeName(TerrainBrush::SNOW), movePenaltyText("1.5"), Dialog::ZERO);
+			}
+			else if (le.MousePressRight(_terrainButtonsRect[TerrainBrush::SWAMP])) {
+				fheroes2::showStandardTextMessage(_getTerrainTypeName(TerrainBrush::SWAMP), movePenaltyText("1.75"), Dialog::ZERO);
+			}
+			else if (le.MousePressRight(_terrainButtonsRect[TerrainBrush::LAVA])) {
+				fheroes2::showStandardTextMessage(_getTerrainTypeName(TerrainBrush::LAVA), _("No special modifiers."), Dialog::ZERO);
+			}
+			else if (le.MousePressRight(_terrainButtonsRect[TerrainBrush::DESERT])) {
+				fheroes2::showStandardTextMessage(_getTerrainTypeName(TerrainBrush::DESERT), movePenaltyText("2"), Dialog::ZERO);
+			}
+			else if (le.MousePressRight(_terrainButtonsRect[TerrainBrush::DIRT])) {
+				fheroes2::showStandardTextMessage(_getTerrainTypeName(TerrainBrush::DIRT), _("No special modifiers."), Dialog::ZERO);
+			}
+			else if (le.MousePressRight(_terrainButtonsRect[TerrainBrush::WASTELAND])) {
+				fheroes2::showStandardTextMessage(_getTerrainTypeName(TerrainBrush::WASTELAND), movePenaltyText("1.25"), Dialog::ZERO);
+			}
+			else if (le.MousePressRight(_terrainButtonsRect[TerrainBrush::BEACH])) {
+				fheroes2::showStandardTextMessage(_getTerrainTypeName(TerrainBrush::BEACH), movePenaltyText("1.25"), Dialog::ZERO);
+			}
+		}
+		else if (_selectedInstrument == Instrument::LANDSCAPE_OBJECTS) {
+			for (size_t i = 0; i < _landscapeObjectButtonsRect.size(); ++i) {
+				if ((_selectedLandscapeObject != static_cast<int8_t>(i)) && le.MousePressLeft(_landscapeObjectButtonsRect[i])) {
+					_selectedLandscapeObject = static_cast<int8_t>(i);
+
+					// Reset cursor updater since this UI element was clicked.
+					_setCursor();
+
+					setRedraw();
+					break;
+				}
+			}
+
+			for (uint8_t objectId = LandscapeObjectBrush::MOUNTAINS; objectId < LandscapeObjectBrush::LANDSCAPE_COUNT; ++objectId) {
+				if (le.MousePressRight(_landscapeObjectButtonsRect[objectId])) {
+					showObjectTypeInfoText(_getLandscapeObjectTypeName(objectId));
+					break;
+				}
+			}
+
+			if (le.MouseClickLeft(_landscapeObjectButtonsRect[LandscapeObjectBrush::MOUNTAINS])) {
+				handleObjectMouseClick(Dialog::selectMountainType);
+				return res;
+			}
+
+			if (le.MouseClickLeft(_landscapeObjectButtonsRect[LandscapeObjectBrush::ROCKS])) {
+				handleObjectMouseClick(Dialog::selectRockType);
+				return res;
+			}
+
+			if (le.MouseClickLeft(_landscapeObjectButtonsRect[LandscapeObjectBrush::TREES])) {
+				handleObjectMouseClick(Dialog::selectTreeType);
+				return res;
+			}
+
+			if (le.MouseClickLeft(_landscapeObjectButtonsRect[LandscapeObjectBrush::WATER_OBJECTS])) {
+				handleObjectMouseClick(Dialog::selectLandscapeOceanObjectType);
+				return res;
+			}
+
+			if (le.MouseClickLeft(_landscapeObjectButtonsRect[LandscapeObjectBrush::LANDSCAPE_MISC])) {
+				handleObjectMouseClick(Dialog::selectLandscapeMiscellaneousObjectType);
+				return res;
+			}
+		}
+		else if (_selectedInstrument == Instrument::ADVENTURE_OBJECTS) {
+			for (size_t i = 0; i < _adventureObjectButtonsRect.size(); ++i) {
+				if ((_selectedAdventureObject != static_cast<int8_t>(i)) && le.MousePressLeft(_adventureObjectButtonsRect[i])) {
+					_selectedAdventureObject = static_cast<int8_t>(i);
+
+					// Reset cursor updater since this UI element was clicked.
+					_setCursor();
+
+					setRedraw();
+					break;
+				}
+			}
+
+			for (uint8_t objectId = AdventureObjectBrush::ARTIFACTS; objectId < AdventureObjectBrush::ADVENTURE_COUNT; ++objectId) {
+				if (le.MousePressRight(_adventureObjectButtonsRect[objectId])) {
+					showObjectTypeInfoText(_getAdventureObjectTypeName(objectId));
+					break;
+				}
+			}
+
+			if (le.MouseClickLeft(_adventureObjectButtonsRect[AdventureObjectBrush::ARTIFACTS])) {
+				handleObjectMouseClick(Dialog::selectArtifactType);
+				return res;
+			}
+			if (le.MouseClickLeft(_adventureObjectButtonsRect[AdventureObjectBrush::TREASURES])) {
+				handleObjectMouseClick(Dialog::selectTreasureType);
+				return res;
+			}
+			if (le.MouseClickLeft(_adventureObjectButtonsRect[AdventureObjectBrush::WATER_ADVENTURE])) {
+				handleObjectMouseClick(Dialog::selectOceanObjectType);
+				return res;
+			}
+			if (le.MouseClickLeft(_adventureObjectButtonsRect[AdventureObjectBrush::MINES])) {
+				handleObjectMouseClick([this](const int32_t /* type */) {
+					int32_t type = -1;
+					int32_t color = -1;
+
+					getMineObjectProperties(type, color);
+					Dialog::selectMineType(type, color);
+
+					return _generateMineObjectProperties(type, color);
+					});
+				return res;
+			}
+			if (le.MouseClickLeft(_adventureObjectButtonsRect[AdventureObjectBrush::DWELLINGS])) {
+				handleObjectMouseClick(Dialog::selectDwellingType);
+				return res;
+			}
+			if (le.MouseClickLeft(_adventureObjectButtonsRect[AdventureObjectBrush::POWER_UPS])) {
+				handleObjectMouseClick(Dialog::selectPowerUpObjectType);
+				return res;
+			}
+			if (le.MouseClickLeft(_adventureObjectButtonsRect[AdventureObjectBrush::ADVENTURE_MISC])) {
+				handleObjectMouseClick(Dialog::selectAdventureMiscellaneousObjectType);
+				return res;
+			}
+		}
+		else if (_selectedInstrument == Instrument::KINGDOM_OBJECTS) {
+			for (size_t i = 0; i < _kingdomObjectButtonsRect.size(); ++i) {
+				if ((_selectedKingdomObject != static_cast<int8_t>(i)) && le.MousePressLeft(_kingdomObjectButtonsRect[i])) {
+					_selectedKingdomObject = static_cast<int8_t>(i);
+
+					// Reset cursor updater since this UI element was clicked.
+					_setCursor();
+
+					setRedraw();
+					break;
+				}
+			}
+
+			for (uint8_t objectId = KingdomObjectBrush::HEROES; objectId < KingdomObjectBrush::KINGDOM_OBJECTS_COUNT; ++objectId) {
+				if (le.MousePressRight(_kingdomObjectButtonsRect[objectId])) {
+					showObjectTypeInfoText(_getKingdomObjectTypeName(objectId));
+					break;
+				}
+			}
+
+			if (le.MouseClickLeft(_kingdomObjectButtonsRect[KingdomObjectBrush::HEROES])) {
+				handleObjectMouseClick(Dialog::selectHeroType);
+				return res;
+			}
+			if (le.MouseClickLeft(_kingdomObjectButtonsRect[KingdomObjectBrush::TOWNS])) {
+				handleObjectMouseClick([this](const int32_t /* type */) {
+					int32_t type = -1;
+					int32_t color = -1;
+
+					getTownObjectProperties(type, color);
+					Dialog::selectTownType(type, color);
+
+					return _generateTownObjectProperties(type, color);
+					});
+				return res;
+			}
+		}
+		else if (_selectedInstrument == Instrument::MONSTERS && le.MouseClickLeft(_rectInstrumentPanel)) {
+			handleObjectMouseClick(Dialog::selectMonsterType);
+			setRedraw();
+			return res;
+		}
+		else if (_selectedInstrument == Instrument::ERASE) {
+			for (size_t i = 0; i < _eraseButtonsRect.size(); ++i) {
+				if (le.MouseClickLeft(_eraseButtonsRect[i])) {
+					_eraseTypes ^= _eraseButtonObjectTypes[i];
+					setRedraw();
+				}
+				else if (le.MousePressRight(_eraseButtonsRect[i])) {
+					std::string header = _("Toggle the erasure of %{type} objects.");
+					StringReplaceWithLowercase(header, "%{type}", _getEraseObjectTypeName(_eraseButtonObjectTypes[i]));
+
+					fheroes2::showStandardTextMessage(
+						std::move(header),
+						(_eraseButtonObjectTypes[i] & _eraseTypes)
+						? _(
+							"Objects of this type will be deleted with the Erase tool. Left-click here to deselect this type. Press and hold this button to deselect all other object types.")
+						: _(
+							"Objects of this type will NOT be deleted with the Erase tool. Left-click here to select this type. Press and hold this button to select all other object types."),
+						Dialog::ZERO);
+				}
+				else if (le.MouseLongPressLeft(_eraseButtonsRect[i])) {
+					_eraseTypes = (_eraseButtonObjectTypes[i] & _eraseTypes) ? _eraseButtonObjectTypes[i]
+						: (Maps::ObjectErasureType::ALL_OBJECTS & ~_eraseButtonObjectTypes[i]);
+					setRedraw();
+				}
+			}
+		}
+
+		le.MousePressLeft(_rectMagnify) ? _buttonMagnify.drawOnPress() : _buttonMagnify.drawOnRelease();
+		le.MousePressLeft(_rectUndo) ? _buttonUndo.drawOnPress() : _buttonUndo.drawOnRelease();
+		le.MousePressLeft(_rectNew) ? _buttonNew.drawOnPress() : _buttonNew.drawOnRelease();
+		le.MousePressLeft(_rectSpecs) ? _buttonSpecs.drawOnPress() : _buttonSpecs.drawOnRelease();
+		le.MousePressLeft(_rectFile) ? _buttonFile.drawOnPress() : _buttonFile.drawOnRelease();
+		le.MousePressLeft(_rectSystem) ? _buttonSystem.drawOnPress() : _buttonSystem.drawOnRelease();
+
+		if (le.MouseClickLeft(_rectMagnify)) {
+			_interface.eventViewWorld();
+		}
+		else if (_buttonUndo.isEnabled() && le.MouseClickLeft(_rectUndo)) {
+			_interface.undoAction();
+			return fheroes2::GameMode::CANCEL;
+		}
+		else if (le.MouseClickLeft(_rectNew)) {
+			res = EditorInterface::eventNewMap();
+		}
+		else if (le.MouseClickLeft(_rectSpecs)) {
+			// TODO: Make the scenario info editor.
+			Dialog::GameInfo();
+		}
+		else if (le.MouseClickLeft(_rectFile)) {
+			res = Interface::EditorInterface::eventFileDialog();
+		}
+		else if (le.MouseClickLeft(_rectSystem)) {
+			// Replace this with Editor options dialog.
+			fheroes2::showSystemOptionsDialog();
+		}
+		else if (le.MousePressRight(_instrumentButtonsRect[Instrument::TERRAIN])) {
+			fheroes2::showStandardTextMessage(_("Terrain Mode"), _("Used to draw the underlying grass, dirt, water, etc. on the map."), Dialog::ZERO);
+		}
+		else if (le.MousePressRight(_instrumentButtonsRect[Instrument::LANDSCAPE_OBJECTS])) {
+			fheroes2::showStandardTextMessage(_("Landscape Objects Mode"), _("Used to place landscape objects (mountains, rocks, trees, etc.) on the map."),
+				Dialog::ZERO);
+		}
+		else if (le.MousePressRight(_instrumentButtonsRect[Instrument::DETAIL])) {
+			fheroes2::showStandardTextMessage(_("Detail Mode"), _("Used for special editing of monsters, heroes and towns."), Dialog::ZERO);
+		}
+		else if (le.MousePressRight(_instrumentButtonsRect[Instrument::ADVENTURE_OBJECTS])) {
+			fheroes2::showStandardTextMessage(_("Adventure Objects Mode"),
+				_("Used to place adventure objects (artifacts, dwellings, mines, treasures, etc.) on the map."), Dialog::ZERO);
+		}
+		else if (le.MousePressRight(_instrumentButtonsRect[Instrument::KINGDOM_OBJECTS])) {
+			fheroes2::showStandardTextMessage(_("Kingdom Objects Mode"), _("Used to place kingdom objects (towns, castles and heroes) on the map."), Dialog::ZERO);
+		}
+		else if (le.MousePressRight(_instrumentButtonsRect[Instrument::MONSTERS])) {
+			fheroes2::showStandardTextMessage(_("Monsters Mode"), _("Used to place monsters on the map."), Dialog::ZERO);
+		}
+		else if (le.MousePressRight(_instrumentButtonsRect[Instrument::STREAM])) {
+			fheroes2::showStandardTextMessage(_("Stream Mode"), _("Allows you to draw streams by clicking and dragging."), Dialog::ZERO);
+		}
+		else if (le.MousePressRight(_instrumentButtonsRect[Instrument::ROAD])) {
+			fheroes2::showStandardTextMessage(_("Road Mode"), _("Allows you to draw roads by clicking and dragging."), Dialog::ZERO);
+		}
+		else if (le.MousePressRight(_instrumentButtonsRect[Instrument::ERASE])) {
+			fheroes2::showStandardTextMessage(_("Erase Mode"), _("Used to erase objects from the map."), Dialog::ZERO);
+		}
+		else if (le.MousePressRight(_rectMagnify)) {
+			fheroes2::showStandardTextMessage(_("Magnify"), _("Change between zoom and normal view."), Dialog::ZERO);
+		}
+		else if (le.MousePressRight(_rectUndo)) {
+			fheroes2::showStandardTextMessage(_("Undo"), _("Undo your last action."), Dialog::ZERO);
+		}
+		else if (le.MousePressRight(_rectNew)) {
+			fheroes2::showStandardTextMessage(_("New Map"), _("Create a new map either from scratch or using the random map generator."), Dialog::ZERO);
+		}
+		else if (le.MousePressRight(_rectSpecs)) {
+			fheroes2::showStandardTextMessage(_("Specifications"), _("Edit map title, description, and other general information."), Dialog::ZERO);
+		}
+		else if (le.MousePressRight(_rectFile)) {
+			fheroes2::showStandardTextMessage(_("File Options"), _("Open the file options menu, where you can save or load maps, or quit out of the editor."),
+				Dialog::ZERO);
+		}
+		else if (le.MousePressRight(_rectSystem)) {
+			fheroes2::showStandardTextMessage(_("System Options"), _("View the editor system options, which let you customize the editor."), Dialog::ZERO);
+		}
+
+		return res;
+	}
+
+	void EditorPanel::handleObjectMouseClick(const std::function<int(int)>& typeSelection)
+	{
+		const int type = typeSelection(getSelectedObjectType());
+		if (type >= 0) {
+			switch (_selectedInstrument) {
+			case Instrument::MONSTERS:
+				_selectedMonsterType = type;
+				break;
+			case Instrument::LANDSCAPE_OBJECTS:
+				_selectedLandscapeObjectType[_selectedLandscapeObject] = type;
+				break;
+			case Instrument::ADVENTURE_OBJECTS:
+				_selectedAdventureObjectType[_selectedAdventureObject] = type;
+				break;
+			case Instrument::KINGDOM_OBJECTS:
+				_selectedKingdomObjectType[_selectedKingdomObject] = type;
+				break;
+			default:
+				// Why are you trying to get type for the non-object instrument. Check your logic!
+				assert(0);
+			}
+		}
+		_setCursor();
+		_interface.updateCursor(0);
+	}
+
+	void EditorPanel::getTownObjectProperties(int32_t& type, int32_t& color) const
+	{
+		const auto& townObjects = Maps::getObjectsByGroup(Maps::ObjectGroup::KINGDOM_TOWNS);
+		if (townObjects.empty()) {
+			// How is it even possible?
+			assert(0);
+			type = -1;
+			color = -1;
+			return;
+		}
+
+		type = _selectedKingdomObjectType[KingdomObjectBrush::TOWNS] % static_cast<int32_t>(townObjects.size());
+		color = _selectedKingdomObjectType[KingdomObjectBrush::TOWNS] / static_cast<int32_t>(townObjects.size());
+	}
+
+	int32_t EditorPanel::_generateTownObjectProperties(const int32_t type, const int32_t color)
+	{
+		const auto& townObjects = Maps::getObjectsByGroup(Maps::ObjectGroup::KINGDOM_TOWNS);
+		if (townObjects.empty()) {
+			// How is it even possible?
+			assert(0);
+			return -1;
+		}
+
+		return color * static_cast<int32_t>(townObjects.size()) + type;
+	}
+
+	void EditorPanel::getMineObjectProperties(int32_t& type, int32_t& color) const
+	{
+		const auto& mineObjects = Maps::getObjectsByGroup(Maps::ObjectGroup::ADVENTURE_MINES);
+		if (mineObjects.empty()) {
+			// How is it even possible?
+			assert(0);
+			type = -1;
+			color = -1;
+			return;
+		}
+
+		type = _selectedAdventureObjectType[AdventureObjectBrush::MINES] % static_cast<int32_t>(mineObjects.size());
+		color = _selectedAdventureObjectType[AdventureObjectBrush::MINES] / static_cast<int32_t>(mineObjects.size());
+	}
+
+	int32_t EditorPanel::_generateMineObjectProperties(const int32_t type, const int32_t color)
+	{
+		const auto& mineObjects = Maps::getObjectsByGroup(Maps::ObjectGroup::ADVENTURE_MINES);
+		if (mineObjects.empty()) {
+			// How is it even possible?
+			assert(0);
+			return -1;
+		}
+
+		const int32_t objectType = (color * static_cast<int32_t>(mineObjects.size()) + type);
+		return (objectType < 0) ? -1 : objectType;
+	}
 }