/***************************************************************************
 *   fheroes2: https://github.com/ihhub/fheroes2                           *
 *   Copyright (C) 2024                                                    *
 *                                                                         *
 *   This program is free software; you can redistribute it and/or modify  *
 *   it under the terms of the GNU General Public License as published by  *
 *   the Free Software Foundation; either version 2 of the License, or     *
 *   (at your option) any later version.                                   *
 *                                                                         *
 *   This program is distributed in the hope that it will be useful,       *
 *   but WITHOUT ANY WARRANTY; without even the implied warranty of        *
 *   MERCHANTABILITY or FITNESS FOR A PARTICULAR PURPOSE.  See the         *
 *   GNU General Public License for more details.                          *
 *                                                                         *
 *   You should have received a copy of the GNU General Public License     *
 *   along with this program; if not, write to the                         *
 *   Free Software Foundation, Inc.,                                       *
 *   59 Temple Place - Suite 330, Boston, MA  02111-1307, USA.             *
 ***************************************************************************/

#include "editor_map_specs_window.h"

#include <algorithm>
#include <array>
#include <cassert>
#include <cstddef>
#include <cstdint>
#include <memory>
#include <string>
#include <utility>
#include <vector>

#include "agg_image.h"
#include "artifact.h"
#include "color.h"
#include "cursor.h"
#include "dialog.h"
#include "dialog_selectitems.h"
#include "difficulty.h"
#include "editor_daily_events_window.h"
#include "editor_rumor_window.h"
#include "editor_ui_helper.h"
#include "game_hotkeys.h"
#include "game_over.h"
#include "icn.h"
#include "image.h"
#include "interface_list.h"
#include "localevent.h"
#include "map_format_info.h"
#include "maps_fileinfo.h"
#include "math_base.h"
#include "screen.h"
#include "settings.h"
#include "tools.h"
#include "translations.h"
#include "ui_button.h"
#include "ui_dialog.h"
#include "ui_text.h"
#include "ui_tool.h"
#include "ui_window.h"

namespace
{
    // In original Editor map name is limited to 17 characters. We keep this limit to fit the Select Scenario dialog.
    const int32_t maxMapNameLength = 17;

    const int32_t descriptionBoxWidth = 292;
    const int32_t descriptionBoxHeight = 90;

    const int32_t playerStepX = 80;
    const int32_t difficultyStepX = 77;

    const int32_t daysInMonth{ 7 * 4 };
    const int32_t daysInYear{ daysInMonth * 12 };

    const uint32_t ultimateArtifactId = static_cast<uint32_t>( Artifact::EDITOR_ANY_ULTIMATE_ARTIFACT );

    // TODO: expand these conditions by adding missing ones.
    const std::vector<uint8_t> supportedVictoryConditions{ Maps::FileInfo::VICTORY_DEFEAT_EVERYONE, Maps::FileInfo::VICTORY_CAPTURE_TOWN,
                                                           Maps::FileInfo::VICTORY_KILL_HERO, Maps::FileInfo::VICTORY_OBTAIN_ARTIFACT,
                                                           Maps::FileInfo::VICTORY_COLLECT_ENOUGH_GOLD };
    const std::vector<uint8_t> supportedLossConditions{ Maps::FileInfo::LOSS_EVERYTHING, Maps::FileInfo::LOSS_OUT_OF_TIME };

    const char * getVictoryConditionText( const uint8_t victoryConditionType )
    {
        switch ( victoryConditionType ) {
        case Maps::FileInfo::VICTORY_DEFEAT_EVERYONE:
            return _( "None." );
        case Maps::FileInfo::VICTORY_CAPTURE_TOWN:
            return GameOver::GetString( GameOver::WINS_TOWN );
        case Maps::FileInfo::VICTORY_KILL_HERO:
            return GameOver::GetString( GameOver::WINS_HERO );
        case Maps::FileInfo::VICTORY_OBTAIN_ARTIFACT:
            return GameOver::GetString( GameOver::WINS_ARTIFACT );
        case Maps::FileInfo::VICTORY_DEFEAT_OTHER_SIDE:
            return _( "One side defeats another." );
        case Maps::FileInfo::VICTORY_COLLECT_ENOUGH_GOLD:
            return _( "Accumulate gold." );
        default:
            // This is an unknown condition. Add the logic for it above!
            assert( 0 );
            break;
        }

        return {};
    }

    uint32_t getVictoryIcnIndex( const uint8_t victoryConditionType )
    {
        switch ( victoryConditionType ) {
        case Maps::FileInfo::VICTORY_DEFEAT_EVERYONE:
            return 30;
        case Maps::FileInfo::VICTORY_CAPTURE_TOWN:
            return 31;
        case Maps::FileInfo::VICTORY_KILL_HERO:
            return 32;
        case Maps::FileInfo::VICTORY_OBTAIN_ARTIFACT:
            return 33;
        case Maps::FileInfo::VICTORY_DEFEAT_OTHER_SIDE:
            return 34;
        case Maps::FileInfo::VICTORY_COLLECT_ENOUGH_GOLD:
            return 35;
        default:
            // This is an unknown condition. Add the logic for it above!
            assert( 0 );
            break;
        }

        return 0;
    }

    const char * getLossConditionText( const uint8_t lossConditionType )
    {
        switch ( lossConditionType ) {
        case Maps::FileInfo::LOSS_EVERYTHING:
            return _( "None." );
        case Maps::FileInfo::LOSS_TOWN:
            return GameOver::GetString( GameOver::LOSS_TOWN );
        case Maps::FileInfo::LOSS_HERO:
            return GameOver::GetString( GameOver::LOSS_HERO );
        case Maps::FileInfo::LOSS_OUT_OF_TIME:
            return _( "Run out of time." );
        default:
            // This is an unknown condition. Add the logic for it above!
            assert( 0 );
            break;
        }

        return {};
    }

    uint32_t getLossIcnIndex( const uint8_t lossConditionType )
    {
        switch ( lossConditionType ) {
        case Maps::FileInfo::LOSS_EVERYTHING:
            return 36;
        case Maps::FileInfo::LOSS_TOWN:
            return 37;
        case Maps::FileInfo::LOSS_HERO:
            return 38;
        case Maps::FileInfo::LOSS_OUT_OF_TIME:
            return 39;
        default:
            // This is an unknown condition. Add the logic for it above!
            assert( 0 );
            break;
        }

        return 0;
    }

    void redrawVictoryCondition( const uint8_t condition, const fheroes2::Rect & roi, const bool yellowFont, fheroes2::Image & output )
    {
        const fheroes2::Sprite & winIcon = fheroes2::AGG::GetICN( ICN::REQUESTS, getVictoryIcnIndex( condition ) );
        fheroes2::Copy( winIcon, 0, 0, output, roi.x + 1, roi.y, winIcon.width(), winIcon.height() );
        const fheroes2::Text winText( getVictoryConditionText( condition ), yellowFont ? fheroes2::FontType::normalYellow() : fheroes2::FontType::normalWhite() );
        winText.drawInRoi( roi.x + 20, roi.y + 2, output, roi );
    }

    void redrawLossCondition( const uint8_t condition, const fheroes2::Rect & roi, const bool yellowFont, fheroes2::Image & output )
    {
        const fheroes2::Sprite & icon = fheroes2::AGG::GetICN( ICN::REQUESTS, getLossIcnIndex( condition ) );
        fheroes2::Copy( icon, 0, 0, output, roi.x + 1, roi.y, icon.width(), icon.height() );
        const fheroes2::Text winText( getLossConditionText( condition ), yellowFont ? fheroes2::FontType::normalYellow() : fheroes2::FontType::normalWhite() );
        winText.drawInRoi( roi.x + 20, roi.y + 2, output, roi );
    }

    class DropBoxList final : public Interface::ListBox<uint8_t>
    {
    public:
        using Interface::ListBox<uint8_t>::ActionListDoubleClick;
        using Interface::ListBox<uint8_t>::ActionListSingleClick;
        using Interface::ListBox<uint8_t>::ActionListPressRight;

        DropBoxList( const DropBoxList & ) = delete;
        DropBoxList & operator=( const DropBoxList & ) = delete;

        explicit DropBoxList( const fheroes2::Point & pt, const int32_t itemsCount, const bool isLossList, const int dropBoxIcn )
            : Interface::ListBox<uint8_t>( pt )
            , _isLossList( isLossList )
        {
            SetAreaMaxItems( itemsCount );

            fheroes2::Display & display = fheroes2::Display::instance();

            const fheroes2::Sprite & image = fheroes2::AGG::GetICN( dropBoxIcn, 0 );

            const int32_t topPartHeight = image.height() - 2;
            const int32_t listWidth = image.width();
            const int32_t middlePartHeight = topPartHeight - 2;
            const int32_t bottomPartHeight = topPartHeight;
            const int32_t listHeight = itemsCount * ( _itemHeight + 2 ) + 6;

            _itemWidth = listWidth - 6;

            _restorer = std::make_unique<fheroes2::ImageRestorer>( display, pt.x, pt.y, listWidth + 1, listHeight );

            // Top part of list background.
            fheroes2::Copy( image, 0, 0, display, pt.x, pt.y, listWidth, topPartHeight );
            const int32_t lineFixOffsetX = pt.x + listWidth;
            fheroes2::Copy( image, 0, 0, display, lineFixOffsetX, pt.y, 1, topPartHeight );

            // Middle part of list background.
            const int32_t middlePartCount = ( listHeight - topPartHeight - bottomPartHeight + middlePartHeight - 1 ) / middlePartHeight;
            int32_t offsetY = topPartHeight;

            for ( int32_t i = 0; i < middlePartCount; ++i ) {
                const int32_t copyHeight = std::min( middlePartHeight, listHeight - bottomPartHeight - offsetY );
                const int32_t posY = pt.y + offsetY;

                fheroes2::Copy( image, 0, 2, display, pt.x, posY, listWidth, copyHeight );
                fheroes2::Copy( image, 0, 2, display, lineFixOffsetX, posY, 1, copyHeight );

                offsetY += middlePartHeight;
            }

            // Bottom part of list background.
            offsetY = pt.y + listHeight - bottomPartHeight;
            fheroes2::Copy( image, 0, 2, display, pt.x, offsetY, listWidth, bottomPartHeight );
            fheroes2::Copy( image, 0, 2, display, lineFixOffsetX, offsetY, 1, bottomPartHeight );

            _background = std::make_unique<fheroes2::ImageRestorer>( display, pt.x + 2, pt.y + 2, listWidth - 3, listHeight - 4 );

            SetAreaItems( { pt.x + 2, pt.y + 5, listWidth - 4, listHeight - 6 } );
        }

        ~DropBoxList() override
        {
            // After closing the drop list we also need to render the restored background.
            _restorer->restore();
            fheroes2::Display::instance().render( _restorer->rect() );
        }

        void RedrawItem( const uint8_t & condition, int32_t dstX, int32_t dstY, bool current ) override
        {
            if ( _isLossList ) {
                redrawLossCondition( condition, { dstX, dstY, _itemWidth, _itemHeight }, current, fheroes2::Display::instance() );
            }
            else {
                redrawVictoryCondition( condition, { dstX, dstY, _itemWidth, _itemHeight }, current, fheroes2::Display::instance() );
            }
        }

        void RedrawBackground( const fheroes2::Point & /*dst*/ ) override
        {
            _background->restore();
        }

        void ActionCurrentUp() override
        {
            // Do nothing.
        }

        void ActionCurrentDn() override
        {
            // Do nothing.
        }

        void ActionListDoubleClick( uint8_t & /* item */ ) override
        {
            _isClicked = true;
        }

        void ActionListSingleClick( uint8_t & /* item */ ) override
        {
            _isClicked = true;
        }

        void ActionListPressRight( uint8_t & /* item */ ) override
        {
            // Do nothing.
        }

        fheroes2::Rect getArea() const
        {
            if ( _restorer == nullptr ) {
                return {};
            }

            return _restorer->rect();
        }

        bool isClicked() const
        {
            return _isClicked;
        }

    private:
        bool _isClicked{ false };
        bool _isLossList{ false };
        int32_t _itemWidth;
        int32_t _itemHeight{ fheroes2::getFontHeight( fheroes2::FontSize::NORMAL ) + 1 };
        std::unique_ptr<fheroes2::ImageRestorer> _restorer;
        std::unique_ptr<fheroes2::ImageRestorer> _background;
    };

    class VictoryConditionUI final
    {
    public:
        VictoryConditionUI( fheroes2::Image & output, const fheroes2::Rect & roi, const Maps::Map_Format::MapFormat & mapFormat )
            : _conditionType( mapFormat.victoryConditionType )
            , _isNormalVictoryAllowed( mapFormat.allowNormalVictory )
            , _isVictoryConditionApplicableForAI( mapFormat.isVictoryConditionApplicableForAI )
            , _restorer( output, roi.x, roi.y, roi.width, roi.height )
        {
            // Set the initial state for all victory conditions.
            switch ( _conditionType ) {
            case Maps::FileInfo::VICTORY_DEFEAT_EVERYONE:
                // This condition has no extra options.

                break;
            case Maps::FileInfo::VICTORY_CAPTURE_TOWN:
                if ( mapFormat.victoryConditionMetadata.size() == 3 ) {
                    std::copy( mapFormat.victoryConditionMetadata.begin(), mapFormat.victoryConditionMetadata.end(), _townToCapture.begin() );
                }

                break;
            case Maps::FileInfo::VICTORY_KILL_HERO:
                if ( mapFormat.victoryConditionMetadata.size() == 3 ) {
                    std::copy( mapFormat.victoryConditionMetadata.begin(), mapFormat.victoryConditionMetadata.end(), _heroToKill.begin() );
                }

                break;
            case Maps::FileInfo::VICTORY_OBTAIN_ARTIFACT:
                if ( mapFormat.victoryConditionMetadata.size() == 1 ) {
                    // In original game's map format '0' stands for any Ultimate Artifact.
                    _victoryArtifactId = ( mapFormat.victoryConditionMetadata[0] == 0 ) ? ultimateArtifactId : mapFormat.victoryConditionMetadata[0];
                }

                break;
            case Maps::FileInfo::VICTORY_COLLECT_ENOUGH_GOLD: {
                if ( mapFormat.victoryConditionMetadata.size() == 1 ) {
                    _goldAccumulationValue.setValue( static_cast<int32_t>( mapFormat.victoryConditionMetadata[0] ) );
                }

                break;
            }
            default:
                // Did you add more conditions? Add the logic for them!
                assert( 0 );

<<<<<<< HEAD
                // Reset the unknown condition to the default condition type.
                _conditionType = Maps::FileInfo::VICTORY_DEFEAT_EVERYONE;

=======
>>>>>>> 6e67dc50
                break;
            }

            // Make the heroes and towns vectors.
            for ( const Maps::Map_Format::TileInfo & mapTile : mapFormat.tiles ) {
                for ( const Maps::Map_Format::TileObjectInfo & object : mapTile.objects ) {
                    // List the towns.
                    if ( object.group == Maps::ObjectGroup::KINGDOM_TOWNS ) {
                    }
                    else if ( object.group == Maps::ObjectGroup::KINGDOM_HEROES /*|| Maps::isJailObject( objectIter->group, objectIter->index )*/ ) {
                    }
                }
            }
        }

        void setConditionType( const uint8_t victoryConditionType )
        {
            _conditionType = victoryConditionType;
        }

        void getConditionMetadata( Maps::Map_Format::MapFormat & mapFormat ) const
        {
            assert( mapFormat.victoryConditionType == _conditionType );

            switch ( _conditionType ) {
            case Maps::FileInfo::VICTORY_DEFEAT_EVERYONE:
                // This condition has no metadata.
                mapFormat.victoryConditionMetadata.clear();

                mapFormat.allowNormalVictory = false;
                mapFormat.isVictoryConditionApplicableForAI = false;

                return;
            case Maps::FileInfo::VICTORY_CAPTURE_TOWN:
                if ( mapFormat.victoryConditionMetadata.size() != 3 ) {
                    mapFormat.victoryConditionMetadata.resize( 3 );
                }

                mapFormat.allowNormalVictory = _isNormalVictoryAllowed;
                mapFormat.isVictoryConditionApplicableForAI = _isVictoryConditionApplicableForAI;

                break;
            case Maps::FileInfo::VICTORY_KILL_HERO:
                if ( mapFormat.victoryConditionMetadata.size() != 3 ) {
                    mapFormat.victoryConditionMetadata.resize( 3 );
                }

                mapFormat.allowNormalVictory = false;
                mapFormat.isVictoryConditionApplicableForAI = false;

                break;
            case Maps::FileInfo::VICTORY_OBTAIN_ARTIFACT:
                if ( mapFormat.victoryConditionMetadata.size() != 1 ) {
                    mapFormat.victoryConditionMetadata.resize( 1 );
                }

                mapFormat.isVictoryConditionApplicableForAI = false;

                // In original game's map format '0' stands for any Ultimate Artifact. Set it also to '0' for the compatibility.
                mapFormat.victoryConditionMetadata[0] = ( _victoryArtifactId == ultimateArtifactId ) ? 0 : _victoryArtifactId;
                mapFormat.allowNormalVictory = _isNormalVictoryAllowed;

                return;
            case Maps::FileInfo::VICTORY_COLLECT_ENOUGH_GOLD:
                if ( mapFormat.victoryConditionMetadata.size() != 1 ) {
                    mapFormat.victoryConditionMetadata.resize( 1 );
                }

                mapFormat.isVictoryConditionApplicableForAI = false;

                mapFormat.victoryConditionMetadata[0] = static_cast<uint32_t>( _goldAccumulationValue.getValue() );
                mapFormat.allowNormalVictory = _isNormalVictoryAllowed;

                return;
            default:
                // Did you add more conditions? Add the logic for them!
                assert( 0 );

                // Reset the unknown condition to the default condition type.
                mapFormat.victoryConditionType = Maps::FileInfo::VICTORY_DEFEAT_EVERYONE;

                mapFormat.allowNormalVictory = false;
                mapFormat.isVictoryConditionApplicableForAI = false;

                break;
            }
        }

        void render( fheroes2::Image & output, const bool isEvilInterface, const bool renderEverything )
        {
<<<<<<< HEAD
            if ( redrawStaticItemsForCurrentContion ) {
                _restorer.restore();
=======
            if ( renderEverything ) {
>>>>>>> 6e67dc50
                // Restore background to make sure that other UI elements aren't being rendered.
                _restorer.restore();
            }

            switch ( _conditionType ) {
            case Maps::FileInfo::VICTORY_DEFEAT_EVERYONE:
                // No special UI is needed.

                break;
            case Maps::FileInfo::VICTORY_CAPTURE_TOWN:
                if ( redrawStaticItemsForCurrentContion ) {
                    const fheroes2::Rect roi{ _restorer.rect() };

                    _allowVictoryConditionForAIRoi = Editor::drawCheckboxWithText( _allowVictoryConditionForAI, _( "Allow this condition also for AI" ), output,
                                                                                   roi.x + 5, roi.y + 10, isEvilInterface );
                    _allowNormalVictoryRoi
                        = Editor::drawCheckboxWithText( _allowNormalVictory, _( "Allow standard victory conditions" ), output, roi.x + 5, roi.y + 35, isEvilInterface );
                }

                if ( _isNormalVictoryAllowed ) {
                    _allowNormalVictory.show();
                }
                else {
                    _allowNormalVictory.hide();
                }

                if ( _isVictoryConditionApplicableForAI ) {
                    _allowVictoryConditionForAI.show();
                }
                else {
                    _allowVictoryConditionForAI.hide();
                }

                break;
            case Maps::FileInfo::VICTORY_KILL_HERO:
                break;
            case Maps::FileInfo::VICTORY_OBTAIN_ARTIFACT: {
                if ( renderEverything ) {
                    const fheroes2::Rect roi{ _restorer.rect() };

                    const fheroes2::Sprite & artifactFrame = fheroes2::AGG::GetICN( ICN::RESOURCE, 7 );
                    _artifactRoi = { roi.x + ( roi.width - artifactFrame.width() ) / 2, roi.y + 4, artifactFrame.width(), artifactFrame.height() };

                    fheroes2::Blit( artifactFrame, output, _artifactRoi.x, _artifactRoi.y );

                    _allowNormalVictoryRoi = Editor::drawCheckboxWithText( _allowNormalVictory, _( "Allow standard victory conditions" ), output, roi.x + 5,
                                                                           roi.y + _artifactRoi.height + 10, isEvilInterface );
                }

                const fheroes2::Sprite & artifactImage = fheroes2::AGG::GetICN( ICN::ARTIFACT, Artifact( static_cast<int>( _victoryArtifactId ) ).IndexSprite64() );

                fheroes2::Copy( artifactImage, 0, 0, output, _artifactRoi.x + 6, _artifactRoi.y + 6, artifactImage.width(), artifactImage.height() );

                if ( _isNormalVictoryAllowed ) {
                    _allowNormalVictory.show();
                }
                else {
                    _allowNormalVictory.hide();
                }

                break;
            }
            case Maps::FileInfo::VICTORY_COLLECT_ENOUGH_GOLD: {
                if ( renderEverything ) {
                    const fheroes2::Size valueSectionUiSize = fheroes2::ValueSelectionDialogElement::getArea();
                    const fheroes2::Rect roi{ _restorer.rect() };
                    const fheroes2::Point uiOffset{ roi.x + ( roi.width - valueSectionUiSize.width ) / 2, roi.y };

                    _goldAccumulationValue.setOffset( uiOffset );
                    _goldAccumulationValue.draw( output );

                    const fheroes2::Text text( _( "Gold:" ), fheroes2::FontType::normalWhite() );
                    text.draw( uiOffset.x - text.width() - 5, roi.y + ( valueSectionUiSize.height - text.height() ) / 2 + 2, output );

                    _allowNormalVictoryRoi = Editor::drawCheckboxWithText( _allowNormalVictory, _( "Allow standard victory conditions" ), output, roi.x + 5,
                                                                           roi.y + valueSectionUiSize.height + 10, isEvilInterface );
                }

                _goldAccumulationValue.draw( output );
                if ( _isNormalVictoryAllowed ) {
                    _allowNormalVictory.show();
                }
                else {
                    _allowNormalVictory.hide();
                }

                break;
            }
            default:
                // Did you add more conditions? Add the logic for them!
                assert( 0 );

                break;
            }
        }

        bool processEvents()
        {
            switch ( _conditionType ) {
            case Maps::FileInfo::VICTORY_DEFEAT_EVERYONE:
                // No events to process.

                return false;
            case Maps::FileInfo::VICTORY_CAPTURE_TOWN: {
                LocalEvent & le = LocalEvent::Get();

                if ( le.MouseClickLeft( _allowNormalVictoryRoi ) ) {
                    _isNormalVictoryAllowed = !_isNormalVictoryAllowed;

                    return true;
                }

                if ( le.MouseClickLeft( _allowVictoryConditionForAIRoi ) ) {
                    _isVictoryConditionApplicableForAI = !_isVictoryConditionApplicableForAI;

                    return true;
                }

                break;
            }
            case Maps::FileInfo::VICTORY_KILL_HERO:
                break;
            case Maps::FileInfo::VICTORY_OBTAIN_ARTIFACT: {
                LocalEvent & le = LocalEvent::Get();

                if ( le.MouseClickLeft( _artifactRoi ) ) {
                    const Artifact artifact = Dialog::selectArtifact( static_cast<int>( _victoryArtifactId ), true );

                    if ( artifact.isValid() || artifact.GetID() == Artifact::EDITOR_ANY_ULTIMATE_ARTIFACT ) {
                        _victoryArtifactId = artifact.GetID();
                    }

                    return true;
                }

                if ( le.isMouseRightButtonPressedInArea( _artifactRoi ) ) {
                    fheroes2::ArtifactDialogElement( Artifact( static_cast<int>( _victoryArtifactId ) ) ).showPopup( Dialog::ZERO );

                    return false;
                }

                if ( le.MouseClickLeft( _allowNormalVictoryRoi ) ) {
                    _isNormalVictoryAllowed = !_isNormalVictoryAllowed;

                    return true;
                }

                break;
            }
            case Maps::FileInfo::VICTORY_COLLECT_ENOUGH_GOLD:
                if ( _goldAccumulationValue.processEvents() ) {
                    return true;
                }

                if ( LocalEvent::Get().MouseClickLeft( _allowNormalVictoryRoi ) ) {
                    _isNormalVictoryAllowed = !_isNormalVictoryAllowed;

                    return true;
                }

                break;
            default:
                // Did you add more conditions? Add the logic for them!
                assert( 0 );

                break;
            }

            return false;
        }

    private:
        uint8_t _conditionType{ Maps::FileInfo::VICTORY_DEFEAT_EVERYONE };
        bool _isNormalVictoryAllowed{ false };
        bool _isVictoryConditionApplicableForAI{ false };
        uint32_t _victoryArtifactId{ ultimateArtifactId };
        // Town or hero loss metadata include: X position, Y position, color.
        std::array<uint32_t, 3> _heroToKill{ 0 };
        std::array<uint32_t, 3> _townToCapture{ 0 };

        fheroes2::ImageRestorer _restorer;

        fheroes2::ValueSelectionDialogElement _goldAccumulationValue{ 10000, 1000000, 10000, 1000, {} };

        fheroes2::MovableSprite _allowNormalVictory;
        fheroes2::MovableSprite _allowVictoryConditionForAI;
        fheroes2::Rect _allowNormalVictoryRoi;
        fheroes2::Rect _allowVictoryConditionForAIRoi;
        fheroes2::Rect _artifactRoi;
    };

    class LossConditionUI final
    {
    public:
        LossConditionUI( fheroes2::Image & output, const fheroes2::Rect & roi, const Maps::Map_Format::MapFormat & mapFormat )
            : _conditionType( mapFormat.lossConditionType )
            , _restorer( output, roi.x, roi.y, roi.width, roi.height )
        {
            switch ( _conditionType ) {
            case Maps::FileInfo::LOSS_EVERYTHING:
                // This condition has no metadata.

                break;
            case Maps::FileInfo::LOSS_OUT_OF_TIME:
                if ( mapFormat.lossConditionMetadata.size() == 1 ) {
                    _outOfTimeValue.setValue( static_cast<int32_t>( mapFormat.lossConditionMetadata[0] ) );
                }

                break;
            default:
                // Did you add more conditions? Add the logic for them!
                assert( 0 );

                break;
            }
        }

        void setConditionType( const uint8_t lossConditionType )
        {
            _conditionType = lossConditionType;
        }

        void getConditionMetadata( Maps::Map_Format::MapFormat & mapFormat ) const
        {
            assert( _conditionType == mapFormat.lossConditionType );

            switch ( _conditionType ) {
            case Maps::FileInfo::LOSS_EVERYTHING:
                // This condition has no metadata.
                mapFormat.lossConditionMetadata.clear();

                break;
            case Maps::FileInfo::LOSS_OUT_OF_TIME:
                if ( mapFormat.lossConditionMetadata.size() != 1 ) {
                    mapFormat.lossConditionMetadata.resize( 1 );
                }

                mapFormat.lossConditionMetadata[0] = static_cast<uint32_t>( _outOfTimeValue.getValue() );

                break;
            default:
                // Did you add more conditions? Add the logic for them!
                assert( 0 );

                // Reset the unknown condition to the default condition type.
                mapFormat.lossConditionType = Maps::FileInfo::LOSS_EVERYTHING;

                break;
            }
        }

        void render( fheroes2::Image & output )
        {
            // Restore background to make sure that other UI elements aren't being rendered.
            _restorer.restore();

            switch ( _conditionType ) {
            case Maps::FileInfo::LOSS_EVERYTHING:
                // No special UI is needed.

                break;
            case Maps::FileInfo::LOSS_OUT_OF_TIME: {
                const fheroes2::Rect roi{ _restorer.x(), _restorer.y(), _restorer.width(), _restorer.height() };
                const fheroes2::Point uiOffset{ roi.x + ( roi.width - fheroes2::ValueSelectionDialogElement::getArea().width ) / 2, roi.y };

                _outOfTimeValue.setOffset( uiOffset );
                _outOfTimeValue.draw( output );

                fheroes2::Text text( _( "Days:" ), fheroes2::FontType::normalWhite() );
                text.draw( uiOffset.x - text.width() - 5, roi.y + ( fheroes2::ValueSelectionDialogElement::getArea().height - text.height() ) / 2 + 2, output );

                const int32_t offsetY = roi.y + fheroes2::ValueSelectionDialogElement::getArea().height + 14;

                std::string message = _( "Day: %{day} Week: %{week} Month: %{month}" );
                int32_t days = _outOfTimeValue.getValue();
                const int32_t month = ( days - 1 ) / daysInMonth;
                days -= month * daysInMonth;

                StringReplace( message, "%{day}", ( ( days - 1 ) % 7 ) + 1 );
                StringReplace( message, "%{week}", ( ( days - 1 ) / 7 ) + 1 );
                StringReplace( message, "%{month}", month + 1 );

                text.set( std::move( message ), fheroes2::FontType::normalWhite() );
                text.draw( roi.x, offsetY, roi.width, output );

                break;
            }
            default:
                // Did you add more conditions? Add the logic for them!
                assert( 0 );

                break;
            }
        }

        bool processEvents()
        {
            switch ( _conditionType ) {
            case Maps::FileInfo::LOSS_EVERYTHING:
                // No events to process.

                return false;
            case Maps::FileInfo::LOSS_OUT_OF_TIME:
                return _outOfTimeValue.processEvents();
            default:
                // Did you add more conditions? Add the logic for them!
                assert( 0 );

                break;
            }

            return false;
        }

    private:
        uint8_t _conditionType{ Maps::FileInfo::LOSS_EVERYTHING };

        fheroes2::ImageRestorer _restorer;

        fheroes2::ValueSelectionDialogElement _outOfTimeValue{ 1, 10 * daysInYear, daysInMonth, 1, {} };
    };

    uint8_t showWinLoseList( const fheroes2::Point & offset, const uint8_t selectedCondition, const bool isLossList, const int dropBoxIcn )
    {
        std::vector<uint8_t> conditions = isLossList ? supportedLossConditions : supportedVictoryConditions;
        assert( std::find( conditions.begin(), conditions.end(), selectedCondition ) != conditions.end() );

        DropBoxList conditionList( offset, static_cast<int32_t>( conditions.size() ), isLossList, dropBoxIcn );
        conditionList.SetListContent( conditions );
        conditionList.SetCurrent( selectedCondition );
        conditionList.Redraw();

        const fheroes2::Rect listArea( conditionList.getArea() );

        fheroes2::Display & display = fheroes2::Display::instance();
        display.render( listArea );

        LocalEvent & le = LocalEvent::Get();

        while ( le.HandleEvents() ) {
            conditionList.QueueEventProcessing();

            if ( conditionList.isClicked() || Game::HotKeyPressEvent( Game::HotKeyEvent::DEFAULT_OKAY ) ) {
                assert( conditionList.IsValid() );

                return conditionList.GetCurrent();
            }

            if ( le.MouseClickLeft() || Game::HotKeyPressEvent( Game::HotKeyEvent::DEFAULT_CANCEL ) ) {
                break;
            }

            if ( conditionList.IsNeedRedraw() ) {
                conditionList.Redraw();
                display.render( listArea );
            }
        }

        return selectedCondition;
    }

    uint32_t getPlayerIcnIndex( const Maps::Map_Format::MapFormat & mapFormat, const int currentColor )
    {
        if ( !( mapFormat.availablePlayerColors & currentColor ) ) {
            // This player is not available.
            assert( 0 );

            return 70;
        }

        if ( mapFormat.humanPlayerColors & currentColor ) {
            if ( mapFormat.computerPlayerColors & currentColor ) {
                // Both AI and human can choose this player color.
                return 82;
            }

            // Human only.
            return 9;
        }

        if ( mapFormat.computerPlayerColors & currentColor ) {
            // AI only.
            return 3;
        }

        // It is not possible to have available player which is not allowed to be controlled by AI or human.
        assert( 0 );

        return 70;
    }

    size_t getDifficultyIndex( const uint8_t difficulty )
    {
        switch ( difficulty ) {
        case Difficulty::EASY:
            return 0;
        case Difficulty::NORMAL:
            return 1;
        case Difficulty::HARD:
            return 2;
        case Difficulty::EXPERT:
            return 3;
        default:
            // Did you add a new difficulty mode? Add the corresponding case above!
            assert( 0 );
            break;
        }

        return 0;
    }

    uint8_t setDifficultyByIndex( const size_t difficultyIndex )
    {
        switch ( difficultyIndex ) {
        case 0:
            return Difficulty::EASY;
        case 1:
            return Difficulty::NORMAL;
        case 2:
            return Difficulty::HARD;
        case 3:
            return Difficulty::EXPERT;
        default:
            // Did you add a new difficulty mode? Add the corresponding case above!
            assert( 0 );
            break;
        }

        return Difficulty::EASY;
    }
}

namespace Editor
{
    bool mapSpecificationsDialog( Maps::Map_Format::MapFormat & mapFormat )
    {
        // Verify victory and loss condition types.
        if ( std::find( supportedVictoryConditions.begin(), supportedVictoryConditions.end(), mapFormat.victoryConditionType ) == supportedVictoryConditions.end() ) {
            assert( 0 );
            mapFormat.victoryConditionType = Maps::FileInfo::VICTORY_DEFEAT_EVERYONE;
        }

        if ( std::find( supportedLossConditions.begin(), supportedLossConditions.end(), mapFormat.lossConditionType ) == supportedLossConditions.end() ) {
            assert( 0 );
            mapFormat.lossConditionType = Maps::FileInfo::LOSS_EVERYTHING;
        }

        const CursorRestorer cursorRestorer( true, Cursor::POINTER );

        fheroes2::Display & display = fheroes2::Display::instance();

        const bool isDefaultScreenSize = display.isDefaultSize();

        fheroes2::StandardWindow background( fheroes2::Display::DEFAULT_WIDTH, fheroes2::Display::DEFAULT_HEIGHT, !isDefaultScreenSize );
        const fheroes2::Rect activeArea( background.activeArea() );

        const bool isEvilInterface = Settings::Get().isEvilInterfaceEnabled();

        if ( isDefaultScreenSize ) {
            const fheroes2::Sprite & backgroundImage = fheroes2::AGG::GetICN( isEvilInterface ? ICN::STONEBAK_EVIL : ICN::STONEBAK, 0 );
            fheroes2::Copy( backgroundImage, 0, 0, display, activeArea );
        }

        if ( mapFormat.name.empty() ) {
            mapFormat.name = "My Map";
        }

        // Map name.
        const fheroes2::Sprite & scenarioBox = fheroes2::AGG::GetICN( isEvilInterface ? ICN::METALLIC_BORDERED_TEXTBOX_EVIL : ICN::METALLIC_BORDERED_TEXTBOX_GOOD, 0 );
        const fheroes2::Rect scenarioBoxRoi( activeArea.x + ( activeArea.width - scenarioBox.width() ) / 2, activeArea.y + 10, scenarioBox.width(),
                                             scenarioBox.height() );
        const fheroes2::Rect mapNameRoi( scenarioBoxRoi.x + 6, scenarioBoxRoi.y + 5, scenarioBoxRoi.width - 12, scenarioBoxRoi.height - 11 );

        fheroes2::Copy( scenarioBox, 0, 0, display, scenarioBoxRoi );
        fheroes2::addGradientShadow( scenarioBox, display, scenarioBoxRoi.getPosition(), { -5, 5 } );

        fheroes2::Text text( mapFormat.name, fheroes2::FontType::normalWhite() );
        text.drawInRoi( mapNameRoi.x, mapNameRoi.y + 3, mapNameRoi.width, display, mapNameRoi );

        // Players setting (AI or human).
        const int32_t availablePlayersCount = Color::Count( mapFormat.availablePlayerColors );
        int32_t offsetX = activeArea.x + ( activeArea.width - availablePlayersCount * playerStepX ) / 2;
        int32_t offsetY = scenarioBoxRoi.y + scenarioBoxRoi.height + 10;

        std::vector<fheroes2::Rect> playerRects( availablePlayersCount );
        const Colors availableColors( mapFormat.availablePlayerColors );

        const fheroes2::Sprite & playerIconShadow = fheroes2::AGG::GetICN( ICN::NGEXTRA, 61 );
        for ( int32_t i = 0; i < availablePlayersCount; ++i ) {
            playerRects[i].x = offsetX + i * playerStepX;
            playerRects[i].y = offsetY;

            fheroes2::Blit( playerIconShadow, display, playerRects[i].x - 5, playerRects[i].y + 3 );

            const uint32_t icnIndex = Color::GetIndex( availableColors[i] ) + getPlayerIcnIndex( mapFormat, availableColors[i] );

            const fheroes2::Sprite & playerIcon = fheroes2::AGG::GetICN( ICN::NGEXTRA, icnIndex );
            playerRects[i].width = playerIcon.width();
            playerRects[i].height = playerIcon.height();
            fheroes2::Copy( playerIcon, 0, 0, display, playerRects[i].x, playerRects[i].y, playerRects[i].width, playerRects[i].height );
        }

        // Draw difficulty icons.
        offsetX = activeArea.x + 15;
        offsetY = scenarioBoxRoi.y + scenarioBoxRoi.height + 65;

        text.set( _( "Map Difficulty" ), fheroes2::FontType::normalWhite() );
        text.draw( offsetX + ( difficultyStepX * 4 - text.width() ) / 2, scenarioBoxRoi.y + scenarioBoxRoi.height + 65, display );

        std::array<fheroes2::Rect, 4> difficultyRects;
        offsetY += 23;

        const fheroes2::Sprite & difficultyCursorSprite = fheroes2::AGG::GetICN( ICN::NGEXTRA, 62 );
        const int32_t difficultyIconSideLength = difficultyCursorSprite.width();
        const int difficultyIcnIndex = isEvilInterface ? 1 : 0;

        for ( int i = 0; i < 4; ++i ) {
            difficultyRects[i].x = offsetX + difficultyStepX * i;
            difficultyRects[i].y = offsetY;
            difficultyRects[i].width = difficultyIconSideLength;
            difficultyRects[i].height = difficultyIconSideLength;

            const fheroes2::Sprite & icon = fheroes2::AGG::GetICN( ICN::DIFFICULTY_ICON_EASY + i, difficultyIcnIndex );
            fheroes2::Copy( icon, 0, 0, display, difficultyRects[i] );
            fheroes2::addGradientShadow( icon, display, { difficultyRects[i].x, difficultyRects[i].y }, { -5, 5 } );

            difficultyRects[i].x -= 3;
            difficultyRects[i].y -= 3;

            text.set( Difficulty::String( setDifficultyByIndex( i ) ), fheroes2::FontType::smallWhite() );
            text.draw( difficultyRects[i].x + ( difficultyRects[i].width - text.width() ) / 2, difficultyRects[i].y + difficultyRects[i].height + 7, display );
        }

        fheroes2::MovableSprite difficultyCursor( difficultyCursorSprite );

        size_t difficultyIndex = getDifficultyIndex( mapFormat.difficulty );
        difficultyCursor.setPosition( difficultyRects[difficultyIndex].x, difficultyRects[difficultyIndex].y );
        difficultyCursor.redraw();

        // Map description.
        offsetX = activeArea.x + activeArea.width - descriptionBoxWidth - 15;
        offsetY -= 23;

        text.set( _( "Map Description" ), fheroes2::FontType::normalWhite() );
        text.draw( offsetX + ( descriptionBoxWidth - text.width() ) / 2, offsetY, display );

        offsetY += 25;
        const fheroes2::Rect descriptionTextRoi( offsetX, offsetY, descriptionBoxWidth, descriptionBoxHeight );
        background.applyTextBackgroundShading( { descriptionTextRoi.x - 6, descriptionTextRoi.y - 6, descriptionTextRoi.width + 12, descriptionTextRoi.height + 12 } );
        fheroes2::ImageRestorer descriptionBackground( display, descriptionTextRoi.x, descriptionTextRoi.y, descriptionTextRoi.width, descriptionTextRoi.height );

        text.set( mapFormat.description, fheroes2::FontType::normalWhite() );
        text.drawInRoi( descriptionTextRoi.x, descriptionTextRoi.y, descriptionTextRoi.width, display, descriptionTextRoi );

        // Victory conditions.
        offsetY += descriptionTextRoi.height + 20;

        text.set( _( "Special Victory Condition" ), fheroes2::FontType::normalWhite() );
        text.draw( activeArea.x + activeArea.width / 4 - text.width() / 2, offsetY, display );

        offsetY += 20;

        const int dropListIcn = isEvilInterface ? ICN::DROPLISL_EVIL : ICN::DROPLISL;
        const fheroes2::Sprite & itemBackground = fheroes2::AGG::GetICN( dropListIcn, 0 );
        const int32_t itemBackgroundWidth = itemBackground.width();
        const int32_t itemBackgroundHeight = itemBackground.height();
        const int32_t itemBackgroundOffsetX = activeArea.width / 4 - itemBackgroundWidth / 2 - 11;

        offsetX = activeArea.x + itemBackgroundOffsetX;
        fheroes2::Copy( itemBackground, 0, 0, display, offsetX, offsetY, itemBackgroundWidth, itemBackgroundHeight );
        const fheroes2::Rect victoryTextRoi( offsetX + 2, offsetY + 3, itemBackgroundWidth - 4, itemBackgroundHeight - 5 );

        redrawVictoryCondition( mapFormat.victoryConditionType, victoryTextRoi, false, display );

        const fheroes2::Sprite & dropListButtonSprite = fheroes2::AGG::GetICN( dropListIcn, 1 );
        const fheroes2::Sprite & dropListButtonPressedSprite = fheroes2::AGG::GetICN( dropListIcn, 2 );

        fheroes2::ButtonSprite victoryDroplistButton( offsetX + itemBackgroundWidth, offsetY, dropListButtonSprite, dropListButtonPressedSprite );
        const fheroes2::Rect victoryDroplistButtonRoi( fheroes2::getBoundaryRect( victoryDroplistButton.area(), victoryTextRoi ) );
        victoryDroplistButton.draw();

        offsetY += 30;

        const fheroes2::Rect victoryConditionUIRoi{ offsetX, offsetY, victoryDroplistButtonRoi.width, 150 };
        VictoryConditionUI victoryConditionUI( display, victoryConditionUIRoi, mapFormat );

        victoryConditionUI.render( display, isEvilInterface, true );

        // Loss conditions.
        offsetY = descriptionTextRoi.y + descriptionTextRoi.height + 20;

        text.set( _( "Special Loss Condition" ), fheroes2::FontType::normalWhite() );
        text.draw( activeArea.x + 3 * activeArea.width / 4 - text.width() / 2, offsetY, display );

        offsetY += 20;
        offsetX = activeArea.x + activeArea.width / 2 + itemBackgroundOffsetX;
        fheroes2::Copy( itemBackground, 0, 0, display, offsetX, offsetY, itemBackgroundWidth, itemBackground.height() );
        const fheroes2::Rect lossTextRoi( offsetX + 2, offsetY + 3, victoryTextRoi.width, victoryTextRoi.height );

        redrawLossCondition( mapFormat.lossConditionType, lossTextRoi, false, display );

        fheroes2::ButtonSprite lossDroplistButton( offsetX + itemBackgroundWidth, offsetY, dropListButtonSprite, dropListButtonPressedSprite );
        const fheroes2::Rect lossDroplistButtonRoi( fheroes2::getBoundaryRect( lossDroplistButton.area(), lossTextRoi ) );
        lossDroplistButton.draw();

        offsetY += 30;

        const fheroes2::Rect lossConditionUIRoi{ offsetX, offsetY, lossDroplistButtonRoi.width, 150 };
        LossConditionUI lossConditionUI( display, lossConditionUIRoi, mapFormat );

        lossConditionUI.render( display );

        // Buttons.
        fheroes2::Button buttonCancel;
        const int buttonCancelIcn = isEvilInterface ? ICN::BUTTON_SMALL_CANCEL_EVIL : ICN::BUTTON_SMALL_CANCEL_GOOD;
        background.renderButton( buttonCancel, buttonCancelIcn, 0, 1, { 20, 6 }, fheroes2::StandardWindow::Padding::BOTTOM_RIGHT );
        const fheroes2::Rect buttonCancelRoi( buttonCancel.area() );

        fheroes2::Button buttonOk;
        const int buttonOkIcn = isEvilInterface ? ICN::BUTTON_SMALL_OKAY_EVIL : ICN::BUTTON_SMALL_OKAY_GOOD;
        background.renderButton( buttonOk, buttonOkIcn, 0, 1, { 20 + buttonCancelRoi.width + 10, 6 }, fheroes2::StandardWindow::Padding::BOTTOM_RIGHT );
        const fheroes2::Rect buttonOkRoi( buttonOk.area() );

        fheroes2::Button buttonRumors;
        const int buttonRumorsIcn = isEvilInterface ? ICN::BUTTON_RUMORS_EVIL : ICN::BUTTON_RUMORS_GOOD;
        background.renderButton( buttonRumors, buttonRumorsIcn, 0, 1, { 20, 6 }, fheroes2::StandardWindow::Padding::BOTTOM_LEFT );
        const fheroes2::Rect buttonRumorsRoi( buttonRumors.area() );

        fheroes2::Button buttonEvents;
        const int buttonEventsIcn = isEvilInterface ? ICN::BUTTON_EVENTS_EVIL : ICN::BUTTON_EVENTS_GOOD;
        background.renderButton( buttonEvents, buttonEventsIcn, 0, 1, { 20 + buttonRumorsRoi.width + 10, 6 }, fheroes2::StandardWindow::Padding::BOTTOM_LEFT );
        const fheroes2::Rect buttonEventsRoi( buttonEvents.area() );

        LocalEvent & le = LocalEvent::Get();

        display.render( background.totalArea() );

        while ( le.HandleEvents() ) {
            buttonOk.drawOnState( le.isMouseLeftButtonPressedInArea( buttonOkRoi ) );
            buttonCancel.drawOnState( le.isMouseLeftButtonPressedInArea( buttonCancelRoi ) );
            buttonRumors.drawOnState( le.isMouseLeftButtonPressedInArea( buttonRumorsRoi ) );
            buttonEvents.drawOnState( le.isMouseLeftButtonPressedInArea( buttonEventsRoi ) );
            victoryDroplistButton.drawOnState( le.isMouseLeftButtonPressedInArea( victoryDroplistButtonRoi ) );
            lossDroplistButton.drawOnState( le.isMouseLeftButtonPressedInArea( lossDroplistButtonRoi ) );

            if ( Game::HotKeyPressEvent( Game::HotKeyEvent::DEFAULT_CANCEL ) || le.MouseClickLeft( buttonCancelRoi ) ) {
                return false;
            }

            if ( Game::HotKeyPressEvent( Game::HotKeyEvent::DEFAULT_OKAY ) || le.MouseClickLeft( buttonOkRoi ) ) {
                break;
            }

            if ( victoryConditionUI.processEvents() ) {
                victoryConditionUI.render( display, isEvilInterface, false );
                display.render( victoryConditionUIRoi );
            }
            else if ( lossConditionUI.processEvents() ) {
                lossConditionUI.render( display );
                display.render( lossConditionUIRoi );
            }
            else if ( le.MouseClickLeft( buttonRumorsRoi ) ) {
                auto temp = mapFormat.rumors;
                if ( openRumorWindow( temp ) ) {
                    mapFormat.rumors = std::move( temp );
                }

                display.render( background.totalArea() );
            }
            else if ( le.MouseClickLeft( buttonEventsRoi ) ) {
                auto temp = mapFormat.dailyEvents;
                if ( openDailyEventsWindow( temp, mapFormat.humanPlayerColors, mapFormat.computerPlayerColors ) ) {
                    mapFormat.dailyEvents = std::move( temp );
                }

                display.render( background.totalArea() );
            }
            else if ( le.MouseClickLeft( mapNameRoi ) ) {
                // TODO: Edit texts directly in this dialog.

                std::string editableMapName = mapFormat.name;
                if ( Dialog::inputString( _( "Change Map Name" ), editableMapName, {}, maxMapNameLength, false, true ) ) {
                    mapFormat.name = std::move( editableMapName );
                    text.set( mapFormat.name, fheroes2::FontType::normalWhite() );
                    fheroes2::Copy( scenarioBox, 0, 0, display, scenarioBoxRoi );
                    text.drawInRoi( mapNameRoi.x, mapNameRoi.y + 3, mapNameRoi.width, display, mapNameRoi );

                    display.render( scenarioBoxRoi );
                }
            }
            else if ( le.MouseClickLeft( descriptionTextRoi ) ) {
                // TODO: Edit texts directly in this dialog.
                // TODO: Limit description to 5 text lines.

                std::string signText = mapFormat.description;
                if ( Dialog::inputString( _( "Change Map Description" ), signText, {}, 150, true, true ) ) {
                    mapFormat.description = std::move( signText );

                    text.set( mapFormat.description, fheroes2::FontType::normalWhite() );

                    // TODO: Remove this temporary fix when direct text edit with text length checks is implemented.
                    if ( text.rows( descriptionTextRoi.width ) > 5 ) {
                        fheroes2::showStandardTextMessage(
                            _( "Warning" ), _( "The entered map description exceeds the maximum allowed 5 rows. It will be shortened to fit the map description field." ),
                            Dialog::OK );

                        // As a temporary solution we cut the end of the text to fit 5 rows.
                        while ( text.rows( descriptionTextRoi.width ) > 5 ) {
                            mapFormat.description.pop_back();
                            text.set( mapFormat.description, fheroes2::FontType::normalWhite() );
                        }
                    }

                    descriptionBackground.restore();
                    text.drawInRoi( descriptionTextRoi.x, descriptionTextRoi.y, descriptionTextRoi.width, display, descriptionTextRoi );
                    display.render( descriptionTextRoi );
                }
            }
            else if ( le.MouseClickLeft( victoryDroplistButtonRoi ) ) {
                const uint8_t result
                    = showWinLoseList( { victoryTextRoi.x - 2, victoryTextRoi.y + victoryTextRoi.height }, mapFormat.victoryConditionType, false, dropListIcn );

                if ( result != mapFormat.victoryConditionType ) {
                    mapFormat.victoryConditionType = result;

                    victoryConditionUI.setConditionType( mapFormat.victoryConditionType );
                    victoryConditionUI.render( display, isEvilInterface, true );

                    fheroes2::Copy( itemBackground, 2, 3, display, victoryTextRoi );
                    redrawVictoryCondition( mapFormat.victoryConditionType, victoryTextRoi, false, display );
                    display.render( fheroes2::getBoundaryRect( victoryTextRoi, victoryConditionUIRoi ) );
                }
            }
            else if ( le.MouseClickLeft( lossDroplistButtonRoi ) ) {
                const uint8_t result = showWinLoseList( { lossTextRoi.x - 2, lossTextRoi.y + lossTextRoi.height }, mapFormat.lossConditionType, true, dropListIcn );

                if ( result != mapFormat.lossConditionType ) {
                    mapFormat.lossConditionType = result;

                    lossConditionUI.setConditionType( mapFormat.lossConditionType );
                    lossConditionUI.render( display );

                    fheroes2::Copy( itemBackground, 2, 3, display, lossTextRoi );
                    redrawLossCondition( mapFormat.lossConditionType, lossTextRoi, false, display );
                    display.render( fheroes2::getBoundaryRect( lossTextRoi, lossConditionUIRoi ) );
                }
            }
            else if ( le.isMouseRightButtonPressedInArea( buttonCancelRoi ) ) {
                fheroes2::showStandardTextMessage( _( "Cancel" ), _( "Exit this menu without doing anything." ), Dialog::ZERO );
            }
            else if ( le.isMouseRightButtonPressedInArea( buttonOkRoi ) ) {
                fheroes2::showStandardTextMessage( _( "Okay" ), _( "Click to accept the changes made." ), Dialog::ZERO );
            }
            else if ( le.isMouseRightButtonPressedInArea( buttonRumorsRoi ) ) {
                fheroes2::showStandardTextMessage( _( "Rumors" ), _( "Click to edit custom rumors." ), Dialog::ZERO );
            }
            else if ( le.isMouseRightButtonPressedInArea( buttonEventsRoi ) ) {
                fheroes2::showStandardTextMessage( _( "Events" ), _( "Click to edit daily events." ), Dialog::ZERO );
            }
            else if ( le.isMouseRightButtonPressedInArea( mapNameRoi ) ) {
                fheroes2::showStandardTextMessage( _( "Map Name" ), _( "Click to change your map name." ), Dialog::ZERO );
            }
            else if ( le.isMouseRightButtonPressedInArea( descriptionTextRoi ) ) {
                fheroes2::showStandardTextMessage( _( "Map Description" ), _( "Click to change the description of the current map." ), Dialog::ZERO );
            }

            for ( int32_t i = 0; i < availablePlayersCount; ++i ) {
                if ( le.MouseClickLeft( playerRects[i] ) ) {
                    if ( !( mapFormat.availablePlayerColors & availableColors[i] ) ) {
                        break;
                    }

                    const bool allowAi = mapFormat.computerPlayerColors & availableColors[i];
                    const bool allowHuman = mapFormat.humanPlayerColors & availableColors[i];

                    if ( allowHuman ) {
                        if ( allowAi ) {
                            // Disable AI.
                            mapFormat.computerPlayerColors ^= availableColors[i];
                        }
                        else {
                            // Enable AI.
                            mapFormat.computerPlayerColors |= availableColors[i];
                            if ( Color::Count( mapFormat.humanPlayerColors ) > 1 ) {
                                // and disable human only if any other player can be controlled by human.
                                mapFormat.humanPlayerColors ^= availableColors[i];
                            }
                        }
                    }
                    else {
                        // Enable human.
                        mapFormat.humanPlayerColors |= availableColors[i];
                    }

                    // Update player icon.
                    const uint32_t icnIndex = Color::GetIndex( availableColors[i] ) + getPlayerIcnIndex( mapFormat, availableColors[i] );
                    const fheroes2::Sprite & playerIcon = fheroes2::AGG::GetICN( ICN::NGEXTRA, icnIndex );
                    fheroes2::Copy( playerIcon, 0, 0, display, playerRects[i].x, playerRects[i].y, playerRects[i].width, playerRects[i].height );
                    display.render( playerRects[i] );

                    break;
                }

                if ( le.isMouseRightButtonPressedInArea( playerRects[i] ) ) {
                    fheroes2::showStandardTextMessage( _( "Player Type" ), _( "Indicates the player types in the scenario. Click to change." ), Dialog::ZERO );
                }
            }

            for ( size_t i = 0; i < 4; ++i ) {
                if ( le.MouseClickLeft( difficultyRects[i] ) ) {
                    if ( i == difficultyIndex ) {
                        // This difficulty is already selected.
                        break;
                    }

                    difficultyCursor.setPosition( difficultyRects[i].x, difficultyRects[i].y );
                    difficultyCursor.redraw();
                    mapFormat.difficulty = setDifficultyByIndex( i );

                    display.updateNextRenderRoi( difficultyRects[difficultyIndex] );

                    difficultyIndex = i;

                    display.render( difficultyRects[i] );

                    break;
                }

                if ( le.isMouseRightButtonPressedInArea( difficultyRects[i] ) ) {
                    fheroes2::showStandardTextMessage(
                        _( "Map Difficulty" ),
                        _( "Click to set map difficulty. More difficult maps might include more or stronger enemies, fewer resources, or other special conditions making things tougher for the human player." ),
                        Dialog::ZERO );
                }
            }
        }

        // Retrieve victory and loss conditions.
        victoryConditionUI.getConditionMetadata( mapFormat );
        lossConditionUI.getConditionMetadata( mapFormat );

        return true;
    }
}<|MERGE_RESOLUTION|>--- conflicted
+++ resolved
@@ -359,12 +359,6 @@
                 // Did you add more conditions? Add the logic for them!
                 assert( 0 );
 
-<<<<<<< HEAD
-                // Reset the unknown condition to the default condition type.
-                _conditionType = Maps::FileInfo::VICTORY_DEFEAT_EVERYONE;
-
-=======
->>>>>>> 6e67dc50
                 break;
             }
 
@@ -455,12 +449,7 @@
 
         void render( fheroes2::Image & output, const bool isEvilInterface, const bool renderEverything )
         {
-<<<<<<< HEAD
-            if ( redrawStaticItemsForCurrentContion ) {
-                _restorer.restore();
-=======
             if ( renderEverything ) {
->>>>>>> 6e67dc50
                 // Restore background to make sure that other UI elements aren't being rendered.
                 _restorer.restore();
             }
@@ -471,7 +460,7 @@
 
                 break;
             case Maps::FileInfo::VICTORY_CAPTURE_TOWN:
-                if ( redrawStaticItemsForCurrentContion ) {
+                if ( renderEverything ) {
                     const fheroes2::Rect roi{ _restorer.rect() };
 
                     _allowVictoryConditionForAIRoi = Editor::drawCheckboxWithText( _allowVictoryConditionForAI, _( "Allow this condition also for AI" ), output,
