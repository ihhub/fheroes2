/***************************************************************************
 *   fheroes2: https://github.com/ihhub/fheroes2                           *
 *   Copyright (C) 2024                                                    *
 *                                                                         *
 *   This program is free software; you can redistribute it and/or modify  *
 *   it under the terms of the GNU General Public License as published by  *
 *   the Free Software Foundation; either version 2 of the License, or     *
 *   (at your option) any later version.                                   *
 *                                                                         *
 *   This program is distributed in the hope that it will be useful,       *
 *   but WITHOUT ANY WARRANTY; without even the implied warranty of        *
 *   MERCHANTABILITY or FITNESS FOR A PARTICULAR PURPOSE.  See the         *
 *   GNU General Public License for more details.                          *
 *                                                                         *
 *   You should have received a copy of the GNU General Public License     *
 *   along with this program; if not, write to the                         *
 *   Free Software Foundation, Inc.,                                       *
 *   59 Temple Place - Suite 330, Boston, MA  02111-1307, USA.             *
 ***************************************************************************/

#include "editor_map_specs_window.h"

#include <algorithm>
#include <array>
#include <cassert>
#include <cstddef>
#include <cstdint>
#include <memory>
#include <string>
#include <utility>
#include <vector>

#include "agg_image.h"
#include "artifact.h"
#include "color.h"
#include "cursor.h"
#include "dialog.h"
#include "dialog_selectitems.h"
#include "difficulty.h"
#include "editor_daily_events_window.h"
#include "editor_rumor_window.h"
#include "editor_ui_helper.h"
#include "game_hotkeys.h"
#include "game_over.h"
#include "icn.h"
#include "image.h"
#include "interface_list.h"
#include "localevent.h"
#include "map_format_info.h"
#include "maps_fileinfo.h"
#include "math_base.h"
#include "screen.h"
#include "settings.h"
#include "tools.h"
#include "translations.h"
#include "ui_button.h"
#include "ui_dialog.h"
#include "ui_text.h"
#include "ui_tool.h"
#include "ui_window.h"

namespace
{
    // In original Editor map name is limited to 17 characters. We keep this limit to fit the Select Scenario dialog.
    const int32_t maxMapNameLength = 17;

    const int32_t descriptionBoxWidth = 292;
    const int32_t descriptionBoxHeight = 90;

    const int32_t playerStepX = 80;
    const int32_t difficultyStepX = 77;

    const int32_t daysInMonth{ 7 * 4 };
    const int32_t daysInYear{ daysInMonth * 12 };

    // TODO: expand these conditions by adding missing ones.
    const std::vector<uint8_t> supportedVictoryConditions{ Maps::FileInfo::VICTORY_DEFEAT_EVERYONE, Maps::FileInfo::VICTORY_OBTAIN_ARTIFACT,
                                                           Maps::FileInfo::VICTORY_COLLECT_ENOUGH_GOLD };
    const std::vector<uint8_t> supportedLossConditions{ Maps::FileInfo::LOSS_EVERYTHING, Maps::FileInfo::LOSS_OUT_OF_TIME };

    const char * getVictoryConditionText( const uint8_t victoryConditionType )
    {
        switch ( victoryConditionType ) {
        case Maps::FileInfo::VICTORY_DEFEAT_EVERYONE:
            return _( "None." );
        case Maps::FileInfo::VICTORY_CAPTURE_TOWN:
            return GameOver::GetString( GameOver::WINS_TOWN );
        case Maps::FileInfo::VICTORY_KILL_HERO:
            return GameOver::GetString( GameOver::WINS_HERO );
        case Maps::FileInfo::VICTORY_OBTAIN_ARTIFACT:
            return GameOver::GetString( GameOver::WINS_ARTIFACT );
        case Maps::FileInfo::VICTORY_DEFEAT_OTHER_SIDE:
            return _( "One side defeats another." );
        case Maps::FileInfo::VICTORY_COLLECT_ENOUGH_GOLD:
            return _( "Accumulate gold." );
        default:
            // This is an unknown condition. Add the logic for it above!
            assert( 0 );
            break;
        }

        return {};
    }

    uint32_t getVictoryIcnIndex( const uint8_t victoryConditionType )
    {
        switch ( victoryConditionType ) {
        case Maps::FileInfo::VICTORY_DEFEAT_EVERYONE:
            return 30;
        case Maps::FileInfo::VICTORY_CAPTURE_TOWN:
            return 31;
        case Maps::FileInfo::VICTORY_KILL_HERO:
            return 32;
        case Maps::FileInfo::VICTORY_OBTAIN_ARTIFACT:
            return 33;
        case Maps::FileInfo::VICTORY_DEFEAT_OTHER_SIDE:
            return 34;
        case Maps::FileInfo::VICTORY_COLLECT_ENOUGH_GOLD:
            return 35;
        default:
            // This is an unknown condition. Add the logic for it above!
            assert( 0 );
            break;
        }

        return 0;
    }

    const char * getLossConditionText( const uint8_t lossConditionType )
    {
        switch ( lossConditionType ) {
        case Maps::FileInfo::LOSS_EVERYTHING:
            return _( "None." );
        case Maps::FileInfo::LOSS_TOWN:
            return GameOver::GetString( GameOver::LOSS_TOWN );
        case Maps::FileInfo::LOSS_HERO:
            return GameOver::GetString( GameOver::LOSS_HERO );
        case Maps::FileInfo::LOSS_OUT_OF_TIME:
            return _( "Run out of time." );
        default:
            // This is an unknown condition. Add the logic for it above!
            assert( 0 );
            break;
        }

        return {};
    }

    uint32_t getLossIcnIndex( const uint8_t lossConditionType )
    {
        switch ( lossConditionType ) {
        case Maps::FileInfo::LOSS_EVERYTHING:
            return 36;
        case Maps::FileInfo::LOSS_TOWN:
            return 37;
        case Maps::FileInfo::LOSS_HERO:
            return 38;
        case Maps::FileInfo::LOSS_OUT_OF_TIME:
            return 39;
        default:
            // This is an unknown condition. Add the logic for it above!
            assert( 0 );
            break;
        }

        return 0;
    }

    void redrawVictoryCondition( const uint8_t condition, const fheroes2::Rect & roi, const bool yellowFont, fheroes2::Image & output )
    {
        const fheroes2::Sprite & winIcon = fheroes2::AGG::GetICN( ICN::REQUESTS, getVictoryIcnIndex( condition ) );
        fheroes2::Copy( winIcon, 0, 0, output, roi.x + 1, roi.y, winIcon.width(), winIcon.height() );
        const fheroes2::Text winText( getVictoryConditionText( condition ), yellowFont ? fheroes2::FontType::normalYellow() : fheroes2::FontType::normalWhite() );
        winText.drawInRoi( roi.x + 20, roi.y + 2, output, roi );
    }

    void redrawLossCondition( const uint8_t condition, const fheroes2::Rect & roi, const bool yellowFont, fheroes2::Image & output )
    {
        const fheroes2::Sprite & icon = fheroes2::AGG::GetICN( ICN::REQUESTS, getLossIcnIndex( condition ) );
        fheroes2::Copy( icon, 0, 0, output, roi.x + 1, roi.y, icon.width(), icon.height() );
        const fheroes2::Text winText( getLossConditionText( condition ), yellowFont ? fheroes2::FontType::normalYellow() : fheroes2::FontType::normalWhite() );
        winText.drawInRoi( roi.x + 20, roi.y + 2, output, roi );
    }

    class DropBoxList final : public Interface::ListBox<uint8_t>
    {
    public:
        using Interface::ListBox<uint8_t>::ActionListDoubleClick;
        using Interface::ListBox<uint8_t>::ActionListSingleClick;
        using Interface::ListBox<uint8_t>::ActionListPressRight;

        DropBoxList( const DropBoxList & ) = delete;
        DropBoxList & operator=( const DropBoxList & ) = delete;

        explicit DropBoxList( const fheroes2::Point & pt, const int32_t itemsCount, const bool isLossList )
            : Interface::ListBox<uint8_t>( pt )
            , _isLossList( isLossList )
        {
            SetAreaMaxItems( itemsCount );

            fheroes2::Display & display = fheroes2::Display::instance();

            const fheroes2::Sprite & image = fheroes2::AGG::GetICN( ICN::DROPLISL, 0 );

            const int32_t topPartHeight = image.height() - 2;
            const int32_t listWidth = image.width();
            const int32_t middlePartHeight = topPartHeight - 2;
            const int32_t bottomPartHeight = topPartHeight;
            const int32_t listHeight = itemsCount * ( _itemHeight + 2 ) + 6;

            _itemWidth = listWidth - 6;

            _restorer = std::make_unique<fheroes2::ImageRestorer>( display, pt.x, pt.y, listWidth + 1, listHeight );

            // Top part of list background.
            fheroes2::Copy( image, 0, 0, display, pt.x, pt.y, listWidth, topPartHeight );
            const int32_t lineFixOffsetX = pt.x + listWidth;
            fheroes2::Copy( image, 0, 0, display, lineFixOffsetX, pt.y, 1, topPartHeight );

            // Middle part of list background.
            const int32_t middlePartCount = ( listHeight - topPartHeight - bottomPartHeight + middlePartHeight - 1 ) / middlePartHeight;
            int32_t offsetY = topPartHeight;

            for ( int32_t i = 0; i < middlePartCount; ++i ) {
                const int32_t copyHeight = std::min( middlePartHeight, listHeight - bottomPartHeight - offsetY );
                const int32_t posY = pt.y + offsetY;

                fheroes2::Copy( image, 0, 2, display, pt.x, posY, listWidth, copyHeight );
                fheroes2::Copy( image, 0, 2, display, lineFixOffsetX, posY, 1, copyHeight );

                offsetY += middlePartHeight;
            }

            // Bottom part of list background.
            offsetY = pt.y + listHeight - bottomPartHeight;
            fheroes2::Copy( image, 0, 2, display, pt.x, offsetY, listWidth, bottomPartHeight );
            fheroes2::Copy( image, 0, 2, display, lineFixOffsetX, offsetY, 1, bottomPartHeight );

            _background = std::make_unique<fheroes2::ImageRestorer>( display, pt.x + 2, pt.y + 2, listWidth - 3, listHeight - 4 );

            SetAreaItems( { pt.x + 2, pt.y + 5, listWidth - 4, listHeight - 6 } );
        }

        ~DropBoxList() override
        {
            // After closing the drop list we also need to render the restored background.
            _restorer->restore();
            fheroes2::Display::instance().render( _restorer->rect() );
        }

        void RedrawItem( const uint8_t & condition, int32_t dstX, int32_t dstY, bool current ) override
        {
            if ( _isLossList ) {
                redrawLossCondition( condition, { dstX, dstY, _itemWidth, _itemHeight }, current, fheroes2::Display::instance() );
            }
            else {
                redrawVictoryCondition( condition, { dstX, dstY, _itemWidth, _itemHeight }, current, fheroes2::Display::instance() );
            }
        }

        void RedrawBackground( const fheroes2::Point & /*dst*/ ) override
        {
            _background->restore();
        }

        void ActionCurrentUp() override
        {
            // Do nothing.
        }

        void ActionCurrentDn() override
        {
            // Do nothing.
        }

        void ActionListDoubleClick( uint8_t & /* item */ ) override
        {
            _isClicked = true;
        }

        void ActionListSingleClick( uint8_t & /* item */ ) override
        {
            _isClicked = true;
        }

        void ActionListPressRight( uint8_t & /* item */ ) override
        {
            // Do nothing.
        }

        fheroes2::Rect getArea() const
        {
            if ( _restorer == nullptr ) {
                return {};
            }

            return _restorer->rect();
        }

        bool isClicked() const
        {
            return _isClicked;
        }

    private:
        bool _isClicked{ false };
        bool _isLossList{ false };
        int32_t _itemWidth;
        int32_t _itemHeight{ fheroes2::getFontHeight( fheroes2::FontSize::NORMAL ) + 1 };
        std::unique_ptr<fheroes2::ImageRestorer> _restorer;
        std::unique_ptr<fheroes2::ImageRestorer> _background;
    };

    class VictoryConditionUI final
    {
    public:
        VictoryConditionUI( fheroes2::Image & output, const fheroes2::Rect & roi, const Maps::Map_Format::MapFormat & mapFormat )
            : _conditionType( mapFormat.victoryConditionType )
            , _isNormalVictoryAllowed( mapFormat.allowNormalVictory )
            , _isVictoryConditionApplicableForAI( mapFormat.isVictoryConditionApplicableForAI )
            , _restorer( output, roi.x, roi.y, roi.width, roi.height )
        {
            // Set the initial state for all victory conditions.
            switch ( _conditionType ) {
            case Maps::FileInfo::VICTORY_DEFEAT_EVERYONE:
                // This condition has no extra options.

                break;
            case Maps::FileInfo::VICTORY_OBTAIN_ARTIFACT:
                if ( mapFormat.victoryConditionMetadata.size() == 1 ) {
                    // In original game's map format '0' stands for the Ultimate Artifact.
                    _victoryArtifactId = ( mapFormat.victoryConditionMetadata[0] == 0 ) ? Artifact::RANDOM_ULTIMATE_ARTIFACT : mapFormat.victoryConditionMetadata[0];
                }

                break;
            case Maps::FileInfo::VICTORY_COLLECT_ENOUGH_GOLD: {
                if ( mapFormat.victoryConditionMetadata.size() == 1 ) {
                    _goldAccumulationValue.setValue( static_cast<int32_t>( mapFormat.victoryConditionMetadata[0] ) );
                }

                break;
            }
            default:
                // Did you add more conditions? Add the logic for them!
                assert( 0 );

                break;
            }
        }

        void setCondition( const uint8_t victoryConditionType )
        {
            _conditionType = victoryConditionType;
        }

        void getConditionMetadata( Maps::Map_Format::MapFormat & mapFormat ) const
        {
            assert( mapFormat.victoryConditionType == _conditionType );

            switch ( _conditionType ) {
            case Maps::FileInfo::VICTORY_DEFEAT_EVERYONE:
                // This condition has no metadata.
                mapFormat.victoryConditionMetadata.clear();

                mapFormat.allowNormalVictory = false;
                mapFormat.isVictoryConditionApplicableForAI = false;

                return;
            case Maps::FileInfo::VICTORY_OBTAIN_ARTIFACT:
                assert( _victoryArtifactId != -1 );

                if ( mapFormat.victoryConditionMetadata.size() != 1 ) {
                    mapFormat.victoryConditionMetadata.resize( 1 );
                }

                mapFormat.isVictoryConditionApplicableForAI = false;

                // In original game's map format '0' stands for the Ultimate Artifact. Set it also to '0' for the compatibility.
                mapFormat.victoryConditionMetadata[0] = ( _victoryArtifactId == Artifact::RANDOM_ULTIMATE_ARTIFACT ) ? 0 : _victoryArtifactId;
                mapFormat.allowNormalVictory = _isNormalVictoryAllowed;

                return;
            case Maps::FileInfo::VICTORY_COLLECT_ENOUGH_GOLD:
                if ( mapFormat.victoryConditionMetadata.size() != 1 ) {
                    mapFormat.victoryConditionMetadata.resize( 1 );
                }

                mapFormat.isVictoryConditionApplicableForAI = false;

                mapFormat.victoryConditionMetadata[0] = static_cast<uint32_t>( _goldAccumulationValue.getValue() );
                mapFormat.allowNormalVictory = _isNormalVictoryAllowed;

                return;
            default:
                // Did you add more conditions? Add the logic for them!
                assert( 0 );

                break;
            }

            mapFormat.isVictoryConditionApplicableForAI = _isVictoryConditionApplicableForAI;
        }

        void renderCahgableParts( fheroes2::Image & output )
        {
            switch ( _conditionType ) {
            case Maps::FileInfo::VICTORY_DEFEAT_EVERYONE:
                // No special UI is needed.

                break;
            case Maps::FileInfo::VICTORY_OBTAIN_ARTIFACT: {
                const fheroes2::Sprite & artifactImage = fheroes2::AGG::GetICN( ICN::ARTIFACT, Artifact( static_cast<int>( _victoryArtifactId ) ).IndexSprite64() );

                fheroes2::Copy( artifactImage, 0, 0, output, _artifactRoi.x + 6, _artifactRoi.y + 6, artifactImage.width(), artifactImage.height() );

                if ( _isNormalVictoryAllowed ) {
                    _allowNormalVictory.show();
                }
                else {
                    _allowNormalVictory.hide();
                }

                break;
            }
            case Maps::FileInfo::VICTORY_COLLECT_ENOUGH_GOLD: {
                _goldAccumulationValue.draw( output );

                if ( _isNormalVictoryAllowed ) {
                    _allowNormalVictory.show();
                }
                else {
                    _allowNormalVictory.hide();
                }

                break;
            }
            default:
                // Did you add more conditions? Add the logic for them!
                assert( 0 );

                break;
            }
        }

        void renderStaticParts( fheroes2::Image & output, const bool isEvilInterface )
        {
            // Restore background to make sure that other UI elements aren't being rendered.
            _restorer.restore();

            switch ( _conditionType ) {
            case Maps::FileInfo::VICTORY_DEFEAT_EVERYONE:
                // No special UI is needed.

                break;
            case Maps::FileInfo::VICTORY_OBTAIN_ARTIFACT: {
                const fheroes2::Rect roi{ _restorer.rect() };

                const fheroes2::Sprite & artifactFrame = fheroes2::AGG::GetICN( ICN::RESOURCE, 7 );
                _artifactRoi = { roi.x + ( roi.width - artifactFrame.width() ) / 2, roi.y + 4, artifactFrame.width(), artifactFrame.height() };

                fheroes2::Blit( artifactFrame, output, _artifactRoi.x, _artifactRoi.y );

                const fheroes2::Sprite & artifactImage = fheroes2::AGG::GetICN( ICN::ARTIFACT, Artifact( static_cast<int>( _victoryArtifactId ) ).IndexSprite64() );

                fheroes2::Copy( artifactImage, 0, 0, output, _artifactRoi.x + 6, _artifactRoi.y + 6, artifactImage.width(), artifactImage.height() );

                _allowNormalVictoryRoi = Editor::drawCheckboxWithText( _allowNormalVictory, _( "Also allow normal victory" ), output, roi.x + 5,
                                                                       roi.y + _artifactRoi.height + 10, isEvilInterface );

                break;
            }
            case Maps::FileInfo::VICTORY_COLLECT_ENOUGH_GOLD: {
                const fheroes2::Size valueSectionUiSize = fheroes2::ValueSelectionDialogElement::getArea();
                const fheroes2::Rect roi{ _restorer.rect() };
                const fheroes2::Point uiOffset{ roi.x + ( roi.width - valueSectionUiSize.width ) / 2, roi.y };

                _goldAccumulationValue.setOffset( uiOffset );
                _goldAccumulationValue.draw( output );

                const fheroes2::Text text( _( "Gold:" ), fheroes2::FontType::normalWhite() );
                text.draw( uiOffset.x - text.width() - 5, roi.y + ( valueSectionUiSize.height - text.height() ) / 2 + 2, output );

                _allowNormalVictoryRoi = Editor::drawCheckboxWithText( _allowNormalVictory, _( "Also allow normal victory" ), output, roi.x + 5,
                                                                       roi.y + valueSectionUiSize.height + 10, isEvilInterface );

                break;
            }
            default:
                // Did you add more conditions? Add the logic for them!
                assert( 0 );

                break;
            }
        }

        bool processEvents()
        {
            switch ( _conditionType ) {
            case Maps::FileInfo::VICTORY_DEFEAT_EVERYONE:
                // No events to process.

                return false;
            case Maps::FileInfo::VICTORY_OBTAIN_ARTIFACT: {
                LocalEvent & le = LocalEvent::Get();

                if ( le.MouseClickLeft( _artifactRoi ) ) {
                    const Artifact artifact = Dialog::selectArtifact( static_cast<int>( _victoryArtifactId ), true );

                    if ( artifact.isValid() || artifact.GetID() == Artifact::RANDOM_ULTIMATE_ARTIFACT ) {
                        _victoryArtifactId = artifact.GetID();
                    }

                    return true;
                }

                if ( le.isMouseRightButtonPressedInArea( _artifactRoi ) ) {
                    fheroes2::ArtifactDialogElement( Artifact( static_cast<int>( _victoryArtifactId ) ) ).showPopup( Dialog::ZERO );

                    return false;
                }

                if ( le.MouseClickLeft( _allowNormalVictoryRoi ) ) {
                    _isNormalVictoryAllowed = !_isNormalVictoryAllowed;

                    return true;
                }

                break;
            }
            case Maps::FileInfo::VICTORY_COLLECT_ENOUGH_GOLD:
                if ( _goldAccumulationValue.processEvents() ) {
                    return true;
                }

                if ( LocalEvent::Get().MouseClickLeft( _allowNormalVictoryRoi ) ) {
                    _isNormalVictoryAllowed = !_isNormalVictoryAllowed;

                    return true;
                }

                break;
            default:
                // Did you add more conditions? Add the logic for them!
                assert( 0 );

                break;
            }

            return false;
        }

    private:
        uint8_t _conditionType{ Maps::FileInfo::VICTORY_DEFEAT_EVERYONE };
        bool _isNormalVictoryAllowed{ false };
        bool _isVictoryConditionApplicableForAI{ false };
        uint32_t _victoryArtifactId{ Artifact::RANDOM_ULTIMATE_ARTIFACT };

        fheroes2::ImageRestorer _restorer;

        fheroes2::ValueSelectionDialogElement _goldAccumulationValue{ 10000, 1000000, 10000, 1000, {} };

        fheroes2::MovableSprite _allowNormalVictory;
        fheroes2::Rect _allowNormalVictoryRoi;
        fheroes2::Rect _artifactRoi;
    };

    class LossConditionUI final
    {
    public:
        LossConditionUI( fheroes2::Image & output, const fheroes2::Rect & roi, const Maps::Map_Format::MapFormat & mapFormat )
            : _conditionType( mapFormat.lossConditionType )
            , _restorer( output, roi.x, roi.y, roi.width, roi.height )
        {
            switch ( _conditionType ) {
            case Maps::FileInfo::LOSS_EVERYTHING:
                // This condition has no metadata.

                break;
            case Maps::FileInfo::LOSS_OUT_OF_TIME:
                if ( mapFormat.lossConditionMetadata.size() == 1 ) {
                    _outOfTimeValue.setValue( static_cast<int32_t>( mapFormat.lossConditionMetadata[0] ) );
                }

                break;
            default:
                // Did you add more conditions? Add the logic for them!
                assert( 0 );

                break;
            }
        }

        void setCondition( const uint8_t lossConditionType )
        {
            _conditionType = lossConditionType;
        }

        void getConditionMetadata( Maps::Map_Format::MapFormat & mapFormat ) const
        {
            assert( _conditionType == mapFormat.lossConditionType );

            switch ( _conditionType ) {
            case Maps::FileInfo::LOSS_EVERYTHING:
                // This condition has no metadata.
                mapFormat.lossConditionMetadata.clear();

                break;
            case Maps::FileInfo::LOSS_OUT_OF_TIME:
                if ( mapFormat.lossConditionMetadata.size() != 1 ) {
                    mapFormat.lossConditionMetadata.resize( 1 );
                }

                mapFormat.lossConditionMetadata[0] = static_cast<uint32_t>( _outOfTimeValue.getValue() );

                break;
            default:
                // Did you add more conditions? Add the logic for them!
                assert( 0 );

                break;
            }
        }

        void render( fheroes2::Image & output )
        {
            // Restore background to make sure that other UI elements aren't being rendered.
            _restorer.restore();

            switch ( _conditionType ) {
            case Maps::FileInfo::LOSS_EVERYTHING:
                // No special UI is needed.

                break;
            case Maps::FileInfo::LOSS_OUT_OF_TIME: {
                const fheroes2::Rect roi{ _restorer.x(), _restorer.y(), _restorer.width(), _restorer.height() };
                const fheroes2::Point uiOffset{ roi.x + ( roi.width - fheroes2::ValueSelectionDialogElement::getArea().width ) / 2, roi.y };

                _outOfTimeValue.setOffset( uiOffset );
                _outOfTimeValue.draw( output );

                fheroes2::Text text( _( "Days:" ), fheroes2::FontType::normalWhite() );
                text.draw( uiOffset.x - text.width() - 5, roi.y + ( fheroes2::ValueSelectionDialogElement::getArea().height - text.height() ) / 2 + 2, output );

<<<<<<< HEAD
=======
                const int32_t offsetY = roi.y + fheroes2::ValueSelectionDialogElement::getArea().height + 14;

                std::string message = _( "Day: %{day} Week: %{week} Month: %{month}" );
                int32_t days = _outOfTimeValue.getValue();
                const int32_t month = ( days - 1 ) / daysInMonth;
                days -= month * daysInMonth;

                StringReplace( message, "%{day}", ( ( days - 1 ) % 7 ) + 1 );
                StringReplace( message, "%{week}", ( ( days - 1 ) / 7 ) + 1 );
                StringReplace( message, "%{month}", month + 1 );

                text.set( std::move( message ), fheroes2::FontType::normalWhite() );
                text.draw( roi.x, offsetY, roi.width, output );

>>>>>>> 84dbbca7
                break;
            }
            default:
                // Did you add more conditions? Add the logic for them!
                assert( 0 );

                break;
            }
        }

        bool processEvents()
        {
            switch ( _conditionType ) {
            case Maps::FileInfo::LOSS_EVERYTHING:
                // No events to process.

                return false;
            case Maps::FileInfo::LOSS_OUT_OF_TIME:
                return _outOfTimeValue.processEvents();
            default:
                // Did you add more conditions? Add the logic for them!
                assert( 0 );

                break;
            }

            return false;
        }

    private:
        uint8_t _conditionType{ Maps::FileInfo::LOSS_EVERYTHING };

        fheroes2::ImageRestorer _restorer;

        fheroes2::ValueSelectionDialogElement _outOfTimeValue{ 1, 10 * daysInYear, daysInMonth, 1, {} };
    };

    uint8_t showWinLoseList( const fheroes2::Point & offset, const uint8_t selectedCondition, const bool isLossList )
    {
        std::vector<uint8_t> conditions = isLossList ? supportedLossConditions : supportedVictoryConditions;
        assert( std::find( conditions.begin(), conditions.end(), selectedCondition ) != conditions.end() );

        DropBoxList conditionList( offset, static_cast<int32_t>( conditions.size() ), isLossList );
        conditionList.SetListContent( conditions );
        conditionList.SetCurrent( selectedCondition );
        conditionList.Redraw();

        const fheroes2::Rect listArea( conditionList.getArea() );

        fheroes2::Display & display = fheroes2::Display::instance();
        display.render( listArea );

        LocalEvent & le = LocalEvent::Get();

        while ( le.HandleEvents() ) {
            conditionList.QueueEventProcessing();

            if ( conditionList.isClicked() || Game::HotKeyPressEvent( Game::HotKeyEvent::DEFAULT_OKAY ) ) {
                assert( conditionList.IsValid() );

                return conditionList.GetCurrent();
            }

            if ( le.MouseClickLeft() || Game::HotKeyPressEvent( Game::HotKeyEvent::DEFAULT_CANCEL ) ) {
                break;
            }

            if ( conditionList.IsNeedRedraw() ) {
                conditionList.Redraw();
                display.render( listArea );
            }
        }

        return selectedCondition;
    }

    uint32_t getPlayerIcnIndex( const Maps::Map_Format::MapFormat & mapFormat, const int currentColor )
    {
        if ( !( mapFormat.availablePlayerColors & currentColor ) ) {
            // This player is not available.
            assert( 0 );

            return 70;
        }

        if ( mapFormat.humanPlayerColors & currentColor ) {
            if ( mapFormat.computerPlayerColors & currentColor ) {
                // Both AI and human can choose this player color.
                return 82;
            }

            // Human only.
            return 9;
        }

        if ( mapFormat.computerPlayerColors & currentColor ) {
            // AI only.
            return 3;
        }

        // It is not possible to have available player which is not allowed to be controlled by AI or human.
        assert( 0 );

        return 70;
    }

    size_t getDifficultyIndex( const uint8_t difficulty )
    {
        switch ( difficulty ) {
        case Difficulty::EASY:
            return 0;
        case Difficulty::NORMAL:
            return 1;
        case Difficulty::HARD:
            return 2;
        case Difficulty::EXPERT:
            return 3;
        default:
            // Did you add a new difficulty mode? Add the corresponding case above!
            assert( 0 );
            break;
        }

        return 0;
    }

    uint8_t setDifficultyByIndex( const size_t difficultyIndex )
    {
        switch ( difficultyIndex ) {
        case 0:
            return Difficulty::EASY;
        case 1:
            return Difficulty::NORMAL;
        case 2:
            return Difficulty::HARD;
        case 3:
            return Difficulty::EXPERT;
        default:
            // Did you add a new difficulty mode? Add the corresponding case above!
            assert( 0 );
            break;
        }

        return Difficulty::EASY;
    }
}

namespace Editor
{
    bool mapSpecificationsDialog( Maps::Map_Format::MapFormat & mapFormat )
    {
        // Verify victory and loss condition types.
        if ( std::find( supportedVictoryConditions.begin(), supportedVictoryConditions.end(), mapFormat.victoryConditionType ) == supportedVictoryConditions.end() ) {
            assert( 0 );
            mapFormat.victoryConditionType = Maps::FileInfo::VICTORY_DEFEAT_EVERYONE;
        }

        if ( std::find( supportedLossConditions.begin(), supportedLossConditions.end(), mapFormat.lossConditionType ) == supportedLossConditions.end() ) {
            assert( 0 );
            mapFormat.lossConditionType = Maps::FileInfo::LOSS_EVERYTHING;
        }

        const CursorRestorer cursorRestorer( true, Cursor::POINTER );

        fheroes2::Display & display = fheroes2::Display::instance();

        const bool isDefaultScreenSize = display.isDefaultSize();

        fheroes2::StandardWindow background( fheroes2::Display::DEFAULT_WIDTH, fheroes2::Display::DEFAULT_HEIGHT, !isDefaultScreenSize );
        const fheroes2::Rect activeArea( background.activeArea() );

        const bool isEvilInterface = Settings::Get().isEvilInterfaceEnabled();

        if ( isDefaultScreenSize ) {
            const fheroes2::Sprite & backgroundImage = fheroes2::AGG::GetICN( isEvilInterface ? ICN::STONEBAK_EVIL : ICN::STONEBAK, 0 );
            fheroes2::Copy( backgroundImage, 0, 0, display, activeArea );
        }

        if ( mapFormat.name.empty() ) {
            mapFormat.name = "My Map";
        }

        // Map name.
        const fheroes2::Sprite & scenarioBox = fheroes2::AGG::GetICN( isEvilInterface ? ICN::METALLIC_BORDERED_TEXTBOX_EVIL : ICN::METALLIC_BORDERED_TEXTBOX_GOOD, 0 );
        const fheroes2::Rect scenarioBoxRoi( activeArea.x + ( activeArea.width - scenarioBox.width() ) / 2, activeArea.y + 10, scenarioBox.width(),
                                             scenarioBox.height() );
        const fheroes2::Rect mapNameRoi( scenarioBoxRoi.x + 6, scenarioBoxRoi.y + 5, scenarioBoxRoi.width - 12, scenarioBoxRoi.height - 11 );

        fheroes2::Copy( scenarioBox, 0, 0, display, scenarioBoxRoi );
        fheroes2::addGradientShadow( scenarioBox, display, scenarioBoxRoi.getPosition(), { -5, 5 } );

        fheroes2::Text text( mapFormat.name, fheroes2::FontType::normalWhite() );
        text.drawInRoi( mapNameRoi.x, mapNameRoi.y + 3, mapNameRoi.width, display, mapNameRoi );

        // Players setting (AI or human).
        const int32_t availablePlayersCount = Color::Count( mapFormat.availablePlayerColors );
        int32_t offsetX = activeArea.x + ( activeArea.width - availablePlayersCount * playerStepX ) / 2;
        int32_t offsetY = scenarioBoxRoi.y + scenarioBoxRoi.height + 10;

        std::vector<fheroes2::Rect> playerRects( availablePlayersCount );
        const Colors availableColors( mapFormat.availablePlayerColors );

        const fheroes2::Sprite & playerIconShadow = fheroes2::AGG::GetICN( ICN::NGEXTRA, 61 );
        for ( int32_t i = 0; i < availablePlayersCount; ++i ) {
            playerRects[i].x = offsetX + i * playerStepX;
            playerRects[i].y = offsetY;

            fheroes2::Blit( playerIconShadow, display, playerRects[i].x - 5, playerRects[i].y + 3 );

            const uint32_t icnIndex = Color::GetIndex( availableColors[i] ) + getPlayerIcnIndex( mapFormat, availableColors[i] );

            const fheroes2::Sprite & playerIcon = fheroes2::AGG::GetICN( ICN::NGEXTRA, icnIndex );
            playerRects[i].width = playerIcon.width();
            playerRects[i].height = playerIcon.height();
            fheroes2::Copy( playerIcon, 0, 0, display, playerRects[i].x, playerRects[i].y, playerRects[i].width, playerRects[i].height );
        }

        // Draw difficulty icons.
        offsetX = activeArea.x + 15;
        offsetY = scenarioBoxRoi.y + scenarioBoxRoi.height + 65;

        text.set( _( "Map Difficulty" ), fheroes2::FontType::normalWhite() );
        text.draw( offsetX + ( difficultyStepX * 4 - text.width() ) / 2, scenarioBoxRoi.y + scenarioBoxRoi.height + 65, display );

        std::array<fheroes2::Rect, 4> difficultyRects;
        offsetY += 23;

        const fheroes2::Sprite & difficultyCursorSprite = fheroes2::AGG::GetICN( ICN::NGEXTRA, 62 );
        const int32_t difficultyIconSideLength = difficultyCursorSprite.width();
        const int difficultyIcnIndex = isEvilInterface ? 1 : 0;

        for ( int i = 0; i < 4; ++i ) {
            difficultyRects[i].x = offsetX + difficultyStepX * i;
            difficultyRects[i].y = offsetY;
            difficultyRects[i].width = difficultyIconSideLength;
            difficultyRects[i].height = difficultyIconSideLength;

            const fheroes2::Sprite & icon = fheroes2::AGG::GetICN( ICN::DIFFICULTY_ICON_EASY + i, difficultyIcnIndex );
            fheroes2::Copy( icon, 0, 0, display, difficultyRects[i] );
            fheroes2::addGradientShadow( icon, display, { difficultyRects[i].x, difficultyRects[i].y }, { -5, 5 } );

            difficultyRects[i].x -= 3;
            difficultyRects[i].y -= 3;

            text.set( Difficulty::String( setDifficultyByIndex( i ) ), fheroes2::FontType::smallWhite() );
            text.draw( difficultyRects[i].x + ( difficultyRects[i].width - text.width() ) / 2, difficultyRects[i].y + difficultyRects[i].height + 7, display );
        }

        fheroes2::MovableSprite difficultyCursor( difficultyCursorSprite );

        size_t difficultyIndex = getDifficultyIndex( mapFormat.difficulty );
        difficultyCursor.setPosition( difficultyRects[difficultyIndex].x, difficultyRects[difficultyIndex].y );
        difficultyCursor.redraw();

        // Map description.
        offsetX = activeArea.x + activeArea.width - descriptionBoxWidth - 15;
        offsetY -= 23;

        text.set( _( "Map Description" ), fheroes2::FontType::normalWhite() );
        text.draw( offsetX + ( descriptionBoxWidth - text.width() ) / 2, offsetY, display );

        offsetY += 25;
        const fheroes2::Rect descriptionTextRoi( offsetX, offsetY, descriptionBoxWidth, descriptionBoxHeight );
        background.applyTextBackgroundShading( { descriptionTextRoi.x - 6, descriptionTextRoi.y - 6, descriptionTextRoi.width + 12, descriptionTextRoi.height + 12 } );
        fheroes2::ImageRestorer descriptionBackground( display, descriptionTextRoi.x, descriptionTextRoi.y, descriptionTextRoi.width, descriptionTextRoi.height );

        text.set( mapFormat.description, fheroes2::FontType::normalWhite() );
        text.drawInRoi( descriptionTextRoi.x, descriptionTextRoi.y, descriptionTextRoi.width, display, descriptionTextRoi );

        // Victory conditions.
        offsetY += descriptionTextRoi.height + 20;

        text.set( _( "Special Victory Condition" ), fheroes2::FontType::normalWhite() );
        text.draw( activeArea.x + activeArea.width / 4 - text.width() / 2, offsetY, display );

        offsetY += 20;
        const fheroes2::Sprite & itemBackground = fheroes2::AGG::GetICN( ICN::DROPLISL, 0 );
        const int32_t itemBackgroundWidth = itemBackground.width();
        const int32_t itemBackgroundHeight = itemBackground.height();
        const int32_t itemBackgroundOffsetX = activeArea.width / 4 - itemBackgroundWidth / 2 - 11;

        offsetX = activeArea.x + itemBackgroundOffsetX;
        fheroes2::Copy( itemBackground, 0, 0, display, offsetX, offsetY, itemBackgroundWidth, itemBackgroundHeight );
        const fheroes2::Rect victoryTextRoi( offsetX + 2, offsetY + 3, itemBackgroundWidth - 4, itemBackgroundHeight - 5 );

        redrawVictoryCondition( mapFormat.victoryConditionType, victoryTextRoi, false, display );

        fheroes2::ButtonSprite victoryDroplistButton( offsetX + itemBackgroundWidth, offsetY, fheroes2::AGG::GetICN( ICN::DROPLISL, 1 ),
                                                      fheroes2::AGG::GetICN( ICN::DROPLISL, 2 ) );
        const fheroes2::Rect victoryDroplistButtonRoi( fheroes2::getBoundaryRect( victoryDroplistButton.area(), victoryTextRoi ) );
        victoryDroplistButton.draw();

        offsetY += 30;

        const fheroes2::Rect victoryConditionUIRoi{ offsetX, offsetY, victoryDroplistButtonRoi.width, 150 };
        VictoryConditionUI victoryConditionUI( display, victoryConditionUIRoi, mapFormat );

        victoryConditionUI.renderStaticParts( display, isEvilInterface );
        victoryConditionUI.renderCahgableParts( display );

        // Loss conditions.
        offsetY = descriptionTextRoi.y + descriptionTextRoi.height + 20;

        text.set( _( "Special Loss Condition" ), fheroes2::FontType::normalWhite() );
        text.draw( activeArea.x + 3 * activeArea.width / 4 - text.width() / 2, offsetY, display );

        offsetY += 20;
        offsetX = activeArea.x + activeArea.width / 2 + itemBackgroundOffsetX;
        fheroes2::Copy( itemBackground, 0, 0, display, offsetX, offsetY, itemBackgroundWidth, itemBackground.height() );
        const fheroes2::Rect lossTextRoi( offsetX + 2, offsetY + 3, victoryTextRoi.width, victoryTextRoi.height );

        redrawLossCondition( mapFormat.lossConditionType, lossTextRoi, false, display );

        fheroes2::ButtonSprite lossDroplistButton( offsetX + itemBackgroundWidth, offsetY, fheroes2::AGG::GetICN( ICN::DROPLISL, 1 ),
                                                   fheroes2::AGG::GetICN( ICN::DROPLISL, 2 ) );
        const fheroes2::Rect lossDroplistButtonRoi( fheroes2::getBoundaryRect( lossDroplistButton.area(), lossTextRoi ) );
        lossDroplistButton.draw();

        offsetY += 30;

        const fheroes2::Rect lossConditionUIRoi{ offsetX, offsetY, lossDroplistButtonRoi.width, 150 };
        LossConditionUI lossConditionUI( display, lossConditionUIRoi, mapFormat );

        lossConditionUI.render( display );

        // Buttons.
        fheroes2::Button buttonCancel;
        const int buttonCancelIcn = isEvilInterface ? ICN::BUTTON_SMALL_CANCEL_EVIL : ICN::BUTTON_SMALL_CANCEL_GOOD;
        background.renderButton( buttonCancel, buttonCancelIcn, 0, 1, { 20, 6 }, fheroes2::StandardWindow::Padding::BOTTOM_RIGHT );
        const fheroes2::Rect buttonCancelRoi( buttonCancel.area() );

        fheroes2::Button buttonOk;
        const int buttonOkIcn = isEvilInterface ? ICN::BUTTON_SMALL_OKAY_EVIL : ICN::BUTTON_SMALL_OKAY_GOOD;
        background.renderButton( buttonOk, buttonOkIcn, 0, 1, { 20 + buttonCancelRoi.width + 10, 6 }, fheroes2::StandardWindow::Padding::BOTTOM_RIGHT );
        const fheroes2::Rect buttonOkRoi( buttonOk.area() );

        fheroes2::Button buttonRumors;
        const int buttonRumorsIcn = isEvilInterface ? ICN::BUTTON_RUMORS_EVIL : ICN::BUTTON_RUMORS_GOOD;
        background.renderButton( buttonRumors, buttonRumorsIcn, 0, 1, { 20, 6 }, fheroes2::StandardWindow::Padding::BOTTOM_LEFT );
        const fheroes2::Rect buttonRumorsRoi( buttonRumors.area() );

        fheroes2::Button buttonEvents;
        const int buttonEventsIcn = isEvilInterface ? ICN::BUTTON_EVENTS_EVIL : ICN::BUTTON_EVENTS_GOOD;
        background.renderButton( buttonEvents, buttonEventsIcn, 0, 1, { 20 + buttonRumorsRoi.width + 10, 6 }, fheroes2::StandardWindow::Padding::BOTTOM_LEFT );
        const fheroes2::Rect buttonEventsRoi( buttonEvents.area() );

        LocalEvent & le = LocalEvent::Get();

        display.render( background.totalArea() );

        while ( le.HandleEvents() ) {
            buttonOk.drawOnState( le.isMouseLeftButtonPressedInArea( buttonOkRoi ) );
            buttonCancel.drawOnState( le.isMouseLeftButtonPressedInArea( buttonCancelRoi ) );
            buttonRumors.drawOnState( le.isMouseLeftButtonPressedInArea( buttonRumorsRoi ) );
            buttonEvents.drawOnState( le.isMouseLeftButtonPressedInArea( buttonEventsRoi ) );
            victoryDroplistButton.drawOnState( le.isMouseLeftButtonPressedInArea( victoryDroplistButtonRoi ) );
            lossDroplistButton.drawOnState( le.isMouseLeftButtonPressedInArea( lossDroplistButtonRoi ) );

            if ( Game::HotKeyPressEvent( Game::HotKeyEvent::DEFAULT_CANCEL ) || le.MouseClickLeft( buttonCancelRoi ) ) {
                return false;
            }

            if ( Game::HotKeyPressEvent( Game::HotKeyEvent::DEFAULT_OKAY ) || le.MouseClickLeft( buttonOkRoi ) ) {
                break;
            }

            if ( victoryConditionUI.processEvents() ) {
                victoryConditionUI.renderCahgableParts( display );
                display.render( victoryConditionUIRoi );
            }
            else if ( lossConditionUI.processEvents() ) {
                lossConditionUI.render( display );
                display.render( lossConditionUIRoi );
            }
            else if ( le.MouseClickLeft( buttonRumorsRoi ) ) {
                auto temp = mapFormat.rumors;
                if ( openRumorWindow( temp ) ) {
                    mapFormat.rumors = std::move( temp );
                }

                display.render( background.totalArea() );
            }
            else if ( le.MouseClickLeft( buttonEventsRoi ) ) {
                auto temp = mapFormat.dailyEvents;
                if ( openDailyEventsWindow( temp, mapFormat.humanPlayerColors, mapFormat.computerPlayerColors ) ) {
                    mapFormat.dailyEvents = std::move( temp );
                }

                display.render( background.totalArea() );
            }
            else if ( le.MouseClickLeft( mapNameRoi ) ) {
                // TODO: Edit texts directly in this dialog.

                std::string editableMapName = mapFormat.name;
                if ( Dialog::inputString( _( "Change Map Name" ), editableMapName, {}, maxMapNameLength, false, true ) ) {
                    mapFormat.name = std::move( editableMapName );
                    text.set( mapFormat.name, fheroes2::FontType::normalWhite() );
                    fheroes2::Copy( scenarioBox, 0, 0, display, scenarioBoxRoi );
                    text.drawInRoi( mapNameRoi.x, mapNameRoi.y + 3, mapNameRoi.width, display, mapNameRoi );

                    display.render( scenarioBoxRoi );
                }
            }
            else if ( le.MouseClickLeft( descriptionTextRoi ) ) {
                // TODO: Edit texts directly in this dialog.
                // TODO: Limit description to 5 text lines.

                std::string signText = mapFormat.description;
                if ( Dialog::inputString( _( "Change Map Description" ), signText, {}, 150, true, true ) ) {
                    mapFormat.description = std::move( signText );

                    text.set( mapFormat.description, fheroes2::FontType::normalWhite() );

                    // TODO: Remove this temporary fix when direct text edit with text length checks is implemented.
                    if ( text.rows( descriptionTextRoi.width ) > 5 ) {
                        fheroes2::showStandardTextMessage(
                            _( "Warning" ), _( "The entered map description exceeds the maximum allowed 5 rows. It will be shortened to fit the map description field." ),
                            Dialog::OK );

                        // As a temporary solution we cut the end of the text to fit 5 rows.
                        while ( text.rows( descriptionTextRoi.width ) > 5 ) {
                            mapFormat.description.pop_back();
                            text.set( mapFormat.description, fheroes2::FontType::normalWhite() );
                        }
                    }

                    descriptionBackground.restore();
                    text.drawInRoi( descriptionTextRoi.x, descriptionTextRoi.y, descriptionTextRoi.width, display, descriptionTextRoi );
                    display.render( descriptionTextRoi );
                }
            }
            else if ( le.MouseClickLeft( victoryDroplistButtonRoi ) ) {
                const uint8_t result = showWinLoseList( { victoryTextRoi.x - 2, victoryTextRoi.y + victoryTextRoi.height }, mapFormat.victoryConditionType, false );

                if ( result != mapFormat.victoryConditionType ) {
                    mapFormat.victoryConditionType = result;

                    victoryConditionUI.setCondition( mapFormat.victoryConditionType );
                    victoryConditionUI.renderStaticParts( display, isEvilInterface );
                    victoryConditionUI.renderCahgableParts( display );

                    fheroes2::Copy( itemBackground, 2, 3, display, victoryTextRoi );
                    redrawVictoryCondition( mapFormat.victoryConditionType, victoryTextRoi, false, display );
                    display.render( fheroes2::getBoundaryRect( victoryTextRoi, victoryConditionUIRoi ) );
                }
            }
            else if ( le.MouseClickLeft( lossDroplistButtonRoi ) ) {
                const uint8_t result = showWinLoseList( { lossTextRoi.x - 2, lossTextRoi.y + lossTextRoi.height }, mapFormat.lossConditionType, true );

                if ( result != mapFormat.lossConditionType ) {
                    mapFormat.lossConditionType = result;

                    lossConditionUI.setCondition( mapFormat.lossConditionType );
                    lossConditionUI.render( display );

                    fheroes2::Copy( itemBackground, 2, 3, display, lossTextRoi );
                    redrawLossCondition( mapFormat.lossConditionType, lossTextRoi, false, display );
                    display.render( fheroes2::getBoundaryRect( lossTextRoi, lossConditionUIRoi ) );
                }
            }
            else if ( le.isMouseRightButtonPressedInArea( buttonCancelRoi ) ) {
                fheroes2::showStandardTextMessage( _( "Cancel" ), _( "Exit this menu without doing anything." ), Dialog::ZERO );
            }
            else if ( le.isMouseRightButtonPressedInArea( buttonOkRoi ) ) {
                fheroes2::showStandardTextMessage( _( "Okay" ), _( "Click to accept the changes made." ), Dialog::ZERO );
            }
            else if ( le.isMouseRightButtonPressedInArea( buttonRumorsRoi ) ) {
                fheroes2::showStandardTextMessage( _( "Rumors" ), _( "Click to edit custom rumors." ), Dialog::ZERO );
            }
            else if ( le.isMouseRightButtonPressedInArea( buttonEventsRoi ) ) {
                fheroes2::showStandardTextMessage( _( "Events" ), _( "Click to edit daily events." ), Dialog::ZERO );
            }
            else if ( le.isMouseRightButtonPressedInArea( mapNameRoi ) ) {
                fheroes2::showStandardTextMessage( _( "Map Name" ), _( "Click to change your map name." ), Dialog::ZERO );
            }
            else if ( le.isMouseRightButtonPressedInArea( descriptionTextRoi ) ) {
                fheroes2::showStandardTextMessage( _( "Map Description" ), _( "Click to change the description of the current map." ), Dialog::ZERO );
            }

            for ( int32_t i = 0; i < availablePlayersCount; ++i ) {
                if ( le.MouseClickLeft( playerRects[i] ) ) {
                    if ( !( mapFormat.availablePlayerColors & availableColors[i] ) ) {
                        break;
                    }

                    const bool allowAi = mapFormat.computerPlayerColors & availableColors[i];
                    const bool allowHuman = mapFormat.humanPlayerColors & availableColors[i];

                    if ( allowHuman ) {
                        if ( allowAi ) {
                            // Disable AI.
                            mapFormat.computerPlayerColors ^= availableColors[i];
                        }
                        else {
                            // Enable AI.
                            mapFormat.computerPlayerColors |= availableColors[i];
                            if ( Color::Count( mapFormat.humanPlayerColors ) > 1 ) {
                                // and disable human only if any other player can be controlled by human.
                                mapFormat.humanPlayerColors ^= availableColors[i];
                            }
                        }
                    }
                    else {
                        // Enable human.
                        mapFormat.humanPlayerColors |= availableColors[i];
                    }

                    // Update player icon.
                    const uint32_t icnIndex = Color::GetIndex( availableColors[i] ) + getPlayerIcnIndex( mapFormat, availableColors[i] );
                    const fheroes2::Sprite & playerIcon = fheroes2::AGG::GetICN( ICN::NGEXTRA, icnIndex );
                    fheroes2::Copy( playerIcon, 0, 0, display, playerRects[i].x, playerRects[i].y, playerRects[i].width, playerRects[i].height );
                    display.render( playerRects[i] );

                    break;
                }

                if ( le.isMouseRightButtonPressedInArea( playerRects[i] ) ) {
                    fheroes2::showStandardTextMessage( _( "Player Type" ), _( "Indicates the player types in the scenario. Click to change." ), Dialog::ZERO );
                }
            }

            for ( size_t i = 0; i < 4; ++i ) {
                if ( le.MouseClickLeft( difficultyRects[i] ) ) {
                    if ( i == difficultyIndex ) {
                        // This difficulty is already selected.
                        break;
                    }

                    difficultyCursor.setPosition( difficultyRects[i].x, difficultyRects[i].y );
                    difficultyCursor.redraw();
                    mapFormat.difficulty = setDifficultyByIndex( i );

                    display.updateNextRenderRoi( difficultyRects[difficultyIndex] );

                    difficultyIndex = i;

                    display.render( difficultyRects[i] );

                    break;
                }

                if ( le.isMouseRightButtonPressedInArea( difficultyRects[i] ) ) {
                    fheroes2::showStandardTextMessage(
                        _( "Map Difficulty" ),
                        _( "Click to set map difficulty. More difficult maps might include more or stronger enemies, fewer resources, or other special conditions making things tougher for the human player." ),
                        Dialog::ZERO );
                }
            }
        }

        // Retrieve victory and loss conditions.
        victoryConditionUI.getConditionMetadata( mapFormat );
        lossConditionUI.getConditionMetadata( mapFormat );

        return true;
    }
}<|MERGE_RESOLUTION|>--- conflicted
+++ resolved
@@ -641,8 +641,6 @@
                 fheroes2::Text text( _( "Days:" ), fheroes2::FontType::normalWhite() );
                 text.draw( uiOffset.x - text.width() - 5, roi.y + ( fheroes2::ValueSelectionDialogElement::getArea().height - text.height() ) / 2 + 2, output );
 
-<<<<<<< HEAD
-=======
                 const int32_t offsetY = roi.y + fheroes2::ValueSelectionDialogElement::getArea().height + 14;
 
                 std::string message = _( "Day: %{day} Week: %{week} Month: %{month}" );
@@ -657,7 +655,6 @@
                 text.set( std::move( message ), fheroes2::FontType::normalWhite() );
                 text.draw( roi.x, offsetY, roi.width, output );
 
->>>>>>> 84dbbca7
                 break;
             }
             default:
