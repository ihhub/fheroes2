--- conflicted
+++ resolved
@@ -88,14 +88,6 @@
         : std::pair<int, u32>( res, count )
     {}
 
-<<<<<<< HEAD
-    bool isResource( int res ) const
-    {
-        return res == first;
-    }
-
-=======
->>>>>>> e1b82bc7
     bool isValid( void ) const
     {
         return ( first & Resource::ALL ) && second;
