--- conflicted
+++ resolved
@@ -377,13 +377,8 @@
         populateArtifactData( objectData[static_cast<size_t>( Maps::ObjectGroup::Artifact )] );
         populateHeroData( objectData[static_cast<size_t>( Maps::ObjectGroup::Hero )] );
         populateMonsterData( objectData[static_cast<size_t>( Maps::ObjectGroup::Monster )] );
-<<<<<<< HEAD
-        populateResourceData( objectData[static_cast<size_t>( Maps::ObjectGroup::Resource )] );
+        populateTreasureData( objectData[static_cast<size_t>( Maps::ObjectGroup::Treasure )] );
         populateOceanObjectData( objectData[static_cast<size_t>( Maps::ObjectGroup::Ocean_Object )] );
-=======
-        populateTreasureData( objectData[static_cast<size_t>( Maps::ObjectGroup::Treasure )] );
-        populateWaterObjectData( objectData[static_cast<size_t>( Maps::ObjectGroup::Water_Object )] );
->>>>>>> 1f34dba2
 
         isPopulated = true;
     }
