/***************************************************************************
 *   fheroes2: https://github.com/ihhub/fheroes2                           *
 *   Copyright (C) 2025                                                    *
 *                                                                         *
 *   This program is free software; you can redistribute it and/or modify  *
 *   it under the terms of the GNU General Public License as published by  *
 *   the Free Software Foundation; either version 2 of the License, or     *
 *   (at your option) any later version.                                   *
 *                                                                         *
 *   This program is distributed in the hope that it will be useful,       *
 *   but WITHOUT ANY WARRANTY; without even the implied warranty of        *
 *   MERCHANTABILITY or FITNESS FOR A PARTICULAR PURPOSE.  See the         *
 *   GNU General Public License for more details.                          *
 *                                                                         *
 *   You should have received a copy of the GNU General Public License     *
 *   along with this program; if not, write to the                         *
 *   Free Software Foundation, Inc.,                                       *
 *   59 Temple Place - Suite 330, Boston, MA  02111-1307, USA.             *
 ***************************************************************************/

#include "map_random_generator.h"

#include <algorithm>
#include <array>
#include <cassert>
#include <cmath>
#include <cstddef>
#include <functional>
#include <initializer_list>
#include <list>
#include <map>
#include <ostream>
#include <set>
#include <string>
#include <utility>
#include <vector>

#include "color.h"
#include "direction.h"
#include "editor_interface.h"
#include "ground.h"
#include "logging.h"
#include "map_format_helper.h"
#include "map_format_info.h"
#include "map_object_info.h"
#include "map_random_generator_helper.h"
#include "map_random_generator_info.h"
#include "maps.h"
#include "maps_tiles.h"
#include "math_base.h"
#include "mp2.h"
#include "rand.h"
#include "resource.h"
#include "route.h"
#include "skill.h"
#include "translations.h"
#include "world.h"
#include "world_pathfinding.h"

namespace
{
    constexpr int32_t smallestStartingRegionSize{ 200 };
    constexpr int32_t emptySpacePercentage{ 40 };
    const std::vector<int> playerStartingTerrain = { Maps::Ground::GRASS, Maps::Ground::DIRT, Maps::Ground::SNOW, Maps::Ground::LAVA, Maps::Ground::WASTELAND };
    const std::vector<int> neutralTerrain = { Maps::Ground::GRASS,     Maps::Ground::DIRT,  Maps::Ground::SNOW,  Maps::Ground::LAVA,
                                              Maps::Ground::WASTELAND, Maps::Ground::BEACH, Maps::Ground::SWAMP, Maps::Ground::DESERT };

    constexpr std::array<Maps::Random_Generator::RegionalObjects, static_cast<size_t>( Maps::Random_Generator::ResourceDensity::ITEM_COUNT )> regionObjectSetup = { {
        { 1, 2, 1, 1, 2, 8500 }, // ResourceDensity::SCARCE
        { 1, 6, 2, 1, 3, 15000 }, // ResourceDensity::NORMAL
        { 1, 7, 2, 2, 5, 25000 } // ResourceDensity::ABUNDANT
    } };

    int32_t calculateRegionSizeLimit( const Maps::Random_Generator::Configuration & config, const int32_t width, const int32_t height )
    {
        // Water percentage cannot be 100 or more, or negative.
        assert( config.waterPercentage >= 0 && config.waterPercentage <= 100 );

        int32_t requiredSpace = 0;

        // Determine required space based on expected object count and their footprint (in tiles).
        const auto & objectSet = regionObjectSetup[static_cast<size_t>( config.resourceDensity )];
        requiredSpace += objectSet.castleCount * 49;
        requiredSpace += objectSet.mineCount * 15;
        requiredSpace += objectSet.objectCount * 6;
        requiredSpace += objectSet.powerUpsCount * 9;
        requiredSpace += objectSet.treasureCount * 16;

        DEBUG_LOG( DBG_DEVEL, DBG_TRACE, "Space required for density " << static_cast<int32_t>( config.resourceDensity ) << " is " << requiredSpace );

        requiredSpace = requiredSpace * 100 / ( 100 - emptySpacePercentage );

        const double innerRadius = std::ceil( sqrt( requiredSpace / M_PI ) );
        const int32_t borderSize = static_cast<int32_t>( 2 * ( innerRadius + 1 ) * M_PI );
        const int32_t targetRegionSize = requiredSpace + borderSize;

        DEBUG_LOG( DBG_DEVEL, DBG_TRACE, "Region target size is " << requiredSpace << " + " << borderSize << " = " << targetRegionSize );

        // Inner and outer circles, update later to handle other layouts.
        const int32_t upperLimit = config.playerCount * 3;

        const int32_t totalTileCount = width * height;
        const int32_t groundTiles = totalTileCount * ( 100 - config.waterPercentage ) / 100;

        const int32_t average = groundTiles / targetRegionSize;
        const int32_t canFit = std::min( std::max( config.playerCount + 1, average ), upperLimit );

        return groundTiles / canFit;
    }

    MP2::MapObjectType getFakeMP2MineType( const int resource )
    {
        switch ( resource ) {
        case Resource::WOOD:
        case Resource::ORE:
            return MP2::OBJ_SAWMILL;
        case Resource::SULFUR:
        case Resource::CRYSTAL:
        case Resource::GEMS:
        case Resource::MERCURY:
            return MP2::OBJ_MINE;
        case Resource::GOLD:
            return MP2::OBJ_ABANDONED_MINE;
        default:
            // Have you added a new resource type?!
            assert( 0 );
            break;
        }
        return MP2::OBJ_NONE;
    }
}

namespace Maps::Random_Generator
{
    const std::vector<ObjectSet> prefabObjectSets{ ObjectSet{ // Obstacles.
                                                              { { { 0, -1 }, ObjectGroup::LANDSCAPE_TREES, 3 },
                                                                { { 3, -1 }, ObjectGroup::LANDSCAPE_TREES, 2 },
                                                                { { 3, 1 }, ObjectGroup::LANDSCAPE_TREES, 3 } },
                                                              // Valuables.
                                                              { { { 1, -1 }, ObjectGroup::ADVENTURE_TREASURES, 9 },
                                                                { { 2, -1 }, ObjectGroup::ADVENTURE_TREASURES, 9 },
                                                                { { 1, 0 }, ObjectGroup::ADVENTURE_TREASURES, 9 },
                                                                { { 2, 0 }, ObjectGroup::ADVENTURE_TREASURES, 9 } },
                                                              // Entrance check.
                                                              { { -1, 0 }, { -1, 1 }, { 0, 1 } } },
                                                   ObjectSet{ // Obstacles.
                                                              { { { -3, 0 }, ObjectGroup::LANDSCAPE_TREES, 3 },
                                                                { { -3, 1 }, ObjectGroup::LANDSCAPE_TREES, 0 },
                                                                { { 0, 2 }, ObjectGroup::LANDSCAPE_TREES, 3 } },
                                                              // Valuables.
                                                              { { { -2, 0 }, ObjectGroup::ADVENTURE_TREASURES, 9 },
                                                                { { -1, 0 }, ObjectGroup::ADVENTURE_TREASURES, 9 },
                                                                { { -2, 1 }, ObjectGroup::ADVENTURE_TREASURES, 9 },
                                                                { { -1, 1 }, ObjectGroup::ADVENTURE_TREASURES, 9 } },
                                                              // Entrance check.
                                                              { { 0, -1 }, { 1, -1 }, { 1, 0 } } },
                                                   ObjectSet{ // Obstacles.
                                                              { { { 3, -1 }, ObjectGroup::LANDSCAPE_TREES, 0 },
                                                                { { 3, 1 }, ObjectGroup::LANDSCAPE_TREES, 1 },
                                                                { { 1, 2 }, ObjectGroup::LANDSCAPE_TREES, 5 },
                                                                { { 0, 2 }, ObjectGroup::LANDSCAPE_TREES, 4 } },
                                                              // Valuables.
                                                              { { { 1, 0 }, ObjectGroup::ADVENTURE_TREASURES, 9 },
                                                                { { 2, 0 }, ObjectGroup::ADVENTURE_TREASURES, 9 },
                                                                { { 1, 1 }, ObjectGroup::ADVENTURE_TREASURES, 9 },
                                                                { { 2, 1 }, ObjectGroup::ADVENTURE_TREASURES, 9 } },
                                                              // Entrance check.
                                                              { { -1, -1 }, { -1, 0 }, { -1, 1 }, { 0, -1 } } },
                                                   ObjectSet{ // Obstacles.
                                                              { { { -3, -1 }, ObjectGroup::LANDSCAPE_TREES, 1 },
                                                                { { -1, 2 }, ObjectGroup::LANDSCAPE_TREES, 4 },
                                                                { { -3, 1 }, ObjectGroup::LANDSCAPE_TREES, 0 },
                                                                { { 0, 2 }, ObjectGroup::LANDSCAPE_TREES, 5 } },
                                                              // Valuables.
                                                              { { { -1, 0 }, ObjectGroup::ADVENTURE_TREASURES, 9 },
                                                                { { -2, 0 }, ObjectGroup::ADVENTURE_TREASURES, 9 },
                                                                { { -1, 1 }, ObjectGroup::ADVENTURE_TREASURES, 9 },
                                                                { { -2, 1 }, ObjectGroup::ADVENTURE_TREASURES, 9 } },
                                                              // Entrance check.
                                                              { { 1, -1 }, { 1, 0 }, { 1, 1 }, { 0, -1 } } },
                                                   ObjectSet{ // Obstacles.
                                                              { { { -3, 0 }, ObjectGroup::LANDSCAPE_TREES, 3 },
                                                                { { -1, -1 }, ObjectGroup::LANDSCAPE_TREES, 5 },
                                                                { { -3, 1 }, ObjectGroup::LANDSCAPE_TREES, 2 } },
                                                              // Valuables.
                                                              { { { -2, 0 }, ObjectGroup::ADVENTURE_TREASURES, 9 }, { { -1, 0 }, ObjectGroup::ADVENTURE_TREASURES, 9 } },
                                                              // Entrance check.
                                                              { { 1, -1 }, { 1, 0 }, { 1, 1 }, { 0, -1 }, { 0, 1 } } } };

    const std::vector<ObjectSet> powerupObjectSets{
        ObjectSet{ // Obstacles.
                   { { { 0, -1 }, ObjectGroup::LANDSCAPE_TREES, 3 }, { { 3, -1 }, ObjectGroup::LANDSCAPE_TREES, 2 }, { { 3, 1 }, ObjectGroup::LANDSCAPE_TREES, 3 } },
                   // Valuables.
                   { { { 2, -1 }, ObjectGroup::ADVENTURE_POWER_UPS, 10 },
                     { { 1, 0 }, ObjectGroup::ADVENTURE_TREASURES, 9 },
                     { { 2, 0 }, ObjectGroup::ADVENTURE_TREASURES, 9 } },
                   // Entrance check.
                   { { -1, 0 }, { -1, 1 }, { 0, 1 } } },
        ObjectSet{ // Obstacles.
                   { { { 0, -1 }, ObjectGroup::LANDSCAPE_TREES, 3 }, { { 3, -1 }, ObjectGroup::LANDSCAPE_TREES, 2 }, { { 3, 1 }, ObjectGroup::LANDSCAPE_TREES, 3 } },
                   // Valuables.
                   { { { 1, -1 }, ObjectGroup::ADVENTURE_POWER_UPS, 18 },
                     { { 1, 0 }, ObjectGroup::ADVENTURE_TREASURES, 9 },
                     { { 2, 0 }, ObjectGroup::ADVENTURE_TREASURES, 9 } },
                   // Entrance check.
                   { { -1, 0 }, { -1, 1 }, { 0, 1 } } },
        ObjectSet{ // Obstacles.
                   { { { 1, -2 }, ObjectGroup::LANDSCAPE_TREES, 1 }, { { 3, -1 }, ObjectGroup::LANDSCAPE_TREES, 2 }, { { 3, 1 }, ObjectGroup::LANDSCAPE_TREES, 3 } },
                   // Valuables.
                   { { { 2, -1 }, ObjectGroup::ADVENTURE_POWER_UPS, 12 },
                     { { 1, 0 }, ObjectGroup::ADVENTURE_TREASURES, 9 },
                     { { 2, 0 }, ObjectGroup::ADVENTURE_TREASURES, 9 } },
                   // Entrance check.
                   { { -1, 0 }, { -1, 1 }, { 0, 1 } } },
        ObjectSet{ // Obstacles.
                   { { { 0, -1 }, ObjectGroup::LANDSCAPE_TREES, 3 }, { { 3, -1 }, ObjectGroup::LANDSCAPE_TREES, 2 }, { { 3, 1 }, ObjectGroup::LANDSCAPE_TREES, 3 } },
                   // Valuables.
                   { { { 1, -1 }, ObjectGroup::ADVENTURE_POWER_UPS, 13 },
                     { { 1, 0 }, ObjectGroup::ADVENTURE_TREASURES, 9 },
                     { { 2, 0 }, ObjectGroup::ADVENTURE_TREASURES, 9 } },
                   // Entrance check.
                   { { -1, 0 }, { -1, 1 }, { 0, 1 } } },
        ObjectSet{ // Obstacles.
                   { { { -3, -1 }, ObjectGroup::LANDSCAPE_MOUNTAINS, 5 },
                     { { -1, -1 }, ObjectGroup::LANDSCAPE_MOUNTAINS, 4 },
                     { { -3, 0 }, ObjectGroup::LANDSCAPE_TREES, 0 } },
                   // Valuables.
                   { { { -2, -1 }, ObjectGroup::ADVENTURE_POWER_UPS, 16 },
                     { { -1, 0 }, ObjectGroup::ADVENTURE_TREASURES, 9 },
                     { { -2, 0 }, ObjectGroup::ADVENTURE_TREASURES, 9 } },
                   // Entrance check.
                   { { 1, 0 }, { -1, 1 }, { 0, 1 }, { 1, 1 } } },
    };

    std::string layoutToString( const Layout layout )
    {
        switch ( layout ) {
        case Layout::MIRRORED:
            return _( "map_layout|Mirrored" );
        case Layout::BALANCED:
            return _( "map_layout|Balanced" );
        case Layout::ISLANDS:
            return _( "map_layout|Islands" );
        case Layout::PYRAMID:
            return _( "map_layout|Pyramid" );
        case Layout::QUEST:
            return _( "map_layout|Quest" );
        default:
            // Did you add a new layout type? Add the logic above!
            assert( 0 );
            break;
        }

        return {};
    }

    std::string resourceDensityToString( const ResourceDensity resources )
    {
        switch ( resources ) {
        case ResourceDensity::SCARCE:
            return _( "resource_density|Scarce" );
        case ResourceDensity::NORMAL:
            return _( "resource_density|Normal" );
        case ResourceDensity::ABUNDANT:
            return _( "resource_density|Abundant" );
        default:
            // Did you add a new resource density type? Add the logic above!
            assert( 0 );
            break;
        }

        return {};
    }

    std::string monsterStrengthToString( const MonsterStrength monsters )
    {
        switch ( monsters ) {
        case MonsterStrength::WEAK:
            return _( "monster_strength|Weak" );
        case MonsterStrength::NORMAL:
            return _( "monster_strength|Normal" );
        case MonsterStrength::STRONG:
            return _( "monster_strength|Strong" );
        case MonsterStrength::DEADLY:
            return _( "monster_strength|Deadly" );
        default:
            // Did you add a new monster strength type? Add the logic above!
            assert( 0 );
            break;
        }

        return {};
    }

    int32_t calculateMaximumWaterPercentage( const int32_t playerCount, const int32_t mapWidth )
    {
        assert( playerCount > 0 && mapWidth > 0 );

        const int32_t minimumRegionCount = playerCount + 1;
        const int32_t tileCount = mapWidth * mapWidth;
        const int32_t waterTiles = ( tileCount ) - ( smallestStartingRegionSize * minimumRegionCount );
        return std::max( 0, waterTiles * 100 / tileCount );
    }

    bool generateMap( Map_Format::MapFormat & mapFormat, const Configuration & config, const int32_t width, const int32_t height )
    {
        // Make sure that we are generating a valid map.
        assert( width > 0 && height > 0 );

        if ( config.playerCount < 2 || config.playerCount > 6 ) {
            assert( config.playerCount <= 6 );
            return false;
        }

        // Initialization step. Reset the current map in `world` and `mapFormat` containers first.
        Interface::EditorInterface & interface = Interface::EditorInterface::Get();
        if ( !interface.generateNewMap( width ) ) {
            return false;
        }

        const int32_t regionSizeLimit = calculateRegionSizeLimit( config, width, height );
        if ( regionSizeLimit <= 0 ) {
            DEBUG_LOG( DBG_DEVEL, DBG_WARN, "Region size limit is " << regionSizeLimit )
            return false;
        }

        const uint32_t generatorSeed = ( config.seed > 0 ) ? config.seed : Rand::Get( 999999 );
        DEBUG_LOG( DBG_DEVEL, DBG_INFO, "Generating a map with seed " << generatorSeed );
        DEBUG_LOG( DBG_DEVEL, DBG_INFO, "Region size limit " << regionSizeLimit << ", water " << config.waterPercentage << "%" );

        Rand::PCG32 randomGenerator( generatorSeed );

        NodeCache data( width, height );

        auto mapBoundsCheck = [width, height]( int x, int y ) {
            x = std::clamp( x, 0, width - 1 );
            y = std::clamp( y, 0, height - 1 );
            return x * width + y;
        };

        // Step 1. Setup map generator configuration.
        // TODO: Add support for layouts other than MIRRORED
        const int32_t groundTiles = ( width * height ) * ( 100 - config.waterPercentage ) / 100;
        const int expectedRegionCount = groundTiles / regionSizeLimit;
        const RegionalObjects & regionConfiguration = regionObjectSetup[static_cast<size_t>( config.resourceDensity )];

        // Step 2. Determine region layout and placement.
        //         Insert empty region that represents water and map edges
        std::vector<Region> mapRegions = { { 0, data.getNode( 0 ), neutralColorIndex, Ground::WATER, 1, 0, RegionType::NEUTRAL } };

        const int neutralRegionCount = std::max( 1, expectedRegionCount - config.playerCount );
        const int innerLayer = std::min( neutralRegionCount, config.playerCount );
        const int outerLayer = std::max( std::min( neutralRegionCount, innerLayer * 2 ), config.playerCount );
        const double distanceModifier = ( config.waterPercentage > 20 ) ? 0.8 : 0.9;

        const double radius = sqrt( ( innerLayer + outerLayer ) * regionSizeLimit / M_PI );
        const double outerRadius = ( ( innerLayer + outerLayer ) > expectedRegionCount ) ? std::max( width, height ) * 0.47 : radius * distanceModifier;
        const double innerRadius = ( innerLayer == 1 ) ? 0 : outerRadius / 3;

        const std::vector<std::pair<int, double>> mapLayers = { { innerLayer, innerRadius }, { outerLayer, outerRadius } };

        int placedPlayers = 0;
        for ( size_t layer = 0; layer < mapLayers.size(); ++layer ) {
            const int regionCount = mapLayers[layer].first;
            const double startingAngle = Rand::GetWithGen( 0, 360, randomGenerator );
            const double offsetAngle = 360.0 / regionCount;
            for ( int i = 0; i < regionCount; ++i ) {
                const double radians = ( startingAngle + offsetAngle * i ) * M_PI / 180;
                const double distance = mapLayers[layer].second;

                const int x = width / 2 + static_cast<int>( cos( radians ) * distance );
                const int y = height / 2 + static_cast<int>( sin( radians ) * distance );
                const int centerTile = mapBoundsCheck( x, y );

<<<<<<< HEAD
                const int factor = regionCount / config.playerCount;
                const bool isPlayerRegion = ( layer == 1 ) && ( ( i % factor ) == 0 );
=======
                const int factor = regionCount * placedPlayers / config.playerCount;
                const bool isPlayerRegion = ( layer == 1 && factor == i );
                const bool isInnerRegion = ( layer == 0 );
>>>>>>> e8b2629e

                const int groundType = isPlayerRegion ? Rand::GetWithGen( playerStartingTerrain, randomGenerator ) : Rand::GetWithGen( neutralTerrain, randomGenerator );
                const int regionColor = isPlayerRegion ? placedPlayers : neutralColorIndex;
                const int32_t treasureLimit = isPlayerRegion ? regionConfiguration.treasureValueLimit : regionConfiguration.treasureValueLimit * 2;

                const uint32_t regionID = static_cast<uint32_t>( mapRegions.size() );
                Node & centerNode = data.getNode( centerTile );
                const RegionType innerType = ( layer == 0 ) ? RegionType::NEUTRAL : RegionType::EXPANSION;
                const RegionType type = isPlayerRegion ? RegionType::STARTING : innerType;
                mapRegions.emplace_back( regionID, centerNode, regionColor, groundType, regionSizeLimit * 6 / 5, treasureLimit, type );

                if ( isPlayerRegion ) {
                    ++placedPlayers;
                }

                DEBUG_LOG( DBG_DEVEL, DBG_TRACE,
                           "Region " << regionID << " defined. Location " << centerTile << ", " << Ground::String( groundType ) << " terrain, owner "
                                     << Color::String( Color::IndexToColor( regionColor ) ) )
            }
        }

        // If this assertion blows up it means that the code above wasn't capable to place all players on the map.
        assert( placedPlayers == config.playerCount );

        // Step 3. Grow all regions one step at the time so they would compete for space.
        bool stillRoomToExpand = true;
        while ( stillRoomToExpand ) {
            stillRoomToExpand = false;
            // Skip the first region which is the border region.
            for ( size_t regionID = 1; regionID < mapRegions.size(); ++regionID ) {
                if ( mapRegions[regionID].regionExpansion( data, randomGenerator ) ) {
                    stillRoomToExpand = true;
                }
            }
        }

        // Step 4. Apply terrain changes into the map format.
        for ( const Region & region : mapRegions ) {
            if ( region.id == 0 ) {
                continue;
            }

            for ( const Node & node : region.nodes ) {
                Maps::setTerrainOnTile( mapFormat, node.index, region.groundType );
            }

            // Fix missing references.
            for ( const uint32_t adjacent : region.neighbours ) {
                const auto & [iter, inserted] = mapRegions[adjacent].neighbours.insert( region.id );
                if ( inserted ) {
                    DEBUG_LOG( DBG_DEVEL, DBG_WARN, "Missing link between " << region.id << " and " << adjacent )
                }
            }
        }

        // Step 5. Castles and mines placement
        std::set<int32_t> startingLocations;
        std::set<int32_t> actionLocations;

        MapEconomy mapEconomy;

        for ( Region & region : mapRegions ) {
            if ( region.id == 0 ) {
                continue;
            }

            DEBUG_LOG( DBG_DEVEL, DBG_TRACE, "Region #" << region.id << " of size " << region.nodes.size() << " tiles has " << region.neighbours.size() << " neighbours" )

            std::set<int32_t> extraNodes;
            for ( const Node & node : region.nodes ) {
                if ( node.type == NodeType::BORDER ) {
                    Maps::setTerrainWithTransition( mapFormat, node.index, node.index, region.groundType );

                    // Detect additional ground tiles created by setTerrainWithTransition
                    for ( const int32_t adjacentIndex : Maps::getAroundIndexes( node.index ) ) {
                        if ( world.getTile( adjacentIndex ).isWater() ) {
                            continue;
                        }

                        const Node & adjacentNode = data.getNode( adjacentIndex );
                        if ( adjacentNode.region == 0 && adjacentNode.index == adjacentIndex ) {
                            extraNodes.insert( adjacentIndex );
                        }
                    }
                }
            }

            for ( const int32_t extraNodeIndex : extraNodes ) {
                Node & extra = data.getNode( extraNodeIndex );
                region.nodes.emplace_back( extra );
                extra.region = region.id;
                extra.type = NodeType::BORDER;
            }

            if ( region.colorIndex != neutralColorIndex ) {
                const fheroes2::Point castlePos = region.adjustRegionToFitCastle( mapFormat );
                if ( !placeCastle( mapFormat, data, region, castlePos, true ) ) {
                    // Return early if we can't place a starting player castle.
                    DEBUG_LOG( DBG_DEVEL, DBG_WARN, "Not able to place a starting player castle on tile " << castlePos.x << ", " << castlePos.y )
                    return false;
                }
                startingLocations.insert( region.centerIndex );
            }
            else if ( static_cast<int32_t>( region.nodes.size() ) > regionSizeLimit ) {
                // Place non-mandatory castles in bigger neutral regions.
                const bool useNeutralCastles = ( config.resourceDensity == ResourceDensity::ABUNDANT );
                const fheroes2::Point castlePos = region.adjustRegionToFitCastle( mapFormat );
                placeCastle( mapFormat, data, region, castlePos, useNeutralCastles );
            }

            const std::vector<std::vector<int32_t>> tileRings = findOpenTilesSortedJittered( region, width, randomGenerator );

            const auto tryToPlaceMine = [&]( const std::vector<int32_t> & ring, const int resource ) {
                for ( const int32_t tileIndex : ring ) {
                    const auto & node = data.getNode( tileIndex );
                    if ( placeMine( mapFormat, data, node, resource ) ) {
                        mapEconomy.increaseMineCount( resource );
                        actionLocations.insert( tileIndex );

                        const int32_t mineValue = getObjectGoldValue( getFakeMP2MineType( resource ) );
                        placeMonster( mapFormat, Maps::GetDirectionIndex( tileIndex, Direction::BOTTOM ), getMonstersByValue( config.monsterStrength, mineValue ) );
                        return true;
                    }
                }
                return false;
            };

            if ( tileRings.size() < 4 ) {
                continue;
            }

            for ( const int resource : { Resource::WOOD, Resource::ORE } ) {
                for ( size_t ringIndex = 4; ringIndex < tileRings.size(); ++ringIndex ) {
                    if ( tryToPlaceMine( tileRings[ringIndex], resource ) ) {
                        break;
                    }
                }
            }

            for ( size_t idx = 0; idx < secondaryResources.size(); ++idx ) {
                const int resource = mapEconomy.pickNextMineResource();
                for ( size_t ringIndex = tileRings.size() - 2; ringIndex > 0; --ringIndex ) {
                    if ( tryToPlaceMine( tileRings[ringIndex], resource ) ) {
                        break;
                    }
                }
            }
        }

        // Step 6. Set up region connectors based on frequency settings and border length.
        for ( Region & region : mapRegions ) {
            if ( region.groundType == Ground::WATER ) {
                continue;
            }
            for ( Node & node : region.nodes ) {
                region.checkNodeForConnections( data, mapRegions, node );
            }
        }

        for ( const Region & region : mapRegions ) {
            for ( const Node & node : region.nodes ) {
                if ( node.type == NodeType::BORDER ) {
                    placeRandomObstacle( mapFormat, data, node, randomGenerator );
                }
            }
        }

        // Step 7. Set up pathfinder and generate road network.
        AIWorldPathfinder pathfinder;
        pathfinder.reset();
        const PlayerColor testPlayer = PlayerColor::BLUE;

        // Have to remove fog first otherwise pathfinder won't work
        for ( int idx = 0; idx < width * height; ++idx ) {
            world.getTile( idx ).removeFogForPlayers( static_cast<PlayerColorsSet>( testPlayer ) );
        }
        world.resetPathfinder();
        world.updatePassabilities();

        // Set explicit paths
        for ( const Region & region : mapRegions ) {
            if ( region.groundType == Ground::WATER ) {
                continue;
            }

            pathfinder.reEvaluateIfNeeded( region.centerIndex, testPlayer, 999999.9, Skill::Level::EXPERT );
            for ( const auto & [regionId, tileIndex] : region.connections ) {
                const auto & path = pathfinder.buildPath( tileIndex );
                for ( const auto & step : path ) {
                    data.getNode( step.GetIndex() ).type = NodeType::PATH;
                    Maps::updateRoadOnTile( mapFormat, step.GetIndex(), true );
                }
            }
        }

        // Step 8: Place powerups and treasure clusters while avoiding the paths.
        for ( Region & region : mapRegions ) {
            placeObjectSet( mapFormat, data, region, powerupObjectSets, config.monsterStrength, regionConfiguration.powerUpsCount, randomGenerator );
            placeObjectSet( mapFormat, data, region, prefabObjectSets, config.monsterStrength, regionConfiguration.treasureCount, randomGenerator );
        }

        // TODO: Step 9: Detect and fill empty areas with decorative/flavour objects.

        // Step 10: Place missing monsters.
        const auto & weakGuard = getMonstersByValue( config.monsterStrength, 4500 );
        const auto & strongGuard = getMonstersByValue( config.monsterStrength, 7500 );
        for ( const Region & region : mapRegions ) {
            for ( const auto & [regionId, tileIndex] : region.connections ) {
                if ( region.type == mapRegions[regionId].type ) {
                    placeMonster( mapFormat, tileIndex, strongGuard );
                }
                else {
                    placeMonster( mapFormat, tileIndex, weakGuard );
                }
            }
        }

        // Step 11: Validate that map is playable.
        for ( const int32_t start : startingLocations ) {
            pathfinder.reEvaluateIfNeeded( start, testPlayer, 999999.9, Skill::Level::EXPERT );
            for ( const int action : actionLocations ) {
                if ( pathfinder.getDistance( action ) == 0 ) {
                    DEBUG_LOG( DBG_DEVEL, DBG_WARN, "Not able to find path from " << start << " to " << action )
                    return false;
                }
            }
        }

        // Visual debug
        for ( const Region & region : mapRegions ) {
            for ( const Node & node : region.nodes ) {
                const uint32_t metadata = static_cast<uint32_t>( node.type ) + 100 * node.region;
                world.getTile( node.index ).UpdateRegion( metadata );
            }
        }

        // Set random map name and description to be unique.
        mapFormat.name = "Random map " + std::to_string( generatorSeed );
        mapFormat.description = "Randomly generated map of " + std::to_string( width ) + "x" + std::to_string( height ) + " with seed " + std::to_string( generatorSeed )
                                + ", " + std::to_string( config.playerCount ) + " players, up to " + std::to_string( config.waterPercentage ) + "% of water, "
                                + layoutToString( config.mapLayout ) + " layout, " + resourceDensityToString( config.resourceDensity ) + " resource density and "
                                + monsterStrengthToString( config.monsterStrength ) + " monster strength.";

        return true;
    }
}<|MERGE_RESOLUTION|>--- conflicted
+++ resolved
@@ -372,14 +372,8 @@
                 const int y = height / 2 + static_cast<int>( sin( radians ) * distance );
                 const int centerTile = mapBoundsCheck( x, y );
 
-<<<<<<< HEAD
-                const int factor = regionCount / config.playerCount;
-                const bool isPlayerRegion = ( layer == 1 ) && ( ( i % factor ) == 0 );
-=======
                 const int factor = regionCount * placedPlayers / config.playerCount;
                 const bool isPlayerRegion = ( layer == 1 && factor == i );
-                const bool isInnerRegion = ( layer == 0 );
->>>>>>> e8b2629e
 
                 const int groundType = isPlayerRegion ? Rand::GetWithGen( playerStartingTerrain, randomGenerator ) : Rand::GetWithGen( neutralTerrain, randomGenerator );
                 const int regionColor = isPlayerRegion ? placedPlayers : neutralColorIndex;
