--- conflicted
+++ resolved
@@ -499,13 +499,8 @@
                         actionLocations.insert( tileIndex );
 
                         const int32_t mineValue = getObjectGoldValue( getFakeMP2MineType( resource ) );
-<<<<<<< HEAD
-                        placeMonster( mapFormat, Maps::GetDirectionIndex( tileIndex, Direction::BOTTOM ), getMonstersByValue( mineValue ) );
+                        placeMonster( mapFormat, Maps::GetDirectionIndex( tileIndex, Direction::BOTTOM ), getMonstersByValue( config.monsterStrength, mineValue ) );
                         return tileIndex;
-=======
-                        placeMonster( mapFormat, Maps::GetDirectionIndex( tileIndex, Direction::BOTTOM ), getMonstersByValue( config.monsterStrength, mineValue ) );
-                        return true;
->>>>>>> 24ebf231
                     }
                 }
                 return -1;
@@ -517,9 +512,9 @@
 
             for ( const int resource : { Resource::WOOD, Resource::ORE } ) {
                 for ( size_t ringIndex = 4; ringIndex < tileRings.size(); ++ringIndex ) {
-                    int x = tryToPlaceMine( tileRings[ringIndex], resource );
-                    if ( x != -1 ) {
-                        roadBuilder( x, region.id, true );
+                    const int mineIndex = tryToPlaceMine( tileRings[ringIndex], resource );
+                    if ( mineIndex != -1 ) {
+                        roadBuilder( mineIndex, region.id, true );
                         break;
                     }
                 }
