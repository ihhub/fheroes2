--- conflicted
+++ resolved
@@ -285,14 +285,8 @@
         uint8_t quantity2 = 0;
         uint8_t quantity3 = 0;
 
-<<<<<<< HEAD
-        u8 quantity1;
-        u8 quantity2;
-        u8 quantity3;
-=======
         bool tileIsRoad = false;
 
->>>>>>> 51282a9f
 #ifdef WITH_DEBUG
         uint8_t impassableTileRule = 0;
 #endif
