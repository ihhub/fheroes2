--- conflicted
+++ resolved
@@ -67,15 +67,11 @@
 
         std::string String( int level ) const;
 
-        static bool hasColorCycling( uint8_t tileset, uint8_t index );
         static bool isStream( const TilesAddon & );
-<<<<<<< HEAD
         static bool isRoad( const TilesAddon & );
         static bool isShadow( const TilesAddon & );
-=======
         static bool isRoadObject( const TilesAddon & );
 
->>>>>>> 08e9339a
         static bool isResource( const TilesAddon & );
         static bool isArtifact( const TilesAddon & );
         static bool isSkeletonFix( const TilesAddon & );
@@ -124,8 +120,7 @@
 
         s32 GetIndex( void ) const;
         Point GetCenter( void ) const;
-<<<<<<< HEAD
-        int GetObject( bool skip_hero = true ) const;
+        int GetObject( bool ignoreObjectUnderHero = true ) const;
         uint8_t GetObjectTileset() const;
         uint8_t GetObjectSpriteIndex() const;
         u32 GetObjectUID() const;
@@ -135,42 +130,17 @@
         int GetPassable() const;
         int GetGround() const;
         bool isWater() const;
-=======
-        int GetObject( bool ignoreObjectUnderHero = true ) const;
-        u32 GetObjectUID( int obj ) const;
-        int GetQuantity1( void ) const
-        {
-            return quantity1;
-        }
-        int GetQuantity2( void ) const
-        {
-            return quantity2;
-        }
-        int GetPassable( void ) const;
-        int GetGround( void ) const;
-        bool isWater( void ) const;
->>>>>>> 08e9339a
 
         u32 TileSpriteIndex( void ) const;
         u32 TileSpriteShape( void ) const;
 
         const fheroes2::Image & GetTileSurface( void ) const;
 
-<<<<<<< HEAD
-        bool isPassable( const Heroes & ) const;
-        bool isPassable( const Heroes *, int direct, bool skipfog ) const;
-        bool isRoad() const;
+        bool isObject( int obj ) const;
         bool hasSpriteAnimation() const;
-        bool isObject( int obj ) const;
-=======
         bool validateWaterRules( bool fromWater ) const;
         bool isPassable( int direct, bool fromWater, bool skipfog ) const;
         bool isRoad() const;
-        bool isObject( int obj ) const
-        {
-            return obj == mp2_object;
-        };
->>>>>>> 08e9339a
         bool isStream( void ) const;
         bool isShadow( void ) const;
         bool GoodForUltimateArtifact( void ) const;
@@ -309,11 +279,7 @@
         u8 quantity2;
         u8 quantity3;
 
-<<<<<<< HEAD
-        bool road;
-=======
         bool tileIsRoad = false;
->>>>>>> 08e9339a
 
 #ifdef WITH_DEBUG
         u8 impassableTileRule;
