/***************************************************************************
 *   Copyright (C) 2009 by Andrey Afletdinov <fheroes2@gmail.com>          *
 *                                                                         *
 *   Part of the Free Heroes2 Engine:                                      *
 *   http://sourceforge.net/projects/fheroes2                              *
 *                                                                         *
 *   This program is free software; you can redistribute it and/or modify  *
 *   it under the terms of the GNU General Public License as published by  *
 *   the Free Software Foundation; either version 2 of the License, or     *
 *   (at your option) any later version.                                   *
 *                                                                         *
 *   This program is distributed in the hope that it will be useful,       *
 *   but WITHOUT ANY WARRANTY; without even the implied warranty of        *
 *   MERCHANTABILITY or FITNESS FOR A PARTICULAR PURPOSE.  See the         *
 *   GNU General Public License for more details.                          *
 *                                                                         *
 *   You should have received a copy of the GNU General Public License     *
 *   along with this program; if not, write to the                         *
 *   Free Software Foundation, Inc.,                                       *
 *   59 Temple Place - Suite 330, Boston, MA  02111-1307, USA.             *
 ***************************************************************************/
#ifndef H2TILES_H
#define H2TILES_H

#include <functional>
#include <list>

#include "army_troop.h"
#include "artifact.h"
#include "direction.h"
#include "gamedefs.h"
#include "resource.h"
#include "skill.h"

#ifdef WITH_XML
#include "tinyxml.h"
#endif

class Heroes;
class Spell;
class Monster;

namespace MP2
{
    struct mp2tile_t;
    struct mp2addon_t;
}

namespace Interface
{
    class GameArea;
    bool SkipRedrawTileBottom4Hero( const uint8_t tileset, const uint8_t icnIndex, const int passable );
}

namespace Maps
{
    struct TilesAddon
    {
        enum level_t
        {
            GROUND = 0,
            DOWN = 1,
            SHADOW = 2,
            UPPER = 3
        };

        TilesAddon();
        TilesAddon( int lv, u32 gid, int obj, u32 ii );
        TilesAddon( const TilesAddon & ta );

        ~TilesAddon() = default;

        TilesAddon & operator=( const TilesAddon & ta ) = delete;

        bool isUniq( const uint32_t id ) const
        {
            return uniq == id;
        }

        bool isRoad() const;
        bool hasRoadFlag() const;
        bool isICN( int ) const;
        bool hasSpriteAnimation() const;

        std::string String( int level ) const;

        static bool isShadow( const TilesAddon & );
        static bool isRoadObject( const TilesAddon & );

        static bool isResource( const TilesAddon & );
        static bool isArtifact( const TilesAddon & );
        static bool isFlag32( const TilesAddon & );

        static bool isMounts( const TilesAddon & );
        static bool isRocs( const TilesAddon & );
        static bool isForests( const TilesAddon & );
        static bool isTrees( const TilesAddon & );
        static bool isDeadTrees( const TilesAddon & );
        static bool isCactus( const TilesAddon & );
        static bool isStump( const TilesAddon & );
        static int GetActionObject( const TilesAddon & );

        static bool PredicateSortRules1( const TilesAddon &, const TilesAddon & );
        static bool PredicateSortRules2( const TilesAddon &, const TilesAddon & );

        static bool ForceLevel1( const TilesAddon & );

        u32 uniq;
        u8 level;
        u8 object;
        u8 index;
        u8 tmp;
    };

    struct Addons : public std::list<TilesAddon>
    {
        void Remove( u32 uniq );
    };

    class Tiles
    {
    public:
        Tiles();

        void Init( s32, const MP2::mp2tile_t & );

        int32_t GetIndex() const
        {
            return _index;
        }

        fheroes2::Point GetCenter( void ) const;
        int GetObject( bool ignoreObjectUnderHero = true ) const;
        uint8_t GetObjectTileset() const;

        uint8_t GetObjectSpriteIndex() const;

        u32 GetObjectUID() const;

        // Get Tile metadata field #1 (used for things like monster count or resource amount)
        uint8_t GetQuantity1() const
        {
            return quantity1;
        }

        // Get Tile metadata field #2 (used for things like animations or resource type )
        uint8_t GetQuantity2() const
        {
            return quantity2;
        }

        // Get third field containing Tile metadata (adventure spell ID)
        uint8_t GetQuantity3() const
        {
            return quantity3;
        }

        int GetPassable() const;
        int GetGround() const;
        bool isWater() const;

        u32 TileSpriteIndex( void ) const;
        u32 TileSpriteShape( void ) const;

        const fheroes2::Image & GetTileSurface( void ) const;

        bool isObject( int obj ) const;
        bool hasSpriteAnimation() const;
        bool validateWaterRules( bool fromWater ) const;
        bool isPassable( int direct, bool fromWater, bool skipfog, const int heroColor ) const;
        bool isRoad() const;
        bool isStream( void ) const;
        bool isShadow( void ) const;
        bool GoodForUltimateArtifact() const;

        TilesAddon * FindAddonICN( int icn1, int level = -1, int index = -1 );

        TilesAddon * FindAddonLevel1( u32 uniq1 );
        TilesAddon * FindAddonLevel2( u32 uniq2 );

        void SetTile( u32 sprite_index, u32 shape /* 0: none, 1 : vert, 2: horz, 3: both */ );
        void SetObject( int object );

        void SetIndex( const uint32_t index )
        {
            _index = index;
        }

        void setBoat( int direction );
        int getBoatDirection() const;
        void resetObjectSprite();

        void FixObject( void );

        uint32_t GetRegion() const;
        void UpdateRegion( uint32_t newRegionID );
        void UpdatePassable( void );
        void CaptureFlags32( int obj, int col );

        void RedrawTile( fheroes2::Image & dst, const fheroes2::Rect & visibleTileROI, const Interface::GameArea & area ) const;
        static void RedrawEmptyTile( fheroes2::Image & dst, const fheroes2::Point & mp, const fheroes2::Rect & visibleTileROI );
        void RedrawBottom( fheroes2::Image & dst, const fheroes2::Rect & visibleTileROI, bool isPuzzleDraw, const Interface::GameArea & area ) const;
        void RedrawBottom4Hero( fheroes2::Image & dst, const fheroes2::Rect & visibleTileROI, const Interface::GameArea & area ) const;
        void RedrawTop( fheroes2::Image & dst, const fheroes2::Rect & visibleTileROI, const Interface::GameArea & area ) const;
        void RedrawTopFromBottom( fheroes2::Image & dst, const Interface::GameArea & area ) const;
        void RedrawTop4Hero( fheroes2::Image & dst, const fheroes2::Rect & visibleTileROI, bool skip_ground, const Interface::GameArea & area ) const;
        void RedrawObjects( fheroes2::Image & dst, bool isPuzzleDraw, const Interface::GameArea & area ) const;
        void RedrawBoat( fheroes2::Image & dst, const fheroes2::Rect & visibleTileROI, const Interface::GameArea & area ) const;
        void RedrawBoatShadow( fheroes2::Image & dst, const fheroes2::Rect & visibleTileROI, const Interface::GameArea & area ) const;
        void RedrawMonster( fheroes2::Image & dst, const fheroes2::Rect & visibleTileROI, const Interface::GameArea & area ) const;
        int GetFogDirections( int color ) const;
<<<<<<< HEAD
        void RedrawFogs( fheroes2::Image & dst, int color, const Interface::GameArea & area ) const;
        void RedrawAddon( fheroes2::Image & dst, const Addons & addon, const Rect & visibleTileROI, bool isPuzzleDraw, const Interface::GameArea & area ) const;
        void RedrawPassable( fheroes2::Image & dst, const Rect & visibleTileROI ) const;
=======
        void RedrawFogs( fheroes2::Image &, int, const Interface::GameArea & area ) const;
        void RedrawAddon( fheroes2::Image & dst, const Addons & addon, const fheroes2::Rect & visibleTileROI, bool isPuzzleDraw, const Interface::GameArea & area ) const;
        void RedrawPassable( fheroes2::Image & dst, const fheroes2::Rect & visibleTileROI ) const;
>>>>>>> 8472adb7

        void AddonsPushLevel1( const MP2::mp2tile_t & );
        void AddonsPushLevel1( const MP2::mp2addon_t & );
        void AddonsPushLevel1( const TilesAddon & );
        void AddonsPushLevel2( const MP2::mp2tile_t & );
        void AddonsPushLevel2( const MP2::mp2addon_t & );
        void AddonsPushLevel2( const TilesAddon & );

        void AddonsSort( void );
        void Remove( u32 uniqID );
        void RemoveObjectSprite( void );
        void UpdateObjectSprite( uint32_t uniqID, uint8_t rawTileset, uint8_t newTileset, int indexChange );
        void ReplaceObjectSprite( uint32_t uniqID, uint8_t rawTileset, uint8_t newTileset, uint8_t indexToReplace, uint8_t newIndex );

        std::string String( void ) const;

        bool isFog( const int colors ) const
        {
            // colors may be the union friends
            return ( fog_colors & colors ) == colors;
        }

        bool isFogAllAround( int color ) const;
        void ClearFog( int color );

        /* monster operation */
        bool MonsterJoinConditionSkip( void ) const;
        bool MonsterJoinConditionMoney( void ) const;
        bool MonsterJoinConditionFree( void ) const;
        bool MonsterJoinConditionForce( void ) const;
        int MonsterJoinCondition( void ) const;
        void MonsterSetJoinCondition( int );
        void MonsterSetFixedCount( void );
        bool MonsterFixedCount( void ) const;
        void MonsterSetCount( u32 count );
        u32 MonsterCount( void ) const;

        bool CaptureObjectIsProtection( void ) const;

        /* object quantity operation */
        void QuantityUpdate( bool isFirstLoad = true );
        void QuantityReset( void );
        bool QuantityIsValid( void ) const;
        void QuantitySetColor( int );
        int QuantityVariant( void ) const;
        int QuantityExt( void ) const;
        int QuantityColor( void ) const;
        u32 QuantityGold( void ) const;
        Spell QuantitySpell( void ) const;
        Skill::Secondary QuantitySkill( void ) const;
        Artifact QuantityArtifact( void ) const;
        ResourceCount QuantityResourceCount( void ) const;
        Funds QuantityFunds( void ) const;
        Monster QuantityMonster( void ) const;
        Troop QuantityTroop( void ) const;

        void SetObjectPassable( bool );

        // Set Tile metadata field (used for things like adventure spell ID)
        void SetQuantity3( const uint8_t value )
        {
            quantity3 = value;
        }

        Heroes * GetHeroes( void ) const;
        void SetHeroes( Heroes * );

        static int ColorFromBarrierSprite( uint8_t tileset, uint8_t icnIndex );
        static int ColorFromTravellerTentSprite( uint8_t tileset, uint8_t icnIndex );
        static int GetLoyaltyObject( uint8_t tileset, uint8_t icnIndex );
        static bool isShadowSprite( uint8_t tileset, uint8_t icnIndex );
        static void UpdateAbandoneMineLeftSprite( uint8_t & tileset, uint8_t & index, int resource );
        static void UpdateAbandoneMineRightSprite( uint8_t & tileset, uint8_t & index );
        static int GetPassable( uint32_t tileset, uint32_t index );
        static std::pair<int, int> ColorRaceFromHeroSprite( uint32_t heroSpriteIndex );
        static std::pair<uint32_t, uint32_t> GetMonsterSpriteIndices( const Tiles & tile, uint32_t monsterIndex );
        static void PlaceMonsterOnTile( Tiles &, const Monster &, u32 );
        static void UpdateAbandoneMineSprite( Tiles & );
        static void FixedPreload( Tiles & );

    private:
        TilesAddon * FindFlags( void );
        void CorrectFlags32( u32 index, bool );
        void RemoveJailSprite( void );
        bool isLongObject( int direction );

        void QuantitySetVariant( int );
        void QuantitySetExt( int );
        void QuantitySetSkill( int );
        void QuantitySetSpell( int );
        void QuantitySetArtifact( int );
        void QuantitySetResource( int, u32 );

        static void UpdateMonsterInfo( Tiles & );
        static void UpdateDwellingPopulation( Tiles & tile, bool isFirstLoad );
        static void UpdateMonsterPopulation( Tiles & );
        static void UpdateRNDArtifactSprite( Tiles & );
        static void UpdateRNDResourceSprite( Tiles & );

        friend StreamBase & operator<<( StreamBase &, const Tiles & );
        friend StreamBase & operator>>( StreamBase &, Tiles & );
#ifdef WITH_XML
        friend TiXmlElement & operator>>( TiXmlElement &, Tiles & );
#endif
        friend bool operator<( const Tiles & l, const Tiles & r )
        {
            return l.GetIndex() < r.GetIndex();
        }

        Addons addons_level1;
        Addons addons_level2; // 16

        int32_t _index = 0;
        uint16_t pack_sprite_index = 0;

        uint32_t uniq = 0;
        uint8_t objectTileset = 0;
        uint8_t objectIndex = 255;
        uint8_t mp2_object = 0;
        uint16_t tilePassable = DIRECTION_ALL;
        uint8_t fog_colors = Color::ALL;

        uint8_t heroID = 0;
        uint8_t quantity1 = 0;
        uint8_t quantity2 = 0;
        uint8_t quantity3 = 0;

        bool tileIsRoad = false;

        // This field does not persist in savegame
        uint32_t _region = 0;

#ifdef WITH_DEBUG
        uint8_t impassableTileRule = 0;
#endif
    };

    StreamBase & operator<<( StreamBase &, const TilesAddon & );
    StreamBase & operator<<( StreamBase &, const Tiles & );
    StreamBase & operator>>( StreamBase &, TilesAddon & );
    StreamBase & operator>>( StreamBase &, Tiles & );
}

#endif<|MERGE_RESOLUTION|>--- conflicted
+++ resolved
@@ -209,15 +209,9 @@
         void RedrawBoatShadow( fheroes2::Image & dst, const fheroes2::Rect & visibleTileROI, const Interface::GameArea & area ) const;
         void RedrawMonster( fheroes2::Image & dst, const fheroes2::Rect & visibleTileROI, const Interface::GameArea & area ) const;
         int GetFogDirections( int color ) const;
-<<<<<<< HEAD
         void RedrawFogs( fheroes2::Image & dst, int color, const Interface::GameArea & area ) const;
-        void RedrawAddon( fheroes2::Image & dst, const Addons & addon, const Rect & visibleTileROI, bool isPuzzleDraw, const Interface::GameArea & area ) const;
-        void RedrawPassable( fheroes2::Image & dst, const Rect & visibleTileROI ) const;
-=======
-        void RedrawFogs( fheroes2::Image &, int, const Interface::GameArea & area ) const;
         void RedrawAddon( fheroes2::Image & dst, const Addons & addon, const fheroes2::Rect & visibleTileROI, bool isPuzzleDraw, const Interface::GameArea & area ) const;
         void RedrawPassable( fheroes2::Image & dst, const fheroes2::Rect & visibleTileROI ) const;
->>>>>>> 8472adb7
 
         void AddonsPushLevel1( const MP2::mp2tile_t & );
         void AddonsPushLevel1( const MP2::mp2addon_t & );
