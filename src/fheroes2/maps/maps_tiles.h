--- conflicted
+++ resolved
@@ -150,16 +150,7 @@
             return Ground::getGroundByImageIndex( _terrainImageIndex ) == Ground::WATER;
         }
 
-<<<<<<< HEAD
-        // Returns true if tile's main and bottom layer addons do not contain any objects: layer type is SHADOW or TERRAIN.
-=======
-        bool isSameMainObject( const MP2::MapObjectType objectType ) const
-        {
-            return objectType == _mainObjectType;
-        }
-
         // Returns true if tile's main and ground layer object parts do not contain any objects: layer type is SHADOW or TERRAIN.
->>>>>>> fb4790a3
         bool isPassabilityTransparent() const;
 
         // Checks whether it is possible to move into this tile from the specified direction
