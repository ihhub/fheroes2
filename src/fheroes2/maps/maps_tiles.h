/***************************************************************************
 *   Copyright (C) 2009 by Andrey Afletdinov <fheroes2@gmail.com>          *
 *                                                                         *
 *   Part of the Free Heroes2 Engine:                                      *
 *   http://sourceforge.net/projects/fheroes2                              *
 *                                                                         *
 *   This program is free software; you can redistribute it and/or modify  *
 *   it under the terms of the GNU General Public License as published by  *
 *   the Free Software Foundation; either version 2 of the License, or     *
 *   (at your option) any later version.                                   *
 *                                                                         *
 *   This program is distributed in the hope that it will be useful,       *
 *   but WITHOUT ANY WARRANTY; without even the implied warranty of        *
 *   MERCHANTABILITY or FITNESS FOR A PARTICULAR PURPOSE.  See the         *
 *   GNU General Public License for more details.                          *
 *                                                                         *
 *   You should have received a copy of the GNU General Public License     *
 *   along with this program; if not, write to the                         *
 *   Free Software Foundation, Inc.,                                       *
 *   59 Temple Place - Suite 330, Boston, MA  02111-1307, USA.             *
 ***************************************************************************/
#ifndef H2TILES_H
#define H2TILES_H

#include <functional>
#include <list>

#include "army_troop.h"
#include "artifact.h"
#include "direction.h"
#include "gamedefs.h"
#include "resource.h"
#include "skill.h"

class Heroes;
class Spell;
class Monster;

namespace MP2
{
    struct mp2tile_t;
    struct mp2addon_t;
}

namespace Maps
{
    struct TilesAddon
    {
        enum level_t
        {
            GROUND = 0,
            DOWN = 1,
            SHADOW = 2,
            UPPER = 3
        };

        TilesAddon();
        TilesAddon( int lv, u32 gid, int obj, u32 ii );
        TilesAddon( const TilesAddon & ta );
        TilesAddon & operator=( const TilesAddon & ta );

        bool isUniq( u32 ) const;
        bool isRoad( int ) const;
        bool isICN( int ) const;
        bool hasSpriteAnimation() const;

        std::string String( int level ) const;

        static bool hasColorCycling( uint8_t tileset, uint8_t index );
        static bool isStream( const TilesAddon & );
        static bool isRoad( const TilesAddon & );
        static bool isShadow( const TilesAddon & );
        static bool isResource( const TilesAddon & );
        static bool isArtifact( const TilesAddon & );
<<<<<<< HEAD
=======
        static bool isCampFire( const TilesAddon & );
        static bool isMonster( const TilesAddon & );
        static bool isArtesianSpring( const TilesAddon & );
        static bool isOasis( const TilesAddon & );
        static bool isWateringHole( const TilesAddon & );
        static bool isJail( const TilesAddon & );
        static bool isMine( const TilesAddon & );
        static bool isShadow( const TilesAddon & );
        static bool isEvent( const TilesAddon & );
        static bool isBoat( const TilesAddon & );
        static bool isTeleporter( const TilesAddon & );
        static bool isMiniHero( const TilesAddon & );
        static bool isRandomResource( const TilesAddon & );
        static bool isRandomArtifact( const TilesAddon & );
        static bool isRandomArtifact1( const TilesAddon & );
        static bool isRandomArtifact2( const TilesAddon & );
        static bool isRandomArtifact3( const TilesAddon & );
        static bool isUltimateArtifact( const TilesAddon & );
        static bool isCastle( const TilesAddon & );
        static bool isRandomCastle( const TilesAddon & );
        static bool isRandomMonster( const TilesAddon & );
        static bool isSkeleton( const TilesAddon & );
>>>>>>> cea86b95
        static bool isSkeletonFix( const TilesAddon & );
        static bool isFlag32( const TilesAddon & );
        static bool isX_LOC123( const TilesAddon & );
        static bool isAbandoneMineSprite( const TilesAddon & );

        static bool isMounts( const TilesAddon & );
        static bool isRocs( const TilesAddon & );
        static bool isForests( const TilesAddon & );
        static bool isTrees( const TilesAddon & );
        static bool isDeadTrees( const TilesAddon & );
        static bool isCactus( const TilesAddon & );
        static bool isStump( const TilesAddon & );
        static int GetActionObject( const TilesAddon & );
        static int GetLoyaltyObject( const TilesAddon & );

        static bool isBarrier( const TilesAddon & );
        static int ColorFromBarrierSprite( const TilesAddon & );
        static int ColorFromTravellerTentSprite( const TilesAddon & );

        static bool PredicateSortRules1( const TilesAddon &, const TilesAddon & );
        static bool PredicateSortRules2( const TilesAddon &, const TilesAddon & );

        static bool ForceLevel1( const TilesAddon & );
        static bool ForceLevel2( const TilesAddon & );

        u32 uniq;
        u8 level;
        u8 object;
        u8 index;
        u8 tmp;
    };

    struct Addons : public std::list<TilesAddon>
    {
        void Remove( u32 uniq );
    };

    class Tiles
    {
    public:
        Tiles();

        void Init( s32, const MP2::mp2tile_t & );

        s32 GetIndex( void ) const;
        Point GetCenter( void ) const;
        int GetObject( bool skip_hero = true ) const;
        uint8_t GetObjectTileset() const;
        uint8_t GetObjectSpriteIndex() const;
        u32 GetObjectUID() const;
        int GetQuantity1() const;
        int GetQuantity2() const;
        int GetQuantity3() const;
        int GetPassable() const;
        int GetGround() const;
        bool isWater() const;

        u32 TileSpriteIndex( void ) const;
        u32 TileSpriteShape( void ) const;

        Surface GetTileSurface( void ) const;

        bool isPassable( const Heroes & ) const;
        bool isPassable( const Heroes *, int direct, bool skipfog ) const;
        bool isRoad() const;
        bool hasSpriteAnimation() const;
        bool isObject( int obj ) const;
        bool isStream( void ) const;
        bool GoodForUltimateArtifact( void ) const;

        TilesAddon * FindAddonICN( int icn1, int level = -1, int index = -1 );

        TilesAddon * FindAddonLevel1( u32 uniq1 );
        TilesAddon * FindAddonLevel2( u32 uniq2 );

        void SetTile( u32 sprite_index, u32 shape /* 0: none, 1 : vert, 2: horz, 3: both */ );
        void SetObject( int object );
        void SetIndex( int );

        void FixObject( void );

        void UpdatePassable( void );
        void CaptureFlags32( int obj, int col );

        void RedrawTile( Surface & ) const;
        static void RedrawEmptyTile( Surface & dst, const Point & mp );
        void RedrawBottom( Surface & dst, bool skipObjs = false ) const;
        void RedrawBottom4Hero( Surface & ) const;
        void RedrawTop( Surface & dst, bool skipObjs = false ) const;
        void RedrawTop4Hero( Surface &, bool skip_ground ) const;
        void RedrawObjects( Surface & ) const;
        void RedrawFogs( Surface &, int ) const;
        void RedrawAddon( Surface & dst, const Addons & addon, bool skipObjs = false ) const;
        void RedrawPassable( Surface & ) const;

        void AddonsPushLevel1( const MP2::mp2tile_t & );
        void AddonsPushLevel1( const MP2::mp2addon_t & );
        void AddonsPushLevel1( const TilesAddon & );
        void AddonsPushLevel2( const MP2::mp2tile_t & );
        void AddonsPushLevel2( const MP2::mp2addon_t & );
        void AddonsPushLevel2( const TilesAddon & );

        void AddonsSort( void );
        void Remove( u32 uniqID );
        void RemoveObjectSprite( void );
        void UpdateObjectSprite( uint32_t uniqID, uint8_t rawTileset, uint8_t newTileset, uint8_t newIndex, bool replace = true );

        std::string String( void ) const;

        bool isFog( int color ) const;
        void ClearFog( int color );

        /* monster operation */
        bool MonsterJoinConditionSkip( void ) const;
        bool MonsterJoinConditionMoney( void ) const;
        bool MonsterJoinConditionFree( void ) const;
        bool MonsterJoinConditionForce( void ) const;
        int MonsterJoinCondition( void ) const;
        void MonsterSetJoinCondition( int );
        void MonsterSetFixedCount( void );
        bool MonsterFixedCount( void ) const;
        void MonsterSetCount( u32 count );
        u32 MonsterCount( void ) const;

        bool CaptureObjectIsProtection( void ) const;

        /* object quantity operation */
        void QuantityUpdate( void );
        void QuantityReset( void );
        bool QuantityIsValid( void ) const;
        void QuantitySetColor( int );
        int QuantityVariant( void ) const;
        int QuantityExt( void ) const;
        int QuantityColor( void ) const;
        u32 QuantityGold( void ) const;
        Spell QuantitySpell( void ) const;
        Skill::Secondary QuantitySkill( void ) const;
        Artifact QuantityArtifact( void ) const;
        ResourceCount QuantityResourceCount( void ) const;
        Funds QuantityFunds( void ) const;
        Monster QuantityMonster( void ) const;
        Troop QuantityTroop( void ) const;

        void SetObjectPassable( bool );
        void SetQuantity3( int );

        Heroes * GetHeroes( void ) const;
        void SetHeroes( Heroes * );

        static void UpdateAbandoneMineLeftSprite( uint8_t & tileset, uint8_t & index, int resource );
        static void UpdateAbandoneMineRightSprite( uint8_t & tileset, uint8_t & index );
        static int GetPassable( uint32_t tileset, uint32_t index );
        static std::pair<int, int> ColorRaceFromHeroSprite( uint32_t heroSpriteIndex );
        static std::pair<int, int> GetMonsterSpriteIndices( const Tiles & tile, uint32_t monsterIndex );
        static void PlaceMonsterOnTile( Tiles &, const Monster &, u32 );
        static void UpdateAbandoneMineSprite( Tiles & );
        static void FixedPreload( Tiles & );

    private:
        TilesAddon * FindFlags( void );
        void CorrectFlags32( u32 index, bool );
        void RemoveJailSprite( void );
        void RemoveBarrierSprite( void );
        bool isLongObject( int direction );

        void RedrawBoat( Surface & ) const;
        void RedrawMonster( Surface & ) const;
        void RedrawMapObject( Surface & dst, int icn, uint32_t index, const Point & mapPoint, bool cycle = false, int offsetX = 0, int offsetY = 0 ) const;

        void QuantitySetVariant( int );
        void QuantitySetExt( int );
        void QuantitySetSkill( int );
        void QuantitySetSpell( int );
        void QuantitySetArtifact( int );
        void QuantitySetResource( int, u32 );

        static void UpdateMonsterInfo( Tiles & );
        static void UpdateDwellingPopulation( Tiles & );
        static void UpdateMonsterPopulation( Tiles & );
        static void UpdateRNDArtifactSprite( Tiles & );
        static void UpdateRNDResourceSprite( Tiles & );

        friend StreamBase & operator<<( StreamBase &, const Tiles & );
        friend StreamBase & operator>>( StreamBase &, Tiles & );
#ifdef WITH_XML
        friend TiXmlElement & operator>>( TiXmlElement &, Tiles & );
#endif

        Addons addons_level1;
        Addons addons_level2; // 16

        u32 maps_index;
        u16 pack_sprite_index;

        uint32_t uniq;
        uint8_t objectTileset;
        uint8_t objectIndex;
        u8 mp2_object;
        u16 tile_passable;
        u8 fog_colors;

        u8 quantity1;
        u8 quantity2;
        u8 quantity3;

        bool road;

#ifdef WITH_DEBUG
        u8 impassableTileRule;
#endif
    };

    StreamBase & operator<<( StreamBase &, const TilesAddon & );
    StreamBase & operator<<( StreamBase &, const Tiles & );
    StreamBase & operator>>( StreamBase &, TilesAddon & );
    StreamBase & operator>>( StreamBase &, Tiles & );
}

#endif<|MERGE_RESOLUTION|>--- conflicted
+++ resolved
@@ -72,31 +72,6 @@
         static bool isShadow( const TilesAddon & );
         static bool isResource( const TilesAddon & );
         static bool isArtifact( const TilesAddon & );
-<<<<<<< HEAD
-=======
-        static bool isCampFire( const TilesAddon & );
-        static bool isMonster( const TilesAddon & );
-        static bool isArtesianSpring( const TilesAddon & );
-        static bool isOasis( const TilesAddon & );
-        static bool isWateringHole( const TilesAddon & );
-        static bool isJail( const TilesAddon & );
-        static bool isMine( const TilesAddon & );
-        static bool isShadow( const TilesAddon & );
-        static bool isEvent( const TilesAddon & );
-        static bool isBoat( const TilesAddon & );
-        static bool isTeleporter( const TilesAddon & );
-        static bool isMiniHero( const TilesAddon & );
-        static bool isRandomResource( const TilesAddon & );
-        static bool isRandomArtifact( const TilesAddon & );
-        static bool isRandomArtifact1( const TilesAddon & );
-        static bool isRandomArtifact2( const TilesAddon & );
-        static bool isRandomArtifact3( const TilesAddon & );
-        static bool isUltimateArtifact( const TilesAddon & );
-        static bool isCastle( const TilesAddon & );
-        static bool isRandomCastle( const TilesAddon & );
-        static bool isRandomMonster( const TilesAddon & );
-        static bool isSkeleton( const TilesAddon & );
->>>>>>> cea86b95
         static bool isSkeletonFix( const TilesAddon & );
         static bool isFlag32( const TilesAddon & );
         static bool isX_LOC123( const TilesAddon & );
