--- conflicted
+++ resolved
@@ -1536,139 +1536,7 @@
     world.resetPathfinder();
 }
 
-<<<<<<< HEAD
-void Maps::Tiles::updateTileById( Maps::Tiles & tile, const uint32_t uid, const uint8_t newIndex )
-=======
-void Maps::Tiles::updateFogDirectionsInArea( const fheroes2::Point & minPos, const fheroes2::Point & maxPos, const int32_t color )
-{
-    assert( ( minPos.x <= maxPos.x ) && ( minPos.y <= maxPos.y ) );
-
-    const int32_t worldWidth = world.w();
-    const int32_t worldHeight = world.w();
-
-    // Do not get over the world borders.
-    const int32_t minX = std::max( minPos.x, 0 );
-    const int32_t minY = std::max( minPos.y, 0 );
-    // Add extra 1 to reach the given maxPos point.
-    const int32_t maxX = std::min( maxPos.x + 1, worldWidth );
-    const int32_t maxY = std::min( maxPos.y + 1, worldHeight );
-
-    // Fog data range is 1 tile bigger from each side as for the fog directions we have to check all tiles around each tile in the area.
-    const int32_t fogMinX = std::max( minX - 1, 0 );
-    const int32_t fogMinY = std::max( minY - 1, 0 );
-    const int32_t fogMaxX = std::min( maxX + 1, worldWidth );
-    const int32_t fogMaxY = std::min( maxY + 1, worldHeight );
-
-    const int32_t fogDataWidth = maxX - minX + 2;
-    const int32_t fogDataSize = fogDataWidth * ( maxY - minY + 2 );
-
-    // A vector to cache 'isFog()' data. This vector type is not <bool> as using std::vector<uint8_t> gives the higher performance.
-    // 1 is for the 'true' state, 0 is for the 'false' state.
-    std::vector<uint8_t> fogData( fogDataSize, 1 );
-
-    // Set the 'fogData' index offset from the tile index.
-    const int32_t fogDataOffset = 1 - minX + ( 1 - minY ) * fogDataWidth;
-
-    // Cache the 'fogData' data for the given area to use it in fog direction calculation.
-    // The loops run only within the world area, if 'fogData' area includes tiles outside the world borders we do not update them as the are already set to 1.
-    for ( int32_t y = fogMinY; y < fogMaxY; ++y ) {
-        const int32_t fogTileOffsetY = y * worldWidth;
-        const int32_t fogDataOffsetY = y * fogDataWidth + fogDataOffset;
-
-        for ( int32_t x = fogMinX; x < fogMaxX; ++x ) {
-            fogData[x + fogDataOffsetY] = world.GetTiles( x + fogTileOffsetY ).isFog( color ) ? 1 : 0;
-        }
-    }
-
-    // Set the 'fogData' index offset from the tile index for the TOP LEFT direction from the tile.
-    const int32_t topLeftDirectionOffset = -1 - fogDataWidth;
-
-#ifndef NDEBUG
-    // Cache the maximum border for fogDataIndex corresponding the "CENTER" tile to use in assertion. Should be removed if assertion is removed.
-    const int32_t centerfogDataIndexLimit = fogDataSize + topLeftDirectionOffset;
-#endif
-
-    // Calculate fog directions using the cached 'isFog' data.
-    for ( int32_t y = minY; y < maxY; ++y ) {
-        const int32_t fogCenterDataOffsetY = y * fogDataWidth + fogDataOffset;
-
-        for ( int32_t x = minX; x < maxX; ++x ) {
-            Maps::Tiles & tile = world.GetTiles( x, y );
-
-            int32_t fogDataIndex = x + fogCenterDataOffsetY;
-
-            if ( fogData[fogDataIndex] == 0 ) {
-                // For the tile is without fog we set the UNKNOWN direction.
-                tile._setFogDirection( Direction::UNKNOWN );
-            }
-            else {
-                // The tile is under the fog so its CENTER direction for fog is true.
-                uint16_t fogDirection = Direction::CENTER;
-
-                // 'fogDataIndex' should not get out of maximum 'fogData' vector index after all increments.
-                assert( fogDataIndex < centerfogDataIndexLimit );
-
-                // Check all tiles around for 'fogData' starting from the top left direction and if it is true then logically add the direction to 'fogDirection'.
-                fogDataIndex += topLeftDirectionOffset;
-
-                assert( fogDataIndex >= 0 );
-
-                if ( fogData[fogDataIndex] == 1 ) {
-                    fogDirection |= Direction::TOP_LEFT;
-                }
-
-                ++fogDataIndex;
-
-                if ( fogData[fogDataIndex] == 1 ) {
-                    fogDirection |= Direction::TOP;
-                }
-
-                ++fogDataIndex;
-
-                if ( fogData[fogDataIndex] == 1 ) {
-                    fogDirection |= Direction::TOP_RIGHT;
-                }
-
-                // Set index to the left direction tile of the next fog data raw.
-                fogDataIndex += fogDataWidth - 2;
-
-                if ( fogData[fogDataIndex] == 1 ) {
-                    fogDirection |= Direction::LEFT;
-                }
-
-                // Skip the center tile as it was already checked.
-                fogDataIndex += 2;
-
-                if ( fogData[fogDataIndex] == 1 ) {
-                    fogDirection |= Direction::RIGHT;
-                }
-
-                fogDataIndex += fogDataWidth - 2;
-
-                if ( fogData[fogDataIndex] == 1 ) {
-                    fogDirection |= Direction::BOTTOM_LEFT;
-                }
-
-                ++fogDataIndex;
-
-                if ( fogData[fogDataIndex] == 1 ) {
-                    fogDirection |= Direction::BOTTOM;
-                }
-
-                ++fogDataIndex;
-
-                if ( fogData[fogDataIndex] == 1 ) {
-                    fogDirection |= Direction::BOTTOM_RIGHT;
-                }
-
-                tile._setFogDirection( fogDirection );
-            }
-        }
-    }
-}
-
 void Maps::Tiles::updateTileObjectIcnIndex( Maps::Tiles & tile, const uint32_t uid, const uint8_t newIndex )
->>>>>>> 9bb852ea
 {
     Maps::TilesAddon * addon = tile.FindAddonLevel1( uid );
     if ( addon != nullptr ) {
