--- conflicted
+++ resolved
@@ -577,13 +577,8 @@
 MP2::MapObjectType Maps::Tiles::GetObject( bool ignoreObjectUnderHero /* true */ ) const
 {
     if ( !ignoreObjectUnderHero && MP2::OBJ_HEROES == _mainObjectType ) {
-<<<<<<< HEAD
-        const Heroes * hero = GetHeroes();
+        const Heroes * hero = getHero();
         return hero ? hero->getObjectTypeUnderHero() : MP2::OBJ_NONE;
-=======
-        const Heroes * hero = getHero();
-        return hero ? hero->GetMapsObject() : MP2::OBJ_NONE;
->>>>>>> 6c040c79
     }
 
     return _mainObjectType;
