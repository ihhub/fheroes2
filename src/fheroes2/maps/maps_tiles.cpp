/***************************************************************************
 *   Copyright (C) 2009 by Andrey Afletdinov <fheroes2@gmail.com>          *
 *                                                                         *
 *   Part of the Free Heroes2 Engine:                                      *
 *   http://sourceforge.net/projects/fheroes2                              *
 *                                                                         *
 *   This program is free software; you can redistribute it and/or modify  *
 *   it under the terms of the GNU General Public License as published by  *
 *   the Free Software Foundation; either version 2 of the License, or     *
 *   (at your option) any later version.                                   *
 *                                                                         *
 *   This program is distributed in the hope that it will be useful,       *
 *   but WITHOUT ANY WARRANTY; without even the implied warranty of        *
 *   MERCHANTABILITY or FITNESS FOR A PARTICULAR PURPOSE.  See the         *
 *   GNU General Public License for more details.                          *
 *                                                                         *
 *   You should have received a copy of the GNU General Public License     *
 *   along with this program; if not, write to the                         *
 *   Free Software Foundation, Inc.,                                       *
 *   59 Temple Place - Suite 330, Boston, MA  02111-1307, USA.             *
 ***************************************************************************/

#include <algorithm>
#include <iomanip>
#include <iostream>

#include "agg.h"
#include "castle.h"
#include "game.h"
#include "game_interface.h"
#include "ground.h"
#include "heroes.h"
#include "maps.h"
#include "maps_tiles.h"
#include "monster.h"
#include "mounts.h"
#include "mp2.h"
#include "objcrck.h"
#include "objdirt.h"
#include "objdsrt.h"
#include "objgras.h"
#include "objlava.h"
#include "objmult.h"
#include "objsnow.h"
#include "objswmp.h"
#include "objtown.h"
#include "objwatr.h"
#include "objxloc.h"
#include "race.h"
#include "settings.h"
#include "spell.h"
#include "trees.h"
#include "world.h"

namespace
{
    const u8 monsterAnimationSequence[] = {0, 0, 1, 2, 1, 0, 0, 0, 3, 4, 5, 4, 3, 0, 0};

    bool contains( int base, int value )
    {
        return ( base & value ) == value;
    }
}

#ifdef WITH_DEBUG
Surface PassableViewSurface( int passable )
{
    const u32 w = 31;
    const u32 h = 31;
    const RGBA colr = RGBA( 0xC0, 0x2C, 0 );
    const RGBA colg = RGBA( 0x90, 0xC0, 0 );
    Surface sf( Size( w, h ), true );

    if ( 0 == passable || Direction::CENTER == passable )
        sf.DrawBorder( colr );
    else if ( DIRECTION_ALL == passable )
        sf.DrawBorder( colg );
    else {
        sf.Set( w, h, false );

        for ( u32 i = 0; i < w; ++i ) {
            if ( i < 10 ) {
                sf.DrawPoint( Point( i, 0 ), ( passable & Direction::TOP_LEFT ? colg : colr ) );
                sf.DrawPoint( Point( i, h - 1 ), ( passable & Direction::BOTTOM_LEFT ? colg : colr ) );
            }
            else if ( i < 21 ) {
                sf.DrawPoint( Point( i, 0 ), ( passable & Direction::TOP ? colg : colr ) );
                sf.DrawPoint( Point( i, h - 1 ), ( passable & Direction::BOTTOM ? colg : colr ) );
            }
            else {
                sf.DrawPoint( Point( i, 0 ), ( passable & Direction::TOP_RIGHT ? colg : colr ) );
                sf.DrawPoint( Point( i, h - 1 ), ( passable & Direction::BOTTOM_RIGHT ? colg : colr ) );
            }
        }

        for ( u32 i = 0; i < h; ++i ) {
            if ( i < 10 ) {
                sf.DrawPoint( Point( 0, i ), ( passable & Direction::TOP_LEFT ? colg : colr ) );
                sf.DrawPoint( Point( w - 1, i ), ( passable & Direction::TOP_RIGHT ? colg : colr ) );
            }
            else if ( i < 21 ) {
                sf.DrawPoint( Point( 0, i ), ( passable & Direction::LEFT ? colg : colr ) );
                sf.DrawPoint( Point( w - 1, i ), ( passable & Direction::RIGHT ? colg : colr ) );
            }
            else {
                sf.DrawPoint( Point( 0, i ), ( passable & Direction::BOTTOM_LEFT ? colg : colr ) );
                sf.DrawPoint( Point( w - 1, i ), ( passable & Direction::BOTTOM_RIGHT ? colg : colr ) );
            }
        }
    }

    return sf;
}
#endif

Maps::TilesAddon::TilesAddon()
    : uniq( 0 )
    , level( 0 )
    , object( 0 )
    , index( 0 )
    , tmp( 0 )
{}

Maps::TilesAddon::TilesAddon( int lv, u32 gid, int obj, u32 ii )
    : uniq( gid )
    , level( lv )
    , object( obj )
    , index( ii )
    , tmp( 0 )
{}

std::string Maps::TilesAddon::String( int lvl ) const
{
    std::ostringstream os;
    os << "----------------" << lvl << "--------" << std::endl
       << "uniq            : " << uniq << std::endl
       << "tileset         : " << static_cast<int>( object >> 2 ) << ", (" << ICN::GetString( MP2::GetICNObject( object ) ) << ")" << std::endl
       << "index           : " << static_cast<int>( index ) << std::endl
       << "level           : " << static_cast<int>( level ) << ", (" << static_cast<int>( level % 4 ) << ")" << std::endl
       << "tmp             : " << static_cast<int>( tmp ) << std::endl;
    return os.str();
}

Maps::TilesAddon::TilesAddon( const Maps::TilesAddon & ta )
    : uniq( ta.uniq )
    , level( ta.level )
    , object( ta.object )
    , index( ta.index )
    , tmp( ta.tmp )
{}

Maps::TilesAddon & Maps::TilesAddon::operator=( const Maps::TilesAddon & ta )
{
    level = ta.level;
    object = ta.object;
    index = ta.index;
    uniq = ta.uniq;
    tmp = ta.tmp;

    return *this;
}

bool Maps::TilesAddon::isUniq( u32 id ) const
{
    return uniq == id;
}

bool Maps::TilesAddon::isICN( int icn ) const
{
    return icn == MP2::GetICNObject( object );
}

bool Maps::TilesAddon::PredicateSortRules1( const Maps::TilesAddon & ta1, const Maps::TilesAddon & ta2 )
{
    return ( ( ta1.level % 4 ) > ( ta2.level % 4 ) );
}

bool Maps::TilesAddon::PredicateSortRules2( const Maps::TilesAddon & ta1, const Maps::TilesAddon & ta2 )
{
    return ( ( ta1.level % 4 ) < ( ta2.level % 4 ) );
}

int Maps::TilesAddon::GetLoyaltyObject( const Maps::TilesAddon & addon )
{
    switch ( MP2::GetICNObject( addon.object ) ) {
    case ICN::X_LOC1:
        if ( addon.index == 3 )
            return MP2::OBJ_ALCHEMYTOWER;
        else if ( addon.index < 3 )
            return MP2::OBJN_ALCHEMYTOWER;
        else if ( 70 == addon.index )
            return MP2::OBJ_ARENA;
        else if ( 3 < addon.index && addon.index < 72 )
            return MP2::OBJN_ARENA;
        else if ( 77 == addon.index )
            return MP2::OBJ_BARROWMOUNDS;
        else if ( 71 < addon.index && addon.index < 78 )
            return MP2::OBJN_BARROWMOUNDS;
        else if ( 94 == addon.index )
            return MP2::OBJ_EARTHALTAR;
        else if ( 77 < addon.index && addon.index < 112 )
            return MP2::OBJN_EARTHALTAR;
        else if ( 118 == addon.index )
            return MP2::OBJ_AIRALTAR;
        else if ( 111 < addon.index && addon.index < 120 )
            return MP2::OBJN_AIRALTAR;
        else if ( 127 == addon.index )
            return MP2::OBJ_FIREALTAR;
        else if ( 119 < addon.index && addon.index < 129 )
            return MP2::OBJN_FIREALTAR;
        else if ( 135 == addon.index )
            return MP2::OBJ_WATERALTAR;
        else if ( 128 < addon.index && addon.index < 137 )
            return MP2::OBJN_WATERALTAR;
        break;

    case ICN::X_LOC2:
        if ( addon.index == 4 )
            return MP2::OBJ_STABLES;
        else if ( addon.index < 4 )
            return MP2::OBJN_STABLES;
        else if ( addon.index == 9 )
            return MP2::OBJ_JAIL;
        else if ( 4 < addon.index && addon.index < 10 )
            return MP2::OBJN_JAIL;
        else if ( addon.index == 37 )
            return MP2::OBJ_MERMAID;
        else if ( 9 < addon.index && addon.index < 47 )
            return MP2::OBJN_MERMAID;
        else if ( addon.index == 101 )
            return MP2::OBJ_SIRENS;
        else if ( 46 < addon.index && addon.index < 111 )
            return MP2::OBJN_SIRENS;
        else if ( 110 < addon.index && addon.index < 136 )
            return MP2::OBJ_REEFS;
        break;

    case ICN::X_LOC3:
        if ( addon.index == 30 )
            return MP2::OBJ_HUTMAGI;
        else if ( addon.index < 32 )
            return MP2::OBJN_HUTMAGI;
        else if ( addon.index == 50 )
            return MP2::OBJ_EYEMAGI;
        else if ( 31 < addon.index && addon.index < 59 )
            return MP2::OBJN_EYEMAGI;
        // fix
        break;

    default:
        break;
    }

    return MP2::OBJ_ZERO;
}

int Maps::Tiles::GetPassable( uint32_t tileset, uint32_t index )
{
    int icn = MP2::GetICNObject( tileset );

    switch ( icn ) {
    case ICN::MTNSNOW:
    case ICN::MTNSWMP:
    case ICN::MTNLAVA:
    case ICN::MTNDSRT:
    case ICN::MTNMULT:
    case ICN::MTNGRAS:
        return ObjMnts1::GetPassable( icn, index );

    case ICN::MTNCRCK:
    case ICN::MTNDIRT:
        return ObjMnts2::GetPassable( icn, index );

    case ICN::TREJNGL:
    case ICN::TREEVIL:
    case ICN::TRESNOW:
    case ICN::TREFIR:
    case ICN::TREFALL:
    case ICN::TREDECI:
        return ObjTree::GetPassable( index );
    case ICN::OBJNSNOW:
        return ObjSnow::GetPassable( index );
    case ICN::OBJNSWMP:
        return ObjSwmp::GetPassable( index );
    case ICN::OBJNGRAS:
        return ObjGras::GetPassable( index );
    case ICN::OBJNGRA2:
        return ObjGra2::GetPassable( index );
    case ICN::OBJNCRCK:
        return ObjCrck::GetPassable( index );
    case ICN::OBJNDIRT:
        return ObjDirt::GetPassable( index );
    case ICN::OBJNDSRT:
        return ObjDsrt::GetPassable( index );
    case ICN::OBJNMUL2:
        return ObjMul2::GetPassable( index );
    case ICN::OBJNMULT:
        return ObjMult::GetPassable( index );
    case ICN::OBJNLAVA:
        return ObjLava::GetPassable( index );
    case ICN::OBJNLAV3:
        return ObjLav3::GetPassable( index );
    case ICN::OBJNLAV2:
        return ObjLav2::GetPassable( index );
    case ICN::OBJNWAT2:
        return ObjWat2::GetPassable( index );
    case ICN::OBJNWATR:
        return ObjWatr::GetPassable( index );

    case ICN::OBJNTWBA:
        return ObjTwba::GetPassable( index );
    case ICN::OBJNTOWN:
        return ObjTown::GetPassable( index );

    case ICN::X_LOC1:
        return ObjXlc1::GetPassable( index );
    case ICN::X_LOC2:
        return ObjXlc2::GetPassable( index );
    case ICN::X_LOC3:
        return ObjXlc3::GetPassable( index );

    default:
        break;
    }

    return DIRECTION_ALL;
}

int Maps::TilesAddon::GetActionObject( const Maps::TilesAddon & ta )
{
    switch ( MP2::GetICNObject( ta.object ) ) {
    case ICN::MTNSNOW:
    case ICN::MTNSWMP:
    case ICN::MTNLAVA:
    case ICN::MTNDSRT:
    case ICN::MTNMULT:
    case ICN::MTNGRAS:
        return ObjMnts1::GetActionObject( ta.index );

    case ICN::MTNCRCK:
    case ICN::MTNDIRT:
        return ObjMnts2::GetActionObject( ta.index );

    case ICN::TREJNGL:
    case ICN::TREEVIL:
    case ICN::TRESNOW:
    case ICN::TREFIR:
    case ICN::TREFALL:
    case ICN::TREDECI:
        return ObjTree::GetActionObject( ta.index );

    case ICN::OBJNSNOW:
        return ObjSnow::GetActionObject( ta.index );
    case ICN::OBJNSWMP:
        return ObjSwmp::GetActionObject( ta.index );
    case ICN::OBJNGRAS:
        return ObjGras::GetActionObject( ta.index );
    case ICN::OBJNGRA2:
        return ObjGra2::GetActionObject( ta.index );
    case ICN::OBJNCRCK:
        return ObjCrck::GetActionObject( ta.index );
    case ICN::OBJNDIRT:
        return ObjDirt::GetActionObject( ta.index );
    case ICN::OBJNDSRT:
        return ObjDsrt::GetActionObject( ta.index );
    case ICN::OBJNMUL2:
        return ObjMul2::GetActionObject( ta.index );
    case ICN::OBJNMULT:
        return ObjMult::GetActionObject( ta.index );
    case ICN::OBJNLAVA:
        return ObjLava::GetActionObject( ta.index );
    case ICN::OBJNLAV3:
        return ObjLav3::GetActionObject( ta.index );
    case ICN::OBJNLAV2:
        return ObjLav2::GetActionObject( ta.index );
    case ICN::OBJNWAT2:
        return ObjWat2::GetActionObject( ta.index );
    case ICN::OBJNWATR:
        return ObjWatr::GetActionObject( ta.index );

    case ICN::OBJNTWBA:
        return ObjTwba::GetActionObject( ta.index );
    case ICN::OBJNTOWN:
        return ObjTown::GetActionObject( ta.index );

    case ICN::X_LOC1:
        return ObjXlc1::GetActionObject( ta.index );
    case ICN::X_LOC2:
        return ObjXlc2::GetActionObject( ta.index );
    case ICN::X_LOC3:
        return ObjXlc3::GetActionObject( ta.index );

    default:
        break;
    }

    return MP2::OBJ_ZERO;
}

bool Maps::TilesAddon::isRoad( int direct ) const
{
    switch ( MP2::GetICNObject( object ) ) {
    // from sprite road
    case ICN::ROAD:
        if ( 0 == index || 26 == index || 31 == index )
            return direct & ( Direction::TOP | Direction::BOTTOM );
        else if ( 2 == index || 21 == index || 28 == index )
            return direct & ( Direction::LEFT | Direction::RIGHT );
        else if ( 17 == index || 29 == index )
            return direct & ( Direction::TOP_LEFT | Direction::BOTTOM_RIGHT );
        else if ( 18 == index || 30 == index )
            return direct & ( Direction::TOP_RIGHT | Direction::BOTTOM_LEFT );
        else if ( 3 == index )
            return direct & ( Direction::TOP | Direction::BOTTOM | Direction::LEFT | Direction::RIGHT );
        else if ( 4 == index )
            return direct & ( Direction::TOP | Direction::BOTTOM | Direction::TOP_LEFT | Direction::TOP_RIGHT );
        else if ( 5 == index )
            return direct & ( Direction::TOP | Direction::BOTTOM | Direction::TOP_RIGHT );
        else if ( 6 == index )
            return direct & ( Direction::TOP | Direction::BOTTOM | Direction::RIGHT );
        else if ( 7 == index )
            return direct & ( Direction::TOP | Direction::RIGHT );
        else if ( 9 == index )
            return direct & ( Direction::BOTTOM | Direction::TOP_RIGHT );
        else if ( 12 == index )
            return direct & ( Direction::BOTTOM | Direction::TOP_LEFT );
        else if ( 13 == index )
            return direct & ( Direction::TOP | Direction::BOTTOM | Direction::TOP_LEFT );
        else if ( 14 == index )
            return direct & ( Direction::TOP | Direction::BOTTOM | Direction::LEFT );
        else if ( 16 == index )
            return direct & ( Direction::TOP | Direction::LEFT );
        else if ( 19 == index )
            return direct & ( Direction::TOP_LEFT | Direction::BOTTOM_RIGHT );
        else if ( 20 == index )
            return direct & ( Direction::TOP_RIGHT | Direction::BOTTOM_LEFT );

        break;

    // castle and tower (gate)
    case ICN::OBJNTOWN:
        if ( 13 == index || 29 == index || 45 == index || 61 == index || 77 == index || 93 == index || 109 == index || 125 == index || 141 == index || 157 == index
             || 173 == index || 189 == index )
            return direct & ( Direction::TOP | Direction::BOTTOM );

        break;

        // castle lands (gate)
    case ICN::OBJNTWBA:
        if ( 7 == index || 17 == index || 27 == index || 37 == index || 47 == index || 57 == index || 67 == index || 77 == index )
            return direct & ( Direction::TOP | Direction::BOTTOM );

        break;

    default:
        break;
    }

    return false;
}

bool Maps::TilesAddon::hasColorCycling( uint8_t tileset, uint8_t index )
{
    switch ( MP2::GetICNObject( tileset ) ) {
    case ICN::OBJNDIRT:
        // lakes and dirt oracle
        if ( ( index > 23 && index < 59 ) || index == 197 || index == 198 )
            return true;
        break;
    case ICN::OBJNGRAS:
        // lake
        if ( index > 54 && index < 76 )
            return true;
        break;
    case ICN::OBJNGRA2:
        // oracle
        if ( index == 125 || index == 126 )
            return true;
        break;
    case ICN::OBJNSWMP:
        // swamp water
        if ( index > 86 && index < 168 )
            return true;
        break;
    case ICN::OBJNCRCK:
        // wasteland lakes
        if ( ( index > 216 && index < 221 ) || index == 3 || index == 4 )
            return true;
        break;
    case ICN::OBJNLAVA:
        // volcano, lava lakes, dungeon
        if ( ( index > 1 && index < 78 ) || index == 111 || index == 112 )
            return true;
        break;
    case ICN::OBJNLAV2:
        // volcano
        if ( ( index > 21 && index < 28 ) || index == 1 )
            return true;
        break;
    case ICN::OBJNDSRT:
        // pyramid and oasis
        if ( ( index > 77 && index < 83 ) || index == 108 || index == 109 )
            return true;
        break;
    case ICN::OBJNMUL2:
        // stream delta, fountain and teleporters
        if ( index == 116 || index == 119 || index == 120 || index == 122 || index < 16 )
            return true;
        break;
    case ICN::OBJNRSRC:
        // treasure chest
        if ( index == 19 )
            return true;
        break;
    case ICN::MTNLAVA: // Lava mountains, mines and additional volcanoes
    case ICN::OBJNWATR: // Water objects
    case ICN::OBJNWAT2: // Water objects
    case ICN::X_LOC1: // Price of Royalty objects
    case ICN::X_LOC2: // Price of Royalty water objects
    case ICN::STREAM: // Rivers
        return true;
    default:
        break;
    }
    return false;
}

bool Maps::TilesAddon::isStream( const TilesAddon & ta )
{
    return ICN::STREAM == MP2::GetICNObject( ta.object ) || ( ICN::OBJNMUL2 == MP2::GetICNObject( ta.object ) && ( ta.index < 14 ) );
}

bool Maps::TilesAddon::isRoad( const TilesAddon & ta )
{
    return ICN::ROAD == MP2::GetICNObject( ta.object );
}

bool Maps::TilesAddon::hasSpriteAnimation() const
{
    return object & 1;
}

bool Maps::TilesAddon::isResource( const TilesAddon & ta )
{
    // OBJNRSRC
    return ICN::OBJNRSRC == MP2::GetICNObject( ta.object ) && ( ta.index % 2 );
}

bool Maps::TilesAddon::isArtifact( const TilesAddon & ta )
{
    // OBJNARTI (skip ultimate)
    return ( ICN::OBJNARTI == MP2::GetICNObject( ta.object ) && ( ta.index > 0x10 ) && ( ta.index % 2 ) );
}

bool Maps::TilesAddon::isSkeletonFix( const TilesAddon & ta )
{
    return ( ICN::OBJNDSRT == MP2::GetICNObject( ta.object ) && ta.index == 83 );
}

<<<<<<< HEAD
=======
bool Maps::TilesAddon::isOasis( const TilesAddon & ta )
{
    return ( ICN::OBJNDSRT == MP2::GetICNObject( ta.object ) && ( ta.index == 108 || ta.index == 109 ) );
}

bool Maps::TilesAddon::isWateringHole( const TilesAddon & ta )
{
    return ( ICN::OBJNCRCK == MP2::GetICNObject( ta.object ) && ( ta.index >= 217 && ta.index <= 220 ) );
}

bool Maps::TilesAddon::isJail( const TilesAddon & ta )
{
    return ( ICN::X_LOC2 == MP2::GetICNObject( ta.object ) && 0x09 == ta.index );
}

bool Maps::TilesAddon::isEvent( const TilesAddon & ta )
{
    // OBJNMUL2
    return ( ICN::OBJNMUL2 == MP2::GetICNObject( ta.object ) && 0xA3 == ta.index );
}

bool Maps::TilesAddon::isMine( const TilesAddon & ta )
{
    // EXTRAOVR
    return ( ICN::EXTRAOVR == MP2::GetICNObject( ta.object ) );
}

bool Maps::TilesAddon::isBoat( const TilesAddon & ta )
{
    // OBJNWAT2
    return ( ICN::OBJNWAT2 == MP2::GetICNObject( ta.object ) && 0x17 == ta.index );
}

bool Maps::TilesAddon::isTeleporter( const TilesAddon & ta )
{
    // OBJNWAT2
    return ( ICN::OBJNMUL2 == MP2::GetICNObject( ta.object ) && ( ta.index == 116 || ta.index == 119 || ta.index == 122 ) );
}

bool Maps::TilesAddon::isMiniHero( const TilesAddon & ta )
{
    // MINIHERO
    return ( ICN::MINIHERO == MP2::GetICNObject( ta.object ) );
}

bool Maps::TilesAddon::isCastle( const TilesAddon & ta )
{
    // OBJNTOWN
    return ( ICN::OBJNTOWN == MP2::GetICNObject( ta.object ) );
}

bool Maps::TilesAddon::isRandomCastle( const TilesAddon & ta )
{
    // OBJNTWRD
    return ( ICN::OBJNTWRD == MP2::GetICNObject( ta.object ) );
}

bool Maps::TilesAddon::isRandomMonster( const TilesAddon & ta )
{
    // MONS32
    return ( ICN::MONS32 == MP2::GetICNObject( ta.object ) && ( 0x41 < ta.index && 0x47 > ta.index ) );
}

>>>>>>> cea86b95
bool Maps::TilesAddon::isBarrier( const TilesAddon & ta )
{
    return ICN::X_LOC3 == MP2::GetICNObject( ta.object ) && 60 <= ta.index && 102 >= ta.index && 0 == ( ta.index % 6 );
}

int Maps::TilesAddon::ColorFromBarrierSprite( const TilesAddon & ta )
{
    // 60, 66, 72, 78, 84, 90, 96, 102
    return ICN::X_LOC3 == MP2::GetICNObject( ta.object ) && 60 <= ta.index && 102 >= ta.index ? ( ( ta.index - 60 ) / 6 ) + 1 : 0;
}

int Maps::TilesAddon::ColorFromTravellerTentSprite( const TilesAddon & ta )
{
    // 110, 114, 118, 122, 126, 130, 134, 138
    return ICN::X_LOC3 == MP2::GetICNObject( ta.object ) && 110 <= ta.index && 138 >= ta.index ? ( ( ta.index - 110 ) / 4 ) + 1 : 0;
}

bool Maps::TilesAddon::isAbandoneMineSprite( const TilesAddon & ta )
{
    return ( ICN::OBJNGRAS == MP2::GetICNObject( ta.object ) && 6 == ta.index ) || ( ICN::OBJNDIRT == MP2::GetICNObject( ta.object ) && 8 == ta.index );
}

bool Maps::TilesAddon::isFlag32( const TilesAddon & ta )
{
    return ICN::FLAG32 == MP2::GetICNObject( ta.object );
}

bool Maps::TilesAddon::isX_LOC123( const TilesAddon & ta )
{
    return ( ICN::X_LOC1 == MP2::GetICNObject( ta.object ) || ICN::X_LOC2 == MP2::GetICNObject( ta.object ) || ICN::X_LOC3 == MP2::GetICNObject( ta.object ) );
}

bool Maps::TilesAddon::isShadow( const TilesAddon & ta )
{
    const int icn = MP2::GetICNObject( ta.object );

    switch ( icn ) {
    case ICN::MTNDSRT:
    case ICN::MTNGRAS:
    case ICN::MTNLAVA:
    case ICN::MTNMULT:
    case ICN::MTNSNOW:
    case ICN::MTNSWMP:
        return ObjMnts1::isShadow( ta.index );

    case ICN::MTNCRCK:
    case ICN::MTNDIRT:
        return ObjMnts2::isShadow( ta.index );

    case ICN::TREDECI:
    case ICN::TREEVIL:
    case ICN::TREFALL:
    case ICN::TREFIR:
    case ICN::TREJNGL:
    case ICN::TRESNOW:
        return ObjTree::isShadow( ta.index );

    case ICN::OBJNCRCK:
        return ObjCrck::isShadow( ta.index );
    case ICN::OBJNDIRT:
        return ObjDirt::isShadow( ta.index );
    case ICN::OBJNDSRT:
        return ObjDsrt::isShadow( ta.index );
    case ICN::OBJNGRA2:
        return ObjGra2::isShadow( ta.index );
    case ICN::OBJNGRAS:
        return ObjGras::isShadow( ta.index );
    case ICN::OBJNMUL2:
        return ObjMul2::isShadow( ta.index );
    case ICN::OBJNMULT:
        return ObjMult::isShadow( ta.index );
    case ICN::OBJNSNOW:
        return ObjSnow::isShadow( ta.index );
    case ICN::OBJNSWMP:
        return ObjSwmp::isShadow( ta.index );
    case ICN::OBJNWAT2:
        return ObjWat2::isShadow( ta.index );
    case ICN::OBJNWATR:
        return ObjWatr::isShadow( ta.index );

    case ICN::OBJNARTI:
    case ICN::OBJNRSRC:
        return 0 == ( ta.index % 2 );

    case ICN::OBJNTWRD:
        return ta.index > 31;
    case ICN::OBJNTWSH:
        return true;

    default:
        break;
    }

    return false;
}

bool Maps::TilesAddon::isMounts( const TilesAddon & ta )
{
    switch ( MP2::GetICNObject( ta.object ) ) {
    case ICN::MTNSNOW:
    case ICN::MTNSWMP:
    case ICN::MTNLAVA:
    case ICN::MTNDSRT:
    case ICN::MTNMULT:
    case ICN::MTNGRAS:
        return !ObjMnts1::isShadow( ta.index );

    case ICN::MTNCRCK:
    case ICN::MTNDIRT:
        return !ObjMnts2::isShadow( ta.index );

    default:
        break;
    }

    return false;
}

bool Maps::TilesAddon::isRocs( const TilesAddon & ta )
{
    switch ( MP2::GetICNObject( ta.object ) ) {
    // roc objects
    case ICN::OBJNSNOW:
        if ( ( ta.index > 21 && ta.index < 25 ) || ( ta.index > 25 && ta.index < 29 ) || ta.index == 30 || ta.index == 32 || ta.index == 34 || ta.index == 35
             || ( ta.index > 36 && ta.index < 40 ) )
            return true;
        break;

    case ICN::OBJNSWMP:
        if ( ta.index == 201 || ta.index == 205 || ( ta.index > 207 && ta.index < 211 ) )
            return true;
        break;

    case ICN::OBJNGRAS:
        if ( ( ta.index > 32 && ta.index < 36 ) || ta.index == 37 || ta.index == 38 || ta.index == 40 || ta.index == 41 || ta.index == 43 || ta.index == 45 )
            return true;
        break;

    case ICN::OBJNDIRT:
        if ( ta.index == 92 || ta.index == 93 || ta.index == 95 || ta.index == 98 || ta.index == 99 || ta.index == 101 || ta.index == 102 || ta.index == 104
             || ta.index == 105 )
            return true;
        break;

    case ICN::OBJNCRCK:
        if ( ta.index == 10 || ta.index == 11 || ta.index == 18 || ta.index == 19 || ta.index == 21 || ta.index == 22 || ( ta.index > 23 && ta.index < 28 )
             || ( ta.index > 28 && ta.index < 33 ) || ta.index == 34 || ta.index == 35 || ta.index == 37 || ta.index == 38 || ( ta.index > 39 && ta.index < 45 )
             || ta.index == 46 || ta.index == 47 || ta.index == 49 || ta.index == 50 || ta.index == 52 || ta.index == 53 || ta.index == 55 )
            return true;
        break;

    case ICN::OBJNWAT2:
        if ( ta.index == 0 || ta.index == 2 )
            return true;
        break;

    case ICN::OBJNWATR:
        if ( ta.index == 182 || ta.index == 183 || ( ta.index > 184 && ta.index < 188 ) )
            return true;
        break;

    default:
        break;
    }

    return false;
}

bool Maps::TilesAddon::isForests( const TilesAddon & ta )
{
    switch ( MP2::GetICNObject( ta.object ) ) {
    case ICN::TREJNGL:
    case ICN::TREEVIL:
    case ICN::TRESNOW:
    case ICN::TREFIR:
    case ICN::TREFALL:
    case ICN::TREDECI:
        return !ObjTree::isShadow( ta.index );

    default:
        break;
    }

    return false;
}

bool Maps::TilesAddon::isStump( const TilesAddon & ta )
{
    switch ( MP2::GetICNObject( ta.object ) ) {
    case ICN::OBJNSNOW:
        if ( ta.index == 41 || ta.index == 42 )
            return true;
        break;

    default:
        break;
    }

    return false;
}

bool Maps::TilesAddon::isDeadTrees( const TilesAddon & ta )
{
    switch ( MP2::GetICNObject( ta.object ) ) {
    case ICN::OBJNMUL2:
        if ( ta.index == 16 || ta.index == 18 || ta.index == 19 )
            return true;
        break;

    case ICN::OBJNMULT:
        if ( ta.index == 0 || ta.index == 2 || ta.index == 4 )
            return true;
        break;

    case ICN::OBJNSNOW:
        if ( ( ta.index > 50 && ta.index < 53 ) || ( ta.index > 54 && ta.index < 59 ) || ( ta.index > 59 && ta.index < 63 ) || ( ta.index > 63 && ta.index < 67 )
             || ta.index == 68 || ta.index == 69 || ta.index == 71 || ta.index == 72 || ta.index == 74 || ta.index == 75 || ta.index == 77 )
            return true;
        break;

    case ICN::OBJNSWMP:
        if ( ta.index == 161 || ta.index == 162 || ( ta.index > 163 && ta.index < 170 ) || ( ta.index > 170 && ta.index < 175 ) || ta.index == 176 || ta.index == 177 )
            return true;
        break;

    default:
        break;
    }

    return false;
}

bool Maps::TilesAddon::isCactus( const TilesAddon & ta )
{
    switch ( MP2::GetICNObject( ta.object ) ) {
    case ICN::OBJNDSRT:
        if ( ta.index == 24 || ta.index == 26 || ta.index == 28 || ( ta.index > 29 && ta.index < 33 ) || ta.index == 34 || ta.index == 36 || ta.index == 37
             || ta.index == 39 || ta.index == 40 || ta.index == 42 || ta.index == 43 || ta.index == 45 || ta.index == 48 || ta.index == 49 || ta.index == 51
             || ta.index == 53 )
            return true;
        break;

    case ICN::OBJNCRCK:
        if ( ta.index == 14 || ta.index == 16 )
            return true;
        break;

    default:
        break;
    }

    return false;
}

bool Maps::TilesAddon::isTrees( const TilesAddon & ta )
{
    switch ( MP2::GetICNObject( ta.object ) ) {
    // tree objects
    case ICN::OBJNDSRT:
        if ( ta.index == 3 || ta.index == 4 || ta.index == 6 || ta.index == 7 || ta.index == 9 || ta.index == 10 || ta.index == 12 || ta.index == 74 || ta.index == 76 )
            return true;
        break;

    case ICN::OBJNDIRT:
        if ( ta.index == 115 || ta.index == 118 || ta.index == 120 || ta.index == 123 || ta.index == 125 || ta.index == 127 )
            return true;
        break;

    case ICN::OBJNGRAS:
        if ( ta.index == 80 || ( ta.index > 82 && ta.index < 86 ) || ta.index == 87 || ( ta.index > 88 && ta.index < 92 ) )
            return true;
        break;

    default:
        break;
    }

    return false;
}

void Maps::Tiles::UpdateAbandoneMineLeftSprite( uint8_t & tileset, uint8_t & index, int resource )
{
    if ( ICN::OBJNGRAS == MP2::GetICNObject( tileset ) && 6 == index ) {
        tileset = 128; // MTNGRAS
        index = 82;
    }
    else if ( ICN::OBJNDIRT == MP2::GetICNObject( tileset ) && 8 == index ) {
        tileset = 104; // MTNDIRT
        index = 112;
    }
    else if ( ICN::EXTRAOVR == MP2::GetICNObject( tileset ) && 5 == index ) {
        switch ( resource ) {
        case Resource::ORE:
            index = 0;
            break;
        case Resource::SULFUR:
            index = 1;
            break;
        case Resource::CRYSTAL:
            index = 2;
            break;
        case Resource::GEMS:
            index = 3;
            break;
        case Resource::GOLD:
            index = 4;
            break;
        default:
            break;
        }
    }
}

void Maps::Tiles::UpdateAbandoneMineRightSprite( uint8_t & tileset, uint8_t & index )
{
    if ( ICN::OBJNDIRT == MP2::GetICNObject( tileset ) && index == 9 ) {
        tileset = 104;
        index = 113;
    }
    else if ( ICN::OBJNGRAS == MP2::GetICNObject( tileset ) && index == 7 ) {
        tileset = 128;
        index = 83;
    }
}

std::pair<int, int> Maps::Tiles::ColorRaceFromHeroSprite( uint32_t heroSpriteIndex )
{
    std::pair<int, int> res;

    if ( 7 > heroSpriteIndex )
        res.first = Color::BLUE;
    else if ( 14 > heroSpriteIndex )
        res.first = Color::GREEN;
    else if ( 21 > heroSpriteIndex )
        res.first = Color::RED;
    else if ( 28 > heroSpriteIndex )
        res.first = Color::YELLOW;
    else if ( 35 > heroSpriteIndex )
        res.first = Color::ORANGE;
    else
        res.first = Color::PURPLE;

    switch ( heroSpriteIndex % 7 ) {
    case 0:
        res.second = Race::KNGT;
        break;
    case 1:
        res.second = Race::BARB;
        break;
    case 2:
        res.second = Race::SORC;
        break;
    case 3:
        res.second = Race::WRLK;
        break;
    case 4:
        res.second = Race::WZRD;
        break;
    case 5:
        res.second = Race::NECR;
        break;
    case 6:
        res.second = Race::RAND;
        break;
    }

    return res;
}

bool Maps::TilesAddon::ForceLevel1( const TilesAddon & ta )
{
    // broken ship: left roc
    if ( ICN::OBJNWAT2 == MP2::GetICNObject( ta.object ) && ta.index == 11 )
        return true;

    return false;
}

bool Maps::TilesAddon::ForceLevel2( const TilesAddon & ta )
{
    return false;
}

/* Maps::Addons */
void Maps::Addons::Remove( u32 uniq )
{
    /*
    erase(std::remove_if(begin(), end(),
        std::bind2nd(std::mem_fun_ref(&Maps::TilesAddon::isUniq), uniq)),
        end());
    */
    remove_if( std::bind2nd( std::mem_fun_ref( &Maps::TilesAddon::isUniq ), uniq ) );
}

u32 PackTileSpriteIndex( u32 index, u32 shape ) /* index max: 0x3FFF, shape value: 0, 1, 2, 3 */
{
    return ( shape << 14 ) | ( 0x3FFF & index );
}

/* Maps::Tiles */
Maps::Tiles::Tiles()
    : maps_index( 0 )
    , pack_sprite_index( 0 )
    , tile_passable( DIRECTION_ALL )
    , uniq( 0 )
    , mp2_object( 0 )
    , objectTileset( 0 )
    , objectIndex( 255 )
    , fog_colors( Color::ALL )
    , quantity1( 0 )
    , quantity2( 0 )
    , quantity3( 0 )
    , road( false )
#ifdef WITH_DEBUG
    , impassableTileRule( 0 )
#endif
{}

void Maps::Tiles::Init( s32 index, const MP2::mp2tile_t & mp2 )
{
    tile_passable = DIRECTION_ALL;
    quantity1 = mp2.quantity1;
    quantity2 = mp2.quantity2;
    quantity3 = 0;
    fog_colors = Color::ALL;

    SetTile( mp2.tileIndex, mp2.flags );
    SetIndex( index );
    SetObject( mp2.mapObject );

    addons_level1.clear();
    addons_level2.clear();

    // those bitfields are set by map editor regardless if map object is there
    road = ( mp2.objectName1 >> 1 ) & 1;

    if ( mp2.mapObject == MP2::OBJ_ZERO || ( quantity1 >> 1 ) & 1 ) {
        AddonsPushLevel1( mp2 );
    }
    else {
        objectTileset = mp2.objectName1;
        objectIndex = mp2.indexName1;
        uniq = mp2.editorObjectLink;
    }
    AddonsPushLevel2( mp2 );
}

void Maps::Tiles::SetIndex( int index )
{
    maps_index = index;
}

int Maps::Tiles::GetQuantity3( void ) const
{
    return quantity3;
}

void Maps::Tiles::SetQuantity3( int mod )
{
    quantity3 = mod;
}

Heroes * Maps::Tiles::GetHeroes( void ) const
{
    return MP2::OBJ_HEROES == mp2_object && GetQuantity3() ? world.GetHeroes( GetQuantity3() - 1 ) : NULL;
}

void Maps::Tiles::SetHeroes( Heroes * hero )
{
    if ( hero ) {
        hero->SetMapsObject( mp2_object );
        SetQuantity3( hero->GetID() + 1 );
        SetObject( MP2::OBJ_HEROES );
    }
    else {
        hero = GetHeroes();

        if ( hero ) {
            SetObject( hero->GetMapsObject() );
            hero->SetMapsObject( MP2::OBJ_ZERO );
        }
        else
            SetObject( MP2::OBJ_ZERO );

        SetQuantity3( 0 );
    }
}

Point Maps::Tiles::GetCenter( void ) const
{
    return Maps::GetPoint( GetIndex() );
}

s32 Maps::Tiles::GetIndex( void ) const
{
    return maps_index;
}

int Maps::Tiles::GetObject( bool skip_hero /* true */ ) const
{
    if ( !skip_hero && MP2::OBJ_HEROES == mp2_object ) {
        const Heroes * hero = GetHeroes();
        return hero ? hero->GetMapsObject() : MP2::OBJ_ZERO;
    }

    return mp2_object;
}

void Maps::Tiles::SetObject( int object )
{
    mp2_object = object;
}

void Maps::Tiles::SetTile( u32 sprite_index, u32 shape )
{
    pack_sprite_index = PackTileSpriteIndex( sprite_index, shape );
}

u32 Maps::Tiles::TileSpriteIndex( void ) const
{
    return pack_sprite_index & 0x3FFF;
}

u32 Maps::Tiles::TileSpriteShape( void ) const
{
    return pack_sprite_index >> 14;
}

Surface Maps::Tiles::GetTileSurface( void ) const
{
    Surface tile = AGG::GetTIL( TIL::GROUND32, TileSpriteIndex(), TileSpriteShape() );
    tile.ResetPalette();
    return tile;
}

bool isMountsRocs( const Maps::TilesAddon & ta )
{
    return Maps::TilesAddon::isMounts( ta ) || Maps::TilesAddon::isRocs( ta );
}

bool isForestsTrees( const Maps::TilesAddon & ta )
{
    return Maps::TilesAddon::isForests( ta ) || Maps::TilesAddon::isTrees( ta ) || Maps::TilesAddon::isCactus( ta );
}

bool Exclude4LongObject( const Maps::TilesAddon & ta )
{
    return Maps::TilesAddon::isStream( ta ) || Maps::TilesAddon::isRoad( ta ) || Maps::TilesAddon::isShadow( ta );
}

bool HaveLongObjectUniq( const Maps::Addons & level, u32 uid )
{
    for ( Maps::Addons::const_iterator it = level.begin(); it != level.end(); ++it )
        if ( !Exclude4LongObject( *it ) && ( *it ).isUniq( uid ) )
            return true;
    return false;
}

bool TopObjectDisable( const Maps::TilesAddon & ta )
{
    return isMountsRocs( ta ) || isForestsTrees( ta );
}

bool Maps::Tiles::isLongObject( int direction )
{
    if ( Maps::isValidDirection( GetIndex(), direction ) ) {
        Tiles & tile = world.GetTiles( Maps::GetDirectionIndex( GetIndex(), direction ) );

        for ( Addons::const_iterator it = addons_level1.begin(); it != addons_level1.end(); ++it )
            if ( !Exclude4LongObject( *it )
                 && ( HaveLongObjectUniq( tile.addons_level1, ( *it ).uniq )
                      || ( !Maps::TilesAddon::isTrees( *it ) && HaveLongObjectUniq( tile.addons_level2, ( *it ).uniq ) ) ) )
                return true;
    }
    return false;
}

void Maps::Tiles::UpdatePassable( void )
{
    tile_passable = DIRECTION_ALL;
#ifdef WITH_DEBUG
    impassableTileRule = 0;
#endif

    const int obj = GetObject( false );
    const bool emptyobj = MP2::OBJ_ZERO == obj || MP2::OBJ_COAST == obj || MP2::OBJ_EVENT == obj;

    if ( MP2::isActionObject( obj, isWater() ) ) {
        tile_passable = MP2::GetObjectDirect( obj );
#ifdef WITH_DEBUG
        if ( tile_passable == 0 )
            impassableTileRule = 1;
#endif
        return;
    }

    // on ground
    if ( MP2::OBJ_HEROES != mp2_object && !isWater() ) {
        bool mounts1 = MP2::OBJ_MOUNTS == obj && objectTileset != 0;
        bool mounts2 = addons_level2.end() != std::find_if( addons_level2.begin(), addons_level2.end(), isMountsRocs );
        bool trees1 = MP2::OBJ_TREES == obj && objectTileset != 0;
        bool trees2 = addons_level2.end() != std::find_if( addons_level2.begin(), addons_level2.end(), isForestsTrees );

        // fix coast passable
        if ( tile_passable && !emptyobj && Maps::TileIsCoast( GetIndex(), Direction::TOP | Direction::BOTTOM | Direction::LEFT | Direction::RIGHT )
             && ( addons_level1.size() != static_cast<size_t>( std::count_if( addons_level1.begin(), addons_level1.end(), std::ptr_fun( &TilesAddon::isShadow ) ) ) ) ) {
            tile_passable = 0;
#ifdef WITH_DEBUG
            impassableTileRule = 2;
#endif
        }

        // fix mountain layer
        if ( tile_passable && ( MP2::OBJ_MOUNTS == obj || MP2::OBJ_TREES == obj ) && mounts1 && ( mounts2 || trees2 ) ) {
            tile_passable = 0;
#ifdef WITH_DEBUG
            impassableTileRule = 3;
#endif
        }

        // fix trees layer
        if ( tile_passable && ( MP2::OBJ_MOUNTS == obj || MP2::OBJ_TREES == obj ) && trees1 && ( mounts2 || trees2 ) ) {
            tile_passable = 0;
#ifdef WITH_DEBUG
            impassableTileRule = 4;
#endif
        }

        // town twba
        if ( tile_passable && FindAddonICN( ICN::OBJNTWBA, 1 ) && ( mounts2 || trees2 ) ) {
            tile_passable = 0;
#ifdef WITH_DEBUG
            impassableTileRule = 5;
#endif
        }

        if ( Maps::isValidDirection( GetIndex(), Direction::TOP ) ) {
            Tiles & top = world.GetTiles( Maps::GetDirectionIndex( GetIndex(), Direction::TOP ) );
            // fix: rocs on water
            if ( top.isWater() && top.tile_passable && !( Direction::TOP & top.tile_passable ) ) {
                top.tile_passable = 0;
#ifdef WITH_DEBUG
                top.impassableTileRule = 6;
#endif
            }
        }
    }

    // fix bottom border: disable passable for all no action objects
    if ( tile_passable && !Maps::isValidDirection( GetIndex(), Direction::BOTTOM ) && !emptyobj && !MP2::isActionObject( obj, isWater() ) ) {
        tile_passable = 0;
#ifdef WITH_DEBUG
        impassableTileRule = 7;
#endif
    }

    // check all sprite (level 1)
    tile_passable &= Tiles::GetPassable( objectTileset, objectIndex );
    for ( Addons::const_iterator it = addons_level1.begin(); it != addons_level1.end(); ++it ) {
        if ( tile_passable ) {
            tile_passable &= Tiles::GetPassable( it->object, it->index );

#ifdef WITH_DEBUG
            if ( 0 == tile_passable )
                impassableTileRule = 8;
#endif
        }
    }

    // fix top passable
    if ( Maps::isValidDirection( GetIndex(), Direction::TOP ) ) {
        Tiles & top = world.GetTiles( Maps::GetDirectionIndex( GetIndex(), Direction::TOP ) );

        if ( isWater() == top.isWater() && top.objectTileset == MP2::OBJ_MOUNTS && top.objectTileset != 0 && !MP2::isActionObject( top.GetObject( false ), isWater() )
             && ( tile_passable && !( tile_passable & DIRECTION_TOP_ROW ) ) && !( top.tile_passable & DIRECTION_TOP_ROW ) ) {
            top.tile_passable = 0;
#ifdef WITH_DEBUG
            top.impassableTileRule = 9;
#endif
        }
    }

    // fix corners
    if ( Maps::isValidDirection( GetIndex(), Direction::LEFT ) ) {
        Tiles & left = world.GetTiles( Maps::GetDirectionIndex( GetIndex(), Direction::LEFT ) );

        // left corner
        if ( left.tile_passable && isLongObject( Direction::TOP ) && !( ( Direction::TOP | Direction::TOP_LEFT ) & tile_passable )
             && ( Direction::TOP_RIGHT & left.tile_passable ) ) {
            left.tile_passable &= ~Direction::TOP_RIGHT;
        }
        else
            // right corner
            if ( tile_passable && left.isLongObject( Direction::TOP ) && !( ( Direction::TOP | Direction::TOP_RIGHT ) & left.tile_passable )
                 && ( Direction::TOP_LEFT & tile_passable ) ) {
            tile_passable &= ~Direction::TOP_LEFT;
        }
    }
}

u32 Maps::Tiles::GetObjectUID() const
{
    return uniq;
}

int Maps::Tiles::GetQuantity1( void ) const
{
    return quantity1;
}

int Maps::Tiles::GetQuantity2( void ) const
{
    return quantity2;
}

int Maps::Tiles::GetPassable( void ) const
{
    return tile_passable;
}

void Maps::Tiles::AddonsPushLevel1( const MP2::mp2tile_t & mt )
{
    if ( mt.objectName1 && mt.indexName1 < 0xFF )
        AddonsPushLevel1( TilesAddon( 0, mt.editorObjectLink, mt.objectName1, mt.indexName1 ) );
}

void Maps::Tiles::AddonsPushLevel1( const MP2::mp2addon_t & ma )
{
    if ( ma.objectNameN1 && ma.indexNameN1 < 0xFF )
        AddonsPushLevel1( TilesAddon( ma.quantityN, ma.editorObjectLink, ma.objectNameN1, ma.indexNameN1 ) );
}

void Maps::Tiles::AddonsPushLevel1( const TilesAddon & ta )
{
    if ( TilesAddon::ForceLevel2( ta ) )
        addons_level2.push_back( ta );
    else
        addons_level1.push_back( ta );
}

void Maps::Tiles::AddonsPushLevel2( const MP2::mp2tile_t & mt )
{
    if ( mt.objectName2 && mt.indexName2 < 0xFF )
        AddonsPushLevel2( TilesAddon( 0, mt.editorObjectOverlay, mt.objectName2, mt.indexName2 ) );
}

void Maps::Tiles::AddonsPushLevel2( const MP2::mp2addon_t & ma )
{
    if ( ma.objectNameN2 && ma.indexNameN2 < 0xFF )
        AddonsPushLevel2( TilesAddon( ma.quantityN, ma.editorObjectOverlay, ma.objectNameN2, ma.indexNameN2 ) );
}

void Maps::Tiles::AddonsPushLevel2( const TilesAddon & ta )
{
    if ( TilesAddon::ForceLevel1( ta ) )
        addons_level1.push_back( ta );
    else
        addons_level2.push_back( ta );
}

void Maps::Tiles::AddonsSort( void )
{
    Addons::iterator lastObject = addons_level1.end();
    for ( Addons::iterator it = addons_level1.begin(); it != addons_level1.end(); ++it ) {
        // force monster object on top (fix old saves)
        if ( mp2_object == MP2::OBJ_MONSTER && MP2::GetICNObject( it->object ) == ICN::MONS32 ) {
            lastObject = it;
            break;
        }
        // Level is actually a bitfield, but if 0 then it's an actual "full object"
        // To compare: level 2 is shadow, level 3 is roads/river
        else if ( it->level % 4 == 0 ) {
            lastObject = it;
        }
    }

    // Re-order tiles (Fixing mistakes of original maps)
    if ( lastObject != addons_level1.end() ) {
        if ( objectTileset != 0 && objectIndex < 255 )
            addons_level1.push_front( TilesAddon( 0, uniq, objectTileset, objectIndex ) );

        uniq = lastObject->uniq;
        objectTileset = lastObject->object;
        objectIndex = lastObject->index;
        addons_level1.erase( lastObject );
    }

    // FIXME: check if sort is still needed
    // if ( !addons_level1.empty() )
    //    addons_level1.sort( TilesAddon::PredicateSortRules1 );
    // if ( !addons_level2.empty() )
    //    addons_level2.sort( TilesAddon::PredicateSortRules2 );
}

int Maps::Tiles::GetGround( void ) const
{
    const u32 index = TileSpriteIndex();

    // list grounds from GROUND32.TIL
    if ( 30 > index )
        return Maps::Ground::WATER;
    else if ( 92 > index )
        return Maps::Ground::GRASS;
    else if ( 146 > index )
        return Maps::Ground::SNOW;
    else if ( 208 > index )
        return Maps::Ground::SWAMP;
    else if ( 262 > index )
        return Maps::Ground::LAVA;
    else if ( 321 > index )
        return Maps::Ground::DESERT;
    else if ( 361 > index )
        return Maps::Ground::DIRT;
    else if ( 415 > index )
        return Maps::Ground::WASTELAND;

    return Maps::Ground::BEACH;
}

bool Maps::Tiles::isWater( void ) const
{
    return 30 > TileSpriteIndex();
}

void Maps::Tiles::RedrawTile( Surface & dst ) const
{
    const Interface::GameArea & area = Interface::Basic::Get().GetGameArea();
    const Point mp = Maps::GetPoint( GetIndex() );

    if ( area.GetVisibleTileROI() & mp )
        area.BlitOnTile( dst, GetTileSurface(), 0, 0, mp );
}

void Maps::Tiles::RedrawEmptyTile( Surface & dst, const Point & mp )
{
    const Interface::GameArea & area = Interface::Basic::Get().GetGameArea();

    if ( area.GetVisibleTileROI() & mp ) {
        if ( mp.y == -1 && mp.x >= 0 && mp.x < world.w() ) { // top first row
            area.BlitOnTile( dst, AGG::GetTIL( TIL::STON, 20 + ( mp.x % 4 ), 0 ), 0, 0, mp );
        }
        else if ( mp.x == world.w() && mp.y >= 0 && mp.y < world.h() ) { // right first row
            area.BlitOnTile( dst, AGG::GetTIL( TIL::STON, 24 + ( mp.y % 4 ), 0 ), 0, 0, mp );
        }
        else if ( mp.y == world.h() && mp.x >= 0 && mp.x < world.w() ) { // bottom first row
            area.BlitOnTile( dst, AGG::GetTIL( TIL::STON, 28 + ( mp.x % 4 ), 0 ), 0, 0, mp );
        }
        else if ( mp.x == -1 && mp.y >= 0 && mp.y < world.h() ) { // left first row
            area.BlitOnTile( dst, AGG::GetTIL( TIL::STON, 32 + ( mp.y % 4 ), 0 ), 0, 0, mp );
        }
        else {
            area.BlitOnTile( dst, AGG::GetTIL( TIL::STON, ( abs( mp.y ) % 4 ) * 4 + abs( mp.x ) % 4, 0 ), 0, 0, mp );
        }
    }
}

// Private drawing function that will cycle colors if told to do so
void Maps::Tiles::RedrawMapObject( Surface & dst, int icn, uint32_t index, const Point & mapPoint, bool cycle, int offsetX, int offsetY ) const
{
    Interface::GameArea & area = Interface::Basic::Get().GetGameArea();
    Sprite sprite;

    if ( cycle ) {
        MapObjectSprite & spriteCache = area.GetSpriteCache();
        const std::pair<int, uint32_t> spriteIndex( icn, index );
        MapObjectSprite::iterator cachedSprite = spriteCache.find( spriteIndex );
        if ( cachedSprite != spriteCache.end() ) {
            sprite = cachedSprite->second;
        }
        else {
            sprite = AGG::GetICN( icn, index );
            AGG::ReplaceColors( sprite, area.GetCyclingRGBPalette(), icn, index, false );
            spriteCache[spriteIndex] = sprite;
        }
    }
    else {
        sprite = AGG::GetICN( icn, index );
    }
    area.BlitOnTile( dst, sprite, sprite.x() + offsetX, sprite.y() + offsetY, mapPoint );
}

void Maps::Tiles::RedrawAddon( Surface & dst, const Addons & addon, bool skipObjs ) const
{
    Interface::GameArea & area = Interface::Basic::Get().GetGameArea();
    const Point mp = Maps::GetPoint( GetIndex() );

    if ( ( area.GetVisibleTileROI() & mp ) && !addon.empty() ) {
        for ( Addons::const_iterator it = addon.begin(); it != addon.end(); ++it ) {
            // skip
            if ( skipObjs && MP2::isRemoveObject( GetObject() ) )
                continue;

            const u8 & index = ( *it ).index;
            const int icn = MP2::GetICNObject( ( *it ).object );

            if ( ICN::UNKNOWN != icn && ICN::MINIHERO != icn && ICN::MONS32 != icn ) {
                RedrawMapObject( dst, icn, index, mp, TilesAddon::hasColorCycling( it->object, it->index ) );

                // possible animation
                if ( it->object & 1 ) {
                    const Sprite & animationSprite = AGG::GetICN( icn, ICN::AnimationFrame( icn, index, Game::MapsAnimationFrame(), quantity2 ) );
                    area.BlitOnTile( dst, animationSprite, mp );
                }
            }
        }
    }
}

void Maps::Tiles::RedrawBottom( Surface & dst, bool skipObjs ) const
{
    RedrawAddon( dst, addons_level1, skipObjs );
}

void Maps::Tiles::RedrawPassable( Surface & dst ) const
{
#ifdef WITH_DEBUG
    const Interface::GameArea & area = Interface::Basic::Get().GetGameArea();
    const Point mp = Maps::GetPoint( GetIndex() );

    if ( area.GetVisibleTileROI() & mp ) {
        if ( 0 == tile_passable || DIRECTION_ALL != tile_passable ) {
            Surface sf = PassableViewSurface( tile_passable );

            if ( impassableTileRule ) {
                Text text( GetString( impassableTileRule ), Font::SMALL );
                text.Blit( 13, 13, sf );
            }

            area.BlitOnTile( dst, sf, 0, 0, mp );
        }
    }
#endif
}

void Maps::Tiles::RedrawObjects( Surface & dst ) const
{
    switch ( GetObject() ) {
    // boat
    case MP2::OBJ_BOAT:
        RedrawBoat( dst );
        break;
    // monster
    case MP2::OBJ_MONSTER:
        RedrawMonster( dst );
        break;
    //
    default: {
        const int icn = MP2::GetICNObject( objectTileset );

        if ( ICN::UNKNOWN != icn ) {
            const Interface::GameArea & area = Interface::Basic::Get().GetGameArea();
            const Point mp = Maps::GetPoint( GetIndex() );
            RedrawMapObject( dst, icn, objectIndex, mp, TilesAddon::hasColorCycling( objectTileset, objectIndex ) );

            // possible animation
            if ( hasSpriteAnimation() ) {
                const Sprite & animationSprite = AGG::GetICN( icn, ICN::AnimationFrame( icn, objectIndex, Game::MapsAnimationFrame(), quantity2 ) );
                area.BlitOnTile( dst, animationSprite, mp );
            }
        }
    } break;
    }
}

void Maps::Tiles::RedrawMonster( Surface & dst ) const
{
    const Point mp = Maps::GetPoint( GetIndex() );

    if ( !( Interface::Basic::Get().GetGameArea().GetVisibleTileROI() & mp ) )
        return;

    const Monster & monster = QuantityMonster();
    const std::pair<int, int> spriteIndicies = GetMonsterSpriteIndices( *this, monster.GetSpriteIndex() );

    RedrawMapObject( dst, ICN::MINIMON, spriteIndicies.first, mp, monster.hasColorCycling(), 16, TILEWIDTH );
    if ( spriteIndicies.second != -1 ) {
        RedrawMapObject( dst, ICN::MINIMON, spriteIndicies.second, mp, monster.hasColorCycling(), 16, TILEWIDTH );
    }
}

void Maps::Tiles::RedrawBoat( Surface & dst ) const
{
    const Point mp = Maps::GetPoint( GetIndex() );
    const Interface::GameArea & area = Interface::Basic::Get().GetGameArea();

    if ( area.GetVisibleTileROI() & mp ) {
        // FIXME: restore direction from Maps::Tiles
        const Sprite & sprite = AGG::GetICN( ICN::BOAT32, 18 );
        area.BlitOnTile( dst, sprite, sprite.x(), TILEWIDTH + sprite.y(), mp );
    }
}

bool SkipRedrawTileBottom4Hero( const Maps::TilesAddon & ta, int passable )
{
    if ( Maps::TilesAddon::isStream( ta ) || Maps::TilesAddon::isRoad( ta ) )
        return true;
    else
        switch ( MP2::GetICNObject( ta.object ) ) {
        case ICN::UNKNOWN:
        case ICN::MINIHERO:
        case ICN::MONS32:
            return true;

        case ICN::OBJNWATR:
            return ta.index >= 202 && ta.index <= 225; /* whirlpool */

        case ICN::OBJNTWSH:
        case ICN::OBJNTWBA:
        case ICN::ROAD:
        case ICN::STREAM:
            return true;

        case ICN::OBJNCRCK:
            return ( ta.index == 58 || ta.index == 59 || ta.index == 64 || ta.index == 65 || ta.index == 188 || ta.index == 189 || ( passable & DIRECTION_TOP_ROW ) );

        case ICN::OBJNDIRT:
        case ICN::OBJNDSRT:
        case ICN::OBJNGRA2:
        case ICN::OBJNGRAS:
        case ICN::OBJNLAVA:
        case ICN::OBJNSNOW:
        case ICN::OBJNSWMP:
            return ( passable & DIRECTION_TOP_ROW );

        default:
            break;
        }

    return false;
}

void Maps::Tiles::RedrawBottom4Hero( Surface & dst ) const
{
    const Interface::GameArea & area = Interface::Basic::Get().GetGameArea();
    const Point mp = Maps::GetPoint( GetIndex() );

    if ( ( area.GetVisibleTileROI() & mp ) && !addons_level1.empty() ) {
        for ( Addons::const_iterator it = addons_level1.begin(); it != addons_level1.end(); ++it ) {
            if ( !SkipRedrawTileBottom4Hero( *it, tile_passable ) ) {
                const u8 & object = ( *it ).object;
                const u8 & index = ( *it ).index;
                const int icn = MP2::GetICNObject( object );

                const Sprite & sprite = AGG::GetICN( icn, index );
                area.BlitOnTile( dst, sprite, mp );

                // possible anime
                if ( it->object & 1 ) {
                    const Sprite & anime_sprite = AGG::GetICN( icn, ICN::AnimationFrame( icn, index, Game::MapsAnimationFrame(), quantity2 ) );
                    area.BlitOnTile( dst, anime_sprite, mp );
                }
            }
        }
    }
}

void Maps::Tiles::RedrawTop( Surface & dst, bool skipObjs ) const
{
    const Interface::GameArea & area = Interface::Basic::Get().GetGameArea();
    const Point mp = Maps::GetPoint( GetIndex() );

    if ( !( area.GetVisibleTileROI() & mp ) )
        return;

    // animate objects
    if ( MP2::OBJ_ABANDONEDMINE == GetObject() ) {
        const Sprite & anime_sprite = AGG::GetICN( ICN::OBJNHAUN, Game::MapsAnimationFrame() % 15 );
        area.BlitOnTile( dst, anime_sprite, mp );
    }
    else if ( MP2::OBJ_MINES == GetObject() ) {
        const uint8_t spellID = GetQuantity3();
        if ( spellID == Spell::HAUNT ) {
            const Sprite & animationSprite = AGG::GetICN( ICN::OBJNHAUN, Game::MapsAnimationFrame() % 15 );
            area.BlitOnTile( dst, animationSprite, mp );
        }
        else if ( spellID >= Spell::SETEGUARDIAN && spellID <= Spell::SETWGUARDIAN ) {
            area.BlitOnTile( dst, AGG::GetICN( ICN::MONS32, Monster( Spell( spellID ) ).GetSpriteIndex() ), TILEWIDTH, 0, mp );
        }
    }

    RedrawAddon( dst, addons_level2, skipObjs );
}

void Maps::Tiles::RedrawTop4Hero( Surface & dst, bool skip_ground ) const
{
    const Interface::GameArea & area = Interface::Basic::Get().GetGameArea();
    const Point mp = Maps::GetPoint( GetIndex() );

    if ( ( area.GetVisibleTileROI() & mp ) && !addons_level2.empty() ) {
        for ( Addons::const_iterator it = addons_level2.begin(); it != addons_level2.end(); ++it ) {
            if ( skip_ground && MP2::isGroundObject( ( *it ).object ) )
                continue;

            const u8 & object = ( *it ).object;
            const u8 & index = ( *it ).index;
            const int icn = MP2::GetICNObject( object );

            if ( ICN::HighlyObjectSprite( icn, index ) ) {
                const Sprite & sprite = AGG::GetICN( icn, index );
                area.BlitOnTile( dst, sprite, mp );

                // possible anime
                if ( object & 1 ) {
                    const Sprite & anime_sprite = AGG::GetICN( icn, ICN::AnimationFrame( icn, index, Game::MapsAnimationFrame() ) );
                    area.BlitOnTile( dst, anime_sprite, mp );
                }
            }
        }
    }
}

Maps::TilesAddon * Maps::Tiles::FindAddonICN( int icn, int level, int index )
{
    if ( level == 1 || level == -1 ) {
        for ( Addons::iterator it = addons_level1.begin(); it != addons_level1.end(); ++it ) {
            if ( MP2::GetICNObject( it->object ) == icn && ( index == -1 || index == it->index ) ) {
                return &( *it );
            }
        }
    }
    if ( level == 2 || level == -1 ) {
        for ( Addons::iterator it = addons_level2.begin(); it != addons_level2.end(); ++it ) {
            if ( MP2::GetICNObject( it->object ) == icn && ( index == -1 || index == it->index ) ) {
                return &( *it );
            }
        }
    }
    return NULL;
}

Maps::TilesAddon * Maps::Tiles::FindAddonLevel1( u32 uniq1 )
{
    Addons::iterator it = std::find_if( addons_level1.begin(), addons_level1.end(), std::bind2nd( std::mem_fun_ref( &Maps::TilesAddon::isUniq ), uniq1 ) );

    return it != addons_level1.end() ? &( *it ) : NULL;
}

Maps::TilesAddon * Maps::Tiles::FindAddonLevel2( u32 uniq2 )
{
    Addons::iterator it = std::find_if( addons_level2.begin(), addons_level2.end(), std::bind2nd( std::mem_fun_ref( &Maps::TilesAddon::isUniq ), uniq2 ) );

    return it != addons_level2.end() ? &( *it ) : NULL;
}

std::string Maps::Tiles::String( void ) const
{
    std::ostringstream os;

    os << "----------------:--------" << std::endl
       << "maps index      : " << GetIndex() << ", " << GetString( GetCenter() ) << std::endl
       << "id              : " << uniq << std::endl
       << "mp2 object      : " << static_cast<int>( GetObject() ) << ", (" << MP2::StringObject( GetObject() ) << ")" << std::endl
       << "tileset         : " << static_cast<int>( objectTileset >> 2 ) << ", (" << ICN::GetString( MP2::GetICNObject( objectTileset ) ) << ")" << std::endl
       << "object index    : " << static_cast<int>( objectIndex ) << std::endl
       << "object animated : " << static_cast<int>( hasSpriteAnimation() ) << std::endl
       << "ground          : " << Ground::String( GetGround() ) << ", (isRoad: " << road << ")" << std::endl
       << "passable        : " << ( tile_passable ? Direction::String( tile_passable ) : "false" );
#ifdef WITH_DEBUG
    if ( impassableTileRule )
        os << ", disable(" << static_cast<int>( impassableTileRule ) << ")";
#endif
    os << std::endl
       << "quantity 1      : " << static_cast<int>( quantity1 ) << std::endl
       << "quantity 2      : " << static_cast<int>( quantity2 ) << std::endl
       << "quantity 3      : " << static_cast<int>( GetQuantity3() ) << std::endl;

    for ( Addons::const_iterator it = addons_level1.begin(); it != addons_level1.end(); ++it )
        os << ( *it ).String( 1 );

    for ( Addons::const_iterator it = addons_level2.begin(); it != addons_level2.end(); ++it )
        os << ( *it ).String( 2 );

    os << "----------------I--------" << std::endl;

    // extra obj info
    switch ( GetObject() ) {
        // dwelling
    case MP2::OBJ_RUINS:
    case MP2::OBJ_TREECITY:
    case MP2::OBJ_WAGONCAMP:
    case MP2::OBJ_DESERTTENT:
    case MP2::OBJ_TROLLBRIDGE:
    case MP2::OBJ_DRAGONCITY:
    case MP2::OBJ_CITYDEAD:
        //
    case MP2::OBJ_WATCHTOWER:
    case MP2::OBJ_EXCAVATION:
    case MP2::OBJ_CAVE:
    case MP2::OBJ_TREEHOUSE:
    case MP2::OBJ_ARCHERHOUSE:
    case MP2::OBJ_GOBLINHUT:
    case MP2::OBJ_DWARFCOTT:
    case MP2::OBJ_HALFLINGHOLE:
    case MP2::OBJ_PEASANTHUT:
    case MP2::OBJ_THATCHEDHUT:
    //
    case MP2::OBJ_MONSTER:
        os << "count           : " << MonsterCount() << std::endl;
        break;

    case MP2::OBJ_HEROES: {
        const Heroes * hero = GetHeroes();
        if ( hero )
            os << hero->String();
    } break;

    case MP2::OBJN_CASTLE:
    case MP2::OBJ_CASTLE: {
        const Castle * castle = world.GetCastle( GetCenter() );
        if ( castle )
            os << castle->String();
    } break;

    default: {
        const MapsIndexes & v = Maps::GetTilesUnderProtection( GetIndex() );
        if ( v.size() ) {
            os << "protection      : ";
            for ( MapsIndexes::const_iterator it = v.begin(); it != v.end(); ++it )
                os << *it << ", ";
            os << std::endl;
        }
        break;
    }
    }

    if ( MP2::isCaptureObject( GetObject( false ) ) ) {
        const CapturedObject & co = world.GetCapturedObject( GetIndex() );

        os << "capture color   : " << Color::String( co.objcol.second ) << std::endl;
        if ( co.guardians.isValid() ) {
            os << "capture guard   : " << co.guardians.GetName() << std::endl << "capture caunt   : " << co.guardians.GetCount() << std::endl;
        }
    }

    os << "----------------:--------" << std::endl;
    return os.str();
}

void Maps::Tiles::FixObject( void )
{
    if ( MP2::OBJ_ZERO == mp2_object ) {
        if ( addons_level1.end() != std::find_if( addons_level1.begin(), addons_level1.end(), TilesAddon::isArtifact ) )
            SetObject( MP2::OBJ_ARTIFACT );
        else if ( addons_level1.end() != std::find_if( addons_level1.begin(), addons_level1.end(), TilesAddon::isResource ) )
            SetObject( MP2::OBJ_RESOURCE );
    }
}

bool Maps::Tiles::GoodForUltimateArtifact( void ) const
{
    return !isWater()
           && ( addons_level1.empty()
                || addons_level1.size() == static_cast<size_t>( std::count_if( addons_level1.begin(), addons_level1.end(), std::ptr_fun( &TilesAddon::isShadow ) ) ) )
           && isPassable( NULL, Direction::CENTER, true );
}

bool TileIsGround( s32 index, int ground )
{
    return ground == world.GetTiles( index ).GetGround();
}

/* accept move */
bool Maps::Tiles::isPassable( const Heroes & hero ) const
{
    if ( hero.isShipMaster() ) {
        if ( !isWater() )
            return false;

        if ( MP2::OBJ_BOAT == GetObject() )
            return false;
    }
    else
        // if(! hero->isShipMaster() &&
        if ( isWater() ) {
        switch ( GetObject() ) {
        // fix shipwreck: place on water
        case MP2::OBJ_SHIPWRECK:
            // check later
            break;

        // for: meetings/attack hero
        case MP2::OBJ_HEROES: {
            // scan ground
            const MapsIndexes & v = Maps::GetAroundIndexes( GetIndex() );
            if ( v.end() == std::find_if( v.begin(), v.end(), std::not1( std::bind2nd( std::ptr_fun( &TileIsGround ), static_cast<int>( Ground::WATER ) ) ) ) )
                return false;
        } break;

        default:
            // ! hero->isShipMaster() && isWater()
            return false;
        }
    }

    return true;
}

bool Maps::Tiles::isPassable( const Heroes * hero, int direct, bool skipfog ) const
{
    if ( !skipfog && isFog( Settings::Get().CurrentColor() ) )
        return false;

    if ( hero && !isPassable( *hero ) )
        return false;

    return direct & tile_passable;
}

void Maps::Tiles::SetObjectPassable( bool pass )
{
    switch ( GetObject( false ) ) {
    case MP2::OBJ_TROLLBRIDGE:
        if ( pass )
            tile_passable |= Direction::TOP_LEFT;
        else
            tile_passable &= ~Direction::TOP_LEFT;
        break;

    default:
        break;
    }
}

/* check road */
bool Maps::Tiles::isRoad() const
{
    // additionally check if it's a castle/town entrance
    return road || mp2_object == MP2::OBJ_CASTLE;
}

bool Maps::Tiles::isStream( void ) const
{
    return addons_level1.end() != std::find_if( addons_level1.begin(), addons_level1.end(), TilesAddon::isStream );
}

bool Maps::Tiles::hasSpriteAnimation() const
{
    return objectTileset & 1;
}

bool Maps::Tiles::isObject( int obj ) const
{
<<<<<<< HEAD
    return obj == mp2_object;
}
=======
    Addons::const_iterator it = addons_level1.size() ? addons_level1.begin() : addons_level1.end();

    switch ( objectID ) {
    case MP2::OBJ_CAMPFIRE:
        it = std::find_if( addons_level1.begin(), addons_level1.end(), TilesAddon::isCampFire );
        break;

    case MP2::OBJ_TREASURECHEST:
    case MP2::OBJ_ANCIENTLAMP:
    case MP2::OBJ_RESOURCE:
        it = std::find_if( addons_level1.begin(), addons_level1.end(), TilesAddon::isResource );
        break;

    case MP2::OBJ_RNDRESOURCE:
        it = std::find_if( addons_level1.begin(), addons_level1.end(), TilesAddon::isRandomResource );
        break;

    case MP2::OBJ_FLOTSAM:
    case MP2::OBJ_SHIPWRECKSURVIROR:
    case MP2::OBJ_WATERCHEST:
    case MP2::OBJ_BOTTLE:
        it = std::find_if( addons_level1.begin(), addons_level1.end(), TilesAddon::isWaterResource );
        break;

    case MP2::OBJ_ARTIFACT:
        it = std::find_if( addons_level1.begin(), addons_level1.end(), TilesAddon::isArtifact );
        break;

    case MP2::OBJ_RNDARTIFACT:
        it = std::find_if( addons_level1.begin(), addons_level1.end(), TilesAddon::isRandomArtifact );
        break;

    case MP2::OBJ_RNDARTIFACT1:
        it = std::find_if( addons_level1.begin(), addons_level1.end(), TilesAddon::isRandomArtifact1 );
        break;

    case MP2::OBJ_RNDARTIFACT2:
        it = std::find_if( addons_level1.begin(), addons_level1.end(), TilesAddon::isRandomArtifact2 );
        break;

    case MP2::OBJ_RNDARTIFACT3:
        it = std::find_if( addons_level1.begin(), addons_level1.end(), TilesAddon::isRandomArtifact3 );
        break;

    case MP2::OBJ_RNDULTIMATEARTIFACT:
        it = std::find_if( addons_level1.begin(), addons_level1.end(), TilesAddon::isUltimateArtifact );
        break;

    case MP2::OBJ_MONSTER:
        it = std::find_if( addons_level1.begin(), addons_level1.end(), TilesAddon::isMonster );
        break;

    case MP2::OBJ_WHIRLPOOL:
        it = std::find_if( addons_level1.begin(), addons_level1.end(), TilesAddon::isWhirlPool );
        break;

    case MP2::OBJ_STANDINGSTONES:
        it = std::find_if( addons_level1.begin(), addons_level1.end(), TilesAddon::isStandingStone );
        break;

    case MP2::OBJ_ARTESIANSPRING:
        it = std::find_if( addons_level1.begin(), addons_level1.end(), TilesAddon::isArtesianSpring );
        break;

    case MP2::OBJ_OASIS:
        it = std::find_if( addons_level1.begin(), addons_level1.end(), TilesAddon::isOasis );
        break;

    case MP2::OBJ_WATERINGHOLE:
        it = std::find_if( addons_level1.begin(), addons_level1.end(), TilesAddon::isWateringHole );
        break;

    case MP2::OBJ_MINES:
        it = std::find_if( addons_level1.begin(), addons_level1.end(), TilesAddon::isMine );
        break;

    case MP2::OBJ_JAIL:
        it = std::find_if( addons_level1.begin(), addons_level1.end(), TilesAddon::isJail );
        break;

    case MP2::OBJ_EVENT:
        it = std::find_if( addons_level1.begin(), addons_level1.end(), TilesAddon::isEvent );
        break;

    case MP2::OBJ_BOAT:
        it = std::find_if( addons_level1.begin(), addons_level1.end(), TilesAddon::isBoat );
        break;

    case MP2::OBJ_STONELIGHTS:
        it = std::find_if( addons_level1.begin(), addons_level1.end(), TilesAddon::isTeleporter );
        break;

    case MP2::OBJ_BARRIER:
        it = std::find_if( addons_level1.begin(), addons_level1.end(), TilesAddon::isBarrier );
        break;

    case MP2::OBJ_HEROES:
        it = std::find_if( addons_level1.begin(), addons_level1.end(), TilesAddon::isMiniHero );
        break;

    case MP2::OBJ_CASTLE:
        it = std::find_if( addons_level1.begin(), addons_level1.end(), TilesAddon::isCastle );
        if ( it == addons_level1.end() ) {
            it = std::find_if( addons_level2.begin(), addons_level2.end(), TilesAddon::isCastle );
            return addons_level2.end() != it ? &( *it ) : NULL;
        }
        break;

    case MP2::OBJ_RNDCASTLE:
        for ( ; it != addons_level1.end(); ++it ) {
            if ( it->isRandomCastle( *it ) ) {
                return &( *it );
            }
        }

        for ( Addons::const_iterator lvl2 = addons_level2.begin(); lvl2 != addons_level2.end(); ++lvl2 ) {
            if ( lvl2->isRandomCastle( *lvl2 ) ) {
                return &( *lvl2 );
            }
        }
        break;

    case MP2::OBJ_RNDMONSTER:
    case MP2::OBJ_RNDMONSTER1:
    case MP2::OBJ_RNDMONSTER2:
    case MP2::OBJ_RNDMONSTER3:
    case MP2::OBJ_RNDMONSTER4:
        it = std::find_if( addons_level1.begin(), addons_level1.end(), TilesAddon::isRandomMonster );
        break;

    case MP2::OBJ_SKELETON:
        it = std::find_if( addons_level1.begin(), addons_level1.end(), TilesAddon::isSkeleton );
        break;
>>>>>>> cea86b95

uint8_t Maps::Tiles::GetObjectTileset() const
{
    return objectTileset;
}

uint8_t Maps::Tiles::GetObjectSpriteIndex() const
{
    return objectIndex;
}

Maps::TilesAddon * Maps::Tiles::FindFlags( void )
{
    Addons::iterator it = std::find_if( addons_level1.begin(), addons_level1.end(), TilesAddon::isFlag32 );

    if ( it == addons_level1.end() ) {
        it = std::find_if( addons_level2.begin(), addons_level2.end(), TilesAddon::isFlag32 );
        return addons_level2.end() != it ? &( *it ) : NULL;
    }

    return addons_level1.end() != it ? &( *it ) : NULL;
}

/* ICN::FLAGS32 version */
void Maps::Tiles::CaptureFlags32( int obj, int col )
{
    u32 index = 0;

    switch ( col ) {
    case Color::BLUE:
        index = 0;
        break;
    case Color::GREEN:
        index = 1;
        break;
    case Color::RED:
        index = 2;
        break;
    case Color::YELLOW:
        index = 3;
        break;
    case Color::ORANGE:
        index = 4;
        break;
    case Color::PURPLE:
        index = 5;
        break;
    default:
        index = 6;
        break;
    }

    switch ( obj ) {
    case MP2::OBJ_WINDMILL:
        index += 42;
        CorrectFlags32( index, false );
        break;
    case MP2::OBJ_WATERWHEEL:
        index += 14;
        CorrectFlags32( index, false );
        break;
    case MP2::OBJ_MAGICGARDEN:
        index += 42;
        CorrectFlags32( index, false );
        break;

    case MP2::OBJ_MINES:
        index += 14;
        CorrectFlags32( index, true );
        break;
        // case MP2::OBJ_DRAGONCITY:	index += 35; CorrectFlags32(index); break; unused
    case MP2::OBJ_LIGHTHOUSE:
        index += 42;
        CorrectFlags32( index, false );
        break;

    case MP2::OBJ_ALCHEMYLAB: {
        index += 21;
        if ( Maps::isValidDirection( GetIndex(), Direction::TOP ) ) {
            Maps::Tiles & tile = world.GetTiles( Maps::GetDirectionIndex( GetIndex(), Direction::TOP ) );
            tile.CorrectFlags32( index, true );
        }
    } break;

    case MP2::OBJ_SAWMILL: {
        index += 28;
        if ( Maps::isValidDirection( GetIndex(), Direction::TOP_RIGHT ) ) {
            Maps::Tiles & tile = world.GetTiles( Maps::GetDirectionIndex( GetIndex(), Direction::TOP_RIGHT ) );
            tile.CorrectFlags32( index, true );
        }
    } break;

    case MP2::OBJ_CASTLE: {
        index *= 2;
        if ( Maps::isValidDirection( GetIndex(), Direction::LEFT ) ) {
            Maps::Tiles & tile = world.GetTiles( Maps::GetDirectionIndex( GetIndex(), Direction::LEFT ) );
            tile.CorrectFlags32( index, true );
        }

        index += 1;
        if ( Maps::isValidDirection( GetIndex(), Direction::RIGHT ) ) {
            Maps::Tiles & tile = world.GetTiles( Maps::GetDirectionIndex( GetIndex(), Direction::RIGHT ) );
            tile.CorrectFlags32( index, true );
        }
    } break;

    default:
        break;
    }
}

/* correct flags, ICN::FLAGS32 vesion */
void Maps::Tiles::CorrectFlags32( u32 index, bool up )
{
    TilesAddon * taddon = FindFlags();

    // replace flag
    if ( taddon )
        taddon->index = index;
    else if ( up )
        // or new flag
        addons_level2.push_back( TilesAddon( TilesAddon::UPPER, world.GetUniq(), 0x38, index ) );
    else
        // or new flag
        addons_level1.push_back( TilesAddon( TilesAddon::UPPER, world.GetUniq(), 0x38, index ) );
}

void Maps::Tiles::FixedPreload( Tiles & tile )
{
    Addons::iterator it;

    // fix skeleton: left position
    it = std::find_if( tile.addons_level1.begin(), tile.addons_level1.end(), TilesAddon::isSkeletonFix );

    if ( it != tile.addons_level1.end() ) {
        tile.SetObject( MP2::OBJN_SKELETON );
    }

    // fix price loyalty objects.
    if ( Settings::Get().PriceLoyaltyVersion() )
        switch ( tile.GetObject() ) {
        case MP2::OBJ_UNKNW_79:
        case MP2::OBJ_UNKNW_7A:
        case MP2::OBJ_UNKNW_F9:
        case MP2::OBJ_UNKNW_FA: {
            int newobj = MP2::OBJ_ZERO;
            it = std::find_if( tile.addons_level1.begin(), tile.addons_level1.end(), TilesAddon::isX_LOC123 );
            if ( it != tile.addons_level1.end() ) {
                newobj = TilesAddon::GetLoyaltyObject( *it );
            }
            else {
                it = std::find_if( tile.addons_level2.begin(), tile.addons_level2.end(), TilesAddon::isX_LOC123 );
                if ( it != tile.addons_level2.end() )
                    newobj = TilesAddon::GetLoyaltyObject( *it );
            }

            if ( MP2::OBJ_ZERO != newobj )
                tile.SetObject( newobj );
            else {
                DEBUG( DBG_GAME, DBG_WARN, "index: " << tile.GetIndex() );
            }
        } break;

        default:
            break;
        }
}

/* true: if protection or has guardians */
bool Maps::Tiles::CaptureObjectIsProtection( void ) const
{
    const int object = GetObject( false );

    if ( MP2::isCaptureObject( object ) ) {
        if ( MP2::OBJ_CASTLE == object ) {
            Castle * castle = world.GetCastle( GetCenter() );
            if ( castle )
                return castle->GetArmy().isValid();
        }
        else
            return QuantityTroop().isValid();
    }

    return false;
}

void Maps::Tiles::Remove( u32 uniqID )
{
    if ( !addons_level1.empty() )
        addons_level1.Remove( uniqID );
    if ( !addons_level2.empty() )
        addons_level2.Remove( uniqID );

    if ( uniq == uniqID ) {
        objectTileset = 0;
        objectIndex = 255;
        uniq = 0;
    }
}

void Maps::Tiles::UpdateObjectSprite( uint32_t uniqID, uint8_t rawTileset, uint8_t newTileset, uint8_t newIndex, bool replace )
{
    for ( Addons::iterator it = addons_level1.begin(); it != addons_level1.end(); ++it ) {
        if ( it->uniq == uniqID && ( it->object >> 2 ) == rawTileset ) {
            it->object = replace ? newTileset : it->object + newTileset;
            it->index = replace ? newIndex : it->index + newIndex;
        }
    }
    for ( Addons::iterator it2 = addons_level2.begin(); it2 != addons_level2.end(); ++it2 ) {
        if ( it2->uniq == uniqID && ( it2->object >> 2 ) == rawTileset ) {
            it2->object = replace ? newTileset : it2->object + newTileset;
            it2->index = replace ? newIndex : it2->index + newIndex;
        }
    }

    if ( uniq == uniqID && ( objectTileset >> 2 ) == rawTileset ) {
        objectTileset = replace ? newTileset : objectTileset + newTileset;
        objectIndex = replace ? newIndex : objectIndex + newIndex;
    }
}

void Maps::Tiles::RemoveObjectSprite( void )
{
    switch ( GetObject() ) {
    case MP2::OBJ_JAIL:
        RemoveJailSprite();
        tile_passable = DIRECTION_ALL;
        break;
    case MP2::OBJ_BARRIER:
        RemoveBarrierSprite();
        tile_passable = DIRECTION_ALL;
        break;

    default:
        // remove shadow sprite from left cell
        if ( Maps::isValidDirection( GetIndex(), Direction::LEFT ) )
            world.GetTiles( Maps::GetDirectionIndex( GetIndex(), Direction::LEFT ) ).Remove( uniq );

        Remove( uniq );
        break;
    }
}

void Maps::Tiles::RemoveBarrierSprite( void )
{
    // remove left sprite
    if ( Maps::isValidDirection( GetIndex(), Direction::LEFT ) ) {
        const s32 left = Maps::GetDirectionIndex( GetIndex(), Direction::LEFT );
        world.GetTiles( left ).Remove( uniq );
    }

    Remove( uniq );
}

void Maps::Tiles::RemoveJailSprite( void )
{
    // remove left sprite
    if ( Maps::isValidDirection( GetIndex(), Direction::LEFT ) ) {
        const s32 left = Maps::GetDirectionIndex( GetIndex(), Direction::LEFT );
        world.GetTiles( left ).Remove( uniq );

        // remove left left sprite
        if ( Maps::isValidDirection( left, Direction::LEFT ) )
            world.GetTiles( Maps::GetDirectionIndex( left, Direction::LEFT ) ).Remove( uniq );
    }

    // remove top sprite
    if ( Maps::isValidDirection( GetIndex(), Direction::TOP ) ) {
        const s32 top = Maps::GetDirectionIndex( GetIndex(), Direction::TOP );
        world.GetTiles( top ).Remove( uniq );
        world.GetTiles( top ).SetObject( MP2::OBJ_ZERO );
        world.GetTiles( top ).FixObject();

        // remove top left sprite
        if ( Maps::isValidDirection( top, Direction::LEFT ) ) {
            world.GetTiles( Maps::GetDirectionIndex( top, Direction::LEFT ) ).Remove( uniq );
            world.GetTiles( Maps::GetDirectionIndex( top, Direction::LEFT ) ).SetObject( MP2::OBJ_ZERO );
            world.GetTiles( Maps::GetDirectionIndex( top, Direction::LEFT ) ).FixObject();
        }
    }

    Remove( uniq );
}

void Maps::Tiles::UpdateAbandoneMineSprite( Tiles & tile )
{
    if ( tile.uniq ) {
        const int type = tile.QuantityResourceCount().first;

        Tiles::UpdateAbandoneMineLeftSprite( tile.objectTileset, tile.objectIndex, type );
        for ( Addons::iterator it = tile.addons_level1.begin(); it != tile.addons_level1.end(); ++it )
            Tiles::UpdateAbandoneMineLeftSprite( it->object, it->index, type );

        if ( Maps::isValidDirection( tile.GetIndex(), Direction::RIGHT ) ) {
            Tiles & tile2 = world.GetTiles( Maps::GetDirectionIndex( tile.GetIndex(), Direction::RIGHT ) );
            TilesAddon * mines = tile2.FindAddonLevel1( tile.uniq );

            if ( mines )
                Tiles::UpdateAbandoneMineRightSprite( mines->object, mines->index );

            if ( tile2.GetObject() == MP2::OBJN_ABANDONEDMINE ) {
                tile2.SetObject( MP2::OBJN_MINES );
                Tiles::UpdateAbandoneMineRightSprite( tile2.objectTileset, tile2.objectIndex );
            }
        }
    }

    if ( Maps::isValidDirection( tile.GetIndex(), Direction::LEFT ) ) {
        Tiles & tile2 = world.GetTiles( Maps::GetDirectionIndex( tile.GetIndex(), Direction::LEFT ) );
        if ( tile2.GetObject() == MP2::OBJN_ABANDONEDMINE )
            tile2.SetObject( MP2::OBJN_MINES );
    }

    if ( Maps::isValidDirection( tile.GetIndex(), Direction::TOP ) ) {
        Tiles & tile2 = world.GetTiles( Maps::GetDirectionIndex( tile.GetIndex(), Direction::TOP ) );
        if ( tile2.GetObject() == MP2::OBJN_ABANDONEDMINE )
            tile2.SetObject( MP2::OBJN_MINES );

        if ( Maps::isValidDirection( tile2.GetIndex(), Direction::LEFT ) ) {
            Tiles & tile3 = world.GetTiles( Maps::GetDirectionIndex( tile2.GetIndex(), Direction::LEFT ) );
            if ( tile3.GetObject() == MP2::OBJN_ABANDONEDMINE )
                tile3.SetObject( MP2::OBJN_MINES );
        }

        if ( Maps::isValidDirection( tile2.GetIndex(), Direction::RIGHT ) ) {
            Tiles & tile3 = world.GetTiles( Maps::GetDirectionIndex( tile2.GetIndex(), Direction::RIGHT ) );
            if ( tile3.GetObject() == MP2::OBJN_ABANDONEDMINE )
                tile3.SetObject( MP2::OBJN_MINES );
        }
    }
}

void Maps::Tiles::UpdateRNDArtifactSprite( Tiles & tile )
{
    Artifact art;

    switch ( tile.GetObject() ) {
    case MP2::OBJ_RNDARTIFACT:
        art = Artifact::Rand( Artifact::ART_LEVEL123 );
        break;
    case MP2::OBJ_RNDARTIFACT1:
        art = Artifact::Rand( Artifact::ART_LEVEL1 );
        break;
    case MP2::OBJ_RNDARTIFACT2:
        art = Artifact::Rand( Artifact::ART_LEVEL2 );
        break;
    case MP2::OBJ_RNDARTIFACT3:
        art = Artifact::Rand( Artifact::ART_LEVEL3 );
        break;
    default:
        return;
    }

    if ( !art.isValid() ) {
        DEBUG( DBG_GAME, DBG_WARN, "unknown artifact" );
        return;
    }

    const uint8_t index = art.IndexSprite();

    tile.SetObject( MP2::OBJ_ARTIFACT );
    tile.objectIndex = index;

    // replace artifact shadow
    if ( Maps::isValidDirection( tile.GetIndex(), Direction::LEFT ) ) {
        Maps::Tiles & left_tile = world.GetTiles( Maps::GetDirectionIndex( tile.GetIndex(), Direction::LEFT ) );
        Maps::TilesAddon * shadow = left_tile.FindAddonLevel1( tile.uniq );

        if ( shadow )
            shadow->index = index - 1;
    }
}

void Maps::Tiles::UpdateRNDResourceSprite( Tiles & tile )
{
    tile.SetObject( MP2::OBJ_RESOURCE );
    tile.objectIndex = Resource::GetIndexSprite( Resource::Rand() );

    // replace shadow artifact
    if ( Maps::isValidDirection( tile.GetIndex(), Direction::LEFT ) ) {
        Maps::Tiles & left_tile = world.GetTiles( Maps::GetDirectionIndex( tile.GetIndex(), Direction::LEFT ) );
        Maps::TilesAddon * shadow = left_tile.FindAddonLevel1( tile.uniq );

        if ( shadow )
            shadow->index = tile.objectIndex - 1;
    }
}

std::pair<int, int> Maps::Tiles::GetMonsterSpriteIndices( const Tiles & tile, uint32_t monsterIndex )
{
    const Interface::GameArea & area = Interface::Basic::Get().GetGameArea();
    const int tileIndex = tile.GetIndex();
    int attackerIndex = -1;

    // scan hero around
    const MapsIndexes & v = ScanAroundObject( tileIndex, MP2::OBJ_HEROES );
    for ( MapsIndexes::const_iterator it = v.begin(); it != v.end(); ++it ) {
        const Tiles & heroTile = world.GetTiles( *it );
        const Heroes * hero = heroTile.GetHeroes();
        if ( hero == NULL ) { // no a hero? How can it be?!
            continue;
        }

        Route::Path path( *hero );
        path.Calculate( tileIndex, 2 ); // we need to make sure that a hero needs exactly 1 step to the creature
        if ( path.size() == 1 && tile.isWater() == heroTile.isWater() ) {
            attackerIndex = *it;
            break;
        }
    }

    std::pair<int, int> spriteIndices( monsterIndex * 9, -1 );

    // draw attack sprite
    if ( attackerIndex != -1 && !Settings::Get().ExtWorldOnlyFirstMonsterAttack() ) {
        spriteIndices.first += 7;

        switch ( Direction::Get( tileIndex, attackerIndex ) ) {
        case Direction::TOP_LEFT:
        case Direction::LEFT:
        case Direction::BOTTOM_LEFT:
            spriteIndices.first += 1;
            break;
        default:
            break;
        }
    }
    else {
        const Point mp = Maps::GetPoint( tileIndex );
        spriteIndices.second = monsterIndex * 9 + 1 + monsterAnimationSequence[( Game::MapsAnimationFrame() + mp.x * mp.y ) % ARRAY_COUNT( monsterAnimationSequence )];
    }
    return spriteIndices;
}

bool Maps::Tiles::isFog( int colors ) const
{
    // colors may be the union friends
    return ( fog_colors & colors ) == colors;
}

void Maps::Tiles::ClearFog( int colors )
{
    fog_colors &= ~colors;
}

void Maps::Tiles::RedrawFogs( Surface & dst, int color ) const
{
    const Interface::GameArea & area = Interface::Basic::Get().GetGameArea();
    const Point mp = Maps::GetPoint( GetIndex() );

    // get direction around foga
    int around = 0;
    const Directions directions = Direction::All();

    for ( Directions::const_iterator it = directions.begin(); it != directions.end(); ++it )
        if ( !Maps::isValidDirection( GetIndex(), *it ) || world.GetTiles( Maps::GetDirectionIndex( GetIndex(), *it ) ).isFog( color ) )
            around |= *it;

    if ( isFog( color ) )
        around |= Direction::CENTER;

    // TIL::CLOF32
    if ( DIRECTION_ALL == around ) {
        const Surface & sf = AGG::GetTIL( TIL::CLOF32, GetIndex() % 4, 0 );
        area.BlitOnTile( dst, sf, 0, 0, mp );
    }
    else {
        u32 index = 0;
        bool revert = false;

        // see ICN::CLOP32: sprite 10
        if ( ( around & Direction::CENTER ) && !( around & ( Direction::TOP | Direction::BOTTOM | Direction::LEFT | Direction::RIGHT ) ) ) {
            index = 10;
            revert = false;
        }
        else
            // see ICN::CLOP32: sprite 6, 7, 8
            if ( ( contains( around, Direction::CENTER | Direction::TOP ) ) && !( around & ( Direction::BOTTOM | Direction::LEFT | Direction::RIGHT ) ) ) {
            index = 6;
            revert = false;
        }
        else if ( ( contains( around, Direction::CENTER | Direction::RIGHT ) ) && !( around & ( Direction::TOP | Direction::BOTTOM | Direction::LEFT ) ) ) {
            index = 7;
            revert = false;
        }
        else if ( ( contains( around, Direction::CENTER | Direction::LEFT ) ) && !( around & ( Direction::TOP | Direction::BOTTOM | Direction::RIGHT ) ) ) {
            index = 7;
            revert = true;
        }
        else if ( ( contains( around, Direction::CENTER | Direction::BOTTOM ) ) && !( around & ( Direction::TOP | Direction::LEFT | Direction::RIGHT ) ) ) {
            index = 8;
            revert = false;
        }
        else
            // see ICN::CLOP32: sprite 9, 29
            if ( ( contains( around, DIRECTION_CENTER_COL ) ) && !( around & ( Direction::LEFT | Direction::RIGHT ) ) ) {
            index = 9;
            revert = false;
        }
        else if ( ( contains( around, DIRECTION_CENTER_ROW ) ) && !( around & ( Direction::TOP | Direction::BOTTOM ) ) ) {
            index = 29;
            revert = false;
        }
        else
            // see ICN::CLOP32: sprite 15, 22
            if ( around == ( DIRECTION_ALL & ( ~Direction::TOP_RIGHT ) ) ) {
            index = 15;
            revert = false;
        }
        else if ( around == ( DIRECTION_ALL & ( ~Direction::TOP_LEFT ) ) ) {
            index = 15;
            revert = true;
        }
        else if ( around == ( DIRECTION_ALL & ( ~Direction::BOTTOM_RIGHT ) ) ) {
            index = 22;
            revert = false;
        }
        else if ( around == ( DIRECTION_ALL & ( ~Direction::BOTTOM_LEFT ) ) ) {
            index = 22;
            revert = true;
        }
        else
            // see ICN::CLOP32: sprite 16, 17, 18, 23
            if ( around == ( DIRECTION_ALL & ( ~( Direction::TOP_RIGHT | Direction::BOTTOM_RIGHT ) ) ) ) {
            index = 16;
            revert = false;
        }
        else if ( around == ( DIRECTION_ALL & ( ~( Direction::TOP_LEFT | Direction::BOTTOM_LEFT ) ) ) ) {
            index = 16;
            revert = true;
        }
        else if ( around == ( DIRECTION_ALL & ( ~( Direction::TOP_RIGHT | Direction::BOTTOM_LEFT ) ) ) ) {
            index = 17;
            revert = false;
        }
        else if ( around == ( DIRECTION_ALL & ( ~( Direction::TOP_LEFT | Direction::BOTTOM_RIGHT ) ) ) ) {
            index = 17;
            revert = true;
        }
        else if ( around == ( DIRECTION_ALL & ( ~( Direction::TOP_LEFT | Direction::TOP_RIGHT ) ) ) ) {
            index = 18;
            revert = false;
        }
        else if ( around == ( DIRECTION_ALL & ( ~( Direction::BOTTOM_LEFT | Direction::BOTTOM_RIGHT ) ) ) ) {
            index = 23;
            revert = false;
        }
        else
            // see ICN::CLOP32: sprite 13, 14
            if ( around == ( DIRECTION_ALL & ( ~DIRECTION_TOP_RIGHT_CORNER ) ) ) {
            index = 13;
            revert = false;
        }
        else if ( around == ( DIRECTION_ALL & ( ~DIRECTION_TOP_LEFT_CORNER ) ) ) {
            index = 13;
            revert = true;
        }
        else if ( around == ( DIRECTION_ALL & ( ~DIRECTION_BOTTOM_RIGHT_CORNER ) ) ) {
            index = 14;
            revert = false;
        }
        else if ( around == ( DIRECTION_ALL & ( ~DIRECTION_BOTTOM_LEFT_CORNER ) ) ) {
            index = 14;
            revert = true;
        }
        else
            // see ICN::CLOP32: sprite 11, 12
            if ( contains( around, Direction::CENTER | Direction::LEFT | Direction::BOTTOM_LEFT | Direction::BOTTOM )
                 && !( around & ( Direction::TOP | Direction::RIGHT ) ) ) {
            index = 11;
            revert = false;
        }
        else if ( contains( around, Direction::CENTER | Direction::RIGHT | Direction::BOTTOM_RIGHT | Direction::BOTTOM )
                  && !( around & ( Direction::TOP | Direction::LEFT ) ) ) {
            index = 11;
            revert = true;
        }
        else if ( contains( around, Direction::CENTER | Direction::LEFT | Direction::TOP_LEFT | Direction::TOP )
                  && !( around & ( Direction::BOTTOM | Direction::RIGHT ) ) ) {
            index = 12;
            revert = false;
        }
        else if ( contains( around, Direction::CENTER | Direction::RIGHT | Direction::TOP_RIGHT | Direction::TOP )
                  && !( around & ( Direction::BOTTOM | Direction::LEFT ) ) ) {
            index = 12;
            revert = true;
        }
        else
            // see ICN::CLOP32: sprite 19, 20, 22
            if ( contains( around, DIRECTION_CENTER_ROW | Direction::BOTTOM | Direction::TOP | Direction::TOP_LEFT )
                 && !( around & ( Direction::BOTTOM_LEFT | Direction::BOTTOM_RIGHT | Direction::TOP_RIGHT ) ) ) {
            index = 19;
            revert = false;
        }
        else if ( contains( around, DIRECTION_CENTER_ROW | Direction::BOTTOM | Direction::TOP | Direction::TOP_RIGHT )
                  && !( around & ( Direction::BOTTOM_LEFT | Direction::BOTTOM_RIGHT | Direction::TOP_LEFT ) ) ) {
            index = 19;
            revert = true;
        }
        else if ( contains( around, DIRECTION_CENTER_ROW | Direction::BOTTOM | Direction::TOP | Direction::BOTTOM_LEFT )
                  && !( around & ( Direction::TOP_RIGHT | Direction::BOTTOM_RIGHT | Direction::TOP_LEFT ) ) ) {
            index = 20;
            revert = false;
        }
        else if ( contains( around, DIRECTION_CENTER_ROW | Direction::BOTTOM | Direction::TOP | Direction::BOTTOM_RIGHT )
                  && !( around & ( Direction::TOP_RIGHT | Direction::BOTTOM_LEFT | Direction::TOP_LEFT ) ) ) {
            index = 20;
            revert = true;
        }
        else if ( contains( around, DIRECTION_CENTER_ROW | Direction::BOTTOM | Direction::TOP )
                  && !( around & ( Direction::TOP_RIGHT | Direction::BOTTOM_RIGHT | Direction::BOTTOM_LEFT | Direction::TOP_LEFT ) ) ) {
            index = 22;
            revert = false;
        }
        else
            // see ICN::CLOP32: sprite 24, 25, 26, 30
            if ( contains( around, DIRECTION_CENTER_ROW | Direction::BOTTOM | Direction::BOTTOM_LEFT ) && !( around & ( Direction::TOP | Direction::BOTTOM_RIGHT ) ) ) {
            index = 24;
            revert = false;
        }
        else if ( contains( around, DIRECTION_CENTER_ROW | Direction::BOTTOM | Direction::BOTTOM_RIGHT ) && !( around & ( Direction::TOP | Direction::BOTTOM_LEFT ) ) ) {
            index = 24;
            revert = true;
        }
        else if ( contains( around, DIRECTION_CENTER_COL | Direction::LEFT | Direction::TOP_LEFT ) && !( around & ( Direction::RIGHT | Direction::BOTTOM_LEFT ) ) ) {
            index = 25;
            revert = false;
        }
        else if ( contains( around, DIRECTION_CENTER_COL | Direction::RIGHT | Direction::TOP_RIGHT ) && !( around & ( Direction::LEFT | Direction::BOTTOM_RIGHT ) ) ) {
            index = 25;
            revert = true;
        }
        else if ( contains( around, DIRECTION_CENTER_COL | Direction::BOTTOM_LEFT | Direction::LEFT ) && !( around & ( Direction::RIGHT | Direction::TOP_LEFT ) ) ) {
            index = 26;
            revert = false;
        }
        else if ( contains( around, DIRECTION_CENTER_COL | Direction::BOTTOM_RIGHT | Direction::RIGHT ) && !( around & ( Direction::LEFT | Direction::TOP_RIGHT ) ) ) {
            index = 26;
            revert = true;
        }
        else if ( contains( around, DIRECTION_CENTER_ROW | Direction::TOP_LEFT | Direction::TOP ) && !( around & ( Direction::BOTTOM | Direction::TOP_RIGHT ) ) ) {
            index = 30;
            revert = false;
        }
        else if ( contains( around, DIRECTION_CENTER_ROW | Direction::TOP_RIGHT | Direction::TOP ) && !( around & ( Direction::BOTTOM | Direction::TOP_LEFT ) ) ) {
            index = 30;
            revert = true;
        }
        else
            // see ICN::CLOP32: sprite 27, 28
            if ( contains( around, Direction::CENTER | Direction::BOTTOM | Direction::LEFT )
                 && !( around & ( Direction::TOP | Direction::TOP_RIGHT | Direction::RIGHT | Direction::BOTTOM_LEFT ) ) ) {
            index = 27;
            revert = false;
        }
        else if ( contains( around, Direction::CENTER | Direction::BOTTOM | Direction::RIGHT )
                  && !( around & ( Direction::TOP | Direction::TOP_LEFT | Direction::LEFT | Direction::BOTTOM_RIGHT ) ) ) {
            index = 27;
            revert = true;
        }
        else if ( contains( around, Direction::CENTER | Direction::LEFT | Direction::TOP )
                  && !( around & ( Direction::TOP_LEFT | Direction::RIGHT | Direction::BOTTOM | Direction::BOTTOM_RIGHT ) ) ) {
            index = 28;
            revert = false;
        }
        else if ( contains( around, Direction::CENTER | Direction::RIGHT | Direction::TOP )
                  && !( around & ( Direction::TOP_RIGHT | Direction::LEFT | Direction::BOTTOM | Direction::BOTTOM_LEFT ) ) ) {
            index = 28;
            revert = true;
        }
        else
            // see ICN::CLOP32: sprite 31, 32, 33
            if ( contains( around, DIRECTION_CENTER_ROW | Direction::TOP ) && !( around & ( Direction::BOTTOM | Direction::TOP_LEFT | Direction::TOP_RIGHT ) ) ) {
            index = 31;
            revert = false;
        }
        else if ( contains( around, DIRECTION_CENTER_COL | Direction::RIGHT ) && !( around & ( Direction::LEFT | Direction::TOP_RIGHT | Direction::BOTTOM_RIGHT ) ) ) {
            index = 32;
            revert = false;
        }
        else if ( contains( around, DIRECTION_CENTER_COL | Direction::LEFT ) && !( around & ( Direction::RIGHT | Direction::TOP_LEFT | Direction::BOTTOM_LEFT ) ) ) {
            index = 32;
            revert = true;
        }
        else if ( contains( around, DIRECTION_CENTER_ROW | Direction::BOTTOM ) && !( around & ( Direction::TOP | Direction::BOTTOM_LEFT | Direction::BOTTOM_RIGHT ) ) ) {
            index = 33;
            revert = false;
        }
        else
            // see ICN::CLOP32: sprite 0, 1, 2, 3, 4, 5
            if ( contains( around, DIRECTION_CENTER_ROW | DIRECTION_BOTTOM_ROW ) && !( around & ( Direction::TOP ) ) ) {
            index = ( GetIndex() % 2 ) ? 0 : 1;
            revert = false;
        }
        else if ( contains( around, DIRECTION_CENTER_ROW | DIRECTION_TOP_ROW ) && !( around & ( Direction::BOTTOM ) ) ) {
            index = ( GetIndex() % 2 ) ? 4 : 5;
            revert = false;
        }
        else if ( contains( around, DIRECTION_CENTER_COL | DIRECTION_LEFT_COL ) && !( around & ( Direction::RIGHT ) ) ) {
            index = ( GetIndex() % 2 ) ? 2 : 3;
            revert = false;
        }
        else if ( contains( around, DIRECTION_CENTER_COL | DIRECTION_RIGHT_COL ) && !( around & ( Direction::LEFT ) ) ) {
            index = ( GetIndex() % 2 ) ? 2 : 3;
            revert = true;
        }
        // unknown
        else {
            DEBUG( DBG_GAME, DBG_WARN, "Invalid direction for fog: " << around );
            const Surface & sf = AGG::GetTIL( TIL::CLOF32, GetIndex() % 4, 0 );
            area.BlitOnTile( dst, sf, 0, 0, mp );
            return;
        }

        const Sprite & sprite = AGG::GetICN( ICN::CLOP32, index, revert );
        area.BlitOnTile( dst, sprite, ( revert ? sprite.x() + TILEWIDTH - sprite.w() : sprite.x() ), sprite.y(), mp );
    }
}

StreamBase & Maps::operator<<( StreamBase & msg, const TilesAddon & ta )
{
    return msg << ta.level << ta.uniq << ta.object << ta.index << ta.tmp;
}

StreamBase & Maps::operator>>( StreamBase & msg, TilesAddon & ta )
{
    msg >> ta.level >> ta.uniq >> ta.object >> ta.index >> ta.tmp;
    // FIXME: Fix invalid objects set in old (0.7) fheroes2 saves, remove this in 0.9
    switch ( ta.object ) {
    case 0x11:
        ta.object = 0xA4;
        ta.index = 116;
        break;
    case 0x12:
        ta.object = 0xA4;
        ta.index = 119;
        break;
    case 0x13:
        ta.object = 0xA4;
        ta.index = 122;
        break;
    case 0x14:
        ta.object = 0xA4;
        ta.index = 15;
        break;
    case 0x15:
        ta.object = 0xB8;
        ta.index = 19;
        break;
    default:
        break;
    }
    return msg;
}

StreamBase & Maps::operator<<( StreamBase & msg, const Tiles & tile )
{
    return msg << tile.maps_index << tile.pack_sprite_index << tile.tile_passable << tile.uniq << tile.objectTileset << tile.objectIndex << tile.mp2_object
               << tile.fog_colors << tile.quantity1 << tile.quantity2 << tile.quantity3 << tile.road << tile.addons_level1 << tile.addons_level2;
}

StreamBase & Maps::operator>>( StreamBase & msg, Tiles & tile )
{
    msg >> tile.maps_index >> tile.pack_sprite_index >> tile.tile_passable;
    if ( FORMAT_VERSION_070_RELEASE == Game::GetLoadVersion() ) {
        tile.uniq = 0;
        tile.objectTileset = 0;
        tile.objectIndex = 255;
        msg >> tile.mp2_object >> tile.fog_colors >> tile.quantity1 >> tile.quantity2 >> tile.quantity3 >> tile.addons_level1 >> tile.addons_level2;
        tile.AddonsSort();
        tile.road = ( tile.objectTileset >> 1 ) & 1;
    }
    else {
        msg >> tile.uniq >> tile.objectTileset >> tile.objectIndex >> tile.mp2_object >> tile.fog_colors >> tile.quantity1 >> tile.quantity2 >> tile.quantity3
            >> tile.road >> tile.addons_level1 >> tile.addons_level2;
    }
    return msg;
}<|MERGE_RESOLUTION|>--- conflicted
+++ resolved
@@ -557,72 +557,6 @@
     return ( ICN::OBJNDSRT == MP2::GetICNObject( ta.object ) && ta.index == 83 );
 }
 
-<<<<<<< HEAD
-=======
-bool Maps::TilesAddon::isOasis( const TilesAddon & ta )
-{
-    return ( ICN::OBJNDSRT == MP2::GetICNObject( ta.object ) && ( ta.index == 108 || ta.index == 109 ) );
-}
-
-bool Maps::TilesAddon::isWateringHole( const TilesAddon & ta )
-{
-    return ( ICN::OBJNCRCK == MP2::GetICNObject( ta.object ) && ( ta.index >= 217 && ta.index <= 220 ) );
-}
-
-bool Maps::TilesAddon::isJail( const TilesAddon & ta )
-{
-    return ( ICN::X_LOC2 == MP2::GetICNObject( ta.object ) && 0x09 == ta.index );
-}
-
-bool Maps::TilesAddon::isEvent( const TilesAddon & ta )
-{
-    // OBJNMUL2
-    return ( ICN::OBJNMUL2 == MP2::GetICNObject( ta.object ) && 0xA3 == ta.index );
-}
-
-bool Maps::TilesAddon::isMine( const TilesAddon & ta )
-{
-    // EXTRAOVR
-    return ( ICN::EXTRAOVR == MP2::GetICNObject( ta.object ) );
-}
-
-bool Maps::TilesAddon::isBoat( const TilesAddon & ta )
-{
-    // OBJNWAT2
-    return ( ICN::OBJNWAT2 == MP2::GetICNObject( ta.object ) && 0x17 == ta.index );
-}
-
-bool Maps::TilesAddon::isTeleporter( const TilesAddon & ta )
-{
-    // OBJNWAT2
-    return ( ICN::OBJNMUL2 == MP2::GetICNObject( ta.object ) && ( ta.index == 116 || ta.index == 119 || ta.index == 122 ) );
-}
-
-bool Maps::TilesAddon::isMiniHero( const TilesAddon & ta )
-{
-    // MINIHERO
-    return ( ICN::MINIHERO == MP2::GetICNObject( ta.object ) );
-}
-
-bool Maps::TilesAddon::isCastle( const TilesAddon & ta )
-{
-    // OBJNTOWN
-    return ( ICN::OBJNTOWN == MP2::GetICNObject( ta.object ) );
-}
-
-bool Maps::TilesAddon::isRandomCastle( const TilesAddon & ta )
-{
-    // OBJNTWRD
-    return ( ICN::OBJNTWRD == MP2::GetICNObject( ta.object ) );
-}
-
-bool Maps::TilesAddon::isRandomMonster( const TilesAddon & ta )
-{
-    // MONS32
-    return ( ICN::MONS32 == MP2::GetICNObject( ta.object ) && ( 0x41 < ta.index && 0x47 > ta.index ) );
-}
-
->>>>>>> cea86b95
 bool Maps::TilesAddon::isBarrier( const TilesAddon & ta )
 {
     return ICN::X_LOC3 == MP2::GetICNObject( ta.object ) && 60 <= ta.index && 102 >= ta.index && 0 == ( ta.index % 6 );
@@ -1965,144 +1899,8 @@
 
 bool Maps::Tiles::isObject( int obj ) const
 {
-<<<<<<< HEAD
     return obj == mp2_object;
 }
-=======
-    Addons::const_iterator it = addons_level1.size() ? addons_level1.begin() : addons_level1.end();
-
-    switch ( objectID ) {
-    case MP2::OBJ_CAMPFIRE:
-        it = std::find_if( addons_level1.begin(), addons_level1.end(), TilesAddon::isCampFire );
-        break;
-
-    case MP2::OBJ_TREASURECHEST:
-    case MP2::OBJ_ANCIENTLAMP:
-    case MP2::OBJ_RESOURCE:
-        it = std::find_if( addons_level1.begin(), addons_level1.end(), TilesAddon::isResource );
-        break;
-
-    case MP2::OBJ_RNDRESOURCE:
-        it = std::find_if( addons_level1.begin(), addons_level1.end(), TilesAddon::isRandomResource );
-        break;
-
-    case MP2::OBJ_FLOTSAM:
-    case MP2::OBJ_SHIPWRECKSURVIROR:
-    case MP2::OBJ_WATERCHEST:
-    case MP2::OBJ_BOTTLE:
-        it = std::find_if( addons_level1.begin(), addons_level1.end(), TilesAddon::isWaterResource );
-        break;
-
-    case MP2::OBJ_ARTIFACT:
-        it = std::find_if( addons_level1.begin(), addons_level1.end(), TilesAddon::isArtifact );
-        break;
-
-    case MP2::OBJ_RNDARTIFACT:
-        it = std::find_if( addons_level1.begin(), addons_level1.end(), TilesAddon::isRandomArtifact );
-        break;
-
-    case MP2::OBJ_RNDARTIFACT1:
-        it = std::find_if( addons_level1.begin(), addons_level1.end(), TilesAddon::isRandomArtifact1 );
-        break;
-
-    case MP2::OBJ_RNDARTIFACT2:
-        it = std::find_if( addons_level1.begin(), addons_level1.end(), TilesAddon::isRandomArtifact2 );
-        break;
-
-    case MP2::OBJ_RNDARTIFACT3:
-        it = std::find_if( addons_level1.begin(), addons_level1.end(), TilesAddon::isRandomArtifact3 );
-        break;
-
-    case MP2::OBJ_RNDULTIMATEARTIFACT:
-        it = std::find_if( addons_level1.begin(), addons_level1.end(), TilesAddon::isUltimateArtifact );
-        break;
-
-    case MP2::OBJ_MONSTER:
-        it = std::find_if( addons_level1.begin(), addons_level1.end(), TilesAddon::isMonster );
-        break;
-
-    case MP2::OBJ_WHIRLPOOL:
-        it = std::find_if( addons_level1.begin(), addons_level1.end(), TilesAddon::isWhirlPool );
-        break;
-
-    case MP2::OBJ_STANDINGSTONES:
-        it = std::find_if( addons_level1.begin(), addons_level1.end(), TilesAddon::isStandingStone );
-        break;
-
-    case MP2::OBJ_ARTESIANSPRING:
-        it = std::find_if( addons_level1.begin(), addons_level1.end(), TilesAddon::isArtesianSpring );
-        break;
-
-    case MP2::OBJ_OASIS:
-        it = std::find_if( addons_level1.begin(), addons_level1.end(), TilesAddon::isOasis );
-        break;
-
-    case MP2::OBJ_WATERINGHOLE:
-        it = std::find_if( addons_level1.begin(), addons_level1.end(), TilesAddon::isWateringHole );
-        break;
-
-    case MP2::OBJ_MINES:
-        it = std::find_if( addons_level1.begin(), addons_level1.end(), TilesAddon::isMine );
-        break;
-
-    case MP2::OBJ_JAIL:
-        it = std::find_if( addons_level1.begin(), addons_level1.end(), TilesAddon::isJail );
-        break;
-
-    case MP2::OBJ_EVENT:
-        it = std::find_if( addons_level1.begin(), addons_level1.end(), TilesAddon::isEvent );
-        break;
-
-    case MP2::OBJ_BOAT:
-        it = std::find_if( addons_level1.begin(), addons_level1.end(), TilesAddon::isBoat );
-        break;
-
-    case MP2::OBJ_STONELIGHTS:
-        it = std::find_if( addons_level1.begin(), addons_level1.end(), TilesAddon::isTeleporter );
-        break;
-
-    case MP2::OBJ_BARRIER:
-        it = std::find_if( addons_level1.begin(), addons_level1.end(), TilesAddon::isBarrier );
-        break;
-
-    case MP2::OBJ_HEROES:
-        it = std::find_if( addons_level1.begin(), addons_level1.end(), TilesAddon::isMiniHero );
-        break;
-
-    case MP2::OBJ_CASTLE:
-        it = std::find_if( addons_level1.begin(), addons_level1.end(), TilesAddon::isCastle );
-        if ( it == addons_level1.end() ) {
-            it = std::find_if( addons_level2.begin(), addons_level2.end(), TilesAddon::isCastle );
-            return addons_level2.end() != it ? &( *it ) : NULL;
-        }
-        break;
-
-    case MP2::OBJ_RNDCASTLE:
-        for ( ; it != addons_level1.end(); ++it ) {
-            if ( it->isRandomCastle( *it ) ) {
-                return &( *it );
-            }
-        }
-
-        for ( Addons::const_iterator lvl2 = addons_level2.begin(); lvl2 != addons_level2.end(); ++lvl2 ) {
-            if ( lvl2->isRandomCastle( *lvl2 ) ) {
-                return &( *lvl2 );
-            }
-        }
-        break;
-
-    case MP2::OBJ_RNDMONSTER:
-    case MP2::OBJ_RNDMONSTER1:
-    case MP2::OBJ_RNDMONSTER2:
-    case MP2::OBJ_RNDMONSTER3:
-    case MP2::OBJ_RNDMONSTER4:
-        it = std::find_if( addons_level1.begin(), addons_level1.end(), TilesAddon::isRandomMonster );
-        break;
-
-    case MP2::OBJ_SKELETON:
-        it = std::find_if( addons_level1.begin(), addons_level1.end(), TilesAddon::isSkeleton );
-        break;
->>>>>>> cea86b95
 
 uint8_t Maps::Tiles::GetObjectTileset() const
 {
