/***************************************************************************
 *   fheroes2: https://github.com/ihhub/fheroes2                           *
 *   Copyright (C) 2019 - 2024                                             *
 *                                                                         *
 *   Free Heroes2 Engine: http://sourceforge.net/projects/fheroes2         *
 *   Copyright (C) 2009 by Andrey Afletdinov <fheroes2@gmail.com>          *
 *                                                                         *
 *   This program is free software; you can redistribute it and/or modify  *
 *   it under the terms of the GNU General Public License as published by  *
 *   the Free Software Foundation; either version 2 of the License, or     *
 *   (at your option) any later version.                                   *
 *                                                                         *
 *   This program is distributed in the hope that it will be useful,       *
 *   but WITHOUT ANY WARRANTY; without even the implied warranty of        *
 *   MERCHANTABILITY or FITNESS FOR A PARTICULAR PURPOSE.  See the         *
 *   GNU General Public License for more details.                          *
 *                                                                         *
 *   You should have received a copy of the GNU General Public License     *
 *   along with this program; if not, write to the                         *
 *   Free Software Foundation, Inc.,                                       *
 *   59 Temple Place - Suite 330, Boston, MA  02111-1307, USA.             *
 ***************************************************************************/

#include "maps_tiles.h"

#include <algorithm>
#include <array>
#include <bitset>
#include <cassert>
#include <cstdint>
#include <cstdlib>
#include <limits>
#include <set>
#include <sstream>
#include <type_traits>
#include <utility>

#include "army_troop.h"
#include "castle.h"
#include "game_io.h"
#include "heroes.h"
#include "icn.h"
#include "logging.h"
#include "map_object_info.h"
#include "maps.h"
#include "maps_tiles_helper.h" // TODO: This file should not be included
#include "mp2.h"
#include "pairs.h"
#include "save_format_version.h"
#include "serialize.h"
#include "tools.h"
#include "world.h"
#include "world_object_uid.h"

namespace
{
    bool isValidShadowSprite( const int icn, const uint8_t icnIndex )
    {
        if ( icn == ICN::UNKNOWN ) {
            // Special case when no objects exist.
            return false;
        }

        switch ( icn ) {
        case ICN::MTNDSRT:
        case ICN::MTNGRAS:
        case ICN::MTNLAVA:
        case ICN::MTNMULT:
        case ICN::MTNSNOW:
        case ICN::MTNSWMP: {
            static const std::bitset<256> objMnts1ShadowBitset
                = fheroes2::makeBitsetFromVector<256>( { 0, 5, 11, 17, 21, 26, 32, 38, 42, 45, 49, 52, 55, 59, 62, 65, 68, 71, 74, 75, 79, 80 } );
            return objMnts1ShadowBitset[icnIndex];
        }
        case ICN::MTNCRCK:
        case ICN::MTNDIRT: {
            static const std::bitset<256> objMnts2ShadowBitset = fheroes2::makeBitsetFromVector<256>(
                { 0, 5, 11, 17, 21, 26, 32, 38, 42, 46, 47, 53, 57, 58, 62, 68, 72, 75, 79, 82, 85, 89, 92, 95, 98, 101, 104, 105, 109, 110 } );
            return objMnts2ShadowBitset[icnIndex];
        }
        case ICN::TREDECI:
        case ICN::TREEVIL:
        case ICN::TREFALL:
        case ICN::TREFIR:
        case ICN::TREJNGL:
        case ICN::TRESNOW: {
            static const std::bitset<256> objTreeShadowBitset = fheroes2::makeBitsetFromVector<256>( { 0, 3, 7, 10, 13, 17, 20, 23, 26, 29, 32, 34 } );
            return objTreeShadowBitset[icnIndex];
        }
        case ICN::OBJNCRCK: {
            static const std::bitset<256> objCrckShadowBitset
                = fheroes2::makeBitsetFromVector<256>( { 2, 9, 13, 15, 20, 23, 28, 33, 36, 39, 45, 48, 51, 54, 56, 73, 75, 79, 200, 201, 207, 237 } );
            return objCrckShadowBitset[icnIndex];
        }
        case ICN::OBJNDIRT: {
            static const std::bitset<256> objDirtShadowBitset = fheroes2::makeBitsetFromVector<256>(
                { 0,   1,   5,   6,   14,  47,  52,  59,  62,  65,  68,  70,  72,  75,  78,  81,  84,  87,  91,  94,  97,  100, 103, 111, 114, 117,
                  126, 128, 136, 149, 150, 158, 161, 162, 163, 164, 165, 166, 167, 168, 177, 178, 179, 180, 181, 182, 183, 184, 193, 196, 200 } );
            return objDirtShadowBitset[icnIndex];
        }
        case ICN::OBJNDSRT: {
            static const std::bitset<256> objDsrtShadowBitset = fheroes2::makeBitsetFromVector<256>(
                { 11, 13, 16, 19, 23, 25, 27, 29, 33, 35, 38, 41, 44, 46, 47, 50, 52, 54, 55, 56, 57, 58, 59, 60, 71, 75, 77, 80, 86, 103, 115, 118 } );
            return objDsrtShadowBitset[icnIndex];
        }
        case ICN::OBJNGRA2: {
            static const std::bitset<256> objGra2ShadowBitset = fheroes2::makeBitsetFromVector<256>(
                { 5,  14, 19, 20, 28, 31, 32, 33, 34, 35,  36,  37,  38,  47,  48,  49,  50,  51,  52,  53,  54,  70,  71,  72,  73,  74, 75,
                  76, 77, 78, 79, 80, 81, 82, 83, 91, 100, 101, 102, 103, 104, 105, 106, 107, 108, 109, 110, 111, 112, 113, 121, 124, 128 } );
            return objGra2ShadowBitset[icnIndex];
        }
        case ICN::OBJNGRAS: {
            static const std::bitset<256> objGrasShadowBitset = fheroes2::makeBitsetFromVector<256>(
                { 0, 4, 29, 32, 36, 39, 42, 44, 46, 48, 50, 76, 79, 82, 88, 92, 94, 98, 102, 105, 108, 111, 113, 120, 124, 128, 134, 138, 141, 143, 145, 147 } );
            return objGrasShadowBitset[icnIndex];
        }
        case ICN::OBJNMUL2: {
            static const std::bitset<256> objMul2ShadowBitset = fheroes2::makeBitsetFromVector<256>(
                { 14,  17,  20,  24,  34,  36,  42,  43,  49,  50,  60,  71,  72,  113, 115, 118, 121, 123, 127, 137, 138, 139, 140, 141, 142, 143, 144, 145, 146,
                  147, 148, 149, 150, 151, 152, 153, 154, 155, 156, 157, 158, 159, 160, 161, 164, 180, 181, 182, 183, 184, 185, 186, 189, 199, 200, 202, 206 } );
            return objMul2ShadowBitset[icnIndex];
        }
        case ICN::OBJNMULT: {
            static const std::bitset<256> objMultShadowBitset = fheroes2::makeBitsetFromVector<256>(
                { 1,  3,  15, 16, 17, 18, 19, 20, 21, 22, 23, 24,  25,  26,  27,  28,  29,  30,  31,  32,  33,  34,  45,  46,  47,  48,  49,  50,  51,  52,  53,  54, 57,
                  61, 67, 68, 75, 77, 79, 81, 83, 97, 98, 99, 100, 101, 102, 103, 105, 106, 107, 108, 109, 110, 113, 115, 121, 122, 124, 125, 126, 127, 128, 129, 130 } );
            return objMultShadowBitset[icnIndex];
        }
        case ICN::OBJNSNOW: {
            static const std::bitset<256> objSnowShadowBitset
                = fheroes2::makeBitsetFromVector<256>( { 21,  25,  29,  31,  33,  36,  40,  48,  54,  59,  63,  67,  70,  73,  76,  79,  101, 104, 105, 106, 107,
                                                         108, 109, 110, 111, 120, 121, 122, 123, 124, 125, 126, 127, 137, 140, 142, 144, 148, 193, 203, 207 } );
            return objSnowShadowBitset[icnIndex];
        }
        case ICN::OBJNSWMP: {
            static const std::bitset<256> objSwmpShadowBitset
                = fheroes2::makeBitsetFromVector<256>( { 2,  3,   14,  15,  16,  17,  18,  19,  20,  21,  31,  43,  44,  45,  46,  47,  48,  49, 66,
                                                         83, 125, 127, 130, 132, 136, 141, 163, 170, 175, 178, 195, 197, 202, 204, 207, 211, 215 } );
            return objSwmpShadowBitset[icnIndex];
        }
        case ICN::OBJNWAT2: {
            return icnIndex == 1;
        }
        case ICN::OBJNWATR: {
            static const std::bitset<256> objWatrShadowBitset = fheroes2::makeBitsetFromVector<256>(
                { 12,  13,  14,  15,  16,  17,  18,  26,  27,  28,  29,  30,  31,  32,  33,  34,  35,  36,  37,  38,  39,  40,  41,
                  42,  43,  44,  52,  55,  118, 119, 120, 121, 122, 123, 124, 125, 126, 127, 128, 129, 130, 131, 132, 133, 166, 167,
                  168, 169, 170, 171, 172, 173, 174, 175, 176, 177, 178, 179, 180, 181, 184, 188, 189, 190, 191, 192, 193, 194, 240 } );
            return objWatrShadowBitset[icnIndex];
        }
        case ICN::OBJNARTI:
        case ICN::OBJNRSRC:
            return 0 == ( icnIndex % 2 );
        case ICN::OBJNTWRD:
            return icnIndex > 31;
        case ICN::X_LOC1: {
            static const std::bitset<256> objXlc1ShadowBitset = fheroes2::makeBitsetFromVector<256>(
                { 1, 2, 32, 33, 34, 35, 36, 37, 38, 39, 59, 60, 61, 62, 63, 64, 65, 66, 67, 68, 72, 78, 79, 83, 84, 112, 116, 120, 124, 125, 129, 133 } );
            return objXlc1ShadowBitset[icnIndex];
        }
        case ICN::X_LOC2: {
            static const std::bitset<256> objXlc2ShadowBitset = fheroes2::makeBitsetFromVector<256>(
                { 2, 7, 10, 11, 12, 13, 14, 15, 16, 17, 18, 47, 48, 49, 50, 51, 52, 53, 54, 55, 83, 84, 85, 86, 87, 88, 89, 90, 91 } );
            return objXlc2ShadowBitset[icnIndex];
        }
        case ICN::X_LOC3: {
            static const std::bitset<256> objXlc3ShadowBitset = fheroes2::makeBitsetFromVector<256>(
                { 0,  1,  2,  3,  4,  5,  6,  7,  8,  9,   20,  21,  22,  23,  24,  25,  26,  27,  28,  29,  41,  42,  43,  44,  45,  46, 47,
                  48, 49, 59, 65, 71, 77, 83, 89, 95, 101, 108, 109, 112, 113, 116, 117, 120, 121, 124, 125, 128, 129, 132, 133, 136, 137 } );
            return objXlc3ShadowBitset[icnIndex];
        }
        case ICN::OBJNTOWN: {
            static const std::bitset<256> obTownShadowBitset = fheroes2::makeBitsetFromVector<256>( { 0, 16, 17, 48, 80, 81, 112, 144, 145, 161, 165, 176 } );
            return obTownShadowBitset[icnIndex];
        }
        case ICN::OBJNLAVA: {
            static const std::bitset<256> objLavaShadowBitset = fheroes2::makeBitsetFromVector<256>( { 10, 11, 45, 49, 79, 80, 81, 82, 109, 113, 116 } );
            return objLavaShadowBitset[icnIndex];
        }
        case ICN::OBJNLAV2: {
            static const std::bitset<256> objLav2ShadowBitset
                = fheroes2::makeBitsetFromVector<256>( { 7,  8,  9,  10, 11, 12, 13, 14, 15, 16, 17, 18, 19, 20, 29, 34, 38, 39, 43, 44, 45, 46,
                                                         47, 48, 49, 50, 51, 52, 53, 54, 55, 56, 57, 58, 59, 60, 61, 62, 63, 64, 65, 72, 77, 78 } );
            return objLav2ShadowBitset[icnIndex];
        }
        case ICN::OBJNLAV3: {
            static const std::bitset<256> objLav3ShadowBitset = fheroes2::makeBitsetFromVector<256>(
                { 1,   2,   3,   4,   16,  17,  18,  19,  31,  32,  33,  34,  38,  46,  47,  48,  49,  50,  57,  58,  59,  61,  62,  63,  64,  76,  77,
                  91,  92,  93,  106, 107, 108, 109, 110, 111, 116, 117, 118, 119, 120, 121, 122, 123, 124, 125, 126, 127, 128, 129, 130, 131, 132, 133,
                  134, 136, 137, 138, 139, 142, 143, 144, 145, 146, 147, 148, 149, 166, 167, 168, 176, 177, 178, 179, 180, 181, 182, 183, 184, 185, 186,
                  187, 188, 189, 190, 191, 192, 193, 194, 195, 196, 197, 198, 199, 200, 201, 202, 203, 204, 205, 206, 207, 208, 209, 210, 211, 212, 213,
                  214, 215, 216, 217, 218, 219, 220, 221, 222, 223, 224, 225, 226, 227, 228, 229, 230, 231, 232, 233, 234, 235, 236, 237, 238, 239, 243 } );
            return objLav3ShadowBitset[icnIndex];
        }
        case ICN::OBJNTWSH:
            return true;
        case ICN::STREAM:
        case ICN::OBJNTWBA:
        case ICN::OBJNXTRA:
        case ICN::ROAD:
        case ICN::EXTRAOVR:
        case ICN::MONS32:
        case ICN::BOAT32:
        case ICN::FLAG32:
        case ICN::MINIHERO:
            return false;
        default:
            // Did you add a new ICN group of objects into the game?
            assert( 0 );
            break;
        }

        return false;
    }

    bool isReefs( const uint8_t index )
    {
        return index >= 111 && index <= 135;
    }

    bool isValidReefsSprite( const MP2::ObjectIcnType objectIcnType, const uint8_t icnIndex )
    {
        return objectIcnType == MP2::OBJ_ICN_TYPE_X_LOC2 && isReefs( icnIndex );
    }

    bool isShortObject( const MP2::MapObjectType objectType )
    {
        // Some objects allow middle moves even being attached to the bottom.
        // These object actually don't have any sprites on tiles above them within top layer object parts.
        // TODO: find a better way to do not hardcode values here.

        switch ( objectType ) {
        case MP2::OBJ_HALFLING_HOLE:
        case MP2::OBJ_NON_ACTION_HALFLING_HOLE:
        case MP2::OBJ_LEAN_TO:
        case MP2::OBJ_WATER_LAKE:
        case MP2::OBJ_TAR_PIT:
        case MP2::OBJ_MERCENARY_CAMP:
        case MP2::OBJ_NON_ACTION_MERCENARY_CAMP:
        case MP2::OBJ_STANDING_STONES:
        case MP2::OBJ_SHRINE_FIRST_CIRCLE:
        case MP2::OBJ_SHRINE_SECOND_CIRCLE:
        case MP2::OBJ_SHRINE_THIRD_CIRCLE:
        case MP2::OBJ_MAGIC_GARDEN:
        case MP2::OBJ_RUINS:
        case MP2::OBJ_NON_ACTION_RUINS:
        case MP2::OBJ_SIGN:
        case MP2::OBJ_IDOL:
        case MP2::OBJ_STONE_LITHS:
        case MP2::OBJ_NON_ACTION_STONE_LITHS:
        case MP2::OBJ_WAGON:
        case MP2::OBJ_WAGON_CAMP:
        case MP2::OBJ_NON_ACTION_WAGON_CAMP:
        case MP2::OBJ_GOBLIN_HUT:
        case MP2::OBJ_FAERIE_RING:
        case MP2::OBJ_NON_ACTION_FAERIE_RING:
        case MP2::OBJ_BARRIER:
        case MP2::OBJ_MAGIC_WELL:
        case MP2::OBJ_NOTHING_SPECIAL:
            return true;
        default:
            break;
        }

        return false;
    }

    bool isDetachedObjectType( const MP2::MapObjectType objectType )
    {
        // Some objects do not take into account other objects below them.
        switch ( objectType ) {
        case MP2::OBJ_CASTLE:
        case MP2::OBJ_WAGON_CAMP:
        case MP2::OBJ_FAERIE_RING:
        case MP2::OBJ_MINE:
        case MP2::OBJ_SAWMILL:
        case MP2::OBJ_WATER_ALTAR:
        case MP2::OBJ_AIR_ALTAR:
        case MP2::OBJ_FIRE_ALTAR:
        case MP2::OBJ_EARTH_ALTAR:
            return true;
        default:
            break;
        }

        return false;
    }

    bool isCombinedObject( const MP2::MapObjectType objectType )
    {
        // Trees allow bottom and top movements but they don't allow the same for other trees.
        switch ( objectType ) {
        case MP2::OBJ_TREES:
        case MP2::OBJ_CRATER:
            return true;
        default:
            break;
        }

        return false;
    }

    const char * getObjectLayerName( const uint8_t level )
    {
        switch ( level ) {
        case Maps::OBJECT_LAYER:
            return "Object layer";
        case Maps::BACKGROUND_LAYER:
            return "Background layer";
        case Maps::SHADOW_LAYER:
            return "Shadow layer";
        case Maps::TERRAIN_LAYER:
            return "Terrain layer";
        default:
            assert( 0 );
            break;
        }

        return "Unknown layer";
    }

    MP2::MapObjectType getLoyaltyObject( const MP2::ObjectIcnType objectIcnType, const uint8_t icnIndex )
    {
        switch ( objectIcnType ) {
        case MP2::OBJ_ICN_TYPE_X_LOC1:
            if ( icnIndex == 3 )
                return MP2::OBJ_ALCHEMIST_TOWER;
            else if ( icnIndex < 3 )
                return MP2::OBJ_NON_ACTION_ALCHEMIST_TOWER;
            else if ( 70 == icnIndex )
                return MP2::OBJ_ARENA;
            else if ( 3 < icnIndex && icnIndex < 72 )
                return MP2::OBJ_NON_ACTION_ARENA;
            else if ( 77 == icnIndex )
                return MP2::OBJ_BARROW_MOUNDS;
            else if ( 71 < icnIndex && icnIndex < 78 )
                return MP2::OBJ_NON_ACTION_BARROW_MOUNDS;
            else if ( 94 == icnIndex )
                return MP2::OBJ_EARTH_ALTAR;
            else if ( 77 < icnIndex && icnIndex < 112 )
                return MP2::OBJ_NON_ACTION_EARTH_ALTAR;
            else if ( 118 == icnIndex )
                return MP2::OBJ_AIR_ALTAR;
            else if ( 111 < icnIndex && icnIndex < 120 )
                return MP2::OBJ_NON_ACTION_AIR_ALTAR;
            else if ( 127 == icnIndex )
                return MP2::OBJ_FIRE_ALTAR;
            else if ( 119 < icnIndex && icnIndex < 129 )
                return MP2::OBJ_NON_ACTION_FIRE_ALTAR;
            else if ( 135 == icnIndex )
                return MP2::OBJ_WATER_ALTAR;
            else if ( 128 < icnIndex && icnIndex < 137 )
                return MP2::OBJ_NON_ACTION_WATER_ALTAR;
            break;

        case MP2::OBJ_ICN_TYPE_X_LOC2:
            if ( icnIndex == 4 )
                return MP2::OBJ_STABLES;
            else if ( icnIndex < 4 )
                return MP2::OBJ_NON_ACTION_STABLES;
            else if ( icnIndex == 9 )
                return MP2::OBJ_JAIL;
            else if ( 4 < icnIndex && icnIndex < 10 )
                return MP2::OBJ_NON_ACTION_JAIL;
            else if ( icnIndex == 37 )
                return MP2::OBJ_MERMAID;
            else if ( 9 < icnIndex && icnIndex < 47 )
                return MP2::OBJ_NON_ACTION_MERMAID;
            else if ( icnIndex == 101 )
                return MP2::OBJ_SIRENS;
            else if ( 46 < icnIndex && icnIndex < 111 )
                return MP2::OBJ_NON_ACTION_SIRENS;
            else if ( isReefs( icnIndex ) )
                return MP2::OBJ_REEFS;
            break;

        case MP2::OBJ_ICN_TYPE_X_LOC3:
            if ( icnIndex == 30 )
                return MP2::OBJ_HUT_OF_MAGI;
            else if ( icnIndex < 32 )
                return MP2::OBJ_NON_ACTION_HUT_OF_MAGI;
            else if ( icnIndex == 50 )
                return MP2::OBJ_EYE_OF_MAGI;
            else if ( 31 < icnIndex && icnIndex < 59 )
                return MP2::OBJ_NON_ACTION_EYE_OF_MAGI;
            break;

        default:
            break;
        }

        return MP2::OBJ_NONE;
    }

    bool isSpriteRoad( const MP2::ObjectIcnType objectIcnType, const uint8_t imageIndex )
    {
        switch ( objectIcnType ) {
        case MP2::OBJ_ICN_TYPE_ROAD: {
            static const std::set<uint8_t> allowedIndecies{ 0, 2, 3, 4, 5, 6, 7, 9, 12, 13, 14, 16, 17, 18, 19, 20, 21, 26, 28, 29, 30, 31 };
            return ( allowedIndecies.count( imageIndex ) == 1 );
        }
        case MP2::OBJ_ICN_TYPE_OBJNTOWN: {
            static const std::set<uint8_t> allowedIndecies{ 13, 29, 45, 61, 77, 93, 109, 125, 141, 157, 173, 189 };
            return ( allowedIndecies.count( imageIndex ) == 1 );
        }
        case MP2::OBJ_ICN_TYPE_OBJNTWRD: {
            static const std::set<uint8_t> allowedIndecies{ 13, 29 };
            return ( allowedIndecies.count( imageIndex ) == 1 );
        }
        default:
            break;
        }

        return false;
    }

    bool isObjectPartShadow( const Maps::ObjectPart & ta )
    {
        return isValidShadowSprite( MP2::getIcnIdFromObjectIcnType( ta._objectIcnType ), ta._imageIndex );
    }

    void getObjectPartInfo( const Maps::ObjectPart & part, std::ostringstream & os )
    {
        os << "UID             : " << part._uid << std::endl
           << "ICN object type : " << static_cast<int>( part._objectIcnType ) << " (" << ICN::getIcnFileName( MP2::getIcnIdFromObjectIcnType( part._objectIcnType ) )
           << ")" << std::endl
           << "image index     : " << static_cast<int>( part._imageIndex ) << std::endl
           << "layer type      : " << static_cast<int>( part._layerType ) << " - " << getObjectLayerName( part._layerType ) << std::endl
           << "is shadow       : " << ( isObjectPartShadow( part ) ? "yes" : "no" ) << std::endl;
    }

    std::string getObjectPartInfo( const Maps::ObjectPart & part, const int lvl )
    {
        std::ostringstream os;
        os << "--------- Level " << lvl << " --------" << std::endl;
        getObjectPartInfo( part, os );
        return os.str();
    }
}

void Maps::Tiles::Init( int32_t index, const MP2::MP2TileInfo & mp2 )
{
    _tilePassabilityDirections = DIRECTION_ALL;

    _metadata[0] = ( ( ( mp2.quantity2 << 8 ) + mp2.quantity1 ) >> 3 );
    _fogColors = Color::ALL;
    _terrainImageIndex = mp2.terrainImageIndex;
    _terrainFlags = mp2.terrainFlags;
    _boatOwnerColor = Color::NONE;
    _index = index;

    SetObject( static_cast<MP2::MapObjectType>( mp2.mapObjectType ) );

    if ( !MP2::doesObjectContainMetadata( _mainObjectType ) && ( _metadata[0] != 0 ) ) {
        // No metadata should exist for non-action objects.
        // Some maps have invalid format. Even if this metadata is set here, it will later be reset during world map loading.
        DEBUG_LOG( DBG_GAME, DBG_WARN,
                   "Metadata present for non action object " << MP2::StringObject( _mainObjectType ) << " at tile " << _index << ". Metadata value " << _metadata[0] )
    }

    _groundObjectPart.clear();
    _topObjectPart.clear();

    const MP2::ObjectIcnType bottomObjectIcnType = static_cast<MP2::ObjectIcnType>( mp2.objectName1 >> 2 );

    const uint8_t layerType = ( mp2.quantity1 & 0x03 );

    // In the original Editor the road bit is set even if no road exist.
    // It is important to verify the existence of a road without relying on this bit.
    if ( isSpriteRoad( bottomObjectIcnType, mp2.bottomIcnImageIndex ) ) {
        _isTileMarkedAsRoad = true;
    }

    if ( mp2.mapObjectType == MP2::OBJ_NONE && ( layerType == ObjectLayerType::SHADOW_LAYER || layerType == ObjectLayerType::TERRAIN_LAYER ) ) {
        // If an object sits on shadow or terrain layer then we should put it as a bottom layer add-on.
        if ( bottomObjectIcnType != MP2::ObjectIcnType::OBJ_ICN_TYPE_UNKNOWN ) {
            _groundObjectPart.emplace_back( layerType, mp2.level1ObjectUID, bottomObjectIcnType, mp2.bottomIcnImageIndex );
        }
    }
    else {
        _mainObjectPart._layerType = layerType;
        _mainObjectPart._uid = mp2.level1ObjectUID;
        _mainObjectPart._objectIcnType = bottomObjectIcnType;
        _mainObjectPart._imageIndex = mp2.bottomIcnImageIndex;
    }

    const MP2::ObjectIcnType topObjectIcnType = static_cast<MP2::ObjectIcnType>( mp2.objectName2 >> 2 );
    if ( topObjectIcnType != MP2::ObjectIcnType::OBJ_ICN_TYPE_UNKNOWN ) {
        // Top layer objects do not have any internal structure (layers) so all of them should have the same internal layer.
        // TODO: remove layer type for top layer objects.
        _topObjectPart.emplace_back( OBJECT_LAYER, mp2.level2ObjectUID, topObjectIcnType, mp2.topIcnImageIndex );
    }
}

void Maps::Tiles::setTerrain( const uint16_t terrainImageIndex, const bool horizontalFlip, const bool verticalFlip )
{
    _terrainFlags = ( verticalFlip ? 1 : 0 ) + ( horizontalFlip ? 2 : 0 );

    const int newGround = Ground::getGroundByImageIndex( terrainImageIndex );

    // TODO: Remove all objects from map when changing water to land and vice-versa in both 'Map_Format' and 'tiles'.

    if ( ( _isTileMarkedAsRoad || isStream() ) && ( newGround != Ground::WATER ) && Ground::doesTerrainImageIndexContainEmbeddedObjects( terrainImageIndex ) ) {
        // There cannot be extra objects under the roads and streams.
        _terrainImageIndex = Ground::getRandomTerrainImageIndex( Ground::getGroundByImageIndex( terrainImageIndex ), false );

        return;
    }

    _terrainImageIndex = terrainImageIndex;
}

Heroes * Maps::Tiles::getHero() const
{
    return MP2::OBJ_HERO == _mainObjectType && Heroes::isValidId( _occupantHeroId ) ? world.GetHeroes( _occupantHeroId ) : nullptr;
}

void Maps::Tiles::setHero( Heroes * hero )
{
    if ( hero ) {
        using HeroIDType = decltype( _occupantHeroId );
        static_assert( std::is_same_v<HeroIDType, uint8_t>, "Type of heroID has been changed, check the logic below" );

        hero->setObjectTypeUnderHero( _mainObjectType );

        assert( hero->GetID() >= std::numeric_limits<HeroIDType>::min() && hero->GetID() < std::numeric_limits<HeroIDType>::max() );
        _occupantHeroId = static_cast<HeroIDType>( hero->GetID() );

        SetObject( MP2::OBJ_HERO );
    }
    else {
        hero = getHero();

        if ( hero ) {
            SetObject( hero->getObjectTypeUnderHero() );
            hero->setObjectTypeUnderHero( MP2::OBJ_NONE );
        }
        else {
            updateObjectType();
        }

        _occupantHeroId = Heroes::UNKNOWN;
    }
}

fheroes2::Point Maps::Tiles::GetCenter() const
{
    return GetPoint( _index );
}

MP2::MapObjectType Maps::Tiles::GetObject( bool ignoreObjectUnderHero /* true */ ) const
{
    if ( !ignoreObjectUnderHero && MP2::OBJ_HERO == _mainObjectType ) {
        const Heroes * hero = getHero();
        return hero ? hero->getObjectTypeUnderHero() : MP2::OBJ_NONE;
    }

    return _mainObjectType;
}

void Maps::Tiles::SetObject( const MP2::MapObjectType objectType )
{
    _mainObjectType = objectType;

    world.resetPathfinder();
}

void Maps::Tiles::setBoat( const int direction, const int color )
{
    if ( _mainObjectPart._objectIcnType != MP2::OBJ_ICN_TYPE_UNKNOWN ) {
        // It is important to preserve the order of objects for rendering purposes. Therefore, the main object should go to the front of objects.
        _groundObjectPart.emplace_front( _mainObjectPart );
    }

    // If this assertion blows up then you are trying to put a boat on land!
    assert( isWater() );

    SetObject( MP2::OBJ_BOAT );
    _mainObjectPart._objectIcnType = MP2::OBJ_ICN_TYPE_BOAT32;

    switch ( direction ) {
    case Direction::TOP:
        _mainObjectPart._imageIndex = 0;
        break;
    case Direction::TOP_RIGHT:
        _mainObjectPart._imageIndex = 9;
        break;
    case Direction::RIGHT:
        _mainObjectPart._imageIndex = 18;
        break;
    case Direction::BOTTOM_RIGHT:
        _mainObjectPart._imageIndex = 27;
        break;
    case Direction::BOTTOM:
        _mainObjectPart._imageIndex = 36;
        break;
    // Left-side sprites have to be flipped, add 128 to index.
    case Direction::BOTTOM_LEFT:
        _mainObjectPart._imageIndex = 27 + 128;
        break;
    case Direction::LEFT:
        _mainObjectPart._imageIndex = 18 + 128;
        break;
    case Direction::TOP_LEFT:
        _mainObjectPart._imageIndex = 9 + 128;
        break;
    default:
        _mainObjectPart._imageIndex = 18;
        break;
    }

#ifdef WITH_DEBUG
    const uint32_t newUid = getNewObjectUID();

    // Check that this ID is not used for some other object.
    for ( uint32_t tileIndex = 0; tileIndex < world.getSize(); ++tileIndex ) {
        assert( !world.GetTiles( tileIndex ).doesObjectExist( newUid ) );
    }
    _mainObjectPart._uid = newUid;
#else
    _mainObjectPart._uid = getNewObjectUID();
#endif // WITH_DEBUG

    using BoatOwnerColorType = decltype( _boatOwnerColor );
    static_assert( std::is_same_v<BoatOwnerColorType, uint8_t>, "Type of _boatOwnerColor has been changed, check the logic below" );

    assert( color >= std::numeric_limits<BoatOwnerColorType>::min() && color <= std::numeric_limits<BoatOwnerColorType>::max() );

    _boatOwnerColor = static_cast<BoatOwnerColorType>( color );
}

int Maps::Tiles::getBoatDirection() const
{
    // Check if it really is a boat
    if ( _mainObjectPart._objectIcnType != MP2::OBJ_ICN_TYPE_BOAT32 )
        return Direction::UNKNOWN;

    // Left-side sprites have to flipped, add 128 to index
    switch ( _mainObjectPart._imageIndex ) {
    case 0:
        return Direction::TOP;
    case 9:
        return Direction::TOP_RIGHT;
    case 18:
        return Direction::RIGHT;
    case 27:
        return Direction::BOTTOM_RIGHT;
    case 36:
        return Direction::BOTTOM;
    case 27 + 128:
        return Direction::BOTTOM_LEFT;
    case 18 + 128:
        return Direction::LEFT;
    case 9 + 128:
        return Direction::TOP_LEFT;
    default:
        break;
    }

    return Direction::UNKNOWN;
}

int Maps::Tiles::getOriginalPassability() const
{
    const MP2::MapObjectType objectType = GetObject( false );

    if ( MP2::isOffGameActionObject( objectType ) ) {
        return MP2::getActionObjectDirection( objectType );
    }

    if ( _mainObjectPart._objectIcnType == MP2::OBJ_ICN_TYPE_UNKNOWN || _mainObjectPart.isPassabilityTransparent() || isShadow() ) {
        // No object exists. Make it fully passable.
        return DIRECTION_ALL;
    }

    if ( isValidReefsSprite( _mainObjectPart._objectIcnType, _mainObjectPart._imageIndex ) ) {
        return 0;
    }

    for ( const auto & part : _groundObjectPart ) {
        if ( isValidReefsSprite( part._objectIcnType, part._imageIndex ) ) {
            return 0;
        }
    }

    // Objects have fixed passability.
    return DIRECTION_CENTER_ROW | DIRECTION_BOTTOM_ROW;
}

void Maps::Tiles::setInitialPassability()
{
    using TilePassableType = decltype( _tilePassabilityDirections );
    static_assert( std::is_same_v<TilePassableType, uint16_t>, "Type of tilePassable has been changed, check the logic below" );

    const int passability = getOriginalPassability();
    assert( passability >= std::numeric_limits<TilePassableType>::min() && passability <= std::numeric_limits<TilePassableType>::max() );

    _tilePassabilityDirections = static_cast<TilePassableType>( passability );
}

void Maps::Tiles::updatePassability()
{
    // Get object type but ignore heroes as they are "temporary" objects.
    const MP2::MapObjectType objectType = GetObject( false );

    if ( !MP2::isOffGameActionObject( objectType ) && ( _mainObjectPart._objectIcnType != MP2::OBJ_ICN_TYPE_UNKNOWN ) && !_mainObjectPart.isPassabilityTransparent()
         && !isShadow() ) {
        // This is a non-action object.

        if ( !isValidDirection( _index, Direction::BOTTOM ) ) {
            // This object "touches" the bottom part of the map. Mark is as inaccessible.
            _tilePassabilityDirections = 0;
            return;
        }

        const Tiles & bottomTile = world.GetTiles( GetDirectionIndex( _index, Direction::BOTTOM ) );
        // If an object locates on land and the bottom tile is water mark the current tile as impassable. It's done for cases that a hero won't be able to
        // disembark on the tile.
        if ( !isWater() && bottomTile.isWater() ) {
            _tilePassabilityDirections = 0;
            return;
        }

        // If a bottom tile has the same object ID then this tile must be marked as inaccessible because it is a continuation of the same object.
        std::vector<uint32_t> tileUIDs;

        // If this assertion blows up then the object is not set properly. An object must have a valid UID!
        assert( _mainObjectPart._uid != 0 );
        tileUIDs.emplace_back( _mainObjectPart._uid );

        for ( const auto & part : _groundObjectPart ) {
            if ( !part.isPassabilityTransparent() ) {
                // If this assertion blows up then the object is not set properly. An object must have a valid UID!
                assert( part._uid != 0 );
                tileUIDs.emplace_back( part._uid );
            }
        }

        for ( const uint32_t objectId : tileUIDs ) {
            if ( bottomTile.doesObjectExist( objectId ) ) {
                _tilePassabilityDirections = 0;
                return;
            }
        }

        // Count how many objects are there excluding shadows, roads and river streams.
        const std::ptrdiff_t validBottomLayerObjects = std::count_if( _groundObjectPart.begin(), _groundObjectPart.end(), []( const auto & part ) {
            if ( isObjectPartShadow( part ) ) {
                return false;
            }

            return part._objectIcnType != MP2::OBJ_ICN_TYPE_ROAD && part._objectIcnType != MP2::OBJ_ICN_TYPE_STREAM;
        } );

        const bool singleObjectTile
            = ( validBottomLayerObjects == 0 ) && _topObjectPart.empty() && ( bottomTile._mainObjectPart._objectIcnType != _mainObjectPart._objectIcnType );

        // TODO: we might need to simplify the logic below as singleObjectTile might cover most of it.
        if ( !singleObjectTile && !isDetachedObject() && !bottomTile._mainObjectPart.isPassabilityTransparent()
             && ( bottomTile._mainObjectPart._objectIcnType != MP2::OBJ_ICN_TYPE_UNKNOWN ) ) {
            const MP2::MapObjectType bottomTileObjectType = bottomTile.GetObject( false );
            const MP2::MapObjectType correctedObjectType = MP2::getBaseActionObjectType( bottomTileObjectType );

            if ( MP2::isOffGameActionObject( bottomTileObjectType ) ) {
                if ( ( MP2::getActionObjectDirection( bottomTileObjectType ) & Direction::TOP ) == 0 ) {
                    if ( isShortObject( bottomTileObjectType ) ) {
                        _tilePassabilityDirections &= ~Direction::BOTTOM;
                    }
                    else {
                        _tilePassabilityDirections = 0;
                        return;
                    }
                }
            }
            else if ( bottomTile._mainObjectType != MP2::OBJ_NONE && correctedObjectType != bottomTileObjectType && MP2::isOffGameActionObject( correctedObjectType )
                      && isShortObject( correctedObjectType ) && ( bottomTile.getOriginalPassability() & Direction::TOP ) == 0 ) {
                _tilePassabilityDirections &= ~Direction::BOTTOM;
            }
            else if ( isShortObject( bottomTileObjectType )
                      || ( !bottomTile.containsAnyObjectIcnType( getValidObjectIcnTypes() )
                           && ( isCombinedObject( objectType ) || isCombinedObject( bottomTileObjectType ) ) ) ) {
                _tilePassabilityDirections &= ~Direction::BOTTOM;
            }
            else {
                _tilePassabilityDirections = 0;
                return;
            }
        }
    }

    // Left side.
    if ( ( _tilePassabilityDirections & Direction::TOP_LEFT ) && isValidDirection( _index, Direction::LEFT ) ) {
        const Tiles & leftTile = world.GetTiles( GetDirectionIndex( _index, Direction::LEFT ) );
        const bool leftTileTallObject = leftTile.isTallObject();
        if ( leftTileTallObject && ( leftTile.getOriginalPassability() & Direction::TOP ) == 0 ) {
            _tilePassabilityDirections &= ~Direction::TOP_LEFT;
        }
    }

    // Right side.
    if ( ( _tilePassabilityDirections & Direction::TOP_RIGHT ) && isValidDirection( _index, Direction::RIGHT ) ) {
        const Tiles & rightTile = world.GetTiles( GetDirectionIndex( _index, Direction::RIGHT ) );
        const bool rightTileTallObject = rightTile.isTallObject();
        if ( rightTileTallObject && ( rightTile.getOriginalPassability() & Direction::TOP ) == 0 ) {
            _tilePassabilityDirections &= ~Direction::TOP_RIGHT;
        }
    }
}

bool Maps::Tiles::doesObjectExist( const uint32_t uid ) const
{
    if ( _mainObjectPart._uid == uid && !_mainObjectPart.isPassabilityTransparent() ) {
        return true;
    }

    return std::any_of( _groundObjectPart.cbegin(), _groundObjectPart.cend(),
                        [uid]( const auto & part ) { return part._uid == uid && !part.isPassabilityTransparent(); } );
}

void Maps::Tiles::UpdateRegion( uint32_t newRegionID )
{
    if ( _tilePassabilityDirections ) {
        _region = newRegionID;
    }
    else {
        _region = REGION_NODE_BLOCKED;
    }
}

void Maps::Tiles::pushGroundObjectPart( const MP2::MP2AddonInfo & ma )
{
    const MP2::ObjectIcnType objectIcnType = static_cast<MP2::ObjectIcnType>( ma.objectNameN1 >> 2 );
    if ( objectIcnType == MP2::ObjectIcnType::OBJ_ICN_TYPE_UNKNOWN ) {
        // No object exist.
        return;
    }

    // In the original Editor the road bit is set even if no road exist.
    // It is important to verify the existence of a road without relying on this bit.
    if ( isSpriteRoad( objectIcnType, ma.bottomIcnImageIndex ) ) {
        _isTileMarkedAsRoad = true;
    }

    _groundObjectPart.emplace_back( static_cast<uint8_t>( ma.quantityN & 0x03 ), ma.level1ObjectUID, objectIcnType, ma.bottomIcnImageIndex );
}

void Maps::Tiles::pushTopObjectPart( const MP2::MP2AddonInfo & ma )
{
    const MP2::ObjectIcnType objectIcnType = static_cast<MP2::ObjectIcnType>( ma.objectNameN2 >> 2 );
    if ( objectIcnType == MP2::ObjectIcnType::OBJ_ICN_TYPE_UNKNOWN ) {
        // No object exist.
        return;
    }

    // Top layer objects do not have any internal structure (layers) so all of them should have the same internal layer.
    // TODO: remove layer type for top layer objects.
    _topObjectPart.emplace_back( OBJECT_LAYER, ma.level2ObjectUID, objectIcnType, ma.topIcnImageIndex );
}

void Maps::Tiles::pushGroundObjectPart( ObjectPart ta )
{
    if ( isSpriteRoad( ta._objectIcnType, ta._imageIndex ) ) {
        _isTileMarkedAsRoad = true;
    }

    _groundObjectPart.emplace_back( ta );
}

void Maps::Tiles::sortObjectParts()
{
    if ( _groundObjectPart.empty() ) {
        // Nothing to sort.
        return;
    }

    // Push everything to the container and sort it by level.
    if ( _mainObjectPart._objectIcnType != MP2::OBJ_ICN_TYPE_UNKNOWN ) {
        _groundObjectPart.emplace_front( _mainObjectPart );
    }

    // Sort by internal layers.
    _groundObjectPart.sort( []( const auto & left, const auto & right ) { return ( left._layerType > right._layerType ); } );

    if ( !_groundObjectPart.empty() ) {
        ObjectPart & highestPriorityPart = _groundObjectPart.back();
        std::swap( highestPriorityPart, _mainObjectPart );

        // If this assertion blows up then you are not storing correct values for layer type!
        assert( _mainObjectPart._layerType <= TERRAIN_LAYER );

        _groundObjectPart.pop_back();
    }

    // Top layer objects don't have any rendering priorities so they should be rendered first in queue first to render.
}

Maps::ObjectPart * Maps::Tiles::getGroundObjectPart( const uint32_t uid )
{
    auto it = std::find_if( _groundObjectPart.begin(), _groundObjectPart.end(), [uid]( const auto & v ) { return v._uid == uid; } );

    return it != _groundObjectPart.end() ? &( *it ) : nullptr;
}

Maps::ObjectPart * Maps::Tiles::getTopObjectPart( const uint32_t uid )
{
    auto it = std::find_if( _topObjectPart.begin(), _topObjectPart.end(), [uid]( const auto & v ) { return v._uid == uid; } );

    return it != _topObjectPart.end() ? &( *it ) : nullptr;
}

std::string Maps::Tiles::String() const
{
    std::ostringstream os;

    const MP2::MapObjectType objectType = GetObject();

    os << "******* Tile info *******" << std::endl
       << "Tile index      : " << _index << ", "
       << "point: (" << GetCenter().x << ", " << GetCenter().y << ")" << std::endl
       << "MP2 object type : " << static_cast<int>( objectType ) << " (" << MP2::StringObject( objectType ) << ")" << std::endl;

    getObjectPartInfo( _mainObjectPart, os );

    os << "region          : " << _region << std::endl
       << "ground          : " << Ground::String( GetGround() ) << " (isRoad: " << _isTileMarkedAsRoad << ")" << std::endl
       << "ground img index: " << _terrainImageIndex << ", image flags: " << static_cast<int>( _terrainFlags ) << std::endl
       << "passable from   : " << ( _tilePassabilityDirections ? Direction::String( _tilePassabilityDirections ) : "nowhere" ) << std::endl
       << "metadata value 1: " << _metadata[0] << std::endl
       << "metadata value 2: " << _metadata[1] << std::endl
       << "metadata value 3: " << _metadata[2] << std::endl;

    if ( objectType == MP2::OBJ_BOAT )
        os << "boat owner color: " << Color::String( _boatOwnerColor ) << std::endl;

    for ( const auto & part : _groundObjectPart ) {
        os << getObjectPartInfo( part, 1 );
    }

    for ( const auto & part : _topObjectPart ) {
        os << getObjectPartInfo( part, 2 );
    }

    os << "--- Extra information ---" << std::endl;

    switch ( objectType ) {
    case MP2::OBJ_RUINS:
    case MP2::OBJ_TREE_CITY:
    case MP2::OBJ_WAGON_CAMP:
    case MP2::OBJ_DESERT_TENT:
    case MP2::OBJ_TROLL_BRIDGE:
    case MP2::OBJ_DRAGON_CITY:
    case MP2::OBJ_CITY_OF_DEAD:
    case MP2::OBJ_WATCH_TOWER:
    case MP2::OBJ_EXCAVATION:
    case MP2::OBJ_CAVE:
    case MP2::OBJ_TREE_HOUSE:
    case MP2::OBJ_ARCHER_HOUSE:
    case MP2::OBJ_GOBLIN_HUT:
    case MP2::OBJ_DWARF_COTTAGE:
    case MP2::OBJ_HALFLING_HOLE:
    case MP2::OBJ_PEASANT_HUT:
    case MP2::OBJ_MONSTER:
        os << "monster count   : " << getMonsterCountFromTile( *this ) << std::endl;
        break;
    case MP2::OBJ_HERO: {
        const Heroes * hero = getHero();
        if ( hero )
            os << hero->String();
        break;
    }
    case MP2::OBJ_NON_ACTION_CASTLE:
    case MP2::OBJ_CASTLE: {
        const Castle * castle = world.getCastle( GetCenter() );
        if ( castle )
            os << castle->String();
        break;
    }
    default: {
        const MapsIndexes & v = getMonstersProtectingTile( _index );
        if ( !v.empty() ) {
            os << "protection      : ";
            for ( const int32_t index : v ) {
                os << index << ", ";
            }
            os << std::endl;
        }
        break;
    }
    }

    if ( MP2::isCaptureObject( GetObject( false ) ) ) {
        const CapturedObject & co = world.GetCapturedObject( _index );

        os << "capture color   : " << Color::String( co.objCol.second ) << std::endl;
        if ( co.guardians.isValid() ) {
            os << "capture guard   : " << co.guardians.GetName() << std::endl << "capture count   : " << co.guardians.GetCount() << std::endl;
        }
    }

    os << "*************************" << std::endl;

    return os.str();
}

bool Maps::Tiles::GoodForUltimateArtifact() const
{
    if ( isWater() || !isPassableFrom( Direction::CENTER, false, true, 0 ) ) {
        return false;
    }

    if ( _mainObjectPart._objectIcnType != MP2::OBJ_ICN_TYPE_UNKNOWN && !isObjectPartShadow( _mainObjectPart ) ) {
        return false;
    }

    if ( static_cast<size_t>( std::count_if( _groundObjectPart.begin(), _groundObjectPart.end(), isObjectPartShadow ) ) != _groundObjectPart.size() ) {
        return false;
    }

    if ( static_cast<size_t>( std::count_if( _topObjectPart.begin(), _topObjectPart.end(), isObjectPartShadow ) ) != _topObjectPart.size() ) {
        return false;
    }

    return true;
}

bool Maps::Tiles::isPassabilityTransparent() const
{
    for ( const auto & part : _groundObjectPart ) {
        if ( !part.isPassabilityTransparent() ) {
            return false;
        }
    }

    return _mainObjectPart.isPassabilityTransparent();
}

bool Maps::Tiles::isPassableFrom( const int direction, const bool fromWater, const bool ignoreFog, const int heroColor ) const
{
    if ( !ignoreFog && isFog( heroColor ) ) {
        return false;
    }

    const bool tileIsWater = isWater();

    // From the water we can get either to the coast tile or to the water tile (provided there is no boat on this tile).
    if ( fromWater && _mainObjectType != MP2::OBJ_COAST && ( !tileIsWater || _mainObjectType == MP2::OBJ_BOAT ) ) {
        return false;
    }

    // From the ground we can get to the water tile only if this tile contains a certain object.
    if ( !fromWater && tileIsWater && _mainObjectType != MP2::OBJ_SHIPWRECK && _mainObjectType != MP2::OBJ_HERO && _mainObjectType != MP2::OBJ_BOAT ) {
        return false;
    }

    // Tiles on which allied heroes are located are inaccessible
    if ( _mainObjectType == MP2::OBJ_HERO ) {
        const Heroes * hero = getHero();
        assert( hero != nullptr );

        if ( hero->GetColor() != heroColor && hero->isFriends( heroColor ) ) {
            return false;
        }
    }

    // Tiles on which the entrances to the allied castles are located are inaccessible
    if ( _mainObjectType == MP2::OBJ_CASTLE ) {
        const Castle * castle = world.getCastleEntrance( GetCenter() );
        assert( castle != nullptr );

        if ( castle->GetColor() != heroColor && castle->isFriends( heroColor ) ) {
            return false;
        }
    }

    return ( direction & _tilePassabilityDirections ) != 0;
}

void Maps::Tiles::SetObjectPassable( bool pass )
{
    if ( GetObject( false ) == MP2::OBJ_TROLL_BRIDGE ) {
        if ( pass ) {
            _tilePassabilityDirections |= Direction::TOP_LEFT;
        }
        else {
            _tilePassabilityDirections &= ~Direction::TOP_LEFT;
        }
    }
}

bool Maps::Tiles::isStream() const
{
    for ( const auto & part : _groundObjectPart ) {
        if ( part._objectIcnType == MP2::OBJ_ICN_TYPE_STREAM
             || ( part._objectIcnType == MP2::OBJ_ICN_TYPE_OBJNMUL2 && ( part._imageIndex < 14 || ( part._imageIndex > 217 && part._imageIndex < ( 218 + 14 ) ) ) ) ) {
            return true;
        }
    }

    return _mainObjectPart._objectIcnType == MP2::OBJ_ICN_TYPE_STREAM
           || ( _mainObjectPart._objectIcnType == MP2::OBJ_ICN_TYPE_OBJNMUL2
                && ( _mainObjectPart._imageIndex < 14 || ( _mainObjectPart._imageIndex > 217 && _mainObjectPart._imageIndex < ( 218 + 14 ) ) ) );
}

bool Maps::Tiles::isShadow() const
{
    return isObjectPartShadow( _mainObjectPart )
           && _groundObjectPart.size() == static_cast<size_t>( std::count_if( _groundObjectPart.begin(), _groundObjectPart.end(), isObjectPartShadow ) );
}

Maps::ObjectPart * Maps::Tiles::getObjectPartWithFlag( const uint32_t uid )
{
    const auto isFlag = [uid]( const auto & part ) { return part._uid == uid && part._objectIcnType == MP2::OBJ_ICN_TYPE_FLAG32; };

    auto iter = std::find_if( _groundObjectPart.begin(), _groundObjectPart.end(), isFlag );
    if ( iter != _groundObjectPart.end() ) {
        return &( *iter );
    }

    iter = std::find_if( _topObjectPart.begin(), _topObjectPart.end(), isFlag );
    if ( iter != _topObjectPart.end() ) {
        return &( *iter );
    }

    return nullptr;
}

void Maps::Tiles::setOwnershipFlag( const MP2::MapObjectType objectType, int color )
{
    // All flags in FLAG32.ICN are actually the same except the fact of having different offset.
    // Set the default value for the UNUSED color.
    uint8_t objectSpriteIndex = 6;

    switch ( color ) {
    case Color::NONE:
        // No flag. Just ignore it.
        break;
    case Color::BLUE:
        objectSpriteIndex = 0;
        break;
    case Color::GREEN:
        objectSpriteIndex = 1;
        break;
    case Color::RED:
        objectSpriteIndex = 2;
        break;
    case Color::YELLOW:
        objectSpriteIndex = 3;
        break;
    case Color::ORANGE:
        objectSpriteIndex = 4;
        break;
    case Color::PURPLE:
        objectSpriteIndex = 5;
        break;
    case Color::UNUSED:
        // Should never be called using this color as an argument.
        assert( 0 );
        break;
    default:
        // Did you add a new color type? Add logic above!
        assert( 0 );
        break;
    }

    switch ( objectType ) {
    case MP2::OBJ_MAGIC_GARDEN:
        objectSpriteIndex += 128 + 14;
        updateFlag( color, objectSpriteIndex, _mainObjectPart._uid, false );
        objectSpriteIndex += 7;
        if ( isValidDirection( _index, Direction::RIGHT ) ) {
            Tiles & tile = world.GetTiles( GetDirectionIndex( _index, Direction::RIGHT ) );
            tile.updateFlag( color, objectSpriteIndex, _mainObjectPart._uid, false );
        }
        break;

    case MP2::OBJ_WATER_WHEEL:
    case MP2::OBJ_MINE:
        objectSpriteIndex += 128 + 14;
        if ( isValidDirection( _index, Direction::TOP ) ) {
            Tiles & tile = world.GetTiles( GetDirectionIndex( _index, Direction::TOP ) );
            tile.updateFlag( color, objectSpriteIndex, _mainObjectPart._uid, true );
        }

        objectSpriteIndex += 7;
        if ( isValidDirection( _index, Direction::TOP_RIGHT ) ) {
            Tiles & tile = world.GetTiles( GetDirectionIndex( _index, Direction::TOP_RIGHT ) );
            tile.updateFlag( color, objectSpriteIndex, _mainObjectPart._uid, true );
        }
        break;

    case MP2::OBJ_WINDMILL:
    case MP2::OBJ_LIGHTHOUSE:
        objectSpriteIndex += 128 + 42;
        if ( isValidDirection( _index, Direction::LEFT ) ) {
            Tiles & tile = world.GetTiles( GetDirectionIndex( _index, Direction::LEFT ) );
            tile.updateFlag( color, objectSpriteIndex, _mainObjectPart._uid, false );
        }

        objectSpriteIndex += 7;
        updateFlag( color, objectSpriteIndex, _mainObjectPart._uid, false );
        break;

    case MP2::OBJ_ALCHEMIST_LAB:
        objectSpriteIndex += 21;
        if ( isValidDirection( _index, Direction::TOP ) ) {
            Tiles & tile = world.GetTiles( GetDirectionIndex( _index, Direction::TOP ) );
            tile.updateFlag( color, objectSpriteIndex, _mainObjectPart._uid, true );
        }
        break;

    case MP2::OBJ_SAWMILL:
        objectSpriteIndex += 28;
        if ( isValidDirection( _index, Direction::TOP_RIGHT ) ) {
            Tiles & tile = world.GetTiles( GetDirectionIndex( _index, Direction::TOP_RIGHT ) );
            tile.updateFlag( color, objectSpriteIndex, _mainObjectPart._uid, true );
        }
        break;

    case MP2::OBJ_CASTLE:
        // Neutral castles always have flags on both sides of the gate, they should not be completely removed.
        if ( color == Color::NONE ) {
            color = Color::UNUSED;
        }

        objectSpriteIndex *= 2;
        if ( isValidDirection( _index, Direction::LEFT ) ) {
            Tiles & tile = world.GetTiles( GetDirectionIndex( _index, Direction::LEFT ) );
            tile.updateFlag( color, objectSpriteIndex, _mainObjectPart._uid, true );
        }

        objectSpriteIndex += 1;
        if ( isValidDirection( _index, Direction::RIGHT ) ) {
            Tiles & tile = world.GetTiles( GetDirectionIndex( _index, Direction::RIGHT ) );
            tile.updateFlag( color, objectSpriteIndex, _mainObjectPart._uid, true );
        }
        break;

    default:
        break;
    }
}

void Maps::Tiles::updateFlag( const int color, const uint8_t objectSpriteIndex, const uint32_t uid, const bool setOnUpperLayer )
{
    // Flag deletion or installation must be done in relation to object UID as flag is attached to the object.
    if ( color == Color::NONE ) {
        const auto isFlag = [uid]( const auto & part ) { return part._uid == uid && part._objectIcnType == MP2::OBJ_ICN_TYPE_FLAG32; };
        _groundObjectPart.remove_if( isFlag );
        _topObjectPart.remove_if( isFlag );
        return;
    }

    ObjectPart * part = getObjectPartWithFlag( uid );
    if ( part != nullptr ) {
        // Replace an existing flag.
        part->_imageIndex = objectSpriteIndex;
    }
    else if ( setOnUpperLayer ) {
        _topObjectPart.emplace_back( OBJECT_LAYER, uid, MP2::OBJ_ICN_TYPE_FLAG32, objectSpriteIndex );
    }
    else {
        _groundObjectPart.emplace_back( OBJECT_LAYER, uid, MP2::OBJ_ICN_TYPE_FLAG32, objectSpriteIndex );
    }
}

void Maps::Tiles::_updateRoadFlag()
{
    _isTileMarkedAsRoad = isSpriteRoad( _mainObjectPart._objectIcnType, _mainObjectPart._imageIndex );

    if ( _isTileMarkedAsRoad ) {
        return;
    }

    for ( const auto & part : _groundObjectPart ) {
        if ( isSpriteRoad( part._objectIcnType, part._imageIndex ) ) {
            _isTileMarkedAsRoad = true;
            return;
        }
    }
}

void Maps::Tiles::fixMP2MapTileObjectType( Tiles & tile )
{
    const MP2::MapObjectType originalObjectType = tile.GetObject( false );

    // Left tile of a skeleton on Desert should be marked as non-action tile.
    if ( originalObjectType == MP2::OBJ_SKELETON && tile._mainObjectPart._objectIcnType == MP2::OBJ_ICN_TYPE_OBJNDSRT && tile._mainObjectPart._imageIndex == 83 ) {
        tile.SetObject( MP2::OBJ_NON_ACTION_SKELETON );

        // There is no need to check the rest of things as we fixed this object.
        return;
    }

    // Oasis object has 2 top tiles being marked as part of bottom object layer while in reality they should be at the top level.
    if ( originalObjectType == MP2::OBJ_NON_ACTION_OASIS && tile._mainObjectPart._objectIcnType == MP2::OBJ_ICN_TYPE_OBJNDSRT
         && ( tile._mainObjectPart._imageIndex == 105 || tile._mainObjectPart._imageIndex == 106 ) ) {
        tile._topObjectPart.emplace_back();
        std::swap( tile._topObjectPart.back(), tile._mainObjectPart );

        return;
    }

    // Original Editor marks Reefs as Stones. We're fixing this issue by changing the type of the object without changing the content of a tile.
    // This is also required in order to properly calculate Reefs' passability.
    if ( originalObjectType == MP2::OBJ_ROCK && isValidReefsSprite( tile._mainObjectPart._objectIcnType, tile._mainObjectPart._imageIndex ) ) {
        tile.SetObject( MP2::OBJ_REEFS );

        // There is no need to check the rest of things as we fixed this object.
        return;
    }

    // Some maps have water tiles with OBJ_COAST, it shouldn't be, replace OBJ_COAST with OBJ_NONE
    if ( originalObjectType == MP2::OBJ_COAST && tile.isWater() ) {
        Heroes * hero = tile.getHero();

        if ( hero ) {
            hero->setObjectTypeUnderHero( MP2::OBJ_NONE );
        }
        else {
            tile.SetObject( MP2::OBJ_NONE );
        }

        // There is no need to check the rest of things as we fixed this object.
        return;
    }

    // On some maps (apparently created by some non-standard editors), the object type on tiles with random monsters does not match the index
    // of the monster placeholder sprite. While this engine looks at the object type when placing an actual monster on a tile, the original
    // HoMM2 apparently looks at the placeholder sprite, so we need to keep them in sync.
    if ( tile._mainObjectPart._objectIcnType == MP2::OBJ_ICN_TYPE_MONS32 ) {
        MP2::MapObjectType monsterObjectType = originalObjectType;

        const uint8_t originalObjectSpriteIndex = tile.getMainObjectPart()._imageIndex;
        switch ( originalObjectSpriteIndex ) {
        // Random monster placeholder "MON"
        case 66:
            monsterObjectType = MP2::OBJ_RANDOM_MONSTER;
            break;
        // Random monster placeholder "MON 1"
        case 67:
            monsterObjectType = MP2::OBJ_RANDOM_MONSTER_WEAK;
            break;
        // Random monster placeholder "MON 2"
        case 68:
            monsterObjectType = MP2::OBJ_RANDOM_MONSTER_MEDIUM;
            break;
        // Random monster placeholder "MON 3"
        case 69:
            monsterObjectType = MP2::OBJ_RANDOM_MONSTER_STRONG;
            break;
        // Random monster placeholder "MON 4"
        case 70:
            monsterObjectType = MP2::OBJ_RANDOM_MONSTER_VERY_STRONG;
            break;
        default:
            break;
        }

        if ( monsterObjectType != originalObjectType ) {
            tile.SetObject( monsterObjectType );

            DEBUG_LOG( DBG_GAME, DBG_WARN,
                       "Invalid object type index " << tile._index << ": type " << MP2::StringObject( originalObjectType ) << ", object sprite index "
                                                    << static_cast<int>( originalObjectSpriteIndex ) << ", corrected type " << MP2::StringObject( monsterObjectType ) )

            // There is no need to check the rest of things as we fixed this object.
            return;
        }
    }

    // Fix The Price of Loyalty objects even if the map is The Succession Wars type.
    switch ( originalObjectType ) {
    case MP2::OBJ_NON_ACTION_EXPANSION_DWELLING:
    case MP2::OBJ_NON_ACTION_EXPANSION_OBJECT:
    case MP2::OBJ_EXPANSION_DWELLING:
    case MP2::OBJ_EXPANSION_OBJECT: {
        // The type of expansion action object or dwelling is stored in object metadata.
        // However, we just ignore it.
        MP2::MapObjectType objectType = getLoyaltyObject( tile._mainObjectPart._objectIcnType, tile._mainObjectPart._imageIndex );
        if ( objectType != MP2::OBJ_NONE ) {
            tile.SetObject( objectType );
            break;
        }

        // Add-ons of level 1 shouldn't even exist if no top object is present. However, let's play safe and verify it as well.
        for ( const auto & part : tile._groundObjectPart ) {
            objectType = getLoyaltyObject( part._objectIcnType, part._imageIndex );
            if ( objectType != MP2::OBJ_NONE )
                break;
        }

        if ( objectType != MP2::OBJ_NONE ) {
            tile.SetObject( objectType );
            break;
        }

        for ( const auto & part : tile._topObjectPart ) {
            objectType = getLoyaltyObject( part._objectIcnType, part._imageIndex );
            if ( objectType != MP2::OBJ_NONE )
                break;
        }

        if ( objectType != MP2::OBJ_NONE ) {
            tile.SetObject( objectType );
            break;
        }

        DEBUG_LOG( DBG_GAME, DBG_WARN,
                   "Invalid object type index " << tile._index << ": type " << MP2::StringObject( originalObjectType ) << ", icn ID "
                                                << static_cast<int>( tile._mainObjectPart._imageIndex ) )
        break;
    }

    default:
        break;
    }
}

bool Maps::Tiles::removeObjectPartsByUID( const uint32_t objectUID )
{
    bool isObjectPartRemoved = false;
    if ( _mainObjectPart._uid == objectUID ) {
        _mainObjectPart = {};

        isObjectPartRemoved = true;
    }

    size_t partCountBefore = _groundObjectPart.size();
    _groundObjectPart.remove_if( [objectUID]( const auto & v ) { return v._uid == objectUID; } );
    if ( partCountBefore != _groundObjectPart.size() ) {
        isObjectPartRemoved = true;
    }

    partCountBefore = _topObjectPart.size();
    _topObjectPart.remove_if( [objectUID]( const auto & v ) { return v._uid == objectUID; } );
    if ( partCountBefore != _topObjectPart.size() ) {
        isObjectPartRemoved = true;
    }

    if ( isObjectPartRemoved ) {
        // Since an object part was removed we have to update main object type.
        updateObjectType();

        setInitialPassability();
        updatePassability();

        if ( Heroes::isValidId( _occupantHeroId ) ) {
            Heroes * hero = world.GetHeroes( _occupantHeroId );
            if ( hero != nullptr ) {
                hero->setObjectTypeUnderHero( _mainObjectType );

                SetObject( MP2::OBJ_HERO );
            }
        }

        // TODO: since we remove an object we need to check whether this tile contains any object with additional metadata.
        //       If it doesn't contain we need to reset metadata.
    }

    return isObjectPartRemoved;
}

void Maps::Tiles::removeObjects( const MP2::ObjectIcnType objectIcnType )
{
    _groundObjectPart.remove_if( [objectIcnType]( const auto & part ) { return part._objectIcnType == objectIcnType; } );
    _topObjectPart.remove_if( [objectIcnType]( const auto & part ) { return part._objectIcnType == objectIcnType; } );

    if ( _mainObjectPart._objectIcnType == objectIcnType ) {
        _mainObjectPart = {};
    }

    _updateRoadFlag();

    // TODO: update tile's object type after objects' removal.
}

void Maps::Tiles::replaceObject( const uint32_t objectUid, const MP2::ObjectIcnType originalObjectIcnType, const MP2::ObjectIcnType newObjectIcnType,
                                 const uint8_t originalImageIndex, const uint8_t newImageIndex )
{
    // We can immediately return from the function as only one object per tile can have the same UID.
    for ( auto & part : _groundObjectPart ) {
        if ( part._uid == objectUid && part._objectIcnType == originalObjectIcnType && part._imageIndex == originalImageIndex ) {
            part._objectIcnType = newObjectIcnType;
            part._imageIndex = newImageIndex;
            return;
        }
    }

    for ( auto & part : _topObjectPart ) {
        if ( part._uid == objectUid && part._objectIcnType == originalObjectIcnType && part._imageIndex == originalImageIndex ) {
            part._objectIcnType = newObjectIcnType;
            part._imageIndex = newImageIndex;
            return;
        }
    }

    if ( _mainObjectPart._uid == objectUid && _mainObjectPart._objectIcnType == originalObjectIcnType && _mainObjectPart._imageIndex == originalImageIndex ) {
        _mainObjectPart._objectIcnType = newObjectIcnType;
        _mainObjectPart._imageIndex = newImageIndex;
    }
}

void Maps::Tiles::updateObjectImageIndex( const uint32_t objectUid, const MP2::ObjectIcnType objectIcnType, const int imageIndexOffset )
{
    // We can immediately return from the function as only one object per tile can have the same UID.
    for ( auto & part : _groundObjectPart ) {
        if ( part._uid == objectUid && part._objectIcnType == objectIcnType ) {
            assert( part._imageIndex + imageIndexOffset >= 0 && part._imageIndex + imageIndexOffset < 255 );
            part._imageIndex = static_cast<uint8_t>( part._imageIndex + imageIndexOffset );
            return;
        }
    }

    for ( auto & part : _topObjectPart ) {
        if ( part._uid == objectUid && part._objectIcnType == objectIcnType ) {
            assert( part._imageIndex + imageIndexOffset >= 0 && part._imageIndex + imageIndexOffset < 255 );
            part._imageIndex = static_cast<uint8_t>( part._imageIndex + imageIndexOffset );
            return;
        }
    }

    if ( _mainObjectPart._uid == objectUid && _mainObjectPart._objectIcnType == objectIcnType ) {
        assert( _mainObjectPart._imageIndex + imageIndexOffset >= 0 && _mainObjectPart._imageIndex + imageIndexOffset < 255 );
        _mainObjectPart._imageIndex = static_cast<uint8_t>( _mainObjectPart._imageIndex + imageIndexOffset );
    }
}

void Maps::Tiles::ClearFog( const int colors )
{
    _fogColors &= ~colors;

    // The fog might be cleared even without the hero's movement - for example, the hero can gain a new level of Scouting
    // skill by picking up a Treasure Chest from a nearby tile or buying a map in a Magellan's Maps object using the space
    // bar button. Reset the pathfinder(s) to make the newly discovered tiles immediately available for this hero.
    world.resetPathfinder();
}

void Maps::Tiles::updateTileObjectIcnIndex( Maps::Tiles & tile, const uint32_t uid, const uint8_t newIndex )
{
    ObjectPart * part = tile.getGroundObjectPart( uid );
    if ( part != nullptr ) {
        part->_imageIndex = newIndex;
    }
    else if ( tile._mainObjectPart._uid == uid ) {
        tile._mainObjectPart._imageIndex = newIndex;
    }

    tile._updateRoadFlag();
}

void Maps::Tiles::updateObjectType()
{
    // After removing an object there could be an object part in the main object part.
    MP2::MapObjectType objectType = getObjectTypeByIcn( _mainObjectPart._objectIcnType, _mainObjectPart._imageIndex );
    if ( MP2::isOffGameActionObject( objectType ) ) {
        // Set object type only when this is an interactive object type to make sure that interaction can be done.
        SetObject( objectType );
        return;
    }

    // And sometimes even in the ground layer object parts.
    // Take a note that we iterate object parts from back to front as the latest object part has higher priority.
    for ( auto iter = _groundObjectPart.rbegin(); iter != _groundObjectPart.rend(); ++iter ) {
        const MP2::MapObjectType type = getObjectTypeByIcn( iter->_objectIcnType, iter->_imageIndex );
        if ( type == MP2::OBJ_NONE ) {
            continue;
        }

        if ( MP2::isOffGameActionObject( type ) ) {
            // Set object type only when this is an interactive object type to make sure that interaction can be done.
            SetObject( type );
            return;
        }

        if ( objectType == MP2::OBJ_NONE ) {
            objectType = type;
        }
    }

    // Or object part can be in the top layer object parts.
    // Take a note that we iterate object parts from back to front as the latest object part has higher priority.
    for ( auto iter = _topObjectPart.rbegin(); iter != _topObjectPart.rend(); ++iter ) {
        const MP2::MapObjectType type = getObjectTypeByIcn( iter->_objectIcnType, iter->_imageIndex );

        if ( type != MP2::OBJ_NONE ) {
            SetObject( type );
            return;
        }
    }

    // Top objects do not have object type while bottom object do.
    if ( objectType != MP2::OBJ_NONE ) {
        SetObject( objectType );
        return;
    }

    // If an object is removed we should validate if this tile a potential candidate to be a coast.
    // Check if this tile is not water and it has neighbouring water tiles.
    if ( isWater() ) {
        assert( objectType == MP2::OBJ_NONE );
        SetObject( objectType );
        return;
    }

    const Indexes tileIndices = getAroundIndexes( _index, 1 );
    for ( const int tileIndex : tileIndices ) {
        if ( tileIndex < 0 ) {
            // Invalid tile index.
            continue;
        }

        if ( world.GetTiles( tileIndex ).isWater() ) {
            SetObject( MP2::OBJ_COAST );
            return;
        }
    }

    assert( objectType == MP2::OBJ_NONE );
    SetObject( objectType );
}

uint32_t Maps::Tiles::getObjectIdByObjectIcnType( const MP2::ObjectIcnType objectIcnType ) const
{
    if ( _mainObjectPart._objectIcnType == objectIcnType ) {
        return _mainObjectPart._uid;
    }

    for ( const auto & part : _groundObjectPart ) {
        if ( part._objectIcnType == objectIcnType ) {
            return part._uid;
        }
    }

    for ( const auto & part : _topObjectPart ) {
        if ( part._objectIcnType == objectIcnType ) {
            return part._uid;
        }
    }

    return 0;
}

std::vector<MP2::ObjectIcnType> Maps::Tiles::getValidObjectIcnTypes() const
{
    std::vector<MP2::ObjectIcnType> objectIcnTypes;

    if ( _mainObjectPart._objectIcnType != MP2::OBJ_ICN_TYPE_UNKNOWN ) {
        objectIcnTypes.emplace_back( _mainObjectPart._objectIcnType );
    }

    for ( const auto & part : _groundObjectPart ) {
        // If this assertion blows up then you put an empty object into an object part which makes no sense!
        assert( part._objectIcnType != MP2::OBJ_ICN_TYPE_UNKNOWN );

        objectIcnTypes.emplace_back( part._objectIcnType );
    }

    for ( const auto & part : _topObjectPart ) {
        // If this assertion blows up then you put an empty object into an object part which makes no sense!
        assert( part._objectIcnType != MP2::OBJ_ICN_TYPE_UNKNOWN );

        objectIcnTypes.emplace_back( part._objectIcnType );
    }

    return objectIcnTypes;
}

bool Maps::Tiles::containsAnyObjectIcnType( const std::vector<MP2::ObjectIcnType> & objectIcnTypes ) const
{
    for ( const MP2::ObjectIcnType objectIcnType : objectIcnTypes ) {
        if ( _mainObjectPart._objectIcnType == objectIcnType ) {
            return true;
        }

        for ( const auto & part : _groundObjectPart ) {
            if ( part._objectIcnType == objectIcnType ) {
                return true;
            }
        }

        for ( const auto & part : _topObjectPart ) {
            if ( part._objectIcnType == objectIcnType ) {
                return true;
            }
        }
    }

    return false;
}

bool Maps::Tiles::containsSprite( const MP2::ObjectIcnType objectIcnType, const uint32_t imageIdx ) const
{
    if ( _mainObjectPart._objectIcnType == objectIcnType && imageIdx == _mainObjectPart._imageIndex ) {
        return true;
    }

    if ( std::any_of( _groundObjectPart.cbegin(), _groundObjectPart.cend(),
                      [objectIcnType, imageIdx]( const auto & part ) { return part._objectIcnType == objectIcnType && imageIdx == part._imageIndex; } ) ) {
        return true;
    }

    return std::any_of( _topObjectPart.cbegin(), _topObjectPart.cend(),
                        [objectIcnType, imageIdx]( const auto & part ) { return part._objectIcnType == objectIcnType && imageIdx == part._imageIndex; } );
}

bool Maps::Tiles::isTallObject() const
{
    // TODO: possibly cache the output of the method as right now it's in average twice.
    if ( !isValidDirection( _index, Direction::TOP ) ) {
        // Nothing above so this object can't be tall.
        return false;
    }

    std::vector<uint32_t> tileUIDs;
    if ( _mainObjectPart._objectIcnType != MP2::OBJ_ICN_TYPE_UNKNOWN && _mainObjectPart._uid != 0 && !_mainObjectPart.isPassabilityTransparent() ) {
        tileUIDs.emplace_back( _mainObjectPart._uid );
    }

    for ( const auto & part : _groundObjectPart ) {
        if ( part._uid != 0 && !part.isPassabilityTransparent() ) {
            tileUIDs.emplace_back( part._uid );
        }
    }

    for ( const auto & part : _topObjectPart ) {
        if ( part._uid != 0 && !part.isPassabilityTransparent() ) {
            tileUIDs.emplace_back( part._uid );
        }
    }

    const Tiles & topTile = world.GetTiles( GetDirectionIndex( _index, Direction::TOP ) );
    for ( const uint32_t tileUID : tileUIDs ) {
        if ( topTile._mainObjectPart._uid == tileUID && !isObjectPartShadow( topTile._mainObjectPart ) ) {
            return true;
        }

        for ( const auto & part : topTile._groundObjectPart ) {
            if ( part._uid == tileUID && !isObjectPartShadow( part ) ) {
                return true;
            }
        }

        for ( const auto & part : topTile._topObjectPart ) {
            if ( part._uid == tileUID && !isObjectPartShadow( part ) ) {
                return true;
            }
        }
    }

    return false;
}

int32_t Maps::Tiles::getIndexOfMainTile( const Maps::Tiles & tile )
{
    const MP2::MapObjectType objectType = tile.GetObject( false );
    const MP2::MapObjectType correctedObjectType = MP2::getBaseActionObjectType( objectType );

    if ( correctedObjectType == objectType ) {
        // Nothing to do.
        return tile._index;
    }

    assert( correctedObjectType > objectType );

    // It's unknown whether object type belongs to bottom layer or ground. Create a list of UIDs starting from bottom layer.
    std::set<uint32_t> uids;
    uids.insert( tile.getMainObjectPart()._uid );

    for ( const auto & part : tile.getGroundObjectParts() ) {
        uids.insert( part._uid );
    }

    for ( const auto & part : tile.getTopObjectParts() ) {
        uids.insert( part._uid );
    }

    const int32_t tileIndex = tile.GetIndex();
    const int32_t mapWidth = world.w();

    // This is non-main tile of an action object. We have to find the main tile.
    // Since we don't want to care about the size of every object in the game we should find tiles in a certain radius.
    const int32_t radiusOfSearch = 3;

    // Main tile is usually at the bottom of the object so let's start from there. Also there are no objects having tiles below more than 1 row.
    for ( int32_t y = radiusOfSearch; y >= -1; --y ) {
        const int32_t offsetX = tileIndex + y * mapWidth;
        for ( int32_t x = -radiusOfSearch; x <= radiusOfSearch; ++x ) {
            const int32_t index = offsetX + x;
            if ( isValidAbsIndex( index ) ) {
                const Tiles & foundTile = world.GetTiles( index );
                if ( foundTile.GetObject( false ) != correctedObjectType ) {
                    continue;
                }

                if ( foundTile.getMainObjectPart()._uid != 0 && uids.count( foundTile.getMainObjectPart()._uid ) > 0 ) {
                    return foundTile._index;
                }
            }
        }
    }

    // Most likely we have a broken object put by an editor.
    DEBUG_LOG( DBG_GAME, DBG_TRACE, "Tile " << tileIndex << " of type " << MP2::StringObject( objectType ) << " has no parent tile." )
    return -1;
}

bool Maps::Tiles::isDetachedObject() const
{
    const MP2::MapObjectType objectType = GetObject( false );
    if ( isDetachedObjectType( objectType ) ) {
        return true;
    }

    const MP2::MapObjectType correctedObjectType = MP2::getBaseActionObjectType( objectType );
    if ( !isDetachedObjectType( correctedObjectType ) ) {
        return false;
    }

    const int32_t mainTileIndex = getIndexOfMainTile( *this );
    if ( mainTileIndex == -1 ) {
        return false;
    }

    const uint32_t objectUID = world.GetTiles( mainTileIndex ).getMainObjectPart()._uid;
    if ( _mainObjectPart._uid == objectUID ) {
        return !_mainObjectPart.isPassabilityTransparent();
    }

    for ( const auto & part : _groundObjectPart ) {
        if ( part._uid == objectUID ) {
            return !part.isPassabilityTransparent();
        }
    }

    return false;
}

OStreamBase & Maps::operator<<( OStreamBase & stream, const ObjectPart & ta )
{
    return stream << ta._layerType << ta._uid << ta._objectIcnType << ta._imageIndex;
}

IStreamBase & Maps::operator>>( IStreamBase & stream, ObjectPart & ta )
{
    stream >> ta._layerType;

    static_assert( LAST_SUPPORTED_FORMAT_VERSION < FORMAT_VERSION_PRE2_1009_RELEASE, "Remove the logic below." );
    if ( Game::GetVersionOfCurrentSaveFile() < FORMAT_VERSION_PRE2_1009_RELEASE ) {
        ta._layerType = ( ta._layerType & 0x03 );
    }

    stream >> ta._uid >> ta._objectIcnType;

    static_assert( LAST_SUPPORTED_FORMAT_VERSION < FORMAT_VERSION_PRE2_1009_RELEASE, "Remove the logic below." );
    if ( Game::GetVersionOfCurrentSaveFile() < FORMAT_VERSION_PRE2_1009_RELEASE ) {
        bool temp;
        stream >> temp >> temp;
    }

    return stream >> ta._imageIndex;
}

OStreamBase & Maps::operator<<( OStreamBase & stream, const Tiles & tile )
{
<<<<<<< HEAD
    return stream << tile._index << tile._terrainImageIndex << tile._terrainFlags << tile._tilePassabilityDirections << tile._mainAddon << tile._mainObjectType
                  << tile._fogColors << tile._metadata << tile._occupantHeroId << tile._isTileMarkedAsRoad << tile._addonBottomLayer << tile._addonTopLayer
=======
    // TODO: use operator<<() for _mainObjectPart.
    return stream << tile._index << tile._terrainImageIndex << tile._terrainFlags << tile._tilePassabilityDirections << tile._mainObjectPart._uid
                  << tile._mainObjectPart._objectIcnType << tile._mainObjectPart._imageIndex << tile._mainObjectType << tile._fogColors << tile._metadata
                  << tile._occupantHeroId << tile._isTileMarkedAsRoad << tile._groundObjectPart << tile._topObjectPart << tile._mainObjectPart._layerType
>>>>>>> a605b443
                  << tile._boatOwnerColor;
}

IStreamBase & Maps::operator>>( IStreamBase & stream, Tiles & tile )
{
<<<<<<< HEAD
    stream >> tile._index >> tile._terrainImageIndex >> tile._terrainFlags >> tile._tilePassabilityDirections;

    static_assert( LAST_SUPPORTED_FORMAT_VERSION < FORMAT_VERSION_1104_RELEASE, "Remove the logic below." );
    if ( Game::GetVersionOfCurrentSaveFile() < FORMAT_VERSION_1104_RELEASE ) {
        stream >> tile._mainAddon._uid >> tile._mainAddon._objectIcnType;
    }
    else {
        stream >> tile._mainAddon;
    }
=======
    stream >> tile._index >> tile._terrainImageIndex >> tile._terrainFlags >> tile._tilePassabilityDirections >> tile._mainObjectPart._uid
        >> tile._mainObjectPart._objectIcnType;
>>>>>>> a605b443

    static_assert( LAST_SUPPORTED_FORMAT_VERSION < FORMAT_VERSION_PRE2_1009_RELEASE, "Remove the logic below." );
    if ( Game::GetVersionOfCurrentSaveFile() < FORMAT_VERSION_PRE2_1009_RELEASE ) {
        bool temp;
        stream >> temp >> temp;
    }

<<<<<<< HEAD
    if ( Game::GetVersionOfCurrentSaveFile() < FORMAT_VERSION_1104_RELEASE ) {
        stream >> tile._mainAddon._imageIndex;
    }
=======
    stream >> tile._mainObjectPart._imageIndex;
>>>>>>> a605b443

    static_assert( LAST_SUPPORTED_FORMAT_VERSION < FORMAT_VERSION_PRE3_1100_RELEASE, "Remove the logic below." );
    if ( Game::GetVersionOfCurrentSaveFile() < FORMAT_VERSION_PRE3_1100_RELEASE ) {
        uint8_t mainObjectType = static_cast<uint8_t>( MP2::OBJ_NONE );
        stream >> mainObjectType;

        tile._mainObjectType = static_cast<MP2::MapObjectType>( mainObjectType );
    }
    else {
        stream >> tile._mainObjectType;
    }

<<<<<<< HEAD
    stream >> tile._fogColors >> tile._metadata >> tile._occupantHeroId >> tile._isTileMarkedAsRoad >> tile._addonBottomLayer >> tile._addonTopLayer;

    if ( Game::GetVersionOfCurrentSaveFile() < FORMAT_VERSION_1104_RELEASE ) {
        stream >> tile._mainAddon._layerType;
    }

    return stream >> tile._boatOwnerColor;
=======
    return stream >> tile._fogColors >> tile._metadata >> tile._occupantHeroId >> tile._isTileMarkedAsRoad >> tile._groundObjectPart >> tile._topObjectPart
           >> tile._mainObjectPart._layerType >> tile._boatOwnerColor;
>>>>>>> a605b443
}<|MERGE_RESOLUTION|>--- conflicted
+++ resolved
@@ -1862,34 +1862,22 @@
 
 OStreamBase & Maps::operator<<( OStreamBase & stream, const Tiles & tile )
 {
-<<<<<<< HEAD
-    return stream << tile._index << tile._terrainImageIndex << tile._terrainFlags << tile._tilePassabilityDirections << tile._mainAddon << tile._mainObjectType
-                  << tile._fogColors << tile._metadata << tile._occupantHeroId << tile._isTileMarkedAsRoad << tile._addonBottomLayer << tile._addonTopLayer
-=======
-    // TODO: use operator<<() for _mainObjectPart.
-    return stream << tile._index << tile._terrainImageIndex << tile._terrainFlags << tile._tilePassabilityDirections << tile._mainObjectPart._uid
-                  << tile._mainObjectPart._objectIcnType << tile._mainObjectPart._imageIndex << tile._mainObjectType << tile._fogColors << tile._metadata
-                  << tile._occupantHeroId << tile._isTileMarkedAsRoad << tile._groundObjectPart << tile._topObjectPart << tile._mainObjectPart._layerType
->>>>>>> a605b443
-                  << tile._boatOwnerColor;
+    return stream << tile._index << tile._terrainImageIndex << tile._terrainFlags << tile._tilePassabilityDirections << tile._mainObjectPart
+                  << tile._mainObjectType << tile._fogColors << tile._metadata << tile._occupantHeroId << tile._isTileMarkedAsRoad
+                  << tile._groundObjectPart << tile._topObjectPart << tile._boatOwnerColor;
 }
 
 IStreamBase & Maps::operator>>( IStreamBase & stream, Tiles & tile )
 {
-<<<<<<< HEAD
     stream >> tile._index >> tile._terrainImageIndex >> tile._terrainFlags >> tile._tilePassabilityDirections;
 
     static_assert( LAST_SUPPORTED_FORMAT_VERSION < FORMAT_VERSION_1104_RELEASE, "Remove the logic below." );
     if ( Game::GetVersionOfCurrentSaveFile() < FORMAT_VERSION_1104_RELEASE ) {
-        stream >> tile._mainAddon._uid >> tile._mainAddon._objectIcnType;
+        stream >> tile._mainObjectPart._uid >> tile._mainAddon._objectIcnType;
     }
     else {
-        stream >> tile._mainAddon;
-    }
-=======
-    stream >> tile._index >> tile._terrainImageIndex >> tile._terrainFlags >> tile._tilePassabilityDirections >> tile._mainObjectPart._uid
-        >> tile._mainObjectPart._objectIcnType;
->>>>>>> a605b443
+        stream >> tile._mainObjectPart;
+    }
 
     static_assert( LAST_SUPPORTED_FORMAT_VERSION < FORMAT_VERSION_PRE2_1009_RELEASE, "Remove the logic below." );
     if ( Game::GetVersionOfCurrentSaveFile() < FORMAT_VERSION_PRE2_1009_RELEASE ) {
@@ -1897,13 +1885,9 @@
         stream >> temp >> temp;
     }
 
-<<<<<<< HEAD
     if ( Game::GetVersionOfCurrentSaveFile() < FORMAT_VERSION_1104_RELEASE ) {
-        stream >> tile._mainAddon._imageIndex;
-    }
-=======
-    stream >> tile._mainObjectPart._imageIndex;
->>>>>>> a605b443
+        stream >> tile._mainObjectPart._imageIndex;
+    }
 
     static_assert( LAST_SUPPORTED_FORMAT_VERSION < FORMAT_VERSION_PRE3_1100_RELEASE, "Remove the logic below." );
     if ( Game::GetVersionOfCurrentSaveFile() < FORMAT_VERSION_PRE3_1100_RELEASE ) {
@@ -1916,16 +1900,11 @@
         stream >> tile._mainObjectType;
     }
 
-<<<<<<< HEAD
     stream >> tile._fogColors >> tile._metadata >> tile._occupantHeroId >> tile._isTileMarkedAsRoad >> tile._addonBottomLayer >> tile._addonTopLayer;
 
     if ( Game::GetVersionOfCurrentSaveFile() < FORMAT_VERSION_1104_RELEASE ) {
-        stream >> tile._mainAddon._layerType;
+        stream >> tile._mainObjectPart._layerType;
     }
 
     return stream >> tile._boatOwnerColor;
-=======
-    return stream >> tile._fogColors >> tile._metadata >> tile._occupantHeroId >> tile._isTileMarkedAsRoad >> tile._groundObjectPart >> tile._topObjectPart
-           >> tile._mainObjectPart._layerType >> tile._boatOwnerColor;
->>>>>>> a605b443
 }