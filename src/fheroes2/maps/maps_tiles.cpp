--- conflicted
+++ resolved
@@ -1520,11 +1520,7 @@
                 Sprite sprite;
                 if ( TilesAddon::hasColorCycling( *it ) ) {
                     MapObjectSprite & spriteCache = area.GetSpriteCache();
-<<<<<<< HEAD
-                    std::pair<uint8_t, uint8_t> tileIndex = std::pair<uint8_t, uint8_t>( object, index );
-=======
-                    const std::pair<uint8_t, uint8_t> tileIndex = {object, index};
->>>>>>> 5ede5ca1
+                    const std::pair<uint8_t, uint8_t> tileIndex = std::pair<uint8_t, uint8_t>( object, index );
                     MapObjectSprite::iterator cachedSprite = spriteCache.find( tileIndex );
                     if ( cachedSprite != spriteCache.end() ) {
                         sprite = cachedSprite->second;
