--- conflicted
+++ resolved
@@ -2628,32 +2628,6 @@
 StreamBase & Maps::operator>>( StreamBase & msg, TilesAddon & ta )
 {
     msg >> ta.level >> ta.uniq >> ta.object >> ta.index >> ta.tmp;
-<<<<<<< HEAD
-    // FIXME: Fix invalid objects set in old (0.7) fheroes2 saves, remove this in 0.9
-    switch ( ta.object ) {
-    case 0x11:
-        ta.object = 0xA4;
-        ta.index = 116;
-        break;
-    case 0x12:
-        ta.object = 0xA4;
-        ta.index = 119;
-        break;
-    case 0x13:
-        ta.object = 0xA4;
-        ta.index = 122;
-        break;
-    case 0x14:
-        ta.object = 0xA4;
-        ta.index = 15;
-        break;
-    case 0x15:
-        ta.object = 0xB8;
-        ta.index = 19;
-        break;
-    default:
-        break;
-=======
     if ( FORMAT_VERSION_080_RELEASE > Game::GetLoadVersion() ) {
         switch ( ta.object ) {
         case 0x11:
@@ -2679,7 +2653,6 @@
         default:
             break;
         }
->>>>>>> dd7e5505
     }
     return msg;
 }
@@ -2693,7 +2666,7 @@
 StreamBase & Maps::operator>>( StreamBase & msg, Tiles & tile )
 {
     msg >> tile.maps_index >> tile.pack_sprite_index >> tile.tile_passable;
-    if ( FORMAT_VERSION_070_RELEASE == Game::GetLoadVersion() ) {
+    if ( FORMAT_VERSION_090_RELEASE == Game::GetLoadVersion() ) {
         tile.uniq = 0;
         tile.objectTileset = 0;
         tile.objectIndex = 255;
