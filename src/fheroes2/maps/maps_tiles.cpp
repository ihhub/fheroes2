/***************************************************************************
 *   fheroes2: https://github.com/ihhub/fheroes2                           *
 *   Copyright (C) 2019 - 2025                                             *
 *                                                                         *
 *   Free Heroes2 Engine: http://sourceforge.net/projects/fheroes2         *
 *   Copyright (C) 2009 by Andrey Afletdinov <fheroes2@gmail.com>          *
 *                                                                         *
 *   This program is free software; you can redistribute it and/or modify  *
 *   it under the terms of the GNU General Public License as published by  *
 *   the Free Software Foundation; either version 2 of the License, or     *
 *   (at your option) any later version.                                   *
 *                                                                         *
 *   This program is distributed in the hope that it will be useful,       *
 *   but WITHOUT ANY WARRANTY; without even the implied warranty of        *
 *   MERCHANTABILITY or FITNESS FOR A PARTICULAR PURPOSE.  See the         *
 *   GNU General Public License for more details.                          *
 *                                                                         *
 *   You should have received a copy of the GNU General Public License     *
 *   along with this program; if not, write to the                         *
 *   Free Software Foundation, Inc.,                                       *
 *   59 Temple Place - Suite 330, Boston, MA  02111-1307, USA.             *
 ***************************************************************************/

#include "maps_tiles.h"

#include <algorithm>
#include <array>
#include <bitset>
#include <cassert>
#include <cstdint>
#include <cstdlib>
#include <limits>
#include <set>
#include <sstream>
#include <type_traits>
#include <utility>

#include "army_troop.h"
#include "castle.h"
#include "game_io.h"
#include "heroes.h"
#include "icn.h"
#include "logging.h"
#include "map_object_info.h"
#include "maps.h"
#include "maps_tiles_helper.h" // TODO: This file should not be included
#include "mp2.h"
#include "pairs.h"
#include "save_format_version.h"
#include "serialize.h"
#include "tools.h"
#include "world.h"
#include "world_object_uid.h"

namespace
{
    bool isValidShadowSprite( const int icn, const uint8_t icnIndex )
    {
        if ( icn == ICN::UNKNOWN ) {
            // Special case when no objects exist.
            return false;
        }

        switch ( icn ) {
        case ICN::MTNDSRT:
        case ICN::MTNGRAS:
        case ICN::MTNLAVA:
        case ICN::MTNMULT:
        case ICN::MTNSNOW:
        case ICN::MTNSWMP: {
            static const std::bitset<256> objMnts1ShadowBitset
                = fheroes2::makeBitsetFromVector<256>( { 0, 5, 11, 17, 21, 26, 32, 38, 42, 45, 49, 52, 55, 59, 62, 65, 68, 71, 74, 75, 79, 80 } );
            return objMnts1ShadowBitset[icnIndex];
        }
        case ICN::MTNCRCK:
        case ICN::MTNDIRT: {
            static const std::bitset<256> objMnts2ShadowBitset = fheroes2::makeBitsetFromVector<256>(
                { 0, 5, 11, 17, 21, 26, 32, 38, 42, 47, 53, 62, 68, 72, 75, 79, 82, 85, 89, 92, 95, 98, 101, 104, 105, 109, 110 } );
            return objMnts2ShadowBitset[icnIndex];
        }
        case ICN::TREDECI:
        case ICN::TREEVIL:
        case ICN::TREFALL:
        case ICN::TREFIR:
        case ICN::TREJNGL:
        case ICN::TRESNOW: {
            static const std::bitset<256> objTreeShadowBitset = fheroes2::makeBitsetFromVector<256>( { 0, 3, 7, 10, 13, 17, 20, 23, 26, 29, 32, 34 } );
            return objTreeShadowBitset[icnIndex];
        }
        case ICN::OBJNCRCK: {
            static const std::bitset<256> objCrckShadowBitset
                = fheroes2::makeBitsetFromVector<256>( { 2, 9, 13, 15, 20, 23, 28, 33, 36, 39, 45, 48, 51, 54, 56, 73, 75, 79, 200, 201, 207, 237 } );
            return objCrckShadowBitset[icnIndex];
        }
        case ICN::OBJNDIRT: {
            static const std::bitset<256> objDirtShadowBitset = fheroes2::makeBitsetFromVector<256>(
                { 0,   1,   5,   6,   14,  47,  52,  59,  62,  65,  68,  70,  72,  75,  78,  81,  84,  87,  91,  94,  97,  100, 103, 111, 114, 117,
                  126, 128, 136, 149, 150, 158, 161, 162, 163, 164, 165, 166, 167, 168, 177, 178, 179, 180, 181, 182, 183, 184, 193, 196, 200 } );
            return objDirtShadowBitset[icnIndex];
        }
        case ICN::OBJNDSRT: {
            static const std::bitset<256> objDsrtShadowBitset = fheroes2::makeBitsetFromVector<256>(
                { 11, 13, 16, 19, 23, 25, 27, 29, 33, 35, 38, 41, 44, 47, 50, 52, 54, 55, 56, 57, 58, 59, 60, 71, 75, 77, 80, 86, 103, 115, 118 } );
            return objDsrtShadowBitset[icnIndex];
        }
        case ICN::OBJNGRA2: {
            static const std::bitset<256> objGra2ShadowBitset = fheroes2::makeBitsetFromVector<256>(
                { 5,  14, 19, 20, 28, 31, 32, 33, 34, 35,  36,  37,  38,  47,  48,  49,  50,  51,  52,  53,  54,  70,  71,  72,  73,  74, 75,
                  76, 77, 78, 79, 80, 81, 82, 83, 91, 100, 101, 102, 103, 104, 105, 106, 107, 108, 109, 110, 111, 112, 113, 121, 124, 128 } );
            return objGra2ShadowBitset[icnIndex];
        }
        case ICN::OBJNGRAS: {
            static const std::bitset<256> objGrasShadowBitset = fheroes2::makeBitsetFromVector<256>(
                { 0, 4, 29, 32, 36, 39, 42, 44, 46, 48, 76, 82, 88, 92, 94, 98, 102, 105, 108, 111, 113, 120, 124, 128, 134, 138, 141, 143, 145, 147 } );
            return objGrasShadowBitset[icnIndex];
        }
        case ICN::OBJNMUL2: {
            static const std::bitset<256> objMul2ShadowBitset = fheroes2::makeBitsetFromVector<256>(
                { 14,  17,  20,  24,  42,  43,  49,  50,  60,  71,  72,  113, 115, 118, 121, 123, 127, 137, 138, 139, 140, 141, 142, 143, 144, 145, 146, 147,
                  148, 149, 150, 151, 152, 153, 154, 155, 156, 157, 158, 159, 160, 161, 164, 180, 181, 182, 183, 184, 185, 186, 189, 199, 200, 202, 206 } );
            return objMul2ShadowBitset[icnIndex];
        }
        case ICN::OBJNMULT: {
            static const std::bitset<256> objMultShadowBitset = fheroes2::makeBitsetFromVector<256>(
                { 1,  3,  15, 16, 17, 18, 19, 20, 21, 22, 23, 24,  25,  26,  27,  28,  29,  30,  31,  32,  33,  34,  45,  46,  47,  48,  49,  50,  51,  52,  53,  54, 57,
                  61, 67, 68, 75, 77, 79, 81, 83, 97, 98, 99, 100, 101, 102, 103, 105, 106, 107, 108, 109, 110, 113, 115, 121, 122, 124, 125, 126, 127, 128, 129, 130 } );
            return objMultShadowBitset[icnIndex];
        }
        case ICN::OBJNSNOW: {
            static const std::bitset<256> objSnowShadowBitset
                = fheroes2::makeBitsetFromVector<256>( { 21,  25,  29,  31,  33,  36,  40,  48,  54,  59,  63,  67,  70,  73,  76,  79,  101, 104, 105, 106, 107,
                                                         108, 109, 110, 111, 120, 121, 122, 123, 124, 125, 126, 127, 137, 140, 142, 144, 148, 193, 203, 207 } );
            return objSnowShadowBitset[icnIndex];
        }
        case ICN::OBJNSWMP: {
            static const std::bitset<256> objSwmpShadowBitset
                = fheroes2::makeBitsetFromVector<256>( { 2,  3,   14,  15,  16,  17,  18,  19,  20,  21,  31,  43,  44,  45,  46,  47,  48,  49, 66,
                                                         83, 125, 127, 130, 132, 136, 141, 163, 170, 175, 178, 195, 197, 202, 204, 207, 211, 215 } );
            return objSwmpShadowBitset[icnIndex];
        }
        case ICN::OBJNWAT2: {
            return icnIndex == 1;
        }
        case ICN::OBJNWATR: {
            static const std::bitset<256> objWatrShadowBitset = fheroes2::makeBitsetFromVector<256>(
                { 12,  13,  14,  15,  16,  17,  18,  26,  27,  28,  29,  30,  31,  32,  33,  34,  35,  36,  37,  38,  39,  40,  41,
                  42,  43,  44,  52,  55,  118, 119, 120, 121, 122, 123, 124, 125, 126, 127, 128, 129, 130, 131, 132, 133, 166, 167,
                  168, 169, 170, 171, 172, 173, 174, 175, 176, 177, 178, 179, 180, 181, 184, 188, 189, 190, 191, 192, 193, 194, 240 } );
            return objWatrShadowBitset[icnIndex];
        }
        case ICN::OBJNARTI:
        case ICN::OBJNRSRC:
            return 0 == ( icnIndex % 2 );
        case ICN::OBJNTWRD:
            return icnIndex > 31;
        case ICN::X_LOC1: {
            static const std::bitset<256> objXlc1ShadowBitset = fheroes2::makeBitsetFromVector<256>(
                { 1, 2, 32, 33, 34, 35, 36, 37, 38, 39, 59, 60, 61, 62, 63, 64, 65, 66, 67, 68, 72, 78, 79, 83, 84, 112, 116, 120, 124, 125, 129, 133 } );
            return objXlc1ShadowBitset[icnIndex];
        }
        case ICN::X_LOC2: {
            static const std::bitset<256> objXlc2ShadowBitset = fheroes2::makeBitsetFromVector<256>(
                { 2, 7, 10, 11, 12, 13, 14, 15, 16, 17, 18, 47, 48, 49, 50, 51, 52, 53, 54, 55, 83, 84, 85, 86, 87, 88, 89, 90, 91 } );
            return objXlc2ShadowBitset[icnIndex];
        }
        case ICN::X_LOC3: {
            static const std::bitset<256> objXlc3ShadowBitset = fheroes2::makeBitsetFromVector<256>(
                { 0,  1,  2,  3,  4,  5,  6,  7,  8,  9,   20,  21,  22,  23,  24,  25,  26,  27,  28,  29,  41,  42,  43,  44,  45,  46, 47,
                  48, 49, 59, 65, 71, 77, 83, 89, 95, 101, 108, 109, 112, 113, 116, 117, 120, 121, 124, 125, 128, 129, 132, 133, 136, 137 } );
            return objXlc3ShadowBitset[icnIndex];
        }
        case ICN::OBJNLAVA: {
            static const std::bitset<256> objLavaShadowBitset = fheroes2::makeBitsetFromVector<256>( { 45, 49, 79, 80, 81, 82, 109, 113, 116 } );
            return objLavaShadowBitset[icnIndex];
        }
        case ICN::OBJNLAV2: {
            static const std::bitset<256> objLav2ShadowBitset
                = fheroes2::makeBitsetFromVector<256>( { 7,  8,  9,  10, 11, 12, 13, 14, 15, 16, 17, 18, 19, 20, 29, 34, 38, 39, 43, 44, 45, 46,
                                                         47, 48, 49, 50, 51, 52, 53, 54, 55, 56, 57, 58, 59, 60, 61, 62, 63, 64, 65, 72, 77, 78 } );
            return objLav2ShadowBitset[icnIndex];
        }
        case ICN::OBJNLAV3: {
            static const std::bitset<256> objLav3ShadowBitset = fheroes2::makeBitsetFromVector<256>(
                { 1,   2,   3,   4,   16,  17,  18,  19,  31,  32,  33,  34,  38,  46,  47,  48,  49,  50,  57,  58,  59,  61,  62,  63,  64,  76,  77,
                  91,  92,  93,  106, 107, 108, 109, 110, 111, 116, 117, 118, 119, 120, 121, 122, 123, 124, 125, 126, 127, 128, 129, 130, 131, 132, 133,
                  134, 136, 137, 138, 139, 142, 143, 144, 145, 146, 147, 148, 149, 166, 167, 168, 176, 177, 178, 179, 180, 181, 182, 183, 184, 185, 186,
                  187, 188, 189, 190, 191, 192, 193, 194, 195, 196, 197, 198, 199, 200, 201, 202, 203, 204, 205, 206, 207, 208, 209, 210, 211, 212, 213,
                  214, 215, 216, 217, 218, 219, 220, 221, 222, 223, 224, 225, 226, 227, 228, 229, 230, 231, 232, 233, 234, 235, 236, 237, 238, 239, 243 } );
            return objLav3ShadowBitset[icnIndex];
        }
        case ICN::OBJNTWSH:
            return true;
        case ICN::BOAT32:
        case ICN::EXTRAOVR:
        case ICN::FLAG32:
        case ICN::MINIHERO:
        case ICN::MONS32:
        case ICN::OBJNTOWN:
        case ICN::OBJNTWBA:
        case ICN::OBJNXTRA:
        case ICN::ROAD:
        case ICN::STREAM:
            return false;
        default:
            // Did you add a new ICN group of objects into the game?
            assert( 0 );
            break;
        }

        return false;
    }

    bool isReefs( const uint8_t index )
    {
        return index >= 111 && index <= 135;
    }

    bool isValidReefsSprite( const MP2::ObjectIcnType objectIcnType, const uint8_t icnIndex )
    {
        return objectIcnType == MP2::OBJ_ICN_TYPE_X_LOC2 && isReefs( icnIndex );
    }

    bool isShortObject( const MP2::MapObjectType objectType )
    {
        // Some objects allow middle moves even being attached to the bottom.
        // These object actually don't have any sprites on tiles above them within top layer object parts.
        // TODO: find a better way to do not hardcode values here.

        switch ( objectType ) {
        case MP2::OBJ_HALFLING_HOLE:
        case MP2::OBJ_NON_ACTION_HALFLING_HOLE:
        case MP2::OBJ_LEAN_TO:
        case MP2::OBJ_WATER_LAKE:
        case MP2::OBJ_TAR_PIT:
        case MP2::OBJ_MERCENARY_CAMP:
        case MP2::OBJ_NON_ACTION_MERCENARY_CAMP:
        case MP2::OBJ_STANDING_STONES:
        case MP2::OBJ_SHRINE_FIRST_CIRCLE:
        case MP2::OBJ_SHRINE_SECOND_CIRCLE:
        case MP2::OBJ_SHRINE_THIRD_CIRCLE:
        case MP2::OBJ_MAGIC_GARDEN:
        case MP2::OBJ_RUINS:
        case MP2::OBJ_NON_ACTION_RUINS:
        case MP2::OBJ_SIGN:
        case MP2::OBJ_IDOL:
        case MP2::OBJ_STONE_LITHS:
        case MP2::OBJ_NON_ACTION_STONE_LITHS:
        case MP2::OBJ_WAGON:
        case MP2::OBJ_WAGON_CAMP:
        case MP2::OBJ_NON_ACTION_WAGON_CAMP:
        case MP2::OBJ_GOBLIN_HUT:
        case MP2::OBJ_FAERIE_RING:
        case MP2::OBJ_NON_ACTION_FAERIE_RING:
        case MP2::OBJ_BARRIER:
        case MP2::OBJ_MAGIC_WELL:
        case MP2::OBJ_NOTHING_SPECIAL:
        case MP2::OBJ_OASIS:
        case MP2::OBJ_NON_ACTION_OASIS:
            return true;
        default:
            break;
        }

        return false;
    }

    bool isDetachedObjectType( const MP2::MapObjectType objectType )
    {
        // Some objects do not take into account other objects below them.
        switch ( objectType ) {
        case MP2::OBJ_CASTLE:
        case MP2::OBJ_WAGON_CAMP:
        case MP2::OBJ_FAERIE_RING:
        case MP2::OBJ_MINE:
        case MP2::OBJ_SAWMILL:
        case MP2::OBJ_WATER_ALTAR:
        case MP2::OBJ_AIR_ALTAR:
        case MP2::OBJ_FIRE_ALTAR:
        case MP2::OBJ_EARTH_ALTAR:
            return true;
        default:
            break;
        }

        return false;
    }

    bool isCombinedObject( const MP2::MapObjectType objectType )
    {
        // Trees allow bottom and top movements but they don't allow the same for other trees.
        switch ( objectType ) {
        case MP2::OBJ_TREES:
        case MP2::OBJ_CRATER:
            return true;
        default:
            break;
        }

        return false;
    }

    const char * getObjectLayerName( const uint8_t level )
    {
        switch ( level ) {
        case Maps::OBJECT_LAYER:
            return "Object layer";
        case Maps::BACKGROUND_LAYER:
            return "Background layer";
        case Maps::SHADOW_LAYER:
            return "Shadow layer";
        case Maps::TERRAIN_LAYER:
            return "Terrain layer";
        default:
            assert( 0 );
            break;
        }

        return "Unknown layer";
    }

    bool updatePriceOfLoyaltyObjectType( const Maps::ObjectPart & part, Maps::Tile & tile )
    {
        // The Price of Loyalty' object should belong to a certain ICN type.
        switch ( part.icnType ) {
        case MP2::OBJ_ICN_TYPE_X_LOC1:
        case MP2::OBJ_ICN_TYPE_X_LOC2:
        case MP2::OBJ_ICN_TYPE_X_LOC3:
            break;
        default:
            // This is not an original POL object.
            return false;
        }

        const auto * objectPart = Maps::getObjectPartByIcn( part.icnType, part.icnIndex );
        if ( objectPart == nullptr ) {
            // This could be a hacked map or an object part which we ignored in our list of objects (for example, an empty object part).
            return false;
        }

        if ( objectPart->objectType == MP2::OBJ_NONE ) {
            // It looks like the object is not present in the list or the object is marked incorrectly.
            // Let's update the tile based on the object parts it has.
            tile.updateObjectType();
            return true;
        }

        tile.setMainObjectType( objectPart->objectType );
        return true;
    }

    bool isSpriteRoad( const MP2::ObjectIcnType objectIcnType, const uint8_t imageIndex )
    {
        switch ( objectIcnType ) {
        case MP2::OBJ_ICN_TYPE_ROAD: {
            static const std::set<uint8_t> allowedIndecies{ 0, 2, 3, 4, 5, 6, 7, 9, 12, 13, 14, 16, 17, 18, 19, 20, 21, 26, 28, 29, 30, 31 };
            return ( allowedIndecies.count( imageIndex ) == 1 );
        }
        case MP2::OBJ_ICN_TYPE_OBJNTOWN: {
            static const std::set<uint8_t> allowedIndecies{ 13, 29, 45, 61, 77, 93, 109, 125, 141, 157, 173, 189 };
            return ( allowedIndecies.count( imageIndex ) == 1 );
        }
        case MP2::OBJ_ICN_TYPE_OBJNTWRD: {
            static const std::set<uint8_t> allowedIndecies{ 13, 29 };
            return ( allowedIndecies.count( imageIndex ) == 1 );
        }
        default:
            break;
        }

        return false;
    }

    bool isObjectPartShadow( const Maps::ObjectPart & ta )
    {
        return isValidShadowSprite( MP2::getIcnIdFromObjectIcnType( ta.icnType ), ta.icnIndex );
    }

    void getObjectPartInfo( const Maps::ObjectPart & part, std::ostringstream & os )
    {
        os << "UID             : " << part._uid << std::endl
           << "ICN object type : " << static_cast<int>( part.icnType ) << " (" << ICN::getIcnFileName( MP2::getIcnIdFromObjectIcnType( part.icnType ) ) << ")"
           << std::endl
           << "image index     : " << static_cast<int>( part.icnIndex ) << std::endl
           << "layer type      : " << static_cast<int>( part.layerType ) << " - " << getObjectLayerName( part.layerType ) << std::endl
           << "is shadow       : " << ( isObjectPartShadow( part ) ? "yes" : "no" ) << std::endl;
    }

    std::string getObjectPartInfo( const Maps::ObjectPart & part, const int lvl )
    {
        std::ostringstream os;
        os << "--------- Level " << lvl << " --------" << std::endl;
        getObjectPartInfo( part, os );
        return os.str();
    }
}

void Maps::Tile::Init( int32_t index, const MP2::MP2TileInfo & mp2 )
{
    _tilePassabilityDirections = DIRECTION_ALL;

    _metadata[0] = ( ( ( mp2.quantity2 << 8 ) + mp2.quantity1 ) >> 3 );
    _fogColors = Color::ALL;
    _terrainImageIndex = mp2.terrainImageIndex;
    _terrainFlags = mp2.terrainFlags;
    _boatOwnerColor = Color::NONE;
    _index = index;

    setMainObjectType( static_cast<MP2::MapObjectType>( mp2.mapObjectType ) );

    if ( !MP2::doesObjectContainMetadata( _mainObjectType ) && ( _metadata[0] != 0 ) ) {
        // No metadata should exist for non-action objects.
        // Some maps have invalid format. Even if this metadata is set here, it will later be reset during world map loading.
        DEBUG_LOG( DBG_GAME, DBG_WARN,
                   "Metadata present for non action object " << MP2::StringObject( _mainObjectType ) << " at tile " << _index << ". Metadata value " << _metadata[0] )
    }

    _groundObjectPart.clear();
    _topObjectPart.clear();

    const MP2::ObjectIcnType bottomObjectIcnType = static_cast<MP2::ObjectIcnType>( mp2.objectName1 >> 2 );

    const ObjectLayerType layerType = static_cast<ObjectLayerType>( mp2.quantity1 & 0x03 );

    // In the original Editor the road bit is set even if no road exist.
    // It is important to verify the existence of a road without relying on this bit.
    if ( isSpriteRoad( bottomObjectIcnType, mp2.bottomIcnImageIndex ) ) {
        _isTileMarkedAsRoad = true;
    }

    if ( _mainObjectType == MP2::OBJ_NONE && ( layerType == ObjectLayerType::SHADOW_LAYER || layerType == ObjectLayerType::TERRAIN_LAYER ) ) {
        // If an object sits on shadow or terrain layer then we should put it as a bottom layer add-on.
        if ( bottomObjectIcnType != MP2::ObjectIcnType::OBJ_ICN_TYPE_UNKNOWN ) {
            _groundObjectPart.emplace_back( layerType, mp2.level1ObjectUID, bottomObjectIcnType, mp2.bottomIcnImageIndex );
        }
    }
    else {
        _mainObjectPart.layerType = layerType;
        _mainObjectPart._uid = mp2.level1ObjectUID;
        _mainObjectPart.icnType = bottomObjectIcnType;
        _mainObjectPart.icnIndex = mp2.bottomIcnImageIndex;
    }

    const MP2::ObjectIcnType topObjectIcnType = static_cast<MP2::ObjectIcnType>( mp2.objectName2 >> 2 );
    if ( topObjectIcnType != MP2::ObjectIcnType::OBJ_ICN_TYPE_UNKNOWN ) {
        // Top layer objects do not have any internal structure (layers) so all of them should have the same internal layer.
        // TODO: remove layer type for top layer objects.
        _topObjectPart.emplace_back( OBJECT_LAYER, mp2.level2ObjectUID, topObjectIcnType, mp2.topIcnImageIndex );
    }
}

void Maps::Tile::setTerrain( const uint16_t terrainImageIndex, const bool horizontalFlip, const bool verticalFlip )
{
    _terrainFlags = ( verticalFlip ? 1 : 0 ) + ( horizontalFlip ? 2 : 0 );

    const int newGround = Ground::getGroundByImageIndex( terrainImageIndex );

    if ( ( _isTileMarkedAsRoad || isStream() ) && ( newGround != Ground::WATER ) && Ground::doesTerrainImageIndexContainEmbeddedObjects( terrainImageIndex ) ) {
        // There cannot be extra objects under the roads and streams.
        _terrainImageIndex = Ground::getRandomTerrainImageIndex( Ground::getGroundByImageIndex( terrainImageIndex ), false );

        return;
    }

    _terrainImageIndex = terrainImageIndex;
}

Heroes * Maps::Tile::getHero() const
{
    return MP2::OBJ_HERO == _mainObjectType && Heroes::isValidId( _occupantHeroId ) ? world.GetHeroes( _occupantHeroId ) : nullptr;
}

void Maps::Tile::setHero( Heroes * hero )
{
    if ( hero ) {
        using OccupantHeroIdType = decltype( _occupantHeroId );
        static_assert( std::is_same_v<OccupantHeroIdType, uint8_t> );

        hero->setObjectTypeUnderHero( _mainObjectType );

        assert( hero->GetID() >= std::numeric_limits<OccupantHeroIdType>::min() && hero->GetID() < std::numeric_limits<OccupantHeroIdType>::max() );
        _occupantHeroId = static_cast<OccupantHeroIdType>( hero->GetID() );

        setMainObjectType( MP2::OBJ_HERO );
    }
    else {
        hero = getHero();

        if ( hero ) {
            setMainObjectType( hero->getObjectTypeUnderHero() );
            hero->setObjectTypeUnderHero( MP2::OBJ_NONE );
        }
        else {
            updateObjectType();
        }

        _occupantHeroId = Heroes::UNKNOWN;
    }
}

fheroes2::Point Maps::Tile::GetCenter() const
{
    return GetPoint( _index );
}

MP2::MapObjectType Maps::Tile::getMainObjectType( const bool ignoreObjectUnderHero /* true */ ) const
{
    if ( !ignoreObjectUnderHero && MP2::OBJ_HERO == _mainObjectType ) {
        const Heroes * hero = getHero();
        return hero ? hero->getObjectTypeUnderHero() : MP2::OBJ_NONE;
    }

    return _mainObjectType;
}

void Maps::Tile::setMainObjectType( const MP2::MapObjectType objectType )
{
    _mainObjectType = objectType;

    world.resetPathfinder();
}

void Maps::Tile::setBoat( const int direction, const int color )
{
    if ( _mainObjectPart.icnType != MP2::OBJ_ICN_TYPE_UNKNOWN ) {
        // It is important to preserve the order of objects for rendering purposes. Therefore, the main object should go to the front of objects.
        _groundObjectPart.emplace_front( _mainObjectPart );
    }

    // If this assertion blows up then you are trying to put a boat on land!
    assert( isWater() );

    setMainObjectType( MP2::OBJ_BOAT );
    _mainObjectPart.icnType = MP2::OBJ_ICN_TYPE_BOAT32;

    switch ( direction ) {
    case Direction::TOP:
        _mainObjectPart.icnIndex = 0;
        break;
    case Direction::TOP_RIGHT:
        _mainObjectPart.icnIndex = 9;
        break;
    case Direction::RIGHT:
        _mainObjectPart.icnIndex = 18;
        break;
    case Direction::BOTTOM_RIGHT:
        _mainObjectPart.icnIndex = 27;
        break;
    case Direction::BOTTOM:
        _mainObjectPart.icnIndex = 36;
        break;
    // Left-side sprites have to be flipped, add 128 to index.
    case Direction::BOTTOM_LEFT:
        _mainObjectPart.icnIndex = 27 + 128;
        break;
    case Direction::LEFT:
        _mainObjectPart.icnIndex = 18 + 128;
        break;
    case Direction::TOP_LEFT:
        _mainObjectPart.icnIndex = 9 + 128;
        break;
    default:
        _mainObjectPart.icnIndex = 18;
        break;
    }

#ifdef WITH_DEBUG
    const uint32_t newUid = getNewObjectUID();

    // Check that this ID is not used for some other object.
    for ( uint32_t tileIndex = 0; tileIndex < world.getSize(); ++tileIndex ) {
        assert( !world.getTile( tileIndex ).doesObjectExist( newUid ) );
    }
    _mainObjectPart._uid = newUid;
#else
    _mainObjectPart._uid = getNewObjectUID();
#endif // WITH_DEBUG

    using BoatOwnerColorType = decltype( _boatOwnerColor );
    static_assert( std::is_same_v<BoatOwnerColorType, uint8_t> );

    assert( color >= std::numeric_limits<BoatOwnerColorType>::min() && color <= std::numeric_limits<BoatOwnerColorType>::max() );

    _boatOwnerColor = static_cast<BoatOwnerColorType>( color );
}

int Maps::Tile::getBoatDirection() const
{
    // Check if it really is a boat
    if ( _mainObjectPart.icnType != MP2::OBJ_ICN_TYPE_BOAT32 )
        return Direction::UNKNOWN;

    // Left-side sprites have to flipped, add 128 to index
    switch ( _mainObjectPart.icnIndex ) {
    case 0:
        return Direction::TOP;
    case 9:
        return Direction::TOP_RIGHT;
    case 18:
        return Direction::RIGHT;
    case 27:
        return Direction::BOTTOM_RIGHT;
    case 36:
        return Direction::BOTTOM;
    case 27 + 128:
        return Direction::BOTTOM_LEFT;
    case 18 + 128:
        return Direction::LEFT;
    case 9 + 128:
        return Direction::TOP_LEFT;
    default:
        break;
    }

    return Direction::UNKNOWN;
}

int Maps::Tile::getTileIndependentPassability() const
{
    // Tile-independent passability is based purely on object parts located on this tile.
    // We need to run through all object parts on the ground level to calculate the resulting passability.
    //
    // The total passability is a combination of all object parts on the tile.
    // If we encounter any action object we have to stop calculations.
    //
    // All object parts should be verified in the following order:
    // - main object part
    // - from bottom object part from the end of the object list to the start
    // In other words, we have to go through object parts in the reverse order as they are being rendered.
    //
    // Top object parts do not affect passability.
    int passability = DIRECTION_ALL;

    const auto getObjectPartPassability = []( const Maps::ObjectPart & part, bool & isActionObject ) {
        if ( part.icnType == MP2::OBJ_ICN_TYPE_ROAD || part.icnType == MP2::OBJ_ICN_TYPE_STREAM ) {
            // Rivers and stream are completely passable.
            return DIRECTION_ALL;
        }

        // The tile has a valid object part. Check its passability.
        const MP2::MapObjectType type = getObjectTypeByIcn( part.icnType, part.icnIndex );
        if ( MP2::isOffGameActionObject( type ) ) {
            // This is an action object part.
            isActionObject = true;
            return MP2::getActionObjectDirection( type );
        }

        if ( type == MP2::OBJ_REEFS ) {
            // Reefs are inaccessible.
            return 0;
        }

        if ( !part.isPassabilityTransparent() && !isObjectPartShadow( part ) ) {
            // This is a ground object part which is not a shadow or a part of terrain.
            return ( DIRECTION_CENTER_ROW | DIRECTION_BOTTOM_ROW );
        }

        // It looks like this object part is fully passable.
        return DIRECTION_ALL;
    };

    bool isActionObject = false;

    if ( _mainObjectPart.icnType != MP2::OBJ_ICN_TYPE_UNKNOWN ) {
        passability = passability & getObjectPartPassability( _mainObjectPart, isActionObject );
        if ( isActionObject ) {
            return passability;
        }
    }

    for ( auto iter = _groundObjectPart.crbegin(); iter != _groundObjectPart.crend(); ++iter ) {
        passability = passability & getObjectPartPassability( *iter, isActionObject );
        if ( isActionObject ) {
            return passability;
        }
    }

    return passability;
}

void Maps::Tile::setInitialPassability()
{
    using TilePassabilityDirectionsType = decltype( _tilePassabilityDirections );
    static_assert( std::is_same_v<TilePassabilityDirectionsType, uint16_t> );

    const int passability = getTileIndependentPassability();
    assert( passability >= std::numeric_limits<TilePassabilityDirectionsType>::min() && passability <= std::numeric_limits<TilePassabilityDirectionsType>::max() );

    _tilePassabilityDirections = static_cast<TilePassabilityDirectionsType>( passability );
}

void Maps::Tile::updatePassability()
{
    // If the passability is already 0 nothing we need to do.
    if ( _tilePassabilityDirections == 0 ) {
        // This tile is impassable.
        return;
    }

    // If this assertion blows up then you are calling this method more than once!
    assert( _tilePassabilityDirections == getTileIndependentPassability() );

    // Verify the neighboring tiles.
    // If a tile contains a tall object then it affects the passability of diagonal moves to the top from the current tile.
    if ( ( _tilePassabilityDirections & Direction::TOP_LEFT ) && isValidDirection( _index, Direction::LEFT ) ) {
        const Tile & leftTile = world.getTile( GetDirectionIndex( _index, Direction::LEFT ) );

        if ( leftTile.isAnyTallObjectOnTile() && ( leftTile.getTileIndependentPassability() & Direction::TOP ) == 0 ) {
            _tilePassabilityDirections &= ~Direction::TOP_LEFT;
        }
    }

    if ( ( _tilePassabilityDirections & Direction::TOP_RIGHT ) && isValidDirection( _index, Direction::RIGHT ) ) {
        const Tile & rightTile = world.getTile( GetDirectionIndex( _index, Direction::RIGHT ) );

        if ( rightTile.isAnyTallObjectOnTile() && ( rightTile.getTileIndependentPassability() & Direction::TOP ) == 0 ) {
            _tilePassabilityDirections &= ~Direction::TOP_RIGHT;
        }
    }

    if ( getTileIndependentPassability() == DIRECTION_ALL ) {
        // This tile is free of objects. Its passability must not be affected by any other objects.
        return;
    }

    // If this assertion blows up then something is really off for the passability logic!
    assert( !isShadow() && !isPassabilityTransparent() );

    // Get object type but ignore heroes as they are "temporary" objects.
    const MP2::MapObjectType objectType = getMainObjectType( false );
    if ( MP2::isOffGameActionObject( objectType ) ) {
        // This is an action object. Action object passability is not affected by other objects.
        return;
    }

    // Check the tile located below the object, which may affect the passability.
    if ( !isValidDirection( _index, Direction::BOTTOM ) ) {
        // This object "touches" the bottom part of the map. Mark is as inaccessible.
        _tilePassabilityDirections = 0;
        return;
    }

    const Tile & bottomTile = world.getTile( GetDirectionIndex( _index, Direction::BOTTOM ) );
    // If an object is located on land and the tile below it is a water tile, then mark the current tile as impassable.
    // It's done for cases when a hero won't be able to disembark on the tile.
    if ( !isWater() && bottomTile.isWater() ) {
        _tilePassabilityDirections = 0;
        return;
    }

    // If a bottom tile has the same object ID then this tile must be marked as inaccessible because it is a continuation of the same object.
    std::vector<uint32_t> tileUIDs;

    // If this assertion blows up then the object is not set properly. An object must have a valid UID!
    assert( _mainObjectPart._uid != 0 );
    tileUIDs.emplace_back( _mainObjectPart._uid );

    for ( const auto & part : _groundObjectPart ) {
        if ( !part.isPassabilityTransparent() ) {
            // If this assertion blows up then the object is not set properly. An object must have a valid UID!
            assert( part._uid != 0 );
            tileUIDs.emplace_back( part._uid );
        }
    }

    for ( const uint32_t objectId : tileUIDs ) {
        if ( bottomTile.doesObjectExist( objectId ) ) {
            _tilePassabilityDirections = 0;
            return;
        }
    }

    // Even thought the passability of the tile below can be not blocked from the top,
    // in the original game such a requirement is ignored.
    // So, we have to follow the same logic.

    // Count how many objects are there excluding shadows, roads and river streams.
    const std::ptrdiff_t validBottomLayerObjects = std::count_if( _groundObjectPart.begin(), _groundObjectPart.end(), []( const auto & part ) {
        if ( isObjectPartShadow( part ) ) {
            return false;
        }

        return part.icnType != MP2::OBJ_ICN_TYPE_ROAD && part.icnType != MP2::OBJ_ICN_TYPE_STREAM;
    } );

    const bool singleObjectTile = ( validBottomLayerObjects == 0 ) && _topObjectPart.empty() && ( bottomTile._mainObjectPart.icnType != _mainObjectPart.icnType );

    // TODO: we might need to simplify the logic below as singleObjectTile might cover most of it.
    if ( !singleObjectTile && !isDetachedObject() && ( bottomTile._mainObjectPart.icnType != MP2::OBJ_ICN_TYPE_UNKNOWN )
         && !bottomTile._mainObjectPart.isPassabilityTransparent() ) {
        const MP2::MapObjectType bottomTileObjectType = bottomTile.getMainObjectType( false );
        const MP2::MapObjectType correctedObjectType = MP2::getBaseActionObjectType( bottomTileObjectType );

        if ( MP2::isOffGameActionObject( bottomTileObjectType ) || MP2::isOffGameActionObject( correctedObjectType ) ) {
<<<<<<< HEAD
            if ( ( bottomTile.getTileIndependentPassability() & Direction::TOP ) == 0 ) {
                if ( isShortObject( bottomTileObjectType ) || isShortObject( correctedObjectType ) ) {
                    _tilePassabilityDirections &= ~Direction::BOTTOM;
                }
                else {
                    _tilePassabilityDirections = 0;
                }
=======
            if ( ( bottomTile.getTileIndependentPassability() & Direction::TOP ) != 0 ) {
                // This is an action object with unrestricted access from top.

                // Only main action object parts can have unrestricted access.
                assert( MP2::isOffGameActionObject( bottomTileObjectType ) );
                return;
            }

            if ( !isShortObject( bottomTileObjectType ) && !isShortObject( correctedObjectType ) ) {
                // Since the object on the tile below is considered as tall we must mark this tile as impassable.
                _tilePassabilityDirections = 0;
>>>>>>> 33c6233d
            }

            return;
        }

        if ( isShortObject( bottomTileObjectType )
             || ( !bottomTile.containsAnyObjectIcnType( getValidObjectIcnTypes() ) && ( isCombinedObject( objectType ) || isCombinedObject( bottomTileObjectType ) ) ) ) {
            // If this assertion blows up then the above checks are invalid!
            assert( ( bottomTile.getTileIndependentPassability() & Direction::TOP ) == 0 );
        }
        else {
            _tilePassabilityDirections = 0;
        }
    }
}

bool Maps::Tile::doesObjectExist( const uint32_t uid ) const
{
    if ( _mainObjectPart._uid == uid && !_mainObjectPart.isPassabilityTransparent() ) {
        return true;
    }

    return std::any_of( _groundObjectPart.cbegin(), _groundObjectPart.cend(),
                        [uid]( const auto & part ) { return part._uid == uid && !part.isPassabilityTransparent(); } );
}

void Maps::Tile::UpdateRegion( uint32_t newRegionID )
{
    if ( _tilePassabilityDirections ) {
        _region = newRegionID;
    }
    else {
        _region = REGION_NODE_BLOCKED;
    }
}

void Maps::Tile::pushGroundObjectPart( const MP2::MP2AddonInfo & ma )
{
    const MP2::ObjectIcnType objectIcnType = static_cast<MP2::ObjectIcnType>( ma.objectNameN1 >> 2 );
    if ( objectIcnType == MP2::ObjectIcnType::OBJ_ICN_TYPE_UNKNOWN ) {
        // No object exist.
        return;
    }

    // In the original Editor the road bit is set even if no road exist.
    // It is important to verify the existence of a road without relying on this bit.
    if ( isSpriteRoad( objectIcnType, ma.bottomIcnImageIndex ) ) {
        _isTileMarkedAsRoad = true;
    }

    _groundObjectPart.emplace_back( static_cast<ObjectLayerType>( ma.quantityN & 0x03 ), ma.level1ObjectUID, objectIcnType, ma.bottomIcnImageIndex );
}

void Maps::Tile::pushTopObjectPart( const MP2::MP2AddonInfo & ma )
{
    const MP2::ObjectIcnType objectIcnType = static_cast<MP2::ObjectIcnType>( ma.objectNameN2 >> 2 );
    if ( objectIcnType == MP2::ObjectIcnType::OBJ_ICN_TYPE_UNKNOWN ) {
        // No object exist.
        return;
    }

    // Top layer objects do not have any internal structure (layers) so all of them should have the same internal layer.
    // TODO: remove layer type for top layer objects.
    _topObjectPart.emplace_back( OBJECT_LAYER, ma.level2ObjectUID, objectIcnType, ma.topIcnImageIndex );
}

void Maps::Tile::pushGroundObjectPart( ObjectPart ta )
{
    if ( isSpriteRoad( ta.icnType, ta.icnIndex ) ) {
        _isTileMarkedAsRoad = true;
    }

    _groundObjectPart.emplace_back( ta );
}

void Maps::Tile::sortObjectParts()
{
    if ( _groundObjectPart.empty() ) {
        // Nothing to sort.
        return;
    }

    // Push everything to the container and sort it by level.
    if ( _mainObjectPart.icnType != MP2::OBJ_ICN_TYPE_UNKNOWN ) {
        _groundObjectPart.emplace_front( _mainObjectPart );
    }

    // Sort by internal layers.
    _groundObjectPart.sort( []( const auto & left, const auto & right ) { return ( left.layerType > right.layerType ); } );

    if ( !_groundObjectPart.empty() ) {
        ObjectPart & highestPriorityPart = _groundObjectPart.back();
        std::swap( highestPriorityPart, _mainObjectPart );

        // If this assertion blows up then you are not storing correct values for layer type!
        assert( _mainObjectPart.layerType <= TERRAIN_LAYER );

        _groundObjectPart.pop_back();
    }

    // Top layer objects don't have any rendering priorities so they should be rendered first in queue first to render.
}

Maps::ObjectPart * Maps::Tile::getGroundObjectPart( const uint32_t uid )
{
    auto it = std::find_if( _groundObjectPart.begin(), _groundObjectPart.end(), [uid]( const auto & v ) { return v._uid == uid; } );

    return it != _groundObjectPart.end() ? &( *it ) : nullptr;
}

Maps::ObjectPart * Maps::Tile::getTopObjectPart( const uint32_t uid )
{
    auto it = std::find_if( _topObjectPart.begin(), _topObjectPart.end(), [uid]( const auto & v ) { return v._uid == uid; } );

    return it != _topObjectPart.end() ? &( *it ) : nullptr;
}

std::string Maps::Tile::String() const
{
    std::ostringstream os;

    const MP2::MapObjectType objectType = getMainObjectType();

    os << "******* Tile info *******" << std::endl
       << "Tile index      : " << _index << ", "
       << "point: (" << GetCenter().x << ", " << GetCenter().y << ")" << std::endl
       << "MP2 object type : " << static_cast<int>( objectType ) << " (" << MP2::StringObject( objectType ) << ")" << std::endl;

    getObjectPartInfo( _mainObjectPart, os );

    os << "region          : " << _region << std::endl
       << "ground          : " << Ground::String( GetGround() ) << " (isRoad: " << _isTileMarkedAsRoad << ")" << std::endl
       << "ground img index: " << _terrainImageIndex << ", image flags: " << static_cast<int>( _terrainFlags ) << std::endl
       << "passable from   : " << ( _tilePassabilityDirections ? Direction::String( _tilePassabilityDirections ) : "nowhere" ) << std::endl
       << "metadata value 1: " << _metadata[0] << std::endl
       << "metadata value 2: " << _metadata[1] << std::endl
       << "metadata value 3: " << _metadata[2] << std::endl;

    if ( objectType == MP2::OBJ_BOAT )
        os << "boat owner color: " << Color::String( _boatOwnerColor ) << std::endl;

    for ( const auto & part : _groundObjectPart ) {
        os << getObjectPartInfo( part, 1 );
    }

    for ( const auto & part : _topObjectPart ) {
        os << getObjectPartInfo( part, 2 );
    }

    os << "--- Extra information ---" << std::endl;

    switch ( objectType ) {
    case MP2::OBJ_RUINS:
    case MP2::OBJ_TREE_CITY:
    case MP2::OBJ_WAGON_CAMP:
    case MP2::OBJ_DESERT_TENT:
    case MP2::OBJ_TROLL_BRIDGE:
    case MP2::OBJ_DRAGON_CITY:
    case MP2::OBJ_CITY_OF_DEAD:
    case MP2::OBJ_WATCH_TOWER:
    case MP2::OBJ_EXCAVATION:
    case MP2::OBJ_CAVE:
    case MP2::OBJ_TREE_HOUSE:
    case MP2::OBJ_ARCHER_HOUSE:
    case MP2::OBJ_GOBLIN_HUT:
    case MP2::OBJ_DWARF_COTTAGE:
    case MP2::OBJ_HALFLING_HOLE:
    case MP2::OBJ_PEASANT_HUT:
    case MP2::OBJ_MONSTER:
        os << "monster count   : " << getMonsterCountFromTile( *this ) << std::endl;
        break;
    case MP2::OBJ_HERO: {
        const Heroes * hero = getHero();
        if ( hero )
            os << hero->String();
        break;
    }
    case MP2::OBJ_NON_ACTION_CASTLE:
    case MP2::OBJ_CASTLE: {
        const Castle * castle = world.getCastle( GetCenter() );
        if ( castle )
            os << castle->String();
        break;
    }
    default: {
        const MapsIndexes & v = getMonstersProtectingTile( _index );
        if ( !v.empty() ) {
            os << "protection      : ";
            for ( const int32_t index : v ) {
                os << index << ", ";
            }
            os << std::endl;
        }
        break;
    }
    }

    if ( MP2::isCaptureObject( getMainObjectType( false ) ) ) {
        const CapturedObject & co = world.GetCapturedObject( _index );

        os << "capture color   : " << Color::String( co.objCol.second ) << std::endl;
        if ( co.guardians.isValid() ) {
            os << "capture guard   : " << co.guardians.GetName() << std::endl << "capture count   : " << co.guardians.GetCount() << std::endl;
        }
    }

    os << "*************************" << std::endl;

    return os.str();
}

bool Maps::Tile::GoodForUltimateArtifact() const
{
    if ( isWater() || !isPassableFrom( Direction::CENTER, false, true, 0 ) ) {
        return false;
    }

    if ( _mainObjectPart.icnType != MP2::OBJ_ICN_TYPE_UNKNOWN && !isObjectPartShadow( _mainObjectPart ) ) {
        return false;
    }

    if ( static_cast<size_t>( std::count_if( _groundObjectPart.begin(), _groundObjectPart.end(), isObjectPartShadow ) ) != _groundObjectPart.size() ) {
        return false;
    }

    if ( static_cast<size_t>( std::count_if( _topObjectPart.begin(), _topObjectPart.end(), isObjectPartShadow ) ) != _topObjectPart.size() ) {
        return false;
    }

    return true;
}

bool Maps::Tile::isPassabilityTransparent() const
{
    for ( const auto & part : _groundObjectPart ) {
        if ( !part.isPassabilityTransparent() ) {
            return false;
        }
    }

    return _mainObjectPart.icnType == MP2::OBJ_ICN_TYPE_UNKNOWN || _mainObjectPart.isPassabilityTransparent();
}

bool Maps::Tile::isPassableFrom( const int direction, const bool fromWater, const bool ignoreFog, const int heroColor ) const
{
    if ( !ignoreFog && isFog( heroColor ) ) {
        return false;
    }

    const bool tileIsWater = isWater();

    // From the water we can get either to the coast tile or to the water tile (provided there is no boat on this tile).
    if ( fromWater && _mainObjectType != MP2::OBJ_COAST && ( !tileIsWater || _mainObjectType == MP2::OBJ_BOAT ) ) {
        return false;
    }

    // From the ground we can get to the water tile only if this tile contains a certain object.
    if ( !fromWater && tileIsWater && _mainObjectType != MP2::OBJ_SHIPWRECK && _mainObjectType != MP2::OBJ_HERO && _mainObjectType != MP2::OBJ_BOAT ) {
        return false;
    }

    // Tiles on which allied heroes are located are inaccessible
    if ( _mainObjectType == MP2::OBJ_HERO ) {
        const Heroes * hero = getHero();
        assert( hero != nullptr );

        if ( hero->GetColor() != heroColor && hero->isFriends( heroColor ) ) {
            return false;
        }
    }

    // Tiles on which the entrances to the allied castles are located are inaccessible
    if ( _mainObjectType == MP2::OBJ_CASTLE ) {
        const Castle * castle = world.getCastleEntrance( GetCenter() );
        assert( castle != nullptr );

        if ( castle->GetColor() != heroColor && castle->isFriends( heroColor ) ) {
            return false;
        }
    }

    return ( direction & _tilePassabilityDirections ) != 0;
}

void Maps::Tile::SetObjectPassable( bool pass )
{
    if ( getMainObjectType( false ) == MP2::OBJ_TROLL_BRIDGE ) {
        if ( pass ) {
            _tilePassabilityDirections |= Direction::TOP_LEFT;
        }
        else {
            _tilePassabilityDirections &= ~Direction::TOP_LEFT;
        }
    }
}

bool Maps::Tile::isStream() const
{
    for ( const auto & part : _groundObjectPart ) {
        if ( part.icnType == MP2::OBJ_ICN_TYPE_STREAM
             || ( part.icnType == MP2::OBJ_ICN_TYPE_OBJNMUL2 && ( part.icnIndex < 14 || ( part.icnIndex > 217 && part.icnIndex < ( 218 + 14 ) ) ) ) ) {
            return true;
        }
    }

    return _mainObjectPart.icnType == MP2::OBJ_ICN_TYPE_STREAM
           || ( _mainObjectPart.icnType == MP2::OBJ_ICN_TYPE_OBJNMUL2
                && ( _mainObjectPart.icnIndex < 14 || ( _mainObjectPart.icnIndex > 217 && _mainObjectPart.icnIndex < ( 218 + 14 ) ) ) );
}

bool Maps::Tile::isShadow() const
{
    return isObjectPartShadow( _mainObjectPart ) && std::all_of( _groundObjectPart.begin(), _groundObjectPart.end(), isObjectPartShadow );
}

Maps::ObjectPart * Maps::Tile::getObjectPartWithFlag( const uint32_t uid )
{
    const auto isFlag = [uid]( const auto & part ) { return part._uid == uid && part.icnType == MP2::OBJ_ICN_TYPE_FLAG32; };

    auto iter = std::find_if( _groundObjectPart.begin(), _groundObjectPart.end(), isFlag );
    if ( iter != _groundObjectPart.end() ) {
        return &( *iter );
    }

    iter = std::find_if( _topObjectPart.begin(), _topObjectPart.end(), isFlag );
    if ( iter != _topObjectPart.end() ) {
        return &( *iter );
    }

    return nullptr;
}

void Maps::Tile::setOwnershipFlag( const MP2::MapObjectType objectType, int color )
{
    // All flags in FLAG32.ICN are actually the same except the fact of having different offset.
    // Set the default value for the UNUSED color.
    uint8_t objectSpriteIndex = 6;

    switch ( color ) {
    case Color::NONE:
        // No flag. Just ignore it.
        break;
    case Color::BLUE:
        objectSpriteIndex = 0;
        break;
    case Color::GREEN:
        objectSpriteIndex = 1;
        break;
    case Color::RED:
        objectSpriteIndex = 2;
        break;
    case Color::YELLOW:
        objectSpriteIndex = 3;
        break;
    case Color::ORANGE:
        objectSpriteIndex = 4;
        break;
    case Color::PURPLE:
        objectSpriteIndex = 5;
        break;
    case Color::UNUSED:
        // Should never be called using this color as an argument.
        assert( 0 );
        break;
    default:
        // Did you add a new color type? Add logic above!
        assert( 0 );
        break;
    }

    switch ( objectType ) {
    case MP2::OBJ_MAGIC_GARDEN:
        objectSpriteIndex += 128 + 14;
        updateFlag( color, objectSpriteIndex, _mainObjectPart._uid, false );
        objectSpriteIndex += 7;
        if ( isValidDirection( _index, Direction::RIGHT ) ) {
            Tile & tile = world.getTile( GetDirectionIndex( _index, Direction::RIGHT ) );
            tile.updateFlag( color, objectSpriteIndex, _mainObjectPart._uid, false );
        }
        break;

    case MP2::OBJ_WATER_WHEEL:
    case MP2::OBJ_MINE:
        objectSpriteIndex += 128 + 14;
        if ( isValidDirection( _index, Direction::TOP ) ) {
            Tile & tile = world.getTile( GetDirectionIndex( _index, Direction::TOP ) );
            tile.updateFlag( color, objectSpriteIndex, _mainObjectPart._uid, true );
        }

        objectSpriteIndex += 7;
        if ( isValidDirection( _index, Direction::TOP_RIGHT ) ) {
            Tile & tile = world.getTile( GetDirectionIndex( _index, Direction::TOP_RIGHT ) );
            tile.updateFlag( color, objectSpriteIndex, _mainObjectPart._uid, true );
        }
        break;

    case MP2::OBJ_WINDMILL:
    case MP2::OBJ_LIGHTHOUSE:
        objectSpriteIndex += 128 + 42;
        if ( isValidDirection( _index, Direction::LEFT ) ) {
            Tile & tile = world.getTile( GetDirectionIndex( _index, Direction::LEFT ) );
            tile.updateFlag( color, objectSpriteIndex, _mainObjectPart._uid, false );
        }

        objectSpriteIndex += 7;
        updateFlag( color, objectSpriteIndex, _mainObjectPart._uid, false );
        break;

    case MP2::OBJ_ALCHEMIST_LAB:
        objectSpriteIndex += 21;
        if ( isValidDirection( _index, Direction::TOP ) ) {
            Tile & tile = world.getTile( GetDirectionIndex( _index, Direction::TOP ) );
            tile.updateFlag( color, objectSpriteIndex, _mainObjectPart._uid, true );
        }
        break;

    case MP2::OBJ_SAWMILL:
        objectSpriteIndex += 28;
        if ( isValidDirection( _index, Direction::TOP_RIGHT ) ) {
            Tile & tile = world.getTile( GetDirectionIndex( _index, Direction::TOP_RIGHT ) );
            tile.updateFlag( color, objectSpriteIndex, _mainObjectPart._uid, true );
        }
        break;

    case MP2::OBJ_CASTLE:
        // Neutral castles always have flags on both sides of the gate, they should not be completely removed.
        if ( color == Color::NONE ) {
            color = Color::UNUSED;
        }

        objectSpriteIndex *= 2;
        if ( isValidDirection( _index, Direction::LEFT ) ) {
            Tile & tile = world.getTile( GetDirectionIndex( _index, Direction::LEFT ) );
            tile.updateFlag( color, objectSpriteIndex, _mainObjectPart._uid, true );
        }

        objectSpriteIndex += 1;
        if ( isValidDirection( _index, Direction::RIGHT ) ) {
            Tile & tile = world.getTile( GetDirectionIndex( _index, Direction::RIGHT ) );
            tile.updateFlag( color, objectSpriteIndex, _mainObjectPart._uid, true );
        }
        break;

    default:
        break;
    }
}

void Maps::Tile::updateFlag( const int color, const uint8_t objectSpriteIndex, const uint32_t uid, const bool setOnUpperLayer )
{
    // Flag deletion or installation must be done in relation to object UID as flag is attached to the object.
    if ( color == Color::NONE ) {
        const auto isFlag = [uid]( const auto & part ) { return part._uid == uid && part.icnType == MP2::OBJ_ICN_TYPE_FLAG32; };
        _groundObjectPart.remove_if( isFlag );
        _topObjectPart.remove_if( isFlag );
        return;
    }

    ObjectPart * part = getObjectPartWithFlag( uid );
    if ( part != nullptr ) {
        // Replace an existing flag.
        part->icnIndex = objectSpriteIndex;
    }
    else if ( setOnUpperLayer ) {
        _topObjectPart.emplace_back( OBJECT_LAYER, uid, MP2::OBJ_ICN_TYPE_FLAG32, objectSpriteIndex );
    }
    else {
        _groundObjectPart.emplace_back( OBJECT_LAYER, uid, MP2::OBJ_ICN_TYPE_FLAG32, objectSpriteIndex );
    }
}

void Maps::Tile::_updateRoadFlag()
{
    _isTileMarkedAsRoad = isSpriteRoad( _mainObjectPart.icnType, _mainObjectPart.icnIndex );

    if ( _isTileMarkedAsRoad ) {
        return;
    }

    for ( const auto & part : _groundObjectPart ) {
        if ( isSpriteRoad( part.icnType, part.icnIndex ) ) {
            _isTileMarkedAsRoad = true;
            return;
        }
    }
}

void Maps::Tile::fixMP2MapTileObjectType( Tile & tile )
{
    const MP2::MapObjectType originalObjectType = tile.getMainObjectType( false );

    // Left tile of a skeleton on Desert should be marked as non-action tile.
    if ( originalObjectType == MP2::OBJ_SKELETON && tile._mainObjectPart.icnType == MP2::OBJ_ICN_TYPE_OBJNDSRT && tile._mainObjectPart.icnIndex == 83 ) {
        tile.setMainObjectType( MP2::OBJ_NON_ACTION_SKELETON );

        // There is no need to check the rest of things as we fixed this object.
        return;
    }

    // Oasis object has 2 top tiles being marked as part of bottom object layer while in reality they should be at the top level.
    if ( originalObjectType == MP2::OBJ_NON_ACTION_OASIS && tile._mainObjectPart.icnType == MP2::OBJ_ICN_TYPE_OBJNDSRT
         && ( tile._mainObjectPart.icnIndex == 105 || tile._mainObjectPart.icnIndex == 106 ) ) {
        tile._topObjectPart.emplace_back();
        std::swap( tile._topObjectPart.back(), tile._mainObjectPart );
        // Sorting ground object parts is a must after making the main object part empty!
        tile.sortObjectParts();

        return;
    }

    // Original Editor marks Reefs as Stones. We're fixing this issue by changing the type of the object without changing the content of a tile.
    // This is also required in order to properly calculate Reefs' passability.
    if ( originalObjectType == MP2::OBJ_ROCK && isValidReefsSprite( tile._mainObjectPart.icnType, tile._mainObjectPart.icnIndex ) ) {
        tile.setMainObjectType( MP2::OBJ_REEFS );

        // There is no need to check the rest of things as we fixed this object.
        return;
    }

    // Some maps have water tiles with OBJ_COAST, it shouldn't be, replace OBJ_COAST with OBJ_NONE
    if ( originalObjectType == MP2::OBJ_COAST && tile.isWater() ) {
        Heroes * hero = tile.getHero();

        if ( hero ) {
            hero->setObjectTypeUnderHero( MP2::OBJ_NONE );
        }
        else {
            tile.setMainObjectType( MP2::OBJ_NONE );
        }

        // There is no need to check the rest of things as we fixed this object.
        return;
    }

    // On some maps (apparently created by some non-standard editors), the object type on tiles with random monsters does not match the index
    // of the monster placeholder sprite. While this engine looks at the object type when placing an actual monster on a tile, the original
    // HoMM2 apparently looks at the placeholder sprite, so we need to keep them in sync.
    if ( tile._mainObjectPart.icnType == MP2::OBJ_ICN_TYPE_MONS32 ) {
        MP2::MapObjectType monsterObjectType = originalObjectType;

        const uint8_t originalObjectSpriteIndex = tile.getMainObjectPart().icnIndex;
        switch ( originalObjectSpriteIndex ) {
        // Random monster placeholder "MON"
        case 66:
            monsterObjectType = MP2::OBJ_RANDOM_MONSTER;
            break;
        // Random monster placeholder "MON 1"
        case 67:
            monsterObjectType = MP2::OBJ_RANDOM_MONSTER_WEAK;
            break;
        // Random monster placeholder "MON 2"
        case 68:
            monsterObjectType = MP2::OBJ_RANDOM_MONSTER_MEDIUM;
            break;
        // Random monster placeholder "MON 3"
        case 69:
            monsterObjectType = MP2::OBJ_RANDOM_MONSTER_STRONG;
            break;
        // Random monster placeholder "MON 4"
        case 70:
            monsterObjectType = MP2::OBJ_RANDOM_MONSTER_VERY_STRONG;
            break;
        default:
            break;
        }

        if ( monsterObjectType != originalObjectType ) {
            tile.setMainObjectType( monsterObjectType );

            DEBUG_LOG( DBG_GAME, DBG_WARN,
                       "Invalid object type index " << tile._index << ": type " << MP2::StringObject( originalObjectType ) << ", object sprite index "
                                                    << static_cast<int>( originalObjectSpriteIndex ) << ", corrected type " << MP2::StringObject( monsterObjectType ) )

            // There is no need to check the rest of things as we fixed this object.
            return;
        }
    }

    // The original maps do not have proper object type being set for The Price of Loyalty' objects.
    // All of them are marked under few common types listed below.
    // The type of an expansion action object or dwelling is stored in object metadata.
    // However, we do not read this information and set the correct object type based on the object part information.
    //
    // We shouldn't even reach this code for Succession Wars maps but it is okay if we execute it since the map is most likely hacked.
    switch ( originalObjectType ) {
    case MP2::OBJ_NON_ACTION_EXPANSION_DWELLING:
    case MP2::OBJ_NON_ACTION_EXPANSION_OBJECT:
    case MP2::OBJ_EXPANSION_DWELLING:
    case MP2::OBJ_EXPANSION_OBJECT: {
        if ( updatePriceOfLoyaltyObjectType( tile._mainObjectPart, tile ) ) {
            return;
        }

        // Object part of ground layer shouldn't even exist if no top object is present.
        // However, let's play safe and verify it as well.
        for ( const auto & part : tile._groundObjectPart ) {
            if ( updatePriceOfLoyaltyObjectType( part, tile ) ) {
                return;
            }
        }

        for ( const auto & part : tile._topObjectPart ) {
            if ( updatePriceOfLoyaltyObjectType( part, tile ) ) {
                return;
            }
        }

        DEBUG_LOG( DBG_GAME, DBG_WARN,
                   "Invalid object type index " << tile._index << ": type " << MP2::StringObject( originalObjectType ) << ", icn ID "
                                                << static_cast<int>( tile._mainObjectPart.icnIndex ) )
        break;
    }

    default:
        break;
    }
}

bool Maps::Tile::removeObjectPartsByUID( const uint32_t objectUID )
{
    bool isObjectPartRemoved = false;
    if ( _mainObjectPart._uid == objectUID ) {
        _mainObjectPart = {};

        isObjectPartRemoved = true;
    }

    size_t partCountBefore = _groundObjectPart.size();
    _groundObjectPart.remove_if( [objectUID]( const auto & v ) { return v._uid == objectUID; } );
    if ( partCountBefore != _groundObjectPart.size() ) {
        isObjectPartRemoved = true;
    }

    partCountBefore = _topObjectPart.size();
    _topObjectPart.remove_if( [objectUID]( const auto & v ) { return v._uid == objectUID; } );
    if ( partCountBefore != _topObjectPart.size() ) {
        isObjectPartRemoved = true;
    }

    if ( isObjectPartRemoved ) {
        // Since an object part was removed we have to update main object type.
        updateObjectType();

        setInitialPassability();
        updatePassability();

        if ( Heroes::isValidId( _occupantHeroId ) ) {
            Heroes * hero = world.GetHeroes( _occupantHeroId );
            if ( hero != nullptr ) {
                hero->setObjectTypeUnderHero( _mainObjectType );

                setMainObjectType( MP2::OBJ_HERO );
            }
        }

        // TODO: since we remove an object we need to check whether this tile contains any object with additional metadata.
        //       If it doesn't contain we need to reset metadata.
    }

    return isObjectPartRemoved;
}

void Maps::Tile::removeObjects( const MP2::ObjectIcnType objectIcnType )
{
    _groundObjectPart.remove_if( [objectIcnType]( const auto & part ) { return part.icnType == objectIcnType; } );
    _topObjectPart.remove_if( [objectIcnType]( const auto & part ) { return part.icnType == objectIcnType; } );

    if ( _mainObjectPart.icnType == objectIcnType ) {
        _mainObjectPart = {};
    }

    _updateRoadFlag();

    // TODO: update tile's object type after objects' removal.
}

void Maps::Tile::replaceObject( const uint32_t objectUid, const MP2::ObjectIcnType originalObjectIcnType, const MP2::ObjectIcnType newObjectIcnType,
                                const uint8_t originalImageIndex, const uint8_t newImageIndex )
{
    // We can immediately return from the function as only one object per tile can have the same UID.
    for ( auto & part : _groundObjectPart ) {
        if ( part._uid == objectUid && part.icnType == originalObjectIcnType && part.icnIndex == originalImageIndex ) {
            part.icnType = newObjectIcnType;
            part.icnIndex = newImageIndex;
            return;
        }
    }

    for ( auto & part : _topObjectPart ) {
        if ( part._uid == objectUid && part.icnType == originalObjectIcnType && part.icnIndex == originalImageIndex ) {
            part.icnType = newObjectIcnType;
            part.icnIndex = newImageIndex;
            return;
        }
    }

    if ( _mainObjectPart._uid == objectUid && _mainObjectPart.icnType == originalObjectIcnType && _mainObjectPart.icnIndex == originalImageIndex ) {
        _mainObjectPart.icnType = newObjectIcnType;
        _mainObjectPart.icnIndex = newImageIndex;
    }
}

void Maps::Tile::updateObjectImageIndex( const uint32_t objectUid, const MP2::ObjectIcnType objectIcnType, const int imageIndexOffset )
{
    // We can immediately return from the function as only one object per tile can have the same UID.
    for ( auto & part : _groundObjectPart ) {
        if ( part._uid == objectUid && part.icnType == objectIcnType ) {
            assert( part.icnIndex + imageIndexOffset >= 0 && part.icnIndex + imageIndexOffset < 255 );
            part.icnIndex = static_cast<uint8_t>( part.icnIndex + imageIndexOffset );
            return;
        }
    }

    for ( auto & part : _topObjectPart ) {
        if ( part._uid == objectUid && part.icnType == objectIcnType ) {
            assert( part.icnIndex + imageIndexOffset >= 0 && part.icnIndex + imageIndexOffset < 255 );
            part.icnIndex = static_cast<uint8_t>( part.icnIndex + imageIndexOffset );
            return;
        }
    }

    if ( _mainObjectPart._uid == objectUid && _mainObjectPart.icnType == objectIcnType ) {
        assert( _mainObjectPart.icnIndex + imageIndexOffset >= 0 && _mainObjectPart.icnIndex + imageIndexOffset < 255 );
        _mainObjectPart.icnIndex = static_cast<uint8_t>( _mainObjectPart.icnIndex + imageIndexOffset );
    }
}

void Maps::Tile::ClearFog( const int colors )
{
    _fogColors &= ~colors;

    // The fog might be cleared even without the hero's movement - for example, the hero can gain a new level of Scouting
    // skill by picking up a Treasure Chest from a nearby tile or buying a map in a Magellan's Maps object using the space
    // bar button. Reset the pathfinder(s) to make the newly discovered tiles immediately available for this hero.
    world.resetPathfinder();
}

void Maps::Tile::updateTileObjectIcnIndex( Maps::Tile & tile, const uint32_t uid, const uint8_t newIndex )
{
    ObjectPart * part = tile.getGroundObjectPart( uid );
    if ( part != nullptr ) {
        part->icnIndex = newIndex;
    }
    else if ( tile._mainObjectPart._uid == uid ) {
        tile._mainObjectPart.icnIndex = newIndex;
    }

    tile._updateRoadFlag();
}

void Maps::Tile::updateObjectType()
{
    // After removing an object there could be an object part in the main object part.
    MP2::MapObjectType objectType = getObjectTypeByIcn( _mainObjectPart.icnType, _mainObjectPart.icnIndex );
    if ( MP2::isOffGameActionObject( objectType ) ) {
        // Set object type only when this is an interactive object type to make sure that interaction can be done.
        setMainObjectType( objectType );
        return;
    }

    // And sometimes even in the ground layer object parts.
    // Take a note that we iterate object parts from back to front as the latest object part has higher priority.
    for ( auto iter = _groundObjectPart.rbegin(); iter != _groundObjectPart.rend(); ++iter ) {
        const MP2::MapObjectType type = getObjectTypeByIcn( iter->icnType, iter->icnIndex );
        if ( type == MP2::OBJ_NONE ) {
            continue;
        }

        if ( MP2::isOffGameActionObject( type ) ) {
            // Set object type only when this is an interactive object type to make sure that interaction can be done.
            setMainObjectType( type );
            return;
        }

        if ( objectType == MP2::OBJ_NONE ) {
            objectType = type;
        }
    }

    // Or object part can be in the top layer object parts.
    // Take a note that we iterate object parts from back to front as the latest object part has higher priority.
    for ( auto iter = _topObjectPart.rbegin(); iter != _topObjectPart.rend(); ++iter ) {
        const MP2::MapObjectType type = getObjectTypeByIcn( iter->icnType, iter->icnIndex );

        if ( type != MP2::OBJ_NONE ) {
            setMainObjectType( type );
            return;
        }
    }

    // Top objects do not have object type while bottom object do.
    if ( objectType != MP2::OBJ_NONE ) {
        setMainObjectType( objectType );
        return;
    }

    // If an object is removed we should validate if this tile a potential candidate to be a coast.
    // Check if this tile is not water and it has neighbouring water tiles.
    if ( isWater() ) {
        assert( objectType == MP2::OBJ_NONE );
        setMainObjectType( objectType );
        return;
    }

    const Indexes tileIndices = getAroundIndexes( _index, 1 );
    for ( const int tileIndex : tileIndices ) {
        if ( tileIndex < 0 ) {
            // Invalid tile index.
            continue;
        }

        if ( world.getTile( tileIndex ).isWater() ) {
            setMainObjectType( MP2::OBJ_COAST );
            return;
        }
    }

    assert( objectType == MP2::OBJ_NONE );
    setMainObjectType( objectType );
}

uint32_t Maps::Tile::getObjectIdByObjectIcnType( const MP2::ObjectIcnType objectIcnType ) const
{
    if ( _mainObjectPart.icnType == objectIcnType ) {
        return _mainObjectPart._uid;
    }

    for ( const auto & part : _groundObjectPart ) {
        if ( part.icnType == objectIcnType ) {
            return part._uid;
        }
    }

    for ( const auto & part : _topObjectPart ) {
        if ( part.icnType == objectIcnType ) {
            return part._uid;
        }
    }

    return 0;
}

std::vector<MP2::ObjectIcnType> Maps::Tile::getValidObjectIcnTypes() const
{
    std::vector<MP2::ObjectIcnType> objectIcnTypes;

    if ( _mainObjectPart.icnType != MP2::OBJ_ICN_TYPE_UNKNOWN ) {
        objectIcnTypes.emplace_back( _mainObjectPart.icnType );
    }

    for ( const auto & part : _groundObjectPart ) {
        // If this assertion blows up then you put an empty object into an object part which makes no sense!
        assert( part.icnType != MP2::OBJ_ICN_TYPE_UNKNOWN );

        objectIcnTypes.emplace_back( part.icnType );
    }

    for ( const auto & part : _topObjectPart ) {
        // If this assertion blows up then you put an empty object into an object part which makes no sense!
        assert( part.icnType != MP2::OBJ_ICN_TYPE_UNKNOWN );

        objectIcnTypes.emplace_back( part.icnType );
    }

    return objectIcnTypes;
}

bool Maps::Tile::containsAnyObjectIcnType( const std::vector<MP2::ObjectIcnType> & objectIcnTypes ) const
{
    for ( const MP2::ObjectIcnType objectIcnType : objectIcnTypes ) {
        if ( _mainObjectPart.icnType == objectIcnType ) {
            return true;
        }

        for ( const auto & part : _groundObjectPart ) {
            if ( part.icnType == objectIcnType ) {
                return true;
            }
        }

        for ( const auto & part : _topObjectPart ) {
            if ( part.icnType == objectIcnType ) {
                return true;
            }
        }
    }

    return false;
}

bool Maps::Tile::containsSprite( const MP2::ObjectIcnType objectIcnType, const uint32_t imageIdx ) const
{
    if ( _mainObjectPart.icnType == objectIcnType && imageIdx == _mainObjectPart.icnIndex ) {
        return true;
    }

    if ( std::any_of( _groundObjectPart.cbegin(), _groundObjectPart.cend(),
                      [objectIcnType, imageIdx]( const auto & part ) { return part.icnType == objectIcnType && imageIdx == part.icnIndex; } ) ) {
        return true;
    }

    return std::any_of( _topObjectPart.cbegin(), _topObjectPart.cend(),
                        [objectIcnType, imageIdx]( const auto & part ) { return part.icnType == objectIcnType && imageIdx == part.icnIndex; } );
}

bool Maps::Tile::isAnyTallObjectOnTile() const
{
    if ( !isValidDirection( _index, Direction::TOP ) ) {
        // This tile is on a first row. Any object on this tile cannot be tall.
        return false;
    }

    // An object is considered a tall if it has a top part.
    // So, we need to get all object UIDs at this tile and later verify if any of object part of a top layer for a tile above contains the same UID.
    std::vector<uint32_t> objectUids;
    if ( _mainObjectPart.icnType != MP2::OBJ_ICN_TYPE_UNKNOWN && !_mainObjectPart.isPassabilityTransparent() ) {
        objectUids.emplace_back( _mainObjectPart._uid );
    }

    for ( const auto & part : _groundObjectPart ) {
        if ( !part.isPassabilityTransparent() ) {
            objectUids.emplace_back( part._uid );
        }
    }

    const Tile & topTile = world.getTile( GetDirectionIndex( _index, Direction::TOP ) );
    for ( const uint32_t uid : objectUids ) {
        // Check only object parts located at the top layer.
        for ( const auto & part : topTile._topObjectPart ) {
            if ( part._uid == uid ) {
                return true;
            }
        }
    }

    return false;
}

int32_t Maps::Tile::getIndexOfMainTile( const Maps::Tile & tile )
{
    const MP2::MapObjectType objectType = tile.getMainObjectType( false );
    const MP2::MapObjectType correctedObjectType = MP2::getBaseActionObjectType( objectType );

    if ( correctedObjectType == objectType ) {
        // Nothing to do.
        return tile._index;
    }

    assert( correctedObjectType > objectType );

    // It's unknown whether object type belongs to bottom layer or ground. Create a list of UIDs starting from bottom layer.
    std::set<uint32_t> uids;
    uids.insert( tile.getMainObjectPart()._uid );

    for ( const auto & part : tile.getGroundObjectParts() ) {
        uids.insert( part._uid );
    }

    for ( const auto & part : tile.getTopObjectParts() ) {
        uids.insert( part._uid );
    }

    const int32_t tileIndex = tile.GetIndex();
    const int32_t mapWidth = world.w();

    // This is non-main tile of an action object. We have to find the main tile.
    // Since we don't want to care about the size of every object in the game we should find tiles in a certain radius.
    const int32_t radiusOfSearch = 3;

    // Main tile is usually at the bottom of the object so let's start from there. Also there are no objects having tiles below more than 1 row.
    for ( int32_t y = radiusOfSearch; y >= -1; --y ) {
        const int32_t offsetX = tileIndex + y * mapWidth;
        for ( int32_t x = -radiusOfSearch; x <= radiusOfSearch; ++x ) {
            const int32_t index = offsetX + x;
            if ( isValidAbsIndex( index ) ) {
                const Tile & foundTile = world.getTile( index );
                if ( foundTile.getMainObjectType( false ) != correctedObjectType ) {
                    continue;
                }

                if ( foundTile.getMainObjectPart()._uid != 0 && uids.count( foundTile.getMainObjectPart()._uid ) > 0 ) {
                    return foundTile._index;
                }
            }
        }
    }

    // Most likely we have a broken object put by an editor.
    DEBUG_LOG( DBG_GAME, DBG_TRACE, "Tile " << tileIndex << " of type " << MP2::StringObject( objectType ) << " has no parent tile." )
    return -1;
}

bool Maps::Tile::isDetachedObject() const
{
    const MP2::MapObjectType objectType = getMainObjectType( false );
    if ( isDetachedObjectType( objectType ) ) {
        return true;
    }

    const MP2::MapObjectType correctedObjectType = MP2::getBaseActionObjectType( objectType );
    if ( !isDetachedObjectType( correctedObjectType ) ) {
        return false;
    }

    const int32_t mainTileIndex = getIndexOfMainTile( *this );
    if ( mainTileIndex == -1 ) {
        return false;
    }

    const uint32_t objectUID = world.getTile( mainTileIndex ).getMainObjectPart()._uid;
    if ( _mainObjectPart._uid == objectUID ) {
        return !_mainObjectPart.isPassabilityTransparent();
    }

    for ( const auto & part : _groundObjectPart ) {
        if ( part._uid == objectUID ) {
            return !part.isPassabilityTransparent();
        }
    }

    return false;
}

OStreamBase & Maps::operator<<( OStreamBase & stream, const ObjectPart & ta )
{
    return stream << ta.layerType << ta._uid << ta.icnType << ta.icnIndex;
}

IStreamBase & Maps::operator>>( IStreamBase & stream, ObjectPart & ta )
{
    stream >> ta.layerType;

    static_assert( LAST_SUPPORTED_FORMAT_VERSION < FORMAT_VERSION_PRE2_1009_RELEASE, "Remove the logic below." );
    if ( Game::GetVersionOfCurrentSaveFile() < FORMAT_VERSION_PRE2_1009_RELEASE ) {
        ta.layerType = static_cast<ObjectLayerType>( ta.layerType & 0x03 );
    }

    stream >> ta._uid >> ta.icnType;

    static_assert( LAST_SUPPORTED_FORMAT_VERSION < FORMAT_VERSION_PRE2_1009_RELEASE, "Remove the logic below." );
    if ( Game::GetVersionOfCurrentSaveFile() < FORMAT_VERSION_PRE2_1009_RELEASE ) {
        bool temp;
        stream >> temp >> temp;
    }

    return stream >> ta.icnIndex;
}

OStreamBase & Maps::operator<<( OStreamBase & stream, const Tile & tile )
{
    return stream << tile._index << tile._terrainImageIndex << tile._terrainFlags << tile._tilePassabilityDirections << tile._mainObjectPart << tile._mainObjectType
                  << tile._fogColors << tile._metadata << tile._occupantHeroId << tile._isTileMarkedAsRoad << tile._groundObjectPart << tile._topObjectPart
                  << tile._boatOwnerColor;
}

IStreamBase & Maps::operator>>( IStreamBase & stream, Tile & tile )
{
    stream >> tile._index >> tile._terrainImageIndex >> tile._terrainFlags >> tile._tilePassabilityDirections;

    static_assert( LAST_SUPPORTED_FORMAT_VERSION < FORMAT_VERSION_1104_RELEASE, "Remove the logic below." );
    if ( Game::GetVersionOfCurrentSaveFile() < FORMAT_VERSION_1104_RELEASE ) {
        stream >> tile._mainObjectPart._uid >> tile._mainObjectPart.icnType;
    }
    else {
        stream >> tile._mainObjectPart;
    }

    static_assert( LAST_SUPPORTED_FORMAT_VERSION < FORMAT_VERSION_PRE2_1009_RELEASE, "Remove the logic below." );
    if ( Game::GetVersionOfCurrentSaveFile() < FORMAT_VERSION_PRE2_1009_RELEASE ) {
        bool temp;
        stream >> temp >> temp;
    }

    if ( Game::GetVersionOfCurrentSaveFile() < FORMAT_VERSION_1104_RELEASE ) {
        stream >> tile._mainObjectPart.icnIndex;
    }

    static_assert( LAST_SUPPORTED_FORMAT_VERSION < FORMAT_VERSION_PRE3_1100_RELEASE, "Remove the logic below." );
    if ( Game::GetVersionOfCurrentSaveFile() < FORMAT_VERSION_PRE3_1100_RELEASE ) {
        uint8_t mainObjectType = static_cast<uint8_t>( MP2::OBJ_NONE );
        stream >> mainObjectType;

        tile._mainObjectType = static_cast<MP2::MapObjectType>( mainObjectType );
    }
    else {
        stream >> tile._mainObjectType;
    }

    stream >> tile._fogColors >> tile._metadata >> tile._occupantHeroId >> tile._isTileMarkedAsRoad >> tile._groundObjectPart >> tile._topObjectPart;

    if ( Game::GetVersionOfCurrentSaveFile() < FORMAT_VERSION_1104_RELEASE ) {
        stream >> tile._mainObjectPart.layerType;
    }

    return stream >> tile._boatOwnerColor;
}<|MERGE_RESOLUTION|>--- conflicted
+++ resolved
@@ -791,15 +791,6 @@
         const MP2::MapObjectType correctedObjectType = MP2::getBaseActionObjectType( bottomTileObjectType );
 
         if ( MP2::isOffGameActionObject( bottomTileObjectType ) || MP2::isOffGameActionObject( correctedObjectType ) ) {
-<<<<<<< HEAD
-            if ( ( bottomTile.getTileIndependentPassability() & Direction::TOP ) == 0 ) {
-                if ( isShortObject( bottomTileObjectType ) || isShortObject( correctedObjectType ) ) {
-                    _tilePassabilityDirections &= ~Direction::BOTTOM;
-                }
-                else {
-                    _tilePassabilityDirections = 0;
-                }
-=======
             if ( ( bottomTile.getTileIndependentPassability() & Direction::TOP ) != 0 ) {
                 // This is an action object with unrestricted access from top.
 
@@ -811,7 +802,6 @@
             if ( !isShortObject( bottomTileObjectType ) && !isShortObject( correctedObjectType ) ) {
                 // Since the object on the tile below is considered as tall we must mark this tile as impassable.
                 _tilePassabilityDirections = 0;
->>>>>>> 33c6233d
             }
 
             return;
