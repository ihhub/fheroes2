/***************************************************************************
 *   fheroes2: https://github.com/ihhub/fheroes2                           *
 *   Copyright (C) 2019 - 2023                                             *
 *                                                                         *
 *   Free Heroes2 Engine: http://sourceforge.net/projects/fheroes2         *
 *   Copyright (C) 2009 by Andrey Afletdinov <fheroes2@gmail.com>          *
 *                                                                         *
 *   This program is free software; you can redistribute it and/or modify  *
 *   it under the terms of the GNU General Public License as published by  *
 *   the Free Software Foundation; either version 2 of the License, or     *
 *   (at your option) any later version.                                   *
 *                                                                         *
 *   This program is distributed in the hope that it will be useful,       *
 *   but WITHOUT ANY WARRANTY; without even the implied warranty of        *
 *   MERCHANTABILITY or FITNESS FOR A PARTICULAR PURPOSE.  See the         *
 *   GNU General Public License for more details.                          *
 *                                                                         *
 *   You should have received a copy of the GNU General Public License     *
 *   along with this program; if not, write to the                         *
 *   Free Software Foundation, Inc.,                                       *
 *   59 Temple Place - Suite 330, Boston, MA  02111-1307, USA.             *
 ***************************************************************************/

#include "maps_tiles.h"

#include <algorithm>
#include <array>
#include <cassert>
#include <cstdint>
#include <cstdlib>
#include <iostream>
#include <limits>
#include <set>
#include <type_traits>
#include <utility>

#include "army_troop.h"
#include "artifact.h"
#include "castle.h"
#include "game_io.h"
#include "heroes.h"
#include "icn.h"
#include "logging.h"
#include "maps.h"
#include "maps_tiles_helper.h" // TODO: This file should not be included
#include "mounts.h"
#include "mp2.h"
#include "objcrck.h"
#include "objdirt.h"
#include "objdsrt.h"
#include "objgras.h"
#include "objlava.h"
#include "objmult.h"
#include "objsnow.h"
#include "objswmp.h"
#include "objtown.h"
#include "objwatr.h"
#include "objxloc.h"
#include "pairs.h"
#include "payment.h"
#include "profit.h"
#include "resource.h"
#include "save_format_version.h"
#include "serialize.h"
#include "trees.h"
#include "world.h"
#include "world_object_uid.h"

namespace
{
    bool isValidShadowSprite( const int icn, const uint8_t icnIndex )
    {
        if ( icn == 0 ) {
            // Special case when no objects exist.
            return false;
        }

        switch ( icn ) {
        case ICN::MTNDSRT:
        case ICN::MTNGRAS:
        case ICN::MTNLAVA:
        case ICN::MTNMULT:
        case ICN::MTNSNOW:
        case ICN::MTNSWMP:
            return ObjMnts1::isShadow( icnIndex );
        case ICN::MTNCRCK:
        case ICN::MTNDIRT:
            return ObjMnts2::isShadow( icnIndex );
        case ICN::TREDECI:
        case ICN::TREEVIL:
        case ICN::TREFALL:
        case ICN::TREFIR:
        case ICN::TREJNGL:
        case ICN::TRESNOW:
            return ObjTree::isShadow( icnIndex );
        case ICN::OBJNCRCK:
            return ObjCrck::isShadow( icnIndex );
        case ICN::OBJNDIRT:
            return ObjDirt::isShadow( icnIndex );
        case ICN::OBJNDSRT:
            return ObjDsrt::isShadow( icnIndex );
        case ICN::OBJNGRA2:
            return ObjGra2::isShadow( icnIndex );
        case ICN::OBJNGRAS:
            return ObjGras::isShadow( icnIndex );
        case ICN::OBJNMUL2:
            return ObjMul2::isShadow( icnIndex );
        case ICN::OBJNMULT:
            return ObjMult::isShadow( icnIndex );
        case ICN::OBJNSNOW:
            return ObjSnow::isShadow( icnIndex );
        case ICN::OBJNSWMP:
            return ObjSwmp::isShadow( icnIndex );
        case ICN::OBJNWAT2:
            return ObjWat2::isShadow( icnIndex );
        case ICN::OBJNWATR:
            return ObjWatr::isShadow( icnIndex );
        case ICN::OBJNARTI:
        case ICN::OBJNRSRC:
            return 0 == ( icnIndex % 2 );
        case ICN::OBJNTWRD:
            return icnIndex > 31;
        case ICN::X_LOC1:
            return ObjXlc1::isShadow( icnIndex );
        case ICN::X_LOC2:
            return ObjXlc2::isShadow( icnIndex );
        case ICN::X_LOC3:
            return ObjXlc3::isShadow( icnIndex );
        case ICN::OBJNTOWN:
            return ObjTown::isShadow( icnIndex );
        case ICN::OBJNLAVA:
            return ObjLava::isShadow( icnIndex );
        case ICN::OBJNLAV2:
            return ObjLav2::isShadow( icnIndex );
        case ICN::OBJNLAV3:
            return ObjLav3::isShadow( icnIndex );
        case ICN::OBJNTWSH:
            return true;
        case ICN::STREAM:
        case ICN::OBJNTWBA:
        case ICN::OBJNXTRA:
        case ICN::ROAD:
        case ICN::EXTRAOVR:
        case ICN::MONS32:
        case ICN::BOAT32:
        case ICN::FLAG32:
        case ICN::MINIHERO:
            return false;
        default:
            break;
        }

        // Did you add a new type of objects into the game?
        assert( 0 );
        return false;
    }

    bool isShadowSprite( const MP2::ObjectIcnType objectIcnType, const uint8_t icnIndex )
    {
        return isValidShadowSprite( MP2::getIcnIdFromObjectIcnType( objectIcnType ), icnIndex );
    }

    bool isValidReefsSprite( const MP2::ObjectIcnType objectIcnType, const uint8_t icnIndex )
    {
        return objectIcnType == MP2::OBJ_ICN_TYPE_X_LOC2 && ObjXlc2::isReefs( icnIndex );
    }

#if defined( VERIFY_SHADOW_SPRITES )
    // Define VERIFY_SHADOW_SPRITES macro to be able to use these functions.
    bool isShadowImage( const fheroes2::Image & image )
    {
        // The image can't be empty.
        assert( !image.empty() );
        if ( image.empty() )
            return false;

        const uint8_t * data = image.transform();
        const uint8_t * dataEnd = data + image.width() * image.height();

        size_t transformCounter = 0;

        for ( ; data != dataEnd; ++data ) {
            if ( *data == 0 ) {
                return false;
            }
            else if ( *data != 1 ) {
                ++transformCounter;
            }
        }

        if ( transformCounter == 0 ) {
            assert( image.width() == 1 && image.height() == 1 );
            return true;
        }

        return true;
    }

    // Use this function to verify the correctness of data being returned by isValidShadowSprite function.
    void findAllShadowImages()
    {
        static bool completed = false;
        if ( completed ) {
            return;
        }

        const std::vector<int32_t> icnIds
            = { ICN::MTNDSRT,  ICN::MTNGRAS,  ICN::MTNLAVA,  ICN::MTNMULT,  ICN::MTNSNOW,  ICN::MTNSWMP,  ICN::MTNCRCK,  ICN::MTNDIRT,  ICN::TREDECI,
                ICN::TREEVIL,  ICN::TREFALL,  ICN::TREFIR,   ICN::TREJNGL,  ICN::TRESNOW,  ICN::OBJNCRCK, ICN::OBJNDIRT, ICN::OBJNDSRT, ICN::OBJNGRA2,
                ICN::OBJNGRAS, ICN::OBJNMUL2, ICN::OBJNMULT, ICN::OBJNSNOW, ICN::OBJNSWMP, ICN::OBJNWAT2, ICN::OBJNWATR, ICN::OBJNARTI, ICN::OBJNRSRC,
                ICN::OBJNTWRD, ICN::OBJNTWSH, ICN::STREAM,   ICN::OBJNTWBA, ICN::ROAD,     ICN::EXTRAOVR, ICN::X_LOC1,   ICN::X_LOC2,   ICN::X_LOC3,
                ICN::OBJNTOWN, ICN::OBJNLAVA, ICN::OBJNLAV2, ICN::OBJNLAV3, ICN::MONS32 };

        for ( const int32_t icnId : icnIds ) {
            const uint32_t maxIndex = fheroes2::AGG::GetICNCount( icnId );
            assert( maxIndex != 0 );

            std::string output;

            for ( uint32_t i = 0; i < maxIndex; i++ ) {
                const uint32_t startIndex = ICN::AnimationFrame( icnId, i, 0, true );
                const bool hasAnimation = startIndex != 0;
                bool isImageShadow = isShadowImage( fheroes2::AGG::GetICN( icnId, i ) );
                if ( isImageShadow && hasAnimation ) {
                    for ( uint32_t indexOffset = 1;; ++indexOffset ) {
                        const uint32_t animationIndex = ICN::AnimationFrame( icnId, i, indexOffset, true );
                        if ( startIndex == animationIndex ) {
                            break;
                        }

                        if ( !isShadowImage( fheroes2::AGG::GetICN( icnId, animationIndex ) ) ) {
                            isImageShadow = false;
                            break;
                        }
                    }
                }

                if ( isValidShadowSprite( icnId, i ) != isImageShadow ) {
                    output += std::to_string( i );
                    output += ", ";
                }
            }

            if ( output.empty() ) {
                continue;
            }

            VERBOSE_LOG( ICN::GetString( icnId ) << ": " << output )
        }

        completed = true;
    }
#endif

    bool isShortObject( const MP2::MapObjectType objectType )
    {
        // Some objects allow middle moves even being attached to the bottom.
        // These object actually don't have any sprites on tiles above them within addon 2 level objects.
        // TODO: find a better way to do not hardcode values here.

        switch ( objectType ) {
        case MP2::OBJ_HALFLING_HOLE:
        case MP2::OBJ_NON_ACTION_HALFLING_HOLE:
        case MP2::OBJ_LEAN_TO:
        case MP2::OBJ_WATER_LAKE:
        case MP2::OBJ_TAR_PIT:
        case MP2::OBJ_MERCENARY_CAMP:
        case MP2::OBJ_NON_ACTION_MERCENARY_CAMP:
        case MP2::OBJ_STANDING_STONES:
        case MP2::OBJ_SHRINE_FIRST_CIRCLE:
        case MP2::OBJ_SHRINE_SECOND_CIRCLE:
        case MP2::OBJ_SHRINE_THIRD_CIRCLE:
        case MP2::OBJ_MAGIC_GARDEN:
        case MP2::OBJ_RUINS:
        case MP2::OBJ_NON_ACTION_RUINS:
        case MP2::OBJ_SIGN:
        case MP2::OBJ_IDOL:
        case MP2::OBJ_STONE_LITHS:
        case MP2::OBJ_NON_ACTION_STONE_LITHS:
        case MP2::OBJ_WAGON:
        case MP2::OBJ_WAGON_CAMP:
        case MP2::OBJ_NON_ACTION_WAGON_CAMP:
        case MP2::OBJ_GOBLIN_HUT:
        case MP2::OBJ_FAERIE_RING:
        case MP2::OBJ_NON_ACTION_FAERIE_RING:
        case MP2::OBJ_BARRIER:
        case MP2::OBJ_MAGIC_WELL:
        case MP2::OBJ_NOTHING_SPECIAL:
            return true;
        default:
            break;
        }

        return false;
    }

    bool isDetachedObjectType( const MP2::MapObjectType objectType )
    {
        // Some objects do not take into account other objects below them.
        switch ( objectType ) {
        case MP2::OBJ_CASTLE:
        case MP2::OBJ_WAGON_CAMP:
        case MP2::OBJ_FAERIE_RING:
        case MP2::OBJ_MINES:
        case MP2::OBJ_SAWMILL:
        case MP2::OBJ_WATER_ALTAR:
        case MP2::OBJ_AIR_ALTAR:
        case MP2::OBJ_FIRE_ALTAR:
        case MP2::OBJ_EARTH_ALTAR:
            return true;
        default:
            break;
        }

        return false;
    }

    bool isCombinedObject( const MP2::MapObjectType objectType )
    {
        // Trees allow bottom and top movements but they don't allow the same for other trees.
        switch ( objectType ) {
        case MP2::OBJ_TREES:
        case MP2::OBJ_CRATER:
            return true;
        default:
            break;
        }

        return false;
    }

    const char * getObjectLayerName( const uint8_t level )
    {
        switch ( level ) {
        case Maps::OBJECT_LAYER:
            return "Object layer";
        case Maps::BACKGROUND_LAYER:
            return "Background layer";
        case Maps::SHADOW_LAYER:
            return "Shadow layer";
        case Maps::TERRAIN_LAYER:
            return "Terrain layer";
        default:
            assert( 0 );
            break;
        }

        return "Unknown layer";
    }

    MP2::MapObjectType getLoyaltyObject( const MP2::ObjectIcnType objectIcnType, const uint8_t icnIndex )
    {
        switch ( objectIcnType ) {
        case MP2::OBJ_ICN_TYPE_X_LOC1:
            if ( icnIndex == 3 )
                return MP2::OBJ_ALCHEMIST_TOWER;
            else if ( icnIndex < 3 )
                return MP2::OBJ_NON_ACTION_ALCHEMIST_TOWER;
            else if ( 70 == icnIndex )
                return MP2::OBJ_ARENA;
            else if ( 3 < icnIndex && icnIndex < 72 )
                return MP2::OBJ_NON_ACTION_ARENA;
            else if ( 77 == icnIndex )
                return MP2::OBJ_BARROW_MOUNDS;
            else if ( 71 < icnIndex && icnIndex < 78 )
                return MP2::OBJ_NON_ACTION_BARROW_MOUNDS;
            else if ( 94 == icnIndex )
                return MP2::OBJ_EARTH_ALTAR;
            else if ( 77 < icnIndex && icnIndex < 112 )
                return MP2::OBJ_NON_ACTION_EARTH_ALTAR;
            else if ( 118 == icnIndex )
                return MP2::OBJ_AIR_ALTAR;
            else if ( 111 < icnIndex && icnIndex < 120 )
                return MP2::OBJ_NON_ACTION_AIR_ALTAR;
            else if ( 127 == icnIndex )
                return MP2::OBJ_FIRE_ALTAR;
            else if ( 119 < icnIndex && icnIndex < 129 )
                return MP2::OBJ_NON_ACTION_FIRE_ALTAR;
            else if ( 135 == icnIndex )
                return MP2::OBJ_WATER_ALTAR;
            else if ( 128 < icnIndex && icnIndex < 137 )
                return MP2::OBJ_NON_ACTION_WATER_ALTAR;
            break;

        case MP2::OBJ_ICN_TYPE_X_LOC2:
            if ( icnIndex == 4 )
                return MP2::OBJ_STABLES;
            else if ( icnIndex < 4 )
                return MP2::OBJ_NON_ACTION_STABLES;
            else if ( icnIndex == 9 )
                return MP2::OBJ_JAIL;
            else if ( 4 < icnIndex && icnIndex < 10 )
                return MP2::OBJ_NON_ACTION_JAIL;
            else if ( icnIndex == 37 )
                return MP2::OBJ_MERMAID;
            else if ( 9 < icnIndex && icnIndex < 47 )
                return MP2::OBJ_NON_ACTION_MERMAID;
            else if ( icnIndex == 101 )
                return MP2::OBJ_SIRENS;
            else if ( 46 < icnIndex && icnIndex < 111 )
                return MP2::OBJ_NON_ACTION_SIRENS;
            else if ( ObjXlc2::isReefs( icnIndex ) )
                return MP2::OBJ_REEFS;
            break;

        case MP2::OBJ_ICN_TYPE_X_LOC3:
            if ( icnIndex == 30 )
                return MP2::OBJ_HUT_OF_MAGI;
            else if ( icnIndex < 32 )
                return MP2::OBJ_NON_ACTION_HUT_OF_MAGI;
            else if ( icnIndex == 50 )
                return MP2::OBJ_EYE_OF_MAGI;
            else if ( 31 < icnIndex && icnIndex < 59 )
                return MP2::OBJ_NON_ACTION_EYE_OF_MAGI;
            break;

        default:
            break;
        }

        return MP2::OBJ_NONE;
    }

<<<<<<< HEAD
Maps::TilesAddon::TilesAddon( const uint8_t layerType, const uint32_t uid, const MP2::ObjectIcnType objectIcnType, const uint8_t imageIndex,
                              const bool hasObjectAnimation, const bool isMarkedAsRoad )
    : _uid( uid )
    , _layerType( layerType )
    , _objectIcnType( objectIcnType )
    , _imageIndex( imageIndex )
    , _hasObjectAnimation( hasObjectAnimation )
    , _isMarkedAsRoad( isMarkedAsRoad )
{
    // Do nothing.
}

std::string Maps::TilesAddon::String( int lvl ) const
{
    std::ostringstream os;
    os << "--------- Level " << lvl << " --------" << std::endl
       << "UID             : " << _uid << std::endl
       << "ICN object type : " << static_cast<int>( _objectIcnType ) << " (" << ICN::GetString( MP2::getIcnIdFromObjectIcnType( _objectIcnType ) ) << ")" << std::endl
       << "image index     : " << static_cast<int>( _imageIndex ) << std::endl
       << "layer type      : " << static_cast<int>( _layerType ) << " (" << static_cast<int>( _layerType % 4 ) << ")"
       << " - " << getObjectLayerName( _layerType % 4 ) << std::endl
       << "is shadow       : " << ( isShadow( *this ) ? "yes" : "no" ) << std::endl
       << "is road         : " << ( isRoad() ? "yes" : "no" ) << std::endl;
    return os.str();
}

bool Maps::TilesAddon::PredicateSortRules1( const Maps::TilesAddon & ta1, const Maps::TilesAddon & ta2 )
{
    return ( ( ta1._layerType % 4 ) > ( ta2._layerType % 4 ) );
}

bool Maps::TilesAddon::isRoad() const
{
    switch ( _objectIcnType ) {
    // road sprite
    case MP2::OBJ_ICN_TYPE_ROAD:
        if ( 1 == _imageIndex || 8 == _imageIndex || 10 == _imageIndex || 11 == _imageIndex || 15 == _imageIndex || 22 == _imageIndex || 23 == _imageIndex
             || 24 == _imageIndex || 25 == _imageIndex || 27 == _imageIndex )
            return false;
        else
            return true;

    // castle or town gate
    case MP2::OBJ_ICN_TYPE_OBJNTOWN:
        if ( 13 == _imageIndex || 29 == _imageIndex || 45 == _imageIndex || 61 == _imageIndex || 77 == _imageIndex || 93 == _imageIndex || 109 == _imageIndex
             || 125 == _imageIndex || 141 == _imageIndex || 157 == _imageIndex || 173 == _imageIndex || 189 == _imageIndex )
            return true;
        break;

    // Random castle or town gate.
    case MP2::OBJ_ICN_TYPE_OBJNTWRD:
        return ( _imageIndex == 13 || _imageIndex == 29 );
=======
    bool isSpriteRoad( const MP2::ObjectIcnType objectIcnType, const uint8_t imageIndex )
    {
        switch ( objectIcnType ) {
        case MP2::OBJ_ICN_TYPE_ROAD: {
            static const std::set<uint8_t> allowedIndecies{ 0, 2, 3, 4, 5, 6, 7, 9, 12, 13, 14, 16, 17, 18, 19, 20, 21, 26, 28, 29, 30, 31 };
            return ( allowedIndecies.count( imageIndex ) == 1 );
        }
        case MP2::OBJ_ICN_TYPE_OBJNTOWN: {
            static const std::set<uint8_t> allowedIndecies{ 13, 29, 45, 61, 77, 93, 109, 125, 141, 157, 173, 189 };
            return ( allowedIndecies.count( imageIndex ) == 1 );
        }
        case MP2::OBJ_ICN_TYPE_OBJNTWRD: {
            static const std::set<uint8_t> allowedIndecies{ 13, 29 };
            return ( allowedIndecies.count( imageIndex ) == 1 );
        }
        default:
            break;
        }
>>>>>>> cee6d0fd

        return false;
    }

    std::string getAddonInfo( const Maps::TilesAddon & addon, const int lvl )
    {
        std::ostringstream os;
        os << "--------- Level " << lvl << " --------" << std::endl
           << "UID             : " << addon._uid << std::endl
           << "ICN object type : " << static_cast<int>( addon._objectIcnType ) << " (" << ICN::GetString( MP2::getIcnIdFromObjectIcnType( addon._objectIcnType ) ) << ")"
           << std::endl
           << "image index     : " << static_cast<int>( addon._imageIndex ) << std::endl
           << "layer type      : " << static_cast<int>( addon._layerType ) << " - " << getObjectLayerName( addon._layerType ) << std::endl
           << "is shadow       : " << ( Maps::TilesAddon::isShadow( addon ) ? "yes" : "no" ) << std::endl;
        return os.str();
    }
}

bool Maps::TilesAddon::isResource( const TilesAddon & ta )
{
    return ( MP2::OBJ_ICN_TYPE_OBJNRSRC == ta._objectIcnType ) && ( ta._imageIndex % 2 );
}

bool Maps::TilesAddon::isArtifact( const TilesAddon & ta )
{
    // OBJNARTI (skip ultimate)
    return ( MP2::OBJ_ICN_TYPE_OBJNARTI == ta._objectIcnType ) && ( ta._imageIndex > 0x10 ) && ( ta._imageIndex % 2 );
}

bool Maps::TilesAddon::isShadow( const TilesAddon & ta )
{
    return isShadowSprite( ta._objectIcnType, ta._imageIndex );
}

void Maps::Tiles::Init( int32_t index, const MP2::mp2tile_t & mp2 )
{
    _tilePassabilityDirections = DIRECTION_ALL;

    _metadata[0] = ( ( ( mp2.quantity2 << 8 ) + mp2.quantity1 ) >> 3 );
    _fogColors = Color::ALL;
    _terrainImageIndex = mp2.terrainImageIndex;
    _terrainFlags = mp2.terrainFlags;
    _boatOwnerColor = Color::NONE;
    _index = index;

    SetObject( static_cast<MP2::MapObjectType>( mp2.mapObjectType ) );

    if ( !MP2::doesObjectContainMetadata( _mainObjectType ) ) {
        // No metadata should exist for this object!
        assert( _metadata[0] == 0 );
    }

    _addonBottomLayer.clear();
    _addonTopLayer.clear();

    const MP2::ObjectIcnType bottomObjectIcnType = static_cast<MP2::ObjectIcnType>( mp2.objectName1 >> 2 );

    const uint8_t layerType = ( mp2.quantity1 & 0x03 );

    // In the original Editor the road bit is set even if no road exist.
    // It is important to verify the existence of a road without relying on this bit.
    if ( isSpriteRoad( bottomObjectIcnType, mp2.bottomIcnImageIndex ) ) {
        _isTileMarkedAsRoad = true;
    }

    if ( mp2.mapObjectType == MP2::OBJ_NONE && ( layerType == SHADOW_LAYER || layerType == TERRAIN_LAYER ) ) {
        // If an object sits on shadow or terrain layer then we should put it as a bottom layer add-on.
        if ( bottomObjectIcnType != MP2::ObjectIcnType::OBJ_ICN_TYPE_UNKNOWN ) {
            _addonBottomLayer.emplace_back( layerType, mp2.level1ObjectUID, bottomObjectIcnType, mp2.bottomIcnImageIndex );
        }
    }
    else {
        _layerType = layerType;
        _uid = mp2.level1ObjectUID;
        _objectIcnType = bottomObjectIcnType;
        _imageIndex = mp2.bottomIcnImageIndex;
    }

    const MP2::ObjectIcnType topObjectIcnType = static_cast<MP2::ObjectIcnType>( mp2.objectName2 >> 2 );
    if ( topObjectIcnType != MP2::ObjectIcnType::OBJ_ICN_TYPE_UNKNOWN ) {
        // Top layer objects do not have any internal structure (layers) so all of them should have the same internal layer.
        // TODO: remove layer type for top layer objects.
        _addonTopLayer.emplace_back( OBJECT_LAYER, mp2.level2ObjectUID, topObjectIcnType, mp2.topIcnImageIndex );
    }
}

Heroes * Maps::Tiles::getHero() const
{
    return MP2::OBJ_HEROES == _mainObjectType && _occupantHeroId ? world.GetHeroes( _occupantHeroId - 1 ) : nullptr;
}

void Maps::Tiles::setHero( Heroes * hero )
{
    if ( hero ) {
        using HeroIDType = decltype( _occupantHeroId );
        static_assert( std::is_same_v<HeroIDType, uint8_t>, "Type of heroID has been changed, check the logic below" );

        hero->setObjectTypeUnderHero( _mainObjectType );

        assert( hero->GetID() >= std::numeric_limits<HeroIDType>::min() && hero->GetID() < std::numeric_limits<HeroIDType>::max() );
        _occupantHeroId = static_cast<HeroIDType>( hero->GetID() + 1 );

        SetObject( MP2::OBJ_HEROES );
    }
    else {
        hero = getHero();

        if ( hero ) {
            SetObject( hero->getObjectTypeUnderHero() );
            hero->setObjectTypeUnderHero( MP2::OBJ_NONE );
        }
        else {
            setAsEmpty();
        }

        _occupantHeroId = 0;
    }
}

fheroes2::Point Maps::Tiles::GetCenter() const
{
    return Maps::GetPoint( _index );
}

MP2::MapObjectType Maps::Tiles::GetObject( bool ignoreObjectUnderHero /* true */ ) const
{
    if ( !ignoreObjectUnderHero && MP2::OBJ_HEROES == _mainObjectType ) {
        const Heroes * hero = getHero();
        return hero ? hero->getObjectTypeUnderHero() : MP2::OBJ_NONE;
    }

    return _mainObjectType;
}

void Maps::Tiles::SetObject( const MP2::MapObjectType objectType )
{
    _mainObjectType = objectType;

    world.resetPathfinder();
}

void Maps::Tiles::setBoat( const int direction, const int color )
{
    if ( _objectIcnType != MP2::OBJ_ICN_TYPE_UNKNOWN ) {
        pushBottomLayerAddon( TilesAddon( OBJECT_LAYER, _uid, _objectIcnType, _imageIndex ) );
    }

    SetObject( MP2::OBJ_BOAT );
    _objectIcnType = MP2::OBJ_ICN_TYPE_BOAT32;

    // Left-side sprites have to flipped, add 128 to index
    switch ( direction ) {
    case Direction::TOP:
        _imageIndex = 0;
        break;
    case Direction::TOP_RIGHT:
        _imageIndex = 9;
        break;
    case Direction::RIGHT:
        _imageIndex = 18;
        break;
    case Direction::BOTTOM_RIGHT:
        _imageIndex = 27;
        break;
    case Direction::BOTTOM:
        _imageIndex = 36;
        break;
    case Direction::BOTTOM_LEFT:
        _imageIndex = 27 + 128;
        break;
    case Direction::LEFT:
        _imageIndex = 18 + 128;
        break;
    case Direction::TOP_LEFT:
        _imageIndex = 9 + 128;
        break;
    default:
        _imageIndex = 18;
        break;
    }

    _uid = getNewObjectUID();

    using BoatOwnerColorType = decltype( _boatOwnerColor );
    static_assert( std::is_same_v<BoatOwnerColorType, uint8_t>, "Type of _boatOwnerColor has been changed, check the logic below" );

    assert( color >= std::numeric_limits<BoatOwnerColorType>::min() && color <= std::numeric_limits<BoatOwnerColorType>::max() );

    _boatOwnerColor = static_cast<BoatOwnerColorType>( color );
}

int Maps::Tiles::getBoatDirection() const
{
    // Check if it really is a boat
    if ( _objectIcnType != MP2::OBJ_ICN_TYPE_BOAT32 )
        return Direction::UNKNOWN;

    // Left-side sprites have to flipped, add 128 to index
    switch ( _imageIndex ) {
    case 0:
        return Direction::TOP;
    case 9:
        return Direction::TOP_RIGHT;
    case 18:
        return Direction::RIGHT;
    case 27:
        return Direction::BOTTOM_RIGHT;
    case 36:
        return Direction::BOTTOM;
    case 27 + 128:
        return Direction::BOTTOM_LEFT;
    case 18 + 128:
        return Direction::LEFT;
    case 9 + 128:
        return Direction::TOP_LEFT;
    default:
        break;
    }

    return Direction::UNKNOWN;
}

int Maps::Tiles::getOriginalPassability() const
{
    const MP2::MapObjectType objectType = GetObject( false );

    if ( MP2::isActionObject( objectType ) ) {
        return MP2::getActionObjectDirection( objectType );
    }

    if ( ( _objectIcnType == MP2::OBJ_ICN_TYPE_UNKNOWN || _imageIndex == 255 ) || ( ( _layerType >> 1 ) & 1 ) || isShadow() ) {
        // No object exists. Make it fully passable.
        return DIRECTION_ALL;
    }

    if ( isValidReefsSprite( _objectIcnType, _imageIndex ) ) {
        return 0;
    }

    for ( const TilesAddon & addon : _addonBottomLayer ) {
        if ( isValidReefsSprite( addon._objectIcnType, addon._imageIndex ) ) {
            return 0;
        }
    }

    // Objects have fixed passability.
    return DIRECTION_CENTER_ROW | DIRECTION_BOTTOM_ROW;
}

void Maps::Tiles::setInitialPassability()
{
    using TilePassableType = decltype( _tilePassabilityDirections );
    static_assert( std::is_same_v<TilePassableType, uint16_t>, "Type of tilePassable has been changed, check the logic below" );

    const int passability = getOriginalPassability();
    assert( passability >= std::numeric_limits<TilePassableType>::min() && passability <= std::numeric_limits<TilePassableType>::max() );

    _tilePassabilityDirections = static_cast<TilePassableType>( passability );
}

void Maps::Tiles::updatePassability()
{
    if ( !Maps::isValidDirection( _index, Direction::LEFT ) ) {
        _tilePassabilityDirections &= ~( Direction::LEFT | Direction::TOP_LEFT | Direction::BOTTOM_LEFT );
    }
    if ( !Maps::isValidDirection( _index, Direction::RIGHT ) ) {
        _tilePassabilityDirections &= ~( Direction::RIGHT | Direction::TOP_RIGHT | Direction::BOTTOM_RIGHT );
    }
    if ( !Maps::isValidDirection( _index, Direction::TOP ) ) {
        _tilePassabilityDirections &= ~( Direction::TOP | Direction::TOP_LEFT | Direction::TOP_RIGHT );
    }
    if ( !Maps::isValidDirection( _index, Direction::BOTTOM ) ) {
        _tilePassabilityDirections &= ~( Direction::BOTTOM | Direction::BOTTOM_LEFT | Direction::BOTTOM_RIGHT );
    }

    const MP2::MapObjectType objectType = GetObject( false );
    const bool isActionObject = MP2::isActionObject( objectType );
    if ( !isActionObject && ( _objectIcnType != MP2::OBJ_ICN_TYPE_UNKNOWN ) && _imageIndex < 255 && ( ( _layerType >> 1 ) & 1 ) == 0 && !isShadow() ) {
        // This is a non-action object.
        if ( Maps::isValidDirection( _index, Direction::BOTTOM ) ) {
            const Tiles & bottomTile = world.GetTiles( Maps::GetDirectionIndex( _index, Direction::BOTTOM ) );

            // If a bottom tile has the same object ID then this tile is inaccessible.
            std::vector<uint32_t> tileUIDs;
            if ( ( _objectIcnType != MP2::OBJ_ICN_TYPE_UNKNOWN ) && _imageIndex < 255 && _uid != 0 && ( ( _layerType >> 1 ) & 1 ) == 0 ) {
                tileUIDs.emplace_back( _uid );
            }

            for ( const TilesAddon & addon : _addonBottomLayer ) {
                if ( addon._uid != 0 && ( ( addon._layerType >> 1 ) & 1 ) == 0 ) {
                    tileUIDs.emplace_back( addon._uid );
                }
            }

            for ( const uint32_t objectId : tileUIDs ) {
                if ( bottomTile.doesObjectExist( objectId ) ) {
                    _tilePassabilityDirections = 0;
                    return;
                }
            }

            // If an object locates on land and the bottom tile is water mark the current tile as impassable. It's done for cases that a hero won't be able to
            // disembark on the tile.
            if ( !isWater() && bottomTile.isWater() ) {
                _tilePassabilityDirections = 0;
                return;
            }

            // Count how many objects are there excluding shadows, roads and river streams.
            const std::ptrdiff_t validLevel1ObjectCount = std::count_if( _addonBottomLayer.begin(), _addonBottomLayer.end(), []( const TilesAddon & addon ) {
                if ( TilesAddon::isShadow( addon ) ) {
                    return false;
                }

                return addon._objectIcnType != MP2::OBJ_ICN_TYPE_ROAD && addon._objectIcnType != MP2::OBJ_ICN_TYPE_STREAM;
            } );

            const bool singleObjectTile = validLevel1ObjectCount == 0 && _addonTopLayer.empty() && ( bottomTile._objectIcnType != _objectIcnType );
            const bool isBottomTileObject = ( ( bottomTile._layerType >> 1 ) & 1 ) == 0;

            // TODO: we might need to simplify the logic below as singleObjectTile might cover most of it.
            if ( !singleObjectTile && !isDetachedObject() && isBottomTileObject && ( bottomTile._objectIcnType != MP2::OBJ_ICN_TYPE_UNKNOWN )
                 && bottomTile._imageIndex < 255 ) {
                const MP2::MapObjectType bottomTileObjectType = bottomTile.GetObject( false );
                const bool isBottomTileActionObject = MP2::isActionObject( bottomTileObjectType );
                const MP2::MapObjectType correctedObjectType = MP2::getBaseActionObjectType( bottomTileObjectType );

                if ( isBottomTileActionObject ) {
                    if ( ( MP2::getActionObjectDirection( bottomTileObjectType ) & Direction::TOP ) == 0 ) {
                        if ( isShortObject( bottomTileObjectType ) ) {
                            _tilePassabilityDirections &= ~Direction::BOTTOM;
                        }
                        else {
                            _tilePassabilityDirections = 0;
                            return;
                        }
                    }
                }
                else if ( bottomTile._mainObjectType != MP2::OBJ_NONE && correctedObjectType != bottomTileObjectType && MP2::isActionObject( correctedObjectType )
                          && isShortObject( correctedObjectType ) && ( bottomTile.getOriginalPassability() & Direction::TOP ) == 0 ) {
                    _tilePassabilityDirections &= ~Direction::BOTTOM;
                }
                else if ( isShortObject( bottomTileObjectType )
                          || ( !bottomTile.containsAnyObjectIcnType( getValidObjectIcnTypes() )
                               && ( isCombinedObject( objectType ) || isCombinedObject( bottomTileObjectType ) ) ) ) {
                    _tilePassabilityDirections &= ~Direction::BOTTOM;
                }
                else {
                    _tilePassabilityDirections = 0;
                    return;
                }
            }
        }
        else {
            _tilePassabilityDirections = 0;
            return;
        }
    }

    // Left side.
    if ( ( _tilePassabilityDirections & Direction::TOP_LEFT ) && Maps::isValidDirection( _index, Direction::LEFT ) ) {
        const Tiles & leftTile = world.GetTiles( Maps::GetDirectionIndex( _index, Direction::LEFT ) );
        const bool leftTileTallObject = leftTile.isTallObject();
        if ( leftTileTallObject && ( leftTile.getOriginalPassability() & Direction::TOP ) == 0 ) {
            _tilePassabilityDirections &= ~Direction::TOP_LEFT;
        }
    }

    // Right side.
    if ( ( _tilePassabilityDirections & Direction::TOP_RIGHT ) && Maps::isValidDirection( _index, Direction::RIGHT ) ) {
        const Tiles & rightTile = world.GetTiles( Maps::GetDirectionIndex( _index, Direction::RIGHT ) );
        const bool rightTileTallObject = rightTile.isTallObject();
        if ( rightTileTallObject && ( rightTile.getOriginalPassability() & Direction::TOP ) == 0 ) {
            _tilePassabilityDirections &= ~Direction::TOP_RIGHT;
        }
    }
}

bool Maps::Tiles::doesObjectExist( const uint32_t uid ) const
{
    if ( _uid == uid && ( ( _layerType >> 1 ) & 1 ) == 0 ) {
        return true;
    }

    for ( const TilesAddon & addon : _addonBottomLayer ) {
        if ( addon._uid == uid && ( ( addon._layerType >> 1 ) & 1 ) == 0 ) {
            return true;
        }
    }

    return false;
}

void Maps::Tiles::UpdateRegion( uint32_t newRegionID )
{
    if ( _tilePassabilityDirections ) {
        _region = newRegionID;
    }
    else {
        _region = REGION_NODE_BLOCKED;
    }
}

bool Maps::Tiles::isClearGround() const
{
    const MP2::MapObjectType objectType = GetObject( true );

    switch ( objectType ) {
    case MP2::OBJ_NONE:
    case MP2::OBJ_COAST:
        return true;
    case MP2::OBJ_BOAT:
        return false;

    default:
        break;
    }

    if ( ( _objectIcnType == MP2::OBJ_ICN_TYPE_UNKNOWN ) || _imageIndex == 255 || ( ( _layerType >> 1 ) & 1 ) == 1 ) {
        if ( MP2::isActionObject( objectType, isWater() ) ) {
            return false;
        }
        // No objects are here.
        return true;
    }

    return false;
}

void Maps::Tiles::pushBottomLayerAddon( const MP2::mp2addon_t & ma )
{
    const MP2::ObjectIcnType objectIcnType = static_cast<MP2::ObjectIcnType>( ma.objectNameN1 >> 2 );
    if ( objectIcnType == MP2::ObjectIcnType::OBJ_ICN_TYPE_UNKNOWN ) {
        // No object exist.
        return;
    }

    // In the original Editor the road bit is set even if no road exist.
    // It is important to verify the existence of a road without relying on this bit.
    if ( isSpriteRoad( objectIcnType, ma.bottomIcnImageIndex ) ) {
        _isTileMarkedAsRoad = true;
    }

    _addonBottomLayer.emplace_back( static_cast<uint8_t>( ma.quantityN & 0x03 ), ma.level1ObjectUID, objectIcnType, ma.bottomIcnImageIndex );
}

void Maps::Tiles::pushTopLayerAddon( const MP2::mp2addon_t & ma )
{
    const MP2::ObjectIcnType objectIcnType = static_cast<MP2::ObjectIcnType>( ma.objectNameN2 >> 2 );
    if ( objectIcnType == MP2::ObjectIcnType::OBJ_ICN_TYPE_UNKNOWN ) {
        // No object exist.
        return;
    }

    // Top layer objects do not have any internal structure (layers) so all of them should have the same internal layer.
    // TODO: remove layer type for top layer objects.
    _addonTopLayer.emplace_back( OBJECT_LAYER, ma.level2ObjectUID, objectIcnType, ma.topIcnImageIndex );
}

void Maps::Tiles::AddonsSort()
{
    if ( _addonBottomLayer.empty() ) {
        // Nothing to sort.
        return;
    }

    // Push everything to the container and sort it by level.
    if ( _objectIcnType != MP2::OBJ_ICN_TYPE_UNKNOWN ) {
        _addonBottomLayer.emplace_front( _layerType, _uid, _objectIcnType, _imageIndex );
    }

    // Sort by internal layers.
    _addonBottomLayer.sort( []( const auto & left, const auto & right ) { return ( left._layerType > right._layerType ); } );

    if ( !_addonBottomLayer.empty() ) {
        const TilesAddon & highestPriorityAddon = _addonBottomLayer.back();
        _uid = highestPriorityAddon._uid;
        _objectIcnType = highestPriorityAddon._objectIcnType;
        _imageIndex = highestPriorityAddon._imageIndex;
        _layerType = highestPriorityAddon._layerType;

        // If this assertion blows up then you are not storing correct values for layer type!
        assert( _layerType <= TERRAIN_LAYER );

        _addonBottomLayer.pop_back();
    }

    // Level 2 objects don't have any rendering priorities so they should be rendered first in queue first to render.
}

Maps::TilesAddon * Maps::Tiles::FindAddonLevel1( uint32_t uniq1 )
{
    Addons::iterator it = std::find_if( _addonBottomLayer.begin(), _addonBottomLayer.end(), [uniq1]( const TilesAddon & v ) { return v.isUniq( uniq1 ); } );

    return it != _addonBottomLayer.end() ? &( *it ) : nullptr;
}

Maps::TilesAddon * Maps::Tiles::FindAddonLevel2( uint32_t uniq2 )
{
    Addons::iterator it = std::find_if( _addonTopLayer.begin(), _addonTopLayer.end(), [uniq2]( const TilesAddon & v ) { return v.isUniq( uniq2 ); } );

    return it != _addonTopLayer.end() ? &( *it ) : nullptr;
}

std::string Maps::Tiles::String() const
{
    std::ostringstream os;

    const MP2::MapObjectType objectType = GetObject();

    os << "******* Tile info *******" << std::endl
       << "Tile index      : " << _index << ", "
       << "point: (" << GetCenter().x << ", " << GetCenter().y << ")" << std::endl
       << "UID             : " << _uid << std::endl
       << "MP2 object type : " << static_cast<int>( objectType ) << " (" << MP2::StringObject( objectType ) << ")" << std::endl
       << "ICN object type : " << static_cast<int>( _objectIcnType ) << " (" << ICN::GetString( MP2::getIcnIdFromObjectIcnType( _objectIcnType ) ) << ")" << std::endl
       << "image index     : " << static_cast<int>( _imageIndex ) << std::endl
       << "layer type      : " << static_cast<int>( _layerType ) << " - " << getObjectLayerName( _layerType ) << std::endl
       << "region          : " << _region << std::endl
       << "ground          : " << Ground::String( GetGround() ) << " (isRoad: " << _isTileMarkedAsRoad << ")" << std::endl
       << "ground img index: " << _terrainImageIndex << ", image flags: " << static_cast<int>( _terrainFlags ) << std::endl
       << "shadow          : " << ( isShadowSprite( _objectIcnType, _imageIndex ) ? "true" : "false" ) << std::endl
       << "passable from   : " << ( _tilePassabilityDirections ? Direction::String( _tilePassabilityDirections ) : "nowhere" );

    os << std::endl
       << "metadata value 1: " << _metadata[0] << std::endl
       << "metadata value 2: " << _metadata[1] << std::endl
       << "metadata value 3: " << _metadata[2] << std::endl;

    if ( objectType == MP2::OBJ_BOAT )
        os << "boat owner color: " << Color::String( _boatOwnerColor ) << std::endl;

    for ( const TilesAddon & addon : _addonBottomLayer ) {
        os << getAddonInfo( addon, 1 );
    }

    for ( const TilesAddon & addon : _addonTopLayer ) {
        os << getAddonInfo( addon, 2 );
    }

    os << "--- Extra information ---" << std::endl;

    switch ( objectType ) {
    case MP2::OBJ_RUINS:
    case MP2::OBJ_TREE_CITY:
    case MP2::OBJ_WAGON_CAMP:
    case MP2::OBJ_DESERT_TENT:
    case MP2::OBJ_TROLL_BRIDGE:
    case MP2::OBJ_DRAGON_CITY:
    case MP2::OBJ_CITY_OF_DEAD:
    case MP2::OBJ_WATCH_TOWER:
    case MP2::OBJ_EXCAVATION:
    case MP2::OBJ_CAVE:
    case MP2::OBJ_TREE_HOUSE:
    case MP2::OBJ_ARCHER_HOUSE:
    case MP2::OBJ_GOBLIN_HUT:
    case MP2::OBJ_DWARF_COTTAGE:
    case MP2::OBJ_HALFLING_HOLE:
    case MP2::OBJ_PEASANT_HUT:
    case MP2::OBJ_MONSTER:
        os << "monster count   : " << getMonsterCountFromTile( *this ) << std::endl;
        break;
    case MP2::OBJ_HEROES: {
        const Heroes * hero = getHero();
        if ( hero )
            os << hero->String();
        break;
    }
    case MP2::OBJ_NON_ACTION_CASTLE:
    case MP2::OBJ_CASTLE: {
        const Castle * castle = world.getCastle( GetCenter() );
        if ( castle )
            os << castle->String();
        break;
    }
    default: {
        const MapsIndexes & v = Maps::getMonstersProtectingTile( _index );
        if ( !v.empty() ) {
            os << "protection      : ";
            for ( const int32_t index : v ) {
                os << index << ", ";
            }
            os << std::endl;
        }
        break;
    }
    }

    if ( MP2::isCaptureObject( GetObject( false ) ) ) {
        const CapturedObject & co = world.GetCapturedObject( _index );

        os << "capture color   : " << Color::String( co.objcol.second ) << std::endl;
        if ( co.guardians.isValid() ) {
            os << "capture guard   : " << co.guardians.GetName() << std::endl << "capture count   : " << co.guardians.GetCount() << std::endl;
        }
    }

    os << "*************************" << std::endl;

    return os.str();
}

void Maps::Tiles::FixObject()
{
    if ( MP2::OBJ_NONE == _mainObjectType ) {
        if ( std::any_of( _addonBottomLayer.begin(), _addonBottomLayer.end(), TilesAddon::isArtifact ) )
            SetObject( MP2::OBJ_ARTIFACT );
        else if ( std::any_of( _addonBottomLayer.begin(), _addonBottomLayer.end(), TilesAddon::isResource ) )
            SetObject( MP2::OBJ_RESOURCE );
    }
}

bool Maps::Tiles::GoodForUltimateArtifact() const
{
    if ( isWater() || !isPassableFrom( Direction::CENTER, false, true, 0 ) ) {
        return false;
    }

    if ( _objectIcnType != MP2::OBJ_ICN_TYPE_UNKNOWN && !isShadowSprite( _objectIcnType, _imageIndex ) ) {
        return false;
    }

    if ( static_cast<size_t>( std::count_if( _addonBottomLayer.begin(), _addonBottomLayer.end(), TilesAddon::isShadow ) ) != _addonBottomLayer.size() ) {
        return false;
    }

    if ( static_cast<size_t>( std::count_if( _addonTopLayer.begin(), _addonTopLayer.end(), TilesAddon::isShadow ) ) != _addonTopLayer.size() ) {
        return false;
    }

    return true;
}

bool Maps::Tiles::isPassableFrom( const int direction, const bool fromWater, const bool skipFog, const int heroColor ) const
{
    if ( !skipFog && isFog( heroColor ) ) {
        return false;
    }

    const bool tileIsWater = isWater();

    // From the water we can get either to the coast tile or to the water tile (provided there is no boat on this tile).
    if ( fromWater && _mainObjectType != MP2::OBJ_COAST && ( !tileIsWater || _mainObjectType == MP2::OBJ_BOAT ) ) {
        return false;
    }

    // From the ground we can get to the water tile only if this tile contains a certain object.
    if ( !fromWater && tileIsWater && _mainObjectType != MP2::OBJ_SHIPWRECK && _mainObjectType != MP2::OBJ_HEROES && _mainObjectType != MP2::OBJ_BOAT ) {
        return false;
    }

    // Tiles on which allied heroes are located are inaccessible
    if ( _mainObjectType == MP2::OBJ_HEROES ) {
        const Heroes * hero = getHero();
        assert( hero != nullptr );

        if ( hero->GetColor() != heroColor && hero->isFriends( heroColor ) ) {
            return false;
        }
    }

    // Tiles on which the entrances to the allied castles are located are inaccessible
    if ( _mainObjectType == MP2::OBJ_CASTLE ) {
        const Castle * castle = world.getCastleEntrance( GetCenter() );

        if ( castle && castle->GetColor() != heroColor && castle->isFriends( heroColor ) ) {
            return false;
        }
    }

    return ( direction & _tilePassabilityDirections ) != 0;
}

void Maps::Tiles::SetObjectPassable( bool pass )
{
    switch ( GetObject( false ) ) {
    case MP2::OBJ_TROLL_BRIDGE:
        if ( pass )
            _tilePassabilityDirections |= Direction::TOP_LEFT;
        else
            _tilePassabilityDirections &= ~Direction::TOP_LEFT;
        break;

    default:
        break;
    }
}

bool Maps::Tiles::isStream() const
{
    for ( const TilesAddon & addon : _addonBottomLayer ) {
        if ( addon._objectIcnType == MP2::OBJ_ICN_TYPE_STREAM || ( addon._objectIcnType == MP2::OBJ_ICN_TYPE_OBJNMUL2 && addon._imageIndex < 14 ) ) {
            return true;
        }
    }

    return _objectIcnType == MP2::OBJ_ICN_TYPE_STREAM || ( _objectIcnType == MP2::OBJ_ICN_TYPE_OBJNMUL2 && _imageIndex < 14 );
}

bool Maps::Tiles::isShadow() const
{
    return isShadowSprite( _objectIcnType, _imageIndex )
           && _addonBottomLayer.size() == static_cast<size_t>( std::count_if( _addonBottomLayer.begin(), _addonBottomLayer.end(), TilesAddon::isShadow ) );
}

Maps::TilesAddon * Maps::Tiles::getAddonWithFlag( const uint32_t uid )
{
    const auto isFlag = [uid]( const TilesAddon & addon ) { return addon._uid == uid && addon._objectIcnType == MP2::OBJ_ICN_TYPE_FLAG32; };

    auto iter = std::find_if( _addonBottomLayer.begin(), _addonBottomLayer.end(), isFlag );
    if ( iter != _addonBottomLayer.end() ) {
        return &( *iter );
    }

    iter = std::find_if( _addonTopLayer.begin(), _addonTopLayer.end(), isFlag );
    if ( iter != _addonTopLayer.end() ) {
        return &( *iter );
    }

    return nullptr;
}

void Maps::Tiles::setOwnershipFlag( const MP2::MapObjectType objectType, const int color )
{
    // All flags in FLAG32.ICN are actually the same except the fact of having different offset.
    uint8_t objectSpriteIndex = 0;

    switch ( color ) {
    case Color::NONE:
        // No flag. Just ignore it.
        break;
    case Color::BLUE:
        objectSpriteIndex = 0;
        break;
    case Color::GREEN:
        objectSpriteIndex = 1;
        break;
    case Color::RED:
        objectSpriteIndex = 2;
        break;
    case Color::YELLOW:
        objectSpriteIndex = 3;
        break;
    case Color::ORANGE:
        objectSpriteIndex = 4;
        break;
    case Color::PURPLE:
        objectSpriteIndex = 5;
        break;
    case Color::UNUSED:
        // Neutral / gray flag.
        objectSpriteIndex = 6;
        break;
    default:
        // Did you add a new color type? Add logic above!
        assert( 0 );
        break;
    }

    switch ( objectType ) {
    case MP2::OBJ_MAGIC_GARDEN:
        objectSpriteIndex += 128 + 14;
        updateFlag( color, objectSpriteIndex, _uid, false );
        objectSpriteIndex += 7;
        if ( Maps::isValidDirection( _index, Direction::RIGHT ) ) {
            Maps::Tiles & tile = world.GetTiles( Maps::GetDirectionIndex( _index, Direction::RIGHT ) );
            tile.updateFlag( color, objectSpriteIndex, _uid, false );
        }
        break;

    case MP2::OBJ_WATER_WHEEL:
    case MP2::OBJ_MINES:
        objectSpriteIndex += 128 + 14;
        if ( Maps::isValidDirection( _index, Direction::TOP ) ) {
            Maps::Tiles & tile = world.GetTiles( Maps::GetDirectionIndex( _index, Direction::TOP ) );
            tile.updateFlag( color, objectSpriteIndex, _uid, true );
        }

        objectSpriteIndex += 7;
        if ( Maps::isValidDirection( _index, Direction::TOP_RIGHT ) ) {
            Maps::Tiles & tile = world.GetTiles( Maps::GetDirectionIndex( _index, Direction::TOP_RIGHT ) );
            tile.updateFlag( color, objectSpriteIndex, _uid, true );
        }
        break;

    case MP2::OBJ_WINDMILL:
    case MP2::OBJ_LIGHTHOUSE:
        objectSpriteIndex += 128 + 42;
        if ( Maps::isValidDirection( _index, Direction::LEFT ) ) {
            Maps::Tiles & tile = world.GetTiles( Maps::GetDirectionIndex( _index, Direction::LEFT ) );
            tile.updateFlag( color, objectSpriteIndex, _uid, false );
        }

        objectSpriteIndex += 7;
        updateFlag( color, objectSpriteIndex, _uid, false );
        break;

    case MP2::OBJ_ALCHEMIST_LAB:
        objectSpriteIndex += 21;
        if ( Maps::isValidDirection( _index, Direction::TOP ) ) {
            Maps::Tiles & tile = world.GetTiles( Maps::GetDirectionIndex( _index, Direction::TOP ) );
            tile.updateFlag( color, objectSpriteIndex, _uid, true );
        }
        break;

    case MP2::OBJ_SAWMILL:
        objectSpriteIndex += 28;
        if ( Maps::isValidDirection( _index, Direction::TOP_RIGHT ) ) {
            Maps::Tiles & tile = world.GetTiles( Maps::GetDirectionIndex( _index, Direction::TOP_RIGHT ) );
            tile.updateFlag( color, objectSpriteIndex, _uid, true );
        }
        break;

    case MP2::OBJ_CASTLE:
        objectSpriteIndex *= 2;
        if ( Maps::isValidDirection( _index, Direction::LEFT ) ) {
            Maps::Tiles & tile = world.GetTiles( Maps::GetDirectionIndex( _index, Direction::LEFT ) );
            tile.updateFlag( color, objectSpriteIndex, _uid, true );
        }

        objectSpriteIndex += 1;
        if ( Maps::isValidDirection( _index, Direction::RIGHT ) ) {
            Maps::Tiles & tile = world.GetTiles( Maps::GetDirectionIndex( _index, Direction::RIGHT ) );
            tile.updateFlag( color, objectSpriteIndex, _uid, true );
        }
        break;

    default:
        break;
    }
}

void Maps::Tiles::removeOwnershipFlag( const MP2::MapObjectType objectType )
{
    setOwnershipFlag( objectType, Color::NONE );
}

void Maps::Tiles::updateFlag( const int color, const uint8_t objectSpriteIndex, const uint32_t uid, const bool setOnUpperLayer )
{
    // Flag deletion or installation must be done in relation to object UID as flag is attached to the object.
    if ( color == Color::NONE ) {
        const auto isFlag = [uid]( const TilesAddon & addon ) { return addon._uid == uid && addon._objectIcnType == MP2::OBJ_ICN_TYPE_FLAG32; };
        _addonBottomLayer.remove_if( isFlag );
        _addonTopLayer.remove_if( isFlag );
        return;
    }

    TilesAddon * addon = getAddonWithFlag( uid );
    if ( addon != nullptr ) {
        // Replace an existing flag.
        addon->_imageIndex = objectSpriteIndex;
    }
    else if ( setOnUpperLayer ) {
        _addonTopLayer.emplace_back( OBJECT_LAYER, uid, MP2::OBJ_ICN_TYPE_FLAG32, objectSpriteIndex );
    }
    else {
        _addonBottomLayer.emplace_back( OBJECT_LAYER, uid, MP2::OBJ_ICN_TYPE_FLAG32, objectSpriteIndex );
    }
}

void Maps::Tiles::fixTileObjectType( Tiles & tile )
{
    const MP2::MapObjectType originalObjectType = tile.GetObject( false );

    // Left tile of a skeleton on Desert should be marked as non-action tile.
    if ( originalObjectType == MP2::OBJ_SKELETON && tile._objectIcnType == MP2::OBJ_ICN_TYPE_OBJNDSRT && tile._imageIndex == 83 ) {
        tile.SetObject( MP2::OBJ_NON_ACTION_SKELETON );

        // There is no need to check the rest of things as we fixed this object.
        return;
    }

    // Original Editor marks Reefs as Stones. We're fixing this issue by changing the type of the object without changing the content of a tile.
    // This is also required in order to properly calculate Reefs' passability.
    if ( originalObjectType == MP2::OBJ_ROCK && isValidReefsSprite( tile._objectIcnType, tile._imageIndex ) ) {
        tile.SetObject( MP2::OBJ_REEFS );

        // There is no need to check the rest of things as we fixed this object.
        return;
    }

    // Some maps have water tiles with OBJ_COAST, it shouldn't be, replace OBJ_COAST with OBJ_NONE
    if ( originalObjectType == MP2::OBJ_COAST && tile.isWater() ) {
        Heroes * hero = tile.getHero();

        if ( hero ) {
            hero->setObjectTypeUnderHero( MP2::OBJ_NONE );
        }
        else {
            tile.SetObject( MP2::OBJ_NONE );
        }

        // There is no need to check the rest of things as we fixed this object.
        return;
    }

    // On some maps (apparently created by some non-standard editors), the object type on tiles with random monsters does not match the index
    // of the monster placeholder sprite. While this engine looks at the object type when placing an actual monster on a tile, the original
    // HoMM2 apparently looks at the placeholder sprite, so we need to keep them in sync.
    if ( tile._objectIcnType == MP2::OBJ_ICN_TYPE_MONS32 ) {
        MP2::MapObjectType monsterObjectType = originalObjectType;

        const uint8_t originalObjectSpriteIndex = tile.GetObjectSpriteIndex();
        switch ( originalObjectSpriteIndex ) {
        // Random monster placeholder "MON"
        case 66:
            monsterObjectType = MP2::OBJ_RANDOM_MONSTER;
            break;
        // Random monster placeholder "MON 1"
        case 67:
            monsterObjectType = MP2::OBJ_RANDOM_MONSTER_WEAK;
            break;
        // Random monster placeholder "MON 2"
        case 68:
            monsterObjectType = MP2::OBJ_RANDOM_MONSTER_MEDIUM;
            break;
        // Random monster placeholder "MON 3"
        case 69:
            monsterObjectType = MP2::OBJ_RANDOM_MONSTER_STRONG;
            break;
        // Random monster placeholder "MON 4"
        case 70:
            monsterObjectType = MP2::OBJ_RANDOM_MONSTER_VERY_STRONG;
            break;
        default:
            break;
        }

        if ( monsterObjectType != originalObjectType ) {
            tile.SetObject( monsterObjectType );

            DEBUG_LOG( DBG_GAME, DBG_WARN,
                       "Invalid object type index " << tile._index << ": type " << MP2::StringObject( originalObjectType ) << ", object sprite index "
                                                    << static_cast<int>( originalObjectSpriteIndex ) << ", corrected type " << MP2::StringObject( monsterObjectType ) )

            // There is no need to check the rest of things as we fixed this object.
            return;
        }
    }

    // Fix The Price of Loyalty objects even if the map is The Succession Wars type.
    switch ( originalObjectType ) {
    case MP2::OBJ_NON_ACTION_EXPANSION_DWELLING:
    case MP2::OBJ_NON_ACTION_EXPANSION_OBJECT:
    case MP2::OBJ_EXPANSION_DWELLING:
    case MP2::OBJ_EXPANSION_OBJECT: {
        // The type of expansion action object or dwelling is stored in object metadata.
        // However, we just ignore it.
        MP2::MapObjectType objectType = getLoyaltyObject( tile._objectIcnType, tile._imageIndex );
        if ( objectType != MP2::OBJ_NONE ) {
            tile.SetObject( objectType );
            break;
        }

        // Add-ons of level 1 shouldn't even exist if no top object is present. However, let's play safe and verify it as well.
        for ( const TilesAddon & addon : tile._addonBottomLayer ) {
            objectType = getLoyaltyObject( addon._objectIcnType, addon._imageIndex );
            if ( objectType != MP2::OBJ_NONE )
                break;
        }

        if ( objectType != MP2::OBJ_NONE ) {
            tile.SetObject( objectType );
            break;
        }

        for ( const TilesAddon & addon : tile._addonTopLayer ) {
            objectType = getLoyaltyObject( addon._objectIcnType, addon._imageIndex );
            if ( objectType != MP2::OBJ_NONE )
                break;
        }

        if ( objectType != MP2::OBJ_NONE ) {
            tile.SetObject( objectType );
            break;
        }

        DEBUG_LOG( DBG_GAME, DBG_WARN,
                   "Invalid object type index " << tile._index << ": type " << MP2::StringObject( originalObjectType ) << ", icn ID "
                                                << static_cast<int>( tile._imageIndex ) )
        break;
    }

    default:
        break;
    }
}

void Maps::Tiles::Remove( uint32_t uniqID )
{
    _addonBottomLayer.remove_if( [uniqID]( const Maps::TilesAddon & v ) { return v.isUniq( uniqID ); } );
    _addonTopLayer.remove_if( [uniqID]( const Maps::TilesAddon & v ) { return v.isUniq( uniqID ); } );

    if ( _uid == uniqID ) {
        resetObjectSprite();
        _uid = 0;
    }
}

void Maps::Tiles::removeObjects( const MP2::ObjectIcnType objectIcnType )
{
    _addonBottomLayer.remove_if( [objectIcnType]( const Maps::TilesAddon & addon ) { return addon._objectIcnType == objectIcnType; } );
    _addonTopLayer.remove_if( [objectIcnType]( const Maps::TilesAddon & addon ) { return addon._objectIcnType == objectIcnType; } );

    if ( _objectIcnType == objectIcnType ) {
        resetObjectSprite();
        _uid = 0;
    }
}

void Maps::Tiles::replaceObject( const uint32_t objectUid, const MP2::ObjectIcnType originalObjectIcnType, const MP2::ObjectIcnType newObjectIcnType,
                                 const uint8_t originalImageIndex, const uint8_t newImageIndex )
{
    // We can immediately return from the function as only one object per tile can have the same UID.
    for ( TilesAddon & addon : _addonBottomLayer ) {
        if ( addon._uid == objectUid && addon._objectIcnType == originalObjectIcnType && addon._imageIndex == originalImageIndex ) {
            addon._objectIcnType = newObjectIcnType;
            addon._imageIndex = newImageIndex;
            return;
        }
    }

    for ( TilesAddon & addon : _addonTopLayer ) {
        if ( addon._uid == objectUid && addon._objectIcnType == originalObjectIcnType && addon._imageIndex == originalImageIndex ) {
            addon._objectIcnType = newObjectIcnType;
            addon._imageIndex = newImageIndex;
            return;
        }
    }

    if ( _uid == objectUid && _objectIcnType == originalObjectIcnType && _imageIndex == originalImageIndex ) {
        _objectIcnType = newObjectIcnType;
        _imageIndex = newImageIndex;
    }
}

void Maps::Tiles::updateObjectImageIndex( const uint32_t objectUid, const MP2::ObjectIcnType objectIcnType, const int imageIndexOffset )
{
    // We can immediately return from the function as only one object per tile can have the same UID.
    for ( TilesAddon & addon : _addonBottomLayer ) {
        if ( addon._uid == objectUid && addon._objectIcnType == objectIcnType ) {
            assert( addon._imageIndex + imageIndexOffset >= 0 && addon._imageIndex + imageIndexOffset < 255 );
            addon._imageIndex = static_cast<uint8_t>( addon._imageIndex + imageIndexOffset );
            return;
        }
    }

    for ( TilesAddon & addon : _addonTopLayer ) {
        if ( addon._uid == objectUid && addon._objectIcnType == objectIcnType ) {
            assert( addon._imageIndex + imageIndexOffset >= 0 && addon._imageIndex + imageIndexOffset < 255 );
            addon._imageIndex = static_cast<uint8_t>( addon._imageIndex + imageIndexOffset );
            return;
        }
    }

    if ( _uid == objectUid && _objectIcnType == objectIcnType ) {
        assert( _imageIndex + imageIndexOffset >= 0 && _imageIndex + imageIndexOffset < 255 );
        _imageIndex = static_cast<uint8_t>( _imageIndex + imageIndexOffset );
    }
}

void Maps::Tiles::ClearFog( const int colors )
{
    _fogColors &= ~colors;

    // The fog might be cleared even without the hero's movement - for example, the hero can gain a new level of Scouting
    // skill by picking up a Treasure Chest from a nearby tile or buying a map in a Magellan's Maps object using the space
    // bar button. Reset the pathfinder(s) to make the newly discovered tiles immediately available for this hero.
    world.resetPathfinder();
}

void Maps::Tiles::updateFogDirectionsInArea( const fheroes2::Point & minPos, const fheroes2::Point & maxPos, const int32_t color )
{
    assert( ( minPos.x <= maxPos.x ) && ( minPos.y <= maxPos.y ) );

    const int32_t worldWidth = world.w();
    const int32_t worldHeight = world.w();

    // Do not get over the world borders.
    const int32_t minX = std::max( minPos.x, 0 );
    const int32_t minY = std::max( minPos.y, 0 );
    // Add extra 1 to reach the given maxPos point.
    const int32_t maxX = std::min( maxPos.x + 1, worldWidth );
    const int32_t maxY = std::min( maxPos.y + 1, worldHeight );

    // Fog data range is 1 tile bigger from each side as for the fog directions we have to check all tiles around each tile in the area.
    const int32_t fogMinX = std::max( minX - 1, 0 );
    const int32_t fogMinY = std::max( minY - 1, 0 );
    const int32_t fogMaxX = std::min( maxX + 1, worldWidth );
    const int32_t fogMaxY = std::min( maxY + 1, worldHeight );

    const int32_t fogDataWidth = maxX - minX + 2;
    const int32_t fogDataSize = fogDataWidth * ( maxY - minY + 2 );

    // A vector to cache 'isFog()' data. This vector type is not <bool> as using std::vector<uint8_t> gives the higher performance.
    // 1 is for the 'true' state, 0 is for the 'false' state.
    std::vector<uint8_t> fogData( fogDataSize, 1 );

    // Set the 'fogData' index offset from the tile index.
    const int32_t fogDataOffset = 1 - minX + ( 1 - minY ) * fogDataWidth;

    // Cache the 'fogData' data for the given area to use it in fog direction calculation.
    // The loops run only within the world area, if 'fogData' area includes tiles outside the world borders we do not update them as the are already set to 1.
    for ( int32_t y = fogMinY; y < fogMaxY; ++y ) {
        const int32_t fogTileOffsetY = y * worldWidth;
        const int32_t fogDataOffsetY = y * fogDataWidth + fogDataOffset;

        for ( int32_t x = fogMinX; x < fogMaxX; ++x ) {
            fogData[x + fogDataOffsetY] = world.GetTiles( x + fogTileOffsetY ).isFog( color ) ? 1 : 0;
        }
    }

    // Set the 'fogData' index offset from the tile index for the TOP LEFT direction from the tile.
    const int32_t topLeftDirectionOffset = -1 - fogDataWidth;

#ifndef NDEBUG
    // Cache the maximum border for fogDataIndex corresponding the "CENTER" tile to use in assertion. Should be removed if assertion is removed.
    const int32_t centerfogDataIndexLimit = fogDataSize + topLeftDirectionOffset;
#endif

    // Calculate fog directions using the cached 'isFog' data.
    for ( int32_t y = minY; y < maxY; ++y ) {
        const int32_t fogCenterDataOffsetY = y * fogDataWidth + fogDataOffset;

        for ( int32_t x = minX; x < maxX; ++x ) {
            Maps::Tiles & tile = world.GetTiles( x, y );

            int32_t fogDataIndex = x + fogCenterDataOffsetY;

            if ( fogData[fogDataIndex] == 0 ) {
                // For the tile is without fog we set the UNKNOWN direction.
                tile._setFogDirection( Direction::UNKNOWN );
            }
            else {
                // The tile is under the fog so its CENTER direction for fog is true.
                uint16_t fogDirection = Direction::CENTER;

                // 'fogDataIndex' should not get out of maximum 'fogData' vector index after all increments.
                assert( fogDataIndex < centerfogDataIndexLimit );

                // Check all tiles around for 'fogData' starting from the top left direction and if it is true then logically add the direction to 'fogDirection'.
                fogDataIndex += topLeftDirectionOffset;

                assert( fogDataIndex >= 0 );

                if ( fogData[fogDataIndex] == 1 ) {
                    fogDirection |= Direction::TOP_LEFT;
                }

                ++fogDataIndex;

                if ( fogData[fogDataIndex] == 1 ) {
                    fogDirection |= Direction::TOP;
                }

                ++fogDataIndex;

                if ( fogData[fogDataIndex] == 1 ) {
                    fogDirection |= Direction::TOP_RIGHT;
                }

                // Set index to the left direction tile of the next fog data raw.
                fogDataIndex += fogDataWidth - 2;

                if ( fogData[fogDataIndex] == 1 ) {
                    fogDirection |= Direction::LEFT;
                }

                // Skip the center tile as it was already checked.
                fogDataIndex += 2;

                if ( fogData[fogDataIndex] == 1 ) {
                    fogDirection |= Direction::RIGHT;
                }

                fogDataIndex += fogDataWidth - 2;

                if ( fogData[fogDataIndex] == 1 ) {
                    fogDirection |= Direction::BOTTOM_LEFT;
                }

                ++fogDataIndex;

                if ( fogData[fogDataIndex] == 1 ) {
                    fogDirection |= Direction::BOTTOM;
                }

                ++fogDataIndex;

                if ( fogData[fogDataIndex] == 1 ) {
                    fogDirection |= Direction::BOTTOM_RIGHT;
                }

                tile._setFogDirection( fogDirection );
            }
        }
    }
}

void Maps::Tiles::updateTileObjectIcnIndex( Maps::Tiles & tile, const uint32_t uid, const uint8_t newIndex )
{
    Maps::TilesAddon * addon = tile.FindAddonLevel1( uid );
    if ( addon != nullptr ) {
        addon->_imageIndex = newIndex;
    }
    else if ( tile._uid == uid ) {
        tile._imageIndex = newIndex;
    }
}

void Maps::Tiles::updateEmpty()
{
    if ( _mainObjectType == MP2::OBJ_NONE ) {
        setAsEmpty();
    }
}

void Maps::Tiles::setAsEmpty()
{
    // If an object is removed we should validate if this tile a potential candidate to be a coast.
    // Check if this tile is not water and it has neighbouring water tiles.
    if ( isWater() ) {
        SetObject( MP2::OBJ_NONE );
        return;
    }

    bool isCoast = false;

    const Indexes tileIndices = Maps::getAroundIndexes( _index, 1 );
    for ( const int tileIndex : tileIndices ) {
        if ( tileIndex < 0 ) {
            // Invalid tile index.
            continue;
        }

        if ( world.GetTiles( tileIndex ).isWater() ) {
            isCoast = true;
            break;
        }
    }

    SetObject( isCoast ? MP2::OBJ_COAST : MP2::OBJ_NONE );
}

uint32_t Maps::Tiles::getObjectIdByObjectIcnType( const MP2::ObjectIcnType objectIcnType ) const
{
    if ( _objectIcnType == objectIcnType ) {
        return _uid;
    }

    for ( const TilesAddon & addon : _addonBottomLayer ) {
        if ( addon._objectIcnType == objectIcnType ) {
            return addon._uid;
        }
    }

    for ( const TilesAddon & addon : _addonTopLayer ) {
        if ( addon._objectIcnType == objectIcnType ) {
            return addon._uid;
        }
    }

    return 0;
}

std::vector<MP2::ObjectIcnType> Maps::Tiles::getValidObjectIcnTypes() const
{
    std::vector<MP2::ObjectIcnType> objectIcnTypes;

    if ( _objectIcnType != MP2::OBJ_ICN_TYPE_UNKNOWN ) {
        objectIcnTypes.emplace_back( _objectIcnType );
    }

    for ( const TilesAddon & addon : _addonBottomLayer ) {
        // If this assertion blows up then you put an empty object into an addon which makes no sense!
        assert( addon._objectIcnType != MP2::OBJ_ICN_TYPE_UNKNOWN );

        objectIcnTypes.emplace_back( addon._objectIcnType );
    }

    for ( const TilesAddon & addon : _addonTopLayer ) {
        // If this assertion blows up then you put an empty object into an addon which makes no sense!
        assert( addon._objectIcnType != MP2::OBJ_ICN_TYPE_UNKNOWN );

        objectIcnTypes.emplace_back( addon._objectIcnType );
    }

    return objectIcnTypes;
}

bool Maps::Tiles::containsAnyObjectIcnType( const std::vector<MP2::ObjectIcnType> & objectIcnTypes ) const
{
    for ( const MP2::ObjectIcnType objectIcnType : objectIcnTypes ) {
        if ( _objectIcnType == objectIcnType ) {
            return true;
        }

        for ( const TilesAddon & addon : _addonBottomLayer ) {
            if ( addon._objectIcnType == objectIcnType ) {
                return true;
            }
        }

        for ( const TilesAddon & addon : _addonTopLayer ) {
            if ( addon._objectIcnType == objectIcnType ) {
                return true;
            }
        }
    }

    return false;
}

bool Maps::Tiles::containsSprite( const MP2::ObjectIcnType objectIcnType, const uint32_t imageIdx ) const
{
    if ( _objectIcnType == objectIcnType && imageIdx == _imageIndex ) {
        return true;
    }

    for ( const TilesAddon & addon : _addonBottomLayer ) {
        if ( addon._objectIcnType == objectIcnType && imageIdx == _imageIndex ) {
            return true;
        }
    }

    for ( const TilesAddon & addon : _addonTopLayer ) {
        if ( addon._objectIcnType == objectIcnType && imageIdx == _imageIndex ) {
            return true;
        }
    }

    return false;
}

bool Maps::Tiles::isTallObject() const
{
    // TODO: possibly cache the output of the method as right now it's in average twice.
    if ( !Maps::isValidDirection( _index, Direction::TOP ) ) {
        // Nothing above so this object can't be tall.
        return false;
    }

    std::vector<uint32_t> tileUIDs;
    if ( _objectIcnType != MP2::OBJ_ICN_TYPE_UNKNOWN && _imageIndex < 255 && _uid != 0 && ( ( _layerType >> 1 ) & 1 ) == 0 ) {
        tileUIDs.emplace_back( _uid );
    }

    for ( const TilesAddon & addon : _addonBottomLayer ) {
        if ( addon._uid != 0 && ( ( addon._layerType >> 1 ) & 1 ) == 0 ) {
            tileUIDs.emplace_back( addon._uid );
        }
    }

    for ( const TilesAddon & addon : _addonTopLayer ) {
        if ( addon._uid != 0 && ( ( addon._layerType >> 1 ) & 1 ) == 0 ) {
            tileUIDs.emplace_back( addon._uid );
        }
    }

    const Tiles & topTile = world.GetTiles( Maps::GetDirectionIndex( _index, Direction::TOP ) );
    for ( const uint32_t tileUID : tileUIDs ) {
        if ( topTile._uid == tileUID && !isShadowSprite( topTile._objectIcnType, topTile._imageIndex ) ) {
            return true;
        }

        for ( const TilesAddon & addon : topTile._addonBottomLayer ) {
            if ( addon._uid == tileUID && !TilesAddon::isShadow( addon ) ) {
                return true;
            }
        }

        for ( const TilesAddon & addon : topTile._addonTopLayer ) {
            if ( addon._uid == tileUID && !TilesAddon::isShadow( addon ) ) {
                return true;
            }
        }
    }

    return false;
}

int32_t Maps::Tiles::getIndexOfMainTile( const Maps::Tiles & tile )
{
    const MP2::MapObjectType objectType = tile.GetObject( false );
    const MP2::MapObjectType correctedObjectType = MP2::getBaseActionObjectType( objectType );

    if ( correctedObjectType == objectType ) {
        // Nothing to do.
        return tile._index;
    }

    assert( correctedObjectType > objectType );

    // It's unknown whether object type belongs to bottom layer or ground. Create a list of UIDs starting from bottom layer.
    std::set<uint32_t> uids;
    uids.insert( tile.GetObjectUID() );

    for ( const TilesAddon & addon : tile.getBottomLayerAddons() ) {
        uids.insert( addon._uid );
    }

    for ( const TilesAddon & addon : tile.getTopLayerAddons() ) {
        uids.insert( addon._uid );
    }

    const int32_t tileIndex = tile.GetIndex();
    const int32_t mapWidth = world.w();

    // This is non-main tile of an action object. We have to find the main tile.
    // Since we don't want to care about the size of every object in the game we should find tiles in a certain radius.
    const int32_t radiusOfSearch = 3;

    // Main tile is usually at the bottom of the object so let's start from there. Also there are no objects having tiles below more than 1 row.
    for ( int32_t y = radiusOfSearch; y >= -1; --y ) {
        for ( int32_t x = -radiusOfSearch; x <= radiusOfSearch; ++x ) {
            const int32_t index = tileIndex + y * mapWidth + x;
            if ( Maps::isValidAbsIndex( index ) ) {
                const Maps::Tiles & foundTile = world.GetTiles( index );
                if ( foundTile.GetObject( false ) != correctedObjectType ) {
                    continue;
                }

                if ( foundTile.GetObjectUID() != 0 && uids.count( foundTile.GetObjectUID() ) > 0 ) {
                    return foundTile._index;
                }
            }
        }
    }

    // Most likely we have a broken object put by an editor.
    DEBUG_LOG( DBG_GAME, DBG_TRACE, "Tile " << tileIndex << " of type " << MP2::StringObject( objectType ) << " has no parent tile." )
    return -1;
}

bool Maps::Tiles::isDetachedObject() const
{
    const MP2::MapObjectType objectType = GetObject( false );
    if ( isDetachedObjectType( objectType ) ) {
        return true;
    }

    const MP2::MapObjectType correctedObjectType = MP2::getBaseActionObjectType( objectType );
    if ( !isDetachedObjectType( correctedObjectType ) ) {
        return false;
    }

    const int32_t mainTileIndex = Maps::Tiles::getIndexOfMainTile( *this );
    if ( mainTileIndex == -1 ) {
        return false;
    }

    const uint32_t objectUID = world.GetTiles( mainTileIndex ).GetObjectUID();
    if ( _uid == objectUID ) {
        return ( ( _layerType >> 1 ) & 1 ) == 0;
    }

    for ( const TilesAddon & addon : _addonBottomLayer ) {
        if ( addon._uid == objectUID ) {
            return ( ( addon._layerType >> 1 ) & 1 ) == 0;
        }
    }

    return false;
}

void Maps::Tiles::swap( TilesAddon & addon ) noexcept
{
    std::swap( addon._objectIcnType, _objectIcnType );
    std::swap( addon._imageIndex, _imageIndex );
    std::swap( addon._uid, _uid );
    std::swap( addon._layerType, _layerType );
}

StreamBase & Maps::operator<<( StreamBase & msg, const TilesAddon & ta )
{
    using ObjectIcnTypeUnderlyingType = std::underlying_type_t<decltype( ta._objectIcnType )>;

    return msg << ta._layerType << ta._uid << static_cast<ObjectIcnTypeUnderlyingType>( ta._objectIcnType ) << ta._imageIndex;
}

StreamBase & Maps::operator>>( StreamBase & msg, TilesAddon & ta )
{
    msg >> ta._layerType;

    static_assert( LAST_SUPPORTED_FORMAT_VERSION < FORMAT_VERSION_PRE2_1009_RELEASE, "Remove the logic below." );
    if ( Game::GetVersionOfCurrentSaveFile() < FORMAT_VERSION_PRE2_1009_RELEASE ) {
        ta._layerType = ( ta._layerType & 0x03 );
    }

    msg >> ta._uid;

    using ObjectIcnTypeUnderlyingType = std::underlying_type_t<decltype( ta._objectIcnType )>;
    static_assert( std::is_same_v<ObjectIcnTypeUnderlyingType, uint8_t>, "Type of _objectIcnType has been changed, check the logic below" );

    static_assert( LAST_SUPPORTED_FORMAT_VERSION < FORMAT_VERSION_1001_RELEASE, "Remove the logic below." );
    if ( Game::GetVersionOfCurrentSaveFile() < FORMAT_VERSION_1001_RELEASE ) {
        ObjectIcnTypeUnderlyingType objectIcnType = MP2::OBJ_ICN_TYPE_UNKNOWN;
        msg >> objectIcnType;

        ta._objectIcnType = static_cast<MP2::ObjectIcnType>( objectIcnType >> 2 );
    }
    else {
        ObjectIcnTypeUnderlyingType objectIcnType = MP2::OBJ_ICN_TYPE_UNKNOWN;
        msg >> objectIcnType;

        ta._objectIcnType = static_cast<MP2::ObjectIcnType>( objectIcnType );

        static_assert( LAST_SUPPORTED_FORMAT_VERSION < FORMAT_VERSION_PRE2_1009_RELEASE, "Remove the logic below." );
        if ( Game::GetVersionOfCurrentSaveFile() < FORMAT_VERSION_PRE2_1009_RELEASE ) {
            bool temp;
            msg >> temp >> temp;
        }
    }

    msg >> ta._imageIndex;

    return msg;
}

StreamBase & Maps::operator<<( StreamBase & msg, const Tiles & tile )
{
    using ObjectIcnTypeUnderlyingType = std::underlying_type_t<decltype( tile._objectIcnType )>;
    using MainObjectTypeUnderlyingType = std::underlying_type_t<decltype( tile._mainObjectType )>;

    return msg << tile._index << tile._terrainImageIndex << tile._terrainFlags << tile._tilePassabilityDirections << tile._uid
               << static_cast<ObjectIcnTypeUnderlyingType>( tile._objectIcnType ) << tile._imageIndex << static_cast<MainObjectTypeUnderlyingType>( tile._mainObjectType )
               << tile._fogColors << tile._metadata << tile._occupantHeroId << tile._isTileMarkedAsRoad << tile._addonBottomLayer << tile._addonTopLayer
               << tile._layerType << tile._boatOwnerColor;
}

StreamBase & Maps::operator>>( StreamBase & msg, Tiles & tile )
{
    msg >> tile._index;

    static_assert( LAST_SUPPORTED_FORMAT_VERSION < FORMAT_VERSION_PRE2_1001_RELEASE, "Remove the logic below." );
    if ( Game::GetVersionOfCurrentSaveFile() < FORMAT_VERSION_PRE2_1001_RELEASE ) {
        // In old save format terrain information is stored in a very fuzzy way.
        uint16_t temp = 0;
        msg >> temp;

        tile._terrainImageIndex = ( temp & 0x3FFF );
        tile._terrainFlags = ( temp >> 14 );
    }
    else {
        msg >> tile._terrainImageIndex >> tile._terrainFlags;
    }

    msg >> tile._tilePassabilityDirections >> tile._uid;

    using ObjectIcnTypeUnderlyingType = std::underlying_type_t<decltype( tile._objectIcnType )>;
    static_assert( std::is_same_v<ObjectIcnTypeUnderlyingType, uint8_t>, "Type of _objectIcnType has been changed, check the logic below" );

    static_assert( LAST_SUPPORTED_FORMAT_VERSION < FORMAT_VERSION_1001_RELEASE, "Remove the logic below." );
    if ( Game::GetVersionOfCurrentSaveFile() < FORMAT_VERSION_1001_RELEASE ) {
        ObjectIcnTypeUnderlyingType objectIcnType = MP2::OBJ_ICN_TYPE_UNKNOWN;
        msg >> objectIcnType;

        tile._objectIcnType = static_cast<MP2::ObjectIcnType>( objectIcnType >> 2 );
    }
    else {
        ObjectIcnTypeUnderlyingType objectIcnType = MP2::OBJ_ICN_TYPE_UNKNOWN;
        msg >> objectIcnType;

        tile._objectIcnType = static_cast<MP2::ObjectIcnType>( objectIcnType );

        static_assert( LAST_SUPPORTED_FORMAT_VERSION < FORMAT_VERSION_PRE2_1009_RELEASE, "Remove the logic below." );
        if ( Game::GetVersionOfCurrentSaveFile() < FORMAT_VERSION_PRE2_1009_RELEASE ) {
            bool temp;
            msg >> temp >> temp;
        }
    }

    msg >> tile._imageIndex;

    using MainObjectTypeUnderlyingType = std::underlying_type_t<decltype( tile._mainObjectType )>;
    static_assert( std::is_same_v<MainObjectTypeUnderlyingType, uint8_t>, "Type of _mainObjectType has been changed, check the logic below" );

    MainObjectTypeUnderlyingType mainObjectType = MP2::OBJ_NONE;
    msg >> mainObjectType;

    static_assert( LAST_SUPPORTED_FORMAT_VERSION < FORMAT_VERSION_PRE1_1001_RELEASE, "Remove the logic below." );
    if ( Game::GetVersionOfCurrentSaveFile() < FORMAT_VERSION_PRE1_1001_RELEASE ) {
        mainObjectType = Tiles::convertOldMainObjectType( mainObjectType );
    }

    tile._mainObjectType = static_cast<MP2::MapObjectType>( mainObjectType );

    msg >> tile._fogColors;
    static_assert( LAST_SUPPORTED_FORMAT_VERSION < FORMAT_VERSION_1004_RELEASE, "Remove the logic below." );
    if ( Game::GetVersionOfCurrentSaveFile() < FORMAT_VERSION_1004_RELEASE ) {
        uint8_t quantity1 = 0;
        uint8_t quantity2 = 0;
        uint32_t additionalMetadata = 0;

        msg >> quantity1 >> quantity2 >> additionalMetadata;

        world.setOldTileQuantityData( tile.GetIndex(), quantity1, quantity2, additionalMetadata );
    }
    else {
        // We want to verify the size of array being present in the file.
        std::vector<uint32_t> temp;
        msg >> temp;

        if ( tile._metadata.size() != temp.size() ) {
            // This is a corrupted file!
            assert( 0 );
        }
        else {
            std::copy_n( temp.begin(), tile._metadata.size(), tile._metadata.begin() );
        }
    }

    msg >> tile._occupantHeroId >> tile._isTileMarkedAsRoad >> tile._addonBottomLayer >> tile._addonTopLayer >> tile._layerType;

    static_assert( LAST_SUPPORTED_FORMAT_VERSION < FORMAT_VERSION_1002_RELEASE, "Remove the check below." );
    if ( Game::GetVersionOfCurrentSaveFile() >= FORMAT_VERSION_1002_RELEASE ) {
        msg >> tile._boatOwnerColor;
    }

    return msg;
}

uint8_t Maps::Tiles::convertOldMainObjectType( const uint8_t mainObjectType )
{
    static_assert( LAST_SUPPORTED_FORMAT_VERSION < FORMAT_VERSION_PRE1_1001_RELEASE, "Remove this method." );

    if ( mainObjectType == 128 ) {
        // This is an old Sea Chest object type.
        return MP2::OBJ_SEA_CHEST;
    }
    if ( mainObjectType == 235 ) {
        // This is an old non-action Stables object type.
        return MP2::OBJ_NON_ACTION_STABLES;
    }
    if ( mainObjectType == 241 ) {
        // This is an old action Stables object type.
        return MP2::OBJ_STABLES;
    }
    if ( mainObjectType == 234 ) {
        // This is an old non-action Alchemist Tower object type.
        return MP2::OBJ_NON_ACTION_ALCHEMIST_TOWER;
    }
    if ( mainObjectType == 240 ) {
        // This is an old action Alchemist Tower object type.
        return MP2::OBJ_ALCHEMIST_TOWER;
    }
    if ( mainObjectType == 118 ) {
        // This is an old non-action The Hut of Magi object type.
        return MP2::OBJ_NON_ACTION_HUT_OF_MAGI;
    }
    if ( mainObjectType == 238 ) {
        // This is an old action The Hut of Magi object type.
        return MP2::OBJ_HUT_OF_MAGI;
    }
    if ( mainObjectType == 119 ) {
        // This is an old non-action The Eye of Magi object type.
        return MP2::OBJ_NON_ACTION_EYE_OF_MAGI;
    }
    if ( mainObjectType == 239 ) {
        // This is an old action The Eye of Magi object type.
        return MP2::OBJ_EYE_OF_MAGI;
    }
    if ( mainObjectType == 233 ) {
        // This is an old non-action Reefs object type.
        return MP2::OBJ_REEFS;
    }
    if ( mainObjectType == 65 ) {
        // This is an old non-action Thatched Hut object type.
        return MP2::OBJ_NON_ACTION_PEASANT_HUT;
    }
    if ( mainObjectType == 193 ) {
        // This is an old action Thatched Hut object type.
        return MP2::OBJ_PEASANT_HUT;
    }
    if ( mainObjectType == 117 ) {
        // This is an old non-action Sirens object type.
        return MP2::OBJ_NON_ACTION_SIRENS;
    }
    if ( mainObjectType == 237 ) {
        // This is an old action Sirens object type.
        return MP2::OBJ_SIRENS;
    }
    if ( mainObjectType == 116 ) {
        // This is an old non-action Mermaid object type.
        return MP2::OBJ_NON_ACTION_MERMAID;
    }
    if ( mainObjectType == 236 ) {
        // This is an old non-action Mermaid object type.
        return MP2::OBJ_MERMAID;
    }

    return mainObjectType;
}

void Maps::Tiles::quantityIntoMetadata( const uint8_t quantityValue1, const uint8_t quantityValue2, const uint32_t additionalMetadata )
{
    static_assert( LAST_SUPPORTED_FORMAT_VERSION < FORMAT_VERSION_1004_RELEASE, "Remove this method." );

    // The object could be under a hero so ignore hero.
    const MP2::MapObjectType objectType = GetObject( false );

    if ( !MP2::isActionObject( objectType ) ) {
        // A non-action object has no metadata.
        return;
    }

    // Old format contained Gold values divided by 100 due to uint8_t limitation. We don't have such limitation anymore.

    switch ( objectType ) {
    // Alchemist Lab, Sawmill and Mines have first value as a resource type and the second value as resource count per day.
    case MP2::OBJ_ALCHEMIST_LAB:
    case MP2::OBJ_MINES:
    case MP2::OBJ_SAWMILL:
        _metadata[0] = quantityValue1;
        if ( quantityValue1 == Resource::GOLD ) {
            _metadata[1] = quantityValue2 * 100;
        }
        else {
            _metadata[1] = quantityValue2;
        }

        if ( _metadata[1] == 0 ) {
            // This is a broken mine from old saves. Let's try to correct income.
            if ( Funds{ static_cast<int>( _metadata[0] ), 1 }.GetValidItemsCount() == 1 ) {
                const payment_t income = ProfitConditions::FromMine( static_cast<int>( _metadata[0] ) );
                _metadata[1] = income.Get( static_cast<int>( _metadata[0] ) );
            }
            else {
                // This is definitely not a mine.
                SetObject( MP2::OBJ_NONE );
            }
        }

        _metadata[2] = additionalMetadata;
        break;

    // Abandoned mine was mixed with Mines in the old save formats.
    case MP2::OBJ_ABANDONED_MINE:
        if ( Game::GetVersionOfCurrentSaveFile() < FORMAT_VERSION_1003_RELEASE ) {
            _metadata[0] = quantityValue1;
            _metadata[1] = quantityValue2;
            _metadata[2] = additionalMetadata;
        }
        else {
            _metadata[0] = ( static_cast<uint32_t>( quantityValue1 ) << 8 ) + quantityValue2;
            _metadata[2] = additionalMetadata;
        }
        break;

    // Monster dwellings always store only one value - the number of monsters.
    case MP2::OBJ_AIR_ALTAR:
    case MP2::OBJ_ARCHER_HOUSE:
    case MP2::OBJ_BARROW_MOUNDS:
    case MP2::OBJ_CAVE:
    case MP2::OBJ_CITY_OF_DEAD:
    case MP2::OBJ_DESERT_TENT:
    case MP2::OBJ_DRAGON_CITY:
    case MP2::OBJ_DWARF_COTTAGE:
    case MP2::OBJ_EARTH_ALTAR:
    case MP2::OBJ_EXCAVATION:
    case MP2::OBJ_FIRE_ALTAR:
    case MP2::OBJ_GOBLIN_HUT:
    case MP2::OBJ_HALFLING_HOLE:
    case MP2::OBJ_PEASANT_HUT:
    case MP2::OBJ_RUINS:
    case MP2::OBJ_TREE_CITY:
    case MP2::OBJ_TREE_HOUSE:
    case MP2::OBJ_TROLL_BRIDGE:
    case MP2::OBJ_WAGON_CAMP:
    case MP2::OBJ_WATCH_TOWER:
    case MP2::OBJ_WATER_ALTAR:
        _metadata[0] = ( static_cast<uint32_t>( quantityValue1 ) << 8 ) + quantityValue2;
        break;

    // Genie's Lamp must have some monsters inside otherwise this object should not exist on Adventure Map.
    case MP2::OBJ_GENIE_LAMP:
        _metadata[0] = ( static_cast<uint32_t>( quantityValue1 ) << 8 ) + quantityValue2;
        assert( _metadata[0] > 0 );
        break;

    // Shrines as well as Pyramid always contain one type of spell.
    case MP2::OBJ_SHRINE_FIRST_CIRCLE:
    case MP2::OBJ_SHRINE_SECOND_CIRCLE:
    case MP2::OBJ_SHRINE_THIRD_CIRCLE:
    case MP2::OBJ_PYRAMID:
        _metadata[0] = quantityValue1;
        break;

    // Monster object store the number of monsters (which must be bigger than 0) and join condition type.
    case MP2::OBJ_MONSTER:
        _metadata[0] = ( static_cast<uint32_t>( quantityValue1 ) << 8 ) + quantityValue2;
        _metadata[2] = additionalMetadata;
        break;

    // Resource contains the type and the amount.
    case MP2::OBJ_RESOURCE:
        _metadata[0] = quantityValue1;
        if ( quantityValue1 == Resource::GOLD ) {
            _metadata[1] = quantityValue2 * 100;
        }
        else {
            _metadata[1] = quantityValue2;
        }
        break;

    // Barrier and Traveler's Tent contain color.
    case MP2::OBJ_BARRIER:
    case MP2::OBJ_TRAVELLER_TENT:
        _metadata[0] = quantityValue1;
        break;

    // Tree of Knowledge contains either nothing for free level up or the amount of required resources.
    case MP2::OBJ_TREE_OF_KNOWLEDGE:
        _metadata[0] = quantityValue1;
        if ( quantityValue1 == Resource::GOLD ) {
            _metadata[1] = quantityValue2 * 100;
        }
        else {
            _metadata[1] = quantityValue2;
        }
        break;

    // Witch's Hut contains a basic level of  a secondary skill.
    case MP2::OBJ_WITCHS_HUT:
        _metadata[0] = quantityValue1;
        break;

    // Magic Garden and Water Wheel either contain nothing when it was visited or some resources.
    case MP2::OBJ_MAGIC_GARDEN:
    case MP2::OBJ_WATER_WHEEL:
        _metadata[0] = quantityValue1;
        if ( quantityValue1 == Resource::GOLD ) {
            _metadata[1] = quantityValue2 * 100;
        }
        else {
            _metadata[1] = quantityValue2;
        }
        break;

    // Skeleton contains an artifact.
    case MP2::OBJ_SKELETON:
        _metadata[0] = quantityValue1;
        break;

    // Lean-To contains one resource type and its amount.
    case MP2::OBJ_LEAN_TO:
        _metadata[0] = quantityValue1;
        if ( quantityValue1 == Resource::GOLD ) {
            _metadata[1] = quantityValue2 * 100;
        }
        else {
            _metadata[1] = quantityValue2;
        }
        break;

    // Wagon can contain either an artifact or a resource.
    case MP2::OBJ_WAGON:
        if ( quantityValue2 > 0 ) {
            _metadata[0] = Artifact::UNKNOWN;
            _metadata[1] = quantityValue1;
            if ( quantityValue1 == Resource::GOLD ) {
                _metadata[2] = quantityValue2 * 100;
            }
            else {
                _metadata[2] = quantityValue2;
            }
        }
        else {
            _metadata[0] = quantityValue1;
        }
        break;

    // Flotsam can contain Wood and Gold.
    case MP2::OBJ_FLOTSAM:
        _metadata[0] = quantityValue1;
        _metadata[1] = quantityValue2 * 100;
        break;

    // Treasure and Sea Chests can contain an artifact and gold.
    case MP2::OBJ_GRAVEYARD:
    case MP2::OBJ_SEA_CHEST:
    case MP2::OBJ_TREASURE_CHEST:
        _metadata[0] = quantityValue1;
        _metadata[1] = quantityValue2 * 100;
        break;

    // Derelict Ship always has only Gold.
    case MP2::OBJ_DERELICT_SHIP:
        _metadata[0] = quantityValue1;
        if ( quantityValue1 == Resource::GOLD ) {
            _metadata[1] = quantityValue2 * 100;
        }
        else {
            _metadata[1] = quantityValue2;
        }
        break;

    // Daemon Cave is tricky: it can contain experience, gold and artifact.
    case MP2::OBJ_DAEMON_CAVE:
        _metadata[0] = quantityValue1;
        _metadata[1] = ( 0x0f & quantityValue2 ) * 100;
        _metadata[2] = ( quantityValue2 >> 4 );
        break;

    // Campfire contains some random resources and gold which has the same value as resource but multiplied by 100.
    case MP2::OBJ_CAMPFIRE:
        _metadata[0] = quantityValue1;
        _metadata[1] = quantityValue2;
        break;

    // Windmill contains some resources.
    case MP2::OBJ_WINDMILL:
        _metadata[0] = quantityValue1;
        if ( quantityValue1 == Resource::GOLD ) {
            _metadata[1] = quantityValue2 * 100;
        }
        else {
            _metadata[1] = quantityValue2;
        }
        break;

    // Artifact contains artifact ID, possible resources and condition to grab it.
    case MP2::OBJ_ARTIFACT:
        _metadata[0] = quantityValue1;
        _metadata[1] = ( 0x0f & quantityValue2 );
        _metadata[2] = ( quantityValue2 >> 4 );
        break;

    // Shipwreck Survivor has an artifact.
    case MP2::OBJ_SHIPWRECK_SURVIVOR:
        _metadata[0] = quantityValue1;
        break;

    // Shipwreck contains Gold, Artifact and winning conditions. However, old format did not store the amount of Gold, we need to add it.
    case MP2::OBJ_SHIPWRECK:
        _metadata[0] = quantityValue1;
        _metadata[2] = ( quantityValue2 >> 4 );
        switch ( static_cast<ShipwreckCaptureCondition>( _metadata[2] ) ) {
        case ShipwreckCaptureCondition::EMPTY:
            // 103 is old Artifact::UNKNOWN value.
            assert( _metadata[0] == 103 );
            break;
        case ShipwreckCaptureCondition::FIGHT_10_GHOSTS_AND_GET_1000_GOLD:
            _metadata[1] = 1000;
            break;
        case ShipwreckCaptureCondition::FIGHT_15_GHOSTS_AND_GET_2000_GOLD:
            _metadata[1] = 2000;
            break;
        case ShipwreckCaptureCondition::FIGHT_25_GHOSTS_AND_GET_5000_GOLD:
            _metadata[1] = 5000;
            break;
        case ShipwreckCaptureCondition::FIGHT_50_GHOSTS_AND_GET_2000_GOLD_WITH_ARTIFACT:
            _metadata[1] = 2000;
            break;
        default:
            // This is an invalid case!
            assert( 0 );
            break;
        }

        break;

    // These objects should not have any metadata.
    case MP2::OBJ_ACTION_CACTUS:
    case MP2::OBJ_ACTION_COAST:
    case MP2::OBJ_ACTION_CRATER:
    case MP2::OBJ_ACTION_DEAD_TREE:
    case MP2::OBJ_ACTION_DUNE:
    case MP2::OBJ_ACTION_FLOWERS:
    case MP2::OBJ_ACTION_LAVAPOOL:
    case MP2::OBJ_ACTION_MANDRAKE:
    case MP2::OBJ_ACTION_MOSSY_ROCK:
    case MP2::OBJ_ACTION_MOUND:
    case MP2::OBJ_ACTION_MOUNTAINS:
    case MP2::OBJ_ACTION_NOTHING_SPECIAL:
    case MP2::OBJ_ACTION_REEFS:
    case MP2::OBJ_ACTION_ROCK:
    case MP2::OBJ_ACTION_SHRUB:
    case MP2::OBJ_ACTION_STUMP:
    case MP2::OBJ_ACTION_TAR_PIT:
    case MP2::OBJ_ACTION_TREES:
    case MP2::OBJ_ACTION_VOLCANO:
    case MP2::OBJ_ACTION_WATER_LAKE:
    case MP2::OBJ_ALCHEMIST_TOWER:
    case MP2::OBJ_ARENA:
    case MP2::OBJ_ARTESIAN_SPRING:
    case MP2::OBJ_BOAT:
    case MP2::OBJ_BUOY:
    case MP2::OBJ_EYE_OF_MAGI:
    case MP2::OBJ_FAERIE_RING:
    case MP2::OBJ_FORT:
    case MP2::OBJ_FOUNTAIN:
    case MP2::OBJ_FREEMANS_FOUNDRY:
    case MP2::OBJ_GAZEBO:
    case MP2::OBJ_HILL_FORT:
    case MP2::OBJ_HUT_OF_MAGI:
    case MP2::OBJ_IDOL:
    case MP2::OBJ_LIGHTHOUSE:
    case MP2::OBJ_MAGELLANS_MAPS:
    case MP2::OBJ_MAGIC_WELL:
    case MP2::OBJ_MERCENARY_CAMP:
    case MP2::OBJ_MERMAID:
    case MP2::OBJ_OASIS:
    case MP2::OBJ_OBELISK:
    case MP2::OBJ_OBSERVATION_TOWER:
    case MP2::OBJ_ORACLE:
    case MP2::OBJ_SIRENS:
    case MP2::OBJ_STABLES:
    case MP2::OBJ_STANDING_STONES:
    case MP2::OBJ_STONE_LITHS:
    case MP2::OBJ_TEMPLE:
    case MP2::OBJ_TRADING_POST:
    case MP2::OBJ_WATERING_HOLE:
    case MP2::OBJ_WHIRLPOOL:
    case MP2::OBJ_WITCH_DOCTORS_HUT:
    case MP2::OBJ_XANADU:
        break;

    // Metadata for these objects is stored outside this class.
    case MP2::OBJ_BOTTLE:
    case MP2::OBJ_CASTLE:
    case MP2::OBJ_EVENT:
    case MP2::OBJ_HEROES:
    case MP2::OBJ_JAIL:
    case MP2::OBJ_SIGN:
    case MP2::OBJ_SPHINX:
        assert( MP2::doesObjectNeedExtendedMetadata( objectType ) );
        break;

    // These objects must not even exist in a save file.
    case MP2::OBJ_EXPANSION_DWELLING:
    case MP2::OBJ_EXPANSION_OBJECT:
    case MP2::OBJ_RANDOM_ARTIFACT:
    case MP2::OBJ_RANDOM_ARTIFACT_MAJOR:
    case MP2::OBJ_RANDOM_ARTIFACT_MINOR:
    case MP2::OBJ_RANDOM_ARTIFACT_TREASURE:
    case MP2::OBJ_RANDOM_CASTLE:
    case MP2::OBJ_RANDOM_MONSTER:
    case MP2::OBJ_RANDOM_MONSTER_MEDIUM:
    case MP2::OBJ_RANDOM_MONSTER_STRONG:
    case MP2::OBJ_RANDOM_MONSTER_VERY_STRONG:
    case MP2::OBJ_RANDOM_MONSTER_WEAK:
    case MP2::OBJ_RANDOM_RESOURCE:
    case MP2::OBJ_RANDOM_TOWN:
    case MP2::OBJ_RANDOM_ULTIMATE_ARTIFACT:
        assert( 0 );
        break;

    default:
        // Did you add a new action object on Adventure Map? Add the logic!
        assert( 0 );
        break;
    }
}

void Maps::Tiles::fixOldArtifactIDs()
{
    static_assert( LAST_SUPPORTED_FORMAT_VERSION < FORMAT_VERSION_PRE1_1005_RELEASE, "Remove this method." );

    // The object could be under a hero so ignore hero.
    const MP2::MapObjectType objectType = GetObject( false );

    switch ( objectType ) {
    case MP2::OBJ_ARTIFACT:
        assert( _metadata[0] < 103 );
        ++_metadata[0];
        break;
    case MP2::OBJ_DAEMON_CAVE:
    case MP2::OBJ_GRAVEYARD:
    case MP2::OBJ_SEA_CHEST:
    case MP2::OBJ_SHIPWRECK:
    case MP2::OBJ_SHIPWRECK_SURVIVOR:
    case MP2::OBJ_SKELETON:
    case MP2::OBJ_TREASURE_CHEST:
    case MP2::OBJ_WAGON:
        if ( _metadata[0] == 103 ) {
            _metadata[0] = Artifact::UNKNOWN;
        }
        else {
            ++_metadata[0];
        }
        break;
    default:
        break;
    }
}<|MERGE_RESOLUTION|>--- conflicted
+++ resolved
@@ -421,60 +421,6 @@
         return MP2::OBJ_NONE;
     }
 
-<<<<<<< HEAD
-Maps::TilesAddon::TilesAddon( const uint8_t layerType, const uint32_t uid, const MP2::ObjectIcnType objectIcnType, const uint8_t imageIndex,
-                              const bool hasObjectAnimation, const bool isMarkedAsRoad )
-    : _uid( uid )
-    , _layerType( layerType )
-    , _objectIcnType( objectIcnType )
-    , _imageIndex( imageIndex )
-    , _hasObjectAnimation( hasObjectAnimation )
-    , _isMarkedAsRoad( isMarkedAsRoad )
-{
-    // Do nothing.
-}
-
-std::string Maps::TilesAddon::String( int lvl ) const
-{
-    std::ostringstream os;
-    os << "--------- Level " << lvl << " --------" << std::endl
-       << "UID             : " << _uid << std::endl
-       << "ICN object type : " << static_cast<int>( _objectIcnType ) << " (" << ICN::GetString( MP2::getIcnIdFromObjectIcnType( _objectIcnType ) ) << ")" << std::endl
-       << "image index     : " << static_cast<int>( _imageIndex ) << std::endl
-       << "layer type      : " << static_cast<int>( _layerType ) << " (" << static_cast<int>( _layerType % 4 ) << ")"
-       << " - " << getObjectLayerName( _layerType % 4 ) << std::endl
-       << "is shadow       : " << ( isShadow( *this ) ? "yes" : "no" ) << std::endl
-       << "is road         : " << ( isRoad() ? "yes" : "no" ) << std::endl;
-    return os.str();
-}
-
-bool Maps::TilesAddon::PredicateSortRules1( const Maps::TilesAddon & ta1, const Maps::TilesAddon & ta2 )
-{
-    return ( ( ta1._layerType % 4 ) > ( ta2._layerType % 4 ) );
-}
-
-bool Maps::TilesAddon::isRoad() const
-{
-    switch ( _objectIcnType ) {
-    // road sprite
-    case MP2::OBJ_ICN_TYPE_ROAD:
-        if ( 1 == _imageIndex || 8 == _imageIndex || 10 == _imageIndex || 11 == _imageIndex || 15 == _imageIndex || 22 == _imageIndex || 23 == _imageIndex
-             || 24 == _imageIndex || 25 == _imageIndex || 27 == _imageIndex )
-            return false;
-        else
-            return true;
-
-    // castle or town gate
-    case MP2::OBJ_ICN_TYPE_OBJNTOWN:
-        if ( 13 == _imageIndex || 29 == _imageIndex || 45 == _imageIndex || 61 == _imageIndex || 77 == _imageIndex || 93 == _imageIndex || 109 == _imageIndex
-             || 125 == _imageIndex || 141 == _imageIndex || 157 == _imageIndex || 173 == _imageIndex || 189 == _imageIndex )
-            return true;
-        break;
-
-    // Random castle or town gate.
-    case MP2::OBJ_ICN_TYPE_OBJNTWRD:
-        return ( _imageIndex == 13 || _imageIndex == 29 );
-=======
     bool isSpriteRoad( const MP2::ObjectIcnType objectIcnType, const uint8_t imageIndex )
     {
         switch ( objectIcnType ) {
@@ -493,7 +439,6 @@
         default:
             break;
         }
->>>>>>> cee6d0fd
 
         return false;
     }
