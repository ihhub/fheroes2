/***************************************************************************
 *   Copyright (C) 2009 by Andrey Afletdinov <fheroes2@gmail.com>          *
 *                                                                         *
 *   Part of the Free Heroes2 Engine:                                      *
 *   http://sourceforge.net/projects/fheroes2                              *
 *                                                                         *
 *   This program is free software; you can redistribute it and/or modify  *
 *   it under the terms of the GNU General Public License as published by  *
 *   the Free Software Foundation; either version 2 of the License, or     *
 *   (at your option) any later version.                                   *
 *                                                                         *
 *   This program is distributed in the hope that it will be useful,       *
 *   but WITHOUT ANY WARRANTY; without even the implied warranty of        *
 *   MERCHANTABILITY or FITNESS FOR A PARTICULAR PURPOSE.  See the         *
 *   GNU General Public License for more details.                          *
 *                                                                         *
 *   You should have received a copy of the GNU General Public License     *
 *   along with this program; if not, write to the                         *
 *   Free Software Foundation, Inc.,                                       *
 *   59 Temple Place - Suite 330, Boston, MA  02111-1307, USA.             *
 ***************************************************************************/

#include <algorithm>
#include <iomanip>
#include <iostream>

#include "agg.h"
#include "castle.h"
#include "game.h"
#include "game_interface.h"
#include "ground.h"
#include "heroes.h"
#include "maps.h"
#include "maps_tiles.h"
#include "monster.h"
#include "mounts.h"
#include "mp2.h"
#include "objcrck.h"
#include "objdirt.h"
#include "objdsrt.h"
#include "objgras.h"
#include "objlava.h"
#include "objmult.h"
#include "objsnow.h"
#include "objswmp.h"
#include "objtown.h"
#include "objwatr.h"
#include "objxloc.h"
#include "race.h"
#include "settings.h"
#include "spell.h"
#include "trees.h"
#include "world.h"

namespace
{
    const u8 monsterAnimationSequence[] = {0, 0, 1, 2, 1, 0, 0, 0, 3, 4, 5, 4, 3, 0, 0};

    bool contains( int base, int value )
    {
        return ( base & value ) == value;
    }
}

#ifdef WITH_DEBUG
fheroes2::Image PassableViewSurface( int passable )
{
    const u32 w = 31;
    const u32 h = 31;
    uint8_t colr = 0xBA;
    uint8_t colg = 0x5A;
    fheroes2::Image sf( w, h );
    sf.reset();

    if ( 0 == passable || Direction::CENTER == passable )
        fheroes2::DrawBorder( sf, colr );
    else if ( DIRECTION_ALL == passable )
        fheroes2::DrawBorder( sf, colg );
    else {
        for ( u32 i = 0; i < w; ++i ) {
            if ( i < 10 ) {
                fheroes2::SetPixel( sf, i, 0, ( passable & Direction::TOP_LEFT ? colg : colr ) );
                fheroes2::SetPixel( sf, i, h - 1, ( passable & Direction::BOTTOM_LEFT ? colg : colr ) );
            }
            else if ( i < 21 ) {
                fheroes2::SetPixel( sf, i, 0, ( passable & Direction::TOP ? colg : colr ) );
                fheroes2::SetPixel( sf, i, h - 1, ( passable & Direction::BOTTOM ? colg : colr ) );
            }
            else {
                fheroes2::SetPixel( sf, i, 0, ( passable & Direction::TOP_RIGHT ? colg : colr ) );
                fheroes2::SetPixel( sf, i, h - 1, ( passable & Direction::BOTTOM_RIGHT ? colg : colr ) );
            }
        }

        for ( u32 i = 0; i < h; ++i ) {
            if ( i < 10 ) {
                fheroes2::SetPixel( sf, 0, i, ( passable & Direction::TOP_LEFT ? colg : colr ) );
                fheroes2::SetPixel( sf, w - 1, i, ( passable & Direction::TOP_RIGHT ? colg : colr ) );
            }
            else if ( i < 21 ) {
                fheroes2::SetPixel( sf, 0, i, ( passable & Direction::LEFT ? colg : colr ) );
                fheroes2::SetPixel( sf, w - 1, i, ( passable & Direction::RIGHT ? colg : colr ) );
            }
            else {
                fheroes2::SetPixel( sf, 0, i, ( passable & Direction::BOTTOM_LEFT ? colg : colr ) );
                fheroes2::SetPixel( sf, w - 1, i, ( passable & Direction::BOTTOM_RIGHT ? colg : colr ) );
            }
        }
    }

    return sf;
}
#endif

Maps::TilesAddon::TilesAddon()
    : uniq( 0 )
    , level( 0 )
    , object( 0 )
    , index( 0 )
    , tmp( 0 )
{}

Maps::TilesAddon::TilesAddon( int lv, u32 gid, int obj, u32 ii )
    : uniq( gid )
    , level( lv )
    , object( obj )
    , index( ii )
    , tmp( 0 )
{}

std::string Maps::TilesAddon::String( int lvl ) const
{
    std::ostringstream os;
    os << "----------------" << lvl << "--------" << std::endl
       << "uniq            : " << uniq << std::endl
       << "tileset         : " << static_cast<int>( object >> 2 ) << ", (" << ICN::GetString( MP2::GetICNObject( object ) ) << ")" << std::endl
       << "index           : " << static_cast<int>( index ) << std::endl
       << "level           : " << static_cast<int>( level ) << ", (" << static_cast<int>( level % 4 ) << ")" << std::endl
       << "tmp             : " << static_cast<int>( tmp ) << std::endl;
    return os.str();
}

Maps::TilesAddon::TilesAddon( const Maps::TilesAddon & ta )
    : uniq( ta.uniq )
    , level( ta.level )
    , object( ta.object )
    , index( ta.index )
    , tmp( ta.tmp )
{}

Maps::TilesAddon & Maps::TilesAddon::operator=( const Maps::TilesAddon & ta )
{
    level = ta.level;
    object = ta.object;
    index = ta.index;
    uniq = ta.uniq;
    tmp = ta.tmp;

    return *this;
}

bool Maps::TilesAddon::isUniq( u32 id ) const
{
    return uniq == id;
}

bool Maps::TilesAddon::isICN( int icn ) const
{
    return icn == MP2::GetICNObject( object );
}

bool Maps::TilesAddon::PredicateSortRules1( const Maps::TilesAddon & ta1, const Maps::TilesAddon & ta2 )
{
    return ( ( ta1.level % 4 ) > ( ta2.level % 4 ) );
}

bool Maps::TilesAddon::PredicateSortRules2( const Maps::TilesAddon & ta1, const Maps::TilesAddon & ta2 )
{
    return ( ( ta1.level % 4 ) < ( ta2.level % 4 ) );
}

int Maps::TilesAddon::GetLoyaltyObject( const Maps::TilesAddon & addon )
{
    switch ( MP2::GetICNObject( addon.object ) ) {
    case ICN::X_LOC1:
        if ( addon.index == 3 )
            return MP2::OBJ_ALCHEMYTOWER;
        else if ( addon.index < 3 )
            return MP2::OBJN_ALCHEMYTOWER;
        else if ( 70 == addon.index )
            return MP2::OBJ_ARENA;
        else if ( 3 < addon.index && addon.index < 72 )
            return MP2::OBJN_ARENA;
        else if ( 77 == addon.index )
            return MP2::OBJ_BARROWMOUNDS;
        else if ( 71 < addon.index && addon.index < 78 )
            return MP2::OBJN_BARROWMOUNDS;
        else if ( 94 == addon.index )
            return MP2::OBJ_EARTHALTAR;
        else if ( 77 < addon.index && addon.index < 112 )
            return MP2::OBJN_EARTHALTAR;
        else if ( 118 == addon.index )
            return MP2::OBJ_AIRALTAR;
        else if ( 111 < addon.index && addon.index < 120 )
            return MP2::OBJN_AIRALTAR;
        else if ( 127 == addon.index )
            return MP2::OBJ_FIREALTAR;
        else if ( 119 < addon.index && addon.index < 129 )
            return MP2::OBJN_FIREALTAR;
        else if ( 135 == addon.index )
            return MP2::OBJ_WATERALTAR;
        else if ( 128 < addon.index && addon.index < 137 )
            return MP2::OBJN_WATERALTAR;
        break;

    case ICN::X_LOC2:
        if ( addon.index == 4 )
            return MP2::OBJ_STABLES;
        else if ( addon.index < 4 )
            return MP2::OBJN_STABLES;
        else if ( addon.index == 9 )
            return MP2::OBJ_JAIL;
        else if ( 4 < addon.index && addon.index < 10 )
            return MP2::OBJN_JAIL;
        else if ( addon.index == 37 )
            return MP2::OBJ_MERMAID;
        else if ( 9 < addon.index && addon.index < 47 )
            return MP2::OBJN_MERMAID;
        else if ( addon.index == 101 )
            return MP2::OBJ_SIRENS;
        else if ( 46 < addon.index && addon.index < 111 )
            return MP2::OBJN_SIRENS;
        else if ( 110 < addon.index && addon.index < 136 )
            return MP2::OBJ_REEFS;
        break;

    case ICN::X_LOC3:
        if ( addon.index == 30 )
            return MP2::OBJ_HUTMAGI;
        else if ( addon.index < 32 )
            return MP2::OBJN_HUTMAGI;
        else if ( addon.index == 50 )
            return MP2::OBJ_EYEMAGI;
        else if ( 31 < addon.index && addon.index < 59 )
            return MP2::OBJN_EYEMAGI;
        // fix
        break;

    default:
        break;
    }

    return MP2::OBJ_ZERO;
}

int Maps::Tiles::GetPassable( uint32_t tileset, uint32_t index )
{
    int icn = MP2::GetICNObject( tileset );

    switch ( icn ) {
    case ICN::MTNSNOW:
    case ICN::MTNSWMP:
    case ICN::MTNLAVA:
    case ICN::MTNDSRT:
    case ICN::MTNMULT:
    case ICN::MTNGRAS:
        return ObjMnts1::GetPassable( icn, index );

    case ICN::MTNCRCK:
    case ICN::MTNDIRT:
        return ObjMnts2::GetPassable( icn, index );

    case ICN::TREJNGL:
    case ICN::TREEVIL:
    case ICN::TRESNOW:
    case ICN::TREFIR:
    case ICN::TREFALL:
    case ICN::TREDECI:
        return ObjTree::GetPassable( index );
    case ICN::OBJNSNOW:
        return ObjSnow::GetPassable( index );
    case ICN::OBJNSWMP:
        return ObjSwmp::GetPassable( index );
    case ICN::OBJNGRAS:
        return ObjGras::GetPassable( index );
    case ICN::OBJNGRA2:
        return ObjGra2::GetPassable( index );
    case ICN::OBJNCRCK:
        return ObjCrck::GetPassable( index );
    case ICN::OBJNDIRT:
        return ObjDirt::GetPassable( index );
    case ICN::OBJNDSRT:
        return ObjDsrt::GetPassable( index );
    case ICN::OBJNMUL2:
        return ObjMul2::GetPassable( index );
    case ICN::OBJNMULT:
        return ObjMult::GetPassable( index );
    case ICN::OBJNLAVA:
        return ObjLava::GetPassable( index );
    case ICN::OBJNLAV3:
        return ObjLav3::GetPassable( index );
    case ICN::OBJNLAV2:
        return ObjLav2::GetPassable( index );
    case ICN::OBJNWAT2:
        return ObjWat2::GetPassable( index );
    case ICN::OBJNWATR:
        return ObjWatr::GetPassable( index );

    case ICN::OBJNTWBA:
        return ObjTwba::GetPassable( index );
    case ICN::OBJNTOWN:
        return ObjTown::GetPassable( index );

    case ICN::X_LOC1:
        return ObjXlc1::GetPassable( index );
    case ICN::X_LOC2:
        return ObjXlc2::GetPassable( index );
    case ICN::X_LOC3:
        return ObjXlc3::GetPassable( index );

    default:
        break;
    }

    return DIRECTION_ALL;
}

int Maps::TilesAddon::GetActionObject( const Maps::TilesAddon & ta )
{
    switch ( MP2::GetICNObject( ta.object ) ) {
    case ICN::MTNSNOW:
    case ICN::MTNSWMP:
    case ICN::MTNLAVA:
    case ICN::MTNDSRT:
    case ICN::MTNMULT:
    case ICN::MTNGRAS:
        return ObjMnts1::GetActionObject( ta.index );

    case ICN::MTNCRCK:
    case ICN::MTNDIRT:
        return ObjMnts2::GetActionObject( ta.index );

    case ICN::TREJNGL:
    case ICN::TREEVIL:
    case ICN::TRESNOW:
    case ICN::TREFIR:
    case ICN::TREFALL:
    case ICN::TREDECI:
        return ObjTree::GetActionObject( ta.index );

    case ICN::OBJNSNOW:
        return ObjSnow::GetActionObject( ta.index );
    case ICN::OBJNSWMP:
        return ObjSwmp::GetActionObject( ta.index );
    case ICN::OBJNGRAS:
        return ObjGras::GetActionObject( ta.index );
    case ICN::OBJNGRA2:
        return ObjGra2::GetActionObject( ta.index );
    case ICN::OBJNCRCK:
        return ObjCrck::GetActionObject( ta.index );
    case ICN::OBJNDIRT:
        return ObjDirt::GetActionObject( ta.index );
    case ICN::OBJNDSRT:
        return ObjDsrt::GetActionObject( ta.index );
    case ICN::OBJNMUL2:
        return ObjMul2::GetActionObject( ta.index );
    case ICN::OBJNMULT:
        return ObjMult::GetActionObject( ta.index );
    case ICN::OBJNLAVA:
        return ObjLava::GetActionObject( ta.index );
    case ICN::OBJNLAV3:
        return ObjLav3::GetActionObject( ta.index );
    case ICN::OBJNLAV2:
        return ObjLav2::GetActionObject( ta.index );
    case ICN::OBJNWAT2:
        return ObjWat2::GetActionObject( ta.index );
    case ICN::OBJNWATR:
        return ObjWatr::GetActionObject( ta.index );

    case ICN::OBJNTWBA:
        return ObjTwba::GetActionObject( ta.index );
    case ICN::OBJNTOWN:
        return ObjTown::GetActionObject( ta.index );

    case ICN::X_LOC1:
        return ObjXlc1::GetActionObject( ta.index );
    case ICN::X_LOC2:
        return ObjXlc2::GetActionObject( ta.index );
    case ICN::X_LOC3:
        return ObjXlc3::GetActionObject( ta.index );

    default:
        break;
    }

    return MP2::OBJ_ZERO;
}

bool Maps::TilesAddon::isRoad() const
{
    switch ( MP2::GetICNObject( object ) ) {
    // from sprite road
    case ICN::ROAD:
        if ( 1 == index || 8 == index || 10 == index || 11 == index || 15 == index || 22 == index || 23 == index || 24 == index || 25 == index || 27 == index )
            return false;
        else
            return true;

    // castle and tower (gate)
    case ICN::OBJNTOWN:
        if ( 13 == index || 29 == index || 45 == index || 61 == index || 77 == index || 93 == index || 109 == index || 125 == index || 141 == index || 157 == index
             || 173 == index || 189 == index )
            return true;
        break;

        // castle lands (gate)
    case ICN::OBJNTWBA:
        if ( 7 == index || 17 == index || 27 == index || 37 == index || 47 == index || 57 == index || 67 == index || 77 == index )
            return true;
        break;

    default:
        break;
    }

    return false;
}

<<<<<<< HEAD
bool Maps::TilesAddon::hasColorCycling( uint8_t tileset, uint8_t index )
=======
bool Maps::TilesAddon::hasRoadFlag() const
{
    // This MP2 "object" is a bitfield
    // 6 bits is ICN tileset id, 1 bit isRoad flag, 1 bit hasAnimation flag
    return ( object >> 1 ) & 1;
}

bool Maps::TilesAddon::hasColorCycling( const TilesAddon & addon )
>>>>>>> 08e9339a
{
    switch ( MP2::GetICNObject( tileset ) ) {
    case ICN::OBJNDIRT:
        // lakes and dirt oracle
        if ( ( index > 23 && index < 59 ) || index == 197 || index == 198 )
            return true;
        break;
    case ICN::OBJNGRAS:
        // lake
        if ( index > 54 && index < 76 )
            return true;
        break;
    case ICN::OBJNGRA2:
        // oracle
        if ( index == 125 || index == 126 )
            return true;
        break;
    case ICN::OBJNSWMP:
        // swamp water
        if ( index > 86 && index < 168 )
            return true;
        break;
    case ICN::OBJNCRCK:
        // wasteland lakes
        if ( ( index > 216 && index < 221 ) || index == 3 || index == 4 )
            return true;
        break;
    case ICN::OBJNLAVA:
        // volcano, lava lakes, dungeon
        if ( ( index > 1 && index < 78 ) || index == 111 || index == 112 )
            return true;
        break;
    case ICN::OBJNLAV2:
        // volcano
        if ( ( index > 21 && index < 28 ) || index == 1 )
            return true;
        break;
    case ICN::OBJNDSRT:
        // pyramid and oasis
        if ( ( index > 77 && index < 83 ) || index == 108 || index == 109 )
            return true;
        break;
    case ICN::OBJNMUL2:
        // stream delta, fountain and teleporters
        if ( index == 116 || index == 119 || index == 120 || index == 122 || index < 16 )
            return true;
        break;
    case ICN::OBJNRSRC:
        // treasure chest
        if ( index == 19 )
            return true;
        break;
    case ICN::MTNLAVA: // Lava mountains, mines and additional volcanoes
    case ICN::OBJNWATR: // Water objects
    case ICN::OBJNWAT2: // Water objects
    case ICN::X_LOC1: // Price of Royalty objects
    case ICN::X_LOC2: // Price of Royalty water objects
    case ICN::STREAM: // Rivers
        return true;
    default:
        break;
    }
    return false;
}

bool Maps::TilesAddon::isStream( const TilesAddon & ta )
{
    return ICN::STREAM == MP2::GetICNObject( ta.object ) || ( ICN::OBJNMUL2 == MP2::GetICNObject( ta.object ) && ( ta.index < 14 ) );
}

bool Maps::TilesAddon::isRoadObject( const TilesAddon & ta )
{
    return ICN::ROAD == MP2::GetICNObject( ta.object );
}

bool Maps::TilesAddon::hasSpriteAnimation() const
{
    return object & 1;
}

bool Maps::TilesAddon::isResource( const TilesAddon & ta )
{
    // OBJNRSRC
    return ICN::OBJNRSRC == MP2::GetICNObject( ta.object ) && ( ta.index % 2 );
}

bool Maps::TilesAddon::isArtifact( const TilesAddon & ta )
{
    // OBJNARTI (skip ultimate)
    return ( ICN::OBJNARTI == MP2::GetICNObject( ta.object ) && ( ta.index > 0x10 ) && ( ta.index % 2 ) );
}

bool Maps::TilesAddon::isSkeletonFix( const TilesAddon & ta )
{
    return ( ICN::OBJNDSRT == MP2::GetICNObject( ta.object ) && ta.index == 83 );
}

bool Maps::TilesAddon::isBarrier( const TilesAddon & ta )
{
    return ICN::X_LOC3 == MP2::GetICNObject( ta.object ) && 60 <= ta.index && 102 >= ta.index && 0 == ( ta.index % 6 );
}

int Maps::TilesAddon::ColorFromBarrierSprite( const TilesAddon & ta )
{
    // 60, 66, 72, 78, 84, 90, 96, 102
    return ICN::X_LOC3 == MP2::GetICNObject( ta.object ) && 60 <= ta.index && 102 >= ta.index ? ( ( ta.index - 60 ) / 6 ) + 1 : 0;
}

int Maps::TilesAddon::ColorFromTravellerTentSprite( const TilesAddon & ta )
{
    // 110, 114, 118, 122, 126, 130, 134, 138
    return ICN::X_LOC3 == MP2::GetICNObject( ta.object ) && 110 <= ta.index && 138 >= ta.index ? ( ( ta.index - 110 ) / 4 ) + 1 : 0;
}

bool Maps::TilesAddon::isAbandoneMineSprite( const TilesAddon & ta )
{
    return ( ICN::OBJNGRAS == MP2::GetICNObject( ta.object ) && 6 == ta.index ) || ( ICN::OBJNDIRT == MP2::GetICNObject( ta.object ) && 8 == ta.index );
}

bool Maps::TilesAddon::isFlag32( const TilesAddon & ta )
{
    return ICN::FLAG32 == MP2::GetICNObject( ta.object );
}

bool Maps::TilesAddon::isX_LOC123( const TilesAddon & ta )
{
    return ( ICN::X_LOC1 == MP2::GetICNObject( ta.object ) || ICN::X_LOC2 == MP2::GetICNObject( ta.object ) || ICN::X_LOC3 == MP2::GetICNObject( ta.object ) );
}

bool Maps::TilesAddon::isShadow( const TilesAddon & ta )
{
    const int icn = MP2::GetICNObject( ta.object );

    switch ( icn ) {
    case ICN::MTNDSRT:
    case ICN::MTNGRAS:
    case ICN::MTNLAVA:
    case ICN::MTNMULT:
    case ICN::MTNSNOW:
    case ICN::MTNSWMP:
        return ObjMnts1::isShadow( ta.index );

    case ICN::MTNCRCK:
    case ICN::MTNDIRT:
        return ObjMnts2::isShadow( ta.index );

    case ICN::TREDECI:
    case ICN::TREEVIL:
    case ICN::TREFALL:
    case ICN::TREFIR:
    case ICN::TREJNGL:
    case ICN::TRESNOW:
        return ObjTree::isShadow( ta.index );

    case ICN::OBJNCRCK:
        return ObjCrck::isShadow( ta.index );
    case ICN::OBJNDIRT:
        return ObjDirt::isShadow( ta.index );
    case ICN::OBJNDSRT:
        return ObjDsrt::isShadow( ta.index );
    case ICN::OBJNGRA2:
        return ObjGra2::isShadow( ta.index );
    case ICN::OBJNGRAS:
        return ObjGras::isShadow( ta.index );
    case ICN::OBJNMUL2:
        return ObjMul2::isShadow( ta.index );
    case ICN::OBJNMULT:
        return ObjMult::isShadow( ta.index );
    case ICN::OBJNSNOW:
        return ObjSnow::isShadow( ta.index );
    case ICN::OBJNSWMP:
        return ObjSwmp::isShadow( ta.index );
    case ICN::OBJNWAT2:
        return ObjWat2::isShadow( ta.index );
    case ICN::OBJNWATR:
        return ObjWatr::isShadow( ta.index );

    case ICN::OBJNARTI:
    case ICN::OBJNRSRC:
        return 0 == ( ta.index % 2 );

    case ICN::OBJNTWRD:
        return ta.index > 31;
    case ICN::OBJNTWSH:
        return true;

    default:
        break;
    }

    return false;
}

bool Maps::TilesAddon::isMounts( const TilesAddon & ta )
{
    switch ( MP2::GetICNObject( ta.object ) ) {
    case ICN::MTNSNOW:
    case ICN::MTNSWMP:
    case ICN::MTNLAVA:
    case ICN::MTNDSRT:
    case ICN::MTNMULT:
    case ICN::MTNGRAS:
        return !ObjMnts1::isShadow( ta.index );

    case ICN::MTNCRCK:
    case ICN::MTNDIRT:
        return !ObjMnts2::isShadow( ta.index );

    default:
        break;
    }

    return false;
}

bool Maps::TilesAddon::isRocs( const TilesAddon & ta )
{
    switch ( MP2::GetICNObject( ta.object ) ) {
    // roc objects
    case ICN::OBJNSNOW:
        if ( ( ta.index > 21 && ta.index < 25 ) || ( ta.index > 25 && ta.index < 29 ) || ta.index == 30 || ta.index == 32 || ta.index == 34 || ta.index == 35
             || ( ta.index > 36 && ta.index < 40 ) )
            return true;
        break;

    case ICN::OBJNSWMP:
        if ( ta.index == 201 || ta.index == 205 || ( ta.index > 207 && ta.index < 211 ) )
            return true;
        break;

    case ICN::OBJNGRAS:
        if ( ( ta.index > 32 && ta.index < 36 ) || ta.index == 37 || ta.index == 38 || ta.index == 40 || ta.index == 41 || ta.index == 43 || ta.index == 45 )
            return true;
        break;

    case ICN::OBJNDIRT:
        if ( ta.index == 92 || ta.index == 93 || ta.index == 95 || ta.index == 98 || ta.index == 99 || ta.index == 101 || ta.index == 102 || ta.index == 104
             || ta.index == 105 )
            return true;
        break;

    case ICN::OBJNCRCK:
        if ( ta.index == 10 || ta.index == 11 || ta.index == 18 || ta.index == 19 || ta.index == 21 || ta.index == 22 || ( ta.index > 23 && ta.index < 28 )
             || ( ta.index > 28 && ta.index < 33 ) || ta.index == 34 || ta.index == 35 || ta.index == 37 || ta.index == 38 || ( ta.index > 39 && ta.index < 45 )
             || ta.index == 46 || ta.index == 47 || ta.index == 49 || ta.index == 50 || ta.index == 52 || ta.index == 53 || ta.index == 55 )
            return true;
        break;

    case ICN::OBJNWAT2:
        if ( ta.index == 0 || ta.index == 2 )
            return true;
        break;

    case ICN::OBJNWATR:
        if ( ta.index == 182 || ta.index == 183 || ( ta.index > 184 && ta.index < 188 ) )
            return true;
        break;

    default:
        break;
    }

    return false;
}

bool Maps::TilesAddon::isForests( const TilesAddon & ta )
{
    switch ( MP2::GetICNObject( ta.object ) ) {
    case ICN::TREJNGL:
    case ICN::TREEVIL:
    case ICN::TRESNOW:
    case ICN::TREFIR:
    case ICN::TREFALL:
    case ICN::TREDECI:
        return !ObjTree::isShadow( ta.index );

    default:
        break;
    }

    return false;
}

bool Maps::TilesAddon::isStump( const TilesAddon & ta )
{
    switch ( MP2::GetICNObject( ta.object ) ) {
    case ICN::OBJNSNOW:
        if ( ta.index == 41 || ta.index == 42 )
            return true;
        break;

    default:
        break;
    }

    return false;
}

bool Maps::TilesAddon::isDeadTrees( const TilesAddon & ta )
{
    switch ( MP2::GetICNObject( ta.object ) ) {
    case ICN::OBJNMUL2:
        if ( ta.index == 16 || ta.index == 18 || ta.index == 19 )
            return true;
        break;

    case ICN::OBJNMULT:
        if ( ta.index == 0 || ta.index == 2 || ta.index == 4 )
            return true;
        break;

    case ICN::OBJNSNOW:
        if ( ( ta.index > 50 && ta.index < 53 ) || ( ta.index > 54 && ta.index < 59 ) || ( ta.index > 59 && ta.index < 63 ) || ( ta.index > 63 && ta.index < 67 )
             || ta.index == 68 || ta.index == 69 || ta.index == 71 || ta.index == 72 || ta.index == 74 || ta.index == 75 || ta.index == 77 )
            return true;
        break;

    case ICN::OBJNSWMP:
        if ( ta.index == 161 || ta.index == 162 || ( ta.index > 163 && ta.index < 170 ) || ( ta.index > 170 && ta.index < 175 ) || ta.index == 176 || ta.index == 177 )
            return true;
        break;

    default:
        break;
    }

    return false;
}

bool Maps::TilesAddon::isCactus( const TilesAddon & ta )
{
    switch ( MP2::GetICNObject( ta.object ) ) {
    case ICN::OBJNDSRT:
        if ( ta.index == 24 || ta.index == 26 || ta.index == 28 || ( ta.index > 29 && ta.index < 33 ) || ta.index == 34 || ta.index == 36 || ta.index == 37
             || ta.index == 39 || ta.index == 40 || ta.index == 42 || ta.index == 43 || ta.index == 45 || ta.index == 48 || ta.index == 49 || ta.index == 51
             || ta.index == 53 )
            return true;
        break;

    case ICN::OBJNCRCK:
        if ( ta.index == 14 || ta.index == 16 )
            return true;
        break;

    default:
        break;
    }

    return false;
}

bool Maps::TilesAddon::isTrees( const TilesAddon & ta )
{
    switch ( MP2::GetICNObject( ta.object ) ) {
    // tree objects
    case ICN::OBJNDSRT:
        if ( ta.index == 3 || ta.index == 4 || ta.index == 6 || ta.index == 7 || ta.index == 9 || ta.index == 10 || ta.index == 12 || ta.index == 74 || ta.index == 76 )
            return true;
        break;

    case ICN::OBJNDIRT:
        if ( ta.index == 115 || ta.index == 118 || ta.index == 120 || ta.index == 123 || ta.index == 125 || ta.index == 127 )
            return true;
        break;

    case ICN::OBJNGRAS:
        if ( ta.index == 80 || ( ta.index > 82 && ta.index < 86 ) || ta.index == 87 || ( ta.index > 88 && ta.index < 92 ) )
            return true;
        break;

    default:
        break;
    }

    return false;
}

void Maps::Tiles::UpdateAbandoneMineLeftSprite( uint8_t & tileset, uint8_t & index, int resource )
{
    if ( ICN::OBJNGRAS == MP2::GetICNObject( tileset ) && 6 == index ) {
        tileset = 128; // MTNGRAS
        index = 82;
    }
    else if ( ICN::OBJNDIRT == MP2::GetICNObject( tileset ) && 8 == index ) {
        tileset = 104; // MTNDIRT
        index = 112;
    }
    else if ( ICN::EXTRAOVR == MP2::GetICNObject( tileset ) && 5 == index ) {
        switch ( resource ) {
        case Resource::ORE:
            index = 0;
            break;
        case Resource::SULFUR:
            index = 1;
            break;
        case Resource::CRYSTAL:
            index = 2;
            break;
        case Resource::GEMS:
            index = 3;
            break;
        case Resource::GOLD:
            index = 4;
            break;
        default:
            break;
        }
    }
}

void Maps::Tiles::UpdateAbandoneMineRightSprite( uint8_t & tileset, uint8_t & index )
{
    if ( ICN::OBJNDIRT == MP2::GetICNObject( tileset ) && index == 9 ) {
        tileset = 104;
        index = 113;
    }
    else if ( ICN::OBJNGRAS == MP2::GetICNObject( tileset ) && index == 7 ) {
        tileset = 128;
        index = 83;
    }
}

std::pair<int, int> Maps::Tiles::ColorRaceFromHeroSprite( uint32_t heroSpriteIndex )
{
    std::pair<int, int> res;

    if ( 7 > heroSpriteIndex )
        res.first = Color::BLUE;
    else if ( 14 > heroSpriteIndex )
        res.first = Color::GREEN;
    else if ( 21 > heroSpriteIndex )
        res.first = Color::RED;
    else if ( 28 > heroSpriteIndex )
        res.first = Color::YELLOW;
    else if ( 35 > heroSpriteIndex )
        res.first = Color::ORANGE;
    else
        res.first = Color::PURPLE;

    switch ( heroSpriteIndex % 7 ) {
    case 0:
        res.second = Race::KNGT;
        break;
    case 1:
        res.second = Race::BARB;
        break;
    case 2:
        res.second = Race::SORC;
        break;
    case 3:
        res.second = Race::WRLK;
        break;
    case 4:
        res.second = Race::WZRD;
        break;
    case 5:
        res.second = Race::NECR;
        break;
    case 6:
        res.second = Race::RAND;
        break;
    }

    return res;
}

bool Maps::TilesAddon::ForceLevel1( const TilesAddon & ta )
{
    // broken ship: left roc
    if ( ICN::OBJNWAT2 == MP2::GetICNObject( ta.object ) && ta.index == 11 )
        return true;

    return false;
}

bool Maps::TilesAddon::ForceLevel2( const TilesAddon & ta )
{
    return false;
}

/* Maps::Addons */
void Maps::Addons::Remove( u32 uniq )
{
    /*
    erase(std::remove_if(begin(), end(),
        std::bind2nd(std::mem_fun_ref(&Maps::TilesAddon::isUniq), uniq)),
        end());
    */
    remove_if( std::bind2nd( std::mem_fun_ref( &Maps::TilesAddon::isUniq ), uniq ) );
}

u32 PackTileSpriteIndex( u32 index, u32 shape ) /* index max: 0x3FFF, shape value: 0, 1, 2, 3 */
{
    return ( shape << 14 ) | ( 0x3FFF & index );
}

/* Maps::Tiles */
Maps::Tiles::Tiles()
    : maps_index( 0 )
    , pack_sprite_index( 0 )
    , tilePassable( DIRECTION_ALL )
    , uniq( 0 )
    , mp2_object( 0 )
    , objectTileset( 0 )
    , objectIndex( 255 )
    , fog_colors( Color::ALL )
    , quantity1( 0 )
    , quantity2( 0 )
    , quantity3( 0 )
    , road( false )
#ifdef WITH_DEBUG
    , impassableTileRule( 0 )
#endif
{}

void Maps::Tiles::Init( s32 index, const MP2::mp2tile_t & mp2 )
{
    tilePassable = DIRECTION_ALL;
    quantity1 = mp2.quantity1;
    quantity2 = mp2.quantity2;
    quantity3 = 0;
    fog_colors = Color::ALL;

    SetTile( mp2.tileIndex, mp2.flags );
    SetIndex( index );
    SetObject( mp2.mapObject );

    addons_level1.clear();
    addons_level2.clear();

    // those bitfields are set by map editor regardless if map object is there
    road = ( mp2.objectName1 >> 1 ) & 1;

    if ( mp2.mapObject == MP2::OBJ_ZERO || ( quantity1 >> 1 ) & 1 ) {
        AddonsPushLevel1( mp2 );
    }
    else {
        objectTileset = mp2.objectName1;
        objectIndex = mp2.indexName1;
        uniq = mp2.editorObjectLink;
    }
    AddonsPushLevel2( mp2 );
}

void Maps::Tiles::SetIndex( int index )
{
    maps_index = index;
}

// Get third field containing Tile metadata (such as Hero ID or spell ID)
int Maps::Tiles::GetQuantity3( void ) const
{
    return quantity3;
}

// Set Tile metadata field (used for things like Hero ID or spell ID)
void Maps::Tiles::SetQuantity3( int value )
{
    quantity3 = value;
}

Heroes * Maps::Tiles::GetHeroes( void ) const
{
    return MP2::OBJ_HEROES == mp2_object && GetQuantity3() ? world.GetHeroes( GetQuantity3() - 1 ) : NULL;
}

void Maps::Tiles::SetHeroes( Heroes * hero )
{
    if ( hero ) {
        hero->SetMapsObject( mp2_object );
        SetQuantity3( hero->GetID() + 1 );
        SetObject( MP2::OBJ_HEROES );
    }
    else {
        hero = GetHeroes();

        if ( hero ) {
            SetObject( hero->GetMapsObject() );
            hero->SetMapsObject( MP2::OBJ_ZERO );
        }
        else
            SetObject( MP2::OBJ_ZERO );

        SetQuantity3( 0 );
    }
}

Point Maps::Tiles::GetCenter( void ) const
{
    return Maps::GetPoint( GetIndex() );
}

s32 Maps::Tiles::GetIndex( void ) const
{
    return maps_index;
}

int Maps::Tiles::GetObject( bool ignoreObjectUnderHero /* true */ ) const
{
    if ( !ignoreObjectUnderHero && MP2::OBJ_HEROES == mp2_object ) {
        const Heroes * hero = GetHeroes();
        return hero ? hero->GetMapsObject() : MP2::OBJ_ZERO;
    }

    return mp2_object;
}

void Maps::Tiles::SetObject( int object )
{
    mp2_object = object;
}

void Maps::Tiles::SetTile( u32 sprite_index, u32 shape )
{
    pack_sprite_index = PackTileSpriteIndex( sprite_index, shape );
}

u32 Maps::Tiles::TileSpriteIndex( void ) const
{
    return pack_sprite_index & 0x3FFF;
}

u32 Maps::Tiles::TileSpriteShape( void ) const
{
    return pack_sprite_index >> 14;
}

const fheroes2::Image & Maps::Tiles::GetTileSurface( void ) const
{
    return fheroes2::AGG::GetTIL( TIL::GROUND32, TileSpriteIndex(), TileSpriteShape() );
}

bool isMountsRocs( const Maps::TilesAddon & ta )
{
    return Maps::TilesAddon::isMounts( ta ) || Maps::TilesAddon::isRocs( ta );
}

bool isForestsTrees( const Maps::TilesAddon & ta )
{
    return Maps::TilesAddon::isForests( ta ) || Maps::TilesAddon::isTrees( ta ) || Maps::TilesAddon::isCactus( ta );
}

bool Exclude4LongObject( const Maps::TilesAddon & ta )
{
    return Maps::TilesAddon::isStream( ta ) || Maps::TilesAddon::isRoadObject( ta ) || Maps::TilesAddon::isShadow( ta );
}

bool HaveLongObjectUniq( const Maps::Addons & level, u32 uid )
{
    for ( Maps::Addons::const_iterator it = level.begin(); it != level.end(); ++it )
        if ( !Exclude4LongObject( *it ) && ( *it ).isUniq( uid ) )
            return true;
    return false;
}

bool TopObjectDisable( const Maps::TilesAddon & ta )
{
    return isMountsRocs( ta ) || isForestsTrees( ta );
}

bool Maps::Tiles::isLongObject( int direction )
{
    if ( Maps::isValidDirection( GetIndex(), direction ) ) {
        Tiles & tile = world.GetTiles( Maps::GetDirectionIndex( GetIndex(), direction ) );

        for ( Addons::const_iterator it = addons_level1.begin(); it != addons_level1.end(); ++it )
            if ( !Exclude4LongObject( *it )
                 && ( HaveLongObjectUniq( tile.addons_level1, ( *it ).uniq )
                      || ( !Maps::TilesAddon::isTrees( *it ) && HaveLongObjectUniq( tile.addons_level2, ( *it ).uniq ) ) ) )
                return true;
    }
    return false;
}

void Maps::Tiles::UpdatePassable( void )
{
    tilePassable = DIRECTION_ALL;
#ifdef WITH_DEBUG
    impassableTileRule = 0;
#endif

    const int obj = GetObject( false );
    const bool emptyobj = MP2::OBJ_ZERO == obj || MP2::OBJ_COAST == obj || MP2::OBJ_EVENT == obj;

    if ( MP2::isActionObject( obj, isWater() ) ) {
        tilePassable = MP2::GetObjectDirect( obj );
#ifdef WITH_DEBUG
        if ( tilePassable == 0 )
            impassableTileRule = 1;
#endif
        return;
    }

    // on ground
    if ( MP2::OBJ_HEROES != mp2_object && !isWater() ) {
        bool mounts1 = MP2::OBJ_MOUNTS == obj && objectTileset != 0;
        bool mounts2 = addons_level2.end() != std::find_if( addons_level2.begin(), addons_level2.end(), isMountsRocs );
        bool trees1 = MP2::OBJ_TREES == obj && objectTileset != 0;
        bool trees2 = addons_level2.end() != std::find_if( addons_level2.begin(), addons_level2.end(), isForestsTrees );

        // fix coast passable
        if ( tilePassable && !emptyobj && Maps::TileIsCoast( GetIndex(), Direction::TOP | Direction::BOTTOM | Direction::LEFT | Direction::RIGHT ) && !isShadow() ) {
            tilePassable = 0;
#ifdef WITH_DEBUG
            impassableTileRule = 2;
#endif
        }

        // fix mountain layer
        if ( tilePassable && ( MP2::OBJ_MOUNTS == obj || MP2::OBJ_TREES == obj ) && mounts1 && ( mounts2 || trees2 ) ) {
            tilePassable = 0;
#ifdef WITH_DEBUG
            impassableTileRule = 3;
#endif
        }

        // fix trees layer
        if ( tilePassable && ( MP2::OBJ_MOUNTS == obj || MP2::OBJ_TREES == obj ) && trees1 && ( mounts2 || trees2 ) ) {
            tilePassable = 0;
#ifdef WITH_DEBUG
            impassableTileRule = 4;
#endif
        }

        // town twba
        if ( tilePassable && FindAddonICN( ICN::OBJNTWBA, 1 ) && ( mounts2 || trees2 ) ) {
            tilePassable = 0;
#ifdef WITH_DEBUG
            impassableTileRule = 5;
#endif
        }

        if ( Maps::isValidDirection( GetIndex(), Direction::TOP ) ) {
            Tiles & top = world.GetTiles( Maps::GetDirectionIndex( GetIndex(), Direction::TOP ) );
            // fix: rocs on water
            if ( top.isWater() && top.tilePassable && !( Direction::TOP & top.tilePassable ) ) {
                top.tilePassable = 0;
#ifdef WITH_DEBUG
                top.impassableTileRule = 6;
#endif
            }
        }
    }

    // fix bottom border: disable passable for all no action objects
    if ( tilePassable && !Maps::isValidDirection( GetIndex(), Direction::BOTTOM ) && !emptyobj && !MP2::isActionObject( obj, isWater() ) ) {
        tilePassable = 0;
#ifdef WITH_DEBUG
        impassableTileRule = 7;
#endif
    }

    // check all sprite (level 1)
    tilePassable &= Tiles::GetPassable( objectTileset, objectIndex );
    for ( Addons::const_iterator it = addons_level1.begin(); it != addons_level1.end(); ++it ) {
        if ( tilePassable ) {
            tilePassable &= Tiles::GetPassable( it->object, it->index );

#ifdef WITH_DEBUG
            if ( 0 == tilePassable )
                impassableTileRule = 8;
#endif
        }
    }

    // fix top passable
    if ( Maps::isValidDirection( GetIndex(), Direction::TOP ) ) {
        Tiles & top = world.GetTiles( Maps::GetDirectionIndex( GetIndex(), Direction::TOP ) );

        if ( isWater() == top.isWater() && top.objectTileset == MP2::OBJ_MOUNTS && top.objectTileset != 0 && !MP2::isActionObject( top.GetObject( false ), isWater() )
             && ( tilePassable && !( tilePassable & DIRECTION_TOP_ROW ) ) && !( top.tilePassable & DIRECTION_TOP_ROW ) ) {
            top.tilePassable = 0;
#ifdef WITH_DEBUG
            top.impassableTileRule = 9;
#endif
        }
    }

    // fix corners
    if ( Maps::isValidDirection( GetIndex(), Direction::LEFT ) ) {
        Tiles & left = world.GetTiles( Maps::GetDirectionIndex( GetIndex(), Direction::LEFT ) );

        // left corner
        if ( left.tilePassable && isLongObject( Direction::TOP ) && !( ( Direction::TOP | Direction::TOP_LEFT ) & tilePassable )
             && ( Direction::TOP_RIGHT & left.tilePassable ) ) {
            left.tilePassable &= ~Direction::TOP_RIGHT;
        }
        else
            // right corner
            if ( tilePassable && left.isLongObject( Direction::TOP ) && !( ( Direction::TOP | Direction::TOP_RIGHT ) & left.tilePassable )
                 && ( Direction::TOP_LEFT & tilePassable ) ) {
            tilePassable &= ~Direction::TOP_LEFT;
        }
    }
}

u32 Maps::Tiles::GetObjectUID() const
{
    return uniq;
}

// Get Tile metadata field #1 (used for things like monster count of resource amount)
int Maps::Tiles::GetQuantity1( void ) const
{
    return quantity1;
}

// Get Tile metadata field #2 (used for things like animations or resource type )
int Maps::Tiles::GetQuantity2( void ) const
{
    return quantity2;
}

int Maps::Tiles::GetPassable( void ) const
{
    return tilePassable;
}

void Maps::Tiles::AddonsPushLevel1( const MP2::mp2tile_t & mt )
{
    if ( mt.objectName1 && mt.indexName1 < 0xFF )
<<<<<<< HEAD
        AddonsPushLevel1( TilesAddon( 0, mt.editorObjectLink, mt.objectName1, mt.indexName1 ) );
=======
        AddonsPushLevel1( TilesAddon( 0, mt.uniqNumber1, mt.objectName1, mt.indexName1 ) );

    // MP2 "objectName" is a bitfield
    // 6 bits is ICN tileset id, 1 bit isRoad flag, 1 bit hasAnimation flag
    if ( ( mt.objectName1 >> 1 ) & 1 )
        tileIsRoad = true;
>>>>>>> 08e9339a
}

void Maps::Tiles::AddonsPushLevel1( const MP2::mp2addon_t & ma )
{
    if ( ma.objectNameN1 && ma.indexNameN1 < 0xFF )
        AddonsPushLevel1( TilesAddon( ma.quantityN, ma.editorObjectLink, ma.objectNameN1, ma.indexNameN1 ) );
}

void Maps::Tiles::AddonsPushLevel1( const TilesAddon & ta )
{
    if ( TilesAddon::ForceLevel2( ta ) )
        addons_level2.push_back( ta );
    else
        addons_level1.push_back( ta );
}

void Maps::Tiles::AddonsPushLevel2( const MP2::mp2tile_t & mt )
{
    if ( mt.objectName2 && mt.indexName2 < 0xFF )
        AddonsPushLevel2( TilesAddon( 0, mt.editorObjectOverlay, mt.objectName2, mt.indexName2 ) );
}

void Maps::Tiles::AddonsPushLevel2( const MP2::mp2addon_t & ma )
{
    if ( ma.objectNameN2 && ma.indexNameN2 < 0xFF )
        AddonsPushLevel2( TilesAddon( ma.quantityN, ma.editorObjectOverlay, ma.objectNameN2, ma.indexNameN2 ) );
}

void Maps::Tiles::AddonsPushLevel2( const TilesAddon & ta )
{
    if ( TilesAddon::ForceLevel1( ta ) )
        addons_level1.push_back( ta );
    else
        addons_level2.push_back( ta );
}

void Maps::Tiles::AddonsSort( void )
{
    Addons::iterator lastObject = addons_level1.end();
    for ( Addons::iterator it = addons_level1.begin(); it != addons_level1.end(); ++it ) {
        // force monster object on top (fix old saves)
        if ( mp2_object == MP2::OBJ_MONSTER && MP2::GetICNObject( it->object ) == ICN::MONS32 ) {
            lastObject = it;
            break;
        }
        // Level is actually a bitfield, but if 0 then it's an actual "full object"
        // To compare: level 2 is shadow, level 3 is roads/river
        else if ( it->level % 4 == 0 ) {
            lastObject = it;
        }
    }

    // Re-order tiles (Fixing mistakes of original maps)
    if ( lastObject != addons_level1.end() ) {
        if ( objectTileset != 0 && objectIndex < 255 )
            addons_level1.push_front( TilesAddon( 0, uniq, objectTileset, objectIndex ) );

        uniq = lastObject->uniq;
        objectTileset = lastObject->object;
        objectIndex = lastObject->index;
        addons_level1.erase( lastObject );
    }

    // FIXME: check if sort is still needed
    // if ( !addons_level1.empty() )
    //    addons_level1.sort( TilesAddon::PredicateSortRules1 );
    // if ( !addons_level2.empty() )
    //    addons_level2.sort( TilesAddon::PredicateSortRules2 );
}

int Maps::Tiles::GetGround( void ) const
{
    const u32 index = TileSpriteIndex();

    // list grounds from GROUND32.TIL
    if ( 30 > index )
        return Maps::Ground::WATER;
    else if ( 92 > index )
        return Maps::Ground::GRASS;
    else if ( 146 > index )
        return Maps::Ground::SNOW;
    else if ( 208 > index )
        return Maps::Ground::SWAMP;
    else if ( 262 > index )
        return Maps::Ground::LAVA;
    else if ( 321 > index )
        return Maps::Ground::DESERT;
    else if ( 361 > index )
        return Maps::Ground::DIRT;
    else if ( 415 > index )
        return Maps::Ground::WASTELAND;

    return Maps::Ground::BEACH;
}

bool Maps::Tiles::isWater( void ) const
{
    return 30 > TileSpriteIndex();
}

<<<<<<< HEAD
void Maps::Tiles::RedrawTile( Surface & dst ) const
=======
void Maps::Tiles::Remove( u32 uniq )
{
    if ( !addons_level1.empty() )
        addons_level1.Remove( uniq );
    if ( !addons_level2.empty() )
        addons_level2.Remove( uniq );
}

void Maps::Tiles::RedrawTile( fheroes2::Image & dst ) const
>>>>>>> 08e9339a
{
    const Interface::GameArea & area = Interface::Basic::Get().GetGameArea();
    const Point mp = Maps::GetPoint( GetIndex() );

    if ( area.GetVisibleTileROI() & mp )
        area.BlitOnTile( dst, GetTileSurface(), 0, 0, mp );
}

void Maps::Tiles::RedrawEmptyTile( fheroes2::Image & dst, const Point & mp )
{
    const Interface::GameArea & area = Interface::Basic::Get().GetGameArea();

    if ( area.GetVisibleTileROI() & mp ) {
        if ( mp.y == -1 && mp.x >= 0 && mp.x < world.w() ) { // top first row
            area.BlitOnTile( dst, fheroes2::AGG::GetTIL( TIL::STON, 20 + ( mp.x % 4 ), 0 ), 0, 0, mp );
        }
        else if ( mp.x == world.w() && mp.y >= 0 && mp.y < world.h() ) { // right first row
            area.BlitOnTile( dst, fheroes2::AGG::GetTIL( TIL::STON, 24 + ( mp.y % 4 ), 0 ), 0, 0, mp );
        }
        else if ( mp.y == world.h() && mp.x >= 0 && mp.x < world.w() ) { // bottom first row
            area.BlitOnTile( dst, fheroes2::AGG::GetTIL( TIL::STON, 28 + ( mp.x % 4 ), 0 ), 0, 0, mp );
        }
        else if ( mp.x == -1 && mp.y >= 0 && mp.y < world.h() ) { // left first row
            area.BlitOnTile( dst, fheroes2::AGG::GetTIL( TIL::STON, 32 + ( mp.y % 4 ), 0 ), 0, 0, mp );
        }
        else {
            area.BlitOnTile( dst, fheroes2::AGG::GetTIL( TIL::STON, ( abs( mp.y ) % 4 ) * 4 + abs( mp.x ) % 4, 0 ), 0, 0, mp );
        }
    }
}

void Maps::Tiles::RedrawAddon( fheroes2::Image & dst, const Addons & addon, bool skipObjs ) const
{
    Interface::GameArea & area = Interface::Basic::Get().GetGameArea();
    const Point mp = Maps::GetPoint( GetIndex() );

    if ( ( area.GetVisibleTileROI() & mp ) && !addon.empty() ) {
        for ( Addons::const_iterator it = addon.begin(); it != addon.end(); ++it ) {
            // skip
            if ( skipObjs && MP2::isRemoveObject( GetObject() ) )
                continue;

            const u8 & index = ( *it ).index;
            const int icn = MP2::GetICNObject( ( *it ).object );

            if ( ICN::UNKNOWN != icn && ICN::MINIHERO != icn && ICN::MONS32 != icn ) {
<<<<<<< HEAD
                RedrawMapObject( dst, icn, index, mp, TilesAddon::hasColorCycling( it->object, it->index ) );

                // possible animation
                if ( it->hasSpriteAnimation() ) {
                    const Sprite & animationSprite = AGG::GetICN( icn, ICN::AnimationFrame( icn, index, Game::MapsAnimationFrame(), quantity2 ) );
                    area.BlitOnTile( dst, animationSprite, mp );
=======
                const fheroes2::Sprite & sprite = fheroes2::AGG::GetICN( icn, index );
                area.BlitOnTile( dst, sprite, sprite.x(), sprite.y(), mp );

                // possible animation
                if ( u32 anim_index = ICN::AnimationFrame( icn, index, Game::MapsAnimationFrame(), quantity2 ) ) {
                    area.BlitOnTile( dst, fheroes2::AGG::GetICN( icn, anim_index ), mp );
>>>>>>> 08e9339a
                }
            }
        }
    }
}

void Maps::Tiles::RedrawBottom( fheroes2::Image & dst, bool skipObjs ) const
{
    RedrawAddon( dst, addons_level1, skipObjs );
}

void Maps::Tiles::RedrawPassable( fheroes2::Image & dst ) const
{
#ifdef WITH_DEBUG
    const Interface::GameArea & area = Interface::Basic::Get().GetGameArea();
    const Point mp = Maps::GetPoint( GetIndex() );

    if ( area.GetVisibleTileROI() & mp ) {
<<<<<<< HEAD
        if ( 0 == tilePassable || DIRECTION_ALL != tilePassable ) {
            Surface sf = PassableViewSurface( tilePassable );
=======
        if ( 0 == tile_passable || DIRECTION_ALL != tile_passable ) {
            fheroes2::Image sf = PassableViewSurface( tile_passable );
>>>>>>> 08e9339a

            if ( impassableTileRule ) {
                Text text( GetString( impassableTileRule ), Font::SMALL );
                text.Blit( 13, 13, sf );
            }

            area.BlitOnTile( dst, sf, 0, 0, mp );
        }
    }
#endif
}

void Maps::Tiles::RedrawObjects( fheroes2::Image & dst ) const
{
    switch ( GetObject() ) {
    // boat
    case MP2::OBJ_BOAT:
        RedrawBoat( dst );
        break;
    // monster
    case MP2::OBJ_MONSTER:
        RedrawMonster( dst );
        break;
    //
    default: {
        const int icn = MP2::GetICNObject( objectTileset );

        if ( ICN::UNKNOWN != icn ) {
            const Interface::GameArea & area = Interface::Basic::Get().GetGameArea();
            const Point mp = Maps::GetPoint( GetIndex() );
            RedrawMapObject( dst, icn, objectIndex, mp, TilesAddon::hasColorCycling( objectTileset, objectIndex ) );

            // possible animation
            if ( hasSpriteAnimation() ) {
                const Sprite & animationSprite = AGG::GetICN( icn, ICN::AnimationFrame( icn, objectIndex, Game::MapsAnimationFrame(), quantity2 ) );
                area.BlitOnTile( dst, animationSprite, mp );
            }
        }
    } break;
    }
}

void Maps::Tiles::RedrawMonster( fheroes2::Image & dst ) const
{
    const Interface::GameArea & area = Interface::Basic::Get().GetGameArea();
    const Point mp = Maps::GetPoint( GetIndex() );

    if ( !( area.GetVisibleTileROI() & mp ) )
        return;

    const Monster & monster = QuantityMonster();
    const std::pair<int, int> spriteIndicies = GetMonsterSpriteIndices( *this, monster.GetSpriteIndex() );

    const fheroes2::Sprite & sprite = fheroes2::AGG::GetICN( ICN::MINIMON, spriteIndicies.first );
    area.BlitOnTile( dst, sprite, sprite.x() + 16, sprite.y() + TILEWIDTH, mp );

    if ( spriteIndicies.second != -1 ) {
        const fheroes2::Sprite & animatedSprite = fheroes2::AGG::GetICN( ICN::MINIMON, spriteIndicies.second );
        area.BlitOnTile( dst, animatedSprite, animatedSprite.x() + 16, animatedSprite.y() + TILEWIDTH, mp );
    }
}

void Maps::Tiles::RedrawBoat( fheroes2::Image & dst ) const
{
    const Point mp = Maps::GetPoint( GetIndex() );
    const Interface::GameArea & area = Interface::Basic::Get().GetGameArea();

    if ( area.GetVisibleTileROI() & mp ) {
        // FIXME: restore direction from Maps::Tiles
        const fheroes2::Sprite & sprite = fheroes2::AGG::GetICN( ICN::BOAT32, 18 );
        area.BlitOnTile( dst, sprite, sprite.x(), TILEWIDTH + sprite.y(), mp );
    }
}

bool SkipRedrawTileBottom4Hero( const Maps::TilesAddon & ta, int passable )
{
    if ( Maps::TilesAddon::isStream( ta ) || Maps::TilesAddon::isRoadObject( ta ) )
        return true;
    else
        switch ( MP2::GetICNObject( ta.object ) ) {
        case ICN::UNKNOWN:
        case ICN::MINIHERO:
        case ICN::MONS32:
            return true;

        case ICN::OBJNWATR:
            return ta.index >= 202 && ta.index <= 225; /* whirlpool */

        case ICN::OBJNTWSH:
        case ICN::OBJNTWBA:
        case ICN::ROAD:
        case ICN::STREAM:
            return true;

        case ICN::OBJNCRCK:
            return ( ta.index == 58 || ta.index == 59 || ta.index == 64 || ta.index == 65 || ta.index == 188 || ta.index == 189 || ( passable & DIRECTION_TOP_ROW ) );

        case ICN::OBJNDIRT:
        case ICN::OBJNDSRT:
        case ICN::OBJNGRA2:
        case ICN::OBJNGRAS:
        case ICN::OBJNLAVA:
        case ICN::OBJNSNOW:
        case ICN::OBJNSWMP:
            return ( passable & DIRECTION_TOP_ROW );

        default:
            break;
        }

    return false;
}

void Maps::Tiles::RedrawBottom4Hero( fheroes2::Image & dst ) const
{
    const Interface::GameArea & area = Interface::Basic::Get().GetGameArea();
    const Point mp = Maps::GetPoint( GetIndex() );

    if ( ( area.GetVisibleTileROI() & mp ) && !addons_level1.empty() ) {
        for ( Addons::const_iterator it = addons_level1.begin(); it != addons_level1.end(); ++it ) {
            if ( !SkipRedrawTileBottom4Hero( *it, tilePassable ) ) {
                const u8 & object = ( *it ).object;
                const u8 & index = ( *it ).index;
                const int icn = MP2::GetICNObject( object );

                area.BlitOnTile( dst, fheroes2::AGG::GetICN( icn, index ), mp );

                // possible anime
<<<<<<< HEAD
                if ( it->object & 1 ) {
                    const Sprite & anime_sprite = AGG::GetICN( icn, ICN::AnimationFrame( icn, index, Game::MapsAnimationFrame(), quantity2 ) );
                    area.BlitOnTile( dst, anime_sprite, mp );
=======
                if ( u32 anime_index = ICN::AnimationFrame( icn, index, Game::MapsAnimationFrame(), quantity2 ) ) {
                    area.BlitOnTile( dst, fheroes2::AGG::GetICN( icn, anime_index ), mp );
>>>>>>> 08e9339a
                }
            }
        }
    }
}

void Maps::Tiles::RedrawTop( fheroes2::Image & dst, bool skipObjs ) const
{
    const Interface::GameArea & area = Interface::Basic::Get().GetGameArea();
    const Point mp = Maps::GetPoint( GetIndex() );

    if ( !( area.GetVisibleTileROI() & mp ) )
        return;

    // animate objects
    if ( MP2::OBJ_ABANDONEDMINE == GetObject() ) {
        area.BlitOnTile( dst, fheroes2::AGG::GetICN( ICN::OBJNHAUN, Game::MapsAnimationFrame() % 15 ), mp );
    }
    else if ( MP2::OBJ_MINES == GetObject() ) {
<<<<<<< HEAD
        const uint8_t spellID = GetQuantity3();
        if ( spellID == Spell::HAUNT ) {
            const Sprite & animationSprite = AGG::GetICN( ICN::OBJNHAUN, Game::MapsAnimationFrame() % 15 );
            area.BlitOnTile( dst, animationSprite, mp );
        }
        else if ( spellID >= Spell::SETEGUARDIAN && spellID <= Spell::SETWGUARDIAN ) {
            area.BlitOnTile( dst, AGG::GetICN( ICN::MONS32, Monster( Spell( spellID ) ).GetSpriteIndex() ), TILEWIDTH, 0, mp );
=======
        const Maps::TilesAddon * addon = FindObjectConst( MP2::OBJ_MINES );
        if ( addon && addon->tmp == Spell::HAUNT ) {
            area.BlitOnTile( dst, fheroes2::AGG::GetICN( ICN::OBJNHAUN, Game::MapsAnimationFrame() % 15 ), mp );
        }
        else if ( addon && addon->tmp >= Spell::SETEGUARDIAN && addon->tmp <= Spell::SETWGUARDIAN ) {
            area.BlitOnTile( dst, fheroes2::AGG::GetICN( ICN::MONS32, Monster( Spell( addon->tmp ) ).GetSpriteIndex() ), TILEWIDTH, 0, mp );
>>>>>>> 08e9339a
        }
    }

    RedrawAddon( dst, addons_level2, skipObjs );
}

void Maps::Tiles::RedrawTop4Hero( fheroes2::Image & dst, bool skip_ground ) const
{
    const Interface::GameArea & area = Interface::Basic::Get().GetGameArea();
    const Point mp = Maps::GetPoint( GetIndex() );

    if ( ( area.GetVisibleTileROI() & mp ) && !addons_level2.empty() ) {
        for ( Addons::const_iterator it = addons_level2.begin(); it != addons_level2.end(); ++it ) {
            if ( skip_ground && MP2::isGroundObject( ( *it ).object ) )
                continue;

            const u8 & object = ( *it ).object;
            const u8 & index = ( *it ).index;
            const int icn = MP2::GetICNObject( object );

            if ( ICN::HighlyObjectSprite( icn, index ) ) {
                area.BlitOnTile( dst, fheroes2::AGG::GetICN( icn, index ), mp );

                // possible anime
<<<<<<< HEAD
                if ( object & 1 ) {
                    const Sprite & anime_sprite = AGG::GetICN( icn, ICN::AnimationFrame( icn, index, Game::MapsAnimationFrame() ) );
                    area.BlitOnTile( dst, anime_sprite, mp );
=======
                if ( u32 anime_index = ICN::AnimationFrame( icn, index, Game::MapsAnimationFrame() ) ) {
                    area.BlitOnTile( dst, fheroes2::AGG::GetICN( icn, anime_index ), mp );
>>>>>>> 08e9339a
                }
            }
        }
    }
}

Maps::TilesAddon * Maps::Tiles::FindAddonICN( int icn, int level, int index )
{
    if ( level == 1 || level == -1 ) {
        for ( Addons::iterator it = addons_level1.begin(); it != addons_level1.end(); ++it ) {
            if ( MP2::GetICNObject( it->object ) == icn && ( index == -1 || index == it->index ) ) {
                return &( *it );
            }
        }
    }
    if ( level == 2 || level == -1 ) {
        for ( Addons::iterator it = addons_level2.begin(); it != addons_level2.end(); ++it ) {
            if ( MP2::GetICNObject( it->object ) == icn && ( index == -1 || index == it->index ) ) {
                return &( *it );
            }
        }
    }
    return NULL;
}

Maps::TilesAddon * Maps::Tiles::FindAddonLevel1( u32 uniq1 )
{
    Addons::iterator it = std::find_if( addons_level1.begin(), addons_level1.end(), std::bind2nd( std::mem_fun_ref( &Maps::TilesAddon::isUniq ), uniq1 ) );

    return it != addons_level1.end() ? &( *it ) : NULL;
}

Maps::TilesAddon * Maps::Tiles::FindAddonLevel2( u32 uniq2 )
{
    Addons::iterator it = std::find_if( addons_level2.begin(), addons_level2.end(), std::bind2nd( std::mem_fun_ref( &Maps::TilesAddon::isUniq ), uniq2 ) );

    return it != addons_level2.end() ? &( *it ) : NULL;
}

std::string Maps::Tiles::String( void ) const
{
    std::ostringstream os;

    os << "----------------:--------" << std::endl
       << "maps index      : " << GetIndex() << ", " << GetString( GetCenter() ) << std::endl
<<<<<<< HEAD
       << "id              : " << uniq << std::endl
       << "mp2 object      : " << static_cast<int>( GetObject() ) << ", (" << MP2::StringObject( GetObject() ) << ")" << std::endl
       << "tileset         : " << static_cast<int>( objectTileset >> 2 ) << ", (" << ICN::GetString( MP2::GetICNObject( objectTileset ) ) << ")" << std::endl
       << "object index    : " << static_cast<int>( objectIndex ) << std::endl
       << "object animated : " << static_cast<int>( hasSpriteAnimation() ) << std::endl
       << "ground          : " << Ground::String( GetGround() ) << ", (isRoad: " << road << ")" << std::endl
       << "passable        : " << ( tilePassable ? Direction::String( tilePassable ) : "false" );
=======
       << "tile index      : " << TileSpriteIndex() << std::endl
       << "ground          : " << Ground::String( GetGround() );
    if ( isRoad() ) {
        os << ", (road)";
    }
    os << std::endl << "passable        : " << ( tile_passable ? Direction::String( tile_passable ) : "false" );
>>>>>>> 08e9339a
#ifdef WITH_DEBUG
    if ( impassableTileRule )
        os << ", disable(" << static_cast<int>( impassableTileRule ) << ")";
#endif
    os << std::endl
       << "quantity 1      : " << static_cast<int>( quantity1 ) << std::endl
       << "quantity 2      : " << static_cast<int>( quantity2 ) << std::endl
       << "quantity 3      : " << static_cast<int>( GetQuantity3() ) << std::endl;

    for ( Addons::const_iterator it = addons_level1.begin(); it != addons_level1.end(); ++it )
        os << ( *it ).String( 1 );

    for ( Addons::const_iterator it = addons_level2.begin(); it != addons_level2.end(); ++it )
        os << ( *it ).String( 2 );

    os << "----------------I--------" << std::endl;

    // extra obj info
    switch ( GetObject() ) {
        // dwelling
    case MP2::OBJ_RUINS:
    case MP2::OBJ_TREECITY:
    case MP2::OBJ_WAGONCAMP:
    case MP2::OBJ_DESERTTENT:
    case MP2::OBJ_TROLLBRIDGE:
    case MP2::OBJ_DRAGONCITY:
    case MP2::OBJ_CITYDEAD:
        //
    case MP2::OBJ_WATCHTOWER:
    case MP2::OBJ_EXCAVATION:
    case MP2::OBJ_CAVE:
    case MP2::OBJ_TREEHOUSE:
    case MP2::OBJ_ARCHERHOUSE:
    case MP2::OBJ_GOBLINHUT:
    case MP2::OBJ_DWARFCOTT:
    case MP2::OBJ_HALFLINGHOLE:
    case MP2::OBJ_PEASANTHUT:
    case MP2::OBJ_THATCHEDHUT:
    //
    case MP2::OBJ_MONSTER:
        os << "count           : " << MonsterCount() << std::endl;
        break;

    case MP2::OBJ_HEROES: {
        const Heroes * hero = GetHeroes();
        if ( hero )
            os << hero->String();
    } break;

    case MP2::OBJN_CASTLE:
    case MP2::OBJ_CASTLE: {
        const Castle * castle = world.GetCastle( GetCenter() );
        if ( castle )
            os << castle->String();
    } break;

    default: {
        const MapsIndexes & v = Maps::GetTilesUnderProtection( GetIndex() );
        if ( v.size() ) {
            os << "protection      : ";
            for ( MapsIndexes::const_iterator it = v.begin(); it != v.end(); ++it )
                os << *it << ", ";
            os << std::endl;
        }
        break;
    }
    }

    if ( MP2::isCaptureObject( GetObject( false ) ) ) {
        const CapturedObject & co = world.GetCapturedObject( GetIndex() );

        os << "capture color   : " << Color::String( co.objcol.second ) << std::endl;
        if ( co.guardians.isValid() ) {
            os << "capture guard   : " << co.guardians.GetName() << std::endl << "capture caunt   : " << co.guardians.GetCount() << std::endl;
        }
    }

    os << "----------------:--------" << std::endl;
    return os.str();
}

void Maps::Tiles::FixObject( void )
{
    if ( MP2::OBJ_ZERO == mp2_object ) {
        if ( addons_level1.end() != std::find_if( addons_level1.begin(), addons_level1.end(), TilesAddon::isArtifact ) )
            SetObject( MP2::OBJ_ARTIFACT );
        else if ( addons_level1.end() != std::find_if( addons_level1.begin(), addons_level1.end(), TilesAddon::isResource ) )
            SetObject( MP2::OBJ_RESOURCE );
    }
}

bool Maps::Tiles::GoodForUltimateArtifact( void ) const
{
    return !isWater()
           && ( addons_level1.empty()
                || addons_level1.size() == static_cast<size_t>( std::count_if( addons_level1.begin(), addons_level1.end(), std::ptr_fun( &TilesAddon::isShadow ) ) ) )
           && isPassable( Direction::CENTER, false, true );
}

bool TileIsGround( s32 index, int ground )
{
    return ground == world.GetTiles( index ).GetGround();
}

bool Maps::Tiles::validateWaterRules( bool fromWater ) const
{
    const bool tileIsWater = isWater();
    if ( fromWater )
        return mp2_object == MP2::OBJ_COAST || ( tileIsWater && mp2_object != MP2::OBJ_BOAT );

    // if we're not in water but tile is; allow movement in three cases
    if ( tileIsWater )
        return mp2_object == MP2::OBJ_SHIPWRECK || mp2_object == MP2::OBJ_HEROES || mp2_object == MP2::OBJ_BOAT;

    return true;
}

bool Maps::Tiles::isPassable( int direct, bool fromWater, bool skipfog ) const
{
    if ( !skipfog && isFog( Settings::Get().CurrentColor() ) )
        return false;

    if ( !validateWaterRules( fromWater ) )
        return false;

    return direct & tilePassable;
}

void Maps::Tiles::SetObjectPassable( bool pass )
{
    switch ( GetObject( false ) ) {
    case MP2::OBJ_TROLLBRIDGE:
        if ( pass )
            tilePassable |= Direction::TOP_LEFT;
        else
            tilePassable &= ~Direction::TOP_LEFT;
        break;

    default:
        break;
    }
}

/* check road */
bool Maps::Tiles::isRoad() const
{
<<<<<<< HEAD
    // additionally check if it's a castle/town entrance
    return road || mp2_object == MP2::OBJ_CASTLE;
=======
    return tileIsRoad;
>>>>>>> 08e9339a
}

bool Maps::Tiles::isStream( void ) const
{
    return addons_level1.end() != std::find_if( addons_level1.begin(), addons_level1.end(), TilesAddon::isStream );
}

bool Maps::Tiles::isShadow( void ) const
{
    return addons_level1.size() != std::count_if( addons_level1.begin(), addons_level1.end(), TilesAddon::isShadow );
}

bool Maps::Tiles::hasSpriteAnimation() const
{
    return objectTileset & 1;
}

bool Maps::Tiles::isObject( int obj ) const
{
    return obj == mp2_object;
}

uint8_t Maps::Tiles::GetObjectTileset() const
{
    return objectTileset;
}

uint8_t Maps::Tiles::GetObjectSpriteIndex() const
{
    return objectIndex;
}

Maps::TilesAddon * Maps::Tiles::FindFlags( void )
{
    Addons::iterator it = std::find_if( addons_level1.begin(), addons_level1.end(), TilesAddon::isFlag32 );

    if ( it == addons_level1.end() ) {
        it = std::find_if( addons_level2.begin(), addons_level2.end(), TilesAddon::isFlag32 );
        return addons_level2.end() != it ? &( *it ) : NULL;
    }

    return addons_level1.end() != it ? &( *it ) : NULL;
}

/* ICN::FLAGS32 version */
void Maps::Tiles::CaptureFlags32( int obj, int col )
{
    u32 index = 0;

    switch ( col ) {
    case Color::BLUE:
        index = 0;
        break;
    case Color::GREEN:
        index = 1;
        break;
    case Color::RED:
        index = 2;
        break;
    case Color::YELLOW:
        index = 3;
        break;
    case Color::ORANGE:
        index = 4;
        break;
    case Color::PURPLE:
        index = 5;
        break;
    default:
        index = 6;
        break;
    }

    switch ( obj ) {
    case MP2::OBJ_WINDMILL:
        index += 42;
        CorrectFlags32( index, false );
        break;
    case MP2::OBJ_WATERWHEEL:
        index += 14;
        CorrectFlags32( index, false );
        break;
    case MP2::OBJ_MAGICGARDEN:
        index += 42;
        CorrectFlags32( index, false );
        break;

    case MP2::OBJ_MINES:
        index += 14;
        CorrectFlags32( index, true );
        break;
        // case MP2::OBJ_DRAGONCITY:	index += 35; CorrectFlags32(index); break; unused
    case MP2::OBJ_LIGHTHOUSE:
        index += 42;
        CorrectFlags32( index, false );
        break;

    case MP2::OBJ_ALCHEMYLAB: {
        index += 21;
        if ( Maps::isValidDirection( GetIndex(), Direction::TOP ) ) {
            Maps::Tiles & tile = world.GetTiles( Maps::GetDirectionIndex( GetIndex(), Direction::TOP ) );
            tile.CorrectFlags32( index, true );
        }
    } break;

    case MP2::OBJ_SAWMILL: {
        index += 28;
        if ( Maps::isValidDirection( GetIndex(), Direction::TOP_RIGHT ) ) {
            Maps::Tiles & tile = world.GetTiles( Maps::GetDirectionIndex( GetIndex(), Direction::TOP_RIGHT ) );
            tile.CorrectFlags32( index, true );
        }
    } break;

    case MP2::OBJ_CASTLE: {
        index *= 2;
        if ( Maps::isValidDirection( GetIndex(), Direction::LEFT ) ) {
            Maps::Tiles & tile = world.GetTiles( Maps::GetDirectionIndex( GetIndex(), Direction::LEFT ) );
            tile.CorrectFlags32( index, true );
        }

        index += 1;
        if ( Maps::isValidDirection( GetIndex(), Direction::RIGHT ) ) {
            Maps::Tiles & tile = world.GetTiles( Maps::GetDirectionIndex( GetIndex(), Direction::RIGHT ) );
            tile.CorrectFlags32( index, true );
        }
    } break;

    default:
        break;
    }
}

/* correct flags, ICN::FLAGS32 vesion */
void Maps::Tiles::CorrectFlags32( u32 index, bool up )
{
    TilesAddon * taddon = FindFlags();

    // replace flag
    if ( taddon )
        taddon->index = index;
    else if ( up )
        // or new flag
        addons_level2.push_back( TilesAddon( TilesAddon::UPPER, world.GetUniq(), 0x38, index ) );
    else
        // or new flag
        addons_level1.push_back( TilesAddon( TilesAddon::UPPER, world.GetUniq(), 0x38, index ) );
}

void Maps::Tiles::FixedPreload( Tiles & tile )
{
    Addons::iterator it;

    // fix skeleton: left position
    it = std::find_if( tile.addons_level1.begin(), tile.addons_level1.end(), TilesAddon::isSkeletonFix );

    if ( it != tile.addons_level1.end() ) {
        tile.SetObject( MP2::OBJN_SKELETON );
    }

    // fix price loyalty objects.
    if ( Settings::Get().PriceLoyaltyVersion() )
        switch ( tile.GetObject() ) {
        case MP2::OBJ_UNKNW_79:
        case MP2::OBJ_UNKNW_7A:
        case MP2::OBJ_UNKNW_F9:
        case MP2::OBJ_UNKNW_FA: {
            int newobj = MP2::OBJ_ZERO;
            it = std::find_if( tile.addons_level1.begin(), tile.addons_level1.end(), TilesAddon::isX_LOC123 );
            if ( it != tile.addons_level1.end() ) {
                newobj = TilesAddon::GetLoyaltyObject( *it );
            }
            else {
                it = std::find_if( tile.addons_level2.begin(), tile.addons_level2.end(), TilesAddon::isX_LOC123 );
                if ( it != tile.addons_level2.end() )
                    newobj = TilesAddon::GetLoyaltyObject( *it );
            }

            if ( MP2::OBJ_ZERO != newobj )
                tile.SetObject( newobj );
            else {
                DEBUG( DBG_GAME, DBG_WARN, "index: " << tile.GetIndex() );
            }
        } break;

        default:
            break;
        }
}

/* true: if protection or has guardians */
bool Maps::Tiles::CaptureObjectIsProtection( void ) const
{
    const int object = GetObject( false );

    if ( MP2::isCaptureObject( object ) ) {
        if ( MP2::OBJ_CASTLE == object ) {
            Castle * castle = world.GetCastle( GetCenter() );
            if ( castle )
                return castle->GetArmy().isValid();
        }
        else
            return QuantityTroop().isValid();
    }

    return false;
}

void Maps::Tiles::Remove( u32 uniqID )
{
    if ( !addons_level1.empty() )
        addons_level1.Remove( uniqID );
    if ( !addons_level2.empty() )
        addons_level2.Remove( uniqID );

    if ( uniq == uniqID ) {
        objectTileset = 0;
        objectIndex = 255;
        uniq = 0;
    }
}

void Maps::Tiles::UpdateObjectSprite( uint32_t uniqID, uint8_t rawTileset, uint8_t newTileset, uint8_t newIndex, bool replace )
{
    for ( Addons::iterator it = addons_level1.begin(); it != addons_level1.end(); ++it ) {
        if ( it->uniq == uniqID && ( it->object >> 2 ) == rawTileset ) {
            it->object = replace ? newTileset : it->object + newTileset;
            it->index = replace ? newIndex : it->index + newIndex;
        }
    }
    for ( Addons::iterator it2 = addons_level2.begin(); it2 != addons_level2.end(); ++it2 ) {
        if ( it2->uniq == uniqID && ( it2->object >> 2 ) == rawTileset ) {
            it2->object = replace ? newTileset : it2->object + newTileset;
            it2->index = replace ? newIndex : it2->index + newIndex;
        }
    }

    if ( uniq == uniqID && ( objectTileset >> 2 ) == rawTileset ) {
        objectTileset = replace ? newTileset : objectTileset + newTileset;
        objectIndex = replace ? newIndex : objectIndex + newIndex;
    }
}

void Maps::Tiles::RemoveObjectSprite( void )
{
    switch ( GetObject() ) {
    case MP2::OBJ_JAIL:
        RemoveJailSprite();
        tilePassable = DIRECTION_ALL;
        break;
    case MP2::OBJ_BARRIER:
        RemoveBarrierSprite();
        tilePassable = DIRECTION_ALL;
        break;

    default:
        // remove shadow sprite from left cell
        if ( Maps::isValidDirection( GetIndex(), Direction::LEFT ) )
            world.GetTiles( Maps::GetDirectionIndex( GetIndex(), Direction::LEFT ) ).Remove( uniq );

        Remove( uniq );
        break;
    }
}

void Maps::Tiles::RemoveBarrierSprite( void )
{
    // remove left sprite
    if ( Maps::isValidDirection( GetIndex(), Direction::LEFT ) ) {
        const s32 left = Maps::GetDirectionIndex( GetIndex(), Direction::LEFT );
        world.GetTiles( left ).Remove( uniq );
    }

    Remove( uniq );
}

void Maps::Tiles::RemoveJailSprite( void )
{
    // remove left sprite
    if ( Maps::isValidDirection( GetIndex(), Direction::LEFT ) ) {
        const s32 left = Maps::GetDirectionIndex( GetIndex(), Direction::LEFT );
        world.GetTiles( left ).Remove( uniq );

        // remove left left sprite
        if ( Maps::isValidDirection( left, Direction::LEFT ) )
            world.GetTiles( Maps::GetDirectionIndex( left, Direction::LEFT ) ).Remove( uniq );
    }

    // remove top sprite
    if ( Maps::isValidDirection( GetIndex(), Direction::TOP ) ) {
        const s32 top = Maps::GetDirectionIndex( GetIndex(), Direction::TOP );
        Maps::Tiles & topTile = world.GetTiles( top );
        topTile.Remove( uniq );
        topTile.SetObject( MP2::OBJ_ZERO );
        topTile.FixObject();

        // remove top left sprite
        if ( Maps::isValidDirection( top, Direction::LEFT ) ) {
            Maps::Tiles & leftTile = world.GetTiles( Maps::GetDirectionIndex( top, Direction::LEFT ) );
            leftTile.Remove( uniq );
            leftTile.SetObject( MP2::OBJ_ZERO );
            leftTile.FixObject();
        }
    }

    Remove( uniq );
}

void Maps::Tiles::UpdateAbandoneMineSprite( Tiles & tile )
{
    if ( tile.uniq ) {
        const int type = tile.QuantityResourceCount().first;

        Tiles::UpdateAbandoneMineLeftSprite( tile.objectTileset, tile.objectIndex, type );
        for ( Addons::iterator it = tile.addons_level1.begin(); it != tile.addons_level1.end(); ++it )
            Tiles::UpdateAbandoneMineLeftSprite( it->object, it->index, type );

        if ( Maps::isValidDirection( tile.GetIndex(), Direction::RIGHT ) ) {
            Tiles & tile2 = world.GetTiles( Maps::GetDirectionIndex( tile.GetIndex(), Direction::RIGHT ) );
            TilesAddon * mines = tile2.FindAddonLevel1( tile.uniq );

            if ( mines )
                Tiles::UpdateAbandoneMineRightSprite( mines->object, mines->index );

            if ( tile2.GetObject() == MP2::OBJN_ABANDONEDMINE ) {
                tile2.SetObject( MP2::OBJN_MINES );
                Tiles::UpdateAbandoneMineRightSprite( tile2.objectTileset, tile2.objectIndex );
            }
        }
    }

    if ( Maps::isValidDirection( tile.GetIndex(), Direction::LEFT ) ) {
        Tiles & tile2 = world.GetTiles( Maps::GetDirectionIndex( tile.GetIndex(), Direction::LEFT ) );
        if ( tile2.GetObject() == MP2::OBJN_ABANDONEDMINE )
            tile2.SetObject( MP2::OBJN_MINES );
    }

    if ( Maps::isValidDirection( tile.GetIndex(), Direction::TOP ) ) {
        Tiles & tile2 = world.GetTiles( Maps::GetDirectionIndex( tile.GetIndex(), Direction::TOP ) );
        if ( tile2.GetObject() == MP2::OBJN_ABANDONEDMINE )
            tile2.SetObject( MP2::OBJN_MINES );

        if ( Maps::isValidDirection( tile2.GetIndex(), Direction::LEFT ) ) {
            Tiles & tile3 = world.GetTiles( Maps::GetDirectionIndex( tile2.GetIndex(), Direction::LEFT ) );
            if ( tile3.GetObject() == MP2::OBJN_ABANDONEDMINE )
                tile3.SetObject( MP2::OBJN_MINES );
        }

        if ( Maps::isValidDirection( tile2.GetIndex(), Direction::RIGHT ) ) {
            Tiles & tile3 = world.GetTiles( Maps::GetDirectionIndex( tile2.GetIndex(), Direction::RIGHT ) );
            if ( tile3.GetObject() == MP2::OBJN_ABANDONEDMINE )
                tile3.SetObject( MP2::OBJN_MINES );
        }
    }
}

void Maps::Tiles::UpdateRNDArtifactSprite( Tiles & tile )
{
    Artifact art;

    switch ( tile.GetObject() ) {
    case MP2::OBJ_RNDARTIFACT:
        art = Artifact::Rand( Artifact::ART_LEVEL123 );
        break;
    case MP2::OBJ_RNDARTIFACT1:
        art = Artifact::Rand( Artifact::ART_LEVEL1 );
        break;
    case MP2::OBJ_RNDARTIFACT2:
        art = Artifact::Rand( Artifact::ART_LEVEL2 );
        break;
    case MP2::OBJ_RNDARTIFACT3:
        art = Artifact::Rand( Artifact::ART_LEVEL3 );
        break;
    default:
        return;
    }

    if ( !art.isValid() ) {
        DEBUG( DBG_GAME, DBG_WARN, "unknown artifact" );
        return;
    }

    const uint8_t index = art.IndexSprite();

    tile.SetObject( MP2::OBJ_ARTIFACT );
    tile.objectIndex = index;

    // replace artifact shadow
    if ( Maps::isValidDirection( tile.GetIndex(), Direction::LEFT ) ) {
        Maps::Tiles & left_tile = world.GetTiles( Maps::GetDirectionIndex( tile.GetIndex(), Direction::LEFT ) );
        Maps::TilesAddon * shadow = left_tile.FindAddonLevel1( tile.uniq );

        if ( shadow )
            shadow->index = index - 1;
    }
}

void Maps::Tiles::UpdateRNDResourceSprite( Tiles & tile )
{
    tile.SetObject( MP2::OBJ_RESOURCE );
    tile.objectIndex = Resource::GetIndexSprite( Resource::Rand() );

    // replace shadow artifact
    if ( Maps::isValidDirection( tile.GetIndex(), Direction::LEFT ) ) {
        Maps::Tiles & left_tile = world.GetTiles( Maps::GetDirectionIndex( tile.GetIndex(), Direction::LEFT ) );
        Maps::TilesAddon * shadow = left_tile.FindAddonLevel1( tile.uniq );

        if ( shadow )
            shadow->index = tile.objectIndex - 1;
    }
}

std::pair<int, int> Maps::Tiles::GetMonsterSpriteIndices( const Tiles & tile, uint32_t monsterIndex )
{
    const int tileIndex = tile.GetIndex();
    int attackerIndex = -1;

    // scan hero around
    const MapsIndexes & v = ScanAroundObject( tileIndex, MP2::OBJ_HEROES );
    for ( MapsIndexes::const_iterator it = v.begin(); it != v.end(); ++it ) {
        const Tiles & heroTile = world.GetTiles( *it );
        const Heroes * hero = heroTile.GetHeroes();
        if ( hero == NULL ) { // no a hero? How can it be?!
            continue;
        }

        if ( tile.isWater() == heroTile.isWater() ) {
            attackerIndex = *it;
            break;
        }
    }

    std::pair<int, int> spriteIndices( monsterIndex * 9, -1 );

    // draw attack sprite
    if ( attackerIndex != -1 && !Settings::Get().ExtWorldOnlyFirstMonsterAttack() ) {
        spriteIndices.first += 7;

        switch ( Maps::GetDirection( tileIndex, attackerIndex ) ) {
        case Direction::TOP_LEFT:
        case Direction::LEFT:
        case Direction::BOTTOM_LEFT:
            spriteIndices.first += 1;
            break;
        default:
            break;
        }
    }
    else {
        const Point mp = Maps::GetPoint( tileIndex );
        spriteIndices.second = monsterIndex * 9 + 1 + monsterAnimationSequence[( Game::MapsAnimationFrame() + mp.x * mp.y ) % ARRAY_COUNT( monsterAnimationSequence )];
    }
    return spriteIndices;
}

bool Maps::Tiles::isFog( int colors ) const
{
    // colors may be the union friends
    return ( fog_colors & colors ) == colors;
}

void Maps::Tiles::ClearFog( int colors )
{
    fog_colors &= ~colors;
}

void Maps::Tiles::RedrawFogs( fheroes2::Image & dst, int color ) const
{
    const Interface::GameArea & area = Interface::Basic::Get().GetGameArea();
    const Point mp = Maps::GetPoint( GetIndex() );

    // get direction around foga
    int around = 0;
    const Directions directions = Direction::All();

    for ( Directions::const_iterator it = directions.begin(); it != directions.end(); ++it )
        if ( !Maps::isValidDirection( GetIndex(), *it ) || world.GetTiles( Maps::GetDirectionIndex( GetIndex(), *it ) ).isFog( color ) )
            around |= *it;

    if ( isFog( color ) )
        around |= Direction::CENTER;

    // TIL::CLOF32
    if ( DIRECTION_ALL == around ) {
        const fheroes2::Image & sf = fheroes2::AGG::GetTIL( TIL::CLOF32, GetIndex() % 4, 0 );
        area.BlitOnTile( dst, sf, 0, 0, mp );
    }
    else {
        u32 index = 0;
        bool revert = false;

        // see ICN::CLOP32: sprite 10
        if ( ( around & Direction::CENTER ) && !( around & ( Direction::TOP | Direction::BOTTOM | Direction::LEFT | Direction::RIGHT ) ) ) {
            index = 10;
            revert = false;
        }
        else
            // see ICN::CLOP32: sprite 6, 7, 8
            if ( ( contains( around, Direction::CENTER | Direction::TOP ) ) && !( around & ( Direction::BOTTOM | Direction::LEFT | Direction::RIGHT ) ) ) {
            index = 6;
            revert = false;
        }
        else if ( ( contains( around, Direction::CENTER | Direction::RIGHT ) ) && !( around & ( Direction::TOP | Direction::BOTTOM | Direction::LEFT ) ) ) {
            index = 7;
            revert = false;
        }
        else if ( ( contains( around, Direction::CENTER | Direction::LEFT ) ) && !( around & ( Direction::TOP | Direction::BOTTOM | Direction::RIGHT ) ) ) {
            index = 7;
            revert = true;
        }
        else if ( ( contains( around, Direction::CENTER | Direction::BOTTOM ) ) && !( around & ( Direction::TOP | Direction::LEFT | Direction::RIGHT ) ) ) {
            index = 8;
            revert = false;
        }
        else
            // see ICN::CLOP32: sprite 9, 29
            if ( ( contains( around, DIRECTION_CENTER_COL ) ) && !( around & ( Direction::LEFT | Direction::RIGHT ) ) ) {
            index = 9;
            revert = false;
        }
        else if ( ( contains( around, DIRECTION_CENTER_ROW ) ) && !( around & ( Direction::TOP | Direction::BOTTOM ) ) ) {
            index = 29;
            revert = false;
        }
        else
            // see ICN::CLOP32: sprite 15, 22
            if ( around == ( DIRECTION_ALL & ( ~Direction::TOP_RIGHT ) ) ) {
            index = 15;
            revert = false;
        }
        else if ( around == ( DIRECTION_ALL & ( ~Direction::TOP_LEFT ) ) ) {
            index = 15;
            revert = true;
        }
        else if ( around == ( DIRECTION_ALL & ( ~Direction::BOTTOM_RIGHT ) ) ) {
            index = 22;
            revert = false;
        }
        else if ( around == ( DIRECTION_ALL & ( ~Direction::BOTTOM_LEFT ) ) ) {
            index = 22;
            revert = true;
        }
        else
            // see ICN::CLOP32: sprite 16, 17, 18, 23
            if ( around == ( DIRECTION_ALL & ( ~( Direction::TOP_RIGHT | Direction::BOTTOM_RIGHT ) ) ) ) {
            index = 16;
            revert = false;
        }
        else if ( around == ( DIRECTION_ALL & ( ~( Direction::TOP_LEFT | Direction::BOTTOM_LEFT ) ) ) ) {
            index = 16;
            revert = true;
        }
        else if ( around == ( DIRECTION_ALL & ( ~( Direction::TOP_RIGHT | Direction::BOTTOM_LEFT ) ) ) ) {
            index = 17;
            revert = false;
        }
        else if ( around == ( DIRECTION_ALL & ( ~( Direction::TOP_LEFT | Direction::BOTTOM_RIGHT ) ) ) ) {
            index = 17;
            revert = true;
        }
        else if ( around == ( DIRECTION_ALL & ( ~( Direction::TOP_LEFT | Direction::TOP_RIGHT ) ) ) ) {
            index = 18;
            revert = false;
        }
        else if ( around == ( DIRECTION_ALL & ( ~( Direction::BOTTOM_LEFT | Direction::BOTTOM_RIGHT ) ) ) ) {
            index = 23;
            revert = false;
        }
        else
            // see ICN::CLOP32: sprite 13, 14
            if ( around == ( DIRECTION_ALL & ( ~DIRECTION_TOP_RIGHT_CORNER ) ) ) {
            index = 13;
            revert = false;
        }
        else if ( around == ( DIRECTION_ALL & ( ~DIRECTION_TOP_LEFT_CORNER ) ) ) {
            index = 13;
            revert = true;
        }
        else if ( around == ( DIRECTION_ALL & ( ~DIRECTION_BOTTOM_RIGHT_CORNER ) ) ) {
            index = 14;
            revert = false;
        }
        else if ( around == ( DIRECTION_ALL & ( ~DIRECTION_BOTTOM_LEFT_CORNER ) ) ) {
            index = 14;
            revert = true;
        }
        else
            // see ICN::CLOP32: sprite 11, 12
            if ( contains( around, Direction::CENTER | Direction::LEFT | Direction::BOTTOM_LEFT | Direction::BOTTOM )
                 && !( around & ( Direction::TOP | Direction::RIGHT ) ) ) {
            index = 11;
            revert = false;
        }
        else if ( contains( around, Direction::CENTER | Direction::RIGHT | Direction::BOTTOM_RIGHT | Direction::BOTTOM )
                  && !( around & ( Direction::TOP | Direction::LEFT ) ) ) {
            index = 11;
            revert = true;
        }
        else if ( contains( around, Direction::CENTER | Direction::LEFT | Direction::TOP_LEFT | Direction::TOP )
                  && !( around & ( Direction::BOTTOM | Direction::RIGHT ) ) ) {
            index = 12;
            revert = false;
        }
        else if ( contains( around, Direction::CENTER | Direction::RIGHT | Direction::TOP_RIGHT | Direction::TOP )
                  && !( around & ( Direction::BOTTOM | Direction::LEFT ) ) ) {
            index = 12;
            revert = true;
        }
        else
            // see ICN::CLOP32: sprite 19, 20, 22
            if ( contains( around, DIRECTION_CENTER_ROW | Direction::BOTTOM | Direction::TOP | Direction::TOP_LEFT )
                 && !( around & ( Direction::BOTTOM_LEFT | Direction::BOTTOM_RIGHT | Direction::TOP_RIGHT ) ) ) {
            index = 19;
            revert = false;
        }
        else if ( contains( around, DIRECTION_CENTER_ROW | Direction::BOTTOM | Direction::TOP | Direction::TOP_RIGHT )
                  && !( around & ( Direction::BOTTOM_LEFT | Direction::BOTTOM_RIGHT | Direction::TOP_LEFT ) ) ) {
            index = 19;
            revert = true;
        }
        else if ( contains( around, DIRECTION_CENTER_ROW | Direction::BOTTOM | Direction::TOP | Direction::BOTTOM_LEFT )
                  && !( around & ( Direction::TOP_RIGHT | Direction::BOTTOM_RIGHT | Direction::TOP_LEFT ) ) ) {
            index = 20;
            revert = false;
        }
        else if ( contains( around, DIRECTION_CENTER_ROW | Direction::BOTTOM | Direction::TOP | Direction::BOTTOM_RIGHT )
                  && !( around & ( Direction::TOP_RIGHT | Direction::BOTTOM_LEFT | Direction::TOP_LEFT ) ) ) {
            index = 20;
            revert = true;
        }
        else if ( contains( around, DIRECTION_CENTER_ROW | Direction::BOTTOM | Direction::TOP )
                  && !( around & ( Direction::TOP_RIGHT | Direction::BOTTOM_RIGHT | Direction::BOTTOM_LEFT | Direction::TOP_LEFT ) ) ) {
            index = 22;
            revert = false;
        }
        else
            // see ICN::CLOP32: sprite 24, 25, 26, 30
            if ( contains( around, DIRECTION_CENTER_ROW | Direction::BOTTOM | Direction::BOTTOM_LEFT ) && !( around & ( Direction::TOP | Direction::BOTTOM_RIGHT ) ) ) {
            index = 24;
            revert = false;
        }
        else if ( contains( around, DIRECTION_CENTER_ROW | Direction::BOTTOM | Direction::BOTTOM_RIGHT ) && !( around & ( Direction::TOP | Direction::BOTTOM_LEFT ) ) ) {
            index = 24;
            revert = true;
        }
        else if ( contains( around, DIRECTION_CENTER_COL | Direction::LEFT | Direction::TOP_LEFT ) && !( around & ( Direction::RIGHT | Direction::BOTTOM_LEFT ) ) ) {
            index = 25;
            revert = false;
        }
        else if ( contains( around, DIRECTION_CENTER_COL | Direction::RIGHT | Direction::TOP_RIGHT ) && !( around & ( Direction::LEFT | Direction::BOTTOM_RIGHT ) ) ) {
            index = 25;
            revert = true;
        }
        else if ( contains( around, DIRECTION_CENTER_COL | Direction::BOTTOM_LEFT | Direction::LEFT ) && !( around & ( Direction::RIGHT | Direction::TOP_LEFT ) ) ) {
            index = 26;
            revert = false;
        }
        else if ( contains( around, DIRECTION_CENTER_COL | Direction::BOTTOM_RIGHT | Direction::RIGHT ) && !( around & ( Direction::LEFT | Direction::TOP_RIGHT ) ) ) {
            index = 26;
            revert = true;
        }
        else if ( contains( around, DIRECTION_CENTER_ROW | Direction::TOP_LEFT | Direction::TOP ) && !( around & ( Direction::BOTTOM | Direction::TOP_RIGHT ) ) ) {
            index = 30;
            revert = false;
        }
        else if ( contains( around, DIRECTION_CENTER_ROW | Direction::TOP_RIGHT | Direction::TOP ) && !( around & ( Direction::BOTTOM | Direction::TOP_LEFT ) ) ) {
            index = 30;
            revert = true;
        }
        else
            // see ICN::CLOP32: sprite 27, 28
            if ( contains( around, Direction::CENTER | Direction::BOTTOM | Direction::LEFT )
                 && !( around & ( Direction::TOP | Direction::TOP_RIGHT | Direction::RIGHT | Direction::BOTTOM_LEFT ) ) ) {
            index = 27;
            revert = false;
        }
        else if ( contains( around, Direction::CENTER | Direction::BOTTOM | Direction::RIGHT )
                  && !( around & ( Direction::TOP | Direction::TOP_LEFT | Direction::LEFT | Direction::BOTTOM_RIGHT ) ) ) {
            index = 27;
            revert = true;
        }
        else if ( contains( around, Direction::CENTER | Direction::LEFT | Direction::TOP )
                  && !( around & ( Direction::TOP_LEFT | Direction::RIGHT | Direction::BOTTOM | Direction::BOTTOM_RIGHT ) ) ) {
            index = 28;
            revert = false;
        }
        else if ( contains( around, Direction::CENTER | Direction::RIGHT | Direction::TOP )
                  && !( around & ( Direction::TOP_RIGHT | Direction::LEFT | Direction::BOTTOM | Direction::BOTTOM_LEFT ) ) ) {
            index = 28;
            revert = true;
        }
        else
            // see ICN::CLOP32: sprite 31, 32, 33
            if ( contains( around, DIRECTION_CENTER_ROW | Direction::TOP ) && !( around & ( Direction::BOTTOM | Direction::TOP_LEFT | Direction::TOP_RIGHT ) ) ) {
            index = 31;
            revert = false;
        }
        else if ( contains( around, DIRECTION_CENTER_COL | Direction::RIGHT ) && !( around & ( Direction::LEFT | Direction::TOP_RIGHT | Direction::BOTTOM_RIGHT ) ) ) {
            index = 32;
            revert = false;
        }
        else if ( contains( around, DIRECTION_CENTER_COL | Direction::LEFT ) && !( around & ( Direction::RIGHT | Direction::TOP_LEFT | Direction::BOTTOM_LEFT ) ) ) {
            index = 32;
            revert = true;
        }
        else if ( contains( around, DIRECTION_CENTER_ROW | Direction::BOTTOM ) && !( around & ( Direction::TOP | Direction::BOTTOM_LEFT | Direction::BOTTOM_RIGHT ) ) ) {
            index = 33;
            revert = false;
        }
        else
            // see ICN::CLOP32: sprite 0, 1, 2, 3, 4, 5
            if ( contains( around, DIRECTION_CENTER_ROW | DIRECTION_BOTTOM_ROW ) && !( around & ( Direction::TOP ) ) ) {
            index = ( GetIndex() % 2 ) ? 0 : 1;
            revert = false;
        }
        else if ( contains( around, DIRECTION_CENTER_ROW | DIRECTION_TOP_ROW ) && !( around & ( Direction::BOTTOM ) ) ) {
            index = ( GetIndex() % 2 ) ? 4 : 5;
            revert = false;
        }
        else if ( contains( around, DIRECTION_CENTER_COL | DIRECTION_LEFT_COL ) && !( around & ( Direction::RIGHT ) ) ) {
            index = ( GetIndex() % 2 ) ? 2 : 3;
            revert = false;
        }
        else if ( contains( around, DIRECTION_CENTER_COL | DIRECTION_RIGHT_COL ) && !( around & ( Direction::LEFT ) ) ) {
            index = ( GetIndex() % 2 ) ? 2 : 3;
            revert = true;
        }
        // unknown
        else {
            DEBUG( DBG_GAME, DBG_WARN, "Invalid direction for fog: " << around );
            const fheroes2::Image & sf = fheroes2::AGG::GetTIL( TIL::CLOF32, GetIndex() % 4, 0 );
            area.BlitOnTile( dst, sf, 0, 0, mp );
            return;
        }

        const fheroes2::Sprite & sprite = fheroes2::AGG::GetICN( ICN::CLOP32, index );
        area.BlitOnTile( dst, sprite, ( revert ? sprite.x() + TILEWIDTH - sprite.width() : sprite.x() ), sprite.y(), mp, revert );
    }
}

StreamBase & Maps::operator<<( StreamBase & msg, const TilesAddon & ta )
{
    return msg << ta.level << ta.uniq << ta.object << ta.index << ta.tmp;
}

StreamBase & Maps::operator>>( StreamBase & msg, TilesAddon & ta )
{
    msg >> ta.level >> ta.uniq >> ta.object >> ta.index >> ta.tmp;
    if ( FORMAT_VERSION_080_RELEASE > Game::GetLoadVersion() ) {
        switch ( ta.object ) {
        case 0x11:
            ta.object = 0xA4;
            ta.index = 116;
            break;
        case 0x12:
            ta.object = 0xA4;
            ta.index = 119;
            break;
        case 0x13:
            ta.object = 0xA4;
            ta.index = 122;
            break;
        case 0x14:
            ta.object = 0xA4;
            ta.index = 15;
            break;
        case 0x15:
            ta.object = 0xB8;
            ta.index = 19;
            break;
        default:
            break;
        }
    }
    return msg;
}

StreamBase & Maps::operator<<( StreamBase & msg, const Tiles & tile )
{
    return msg << tile.maps_index << tile.pack_sprite_index << tile.tilePassable << tile.uniq << tile.objectTileset << tile.objectIndex << tile.mp2_object
               << tile.fog_colors << tile.quantity1 << tile.quantity2 << tile.quantity3 << tile.road << tile.addons_level1 << tile.addons_level2;
}

StreamBase & Maps::operator>>( StreamBase & msg, Tiles & tile )
{
<<<<<<< HEAD
    msg >> tile.maps_index >> tile.pack_sprite_index >> tile.tilePassable;
    if ( FORMAT_VERSION_090_RELEASE > Game::GetLoadVersion() ) {
        tile.uniq = 0;
        tile.objectTileset = 0;
        tile.objectIndex = 255;
        msg >> tile.mp2_object >> tile.fog_colors >> tile.quantity1 >> tile.quantity2 >> tile.quantity3 >> tile.addons_level1 >> tile.addons_level2;
        tile.AddonsSort();
        tile.road = ( tile.objectTileset >> 1 ) & 1;
    }
    else {
        msg >> tile.uniq >> tile.objectTileset >> tile.objectIndex >> tile.mp2_object >> tile.fog_colors >> tile.quantity1 >> tile.quantity2 >> tile.quantity3
            >> tile.road >> tile.addons_level1 >> tile.addons_level2;
=======
    msg >> tile.maps_index >> tile.pack_sprite_index >> tile.tile_passable >> tile.mp2_object >> tile.fog_colors >> tile.quantity1 >> tile.quantity2 >> tile.quantity3
        >> tile.addons_level1 >> tile.addons_level2;
    if ( FORMAT_VERSION_082_RELEASE > Game::GetLoadVersion() ) {
        for ( const Maps::TilesAddon & addon : tile.addons_level1 ) {
            if ( addon.isRoad() ) {
                tile.tileIsRoad = true;
                break;
            }
        }
    }
    else {
        msg >> tile.tileIsRoad;
>>>>>>> 08e9339a
    }
    return msg;
}<|MERGE_RESOLUTION|>--- conflicted
+++ resolved
@@ -426,81 +426,11 @@
     return false;
 }
 
-<<<<<<< HEAD
-bool Maps::TilesAddon::hasColorCycling( uint8_t tileset, uint8_t index )
-=======
 bool Maps::TilesAddon::hasRoadFlag() const
 {
     // This MP2 "object" is a bitfield
     // 6 bits is ICN tileset id, 1 bit isRoad flag, 1 bit hasAnimation flag
     return ( object >> 1 ) & 1;
-}
-
-bool Maps::TilesAddon::hasColorCycling( const TilesAddon & addon )
->>>>>>> 08e9339a
-{
-    switch ( MP2::GetICNObject( tileset ) ) {
-    case ICN::OBJNDIRT:
-        // lakes and dirt oracle
-        if ( ( index > 23 && index < 59 ) || index == 197 || index == 198 )
-            return true;
-        break;
-    case ICN::OBJNGRAS:
-        // lake
-        if ( index > 54 && index < 76 )
-            return true;
-        break;
-    case ICN::OBJNGRA2:
-        // oracle
-        if ( index == 125 || index == 126 )
-            return true;
-        break;
-    case ICN::OBJNSWMP:
-        // swamp water
-        if ( index > 86 && index < 168 )
-            return true;
-        break;
-    case ICN::OBJNCRCK:
-        // wasteland lakes
-        if ( ( index > 216 && index < 221 ) || index == 3 || index == 4 )
-            return true;
-        break;
-    case ICN::OBJNLAVA:
-        // volcano, lava lakes, dungeon
-        if ( ( index > 1 && index < 78 ) || index == 111 || index == 112 )
-            return true;
-        break;
-    case ICN::OBJNLAV2:
-        // volcano
-        if ( ( index > 21 && index < 28 ) || index == 1 )
-            return true;
-        break;
-    case ICN::OBJNDSRT:
-        // pyramid and oasis
-        if ( ( index > 77 && index < 83 ) || index == 108 || index == 109 )
-            return true;
-        break;
-    case ICN::OBJNMUL2:
-        // stream delta, fountain and teleporters
-        if ( index == 116 || index == 119 || index == 120 || index == 122 || index < 16 )
-            return true;
-        break;
-    case ICN::OBJNRSRC:
-        // treasure chest
-        if ( index == 19 )
-            return true;
-        break;
-    case ICN::MTNLAVA: // Lava mountains, mines and additional volcanoes
-    case ICN::OBJNWATR: // Water objects
-    case ICN::OBJNWAT2: // Water objects
-    case ICN::X_LOC1: // Price of Royalty objects
-    case ICN::X_LOC2: // Price of Royalty water objects
-    case ICN::STREAM: // Rivers
-        return true;
-    default:
-        break;
-    }
-    return false;
 }
 
 bool Maps::TilesAddon::isStream( const TilesAddon & ta )
@@ -947,7 +877,6 @@
     , quantity1( 0 )
     , quantity2( 0 )
     , quantity3( 0 )
-    , road( false )
 #ifdef WITH_DEBUG
     , impassableTileRule( 0 )
 #endif
@@ -969,7 +898,7 @@
     addons_level2.clear();
 
     // those bitfields are set by map editor regardless if map object is there
-    road = ( mp2.objectName1 >> 1 ) & 1;
+    tileIsRoad = ( mp2.objectName1 >> 1 ) & 1;
 
     if ( mp2.mapObject == MP2::OBJ_ZERO || ( quantity1 >> 1 ) & 1 ) {
         AddonsPushLevel1( mp2 );
@@ -1259,16 +1188,12 @@
 void Maps::Tiles::AddonsPushLevel1( const MP2::mp2tile_t & mt )
 {
     if ( mt.objectName1 && mt.indexName1 < 0xFF )
-<<<<<<< HEAD
         AddonsPushLevel1( TilesAddon( 0, mt.editorObjectLink, mt.objectName1, mt.indexName1 ) );
-=======
-        AddonsPushLevel1( TilesAddon( 0, mt.uniqNumber1, mt.objectName1, mt.indexName1 ) );
 
     // MP2 "objectName" is a bitfield
     // 6 bits is ICN tileset id, 1 bit isRoad flag, 1 bit hasAnimation flag
     if ( ( mt.objectName1 >> 1 ) & 1 )
         tileIsRoad = true;
->>>>>>> 08e9339a
 }
 
 void Maps::Tiles::AddonsPushLevel1( const MP2::mp2addon_t & ma )
@@ -1369,9 +1294,6 @@
     return 30 > TileSpriteIndex();
 }
 
-<<<<<<< HEAD
-void Maps::Tiles::RedrawTile( Surface & dst ) const
-=======
 void Maps::Tiles::Remove( u32 uniq )
 {
     if ( !addons_level1.empty() )
@@ -1381,7 +1303,6 @@
 }
 
 void Maps::Tiles::RedrawTile( fheroes2::Image & dst ) const
->>>>>>> 08e9339a
 {
     const Interface::GameArea & area = Interface::Basic::Get().GetGameArea();
     const Point mp = Maps::GetPoint( GetIndex() );
@@ -1428,21 +1349,12 @@
             const int icn = MP2::GetICNObject( ( *it ).object );
 
             if ( ICN::UNKNOWN != icn && ICN::MINIHERO != icn && ICN::MONS32 != icn ) {
-<<<<<<< HEAD
-                RedrawMapObject( dst, icn, index, mp, TilesAddon::hasColorCycling( it->object, it->index ) );
+                const fheroes2::Sprite & sprite = fheroes2::AGG::GetICN( icn, index );
+                area.BlitOnTile( dst, sprite, sprite.x(), sprite.y(), mp );
 
                 // possible animation
                 if ( it->hasSpriteAnimation() ) {
-                    const Sprite & animationSprite = AGG::GetICN( icn, ICN::AnimationFrame( icn, index, Game::MapsAnimationFrame(), quantity2 ) );
-                    area.BlitOnTile( dst, animationSprite, mp );
-=======
-                const fheroes2::Sprite & sprite = fheroes2::AGG::GetICN( icn, index );
-                area.BlitOnTile( dst, sprite, sprite.x(), sprite.y(), mp );
-
-                // possible animation
-                if ( u32 anim_index = ICN::AnimationFrame( icn, index, Game::MapsAnimationFrame(), quantity2 ) ) {
-                    area.BlitOnTile( dst, fheroes2::AGG::GetICN( icn, anim_index ), mp );
->>>>>>> 08e9339a
+                    area.BlitOnTile( dst, fheroes2::AGG::GetICN( icn, ICN::AnimationFrame( icn, index, Game::MapsAnimationFrame(), quantity2 ) ), mp );
                 }
             }
         }
@@ -1461,13 +1373,8 @@
     const Point mp = Maps::GetPoint( GetIndex() );
 
     if ( area.GetVisibleTileROI() & mp ) {
-<<<<<<< HEAD
         if ( 0 == tilePassable || DIRECTION_ALL != tilePassable ) {
-            Surface sf = PassableViewSurface( tilePassable );
-=======
-        if ( 0 == tile_passable || DIRECTION_ALL != tile_passable ) {
-            fheroes2::Image sf = PassableViewSurface( tile_passable );
->>>>>>> 08e9339a
+            fheroes2::Image sf = PassableViewSurface( tilePassable );
 
             if ( impassableTileRule ) {
                 Text text( GetString( impassableTileRule ), Font::SMALL );
@@ -1498,11 +1405,14 @@
         if ( ICN::UNKNOWN != icn ) {
             const Interface::GameArea & area = Interface::Basic::Get().GetGameArea();
             const Point mp = Maps::GetPoint( GetIndex() );
-            RedrawMapObject( dst, icn, objectIndex, mp, TilesAddon::hasColorCycling( objectTileset, objectIndex ) );
+
+            const fheroes2::Sprite & sprite = fheroes2::AGG::GetICN( icn, objectIndex );
+            area.BlitOnTile( dst, sprite, sprite.x(), sprite.y(), mp );
 
             // possible animation
             if ( hasSpriteAnimation() ) {
-                const Sprite & animationSprite = AGG::GetICN( icn, ICN::AnimationFrame( icn, objectIndex, Game::MapsAnimationFrame(), quantity2 ) );
+                const fheroes2::Sprite & animationSprite = fheroes2::AGG::GetICN( icn, ICN::AnimationFrame( icn, objectIndex, Game::MapsAnimationFrame(), quantity2 ) );
+                
                 area.BlitOnTile( dst, animationSprite, mp );
             }
         }
@@ -1596,14 +1506,8 @@
                 area.BlitOnTile( dst, fheroes2::AGG::GetICN( icn, index ), mp );
 
                 // possible anime
-<<<<<<< HEAD
                 if ( it->object & 1 ) {
-                    const Sprite & anime_sprite = AGG::GetICN( icn, ICN::AnimationFrame( icn, index, Game::MapsAnimationFrame(), quantity2 ) );
-                    area.BlitOnTile( dst, anime_sprite, mp );
-=======
-                if ( u32 anime_index = ICN::AnimationFrame( icn, index, Game::MapsAnimationFrame(), quantity2 ) ) {
-                    area.BlitOnTile( dst, fheroes2::AGG::GetICN( icn, anime_index ), mp );
->>>>>>> 08e9339a
+                    area.BlitOnTile( dst, fheroes2::AGG::GetICN( icn, ICN::AnimationFrame( icn, index, Game::MapsAnimationFrame(), quantity2 ) ), mp );
                 }
             }
         }
@@ -1623,22 +1527,12 @@
         area.BlitOnTile( dst, fheroes2::AGG::GetICN( ICN::OBJNHAUN, Game::MapsAnimationFrame() % 15 ), mp );
     }
     else if ( MP2::OBJ_MINES == GetObject() ) {
-<<<<<<< HEAD
         const uint8_t spellID = GetQuantity3();
         if ( spellID == Spell::HAUNT ) {
-            const Sprite & animationSprite = AGG::GetICN( ICN::OBJNHAUN, Game::MapsAnimationFrame() % 15 );
-            area.BlitOnTile( dst, animationSprite, mp );
+            area.BlitOnTile( dst, fheroes2::AGG::GetICN( ICN::OBJNHAUN, Game::MapsAnimationFrame() % 15 ), mp );
         }
         else if ( spellID >= Spell::SETEGUARDIAN && spellID <= Spell::SETWGUARDIAN ) {
-            area.BlitOnTile( dst, AGG::GetICN( ICN::MONS32, Monster( Spell( spellID ) ).GetSpriteIndex() ), TILEWIDTH, 0, mp );
-=======
-        const Maps::TilesAddon * addon = FindObjectConst( MP2::OBJ_MINES );
-        if ( addon && addon->tmp == Spell::HAUNT ) {
-            area.BlitOnTile( dst, fheroes2::AGG::GetICN( ICN::OBJNHAUN, Game::MapsAnimationFrame() % 15 ), mp );
-        }
-        else if ( addon && addon->tmp >= Spell::SETEGUARDIAN && addon->tmp <= Spell::SETWGUARDIAN ) {
-            area.BlitOnTile( dst, fheroes2::AGG::GetICN( ICN::MONS32, Monster( Spell( addon->tmp ) ).GetSpriteIndex() ), TILEWIDTH, 0, mp );
->>>>>>> 08e9339a
+            area.BlitOnTile( dst, fheroes2::AGG::GetICN( ICN::MONS32, Monster( Spell( spellID ) ).GetSpriteIndex() ), TILEWIDTH, 0, mp );
         }
     }
 
@@ -1663,14 +1557,8 @@
                 area.BlitOnTile( dst, fheroes2::AGG::GetICN( icn, index ), mp );
 
                 // possible anime
-<<<<<<< HEAD
                 if ( object & 1 ) {
-                    const Sprite & anime_sprite = AGG::GetICN( icn, ICN::AnimationFrame( icn, index, Game::MapsAnimationFrame() ) );
-                    area.BlitOnTile( dst, anime_sprite, mp );
-=======
-                if ( u32 anime_index = ICN::AnimationFrame( icn, index, Game::MapsAnimationFrame() ) ) {
-                    area.BlitOnTile( dst, fheroes2::AGG::GetICN( icn, anime_index ), mp );
->>>>>>> 08e9339a
+                    area.BlitOnTile( dst, fheroes2::AGG::GetICN( icn, ICN::AnimationFrame( icn, index, Game::MapsAnimationFrame() ) ), mp );
                 }
             }
         }
@@ -1716,22 +1604,13 @@
 
     os << "----------------:--------" << std::endl
        << "maps index      : " << GetIndex() << ", " << GetString( GetCenter() ) << std::endl
-<<<<<<< HEAD
        << "id              : " << uniq << std::endl
        << "mp2 object      : " << static_cast<int>( GetObject() ) << ", (" << MP2::StringObject( GetObject() ) << ")" << std::endl
        << "tileset         : " << static_cast<int>( objectTileset >> 2 ) << ", (" << ICN::GetString( MP2::GetICNObject( objectTileset ) ) << ")" << std::endl
        << "object index    : " << static_cast<int>( objectIndex ) << std::endl
        << "object animated : " << static_cast<int>( hasSpriteAnimation() ) << std::endl
-       << "ground          : " << Ground::String( GetGround() ) << ", (isRoad: " << road << ")" << std::endl
+       << "ground          : " << Ground::String( GetGround() ) << ", (isRoad: " << tileIsRoad << ")" << std::endl
        << "passable        : " << ( tilePassable ? Direction::String( tilePassable ) : "false" );
-=======
-       << "tile index      : " << TileSpriteIndex() << std::endl
-       << "ground          : " << Ground::String( GetGround() );
-    if ( isRoad() ) {
-        os << ", (road)";
-    }
-    os << std::endl << "passable        : " << ( tile_passable ? Direction::String( tile_passable ) : "false" );
->>>>>>> 08e9339a
 #ifdef WITH_DEBUG
     if ( impassableTileRule )
         os << ", disable(" << static_cast<int>( impassableTileRule ) << ")";
@@ -1878,12 +1757,7 @@
 /* check road */
 bool Maps::Tiles::isRoad() const
 {
-<<<<<<< HEAD
-    // additionally check if it's a castle/town entrance
-    return road || mp2_object == MP2::OBJ_CASTLE;
-=======
-    return tileIsRoad;
->>>>>>> 08e9339a
+    return tileIsRoad || mp2_object == MP2::OBJ_CASTLE;
 }
 
 bool Maps::Tiles::isStream( void ) const
@@ -2663,28 +2537,21 @@
 StreamBase & Maps::operator<<( StreamBase & msg, const Tiles & tile )
 {
     return msg << tile.maps_index << tile.pack_sprite_index << tile.tilePassable << tile.uniq << tile.objectTileset << tile.objectIndex << tile.mp2_object
-               << tile.fog_colors << tile.quantity1 << tile.quantity2 << tile.quantity3 << tile.road << tile.addons_level1 << tile.addons_level2;
+               << tile.fog_colors << tile.quantity1 << tile.quantity2 << tile.quantity3 << tile.tileIsRoad << tile.addons_level1 << tile.addons_level2;
 }
 
 StreamBase & Maps::operator>>( StreamBase & msg, Tiles & tile )
 {
-<<<<<<< HEAD
     msg >> tile.maps_index >> tile.pack_sprite_index >> tile.tilePassable;
-    if ( FORMAT_VERSION_090_RELEASE > Game::GetLoadVersion() ) {
+
+    // Backwards compatibility with saves pre-0.8.2 release
+    if ( FORMAT_VERSION_082_RELEASE > Game::GetLoadVersion() ) {
         tile.uniq = 0;
         tile.objectTileset = 0;
         tile.objectIndex = 255;
         msg >> tile.mp2_object >> tile.fog_colors >> tile.quantity1 >> tile.quantity2 >> tile.quantity3 >> tile.addons_level1 >> tile.addons_level2;
         tile.AddonsSort();
-        tile.road = ( tile.objectTileset >> 1 ) & 1;
-    }
-    else {
-        msg >> tile.uniq >> tile.objectTileset >> tile.objectIndex >> tile.mp2_object >> tile.fog_colors >> tile.quantity1 >> tile.quantity2 >> tile.quantity3
-            >> tile.road >> tile.addons_level1 >> tile.addons_level2;
-=======
-    msg >> tile.maps_index >> tile.pack_sprite_index >> tile.tile_passable >> tile.mp2_object >> tile.fog_colors >> tile.quantity1 >> tile.quantity2 >> tile.quantity3
-        >> tile.addons_level1 >> tile.addons_level2;
-    if ( FORMAT_VERSION_082_RELEASE > Game::GetLoadVersion() ) {
+
         for ( const Maps::TilesAddon & addon : tile.addons_level1 ) {
             if ( addon.isRoad() ) {
                 tile.tileIsRoad = true;
@@ -2693,8 +2560,9 @@
         }
     }
     else {
-        msg >> tile.tileIsRoad;
->>>>>>> 08e9339a
-    }
+        msg >> tile.uniq >> tile.objectTileset >> tile.objectIndex >> tile.mp2_object >> tile.fog_colors >> tile.quantity1 >> tile.quantity2 >> tile.quantity3
+            >> tile.tileIsRoad >> tile.addons_level1 >> tile.addons_level2;
+    }
+
     return msg;
 }