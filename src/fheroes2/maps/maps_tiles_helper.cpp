--- conflicted
+++ resolved
@@ -1168,7 +1168,6 @@
         }
     }
 
-<<<<<<< HEAD
     // Checks all layers in tiles around for given UID and if it is found removes this object part
     // and initiates a new search around this tile using recursive call of this function.
     void removeUidFromTilesAround( const int32_t centerTileIndex, const uint32_t uid )
@@ -1196,7 +1195,9 @@
                     return;
                 }
             }
-=======
+        }
+    }
+
     void placeObjectOnTile( const Maps::Tiles & tile, const Maps::ObjectInfo & info )
     {
         assert( !info.empty() );
@@ -1243,7 +1244,6 @@
             Maps::Tiles & currentTile = world.GetTiles( pos.x, pos.y );
 
             currentTile.pushTopLayerAddon( Maps::TilesAddon( partInfo.layerType, uid, partInfo.icnType, static_cast<uint8_t>( partInfo.icnIndex ) ) );
->>>>>>> adf7b028
         }
     }
 }
@@ -3064,146 +3064,6 @@
         }
     }
 
-<<<<<<< HEAD
-    void setRandomMonsterOnTile( Tiles & tile, const Monster & mons )
-    {
-        switch ( mons.GetID() ) {
-        case Monster::RANDOM_MONSTER:
-            tile.SetObject( MP2::OBJ_RANDOM_MONSTER );
-            break;
-        case Monster::RANDOM_MONSTER_LEVEL_1:
-            tile.SetObject( MP2::OBJ_RANDOM_MONSTER_WEAK );
-            break;
-        case Monster::RANDOM_MONSTER_LEVEL_2:
-            tile.SetObject( MP2::OBJ_RANDOM_MONSTER_MEDIUM );
-            break;
-        case Monster::RANDOM_MONSTER_LEVEL_3:
-            tile.SetObject( MP2::OBJ_RANDOM_MONSTER_STRONG );
-            break;
-        case Monster::RANDOM_MONSTER_LEVEL_4:
-            tile.SetObject( MP2::OBJ_RANDOM_MONSTER_VERY_STRONG );
-            break;
-        default:
-            // It is not even a random monster!
-            assert( 0 );
-            return;
-        }
-
-        if ( tile.getObjectIcnType() != MP2::OBJ_ICN_TYPE_UNKNOWN ) {
-            // If there is another object sprite here (shadow for example) push it down to add-ons.
-            tile.pushBottomLayerAddon( TilesAddon( tile.getLayerType(), tile.GetObjectUID(), tile.getObjectIcnType(), tile.GetObjectSpriteIndex() ) );
-        }
-
-        tile.setObjectUID( getNewObjectUID() );
-        tile.setObjectIcnType( MP2::OBJ_ICN_TYPE_MONS32 );
-
-        using TileImageIndexType = decltype( tile.GetObjectSpriteIndex() );
-        static_assert( std::is_same_v<TileImageIndexType, uint8_t>, "Type of GetObjectSpriteIndex() has been changed, check the logic below" );
-
-        const uint32_t monsSpriteIndex = static_cast<uint32_t>( mons.GetID() - 1 );
-        assert( monsSpriteIndex >= std::numeric_limits<TileImageIndexType>::min() && monsSpriteIndex <= std::numeric_limits<TileImageIndexType>::max() );
-
-        tile.setObjectSpriteIndex( static_cast<TileImageIndexType>( monsSpriteIndex ) );
-    }
-
-    void setEditorHeroOnTile( Tiles & tile, const int32_t heroType )
-    {
-        tile.SetObject( MP2::OBJ_HEROES );
-
-        if ( tile.getObjectIcnType() != MP2::OBJ_ICN_TYPE_UNKNOWN ) {
-            // If there is another object sprite here (shadow for example) push it down to add-ons.
-            tile.pushBottomLayerAddon( TilesAddon( tile.getLayerType(), tile.GetObjectUID(), tile.getObjectIcnType(), tile.GetObjectSpriteIndex() ) );
-        }
-
-        // No object exists on this tile. Add one.
-        tile.setObjectUID( getNewObjectUID() );
-        tile.setObjectIcnType( MP2::OBJ_ICN_TYPE_MINIHERO );
-
-        using TileImageIndexType = decltype( tile.GetObjectSpriteIndex() );
-        static_assert( std::is_same_v<TileImageIndexType, uint8_t>, "Type of GetObjectSpriteIndex() has been changed, check the logic below" );
-
-        assert( heroType >= std::numeric_limits<TileImageIndexType>::min() && heroType <= std::numeric_limits<TileImageIndexType>::max() );
-
-        tile.setObjectSpriteIndex( static_cast<TileImageIndexType>( heroType ) );
-    }
-
-    void setArtifactOnTile( Tiles & tile, const Artifact & artifact )
-    {
-        // You can not place an invalid artifact.
-        assert( artifact.isValid() );
-
-        const int artifactId = artifact.GetID();
-        switch ( artifactId ) {
-        case Artifact::RANDOM_ALL_LEVELS:
-            tile.SetObject( MP2::OBJ_RANDOM_ARTIFACT );
-            break;
-        case Artifact::RANDOM_1_LEVEL:
-            tile.SetObject( MP2::OBJ_RANDOM_ARTIFACT_TREASURE );
-            break;
-        case Artifact::RANDOM_2_LEVEL:
-            tile.SetObject( MP2::OBJ_RANDOM_ARTIFACT_MINOR );
-            break;
-        case Artifact::RANDOM_3_LEVEL:
-            tile.SetObject( MP2::OBJ_RANDOM_ARTIFACT_MAJOR );
-            break;
-        case Artifact::RANDOM_ULTIMATE:
-            tile.SetObject( MP2::OBJ_RANDOM_ULTIMATE_ARTIFACT );
-            break;
-        default:
-            tile.SetObject( MP2::OBJ_ARTIFACT );
-            break;
-        }
-
-        if ( tile.getObjectIcnType() != MP2::OBJ_ICN_TYPE_UNKNOWN ) {
-            // If there is another object sprite here (shadow for example) push it down to add-ons.
-            tile.pushBottomLayerAddon( TilesAddon( tile.getLayerType(), tile.GetObjectUID(), tile.getObjectIcnType(), tile.GetObjectSpriteIndex() ) );
-        }
-
-        // No object exists on this tile. Add one.
-        tile.setObjectUID( getNewObjectUID() );
-        tile.setObjectIcnType( MP2::OBJ_ICN_TYPE_OBJNARTI );
-
-        // Each artifact occupies two tiles with: shadow image to the left and main image to the right.
-        uint32_t artShadowImageIndex = artifact.IndexSprite32() * 2;
-
-        // A temporary fix for the first four ultimate artifacts.
-        if ( artShadowImageIndex < 8 ) {
-            // TODO: Make sprites for these ultimate artifacts.
-            artShadowImageIndex = 208;
-        }
-
-        // Main image index is the next after the shadow image index, please refer to ICN::OBJNARTI.
-        const uint32_t artMainImageIndex = artShadowImageIndex + 1;
-
-        using TileImageIndexType = decltype( tile.GetObjectSpriteIndex() );
-        static_assert( std::is_same_v<TileImageIndexType, uint8_t>, "Type of GetObjectSpriteIndex() has been changed, check the logic below" );
-
-        assert( artShadowImageIndex > std::numeric_limits<uint8_t>::min() && artMainImageIndex <= std::numeric_limits<uint8_t>::max() );
-
-        tile.setObjectSpriteIndex( static_cast<TileImageIndexType>( artMainImageIndex ) );
-
-        // Set artifact shadow part.
-        if ( isValidDirection( tile.GetIndex(), Direction::LEFT ) ) {
-            Tiles & leftTile = world.GetTiles( GetDirectionIndex( tile.GetIndex(), Direction::LEFT ) );
-            leftTile.pushBottomLayerAddon(
-                TilesAddon( SHADOW_LAYER, tile.GetObjectUID(), tile.getObjectIcnType(), static_cast<TileImageIndexType>( artShadowImageIndex ) ) );
-        }
-
-        // Artifact ID should be in the first metadata container.
-        tile.metadata()[0] = static_cast<uint32_t>( artifactId );
-
-        if ( artifactId == Artifact::SPELL_SCROLL ) {
-            tile.metadata()[1] = static_cast<uint32_t>( artifact.getSpellId() );
-            tile.metadata()[2] = static_cast<uint32_t>( ArtifactCaptureCondition::CONTAINS_SPELL );
-        }
-        else {
-            tile.metadata()[1] = 0U;
-            tile.metadata()[2] = static_cast<uint32_t>( ArtifactCaptureCondition::NO_CONDITIONS );
-        }
-    }
-
-=======
->>>>>>> adf7b028
     bool removeObjectTypeFromTile( Tiles & tile, const MP2::ObjectIcnType objectIcnType )
     {
         if ( tile.getObjectIdByObjectIcnType( objectIcnType ) == 0 ) {
