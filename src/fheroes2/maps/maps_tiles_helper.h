--- conflicted
+++ resolved
@@ -163,10 +163,8 @@
     void setTerrainOnTiles( const int32_t startTileId, const int32_t endTileId, const int groundId );
     bool updateRoadOnTile( Tiles & tile, const bool setRoad );
     bool updateStreamOnTile( Tiles & tile, const bool setStream );
-<<<<<<< HEAD
+  
+    void setRandomMonsterOnTile( Tiles & tile, const Monster & mons );
 
     void setEditorHeroOnTile( Tiles & tile, const int32_t heroId );
-=======
-    void setRandomMonsterOnTile( Tiles & tile, const Monster & mons );
->>>>>>> 0a08d0a9
 }