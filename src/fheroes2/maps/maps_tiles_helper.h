--- conflicted
+++ resolved
@@ -182,15 +182,8 @@
     bool updateRoadOnTile( Tiles & tile, const bool setRoad );
     bool updateStreamOnTile( Tiles & tile, const bool setStream );
 
-<<<<<<< HEAD
-    void setRandomMonsterOnTile( Tiles & tile, const Monster & mons );
-    void setEditorHeroOnTile( Tiles & tile, const int32_t heroType );
-    void setArtifactOnTile( Tiles & tile, const Artifact & artifact );
-
     // Removes object and all its parts in around tiles by UID. Returns true is object is found and removed.
     bool removeObject( Tiles & tile, const uint32_t uid );
-=======
->>>>>>> adf7b028
     bool removeObjectTypeFromTile( Tiles & tile, const MP2::ObjectIcnType objectIcnType );
     bool eraseObjectsOnTiles( const int32_t startTileId, const int32_t endTileId, const uint32_t objectTypesToErase );
     bool eraseOjects( Tiles & tile, const uint32_t objectTypesToErase );
