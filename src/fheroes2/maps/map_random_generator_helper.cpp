/***************************************************************************
 *   fheroes2: https://github.com/ihhub/fheroes2                           *
 *   Copyright (C) 2025                                                    *
 *                                                                         *
 *   This program is free software; you can redistribute it and/or modify  *
 *   it under the terms of the GNU General Public License as published by  *
 *   the Free Software Foundation; either version 2 of the License, or     *
 *   (at your option) any later version.                                   *
 *                                                                         *
 *   This program is distributed in the hope that it will be useful,       *
 *   but WITHOUT ANY WARRANTY; without even the implied warranty of        *
 *   MERCHANTABILITY or FITNESS FOR A PARTICULAR PURPOSE.  See the         *
 *   GNU General Public License for more details.                          *
 *                                                                         *
 *   You should have received a copy of the GNU General Public License     *
 *   along with this program; if not, write to the                         *
 *   Free Software Foundation, Inc.,                                       *
 *   59 Temple Place - Suite 330, Boston, MA  02111-1307, USA.             *
 ***************************************************************************/

#include "map_random_generator_helper.h"

#include <algorithm>
#include <cassert>
#include <cmath>
#include <cstddef>
#include <functional>
#include <initializer_list>
#include <limits>
#include <map>
#include <utility>

#include "color.h"
#include "direction.h"
#include "ground.h"
#include "map_format_helper.h"
#include "map_format_info.h"
#include "map_object_info.h"
#include "map_random_generator.h"
#include "map_random_generator_info.h"
#include "maps.h"
#include "maps_tiles.h"
#include "maps_tiles_helper.h"
#include "monster.h"
#include "mp2.h"
#include "rand.h"
#include "ui_map_object.h"
#include "world.h"
#include "world_object_uid.h"

namespace
{
<<<<<<< HEAD

=======
>>>>>>> 83664787
    struct RoadBuilderNode final
    {
        int32_t _from{ -1 };
        uint32_t _cost{ 0 };
        int _direction{ Direction::UNKNOWN };
    };

    constexpr int randomCastleIndex{ 12 };
    constexpr int randomTownIndex{ 13 };
    constexpr int randomHeroIndex{ 7 };
<<<<<<< HEAD
    constexpr int maxPlacementAttempts{ 99 };
=======
    constexpr int maxPlacementAttempts{ 30 };
>>>>>>> 83664787
    constexpr uint32_t roadBuilderMargin{ Maps::Ground::defaultGroundPenalty * 3 };

    const std::map<int, std::vector<int>> obstaclesPerGround = {
        { Maps::Ground::DESERT, { 24, 25, 26, 27, 28, 29 } },    { Maps::Ground::SNOW, { 30, 31, 32, 33, 34, 35 } },  { Maps::Ground::SWAMP, { 18, 19, 20, 21, 22, 23 } },
        { Maps::Ground::WASTELAND, { 12, 13, 14, 15, 16, 17 } }, { Maps::Ground::BEACH, { 24, 25, 26, 27, 28, 29 } }, { Maps::Ground::LAVA, { 6, 7, 8, 9, 10, 11 } },
        { Maps::Ground::DIRT, { 18, 19, 20, 21, 22, 23 } },      { Maps::Ground::GRASS, { 0, 1, 2, 3, 4, 5 } },       { Maps::Ground::WATER, {} },
    };

    const std::vector<Maps::Random_Generator::ObjectPlacement> randomMonsterSet{ { { 0, 0 }, Maps::ObjectGroup::MONSTERS, 0 } };

    constexpr int32_t minimalTreasureValue{ 650 };
    constexpr int32_t maximumTreasureGroupValue{ 14000 };

    // Evaluating all treasure and power-ups using gold equivalent
    // Benchmark is 1500 gold = 1000 experience; 1 primary attribute point worth 2000 gold
    // Artifacts: treasure is 1 attribute, minor is 2, major is 4 with a bonus for rarity
    const std::map<MP2::MapObjectType, int32_t> objectGoldValue = {
        // Mines.
        { MP2::OBJ_ABANDONED_MINE, 7500 },
        { MP2::OBJ_ALCHEMIST_LAB, 3500 },
        { MP2::OBJ_MINE, 3500 },
        { MP2::OBJ_SAWMILL, 1000 },
        // Pickups.
        { MP2::OBJ_CAMPFIRE, 1000 },
        { MP2::OBJ_GENIE_LAMP, 7000 },
        { MP2::OBJ_RANDOM_ARTIFACT_MAJOR, 10000 },
        { MP2::OBJ_RANDOM_ARTIFACT_MINOR, 5000 },
        { MP2::OBJ_RANDOM_ARTIFACT_TREASURE, 2000 },
        { MP2::OBJ_RANDOM_RESOURCE, minimalTreasureValue },
        { MP2::OBJ_RESOURCE, minimalTreasureValue },
        { MP2::OBJ_TREASURE_CHEST, 1500 },
        // Powerups.
        { MP2::OBJ_FORT, 3000 },
        { MP2::OBJ_GAZEBO, 2000 },
        { MP2::OBJ_MERCENARY_CAMP, 3000 },
        { MP2::OBJ_SHRINE_FIRST_CIRCLE, 1000 },
        { MP2::OBJ_SHRINE_SECOND_CIRCLE, 2500 },
        { MP2::OBJ_SHRINE_THIRD_CIRCLE, 4000 },
        { MP2::OBJ_STANDING_STONES, 3000 },
        { MP2::OBJ_TREE_OF_KNOWLEDGE, 5000 },
        { MP2::OBJ_WITCH_DOCTORS_HUT, 3000 },
        { MP2::OBJ_XANADU, 10000 },
        // Dwellings.
        { MP2::OBJ_AIR_ALTAR, 5000 },
        { MP2::OBJ_ARCHER_HOUSE, 2000 },
        { MP2::OBJ_CAVE, 1500 },
        { MP2::OBJ_DESERT_TENT, 3000 },
        { MP2::OBJ_DWARF_COTTAGE, 2000 },
        { MP2::OBJ_EARTH_ALTAR, 5000 },
        { MP2::OBJ_EXCAVATION, 1500 },
        { MP2::OBJ_FIRE_ALTAR, 5000 },
        { MP2::OBJ_GOBLIN_HUT, 1500 },
        { MP2::OBJ_HALFLING_HOLE, 1500 },
        { MP2::OBJ_PEASANT_HUT, minimalTreasureValue },
        { MP2::OBJ_RUINS, 5000 },
        { MP2::OBJ_TREE_CITY, 1500 },
        { MP2::OBJ_TREE_HOUSE, 1500 },
        { MP2::OBJ_WAGON_CAMP, 2000 },
        { MP2::OBJ_WATCH_TOWER, 2000 },
        { MP2::OBJ_WATER_ALTAR, 5000 },
    };

    constexpr int32_t treeTypeFromGroundType( const int groundType )
    {
        switch ( groundType ) {
        case Maps::Ground::WATER:
            assert( 0 );
            return 0;
        case Maps::Ground::GRASS:
            return 0;
        case Maps::Ground::SNOW:
            return 30;
        case Maps::Ground::SWAMP:
            return 0;
        case Maps::Ground::LAVA:
            return 6;
        case Maps::Ground::DESERT:
            return 24;
        case Maps::Ground::DIRT:
            return 18;
        case Maps::Ground::WASTELAND:
            return 12;
        case Maps::Ground::BEACH:
            return 24;
        default:
            // Have you added a new ground? Add the logic above!
            assert( 0 );
            break;
        }
        return 0;
    }

    constexpr int32_t mountainTypeFromGroundType( const int groundType )
    {
        switch ( groundType ) {
        case Maps::Ground::WATER:
            assert( 0 );
            return 0;
        case Maps::Ground::GRASS:
            return 6;
        case Maps::Ground::SNOW:
            return 12;
        case Maps::Ground::SWAMP:
            return 18;
        case Maps::Ground::LAVA:
            return 24;
        case Maps::Ground::DESERT:
            return 30;
        case Maps::Ground::DIRT:
            return 36;
        case Maps::Ground::WASTELAND:
            return 44;
        case Maps::Ground::BEACH:
            return 0;
        default:
            // Have you added a new ground? Add the logic above!
            assert( 0 );
            break;
        }
        return 0;
    }

    constexpr MP2::MapObjectType getFakeMP2MineType( const int resource )
    {
        switch ( resource ) {
        case Resource::WOOD:
        case Resource::ORE:
            return MP2::OBJ_SAWMILL;
        case Resource::SULFUR:
        case Resource::CRYSTAL:
        case Resource::GEMS:
        case Resource::MERCURY:
            return MP2::OBJ_MINE;
        case Resource::GOLD:
            return MP2::OBJ_ABANDONED_MINE;
        default:
            // Have you added a new resource type?!
            assert( 0 );
            break;
        }
        return MP2::OBJ_NONE;
    }

    std::pair<Maps::ObjectGroup, int32_t> convertMP2ToObjectInfo( const MP2::MapObjectType mp2Type )
    {
        static std::map<MP2::MapObjectType, std::pair<Maps::ObjectGroup, int32_t>> lookup;

        if ( lookup.empty() ) {
            const std::vector<Maps::ObjectGroup> limitedGroupList{ Maps::ObjectGroup::ADVENTURE_ARTIFACTS, Maps::ObjectGroup::ADVENTURE_DWELLINGS,
                                                                   Maps::ObjectGroup::ADVENTURE_MINES,     Maps::ObjectGroup::ADVENTURE_POWER_UPS,
                                                                   Maps::ObjectGroup::ADVENTURE_TREASURES, Maps::ObjectGroup::MONSTERS };

            for ( const auto & group : limitedGroupList ) {
                const auto & groupObjects = Maps::getObjectsByGroup( group );
                for ( size_t index = 0; index < groupObjects.size(); ++index ) {
                    const MP2::MapObjectType type = groupObjects[index].objectType;
                    lookup.try_emplace( type, std::make_pair( group, static_cast<int32_t>( index ) ) );
                }
            }
        }

        const auto it = lookup.find( mp2Type );
        if ( it != lookup.end() ) {
            return it->second;
        }

        return {};
    }

    bool iterateOverObjectParts( const Maps::ObjectInfo & info, const std::function<void( const Maps::ObjectPartInfo & )> & lambda )
    {
        for ( const auto & objectPart : info.groundLevelParts ) {
            if ( objectPart.layerType == Maps::SHADOW_LAYER || objectPart.layerType == Maps::TERRAIN_LAYER ) {
                // Shadow and terrain layer parts are ignored.
                continue;
            }

            lambda( objectPart );
        }
        return true;
    }

<<<<<<< HEAD
    void markNodeIndexAsType( Maps::Random_Generator::MapStateManager & data, const int32_t index, const Maps::Random_Generator::NodeType type )
    {
        auto & node = data.getNodeToUpdate( index );
        // Never override border types (no assert needed; can happen when placing overlapping obstacles)
        if ( node.type != Maps::Random_Generator::NodeType::BORDER && node.type != Maps::Random_Generator::NodeType::ACTION ) {
            node.type = type;
        }
    }

    void markNodeAsType( Maps::Random_Generator::MapStateManager & data, const fheroes2::Point position, const Maps::Random_Generator::NodeType type )
    {
        if ( Maps::isValidAbsPoint( position.x, position.y ) ) {
            markNodeIndexAsType( data, Maps::GetIndexFromAbsPoint( position ), type );
        }
    }

    bool canPlaceObject( const Maps::Random_Generator::MapStateManager & data, const Maps::ObjectInfo & info, const fheroes2::Point position )
    {
        const bool isAction = MP2::isInGameActionObject( info.objectType );
        bool validPlacement = true;

        auto isValidObjectPart = [&data, &position, isAction, &validPlacement]( const auto & partInfo ) {
            const Maps::Random_Generator::Node & node = data.getNode( position + partInfo.tileOffset );

            if ( node.index == -1 || node.region == 0 ) {
                validPlacement = false;
                return;
            }
            if ( node.type != Maps::Random_Generator::NodeType::OPEN && ( isAction || node.type != Maps::Random_Generator::NodeType::BORDER ) ) {
                validPlacement = false;
                return;
            }
        };

        iterateOverObjectParts( info, isValidObjectPart );

        for ( const auto & objectPart : info.topLevelParts ) {
            const Maps::Random_Generator::Node & node = data.getNode( position + objectPart.tileOffset );
            if ( node.index == -1 || node.region == 0 ) {
                return false;
            }
        }

        if ( isAction ) {
            const Maps::Random_Generator::Node & node = data.getNode( position + fheroes2::Point( 0, 1 ) );
            if ( node.index == -1 || node.region == 0 ) {
                return false;
            }
            if ( node.type != Maps::Random_Generator::NodeType::OPEN && node.type != Maps::Random_Generator::NodeType::PATH ) {
                return false;
=======
    void markNodeAsType( Maps::Random_Generator::MapStateManager & data, const fheroes2::Point position, const Maps::Random_Generator::NodeType type )
    {
        if ( Maps::isValidAbsPoint( position.x, position.y ) ) {
            auto & node = data.getNodeToUpdate( position );
            // Never override border types (no assert needed; can happen when placing overlapping obstacles)
            if ( node.type != Maps::Random_Generator::NodeType::BORDER ) {
                node.type = type;
>>>>>>> 83664787
            }
        }

        return validPlacement;
    }
}

namespace Maps::Random_Generator
{

    int32_t getObjectGoldValue( const MP2::MapObjectType object )
    {
        const auto it = objectGoldValue.find( object );
        if ( it == objectGoldValue.end() ) {
            // No valuation for the object? Add it!
            assert( 0 );
            return 0;
        }

        return it->second;
    }

    int32_t getObjectGoldValue( const ObjectGroup group, const int32_t objectIndex )
    {
        return getObjectGoldValue( Maps::getObjectInfo( group, objectIndex ).objectType );
    }

    MonsterSelection getMonstersByValue( const Maps::Random_Generator::MonsterStrength monsterStrength, int32_t protectedObjectValue )
    {
        if ( monsterStrength == MonsterStrength::DEADLY ) {
            protectedObjectValue += 2500;
        }
        else if ( monsterStrength == MonsterStrength::STRONG ) {
            protectedObjectValue += 1500;
        }
        else if ( monsterStrength == MonsterStrength::WEAK ) {
            protectedObjectValue -= 1500;
        }

        if ( protectedObjectValue >= 13000 ) {
            // 227 -> 504 monster strength
            return { Monster::RANDOM_MONSTER_LEVEL_4,
                     { Monster::GIANT, Monster::PHOENIX, Monster::BONE_DRAGON, Monster::GREEN_DRAGON, Monster::RED_DRAGON, Monster::TITAN, Monster::BLACK_DRAGON } };
        }
        if ( protectedObjectValue >= 11500 ) {
            // 70 -> 240 monster strength
            return { Monster::RANDOM_MONSTER_LEVEL_4,
                     { Monster::ARCHMAGE, Monster::POWER_LICH, Monster::PALADIN, Monster::CRUSADER, Monster::CYCLOPS, Monster::GENIE, Monster::GIANT, Monster::PHOENIX,
                       Monster::BONE_DRAGON } };
        }
        if ( protectedObjectValue >= 10000 ) {
            // 58 -> 171 monster strength
            return { Monster::RANDOM_MONSTER,
                     { Monster::LICH, Monster::WAR_TROLL, Monster::MAGE, Monster::UNICORN, Monster::HYDRA, Monster::VAMPIRE_LORD, Monster::ARCHMAGE, Monster::POWER_LICH,
                       Monster::GHOST, Monster::PALADIN, Monster::CRUSADER, Monster::CYCLOPS, Monster::GENIE } };
        }
        if ( protectedObjectValue >= 8500 ) {
            // 39 -> 72 monster strength
            return { Monster::RANDOM_MONSTER_LEVEL_3,
                     { Monster::GREATER_DRUID, Monster::OGRE_LORD, Monster::ROC, Monster::CAVALRY, Monster::VAMPIRE, Monster::MEDUSA, Monster::MINOTAUR_KING,
                       Monster::TROLL, Monster::CHAMPION, Monster::LICH, Monster::WAR_TROLL, Monster::MAGE, Monster::VAMPIRE_LORD, Monster::ARCHMAGE, Monster::GHOST } };
        }
        if ( protectedObjectValue >= 7000 ) {
            // 27 -> 47 monster strength
            return { Monster::RANDOM_MONSTER_LEVEL_3,
                     { Monster::GRIFFIN, Monster::MASTER_SWORDSMAN, Monster::EARTH_ELEMENT, Monster::AIR_ELEMENT, Monster::WATER_ELEMENT, Monster::FIRE_ELEMENT,
                       Monster::DRUID, Monster::GREATER_DRUID, Monster::MINOTAUR, Monster::OGRE_LORD, Monster::ROC, Monster::CAVALRY, Monster::VAMPIRE, Monster::MEDUSA,
                       Monster::MINOTAUR_KING } };
        }
        if ( protectedObjectValue >= 5500 ) {
            // 17 -> 31 monster strength
            return { Monster::RANDOM_MONSTER,
                     { Monster::VETERAN_PIKEMAN, Monster::MUMMY, Monster::NOMAD, Monster::IRON_GOLEM, Monster::ELF, Monster::ROYAL_MUMMY, Monster::WOLF,
                       Monster::GRAND_ELF, Monster::SWORDSMAN, Monster::OGRE, Monster::STEEL_GOLEM, Monster::GRIFFIN, Monster::MASTER_SWORDSMAN, Monster::EARTH_ELEMENT,
                       Monster::AIR_ELEMENT, Monster::WATER_ELEMENT, Monster::FIRE_ELEMENT } };
        }
        if ( protectedObjectValue >= 3500 ) {
            // 11 -> 18 monster strength
            return { Monster::RANDOM_MONSTER_LEVEL_2, {} };
        }
        if ( protectedObjectValue >= 2000 ) {
            // 0.92 -> 9 monster strength
            return { Monster::RANDOM_MONSTER_LEVEL_1, {} };
        }

        return {};
    }

    std::pair<ObjectGroup, int32_t> getRandomTreasure( const int32_t goldValueLimit, Rand::PCG32 & randomGenerator )
    {
        std::vector<MP2::MapObjectType> possibilities{
            MP2::OBJ_TREASURE_CHEST, MP2::OBJ_TREASURE_CHEST,           MP2::OBJ_RANDOM_RESOURCE,       MP2::OBJ_RANDOM_RESOURCE,
            MP2::OBJ_CAMPFIRE,       MP2::OBJ_RANDOM_ARTIFACT_TREASURE, MP2::OBJ_RANDOM_ARTIFACT_MINOR, MP2::OBJ_RANDOM_ARTIFACT_MAJOR,
        };

        possibilities.erase( std::remove_if( possibilities.begin(), possibilities.end(),
                                             [goldValueLimit]( const MP2::MapObjectType object ) { return getObjectGoldValue( object ) > goldValueLimit; } ),
                             possibilities.end() );

        if ( possibilities.empty() ) {
            return {};
        }

        return convertMP2ToObjectInfo( Rand::GetWithGen( possibilities, randomGenerator ) );
    }

    int32_t selectTerrainVariantForObject( const ObjectGroup groupType, const int32_t objectIndex, const int groundType )
    {
        if ( groupType == ObjectGroup::LANDSCAPE_TREES ) {
            assert( objectIndex < 6 );
            return treeTypeFromGroundType( groundType ) + objectIndex;
        }

        if ( groupType == ObjectGroup::LANDSCAPE_MOUNTAINS ) {
            assert( objectIndex < 8 );
            return mountainTypeFromGroundType( groundType ) + objectIndex;
        }
        return objectIndex;
    }

<<<<<<< HEAD
    std::vector<int32_t> findPathToNearestRoad( const MapStateManager & nodes, const int32_t mapWidth, const uint32_t regionId, const int32_t start )
=======
    std::vector<int32_t> findPathToNearestRoad( const Maps::Random_Generator::MapStateManager & nodes, const int32_t mapWidth, const uint32_t regionId,
                                                const int32_t start )
>>>>>>> 83664787
    {
        assert( start > 0 );
        assert( mapWidth > 0 );
        assert( start < mapWidth * mapWidth );

        std::vector<RoadBuilderNode> cache( static_cast<size_t>( mapWidth ) * mapWidth );
        assert( start < static_cast<int32_t>( cache.size() ) );

        std::vector<int32_t> result;
        std::vector<int32_t> nodesToExplore;
        nodesToExplore.push_back( start );
        cache[static_cast<size_t>( start )]._from = start;
        cache[static_cast<size_t>( start )]._cost = 0;

<<<<<<< HEAD
        const bool fromActionTile = nodes.getNode( start ).type == NodeType::ACTION;
=======
        const bool fromActionTile = ( nodes.getNode( start ).type == Maps::Random_Generator::NodeType::ACTION );
>>>>>>> 83664787
        const Directions & directions = Direction::All();

        int32_t bestRoadIndex = -1;
        uint32_t bestRoadCost = std::numeric_limits<uint32_t>::max();
        for ( size_t lastProcessedNode = 0; lastProcessedNode < nodesToExplore.size(); ++lastProcessedNode ) {
            const int32_t currentNodeIdx = nodesToExplore[lastProcessedNode];
            const RoadBuilderNode & currentNode = cache[currentNodeIdx];

            // Continue to search until margin is hit to find a potential optimal route
            if ( bestRoadIndex != -1 && currentNode._cost > bestRoadCost + roadBuilderMargin ) {
                break;
            }

            const bool comeFromStraight = !Direction::isDiagonal( currentNode._direction );

<<<<<<< HEAD
            if ( comeFromStraight && currentNodeIdx != start && currentNode._cost < bestRoadCost && nodes.getNode( currentNodeIdx ).type == NodeType::PATH ) {
=======
            if ( comeFromStraight && currentNodeIdx != start && currentNode._cost < bestRoadCost && world.getTile( currentNodeIdx ).isRoad() ) {
>>>>>>> 83664787
                bestRoadIndex = currentNodeIdx;
                bestRoadCost = currentNode._cost;
            }

            for ( const int direction : directions ) {
                if ( !Maps::isValidDirection( currentNodeIdx, direction ) ) {
                    continue;
                }

                const bool isDiagonal = Direction::isDiagonal( direction );
                // Edge case: force straight roads out of action tiles (e.g. mines)
<<<<<<< HEAD
                if ( fromActionTile && currentNodeIdx == start && ( isDiagonal || direction == Direction::TOP ) ) {
=======
                if ( fromActionTile && currentNodeIdx == start && isDiagonal ) {
>>>>>>> 83664787
                    continue;
                }

                // Edge case: avoid tight road turns for a better visuals
                if ( isDiagonal && currentNode._from != -1 ) {
                    const int previousDirection = cache[currentNode._from]._direction;

                    if ( previousDirection != direction && Direction::isDiagonal( previousDirection ) ) {
                        continue;
                    }
                    if ( previousDirection == Direction::BOTTOM && ( currentNode._direction == Direction::LEFT || currentNode._direction == Direction::RIGHT ) ) {
                        continue;
                    }
                }

                const int newIndex = Maps::GetDirectionIndex( currentNodeIdx, direction );
                if ( newIndex == start ) {
                    continue;
                }

                const Node & other = nodes.getNode( newIndex );

<<<<<<< HEAD
                if ( other.region != regionId ) {
                    continue;
                }

                if ( other.type != NodeType::OPEN && other.type != NodeType::PATH && other.type != NodeType::CONNECTOR ) {
=======
                if ( other.region != regionId || ( other.type != Maps::Random_Generator::NodeType::OPEN && other.type != Maps::Random_Generator::NodeType::PATH ) ) {
>>>>>>> 83664787
                    continue;
                }

                RoadBuilderNode & newNode = cache[newIndex];
                constexpr uint32_t diagonalMovePenalty = Ground::defaultGroundPenalty * 3 / 2;
                const uint32_t movementPenalty = isDiagonal ? diagonalMovePenalty : Ground::defaultGroundPenalty;
                const uint32_t movementCost = currentNode._cost + movementPenalty;

                if ( newNode._from == -1 || newNode._cost > movementCost ) {
                    newNode._from = currentNodeIdx;
                    newNode._cost = movementCost;
                    newNode._direction = direction;

                    nodesToExplore.push_back( newIndex );
                }
            }
        }

        if ( bestRoadIndex == -1 ) {
            return result;
        }

        for ( int32_t currentStep = bestRoadIndex;; ) {
            const RoadBuilderNode & rbNode = cache[static_cast<size_t>( currentStep )];

            // Adding additional 0 cost road step to fix road transitions to compensate for missing sprites
            if ( result.size() == 1 ) {
                if ( rbNode._direction == Direction::BOTTOM_RIGHT ) {
                    result.emplace_back( Maps::GetDirectionIndex( currentStep, Direction::LEFT ) );
                }
                else if ( rbNode._direction == Direction::BOTTOM_LEFT ) {
                    result.emplace_back( Maps::GetDirectionIndex( currentStep, Direction::RIGHT ) );
                }
            }

            result.emplace_back( currentStep );

            if ( currentStep == rbNode._from ) {
                break;
            }

            currentStep = rbNode._from;
        }

        return result;
    }

    std::vector<std::vector<int32_t>> findOpenTilesSortedJittered( const Region & region, int32_t mapWidth, Rand::PCG32 & randomGenerator )
    {
        if ( region.centerIndex < 0 || region.nodes.empty() || mapWidth <= 0 ) {
            return {};
        }

        std::vector<std::vector<int32_t>> buckets;

        const int centerX = region.centerIndex % mapWidth;
        const int centerY = region.centerIndex / mapWidth;

        for ( const Node & node : region.nodes ) {
            if ( node.type != NodeType::OPEN || node.index < 0 ) {
                continue;
            }

            const int dx = ( node.index % mapWidth ) - centerX;
            const int dy = ( node.index / mapWidth ) - centerY;

            const double distance = std::sqrt( static_cast<double>( dx * dx + dy * dy ) );
            const uint32_t noise = static_cast<int>( Rand::GetWithGen( 0, 2, randomGenerator ) );
            const size_t ring = static_cast<size_t>( std::floor( distance ) + noise );
            if ( ring >= buckets.size() ) {
                buckets.resize( ring + 1 );
            }

            buckets[ring].push_back( node.index );
        }

        for ( auto & bucket : buckets ) {
            if ( bucket.empty() ) {
                continue;
            }

            Rand::ShuffleWithGen( bucket, randomGenerator );
        }
        return buckets;
    }

<<<<<<< HEAD
    std::vector<int32_t> findOpenTiles( const Region & region )
    {
        std::vector<int32_t> result;
        for ( const Node & node : region.nodes ) {
            if ( node.type == NodeType::OPEN ) {
                result.push_back( node.index );
            }
        }
        return result;
    }

    std::vector<int32_t> pickEvenlySpacedPoints( const std::vector<int32_t> & candidates, const size_t count, const std::vector<int32_t> & avoidance )
    {
        assert( !candidates.empty() );
        assert( count > 0 );

        const size_t candidatesCount = candidates.size();
        const size_t targetCount = ( count > candidatesCount ) ? candidatesCount : count;

        std::vector<int32_t> result;
        result.reserve( targetCount );

        std::vector<std::pair<uint32_t, bool>> cache;
        cache.reserve( candidatesCount );

        for ( const int32_t candidate : candidates ) {
            uint32_t minDistance = std::numeric_limits<uint32_t>::max();
            for ( const int32_t & avoid : avoidance ) {
                const uint32_t distance = Maps::GetApproximateDistance( candidate, avoid );
                if ( distance < minDistance ) {
                    minDistance = distance;
                }
            }
            cache.emplace_back( minDistance, false );
        }

        auto selectNextIndex = [&]() -> int32_t {
            int32_t bestCandidateIndex = -1;
            uint32_t bestDistance = 0;

            // We're searching for the largest distance that hasn't been used yet
            for ( size_t idx = 0; idx < cache.size(); ++idx ) {
                if ( cache[idx].second ) {
                    continue;
                }

                if ( cache[idx].first > bestDistance ) {
                    bestDistance = cache[idx].first;
                    bestCandidateIndex = static_cast<int32_t>( idx );
                }
            }

            return bestCandidateIndex;
        };

        for ( size_t placed = 0; placed < targetCount; ++placed ) {
            const int32_t pointIndex = selectNextIndex();
            if ( pointIndex < 0 ) {
                break;
            }

            const int32_t & chosenPoint = candidates[pointIndex];

            cache[pointIndex].second = true;
            result.push_back( chosenPoint );

            // Update distance for remaining candidates using newly chosen point
            for ( size_t idx = 0; idx < cache.size(); ++idx ) {
                if ( cache[idx].second ) {
                    continue;
                }

                const uint32_t distance = Maps::GetApproximateDistance( candidates[idx], chosenPoint );
                if ( distance < cache[idx].first ) {
                    cache[idx].first = distance;
                }
            }
        }

        return result;
    }

    bool canPlaceBorderObstacle( const MapStateManager & data, const ObjectInfo & info, const fheroes2::Point & mainTilePos )
=======
    bool canFitObject( const MapStateManager & data, const ObjectInfo & info, const fheroes2::Point & mainTilePos, const bool skipBorders )
>>>>>>> 83664787
    {
        bool invalid = false;

        auto updateObjectArea = [&data, &mainTilePos, &invalid]( const auto & partInfo ) {
            const Node & node = data.getNode( mainTilePos + partInfo.tileOffset );

            if ( node.index == -1 || node.region == 0 ) {
                invalid = true;
                return;
            }
<<<<<<< HEAD
            if ( node.type != NodeType::OPEN && node.type != NodeType::BORDER && node.type != NodeType::OBSTACLE ) {
=======
            if ( node.type != NodeType::OPEN && ( skipBorders || ( node.type != NodeType::BORDER && node.type != NodeType::OBSTACLE ) ) ) {
>>>>>>> 83664787
                invalid = true;
                return;
            }
        };

        iterateOverObjectParts( info, updateObjectArea );

        for ( const auto & objectPart : info.topLevelParts ) {
            const Node & node = data.getNode( mainTilePos + objectPart.tileOffset );
            if ( node.index == -1 || node.region == 0 ) {
                return false;
            }
        }

        if ( invalid ) {
            return false;
        }

        return true;
    }

    bool canFitObjectSet( const MapStateManager & data, const ObjectSet & set, const fheroes2::Point & mainTilePos )
    {
        for ( const fheroes2::Point offset : set.entranceCheck ) {
            const Node & node = data.getNode( mainTilePos + offset );
            if ( node.index == -1 || node.type != NodeType::OPEN ) {
                return false;
            }
        }

        for ( const auto * placements : { &set.obstacles, &set.valuables, &randomMonsterSet } ) {
            for ( const auto & placement : *placements ) {
                const auto & info = Maps::getObjectInfo( placement.groupType, placement.objectIndex );

                if ( !canPlaceObject( data, info, mainTilePos + placement.offset ) ) {
                    return false;
                }
            }
        }

        return true;
    }

    void markObjectPlacement( MapStateManager & data, const ObjectInfo & info, const fheroes2::Point & mainTilePos )
    {
        iterateOverObjectParts( info, [&data, &mainTilePos]( const auto & partInfo ) { markNodeAsType( data, mainTilePos + partInfo.tileOffset, NodeType::OBSTACLE ); } );

        if ( !MP2::isOffGameActionObject( info.objectType ) ) {
            return;
        }

        markNodeAsType( data, mainTilePos, NodeType::ACTION );
    }

    // Wouldn't render correctly but will speed up placement
    void forceTempRoadOnTile( Map_Format::MapFormat & mapFormat, const int32_t tileIndex )
    {
        Maps::writeRoadSpriteToTile( mapFormat.tiles[tileIndex], tileIndex, 0 );
    }

    bool putObjectOnMap( Map_Format::MapFormat & mapFormat, Tile & tile, const ObjectGroup groupType, const int32_t objectIndex )
    {
        const auto & objectInfo = Maps::getObjectInfo( groupType, objectIndex );
        if ( objectInfo.empty() ) {
            assert( 0 );
            return false;
        }

        // Maps::setObjectOnTile isn't idempotent, check if object was already placed
        if ( MP2::isInGameActionObject( objectInfo.objectType ) && tile.getMainObjectType() == objectInfo.objectType ) {
            return false;
        }

        // Do not update passabilities after every object placement.
        if ( !Maps::setObjectOnTile( tile, objectInfo, false ) ) {
            return false;
        }

        Maps::addObjectToMap( mapFormat, tile.GetIndex(), groupType, static_cast<uint32_t>( objectIndex ) );

        return true;
    }

    bool placeActionObject( Map_Format::MapFormat & mapFormat, MapStateManager & data, Tile & tile, const ObjectGroup groupType, const int32_t type )
    {
        const fheroes2::Point tilePos = tile.GetCenter();
        const auto & objectInfo = Maps::getObjectInfo( groupType, type );

<<<<<<< HEAD
        if ( canPlaceObject( data, objectInfo, tilePos ) ) {
            MapStateTransaction transaction = data.startTransaction();
=======
        if ( canFitObject( data, objectInfo, tilePos, true ) ) {
            MapStateTransaction transaction( data );
>>>>>>> 83664787
            markObjectPlacement( data, objectInfo, tilePos );

            const int32_t tileIndex = tile.GetIndex();
            const auto & roadToObject = findPathToNearestRoad( data, mapFormat.width, data.getNode( tileIndex ).region, tileIndex );
            if ( roadToObject.empty() ) {
                return false;
            }

            if ( putObjectOnMap( mapFormat, tile, groupType, type ) ) {
                for ( const auto & step : roadToObject ) {
<<<<<<< HEAD
                    markNodeIndexAsType( data, step, NodeType::PATH );
=======
                    data.getNodeToUpdate( step ).type = NodeType::PATH;
>>>>>>> 83664787
                    forceTempRoadOnTile( mapFormat, step );
                }
                transaction.commit();
                return true;
            }
        }

        return false;
    }

    bool placeCastle( Map_Format::MapFormat & mapFormat, MapStateManager & data, const Region & region, const fheroes2::Point tilePos, const bool isCastle )
    {
        auto & tile = world.getTile( tilePos.x, tilePos.y );
        if ( tile.isWater() ) {
            return false;
        }

        const int32_t basementId = fheroes2::getTownBasementId( tile.GetGround() );
        const int32_t castleObjectId = isCastle ? randomCastleIndex : randomTownIndex;

        const auto & basementInfo = Maps::getObjectInfo( ObjectGroup::LANDSCAPE_TOWN_BASEMENTS, basementId );
        const auto & castleInfo = Maps::getObjectInfo( ObjectGroup::KINGDOM_TOWNS, castleObjectId );

        if ( !canPlaceObject( data, basementInfo, tilePos ) || !canPlaceObject( data, castleInfo, tilePos ) ) {
            return false;
        }

        if ( !putObjectOnMap( mapFormat, tile, ObjectGroup::LANDSCAPE_TOWN_BASEMENTS, basementId ) ) {
            return false;
        }

        // Since the whole object consists of multiple "objects" we have to put the same ID for all of them.
        // Every time an object is being placed on a map the counter is going to be increased by 1.
        // Therefore, we set the counter by 1 less for each object to match object UID for all of them.
        assert( Maps::getLastObjectUID() > 0 );
        const uint32_t objectId = Maps::getLastObjectUID() - 1;

        Maps::setLastObjectUID( objectId );

        if ( !putObjectOnMap( mapFormat, tile, ObjectGroup::KINGDOM_TOWNS, castleObjectId ) ) {
            return false;
        }

        // By default use random (default) army for the neutral race town/castle.
        const PlayerColor color = Color::IndexToColor( region.colorIndex );
        if ( color == PlayerColor::NONE ) {
            Maps::setDefaultCastleDefenderArmy( mapFormat.castleMetadata[Maps::getLastObjectUID()] );
        }

        // Add flags.
        assert( tile.GetIndex() > 0 && tile.GetIndex() < world.w() * world.h() - 1 );
        Maps::setLastObjectUID( objectId );

        if ( !putObjectOnMap( mapFormat, world.getTile( tile.GetIndex() - 1 ), ObjectGroup::LANDSCAPE_FLAGS, Color::GetIndex( color ) * 2 ) ) {
            return false;
        }

        Maps::setLastObjectUID( objectId );

        if ( !putObjectOnMap( mapFormat, world.getTile( tile.GetIndex() + 1 ), ObjectGroup::LANDSCAPE_FLAGS, Color::GetIndex( color ) * 2 + 1 ) ) {
            return false;
        }

        const int32_t bottomIndex = Maps::GetDirectionIndex( tile.GetIndex(), Direction::BOTTOM );

        if ( color != PlayerColor::NONE ) {
            const int32_t spriteIndex = Color::GetIndex( color ) * randomHeroIndex + ( randomHeroIndex - 1 );
            putObjectOnMap( mapFormat, world.getTile( bottomIndex ), ObjectGroup::KINGDOM_HEROES, spriteIndex );
        }

        markObjectPlacement( data, basementInfo, tilePos );
        markObjectPlacement( data, castleInfo, tilePos );

        // Force roads coming from the castle
        const int32_t nextIndex = Maps::GetDirectionIndex( bottomIndex, Direction::BOTTOM );
        if ( Maps::isValidAbsIndex( nextIndex ) ) {
<<<<<<< HEAD
            markNodeIndexAsType( data, bottomIndex, NodeType::PATH );
=======
            data.getNodeToUpdate( bottomIndex ).type = NodeType::PATH;
>>>>>>> 83664787
            Maps::updateRoadOnTile( mapFormat, bottomIndex, true );
            Maps::updateRoadOnTile( mapFormat, nextIndex, true );
        }

        return true;
    }

<<<<<<< HEAD
    bool placeMine( Map_Format::MapFormat & mapFormat, MapStateManager & data, MapEconomy & economy, const int32_t nodeIndex, const int resource,
                    const MonsterStrength monsterStrength )
=======
    bool placeMine( Map_Format::MapFormat & mapFormat, MapStateManager & data, const Node & node, const int resource )
>>>>>>> 83664787
    {
        Tile & mineTile = world.getTile( nodeIndex );
        const int32_t mineType = fheroes2::getMineObjectInfoId( resource, mineTile.GetGround() );
        if ( placeActionObject( mapFormat, data, mineTile, ObjectGroup::ADVENTURE_MINES, mineType ) ) {
            economy.increaseMineCount( resource );

            const int32_t mineValue = getObjectGoldValue( getFakeMP2MineType( resource ) );
            placeMonster( mapFormat, Maps::GetDirectionIndex( nodeIndex, Direction::BOTTOM ), getMonstersByValue( monsterStrength, mineValue ) );
            return true;
        }
        return false;
    }

    bool placeBorderObstacle( Map_Format::MapFormat & mapFormat, MapStateManager & data, const Node & node, Rand::PCG32 & randomGenerator )
    {
        Tile & tile = world.getTile( node.index );
        const auto it = obstaclesPerGround.find( tile.GetGround() );
        if ( it == obstaclesPerGround.end() || it->second.empty() ) {
            return false;
        }

        std::vector<int> obstacleList = it->second;
        Rand::ShuffleWithGen( obstacleList, randomGenerator );

        const fheroes2::Point tilePos = tile.GetCenter();
        for ( const auto & obstacleId : obstacleList ) {
            const auto & objectInfo = Maps::getObjectInfo( ObjectGroup::LANDSCAPE_TREES, obstacleId );
<<<<<<< HEAD
            if ( canPlaceBorderObstacle( data, objectInfo, tilePos ) && putObjectOnMap( mapFormat, tile, ObjectGroup::LANDSCAPE_TREES, obstacleId ) ) {
=======
            if ( canFitObject( data, objectInfo, tilePos, false ) && putObjectOnMap( mapFormat, tile, ObjectGroup::LANDSCAPE_TREES, obstacleId ) ) {
>>>>>>> 83664787
                markObjectPlacement( data, objectInfo, tilePos );
                return true;
            }
        }
        return false;
    }

    void placeMonster( Map_Format::MapFormat & mapFormat, const int32_t index, const MonsterSelection & monster )
    {
        if ( monster.monsterId == -1 || !Maps::isValidAbsIndex( index ) ) {
            return;
        }

        putObjectOnMap( mapFormat, world.getTile( index ), ObjectGroup::MONSTERS, static_cast<int32_t>( Monster( monster.monsterId ).GetSpriteIndex() ) );

        if ( monster.allowedMonsters.empty() ) {
            return;
        }

        for ( const Map_Format::TileObjectInfo & info : mapFormat.tiles[index].objects ) {
            if ( info.group == ObjectGroup::MONSTERS ) {
                mapFormat.monsterMetadata[info.id].selected = monster.allowedMonsters;
                return;
            }
        }
    }

    bool placeSimpleObject( Map_Format::MapFormat & mapFormat, MapStateManager & data, const Node & centerNode, const ObjectPlacement & placement )
    {
        const fheroes2::Point position = Maps::GetPoint( centerNode.index ) + placement.offset;
        if ( !Maps::isValidAbsPoint( position.x, position.y ) ) {
            return false;
        }

        Tile & tile = world.getTile( position.x, position.y );
        const int32_t objectIndex = selectTerrainVariantForObject( placement.groupType, placement.objectIndex, tile.GetGround() );
        const auto & objectInfo = Maps::getObjectInfo( placement.groupType, objectIndex );
        if ( putObjectOnMap( mapFormat, tile, placement.groupType, objectIndex ) ) {
            markObjectPlacement( data, objectInfo, position );
            return true;
        }
        return false;
    }

<<<<<<< HEAD
    std::vector<int32_t> findPlacementOptions( MapStateManager & data, const int32_t mapWidth, const uint32_t regionId, const std::vector<int32_t> & nodes,
                                               const ObjectInfo & objectInfo )
    {
        // Automatically rollback at the end of planning stage
        const MapStateTransaction transaction = data.startTransaction();

        std::vector<int32_t> options;

        for ( const int32_t & nodeIndex : nodes ) {
            const fheroes2::Point mapPoint = Maps::GetPoint( nodeIndex );

            if ( !canPlaceObject( data, objectInfo, mapPoint ) ) {
                continue;
            }

            MapStateTransaction secondaryTx = data.startTransaction();
            markObjectPlacement( data, objectInfo, mapPoint );

            const auto & routeToObject = findPathToNearestRoad( data, mapWidth, regionId, nodeIndex );
            if ( routeToObject.empty() ) {
                continue;
            }

            for ( const auto & step : routeToObject ) {
                markNodeIndexAsType( data, step, NodeType::PATH );
            }
            secondaryTx.commit();

            options.push_back( nodeIndex );

            if ( options.size() > maxPlacementAttempts ) {
                break;
            }
        }

        return options;
    }

    std::vector<std::pair<int32_t, ObjectSet>> planObjectPlacement( MapStateManager & data, const int32_t mapWidth, const Region & region,
                                                                    std::vector<ObjectSet> objectSets, Rand::PCG32 & randomGenerator )
    {
        // Automatically rollback at the end of planning stage
        const MapStateTransaction transaction = data.startTransaction();

        Rand::ShuffleWithGen( objectSets, randomGenerator );

        int32_t treasureLimit = region.treasureLimit;
        std::vector<std::pair<int32_t, ObjectSet>> objectSetsPlanned;

        std::vector<int32_t> options = findOpenTiles( region );
        Rand::ShuffleWithGen( options, randomGenerator );

        int attempt = 0;
        for ( const int32_t nodeIndex : options ) {
            if ( attempt >= maxPlacementAttempts || treasureLimit <= 0 ) {
                break;
            }
            ++attempt;

            const fheroes2::Point mapPoint = Maps::GetPoint( nodeIndex );

            for ( const auto & prefab : objectSets ) {
                if ( !canFitObjectSet( data, prefab, mapPoint ) ) {
                    continue;
                }

                MapStateTransaction secondaryTx = data.startTransaction();
                for ( const auto & obstacle : prefab.obstacles ) {
                    const fheroes2::Point position = mapPoint + obstacle.offset;
                    const auto & objectInfo = Maps::getObjectInfo( obstacle.groupType, obstacle.objectIndex );
                    markObjectPlacement( data, objectInfo, position );
                }

                const auto & routeToGroup = findPathToNearestRoad( data, mapWidth, region.id, nodeIndex );
                if ( routeToGroup.empty() ) {
                    continue;
                }

                for ( const auto & step : routeToGroup ) {
                    markNodeIndexAsType( data, step, NodeType::PATH );
                }

                for ( const auto & treasure : prefab.valuables ) {
                    const fheroes2::Point position = Maps::GetPoint( nodeIndex ) + treasure.offset;
                    const auto & objectInfo = Maps::getObjectInfo( treasure.groupType, treasure.objectIndex );
                    markObjectPlacement( data, objectInfo, position );

                    treasureLimit -= getObjectGoldValue( treasure.groupType, treasure.objectIndex );
                }
                secondaryTx.commit();

                objectSetsPlanned.emplace_back( nodeIndex, prefab );
                break;
            }
        }
        return objectSetsPlanned;
    }

    void placeValidTreasures( Map_Format::MapFormat & mapFormat, MapStateManager & data, Region & region, const ObjectSet & objectSet, const int32_t tileIndex,
                              const MonsterStrength monsterStrength, Rand::PCG32 & randomGenerator )
    {
        const Node & node = data.getNode( tileIndex );

        for ( const auto & obstacle : objectSet.obstacles ) {
            if ( !placeSimpleObject( mapFormat, data, node, obstacle ) ) {
                // Validate that object set can be placed before calling this!
                assert( 0 );
            }
        }

        const int32_t groupValueLimit = std::min( region.treasureLimit, maximumTreasureGroupValue );
        int32_t groupValue = 0;
        for ( const auto & treasure : objectSet.valuables ) {
            ObjectGroup groupType = treasure.groupType;
            int32_t objectIndex = treasure.objectIndex;
            if ( treasure.groupType != ObjectGroup::ADVENTURE_POWER_UPS ) {
                const int32_t valueLimit = std::max( minimalTreasureValue, groupValueLimit - groupValue );
                const auto & selection = getRandomTreasure( valueLimit, randomGenerator );
                groupType = selection.first;
                objectIndex = selection.second;
            }
            placeSimpleObject( mapFormat, data, node, { treasure.offset, groupType, objectIndex } );
            groupValue += getObjectGoldValue( groupType, objectIndex );
        }
        // It is possible to go into the negatives; intentional
        region.treasureLimit -= groupValue;

        placeMonster( mapFormat, node.index, getMonstersByValue( monsterStrength, groupValue ) );
    }

=======
>>>>>>> 83664787
    void placeObjectSet( Map_Format::MapFormat & mapFormat, MapStateManager & data, Region & region, std::vector<ObjectSet> objectSets,
                         const MonsterStrength monsterStrength, const uint8_t expectedCount, Rand::PCG32 & randomGenerator )
    {
        int objectsPlaced = 0;
        for ( int attempt = 0; attempt < maxPlacementAttempts; ++attempt ) {
            if ( objectsPlaced == expectedCount || region.treasureLimit <= 0 ) {
                break;
            }

            const Node & node = Rand::GetWithGen( region.nodes, randomGenerator );

            Rand::ShuffleWithGen( objectSets, randomGenerator );
            for ( const auto & prefab : objectSets ) {
                if ( !canFitObjectSet( data, prefab, Maps::GetPoint( node.index ) ) ) {
                    continue;
                }

<<<<<<< HEAD
                MapStateTransaction transaction = data.startTransaction();
=======
                MapStateTransaction transaction( data );
>>>>>>> 83664787
                for ( const auto & obstacle : prefab.obstacles ) {
                    const fheroes2::Point position = Maps::GetPoint( node.index ) + obstacle.offset;
                    const auto & objectInfo = Maps::getObjectInfo( obstacle.groupType, obstacle.objectIndex );
                    markObjectPlacement( data, objectInfo, position );
                }

                const auto & routeToGroup = findPathToNearestRoad( data, mapFormat.width, region.id, node.index );
                if ( routeToGroup.empty() ) {
                    continue;
                }

                for ( const auto & step : routeToGroup ) {
<<<<<<< HEAD
                    markNodeIndexAsType( data, step, NodeType::PATH );
=======
                    data.getNodeToUpdate( step ).type = NodeType::PATH;
>>>>>>> 83664787
                    forceTempRoadOnTile( mapFormat, step );
                }
                transaction.commit();

                for ( const auto & obstacle : prefab.obstacles ) {
                    placeSimpleObject( mapFormat, data, node, obstacle );
                }

                const int32_t groupValueLimit = std::min( region.treasureLimit, maximumTreasureGroupValue );
                int32_t groupValue = 0;
                for ( const auto & treasure : prefab.valuables ) {
                    ObjectGroup groupType = treasure.groupType;
                    int32_t objectIndex = treasure.objectIndex;
                    if ( treasure.groupType != ObjectGroup::ADVENTURE_POWER_UPS ) {
                        const int32_t valueLimit = std::max( minimalTreasureValue, groupValueLimit - groupValue );
                        const auto & selection = getRandomTreasure( valueLimit, randomGenerator );
                        groupType = selection.first;
                        objectIndex = selection.second;
                    }
                    placeSimpleObject( mapFormat, data, node, { treasure.offset, groupType, objectIndex } );
                    groupValue += getObjectGoldValue( groupType, objectIndex );
                }
                // It is possible to go into the negatives; intentional
                region.treasureLimit -= groupValue;

                placeMonster( mapFormat, node.index, getMonstersByValue( monsterStrength, groupValue ) );

                ++objectsPlaced;
                break;
            }
        }
    }
}<|MERGE_RESOLUTION|>--- conflicted
+++ resolved
@@ -50,10 +50,6 @@
 
 namespace
 {
-<<<<<<< HEAD
-
-=======
->>>>>>> 83664787
     struct RoadBuilderNode final
     {
         int32_t _from{ -1 };
@@ -64,11 +60,7 @@
     constexpr int randomCastleIndex{ 12 };
     constexpr int randomTownIndex{ 13 };
     constexpr int randomHeroIndex{ 7 };
-<<<<<<< HEAD
     constexpr int maxPlacementAttempts{ 99 };
-=======
-    constexpr int maxPlacementAttempts{ 30 };
->>>>>>> 83664787
     constexpr uint32_t roadBuilderMargin{ Maps::Ground::defaultGroundPenalty * 3 };
 
     const std::map<int, std::vector<int>> obstaclesPerGround = {
@@ -251,7 +243,6 @@
         return true;
     }
 
-<<<<<<< HEAD
     void markNodeIndexAsType( Maps::Random_Generator::MapStateManager & data, const int32_t index, const Maps::Random_Generator::NodeType type )
     {
         auto & node = data.getNodeToUpdate( index );
@@ -302,15 +293,6 @@
             }
             if ( node.type != Maps::Random_Generator::NodeType::OPEN && node.type != Maps::Random_Generator::NodeType::PATH ) {
                 return false;
-=======
-    void markNodeAsType( Maps::Random_Generator::MapStateManager & data, const fheroes2::Point position, const Maps::Random_Generator::NodeType type )
-    {
-        if ( Maps::isValidAbsPoint( position.x, position.y ) ) {
-            auto & node = data.getNodeToUpdate( position );
-            // Never override border types (no assert needed; can happen when placing overlapping obstacles)
-            if ( node.type != Maps::Random_Generator::NodeType::BORDER ) {
-                node.type = type;
->>>>>>> 83664787
             }
         }
 
@@ -431,12 +413,7 @@
         return objectIndex;
     }
 
-<<<<<<< HEAD
     std::vector<int32_t> findPathToNearestRoad( const MapStateManager & nodes, const int32_t mapWidth, const uint32_t regionId, const int32_t start )
-=======
-    std::vector<int32_t> findPathToNearestRoad( const Maps::Random_Generator::MapStateManager & nodes, const int32_t mapWidth, const uint32_t regionId,
-                                                const int32_t start )
->>>>>>> 83664787
     {
         assert( start > 0 );
         assert( mapWidth > 0 );
@@ -451,11 +428,7 @@
         cache[static_cast<size_t>( start )]._from = start;
         cache[static_cast<size_t>( start )]._cost = 0;
 
-<<<<<<< HEAD
-        const bool fromActionTile = nodes.getNode( start ).type == NodeType::ACTION;
-=======
         const bool fromActionTile = ( nodes.getNode( start ).type == Maps::Random_Generator::NodeType::ACTION );
->>>>>>> 83664787
         const Directions & directions = Direction::All();
 
         int32_t bestRoadIndex = -1;
@@ -471,11 +444,7 @@
 
             const bool comeFromStraight = !Direction::isDiagonal( currentNode._direction );
 
-<<<<<<< HEAD
             if ( comeFromStraight && currentNodeIdx != start && currentNode._cost < bestRoadCost && nodes.getNode( currentNodeIdx ).type == NodeType::PATH ) {
-=======
-            if ( comeFromStraight && currentNodeIdx != start && currentNode._cost < bestRoadCost && world.getTile( currentNodeIdx ).isRoad() ) {
->>>>>>> 83664787
                 bestRoadIndex = currentNodeIdx;
                 bestRoadCost = currentNode._cost;
             }
@@ -487,11 +456,7 @@
 
                 const bool isDiagonal = Direction::isDiagonal( direction );
                 // Edge case: force straight roads out of action tiles (e.g. mines)
-<<<<<<< HEAD
                 if ( fromActionTile && currentNodeIdx == start && ( isDiagonal || direction == Direction::TOP ) ) {
-=======
-                if ( fromActionTile && currentNodeIdx == start && isDiagonal ) {
->>>>>>> 83664787
                     continue;
                 }
 
@@ -514,15 +479,11 @@
 
                 const Node & other = nodes.getNode( newIndex );
 
-<<<<<<< HEAD
                 if ( other.region != regionId ) {
                     continue;
                 }
 
                 if ( other.type != NodeType::OPEN && other.type != NodeType::PATH && other.type != NodeType::CONNECTOR ) {
-=======
-                if ( other.region != regionId || ( other.type != Maps::Random_Generator::NodeType::OPEN && other.type != Maps::Random_Generator::NodeType::PATH ) ) {
->>>>>>> 83664787
                     continue;
                 }
 
@@ -609,7 +570,6 @@
         return buckets;
     }
 
-<<<<<<< HEAD
     std::vector<int32_t> findOpenTiles( const Region & region )
     {
         std::vector<int32_t> result;
@@ -693,9 +653,6 @@
     }
 
     bool canPlaceBorderObstacle( const MapStateManager & data, const ObjectInfo & info, const fheroes2::Point & mainTilePos )
-=======
-    bool canFitObject( const MapStateManager & data, const ObjectInfo & info, const fheroes2::Point & mainTilePos, const bool skipBorders )
->>>>>>> 83664787
     {
         bool invalid = false;
 
@@ -706,11 +663,7 @@
                 invalid = true;
                 return;
             }
-<<<<<<< HEAD
             if ( node.type != NodeType::OPEN && node.type != NodeType::BORDER && node.type != NodeType::OBSTACLE ) {
-=======
-            if ( node.type != NodeType::OPEN && ( skipBorders || ( node.type != NodeType::BORDER && node.type != NodeType::OBSTACLE ) ) ) {
->>>>>>> 83664787
                 invalid = true;
                 return;
             }
@@ -799,13 +752,8 @@
         const fheroes2::Point tilePos = tile.GetCenter();
         const auto & objectInfo = Maps::getObjectInfo( groupType, type );
 
-<<<<<<< HEAD
         if ( canPlaceObject( data, objectInfo, tilePos ) ) {
-            MapStateTransaction transaction = data.startTransaction();
-=======
-        if ( canFitObject( data, objectInfo, tilePos, true ) ) {
             MapStateTransaction transaction( data );
->>>>>>> 83664787
             markObjectPlacement( data, objectInfo, tilePos );
 
             const int32_t tileIndex = tile.GetIndex();
@@ -816,11 +764,7 @@
 
             if ( putObjectOnMap( mapFormat, tile, groupType, type ) ) {
                 for ( const auto & step : roadToObject ) {
-<<<<<<< HEAD
                     markNodeIndexAsType( data, step, NodeType::PATH );
-=======
-                    data.getNodeToUpdate( step ).type = NodeType::PATH;
->>>>>>> 83664787
                     forceTempRoadOnTile( mapFormat, step );
                 }
                 transaction.commit();
@@ -897,11 +841,7 @@
         // Force roads coming from the castle
         const int32_t nextIndex = Maps::GetDirectionIndex( bottomIndex, Direction::BOTTOM );
         if ( Maps::isValidAbsIndex( nextIndex ) ) {
-<<<<<<< HEAD
             markNodeIndexAsType( data, bottomIndex, NodeType::PATH );
-=======
-            data.getNodeToUpdate( bottomIndex ).type = NodeType::PATH;
->>>>>>> 83664787
             Maps::updateRoadOnTile( mapFormat, bottomIndex, true );
             Maps::updateRoadOnTile( mapFormat, nextIndex, true );
         }
@@ -909,12 +849,8 @@
         return true;
     }
 
-<<<<<<< HEAD
     bool placeMine( Map_Format::MapFormat & mapFormat, MapStateManager & data, MapEconomy & economy, const int32_t nodeIndex, const int resource,
                     const MonsterStrength monsterStrength )
-=======
-    bool placeMine( Map_Format::MapFormat & mapFormat, MapStateManager & data, const Node & node, const int resource )
->>>>>>> 83664787
     {
         Tile & mineTile = world.getTile( nodeIndex );
         const int32_t mineType = fheroes2::getMineObjectInfoId( resource, mineTile.GetGround() );
@@ -942,11 +878,7 @@
         const fheroes2::Point tilePos = tile.GetCenter();
         for ( const auto & obstacleId : obstacleList ) {
             const auto & objectInfo = Maps::getObjectInfo( ObjectGroup::LANDSCAPE_TREES, obstacleId );
-<<<<<<< HEAD
             if ( canPlaceBorderObstacle( data, objectInfo, tilePos ) && putObjectOnMap( mapFormat, tile, ObjectGroup::LANDSCAPE_TREES, obstacleId ) ) {
-=======
-            if ( canFitObject( data, objectInfo, tilePos, false ) && putObjectOnMap( mapFormat, tile, ObjectGroup::LANDSCAPE_TREES, obstacleId ) ) {
->>>>>>> 83664787
                 markObjectPlacement( data, objectInfo, tilePos );
                 return true;
             }
@@ -991,7 +923,6 @@
         return false;
     }
 
-<<<<<<< HEAD
     std::vector<int32_t> findPlacementOptions( MapStateManager & data, const int32_t mapWidth, const uint32_t regionId, const std::vector<int32_t> & nodes,
                                                const ObjectInfo & objectInfo )
     {
@@ -1122,8 +1053,6 @@
         placeMonster( mapFormat, node.index, getMonstersByValue( monsterStrength, groupValue ) );
     }
 
-=======
->>>>>>> 83664787
     void placeObjectSet( Map_Format::MapFormat & mapFormat, MapStateManager & data, Region & region, std::vector<ObjectSet> objectSets,
                          const MonsterStrength monsterStrength, const uint8_t expectedCount, Rand::PCG32 & randomGenerator )
     {
@@ -1141,11 +1070,7 @@
                     continue;
                 }
 
-<<<<<<< HEAD
-                MapStateTransaction transaction = data.startTransaction();
-=======
                 MapStateTransaction transaction( data );
->>>>>>> 83664787
                 for ( const auto & obstacle : prefab.obstacles ) {
                     const fheroes2::Point position = Maps::GetPoint( node.index ) + obstacle.offset;
                     const auto & objectInfo = Maps::getObjectInfo( obstacle.groupType, obstacle.objectIndex );
@@ -1158,11 +1083,7 @@
                 }
 
                 for ( const auto & step : routeToGroup ) {
-<<<<<<< HEAD
                     markNodeIndexAsType( data, step, NodeType::PATH );
-=======
-                    data.getNodeToUpdate( step ).type = NodeType::PATH;
->>>>>>> 83664787
                     forceTempRoadOnTile( mapFormat, step );
                 }
                 transaction.commit();
