/***************************************************************************
 *   fheroes2: https://github.com/ihhub/fheroes2                           *
 *   Copyright (C) 2023 - 2024                                             *
 *                                                                         *
 *   This program is free software; you can redistribute it and/or modify  *
 *   it under the terms of the GNU General Public License as published by  *
 *   the Free Software Foundation; either version 2 of the License, or     *
 *   (at your option) any later version.                                   *
 *                                                                         *
 *   This program is distributed in the hope that it will be useful,       *
 *   but WITHOUT ANY WARRANTY; without even the implied warranty of        *
 *   MERCHANTABILITY or FITNESS FOR A PARTICULAR PURPOSE.  See the         *
 *   GNU General Public License for more details.                          *
 *                                                                         *
 *   You should have received a copy of the GNU General Public License     *
 *   along with this program; if not, write to the                         *
 *   Free Software Foundation, Inc.,                                       *
 *   59 Temple Place - Suite 330, Boston, MA  02111-1307, USA.             *
 ***************************************************************************/

#include "map_format_info.h"

#include <array>
#include <cstddef>

#include "serialize.h"
#include "zzlib.h"

namespace Maps::Map_Format
{
    // The following operators are used only inside this module, but they cannot be declared in an anonymous namespace due to the way ADL works

    OStreamBase & operator<<( OStreamBase & stream, const TileObjectInfo & object );
    IStreamBase & operator>>( IStreamBase & stream, TileObjectInfo & object );

    OStreamBase & operator<<( OStreamBase & stream, const TileInfo & tile );
    IStreamBase & operator>>( IStreamBase & stream, TileInfo & tile );

    OStreamBase & operator<<( OStreamBase & stream, const DailyEvent & eventInfo );
    IStreamBase & operator>>( IStreamBase & stream, DailyEvent & eventInfo );

    OStreamBase & operator<<( OStreamBase & stream, const StandardObjectMetadata & metadata );
    IStreamBase & operator>>( IStreamBase & stream, StandardObjectMetadata & metadata );

    OStreamBase & operator<<( OStreamBase & stream, const CastleMetadata & metadata );
    IStreamBase & operator>>( IStreamBase & stream, CastleMetadata & metadata );

    OStreamBase & operator<<( OStreamBase & stream, const HeroMetadata & metadata );
    IStreamBase & operator>>( IStreamBase & stream, HeroMetadata & metadata );

    OStreamBase & operator<<( OStreamBase & stream, const SphinxMetadata & metadata );
    IStreamBase & operator>>( IStreamBase & stream, SphinxMetadata & metadata );

    OStreamBase & operator<<( OStreamBase & stream, const SignMetadata & metadata );
    IStreamBase & operator>>( IStreamBase & stream, SignMetadata & metadata );

    OStreamBase & operator<<( OStreamBase & stream, const AdventureMapEventMetadata & metadata );
    IStreamBase & operator>>( IStreamBase & stream, AdventureMapEventMetadata & metadata );

    OStreamBase & operator<<( OStreamBase & stream, const ShrineMetadata & metadata );
    IStreamBase & operator>>( IStreamBase & stream, ShrineMetadata & metadata );
}

namespace
{
    const std::array<uint8_t, 6> magicWord{ 'h', '2', 'm', 'a', 'p', '\0' };

    // This value is set to avoid any corrupted files to be processed.
    // It is impossible to have a map with smaller than this size.
    const size_t minFileSize{ 512 };

    constexpr uint16_t minimumSupportedVersion{ 2 };

    // Change the version when there is a need to expand map format functionality.
    constexpr uint16_t currentSupportedVersion{ 5 };

    void convertFromV2ToV3( Maps::Map_Format::MapFormat & map )
    {
        static_assert( minimumSupportedVersion <= 2, "Remove this function." );

        if ( map.version > 2 ) {
            return;
        }

        for ( Maps::Map_Format::TileInfo & tileInfo : map.tiles ) {
            for ( Maps::Map_Format::TileObjectInfo & objInfo : tileInfo.objects ) {
                if ( objInfo.group == Maps::ObjectGroup::ADVENTURE_DWELLINGS ) {
                    switch ( objInfo.index ) {
                    case 17: // Graveyard, grass terrain, ugly version
                        objInfo.group = Maps::ObjectGroup::ADVENTURE_MISCELLANEOUS;
                        objInfo.index = 62;
                        break;
                    case 18: // Graveyard, snow terrain, ugly version
                        objInfo.group = Maps::ObjectGroup::ADVENTURE_MISCELLANEOUS;
                        objInfo.index = 63;
                        break;
                    case 19: // Graveyard, desert terrain(?), ugly version
                        objInfo.group = Maps::ObjectGroup::ADVENTURE_MISCELLANEOUS;
                        objInfo.index = 64;
                        break;
                    case 20: // Graveyard, generic terrain
                        objInfo.group = Maps::ObjectGroup::ADVENTURE_MISCELLANEOUS;
                        objInfo.index = 0;
                        break;
                    case 21: // Graveyard, snow terrain
                        objInfo.group = Maps::ObjectGroup::ADVENTURE_MISCELLANEOUS;
                        objInfo.index = 1;
                        break;
                    default: // Shift the rest of the objects in the Dwellings group by 5 positions "up"
                        if ( objInfo.index > 21 ) {
                            objInfo.index -= 5;
                        }
                        break;
                    }

                    continue;
                }

                if ( objInfo.group == Maps::ObjectGroup::ADVENTURE_MISCELLANEOUS ) {
                    // Shift the objects in the Miscellaneous group by 2 positions "down", since non-ugly Graveyard versions were added to the beginning of this group
                    objInfo.index += 2;
                }
            }
        }
    }

    void convertFromV3ToV4( Maps::Map_Format::MapFormat & map )
    {
        static_assert( minimumSupportedVersion <= 3, "Remove this function." );

        if ( map.version > 3 ) {
            return;
        }

        for ( Maps::Map_Format::TileInfo & tileInfo : map.tiles ) {
            for ( Maps::Map_Format::TileObjectInfo & objInfo : tileInfo.objects ) {
                if ( objInfo.group == Maps::ObjectGroup::ADVENTURE_DWELLINGS && objInfo.index >= 18 ) {
                    // Shift the objects in the Dwellings group by 1 position "down" to add a new Cave object.
                    objInfo.index += 1;
                }
            }
        }
    }

    void convertFromV4ToV5( Maps::Map_Format::MapFormat & map )
    {
        static_assert( minimumSupportedVersion <= 4, "Remove this function." );

        if ( map.version > 4 ) {
            return;
        }

        for ( Maps::Map_Format::TileInfo & tileInfo : map.tiles ) {
            for ( Maps::Map_Format::TileObjectInfo & objInfo : tileInfo.objects ) {
                if ( objInfo.group == Maps::ObjectGroup::LANDSCAPE_MISCELLANEOUS && objInfo.index >= 128 ) {
                    // Shift the objects in the Landscape Miscellaneous group by 1 position "down" to add missed Small cliff, dirt terrain.
                    objInfo.index += 1;
                }
            }
        }
    }

    bool saveToStream( OStreamBase & stream, const Maps::Map_Format::BaseMapFormat & map )
    {
<<<<<<< HEAD
        using LanguageUnderlyingType = std::underlying_type_t<decltype( map.mainLanguage )>;

        stream << currentSupportedVersion << map.isCampaign << map.difficulty << map.availablePlayerColors << map.humanPlayerColors << map.computerPlayerColors
               << map.alliances << map.playerRace << map.victoryConditionType << map.isVictoryConditionApplicableForAI << map.allowNormalVictory
               << map.victoryConditionMetadata << map.lossConditionType << map.lossConditionMetadata << map.size
               << static_cast<LanguageUnderlyingType>( map.mainLanguage ) << map.name << map.description;
=======
        stream << currentSupportedVersion << map.isCampaign << map.difficulty << map.availablePlayerColors << map.humanPlayerColors << map.computerPlayerColors
               << map.alliances << map.playerRace << map.victoryConditionType << map.isVictoryConditionApplicableForAI << map.allowNormalVictory
               << map.victoryConditionMetadata << map.lossConditionType << map.lossConditionMetadata << map.size << map.language << map.name << map.description;
>>>>>>> debb7e55

        return !stream.fail();
    }

    bool loadFromStream( IStreamBase & stream, Maps::Map_Format::BaseMapFormat & map )
    {
        stream >> map.version;
        if ( map.version < minimumSupportedVersion || map.version > currentSupportedVersion ) {
            return false;
        }

        stream >> map.isCampaign >> map.difficulty >> map.availablePlayerColors >> map.humanPlayerColors >> map.computerPlayerColors >> map.alliances >> map.playerRace
            >> map.victoryConditionType >> map.isVictoryConditionApplicableForAI >> map.allowNormalVictory >> map.victoryConditionMetadata >> map.lossConditionType
            >> map.lossConditionMetadata >> map.size;

        if ( map.size <= 0 ) {
            // This is not a correct map size.
            return false;
        }

<<<<<<< HEAD
        using LanguageUnderlyingType = std::underlying_type_t<decltype( map.mainLanguage )>;
        static_assert( std::is_same_v<LanguageUnderlyingType, uint8_t>, "Type of language has been changed, check the logic below" );
        LanguageUnderlyingType language;

        stream >> language;
        map.mainLanguage = static_cast<fheroes2::SupportedLanguage>( language );

        stream >> map.name >> map.description;
=======
        stream >> map.language >> map.name >> map.description;
>>>>>>> debb7e55

        return !stream.fail();
    }

    bool saveToStream( OStreamBase & stream, const Maps::Map_Format::MapFormat & map )
    {
        // Only the base map information is not encoded.
        // The rest of data must be compressed to prevent manual corruption of the file.
        if ( !saveToStream( stream, static_cast<const Maps::Map_Format::BaseMapFormat &>( map ) ) ) {
            return false;
        }

        RWStreamBuf compressed;
        compressed.setBigendian( true );

        compressed << map.additionalInfo << map.tiles << map.dailyEvents << map.rumors << map.standardMetadata << map.castleMetadata << map.heroMetadata
                   << map.sphinxMetadata << map.signMetadata << map.adventureMapEventMetadata << map.shrineMetadata;

        const std::vector<uint8_t> temp = Compression::zipData( compressed.data(), compressed.size() );

        stream.putRaw( temp.data(), temp.size() );

        return !stream.fail();
    }

    bool loadFromStream( IStreamBase & stream, Maps::Map_Format::MapFormat & map )
    {
        // TODO: verify the correctness of metadata.
        if ( !loadFromStream( stream, static_cast<Maps::Map_Format::BaseMapFormat &>( map ) ) ) {
            map = {};
            return false;
        }

        RWStreamBuf decompressed;
        decompressed.setBigendian( true );

        {
            std::vector<uint8_t> temp = stream.getRaw( 0 );
            if ( temp.empty() ) {
                // This is a corrupted file.
                map = {};
                return false;
            }

            const std::vector<uint8_t> decompressedData = Compression::unzipData( temp.data(), temp.size() );
            if ( decompressedData.empty() ) {
                // This is a corrupted file.
                map = {};
                return false;
            }

            // Let's try to free up some memory
            temp = std::vector<uint8_t>{};

            decompressed.putRaw( decompressedData.data(), decompressedData.size() );
        }

        decompressed >> map.additionalInfo >> map.tiles;

        if ( map.tiles.size() != static_cast<size_t>( map.size ) * map.size ) {
            map = {};
            return false;
        }

        decompressed >> map.dailyEvents >> map.rumors >> map.standardMetadata >> map.castleMetadata >> map.heroMetadata >> map.sphinxMetadata >> map.signMetadata
            >> map.adventureMapEventMetadata >> map.shrineMetadata;

        static_assert( minimumSupportedVersion <= 2, "Remove the following function call." );
        convertFromV2ToV3( map );
        convertFromV3ToV4( map );
        convertFromV4ToV5( map );

        return !stream.fail();
    }
}

namespace Maps::Map_Format
{
    OStreamBase & operator<<( OStreamBase & stream, const TileObjectInfo & object )
    {
        return stream << object.id << object.group << object.index;
    }

    IStreamBase & operator>>( IStreamBase & stream, TileObjectInfo & object )
    {
        return stream >> object.id >> object.group >> object.index;
    }

    OStreamBase & operator<<( OStreamBase & stream, const TileInfo & tile )
    {
        return stream << tile.terrainIndex << tile.terrainFlag << tile.objects;
    }

    IStreamBase & operator>>( IStreamBase & stream, TileInfo & tile )
    {
        return stream >> tile.terrainIndex >> tile.terrainFlag >> tile.objects;
    }

    OStreamBase & operator<<( OStreamBase & stream, const DailyEvent & eventInfo )
    {
        return stream << eventInfo.message << eventInfo.humanPlayerColors << eventInfo.computerPlayerColors << eventInfo.firstOccurrenceDay
                      << eventInfo.repeatPeriodInDays << eventInfo.resources;
    }

    IStreamBase & operator>>( IStreamBase & stream, DailyEvent & eventInfo )
    {
        return stream >> eventInfo.message >> eventInfo.humanPlayerColors >> eventInfo.computerPlayerColors >> eventInfo.firstOccurrenceDay
               >> eventInfo.repeatPeriodInDays >> eventInfo.resources;
    }

    OStreamBase & operator<<( OStreamBase & stream, const StandardObjectMetadata & metadata )
    {
        return stream << metadata.metadata;
    }

    IStreamBase & operator>>( IStreamBase & stream, StandardObjectMetadata & metadata )
    {
        return stream >> metadata.metadata;
    }

    OStreamBase & operator<<( OStreamBase & stream, const CastleMetadata & metadata )
    {
        return stream << metadata.customName << metadata.defenderMonsterType << metadata.defenderMonsterCount << metadata.customBuildings << metadata.builtBuildings
                      << metadata.bannedBuildings << metadata.mustHaveSpells << metadata.bannedSpells << metadata.availableToHireMonsterCount;
    }

    IStreamBase & operator>>( IStreamBase & stream, CastleMetadata & metadata )
    {
        return stream >> metadata.customName >> metadata.defenderMonsterType >> metadata.defenderMonsterCount >> metadata.customBuildings >> metadata.builtBuildings
               >> metadata.bannedBuildings >> metadata.mustHaveSpells >> metadata.bannedSpells >> metadata.availableToHireMonsterCount;
    }

    OStreamBase & operator<<( OStreamBase & stream, const HeroMetadata & metadata )
    {
        return stream << metadata.customName << metadata.customPortrait << metadata.armyMonsterType << metadata.armyMonsterCount << metadata.artifact
                      << metadata.artifactMetadata << metadata.availableSpells << metadata.isOnPatrol << metadata.patrolRadius << metadata.secondarySkill
                      << metadata.secondarySkillLevel << metadata.customLevel << metadata.customExperience << metadata.customAttack << metadata.customDefense
                      << metadata.customKnowledge << metadata.customSpellPower << metadata.magicPoints << metadata.race;
    }

    IStreamBase & operator>>( IStreamBase & stream, HeroMetadata & metadata )
    {
        return stream >> metadata.customName >> metadata.customPortrait >> metadata.armyMonsterType >> metadata.armyMonsterCount >> metadata.artifact
               >> metadata.artifactMetadata >> metadata.availableSpells >> metadata.isOnPatrol >> metadata.patrolRadius >> metadata.secondarySkill
               >> metadata.secondarySkillLevel >> metadata.customLevel >> metadata.customExperience >> metadata.customAttack >> metadata.customDefense
               >> metadata.customKnowledge >> metadata.customSpellPower >> metadata.magicPoints >> metadata.race;
    }

    OStreamBase & operator<<( OStreamBase & stream, const SphinxMetadata & metadata )
    {
        return stream << metadata.riddle << metadata.answers << metadata.artifact << metadata.artifactMetadata << metadata.resources;
    }

    IStreamBase & operator>>( IStreamBase & stream, SphinxMetadata & metadata )
    {
        return stream >> metadata.riddle >> metadata.answers >> metadata.artifact >> metadata.artifactMetadata >> metadata.resources;
    }

    OStreamBase & operator<<( OStreamBase & stream, const SignMetadata & metadata )
    {
        return stream << metadata.message;
    }

    IStreamBase & operator>>( IStreamBase & stream, SignMetadata & metadata )
    {
        return stream >> metadata.message;
    }

    OStreamBase & operator<<( OStreamBase & stream, const AdventureMapEventMetadata & metadata )
    {
        return stream << metadata.message << metadata.humanPlayerColors << metadata.computerPlayerColors << metadata.isRecurringEvent << metadata.artifact
                      << metadata.artifactMetadata << metadata.resources << metadata.attack << metadata.defense << metadata.knowledge << metadata.spellPower
                      << metadata.experience << metadata.secondarySkill << metadata.secondarySkillLevel << metadata.monsterType << metadata.monsterCount;
    }

    IStreamBase & operator>>( IStreamBase & stream, AdventureMapEventMetadata & metadata )
    {
        return stream >> metadata.message >> metadata.humanPlayerColors >> metadata.computerPlayerColors >> metadata.isRecurringEvent >> metadata.artifact
               >> metadata.artifactMetadata >> metadata.resources >> metadata.attack >> metadata.defense >> metadata.knowledge >> metadata.spellPower
               >> metadata.experience >> metadata.secondarySkill >> metadata.secondarySkillLevel >> metadata.monsterType >> metadata.monsterCount;
    }

    OStreamBase & operator<<( OStreamBase & stream, const ShrineMetadata & metadata )
    {
        return stream << metadata.allowedSpells;
    }

    IStreamBase & operator>>( IStreamBase & stream, ShrineMetadata & metadata )
    {
        return stream >> metadata.allowedSpells;
    }

    bool loadBaseMap( const std::string & path, BaseMapFormat & map )
    {
        if ( path.empty() ) {
            return false;
        }

        StreamFile fileStream;
        fileStream.setBigendian( true );

        if ( !fileStream.open( path, "rb" ) ) {
            return false;
        }

        const size_t fileSize = fileStream.size();
        if ( fileSize < minFileSize ) {
            return false;
        }

        for ( const uint8_t value : magicWord ) {
            if ( fileStream.get() != value ) {
                return false;
            }
        }

        return loadFromStream( fileStream, map );
    }

    bool loadMap( const std::string & path, MapFormat & map )
    {
        if ( path.empty() ) {
            return false;
        }

        StreamFile fileStream;
        fileStream.setBigendian( true );

        if ( !fileStream.open( path, "rb" ) ) {
            return false;
        }

        const size_t fileSize = fileStream.size();
        if ( fileSize < minFileSize ) {
            return false;
        }

        for ( const uint8_t value : magicWord ) {
            if ( fileStream.get() != value ) {
                return false;
            }
        }

        return loadFromStream( fileStream, map );
    }

    bool saveMap( const std::string & path, const MapFormat & map )
    {
        if ( path.empty() ) {
            return false;
        }

        StreamFile fileStream;
        fileStream.setBigendian( true );

        if ( !fileStream.open( path, "wb" ) ) {
            return false;
        }

        for ( const uint8_t value : magicWord ) {
            fileStream.put( value );
        }

        return saveToStream( fileStream, map );
    }
}<|MERGE_RESOLUTION|>--- conflicted
+++ resolved
@@ -162,18 +162,9 @@
 
     bool saveToStream( OStreamBase & stream, const Maps::Map_Format::BaseMapFormat & map )
     {
-<<<<<<< HEAD
-        using LanguageUnderlyingType = std::underlying_type_t<decltype( map.mainLanguage )>;
-
         stream << currentSupportedVersion << map.isCampaign << map.difficulty << map.availablePlayerColors << map.humanPlayerColors << map.computerPlayerColors
                << map.alliances << map.playerRace << map.victoryConditionType << map.isVictoryConditionApplicableForAI << map.allowNormalVictory
-               << map.victoryConditionMetadata << map.lossConditionType << map.lossConditionMetadata << map.size
-               << static_cast<LanguageUnderlyingType>( map.mainLanguage ) << map.name << map.description;
-=======
-        stream << currentSupportedVersion << map.isCampaign << map.difficulty << map.availablePlayerColors << map.humanPlayerColors << map.computerPlayerColors
-               << map.alliances << map.playerRace << map.victoryConditionType << map.isVictoryConditionApplicableForAI << map.allowNormalVictory
-               << map.victoryConditionMetadata << map.lossConditionType << map.lossConditionMetadata << map.size << map.language << map.name << map.description;
->>>>>>> debb7e55
+               << map.victoryConditionMetadata << map.lossConditionType << map.lossConditionMetadata << map.size << map.mainLanguage << map.name << map.description;
 
         return !stream.fail();
     }
@@ -194,18 +185,7 @@
             return false;
         }
 
-<<<<<<< HEAD
-        using LanguageUnderlyingType = std::underlying_type_t<decltype( map.mainLanguage )>;
-        static_assert( std::is_same_v<LanguageUnderlyingType, uint8_t>, "Type of language has been changed, check the logic below" );
-        LanguageUnderlyingType language;
-
-        stream >> language;
-        map.mainLanguage = static_cast<fheroes2::SupportedLanguage>( language );
-
-        stream >> map.name >> map.description;
-=======
-        stream >> map.language >> map.name >> map.description;
->>>>>>> debb7e55
+        stream >> map.mainLanguage >> map.name >> map.description;
 
         return !stream.fail();
     }
