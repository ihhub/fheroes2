/***************************************************************************
 *   fheroes2: https://github.com/ihhub/fheroes2                           *
 *   Copyright (C) 2025                                                    *
 *                                                                         *
 *   This program is free software; you can redistribute it and/or modify  *
 *   it under the terms of the GNU General Public License as published by  *
 *   the Free Software Foundation; either version 2 of the License, or     *
 *   (at your option) any later version.                                   *
 *                                                                         *
 *   This program is distributed in the hope that it will be useful,       *
 *   but WITHOUT ANY WARRANTY; without even the implied warranty of        *
 *   MERCHANTABILITY or FITNESS FOR A PARTICULAR PURPOSE.  See the         *
 *   GNU General Public License for more details.                          *
 *                                                                         *
 *   You should have received a copy of the GNU General Public License     *
 *   along with this program; if not, write to the                         *
 *   Free Software Foundation, Inc.,                                       *
 *   59 Temple Place - Suite 330, Boston, MA  02111-1307, USA.             *
 ***************************************************************************/

#pragma once

#include <array>
#include <cassert>
#include <cstddef>
#include <cstdint>
#include <functional>
#include <map>
#include <set>
#include <vector>

#include "color.h"
#include "ground.h"
#include "map_object_info.h"
#include "math_base.h"
#include "resource.h"

namespace Maps::Map_Format
{
    struct MapFormat;
}

namespace Rand
{
    class PCG32;
}

namespace Maps::Random_Generator
{
    inline const int neutralColorIndex{ Color::GetIndex( PlayerColor::UNUSED ) };

    enum class NodeType : uint8_t
    {
        OPEN,
        BORDER,
        ACTION,
        OBSTACLE,
        CONNECTOR,
        PATH,
        COAST
    };

    struct Node final
    {
        int index{ -1 };
        uint32_t region{ 0 };
        NodeType type{ NodeType::OPEN };

        Node() = default;

        explicit Node( const int index_ )
            : index( index_ )
        {
            // Do nothing
        }

        explicit Node( const int index_, const uint32_t region_, const NodeType type_ )
            : index( index_ )
            , region( region_ )
            , type( type_ )
        {
            // Do nothing
        }
    };

<<<<<<< HEAD
    class MapStateManager;

    class MapStateTransaction final
    {
    public:
        explicit MapStateTransaction( MapStateManager & state, const size_t mark )
            : _mapState( state )
            , _mark( mark )
        {}
        MapStateTransaction( const MapStateTransaction & ) = delete;
        MapStateTransaction & operator=( const MapStateTransaction & ) = delete;

        ~MapStateTransaction();

        void commit();

    private:
        MapStateManager & _mapState;
        size_t _mark{ 0 };
        bool _committed{ false };
    };

=======
>>>>>>> 83664787
    class MapStateManager final
    {
    public:
        MapStateManager( const int32_t width, const int32_t height );
<<<<<<< HEAD

        MapStateTransaction startTransaction();
=======
>>>>>>> 83664787

        Node & getNodeToUpdate( const fheroes2::Point position )
        {
            if ( position.x < 0 || position.x >= _mapSize || position.y < 0 || position.y >= _mapSize ) {
                // We shouldn't try to get a tile with an invalid index.
                // TODO: here we must add an assertion and make sure that we never reach this place.
                assert( _outOfBounds.type == NodeType::BORDER );
                assert( _outOfBounds.index == -1 );

                return _outOfBounds;
            }

            const int32_t index = position.y * _mapSize + position.x;
            if ( !_transactionRecords.empty() ) {
                recordStateChange( index, _data[index] );
            }

            return _data[index];
        }

        const Node & getNode( const fheroes2::Point position ) const
        {
            if ( position.x < 0 || position.x >= _mapSize || position.y < 0 || position.y >= _mapSize ) {
                // We shouldn't try to get a tile with an invalid index.
                // However, since we are accessing const value it is fine to get an invalid item.
                assert( _outOfBounds.type == NodeType::BORDER );
                assert( _outOfBounds.index == -1 );

                return _outOfBounds;
            }

            return _data[position.y * _mapSize + position.x];
        }

        Node & getNodeToUpdate( const int32_t index )
        {
            if ( index < 0 || index >= _mapSize * _mapSize ) {
                // We shouldn't try to get a tile with an invalid index.
                assert( 0 );

                assert( _outOfBounds.type == NodeType::BORDER );
                assert( _outOfBounds.index == -1 );

                return _outOfBounds;
            }

            if ( !_transactionRecords.empty() ) {
                recordStateChange( index, _data[index] );
            }

            return _data[index];
        }

        const Node & getNode( const int32_t index ) const
        {
            if ( index < 0 || index >= _mapSize * _mapSize ) {
                // We shouldn't try to get a tile with an invalid index.
                assert( 0 );

                assert( _outOfBounds.type == NodeType::BORDER );
                assert( _outOfBounds.index == -1 );

                return _outOfBounds;
            }

            return _data[index];
        }

    private:
        friend class MapStateTransaction;

        struct StateChange final
        {
            int32_t index{ -1 };
            Node state;

            StateChange() = default;
            explicit StateChange( const int32_t index_, const Node & current )
                : index( index_ )
                , state( current )
            {
                // Do nothing
            }
        };

        void recordStateChange( const int32_t index, const Node & current )
        {
            _history.emplace_back( index, current );
        }

<<<<<<< HEAD
=======
        size_t startTransaction()
        {
            const size_t record = _history.size();
            _transactionRecords.push_back( record );
            return record;
        }

>>>>>>> 83664787
        void commitTransaction( const size_t record );
        void rollbackTransaction( const size_t record );

        const int32_t _mapSize{ 0 };
        Node _outOfBounds{ -1, 0, NodeType::BORDER };
        std::vector<Node> _data;

        std::vector<StateChange> _history;
        std::vector<size_t> _transactionRecords;
<<<<<<< HEAD
=======
    };

    class MapStateTransaction final
    {
    public:
        explicit MapStateTransaction( MapStateManager & manager )
            : _manager( manager )
            , _record( _manager.startTransaction() )
        {
            // Do nothing.
        }

        MapStateTransaction( const MapStateTransaction & ) = delete;
        MapStateTransaction & operator=( const MapStateTransaction & ) = delete;

        ~MapStateTransaction()
        {
            if ( !_committed ) {
                _manager.rollbackTransaction( _record );
            }
        }

        void commit()
        {
            assert( !_committed );

            _manager.commitTransaction( _record );
            _committed = true;
        }

    private:
        MapStateManager & _manager;
        size_t _record{ 0 };
        bool _committed{ false };
>>>>>>> 83664787
    };

    enum class RegionType : uint8_t
    {
        STARTING,
        EXPANSION,
        NEUTRAL
    };

    struct Region final
    {
        uint32_t id{ 0 };
        int32_t centerIndex{ -1 };
        std::set<uint32_t> neighbours;
        std::vector<std::reference_wrapper<Node>> nodes;
        std::map<uint32_t, int32_t> connections;
        size_t sizeLimit{ 0 };
        size_t lastProcessedNode{ 0 };
        int colorIndex{ neutralColorIndex };
        int groundType{ Ground::GRASS };
        int32_t treasureLimit{ 0 };
        RegionType type{ RegionType::NEUTRAL };

        Region() = default;

        Region( const uint32_t regionIndex, Node & centerNode, const int playerColor, const int ground, const size_t expectedSize, const int32_t treasure,
                const RegionType regionType )
            : id( regionIndex )
            , centerIndex( centerNode.index )
            , sizeLimit( expectedSize )
            , colorIndex( playerColor )
            , groundType( ground )
            , treasureLimit( treasure )
            , type( regionType )
        {
            assert( expectedSize > 0 );

            centerNode.region = regionIndex;
            nodes.reserve( expectedSize );
            nodes.emplace_back( centerNode );
        }

        void checkAdjacentTiles( MapStateManager & rawData, const double distanceLimit, Rand::PCG32 & randomGenerator );
        bool regionExpansion( MapStateManager & rawData, Rand::PCG32 & randomGenerator );
        bool checkNodeForConnections( MapStateManager & data, std::vector<Region> & mapRegions, Node & node );
        fheroes2::Point adjustRegionToFitCastle( const Map_Format::MapFormat & mapFormat );
    };

    class MapEconomy final
    {
    public:
        void increaseMineCount( const int resourceType );
        int pickNextMineResource();

    private:
        std::map<int, uint32_t> _minesCount{ { Resource::WOOD, 0 }, { Resource::ORE, 0 },     { Resource::CRYSTAL, 0 }, { Resource::SULFUR, 0 },
                                             { Resource::GEMS, 0 }, { Resource::MERCURY, 0 }, { Resource::GOLD, 0 } };
    };

    struct RegionalObjects final
    {
        uint8_t castleCount{ 0 };
        uint8_t mineCount{ 0 };
        uint8_t objectCount{ 0 };
        uint8_t powerUpsCount{ 0 };
        uint8_t treasureCount{ 0 };
        int32_t treasureValueLimit{ 0 };
    };

    struct ObjectPlacement final
    {
        fheroes2::Point offset;
        ObjectGroup groupType{ ObjectGroup::NONE };
        int32_t objectIndex{ 0 };
    };

    struct ObjectSet final
    {
        std::vector<ObjectPlacement> obstacles;
        std::vector<ObjectPlacement> valuables;
        std::vector<fheroes2::Point> entranceCheck;
    };

    struct MonsterSelection final
    {
        int32_t monsterId{ -1 };
        std::vector<int> allowedMonsters;
    };
}<|MERGE_RESOLUTION|>--- conflicted
+++ resolved
@@ -83,40 +83,10 @@
         }
     };
 
-<<<<<<< HEAD
-    class MapStateManager;
-
-    class MapStateTransaction final
-    {
-    public:
-        explicit MapStateTransaction( MapStateManager & state, const size_t mark )
-            : _mapState( state )
-            , _mark( mark )
-        {}
-        MapStateTransaction( const MapStateTransaction & ) = delete;
-        MapStateTransaction & operator=( const MapStateTransaction & ) = delete;
-
-        ~MapStateTransaction();
-
-        void commit();
-
-    private:
-        MapStateManager & _mapState;
-        size_t _mark{ 0 };
-        bool _committed{ false };
-    };
-
-=======
->>>>>>> 83664787
     class MapStateManager final
     {
     public:
         MapStateManager( const int32_t width, const int32_t height );
-<<<<<<< HEAD
-
-        MapStateTransaction startTransaction();
-=======
->>>>>>> 83664787
 
         Node & getNodeToUpdate( const fheroes2::Point position )
         {
@@ -207,8 +177,6 @@
             _history.emplace_back( index, current );
         }
 
-<<<<<<< HEAD
-=======
         size_t startTransaction()
         {
             const size_t record = _history.size();
@@ -216,7 +184,6 @@
             return record;
         }
 
->>>>>>> 83664787
         void commitTransaction( const size_t record );
         void rollbackTransaction( const size_t record );
 
@@ -226,8 +193,6 @@
 
         std::vector<StateChange> _history;
         std::vector<size_t> _transactionRecords;
-<<<<<<< HEAD
-=======
     };
 
     class MapStateTransaction final
@@ -262,7 +227,6 @@
         MapStateManager & _manager;
         size_t _record{ 0 };
         bool _committed{ false };
->>>>>>> 83664787
     };
 
     enum class RegionType : uint8_t
