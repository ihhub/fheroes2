--- conflicted
+++ resolved
@@ -1273,11 +1273,8 @@
     case OBJ_MERMAID:
     case OBJ_WATERWHEEL:
     case OBJ_MAGELLANMAPS:
-<<<<<<< HEAD
     case OBJ_WHIRLPOOL:
-=======
     case OBJ_SHIPWRECK:
->>>>>>> 99fa7932
         return DIRECTION_CENTER_ROW | DIRECTION_BOTTOM_ROW;
     case OBJ_CASTLE:
         return Direction::CENTER | Direction::BOTTOM;
