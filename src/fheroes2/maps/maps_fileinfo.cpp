/***************************************************************************
 *   Copyright (C) 2009 by Andrey Afletdinov <fheroes2@gmail.com>          *
 *                                                                         *
 *   Part of the Free Heroes2 Engine:                                      *
 *   http://sourceforge.net/projects/fheroes2                              *
 *                                                                         *
 *   This program is free software; you can redistribute it and/or modify  *
 *   it under the terms of the GNU General Public License as published by  *
 *   the Free Software Foundation; either version 2 of the License, or     *
 *   (at your option) any later version.                                   *
 *                                                                         *
 *   This program is distributed in the hope that it will be useful,       *
 *   but WITHOUT ANY WARRANTY; without even the implied warranty of        *
 *   MERCHANTABILITY or FITNESS FOR A PARTICULAR PURPOSE.  See the         *
 *   GNU General Public License for more details.                          *
 *                                                                         *
 *   You should have received a copy of the GNU General Public License     *
 *   along with this program; if not, write to the                         *
 *   Free Software Foundation, Inc.,                                       *
 *   59 Temple Place - Suite 330, Boston, MA  02111-1307, USA.             *
 ***************************************************************************/

#if defined( ANDROID ) || defined( _MSC_VER )
#include <locale>
#endif
#include <algorithm>
#include <cstring>

#include "artifact.h"
#include "color.h"
#include "difficulty.h"
#include "dir.h"
#include "game.h"
#include "game_io.h"
#include "game_over.h"
#include "logging.h"
#include "maps_fileinfo.h"
#include "maps_tiles.h"
#include "mp2.h"
#include "race.h"
#include "settings.h"
#include "system.h"

namespace
{
    const size_t mapNameLength = 16;
    const size_t mapDescriptionLength = 143;

    template <typename CharType>
    bool AlphabeticalCompare( const std::basic_string<CharType> & lhs, const std::basic_string<CharType> & rhs )
    {
        return std::use_facet<std::collate<CharType> >( std::locale() ).compare( lhs.data(), lhs.data() + lhs.size(), rhs.data(), rhs.data() + rhs.size() ) == -1;
    }

    int ByteToColor( const int byte )
    {
        switch ( byte ) {
        case 0:
            return Color::BLUE;
        case 1:
            return Color::GREEN;
        case 2:
            return Color::RED;
        case 3:
            return Color::YELLOW;
        case 4:
            return Color::ORANGE;
        case 5:
            return Color::PURPLE;

        default:
            break;
        }

        return Color::NONE;
    }

    int ByteToRace( const int byte )
    {
        switch ( byte ) {
        case 0x00:
            return Race::KNGT;
        case 0x01:
            return Race::BARB;
        case 0x02:
            return Race::SORC;
        case 0x03:
            return Race::WRLK;
        case 0x04:
            return Race::WZRD;
        case 0x05:
            return Race::NECR;
        case 0x06:
            return Race::MULT;
        case 0x07:
            return Race::RAND;

        default:
            break;
        }

        return Race::NONE;
    }
}

namespace Editor
{
    enum
    {
        Wins = 0x1000,
        CaptureTown = 0x1001,
        DefeatHero = 0x1002,
        FindArtifact = 0x1003,
        SideWins = 0x1004,
        AccumulateGold = 0x1005,
        CompAlsoWins = 0x0100,
        AllowNormalVictory = 0x0200,
        Loss = 0x2000,
        LoseTown = 0x2001,
        LoseHero = 0x2002,
        OutTime = 0x2003
    };
}

Maps::FileInfo::FileInfo()
    : _version( GameVersion::SUCCESSION_WARS )
{
    Reset();
}

Maps::FileInfo::FileInfo( const FileInfo & f )
{
    *this = f;
}

Maps::FileInfo & Maps::FileInfo::operator=( const FileInfo & f )
{
    file = f.file;
    name = f.name;
    description = f.description;
    size_w = f.size_w;
    size_h = f.size_h;
    difficulty = f.difficulty;

    for ( u32 ii = 0; ii < KINGDOMMAX; ++ii ) {
        races[ii] = f.races[ii];
        unions[ii] = f.unions[ii];
    }

    kingdom_colors = f.kingdom_colors;
    allow_human_colors = f.allow_human_colors;
    allow_comp_colors = f.allow_comp_colors;
    rnd_races = f.rnd_races;
    conditions_wins = f.conditions_wins;
    comp_also_wins = f.comp_also_wins;
    allow_normal_victory = f.allow_normal_victory;
    wins1 = f.wins1;
    wins2 = f.wins2;
    conditions_loss = f.conditions_loss;
    loss1 = f.loss1;
    loss2 = f.loss2;
    localtime = f.localtime;
    startWithHeroInEachCastle = f.startWithHeroInEachCastle;
    _version = f._version;

    return *this;
}

void Maps::FileInfo::Reset( void )
{
    file.clear();
    name.clear();
    description.clear();
    size_w = 0;
    size_h = 0;
    difficulty = 0;
    kingdom_colors = 0;
    allow_human_colors = 0;
    allow_comp_colors = 0;
    rnd_races = 0;
    conditions_wins = 0;
    comp_also_wins = false;
    allow_normal_victory = false;
    wins1 = 0;
    wins2 = 0;
    conditions_loss = 0;
    loss1 = 0;
    loss2 = 0;
    localtime = 0;
    startWithHeroInEachCastle = false;

    _version = GameVersion::SUCCESSION_WARS;

    for ( u32 ii = 0; ii < KINGDOMMAX; ++ii ) {
        races[ii] = Race::NONE;
        unions[ii] = ByteToColor( ii );
    }
}

bool Maps::FileInfo::ReadSAV( const std::string & filename )
{
    Reset();
    return Game::LoadSAV2FileInfo( filename, *this );
}

bool Maps::FileInfo::ReadMP2( const std::string & filename )
{
    Reset();
    StreamFile fs;

    if ( !fs.open( filename, "rb" ) ) {
        DEBUG_LOG( DBG_GAME, DBG_WARN, "file not found " << filename );
        return false;
    }

    file = filename;
    kingdom_colors = 0;
    allow_human_colors = 0;
    allow_comp_colors = 0;
    rnd_races = 0;
    localtime = 0;

    // magic byte
    if ( fs.getBE32() != 0x5C000000 ) {
        DEBUG_LOG( DBG_GAME, DBG_WARN, "incorrect maps file " << filename );
        return false;
    }

    // level
    switch ( fs.getLE16() ) {
    case 0x00:
        difficulty = Difficulty::EASY;
        break;
    case 0x01:
        difficulty = Difficulty::NORMAL;
        break;
    case 0x02:
        difficulty = Difficulty::HARD;
        break;
    case 0x03:
        difficulty = Difficulty::EXPERT;
        break;
    default:
        difficulty = Difficulty::NORMAL;
        break;
    }

    // width
    size_w = fs.get();

    // height
    size_h = fs.get();

    const Colors colors( Color::ALL );

    // kingdom color - blue, green, red, yellow, orange, purple
    for ( const int color : colors ) {
        if ( fs.get() != 0 ) {
            kingdom_colors |= color;
        }
    }

    // allow human color - blue, green, red, yellow, orange, purple
    for ( const int color : colors ) {
        if ( fs.get() != 0 ) {
            allow_human_colors |= color;
        }
    }

    // allow comp color - blue, green, red, yellow, orange, purple
    for ( const int color : colors ) {
        if ( fs.get() != 0 ) {
            allow_comp_colors |= color;
        }
    }

    // kingdom count
    // fs.seekg(0x1A, std::ios_base::beg);
    // fs.get();

    // wins
    fs.seek( 0x1D );
    conditions_wins = fs.get();
    // data wins
    comp_also_wins = ( fs.get() != 0 );
    // data wins
    allow_normal_victory = ( fs.get() != 0 );
    // data wins
    wins1 = fs.getLE16();
    // data wins
    fs.seek( 0x2c );
    wins2 = fs.getLE16();

    // loss
    fs.seek( 0x22 );
    conditions_loss = fs.get();
    // data loss
    loss1 = fs.getLE16();
    // data loss
    fs.seek( 0x2e );
    loss2 = fs.getLE16();

    // start with hero
    fs.seek( 0x25 );
    startWithHeroInEachCastle = ( 0 == fs.get() );

    // race color
    for ( const int color : colors ) {
        const int race = ByteToRace( fs.get() );
        races[Color::GetIndex( color )] = race;
        if ( Race::RAND == race )
            rnd_races |= color;
    }

    bool skipUnionSetup = false;
    // If loss conditions are LOSS_HERO and victory conditions are VICTORY_DEFEAT_EVERYONE then we have to verify the color to which this object belongs to.
    // If the color is under computer control only we have to make it as an ally for human player.
    if ( conditions_loss == LOSS_HERO && conditions_wins == VICTORY_DEFEAT_EVERYONE && Colors( allow_human_colors ).size() == 1 ) {
        // Each tile needs 16 + 8 + 8 + 8 + 8 + 8 + 8 + 8 + 8 + 16 + 32 + 32 = 160 bits or 20 bytes.
        fs.seek( MP2OFFSETDATA + ( loss1 + loss2 * size_w ) * 20 );

        MP2::mp2tile_t mp2tile;
        mp2tile.tileIndex = fs.getLE16();
        mp2tile.objectName1 = fs.get();
        mp2tile.indexName1 = fs.get();
        mp2tile.quantity1 = fs.get();
        mp2tile.quantity2 = fs.get();
        mp2tile.objectName2 = fs.get();
        mp2tile.indexName2 = fs.get();
        mp2tile.flags = fs.get();
        mp2tile.mapObject = fs.get();

        // offset first addon
        fs.getLE16();

        mp2tile.editorObjectLink = fs.getLE32();
        mp2tile.editorObjectOverlay = fs.getLE32();

        Maps::Tiles tile;
        tile.Init( 0, mp2tile );

        std::pair<int, int> colorRace = Maps::Tiles::ColorRaceFromHeroSprite( tile.GetObjectSpriteIndex() );
        if ( ( colorRace.first & allow_human_colors ) == 0 ) {
            const int side1 = colorRace.first | allow_human_colors;
            const int side2 = allow_comp_colors ^ colorRace.first;
            FillUnions( side1, side2 );
            conditions_wins = VICTORY_DEFEAT_OTHER_SIDE;
            skipUnionSetup = true;
        }
    }

    // name
    fs.seek( 0x3A );
    name = Game::GetEncodeString( fs.toString( mapNameLength ) );

    // description
    fs.seek( 0x76 );
    description = Game::GetEncodeString( fs.toString( mapDescriptionLength ) );

    // fill unions
    if ( conditions_wins == VICTORY_DEFEAT_OTHER_SIDE && !skipUnionSetup ) {
        int side1 = 0;
        int side2 = 0;

        const Colors availableColors( kingdom_colors );

        for ( const int color : availableColors ) {
            if ( Color::GetIndex( color ) < wins1 )
                side1 |= color;
            else
                side2 |= color;
        }
        FillUnions( side1, side2 );
    }

    // Determine the type of the map.
    const size_t pos = filename.rfind( '.' );
    if ( pos != std::string::npos ) {
        const std::string fileExtension = StringLower( filename.substr( pos + 1 ) );
        _version = ( fileExtension == "mx2" || fileExtension == "hxc" ) ? GameVersion::PRICE_OF_LOYALTY : GameVersion::SUCCESSION_WARS;
    }

    return true;
}

void Maps::FileInfo::FillUnions( const int side1Colors, const int side2Colors )
{
    for ( uint32_t i = 0; i < KINGDOMMAX; ++i ) {
        const int color = ByteToColor( i );

        if ( side1Colors & color )
            unions[i] = side1Colors;
        else if ( side2Colors & color )
            unions[i] = side2Colors;
        else
            unions[i] = color;
    }
}

bool Maps::FileInfo::FileSorting( const FileInfo & fi1, const FileInfo & fi2 )
{
    return AlphabeticalCompare( fi1.file, fi2.file );
}

bool Maps::FileInfo::NameSorting( const FileInfo & fi1, const FileInfo & fi2 )
{
    return AlphabeticalCompare( fi1.name, fi2.name );
}

bool Maps::FileInfo::NameCompare( const FileInfo & fi1, const FileInfo & fi2 )
{
    return fi1.name == fi2.name;
}

int Maps::FileInfo::KingdomRace( int color ) const
{
    switch ( color ) {
    case Color::BLUE:
        return races[0];
    case Color::GREEN:
        return races[1];
    case Color::RED:
        return races[2];
    case Color::YELLOW:
        return races[3];
    case Color::ORANGE:
        return races[4];
    case Color::PURPLE:
        return races[5];
    default:
        break;
    }
    return 0;
}

int Maps::FileInfo::ConditionWins( void ) const
{
    switch ( conditions_wins ) {
    case 0:
        return GameOver::WINS_ALL;
    case 1:
        return allow_normal_victory ? GameOver::WINS_TOWN | GameOver::WINS_ALL : GameOver::WINS_TOWN;
    case 2:
        return allow_normal_victory ? GameOver::WINS_HERO | GameOver::WINS_ALL : GameOver::WINS_HERO;
    case 3:
        return allow_normal_victory ? GameOver::WINS_ARTIFACT | GameOver::WINS_ALL : GameOver::WINS_ARTIFACT;
    case 4:
        return GameOver::WINS_SIDE;
    case 5:
        return allow_normal_victory ? GameOver::WINS_GOLD | GameOver::WINS_ALL : GameOver::WINS_GOLD;
    default:
        break;
    }

    return GameOver::COND_NONE;
}

int Maps::FileInfo::ConditionLoss( void ) const
{
    switch ( conditions_loss ) {
    case 0:
        return GameOver::LOSS_ALL;
    case 1:
        return GameOver::LOSS_TOWN;
    case 2:
        return GameOver::LOSS_HERO;
    case 3:
        return GameOver::LOSS_TIME;
    default:
        break;
    }

    return GameOver::COND_NONE;
}

bool Maps::FileInfo::WinsCompAlsoWins( void ) const
{
    return comp_also_wins && ( ( GameOver::WINS_TOWN | GameOver::WINS_GOLD ) & ConditionWins() );
}

bool Maps::FileInfo::WinsAllowNormalVictory( void ) const
{
    return allow_normal_victory && ( ( GameOver::WINS_TOWN | GameOver::WINS_ARTIFACT | GameOver::WINS_GOLD ) & ConditionWins() );
}

int Maps::FileInfo::WinsFindArtifactID( void ) const
{
    return wins1 ? wins1 - 1 : Artifact::UNKNOWN;
}

bool Maps::FileInfo::WinsFindUltimateArtifact( void ) const
{
    return 0 == wins1;
}

u32 Maps::FileInfo::WinsAccumulateGold( void ) const
{
    return wins1 * 1000;
}

fheroes2::Point Maps::FileInfo::WinsMapsPositionObject( void ) const
{
    return fheroes2::Point( wins1, wins2 );
}

fheroes2::Point Maps::FileInfo::LossMapsPositionObject( void ) const
{
    return fheroes2::Point( loss1, loss2 );
}

u32 Maps::FileInfo::LossCountDays( void ) const
{
    return loss1;
}

int Maps::FileInfo::AllowCompHumanColors( void ) const
{
    return allow_human_colors & allow_comp_colors;
}

int Maps::FileInfo::AllowHumanColors( void ) const
{
    return allow_human_colors;
}

int Maps::FileInfo::AllowComputerColors( void ) const
{
    return allow_comp_colors;
}

int Maps::FileInfo::HumanOnlyColors( void ) const
{
    return allow_human_colors & ~( allow_comp_colors );
}

int Maps::FileInfo::ComputerOnlyColors( void ) const
{
    return allow_comp_colors & ~( allow_human_colors );
}

bool Maps::FileInfo::isAllowCountPlayers( int playerCount ) const
{
    const int humanOnly = Color::Count( HumanOnlyColors() );
    const int compHuman = Color::Count( AllowCompHumanColors() );

    return humanOnly <= playerCount && playerCount <= humanOnly + compHuman;
}

bool Maps::FileInfo::isMultiPlayerMap( void ) const
{
    return 1 < Color::Count( HumanOnlyColors() );
}

std::string Maps::FileInfo::String( void ) const
{
    std::ostringstream os;

    os << "file: " << file << ", "
       << "name: " << name << ", "
       << "kingdom colors: " << static_cast<int>( kingdom_colors ) << ", "
       << "allow human colors: " << static_cast<int>( allow_human_colors ) << ", "
       << "allow comp colors: " << static_cast<int>( allow_comp_colors ) << ", "
       << "rnd races: " << static_cast<int>( rnd_races ) << ", "
       << "conditions wins: " << static_cast<int>( conditions_wins ) << ", "
       << "comp also wins: " << ( comp_also_wins ? "true" : "false" ) << ", "
       << "allow normal victory: " << ( allow_normal_victory ? "true" : "false" ) << ", "
       << "wins1: " << wins1 << ", "
       << "wins2: " << wins2 << ", "
       << "conditions loss: " << static_cast<int>( conditions_loss ) << ", "
       << "loss1: " << loss1 << ", "
       << "loss2: " << loss2;

    return os.str();
}

<<<<<<< HEAD
=======
ListFiles GetMapsFiles( const char * suffix )
{
    ListFiles maps = Settings::FindFiles( "maps", suffix, false );
    const ListDirs & list = Settings::Get().GetMapsParams();

    if ( !list.empty() ) {
        for ( ListDirs::const_iterator it = list.begin(); it != list.end(); ++it )
            if ( *it != "maps" )
                maps.Append( Settings::FindFiles( *it, suffix, false ) );
    }

    return maps;
}

>>>>>>> 0596bcb6
bool PrepareMapsFileInfoList( MapsFileInfoList & lists, bool multi )
{
    const Settings & conf = Settings::Get();

    ListFiles maps_old = Settings::GetListFiles( "maps", ".mp2" );
    if ( conf.isPriceOfLoyaltySupported() )
        maps_old.Append( Settings::GetListFiles( "maps", ".mx2" ) );

    for ( ListFiles::const_iterator it = maps_old.begin(); it != maps_old.end(); ++it ) {
        Maps::FileInfo fi;
        if ( fi.ReadMP2( *it ) )
            lists.push_back( fi );
    }

    if ( lists.empty() )
        return false;

    std::sort( lists.begin(), lists.end(), Maps::FileInfo::NameSorting );
    lists.resize( std::unique( lists.begin(), lists.end(), Maps::FileInfo::NameCompare ) - lists.begin() );

    if ( multi == false ) {
        MapsFileInfoList::iterator it = std::remove_if( lists.begin(), lists.end(), []( const Maps::FileInfo & info ) { return info.isMultiPlayerMap(); } );
        if ( it != lists.begin() )
            lists.resize( std::distance( lists.begin(), it ) );
    }

    // set preferably count filter
    const int prefPlayerCount = conf.PreferablyCountPlayers();
    if ( prefPlayerCount > 0 ) {
        MapsFileInfoList::iterator it
            = std::remove_if( lists.begin(), lists.end(), [prefPlayerCount]( const Maps::FileInfo & info ) { return !info.isAllowCountPlayers( prefPlayerCount ); } );
        if ( it != lists.begin() )
            lists.resize( std::distance( lists.begin(), it ) );
    }

    return !lists.empty();
}

StreamBase & Maps::operator<<( StreamBase & msg, const FileInfo & fi )
{
    // Only the basename of map filename (fi.file) is saved
    msg << System::GetBasename( fi.file ) << fi.name << fi.description << fi.size_w << fi.size_h << fi.difficulty << static_cast<u8>( KINGDOMMAX );

    for ( u32 ii = 0; ii < KINGDOMMAX; ++ii )
        msg << fi.races[ii] << fi.unions[ii];

    msg << fi.kingdom_colors << fi.allow_human_colors << fi.allow_comp_colors << fi.rnd_races << fi.conditions_wins << fi.comp_also_wins << fi.allow_normal_victory
        << fi.wins1 << fi.wins2 << fi.conditions_loss << fi.loss1 << fi.loss2 << fi.localtime << fi.startWithHeroInEachCastle;

    // Please take a note that game version is written to save files starting from FORMAT_VERSION_094_RELEASE.
    msg << static_cast<int>( fi._version );

    return msg;
}

StreamBase & Maps::operator>>( StreamBase & msg, FileInfo & fi )
{
    u8 kingdommax;

    // Only the basename of map filename (fi.file) is loaded
    msg >> fi.file >> fi.name >> fi.description >> fi.size_w >> fi.size_h >> fi.difficulty >> kingdommax;

    for ( u32 ii = 0; ii < kingdommax; ++ii )
        msg >> fi.races[ii] >> fi.unions[ii];

    msg >> fi.kingdom_colors >> fi.allow_human_colors >> fi.allow_comp_colors >> fi.rnd_races >> fi.conditions_wins >> fi.comp_also_wins >> fi.allow_normal_victory
        >> fi.wins1 >> fi.wins2 >> fi.conditions_loss >> fi.loss1 >> fi.loss2 >> fi.localtime >> fi.startWithHeroInEachCastle;

    // Versions of FileInfo before FORMAT_VERSION_094_RELEASE do not contain GameVersion flag and in this case the only to properly support it is to load separately.
    // Please take a look at HeaderSAV class in game_io.cpp file.
    // TODO: once the minimum supported version will be FORMAT_VERSION_094_RELEASE add GameVersion loading code here and remove the separate function below.
    return msg;
}

StreamBase & operator>>( StreamBase & stream, GameVersion & version )
{
    int temp = 0;
    stream >> temp;
    version = static_cast<GameVersion>( temp );
    return stream;
}<|MERGE_RESOLUTION|>--- conflicted
+++ resolved
@@ -573,30 +573,13 @@
     return os.str();
 }
 
-<<<<<<< HEAD
-=======
-ListFiles GetMapsFiles( const char * suffix )
-{
-    ListFiles maps = Settings::FindFiles( "maps", suffix, false );
-    const ListDirs & list = Settings::Get().GetMapsParams();
-
-    if ( !list.empty() ) {
-        for ( ListDirs::const_iterator it = list.begin(); it != list.end(); ++it )
-            if ( *it != "maps" )
-                maps.Append( Settings::FindFiles( *it, suffix, false ) );
-    }
-
-    return maps;
-}
-
->>>>>>> 0596bcb6
 bool PrepareMapsFileInfoList( MapsFileInfoList & lists, bool multi )
 {
     const Settings & conf = Settings::Get();
 
-    ListFiles maps_old = Settings::GetListFiles( "maps", ".mp2" );
+    ListFiles maps_old = Settings::FindFiles( "maps", ".mp2", false );
     if ( conf.isPriceOfLoyaltySupported() )
-        maps_old.Append( Settings::GetListFiles( "maps", ".mx2" ) );
+        maps_old.Append( Settings::FindFiles( "maps", ".mx2", false ) );
 
     for ( ListFiles::const_iterator it = maps_old.begin(); it != maps_old.end(); ++it ) {
         Maps::FileInfo fi;
