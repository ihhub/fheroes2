--- conflicted
+++ resolved
@@ -39,11 +39,8 @@
 #include "mp2.h"
 #include "race.h"
 #include "settings.h"
-<<<<<<< HEAD
 #include "system.h"
-=======
 #include "tools.h"
->>>>>>> 467029e9
 
 namespace
 {
