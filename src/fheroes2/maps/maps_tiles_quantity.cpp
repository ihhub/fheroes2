--- conflicted
+++ resolved
@@ -824,13 +824,8 @@
         QuantitySetColor( Tiles::ColorFromBarrierSprite( _objectType, _imageIndex ) );
         break;
 
-<<<<<<< HEAD
     case MP2::OBJ_TRAVELLER_TENT:
-        QuantitySetColor( Tiles::ColorFromTravellerTentSprite( objectTileset, objectIndex ) );
-=======
-    case MP2::OBJ_TRAVELLERTENT:
         QuantitySetColor( Tiles::ColorFromTravellerTentSprite( _objectType, _imageIndex ) );
->>>>>>> 36a638eb
         break;
 
     case MP2::OBJ_ALCHEMIST_LAB:
