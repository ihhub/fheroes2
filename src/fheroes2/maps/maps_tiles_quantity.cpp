--- conflicted
+++ resolved
@@ -1098,11 +1098,7 @@
 
     case MP2::OBJ_TROLLBRIDGE:
     case MP2::OBJ_CITYDEAD:
-<<<<<<< HEAD
         count = isFirstLoad ? Rand::Get( 4, 6 ) : ( Color::NONE == tile.QuantityColor() ) ? count : count + Rand::Get( 1, 3 );
-=======
-        count = 1 < world.CountWeek() && Color::NONE == tile.QuantityColor() ? 0 : troop().GetGrown();
->>>>>>> af2d33f3
         break;
 
     case MP2::OBJ_DRAGONCITY:
