/***************************************************************************
 *   fheroes2: https://github.com/ihhub/fheroes2                           *
 *   Copyright (C) 2019 - 2025                                             *
 *                                                                         *
 *   Free Heroes2 Engine: http://sourceforge.net/projects/fheroes2         *
 *   Copyright (C) 2009 by Andrey Afletdinov <fheroes2@gmail.com>          *
 *                                                                         *
 *   This program is free software; you can redistribute it and/or modify  *
 *   it under the terms of the GNU General Public License as published by  *
 *   the Free Software Foundation; either version 2 of the License, or     *
 *   (at your option) any later version.                                   *
 *                                                                         *
 *   This program is distributed in the hope that it will be useful,       *
 *   but WITHOUT ANY WARRANTY; without even the implied warranty of        *
 *   MERCHANTABILITY or FITNESS FOR A PARTICULAR PURPOSE.  See the         *
 *   GNU General Public License for more details.                          *
 *                                                                         *
 *   You should have received a copy of the GNU General Public License     *
 *   along with this program; if not, write to the                         *
 *   Free Software Foundation, Inc.,                                       *
 *   59 Temple Place - Suite 330, Boston, MA  02111-1307, USA.             *
 ***************************************************************************/

#include "maps.h"

#include <algorithm>
#include <cassert>
#include <cmath>
#include <cstdlib>
#include <ostream>

#include "ai_planner.h"
#include "direction.h"
#include "heroes.h"
#include "kingdom.h"
#include "logging.h"
#include "maps_tiles.h"
#include "maps_tiles_helper.h"
#include "mp2.h"
#include "players.h"
#include "race.h"
#include "resource.h"
#include "translations.h"
#include "world.h"

namespace
{
    Maps::Indexes MapsIndexesFilteredObject( const Maps::Indexes & indexes, const MP2::MapObjectType objectType, const bool ignoreHeroes = true )
    {
        Maps::Indexes result;
        for ( size_t idx = 0; idx < indexes.size(); ++idx ) {
            if ( world.getTile( indexes[idx] ).getMainObjectType( !ignoreHeroes ) == objectType ) {
                result.push_back( indexes[idx] );
            }
        }
        return result;
    }

    Maps::Indexes MapsIndexesObject( const MP2::MapObjectType objectType, const bool ignoreHeroes )
    {
        Maps::Indexes result;
        const int32_t size = static_cast<int32_t>( world.getSize() );
        for ( int32_t idx = 0; idx < size; ++idx ) {
            if ( world.getTile( idx ).getMainObjectType( !ignoreHeroes ) == objectType ) {
                result.push_back( idx );
            }
        }
        return result;
    }

    int32_t getSquaredScoutingRadiusLimit( const int32_t scoutingDistance )
    {
        // To match the original game's behavior we need to return hardcoded values for some distances.
        if ( scoutingDistance == 7 ) {
            // The returned value should be in [66, 72] interval.
            return 66;
        }
        if ( scoutingDistance == 8 ) {
            // The returned value should be in [90, 98] interval.
            return 90;
        }

        const int32_t distanceLimit = scoutingDistance + 1;
        const int32_t squaredDistanceLimit = distanceLimit * distanceLimit;

        // To match the original game's behavior we need to modify the squared radius limit for small distances.
        if ( scoutingDistance < 6 ) {
            return squaredDistanceLimit - scoutingDistance;
        }

        return squaredDistanceLimit;
    }
}

struct ComparisonDistance
{
    explicit ComparisonDistance( const int32_t index )
        : centerPoint( Maps::GetPoint( index ) )
    {}

    ComparisonDistance() = delete;

    bool operator()( const int32_t index1, const int32_t index2 ) const
    {
        const fheroes2::Point point1( Maps::GetPoint( index1 ) );
        const fheroes2::Point point2( Maps::GetPoint( index2 ) );

        const int32_t diffX1 = std::abs( centerPoint.x - point1.x );
        const int32_t diffY1 = std::abs( centerPoint.y - point1.y );
        const int32_t diffX2 = std::abs( centerPoint.x - point2.x );
        const int32_t diffY2 = std::abs( centerPoint.y - point2.y );

        return ( diffX1 * diffX1 + diffY1 * diffY1 ) < ( diffX2 * diffX2 + diffY2 * diffY2 );
    }

    const fheroes2::Point centerPoint;
};

const char * Maps::SizeString( int s )
{
    switch ( s ) {
    case SMALL:
        return _( "maps|Small" );
    case MEDIUM:
        return _( "maps|Medium" );
    case LARGE:
        return _( "maps|Large" );
    case XLARGE:
        return _( "maps|Extra Large" );
    default:
        break;
    }

    return _( "maps|Custom Size" );
}

const char * Maps::GetMineName( const int resourceType )
{
    switch ( resourceType ) {
    case Resource::ORE:
        return _( "Ore Mine" );
    case Resource::SULFUR:
        return _( "Sulfur Mine" );
    case Resource::CRYSTAL:
        return _( "Crystal Mine" );
    case Resource::GEMS:
        return _( "Gems Mine" );
    case Resource::GOLD:
        return _( "Gold Mine" );
    default:
        break;
    }

    return _( "Mine" );
}

int Maps::GetDirection( int from, int to )
{
    if ( from == to )
        return Direction::CENTER;

    const int diff = to - from;
    const int width = world.w();

    if ( diff == ( -width - 1 ) ) {
        return Direction::TOP_LEFT;
    }
    else if ( diff == -width ) {
        return Direction::TOP;
    }
    else if ( diff == ( -width + 1 ) ) {
        return Direction::TOP_RIGHT;
    }
    else if ( diff == -1 ) {
        return Direction::LEFT;
    }
    else if ( diff == 1 ) {
        return Direction::RIGHT;
    }
    else if ( diff == width - 1 ) {
        return Direction::BOTTOM_LEFT;
    }
    else if ( diff == width ) {
        return Direction::BOTTOM;
    }
    else if ( diff == width + 1 ) {
        return Direction::BOTTOM_RIGHT;
    }

    return Direction::UNKNOWN;
}

int32_t Maps::GetDirectionIndex( const int32_t from, const int direction )
{
    switch ( direction ) {
    case Direction::TOP:
        return from - world.w();
    case Direction::TOP_RIGHT:
        return from - world.w() + 1;
    case Direction::RIGHT:
        return from + 1;
    case Direction::BOTTOM_RIGHT:
        return from + world.w() + 1;
    case Direction::BOTTOM:
        return from + world.w();
    case Direction::BOTTOM_LEFT:
        return from + world.w() - 1;
    case Direction::LEFT:
        return from - 1;
    case Direction::TOP_LEFT:
        return from - world.w() - 1;
    default:
        break;
    }

    return -1;
}

fheroes2::Point Maps::getDirectionPoint( const fheroes2::Point & from, const int direction )
{
    switch ( direction ) {
    case Direction::TOP:
        return { from.x, from.y - 1 };
    case Direction::TOP_RIGHT:
        return { from.x + 1, from.y - 1 };
    case Direction::RIGHT:
        return { from.x + 1, from.y };
    case Direction::BOTTOM_RIGHT:
        return { from.x + 1, from.y + 1 };
    case Direction::BOTTOM:
        return { from.x, from.y + 1 };
    case Direction::BOTTOM_LEFT:
        return { from.x - 1, from.y + 1 };
    case Direction::LEFT:
        return { from.x - 1, from.y };
    case Direction::TOP_LEFT:
        return { from.x - 1, from.y - 1 };
    case Direction::CENTER:
        return from;
    default:
        // This is not a valid direction.
        assert( 0 );
        break;
    }

    // This is equal to index = -1.
    return { -1, 0 };
}

bool Maps::isValidDirection( int32_t from, int vector )
{
    const int32_t width = world.w();

    switch ( vector ) {
    case Direction::TOP:
        return ( from >= width );
    case Direction::RIGHT:
        return ( ( from % width ) < ( width - 1 ) );
    case Direction::BOTTOM:
        return ( from < width * ( world.h() - 1 ) );
    case Direction::LEFT:
        return ( from % width ) != 0;

    case Direction::TOP_RIGHT:
        return ( from >= width ) && ( ( from % width ) < ( width - 1 ) );

    case Direction::BOTTOM_RIGHT:
        return ( from < width * ( world.h() - 1 ) ) && ( ( from % width ) < ( width - 1 ) );

    case Direction::BOTTOM_LEFT:
        return ( from < width * ( world.h() - 1 ) ) && ( from % width );

    case Direction::TOP_LEFT:
        return ( from >= width ) && ( from % width );

    default:
        break;
    }

    return false;
}

fheroes2::Point Maps::GetPoint( const int32_t index )
{
    return fheroes2::Point( index % world.w(), index / world.w() );
}

bool Maps::isValidAbsIndex( const int32_t index )
{
    return 0 <= index && index < world.w() * world.h();
}

bool Maps::isValidAbsPoint( const int32_t x, const int32_t y )
{
    return 0 <= x && world.w() > x && 0 <= y && world.h() > y;
}

int32_t Maps::GetIndexFromAbsPoint( const fheroes2::Point & mp )
{
    if ( mp.x < 0 || mp.y < 0 ) {
        return -1;
    }

    return mp.y * world.w() + mp.x;
}

int32_t Maps::GetIndexFromAbsPoint( const int32_t x, const int32_t y )
{
    if ( x < 0 || y < 0 ) {
        return -1;
    }

    return y * world.w() + x;
}

Maps::Indexes Maps::getAroundIndexes( const int32_t tileIndex, const int32_t maxDistanceFromTile /* = 1 */ )
{
    return getAroundIndexes( tileIndex, world.w(), world.h(), maxDistanceFromTile );
}

Maps::Indexes Maps::getAroundIndexes( const int32_t tileIndex, const int32_t width, const int32_t height, const int32_t maxDistanceFromTile )
{
    assert( width > 0 && height > 0 );

    if ( tileIndex < 0 || tileIndex > width * height ) {
        return {};
    }

    if ( maxDistanceFromTile < 1 ) {
        return {};
    }

    Indexes results;

    const size_t areaSideSize = maxDistanceFromTile * 2 + 1;
    results.reserve( areaSideSize * areaSideSize - 1 );

    const int32_t centerX = tileIndex % width;
    const int32_t centerY = tileIndex / width;

    // We avoid getting out of map boundaries.
    const int32_t minTileX = std::max( centerX - maxDistanceFromTile, 0 );
    const int32_t minTileY = std::max( centerY - maxDistanceFromTile, 0 );
    const int32_t maxTileX = std::min( centerX + maxDistanceFromTile + 1, width );
    const int32_t maxTileY = std::min( centerY + maxDistanceFromTile + 1, height );

    for ( int32_t tileY = minTileY; tileY < maxTileY; ++tileY ) {
        const int32_t indexOffsetY = tileY * width;
        const bool isCenterY = ( tileY == centerY );

        for ( int32_t tileX = minTileX; tileX < maxTileX; ++tileX ) {
            // Skip the center tile.
            if ( isCenterY && tileX == centerX ) {
                continue;
            }

            results.push_back( indexOffsetY + tileX );
        }
    }

    return results;
}

MapsIndexes Maps::getVisibleMonstersAroundHero( const Heroes & hero )
{
    const uint32_t dist = hero.GetVisionsDistance();
    MapsIndexes monsters = Maps::ScanAroundObjectWithDistance( hero.GetIndex(), dist, MP2::OBJ_MONSTER );

    const PlayerColor heroColor = hero.GetColor();
    monsters.erase( std::remove_if( monsters.begin(), monsters.end(), [heroColor]( const int32_t index ) { return world.getTile( index ).isFog( heroColor ); } ),
                    monsters.end() );
    return monsters;
}

<<<<<<< HEAD
void Maps::ClearFog( const int32_t tileIndex, const int scoutingDistance, const PlayerColor playerColor )
=======
void Maps::ClearFog( const int32_t tileIndex, const int32_t scoutingDistance, const int playerColor )
>>>>>>> 643f3767
{
    if ( scoutingDistance <= 0 || !Maps::isValidAbsIndex( tileIndex ) ) {
        // Nothing to uncover.
        return;
    }

    const Kingdom & kingdom = world.GetKingdom( playerColor );

    const bool isAIPlayer = kingdom.isControlAI();
    const bool isHumanOrHumanFriend = !isAIPlayer || Players::isFriends( playerColor, Players::HumanColors() );

    const fheroes2::Point center = Maps::GetPoint( tileIndex );
<<<<<<< HEAD
    const int revealRadiusSquared = scoutingDistance * scoutingDistance + 4; // constant factor for "backwards compatibility"
    const PlayerColor alliedColors = Players::GetPlayerFriends( playerColor );
=======
    const int32_t squaredScoutingRadiusLimit = getSquaredScoutingRadiusLimit( scoutingDistance );
    const int alliedColors = Players::GetPlayerFriends( playerColor );
>>>>>>> 643f3767

    const int32_t minY = std::max( center.y - scoutingDistance, 0 );
    const int32_t maxY = std::min( center.y + scoutingDistance, world.h() - 1 );
    assert( minY < maxY );

    const int32_t worldWidth = world.w();
    const int32_t minX = std::max( center.x - scoutingDistance, 0 );
    const int32_t maxX = std::min( center.x + scoutingDistance, worldWidth - 1 );
    assert( minX < maxX );

    fheroes2::Point fogRevealMinPos( world.h(), worldWidth );
    fheroes2::Point fogRevealMaxPos( 0, 0 );

    for ( int32_t y = minY; y <= maxY; ++y ) {
        const int32_t dy = y - center.y;
        const int32_t dySquared = dy * dy;
        const int32_t offset = y * worldWidth;

        for ( int32_t x = minX; x <= maxX; ++x ) {
            const int32_t dx = x - center.x;
            if ( dx * dx + dySquared < squaredScoutingRadiusLimit ) {
                Maps::Tile & tile = world.getTile( x + offset );
                if ( isAIPlayer && tile.isFog( playerColor ) ) {
                    AI::Planner::Get().revealFog( tile, kingdom );
                }

                if ( tile.isFog( alliedColors ) ) {
                    // Clear fog only if it is not already cleared.
                    tile.ClearFog( alliedColors );

                    if ( isHumanOrHumanFriend ) {
                        // Update fog reveal area points only for human player and his allies.
                        fogRevealMinPos.x = std::min( fogRevealMinPos.x, x );
                        fogRevealMinPos.y = std::min( fogRevealMinPos.y, y );
                        fogRevealMaxPos.x = std::max( fogRevealMaxPos.x, x );
                        fogRevealMaxPos.y = std::max( fogRevealMaxPos.y, y );
                    }
                }
            }
        }
    }

    // Update fog directions only for human player and his allies and only if fog has to be cleared.
    if ( isHumanOrHumanFriend && ( fogRevealMaxPos.x >= fogRevealMinPos.x ) && ( fogRevealMaxPos.y >= fogRevealMinPos.y ) ) {
        // Fog directions should be updated 1 tile outside of the cleared fog.
        fogRevealMinPos -= { 1, 1 };
        fogRevealMaxPos += { 1, 1 };
        Maps::updateFogDirectionsInArea( fogRevealMinPos, fogRevealMaxPos, alliedColors );
    }
}

<<<<<<< HEAD
int32_t Maps::getFogTileCountToBeRevealed( const int32_t tileIndex, const int scoutingDistance, const PlayerColor playerColor )
=======
int32_t Maps::getFogTileCountToBeRevealed( const int32_t tileIndex, const int32_t scoutingDistance, const int playerColor )
>>>>>>> 643f3767
{
    if ( scoutingDistance <= 0 || !Maps::isValidAbsIndex( tileIndex ) ) {
        return 0;
    }

    const fheroes2::Point center = Maps::GetPoint( tileIndex );
    const int32_t squaredScoutingRadiusLimit = getSquaredScoutingRadiusLimit( scoutingDistance );

    const int32_t minY = std::max( center.y - scoutingDistance, 0 );
    const int32_t maxY = std::min( center.y + scoutingDistance, world.h() - 1 );
    assert( minY < maxY );

    const int32_t worldWidth = world.w();
    const int32_t minX = std::max( center.x - scoutingDistance, 0 );
    const int32_t maxX = std::min( center.x + scoutingDistance, worldWidth - 1 );
    assert( minX < maxX );

    int32_t tileCount = 0;

    for ( int32_t y = minY; y <= maxY; ++y ) {
        const int32_t dy = y - center.y;
        const int32_t dySquared = dy * dy;
        const int32_t offset = y * worldWidth;

        for ( int32_t x = minX; x <= maxX; ++x ) {
            const int32_t dx = x - center.x;
            if ( dx * dx + dySquared < squaredScoutingRadiusLimit ) {
                const Maps::Tile & tile = world.getTile( x + offset );
                if ( tile.isFog( playerColor ) ) {
                    ++tileCount;
                }
            }
        }
    }

    return tileCount;
}

Maps::Indexes Maps::ScanAroundObject( const int32_t center, const MP2::MapObjectType objectType, const bool ignoreHeroes )
{
    Indexes results = getAroundIndexes( center );
    return MapsIndexesFilteredObject( results, objectType, ignoreHeroes );
}

bool Maps::isValidForDimensionDoor( int32_t targetIndex, bool isWater )
{
    const Maps::Tile & tile = world.getTile( targetIndex );
    return ( tile.GetPassable() & Direction::CENTER ) != 0 && isWater == tile.isWater() && !MP2::isInGameActionObject( tile.getMainObjectType( true ) );
}

Maps::Indexes Maps::ScanAroundObject( const int32_t center, const MP2::MapObjectType objectType )
{
    Indexes results = getAroundIndexes( center );
    return MapsIndexesFilteredObject( results, objectType );
}

Maps::Indexes Maps::ScanAroundObjectWithDistance( const int32_t center, const uint32_t dist, const MP2::MapObjectType objectType )
{
    Indexes results = getAroundIndexes( center, dist );
    std::sort( results.begin(), results.end(), ComparisonDistance( center ) );
    return MapsIndexesFilteredObject( results, objectType );
}

bool Maps::doesObjectExistOnMap( const MP2::MapObjectType objectType )
{
    const int32_t size = static_cast<int32_t>( world.getSize() );
    for ( int32_t idx = 0; idx < size; ++idx ) {
        if ( world.getTile( idx ).getMainObjectType( false ) == objectType ) {
            return true;
        }
    }

    return false;
}

Maps::Indexes Maps::GetObjectPositions( const MP2::MapObjectType objectType )
{
    return MapsIndexesObject( objectType, true );
}

std::vector<std::pair<int32_t, const Maps::ObjectPart *>> Maps::getObjectParts( const MP2::MapObjectType objectType )
{
    std::vector<std::pair<int32_t, const ObjectPart *>> result;
    const int32_t size = static_cast<int32_t>( world.getSize() );
    for ( int32_t idx = 0; idx < size; ++idx ) {
        const Maps::ObjectPart * objectPart = getObjectPartByActionType( world.getTile( idx ), objectType );
        if ( objectPart != nullptr ) {
            result.emplace_back( idx, objectPart );
        }
    }

    return result;
}

Maps::Indexes Maps::GetObjectPositions( int32_t center, const MP2::MapObjectType objectType, bool ignoreHeroes )
{
    Indexes results = MapsIndexesObject( objectType, ignoreHeroes );
    std::sort( results.begin(), results.end(), ComparisonDistance( center ) );
    return results;
}

bool Maps::isTileUnderProtection( const int32_t tileIndex )
{
    return world.getTile( tileIndex ).getMainObjectType() == MP2::OBJ_MONSTER ? true : !getMonstersProtectingTile( tileIndex ).empty();
}

Maps::Indexes Maps::getMonstersProtectingTile( const int32_t tileIndex, const bool checkObjectOnTile /* = true */ )
{
    if ( !isValidAbsIndex( tileIndex ) ) {
        return {};
    }

    Indexes result;

    const Maps::Tile & tile = world.getTile( tileIndex );

    // If a tile contains an object that you can interact with without visiting this tile, then this interaction doesn't trigger a monster attack...
    if ( checkObjectOnTile && MP2::isNeedStayFront( tile.getMainObjectType() ) ) {
        // ... unless the tile itself contains a monster
        if ( tile.getMainObjectType() == MP2::OBJ_MONSTER ) {
            result.push_back( tileIndex );
        }

        return result;
    }

    result.reserve( 9 );

    const int width = world.w();
    const int x = tileIndex % width;
    const int y = tileIndex / width;

    const auto isProtectedBy = [tileIndex, &tile]( const int32_t monsterTileIndex ) {
        const Maps::Tile & monsterTile = world.getTile( monsterTileIndex );

        if ( monsterTile.getMainObjectType() != MP2::OBJ_MONSTER || tile.isWater() != monsterTile.isWater() ) {
            return false;
        }

        const int directionToMonster = Maps::GetDirection( tileIndex, monsterTileIndex );
        const int directionFromMonster = Direction::Reflect( directionToMonster );

        // The tile is directly accessible to the monster
        if ( ( tile.GetPassable() & directionToMonster ) && ( monsterTile.GetPassable() & directionFromMonster ) ) {
            return true;
        }

        // The tile is not directly accessible to the monster, but he can still attack in the diagonal direction if, when the hero moves away from the tile
        // in question in the vertical direction and the monster moves away from his tile in the horizontal direction, they would have to meet
        if ( directionFromMonster == Direction::TOP_LEFT && ( tile.GetPassable() & Direction::BOTTOM ) && ( monsterTile.GetPassable() & Direction::LEFT ) ) {
            return true;
        }
        if ( directionFromMonster == Direction::TOP_RIGHT && ( tile.GetPassable() & Direction::BOTTOM ) && ( monsterTile.GetPassable() & Direction::RIGHT ) ) {
            return true;
        }
        if ( directionFromMonster == Direction::BOTTOM_RIGHT && ( tile.GetPassable() & Direction::TOP ) && ( monsterTile.GetPassable() & Direction::RIGHT ) ) {
            return true;
        }
        if ( directionFromMonster == Direction::BOTTOM_LEFT && ( tile.GetPassable() & Direction::TOP ) && ( monsterTile.GetPassable() & Direction::LEFT ) ) {
            return true;
        }

        return false;
    };

    const auto validateAndAdd = [&result, &isProtectedBy]( const int monsterTileIndex ) {
        if ( isProtectedBy( monsterTileIndex ) ) {
            result.push_back( monsterTileIndex );
        }
    };

    if ( y > 0 ) {
        if ( x > 0 ) {
            validateAndAdd( tileIndex - width - 1 );
        }

        validateAndAdd( tileIndex - width );

        if ( x < width - 1 ) {
            validateAndAdd( tileIndex - width + 1 );
        }
    }

    if ( x > 0 ) {
        validateAndAdd( tileIndex - 1 );
    }

    if ( tile.getMainObjectType() == MP2::OBJ_MONSTER ) {
        result.push_back( tileIndex );
    }

    if ( x < width - 1 ) {
        validateAndAdd( tileIndex + 1 );
    }

    if ( y < world.h() - 1 ) {
        if ( x > 0 ) {
            validateAndAdd( tileIndex + width - 1 );
        }

        validateAndAdd( tileIndex + width );

        if ( x < width - 1 ) {
            validateAndAdd( tileIndex + width + 1 );
        }
    }

    return result;
}

uint32_t Maps::GetApproximateDistance( const int32_t pos1, const int32_t pos2 )
{
    const fheroes2::Point point1( GetPoint( pos1 ) );
    const fheroes2::Point point2( GetPoint( pos2 ) );

    const uint32_t diffX = std::abs( point1.x - point2.x );
    const uint32_t diffY = std::abs( point1.y - point2.y );

    assert( diffX < Maps::XLARGE && diffY < Maps::XLARGE );

    return std::max( diffX, diffY ) + std::min( diffX, diffY ) / 2;
}

uint32_t Maps::GetStraightLineDistance( const int32_t pos1, const int32_t pos2 )
{
    const fheroes2::Point point1( GetPoint( pos1 ) );
    const fheroes2::Point point2( GetPoint( pos2 ) );

    const uint32_t diffX = std::abs( point1.x - point2.x );
    const uint32_t diffY = std::abs( point1.y - point2.y );

    assert( diffX < Maps::XLARGE && diffY < Maps::XLARGE );

    return static_cast<uint32_t>( std::hypot( diffX, diffY ) );
}

void Maps::ReplaceRandomCastleObjectId( const fheroes2::Point & center )
{
    // Reset castle ID
    for ( int32_t y = -3; y < 2; ++y ) {
        for ( int32_t x = -2; x < 3; ++x ) {
            Maps::Tile & tile = world.getTile( center.x + x, center.y + y );

            if ( MP2::OBJ_NON_ACTION_RANDOM_CASTLE == tile.getMainObjectType() || MP2::OBJ_NON_ACTION_RANDOM_TOWN == tile.getMainObjectType() ) {
                tile.setMainObjectType( MP2::OBJ_NON_ACTION_CASTLE );
            }
        }
    }

    // restore center ID
    world.getTile( center.x, center.y ).setMainObjectType( MP2::OBJ_CASTLE );
}

void Maps::UpdateCastleSprite( const fheroes2::Point & center, int race, bool isCastle, bool isRandom )
{
    /*
    Castle/Town object image consists of 42 tile sprites:
    10 base tiles (OBJNTWBA) with 16 shadow tiles on left side (OBJNTWSH) overlaid by 16 town tiles (OBJNTOWN)

    Shadows (OBJNTWSH)  Castle (OBJNTOWN)
                              0
       32 33 34 35      1  2  3  4  5
    36 37 38 39 40      6  7  8  9 10
       41 42 43 44     11 12 13 14 15
          45 46 47
    */

    // correct only RND town and castle
    const Maps::Tile & entranceTile = world.getTile( center.x, center.y );
    const MP2::MapObjectType objectType = entranceTile.getMainObjectType();
    const uint32_t castleID = entranceTile.getMainObjectPart()._uid;

    if ( isRandom && ( objectType != MP2::OBJ_RANDOM_CASTLE && objectType != MP2::OBJ_RANDOM_TOWN ) ) {
        DEBUG_LOG( DBG_GAME, DBG_WARN,
                   "incorrect object"
                       << ", index: " << GetIndexFromAbsPoint( center.x, center.y ) )
        return;
    }

    uint8_t raceIndex = 0; // Race::KNIGHT
    switch ( race ) {
    case Race::BARB:
        raceIndex = 1;
        break;
    case Race::SORC:
        raceIndex = 2;
        break;
    case Race::WRLK:
        raceIndex = 3;
        break;
    case Race::WZRD:
        raceIndex = 4;
        break;
    case Race::NECR:
        raceIndex = 5;
        break;
    default:
        break;
    }

    const int castleCoordinates[16][2] = { { 0, -3 }, { -2, -2 }, { -1, -2 }, { 0, -2 }, { 1, -2 }, { 2, -2 }, { -2, -1 }, { -1, -1 },
                                           { 0, -1 }, { 1, -1 },  { 2, -1 },  { -2, 0 }, { -1, 0 }, { 0, 0 },  { 1, 0 },   { 2, 0 } };
    const int shadowCoordinates[16][2] = { { -4, -2 }, { -3, -2 }, { -2, -2 }, { -1, -2 }, { -5, -1 }, { -4, -1 }, { -3, -1 }, { -2, -1 },
                                           { -1, -1 }, { -4, 0 },  { -3, 0 },  { -2, 0 },  { -1, 0 },  { -3, 1 },  { -2, 1 },  { -1, 1 } };

    const uint8_t indexOffset = isCastle ? 0 : 16;

    for ( uint8_t index = 0; index < 16; ++index ) {
        const uint8_t fullTownIndex = index + indexOffset + raceIndex * 32;
        const uint8_t lookupID = isRandom ? index + indexOffset : fullTownIndex;

        const int castleTile = GetIndexFromAbsPoint( center.x + castleCoordinates[index][0], center.y + castleCoordinates[index][1] );
        if ( isValidAbsIndex( castleTile ) ) {
            Tile & tile = world.getTile( castleTile );

            if ( isRandom )
                tile.replaceObject( castleID, MP2::OBJ_ICN_TYPE_OBJNTWRD, MP2::OBJ_ICN_TYPE_OBJNTOWN, lookupID, fullTownIndex ); // OBJNTWRD to OBJNTOWN
            else
                tile.updateObjectImageIndex( castleID, MP2::OBJ_ICN_TYPE_OBJNTOWN, -16 );

            if ( index == 0 ) {
                ObjectPart * part = tile.getTopObjectPart( castleID );
                if ( part && part->icnType == MP2::OBJ_ICN_TYPE_OBJNTWRD ) {
                    part->icnType = MP2::OBJ_ICN_TYPE_OBJNTOWN;
                    part->icnIndex = fullTownIndex - 16;
                }
            }
        }

        const int shadowTileId = GetIndexFromAbsPoint( center.x + shadowCoordinates[index][0], center.y + shadowCoordinates[index][1] );
        if ( isValidAbsIndex( shadowTileId ) ) {
            Maps::Tile & shadowTile = world.getTile( shadowTileId );
            if ( isRandom )
                shadowTile.replaceObject( castleID, MP2::OBJ_ICN_TYPE_OBJNTWRD, MP2::OBJ_ICN_TYPE_OBJNTWSH, lookupID + 32, fullTownIndex );
            else
                shadowTile.updateObjectImageIndex( castleID, MP2::OBJ_ICN_TYPE_OBJNTWSH, -16 );
        }
    }
}<|MERGE_RESOLUTION|>--- conflicted
+++ resolved
@@ -372,11 +372,7 @@
     return monsters;
 }
 
-<<<<<<< HEAD
-void Maps::ClearFog( const int32_t tileIndex, const int scoutingDistance, const PlayerColor playerColor )
-=======
-void Maps::ClearFog( const int32_t tileIndex, const int32_t scoutingDistance, const int playerColor )
->>>>>>> 643f3767
+void Maps::ClearFog( const int32_t tileIndex, const int32_t scoutingDistance, const PlayerColor playerColor )
 {
     if ( scoutingDistance <= 0 || !Maps::isValidAbsIndex( tileIndex ) ) {
         // Nothing to uncover.
@@ -389,13 +385,8 @@
     const bool isHumanOrHumanFriend = !isAIPlayer || Players::isFriends( playerColor, Players::HumanColors() );
 
     const fheroes2::Point center = Maps::GetPoint( tileIndex );
-<<<<<<< HEAD
-    const int revealRadiusSquared = scoutingDistance * scoutingDistance + 4; // constant factor for "backwards compatibility"
+    const int32_t squaredScoutingRadiusLimit = getSquaredScoutingRadiusLimit( scoutingDistance );
     const PlayerColor alliedColors = Players::GetPlayerFriends( playerColor );
-=======
-    const int32_t squaredScoutingRadiusLimit = getSquaredScoutingRadiusLimit( scoutingDistance );
-    const int alliedColors = Players::GetPlayerFriends( playerColor );
->>>>>>> 643f3767
 
     const int32_t minY = std::max( center.y - scoutingDistance, 0 );
     const int32_t maxY = std::min( center.y + scoutingDistance, world.h() - 1 );
@@ -447,11 +438,7 @@
     }
 }
 
-<<<<<<< HEAD
-int32_t Maps::getFogTileCountToBeRevealed( const int32_t tileIndex, const int scoutingDistance, const PlayerColor playerColor )
-=======
-int32_t Maps::getFogTileCountToBeRevealed( const int32_t tileIndex, const int32_t scoutingDistance, const int playerColor )
->>>>>>> 643f3767
+int32_t Maps::getFogTileCountToBeRevealed( const int32_t tileIndex, const int32_t scoutingDistance, const PlayerColor playerColor )
 {
     if ( scoutingDistance <= 0 || !Maps::isValidAbsIndex( tileIndex ) ) {
         return 0;
