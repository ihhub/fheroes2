/***************************************************************************
 *   fheroes2: https://github.com/ihhub/fheroes2                           *
 *   Copyright (C) 2019 - 2023                                             *
 *                                                                         *
 *   Free Heroes2 Engine: http://sourceforge.net/projects/fheroes2         *
 *   Copyright (C) 2009 by Andrey Afletdinov <fheroes2@gmail.com>          *
 *                                                                         *
 *   This program is free software; you can redistribute it and/or modify  *
 *   it under the terms of the GNU General Public License as published by  *
 *   the Free Software Foundation; either version 2 of the License, or     *
 *   (at your option) any later version.                                   *
 *                                                                         *
 *   This program is distributed in the hope that it will be useful,       *
 *   but WITHOUT ANY WARRANTY; without even the implied warranty of        *
 *   MERCHANTABILITY or FITNESS FOR A PARTICULAR PURPOSE.  See the         *
 *   GNU General Public License for more details.                          *
 *                                                                         *
 *   You should have received a copy of the GNU General Public License     *
 *   along with this program; if not, write to the                         *
 *   Free Software Foundation, Inc.,                                       *
 *   59 Temple Place - Suite 330, Boston, MA  02111-1307, USA.             *
 ***************************************************************************/

#include "maps.h"

#include <algorithm>
#include <cassert>
#include <cmath>
#include <cstdlib>
#include <ostream>

#include "ai.h"
#include "difficulty.h"
#include "direction.h"
#include "game.h"
#include "heroes.h"
#include "kingdom.h"
#include "logging.h"
#include "maps_tiles.h"
#include "players.h"
#include "race.h"
#include "resource.h"
#include "translations.h"
#include "world.h"

namespace
{
    Maps::Indexes MapsIndexesFilteredObject( const Maps::Indexes & indexes, const MP2::MapObjectType objectType, const bool ignoreHeroes = true )
    {
        Maps::Indexes result;
        for ( size_t idx = 0; idx < indexes.size(); ++idx ) {
            if ( world.GetTiles( indexes[idx] ).GetObject( !ignoreHeroes ) == objectType ) {
                result.push_back( indexes[idx] );
            }
        }
        return result;
    }

    Maps::Indexes MapsIndexesObject( const MP2::MapObjectType objectType, const bool ignoreHeroes = true )
    {
        Maps::Indexes result;
        const int32_t size = static_cast<int32_t>( world.getSize() );
        for ( int32_t idx = 0; idx < size; ++idx ) {
            if ( world.GetTiles( idx ).GetObject( !ignoreHeroes ) == objectType ) {
                result.push_back( idx );
            }
        }
        return result;
    }
}

struct ComparisonDistance
{
    explicit ComparisonDistance( const int32_t index )
        : centerPoint( Maps::GetPoint( index ) )
    {}

    ComparisonDistance() = delete;

    bool operator()( const int32_t index1, const int32_t index2 ) const
    {
        const fheroes2::Point point1( Maps::GetPoint( index1 ) );
        const fheroes2::Point point2( Maps::GetPoint( index2 ) );

        const int32_t diffX1 = std::abs( centerPoint.x - point1.x );
        const int32_t diffY1 = std::abs( centerPoint.y - point1.y );
        const int32_t diffX2 = std::abs( centerPoint.x - point2.x );
        const int32_t diffY2 = std::abs( centerPoint.y - point2.y );

        return ( diffX1 * diffX1 + diffY1 * diffY1 ) < ( diffX2 * diffX2 + diffY2 * diffY2 );
    }

    const fheroes2::Point centerPoint;
};

const char * Maps::SizeString( int s )
{
    switch ( s ) {
    case SMALL:
        return _( "maps|Small" );
    case MEDIUM:
        return _( "maps|Medium" );
    case LARGE:
        return _( "maps|Large" );
    case XLARGE:
        return _( "maps|Extra Large" );
    default:
        break;
    }

    return _( "maps|Custom Size" );
}

const char * Maps::GetMinesName( int type )
{
    switch ( type ) {
    case Resource::ORE:
        return _( "Ore Mine" );
    case Resource::SULFUR:
        return _( "Sulfur Mine" );
    case Resource::CRYSTAL:
        return _( "Crystal Mine" );
    case Resource::GEMS:
        return _( "Gems Mine" );
    case Resource::GOLD:
        return _( "Gold Mine" );
    default:
        break;
    }

    return _( "Mine" );
}

int Maps::GetDirection( int from, int to )
{
    if ( from == to )
        return Direction::CENTER;

    const int diff = to - from;
    const int width = world.w();

    if ( diff == ( -width - 1 ) ) {
        return Direction::TOP_LEFT;
    }
    else if ( diff == -width ) {
        return Direction::TOP;
    }
    else if ( diff == ( -width + 1 ) ) {
        return Direction::TOP_RIGHT;
    }
    else if ( diff == -1 ) {
        return Direction::LEFT;
    }
    else if ( diff == 1 ) {
        return Direction::RIGHT;
    }
    else if ( diff == width - 1 ) {
        return Direction::BOTTOM_LEFT;
    }
    else if ( diff == width ) {
        return Direction::BOTTOM;
    }
    else if ( diff == width + 1 ) {
        return Direction::BOTTOM_RIGHT;
    }

    return Direction::UNKNOWN;
}

int32_t Maps::GetDirectionIndex( int32_t from, int vector )
{
    switch ( vector ) {
    case Direction::TOP:
        return from - world.w();
    case Direction::TOP_RIGHT:
        return from - world.w() + 1;
    case Direction::RIGHT:
        return from + 1;
    case Direction::BOTTOM_RIGHT:
        return from + world.w() + 1;
    case Direction::BOTTOM:
        return from + world.w();
    case Direction::BOTTOM_LEFT:
        return from + world.w() - 1;
    case Direction::LEFT:
        return from - 1;
    case Direction::TOP_LEFT:
        return from - world.w() - 1;
    default:
        break;
    }

    return -1;
}

<<<<<<< HEAD
fheroes2::Point Maps::getDirectionPoint( const fheroes2::Point & from, int vector )
{
    switch ( vector ) {
    case Direction::TOP:
        return { from.x, from.y - 1 };
    case Direction::TOP_RIGHT:
        return { from.x + 1, from.y - 1 };
    case Direction::RIGHT:
        return { from.x + 1, from.y };
    case Direction::BOTTOM_RIGHT:
        return { from.x + 1, from.y + 1 };
    case Direction::BOTTOM:
        return { from.x, from.y + 1 };
    case Direction::BOTTOM_LEFT:
        return { from.x - 1, from.y + 1 };
    case Direction::LEFT:
        return { from.x - 1, from.y };
    case Direction::TOP_LEFT:
        return { from.x - 1, from.y - 1 };
    case Direction::CENTER:
        return from;
    default:
        break;
    }

    // This is equal to index = -1.
    return { -1, 0 };
}

// check bound
=======
>>>>>>> a53ac7f3
bool Maps::isValidDirection( int32_t from, int vector )
{
    const int32_t width = world.w();

    switch ( vector ) {
    case Direction::TOP:
        return ( from >= width );
    case Direction::RIGHT:
        return ( ( from % width ) < ( width - 1 ) );
    case Direction::BOTTOM:
        return ( from < width * ( world.h() - 1 ) );
    case Direction::LEFT:
        return ( from % width ) != 0;

    case Direction::TOP_RIGHT:
        return ( from >= width ) && ( ( from % width ) < ( width - 1 ) );

    case Direction::BOTTOM_RIGHT:
        return ( from < width * ( world.h() - 1 ) ) && ( ( from % width ) < ( width - 1 ) );

    case Direction::BOTTOM_LEFT:
        return ( from < width * ( world.h() - 1 ) ) && ( from % width );

    case Direction::TOP_LEFT:
        return ( from >= width ) && ( from % width );

    default:
        break;
    }

    return false;
}

fheroes2::Point Maps::GetPoint( const int32_t index )
{
    return fheroes2::Point( index % world.w(), index / world.w() );
}

bool Maps::isValidAbsIndex( const int32_t index )
{
    return 0 <= index && index < world.w() * world.h();
}

bool Maps::isValidAbsPoint( const int32_t x, const int32_t y )
{
    return 0 <= x && world.w() > x && 0 <= y && world.h() > y;
}

int32_t Maps::GetIndexFromAbsPoint( const fheroes2::Point & mp )
{
    if ( mp.x < 0 || mp.y < 0 ) {
        return -1;
    }

    return mp.y * world.w() + mp.x;
}

int32_t Maps::GetIndexFromAbsPoint( const int32_t x, const int32_t y )
{
    if ( x < 0 || y < 0 ) {
        return -1;
    }

    return y * world.w() + x;
}

Maps::Indexes Maps::getAroundIndexes( const int32_t tileIndex, const int32_t maxDistanceFromTile /* = 1 */ )
{
    Indexes results;

    if ( !isValidAbsIndex( tileIndex ) || maxDistanceFromTile <= 0 ) {
        return results;
    }

    results.reserve( ( maxDistanceFromTile * 2 + 1 ) * ( maxDistanceFromTile * 2 + 1 ) - 1 );

    assert( world.w() > 0 );

    const int32_t centerX = tileIndex % world.w();
    const int32_t centerY = tileIndex / world.w();

    for ( int32_t y = -maxDistanceFromTile; y <= maxDistanceFromTile; ++y ) {
        for ( int32_t x = -maxDistanceFromTile; x <= maxDistanceFromTile; ++x ) {
            // the central tile is not included
            if ( x == 0 && y == 0 ) {
                continue;
            }

            const int32_t tileX = centerX + x;
            const int32_t tileY = centerY + y;

            if ( isValidAbsPoint( tileX, tileY ) ) {
                results.push_back( tileY * world.w() + tileX );
            }
        }
    }

    return results;
}

MapsIndexes Maps::getVisibleMonstersAroundHero( const Heroes & hero )
{
    const uint32_t dist = hero.GetVisionsDistance();
    MapsIndexes monsters = Maps::ScanAroundObjectWithDistance( hero.GetIndex(), dist, MP2::OBJ_MONSTER );

    const int32_t heroColor = hero.GetColor();
    monsters.erase( std::remove_if( monsters.begin(), monsters.end(), [heroColor]( const int32_t index ) { return world.GetTiles( index ).isFog( heroColor ); } ),
                    monsters.end() );
    return monsters;
}

void Maps::ClearFog( const int32_t tileIndex, int scoutingDistance, const int playerColor )
{
    if ( scoutingDistance <= 0 || !Maps::isValidAbsIndex( tileIndex ) ) {
        // Nothing to uncover.
        return;
    }

    const fheroes2::Point center = Maps::GetPoint( tileIndex );

    // AI is cheating!
    const Kingdom & kingdom = world.GetKingdom( playerColor );
    const bool isAIPlayer = kingdom.isControlAI();
    if ( isAIPlayer ) {
        scoutingDistance += Difficulty::GetScoutingBonus( Game::getDifficulty() );
    }

    const int alliedColors = Players::GetPlayerFriends( playerColor );
    const bool isHumanOrHumanFriend = !isAIPlayer || Players::isFriends( playerColor, Players::HumanColors() );

    const int revealRadiusSquared = scoutingDistance * scoutingDistance + 4; // constant factor for "backwards compatibility"

    const int32_t minY = std::max( center.y - scoutingDistance, 0 );
    const int32_t maxY = std::min( center.y + scoutingDistance, world.h() - 1 );
    assert( minY < maxY );

    const int32_t minX = std::max( center.x - scoutingDistance, 0 );
    const int32_t maxX = std::min( center.x + scoutingDistance, world.w() - 1 );
    assert( minX < maxX );

    fheroes2::Point fogRevealMinPos( world.h(), world.w() );
    fheroes2::Point fogRevealMaxPos( 0, 0 );

    for ( int32_t y = minY; y <= maxY; ++y ) {
        const int32_t dy = y - center.y;

        for ( int32_t x = minX; x <= maxX; ++x ) {
            const int32_t dx = x - center.x;
            if ( revealRadiusSquared >= dx * dx + dy * dy ) {
                Maps::Tiles & tile = world.GetTiles( x, y );
                if ( isAIPlayer && tile.isFog( playerColor ) ) {
                    AI::Get().revealFog( tile, kingdom );
                }

                if ( tile.isFog( alliedColors ) ) {
                    // Clear fog only if it is not already cleared.
                    tile.ClearFog( alliedColors );

                    if ( isHumanOrHumanFriend ) {
                        // Update fog reveal area points only for human player and his allies.
                        fogRevealMinPos.x = std::min( fogRevealMinPos.x, x );
                        fogRevealMinPos.y = std::min( fogRevealMinPos.y, y );
                        fogRevealMaxPos.x = std::max( fogRevealMaxPos.x, x );
                        fogRevealMaxPos.y = std::max( fogRevealMaxPos.y, y );
                    }
                }
            }
        }
    }

    // Update fog directions only for human player and his allies and only if fog has to be cleared.
    if ( isHumanOrHumanFriend && ( fogRevealMaxPos.x >= fogRevealMinPos.x ) && ( fogRevealMaxPos.y >= fogRevealMinPos.y ) ) {
        // Fog directions should be updated 1 tile outside of the cleared fog.
        fogRevealMinPos -= { 1, 1 };
        fogRevealMaxPos += { 1, 1 };
        Maps::Tiles::updateFogDirectionsInArea( fogRevealMinPos, fogRevealMaxPos, alliedColors );
    }
}

int32_t Maps::getFogTileCountToBeRevealed( const int32_t tileIndex, int scoutingDistance, const int playerColor )
{
    if ( scoutingDistance <= 0 || !Maps::isValidAbsIndex( tileIndex ) ) {
        return 0;
    }

    const fheroes2::Point center = Maps::GetPoint( tileIndex );

    // AI is cheating!
    const bool isAIPlayer = world.GetKingdom( playerColor ).isControlAI();
    if ( isAIPlayer ) {
        scoutingDistance += Difficulty::GetScoutingBonus( Game::getDifficulty() );
    }

    const int revealRadiusSquared = scoutingDistance * scoutingDistance + 4; // constant factor for "backwards compatibility"

    const int32_t minY = std::max( center.y - scoutingDistance, 0 );
    const int32_t maxY = std::min( center.y + scoutingDistance, world.h() - 1 );
    assert( minY < maxY );

    const int32_t minX = std::max( center.x - scoutingDistance, 0 );
    const int32_t maxX = std::min( center.x + scoutingDistance, world.w() - 1 );
    assert( minX < maxX );

    int32_t tileCount = 0;

    for ( int32_t y = minY; y <= maxY; ++y ) {
        const int32_t dy = y - center.y;

        for ( int32_t x = minX; x <= maxX; ++x ) {
            const int32_t dx = x - center.x;
            if ( revealRadiusSquared >= dx * dx + dy * dy ) {
                const Maps::Tiles & tile = world.GetTiles( x, y );
                if ( tile.isFog( playerColor ) ) {
                    ++tileCount;
                }
            }
        }
    }

    return tileCount;
}

Maps::Indexes Maps::ScanAroundObject( const int32_t center, const MP2::MapObjectType objectType, const bool ignoreHeroes )
{
    Indexes results = getAroundIndexes( center );
    return MapsIndexesFilteredObject( results, objectType, ignoreHeroes );
}

Maps::Indexes Maps::GetFreeIndexesAroundTile( const int32_t center )
{
    Indexes results = getAroundIndexes( center );
    results.erase( std::remove_if( results.begin(), results.end(), []( const int32_t tile ) { return !world.GetTiles( tile ).isClearGround(); } ), results.end() );
    return results;
}

bool Maps::isValidForDimensionDoor( int32_t targetIndex, bool isWater )
{
    const Maps::Tiles & tile = world.GetTiles( targetIndex );
    return ( tile.GetPassable() & Direction::CENTER ) != 0 && isWater == tile.isWater() && !MP2::isActionObject( tile.GetObject( true ) );
}

Maps::Indexes Maps::ScanAroundObject( const int32_t center, const MP2::MapObjectType objectType )
{
    Indexes results = getAroundIndexes( center );
    return MapsIndexesFilteredObject( results, objectType );
}

Maps::Indexes Maps::ScanAroundObjectWithDistance( const int32_t center, const uint32_t dist, const MP2::MapObjectType objectType )
{
    Indexes results = getAroundIndexes( center, dist );
    std::sort( results.begin(), results.end(), ComparisonDistance( center ) );
    return MapsIndexesFilteredObject( results, objectType );
}

Maps::Indexes Maps::GetObjectPositions( const MP2::MapObjectType objectType, bool ignoreHeroes )
{
    return MapsIndexesObject( objectType, ignoreHeroes );
}

Maps::Indexes Maps::GetObjectPositions( int32_t center, const MP2::MapObjectType objectType, bool ignoreHeroes )
{
    Indexes results = MapsIndexesObject( objectType, ignoreHeroes );
    std::sort( results.begin(), results.end(), ComparisonDistance( center ) );
    return results;
}

bool Maps::isTileUnderProtection( const int32_t tileIndex )
{
    return world.GetTiles( tileIndex ).GetObject() == MP2::OBJ_MONSTER ? true : !getMonstersProtectingTile( tileIndex ).empty();
}

Maps::Indexes Maps::getMonstersProtectingTile( const int32_t tileIndex, const bool checkObjectOnTile /* = true */ )
{
    if ( !isValidAbsIndex( tileIndex ) ) {
        return {};
    }

    Indexes result;

    const Maps::Tiles & tile = world.GetTiles( tileIndex );

    // If a tile contains an object that you can interact with without visiting this tile, then this interaction doesn't trigger a monster attack...
    if ( checkObjectOnTile && MP2::isNeedStayFront( tile.GetObject() ) ) {
        // ... unless the tile itself contains a monster
        if ( tile.GetObject() == MP2::OBJ_MONSTER ) {
            result.push_back( tileIndex );
        }

        return result;
    }

    result.reserve( 9 );

    const int width = world.w();
    const int x = tileIndex % width;
    const int y = tileIndex / width;

    const auto isProtectedBy = [tileIndex, &tile]( const int32_t monsterTileIndex ) {
        const Maps::Tiles & monsterTile = world.GetTiles( monsterTileIndex );

        if ( monsterTile.GetObject() != MP2::OBJ_MONSTER || tile.isWater() != monsterTile.isWater() ) {
            return false;
        }

        const int directionToMonster = Maps::GetDirection( tileIndex, monsterTileIndex );
        const int directionFromMonster = Direction::Reflect( directionToMonster );

        // The tile is directly accessible to the monster
        if ( ( tile.GetPassable() & directionToMonster ) && ( monsterTile.GetPassable() & directionFromMonster ) ) {
            return true;
        }

        // The tile is not directly accessible to the monster, but he can still attack in the diagonal direction if, when the hero moves away from the tile
        // in question in the vertical direction and the monster moves away from his tile in the horizontal direction, they would have to meet
        if ( directionFromMonster == Direction::TOP_LEFT && ( tile.GetPassable() & Direction::BOTTOM ) && ( monsterTile.GetPassable() & Direction::LEFT ) ) {
            return true;
        }
        if ( directionFromMonster == Direction::TOP_RIGHT && ( tile.GetPassable() & Direction::BOTTOM ) && ( monsterTile.GetPassable() & Direction::RIGHT ) ) {
            return true;
        }
        if ( directionFromMonster == Direction::BOTTOM_RIGHT && ( tile.GetPassable() & Direction::TOP ) && ( monsterTile.GetPassable() & Direction::RIGHT ) ) {
            return true;
        }
        if ( directionFromMonster == Direction::BOTTOM_LEFT && ( tile.GetPassable() & Direction::TOP ) && ( monsterTile.GetPassable() & Direction::LEFT ) ) {
            return true;
        }

        return false;
    };

    const auto validateAndAdd = [&result, &isProtectedBy]( const int monsterTileIndex ) {
        if ( isProtectedBy( monsterTileIndex ) ) {
            result.push_back( monsterTileIndex );
        }
    };

    if ( y > 0 ) {
        if ( x > 0 ) {
            validateAndAdd( tileIndex - width - 1 );
        }

        validateAndAdd( tileIndex - width );

        if ( x < width - 1 ) {
            validateAndAdd( tileIndex - width + 1 );
        }
    }

    if ( x > 0 ) {
        validateAndAdd( tileIndex - 1 );
    }

    if ( tile.GetObject() == MP2::OBJ_MONSTER ) {
        result.push_back( tileIndex );
    }

    if ( x < width - 1 ) {
        validateAndAdd( tileIndex + 1 );
    }

    if ( y < world.h() - 1 ) {
        if ( x > 0 ) {
            validateAndAdd( tileIndex + width - 1 );
        }

        validateAndAdd( tileIndex + width );

        if ( x < width - 1 ) {
            validateAndAdd( tileIndex + width + 1 );
        }
    }

    return result;
}

uint32_t Maps::GetApproximateDistance( const int32_t pos1, const int32_t pos2 )
{
    const fheroes2::Point point1( GetPoint( pos1 ) );
    const fheroes2::Point point2( GetPoint( pos2 ) );

    const uint32_t diffX = std::abs( point1.x - point2.x );
    const uint32_t diffY = std::abs( point1.y - point2.y );

    assert( diffX < Maps::XLARGE && diffY < Maps::XLARGE );

    return std::max( diffX, diffY ) + std::min( diffX, diffY ) / 2;
}

uint32_t Maps::GetStraightLineDistance( const int32_t pos1, const int32_t pos2 )
{
    const fheroes2::Point point1( GetPoint( pos1 ) );
    const fheroes2::Point point2( GetPoint( pos2 ) );

    const uint32_t diffX = std::abs( point1.x - point2.x );
    const uint32_t diffY = std::abs( point1.y - point2.y );

    assert( diffX < Maps::XLARGE && diffY < Maps::XLARGE );

    return static_cast<uint32_t>( std::hypot( diffX, diffY ) );
}

void Maps::ReplaceRandomCastleObjectId( const fheroes2::Point & center )
{
    // Reset castle ID
    for ( int32_t y = -3; y < 2; ++y ) {
        for ( int32_t x = -2; x < 3; ++x ) {
            Maps::Tiles & tile = world.GetTiles( center.x + x, center.y + y );

            if ( MP2::OBJ_NON_ACTION_RANDOM_CASTLE == tile.GetObject() || MP2::OBJ_NON_ACTION_RANDOM_TOWN == tile.GetObject() ) {
                tile.SetObject( MP2::OBJ_NON_ACTION_CASTLE );
            }
        }
    }

    // restore center ID
    world.GetTiles( center.x, center.y ).SetObject( MP2::OBJ_CASTLE );
}

void Maps::UpdateCastleSprite( const fheroes2::Point & center, int race, bool isCastle, bool isRandom )
{
    /*
    Castle/Town object image consists of 42 tile sprites:
    10 base tiles (OBJNTWBA) with 16 shadow tiles on left side (OBJNTWSH) overlaid by 16 town tiles (OBJNTOWN)

    Shadows (OBJNTWSH)  Castle (OBJNTOWN)
                              0
       32 33 34 35      1  2  3  4  5
    36 37 38 39 40      6  7  8  9 10
       41 42 43 44     11 12 13 14 15
          45 46 47
    */

    // correct only RND town and castle
    const Maps::Tiles & entranceTile = world.GetTiles( center.x, center.y );
    const MP2::MapObjectType objectType = entranceTile.GetObject();
    const uint32_t castleID = entranceTile.GetObjectUID();

    if ( isRandom && ( objectType != MP2::OBJ_RANDOM_CASTLE && objectType != MP2::OBJ_RANDOM_TOWN ) ) {
        DEBUG_LOG( DBG_GAME, DBG_WARN,
                   "incorrect object"
                       << ", index: " << GetIndexFromAbsPoint( center.x, center.y ) )
        return;
    }

    uint8_t raceIndex = 0; // Race::KNIGHT
    switch ( race ) {
    case Race::BARB:
        raceIndex = 1;
        break;
    case Race::SORC:
        raceIndex = 2;
        break;
    case Race::WRLK:
        raceIndex = 3;
        break;
    case Race::WZRD:
        raceIndex = 4;
        break;
    case Race::NECR:
        raceIndex = 5;
        break;
    default:
        break;
    }

    const int castleCoordinates[16][2] = { { 0, -3 }, { -2, -2 }, { -1, -2 }, { 0, -2 }, { 1, -2 }, { 2, -2 }, { -2, -1 }, { -1, -1 },
                                           { 0, -1 }, { 1, -1 },  { 2, -1 },  { -2, 0 }, { -1, 0 }, { 0, 0 },  { 1, 0 },   { 2, 0 } };
    const int shadowCoordinates[16][2] = { { -4, -2 }, { -3, -2 }, { -2, -2 }, { -1, -2 }, { -5, -1 }, { -4, -1 }, { -3, -1 }, { -2, -1 },
                                           { -1, -1 }, { -4, 0 },  { -3, 0 },  { -2, 0 },  { -1, 0 },  { -3, 1 },  { -2, 1 },  { -1, 1 } };

    for ( uint8_t index = 0; index < 16; ++index ) {
        const uint8_t fullTownIndex = index + ( isCastle ? 0 : 16 ) + raceIndex * 32;
        const uint8_t lookupID = isRandom ? index + ( isCastle ? 0 : 16 ) : fullTownIndex;

        const int castleTile = GetIndexFromAbsPoint( center.x + castleCoordinates[index][0], center.y + castleCoordinates[index][1] );
        if ( isValidAbsIndex( castleTile ) ) {
            Tiles & tile = world.GetTiles( castleTile );

            if ( isRandom )
                tile.replaceObject( castleID, MP2::OBJ_ICN_TYPE_OBJNTWRD, MP2::OBJ_ICN_TYPE_OBJNTOWN, lookupID, fullTownIndex ); // OBJNTWRD to OBJNTOWN
            else
                tile.updateObjectImageIndex( castleID, MP2::OBJ_ICN_TYPE_OBJNTOWN, -16 );

            if ( index == 0 ) {
                TilesAddon * addon = tile.FindAddonLevel2( castleID );
                if ( addon && addon->_objectIcnType == MP2::OBJ_ICN_TYPE_OBJNTWRD ) {
                    addon->_objectIcnType = MP2::OBJ_ICN_TYPE_OBJNTOWN;
                    addon->_imageIndex = fullTownIndex - 16;
                }
            }
        }

        const int shadowTileId = GetIndexFromAbsPoint( center.x + shadowCoordinates[index][0], center.y + shadowCoordinates[index][1] );
        if ( isValidAbsIndex( shadowTileId ) ) {
            Maps::Tiles & shadowTile = world.GetTiles( shadowTileId );
            if ( isRandom )
                shadowTile.replaceObject( castleID, MP2::OBJ_ICN_TYPE_OBJNTWRD, MP2::OBJ_ICN_TYPE_OBJNTWSH, lookupID + 32, fullTownIndex );
            else
                shadowTile.updateObjectImageIndex( castleID, MP2::OBJ_ICN_TYPE_OBJNTWSH, -16 );
        }
    }
}<|MERGE_RESOLUTION|>--- conflicted
+++ resolved
@@ -45,686 +45,682 @@
 
 namespace
 {
-    Maps::Indexes MapsIndexesFilteredObject( const Maps::Indexes & indexes, const MP2::MapObjectType objectType, const bool ignoreHeroes = true )
-    {
-        Maps::Indexes result;
-        for ( size_t idx = 0; idx < indexes.size(); ++idx ) {
-            if ( world.GetTiles( indexes[idx] ).GetObject( !ignoreHeroes ) == objectType ) {
-                result.push_back( indexes[idx] );
-            }
-        }
-        return result;
-    }
-
-    Maps::Indexes MapsIndexesObject( const MP2::MapObjectType objectType, const bool ignoreHeroes = true )
-    {
-        Maps::Indexes result;
-        const int32_t size = static_cast<int32_t>( world.getSize() );
-        for ( int32_t idx = 0; idx < size; ++idx ) {
-            if ( world.GetTiles( idx ).GetObject( !ignoreHeroes ) == objectType ) {
-                result.push_back( idx );
-            }
-        }
-        return result;
-    }
+	Maps::Indexes MapsIndexesFilteredObject(const Maps::Indexes& indexes, const MP2::MapObjectType objectType, const bool ignoreHeroes = true)
+	{
+		Maps::Indexes result;
+		for (size_t idx = 0; idx < indexes.size(); ++idx) {
+			if (world.GetTiles(indexes[idx]).GetObject(!ignoreHeroes) == objectType) {
+				result.push_back(indexes[idx]);
+			}
+		}
+		return result;
+	}
+
+	Maps::Indexes MapsIndexesObject(const MP2::MapObjectType objectType, const bool ignoreHeroes = true)
+	{
+		Maps::Indexes result;
+		const int32_t size = static_cast<int32_t>(world.getSize());
+		for (int32_t idx = 0; idx < size; ++idx) {
+			if (world.GetTiles(idx).GetObject(!ignoreHeroes) == objectType) {
+				result.push_back(idx);
+			}
+		}
+		return result;
+	}
 }
 
 struct ComparisonDistance
 {
-    explicit ComparisonDistance( const int32_t index )
-        : centerPoint( Maps::GetPoint( index ) )
-    {}
-
-    ComparisonDistance() = delete;
-
-    bool operator()( const int32_t index1, const int32_t index2 ) const
-    {
-        const fheroes2::Point point1( Maps::GetPoint( index1 ) );
-        const fheroes2::Point point2( Maps::GetPoint( index2 ) );
-
-        const int32_t diffX1 = std::abs( centerPoint.x - point1.x );
-        const int32_t diffY1 = std::abs( centerPoint.y - point1.y );
-        const int32_t diffX2 = std::abs( centerPoint.x - point2.x );
-        const int32_t diffY2 = std::abs( centerPoint.y - point2.y );
-
-        return ( diffX1 * diffX1 + diffY1 * diffY1 ) < ( diffX2 * diffX2 + diffY2 * diffY2 );
-    }
-
-    const fheroes2::Point centerPoint;
+	explicit ComparisonDistance(const int32_t index)
+		: centerPoint(Maps::GetPoint(index))
+	{}
+
+	ComparisonDistance() = delete;
+
+	bool operator()(const int32_t index1, const int32_t index2) const
+	{
+		const fheroes2::Point point1(Maps::GetPoint(index1));
+		const fheroes2::Point point2(Maps::GetPoint(index2));
+
+		const int32_t diffX1 = std::abs(centerPoint.x - point1.x);
+		const int32_t diffY1 = std::abs(centerPoint.y - point1.y);
+		const int32_t diffX2 = std::abs(centerPoint.x - point2.x);
+		const int32_t diffY2 = std::abs(centerPoint.y - point2.y);
+
+		return (diffX1 * diffX1 + diffY1 * diffY1) < (diffX2 * diffX2 + diffY2 * diffY2);
+	}
+
+	const fheroes2::Point centerPoint;
 };
 
-const char * Maps::SizeString( int s )
-{
-    switch ( s ) {
-    case SMALL:
-        return _( "maps|Small" );
-    case MEDIUM:
-        return _( "maps|Medium" );
-    case LARGE:
-        return _( "maps|Large" );
-    case XLARGE:
-        return _( "maps|Extra Large" );
-    default:
-        break;
-    }
-
-    return _( "maps|Custom Size" );
-}
-
-const char * Maps::GetMinesName( int type )
-{
-    switch ( type ) {
-    case Resource::ORE:
-        return _( "Ore Mine" );
-    case Resource::SULFUR:
-        return _( "Sulfur Mine" );
-    case Resource::CRYSTAL:
-        return _( "Crystal Mine" );
-    case Resource::GEMS:
-        return _( "Gems Mine" );
-    case Resource::GOLD:
-        return _( "Gold Mine" );
-    default:
-        break;
-    }
-
-    return _( "Mine" );
-}
-
-int Maps::GetDirection( int from, int to )
-{
-    if ( from == to )
-        return Direction::CENTER;
-
-    const int diff = to - from;
-    const int width = world.w();
-
-    if ( diff == ( -width - 1 ) ) {
-        return Direction::TOP_LEFT;
-    }
-    else if ( diff == -width ) {
-        return Direction::TOP;
-    }
-    else if ( diff == ( -width + 1 ) ) {
-        return Direction::TOP_RIGHT;
-    }
-    else if ( diff == -1 ) {
-        return Direction::LEFT;
-    }
-    else if ( diff == 1 ) {
-        return Direction::RIGHT;
-    }
-    else if ( diff == width - 1 ) {
-        return Direction::BOTTOM_LEFT;
-    }
-    else if ( diff == width ) {
-        return Direction::BOTTOM;
-    }
-    else if ( diff == width + 1 ) {
-        return Direction::BOTTOM_RIGHT;
-    }
-
-    return Direction::UNKNOWN;
-}
-
-int32_t Maps::GetDirectionIndex( int32_t from, int vector )
-{
-    switch ( vector ) {
-    case Direction::TOP:
-        return from - world.w();
-    case Direction::TOP_RIGHT:
-        return from - world.w() + 1;
-    case Direction::RIGHT:
-        return from + 1;
-    case Direction::BOTTOM_RIGHT:
-        return from + world.w() + 1;
-    case Direction::BOTTOM:
-        return from + world.w();
-    case Direction::BOTTOM_LEFT:
-        return from + world.w() - 1;
-    case Direction::LEFT:
-        return from - 1;
-    case Direction::TOP_LEFT:
-        return from - world.w() - 1;
-    default:
-        break;
-    }
-
-    return -1;
-}
-
-<<<<<<< HEAD
-fheroes2::Point Maps::getDirectionPoint( const fheroes2::Point & from, int vector )
-{
-    switch ( vector ) {
-    case Direction::TOP:
-        return { from.x, from.y - 1 };
-    case Direction::TOP_RIGHT:
-        return { from.x + 1, from.y - 1 };
-    case Direction::RIGHT:
-        return { from.x + 1, from.y };
-    case Direction::BOTTOM_RIGHT:
-        return { from.x + 1, from.y + 1 };
-    case Direction::BOTTOM:
-        return { from.x, from.y + 1 };
-    case Direction::BOTTOM_LEFT:
-        return { from.x - 1, from.y + 1 };
-    case Direction::LEFT:
-        return { from.x - 1, from.y };
-    case Direction::TOP_LEFT:
-        return { from.x - 1, from.y - 1 };
-    case Direction::CENTER:
-        return from;
-    default:
-        break;
-    }
-
-    // This is equal to index = -1.
-    return { -1, 0 };
-}
-
-// check bound
-=======
->>>>>>> a53ac7f3
-bool Maps::isValidDirection( int32_t from, int vector )
-{
-    const int32_t width = world.w();
-
-    switch ( vector ) {
-    case Direction::TOP:
-        return ( from >= width );
-    case Direction::RIGHT:
-        return ( ( from % width ) < ( width - 1 ) );
-    case Direction::BOTTOM:
-        return ( from < width * ( world.h() - 1 ) );
-    case Direction::LEFT:
-        return ( from % width ) != 0;
-
-    case Direction::TOP_RIGHT:
-        return ( from >= width ) && ( ( from % width ) < ( width - 1 ) );
-
-    case Direction::BOTTOM_RIGHT:
-        return ( from < width * ( world.h() - 1 ) ) && ( ( from % width ) < ( width - 1 ) );
-
-    case Direction::BOTTOM_LEFT:
-        return ( from < width * ( world.h() - 1 ) ) && ( from % width );
-
-    case Direction::TOP_LEFT:
-        return ( from >= width ) && ( from % width );
-
-    default:
-        break;
-    }
-
-    return false;
-}
-
-fheroes2::Point Maps::GetPoint( const int32_t index )
-{
-    return fheroes2::Point( index % world.w(), index / world.w() );
-}
-
-bool Maps::isValidAbsIndex( const int32_t index )
-{
-    return 0 <= index && index < world.w() * world.h();
-}
-
-bool Maps::isValidAbsPoint( const int32_t x, const int32_t y )
-{
-    return 0 <= x && world.w() > x && 0 <= y && world.h() > y;
-}
-
-int32_t Maps::GetIndexFromAbsPoint( const fheroes2::Point & mp )
-{
-    if ( mp.x < 0 || mp.y < 0 ) {
-        return -1;
-    }
-
-    return mp.y * world.w() + mp.x;
-}
-
-int32_t Maps::GetIndexFromAbsPoint( const int32_t x, const int32_t y )
-{
-    if ( x < 0 || y < 0 ) {
-        return -1;
-    }
-
-    return y * world.w() + x;
-}
-
-Maps::Indexes Maps::getAroundIndexes( const int32_t tileIndex, const int32_t maxDistanceFromTile /* = 1 */ )
-{
-    Indexes results;
-
-    if ( !isValidAbsIndex( tileIndex ) || maxDistanceFromTile <= 0 ) {
-        return results;
-    }
-
-    results.reserve( ( maxDistanceFromTile * 2 + 1 ) * ( maxDistanceFromTile * 2 + 1 ) - 1 );
-
-    assert( world.w() > 0 );
-
-    const int32_t centerX = tileIndex % world.w();
-    const int32_t centerY = tileIndex / world.w();
-
-    for ( int32_t y = -maxDistanceFromTile; y <= maxDistanceFromTile; ++y ) {
-        for ( int32_t x = -maxDistanceFromTile; x <= maxDistanceFromTile; ++x ) {
-            // the central tile is not included
-            if ( x == 0 && y == 0 ) {
-                continue;
-            }
-
-            const int32_t tileX = centerX + x;
-            const int32_t tileY = centerY + y;
-
-            if ( isValidAbsPoint( tileX, tileY ) ) {
-                results.push_back( tileY * world.w() + tileX );
-            }
-        }
-    }
-
-    return results;
-}
-
-MapsIndexes Maps::getVisibleMonstersAroundHero( const Heroes & hero )
-{
-    const uint32_t dist = hero.GetVisionsDistance();
-    MapsIndexes monsters = Maps::ScanAroundObjectWithDistance( hero.GetIndex(), dist, MP2::OBJ_MONSTER );
-
-    const int32_t heroColor = hero.GetColor();
-    monsters.erase( std::remove_if( monsters.begin(), monsters.end(), [heroColor]( const int32_t index ) { return world.GetTiles( index ).isFog( heroColor ); } ),
-                    monsters.end() );
-    return monsters;
-}
-
-void Maps::ClearFog( const int32_t tileIndex, int scoutingDistance, const int playerColor )
-{
-    if ( scoutingDistance <= 0 || !Maps::isValidAbsIndex( tileIndex ) ) {
-        // Nothing to uncover.
-        return;
-    }
-
-    const fheroes2::Point center = Maps::GetPoint( tileIndex );
-
-    // AI is cheating!
-    const Kingdom & kingdom = world.GetKingdom( playerColor );
-    const bool isAIPlayer = kingdom.isControlAI();
-    if ( isAIPlayer ) {
-        scoutingDistance += Difficulty::GetScoutingBonus( Game::getDifficulty() );
-    }
-
-    const int alliedColors = Players::GetPlayerFriends( playerColor );
-    const bool isHumanOrHumanFriend = !isAIPlayer || Players::isFriends( playerColor, Players::HumanColors() );
-
-    const int revealRadiusSquared = scoutingDistance * scoutingDistance + 4; // constant factor for "backwards compatibility"
-
-    const int32_t minY = std::max( center.y - scoutingDistance, 0 );
-    const int32_t maxY = std::min( center.y + scoutingDistance, world.h() - 1 );
-    assert( minY < maxY );
-
-    const int32_t minX = std::max( center.x - scoutingDistance, 0 );
-    const int32_t maxX = std::min( center.x + scoutingDistance, world.w() - 1 );
-    assert( minX < maxX );
-
-    fheroes2::Point fogRevealMinPos( world.h(), world.w() );
-    fheroes2::Point fogRevealMaxPos( 0, 0 );
-
-    for ( int32_t y = minY; y <= maxY; ++y ) {
-        const int32_t dy = y - center.y;
-
-        for ( int32_t x = minX; x <= maxX; ++x ) {
-            const int32_t dx = x - center.x;
-            if ( revealRadiusSquared >= dx * dx + dy * dy ) {
-                Maps::Tiles & tile = world.GetTiles( x, y );
-                if ( isAIPlayer && tile.isFog( playerColor ) ) {
-                    AI::Get().revealFog( tile, kingdom );
-                }
-
-                if ( tile.isFog( alliedColors ) ) {
-                    // Clear fog only if it is not already cleared.
-                    tile.ClearFog( alliedColors );
-
-                    if ( isHumanOrHumanFriend ) {
-                        // Update fog reveal area points only for human player and his allies.
-                        fogRevealMinPos.x = std::min( fogRevealMinPos.x, x );
-                        fogRevealMinPos.y = std::min( fogRevealMinPos.y, y );
-                        fogRevealMaxPos.x = std::max( fogRevealMaxPos.x, x );
-                        fogRevealMaxPos.y = std::max( fogRevealMaxPos.y, y );
-                    }
-                }
-            }
-        }
-    }
-
-    // Update fog directions only for human player and his allies and only if fog has to be cleared.
-    if ( isHumanOrHumanFriend && ( fogRevealMaxPos.x >= fogRevealMinPos.x ) && ( fogRevealMaxPos.y >= fogRevealMinPos.y ) ) {
-        // Fog directions should be updated 1 tile outside of the cleared fog.
-        fogRevealMinPos -= { 1, 1 };
-        fogRevealMaxPos += { 1, 1 };
-        Maps::Tiles::updateFogDirectionsInArea( fogRevealMinPos, fogRevealMaxPos, alliedColors );
-    }
-}
-
-int32_t Maps::getFogTileCountToBeRevealed( const int32_t tileIndex, int scoutingDistance, const int playerColor )
-{
-    if ( scoutingDistance <= 0 || !Maps::isValidAbsIndex( tileIndex ) ) {
-        return 0;
-    }
-
-    const fheroes2::Point center = Maps::GetPoint( tileIndex );
-
-    // AI is cheating!
-    const bool isAIPlayer = world.GetKingdom( playerColor ).isControlAI();
-    if ( isAIPlayer ) {
-        scoutingDistance += Difficulty::GetScoutingBonus( Game::getDifficulty() );
-    }
-
-    const int revealRadiusSquared = scoutingDistance * scoutingDistance + 4; // constant factor for "backwards compatibility"
-
-    const int32_t minY = std::max( center.y - scoutingDistance, 0 );
-    const int32_t maxY = std::min( center.y + scoutingDistance, world.h() - 1 );
-    assert( minY < maxY );
-
-    const int32_t minX = std::max( center.x - scoutingDistance, 0 );
-    const int32_t maxX = std::min( center.x + scoutingDistance, world.w() - 1 );
-    assert( minX < maxX );
-
-    int32_t tileCount = 0;
-
-    for ( int32_t y = minY; y <= maxY; ++y ) {
-        const int32_t dy = y - center.y;
-
-        for ( int32_t x = minX; x <= maxX; ++x ) {
-            const int32_t dx = x - center.x;
-            if ( revealRadiusSquared >= dx * dx + dy * dy ) {
-                const Maps::Tiles & tile = world.GetTiles( x, y );
-                if ( tile.isFog( playerColor ) ) {
-                    ++tileCount;
-                }
-            }
-        }
-    }
-
-    return tileCount;
-}
-
-Maps::Indexes Maps::ScanAroundObject( const int32_t center, const MP2::MapObjectType objectType, const bool ignoreHeroes )
-{
-    Indexes results = getAroundIndexes( center );
-    return MapsIndexesFilteredObject( results, objectType, ignoreHeroes );
-}
-
-Maps::Indexes Maps::GetFreeIndexesAroundTile( const int32_t center )
-{
-    Indexes results = getAroundIndexes( center );
-    results.erase( std::remove_if( results.begin(), results.end(), []( const int32_t tile ) { return !world.GetTiles( tile ).isClearGround(); } ), results.end() );
-    return results;
-}
-
-bool Maps::isValidForDimensionDoor( int32_t targetIndex, bool isWater )
-{
-    const Maps::Tiles & tile = world.GetTiles( targetIndex );
-    return ( tile.GetPassable() & Direction::CENTER ) != 0 && isWater == tile.isWater() && !MP2::isActionObject( tile.GetObject( true ) );
-}
-
-Maps::Indexes Maps::ScanAroundObject( const int32_t center, const MP2::MapObjectType objectType )
-{
-    Indexes results = getAroundIndexes( center );
-    return MapsIndexesFilteredObject( results, objectType );
-}
-
-Maps::Indexes Maps::ScanAroundObjectWithDistance( const int32_t center, const uint32_t dist, const MP2::MapObjectType objectType )
-{
-    Indexes results = getAroundIndexes( center, dist );
-    std::sort( results.begin(), results.end(), ComparisonDistance( center ) );
-    return MapsIndexesFilteredObject( results, objectType );
-}
-
-Maps::Indexes Maps::GetObjectPositions( const MP2::MapObjectType objectType, bool ignoreHeroes )
-{
-    return MapsIndexesObject( objectType, ignoreHeroes );
-}
-
-Maps::Indexes Maps::GetObjectPositions( int32_t center, const MP2::MapObjectType objectType, bool ignoreHeroes )
-{
-    Indexes results = MapsIndexesObject( objectType, ignoreHeroes );
-    std::sort( results.begin(), results.end(), ComparisonDistance( center ) );
-    return results;
-}
-
-bool Maps::isTileUnderProtection( const int32_t tileIndex )
-{
-    return world.GetTiles( tileIndex ).GetObject() == MP2::OBJ_MONSTER ? true : !getMonstersProtectingTile( tileIndex ).empty();
-}
-
-Maps::Indexes Maps::getMonstersProtectingTile( const int32_t tileIndex, const bool checkObjectOnTile /* = true */ )
-{
-    if ( !isValidAbsIndex( tileIndex ) ) {
-        return {};
-    }
-
-    Indexes result;
-
-    const Maps::Tiles & tile = world.GetTiles( tileIndex );
-
-    // If a tile contains an object that you can interact with without visiting this tile, then this interaction doesn't trigger a monster attack...
-    if ( checkObjectOnTile && MP2::isNeedStayFront( tile.GetObject() ) ) {
-        // ... unless the tile itself contains a monster
-        if ( tile.GetObject() == MP2::OBJ_MONSTER ) {
-            result.push_back( tileIndex );
-        }
-
-        return result;
-    }
-
-    result.reserve( 9 );
-
-    const int width = world.w();
-    const int x = tileIndex % width;
-    const int y = tileIndex / width;
-
-    const auto isProtectedBy = [tileIndex, &tile]( const int32_t monsterTileIndex ) {
-        const Maps::Tiles & monsterTile = world.GetTiles( monsterTileIndex );
-
-        if ( monsterTile.GetObject() != MP2::OBJ_MONSTER || tile.isWater() != monsterTile.isWater() ) {
-            return false;
-        }
-
-        const int directionToMonster = Maps::GetDirection( tileIndex, monsterTileIndex );
-        const int directionFromMonster = Direction::Reflect( directionToMonster );
-
-        // The tile is directly accessible to the monster
-        if ( ( tile.GetPassable() & directionToMonster ) && ( monsterTile.GetPassable() & directionFromMonster ) ) {
-            return true;
-        }
-
-        // The tile is not directly accessible to the monster, but he can still attack in the diagonal direction if, when the hero moves away from the tile
-        // in question in the vertical direction and the monster moves away from his tile in the horizontal direction, they would have to meet
-        if ( directionFromMonster == Direction::TOP_LEFT && ( tile.GetPassable() & Direction::BOTTOM ) && ( monsterTile.GetPassable() & Direction::LEFT ) ) {
-            return true;
-        }
-        if ( directionFromMonster == Direction::TOP_RIGHT && ( tile.GetPassable() & Direction::BOTTOM ) && ( monsterTile.GetPassable() & Direction::RIGHT ) ) {
-            return true;
-        }
-        if ( directionFromMonster == Direction::BOTTOM_RIGHT && ( tile.GetPassable() & Direction::TOP ) && ( monsterTile.GetPassable() & Direction::RIGHT ) ) {
-            return true;
-        }
-        if ( directionFromMonster == Direction::BOTTOM_LEFT && ( tile.GetPassable() & Direction::TOP ) && ( monsterTile.GetPassable() & Direction::LEFT ) ) {
-            return true;
-        }
-
-        return false;
-    };
-
-    const auto validateAndAdd = [&result, &isProtectedBy]( const int monsterTileIndex ) {
-        if ( isProtectedBy( monsterTileIndex ) ) {
-            result.push_back( monsterTileIndex );
-        }
-    };
-
-    if ( y > 0 ) {
-        if ( x > 0 ) {
-            validateAndAdd( tileIndex - width - 1 );
-        }
-
-        validateAndAdd( tileIndex - width );
-
-        if ( x < width - 1 ) {
-            validateAndAdd( tileIndex - width + 1 );
-        }
-    }
-
-    if ( x > 0 ) {
-        validateAndAdd( tileIndex - 1 );
-    }
-
-    if ( tile.GetObject() == MP2::OBJ_MONSTER ) {
-        result.push_back( tileIndex );
-    }
-
-    if ( x < width - 1 ) {
-        validateAndAdd( tileIndex + 1 );
-    }
-
-    if ( y < world.h() - 1 ) {
-        if ( x > 0 ) {
-            validateAndAdd( tileIndex + width - 1 );
-        }
-
-        validateAndAdd( tileIndex + width );
-
-        if ( x < width - 1 ) {
-            validateAndAdd( tileIndex + width + 1 );
-        }
-    }
-
-    return result;
-}
-
-uint32_t Maps::GetApproximateDistance( const int32_t pos1, const int32_t pos2 )
-{
-    const fheroes2::Point point1( GetPoint( pos1 ) );
-    const fheroes2::Point point2( GetPoint( pos2 ) );
-
-    const uint32_t diffX = std::abs( point1.x - point2.x );
-    const uint32_t diffY = std::abs( point1.y - point2.y );
-
-    assert( diffX < Maps::XLARGE && diffY < Maps::XLARGE );
-
-    return std::max( diffX, diffY ) + std::min( diffX, diffY ) / 2;
-}
-
-uint32_t Maps::GetStraightLineDistance( const int32_t pos1, const int32_t pos2 )
-{
-    const fheroes2::Point point1( GetPoint( pos1 ) );
-    const fheroes2::Point point2( GetPoint( pos2 ) );
-
-    const uint32_t diffX = std::abs( point1.x - point2.x );
-    const uint32_t diffY = std::abs( point1.y - point2.y );
-
-    assert( diffX < Maps::XLARGE && diffY < Maps::XLARGE );
-
-    return static_cast<uint32_t>( std::hypot( diffX, diffY ) );
-}
-
-void Maps::ReplaceRandomCastleObjectId( const fheroes2::Point & center )
-{
-    // Reset castle ID
-    for ( int32_t y = -3; y < 2; ++y ) {
-        for ( int32_t x = -2; x < 3; ++x ) {
-            Maps::Tiles & tile = world.GetTiles( center.x + x, center.y + y );
-
-            if ( MP2::OBJ_NON_ACTION_RANDOM_CASTLE == tile.GetObject() || MP2::OBJ_NON_ACTION_RANDOM_TOWN == tile.GetObject() ) {
-                tile.SetObject( MP2::OBJ_NON_ACTION_CASTLE );
-            }
-        }
-    }
-
-    // restore center ID
-    world.GetTiles( center.x, center.y ).SetObject( MP2::OBJ_CASTLE );
-}
-
-void Maps::UpdateCastleSprite( const fheroes2::Point & center, int race, bool isCastle, bool isRandom )
-{
-    /*
-    Castle/Town object image consists of 42 tile sprites:
-    10 base tiles (OBJNTWBA) with 16 shadow tiles on left side (OBJNTWSH) overlaid by 16 town tiles (OBJNTOWN)
-
-    Shadows (OBJNTWSH)  Castle (OBJNTOWN)
-                              0
-       32 33 34 35      1  2  3  4  5
-    36 37 38 39 40      6  7  8  9 10
-       41 42 43 44     11 12 13 14 15
-          45 46 47
-    */
-
-    // correct only RND town and castle
-    const Maps::Tiles & entranceTile = world.GetTiles( center.x, center.y );
-    const MP2::MapObjectType objectType = entranceTile.GetObject();
-    const uint32_t castleID = entranceTile.GetObjectUID();
-
-    if ( isRandom && ( objectType != MP2::OBJ_RANDOM_CASTLE && objectType != MP2::OBJ_RANDOM_TOWN ) ) {
-        DEBUG_LOG( DBG_GAME, DBG_WARN,
-                   "incorrect object"
-                       << ", index: " << GetIndexFromAbsPoint( center.x, center.y ) )
-        return;
-    }
-
-    uint8_t raceIndex = 0; // Race::KNIGHT
-    switch ( race ) {
-    case Race::BARB:
-        raceIndex = 1;
-        break;
-    case Race::SORC:
-        raceIndex = 2;
-        break;
-    case Race::WRLK:
-        raceIndex = 3;
-        break;
-    case Race::WZRD:
-        raceIndex = 4;
-        break;
-    case Race::NECR:
-        raceIndex = 5;
-        break;
-    default:
-        break;
-    }
-
-    const int castleCoordinates[16][2] = { { 0, -3 }, { -2, -2 }, { -1, -2 }, { 0, -2 }, { 1, -2 }, { 2, -2 }, { -2, -1 }, { -1, -1 },
-                                           { 0, -1 }, { 1, -1 },  { 2, -1 },  { -2, 0 }, { -1, 0 }, { 0, 0 },  { 1, 0 },   { 2, 0 } };
-    const int shadowCoordinates[16][2] = { { -4, -2 }, { -3, -2 }, { -2, -2 }, { -1, -2 }, { -5, -1 }, { -4, -1 }, { -3, -1 }, { -2, -1 },
-                                           { -1, -1 }, { -4, 0 },  { -3, 0 },  { -2, 0 },  { -1, 0 },  { -3, 1 },  { -2, 1 },  { -1, 1 } };
-
-    for ( uint8_t index = 0; index < 16; ++index ) {
-        const uint8_t fullTownIndex = index + ( isCastle ? 0 : 16 ) + raceIndex * 32;
-        const uint8_t lookupID = isRandom ? index + ( isCastle ? 0 : 16 ) : fullTownIndex;
-
-        const int castleTile = GetIndexFromAbsPoint( center.x + castleCoordinates[index][0], center.y + castleCoordinates[index][1] );
-        if ( isValidAbsIndex( castleTile ) ) {
-            Tiles & tile = world.GetTiles( castleTile );
-
-            if ( isRandom )
-                tile.replaceObject( castleID, MP2::OBJ_ICN_TYPE_OBJNTWRD, MP2::OBJ_ICN_TYPE_OBJNTOWN, lookupID, fullTownIndex ); // OBJNTWRD to OBJNTOWN
-            else
-                tile.updateObjectImageIndex( castleID, MP2::OBJ_ICN_TYPE_OBJNTOWN, -16 );
-
-            if ( index == 0 ) {
-                TilesAddon * addon = tile.FindAddonLevel2( castleID );
-                if ( addon && addon->_objectIcnType == MP2::OBJ_ICN_TYPE_OBJNTWRD ) {
-                    addon->_objectIcnType = MP2::OBJ_ICN_TYPE_OBJNTOWN;
-                    addon->_imageIndex = fullTownIndex - 16;
-                }
-            }
-        }
-
-        const int shadowTileId = GetIndexFromAbsPoint( center.x + shadowCoordinates[index][0], center.y + shadowCoordinates[index][1] );
-        if ( isValidAbsIndex( shadowTileId ) ) {
-            Maps::Tiles & shadowTile = world.GetTiles( shadowTileId );
-            if ( isRandom )
-                shadowTile.replaceObject( castleID, MP2::OBJ_ICN_TYPE_OBJNTWRD, MP2::OBJ_ICN_TYPE_OBJNTWSH, lookupID + 32, fullTownIndex );
-            else
-                shadowTile.updateObjectImageIndex( castleID, MP2::OBJ_ICN_TYPE_OBJNTWSH, -16 );
-        }
-    }
+const char* Maps::SizeString(int s)
+{
+	switch (s) {
+	case SMALL:
+		return _("maps|Small");
+	case MEDIUM:
+		return _("maps|Medium");
+	case LARGE:
+		return _("maps|Large");
+	case XLARGE:
+		return _("maps|Extra Large");
+	default:
+		break;
+	}
+
+	return _("maps|Custom Size");
+}
+
+const char* Maps::GetMinesName(int type)
+{
+	switch (type) {
+	case Resource::ORE:
+		return _("Ore Mine");
+	case Resource::SULFUR:
+		return _("Sulfur Mine");
+	case Resource::CRYSTAL:
+		return _("Crystal Mine");
+	case Resource::GEMS:
+		return _("Gems Mine");
+	case Resource::GOLD:
+		return _("Gold Mine");
+	default:
+		break;
+	}
+
+	return _("Mine");
+}
+
+int Maps::GetDirection(int from, int to)
+{
+	if (from == to)
+		return Direction::CENTER;
+
+	const int diff = to - from;
+	const int width = world.w();
+
+	if (diff == (-width - 1)) {
+		return Direction::TOP_LEFT;
+	}
+	else if (diff == -width) {
+		return Direction::TOP;
+	}
+	else if (diff == (-width + 1)) {
+		return Direction::TOP_RIGHT;
+	}
+	else if (diff == -1) {
+		return Direction::LEFT;
+	}
+	else if (diff == 1) {
+		return Direction::RIGHT;
+	}
+	else if (diff == width - 1) {
+		return Direction::BOTTOM_LEFT;
+	}
+	else if (diff == width) {
+		return Direction::BOTTOM;
+	}
+	else if (diff == width + 1) {
+		return Direction::BOTTOM_RIGHT;
+	}
+
+	return Direction::UNKNOWN;
+}
+
+int32_t Maps::GetDirectionIndex(int32_t from, int vector)
+{
+	switch (vector) {
+	case Direction::TOP:
+		return from - world.w();
+	case Direction::TOP_RIGHT:
+		return from - world.w() + 1;
+	case Direction::RIGHT:
+		return from + 1;
+	case Direction::BOTTOM_RIGHT:
+		return from + world.w() + 1;
+	case Direction::BOTTOM:
+		return from + world.w();
+	case Direction::BOTTOM_LEFT:
+		return from + world.w() - 1;
+	case Direction::LEFT:
+		return from - 1;
+	case Direction::TOP_LEFT:
+		return from - world.w() - 1;
+	default:
+		break;
+	}
+
+	return -1;
+}
+
+fheroes2::Point Maps::getDirectionPoint(const fheroes2::Point& from, int vector)
+{
+	switch (vector) {
+	case Direction::TOP:
+		return { from.x, from.y - 1 };
+	case Direction::TOP_RIGHT:
+		return { from.x + 1, from.y - 1 };
+	case Direction::RIGHT:
+		return { from.x + 1, from.y };
+	case Direction::BOTTOM_RIGHT:
+		return { from.x + 1, from.y + 1 };
+	case Direction::BOTTOM:
+		return { from.x, from.y + 1 };
+	case Direction::BOTTOM_LEFT:
+		return { from.x - 1, from.y + 1 };
+	case Direction::LEFT:
+		return { from.x - 1, from.y };
+	case Direction::TOP_LEFT:
+		return { from.x - 1, from.y - 1 };
+	case Direction::CENTER:
+		return from;
+	default:
+		break;
+	}
+
+	// This is equal to index = -1.
+	return { -1, 0 };
+}
+
+bool Maps::isValidDirection(int32_t from, int vector)
+{
+	const int32_t width = world.w();
+
+	switch (vector) {
+	case Direction::TOP:
+		return (from >= width);
+	case Direction::RIGHT:
+		return ((from % width) < (width - 1));
+	case Direction::BOTTOM:
+		return (from < width* (world.h() - 1));
+	case Direction::LEFT:
+		return (from % width) != 0;
+
+	case Direction::TOP_RIGHT:
+		return (from >= width) && ((from % width) < (width - 1));
+
+	case Direction::BOTTOM_RIGHT:
+		return (from < width* (world.h() - 1)) && ((from % width) < (width - 1));
+
+	case Direction::BOTTOM_LEFT:
+		return (from < width* (world.h() - 1)) && (from % width);
+
+	case Direction::TOP_LEFT:
+		return (from >= width) && (from % width);
+
+	default:
+		break;
+	}
+
+	return false;
+}
+
+fheroes2::Point Maps::GetPoint(const int32_t index)
+{
+	return fheroes2::Point(index % world.w(), index / world.w());
+}
+
+bool Maps::isValidAbsIndex(const int32_t index)
+{
+	return 0 <= index && index < world.w()* world.h();
+}
+
+bool Maps::isValidAbsPoint(const int32_t x, const int32_t y)
+{
+	return 0 <= x && world.w() > x && 0 <= y && world.h() > y;
+}
+
+int32_t Maps::GetIndexFromAbsPoint(const fheroes2::Point& mp)
+{
+	if (mp.x < 0 || mp.y < 0) {
+		return -1;
+	}
+
+	return mp.y * world.w() + mp.x;
+}
+
+int32_t Maps::GetIndexFromAbsPoint(const int32_t x, const int32_t y)
+{
+	if (x < 0 || y < 0) {
+		return -1;
+	}
+
+	return y * world.w() + x;
+}
+
+Maps::Indexes Maps::getAroundIndexes(const int32_t tileIndex, const int32_t maxDistanceFromTile /* = 1 */)
+{
+	Indexes results;
+
+	if (!isValidAbsIndex(tileIndex) || maxDistanceFromTile <= 0) {
+		return results;
+	}
+
+	results.reserve((maxDistanceFromTile * 2 + 1) * (maxDistanceFromTile * 2 + 1) - 1);
+
+	assert(world.w() > 0);
+
+	const int32_t centerX = tileIndex % world.w();
+	const int32_t centerY = tileIndex / world.w();
+
+	for (int32_t y = -maxDistanceFromTile; y <= maxDistanceFromTile; ++y) {
+		for (int32_t x = -maxDistanceFromTile; x <= maxDistanceFromTile; ++x) {
+			// the central tile is not included
+			if (x == 0 && y == 0) {
+				continue;
+			}
+
+			const int32_t tileX = centerX + x;
+			const int32_t tileY = centerY + y;
+
+			if (isValidAbsPoint(tileX, tileY)) {
+				results.push_back(tileY * world.w() + tileX);
+			}
+		}
+	}
+
+	return results;
+}
+
+MapsIndexes Maps::getVisibleMonstersAroundHero(const Heroes& hero)
+{
+	const uint32_t dist = hero.GetVisionsDistance();
+	MapsIndexes monsters = Maps::ScanAroundObjectWithDistance(hero.GetIndex(), dist, MP2::OBJ_MONSTER);
+
+	const int32_t heroColor = hero.GetColor();
+	monsters.erase(std::remove_if(monsters.begin(), monsters.end(), [heroColor](const int32_t index) { return world.GetTiles(index).isFog(heroColor); }),
+		monsters.end());
+	return monsters;
+}
+
+void Maps::ClearFog(const int32_t tileIndex, int scoutingDistance, const int playerColor)
+{
+	if (scoutingDistance <= 0 || !Maps::isValidAbsIndex(tileIndex)) {
+		// Nothing to uncover.
+		return;
+	}
+
+	const fheroes2::Point center = Maps::GetPoint(tileIndex);
+
+	// AI is cheating!
+	const Kingdom& kingdom = world.GetKingdom(playerColor);
+	const bool isAIPlayer = kingdom.isControlAI();
+	if (isAIPlayer) {
+		scoutingDistance += Difficulty::GetScoutingBonus(Game::getDifficulty());
+	}
+
+	const int alliedColors = Players::GetPlayerFriends(playerColor);
+	const bool isHumanOrHumanFriend = !isAIPlayer || Players::isFriends(playerColor, Players::HumanColors());
+
+	const int revealRadiusSquared = scoutingDistance * scoutingDistance + 4; // constant factor for "backwards compatibility"
+
+	const int32_t minY = std::max(center.y - scoutingDistance, 0);
+	const int32_t maxY = std::min(center.y + scoutingDistance, world.h() - 1);
+	assert(minY < maxY);
+
+	const int32_t minX = std::max(center.x - scoutingDistance, 0);
+	const int32_t maxX = std::min(center.x + scoutingDistance, world.w() - 1);
+	assert(minX < maxX);
+
+	fheroes2::Point fogRevealMinPos(world.h(), world.w());
+	fheroes2::Point fogRevealMaxPos(0, 0);
+
+	for (int32_t y = minY; y <= maxY; ++y) {
+		const int32_t dy = y - center.y;
+
+		for (int32_t x = minX; x <= maxX; ++x) {
+			const int32_t dx = x - center.x;
+			if (revealRadiusSquared >= dx * dx + dy * dy) {
+				Maps::Tiles& tile = world.GetTiles(x, y);
+				if (isAIPlayer && tile.isFog(playerColor)) {
+					AI::Get().revealFog(tile, kingdom);
+				}
+
+				if (tile.isFog(alliedColors)) {
+					// Clear fog only if it is not already cleared.
+					tile.ClearFog(alliedColors);
+
+					if (isHumanOrHumanFriend) {
+						// Update fog reveal area points only for human player and his allies.
+						fogRevealMinPos.x = std::min(fogRevealMinPos.x, x);
+						fogRevealMinPos.y = std::min(fogRevealMinPos.y, y);
+						fogRevealMaxPos.x = std::max(fogRevealMaxPos.x, x);
+						fogRevealMaxPos.y = std::max(fogRevealMaxPos.y, y);
+					}
+				}
+			}
+		}
+	}
+
+	// Update fog directions only for human player and his allies and only if fog has to be cleared.
+	if (isHumanOrHumanFriend && (fogRevealMaxPos.x >= fogRevealMinPos.x) && (fogRevealMaxPos.y >= fogRevealMinPos.y)) {
+		// Fog directions should be updated 1 tile outside of the cleared fog.
+		fogRevealMinPos -= { 1, 1 };
+		fogRevealMaxPos += { 1, 1 };
+		Maps::Tiles::updateFogDirectionsInArea(fogRevealMinPos, fogRevealMaxPos, alliedColors);
+	}
+}
+
+int32_t Maps::getFogTileCountToBeRevealed(const int32_t tileIndex, int scoutingDistance, const int playerColor)
+{
+	if (scoutingDistance <= 0 || !Maps::isValidAbsIndex(tileIndex)) {
+		return 0;
+	}
+
+	const fheroes2::Point center = Maps::GetPoint(tileIndex);
+
+	// AI is cheating!
+	const bool isAIPlayer = world.GetKingdom(playerColor).isControlAI();
+	if (isAIPlayer) {
+		scoutingDistance += Difficulty::GetScoutingBonus(Game::getDifficulty());
+	}
+
+	const int revealRadiusSquared = scoutingDistance * scoutingDistance + 4; // constant factor for "backwards compatibility"
+
+	const int32_t minY = std::max(center.y - scoutingDistance, 0);
+	const int32_t maxY = std::min(center.y + scoutingDistance, world.h() - 1);
+	assert(minY < maxY);
+
+	const int32_t minX = std::max(center.x - scoutingDistance, 0);
+	const int32_t maxX = std::min(center.x + scoutingDistance, world.w() - 1);
+	assert(minX < maxX);
+
+	int32_t tileCount = 0;
+
+	for (int32_t y = minY; y <= maxY; ++y) {
+		const int32_t dy = y - center.y;
+
+		for (int32_t x = minX; x <= maxX; ++x) {
+			const int32_t dx = x - center.x;
+			if (revealRadiusSquared >= dx * dx + dy * dy) {
+				const Maps::Tiles& tile = world.GetTiles(x, y);
+				if (tile.isFog(playerColor)) {
+					++tileCount;
+				}
+			}
+		}
+	}
+
+	return tileCount;
+}
+
+Maps::Indexes Maps::ScanAroundObject(const int32_t center, const MP2::MapObjectType objectType, const bool ignoreHeroes)
+{
+	Indexes results = getAroundIndexes(center);
+	return MapsIndexesFilteredObject(results, objectType, ignoreHeroes);
+}
+
+Maps::Indexes Maps::GetFreeIndexesAroundTile(const int32_t center)
+{
+	Indexes results = getAroundIndexes(center);
+	results.erase(std::remove_if(results.begin(), results.end(), [](const int32_t tile) { return !world.GetTiles(tile).isClearGround(); }), results.end());
+	return results;
+}
+
+bool Maps::isValidForDimensionDoor(int32_t targetIndex, bool isWater)
+{
+	const Maps::Tiles& tile = world.GetTiles(targetIndex);
+	return (tile.GetPassable() & Direction::CENTER) != 0 && isWater == tile.isWater() && !MP2::isActionObject(tile.GetObject(true));
+}
+
+Maps::Indexes Maps::ScanAroundObject(const int32_t center, const MP2::MapObjectType objectType)
+{
+	Indexes results = getAroundIndexes(center);
+	return MapsIndexesFilteredObject(results, objectType);
+}
+
+Maps::Indexes Maps::ScanAroundObjectWithDistance(const int32_t center, const uint32_t dist, const MP2::MapObjectType objectType)
+{
+	Indexes results = getAroundIndexes(center, dist);
+	std::sort(results.begin(), results.end(), ComparisonDistance(center));
+	return MapsIndexesFilteredObject(results, objectType);
+}
+
+Maps::Indexes Maps::GetObjectPositions(const MP2::MapObjectType objectType, bool ignoreHeroes)
+{
+	return MapsIndexesObject(objectType, ignoreHeroes);
+}
+
+Maps::Indexes Maps::GetObjectPositions(int32_t center, const MP2::MapObjectType objectType, bool ignoreHeroes)
+{
+	Indexes results = MapsIndexesObject(objectType, ignoreHeroes);
+	std::sort(results.begin(), results.end(), ComparisonDistance(center));
+	return results;
+}
+
+bool Maps::isTileUnderProtection(const int32_t tileIndex)
+{
+	return world.GetTiles(tileIndex).GetObject() == MP2::OBJ_MONSTER ? true : !getMonstersProtectingTile(tileIndex).empty();
+}
+
+Maps::Indexes Maps::getMonstersProtectingTile(const int32_t tileIndex, const bool checkObjectOnTile /* = true */)
+{
+	if (!isValidAbsIndex(tileIndex)) {
+		return {};
+	}
+
+	Indexes result;
+
+	const Maps::Tiles& tile = world.GetTiles(tileIndex);
+
+	// If a tile contains an object that you can interact with without visiting this tile, then this interaction doesn't trigger a monster attack...
+	if (checkObjectOnTile && MP2::isNeedStayFront(tile.GetObject())) {
+		// ... unless the tile itself contains a monster
+		if (tile.GetObject() == MP2::OBJ_MONSTER) {
+			result.push_back(tileIndex);
+		}
+
+		return result;
+	}
+
+	result.reserve(9);
+
+	const int width = world.w();
+	const int x = tileIndex % width;
+	const int y = tileIndex / width;
+
+	const auto isProtectedBy = [tileIndex, &tile](const int32_t monsterTileIndex) {
+		const Maps::Tiles& monsterTile = world.GetTiles(monsterTileIndex);
+
+		if (monsterTile.GetObject() != MP2::OBJ_MONSTER || tile.isWater() != monsterTile.isWater()) {
+			return false;
+		}
+
+		const int directionToMonster = Maps::GetDirection(tileIndex, monsterTileIndex);
+		const int directionFromMonster = Direction::Reflect(directionToMonster);
+
+		// The tile is directly accessible to the monster
+		if ((tile.GetPassable() & directionToMonster) && (monsterTile.GetPassable() & directionFromMonster)) {
+			return true;
+		}
+
+		// The tile is not directly accessible to the monster, but he can still attack in the diagonal direction if, when the hero moves away from the tile
+		// in question in the vertical direction and the monster moves away from his tile in the horizontal direction, they would have to meet
+		if (directionFromMonster == Direction::TOP_LEFT && (tile.GetPassable() & Direction::BOTTOM) && (monsterTile.GetPassable() & Direction::LEFT)) {
+			return true;
+		}
+		if (directionFromMonster == Direction::TOP_RIGHT && (tile.GetPassable() & Direction::BOTTOM) && (monsterTile.GetPassable() & Direction::RIGHT)) {
+			return true;
+		}
+		if (directionFromMonster == Direction::BOTTOM_RIGHT && (tile.GetPassable() & Direction::TOP) && (monsterTile.GetPassable() & Direction::RIGHT)) {
+			return true;
+		}
+		if (directionFromMonster == Direction::BOTTOM_LEFT && (tile.GetPassable() & Direction::TOP) && (monsterTile.GetPassable() & Direction::LEFT)) {
+			return true;
+		}
+
+		return false;
+	};
+
+	const auto validateAndAdd = [&result, &isProtectedBy](const int monsterTileIndex) {
+		if (isProtectedBy(monsterTileIndex)) {
+			result.push_back(monsterTileIndex);
+		}
+	};
+
+	if (y > 0) {
+		if (x > 0) {
+			validateAndAdd(tileIndex - width - 1);
+		}
+
+		validateAndAdd(tileIndex - width);
+
+		if (x < width - 1) {
+			validateAndAdd(tileIndex - width + 1);
+		}
+	}
+
+	if (x > 0) {
+		validateAndAdd(tileIndex - 1);
+	}
+
+	if (tile.GetObject() == MP2::OBJ_MONSTER) {
+		result.push_back(tileIndex);
+	}
+
+	if (x < width - 1) {
+		validateAndAdd(tileIndex + 1);
+	}
+
+	if (y < world.h() - 1) {
+		if (x > 0) {
+			validateAndAdd(tileIndex + width - 1);
+		}
+
+		validateAndAdd(tileIndex + width);
+
+		if (x < width - 1) {
+			validateAndAdd(tileIndex + width + 1);
+		}
+	}
+
+	return result;
+}
+
+uint32_t Maps::GetApproximateDistance(const int32_t pos1, const int32_t pos2)
+{
+	const fheroes2::Point point1(GetPoint(pos1));
+	const fheroes2::Point point2(GetPoint(pos2));
+
+	const uint32_t diffX = std::abs(point1.x - point2.x);
+	const uint32_t diffY = std::abs(point1.y - point2.y);
+
+	assert(diffX < Maps::XLARGE&& diffY < Maps::XLARGE);
+
+	return std::max(diffX, diffY) + std::min(diffX, diffY) / 2;
+}
+
+uint32_t Maps::GetStraightLineDistance(const int32_t pos1, const int32_t pos2)
+{
+	const fheroes2::Point point1(GetPoint(pos1));
+	const fheroes2::Point point2(GetPoint(pos2));
+
+	const uint32_t diffX = std::abs(point1.x - point2.x);
+	const uint32_t diffY = std::abs(point1.y - point2.y);
+
+	assert(diffX < Maps::XLARGE&& diffY < Maps::XLARGE);
+
+	return static_cast<uint32_t>(std::hypot(diffX, diffY));
+}
+
+void Maps::ReplaceRandomCastleObjectId(const fheroes2::Point& center)
+{
+	// Reset castle ID
+	for (int32_t y = -3; y < 2; ++y) {
+		for (int32_t x = -2; x < 3; ++x) {
+			Maps::Tiles& tile = world.GetTiles(center.x + x, center.y + y);
+
+			if (MP2::OBJ_NON_ACTION_RANDOM_CASTLE == tile.GetObject() || MP2::OBJ_NON_ACTION_RANDOM_TOWN == tile.GetObject()) {
+				tile.SetObject(MP2::OBJ_NON_ACTION_CASTLE);
+			}
+		}
+	}
+
+	// restore center ID
+	world.GetTiles(center.x, center.y).SetObject(MP2::OBJ_CASTLE);
+}
+
+void Maps::UpdateCastleSprite(const fheroes2::Point& center, int race, bool isCastle, bool isRandom)
+{
+	/*
+	Castle/Town object image consists of 42 tile sprites:
+	10 base tiles (OBJNTWBA) with 16 shadow tiles on left side (OBJNTWSH) overlaid by 16 town tiles (OBJNTOWN)
+
+	Shadows (OBJNTWSH)  Castle (OBJNTOWN)
+							  0
+	   32 33 34 35      1  2  3  4  5
+	36 37 38 39 40      6  7  8  9 10
+	   41 42 43 44     11 12 13 14 15
+		  45 46 47
+	*/
+
+	// correct only RND town and castle
+	const Maps::Tiles& entranceTile = world.GetTiles(center.x, center.y);
+	const MP2::MapObjectType objectType = entranceTile.GetObject();
+	const uint32_t castleID = entranceTile.GetObjectUID();
+
+	if (isRandom && (objectType != MP2::OBJ_RANDOM_CASTLE && objectType != MP2::OBJ_RANDOM_TOWN)) {
+		DEBUG_LOG(DBG_GAME, DBG_WARN,
+			"incorrect object"
+			<< ", index: " << GetIndexFromAbsPoint(center.x, center.y))
+			return;
+	}
+
+	uint8_t raceIndex = 0; // Race::KNIGHT
+	switch (race) {
+	case Race::BARB:
+		raceIndex = 1;
+		break;
+	case Race::SORC:
+		raceIndex = 2;
+		break;
+	case Race::WRLK:
+		raceIndex = 3;
+		break;
+	case Race::WZRD:
+		raceIndex = 4;
+		break;
+	case Race::NECR:
+		raceIndex = 5;
+		break;
+	default:
+		break;
+	}
+
+	const int castleCoordinates[16][2] = { { 0, -3 }, { -2, -2 }, { -1, -2 }, { 0, -2 }, { 1, -2 }, { 2, -2 }, { -2, -1 }, { -1, -1 },
+										   { 0, -1 }, { 1, -1 },  { 2, -1 },  { -2, 0 }, { -1, 0 }, { 0, 0 },  { 1, 0 },   { 2, 0 } };
+	const int shadowCoordinates[16][2] = { { -4, -2 }, { -3, -2 }, { -2, -2 }, { -1, -2 }, { -5, -1 }, { -4, -1 }, { -3, -1 }, { -2, -1 },
+										   { -1, -1 }, { -4, 0 },  { -3, 0 },  { -2, 0 },  { -1, 0 },  { -3, 1 },  { -2, 1 },  { -1, 1 } };
+
+	for (uint8_t index = 0; index < 16; ++index) {
+		const uint8_t fullTownIndex = index + (isCastle ? 0 : 16) + raceIndex * 32;
+		const uint8_t lookupID = isRandom ? index + (isCastle ? 0 : 16) : fullTownIndex;
+
+		const int castleTile = GetIndexFromAbsPoint(center.x + castleCoordinates[index][0], center.y + castleCoordinates[index][1]);
+		if (isValidAbsIndex(castleTile)) {
+			Tiles& tile = world.GetTiles(castleTile);
+
+			if (isRandom)
+				tile.replaceObject(castleID, MP2::OBJ_ICN_TYPE_OBJNTWRD, MP2::OBJ_ICN_TYPE_OBJNTOWN, lookupID, fullTownIndex); // OBJNTWRD to OBJNTOWN
+			else
+				tile.updateObjectImageIndex(castleID, MP2::OBJ_ICN_TYPE_OBJNTOWN, -16);
+
+			if (index == 0) {
+				TilesAddon* addon = tile.FindAddonLevel2(castleID);
+				if (addon && addon->_objectIcnType == MP2::OBJ_ICN_TYPE_OBJNTWRD) {
+					addon->_objectIcnType = MP2::OBJ_ICN_TYPE_OBJNTOWN;
+					addon->_imageIndex = fullTownIndex - 16;
+				}
+			}
+		}
+
+		const int shadowTileId = GetIndexFromAbsPoint(center.x + shadowCoordinates[index][0], center.y + shadowCoordinates[index][1]);
+		if (isValidAbsIndex(shadowTileId)) {
+			Maps::Tiles& shadowTile = world.GetTiles(shadowTileId);
+			if (isRandom)
+				shadowTile.replaceObject(castleID, MP2::OBJ_ICN_TYPE_OBJNTWRD, MP2::OBJ_ICN_TYPE_OBJNTWSH, lookupID + 32, fullTownIndex);
+			else
+				shadowTile.updateObjectImageIndex(castleID, MP2::OBJ_ICN_TYPE_OBJNTWSH, -16);
+		}
+	}
 }