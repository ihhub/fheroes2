/***************************************************************************
 *   fheroes2: https://github.com/ihhub/fheroes2                           *
 *   Copyright (C) 2019 - 2023                                             *
 *                                                                         *
 *   Free Heroes2 Engine: http://sourceforge.net/projects/fheroes2         *
 *   Copyright (C) 2009 by Andrey Afletdinov <fheroes2@gmail.com>          *
 *                                                                         *
 *   This program is free software; you can redistribute it and/or modify  *
 *   it under the terms of the GNU General Public License as published by  *
 *   the Free Software Foundation; either version 2 of the License, or     *
 *   (at your option) any later version.                                   *
 *                                                                         *
 *   This program is distributed in the hope that it will be useful,       *
 *   but WITHOUT ANY WARRANTY; without even the implied warranty of        *
 *   MERCHANTABILITY or FITNESS FOR A PARTICULAR PURPOSE.  See the         *
 *   GNU General Public License for more details.                          *
 *                                                                         *
 *   You should have received a copy of the GNU General Public License     *
 *   along with this program; if not, write to the                         *
 *   Free Software Foundation, Inc.,                                       *
 *   59 Temple Place - Suite 330, Boston, MA  02111-1307, USA.             *
 ***************************************************************************/

#include "maps.h"

#include <algorithm>
#include <cassert>
#include <cmath>
#include <cstdlib>
#include <ostream>

#include "ai.h"
#include "difficulty.h"
#include "direction.h"
#include "game.h"
#include "heroes.h"
#include "kingdom.h"
#include "logging.h"
#include "maps_tiles.h"
#include "players.h"
#include "race.h"
#include "resource.h"
#include "translations.h"
#include "world.h"

namespace
{
    Maps::Indexes MapsIndexesFilteredObject( const Maps::Indexes & indexes, const MP2::MapObjectType objectType, const bool ignoreHeroes = true )
    {
        Maps::Indexes result;
        for ( size_t idx = 0; idx < indexes.size(); ++idx ) {
            if ( world.GetTiles( indexes[idx] ).GetObject( !ignoreHeroes ) == objectType ) {
                result.push_back( indexes[idx] );
            }
        }
        return result;
    }

    Maps::Indexes MapsIndexesObject( const MP2::MapObjectType objectType, const bool ignoreHeroes = true )
    {
        Maps::Indexes result;
        const int32_t size = static_cast<int32_t>( world.getSize() );
        for ( int32_t idx = 0; idx < size; ++idx ) {
            if ( world.GetTiles( idx ).GetObject( !ignoreHeroes ) == objectType ) {
                result.push_back( idx );
            }
        }
        return result;
    }
}

struct ComparisonDistance
{
    explicit ComparisonDistance( const int32_t index )
        : centerPoint( Maps::GetPoint( index ) )
    {}

    ComparisonDistance() = delete;

    bool operator()( const int32_t index1, const int32_t index2 ) const
    {
        const fheroes2::Point point1( Maps::GetPoint( index1 ) );
        const fheroes2::Point point2( Maps::GetPoint( index2 ) );

        const int32_t diffX1 = std::abs( centerPoint.x - point1.x );
        const int32_t diffY1 = std::abs( centerPoint.y - point1.y );
        const int32_t diffX2 = std::abs( centerPoint.x - point2.x );
        const int32_t diffY2 = std::abs( centerPoint.y - point2.y );

        return ( diffX1 * diffX1 + diffY1 * diffY1 ) < ( diffX2 * diffX2 + diffY2 * diffY2 );
    }

    const fheroes2::Point centerPoint;
};

const char * Maps::SizeString( int s )
{
    switch ( s ) {
    case SMALL:
        return _( "maps|Small" );
    case MEDIUM:
        return _( "maps|Medium" );
    case LARGE:
        return _( "maps|Large" );
    case XLARGE:
        return _( "maps|Extra Large" );
    default:
        break;
    }

    return _( "maps|Custom Size" );
}

const char * Maps::GetMinesName( int type )
{
    switch ( type ) {
    case Resource::ORE:
        return _( "Ore Mine" );
    case Resource::SULFUR:
        return _( "Sulfur Mine" );
    case Resource::CRYSTAL:
        return _( "Crystal Mine" );
    case Resource::GEMS:
        return _( "Gems Mine" );
    case Resource::GOLD:
        return _( "Gold Mine" );
    default:
        break;
    }

    return _( "Mine" );
}

int Maps::GetDirection( int from, int to )
{
    if ( from == to )
        return Direction::CENTER;

    const int diff = to - from;
    const int width = world.w();

    if ( diff == ( -width - 1 ) ) {
        return Direction::TOP_LEFT;
    }
    else if ( diff == -width ) {
        return Direction::TOP;
    }
    else if ( diff == ( -width + 1 ) ) {
        return Direction::TOP_RIGHT;
    }
    else if ( diff == -1 ) {
        return Direction::LEFT;
    }
    else if ( diff == 1 ) {
        return Direction::RIGHT;
    }
    else if ( diff == width - 1 ) {
        return Direction::BOTTOM_LEFT;
    }
    else if ( diff == width ) {
        return Direction::BOTTOM;
    }
    else if ( diff == width + 1 ) {
        return Direction::BOTTOM_RIGHT;
    }

    return Direction::UNKNOWN;
}

int32_t Maps::GetDirectionIndex( int32_t from, int vector )
{
    switch ( vector ) {
    case Direction::TOP:
        return from - world.w();
    case Direction::TOP_RIGHT:
        return from - world.w() + 1;
    case Direction::RIGHT:
        return from + 1;
    case Direction::BOTTOM_RIGHT:
        return from + world.w() + 1;
    case Direction::BOTTOM:
        return from + world.w();
    case Direction::BOTTOM_LEFT:
        return from + world.w() - 1;
    case Direction::LEFT:
        return from - 1;
    case Direction::TOP_LEFT:
        return from - world.w() - 1;
    default:
        break;
    }

    return -1;
}

// check bound
bool Maps::isValidDirection( int32_t from, int vector )
{
    const int32_t width = world.w();

    switch ( vector ) {
    case Direction::TOP:
        return ( from >= width );
    case Direction::RIGHT:
        return ( ( from % width ) < ( width - 1 ) );
    case Direction::BOTTOM:
        return ( from < width * ( world.h() - 1 ) );
    case Direction::LEFT:
        return ( from % width ) != 0;

    case Direction::TOP_RIGHT:
        return ( from >= width ) && ( ( from % width ) < ( width - 1 ) );

    case Direction::BOTTOM_RIGHT:
        return ( from < width * ( world.h() - 1 ) ) && ( ( from % width ) < ( width - 1 ) );

    case Direction::BOTTOM_LEFT:
        return ( from < width * ( world.h() - 1 ) ) && ( from % width );

    case Direction::TOP_LEFT:
        return ( from >= width ) && ( from % width );

    default:
        break;
    }

    return false;
}

fheroes2::Point Maps::GetPoint( const int32_t index )
{
    return fheroes2::Point( index % world.w(), index / world.w() );
}

bool Maps::isValidAbsIndex( const int32_t index )
{
    return 0 <= index && index < world.w() * world.h();
}

bool Maps::isValidAbsPoint( const int32_t x, const int32_t y )
{
    return 0 <= x && world.w() > x && 0 <= y && world.h() > y;
}

int32_t Maps::GetIndexFromAbsPoint( const fheroes2::Point & mp )
{
    if ( mp.x < 0 || mp.y < 0 ) {
        return -1;
    }

    return mp.y * world.w() + mp.x;
}

int32_t Maps::GetIndexFromAbsPoint( const int32_t x, const int32_t y )
{
    if ( x < 0 || y < 0 ) {
        return -1;
    }

    return y * world.w() + x;
}

Maps::Indexes Maps::getAroundIndexes( const int32_t tileIndex, const int32_t maxDistanceFromTile /* = 1 */ )
{
    Indexes results;

    if ( !isValidAbsIndex( tileIndex ) || maxDistanceFromTile <= 0 ) {
        return results;
    }

    results.reserve( ( maxDistanceFromTile * 2 + 1 ) * ( maxDistanceFromTile * 2 + 1 ) - 1 );

    assert( world.w() > 0 );

    const int32_t centerX = tileIndex % world.w();
    const int32_t centerY = tileIndex / world.w();

    for ( int32_t y = -maxDistanceFromTile; y <= maxDistanceFromTile; ++y ) {
        for ( int32_t x = -maxDistanceFromTile; x <= maxDistanceFromTile; ++x ) {
            // the central tile is not included
            if ( x == 0 && y == 0 ) {
                continue;
            }

            const int32_t tileX = centerX + x;
            const int32_t tileY = centerY + y;

            if ( isValidAbsPoint( tileX, tileY ) ) {
                results.push_back( tileY * world.w() + tileX );
            }
        }
    }

    return results;
}

MapsIndexes Maps::getVisibleMonstersAroundHero( const Heroes & hero )
{
    const uint32_t dist = hero.GetVisionsDistance();
    MapsIndexes monsters = Maps::ScanAroundObjectWithDistance( hero.GetIndex(), dist, MP2::OBJ_MONSTER );

    const int32_t heroColor = hero.GetColor();
    monsters.erase( std::remove_if( monsters.begin(), monsters.end(), [heroColor]( const int32_t index ) { return world.GetTiles( index ).isFog( heroColor ); } ),
                    monsters.end() );
    return monsters;
}

void Maps::ClearFog( const int32_t tileIndex, int scoutingDistance, const int playerColor )
{
    if ( scoutingDistance <= 0 || !Maps::isValidAbsIndex( tileIndex ) ) {
        // Nothing to uncover.
        return;
    }

    const fheroes2::Point center = Maps::GetPoint( tileIndex );

    // AI is cheating!
    const Kingdom & kingdom = world.GetKingdom( playerColor );
<<<<<<< HEAD

=======
>>>>>>> 49a069b4
    const bool isAIPlayer = kingdom.isControlAI();
    if ( isAIPlayer ) {
        scoutingDistance += Difficulty::GetScoutingBonus( Game::getDifficulty() );
    }

    const int alliedColors = Players::GetPlayerFriends( playerColor );
    const bool isHumanOrHumanFriend = !isAIPlayer || Players::isFriends( playerColor, Players::HumanColors() );

    const int revealRadiusSquared = scoutingDistance * scoutingDistance + 4; // constant factor for "backwards compatibility"

    const int32_t minY = std::max( center.y - scoutingDistance, 0 );
    const int32_t maxY = std::min( center.y + scoutingDistance, world.h() - 1 );
    assert( minY < maxY );

    const int32_t minX = std::max( center.x - scoutingDistance, 0 );
    const int32_t maxX = std::min( center.x + scoutingDistance, world.w() - 1 );
    assert( minX < maxX );

    fheroes2::Point fogRevealMinPos( world.h(), world.w() );
    fheroes2::Point fogRevealMaxPos( 0, 0 );

    for ( int32_t y = minY; y <= maxY; ++y ) {
        const int32_t dy = y - center.y;

        for ( int32_t x = minX; x <= maxX; ++x ) {
            const int32_t dx = x - center.x;
            if ( revealRadiusSquared >= dx * dx + dy * dy ) {
                Maps::Tiles & tile = world.GetTiles( x, y );
                if ( isAIPlayer && tile.isFog( playerColor ) ) {
<<<<<<< HEAD
                    AI::Get().revealFog( kingdom, tile );
=======
                    AI::Get().revealFog( tile, kingdom );
>>>>>>> 49a069b4
                }

                if ( tile.isFog( alliedColors ) ) {
                    // Clear fog only if it is not already cleared.
                    tile.ClearFog( alliedColors );

                    if ( isHumanOrHumanFriend ) {
                        // Update fog reveal area points only for human player and his allies.
                        fogRevealMinPos.x = std::min( fogRevealMinPos.x, x );
                        fogRevealMinPos.y = std::min( fogRevealMinPos.y, y );
                        fogRevealMaxPos.x = std::max( fogRevealMaxPos.x, x );
                        fogRevealMaxPos.y = std::max( fogRevealMaxPos.y, y );
                    }
                }
            }
        }
    }

    // Update fog directions only for human player and his allies and only if fog has to be cleared.
    if ( isHumanOrHumanFriend && ( fogRevealMaxPos.x >= fogRevealMinPos.x ) && ( fogRevealMaxPos.y >= fogRevealMinPos.y ) ) {
        // Fog directions should be updated 1 tile outside of the cleared fog.
        fogRevealMinPos -= { 1, 1 };
        fogRevealMaxPos += { 1, 1 };
        Maps::Tiles::updateFogDirectionsInArea( fogRevealMinPos, fogRevealMaxPos, alliedColors );
    }
}

int32_t Maps::getFogTileCountToBeRevealed( const int32_t tileIndex, int scoutingDistance, const int playerColor )
{
    if ( scoutingDistance <= 0 || !Maps::isValidAbsIndex( tileIndex ) ) {
        return 0;
    }

    const fheroes2::Point center = Maps::GetPoint( tileIndex );

    // AI is cheating!
    const bool isAIPlayer = world.GetKingdom( playerColor ).isControlAI();
    if ( isAIPlayer ) {
        scoutingDistance += Difficulty::GetScoutingBonus( Game::getDifficulty() );
    }

    const int revealRadiusSquared = scoutingDistance * scoutingDistance + 4; // constant factor for "backwards compatibility"

    const int32_t minY = std::max( center.y - scoutingDistance, 0 );
    const int32_t maxY = std::min( center.y + scoutingDistance, world.h() - 1 );
    assert( minY < maxY );

    const int32_t minX = std::max( center.x - scoutingDistance, 0 );
    const int32_t maxX = std::min( center.x + scoutingDistance, world.w() - 1 );
    assert( minX < maxX );

    int32_t tileCount = 0;

    for ( int32_t y = minY; y <= maxY; ++y ) {
        const int32_t dy = y - center.y;

        for ( int32_t x = minX; x <= maxX; ++x ) {
            const int32_t dx = x - center.x;
            if ( revealRadiusSquared >= dx * dx + dy * dy ) {
                const Maps::Tiles & tile = world.GetTiles( x, y );
                if ( tile.isFog( playerColor ) ) {
                    ++tileCount;
                }
            }
        }
    }

    return tileCount;
}

Maps::Indexes Maps::ScanAroundObject( const int32_t center, const MP2::MapObjectType objectType, const bool ignoreHeroes )
{
    Indexes results = getAroundIndexes( center );
    return MapsIndexesFilteredObject( results, objectType, ignoreHeroes );
}

Maps::Indexes Maps::GetFreeIndexesAroundTile( const int32_t center )
{
    Indexes results = getAroundIndexes( center );
    results.erase( std::remove_if( results.begin(), results.end(), []( const int32_t tile ) { return !world.GetTiles( tile ).isClearGround(); } ), results.end() );
    return results;
}

bool Maps::isValidForDimensionDoor( int32_t targetIndex, bool isWater )
{
    const Maps::Tiles & tile = world.GetTiles( targetIndex );
    return ( tile.GetPassable() & Direction::CENTER ) != 0 && isWater == tile.isWater() && !MP2::isActionObject( tile.GetObject( true ) );
}

Maps::Indexes Maps::ScanAroundObject( const int32_t center, const MP2::MapObjectType objectType )
{
    Indexes results = getAroundIndexes( center );
    return MapsIndexesFilteredObject( results, objectType );
}

Maps::Indexes Maps::ScanAroundObjectWithDistance( const int32_t center, const uint32_t dist, const MP2::MapObjectType objectType )
{
    Indexes results = getAroundIndexes( center, dist );
    std::sort( results.begin(), results.end(), ComparisonDistance( center ) );
    return MapsIndexesFilteredObject( results, objectType );
}

Maps::Indexes Maps::GetObjectPositions( const MP2::MapObjectType objectType, bool ignoreHeroes )
{
    return MapsIndexesObject( objectType, ignoreHeroes );
}

Maps::Indexes Maps::GetObjectPositions( int32_t center, const MP2::MapObjectType objectType, bool ignoreHeroes )
{
    Indexes results = MapsIndexesObject( objectType, ignoreHeroes );
    std::sort( results.begin(), results.end(), ComparisonDistance( center ) );
    return results;
}

bool Maps::isTileUnderProtection( const int32_t tileIndex )
{
    return world.GetTiles( tileIndex ).GetObject() == MP2::OBJ_MONSTER ? true : !getMonstersProtectingTile( tileIndex ).empty();
}

Maps::Indexes Maps::getMonstersProtectingTile( const int32_t tileIndex, const bool checkObjectOnTile /* = true */ )
{
    if ( !isValidAbsIndex( tileIndex ) ) {
        return {};
    }

    Indexes result;

    const Maps::Tiles & tile = world.GetTiles( tileIndex );

    // If a tile contains an object that you can interact with without visiting this tile, then this interaction doesn't trigger a monster attack...
    if ( checkObjectOnTile && MP2::isNeedStayFront( tile.GetObject() ) ) {
        // ... unless the tile itself contains a monster
        if ( tile.GetObject() == MP2::OBJ_MONSTER ) {
            result.push_back( tileIndex );
        }

        return result;
    }

    result.reserve( 9 );

    const int width = world.w();
    const int x = tileIndex % width;
    const int y = tileIndex / width;

    auto isProtectedBy = [tileIndex, &tile]( const int32_t monsterTileIndex ) {
        const Maps::Tiles & monsterTile = world.GetTiles( monsterTileIndex );

        if ( monsterTile.GetObject() != MP2::OBJ_MONSTER || tile.isWater() != monsterTile.isWater() ) {
            return false;
        }

        const int directionToMonster = Maps::GetDirection( tileIndex, monsterTileIndex );
        const int directionFromMonster = Direction::Reflect( directionToMonster );

        // The tile is directly accessible to the monster
        if ( ( tile.GetPassable() & directionToMonster ) && ( monsterTile.GetPassable() & directionFromMonster ) ) {
            return true;
        }

        // The tile is not directly accessible to the monster, but he can still attack in the diagonal direction if, when the hero moves away from the tile
        // in question in the vertical direction and the monster moves away from his tile in the horizontal direction, they would have to meet
        if ( directionFromMonster == Direction::TOP_LEFT && ( tile.GetPassable() & Direction::BOTTOM ) && ( monsterTile.GetPassable() & Direction::LEFT ) ) {
            return true;
        }
        if ( directionFromMonster == Direction::TOP_RIGHT && ( tile.GetPassable() & Direction::BOTTOM ) && ( monsterTile.GetPassable() & Direction::RIGHT ) ) {
            return true;
        }
        if ( directionFromMonster == Direction::BOTTOM_RIGHT && ( tile.GetPassable() & Direction::TOP ) && ( monsterTile.GetPassable() & Direction::RIGHT ) ) {
            return true;
        }
        if ( directionFromMonster == Direction::BOTTOM_LEFT && ( tile.GetPassable() & Direction::TOP ) && ( monsterTile.GetPassable() & Direction::LEFT ) ) {
            return true;
        }

        return false;
    };

    auto validateAndAdd = [&result, &isProtectedBy]( const int monsterTileIndex ) {
        if ( isProtectedBy( monsterTileIndex ) ) {
            result.push_back( monsterTileIndex );
        }
    };

    if ( y > 0 ) {
        if ( x > 0 ) {
            validateAndAdd( tileIndex - width - 1 );
        }

        validateAndAdd( tileIndex - width );

        if ( x < width - 1 ) {
            validateAndAdd( tileIndex - width + 1 );
        }
    }

    if ( x > 0 ) {
        validateAndAdd( tileIndex - 1 );
    }

    if ( tile.GetObject() == MP2::OBJ_MONSTER ) {
        result.push_back( tileIndex );
    }

    if ( x < width - 1 ) {
        validateAndAdd( tileIndex + 1 );
    }

    if ( y < world.h() - 1 ) {
        if ( x > 0 ) {
            validateAndAdd( tileIndex + width - 1 );
        }

        validateAndAdd( tileIndex + width );

        if ( x < width - 1 ) {
            validateAndAdd( tileIndex + width + 1 );
        }
    }

    return result;
}

uint32_t Maps::GetApproximateDistance( const int32_t pos1, const int32_t pos2 )
{
    const fheroes2::Point point1( GetPoint( pos1 ) );
    const fheroes2::Point point2( GetPoint( pos2 ) );

    const uint32_t diffX = std::abs( point1.x - point2.x );
    const uint32_t diffY = std::abs( point1.y - point2.y );

    assert( diffX < Maps::XLARGE && diffY < Maps::XLARGE );

    return std::max( diffX, diffY ) + std::min( diffX, diffY ) / 2;
}

uint32_t Maps::GetStraightLineDistance( const int32_t pos1, const int32_t pos2 )
{
    const fheroes2::Point point1( GetPoint( pos1 ) );
    const fheroes2::Point point2( GetPoint( pos2 ) );

    const uint32_t diffX = std::abs( point1.x - point2.x );
    const uint32_t diffY = std::abs( point1.y - point2.y );

    assert( diffX < Maps::XLARGE && diffY < Maps::XLARGE );

    return static_cast<uint32_t>( std::hypot( diffX, diffY ) );
}

void Maps::ReplaceRandomCastleObjectId( const fheroes2::Point & center )
{
    // Reset castle ID
    for ( int32_t y = -3; y < 2; ++y ) {
        for ( int32_t x = -2; x < 3; ++x ) {
            Maps::Tiles & tile = world.GetTiles( center.x + x, center.y + y );

            if ( MP2::OBJ_NON_ACTION_RANDOM_CASTLE == tile.GetObject() || MP2::OBJ_NON_ACTION_RANDOM_TOWN == tile.GetObject() ) {
                tile.SetObject( MP2::OBJ_NON_ACTION_CASTLE );
            }
        }
    }

    // restore center ID
    world.GetTiles( center.x, center.y ).SetObject( MP2::OBJ_CASTLE );
}

void Maps::UpdateCastleSprite( const fheroes2::Point & center, int race, bool isCastle, bool isRandom )
{
    /*
    Castle/Town object image consists of 42 tile sprites:
    10 base tiles (OBJNTWBA) with 16 shadow tiles on left side (OBJNTWSH) overlaid by 16 town tiles (OBJNTOWN)

    Shadows (OBJNTWSH)  Castle (OBJNTOWN)
                              0
       32 33 34 35      1  2  3  4  5
    36 37 38 39 40      6  7  8  9 10
       41 42 43 44     11 12 13 14 15
          45 46 47
    */

    // correct only RND town and castle
    const Maps::Tiles & entranceTile = world.GetTiles( center.x, center.y );
    const MP2::MapObjectType objectType = entranceTile.GetObject();
    const uint32_t castleID = entranceTile.GetObjectUID();

    if ( isRandom && ( objectType != MP2::OBJ_RANDOM_CASTLE && objectType != MP2::OBJ_RANDOM_TOWN ) ) {
        DEBUG_LOG( DBG_GAME, DBG_WARN,
                   "incorrect object"
                       << ", index: " << GetIndexFromAbsPoint( center.x, center.y ) )
        return;
    }

    uint8_t raceIndex = 0; // Race::KNIGHT
    switch ( race ) {
    case Race::BARB:
        raceIndex = 1;
        break;
    case Race::SORC:
        raceIndex = 2;
        break;
    case Race::WRLK:
        raceIndex = 3;
        break;
    case Race::WZRD:
        raceIndex = 4;
        break;
    case Race::NECR:
        raceIndex = 5;
        break;
    default:
        break;
    }

    const int castleCoordinates[16][2] = { { 0, -3 }, { -2, -2 }, { -1, -2 }, { 0, -2 }, { 1, -2 }, { 2, -2 }, { -2, -1 }, { -1, -1 },
                                           { 0, -1 }, { 1, -1 },  { 2, -1 },  { -2, 0 }, { -1, 0 }, { 0, 0 },  { 1, 0 },   { 2, 0 } };
    const int shadowCoordinates[16][2] = { { -4, -2 }, { -3, -2 }, { -2, -2 }, { -1, -2 }, { -5, -1 }, { -4, -1 }, { -3, -1 }, { -2, -1 },
                                           { -1, -1 }, { -4, 0 },  { -3, 0 },  { -2, 0 },  { -1, 0 },  { -3, 1 },  { -2, 1 },  { -1, 1 } };

    for ( uint8_t index = 0; index < 16; ++index ) {
        const uint8_t fullTownIndex = index + ( isCastle ? 0 : 16 ) + raceIndex * 32;
        const uint8_t lookupID = isRandom ? index + ( isCastle ? 0 : 16 ) : fullTownIndex;

        const int castleTile = GetIndexFromAbsPoint( center.x + castleCoordinates[index][0], center.y + castleCoordinates[index][1] );
        if ( isValidAbsIndex( castleTile ) ) {
            Tiles & tile = world.GetTiles( castleTile );

            if ( isRandom )
                tile.replaceObject( castleID, MP2::OBJ_ICN_TYPE_OBJNTWRD, MP2::OBJ_ICN_TYPE_OBJNTOWN, lookupID, fullTownIndex ); // OBJNTWRD to OBJNTOWN
            else
                tile.updateObjectImageIndex( castleID, MP2::OBJ_ICN_TYPE_OBJNTOWN, -16 );

            if ( index == 0 ) {
                TilesAddon * addon = tile.FindAddonLevel2( castleID );
                if ( addon && addon->_objectIcnType == MP2::OBJ_ICN_TYPE_OBJNTWRD ) {
                    addon->_objectIcnType = MP2::OBJ_ICN_TYPE_OBJNTOWN;
                    addon->_imageIndex = fullTownIndex - 16;
                }
            }
        }

        const int shadowTileId = GetIndexFromAbsPoint( center.x + shadowCoordinates[index][0], center.y + shadowCoordinates[index][1] );
        if ( isValidAbsIndex( shadowTileId ) ) {
            Maps::Tiles & shadowTile = world.GetTiles( shadowTileId );
            if ( isRandom )
                shadowTile.replaceObject( castleID, MP2::OBJ_ICN_TYPE_OBJNTWRD, MP2::OBJ_ICN_TYPE_OBJNTWSH, lookupID + 32, fullTownIndex );
            else
                shadowTile.updateObjectImageIndex( castleID, MP2::OBJ_ICN_TYPE_OBJNTWSH, -16 );
        }
    }
}<|MERGE_RESOLUTION|>--- conflicted
+++ resolved
@@ -316,10 +316,6 @@
 
     // AI is cheating!
     const Kingdom & kingdom = world.GetKingdom( playerColor );
-<<<<<<< HEAD
-
-=======
->>>>>>> 49a069b4
     const bool isAIPlayer = kingdom.isControlAI();
     if ( isAIPlayer ) {
         scoutingDistance += Difficulty::GetScoutingBonus( Game::getDifficulty() );
@@ -349,11 +345,7 @@
             if ( revealRadiusSquared >= dx * dx + dy * dy ) {
                 Maps::Tiles & tile = world.GetTiles( x, y );
                 if ( isAIPlayer && tile.isFog( playerColor ) ) {
-<<<<<<< HEAD
-                    AI::Get().revealFog( kingdom, tile );
-=======
                     AI::Get().revealFog( tile, kingdom );
->>>>>>> 49a069b4
                 }
 
                 if ( tile.isFog( alliedColors ) ) {
