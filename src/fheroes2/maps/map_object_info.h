--- conflicted
+++ resolved
@@ -108,13 +108,8 @@
         Artifact,
         Hero,
         Monster,
-<<<<<<< HEAD
-        Resource,
+        Treasure,
         Ocean_Object,
-=======
-        Treasure,
-        Water_Object,
->>>>>>> 1f34dba2
 
         // IMPORTANT!!!
         // Put all new entries just above this entry.
