--- conflicted
+++ resolved
@@ -27,11 +27,8 @@
 
 #include "agg.h"
 #include "game_mode.h"
-<<<<<<< HEAD
 #include "mp2.h"
-=======
 #include "mus.h"
->>>>>>> 0c87cd32
 #include "types.h"
 
 class Players;
