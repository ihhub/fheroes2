--- conflicted
+++ resolved
@@ -40,16 +40,13 @@
 #include "system.h"
 #include "zzlib.h"
 
-<<<<<<< HEAD
 #ifdef VITA
 #include <psp2/kernel/processmgr.h>
 #include <psp2/power.h>
+
 int _newlib_heap_size_user = 192 * 1024 * 1024;
 #endif
 
-void LoadZLogo( void );
-=======
->>>>>>> 7554be1c
 void SetVideoDriver( const std::string & );
 void SetTimidityEnvPath();
 void SetLangEnvPath( const Settings & );
