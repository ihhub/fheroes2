--- conflicted
+++ resolved
@@ -163,18 +163,10 @@
                 display.setResolution( bestResolution );
             }
             else {
+                fheroes2::engine().setPosition( conf.WindowPosition() );
                 display.setResolution( conf.currentResolutionInfo() );
             }
 
-<<<<<<< HEAD
-            display.setResolution( conf.currentResolutionInfo() );
-#if SDL_VERSION_ATLEAST( 2, 0, 0 )
-            fheroes2::engine().setPosition( conf.WindowPosition() );
-#endif
-
-            display.resize( conf.VideoMode().width, conf.VideoMode().height );
-=======
->>>>>>> e5c49542
             display.fill( 0 ); // start from a black screen
 
             fheroes2::engine().setTitle( GetCaption() );
