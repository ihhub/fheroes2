--- conflicted
+++ resolved
@@ -80,16 +80,13 @@
 
 int main( int argc, char ** argv )
 {
-<<<<<<< HEAD
 #if defined( FHEROES2_VITA )
     scePowerSetArmClockFrequency( 444 );
     scePowerSetBusClockFrequency( 222 );
     scePowerSetGpuClockFrequency( 222 );
     scePowerSetGpuXbarClockFrequency( 166 );
 #endif
-=======
     Logging::InitLog();
->>>>>>> b33224dd
 
     Settings & conf = Settings::Get();
 
