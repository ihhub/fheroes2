/***************************************************************************
 *   fheroes2: https://github.com/ihhub/fheroes2                           *
 *   Copyright (C) 2019 - 2023                                             *
 *                                                                         *
 *   Free Heroes2 Engine: http://sourceforge.net/projects/fheroes2         *
 *   Copyright (C) 2009 by Andrey Afletdinov <fheroes2@gmail.com>          *
 *                                                                         *
 *   This program is free software; you can redistribute it and/or modify  *
 *   it under the terms of the GNU General Public License as published by  *
 *   the Free Software Foundation; either version 2 of the License, or     *
 *   (at your option) any later version.                                   *
 *                                                                         *
 *   This program is distributed in the hope that it will be useful,       *
 *   but WITHOUT ANY WARRANTY; without even the implied warranty of        *
 *   MERCHANTABILITY or FITNESS FOR A PARTICULAR PURPOSE.  See the         *
 *   GNU General Public License for more details.                          *
 *                                                                         *
 *   You should have received a copy of the GNU General Public License     *
 *   along with this program; if not, write to the                         *
 *   Free Software Foundation, Inc.,                                       *
 *   59 Temple Place - Suite 330, Boston, MA  02111-1307, USA.             *
 ***************************************************************************/

#include <algorithm>
#include <cassert>
#include <cmath>
#include <cstddef>
#include <cstdint>
#include <memory>
#include <ostream>
#include <string>
#include <vector>

#include "agg_image.h"
#include "audio.h"
#include "audio_manager.h"
#include "cursor.h"
#include "dialog.h"
#include "dialog_game_settings.h"
#include "dialog_language_selection.h"
#include "dialog_resolution.h"
#include "editor.h"
#include "game.h"
#include "game_delays.h"
#include "game_hotkeys.h"
#include "game_interface.h"
#include "game_mainmenu_ui.h"
#include "game_mode.h"
#include "icn.h"
#include "image.h"
#include "localevent.h"
#include "logging.h"
#include "math_base.h"
#include "mus.h"
#include "screen.h"
#include "settings.h"
#include "system.h"
#include "translations.h"
#include "ui_button.h"
#include "ui_dialog.h"
#include "ui_language.h"
#include "ui_text.h"
#include "ui_tool.h"

namespace
{
    struct ButtonInfo
    {
        uint32_t frame;
        fheroes2::Button & button;
        bool isOver;
        bool wasOver;
    };

    enum
    {
        NEWGAME_DEFAULT = 1,
        LOADGAME_DEFAULT = 5,
        HIGHSCORES_DEFAULT = 9,
        CREDITS_DEFAULT = 13,
        QUIT_DEFAULT = 17
    };

    void outputMainMenuInTextSupportMode()
    {
        START_TEXT_SUPPORT_MODE
        COUT( "Main Menu\n" )

        COUT( "Press " << Game::getHotKeyNameByEventId( Game::HotKeyEvent::MAIN_MENU_NEW_GAME ) << " to choose New Game." )
        COUT( "Press " << Game::getHotKeyNameByEventId( Game::HotKeyEvent::MAIN_MENU_LOAD_GAME ) << " to choose Load previously saved game." )
        COUT( "Press " << Game::getHotKeyNameByEventId( Game::HotKeyEvent::MAIN_MENU_HIGHSCORES ) << " to show High Scores." )
        COUT( "Press " << Game::getHotKeyNameByEventId( Game::HotKeyEvent::MAIN_MENU_CREDITS ) << " to show Credits." )
        COUT( "Press " << Game::getHotKeyNameByEventId( Game::HotKeyEvent::MAIN_MENU_SETTINGS ) << " to open Game Settings." )
        COUT( "Press " << Game::getHotKeyNameByEventId( Game::HotKeyEvent::MAIN_MENU_QUIT ) << " or " << Game::getHotKeyNameByEventId( Game::HotKeyEvent::DEFAULT_CANCEL )
                       << " to Quit the game." )
    }
}

void Game::mainGameLoop( bool isFirstGameRun )
{
    fheroes2::GameMode result = fheroes2::GameMode::MAIN_MENU;

    bool exit = false;

    while ( !exit ) {
        switch ( result ) {
        case fheroes2::GameMode::QUIT_GAME:
            exit = true;
            break;
        case fheroes2::GameMode::MAIN_MENU:
            result = Game::MainMenu( isFirstGameRun );
            isFirstGameRun = false;
            break;
        case fheroes2::GameMode::NEW_GAME:
            result = Game::NewGame();
            break;
        case fheroes2::GameMode::LOAD_GAME:
            result = Game::LoadGame();
            break;
        case fheroes2::GameMode::HIGHSCORES_STANDARD:
            result = Game::DisplayHighScores( false );
            break;
        case fheroes2::GameMode::HIGHSCORES_CAMPAIGN:
            result = Game::DisplayHighScores( true );
            break;
        case fheroes2::GameMode::CREDITS:
            result = Game::Credits();
            break;
        case fheroes2::GameMode::NEW_STANDARD:
            result = Game::NewStandard();
            break;
        case fheroes2::GameMode::NEW_CAMPAIGN_SELECTION:
            result = Game::CampaignSelection();
            break;
        case fheroes2::GameMode::NEW_SUCCESSION_WARS_CAMPAIGN:
            result = Game::NewSuccessionWarsCampaign();
            break;
        case fheroes2::GameMode::NEW_PRICE_OF_LOYALTY_CAMPAIGN:
            result = Game::NewPriceOfLoyaltyCampaign();
            break;
        case fheroes2::GameMode::NEW_MULTI:
            result = Game::NewMulti();
            break;
        case fheroes2::GameMode::NEW_HOT_SEAT:
            result = Game::NewHotSeat();
            break;
        case fheroes2::GameMode::NEW_BATTLE_ONLY:
            result = Game::NewBattleOnly();
            break;
        case fheroes2::GameMode::LOAD_STANDARD:
            result = Game::LoadStandard();
            break;
        case fheroes2::GameMode::LOAD_CAMPAIGN:
            result = Game::LoadCampaign();
            break;
        case fheroes2::GameMode::LOAD_MULTI:
            result = Game::LoadMulti();
            break;
        case fheroes2::GameMode::LOAD_HOT_SEAT:
            result = Game::LoadHotseat();
            break;
        case fheroes2::GameMode::SCENARIO_INFO:
            result = Game::ScenarioInfo();
            break;
        case fheroes2::GameMode::SELECT_SCENARIO:
            result = Game::SelectScenario();
            break;
        case fheroes2::GameMode::START_GAME:
            result = Game::StartGame();
            break;
        case fheroes2::GameMode::SELECT_CAMPAIGN_SCENARIO:
            result = Game::SelectCampaignScenario( fheroes2::GameMode::MAIN_MENU, false );
            break;
        case fheroes2::GameMode::COMPLETE_CAMPAIGN_SCENARIO:
            result = Game::CompleteCampaignScenario( false );
            break;
        case fheroes2::GameMode::COMPLETE_CAMPAIGN_SCENARIO_FROM_LOAD_FILE:
            result = Game::CompleteCampaignScenario( true );
            while ( result == fheroes2::GameMode::SELECT_CAMPAIGN_SCENARIO ) {
                result = Game::SelectCampaignScenario( fheroes2::GameMode::LOAD_CAMPAIGN, false );
            }
            break;
        case fheroes2::GameMode::EDITOR_MAIN_MENU:
            result = Editor::menuMain();
            break;
        case fheroes2::GameMode::EDITOR_NEW_MAP:
            result = Editor::menuNewMap();
            break;
        case fheroes2::GameMode::EDITOR_LOAD_MAP:
            result = Editor::menuLoadMap();
            break;

        default:
            // If this assertion blows up then you are entering an infinite loop!
            // Add the logic for the newly added entry.
            assert( 0 );
            exit = true;
            break;
        }
    }

    // We are quitting the game, so fade-out the screen.
    fheroes2::fadeOutDisplay();
}

fheroes2::GameMode Game::MainMenu( bool isFirstGameRun )
{
    // Stop all sounds, but not the music
    AudioManager::stopSounds();

    AudioManager::PlayMusicAsync( MUS::MAINMENU, Music::PlaybackMode::RESUME_AND_PLAY_INFINITE );

    Settings & conf = Settings::Get();

    conf.SetGameType( TYPE_MENU );

    // setup cursor
    const CursorRestorer cursorRestorer( true, Cursor::POINTER );

    fheroes2::Display & display = fheroes2::Display::instance();

    // image background
    fheroes2::drawMainMenuScreen();
    if ( isFirstGameRun ) {
        // Fade in Main Menu image before showing messages. This also resets the "need fade" state to have no fade-in after these messages.
        fheroes2::validateFadeInAndRender();

        fheroes2::selectLanguage( fheroes2::getSupportedLanguages(), fheroes2::getLanguageFromAbbreviation( conf.getGameLanguage() ) );

        if ( System::isHandheldDevice() ) {
            // Handheld devices should use the minimal game's resolution. Users on handheld devices aren't asked to choose resolution.
            fheroes2::showStandardTextMessage( _( "Greetings!" ), _( "Welcome to Heroes of Might and Magic II powered by fheroes2 engine!" ), Dialog::OK );
        }
        else {
            fheroes2::showStandardTextMessage(
                _( "Greetings!" ), _( "Welcome to Heroes of Might and Magic II powered by fheroes2 engine! Before starting the game please choose game resolution." ),
                Dialog::OK );
            const bool isResolutionChanged = Dialog::SelectResolution();
            if ( isResolutionChanged ) {
                fheroes2::drawMainMenuScreen();
            }
        }

        fheroes2::Text header( _( "Please Remember" ), fheroes2::FontType::normalYellow() );

        fheroes2::MultiFontText body;
        body.add( { _( "You can always change game resolution by clicking on the " ), fheroes2::FontType::normalWhite() } );
        body.add( { _( "door" ), fheroes2::FontType::normalYellow() } );
        body.add( { _( " on the left side of main menu or by clicking on the configuration button. \n\nEnjoy the game!" ), fheroes2::FontType::normalWhite() } );

        fheroes2::showMessage( header, body, Dialog::OK );

        conf.resetFirstGameRun();
        conf.Save( Settings::configFileName );
    }

    outputMainMenuInTextSupportMode();

    LocalEvent & le = LocalEvent::Get();

    fheroes2::Button buttonNewGame( 0, 0, ICN::BTNSHNGL, NEWGAME_DEFAULT, NEWGAME_DEFAULT + 2 );
    fheroes2::Button buttonLoadGame( 0, 0, ICN::BTNSHNGL, LOADGAME_DEFAULT, LOADGAME_DEFAULT + 2 );
    fheroes2::Button buttonHighScores( 0, 0, ICN::BTNSHNGL, HIGHSCORES_DEFAULT, HIGHSCORES_DEFAULT + 2 );
    fheroes2::Button buttonCredits( 0, 0, ICN::BTNSHNGL, CREDITS_DEFAULT, CREDITS_DEFAULT + 2 );
    fheroes2::Button buttonQuit( 0, 0, ICN::BTNSHNGL, QUIT_DEFAULT, QUIT_DEFAULT + 2 );

    const fheroes2::Sprite & lantern10 = fheroes2::AGG::GetICN( ICN::SHNGANIM, 0 );
    fheroes2::Blit( lantern10, display, lantern10.x(), lantern10.y() );

    const fheroes2::Sprite & lantern11 = fheroes2::AGG::GetICN( ICN::SHNGANIM, ICN::AnimationFrame( ICN::SHNGANIM, 0, 0 ) );
    fheroes2::Blit( lantern11, display, lantern11.x(), lantern11.y() );

    buttonNewGame.draw();
    buttonLoadGame.draw();
    buttonHighScores.draw();
    buttonCredits.draw();
    buttonQuit.draw();

    fheroes2::validateFadeInAndRender();

    const double scaleX = static_cast<double>( display.width() ) / fheroes2::Display::DEFAULT_WIDTH;
    const double scaleY = static_cast<double>( display.height() ) / fheroes2::Display::DEFAULT_HEIGHT;

    const double scale = std::min( scaleX, scaleY );
    const int32_t offsetX = static_cast<int32_t>( std::lround( display.width() - fheroes2::Display::DEFAULT_WIDTH * scale ) ) / 2;
    const int32_t offsetY = static_cast<int32_t>( std::lround( display.height() - fheroes2::Display::DEFAULT_HEIGHT * scale ) ) / 2;

    const fheroes2::Rect settingsArea( static_cast<int32_t>( 63 * scale ) + offsetX, static_cast<int32_t>( 202 * scale ) + offsetY, static_cast<int32_t>( 108 * scale ),
                                       static_cast<int32_t>( 160 * scale ) );

    uint32_t lantern_frame = 0;

    std::vector<ButtonInfo> buttons{ { NEWGAME_DEFAULT, buttonNewGame, false, false },
                                     { LOADGAME_DEFAULT, buttonLoadGame, false, false },
                                     { HIGHSCORES_DEFAULT, buttonHighScores, false, false },
                                     { CREDITS_DEFAULT, buttonCredits, false, false },
                                     { QUIT_DEFAULT, buttonQuit, false, false } };

    for ( size_t i = 0; le.MouseMotion() && i < buttons.size(); ++i ) {
        const fheroes2::Sprite & sprite = fheroes2::AGG::GetICN( ICN::BTNSHNGL, buttons[i].frame );
        fheroes2::Blit( sprite, display, sprite.x(), sprite.y() );
    }

    fheroes2::Sprite highlightDoor = fheroes2::AGG::GetICN( ICN::SHNGANIM, 18 );
    fheroes2::ApplyPalette( highlightDoor, 8 );

    while ( true ) {
        if ( !le.HandleEvents( true, true ) ) {
            if ( Interface::AdventureMap::EventExit() == fheroes2::GameMode::QUIT_GAME ) {
                break;
            }
            else {
                continue;
            }
        }

        bool redrawScreen = false;

        for ( size_t i = 0; i < buttons.size(); ++i ) {
            buttons[i].wasOver = buttons[i].isOver;

            if ( le.MousePressLeft( buttons[i].button.area() ) ) {
                buttons[i].button.drawOnPress();
            }
            else {
                buttons[i].button.drawOnRelease();
            }

            buttons[i].isOver = le.MouseCursor( buttons[i].button.area() );

            if ( buttons[i].isOver != buttons[i].wasOver ) {
                uint32_t frame = buttons[i].frame;

                if ( buttons[i].isOver && !buttons[i].wasOver )
                    ++frame;

                if ( !redrawScreen ) {
                    redrawScreen = true;
                }
                const fheroes2::Sprite & sprite = fheroes2::AGG::GetICN( ICN::BTNSHNGL, frame );
                fheroes2::Blit( sprite, display, sprite.x(), sprite.y() );
            }
        }

        if ( redrawScreen ) {
            display.render();
        }

        if ( HotKeyPressEvent( HotKeyEvent::MAIN_MENU_NEW_GAME ) || le.MouseClickLeft( buttonNewGame.area() ) ) {
            return fheroes2::GameMode::NEW_GAME;
        }

        if ( HotKeyPressEvent( HotKeyEvent::MAIN_MENU_LOAD_GAME ) || le.MouseClickLeft( buttonLoadGame.area() ) ) {
            return fheroes2::GameMode::LOAD_GAME;
        }

        if ( HotKeyPressEvent( HotKeyEvent::MAIN_MENU_HIGHSCORES ) || le.MouseClickLeft( buttonHighScores.area() ) ) {
            return fheroes2::GameMode::HIGHSCORES_STANDARD;
        }

        if ( HotKeyPressEvent( HotKeyEvent::MAIN_MENU_CREDITS ) || le.MouseClickLeft( buttonCredits.area() ) ) {
            return fheroes2::GameMode::CREDITS;
        }

        if ( HotKeyPressEvent( HotKeyEvent::MAIN_MENU_QUIT ) || HotKeyPressEvent( HotKeyEvent::DEFAULT_CANCEL ) || le.MouseClickLeft( buttonQuit.area() ) ) {
            if ( Interface::AdventureMap::EventExit() == fheroes2::GameMode::QUIT_GAME ) {
                return fheroes2::GameMode::QUIT_GAME;
            }
        }
        else if ( HotKeyPressEvent( HotKeyEvent::MAIN_MENU_SETTINGS ) || le.MouseClickLeft( settingsArea ) ) {
            fheroes2::openGameSettings();

            return fheroes2::GameMode::MAIN_MENU;
        }
<<<<<<< HEAD
#if defined( WITH_DEBUG )
        // Editor is still in development.
        else if ( HotKeyPressEvent( HotKeyEvent::EDITOR_MAIN_MENU ) ) {
            if ( Game::isPriceOfLoyaltyCampaignPresent() ) {
                return fheroes2::GameMode::EDITOR_MAIN_MENU;
            }

            fheroes2::showStandardTextMessage( _( "Editor" ), _( "The Editor requires \"The Price of Loyalty\" expansion files to work." ), Dialog::OK );
=======
        else if ( conf.isEditorEnabled() && HotKeyPressEvent( HotKeyEvent::EDITOR_MAIN_MENU ) ) {
            return fheroes2::GameMode::EDITOR_MAIN_MENU;
>>>>>>> 0a08d0a9
        }

        // right info
        if ( le.MousePressRight( buttonQuit.area() ) )
            fheroes2::showStandardTextMessage( _( "Quit" ), _( "Quit Heroes of Might and Magic II and return to the operating system." ), Dialog::ZERO );
        else if ( le.MousePressRight( buttonLoadGame.area() ) )
            fheroes2::showStandardTextMessage( _( "Load Game" ), _( "Load a previously saved game." ), Dialog::ZERO );
        else if ( le.MousePressRight( buttonCredits.area() ) )
            fheroes2::showStandardTextMessage( _( "Credits" ), _( "View the credits screen." ), Dialog::ZERO );
        else if ( le.MousePressRight( buttonHighScores.area() ) )
            fheroes2::showStandardTextMessage( _( "High Scores" ), _( "View the high scores screen." ), Dialog::ZERO );
        else if ( le.MousePressRight( buttonNewGame.area() ) )
            fheroes2::showStandardTextMessage( _( "New Game" ), _( "Start a single or multi-player game." ), Dialog::ZERO );
        else if ( le.MousePressRight( settingsArea ) )
            fheroes2::showStandardTextMessage( _( "Game Settings" ), _( "Change language, resolution and settings of the game." ), Dialog::ZERO );

        if ( validateAnimationDelay( MAIN_MENU_DELAY ) ) {
            const fheroes2::Sprite & lantern12 = fheroes2::AGG::GetICN( ICN::SHNGANIM, ICN::AnimationFrame( ICN::SHNGANIM, 0, lantern_frame ) );
            ++lantern_frame;
            fheroes2::Blit( lantern12, display, lantern12.x(), lantern12.y() );
            if ( le.MouseCursor( settingsArea ) ) {
                const int32_t doorOffsetY = static_cast<int32_t>( 55 * scale ) + offsetY;
                fheroes2::Blit( highlightDoor, 0, doorOffsetY, display, highlightDoor.x(), highlightDoor.y() + doorOffsetY, highlightDoor.width(),
                                highlightDoor.height() );
            }

            display.render();
        }
    }

    return fheroes2::GameMode::QUIT_GAME;
}<|MERGE_RESOLUTION|>--- conflicted
+++ resolved
@@ -372,19 +372,12 @@
 
             return fheroes2::GameMode::MAIN_MENU;
         }
-<<<<<<< HEAD
-#if defined( WITH_DEBUG )
-        // Editor is still in development.
-        else if ( HotKeyPressEvent( HotKeyEvent::EDITOR_MAIN_MENU ) ) {
+        else if ( conf.isEditorEnabled() && HotKeyPressEvent( HotKeyEvent::EDITOR_MAIN_MENU ) ) {
             if ( Game::isPriceOfLoyaltyCampaignPresent() ) {
                 return fheroes2::GameMode::EDITOR_MAIN_MENU;
             }
 
             fheroes2::showStandardTextMessage( _( "Editor" ), _( "The Editor requires \"The Price of Loyalty\" expansion files to work." ), Dialog::OK );
-=======
-        else if ( conf.isEditorEnabled() && HotKeyPressEvent( HotKeyEvent::EDITOR_MAIN_MENU ) ) {
-            return fheroes2::GameMode::EDITOR_MAIN_MENU;
->>>>>>> 0a08d0a9
         }
 
         // right info
