--- conflicted
+++ resolved
@@ -48,764 +48,756 @@
 
 namespace
 {
-    void transformToBlack( fheroes2::Image & out )
-    {
-        if ( out.empty() ) {
-            return;
-        }
-
-        assert( !out.singleLayer() );
-
-        uint8_t * image = out.image();
-        const uint8_t * transform = out.transform();
-        const uint8_t * imageEnd = image + out.width() * out.height();
-
-        for ( ; image != imageEnd; ++image, ++transform ) {
-            if ( *transform == 0 ) {
-                *image = 0;
-            }
-        }
-    }
-
-    enum class AnimationState : int
-    {
-        FADING_IN,
-        NO_ACTION,
-        FADING_OUT
-    };
-
-    class AnimationSequence
-    {
-    public:
-        AnimationSequence() = delete;
-        explicit AnimationSequence( const int32_t imageCount )
-            : _imageCount( imageCount )
-        {}
-
-        int32_t pageId() const
-        {
-            return _pageId;
-        }
-
-        uint8_t alpha() const
-        {
-            return static_cast<uint8_t>( _alphaValue );
-        }
-
-        AnimationState state() const
-        {
-            return _animationState;
-        }
-
-        void increment()
-        {
-            switch ( _animationState ) {
-            case AnimationState::FADING_IN:
-                _alphaValue += ALPHA_VALUE_STEP;
-                if ( _alphaValue > 255 ) {
-                    _alphaValue = 255;
-                    _animationState = AnimationState::NO_ACTION;
-                    _noActionCounter = 0;
-                }
-                break;
-            case AnimationState::NO_ACTION:
-                ++_noActionCounter;
-                if ( _noActionCounter > NO_ACTION_COUNTER_LIMIT ) {
-                    _animationState = AnimationState::FADING_OUT;
-                }
-                break;
-            case AnimationState::FADING_OUT:
-                _alphaValue -= ALPHA_VALUE_STEP;
-                if ( _alphaValue < 0 ) {
-                    _alphaValue = 0;
-                    _animationState = AnimationState::FADING_IN;
-
-                    ++_pageId;
-                    if ( _pageId >= _imageCount ) {
-                        _pageId = 0;
-                    }
-                }
-
-                break;
-            default:
-                assert( 0 );
-                break;
-            }
-        }
-
-    private:
-        const int32_t _imageCount;
-        int32_t _alphaValue = 0;
-        int32_t _noActionCounter = 0;
-        int32_t _pageId = 0;
-
-        AnimationState _animationState = AnimationState::FADING_IN;
-
-        enum : int32_t
-        {
-            ALPHA_VALUE_STEP = 5,
-            NO_ACTION_COUNTER_LIMIT = 100
-        };
-    };
-
-    fheroes2::Sprite generateHeader()
-    {
-        const fheroes2::Sprite & background = fheroes2::AGG::GetICN( ICN::CBKGLAVA, 0 );
-        assert( background.height() < fheroes2::Display::DEFAULT_HEIGHT );
-
-        fheroes2::Sprite output;
-        output._disableTransformLayer();
-        output.resize( fheroes2::Display::DEFAULT_WIDTH, fheroes2::Display::DEFAULT_HEIGHT - background.height() );
-        output.fill( 0 );
-
-        const fheroes2::Text caption( "fheroes2 engine (" + Settings::GetVersion() + ")", fheroes2::FontType::normalYellow() );
-        caption.draw( output.width() / 2 - caption.width() / 2, 17, output );
-
-        return output;
-    }
-
-    int32_t renderText( fheroes2::Image & output, const int32_t offsetX, const int32_t offsetY, const int32_t textWidth, const char * titleText, const char * bodyText )
-    {
-        const fheroes2::Text title( titleText, fheroes2::FontType::normalYellow() );
-        const fheroes2::Text name( bodyText, fheroes2::FontType::normalWhite() );
-
-        title.draw( offsetX, offsetY, textWidth, output );
-        const int32_t titleHeight = title.height( textWidth );
-
-        name.draw( offsetX, offsetY + titleHeight, textWidth, output );
-
-        return name.height( textWidth ) + titleHeight;
-    }
-
-    fheroes2::Sprite generateResurrectionCreditsFirstPage()
-    {
-        fheroes2::Sprite output = fheroes2::AGG::GetICN( ICN::CBKGLAVA, 0 );
-        output._disableTransformLayer();
-
-        const int32_t columnStep = 210;
-        const int32_t textInitialOffsetY = 42;
-        const int32_t textWidth = 200;
-
-        int32_t offsetY = textInitialOffsetY;
-        int32_t offsetX = 0;
-
-        offsetY += renderText( output, offsetX, offsetY, textWidth, _( "Project Coordination and Core Development" ), "Ihar Hubchyk" );
-        offsetY += 10;
-
-        const fheroes2::Sprite & blackDragon = fheroes2::AGG::GetICN( ICN::DRAGBLAK, 5 );
-        fheroes2::Blit( blackDragon, output, ( columnStep - blackDragon.width() ) / 2, offsetY );
-        offsetY += blackDragon.height() + 50;
-
-        const int32_t secondAuthorLayerY = offsetY;
-
-        offsetY += renderText( output, offsetX, offsetY, textWidth, _( "Development" ), "Sergei Ivanov" );
-        offsetY += 10;
-
-        const fheroes2::Sprite & minotaur = fheroes2::AGG::GetICN( ICN::MINOTAUR, 14 );
-        fheroes2::Blit( minotaur, output, ( columnStep - minotaur.width() ) / 2, offsetY );
-        offsetY += minotaur.height();
-
-        offsetY += 40;
-
-        const fheroes2::Text websiteInto( _( "Visit us at " ), fheroes2::FontType::normalWhite() );
-        const fheroes2::Text website( "https://github.com/ihhub/fheroes2", fheroes2::FontType::normalYellow() );
-
-        const int32_t websiteIntoWidth = websiteInto.width();
-        const int32_t websiteWidth = website.width();
-        const int32_t websiteHeight = website.height();
-        const int32_t websiteOffsetX = ( output.width() - websiteIntoWidth - websiteWidth ) / 2;
-        websiteInto.draw( websiteOffsetX, offsetY, output );
-        website.draw( websiteOffsetX + websiteIntoWidth, offsetY, output );
-
-        const fheroes2::Sprite & missile = fheroes2::AGG::GetICN( ICN::ARCH_MSL, 4 );
-        fheroes2::Blit( missile, output, websiteOffsetX - 10 - missile.width(), offsetY + websiteHeight / 2 - missile.height() / 2 );
-        fheroes2::Blit( missile, output, websiteOffsetX + websiteIntoWidth + websiteWidth + 10, offsetY + websiteHeight / 2 - missile.height() / 2, true );
-
-        offsetY = textInitialOffsetY;
-        offsetX += columnStep;
-
-        offsetY += renderText( output, offsetX, offsetY, textWidth, _( "QA and Support" ), "Igor Tsivilko" );
-        offsetY += 10;
-
-        const fheroes2::Sprite & cyclop = fheroes2::AGG::GetICN( ICN::CYCLOPS, 38 );
-        fheroes2::Blit( cyclop, output, offsetX + ( columnStep - cyclop.width() ) / 2, offsetY );
-
-        offsetY = secondAuthorLayerY;
-
-        offsetY += renderText( output, offsetX, offsetY, textWidth, _( "Development" ), "Ivan Shibanov" );
-        offsetY += 10;
-
-        const fheroes2::Sprite & crusader = fheroes2::AGG::GetICN( ICN::PALADIN2, 23 );
-        fheroes2::Blit( crusader, output, offsetX + ( columnStep - crusader.width() ) / 2, offsetY );
-
-        offsetY = textInitialOffsetY;
-        offsetX += columnStep;
-
-        offsetY += renderText( output, offsetX, offsetY, textWidth, _( "Development" ), "Oleg Derevenetz" );
-        offsetY += 10;
-
-        const fheroes2::Sprite & mage = fheroes2::AGG::GetICN( ICN::MAGE1, 24 );
-        fheroes2::Blit( mage, output, offsetX + ( columnStep - mage.width() ) / 2, offsetY );
-
-        offsetY = secondAuthorLayerY;
-
-        offsetY += renderText( output, offsetX, offsetY, textWidth, _( "Dev and Support" ), "Zense" );
-        offsetY += 10;
-
-        const fheroes2::Sprite & phoenix = fheroes2::AGG::GetICN( ICN::PHOENIX, 4 );
-        fheroes2::Blit( phoenix, output, offsetX + ( columnStep - phoenix.width() ) / 2, offsetY - 10 );
-
-        const fheroes2::Sprite & goblin = fheroes2::AGG::GetICN( ICN::GOBLIN, 27 );
-        fheroes2::Blit( goblin, output, output.width() - goblin.width() * 2, output.height() - goblin.height() - 10, true );
-
-        return output;
-    }
-
-    fheroes2::Sprite generateResurrectionCreditsSecondPage()
-    {
-        fheroes2::Sprite output = fheroes2::AGG::GetICN( ICN::CBKGLAVA, 0 );
-        output._disableTransformLayer();
-
-        const int32_t textInitialOffsetX = output.width() / 2;
-        const int32_t textInitialOffsetY = 60;
-        const int32_t textWidth = 300;
-        const int32_t textOffsetX = ( textInitialOffsetX - textWidth ) / 2;
-
-        int32_t offsetY = textInitialOffsetY;
-
-        const fheroes2::Text title( _( "Special Thanks to" ), fheroes2::FontType::normalYellow() );
-        title.draw( textInitialOffsetX - title.width() / 2, offsetY, output );
-        offsetY += title.height() + 5;
-
-        std::string contributors( "LeHerosInconnu\n"
-                                  "undef21\n"
-                                  "shprotru\n"
-                                  "Arkadiy Illarionov\n"
-                                  "a1exsh\n"
-                                  "vincent-grosbois\n"
-                                  "eos428\n"
-                                  "Arthusppp\n"
-                                  "felix642\n"
-                                  "Vasilenko Alexey\n"
-                                  "Andrii Kurdiumov\n"
-                                  "Mr-Bajs\n"
-                                  "dimag0g\n"
-                                  "Effektus\n"
-                                  "Laserlicht\n"
-                                  "Stisen1\n"
-                                  "Mauri Mustonen\n"
-                                  "tau3\n" );
-
-        fheroes2::Text name( std::move( contributors ), fheroes2::FontType::normalWhite() );
-        const int32_t constributorsHeight = name.height( textWidth );
-        const int32_t contributorCount = name.rows( textWidth );
-        name.draw( textOffsetX, offsetY, textWidth, output );
-
-        std::string supporters( "Aimi Lindschouw\n"
-                                "Aleksei Mazur\n"
-                                "Andrew Szucs\n"
-                                "Benjamin Hughes\n"
-                                "Brandon Wright\n"
-                                "Connor Townsend\n"
-                                "Hajler\n"
-                                "Kiril Lipatov\n"
-                                "Kresimir Condic\n"
-                                "Kuza\n"
-                                "Matt Taylor\n"
-                                "slvclw\n"
-                                "TechnoCore\n"
-                                "William Hoskinson\n" );
-
-        name.set( std::move( supporters ), fheroes2::FontType::normalWhite() );
-        const int32_t supportersHeight = name.height( textWidth );
-        const int32_t supporterCount = name.rows( textWidth );
-        const int32_t countDifference = ( contributorCount - supporterCount );
-        const int32_t supportersOffset = ( countDifference / 2 ) * ( supportersHeight / supporterCount );
-
-        name.draw( textInitialOffsetX + textOffsetX, offsetY + supportersOffset, textWidth, output );
-
-        offsetY += constributorsHeight;
-
-        name.set( _( "and many other contributors!" ), fheroes2::FontType::normalWhite() );
-        name.draw( 10, offsetY, textWidth, output );
-
-        name.set( _( "and many-many other supporters!" ), fheroes2::FontType::normalWhite() );
-        name.draw( textInitialOffsetX + textOffsetX, offsetY, textWidth, output );
-
-        const fheroes2::Sprite & hydra = fheroes2::AGG::GetICN( ICN::HYDRA, 11 );
-
-        offsetY = output.height() - hydra.height() - 40;
-
-        fheroes2::Blit( hydra, output, textInitialOffsetX - hydra.width() / 2, offsetY );
-
-        return output;
-    }
-
-    fheroes2::Sprite generateResurrectionCreditsThirdPage()
-    {
-        fheroes2::Sprite output = fheroes2::AGG::GetICN( ICN::CBKGSWMP, 0 );
-        output._disableTransformLayer();
-
-        const int32_t textInitialOffsetX = output.width() / 2;
-        const int32_t textInitialOffsetY = 80;
-        const int32_t textWidth = 300;
-
-        int32_t offsetX = ( textInitialOffsetX - textWidth ) / 2;
-        int32_t offsetY = textInitialOffsetY;
-
-        offsetY += renderText( output, offsetX, offsetY, textWidth, _( "Support us at" ), _( "local-donation-platform|https://www.patreon.com/fheroes2" ) );
-        offsetY += 30;
-
-        const fheroes2::Sprite & wizard = fheroes2::AGG::GetICN( ICN::CMBTCAPZ, 4 );
-        fheroes2::Blit( wizard, output, ( textInitialOffsetX - wizard.width() ) / 2, offsetY );
-        offsetY += wizard.height() + 20;
-
-        offsetY
-            += renderText( output, offsetX, offsetY, textWidth - 10, _( "Connect with us at" ), _( "local-social-network|https://www.facebook.com/groups/fheroes2" ) );
-        offsetY += 20;
-
-        const fheroes2::Sprite & vampireLord = fheroes2::AGG::GetICN( ICN::VAMPIRE2, 22 );
-        fheroes2::Blit( vampireLord, output, ( textInitialOffsetX - vampireLord.width() ) / 2, offsetY );
-
-        offsetY = textInitialOffsetY;
-        offsetX += textInitialOffsetX;
-
-        offsetY += renderText( output, offsetX, offsetY, textWidth - 10, _( "Need help with the game?" ), "https://discord.gg/xF85vbZ" );
-        offsetY += 10;
-
-        fheroes2::Sprite labyrinth = fheroes2::AGG::GetICN( ICN::TWNWUP_3, 0 );
-        fheroes2::ApplyPalette( labyrinth, 2 );
-        fheroes2::Blit( labyrinth, output, textInitialOffsetX + ( textInitialOffsetX - labyrinth.width() ) / 2, offsetY );
-
-        offsetY += labyrinth.height() + 50;
-
-        const int32_t miniMonsterXOffset = textInitialOffsetX * 3 / 2;
-
-        fheroes2::Text name( _( "Original project before 0.7" ), fheroes2::FontType::smallYellow() );
-        name.draw( offsetX, offsetY, textWidth - 10, output );
-        offsetY += name.height( textWidth - 10 );
-        name.set( "Andrey Afletdinov\nhttps://sourceforge.net/\nprojects/fheroes2/", fheroes2::FontType::smallWhite() );
-        name.draw( offsetX, offsetY, textWidth - 10, output );
-
-        fheroes2::Sprite creature = fheroes2::AGG::GetICN( ICN::MAGE2, 4 );
-        transformToBlack( creature );
-
-        const int32_t creatureOffsetY = output.height() - 95;
-        fheroes2::Blit( creature, 0, 0, output, miniMonsterXOffset - creature.width() / 2, creatureOffsetY, creature.width(), creature.height() );
-        name.set( "?", fheroes2::FontType::normalYellow() );
-        name.draw( miniMonsterXOffset - name.width() / 2, creatureOffsetY + creature.height() / 2 - 5, output );
-
-        return output;
-    }
-
-    fheroes2::Sprite generateSuccessionWarsCreditsFirstPage()
-    {
-        fheroes2::Sprite output = fheroes2::AGG::GetICN( ICN::CBKGWATR, 0 );
-        fheroes2::ApplyPalette( output, PAL::GetPalette( PAL::PaletteType::DARKENING ) );
-        output._disableTransformLayer();
-
-        const fheroes2::FontType nameFontType = fheroes2::FontType::normalWhite();
-
-        const fheroes2::Text title( _( "Heroes of Might and Magic II: The Succession Wars team" ), nameFontType );
-        title.draw( ( output.width() - title.width() ) / 2, 10, output );
-
-        const int32_t textInitialOffsetY = 35;
-        const int32_t textWidth = 320;
-        const int32_t titleOffsetY = 7;
-
-        int32_t offsetY = textInitialOffsetY;
-        int32_t offsetX = 0;
-
-        offsetY += titleOffsetY + renderText( output, offsetX, offsetY, textWidth, _( "Designed and Directed" ), "Jon Van Caneghem" );
-        offsetY += titleOffsetY + renderText( output, offsetX, offsetY, textWidth, _( "Programming and Design" ), "Phil Steinmeyer" );
-        offsetY += titleOffsetY + renderText( output, offsetX, offsetY, textWidth, _( "Executive Producer" ), "Mark Caldwell" );
-        offsetY += titleOffsetY + renderText( output, offsetX, offsetY, textWidth, _( "Producer" ), "Walt Hochbrueckner" );
-        offsetY += titleOffsetY
-                   + renderText( output, offsetX, offsetY, textWidth, _( "Additional Design" ),
-                                 "Paul Rattner\n"
-                                 "Debbie Van Caneghem" );
-        offsetY += titleOffsetY
-                   + renderText( output, offsetX, offsetY, textWidth, _( "Additional Programming" ),
-                                 "George Ruof\n"
-                                 "Todd Hendrix\n"
-                                 "Mark Caldwell" );
-        offsetY += titleOffsetY + renderText( output, offsetX, offsetY, textWidth, _( "Musical Production" ), "Rob King" );
-        renderText( output, offsetX, offsetY, textWidth, _( "Music and Sound Design" ),
-                    "Rob King\n"
-                    "Steve Baca\n"
-                    "Paul Romero" );
-
-        offsetY = textInitialOffsetY;
-        offsetX += textWidth;
-
-        offsetY += titleOffsetY
-                   + renderText( output, offsetX, offsetY, textWidth, _( "Vocalists" ),
-                                 "Grant Youngblood\n"
-                                 "Kareen Meshagan" );
-        offsetY += titleOffsetY + renderText( output, offsetX, offsetY, textWidth, _( "Art Director" ), "Julia Ulano" );
-        offsetY += titleOffsetY + renderText( output, offsetX, offsetY, textWidth, _( "Assistant Art Director" ), "Bonita Long-Hemsath" );
-        renderText( output, offsetX, offsetY, textWidth, _( "Artists" ),
-                    "Julie Bateman\n"
-                    "Rebecca Christel\n"
-                    "Shelly Garcia\n"
-                    "Sam Hasson\n"
-                    "Louis Henderson\n"
-                    "Tracy Iwata\n"
-                    "Steve Jasper\n"
-                    "April Lee\n"
-                    "Lieu Pham\n"
-                    "Phelan Sykes\n"
-                    "Steve Wasaff\n"
-                    "Scott White" );
-
-        return output;
-    }
-
-    fheroes2::Sprite generateSuccessionWarsCreditsSecondPage()
-    {
-        fheroes2::Sprite output = fheroes2::AGG::GetICN( ICN::CBKGWATR, 0 );
-        fheroes2::ApplyPalette( output, PAL::GetPalette( PAL::PaletteType::DARKENING ) );
-        output._disableTransformLayer();
-
-        const fheroes2::FontType nameFontType = fheroes2::FontType::normalWhite();
-
-        const fheroes2::Text title( _( "Heroes of Might and Magic II: The Succession Wars team" ), nameFontType );
-        title.draw( ( output.width() - title.width() ) / 2, 10, output );
-
-        const int32_t textInitialOffsetY = 35;
-        const int32_t textWidth = 320;
-        const int32_t titleOffsetY = 7;
-
-        int32_t offsetY = textInitialOffsetY;
-        int32_t offsetX = 0;
-
-        offsetY += titleOffsetY + renderText( output, offsetX, offsetY, textWidth, _( "QA Manager" ), "Peter Ryu" );
-        offsetY += titleOffsetY
-                   + renderText( output, offsetX, offsetY, textWidth, _( "QA" ),
-                                 "David Botan\n"
-                                 "David Fernandez\n"
-                                 "Bill Nesemeier\n"
-                                 "Walter Johnson\n"
-                                 "Kate McClelland\n"
-                                 "Timothy Lang\n"
-                                 "Bryan Farina" );
-        offsetY += titleOffsetY + renderText( output, offsetX, offsetY, textWidth, _( "Writing" ), "Paul Rattner" );
-        renderText( output, offsetX, offsetY, textWidth, _( "Manual and Helpfile" ),
-                    "Bryan Farina\n"
-                    "Rozita Tolouey\n"
-                    "Bruce Schlickbernd" );
-
-        offsetY = textInitialOffsetY;
-        offsetX += textWidth;
-
-        offsetY += titleOffsetY
-                   + renderText( output, offsetX, offsetY, textWidth, _( "Scenarios" ),
-                                 "Jon Van Caneghem\n"
-                                 "Debbie Van Caneghem\n"
-                                 "Clayton Retzer\n"
-                                 "Christian Vanover\n"
-                                 "Paul Rattner\n"
-                                 "Benjamin Bent\n"
-                                 "Bryan Farina\n"
-                                 "Eric Heffron\n"
-                                 "Mark Palczynski\n"
-                                 "Walt Hochbrueckner\n"
-                                 "Bruce Schlickbernd\n"
-                                 "Craig Konas" );
-        renderText( output, offsetX, offsetY, textWidth, _( "Special Thanks to" ),
-                    "Scott McDaniel\n"
-                    "Dean Rettig\n"
-                    "Ted Chapman\n"
-                    "Dean Frost" );
-
-        return output;
-    }
-
-    fheroes2::Sprite generatePriceOfLoyaltyCreditsFirstPage()
-    {
-        fheroes2::Sprite output = fheroes2::AGG::GetICN( ICN::CBKGGRAV, 0 );
-        fheroes2::ApplyPalette( output, PAL::GetPalette( PAL::PaletteType::DARKENING ) );
-        output._disableTransformLayer();
-
-        const fheroes2::FontType titleFontType = fheroes2::FontType::normalYellow();
-        const fheroes2::FontType nameFontType = fheroes2::FontType::normalWhite();
-
-        fheroes2::Text title( _( "Heroes of Might and Magic II: The Price of Loyalty team" ), nameFontType );
-        title.draw( ( output.width() - title.width() ) / 2, 10, output );
-
-        title.set( "Cyberlore Studios", titleFontType );
-        title.draw( ( output.width() - title.width() ) / 2, 10 + title.height() * 2, output );
-
-        const int32_t textInitialOffsetY = 35 + title.height() * 4;
-        const int32_t textWidth = 320;
-        const int32_t titleOffsetY = 7;
-
-        int32_t offsetY = textInitialOffsetY;
-        int32_t offsetX = 0;
-
-        offsetY += titleOffsetY + renderText( output, offsetX, offsetY, textWidth, _( "Executive Producer" ), "Lester Humphreys" );
-        offsetY += titleOffsetY + renderText( output, offsetX, offsetY, textWidth, _( "Producer" ), "Joe Minton" );
-        offsetY += titleOffsetY + renderText( output, offsetX, offsetY, textWidth, _( "Design Lead" ), "Jim DuBois" );
-        offsetY += titleOffsetY
-                   + renderText( output, offsetX, offsetY, textWidth, _( "Designers" ),
-                                 "Jesse King\n"
-                                 "Kris Greenia" );
-        offsetY += titleOffsetY + renderText( output, offsetX, offsetY, textWidth, _( "Programming Lead" ), "Mike White" );
-        renderText( output, offsetX, offsetY, textWidth, _( "Art Director" ), "Seth Spaulding" );
-
-        offsetY = textInitialOffsetY;
-        offsetX += textWidth;
-
-        offsetY += titleOffsetY + renderText( output, offsetX, offsetY, textWidth, _( "Art Lead" ), "Thomas Gale" );
-        offsetY += titleOffsetY
-                   + renderText( output, offsetX, offsetY, textWidth, _( "Artists" ),
-                                 "Michael Clarke\n"
-                                 "Michael Baker\n"
-                                 "Julie Airoldi" );
-        renderText( output, offsetX, offsetY, textWidth, _( "Playtesters" ),
-                    "Bart Simon\n"
-                    "Fred Fredette\n"
-                    "Rendall Koski\n"
-                    "T.J. Andrzejczyk\n"
-                    "Joanne Delphia" );
-
-        return output;
-    }
-
-    fheroes2::Sprite generatePriceOfLoyaltyCreditsSecondPage()
-    {
-        fheroes2::Sprite output = fheroes2::AGG::GetICN( ICN::CBKGGRAV, 0 );
-        fheroes2::ApplyPalette( output, PAL::GetPalette( PAL::PaletteType::DARKENING ) );
-        output._disableTransformLayer();
-
-        const fheroes2::FontType titleFontType = fheroes2::FontType::normalYellow();
-        const fheroes2::FontType nameFontType = fheroes2::FontType::normalWhite();
-
-        fheroes2::Text title( _( "Heroes of Might and Magic II: The Price of Loyalty team" ), nameFontType );
-        title.draw( ( output.width() - title.width() ) / 2, 10, output );
-
-        title.set( "New World Computing", titleFontType );
-        title.draw( ( output.width() - title.width() ) / 2, 10 + title.height() * 2, output );
-
-        const int32_t textInitialOffsetY = 35 + title.height() * 4;
-        const int32_t textWidth = 320;
-        const int32_t titleOffsetY = 7;
-
-        int32_t offsetY = textInitialOffsetY;
-        int32_t offsetX = 0;
-
-        offsetY += titleOffsetY + renderText( output, offsetX, offsetY, textWidth, _( "Designer" ), "Jon Van Caneghem" );
-        offsetY += titleOffsetY + renderText( output, offsetX, offsetY, textWidth, _( "Executive Producer" ), "Mark Caldwell" );
-        offsetY += titleOffsetY
-                   + renderText( output, offsetX, offsetY, textWidth, _( "Producers" ),
-                                 "Peter Ryu\n"
-                                 "Deane Rettig" );
-        offsetY += titleOffsetY + renderText( output, offsetX, offsetY, textWidth, _( "Musical Production" ), "Rob King" );
-        offsetY += titleOffsetY
-                   + renderText( output, offsetX, offsetY, textWidth, _( "QA Managers" ),
-                                 "Brian Gilmer\n"
-                                 "Peter Ryu" );
-        renderText( output, offsetX, offsetY, textWidth, _( "Music" ),
-                    "Rob King\n"
-                    "Paul Romero\n"
-                    "Steve Baca" );
-
-        offsetY = textInitialOffsetY;
-        offsetX += textWidth;
-
-        offsetY += titleOffsetY
-                   + renderText( output, offsetX, offsetY, textWidth, _( "Sound Design" ),
-                                 "Rob King\n"
-                                 "Steve Baca" );
-        offsetY += titleOffsetY + renderText( output, offsetX, offsetY, textWidth, _( "Town Themes" ), "Paul Romero" );
-        offsetY += titleOffsetY + renderText( output, offsetX, offsetY, textWidth, _( "Alto Sax" ), "Brock \"Saxman\" Summers" );
-        offsetY += titleOffsetY + renderText( output, offsetX, offsetY, textWidth, _( "Harpsichord and Piano" ), "Paul Romero" );
-        offsetY += titleOffsetY + renderText( output, offsetX, offsetY, textWidth, _( "Basso Vocal" ), "Reid Bruton" );
-        offsetY += titleOffsetY + renderText( output, offsetX, offsetY, textWidth, _( "Soprano Vocal" ), "Karin Meshagin" );
-
-        std::string recordedString = _( "Recorded at %{recordingStudio}" );
-        StringReplace( recordedString, "%{recordingStudio}", "Green Street Studios" );
-
-        title.set( recordedString, titleFontType );
-        title.draw( offsetX, offsetY, textWidth, output );
-
-        return output;
-    }
-
-    fheroes2::Sprite generatePriceOfLoyaltyCreditsThirdPage()
-    {
-        fheroes2::Sprite output = fheroes2::AGG::GetICN( ICN::CBKGGRAV, 0 );
-        fheroes2::ApplyPalette( output, PAL::GetPalette( PAL::PaletteType::DARKENING ) );
-        output._disableTransformLayer();
-
-        const fheroes2::FontType titleFontType = fheroes2::FontType::normalYellow();
-        const fheroes2::FontType nameFontType = fheroes2::FontType::normalWhite();
-
-        fheroes2::Text title( _( "Heroes of Might and Magic II: The Price of Loyalty team" ), nameFontType );
-        title.draw( ( output.width() - title.width() ) / 2, 10, output );
-
-        title.set( "New World Computing", titleFontType );
-        title.draw( ( output.width() - title.width() ) / 2, 10 + title.height() * 2, output );
-
-        const int32_t textInitialOffsetY = 35 + title.height() * 4;
-        const int32_t textWidth = 320;
-        const int32_t titleOffsetY = 7;
-
-        int32_t offsetY = textInitialOffsetY;
-        int32_t offsetX = 0;
-
-        offsetY += titleOffsetY + renderText( output, offsetX, offsetY, textWidth, _( "credits|Manual" ), "Bryan Farina" );
-        offsetY += titleOffsetY + renderText( output, offsetX, offsetY, textWidth, _( "German Consultant" ), "Dr. Brock H. Summers" );
-        renderText( output, offsetX, offsetY, textWidth, _( "Map Designers" ),
-                    "Christian Vanover\n"
-                    "Ben Bent\n"
-                    "Tracy Iwata\n"
-                    "Clay Ratzner\n"
-                    "Walter Hochbrueckner\n"
-                    "Paul Ratner" );
-
-        offsetY = textInitialOffsetY;
-        offsetX += textWidth;
-
-        offsetY += titleOffsetY + renderText( output, offsetX, offsetY, textWidth, _( "Package Design" ), "Rozita Tolouey" );
-        renderText( output, offsetX, offsetY, textWidth, _( "Playtesters" ),
-                    "Mikeael Herauf\n"
-                    "Walter Johnson\n"
-                    "David Botan\n"
-                    "David Fernandez\n"
-                    "Kate McClelland\n"
-                    "William Nesemeier\n"
-                    "Tim Lang\n"
-                    "Pavel Vesely\n"
-                    "John Lencioni\n"
-                    "Jason Wildblood" );
-
-        return output;
-    }
+	void transformToBlack(fheroes2::Image& out)
+	{
+		if (out.empty()) {
+			return;
+		}
+
+		assert(!out.singleLayer());
+
+		uint8_t* image = out.image();
+		const uint8_t* transform = out.transform();
+		const uint8_t* imageEnd = image + out.width() * out.height();
+
+		for (; image != imageEnd; ++image, ++transform) {
+			if (*transform == 0) {
+				*image = 0;
+			}
+		}
+	}
+
+	enum class AnimationState : int
+	{
+		FADING_IN,
+		NO_ACTION,
+		FADING_OUT
+	};
+
+	class AnimationSequence
+	{
+	public:
+		AnimationSequence() = delete;
+		explicit AnimationSequence(const int32_t imageCount)
+			: _imageCount(imageCount)
+		{}
+
+		int32_t pageId() const
+		{
+			return _pageId;
+		}
+
+		uint8_t alpha() const
+		{
+			return static_cast<uint8_t>(_alphaValue);
+		}
+
+		AnimationState state() const
+		{
+			return _animationState;
+		}
+
+		void increment()
+		{
+			switch (_animationState) {
+			case AnimationState::FADING_IN:
+				_alphaValue += ALPHA_VALUE_STEP;
+				if (_alphaValue > 255) {
+					_alphaValue = 255;
+					_animationState = AnimationState::NO_ACTION;
+					_noActionCounter = 0;
+				}
+				break;
+			case AnimationState::NO_ACTION:
+				++_noActionCounter;
+				if (_noActionCounter > NO_ACTION_COUNTER_LIMIT) {
+					_animationState = AnimationState::FADING_OUT;
+				}
+				break;
+			case AnimationState::FADING_OUT:
+				_alphaValue -= ALPHA_VALUE_STEP;
+				if (_alphaValue < 0) {
+					_alphaValue = 0;
+					_animationState = AnimationState::FADING_IN;
+
+					++_pageId;
+					if (_pageId >= _imageCount) {
+						_pageId = 0;
+					}
+				}
+
+				break;
+			default:
+				assert(0);
+				break;
+			}
+		}
+
+	private:
+		const int32_t _imageCount;
+		int32_t _alphaValue = 0;
+		int32_t _noActionCounter = 0;
+		int32_t _pageId = 0;
+
+		AnimationState _animationState = AnimationState::FADING_IN;
+
+		enum : int32_t
+		{
+			ALPHA_VALUE_STEP = 5,
+			NO_ACTION_COUNTER_LIMIT = 100
+		};
+	};
+
+	fheroes2::Sprite generateHeader()
+	{
+		const fheroes2::Sprite& background = fheroes2::AGG::GetICN(ICN::CBKGLAVA, 0);
+		assert(background.height() < fheroes2::Display::DEFAULT_HEIGHT);
+
+		fheroes2::Sprite output;
+		output._disableTransformLayer();
+		output.resize(fheroes2::Display::DEFAULT_WIDTH, fheroes2::Display::DEFAULT_HEIGHT - background.height());
+		output.fill(0);
+
+		const fheroes2::Text caption("fheroes2 engine (" + Settings::GetVersion() + ")", fheroes2::FontType::normalYellow());
+		caption.draw(output.width() / 2 - caption.width() / 2, 17, output);
+
+		return output;
+	}
+
+	int32_t renderText(fheroes2::Image& output, const int32_t offsetX, const int32_t offsetY, const int32_t textWidth, const char* titleText, const char* bodyText)
+	{
+		const fheroes2::Text title(titleText, fheroes2::FontType::normalYellow());
+		const fheroes2::Text name(bodyText, fheroes2::FontType::normalWhite());
+
+		title.draw(offsetX, offsetY, textWidth, output);
+		const int32_t titleHeight = title.height(textWidth);
+
+		name.draw(offsetX, offsetY + titleHeight, textWidth, output);
+
+		return name.height(textWidth) + titleHeight;
+	}
+
+	fheroes2::Sprite generateResurrectionCreditsFirstPage()
+	{
+		fheroes2::Sprite output = fheroes2::AGG::GetICN(ICN::CBKGLAVA, 0);
+		output._disableTransformLayer();
+
+		const int32_t columnStep = 210;
+		const int32_t textInitialOffsetY = 42;
+		const int32_t textWidth = 200;
+
+		int32_t offsetY = textInitialOffsetY;
+		int32_t offsetX = 0;
+
+		offsetY += renderText(output, offsetX, offsetY, textWidth, _("Project Coordination and Core Development"), "Ihar Hubchyk");
+		offsetY += 10;
+
+		const fheroes2::Sprite& blackDragon = fheroes2::AGG::GetICN(ICN::DRAGBLAK, 5);
+		fheroes2::Blit(blackDragon, output, (columnStep - blackDragon.width()) / 2, offsetY);
+		offsetY += blackDragon.height() + 50;
+
+		const int32_t secondAuthorLayerY = offsetY;
+
+		offsetY += renderText(output, offsetX, offsetY, textWidth, _("Development"), "Sergei Ivanov");
+		offsetY += 10;
+
+		const fheroes2::Sprite& minotaur = fheroes2::AGG::GetICN(ICN::MINOTAUR, 14);
+		fheroes2::Blit(minotaur, output, (columnStep - minotaur.width()) / 2, offsetY);
+		offsetY += minotaur.height();
+
+		offsetY += 40;
+
+		const fheroes2::Text websiteInto(_("Visit us at "), fheroes2::FontType::normalWhite());
+		const fheroes2::Text website("https://github.com/ihhub/fheroes2", fheroes2::FontType::normalYellow());
+
+		const int32_t websiteIntoWidth = websiteInto.width();
+		const int32_t websiteWidth = website.width();
+		const int32_t websiteHeight = website.height();
+		const int32_t websiteOffsetX = (output.width() - websiteIntoWidth - websiteWidth) / 2;
+		websiteInto.draw(websiteOffsetX, offsetY, output);
+		website.draw(websiteOffsetX + websiteIntoWidth, offsetY, output);
+
+		const fheroes2::Sprite& missile = fheroes2::AGG::GetICN(ICN::ARCH_MSL, 4);
+		fheroes2::Blit(missile, output, websiteOffsetX - 10 - missile.width(), offsetY + websiteHeight / 2 - missile.height() / 2);
+		fheroes2::Blit(missile, output, websiteOffsetX + websiteIntoWidth + websiteWidth + 10, offsetY + websiteHeight / 2 - missile.height() / 2, true);
+
+		offsetY = textInitialOffsetY;
+		offsetX += columnStep;
+
+		offsetY += renderText(output, offsetX, offsetY, textWidth, _("QA and Support"), "Igor Tsivilko");
+		offsetY += 10;
+
+		const fheroes2::Sprite& cyclop = fheroes2::AGG::GetICN(ICN::CYCLOPS, 38);
+		fheroes2::Blit(cyclop, output, offsetX + (columnStep - cyclop.width()) / 2, offsetY);
+
+		offsetY = secondAuthorLayerY;
+
+		offsetY += renderText(output, offsetX, offsetY, textWidth, _("Development"), "Ivan Shibanov");
+		offsetY += 10;
+
+		const fheroes2::Sprite& crusader = fheroes2::AGG::GetICN(ICN::PALADIN2, 23);
+		fheroes2::Blit(crusader, output, offsetX + (columnStep - crusader.width()) / 2, offsetY);
+
+		offsetY = textInitialOffsetY;
+		offsetX += columnStep;
+
+		offsetY += renderText(output, offsetX, offsetY, textWidth, _("Development"), "Oleg Derevenetz");
+		offsetY += 10;
+
+		const fheroes2::Sprite& mage = fheroes2::AGG::GetICN(ICN::MAGE1, 24);
+		fheroes2::Blit(mage, output, offsetX + (columnStep - mage.width()) / 2, offsetY);
+
+		offsetY = secondAuthorLayerY;
+
+		offsetY += renderText(output, offsetX, offsetY, textWidth, _("Dev and Support"), "Zense");
+		offsetY += 10;
+
+		const fheroes2::Sprite& phoenix = fheroes2::AGG::GetICN(ICN::PHOENIX, 4);
+		fheroes2::Blit(phoenix, output, offsetX + (columnStep - phoenix.width()) / 2, offsetY - 10);
+
+		const fheroes2::Sprite& goblin = fheroes2::AGG::GetICN(ICN::GOBLIN, 27);
+		fheroes2::Blit(goblin, output, output.width() - goblin.width() * 2, output.height() - goblin.height() - 10, true);
+
+		return output;
+	}
+
+	fheroes2::Sprite generateResurrectionCreditsSecondPage()
+	{
+		fheroes2::Sprite output = fheroes2::AGG::GetICN(ICN::CBKGLAVA, 0);
+		output._disableTransformLayer();
+
+		const int32_t textInitialOffsetX = output.width() / 2;
+		const int32_t textInitialOffsetY = 60;
+		const int32_t textWidth = 300;
+		const int32_t textOffsetX = (textInitialOffsetX - textWidth) / 2;
+
+		int32_t offsetY = textInitialOffsetY;
+
+		const fheroes2::Text title(_("Special Thanks to"), fheroes2::FontType::normalYellow());
+		title.draw(textInitialOffsetX - title.width() / 2, offsetY, output);
+		offsetY += title.height() + 5;
+
+		std::string contributors("LeHerosInconnu\n"
+			"undef21\n"
+			"shprotru\n"
+			"Arkadiy Illarionov\n"
+			"a1exsh\n"
+			"vincent-grosbois\n"
+			"eos428\n"
+			"Arthusppp\n"
+			"felix642\n"
+			"Vasilenko Alexey\n"
+			"Andrii Kurdiumov\n"
+			"Mr-Bajs\n"
+			"dimag0g\n"
+			"Effektus\n"
+			"Laserlicht\n"
+			"Stisen1\n"
+			"Mauri Mustonen\n"
+			"tau3\n");
+
+		fheroes2::Text name(std::move(contributors), fheroes2::FontType::normalWhite());
+		const int32_t constributorsHeight = name.height(textWidth);
+		const int32_t contributorCount = name.rows(textWidth);
+		name.draw(textOffsetX, offsetY, textWidth, output);
+
+		std::string supporters("Aimi Lindschouw\n"
+			"Aleksei Mazur\n"
+			"Andrew Szucs\n"
+			"Benjamin Hughes\n"
+			"Brandon Wright\n"
+			"Connor Townsend\n"
+			"Hajler\n"
+			"Kiril Lipatov\n"
+			"Kresimir Condic\n"
+			"Kuza\n"
+			"Matt Taylor\n"
+			"slvclw\n"
+			"TechnoCore\n"
+			"William Hoskinson\n");
+
+		name.set(std::move(supporters), fheroes2::FontType::normalWhite());
+		const int32_t supportersHeight = name.height(textWidth);
+		const int32_t supporterCount = name.rows(textWidth);
+		const int32_t countDifference = (contributorCount - supporterCount);
+		const int32_t supportersOffset = (countDifference / 2) * (supportersHeight / supporterCount);
+
+		name.draw(textInitialOffsetX + textOffsetX, offsetY + supportersOffset, textWidth, output);
+
+		offsetY += constributorsHeight;
+
+		name.set(_("and many other contributors!"), fheroes2::FontType::normalWhite());
+		name.draw(10, offsetY, textWidth, output);
+
+		name.set(_("and many-many other supporters!"), fheroes2::FontType::normalWhite());
+		name.draw(textInitialOffsetX + textOffsetX, offsetY, textWidth, output);
+
+		const fheroes2::Sprite& hydra = fheroes2::AGG::GetICN(ICN::HYDRA, 11);
+
+		offsetY = output.height() - hydra.height() - 40;
+
+		fheroes2::Blit(hydra, output, textInitialOffsetX - hydra.width() / 2, offsetY);
+
+		return output;
+	}
+
+	fheroes2::Sprite generateResurrectionCreditsThirdPage()
+	{
+		fheroes2::Sprite output = fheroes2::AGG::GetICN(ICN::CBKGSWMP, 0);
+		output._disableTransformLayer();
+
+		const int32_t textInitialOffsetX = output.width() / 2;
+		const int32_t textInitialOffsetY = 80;
+		const int32_t textWidth = 300;
+
+		int32_t offsetX = (textInitialOffsetX - textWidth) / 2;
+		int32_t offsetY = textInitialOffsetY;
+
+		offsetY += renderText(output, offsetX, offsetY, textWidth, _("Support us at"), _("local-donation-platform|https://www.patreon.com/fheroes2"));
+		offsetY += 30;
+
+		const fheroes2::Sprite& wizard = fheroes2::AGG::GetICN(ICN::CMBTCAPZ, 4);
+		fheroes2::Blit(wizard, output, (textInitialOffsetX - wizard.width()) / 2, offsetY);
+		offsetY += wizard.height() + 20;
+
+		offsetY
+			+= renderText(output, offsetX, offsetY, textWidth - 10, _("Connect with us at"), _("local-social-network|https://www.facebook.com/groups/fheroes2"));
+		offsetY += 20;
+
+		const fheroes2::Sprite& vampireLord = fheroes2::AGG::GetICN(ICN::VAMPIRE2, 22);
+		fheroes2::Blit(vampireLord, output, (textInitialOffsetX - vampireLord.width()) / 2, offsetY);
+
+		offsetY = textInitialOffsetY;
+		offsetX += textInitialOffsetX;
+
+		offsetY += renderText(output, offsetX, offsetY, textWidth - 10, _("Need help with the game?"), "https://discord.gg/xF85vbZ");
+		offsetY += 10;
+
+		fheroes2::Sprite labyrinth = fheroes2::AGG::GetICN(ICN::TWNWUP_3, 0);
+		fheroes2::ApplyPalette(labyrinth, 2);
+		fheroes2::Blit(labyrinth, output, textInitialOffsetX + (textInitialOffsetX - labyrinth.width()) / 2, offsetY);
+
+		offsetY += labyrinth.height() + 50;
+
+		const int32_t miniMonsterXOffset = textInitialOffsetX * 3 / 2;
+
+		fheroes2::Text name(_("Original project before 0.7"), fheroes2::FontType::smallYellow());
+		name.draw(offsetX, offsetY, textWidth - 10, output);
+		offsetY += name.height(textWidth - 10);
+		name.set("Andrey Afletdinov\nhttps://sourceforge.net/\nprojects/fheroes2/", fheroes2::FontType::smallWhite());
+		name.draw(offsetX, offsetY, textWidth - 10, output);
+
+		fheroes2::Sprite creature = fheroes2::AGG::GetICN(ICN::MAGE2, 4);
+		transformToBlack(creature);
+
+		const int32_t creatureOffsetY = output.height() - 95;
+		fheroes2::Blit(creature, 0, 0, output, miniMonsterXOffset - creature.width() / 2, creatureOffsetY, creature.width(), creature.height());
+		name.set("?", fheroes2::FontType::normalYellow());
+		name.draw(miniMonsterXOffset - name.width() / 2, creatureOffsetY + creature.height() / 2 - 5, output);
+
+		return output;
+	}
+
+	fheroes2::Sprite generateSuccessionWarsCreditsFirstPage()
+	{
+		fheroes2::Sprite output = fheroes2::AGG::GetICN(ICN::CBKGWATR, 0);
+		fheroes2::ApplyPalette(output, PAL::GetPalette(PAL::PaletteType::DARKENING));
+		output._disableTransformLayer();
+
+		const fheroes2::FontType nameFontType = fheroes2::FontType::normalWhite();
+
+		const fheroes2::Text title(_("Heroes of Might and Magic II: The Succession Wars team"), nameFontType);
+		title.draw((output.width() - title.width()) / 2, 10, output);
+
+		const int32_t textInitialOffsetY = 35;
+		const int32_t textWidth = 320;
+		const int32_t titleOffsetY = 7;
+
+		int32_t offsetY = textInitialOffsetY;
+		int32_t offsetX = 0;
+
+		offsetY += titleOffsetY + renderText(output, offsetX, offsetY, textWidth, _("Designed and Directed"), "Jon Van Caneghem");
+		offsetY += titleOffsetY + renderText(output, offsetX, offsetY, textWidth, _("Programming and Design"), "Phil Steinmeyer");
+		offsetY += titleOffsetY + renderText(output, offsetX, offsetY, textWidth, _("Executive Producer"), "Mark Caldwell");
+		offsetY += titleOffsetY + renderText(output, offsetX, offsetY, textWidth, _("Producer"), "Walt Hochbrueckner");
+		offsetY += titleOffsetY
+			+ renderText(output, offsetX, offsetY, textWidth, _("Additional Design"),
+				"Paul Rattner\n"
+				"Debbie Van Caneghem");
+		offsetY += titleOffsetY
+			+ renderText(output, offsetX, offsetY, textWidth, _("Additional Programming"),
+				"George Ruof\n"
+				"Todd Hendrix\n"
+				"Mark Caldwell");
+		offsetY += titleOffsetY + renderText(output, offsetX, offsetY, textWidth, _("Musical Production"), "Rob King");
+		renderText(output, offsetX, offsetY, textWidth, _("Music and Sound Design"),
+			"Rob King\n"
+			"Steve Baca\n"
+			"Paul Romero");
+
+		offsetY = textInitialOffsetY;
+		offsetX += textWidth;
+
+		offsetY += titleOffsetY
+			+ renderText(output, offsetX, offsetY, textWidth, _("Vocalists"),
+				"Grant Youngblood\n"
+				"Kareen Meshagan");
+		offsetY += titleOffsetY + renderText(output, offsetX, offsetY, textWidth, _("Art Director"), "Julia Ulano");
+		offsetY += titleOffsetY + renderText(output, offsetX, offsetY, textWidth, _("Assistant Art Director"), "Bonita Long-Hemsath");
+		renderText(output, offsetX, offsetY, textWidth, _("Artists"),
+			"Julie Bateman\n"
+			"Rebecca Christel\n"
+			"Shelly Garcia\n"
+			"Sam Hasson\n"
+			"Louis Henderson\n"
+			"Tracy Iwata\n"
+			"Steve Jasper\n"
+			"April Lee\n"
+			"Lieu Pham\n"
+			"Phelan Sykes\n"
+			"Steve Wasaff\n"
+			"Scott White");
+
+		return output;
+	}
+
+	fheroes2::Sprite generateSuccessionWarsCreditsSecondPage()
+	{
+		fheroes2::Sprite output = fheroes2::AGG::GetICN(ICN::CBKGWATR, 0);
+		fheroes2::ApplyPalette(output, PAL::GetPalette(PAL::PaletteType::DARKENING));
+		output._disableTransformLayer();
+
+		const fheroes2::FontType nameFontType = fheroes2::FontType::normalWhite();
+
+		const fheroes2::Text title(_("Heroes of Might and Magic II: The Succession Wars team"), nameFontType);
+		title.draw((output.width() - title.width()) / 2, 10, output);
+
+		const int32_t textInitialOffsetY = 35;
+		const int32_t textWidth = 320;
+		const int32_t titleOffsetY = 7;
+
+		int32_t offsetY = textInitialOffsetY;
+		int32_t offsetX = 0;
+
+		offsetY += titleOffsetY + renderText(output, offsetX, offsetY, textWidth, _("QA Manager"), "Peter Ryu");
+		offsetY += titleOffsetY
+			+ renderText(output, offsetX, offsetY, textWidth, _("QA"),
+				"David Botan\n"
+				"David Fernandez\n"
+				"Bill Nesemeier\n"
+				"Walter Johnson\n"
+				"Kate McClelland\n"
+				"Timothy Lang\n"
+				"Bryan Farina");
+		offsetY += titleOffsetY + renderText(output, offsetX, offsetY, textWidth, _("Writing"), "Paul Rattner");
+		renderText(output, offsetX, offsetY, textWidth, _("Manual and Helpfile"),
+			"Bryan Farina\n"
+			"Rozita Tolouey\n"
+			"Bruce Schlickbernd");
+
+		offsetY = textInitialOffsetY;
+		offsetX += textWidth;
+
+		offsetY += titleOffsetY
+			+ renderText(output, offsetX, offsetY, textWidth, _("Scenarios"),
+				"Jon Van Caneghem\n"
+				"Debbie Van Caneghem\n"
+				"Clayton Retzer\n"
+				"Christian Vanover\n"
+				"Paul Rattner\n"
+				"Benjamin Bent\n"
+				"Bryan Farina\n"
+				"Eric Heffron\n"
+				"Mark Palczynski\n"
+				"Walt Hochbrueckner\n"
+				"Bruce Schlickbernd\n"
+				"Craig Konas");
+		renderText(output, offsetX, offsetY, textWidth, _("Special Thanks to"),
+			"Scott McDaniel\n"
+			"Dean Rettig\n"
+			"Ted Chapman\n"
+			"Dean Frost");
+
+		return output;
+	}
+
+	fheroes2::Sprite generatePriceOfLoyaltyCreditsFirstPage()
+	{
+		fheroes2::Sprite output = fheroes2::AGG::GetICN(ICN::CBKGGRAV, 0);
+		fheroes2::ApplyPalette(output, PAL::GetPalette(PAL::PaletteType::DARKENING));
+		output._disableTransformLayer();
+
+		const fheroes2::FontType titleFontType = fheroes2::FontType::normalYellow();
+		const fheroes2::FontType nameFontType = fheroes2::FontType::normalWhite();
+
+		fheroes2::Text title(_("Heroes of Might and Magic II: The Price of Loyalty team"), nameFontType);
+		title.draw((output.width() - title.width()) / 2, 10, output);
+
+		title.set("Cyberlore Studios", titleFontType);
+		title.draw((output.width() - title.width()) / 2, 10 + title.height() * 2, output);
+
+		const int32_t textInitialOffsetY = 35 + title.height() * 4;
+		const int32_t textWidth = 320;
+		const int32_t titleOffsetY = 7;
+
+		int32_t offsetY = textInitialOffsetY;
+		int32_t offsetX = 0;
+
+		offsetY += titleOffsetY + renderText(output, offsetX, offsetY, textWidth, _("Executive Producer"), "Lester Humphreys");
+		offsetY += titleOffsetY + renderText(output, offsetX, offsetY, textWidth, _("Producer"), "Joe Minton");
+		offsetY += titleOffsetY + renderText(output, offsetX, offsetY, textWidth, _("Design Lead"), "Jim DuBois");
+		offsetY += titleOffsetY
+			+ renderText(output, offsetX, offsetY, textWidth, _("Designers"),
+				"Jesse King\n"
+				"Kris Greenia");
+		offsetY += titleOffsetY + renderText(output, offsetX, offsetY, textWidth, _("Programming Lead"), "Mike White");
+		renderText(output, offsetX, offsetY, textWidth, _("Art Director"), "Seth Spaulding");
+
+		offsetY = textInitialOffsetY;
+		offsetX += textWidth;
+
+		offsetY += titleOffsetY + renderText(output, offsetX, offsetY, textWidth, _("Art Lead"), "Thomas Gale");
+		offsetY += titleOffsetY
+			+ renderText(output, offsetX, offsetY, textWidth, _("Artists"),
+				"Michael Clarke\n"
+				"Michael Baker\n"
+				"Julie Airoldi");
+		renderText(output, offsetX, offsetY, textWidth, _("Playtesters"),
+			"Bart Simon\n"
+			"Fred Fredette\n"
+			"Rendall Koski\n"
+			"T.J. Andrzejczyk\n"
+			"Joanne Delphia");
+
+		return output;
+	}
+
+	fheroes2::Sprite generatePriceOfLoyaltyCreditsSecondPage()
+	{
+		fheroes2::Sprite output = fheroes2::AGG::GetICN(ICN::CBKGGRAV, 0);
+		fheroes2::ApplyPalette(output, PAL::GetPalette(PAL::PaletteType::DARKENING));
+		output._disableTransformLayer();
+
+		const fheroes2::FontType titleFontType = fheroes2::FontType::normalYellow();
+		const fheroes2::FontType nameFontType = fheroes2::FontType::normalWhite();
+
+		fheroes2::Text title(_("Heroes of Might and Magic II: The Price of Loyalty team"), nameFontType);
+		title.draw((output.width() - title.width()) / 2, 10, output);
+
+		title.set("New World Computing", titleFontType);
+		title.draw((output.width() - title.width()) / 2, 10 + title.height() * 2, output);
+
+		const int32_t textInitialOffsetY = 35 + title.height() * 4;
+		const int32_t textWidth = 320;
+		const int32_t titleOffsetY = 7;
+
+		int32_t offsetY = textInitialOffsetY;
+		int32_t offsetX = 0;
+
+		offsetY += titleOffsetY + renderText(output, offsetX, offsetY, textWidth, _("Designer"), "Jon Van Caneghem");
+		offsetY += titleOffsetY + renderText(output, offsetX, offsetY, textWidth, _("Executive Producer"), "Mark Caldwell");
+		offsetY += titleOffsetY
+			+ renderText(output, offsetX, offsetY, textWidth, _("Producers"),
+				"Peter Ryu\n"
+				"Deane Rettig");
+		offsetY += titleOffsetY + renderText(output, offsetX, offsetY, textWidth, _("Musical Production"), "Rob King");
+		offsetY += titleOffsetY
+			+ renderText(output, offsetX, offsetY, textWidth, _("QA Managers"),
+				"Brian Gilmer\n"
+				"Peter Ryu");
+		renderText(output, offsetX, offsetY, textWidth, _("Music"),
+			"Rob King\n"
+			"Paul Romero\n"
+			"Steve Baca");
+
+		offsetY = textInitialOffsetY;
+		offsetX += textWidth;
+
+		offsetY += titleOffsetY
+			+ renderText(output, offsetX, offsetY, textWidth, _("Sound Design"),
+				"Rob King\n"
+				"Steve Baca");
+		offsetY += titleOffsetY + renderText(output, offsetX, offsetY, textWidth, _("Town Themes"), "Paul Romero");
+		offsetY += titleOffsetY + renderText(output, offsetX, offsetY, textWidth, _("Alto Sax"), "Brock \"Saxman\" Summers");
+		offsetY += titleOffsetY + renderText(output, offsetX, offsetY, textWidth, _("Harpsichord and Piano"), "Paul Romero");
+		offsetY += titleOffsetY + renderText(output, offsetX, offsetY, textWidth, _("Basso Vocal"), "Reid Bruton");
+		offsetY += titleOffsetY + renderText(output, offsetX, offsetY, textWidth, _("Soprano Vocal"), "Karin Meshagin");
+
+		std::string recordedString = _("Recorded at %{recordingStudio}");
+		StringReplace(recordedString, "%{recordingStudio}", "Green Street Studios");
+
+		title.set(recordedString, titleFontType);
+		title.draw(offsetX, offsetY, textWidth, output);
+
+		return output;
+	}
+
+	fheroes2::Sprite generatePriceOfLoyaltyCreditsThirdPage()
+	{
+		fheroes2::Sprite output = fheroes2::AGG::GetICN(ICN::CBKGGRAV, 0);
+		fheroes2::ApplyPalette(output, PAL::GetPalette(PAL::PaletteType::DARKENING));
+		output._disableTransformLayer();
+
+		const fheroes2::FontType titleFontType = fheroes2::FontType::normalYellow();
+		const fheroes2::FontType nameFontType = fheroes2::FontType::normalWhite();
+
+		fheroes2::Text title(_("Heroes of Might and Magic II: The Price of Loyalty team"), nameFontType);
+		title.draw((output.width() - title.width()) / 2, 10, output);
+
+		title.set("New World Computing", titleFontType);
+		title.draw((output.width() - title.width()) / 2, 10 + title.height() * 2, output);
+
+		const int32_t textInitialOffsetY = 35 + title.height() * 4;
+		const int32_t textWidth = 320;
+		const int32_t titleOffsetY = 7;
+
+		int32_t offsetY = textInitialOffsetY;
+		int32_t offsetX = 0;
+
+		offsetY += titleOffsetY + renderText(output, offsetX, offsetY, textWidth, _("credits|Manual"), "Bryan Farina");
+		offsetY += titleOffsetY + renderText(output, offsetX, offsetY, textWidth, _("German Consultant"), "Dr. Brock H. Summers");
+		renderText(output, offsetX, offsetY, textWidth, _("Map Designers"),
+			"Christian Vanover\n"
+			"Ben Bent\n"
+			"Tracy Iwata\n"
+			"Clay Ratzner\n"
+			"Walter Hochbrueckner\n"
+			"Paul Ratner");
+
+		offsetY = textInitialOffsetY;
+		offsetX += textWidth;
+
+		offsetY += titleOffsetY + renderText(output, offsetX, offsetY, textWidth, _("Package Design"), "Rozita Tolouey");
+		renderText(output, offsetX, offsetY, textWidth, _("Playtesters"),
+			"Mikeael Herauf\n"
+			"Walter Johnson\n"
+			"David Botan\n"
+			"David Fernandez\n"
+			"Kate McClelland\n"
+			"William Nesemeier\n"
+			"Tim Lang\n"
+			"Pavel Vesely\n"
+			"John Lencioni\n"
+			"Jason Wildblood");
+
+		return output;
+	}
 }
 
-void Game::ShowCredits( const bool keepMainMenuBorders )
+void Game::ShowCredits(const bool keepMainMenuBorders)
 {
-    // Credits are shown in the place of Main Menu background which is correctly resized.
-    // We get the Main Menu background ROI to use it for credits ROI and leave borders unchanged.
-    const fheroes2::Sprite & mainMenuBackground = fheroes2::AGG::GetICN( ICN::HEROES, 0 );
-    const fheroes2::Rect creditsRoi( mainMenuBackground.x(), mainMenuBackground.y(), mainMenuBackground.width(), mainMenuBackground.height() );
-
-    // Hide mouse cursor.
-    const CursorRestorer cursorRestorer( false, Cursor::POINTER );
-
-    std::unique_ptr<fheroes2::ImageRestorer> restorer;
-
-    fheroes2::Display & display = fheroes2::Display::instance();
-
-    if ( keepMainMenuBorders ) {
-        // Make a copy of background image to restore it during fade after the credits.
-        restorer = std::make_unique<fheroes2::ImageRestorer>( display, creditsRoi.x, creditsRoi.y, creditsRoi.width, creditsRoi.height );
-
-        fheroes2::fadeOutDisplay( creditsRoi, false );
-    }
-
-    AudioManager::PlayMusicAsync( MUS::VICTORY, Music::PlaybackMode::REWIND_AND_PLAY_INFINITE );
-
-    const uint64_t animationDelay = 50;
-
-    std::vector<fheroes2::Sprite> pages;
-    pages.emplace_back( generateResurrectionCreditsFirstPage() );
-    pages.emplace_back( generateResurrectionCreditsSecondPage() );
-    pages.emplace_back( generateResurrectionCreditsThirdPage() );
-
-    if ( Settings::Get().isPriceOfLoyaltySupported() ) {
-        pages.emplace_back( generatePriceOfLoyaltyCreditsFirstPage() );
-        pages.emplace_back( generatePriceOfLoyaltyCreditsSecondPage() );
-        pages.emplace_back( generatePriceOfLoyaltyCreditsThirdPage() );
-    }
-
-    pages.emplace_back( generateSuccessionWarsCreditsFirstPage() );
-    pages.emplace_back( generateSuccessionWarsCreditsSecondPage() );
-
-    // Resize the credits pages. 'creditsRoi' is made using Main Menu background parameters that were already properly calculated for the current resolution.
-    const int32_t resizedPageHeight = creditsRoi.width * pages.front().height() / pages.front().width();
-    for ( fheroes2::Sprite & page : pages ) {
-        fheroes2::Sprite resizedPage;
-        resizedPage._disableTransformLayer();
-        resizedPage.resize( creditsRoi.width, resizedPageHeight );
-<<<<<<< HEAD
-        fheroes2::Resize( page, resizedPage, false );
-=======
-        fheroes2::Resize( page, resizedPage );
->>>>>>> 9e2b242d
-        page = std::move( resizedPage );
-    }
-
-    fheroes2::Sprite header;
-    header._disableTransformLayer();
-    header.resize( creditsRoi.width, creditsRoi.height - resizedPageHeight );
-<<<<<<< HEAD
-    fheroes2::Resize( generateHeader(), header, false );
-=======
-    fheroes2::Resize( generateHeader(), header );
->>>>>>> 9e2b242d
-
-    AnimationSequence sequence( static_cast<int32_t>( pages.size() ) );
-
-    bool fadeInHeader = true;
-
-    // Immediately indicate that the delay has passed to render first frame immediately.
-    Game::passCustomAnimationDelay( animationDelay );
-    // Make sure that the first run is passed immediately.
-    assert( !Game::isCustomDelayNeeded( animationDelay ) );
-
-    LocalEvent & le = LocalEvent::Get();
-    while ( le.HandleEvents( Game::isCustomDelayNeeded( animationDelay ) ) ) {
-        if ( le.KeyPress() || le.MouseClickLeft() || le.MouseClickMiddle() || le.MouseClickRight() ) {
-            break;
-        }
-
-        if ( Game::validateCustomAnimationDelay( animationDelay ) ) {
-            if ( sequence.state() == AnimationState::NO_ACTION ) {
-                if ( fadeInHeader ) {
-                    fadeInHeader = false;
-                }
-
-                sequence.increment();
-                continue;
-            }
-
-            const uint8_t alpha = sequence.alpha();
-
-            if ( fadeInHeader ) {
-                fheroes2::ApplyAlpha( header, 0, 0, display, creditsRoi.x, creditsRoi.y, header.width(), header.height(), alpha );
-            }
-
-            const fheroes2::Image & page = pages[sequence.pageId()];
-
-            if ( alpha == 255 ) {
-                // This alpha is for fully bright image so there is no need to apply alpha.
-                Copy( page, 0, 0, display, creditsRoi.x, creditsRoi.y + header.height(), page.width(), page.height() );
-            }
-            else if ( alpha == 0 ) {
-                // This alpha is for fully dark image so fill it with the black color.
-                Fill( display, creditsRoi.x, creditsRoi.y + header.height(), page.width(), page.height(), 0 );
-            }
-            else {
-                fheroes2::ApplyAlpha( page, 0, 0, display, creditsRoi.x, creditsRoi.y + header.height(), page.width(), page.height(), alpha );
-            }
-
-            display.render();
-
-            sequence.increment();
-        }
-    }
-
-    if ( keepMainMenuBorders ) {
-        fheroes2::fadeOutDisplay( creditsRoi, false );
-
-        // Restore a copy of background image to fade it in.
-        restorer->restore();
-
-        fheroes2::fadeInDisplay( creditsRoi, false );
-    }
-    else {
-        fheroes2::fadeOutDisplay();
-    }
+	// Credits are shown in the place of Main Menu background which is correctly resized.
+	// We get the Main Menu background ROI to use it for credits ROI and leave borders unchanged.
+	const fheroes2::Sprite& mainMenuBackground = fheroes2::AGG::GetICN(ICN::HEROES, 0);
+	const fheroes2::Rect creditsRoi(mainMenuBackground.x(), mainMenuBackground.y(), mainMenuBackground.width(), mainMenuBackground.height());
+
+	// Hide mouse cursor.
+	const CursorRestorer cursorRestorer(false, Cursor::POINTER);
+
+	std::unique_ptr<fheroes2::ImageRestorer> restorer;
+
+	fheroes2::Display& display = fheroes2::Display::instance();
+
+	if (keepMainMenuBorders) {
+		// Make a copy of background image to restore it during fade after the credits.
+		restorer = std::make_unique<fheroes2::ImageRestorer>(display, creditsRoi.x, creditsRoi.y, creditsRoi.width, creditsRoi.height);
+
+		fheroes2::fadeOutDisplay(creditsRoi, false);
+	}
+
+	AudioManager::PlayMusicAsync(MUS::VICTORY, Music::PlaybackMode::REWIND_AND_PLAY_INFINITE);
+
+	const uint64_t animationDelay = 50;
+
+	std::vector<fheroes2::Sprite> pages;
+	pages.emplace_back(generateResurrectionCreditsFirstPage());
+	pages.emplace_back(generateResurrectionCreditsSecondPage());
+	pages.emplace_back(generateResurrectionCreditsThirdPage());
+
+	if (Settings::Get().isPriceOfLoyaltySupported()) {
+		pages.emplace_back(generatePriceOfLoyaltyCreditsFirstPage());
+		pages.emplace_back(generatePriceOfLoyaltyCreditsSecondPage());
+		pages.emplace_back(generatePriceOfLoyaltyCreditsThirdPage());
+	}
+
+	pages.emplace_back(generateSuccessionWarsCreditsFirstPage());
+	pages.emplace_back(generateSuccessionWarsCreditsSecondPage());
+
+	// Resize the credits pages. 'creditsRoi' is made using Main Menu background parameters that were already properly calculated for the current resolution.
+	const int32_t resizedPageHeight = creditsRoi.width * pages.front().height() / pages.front().width();
+	for (fheroes2::Sprite& page : pages) {
+		fheroes2::Sprite resizedPage;
+		resizedPage._disableTransformLayer();
+		resizedPage.resize(creditsRoi.width, resizedPageHeight);
+		fheroes2::Resize(page, resizedPage);
+		page = std::move(resizedPage);
+	}
+
+	fheroes2::Sprite header;
+	header._disableTransformLayer();
+	header.resize(creditsRoi.width, creditsRoi.height - resizedPageHeight);
+	fheroes2::Resize(generateHeader(), header);
+
+	AnimationSequence sequence(static_cast<int32_t>(pages.size()));
+
+	bool fadeInHeader = true;
+
+	// Immediately indicate that the delay has passed to render first frame immediately.
+	Game::passCustomAnimationDelay(animationDelay);
+	// Make sure that the first run is passed immediately.
+	assert(!Game::isCustomDelayNeeded(animationDelay));
+
+	LocalEvent& le = LocalEvent::Get();
+	while (le.HandleEvents(Game::isCustomDelayNeeded(animationDelay))) {
+		if (le.KeyPress() || le.MouseClickLeft() || le.MouseClickMiddle() || le.MouseClickRight()) {
+			break;
+		}
+
+		if (Game::validateCustomAnimationDelay(animationDelay)) {
+			if (sequence.state() == AnimationState::NO_ACTION) {
+				if (fadeInHeader) {
+					fadeInHeader = false;
+				}
+
+				sequence.increment();
+				continue;
+			}
+
+			const uint8_t alpha = sequence.alpha();
+
+			if (fadeInHeader) {
+				fheroes2::ApplyAlpha(header, 0, 0, display, creditsRoi.x, creditsRoi.y, header.width(), header.height(), alpha);
+			}
+
+			const fheroes2::Image& page = pages[sequence.pageId()];
+
+			if (alpha == 255) {
+				// This alpha is for fully bright image so there is no need to apply alpha.
+				Copy(page, 0, 0, display, creditsRoi.x, creditsRoi.y + header.height(), page.width(), page.height());
+			}
+			else if (alpha == 0) {
+				// This alpha is for fully dark image so fill it with the black color.
+				Fill(display, creditsRoi.x, creditsRoi.y + header.height(), page.width(), page.height(), 0);
+			}
+			else {
+				fheroes2::ApplyAlpha(page, 0, 0, display, creditsRoi.x, creditsRoi.y + header.height(), page.width(), page.height(), alpha);
+			}
+
+			display.render();
+
+			sequence.increment();
+		}
+	}
+
+	if (keepMainMenuBorders) {
+		fheroes2::fadeOutDisplay(creditsRoi, false);
+
+		// Restore a copy of background image to fade it in.
+		restorer->restore();
+
+		fheroes2::fadeInDisplay(creditsRoi, false);
+	}
+	else {
+		fheroes2::fadeOutDisplay();
+	}
 }