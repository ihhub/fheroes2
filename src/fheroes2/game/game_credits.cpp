--- conflicted
+++ resolved
@@ -258,13 +258,6 @@
         const fheroes2::Sprite & goblin = fheroes2::AGG::GetICN( ICN::GOBLIN, 27 );
         fheroes2::Blit( goblin, output, output.width() - goblin.width() * 2, output.height() - goblin.height() - 10, true );
 
-<<<<<<< HEAD
-=======
-        fheroes2::Image resizedOutput( 640, 480 );
-        resizedOutput._disableTransformLayer();
-        fheroes2::Resize( output, 0, 0, output.width(), output.height(), resizedOutput, 0, 0, resizedOutput.width(), resizedOutput.height() );
-
->>>>>>> 67edb14c
         return output;
     }
 
