--- conflicted
+++ resolved
@@ -83,28 +83,8 @@
             text.Set( hgs._scenarioName );
             text.Blit( ox + 244, oy + 70 );
 
-<<<<<<< HEAD
             text.Set( std::to_string( hgs._days ) );
             text.Blit( ox + 403, oy + 70 );
-=======
-void HGSData::ScoreRegistry( const std::string & p, const std::string & m, u32 r, u32 s )
-{
-    hgs_t h;
-
-    h.player = p;
-    h.land = m;
-    h.localtime = static_cast<uint32_t>( std::time( nullptr ) );
-    h.days = r;
-    h.rating = s;
-
-    if ( list.end() == std::find( list.begin(), list.end(), h ) ) {
-        list.push_back( h );
-        std::sort( list.begin(), list.end(), RatingSort );
-        if ( list.size() > HGS_MAX )
-            list.resize( HGS_MAX );
-    }
-}
->>>>>>> 611b7e6d
 
             text.Set( std::to_string( hgs._rating ) );
             text.Blit( ox + 484, oy + 70 );
@@ -191,25 +171,14 @@
     // setup cursor
     const CursorRestorer cursorRestorer( true, Cursor::POINTER );
 
-<<<<<<< HEAD
-    Mixer::Pause();
-    AGG::PlayMusic( MUS::MAINMENU, true, true );
-
-    const std::string highScoreDataPath = System::ConcatePath( GetSaveDir(), highScoreFileName );
-
-    if ( !highScoreDataContainer.load( highScoreDataPath ) ) {
-=======
-    HGSData hgs;
-
-    const std::string highScoreDataPath = System::ConcatePath( GetSaveDir(), "fheroes2.hgs" );
-
     // Stop all sounds, but not the music
     Mixer::Stop();
 
     AGG::PlayMusic( MUS::MAINMENU, true, true );
 
-    if ( !hgs.Load( highScoreDataPath ) ) {
->>>>>>> 611b7e6d
+    const std::string highScoreDataPath = System::ConcatePath( GetSaveDir(), highScoreFileName );
+
+    if ( !highScoreDataContainer.load( highScoreDataPath ) ) {
         // Unable to load the file. Let's populate with the default values.
         highScoreDataContainer.populateDefaultHighScoresStandard();
         highScoreDataContainer.save( highScoreDataPath );
@@ -294,16 +263,10 @@
         }
 
         if ( Game::validateAnimationDelay( Game::MAPS_DELAY ) ) {
-<<<<<<< HEAD
             if ( isCampaign )
                 RedrawHighScoresCampaign( top.x, top.y, monsterAnimationFrameId );
             else
                 RedrawHighScoresStandard( top.x, top.y, monsterAnimationFrameId );
-=======
-            hgs.RedrawList( top.x, top.y );
-            buttonCampain.draw();
-            buttonExit.draw();
->>>>>>> 611b7e6d
             display.render();
         }
     }
