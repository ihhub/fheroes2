/***************************************************************************
 *   Copyright (C) 2009 by Andrey Afletdinov <fheroes2@gmail.com>          *
 *                                                                         *
 *   Part of the Free Heroes2 Engine:                                      *
 *   http://sourceforge.net/projects/fheroes2                              *
 *                                                                         *
 *   This program is free software; you can redistribute it and/or modify  *
 *   it under the terms of the GNU General Public License as published by  *
 *   the Free Software Foundation; either version 2 of the License, or     *
 *   (at your option) any later version.                                   *
 *                                                                         *
 *   This program is distributed in the hope that it will be useful,       *
 *   but WITHOUT ANY WARRANTY; without even the implied warranty of        *
 *   MERCHANTABILITY or FITNESS FOR A PARTICULAR PURPOSE.  See the         *
 *   GNU General Public License for more details.                          *
 *                                                                         *
 *   You should have received a copy of the GNU General Public License     *
 *   along with this program; if not, write to the                         *
 *   Free Software Foundation, Inc.,                                       *
 *   59 Temple Place - Suite 330, Boston, MA  02111-1307, USA.             *
 ***************************************************************************/

#include <algorithm>
#include <array>
#include <ctime>
#include <string>
#include <vector>

#include "agg.h"
#include "agg_image.h"
#include "audio.h"
#include "campaign_data.h"
#include "campaign_savedata.h"
#include "cursor.h"
#include "dialog.h"
#include "game.h"
#include "game_delays.h"
#include "game_over.h"
#include "highscores.h"
#include "icn.h"
#ifdef WITH_DEBUG
#include "logging.h"
#endif
#include "monster_anim.h"
#include "mus.h"
#include "settings.h"
#include "system.h"
#include "text.h"
#include "translations.h"
#include "ui_button.h"
#include "ui_window.h"
#include "world.h"
#include "zzlib.h"

namespace
{
    const std::string highScoreFileName = "fheroes2.hgs";
    HighScore::HighScoreDataContainer highScoreDataContainer;

    void RedrawHighScoresStandard( int32_t ox, int32_t oy, uint32_t & monsterAnimationFrameId )
    {
        ++monsterAnimationFrameId;

        fheroes2::Display & display = fheroes2::Display::instance();

        // image background
        fheroes2::Blit( fheroes2::AGG::GetICN( ICN::HSBKG, 0 ), display, ox, oy );
        fheroes2::Blit( fheroes2::AGG::GetICN( ICN::HISCORE, 6 ), display, ox + 50, oy + 31 );

        Text text;
        text.Set( Font::BIG );

        const std::array<uint8_t, 15> & monsterAnimationSequence = fheroes2::getMonsterAnimationSequence();
        const std::vector<HighScore::HighScoreStandardData> & highScores = highScoreDataContainer.GetHighScoresStandard();

<<<<<<< HEAD
        for ( size_t i = 0; i < highScores.size(); ++i ) {
            const HighScore::HighScoreStandardData & hgs = highScores[i];
=======
    void populateHighScoresStandard();

private:
    uint32_t _monsterAnimationFrameId;
    std::vector<hgs_t> list;
    std::array<Monster::monster_t, 229> _monsterRating;
>>>>>>> 352183f2

            text.Set( hgs._player );
            text.Blit( ox + 88, oy + 70 );

            text.Set( hgs._scenarioName );
            text.Blit( ox + 244, oy + 70 );

            text.Set( std::to_string( hgs._days ) );
            text.Blit( ox + 403, oy + 70 );

            text.Set( std::to_string( hgs._rating ) );
            text.Blit( ox + 484, oy + 70 );

            const Monster monster = HighScore::HighScoreDataContainer::getMonsterByRating( hgs._rating );
            const uint32_t baseMonsterAnimationIndex = monster.GetSpriteIndex() * 9;
            const fheroes2::Sprite & baseMonsterSprite = fheroes2::AGG::GetICN( ICN::MINIMON, baseMonsterAnimationIndex );
            fheroes2::Blit( baseMonsterSprite, display, baseMonsterSprite.x() + ox + 554, baseMonsterSprite.y() + oy + 91 );

            // Animation frame of a creature is based on its position on screen and common animation frame ID.
            const uint32_t monsterAnimationId = monsterAnimationSequence[( ox + oy + hgs._days + monsterAnimationFrameId ) % monsterAnimationSequence.size()];
            const uint32_t secondaryMonsterAnimationIndex = baseMonsterAnimationIndex + 1 + monsterAnimationId;
            const fheroes2::Sprite & secondaryMonsterSprite = fheroes2::AGG::GetICN( ICN::MINIMON, secondaryMonsterAnimationIndex );
            fheroes2::Blit( secondaryMonsterSprite, display, secondaryMonsterSprite.x() + ox + 554, secondaryMonsterSprite.y() + oy + 91 );

            oy += 40;
        }
    }

    void RedrawHighScoresCampaign( int32_t ox, int32_t oy, uint32_t & monsterAnimationFrameId )
    {
        ++monsterAnimationFrameId;

        fheroes2::Display & display = fheroes2::Display::instance();

        // image background
        fheroes2::Blit( fheroes2::AGG::GetICN( ICN::HSBKG, 0 ), display, ox, oy );
        fheroes2::Blit( fheroes2::AGG::GetICN( ICN::HISCORE, 7 ), display, ox + 50, oy + 31 );

        Text text;
        text.Set( Font::BIG );

        const std::array<uint8_t, 15> & monsterAnimationSequence = fheroes2::getMonsterAnimationSequence();
        const std::vector<HighScore::HighScoreCampaignData> & highScores = highScoreDataContainer.GetHighScoresCampaign();

        for ( size_t i = 0; i < highScores.size(); ++i ) {
            const HighScore::HighScoreCampaignData & hgs = highScores[i];

            text.Set( hgs._player );
            text.Blit( ox + 88, oy + 70 );

            text.Set( hgs._campaignName );
            text.Blit( ox + 250, oy + 70 );

            text.Set( std::to_string( hgs._days ) );
            text.Blit( ox + 455, oy + 70 );

            const Monster monster = HighScore::HighScoreDataContainer::getMonsterByDay( hgs._days );
            const uint32_t baseMonsterAnimationIndex = monster.GetSpriteIndex() * 9;
            const fheroes2::Sprite & baseMonsterSprite = fheroes2::AGG::GetICN( ICN::MINIMON, baseMonsterAnimationIndex );
            fheroes2::Blit( baseMonsterSprite, display, baseMonsterSprite.x() + ox + 554, baseMonsterSprite.y() + oy + 91 );

            // Animation frame of a creature is based on its position on screen and common animation frame ID.
            uint32_t monsterAnimationId = monsterAnimationSequence[( ox + oy + hgs._days + monsterAnimationFrameId ) % monsterAnimationSequence.size()];
            const uint32_t secondaryMonsterAnimationIndex = baseMonsterAnimationIndex + 1 + monsterAnimationId;
            const fheroes2::Sprite & secondaryMonsterSprite = fheroes2::AGG::GetICN( ICN::MINIMON, secondaryMonsterAnimationIndex );
            fheroes2::Blit( secondaryMonsterSprite, display, secondaryMonsterSprite.x() + ox + 554, secondaryMonsterSprite.y() + oy + 91 );

            oy += 40;
        }
    }
}

fheroes2::GameMode Game::HighScoresStandard()
{
#ifdef WITH_DEBUG
    if ( IS_DEVEL() && world.CountDay() ) {
        std::string msg = std::string( "Developer mode, not save! \n \n Your result: " ) + std::to_string( GetGameOverScores() );
        Dialog::Message( "High Scores", msg, Font::BIG, Dialog::OK );
        return fheroes2::GameMode::MAIN_MENU;
    }
#endif

    // setup cursor
    const CursorRestorer cursorRestorer( true, Cursor::POINTER );

    Mixer::Pause();
    AGG::PlayMusic( MUS::MAINMENU, true, true );

    const std::string highScoreDataPath = System::ConcatePath( GetSaveDir(), highScoreFileName );

    highScoreDataContainer.Load( highScoreDataPath );
    uint32_t monsterAnimationFrameId = 0;

    const fheroes2::Sprite & back = fheroes2::AGG::GetICN( ICN::HSBKG, 0 );

    fheroes2::Display & display = fheroes2::Display::instance();
    const fheroes2::Point top( ( display.width() - back.width() ) / 2, ( display.height() - back.height() ) / 2 );
    const fheroes2::StandardWindow border( display.DEFAULT_WIDTH, display.DEFAULT_HEIGHT );

    RedrawHighScoresStandard( top.x, top.y, monsterAnimationFrameId );

    fheroes2::Button buttonCampaign( top.x + 8, top.y + 315, ICN::HISCORE, 0, 1 );
    fheroes2::Button buttonExit( top.x + back.width() - 36, top.y + 315, ICN::HISCORE, 4, 5 );

    buttonCampaign.draw();
    buttonExit.draw();

    display.render();

    GameOver::Result & gameResult = GameOver::Result::Get();

    if ( gameResult.GetResult() & GameOver::WINS ) {
        std::string player( _( "Unknown Hero" ) );
        Dialog::InputString( _( "Your Name" ), player, std::string(), 15 );
        if ( player.empty() )
            player = _( "Unknown Hero" );

        const uint32_t rating = GetGameOverScores();
        const uint32_t days = world.CountDay();
        highScoreDataContainer.RegisterScoreStandard( player, Settings::Get().CurrentFileInfo().name, days, rating );
        highScoreDataContainer.Save( highScoreDataPath );
        RedrawHighScoresStandard( top.x, top.y, monsterAnimationFrameId );
        buttonCampaign.draw();
        buttonExit.draw();
        display.render();
        gameResult.ResetResult();
    }

    LocalEvent & le = LocalEvent::Get();

    // highscores loop
    while ( le.HandleEvents() ) {
        // key code info
        if ( Settings::Get().Debug() == 0x12 && le.KeyPress() )
            Dialog::Message( "Key Press:", std::to_string( le.KeyValue() ), Font::SMALL, Dialog::OK );

        le.MousePressLeft( buttonCampaign.area() ) ? buttonCampaign.drawOnPress() : buttonCampaign.drawOnRelease();
        le.MousePressLeft( buttonExit.area() ) ? buttonExit.drawOnPress() : buttonExit.drawOnRelease();

        if ( le.MouseClickLeft( buttonExit.area() ) || HotKeyCloseWindow )
            return fheroes2::GameMode::MAIN_MENU;
        if ( le.MouseClickLeft( buttonCampaign.area() ) )
            return fheroes2::GameMode::HIGHSCORES_CAMPAIGN;

        if ( le.MousePressRight( buttonExit.area() ) ) {
            Dialog::Message( _( "Exit" ), _( "Exit this menu." ), Font::BIG );
        }
        else if ( le.MousePressRight( buttonCampaign.area() ) ) {
            Dialog::Message( _( "Campaign" ), _( "View High Scores for Campaigns." ), Font::BIG );
        }

        if ( Game::validateAnimationDelay( Game::MAPS_DELAY ) ) {
            RedrawHighScoresStandard( top.x, top.y, monsterAnimationFrameId );
            display.render();
        }
    }

    return fheroes2::GameMode::QUIT_GAME;
}

<<<<<<< HEAD
fheroes2::GameMode Game::HighScoresCampaign()
=======
void HGSData::populateHighScoresStandard()
{
    ScoreRegistry( "Lord Kilburn", "Beltway", 70, 150 );
    ScoreRegistry( "Tsabu", "Deathgate", 80, 140 );
    ScoreRegistry( "Sir Galant", "Enroth", 90, 130 );
    ScoreRegistry( "Thundax", "Lost Continent", 100, 120 );
    ScoreRegistry( "Lord Haart", "Mountain King", 120, 110 );
    ScoreRegistry( "Ariel", "Pandemonium", 140, 100 );
    ScoreRegistry( "Rebecca", "Terra Firma", 160, 90 );
    ScoreRegistry( "Sandro", "The Clearing", 180, 80 );
    ScoreRegistry( "Crodo", "Vikings!", 200, 70 );
    ScoreRegistry( "Barock", "Wastelands", 240, 60 );
}

fheroes2::GameMode Game::HighScores()
>>>>>>> 352183f2
{
#ifdef WITH_DEBUG
    if ( IS_DEVEL() && world.CountDay() ) {
        std::string msg = std::string( "Developer mode, not save! \n \n Your result: " ) + std::to_string( Campaign::CampaignSaveData::Get().getDaysPassed() );
        Dialog::Message( "High Scores", msg, Font::BIG, Dialog::OK );
        return fheroes2::GameMode::MAIN_MENU;
    }
#endif

    // setup cursor
    const CursorRestorer cursorRestorer( true, Cursor::POINTER );

    Mixer::Pause();
    AGG::PlayMusic( MUS::MAINMENU, true, true );
<<<<<<< HEAD

    const std::string highScoreDataPath = System::ConcatePath( GetSaveDir(), highScoreFileName );

    highScoreDataContainer.Load( highScoreDataPath );
    uint32_t monsterAnimationFrameId = 0;
=======
    if ( !hgs.Load( highScoreDataPath ) ) {
        // Unable to load the file. Let's populate with the default values.
        hgs.populateHighScoresStandard();
        hgs.Save( highScoreDataPath );
    }
>>>>>>> 352183f2

    const fheroes2::Sprite & back = fheroes2::AGG::GetICN( ICN::HSBKG, 0 );

    fheroes2::Display & display = fheroes2::Display::instance();
    const fheroes2::Point top( ( display.width() - back.width() ) / 2, ( display.height() - back.height() ) / 2 );
    const fheroes2::StandardWindow border( display.DEFAULT_WIDTH, display.DEFAULT_HEIGHT );

    RedrawHighScoresCampaign( top.x, top.y, monsterAnimationFrameId );

    fheroes2::Button buttonStandard( top.x + 8, top.y + 315, ICN::HISCORE, 2, 3 );
    fheroes2::Button buttonExit( top.x + back.width() - 36, top.y + 315, ICN::HISCORE, 4, 5 );

    buttonStandard.draw();
    buttonExit.draw();

    display.render();

    GameOver::Result & gameResult = GameOver::Result::Get();

    if ( gameResult.GetResult() & GameOver::WINS ) {
        std::string player( _( "Unknown Hero" ) );
        Dialog::InputString( _( "Your Name" ), player, std::string(), 15 );
        if ( player.empty() )
            player = _( "Unknown Hero" );

        const Campaign::CampaignSaveData & campaignSaveData = Campaign::CampaignSaveData::Get();
        const Campaign::CampaignData & campaignData = Campaign::CampaignData::getCampaignData( campaignSaveData.getCampaignID() );

        highScoreDataContainer.RegisterScoreCampaign( player, campaignData.getCampaignName(), campaignSaveData.getDaysPassed() );
        highScoreDataContainer.Save( highScoreDataPath );

        RedrawHighScoresCampaign( top.x, top.y, monsterAnimationFrameId );
        buttonStandard.draw();
        buttonExit.draw();
        display.render();
        gameResult.ResetResult();
    }

    LocalEvent & le = LocalEvent::Get();

    // highscores loop
    while ( le.HandleEvents() ) {
        // key code info
        if ( Settings::Get().Debug() == 0x12 && le.KeyPress() )
            Dialog::Message( "Key Press:", std::to_string( le.KeyValue() ), Font::SMALL, Dialog::OK );

        le.MousePressLeft( buttonStandard.area() ) ? buttonStandard.drawOnPress() : buttonStandard.drawOnRelease();
        le.MousePressLeft( buttonExit.area() ) ? buttonExit.drawOnPress() : buttonExit.drawOnRelease();

        if ( le.MouseClickLeft( buttonExit.area() ) || HotKeyCloseWindow )
            return fheroes2::GameMode::MAIN_MENU;
        if ( le.MouseClickLeft( buttonStandard.area() ) )
            return fheroes2::GameMode::HIGHSCORES_STANDARD;

        if ( le.MousePressRight( buttonExit.area() ) ) {
            Dialog::Message( _( "Exit" ), _( "Exit this menu." ), Font::BIG );
        }
        else if ( le.MousePressRight( buttonStandard.area() ) ) {
            Dialog::Message( _( "Standard" ), _( "View High Scores for Standard Maps." ), Font::BIG );
        }

        if ( Game::validateAnimationDelay( Game::MAPS_DELAY ) ) {
            RedrawHighScoresCampaign( top.x, top.y, monsterAnimationFrameId );
            display.render();
        }
    }

    return fheroes2::GameMode::QUIT_GAME;
}<|MERGE_RESOLUTION|>--- conflicted
+++ resolved
@@ -71,19 +71,10 @@
         text.Set( Font::BIG );
 
         const std::array<uint8_t, 15> & monsterAnimationSequence = fheroes2::getMonsterAnimationSequence();
-        const std::vector<HighScore::HighScoreStandardData> & highScores = highScoreDataContainer.GetHighScoresStandard();
-
-<<<<<<< HEAD
+        const std::vector<HighScore::HighScoreStandardData> & highScores = highScoreDataContainer.getHighScoresStandard();
+
         for ( size_t i = 0; i < highScores.size(); ++i ) {
             const HighScore::HighScoreStandardData & hgs = highScores[i];
-=======
-    void populateHighScoresStandard();
-
-private:
-    uint32_t _monsterAnimationFrameId;
-    std::vector<hgs_t> list;
-    std::array<Monster::monster_t, 229> _monsterRating;
->>>>>>> 352183f2
 
             text.Set( hgs._player );
             text.Blit( ox + 88, oy + 70 );
@@ -126,7 +117,7 @@
         text.Set( Font::BIG );
 
         const std::array<uint8_t, 15> & monsterAnimationSequence = fheroes2::getMonsterAnimationSequence();
-        const std::vector<HighScore::HighScoreCampaignData> & highScores = highScoreDataContainer.GetHighScoresCampaign();
+        const std::vector<HighScore::HighScoreCampaignData> & highScores = highScoreDataContainer.getHighScoresCampaign();
 
         for ( size_t i = 0; i < highScores.size(); ++i ) {
             const HighScore::HighScoreCampaignData & hgs = highScores[i];
@@ -174,7 +165,7 @@
 
     const std::string highScoreDataPath = System::ConcatePath( GetSaveDir(), highScoreFileName );
 
-    highScoreDataContainer.Load( highScoreDataPath );
+    highScoreDataContainer.load( highScoreDataPath );
     uint32_t monsterAnimationFrameId = 0;
 
     const fheroes2::Sprite & back = fheroes2::AGG::GetICN( ICN::HSBKG, 0 );
@@ -203,8 +194,8 @@
 
         const uint32_t rating = GetGameOverScores();
         const uint32_t days = world.CountDay();
-        highScoreDataContainer.RegisterScoreStandard( player, Settings::Get().CurrentFileInfo().name, days, rating );
-        highScoreDataContainer.Save( highScoreDataPath );
+        highScoreDataContainer.registerScoreStandard( player, Settings::Get().CurrentFileInfo().name, days, rating );
+        highScoreDataContainer.save( highScoreDataPath );
         RedrawHighScoresStandard( top.x, top.y, monsterAnimationFrameId );
         buttonCampaign.draw();
         buttonExit.draw();
@@ -244,25 +235,7 @@
     return fheroes2::GameMode::QUIT_GAME;
 }
 
-<<<<<<< HEAD
 fheroes2::GameMode Game::HighScoresCampaign()
-=======
-void HGSData::populateHighScoresStandard()
-{
-    ScoreRegistry( "Lord Kilburn", "Beltway", 70, 150 );
-    ScoreRegistry( "Tsabu", "Deathgate", 80, 140 );
-    ScoreRegistry( "Sir Galant", "Enroth", 90, 130 );
-    ScoreRegistry( "Thundax", "Lost Continent", 100, 120 );
-    ScoreRegistry( "Lord Haart", "Mountain King", 120, 110 );
-    ScoreRegistry( "Ariel", "Pandemonium", 140, 100 );
-    ScoreRegistry( "Rebecca", "Terra Firma", 160, 90 );
-    ScoreRegistry( "Sandro", "The Clearing", 180, 80 );
-    ScoreRegistry( "Crodo", "Vikings!", 200, 70 );
-    ScoreRegistry( "Barock", "Wastelands", 240, 60 );
-}
-
-fheroes2::GameMode Game::HighScores()
->>>>>>> 352183f2
 {
 #ifdef WITH_DEBUG
     if ( IS_DEVEL() && world.CountDay() ) {
@@ -277,19 +250,15 @@
 
     Mixer::Pause();
     AGG::PlayMusic( MUS::MAINMENU, true, true );
-<<<<<<< HEAD
 
     const std::string highScoreDataPath = System::ConcatePath( GetSaveDir(), highScoreFileName );
-
-    highScoreDataContainer.Load( highScoreDataPath );
     uint32_t monsterAnimationFrameId = 0;
-=======
-    if ( !hgs.Load( highScoreDataPath ) ) {
+
+    if ( !highScoreDataContainer.load( highScoreDataPath ) ) {
         // Unable to load the file. Let's populate with the default values.
-        hgs.populateHighScoresStandard();
-        hgs.Save( highScoreDataPath );
-    }
->>>>>>> 352183f2
+        highScoreDataContainer.populateDefaultHighScoresStandard();
+        highScoreDataContainer.save( highScoreDataPath );
+    }
 
     const fheroes2::Sprite & back = fheroes2::AGG::GetICN( ICN::HSBKG, 0 );
 
@@ -318,8 +287,8 @@
         const Campaign::CampaignSaveData & campaignSaveData = Campaign::CampaignSaveData::Get();
         const Campaign::CampaignData & campaignData = Campaign::CampaignData::getCampaignData( campaignSaveData.getCampaignID() );
 
-        highScoreDataContainer.RegisterScoreCampaign( player, campaignData.getCampaignName(), campaignSaveData.getDaysPassed() );
-        highScoreDataContainer.Save( highScoreDataPath );
+        highScoreDataContainer.registerScoreCampaign( player, campaignData.getCampaignName(), campaignSaveData.getDaysPassed() );
+        highScoreDataContainer.save( highScoreDataPath );
 
         RedrawHighScoresCampaign( top.x, top.y, monsterAnimationFrameId );
         buttonStandard.draw();
