--- conflicted
+++ resolved
@@ -29,12 +29,8 @@
 
 #include "agg.h"
 #include "agg_image.h"
-<<<<<<< HEAD
-#include "audio.h"
 #include "campaign_data.h"
 #include "campaign_savedata.h"
-=======
->>>>>>> 7264fbcc
 #include "cursor.h"
 #include "dialog.h"
 #include "game.h"
@@ -175,22 +171,9 @@
     // setup cursor
     const CursorRestorer cursorRestorer( true, Cursor::POINTER );
 
-<<<<<<< HEAD
-    // Stop all sounds, but not the music
-    Mixer::Stop();
-
-    AGG::PlayMusic( MUS::MAINMENU, true, true );
-
     const std::string highScoreDataPath = System::ConcatePath( GetSaveDir(), highScoreFileName );
 
     if ( !highScoreDataContainer.load( highScoreDataPath ) ) {
-=======
-    HGSData hgs;
-
-    const std::string highScoreDataPath = System::ConcatePath( GetSaveDir(), "fheroes2.hgs" );
-
-    if ( !hgs.Load( highScoreDataPath ) ) {
->>>>>>> 7264fbcc
         // Unable to load the file. Let's populate with the default values.
         highScoreDataContainer.populateDefaultHighScoresStandard();
         highScoreDataContainer.save( highScoreDataPath );
@@ -255,17 +238,7 @@
 
     // highscores loop
     while ( le.HandleEvents() ) {
-<<<<<<< HEAD
-        // key code info
-        if ( Settings::Get().Debug() == 0x12 && le.KeyPress() )
-            Dialog::Message( "Key Press:", std::to_string( le.KeyValue() ), Font::SMALL, Dialog::OK );
-
         le.MousePressLeft( buttonOtherHighScore.area() ) ? buttonOtherHighScore.drawOnPress() : buttonOtherHighScore.drawOnRelease();
-=======
-        if ( buttonCampain.isEnabled() ) {
-            le.MousePressLeft( buttonCampain.area() ) ? buttonCampain.drawOnPress() : buttonCampain.drawOnRelease();
-        }
->>>>>>> 7264fbcc
         le.MousePressLeft( buttonExit.area() ) ? buttonExit.drawOnPress() : buttonExit.drawOnRelease();
 
         if ( le.MouseClickLeft( buttonExit.area() ) || HotKeyCloseWindow() )
