--- conflicted
+++ resolved
@@ -59,11 +59,7 @@
         CP1250,
         CP1251,
         CP1252,
-<<<<<<< HEAD
-        CP1252_French, // French is modified CP-1252 code page.
         CP1253,
-=======
->>>>>>> 03732036
         CP1254,
         CP1258,
         ISO8859_16,
