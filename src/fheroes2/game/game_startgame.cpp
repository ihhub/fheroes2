/***************************************************************************
 *   fheroes2: https://github.com/ihhub/fheroes2                           *
 *   Copyright (C) 2019 - 2023                                             *
 *                                                                         *
 *   Free Heroes2 Engine: http://sourceforge.net/projects/fheroes2         *
 *   Copyright (C) 2009 by Andrey Afletdinov <fheroes2@gmail.com>          *
 *                                                                         *
 *   This program is free software; you can redistribute it and/or modify  *
 *   it under the terms of the GNU General Public License as published by  *
 *   the Free Software Foundation; either version 2 of the License, or     *
 *   (at your option) any later version.                                   *
 *                                                                         *
 *   This program is distributed in the hope that it will be useful,       *
 *   but WITHOUT ANY WARRANTY; without even the implied warranty of        *
 *   MERCHANTABILITY or FITNESS FOR A PARTICULAR PURPOSE.  See the         *
 *   GNU General Public License for more details.                          *
 *                                                                         *
 *   You should have received a copy of the GNU General Public License     *
 *   along with this program; if not, write to the                         *
 *   Free Software Foundation, Inc.,                                       *
 *   59 Temple Place - Suite 330, Boston, MA  02111-1307, USA.             *
 ***************************************************************************/

#include "game.h"

#include <algorithm>
#include <cassert>
#include <cstddef>
#include <cstdint>
#include <ostream>
#include <string>
#include <type_traits>
#include <utility>
#include <vector>

#include "agg_image.h"
#include "ai.h"
#include "army.h"
#include "audio.h"
#include "audio_manager.h"
#include "battle_only.h"
#include "castle.h"
#include "color.h"
#include "cursor.h"
#include "dialog.h"
#include "direction.h"
#include "game_delays.h"
#include "game_hotkeys.h"
#include "game_interface.h"
#include "game_io.h"
#include "game_mode.h"
#include "game_over.h"
#include "heroes.h"
#include "icn.h"
#include "image.h"
#include "interface_buttons.h"
#include "interface_cpanel.h"
#include "interface_gamearea.h"
#include "interface_icons.h"
#include "interface_radar.h"
#include "interface_status.h"
#include "kingdom.h"
#include "localevent.h"
#include "logging.h"
#include "m82.h"
#include "maps.h"
#include "maps_tiles.h"
#include "maps_tiles_helper.h"
#include "math_base.h"
#include "monster.h"
#include "mp2.h"
#include "mus.h"
#include "players.h"
#include "resource.h"
#include "route.h"
#include "screen.h"
#include "settings.h"
#include "tools.h"
#include "translations.h"
#include "ui_dialog.h"
#include "ui_text.h"
#include "ui_tool.h"
#include "week.h"
#include "world.h"

namespace
{
    bool SortPlayers( const Player * player1, const Player * player2 )
    {
        return ( player1->isControlHuman() && !player2->isControlHuman() )
               || ( ( player1->isControlHuman() == player2->isControlHuman() ) && ( player1->GetColor() < player2->GetColor() ) );
    }

    // Get colors value of players to use in fog directions update.
    // For human allied AI returns colors of this alliance, for hostile AI - colors of all human players and their allies.
    int32_t hotSeatAIFogColors( const Player * player )
    {
        assert( player != nullptr );

        // This function should be called when AI makes a move.
        assert( world.GetKingdom( player->GetColor() ).GetControl() == CONTROL_AI );

        const int32_t humanColors = Players::HumanColors();
        // Check if the current AI player is a friend of any of human players to fully show his move and revealed map,
        // otherwise his revealed map will not be shown - instead of it we will show the revealed map by all human players.
        const bool isFriendlyAI = Players::isFriends( player->GetColor(), humanColors );

#if defined( WITH_DEBUG )
        if ( isFriendlyAI || player->isAIAutoControlMode() ) {
#else
        if ( isFriendlyAI ) {
#endif
            // Fully update fog directions for allied AI players in Hot Seat mode as the previous move could be done by opposing player.
            return player->GetFriends();
        }

        // If AI is hostile for all human players then fully update fog directions for all human players to see enemy AI hero move on tiles with
        // discovered fog.

        int32_t friendColors = 0;

        for ( const int32_t color : Colors( humanColors ) ) {
            const Player * humanPlayer = Players::Get( color );
            if ( humanPlayer ) {
                friendColors |= humanPlayer->GetFriends();
            }
        }

        return friendColors;
    }
}

fheroes2::GameMode Game::StartBattleOnly()
{
    Battle::Only main;

    if ( main.ChangeSettings() )
        main.StartBattle();

    return fheroes2::GameMode::MAIN_MENU;
}

fheroes2::GameMode Game::StartGame()
{
    AI::Get().Reset();

    const Settings & conf = Settings::Get();

    // setup cursor
    const CursorRestorer cursorRestorer( true, Cursor::POINTER );

    if ( !conf.LoadedGameVersion() )
        GameOver::Result::Get().Reset();

    return Interface::Basic::Get().StartGame();
}

void Game::DialogPlayers( int color, std::string title, std::string message )
{
    const Player * player = Players::Get( color );
    StringReplace( message, "%{color}", ( player ? player->GetName() : Color::String( color ) ) );

    const fheroes2::Sprite & border = fheroes2::AGG::GetICN( ICN::BRCREST, 6 );
    fheroes2::Sprite sign = border;

    switch ( color ) {
    case Color::BLUE:
        fheroes2::Blit( fheroes2::AGG::GetICN( ICN::BRCREST, 0 ), sign, 4, 4 );
        break;
    case Color::GREEN:
        fheroes2::Blit( fheroes2::AGG::GetICN( ICN::BRCREST, 1 ), sign, 4, 4 );
        break;
    case Color::RED:
        fheroes2::Blit( fheroes2::AGG::GetICN( ICN::BRCREST, 2 ), sign, 4, 4 );
        break;
    case Color::YELLOW:
        fheroes2::Blit( fheroes2::AGG::GetICN( ICN::BRCREST, 3 ), sign, 4, 4 );
        break;
    case Color::ORANGE:
        fheroes2::Blit( fheroes2::AGG::GetICN( ICN::BRCREST, 4 ), sign, 4, 4 );
        break;
    case Color::PURPLE:
        fheroes2::Blit( fheroes2::AGG::GetICN( ICN::BRCREST, 5 ), sign, 4, 4 );
        break;
    default:
        // Did you add a new color? Add the logic for it!
        assert( 0 );
        break;
    }

    const fheroes2::CustomImageDialogElement imageUI( std::move( sign ) );
    fheroes2::showMessage( fheroes2::Text( std::move( title ), fheroes2::FontType::normalYellow() ),
                           fheroes2::Text( std::move( message ), fheroes2::FontType::normalWhite() ), Dialog::OK, { &imageUI } );
}

void Game::OpenCastleDialog( Castle & castle, bool updateFocus /* = true */, const bool renderBackgroundDialog /* = true */ )
{
    // setup cursor
    const CursorRestorer cursorRestorer( true, Cursor::POINTER );

    // Stop all sounds, but not the music - it will be replaced by the music of the castle
    AudioManager::stopSounds();

    const Settings & conf = Settings::Get();
    Kingdom & myKingdom = world.GetKingdom( conf.CurrentColor() );
    const KingdomCastles & myCastles = myKingdom.GetCastles();
    KingdomCastles::const_iterator it = std::find( myCastles.begin(), myCastles.end(), &castle );

    const size_t heroCountBefore = myKingdom.GetHeroes().size();

    assert( it != myCastles.end() );

    Castle::CastleDialogReturnValue result = ( *it )->OpenDialog( false, true, renderBackgroundDialog );

    while ( result != Castle::CastleDialogReturnValue::Close ) {
        if ( result == Castle::CastleDialogReturnValue::PreviousCastle || result == Castle::CastleDialogReturnValue::PreviousCostructionWindow ) {
            if ( it == myCastles.begin() ) {
                it = myCastles.end();
            }
            --it;
        }
        else if ( result == Castle::CastleDialogReturnValue::NextCastle || result == Castle::CastleDialogReturnValue::NextCostructionWindow ) {
            ++it;
            if ( it == myCastles.end() ) {
                it = myCastles.begin();
            }
        }

        assert( it != myCastles.end() );

        const bool openConstructionWindow
            = ( result == Castle::CastleDialogReturnValue::PreviousCostructionWindow ) || ( result == Castle::CastleDialogReturnValue::NextCostructionWindow );

        result = ( *it )->OpenDialog( openConstructionWindow, false, renderBackgroundDialog );
    }

    Interface::Basic & basicInterface = Interface::Basic::Get();

    if ( updateFocus ) {
        if ( heroCountBefore < myKingdom.GetHeroes().size() ) {
            basicInterface.SetFocus( myKingdom.GetHeroes()[heroCountBefore], false );
        }
        else if ( it != myCastles.end() ) {
            Heroes * heroInCastle = world.GetTiles( ( *it )->GetIndex() ).GetHeroes();
            if ( heroInCastle == nullptr ) {
                basicInterface.SetFocus( *it );
            }
            else {
                basicInterface.SetFocus( heroInCastle, false );
            }
        }
        else {
            basicInterface.ResetFocus( GameFocus::HEROES, false );
        }
    }
    else {
        // If we don't update focus, we still have to restore environment sounds and terrain music theme
        restoreSoundsForCurrentFocus();
    }

    // The castle garrison can change
    basicInterface.RedrawFocus();

    // Fade-in game screen only for 640x480 resolution.
    if ( fheroes2::Display::instance().isDefaultSize() ) {
        setDisplayFadeIn();
    }
}

void Game::OpenHeroesDialog( Heroes & hero, bool updateFocus, const bool renderBackgroundDialog, const bool disableDismiss /* = false */ )
{
    // setup cursor
    const CursorRestorer cursorRestorer( true, Cursor::POINTER );

    Interface::Basic & basicInterface = Interface::Basic::Get();

    const KingdomHeroes & myHeroes = hero.GetKingdom().GetHeroes();
    KingdomHeroes::const_iterator it = std::find( myHeroes.begin(), myHeroes.end(), &hero );

    bool needFade = true;
    int result = Dialog::ZERO;

    while ( it != myHeroes.end() && result != Dialog::CANCEL ) {
        result = ( *it )->OpenDialog( false, true, disableDismiss, false, renderBackgroundDialog );
        if ( needFade ) {
            needFade = false;
        }

        switch ( result ) {
        case Dialog::PREV:
            if ( it == myHeroes.begin() ) {
                it = myHeroes.end();
            }
            --it;
            break;

        case Dialog::NEXT:
            ++it;
            if ( it == myHeroes.end() ) {
                it = myHeroes.begin();
            }
            break;

        case Dialog::DISMISS:
            AudioManager::PlaySound( M82::KILLFADE );

            ( *it )->GetPath().Hide();
            basicInterface.SetRedraw( Interface::REDRAW_GAMEAREA );

            if ( renderBackgroundDialog ) {
                ( *it )->FadeOut();
            }

            ( *it )->SetFreeman( 0 );
            it = myHeroes.end();

            updateFocus = true;

            result = Dialog::CANCEL;
            break;

        default:
            break;
        }
    }

    if ( updateFocus ) {
        if ( it != myHeroes.end() ) {
            basicInterface.SetFocus( *it, false );
        }
        else {
            basicInterface.ResetFocus( GameFocus::HEROES, false );
        }
    }

    // The hero's army can change
    basicInterface.RedrawFocus();

    // Fade-in game screen only for 640x480 resolution.
    if ( fheroes2::Display::instance().isDefaultSize() ) {
        setDisplayFadeIn();
    }
}

void ShowNewWeekDialog()
{
    // restore the original music on exit
    const AudioManager::MusicRestorer musicRestorer;

    AudioManager::PlayMusic( world.BeginMonth() ? MUS::NEW_MONTH : MUS::NEW_WEEK, Music::PlaybackMode::PLAY_ONCE );

    const Week & week = world.GetWeekType();

    // head
    std::string message = world.BeginMonth() ? _( "Astrologers proclaim the Month of the %{name}." ) : _( "Astrologers proclaim the Week of the %{name}." );
    StringReplace( message, "%{name}", week.GetName() );
    message += "\n \n";

    if ( week.GetType() == WeekName::MONSTERS ) {
        const Monster monster( week.GetMonster() );
        const uint32_t count = world.BeginMonth() ? Castle::GetGrownMonthOf() : Castle::GetGrownWeekOf();

        if ( monster.isValid() && count ) {
            if ( world.BeginMonth() )
                message += 100 == Castle::GetGrownMonthOf() ? _( "After regular growth, the population of %{monster} is doubled!" )
                                                            : _n( "After regular growth, the population of %{monster} increases by %{count} percent!",
                                                                  "After regular growth, the population of %{monster} increases by %{count} percent!", count );
            else
                message += _( "%{monster} growth +%{count}." );
            StringReplaceWithLowercase( message, "%{monster}", monster.GetMultiName() );
            StringReplace( message, "%{count}", count );
            message += "\n \n";
        }
    }

    if ( week.GetType() == WeekName::PLAGUE )
        message += _( " All populations are halved." );
    else
        message += _( " All dwellings increase population." );

    fheroes2::showStandardTextMessage( _( "New Week!" ), message, Dialog::OK );
}

void ShowWarningLostTownsDialog()
{
    const Kingdom & myKingdom = world.GetKingdom( Settings::Get().CurrentColor() );
    const uint32_t lostTownDays = myKingdom.GetLostTownDays();

    if ( lostTownDays == 1 ) {
        Game::DialogPlayers( myKingdom.GetColor(), _( "Beware!" ),
                             _( "%{color} player, this is your last day to capture a town, or you will be banished from this land." ) );
    }
    else if ( lostTownDays > 0 && lostTownDays <= Game::GetLostTownDays() ) {
        std::string str = _( "%{color} player, you only have %{day} days left to capture a town, or you will be banished from this land." );
        StringReplace( str, "%{day}", lostTownDays );
        Game::DialogPlayers( myKingdom.GetColor(), _( "Beware!" ), str );
    }
}

int Interface::Basic::GetCursorFocusCastle( const Castle & from_castle, const Maps::Tiles & tile )
{
    switch ( tile.GetObject() ) {
    case MP2::OBJ_NON_ACTION_CASTLE:
    case MP2::OBJ_CASTLE: {
        const Castle * to_castle = world.getCastle( tile.GetCenter() );

        if ( nullptr != to_castle )
            return to_castle->GetColor() == from_castle.GetColor() ? Cursor::CASTLE : Cursor::POINTER;
        break;
    }

    case MP2::OBJ_HEROES: {
        const Heroes * heroes = tile.GetHeroes();

        if ( nullptr != heroes )
            return heroes->GetColor() == from_castle.GetColor() ? Cursor::HEROES : Cursor::POINTER;
        break;
    }

    default:
        break;
    }

    return Cursor::POINTER;
}

int Interface::Basic::GetCursorFocusShipmaster( const Heroes & from_hero, const Maps::Tiles & tile )
{
    const bool water = tile.isWater();

    switch ( tile.GetObject() ) {
    case MP2::OBJ_MONSTER:
        return water ? Cursor::DistanceThemes( Cursor::CURSOR_HERO_FIGHT, from_hero.getNumOfTravelDays( tile.GetIndex() ) ) : Cursor::POINTER;

    case MP2::OBJ_BOAT:
        return Cursor::POINTER;

    case MP2::OBJ_NON_ACTION_CASTLE:
    case MP2::OBJ_CASTLE: {
        const Castle * castle = world.getCastle( tile.GetCenter() );

        if ( castle ) {
            if ( tile.GetObject() == MP2::OBJ_NON_ACTION_CASTLE && water && tile.isPassableFrom( Direction::CENTER, true, false, from_hero.GetColor() ) ) {
                return Cursor::DistanceThemes( Cursor::CURSOR_HERO_BOAT, from_hero.getNumOfTravelDays( tile.GetIndex() ) );
            }

            return from_hero.GetColor() == castle->GetColor() ? Cursor::CASTLE : Cursor::POINTER;
        }
        break;
    }

    case MP2::OBJ_HEROES: {
        const Heroes * to_hero = tile.GetHeroes();

        if ( to_hero ) {
            if ( !to_hero->isShipMaster() )
                return from_hero.GetColor() == to_hero->GetColor() ? Cursor::HEROES : Cursor::POINTER;
            else if ( to_hero->GetCenter() == from_hero.GetCenter() )
                return Cursor::HEROES;
            else if ( from_hero.GetColor() == to_hero->GetColor() )
                return Cursor::DistanceThemes( Cursor::CURSOR_HERO_MEET, from_hero.getNumOfTravelDays( tile.GetIndex() ) );
            else if ( from_hero.isFriends( to_hero->GetColor() ) )
                return Cursor::POINTER;
            else
                return Cursor::DistanceThemes( Cursor::CURSOR_HERO_FIGHT, from_hero.getNumOfTravelDays( tile.GetIndex() ) );
        }
        break;
    }

    case MP2::OBJ_COAST:
        return Cursor::DistanceThemes( Cursor::CURSOR_HERO_ANCHOR, from_hero.getNumOfTravelDays( tile.GetIndex() ) );

    default:
        if ( water ) {
            if ( MP2::isWaterActionObject( tile.GetObject() ) ) {
                return Cursor::DistanceThemes( Cursor::CURSOR_HERO_BOAT_ACTION, from_hero.getNumOfTravelDays( tile.GetIndex() ) );
            }
            if ( tile.isPassableFrom( Direction::CENTER, true, false, from_hero.GetColor() ) ) {
                return Cursor::DistanceThemes( Cursor::CURSOR_HERO_BOAT, from_hero.getNumOfTravelDays( tile.GetIndex() ) );
            }
        }
        break;
    }

    return Cursor::POINTER;
}

int Interface::Basic::GetCursorFocusHeroes( const Heroes & from_hero, const Maps::Tiles & tile )
{
    if ( from_hero.Modes( Heroes::ENABLEMOVE ) ) {
        return Cursor::Get().Themes();
    }

    if ( from_hero.isShipMaster() ) {
        return GetCursorFocusShipmaster( from_hero, tile );
    }

    switch ( tile.GetObject() ) {
    case MP2::OBJ_MONSTER:
        return Cursor::DistanceThemes( Cursor::CURSOR_HERO_FIGHT, from_hero.getNumOfTravelDays( tile.GetIndex() ) );

    case MP2::OBJ_NON_ACTION_CASTLE:
    case MP2::OBJ_CASTLE: {
        const Castle * castle = world.getCastle( tile.GetCenter() );

        if ( castle ) {
            if ( tile.GetObject() == MP2::OBJ_NON_ACTION_CASTLE ) {
                if ( tile.GetPassable() == 0 ) {
                    return ( from_hero.GetColor() == castle->GetColor() ) ? Cursor::CASTLE : Cursor::POINTER;
                }
                else {
                    const bool protection = Maps::isTileUnderProtection( tile.GetIndex() );

                    return Cursor::DistanceThemes( ( protection ? Cursor::CURSOR_HERO_FIGHT : Cursor::CURSOR_HERO_MOVE ),
                                                   from_hero.getNumOfTravelDays( tile.GetIndex() ) );
                }
            }
            else if ( from_hero.GetIndex() == castle->GetIndex() ) {
                return from_hero.GetColor() == castle->GetColor() ? Cursor::CASTLE : Cursor::POINTER;
            }
            else if ( from_hero.GetColor() == castle->GetColor() ) {
                return Cursor::DistanceThemes( Cursor::CURSOR_HERO_ACTION, from_hero.getNumOfTravelDays( castle->GetIndex() ) );
            }
            else if ( from_hero.isFriends( castle->GetColor() ) ) {
                return Cursor::POINTER;
            }
            else if ( castle->GetActualArmy().isValid() ) {
                return Cursor::DistanceThemes( Cursor::CURSOR_HERO_FIGHT, from_hero.getNumOfTravelDays( castle->GetIndex() ) );
            }
            else {
                return Cursor::DistanceThemes( Cursor::CURSOR_HERO_ACTION, from_hero.getNumOfTravelDays( castle->GetIndex() ) );
            }
        }
        break;
    }

    case MP2::OBJ_HEROES: {
        const Heroes * to_hero = tile.GetHeroes();

        if ( nullptr != to_hero ) {
            if ( to_hero->GetCenter() == from_hero.GetCenter() ) {
                return Cursor::HEROES;
            }
            else if ( from_hero.GetColor() == to_hero->GetColor() ) {
                const int cursor = Cursor::DistanceThemes( Cursor::CURSOR_HERO_MEET, from_hero.getNumOfTravelDays( tile.GetIndex() ) );

                return cursor != Cursor::POINTER ? cursor : Cursor::HEROES;
            }
            else if ( from_hero.isFriends( to_hero->GetColor() ) ) {
                return Cursor::POINTER;
            }
            else {
                return Cursor::DistanceThemes( Cursor::CURSOR_HERO_FIGHT, from_hero.getNumOfTravelDays( tile.GetIndex() ) );
            }
        }
        break;
    }

    case MP2::OBJ_BOAT:
        return Cursor::DistanceThemes( Cursor::CURSOR_HERO_BOAT, from_hero.getNumOfTravelDays( tile.GetIndex() ) );

    case MP2::OBJ_BARRIER:
        return Cursor::DistanceThemes( Cursor::CURSOR_HERO_ACTION, from_hero.getNumOfTravelDays( tile.GetIndex() ) );

    default:
        if ( MP2::isActionObject( tile.GetObject() ) ) {
            bool protection = false;

            if ( MP2::isPickupObject( tile.GetObject() ) ) {
                protection = Maps::isTileUnderProtection( tile.GetIndex() );
            }
            else {
                protection
                    = ( Maps::isTileUnderProtection( tile.GetIndex() ) || ( !from_hero.isFriends( getColorFromTile( tile ) ) && tile.isCaptureObjectProtected() ) );
            }

            return Cursor::DistanceThemes( ( protection ? Cursor::CURSOR_HERO_FIGHT : Cursor::CURSOR_HERO_ACTION ), from_hero.getNumOfTravelDays( tile.GetIndex() ) );
        }
        else if ( tile.isPassableFrom( Direction::CENTER, from_hero.isShipMaster(), false, from_hero.GetColor() ) ) {
            const bool protection = Maps::isTileUnderProtection( tile.GetIndex() );

            return Cursor::DistanceThemes( ( protection ? Cursor::CURSOR_HERO_FIGHT : Cursor::CURSOR_HERO_MOVE ), from_hero.getNumOfTravelDays( tile.GetIndex() ) );
        }
        break;
    }

    return Cursor::POINTER;
}

int Interface::Basic::GetCursorTileIndex( int32_t dst_index )
{
    if ( dst_index < 0 || dst_index >= world.w() * world.h() )
        return Cursor::POINTER;

    const Maps::Tiles & tile = world.GetTiles( dst_index );
    if ( tile.isFog( Settings::Get().CurrentColor() ) )
        return Cursor::POINTER;

    switch ( GetFocusType() ) {
    case GameFocus::HEROES:
        return GetCursorFocusHeroes( *GetFocusHeroes(), tile );

    case GameFocus::CASTLE:
        return GetCursorFocusCastle( *GetFocusCastle(), tile );

    default:
        break;
    }

    return Cursor::POINTER;
}

fheroes2::GameMode Interface::Basic::StartGame()
{
    Settings & conf = Settings::Get();

    Reset();

    radar.Build();
    radar.SetHide( true );
    iconsPanel.HideIcons( ICON_ANY );
    statusWindow.Reset();

    // Prepare for render the whole game interface with adventure map filled with fog as it was not uncovered by 'updateMapFogDirections()'.
    Redraw( REDRAW_GAMEAREA | REDRAW_RADAR | REDRAW_ICONS | REDRAW_BUTTONS | REDRAW_STATUS | REDRAW_BORDER );

    bool loadedFromSave = conf.LoadedGameVersion();
    bool skipTurns = loadedFromSave;

    // Set need of fade-in of game screen.
    Game::setDisplayFadeIn();

    GameOver::Result & gameResult = GameOver::Result::Get();
    fheroes2::GameMode res = fheroes2::GameMode::END_TURN;

    std::vector<Player *> sortedPlayers = conf.GetPlayers().getVector();
    std::sort( sortedPlayers.begin(), sortedPlayers.end(), SortPlayers );

    if ( !loadedFromSave || world.CountDay() == 1 ) {
        // Clear fog around heroes, castles and mines for all players when starting a new map or if the save was done at the first day.
        for ( const Player * player : sortedPlayers ) {
            world.ClearFog( player->GetColor() );
        }
    }

    const bool isHotSeatGame = conf.IsGameType( Game::TYPE_HOTSEAT );
    if ( !isHotSeatGame ) {
        // It is not a Hot Seat (multiplayer) game so we set current color to the only human player.
        conf.SetCurrentColor( Players::HumanColors() );

        // Fully update fog directions if there will be only one human player.
        Interface::GameArea::updateMapFogDirections();
    }

    while ( res == fheroes2::GameMode::END_TURN ) {
        if ( !loadedFromSave ) {
            world.NewDay();
        }

        // check if the game is over at the beginning of a new day
        res = gameResult.LocalCheckGameOver();

        if ( res != fheroes2::GameMode::CANCEL ) {
            break;
        }

        res = fheroes2::GameMode::END_TURN;

        for ( const Player * player : sortedPlayers ) {
            assert( player != nullptr );

            const int playerColor = player->GetColor();

            Kingdom & kingdom = world.GetKingdom( playerColor );

            if ( skipTurns && !player->isColor( conf.CurrentColor() ) ) {
                continue;
            }

            // player with conf.CurrentColor() was found, there is no need for further skips
            skipTurns = false;

            if ( kingdom.isPlay() ) {
                DEBUG_LOG( DBG_GAME, DBG_INFO, world.DateString() << ", color: " << Color::String( playerColor ) << ", resource: " << kingdom.GetFunds().String() )

                radar.SetHide( true );
                radar.SetRedraw( REDRAW_RADAR_CURSOR );

                switch ( kingdom.GetControl() ) {
                case CONTROL_HUMAN:
                    // Reset environment sounds and music theme at the beginning of the human turn
                    AudioManager::ResetAudio();

                    if ( isHotSeatGame ) {
                        iconsPanel.HideIcons( ICON_ANY );
                        statusWindow.Reset();

                        // Fully update fog directions in Hot Seat mode to cover the map with fog on player change.
                        // TODO: Cover the Adventure map area with fog sprites without rendering the "Game Area" for player change.
                        Maps::Tiles::updateFogDirectionsInArea( { 0, 0 }, { world.w(), world.h() }, Color::NONE );

                        Redraw( REDRAW_GAMEAREA | REDRAW_ICONS | REDRAW_BUTTONS | REDRAW_STATUS );

                        validateFadeInAndRender();

                        // reset the music after closing the dialog
                        const AudioManager::MusicRestorer musicRestorer;

                        AudioManager::PlayMusic( MUS::NEW_MONTH, Music::PlaybackMode::PLAY_ONCE );

                        Game::DialogPlayers( playerColor, "", _( "%{color} player's turn." ) );
                    }

                    conf.SetCurrentColor( playerColor );

                    kingdom.ActionBeforeTurn();

                    iconsPanel.ShowIcons( ICON_ANY );
                    iconsPanel.SetRedraw();

                    res = HumanTurn( loadedFromSave );

                    // Skip resetting Audio after winning scenario because MUS::VICTORY should continue playing.
                    if ( res == fheroes2::GameMode::HIGHSCORES_STANDARD ) {
                        break;
                    }

                    // Reset environment sounds and music theme at the end of the human turn.
                    AudioManager::ResetAudio();

                    break;
                case CONTROL_AI:
                    // TODO: remove this temporary assertion
                    assert( res == fheroes2::GameMode::END_TURN );

                    Cursor::Get().SetThemes( Cursor::WAIT );

                    conf.SetCurrentColor( playerColor );

                    statusWindow.Reset();
                    statusWindow.SetState( StatusType::STATUS_AITURN );

#if defined( WITH_DEBUG )
                    if ( player->isAIAutoControlMode() ) {
                        // If player gave control to AI we show the radar image and update it fully at the start of player's turn.
                        radar.SetHide( false );
                        radar.SetRedraw( REDRAW_RADAR );
                    }
#endif

                    Redraw();
                    validateFadeInAndRender();

                    // In Hot Seat mode there could be different alliances so we have to update fog directions for some cases.
                    if ( isHotSeatGame ) {
                        Maps::Tiles::updateFogDirectionsInArea( { 0, 0 }, { world.w(), world.h() }, hotSeatAIFogColors( player ) );
                    }

                    if ( !loadedFromSave ) {
                        kingdom.ActionNewDayResourceUpdate( nullptr );
                    }

                    kingdom.ActionBeforeTurn();

#if defined( WITH_DEBUG )
                    if ( !loadedFromSave && player->isAIAutoControlMode() && conf.isAutoSaveAtBeginningOfTurnEnabled() ) {
                        // This is a human player which gave control to AI so we need to do autosave here.
                        Game::AutoSave();
                    }
#endif

                    AI::Get().KingdomTurn( kingdom );

#if defined( WITH_DEBUG )
                    if ( !loadedFromSave && player->isAIAutoControlMode() && !conf.isAutoSaveAtBeginningOfTurnEnabled() ) {
                        // This is a human player which gave control to AI so we need to do autosave here.
                        Game::AutoSave();
                    }
#endif

                    break;
                default:
                    // So far no other player type is supported so this should not happen.
                    assert( 0 );
                    break;
                }

                if ( res != fheroes2::GameMode::END_TURN ) {
                    break;
                }

                // check if the game is over after each player's turn
                res = gameResult.LocalCheckGameOver();

                if ( res != fheroes2::GameMode::CANCEL ) {
                    break;
                }

                res = fheroes2::GameMode::END_TURN;
            }

            // reset this after potential HumanTurn() call, but regardless of whether current kingdom
            // is vanquished - next alive kingdom should start a new day from scratch
            loadedFromSave = false;
        }

        // we went through all the players, but the current player from the save file is still not found,
        // something is clearly wrong here
        if ( skipTurns ) {
            DEBUG_LOG( DBG_GAME, DBG_WARN,
                       "the current player from the save file was not found"
                           << ", player color: " << Color::String( conf.CurrentColor() ) )

            res = fheroes2::GameMode::MAIN_MENU;
        }

        // Don't carry the current player color to the next turn.
        conf.SetCurrentColor( Color::NONE );
    }

    // if we are here, the res value should never be fheroes2::GameMode::END_TURN
    assert( res != fheroes2::GameMode::END_TURN );

    Game::setDisplayFadeIn();

    // Do not use fade-out effect when exiting to Highscores screen as in this case name input dialog will be rendered next.
    if ( res != fheroes2::GameMode::HIGHSCORES_STANDARD ) {
        fheroes2::fadeOutDisplay();
    }

    return res;
}

fheroes2::GameMode Interface::Basic::HumanTurn( const bool isload )
{
    if ( isload ) {
        updateFocus();
    }
    else {
        ResetFocus( GameFocus::FIRSTHERO, false );
    }

    radar.SetHide( false );
    statusWindow.Reset();
    gameArea.SetUpdateCursor();

    const Settings & conf = Settings::Get();
    if ( conf.IsGameType( Game::TYPE_HOTSEAT ) ) {
        // TODO: Cache fog directions for all Human players in array to not perform full update at every turn start.

        // Fully update fog directions at the start of player's move in Hot Seat mode as the previous move could be done by opposing player.
        Interface::GameArea::updateMapFogDirections();
    }

    Redraw( REDRAW_GAMEAREA | REDRAW_RADAR | REDRAW_ICONS | REDRAW_BUTTONS | REDRAW_STATUS | REDRAW_BORDER );

    validateFadeInAndRender();

    Kingdom & myKingdom = world.GetKingdom( conf.CurrentColor() );

    if ( !isload ) {
        if ( 1 < world.CountWeek() && world.BeginWeek() ) {
            ShowNewWeekDialog();
        }

        myKingdom.ActionNewDayResourceUpdate( []( const EventDate & event, const Funds & funds ) {
            if ( funds.GetValidItemsCount() ) {
                fheroes2::showResourceMessage( fheroes2::Text( event.title, fheroes2::FontType::normalYellow() ),
                                               fheroes2::Text( event.message, fheroes2::FontType::normalWhite() ), Dialog::OK, funds );
            }
            else if ( !event.message.empty() ) {
                fheroes2::showStandardTextMessage( event.title, event.message, Dialog::OK );
            }
        } );

        // The amount of the kingdom resources has changed, the status window needs to be updated
        Redraw( REDRAW_STATUS );
        fheroes2::Display::instance().render();

        if ( conf.isAutoSaveAtBeginningOfTurnEnabled() ) {
            Game::AutoSave();
        }
    }

    GameOver::Result & gameResult = GameOver::Result::Get();

    // check if the game is over at the beginning of each human-controlled player's turn
    fheroes2::GameMode res = gameResult.LocalCheckGameOver();

    const KingdomCastles & myCastles = myKingdom.GetCastles();
    if ( res == fheroes2::GameMode::CANCEL && myCastles.empty() ) {
        ShowWarningLostTownsDialog();
    }

    int fastScrollRepeatCount = 0;
    const int fastScrollStartThreshold = 2;

    bool isMovingHero = false;
    bool stopHero = false;

    int heroAnimationFrameCount = 0;
    fheroes2::Point heroAnimationOffset;
    int heroAnimationSpriteId = 0;

    bool isCursorOverButtons = false;
    bool isCursorOverGamearea = false;

    const std::vector<Game::DelayType> delayTypes = { Game::CURRENT_HERO_DELAY, Game::MAPS_DELAY };

    LocalEvent & le = LocalEvent::Get();
    Cursor & cursor = Cursor::Get();

    while ( res == fheroes2::GameMode::CANCEL ) {
        if ( !le.HandleEvents( Game::isDelayNeeded( delayTypes ), true ) ) {
            if ( EventExit() == fheroes2::GameMode::QUIT_GAME ) {
                res = fheroes2::GameMode::QUIT_GAME;
                break;
            }
            continue;
        }

        // pending timer events
        statusWindow.TimerEventProcessing();

        // hotkeys
        if ( le.KeyPress() ) {
            // if the hero is currently moving, pressing any key should stop him
            if ( isMovingHero ) {
                stopHero = true;
            }

#if defined( WITH_DEBUG )
            else if ( HotKeyPressEvent( Game::HotKeyEvent::WORLD_TRANSFER_CONTROL_TO_AI ) ) {
                if ( fheroes2::showStandardTextMessage( _( "Warning" ),
                                                        _( "Do you want to transfer control from you to the AI? The effect will take place only on the next turn." ),
                                                        Dialog::YES | Dialog::NO )
                     == Dialog::YES ) {
                    Players::Get( myKingdom.GetColor() )->setAIAutoControlMode( true );
                    return fheroes2::GameMode::END_TURN;
                }
            }
#endif

            // adventure map control
            else if ( HotKeyPressEvent( Game::HotKeyEvent::MAIN_MENU_QUIT ) || HotKeyPressEvent( Game::HotKeyEvent::DEFAULT_CANCEL ) )
                res = EventExit();
            else if ( HotKeyPressEvent( Game::HotKeyEvent::WORLD_END_TURN ) )
                res = EventEndTurn();
            else if ( HotKeyPressEvent( Game::HotKeyEvent::WORLD_NEXT_HERO ) )
                EventNextHero();
            else if ( HotKeyPressEvent( Game::HotKeyEvent::WORLD_NEXT_TOWN ) )
                EventNextTown();
            else if ( HotKeyPressEvent( Game::HotKeyEvent::MAIN_MENU_NEW_GAME ) )
                res = EventNewGame();
            else if ( HotKeyPressEvent( Game::HotKeyEvent::WORLD_SAVE_GAME ) )
                EventSaveGame();
            else if ( HotKeyPressEvent( Game::HotKeyEvent::MAIN_MENU_LOAD_GAME ) )
                res = EventLoadGame();
            else if ( HotKeyPressEvent( Game::HotKeyEvent::WORLD_FILE_OPTIONS ) )
                res = EventFileDialog();
            else if ( HotKeyPressEvent( Game::HotKeyEvent::WORLD_ADVENTURE_OPTIONS ) )
                res = EventAdventureDialog();
            else if ( HotKeyPressEvent( Game::HotKeyEvent::WORLD_SYSTEM_OPTIONS ) )
                EventSystemDialog();
            else if ( HotKeyPressEvent( Game::HotKeyEvent::WORLD_PUZZLE_MAP ) )
                EventPuzzleMaps();
            else if ( HotKeyPressEvent( Game::HotKeyEvent::WORLD_SCENARIO_INFORMATION ) )
                res = EventScenarioInformation();
            else if ( HotKeyPressEvent( Game::HotKeyEvent::WORLD_CAST_SPELL ) )
                EventCastSpell();
            else if ( HotKeyPressEvent( Game::HotKeyEvent::WORLD_KINGDOM_SUMMARY ) )
                EventKingdomInfo();
            else if ( HotKeyPressEvent( Game::HotKeyEvent::WORLD_VIEW_WORLD ) )
                EventViewWorld();
            else if ( HotKeyPressEvent( Game::HotKeyEvent::WORLD_TOGGLE_CONTROL_PANEL ) )
                EventSwitchShowControlPanel();
            else if ( HotKeyPressEvent( Game::HotKeyEvent::WORLD_TOGGLE_RADAR ) )
                EventSwitchShowRadar();
            else if ( HotKeyPressEvent( Game::HotKeyEvent::WORLD_TOGGLE_BUTTONS ) )
                EventSwitchShowButtons();
            else if ( HotKeyPressEvent( Game::HotKeyEvent::WORLD_TOGGLE_STATUS ) )
                EventSwitchShowStatus();
            else if ( HotKeyPressEvent( Game::HotKeyEvent::WORLD_TOGGLE_ICONS ) )
                EventSwitchShowIcons();
            else if ( HotKeyPressEvent( Game::HotKeyEvent::WORLD_CONTINUE_HERO_MOVEMENT ) )
                EventContinueMovement();
            else if ( HotKeyPressEvent( Game::HotKeyEvent::WORLD_DIG_ARTIFACT ) )
                res = EventDigArtifact();
            else if ( HotKeyPressEvent( Game::HotKeyEvent::WORLD_SLEEP_HERO ) )
                EventSwitchHeroSleeping();
            // hero movement control
            else if ( HotKeyPressEvent( Game::HotKeyEvent::WORLD_LEFT ) )
                EventKeyArrowPress( Direction::LEFT );
            else if ( HotKeyPressEvent( Game::HotKeyEvent::WORLD_RIGHT ) )
                EventKeyArrowPress( Direction::RIGHT );
            else if ( HotKeyPressEvent( Game::HotKeyEvent::WORLD_UP ) )
                EventKeyArrowPress( Direction::TOP );
            else if ( HotKeyPressEvent( Game::HotKeyEvent::WORLD_DOWN ) )
                EventKeyArrowPress( Direction::BOTTOM );
            else if ( HotKeyPressEvent( Game::HotKeyEvent::WORLD_UP_LEFT ) )
                EventKeyArrowPress( Direction::TOP_LEFT );
            else if ( HotKeyPressEvent( Game::HotKeyEvent::WORLD_UP_RIGHT ) )
                EventKeyArrowPress( Direction::TOP_RIGHT );
            else if ( HotKeyPressEvent( Game::HotKeyEvent::WORLD_DOWN_LEFT ) )
                EventKeyArrowPress( Direction::BOTTOM_LEFT );
            else if ( HotKeyPressEvent( Game::HotKeyEvent::WORLD_DOWN_RIGHT ) )
                EventKeyArrowPress( Direction::BOTTOM_RIGHT );
            // map scrolling control
            else if ( HotKeyPressEvent( Game::HotKeyEvent::WORLD_SCROLL_LEFT ) )
                gameArea.SetScroll( SCROLL_LEFT );
            else if ( HotKeyPressEvent( Game::HotKeyEvent::WORLD_SCROLL_RIGHT ) )
                gameArea.SetScroll( SCROLL_RIGHT );
            else if ( HotKeyPressEvent( Game::HotKeyEvent::WORLD_SCROLL_UP ) )
                gameArea.SetScroll( SCROLL_TOP );
            else if ( HotKeyPressEvent( Game::HotKeyEvent::WORLD_SCROLL_DOWN ) )
                gameArea.SetScroll( SCROLL_BOTTOM );
            // default action
            else if ( HotKeyPressEvent( Game::HotKeyEvent::WORLD_DEFAULT_ACTION ) )
                res = EventDefaultAction( res );
            // open focus
            else if ( HotKeyPressEvent( Game::HotKeyEvent::WORLD_OPEN_FOCUS ) )
                EventOpenFocus();
        }

        if ( res != fheroes2::GameMode::CANCEL ) {
            break;
        }

        if ( fheroes2::cursor().isFocusActive() && !gameArea.isDragScroll() && !radar.isDragRadar() && ( conf.ScrollSpeed() != SCROLL_SPEED_NONE ) ) {
            int scrollPosition = SCROLL_NONE;

            if ( isScrollLeft( le.GetMouseCursor() ) )
                scrollPosition |= SCROLL_LEFT;
            else if ( isScrollRight( le.GetMouseCursor() ) )
                scrollPosition |= SCROLL_RIGHT;
            if ( isScrollTop( le.GetMouseCursor() ) )
                scrollPosition |= SCROLL_TOP;
            else if ( isScrollBottom( le.GetMouseCursor() ) )
                scrollPosition |= SCROLL_BOTTOM;

            if ( scrollPosition != SCROLL_NONE ) {
                if ( Game::validateAnimationDelay( Game::SCROLL_START_DELAY ) ) {
                    if ( fastScrollRepeatCount < fastScrollStartThreshold ) {
                        ++fastScrollRepeatCount;
                    }
                }

                if ( fastScrollRepeatCount >= fastScrollStartThreshold ) {
                    gameArea.SetScroll( scrollPosition );
                }
            }
            else {
                fastScrollRepeatCount = 0;
            }
        }
        else {
            fastScrollRepeatCount = 0;
        }

        const bool isHiddenInterface = conf.isHideInterfaceEnabled();
        const bool prevIsCursorOverButtons = isCursorOverButtons;
        isCursorOverButtons = false;
        isCursorOverGamearea = false;

        if ( isMovingHero ) {
            // hero is moving, set the appropriate cursor
            if ( cursor.Themes() != Cursor::WAIT ) {
                cursor.SetThemes( Cursor::WAIT );
            }

            // if the hero is currently moving, pressing any mouse button should stop him
            if ( le.MouseClickLeft() || le.MousePressRight() ) {
                stopHero = true;
            }
        }
        // cursor is over the status window
        else if ( ( !isHiddenInterface || conf.ShowStatus() ) && le.MouseCursor( statusWindow.GetRect() ) ) {
            if ( Cursor::POINTER != cursor.Themes() )
                cursor.SetThemes( Cursor::POINTER );
            statusWindow.QueueEventProcessing();
        }
        // cursor is over the buttons area
        else if ( ( !isHiddenInterface || conf.ShowButtons() ) && le.MouseCursor( buttonsArea.GetRect() ) ) {
            if ( Cursor::POINTER != cursor.Themes() )
                cursor.SetThemes( Cursor::POINTER );
            res = buttonsArea.QueueEventProcessing();
            isCursorOverButtons = true;
        }
        // cursor is over the icons panel
        else if ( ( !isHiddenInterface || conf.ShowIcons() ) && le.MouseCursor( iconsPanel.GetRect() ) ) {
            if ( Cursor::POINTER != cursor.Themes() )
                cursor.SetThemes( Cursor::POINTER );
            iconsPanel.QueueEventProcessing();
        }
        // cursor is over the radar
        else if ( ( !isHiddenInterface || conf.ShowRadar() ) && le.MouseCursor( radar.GetRect() ) ) {
            if ( Cursor::POINTER != cursor.Themes() )
                cursor.SetThemes( Cursor::POINTER );
            if ( !gameArea.isDragScroll() )
                radar.QueueEventProcessing();
        }
        // cursor is over the control panel
        else if ( isHiddenInterface && conf.ShowControlPanel() && le.MouseCursor( controlPanel.GetArea() ) ) {
            if ( Cursor::POINTER != cursor.Themes() )
                cursor.SetThemes( Cursor::POINTER );
            res = controlPanel.QueueEventProcessing();
        }
        // cursor is over the game area
        else if ( le.MouseCursor( gameArea.GetROI() ) && !gameArea.NeedScroll() ) {
            isCursorOverGamearea = true;
        }
        // cursor is somewhere else
        else if ( !gameArea.NeedScroll() ) {
            if ( Cursor::POINTER != cursor.Themes() )
                cursor.SetThemes( Cursor::POINTER );
            gameArea.ResetCursorPosition();
        }

        // gamearea
        if ( !gameArea.NeedScroll() && !isMovingHero ) {
            if ( !radar.isDragRadar() )
                gameArea.QueueEventProcessing( isCursorOverGamearea );
            else if ( !le.MousePressLeft() )
                radar.QueueEventProcessing();
        }

        if ( prevIsCursorOverButtons && !isCursorOverButtons ) {
            buttonsArea.ResetButtons();
        }

        if ( res != fheroes2::GameMode::CANCEL ) {
            break;
        }

        // animation of the hero's movement
        if ( Game::validateAnimationDelay( Game::CURRENT_HERO_DELAY ) ) {
            Heroes * hero = GetFocusHeroes();

            if ( hero ) {
                bool resetHeroSprite = false;
                if ( heroAnimationFrameCount > 0 ) {
                    const int32_t heroMovementSkipValue = Game::HumanHeroAnimSkip();

                    gameArea.ShiftCenter( { heroAnimationOffset.x * heroMovementSkipValue, heroAnimationOffset.y * heroMovementSkipValue } );
                    gameArea.SetRedraw();

                    if ( heroAnimationOffset != fheroes2::Point() ) {
                        Game::EnvironmentSoundMixer();
                    }

                    heroAnimationFrameCount -= heroMovementSkipValue;
                    if ( ( heroAnimationFrameCount & 0x3 ) == 0 ) { // % 4
                        hero->SetSpriteIndex( heroAnimationSpriteId );

                        if ( heroAnimationFrameCount == 0 )
                            resetHeroSprite = true;
                        else
                            ++heroAnimationSpriteId;
                    }
                    const int offsetStep = ( ( 4 - ( heroAnimationFrameCount & 0x3 ) ) & 0x3 ); // % 4
                    hero->SetOffset( { heroAnimationOffset.x * offsetStep, heroAnimationOffset.y * offsetStep } );
                }

                if ( heroAnimationFrameCount == 0 ) {
                    if ( resetHeroSprite ) {
                        hero->SetSpriteIndex( heroAnimationSpriteId - 1 );
                    }

                    if ( hero->isMoveEnabled() ) {
                        if ( hero->Move( 10 == conf.HeroesMoveSpeed() ) ) {
                            // Do not generate a frame as we are going to do it later.
                            Interface::Basic::RedrawLocker redrawLocker( Interface::Basic::Get() );

                            gameArea.SetCenter( hero->GetCenter() );
                            ResetFocus( GameFocus::HEROES, true );

                            RedrawFocus();

                            if ( stopHero ) {
                                stopHero = false;

                                hero->SetMove( false );
                            }
                        }
                        else {
                            const fheroes2::Point movement( hero->MovementDirection() );
                            if ( movement != fheroes2::Point() ) { // don't waste resources for no movement
                                // Do not generate a frame as we are going to do it later.
                                Interface::Basic::RedrawLocker redrawLocker( Interface::Basic::Get() );

                                const int32_t heroMovementSkipValue = Game::HumanHeroAnimSkip();

                                heroAnimationOffset = movement;
                                gameArea.ShiftCenter( movement );

                                Game::SetUpdateSoundsOnFocusUpdate( false );
                                ResetFocus( GameFocus::HEROES, true );
                                Game::SetUpdateSoundsOnFocusUpdate( true );
                                heroAnimationFrameCount = 32 - heroMovementSkipValue;
                                heroAnimationSpriteId = hero->GetSpriteIndex();
                                if ( heroMovementSkipValue < 4 ) {
                                    hero->SetSpriteIndex( heroAnimationSpriteId - 1 );
                                    hero->SetOffset( { heroAnimationOffset.x * heroMovementSkipValue, heroAnimationOffset.y * heroMovementSkipValue } );
                                }
                                else {
                                    ++heroAnimationSpriteId;
                                }
                            }

                            gameArea.SetRedraw();
                        }

                        isMovingHero = true;

                        if ( hero->isAction() ) {
                            // check if the game is over after the hero's action
                            res = gameResult.LocalCheckGameOver();

                            hero->ResetAction();
                        }
                    }
                    else {
                        isMovingHero = false;
                        stopHero = false;

                        hero->SetMove( false );

                        gameArea.SetUpdateCursor();
                    }
                }
            }
            else {
                isMovingHero = false;
                stopHero = false;
            }
        }

        // fast scroll
        if ( ( gameArea.NeedScroll() && !isMovingHero ) || gameArea.needDragScrollRedraw() ) {
            if ( Game::validateAnimationDelay( Game::SCROLL_DELAY ) ) {
                if ( ( isScrollLeft( le.GetMouseCursor() ) || isScrollRight( le.GetMouseCursor() ) || isScrollTop( le.GetMouseCursor() )
                       || isScrollBottom( le.GetMouseCursor() ) )
                     && !gameArea.isDragScroll() ) {
                    cursor.SetThemes( gameArea.GetScrollCursor() );
                }

                gameArea.Scroll();

                gameArea.SetRedraw();
                radar.SetRedraw( REDRAW_RADAR_CURSOR );
            }
        }

        // Check that the kingdom is not vanquished yet (has at least one hero or castle).
        if ( res == fheroes2::GameMode::CANCEL && !myKingdom.isPlay() ) {
            res = fheroes2::GameMode::END_TURN;
        }

        // Render map only if the turn is not over.
        if ( res == fheroes2::GameMode::CANCEL ) {
            // map objects animation
            if ( Game::validateAnimationDelay( Game::MAPS_DELAY ) ) {
                Game::updateAdventureMapAnimationIndex();
                gameArea.SetRedraw();
            }

            if ( NeedRedraw() ) {
                Redraw();

                // If this assertion blows up it means that we are holding a RedrawLocker lock for rendering which should not happen.
                assert( GetRedrawMask() == 0 );

                validateFadeInAndRender();
            }
        }
    }

    if ( res == fheroes2::GameMode::END_TURN ) {
        if ( GetFocusHeroes() ) {
            GetFocusHeroes()->ShowPath( false );

            SetRedraw( REDRAW_GAMEAREA );
        }

        if ( myKingdom.isPlay() ) {
            // these warnings should be shown at the end of the turn
            if ( myCastles.empty() ) {
                const uint32_t lostTownDays = myKingdom.GetLostTownDays();

                if ( lostTownDays > Game::GetLostTownDays() ) {
                    Game::DialogPlayers( conf.CurrentColor(), _( "Beware!" ),
                                         _( "%{color} player, you have lost your last town. If you do not conquer another town in next week, you will be eliminated." ) );
                }
                else if ( lostTownDays == 1 ) {
                    Game::DialogPlayers( conf.CurrentColor(), _( "Defeat!" ), _( "%{color} player, your heroes abandon you, and you are banished from this land." ) );
                }
            }

            if ( !conf.isAutoSaveAtBeginningOfTurnEnabled() ) {
                Game::AutoSave();
            }
        }
    }

    return res;
}

<<<<<<< HEAD
void Interface::Basic::MouseCursorAreaClickLeft( const int32_t tileIndex )
=======
void Interface::Basic::validateFadeInAndRender()
{
    if ( Game::validateDisplayFadeIn() ) {
        fheroes2::fadeInDisplay();

        SetRedraw( REDRAW_GAMEAREA );
    }
    else {
        fheroes2::Display::instance().render();
    }
}

void Interface::Basic::MouseCursorAreaClickLeft( const int32_t index_maps )
>>>>>>> 16bdc051
{
    Heroes * focusedHero = GetFocusHeroes();
    const Maps::Tiles & tile = world.GetTiles( tileIndex );

    switch ( Cursor::WithoutDistanceThemes( Cursor::Get().Themes() ) ) {
    case Cursor::HEROES: {
        Heroes * otherHero = tile.GetHeroes();
        if ( otherHero == nullptr ) {
            break;
        }

        if ( focusedHero == nullptr || focusedHero != otherHero ) {
            SetFocus( otherHero, false );
            RedrawFocus();
        }
        else {
            Game::OpenHeroesDialog( *otherHero, true, true );
            Cursor::Get().SetThemes( Cursor::HEROES );
        }

        break;
    }

    case Cursor::CASTLE: {
        const MP2::MapObjectType objectType = tile.GetObject();
        if ( MP2::OBJ_NON_ACTION_CASTLE != objectType && MP2::OBJ_CASTLE != objectType ) {
            break;
        }

        Castle * otherCastle = world.getCastle( tile.GetCenter() );
        if ( otherCastle == nullptr ) {
            break;
        }

        const Castle * focusedCastle = GetFocusCastle();

        if ( focusedCastle == nullptr || focusedCastle != otherCastle ) {
            SetFocus( otherCastle );
            RedrawFocus();
        }
        else {
            Game::OpenCastleDialog( *otherCastle );
            Cursor::Get().SetThemes( Cursor::CASTLE );
        }

        break;
    }
    case Cursor::CURSOR_HERO_FIGHT:
    case Cursor::CURSOR_HERO_MOVE:
    case Cursor::CURSOR_HERO_BOAT:
    case Cursor::CURSOR_HERO_ANCHOR:
    case Cursor::CURSOR_HERO_MEET:
    case Cursor::CURSOR_HERO_ACTION:
    case Cursor::CURSOR_HERO_BOAT_ACTION: {
        if ( focusedHero == nullptr ) {
            break;
        }

        if ( focusedHero->isMoveEnabled() ) {
            focusedHero->SetMove( false );
        }
        else {
            ShowPathOrStartMoveHero( focusedHero, tileIndex );
        }

        break;
    }

    default:
        if ( focusedHero == nullptr ) {
            break;
        }

        focusedHero->SetMove( false );

        break;
    }
}

void Interface::Basic::MouseCursorAreaPressRight( int32_t index_maps ) const
{
    Heroes * hero = GetFocusHeroes();

    if ( hero && hero->isMoveEnabled() ) {
        hero->SetMove( false );
        Cursor::Get().SetThemes( GetCursorTileIndex( index_maps ) );
    }
    else {
        const Settings & conf = Settings::Get();
        const Maps::Tiles & tile = world.GetTiles( index_maps );

        DEBUG_LOG( DBG_DEVEL, DBG_INFO, std::endl << tile.String() )

        if ( !IS_DEVEL() && tile.isFog( conf.CurrentColor() ) ) {
            Dialog::QuickInfo( tile );
        }
        else {
            switch ( tile.GetObject() ) {
            case MP2::OBJ_NON_ACTION_CASTLE:
            case MP2::OBJ_CASTLE: {
                const Castle * castle = world.getCastle( tile.GetCenter() );

                if ( castle ) {
                    Dialog::QuickInfo( *castle );
                }
                else {
                    Dialog::QuickInfo( tile );
                }

                break;
            }

            case MP2::OBJ_HEROES: {
                const Heroes * heroes = tile.GetHeroes();

                if ( heroes ) {
                    Dialog::QuickInfo( *heroes );
                }

                break;
            }

            default:
                Dialog::QuickInfo( tile );
                break;
            }
        }
    }
}<|MERGE_RESOLUTION|>--- conflicted
+++ resolved
@@ -1305,9 +1305,6 @@
     return res;
 }
 
-<<<<<<< HEAD
-void Interface::Basic::MouseCursorAreaClickLeft( const int32_t tileIndex )
-=======
 void Interface::Basic::validateFadeInAndRender()
 {
     if ( Game::validateDisplayFadeIn() ) {
@@ -1320,8 +1317,7 @@
     }
 }
 
-void Interface::Basic::MouseCursorAreaClickLeft( const int32_t index_maps )
->>>>>>> 16bdc051
+void Interface::Basic::MouseCursorAreaClickLeft( const int32_t tileIndex )
 {
     Heroes * focusedHero = GetFocusHeroes();
     const Maps::Tiles & tile = world.GetTiles( tileIndex );
