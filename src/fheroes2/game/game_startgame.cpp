/***************************************************************************
 *   Copyright (C) 2009 by Andrey Afletdinov <fheroes2@gmail.com>          *
 *                                                                         *
 *   Part of the Free Heroes2 Engine:                                      *
 *   http://sourceforge.net/projects/fheroes2                              *
 *                                                                         *
 *   This program is free software; you can redistribute it and/or modify  *
 *   it under the terms of the GNU General Public License as published by  *
 *   the Free Software Foundation; either version 2 of the License, or     *
 *   (at your option) any later version.                                   *
 *                                                                         *
 *   This program is distributed in the hope that it will be useful,       *
 *   but WITHOUT ANY WARRANTY; without even the implied warranty of        *
 *   MERCHANTABILITY or FITNESS FOR A PARTICULAR PURPOSE.  See the         *
 *   GNU General Public License for more details.                          *
 *                                                                         *
 *   You should have received a copy of the GNU General Public License     *
 *   along with this program; if not, write to the                         *
 *   Free Software Foundation, Inc.,                                       *
 *   59 Temple Place - Suite 330, Boston, MA  02111-1307, USA.             *
 ***************************************************************************/

#include <algorithm>
#include <vector>

#include "agg.h"
#include "agg_image.h"
#include "ai.h"
#include "audio_mixer.h"
#include "battle_only.h"
#include "castle.h"
#include "cursor.h"
#include "dialog.h"
#include "game.h"
#include "game_delays.h"
#include "game_interface.h"
#include "game_io.h"
#include "game_over.h"
#include "heroes.h"
#include "icn.h"
#include "kingdom.h"
#include "logging.h"
#include "m82.h"
#include "maps_tiles.h"
#include "mus.h"
#include "route.h"
#include "settings.h"
#include "text.h"
#include "tools.h"
#include "world.h"

namespace
{
    bool SortPlayers( const Player * player1, const Player * player2 )
    {
        return ( player1->isControlHuman() && !player2->isControlHuman() )
               || ( ( player1->isControlHuman() == player2->isControlHuman() ) && ( player1->GetColor() < player2->GetColor() ) );
    }
}

fheroes2::GameMode Game::StartBattleOnly( void )
{
    Battle::Only main;

    if ( main.ChangeSettings() )
        main.StartBattle();

    return fheroes2::GameMode::MAIN_MENU;
}

fheroes2::GameMode Game::StartGame()
{
    AI::Get().Reset();

    const Settings & conf = Settings::Get();

    // setup cursor
    const CursorRestorer cursorRestorer( true, Cursor::POINTER );

    if ( !conf.LoadedGameVersion() )
        GameOver::Result::Get().Reset();

    AGG::ResetMixer();

    Interface::Basic::Get().Reset();

    return Interface::Basic::Get().StartGame();
}

void Game::DialogPlayers( int color, std::string str )
{
    const Player * player = Players::Get( color );
    StringReplace( str, "%{color}", ( player ? player->GetName() : Color::String( color ) ) );

    const fheroes2::Sprite & border = fheroes2::AGG::GetICN( ICN::BRCREST, 6 );
    fheroes2::Sprite sign = border;

    switch ( color ) {
    case Color::BLUE:
        fheroes2::Blit( fheroes2::AGG::GetICN( ICN::BRCREST, 0 ), sign, 4, 4 );
        break;
    case Color::GREEN:
        fheroes2::Blit( fheroes2::AGG::GetICN( ICN::BRCREST, 1 ), sign, 4, 4 );
        break;
    case Color::RED:
        fheroes2::Blit( fheroes2::AGG::GetICN( ICN::BRCREST, 2 ), sign, 4, 4 );
        break;
    case Color::YELLOW:
        fheroes2::Blit( fheroes2::AGG::GetICN( ICN::BRCREST, 3 ), sign, 4, 4 );
        break;
    case Color::ORANGE:
        fheroes2::Blit( fheroes2::AGG::GetICN( ICN::BRCREST, 4 ), sign, 4, 4 );
        break;
    case Color::PURPLE:
        fheroes2::Blit( fheroes2::AGG::GetICN( ICN::BRCREST, 5 ), sign, 4, 4 );
        break;
    default:
        break;
    }

    Dialog::SpriteInfo( "", str, sign );
}

/* open castle wrapper */
void Game::OpenCastleDialog( Castle & castle, bool updateFocus /* = true */ )
{
    // setup cursor
    const CursorRestorer cursorRestorer( true, Cursor::POINTER );

    Mixer::Pause();

    const Settings & conf = Settings::Get();
    Kingdom & myKingdom = world.GetKingdom( conf.CurrentColor() );
    const KingdomCastles & myCastles = myKingdom.GetCastles();
    KingdomCastles::const_iterator it = std::find( myCastles.begin(), myCastles.end(), &castle );
    Interface::StatusWindow::ResetTimer();

    const size_t heroCountBefore = myKingdom.GetHeroes().size();

    if ( it != myCastles.end() ) {
        int result = Dialog::ZERO;
        while ( Dialog::CANCEL != result ) {
            result = ( *it )->OpenDialog( false );

            if ( it != myCastles.end() ) {
                if ( Dialog::PREV == result ) {
                    if ( it == myCastles.begin() )
                        it = myCastles.end();
                    --it;
                }
                else if ( Dialog::NEXT == result ) {
                    ++it;
                    if ( it == myCastles.end() )
                        it = myCastles.begin();
                }
            }
        }
    }
    else if ( castle.isFriends( conf.CurrentColor() ) ) {
        castle.OpenDialog( true );
    }

    Interface::Basic & basicInterface = Interface::Basic::Get();

    if ( updateFocus ) {
        if ( heroCountBefore < myKingdom.GetHeroes().size() ) {
            basicInterface.SetFocus( myKingdom.GetHeroes()[heroCountBefore] );
        }
        else if ( it != myCastles.end() ) {
            Heroes * heroInCastle = world.GetTiles( ( *it )->GetIndex() ).GetHeroes();
            if ( heroInCastle == nullptr ) {
                basicInterface.SetFocus( *it );
            }
            else {
                basicInterface.SetFocus( heroInCastle );
            }
        }
        else {
            basicInterface.ResetFocus( GameFocus::HEROES );
        }
    }
    else {
        // If we don't update focus, we still have to restore environment sounds and terrain music theme
        AGG::ResetMixer();

        switch ( Interface::GetFocusType() ) {
        case GameFocus::HEROES: {
            const Heroes * focusedHero = Interface::GetFocusHeroes();
            assert( focusedHero != nullptr );

            const int heroIndexPos = focusedHero->GetIndex();
            if ( heroIndexPos >= 0 ) {
                Game::EnvironmentSoundMixer();
                AGG::PlayMusic( MUS::FromGround( world.GetTiles( heroIndexPos ).GetGround() ), true, true );
            }
        } break;

        case GameFocus::CASTLE: {
            const Castle * focusedCastle = Interface::GetFocusCastle();
            assert( focusedCastle != nullptr );

            Game::EnvironmentSoundMixer();
            AGG::PlayMusic( MUS::FromGround( world.GetTiles( focusedCastle->GetIndex() ).GetGround() ), true, true );
        } break;

        default:
            break;
        }
    }

    basicInterface.RedrawFocus();
}

/* open heroes wrapper */
void Game::OpenHeroesDialog( Heroes & hero, bool updateFocus, bool windowIsGameWorld, bool disableDismiss /* = false */ )
{
    // setup cursor
    const CursorRestorer cursorRestorer( true, Cursor::POINTER );

    Interface::StatusWindow::ResetTimer();

    const Settings & conf = Settings::Get();
    bool needFade = conf.ExtGameUseFade() && fheroes2::Display::instance().isDefaultSize();

    Interface::Basic & I = Interface::Basic::Get();
    const Interface::GameArea & gameArea = I.GetGameArea();

    const KingdomHeroes & myHeroes = hero.GetKingdom().GetHeroes();
    KingdomHeroes::const_iterator it = std::find( myHeroes.begin(), myHeroes.end(), &hero );

    if ( it != myHeroes.end() ) {
        int result = Dialog::ZERO;

        while ( Dialog::CANCEL != result ) {
            result = ( *it )->OpenDialog( false, needFade, disableDismiss );
            if ( needFade )
                needFade = false;

            switch ( result ) {
            case Dialog::PREV:
                if ( it == myHeroes.begin() )
                    it = myHeroes.end();
                --it;
                break;

            case Dialog::NEXT:
                ++it;
                if ( it == myHeroes.end() )
                    it = myHeroes.begin();
                break;

            case Dialog::DISMISS:
                AGG::PlaySound( M82::KILLFADE );

                ( *it )->GetPath().Hide();
                gameArea.SetRedraw();

                if ( windowIsGameWorld ) {
                    ( *it )->FadeOut();
                }

                ( *it )->SetFreeman( 0 );
                it = myHeroes.begin();

                updateFocus = true;

                result = Dialog::CANCEL;
                break;

            default:
                break;
            }
        }
    }

    if ( updateFocus ) {
        if ( it != myHeroes.end() ) {
            I.SetFocus( *it );
        }
        else {
            I.ResetFocus( GameFocus::HEROES );
        }
    }

    I.RedrawFocus();
}

void ShowNewWeekDialog( void )
{
    const Week & week = world.GetWeekType();

    // head
    std::string message = world.BeginMonth() ? _( "Astrologers proclaim Month of the %{name}." ) : _( "Astrologers proclaim Week of the %{name}." );
    AGG::PlayMusic( world.BeginMonth() ? MUS::NEW_MONTH : MUS::NEW_WEEK, false );
    StringReplace( message, "%{name}", week.GetName() );
    message += "\n \n";

    if ( week.GetType() == Week::MONSTERS ) {
        const Monster monster( week.GetMonster() );
        const u32 count = world.BeginMonth() ? Castle::GetGrownMonthOf() : Castle::GetGrownWeekOf();

        if ( monster.isValid() && count ) {
            if ( world.BeginMonth() )
                message += 100 == Castle::GetGrownMonthOf() ? _( "After regular growth, population of %{monster} is doubled!" )
                                                            : _n( "After regular growth, population of %{monter} increase on %{count} percent!",
                                                                  "After regular growth, population of %{monter} increase on %{count} percent!", count );
            else
                message += _n( "%{monster} population increases by +%{count}.", "%{monster} population increases by +%{count}.", count );
            StringReplace( message, "%{monster}", monster.GetMultiName() );
            StringReplace( message, "%{count}", count );
            message += "\n";
        }
    }

    if ( week.GetType() == Week::PLAGUE )
        message += _( " All populations are halved." );
    else
        message += _( " All dwellings increase population." );

    Dialog::Message( "", message, Font::BIG, Dialog::OK );
}

void ShowEventDayDialog( void )
{
    const Kingdom & myKingdom = world.GetKingdom( Settings::Get().CurrentColor() );
    EventsDate events = world.GetEventsDate( myKingdom.GetColor() );

    for ( EventsDate::const_iterator it = events.begin(); it != events.end(); ++it ) {
        if ( ( *it ).resource.GetValidItemsCount() )
            Dialog::ResourceInfo( "", ( *it ).message, ( *it ).resource );
        else if ( !( *it ).message.empty() )
            Dialog::Message( "", ( *it ).message, Font::BIG, Dialog::OK );
    }
}

void ShowWarningLostTownsDialog()
{
    const Kingdom & myKingdom = world.GetKingdom( Settings::Get().CurrentColor() );
    const uint32_t lostTownDays = myKingdom.GetLostTownDays();

    if ( lostTownDays == 1 ) {
        Game::DialogPlayers( myKingdom.GetColor(), _( "%{color} player, this is your last day to capture a town, or you will be banished from this land." ) );
    }
    else if ( lostTownDays > 0 && lostTownDays <= Game::GetLostTownDays() ) {
        std::string str = _( "%{color} player, you only have %{day} days left to capture a town, or you will be banished from this land." );
        StringReplace( str, "%{day}", lostTownDays );
        Game::DialogPlayers( myKingdom.GetColor(), str );
    }
}

/* return changee cursor */
int Interface::Basic::GetCursorFocusCastle( const Castle & from_castle, const Maps::Tiles & tile )
{
    switch ( tile.GetObject() ) {
    case MP2::OBJN_CASTLE:
    case MP2::OBJ_CASTLE: {
        const Castle * to_castle = world.GetCastle( tile.GetCenter() );

        if ( nullptr != to_castle )
            return to_castle->GetColor() == from_castle.GetColor() ? Cursor::CASTLE : Cursor::POINTER;
    } break;

    case MP2::OBJ_HEROES: {
        const Heroes * heroes = tile.GetHeroes();

        if ( nullptr != heroes )
            return heroes->GetColor() == from_castle.GetColor() ? Cursor::HEROES : Cursor::POINTER;
    } break;

    default:
        break;
    }

    return Cursor::POINTER;
}

int Interface::Basic::GetCursorFocusShipmaster( const Heroes & from_hero, const Maps::Tiles & tile )
{
    const Settings & conf = Settings::Get();
    const bool water = tile.isWater();

    switch ( tile.GetObject() ) {
    case MP2::OBJ_MONSTER:
        return water ? Cursor::DistanceThemes( Cursor::CURSOR_HERO_FIGHT, from_hero.GetRangeRouteDays( tile.GetIndex() ) ) : Cursor::POINTER;

    case MP2::OBJ_BOAT:
        return Cursor::POINTER;

    case MP2::OBJN_CASTLE:
    case MP2::OBJ_CASTLE: {
        const Castle * castle = world.GetCastle( tile.GetCenter() );

        if ( castle )
            return from_hero.GetColor() == castle->GetColor() ? Cursor::CASTLE : Cursor::POINTER;
    } break;

    case MP2::OBJ_HEROES: {
        const Heroes * to_hero = tile.GetHeroes();

        if ( to_hero ) {
            if ( !to_hero->isShipMaster() )
                return from_hero.GetColor() == to_hero->GetColor() ? Cursor::HEROES : Cursor::POINTER;
            else if ( to_hero->GetCenter() == from_hero.GetCenter() )
                return Cursor::HEROES;
            else if ( from_hero.GetColor() == to_hero->GetColor() )
                return Cursor::DistanceThemes( Cursor::CURSOR_HERO_MEET, from_hero.GetRangeRouteDays( tile.GetIndex() ) );
            else if ( from_hero.isFriends( to_hero->GetColor() ) )
                return conf.ExtUnionsAllowHeroesMeetings() ? static_cast<int>( Cursor::CURSOR_HERO_MEET ) : static_cast<int>( Cursor::POINTER );
            else
                return Cursor::DistanceThemes( Cursor::CURSOR_HERO_FIGHT, from_hero.GetRangeRouteDays( tile.GetIndex() ) );
        }
    } break;

    case MP2::OBJ_COAST:
        return Cursor::DistanceThemes( Cursor::CURSOR_HERO_ANCHOR, from_hero.GetRangeRouteDays( tile.GetIndex() ) );

    default:
        if ( water ) {
            if ( MP2::isWaterActionObject( tile.GetObject() ) )
                return Cursor::DistanceThemes( Cursor::CURSOR_HERO_BOAT_ACTION, from_hero.GetRangeRouteDays( tile.GetIndex() ) );
            else if ( tile.isPassable( Direction::CENTER, true, false, from_hero.GetColor() ) )
                return Cursor::DistanceThemes( Cursor::CURSOR_HERO_BOAT, from_hero.GetRangeRouteDays( tile.GetIndex() ) );
        }
        break;
    }

    return Cursor::POINTER;
}

int Interface::Basic::GetCursorFocusHeroes( const Heroes & from_hero, const Maps::Tiles & tile )
{
    const Settings & conf = Settings::Get();

    if ( from_hero.Modes( Heroes::ENABLEMOVE ) )
        return Cursor::Get().Themes();
    else if ( from_hero.isShipMaster() )
        return GetCursorFocusShipmaster( from_hero, tile );

    switch ( tile.GetObject() ) {
    case MP2::OBJ_MONSTER:
        if ( from_hero.Modes( Heroes::GUARDIAN ) )
            return Cursor::POINTER;
        else
            return Cursor::DistanceThemes( Cursor::CURSOR_HERO_FIGHT, from_hero.GetRangeRouteDays( tile.GetIndex() ) );

    case MP2::OBJN_CASTLE:
    case MP2::OBJ_CASTLE: {
        const Castle * castle = world.GetCastle( tile.GetCenter() );

        if ( nullptr != castle ) {
            if ( tile.GetObject() == MP2::OBJN_CASTLE ) {
                if ( tile.GetPassable() == 0 ) {
                    return ( from_hero.GetColor() == castle->GetColor() ) ? Cursor::CASTLE : Cursor::POINTER;
                }
                else {
                    return Cursor::DistanceThemes( Cursor::CURSOR_HERO_MOVE, from_hero.GetRangeRouteDays( tile.GetIndex() ) );
                }
            }
            else if ( from_hero.Modes( Heroes::GUARDIAN ) || from_hero.GetIndex() == castle->GetIndex() ) {
                return from_hero.GetColor() == castle->GetColor() ? Cursor::CASTLE : Cursor::POINTER;
            }
            else if ( from_hero.GetColor() == castle->GetColor() ) {
                return Cursor::DistanceThemes( Cursor::CURSOR_HERO_ACTION, from_hero.GetRangeRouteDays( castle->GetIndex() ) );
            }
            else if ( from_hero.isFriends( castle->GetColor() ) ) {
                return conf.ExtUnionsAllowCastleVisiting() ? Cursor::DistanceThemes( Cursor::CURSOR_HERO_ACTION, from_hero.GetRangeRouteDays( castle->GetIndex() ) )
                                                           : Cursor::POINTER;
            }
            else if ( castle->GetActualArmy().isValid() ) {
                return Cursor::DistanceThemes( Cursor::CURSOR_HERO_FIGHT, from_hero.GetRangeRouteDays( castle->GetIndex() ) );
            }
            else {
                return Cursor::DistanceThemes( Cursor::CURSOR_HERO_ACTION, from_hero.GetRangeRouteDays( castle->GetIndex() ) );
            }
        }
    } break;

    case MP2::OBJ_HEROES: {
        const Heroes * to_hero = tile.GetHeroes();

        if ( nullptr != to_hero ) {
            if ( from_hero.Modes( Heroes::GUARDIAN ) )
                return from_hero.GetColor() == to_hero->GetColor() ? Cursor::HEROES : Cursor::POINTER;
            else if ( to_hero->GetCenter() == from_hero.GetCenter() )
                return Cursor::HEROES;
            else if ( from_hero.GetColor() == to_hero->GetColor() ) {
                int newcur = Cursor::DistanceThemes( Cursor::CURSOR_HERO_MEET, from_hero.GetRangeRouteDays( tile.GetIndex() ) );
                return newcur != Cursor::POINTER ? newcur : Cursor::HEROES;
            }
            else if ( from_hero.isFriends( to_hero->GetColor() ) ) {
                int newcur = Cursor::DistanceThemes( Cursor::CURSOR_HERO_MEET, from_hero.GetRangeRouteDays( tile.GetIndex() ) );
                return conf.ExtUnionsAllowHeroesMeetings() ? newcur : Cursor::POINTER;
            }
            else
                return Cursor::DistanceThemes( Cursor::CURSOR_HERO_FIGHT, from_hero.GetRangeRouteDays( tile.GetIndex() ) );
        }
    } break;

    case MP2::OBJ_BOAT:
        return from_hero.Modes( Heroes::GUARDIAN ) ? Cursor::POINTER : Cursor::DistanceThemes( Cursor::CURSOR_HERO_BOAT, from_hero.GetRangeRouteDays( tile.GetIndex() ) );

    default:
        if ( from_hero.Modes( Heroes::GUARDIAN ) )
            return Cursor::POINTER;
        else if ( MP2::isActionObject( tile.GetObject() ) ) {
            bool protection = false;
            if ( !MP2::isPickupObject( tile.GetObject() ) && !MP2::isAbandonedMine( tile.GetObject() ) ) {
                protection = ( Maps::TileIsUnderProtection( tile.GetIndex() ) || ( !from_hero.isFriends( tile.QuantityColor() ) && tile.CaptureObjectIsProtection() ) );
            }
            else {
                protection = Maps::TileIsUnderProtection( tile.GetIndex() );
            }

            return Cursor::DistanceThemes( ( protection ? Cursor::CURSOR_HERO_FIGHT : Cursor::CURSOR_HERO_ACTION ), from_hero.GetRangeRouteDays( tile.GetIndex() ) );
        }
        else if ( tile.isPassable( Direction::CENTER, from_hero.isShipMaster(), false, from_hero.GetColor() ) ) {
            bool protection = Maps::TileIsUnderProtection( tile.GetIndex() );

            return Cursor::DistanceThemes( ( protection ? Cursor::CURSOR_HERO_FIGHT : Cursor::CURSOR_HERO_MOVE ), from_hero.GetRangeRouteDays( tile.GetIndex() ) );
        }
        break;
    }

    return Cursor::POINTER;
}

int Interface::Basic::GetCursorTileIndex( s32 dst_index )
{
    if ( dst_index < 0 || dst_index >= world.w() * world.h() )
        return Cursor::POINTER;

    const Maps::Tiles & tile = world.GetTiles( dst_index );
    if ( tile.isFog( Settings::Get().CurrentColor() ) )
        return Cursor::POINTER;

    switch ( GetFocusType() ) {
    case GameFocus::HEROES:
        return GetCursorFocusHeroes( *GetFocusHeroes(), tile );

    case GameFocus::CASTLE:
        return GetCursorFocusCastle( *GetFocusCastle(), tile );

    default:
        break;
    }

    return Cursor::POINTER;
}

fheroes2::GameMode Interface::Basic::StartGame()
{
    Settings & conf = Settings::Get();
    fheroes2::Display & display = fheroes2::Display::instance();

    // draw interface
    gameArea.Build();

    radar.Build();
    radar.SetHide( true );

    iconsPanel.ResetIcons();
    iconsPanel.HideIcons();

    statusWindow.Reset();

    if ( conf.ExtGameHideInterface() )
        SetHideInterface( true );

    Redraw( REDRAW_RADAR | REDRAW_ICONS | REDRAW_BUTTONS | REDRAW_STATUS | REDRAW_BORDER );

    bool loadedFromSave = conf.LoadedGameVersion();
    bool skipTurns = loadedFromSave;

    GameOver::Result & gameResult = GameOver::Result::Get();
    fheroes2::GameMode res = fheroes2::GameMode::END_TURN;

    std::vector<Player *> sortedPlayers = conf.GetPlayers();
    std::sort( sortedPlayers.begin(), sortedPlayers.end(), SortPlayers );

    while ( res == fheroes2::GameMode::END_TURN ) {
        if ( !loadedFromSave ) {
            world.NewDay();
        }

        // check if the game is over at the beginning of a new day
        res = gameResult.LocalCheckGameOver();

        if ( res != fheroes2::GameMode::CANCEL ) {
            break;
        }
        else {
            res = fheroes2::GameMode::END_TURN;
        }

        for ( Players::const_iterator it = sortedPlayers.begin(); it != sortedPlayers.end(); ++it ) {
            if ( *it ) {
                const Player & player = ( **it );
                Kingdom & kingdom = world.GetKingdom( player.GetColor() );

                if ( skipTurns && !player.isColor( conf.CurrentColor() ) ) {
                    continue;
                }

                // player with conf.CurrentColor() was found, there is no need for further skips
                skipTurns = false;

                if ( kingdom.isPlay() ) {
                    DEBUG_LOG( DBG_GAME, DBG_INFO,
                               std::endl
                                   << world.DateString() << ", "
                                   << "color: " << Color::String( player.GetColor() ) << ", resource: " << kingdom.GetFunds().String() );

                    radar.SetHide( true );
                    radar.SetRedraw();

                    switch ( kingdom.GetControl() ) {
                    case CONTROL_HUMAN:
                        if ( conf.IsGameType( Game::TYPE_HOTSEAT ) ) {
                            conf.SetCurrentColor( -1 ); // we need to hide world map in hot seat mode

                            iconsPanel.HideIcons();
                            statusWindow.Reset();

                            SetRedraw( REDRAW_GAMEAREA | REDRAW_STATUS | REDRAW_ICONS );
                            Redraw();
                            display.render();

                            Game::DialogPlayers( player.GetColor(), _( "%{color} player's turn." ) );
                        }

                        conf.SetCurrentColor( player.GetColor() );

                        world.ClearFog( player.GetColor() );

                        kingdom.ActionBeforeTurn();

                        iconsPanel.ShowIcons();
                        iconsPanel.SetRedraw();

                        res = HumanTurn( loadedFromSave );
                        break;

                    // CONTROL_AI turn
                    default:
                        if ( res == fheroes2::GameMode::END_TURN ) {
                            Cursor::Get().SetThemes( Cursor::WAIT );

                            conf.SetCurrentColor( player.GetColor() );

                            statusWindow.Reset();
                            statusWindow.SetState( StatusType::STATUS_AITURN );

                            Redraw();
                            display.render();

                            world.ClearFog( player.GetColor() );

                            kingdom.ActionBeforeTurn();

                            AI::Get().KingdomTurn( kingdom );
                        }
                        break;
                    }

                    if ( res != fheroes2::GameMode::END_TURN ) {
                        break;
                    }

                    // check if the game is over after each player's turn
                    res = gameResult.LocalCheckGameOver();

                    if ( res != fheroes2::GameMode::CANCEL ) {
                        break;
                    }
                    else {
                        res = fheroes2::GameMode::END_TURN;
                    }
                }

                // reset this after potential HumanTurn() call, but regardless of whether current kingdom
                // is vanquished - next alive kingdom should start a new day from scratch
                loadedFromSave = false;
            }
        }

        fheroes2::delayforMs( 10 );
    }

    if ( res == fheroes2::GameMode::END_TURN )
        display.fill( 0 );
    else if ( conf.ExtGameUseFade() )
        fheroes2::FadeDisplay();

    return res == fheroes2::GameMode::END_TURN ? fheroes2::GameMode::QUIT_GAME : res;
}

fheroes2::GameMode Interface::Basic::HumanTurn( bool isload )
{
    fheroes2::GameMode res = fheroes2::GameMode::CANCEL;

    const Settings & conf = Settings::Get();

    Kingdom & myKingdom = world.GetKingdom( conf.CurrentColor() );
    const KingdomCastles & myCastles = myKingdom.GetCastles();

    // current music will be set along with the focus, reset music from the previous turn
    Game::SetCurrentMusic( MUS::UNKNOWN );

    // set focus
    if ( conf.ExtGameRememberLastFocus() ) {
        if ( GetFocusHeroes() != nullptr )
            ResetFocus( GameFocus::HEROES );
        else if ( GetFocusCastle() != nullptr )
            ResetFocus( GameFocus::CASTLE );
        else
            ResetFocus( GameFocus::FIRSTHERO );
    }
    else {
        ResetFocus( GameFocus::FIRSTHERO );
    }

    radar.SetHide( false );
    statusWindow.Reset();
    gameArea.SetUpdateCursor();
    Redraw( REDRAW_GAMEAREA | REDRAW_RADAR | REDRAW_ICONS | REDRAW_BUTTONS | REDRAW_STATUS | REDRAW_BORDER );

    Game::EnvironmentSoundMixer();

    fheroes2::Display & display = fheroes2::Display::instance();

    display.render();

    if ( !isload ) {
        // new week dialog
        if ( 1 < world.CountWeek() && world.BeginWeek() ) {
            const int currentMusic = Game::CurrentMusic();
            ShowNewWeekDialog();
            AGG::PlayMusic( currentMusic, true, true );
        }

        // show event day
        ShowEventDayDialog();

        // autosave
        if ( conf.ExtGameAutosaveOn() && conf.ExtGameAutosaveBeginOfDay() )
            Game::AutoSave();
    }

    // warn that all the towns are lost
    if ( myCastles.empty() ) {
        ShowWarningLostTownsDialog();
    }

    int fastScrollRepeatCount = 0;
    const int fastScrollStartThreshold = 2;

    bool isMovingHero = false;
    bool stopHero = false;

    int heroAnimationFrameCount = 0;
    fheroes2::Point heroAnimationOffset;
    int heroAnimationSpriteId = 0;

    bool isCursorOverButtons = false;

    const std::vector<Game::DelayType> delayTypes = { Game::CURRENT_HERO_DELAY, Game::MAPS_DELAY };

    LocalEvent & le = LocalEvent::Get();
    Cursor & cursor = Cursor::Get();

    // startgame loop
    while ( fheroes2::GameMode::CANCEL == res ) {
        if ( !le.HandleEvents( Game::isDelayNeeded( delayTypes ), true ) ) {
            if ( EventExit() == fheroes2::GameMode::QUIT_GAME ) {
                res = fheroes2::GameMode::QUIT_GAME;
                break;
            }
            else {
                continue;
            }
        }

        // hot keys
        if ( le.KeyPress() ) {
            // stop moving hero first if needed
            if ( isMovingHero )
                stopHero = true;
            // exit dialog
            else if ( HotKeyPressEvent( Game::EVENT_DEFAULT_EXIT ) )
                res = EventExit();
            // end turn
            else if ( HotKeyPressEvent( Game::EVENT_ENDTURN ) )
                res = EventEndTurn();
            // next hero
            else if ( HotKeyPressEvent( Game::EVENT_NEXTHERO ) )
                EventNextHero();
            // next town
            else if ( HotKeyPressEvent( Game::EVENT_NEXTTOWN ) )
                EventNextTown();
            // new game
            else if ( HotKeyPressEvent( Game::EVENT_BUTTON_NEWGAME ) )
                res = EventNewGame();
            // save game
            else if ( HotKeyPressEvent( Game::EVENT_SAVEGAME ) )
                EventSaveGame();
            // load game
            else if ( HotKeyPressEvent( Game::EVENT_LOADGAME ) ) {
                res = EventLoadGame();
            }
            // file options
            else if ( HotKeyPressEvent( Game::EVENT_FILEOPTIONS ) )
                res = EventFileDialog();
            // system options
            else if ( HotKeyPressEvent( Game::EVENT_SYSTEMOPTIONS ) )
                EventSystemDialog();
            // puzzle map
            else if ( HotKeyPressEvent( Game::EVENT_PUZZLEMAPS ) )
                EventPuzzleMaps();
            // info game
            else if ( HotKeyPressEvent( Game::EVENT_INFOGAME ) )
                EventGameInfo();
            // cast spell
            else if ( HotKeyPressEvent( Game::EVENT_CASTSPELL ) )
                EventCastSpell();
            // show/hide control panel
            else if ( HotKeyPressEvent( Game::EVENT_CTRLPANEL ) )
                EventSwitchShowControlPanel();
            // hide/show radar
            else if ( HotKeyPressEvent( Game::EVENT_SHOWRADAR ) )
                EventSwitchShowRadar();
            // hide/show buttons
            else if ( HotKeyPressEvent( Game::EVENT_SHOWBUTTONS ) )
                EventSwitchShowButtons();
            // hide/show status window
            else if ( HotKeyPressEvent( Game::EVENT_SHOWSTATUS ) )
                EventSwitchShowStatus();
            // hide/show hero/town icons
            else if ( HotKeyPressEvent( Game::EVENT_SHOWICONS ) )
                EventSwitchShowIcons();
            // hero movement
            else if ( HotKeyPressEvent( Game::EVENT_CONTINUE ) )
                EventContinueMovement();
            // dig artifact
            else if ( HotKeyPressEvent( Game::EVENT_DIGARTIFACT ) )
                res = EventDigArtifact();
            // sleep hero
            else if ( HotKeyPressEvent( Game::EVENT_SLEEPHERO ) )
                EventSwitchHeroSleeping();
            // move hero
            else if ( HotKeyPressEvent( Game::EVENT_MOVELEFT ) )
                EventKeyArrowPress( Direction::LEFT );
            else if ( HotKeyPressEvent( Game::EVENT_MOVERIGHT ) )
                EventKeyArrowPress( Direction::RIGHT );
            else if ( HotKeyPressEvent( Game::EVENT_MOVETOP ) )
                EventKeyArrowPress( Direction::TOP );
            else if ( HotKeyPressEvent( Game::EVENT_MOVEBOTTOM ) )
                EventKeyArrowPress( Direction::BOTTOM );
            else if ( HotKeyPressEvent( Game::EVENT_MOVETOPLEFT ) )
                EventKeyArrowPress( Direction::TOP_LEFT );
            else if ( HotKeyPressEvent( Game::EVENT_MOVETOPRIGHT ) )
                EventKeyArrowPress( Direction::TOP_RIGHT );
            else if ( HotKeyPressEvent( Game::EVENT_MOVEBOTTOMLEFT ) )
                EventKeyArrowPress( Direction::BOTTOM_LEFT );
            else if ( HotKeyPressEvent( Game::EVENT_MOVEBOTTOMRIGHT ) )
                EventKeyArrowPress( Direction::BOTTOM_RIGHT );
            // scroll maps
            else if ( HotKeyPressEvent( Game::EVENT_SCROLLLEFT ) )
                gameArea.SetScroll( SCROLL_LEFT );
            else if ( HotKeyPressEvent( Game::EVENT_SCROLLRIGHT ) )
                gameArea.SetScroll( SCROLL_RIGHT );
            else if ( HotKeyPressEvent( Game::EVENT_SCROLLUP ) )
                gameArea.SetScroll( SCROLL_TOP );
            else if ( HotKeyPressEvent( Game::EVENT_SCROLLDOWN ) )
                gameArea.SetScroll( SCROLL_BOTTOM );
            // default action
            else if ( HotKeyPressEvent( Game::EVENT_DEFAULTACTION ) )
                EventDefaultAction();
            // open focus
            else if ( HotKeyPressEvent( Game::EVENT_OPENFOCUS ) )
                EventOpenFocus();
        }

        if ( res != fheroes2::GameMode::CANCEL ) {
            break;
        }

        if ( fheroes2::cursor().isFocusActive() ) {
            int scrollPosition = SCROLL_NONE;

            if ( le.MouseCursor( GetScrollLeft() ) )
                scrollPosition |= SCROLL_LEFT;
            else if ( le.MouseCursor( GetScrollRight() ) )
                scrollPosition |= SCROLL_RIGHT;
            if ( le.MouseCursor( GetScrollTop() ) )
                scrollPosition |= SCROLL_TOP;
            else if ( le.MouseCursor( GetScrollBottom() ) )
                scrollPosition |= SCROLL_BOTTOM;

            if ( scrollPosition != SCROLL_NONE ) {
                if ( Game::validateAnimationDelay( Game::SCROLL_START_DELAY ) ) {
                    if ( fastScrollRepeatCount < fastScrollStartThreshold ) {
                        ++fastScrollRepeatCount;
                    }
                }

                if ( fastScrollRepeatCount >= fastScrollStartThreshold ) {
                    gameArea.SetScroll( scrollPosition );
                }
            }
            else {
                fastScrollRepeatCount = 0;
            }
        }
        else {
            fastScrollRepeatCount = 0;
        }

        const fheroes2::Rect displayArea( 0, 0, display.width(), display.height() );
        const bool isHiddenInterface = conf.ExtGameHideInterface();
        const bool prevIsCursorOverButtons = isCursorOverButtons;
        isCursorOverButtons = false;

        if ( isMovingHero ) {
            // hero is moving, set the appropriate cursor
            if ( cursor.Themes() != Cursor::WAIT ) {
                cursor.SetThemes( Cursor::WAIT );
            }

            // stop moving hero if needed
            if ( le.MouseClickLeft( displayArea ) || le.MousePressRight( displayArea ) ) {
                stopHero = true;
            }
        }
        // cursor over radar
        else if ( ( !isHiddenInterface || conf.ShowRadar() ) && le.MouseCursor( radar.GetRect() ) ) {
            if ( Cursor::POINTER != cursor.Themes() )
                cursor.SetThemes( Cursor::POINTER );
            radar.QueueEventProcessing();
        }
        // cursor over icons panel
        else if ( ( !isHiddenInterface || conf.ShowIcons() ) && le.MouseCursor( iconsPanel.GetRect() ) ) {
            if ( Cursor::POINTER != cursor.Themes() )
                cursor.SetThemes( Cursor::POINTER );
            iconsPanel.QueueEventProcessing();
        }
        // cursor over buttons area
        else if ( ( !isHiddenInterface || conf.ShowButtons() ) && le.MouseCursor( buttonsArea.GetRect() ) ) {
            if ( Cursor::POINTER != cursor.Themes() )
                cursor.SetThemes( Cursor::POINTER );
            res = buttonsArea.QueueEventProcessing();
            isCursorOverButtons = true;
        }
        // cursor over status area
        else if ( ( !isHiddenInterface || conf.ShowStatus() ) && le.MouseCursor( statusWindow.GetRect() ) ) {
            if ( Cursor::POINTER != cursor.Themes() )
                cursor.SetThemes( Cursor::POINTER );
            statusWindow.QueueEventProcessing();
        }
        // cursor over control panel
        else if ( isHiddenInterface && conf.ShowControlPanel() && le.MouseCursor( controlPanel.GetArea() ) ) {
            if ( Cursor::POINTER != cursor.Themes() )
                cursor.SetThemes( Cursor::POINTER );
            res = controlPanel.QueueEventProcessing();
        }
        // cursor over game area
        else if ( le.MouseCursor( gameArea.GetROI() ) && !gameArea.NeedScroll() ) {
            gameArea.QueueEventProcessing();
        }
        else if ( !gameArea.NeedScroll() ) { // empty interface area so we set cursor to a normal pointer
            if ( Cursor::POINTER != cursor.Themes() )
                cursor.SetThemes( Cursor::POINTER );
            gameArea.ResetCursorPosition();
        }

        if ( prevIsCursorOverButtons && !isCursorOverButtons ) {
            buttonsArea.ResetButtons();
        }

        if ( res != fheroes2::GameMode::CANCEL ) {
            break;
        }

        // heroes move animation
        if ( Game::validateAnimationDelay( Game::CURRENT_HERO_DELAY ) ) {
            Heroes * hero = GetFocusHeroes();

            if ( hero ) {
                bool resetHeroSprite = false;
                if ( heroAnimationFrameCount > 0 ) {
                    gameArea.ShiftCenter( fheroes2::Point( heroAnimationOffset.x * Game::HumanHeroAnimSkip(), heroAnimationOffset.y * Game::HumanHeroAnimSkip() ) );
                    gameArea.SetRedraw();
                    heroAnimationFrameCount -= Game::HumanHeroAnimSkip();
                    if ( ( heroAnimationFrameCount & 0x3 ) == 0 ) { // % 4
                        hero->SetSpriteIndex( heroAnimationSpriteId );

                        if ( heroAnimationFrameCount == 0 )
                            resetHeroSprite = true;
                        else
                            ++heroAnimationSpriteId;
                    }
                    const int offsetStep = ( ( 4 - ( heroAnimationFrameCount & 0x3 ) ) & 0x3 ); // % 4
                    hero->SetOffset( fheroes2::Point( heroAnimationOffset.x * offsetStep, heroAnimationOffset.y * offsetStep ) );
                }

                if ( heroAnimationFrameCount == 0 ) {
                    if ( resetHeroSprite ) {
                        hero->SetSpriteIndex( heroAnimationSpriteId - 1 );
                    }
                    if ( hero->isMoveEnabled() ) {
                        if ( hero->Move( 10 == conf.HeroesMoveSpeed() ) ) {
                            gameArea.SetCenter( hero->GetCenter() );
                            ResetFocus( GameFocus::HEROES );
                            RedrawFocus();

                            if ( stopHero ) {
                                stopHero = false;

                                hero->SetMove( false );
                            }
                        }
                        else {
                            fheroes2::Point movement( hero->MovementDirection() );
                            if ( movement != fheroes2::Point() ) { // don't waste resources for no movement
                                heroAnimationOffset = movement;
                                gameArea.ShiftCenter( movement );
                                ResetFocus( GameFocus::HEROES );
                                heroAnimationFrameCount = 32 - Game::HumanHeroAnimSkip();
                                heroAnimationSpriteId = hero->GetSpriteIndex();
                                if ( Game::HumanHeroAnimSkip() < 4 ) {
                                    hero->SetSpriteIndex( heroAnimationSpriteId - 1 );
                                    hero->SetOffset(
                                        fheroes2::Point( heroAnimationOffset.x * Game::HumanHeroAnimSkip(), heroAnimationOffset.y * Game::HumanHeroAnimSkip() ) );
                                }
                                else {
                                    ++heroAnimationSpriteId;
                                }
                            }

                            gameArea.SetRedraw();
                        }

                        isMovingHero = true;

                        if ( hero->isAction() ) {
                            // check if the game is over after the hero's action
                            res = GameOver::Result::Get().LocalCheckGameOver();

                            hero->ResetAction();
                        }
                    }
                    else {
                        isMovingHero = false;
                        stopHero = false;

                        hero->SetMove( false );

                        gameArea.SetUpdateCursor();
                    }
                }
            }
            else {
                isMovingHero = false;
                stopHero = false;
            }
        }

        // fast scroll
        if ( gameArea.NeedScroll() && !isMovingHero ) {
            if ( Game::validateAnimationDelay( Game::SCROLL_DELAY ) ) {
                if ( le.MouseCursor( GetScrollLeft() ) || le.MouseCursor( GetScrollRight() ) || le.MouseCursor( GetScrollTop() )
                     || le.MouseCursor( GetScrollBottom() ) ) {
                    cursor.SetThemes( gameArea.GetScrollCursor() );
                }

                gameArea.Scroll();

                gameArea.SetRedraw();
                radar.SetRedraw();
            }
        }

        // slow maps objects animation
        if ( Game::validateAnimationDelay( Game::MAPS_DELAY ) ) {
            u32 & frame = Game::MapsAnimationFrame();
            ++frame;
            gameArea.SetRedraw();
        }

        // check that the kingdom is not vanquished yet (has at least one hero or castle)
        if ( res == fheroes2::GameMode::CANCEL && !myKingdom.isPlay() ) {
            res = fheroes2::GameMode::END_TURN;
        }

        if ( NeedRedraw() ) {
            Redraw();
            display.render();
        }
    }

    if ( fheroes2::GameMode::END_TURN == res ) {
<<<<<<< HEAD
        // these warnings should be shown at the end of the turn
        if ( myKingdom.isPlay() && myCastles.empty() ) {
            const uint32_t lostTownDays = myKingdom.GetLostTownDays();

            if ( lostTownDays > Game::GetLostTownDays() ) {
                Game::DialogPlayers( conf.CurrentColor(),
                                     _( "%{color} player, you have lost your last town. If you do not conquer another town in next week, you will be eliminated." ) );
            }
            else if ( lostTownDays == 1 ) {
                Game::DialogPlayers( conf.CurrentColor(), _( "%{color} player, your heroes abandon you, and you are banished from this land." ) );
            }
=======
        // warning lost all town
        if ( !myHeroes.empty() && myCastles.empty() && Game::GetLostTownDays() < myKingdom.GetLostTownDays() ) {
            Game::DialogPlayers( conf.CurrentColor(),
                                 _( "%{color} player, you have lost your last town. If you do not conquer another town in next week, you will be eliminated." ) );
>>>>>>> 764c0478
        }

        if ( GetFocusHeroes() ) {
            GetFocusHeroes()->ShowPath( false );
            RedrawFocus();
        }

        if ( conf.ExtGameAutosaveOn() && !conf.ExtGameAutosaveBeginOfDay() )
            Game::AutoSave();
    }

    return res;
}

void Interface::Basic::MouseCursorAreaClickLeft( const int32_t index_maps )
{
    Heroes * from_hero = GetFocusHeroes();
    const Maps::Tiles & tile = world.GetTiles( index_maps );

    switch ( Cursor::WithoutDistanceThemes( Cursor::Get().Themes() ) ) {
    case Cursor::HEROES: {
        Heroes * to_hero = tile.GetHeroes();
        // focus change/open hero
        if ( nullptr != to_hero ) {
            if ( !from_hero || from_hero != to_hero ) {
                SetFocus( to_hero );
                RedrawFocus();
            }
            else {
                Game::OpenHeroesDialog( *to_hero, true, true );
                Cursor::Get().SetThemes( Cursor::HEROES );
            }
        }
    } break;

    case Cursor::CASTLE: {
        // correct index for castle
        const int tileObjId = tile.GetObject();
        if ( MP2::OBJN_CASTLE != tileObjId && MP2::OBJ_CASTLE != tileObjId )
            break;

        Castle * to_castle = world.GetCastle( tile.GetCenter() );
        if ( to_castle == nullptr )
            break;

        const Castle * from_castle = GetFocusCastle();
        if ( !from_castle || from_castle != to_castle ) {
            SetFocus( to_castle );
            RedrawFocus();
        }
        else {
            Game::OpenCastleDialog( *to_castle );
            Cursor::Get().SetThemes( Cursor::CASTLE );
        }
    } break;
    case Cursor::CURSOR_HERO_FIGHT:
    case Cursor::CURSOR_HERO_MOVE:
    case Cursor::CURSOR_HERO_BOAT:
    case Cursor::CURSOR_HERO_ANCHOR:
    case Cursor::CURSOR_HERO_MEET:
    case Cursor::CURSOR_HERO_ACTION:
    case Cursor::CURSOR_HERO_BOAT_ACTION:
        if ( from_hero == nullptr )
            break;

        if ( from_hero->isMoveEnabled() )
            from_hero->SetMove( false );
        else
            ShowPathOrStartMoveHero( from_hero, index_maps );
        break;

    default:
        if ( from_hero )
            from_hero->SetMove( false );
        break;
    }
}

void Interface::Basic::MouseCursorAreaPressRight( s32 index_maps ) const
{
    Heroes * hero = GetFocusHeroes();

    // stop hero
    if ( hero && hero->isMoveEnabled() ) {
        hero->SetMove( false );
        Cursor::Get().SetThemes( GetCursorTileIndex( index_maps ) );
    }
    else {
        const Settings & conf = Settings::Get();
        const Maps::Tiles & tile = world.GetTiles( index_maps );

        DEBUG_LOG( DBG_DEVEL, DBG_INFO, std::endl << tile.String() );

        if ( !IS_DEVEL() && tile.isFog( conf.CurrentColor() ) )
            Dialog::QuickInfo( tile );
        else
            switch ( tile.GetObject() ) {
            case MP2::OBJN_CASTLE:
            case MP2::OBJ_CASTLE: {
                const Castle * castle = world.GetCastle( tile.GetCenter() );
                if ( castle )
                    Dialog::QuickInfo( *castle );
                else
                    Dialog::QuickInfo( tile );
            } break;

            case MP2::OBJ_HEROES: {
                const Heroes * heroes = tile.GetHeroes();
                if ( heroes )
                    Dialog::QuickInfo( *heroes );
            } break;

            default:
                Dialog::QuickInfo( tile );
                break;
            }
    }
}<|MERGE_RESOLUTION|>--- conflicted
+++ resolved
@@ -1098,7 +1098,6 @@
     }
 
     if ( fheroes2::GameMode::END_TURN == res ) {
-<<<<<<< HEAD
         // these warnings should be shown at the end of the turn
         if ( myKingdom.isPlay() && myCastles.empty() ) {
             const uint32_t lostTownDays = myKingdom.GetLostTownDays();
@@ -1110,12 +1109,6 @@
             else if ( lostTownDays == 1 ) {
                 Game::DialogPlayers( conf.CurrentColor(), _( "%{color} player, your heroes abandon you, and you are banished from this land." ) );
             }
-=======
-        // warning lost all town
-        if ( !myHeroes.empty() && myCastles.empty() && Game::GetLostTownDays() < myKingdom.GetLostTownDays() ) {
-            Game::DialogPlayers( conf.CurrentColor(),
-                                 _( "%{color} player, you have lost your last town. If you do not conquer another town in next week, you will be eliminated." ) );
->>>>>>> 764c0478
         }
 
         if ( GetFocusHeroes() ) {
