--- conflicted
+++ resolved
@@ -694,11 +694,7 @@
 
                         AudioManager::PlayMusic( MUS::NEW_MONTH, Music::PlaybackMode::PLAY_ONCE );
 
-<<<<<<< HEAD
                         Game::DialogPlayers( playerColor, _( "%{color} player's turn." ) );
-=======
-                        Game::DialogPlayers( player->GetColor(), "", _( "%{color} player's turn." ) );
->>>>>>> 30bb6bfa
                     }
 
                     conf.SetCurrentColor( playerColor );
