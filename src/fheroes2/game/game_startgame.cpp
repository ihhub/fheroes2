/***************************************************************************
 *   fheroes2: https://github.com/ihhub/fheroes2                           *
 *   Copyright (C) 2019 - 2022                                             *
 *                                                                         *
 *   Free Heroes2 Engine: http://sourceforge.net/projects/fheroes2         *
 *   Copyright (C) 2009 by Andrey Afletdinov <fheroes2@gmail.com>          *
 *                                                                         *
 *   This program is free software; you can redistribute it and/or modify  *
 *   it under the terms of the GNU General Public License as published by  *
 *   the Free Software Foundation; either version 2 of the License, or     *
 *   (at your option) any later version.                                   *
 *                                                                         *
 *   This program is distributed in the hope that it will be useful,       *
 *   but WITHOUT ANY WARRANTY; without even the implied warranty of        *
 *   MERCHANTABILITY or FITNESS FOR A PARTICULAR PURPOSE.  See the         *
 *   GNU General Public License for more details.                          *
 *                                                                         *
 *   You should have received a copy of the GNU General Public License     *
 *   along with this program; if not, write to the                         *
 *   Free Software Foundation, Inc.,                                       *
 *   59 Temple Place - Suite 330, Boston, MA  02111-1307, USA.             *
 ***************************************************************************/

#include <algorithm>
#include <vector>

#include "agg.h"
#include "agg_image.h"
#include "ai.h"
#include "audio.h"
#include "battle_only.h"
#include "castle.h"
#include "cursor.h"
#include "dialog.h"
#include "game.h"
#include "game_delays.h"
#include "game_hotkeys.h"
#include "game_interface.h"
#include "game_io.h"
#include "game_over.h"
#include "heroes.h"
#include "icn.h"
#include "kingdom.h"
#include "logging.h"
#include "m82.h"
#include "maps_tiles.h"
#include "mus.h"
#include "route.h"
#include "settings.h"
#include "text.h"
#include "tools.h"
#include "translations.h"
#include "ui_dialog.h"
#include "ui_text.h"
#include "world.h"

namespace
{
    bool SortPlayers( const Player * player1, const Player * player2 )
    {
        return ( player1->isControlHuman() && !player2->isControlHuman() )
               || ( ( player1->isControlHuman() == player2->isControlHuman() ) && ( player1->GetColor() < player2->GetColor() ) );
    }
}

fheroes2::GameMode Game::StartBattleOnly( void )
{
    Battle::Only main;

    if ( main.ChangeSettings() )
        main.StartBattle();

    return fheroes2::GameMode::MAIN_MENU;
}

fheroes2::GameMode Game::StartGame()
{
    AI::Get().Reset();

    const Settings & conf = Settings::Get();

    // setup cursor
    const CursorRestorer cursorRestorer( true, Cursor::POINTER );

    if ( !conf.LoadedGameVersion() )
        GameOver::Result::Get().Reset();

    Interface::Basic::Get().Reset();

    return Interface::Basic::Get().StartGame();
}

void Game::DialogPlayers( int color, std::string str )
{
    const Player * player = Players::Get( color );
    StringReplace( str, "%{color}", ( player ? player->GetName() : Color::String( color ) ) );

    const fheroes2::Sprite & border = fheroes2::AGG::GetICN( ICN::BRCREST, 6 );
    fheroes2::Sprite sign = border;

    switch ( color ) {
    case Color::BLUE:
        fheroes2::Blit( fheroes2::AGG::GetICN( ICN::BRCREST, 0 ), sign, 4, 4 );
        break;
    case Color::GREEN:
        fheroes2::Blit( fheroes2::AGG::GetICN( ICN::BRCREST, 1 ), sign, 4, 4 );
        break;
    case Color::RED:
        fheroes2::Blit( fheroes2::AGG::GetICN( ICN::BRCREST, 2 ), sign, 4, 4 );
        break;
    case Color::YELLOW:
        fheroes2::Blit( fheroes2::AGG::GetICN( ICN::BRCREST, 3 ), sign, 4, 4 );
        break;
    case Color::ORANGE:
        fheroes2::Blit( fheroes2::AGG::GetICN( ICN::BRCREST, 4 ), sign, 4, 4 );
        break;
    case Color::PURPLE:
        fheroes2::Blit( fheroes2::AGG::GetICN( ICN::BRCREST, 5 ), sign, 4, 4 );
        break;
    default:
        // Did you add a new color? Add the logic for it!
        assert( 0 );
        break;
    }

    const fheroes2::CustomImageDialogElement imageUI( std::move( sign ) );
    fheroes2::showMessage( fheroes2::Text( "", {} ), fheroes2::Text( std::move( str ), fheroes2::FontType::normalWhite() ), Dialog::OK, { &imageUI } );
}

void Game::OpenCastleDialog( Castle & castle, bool updateFocus /* = true */ )
{
    // setup cursor
    const CursorRestorer cursorRestorer( true, Cursor::POINTER );

    // Stop all sounds, but not the music - it will be replaced by the music of the castle
    Mixer::Stop();

    const Settings & conf = Settings::Get();
    Kingdom & myKingdom = world.GetKingdom( conf.CurrentColor() );
    const KingdomCastles & myCastles = myKingdom.GetCastles();
    KingdomCastles::const_iterator it = std::find( myCastles.begin(), myCastles.end(), &castle );
    Interface::StatusWindow::ResetTimer();

    const size_t heroCountBefore = myKingdom.GetHeroes().size();

    if ( it != myCastles.end() ) {
        Castle::CastleDialogReturnValue result = Castle::CastleDialogReturnValue::DoNothing;

        while ( result != Castle::CastleDialogReturnValue::Close ) {
            assert( it != myCastles.end() );

            const bool openConstructionWindow
                = ( result == Castle::CastleDialogReturnValue::PreviousCostructionWindow ) || ( result == Castle::CastleDialogReturnValue::NextCostructionWindow );

            result = ( *it )->OpenDialog( false, openConstructionWindow );

            if ( result == Castle::CastleDialogReturnValue::PreviousCastle || result == Castle::CastleDialogReturnValue::PreviousCostructionWindow ) {
                if ( it == myCastles.begin() )
                    it = myCastles.end();
                --it;
            }
            else if ( result == Castle::CastleDialogReturnValue::NextCastle || result == Castle::CastleDialogReturnValue::NextCostructionWindow ) {
                ++it;
                if ( it == myCastles.end() )
                    it = myCastles.begin();
            }
        }
    }
    else if ( castle.isFriends( conf.CurrentColor() ) ) {
        castle.OpenDialog( true, false );
    }

    Interface::Basic & basicInterface = Interface::Basic::Get();

    if ( updateFocus ) {
        if ( heroCountBefore < myKingdom.GetHeroes().size() ) {
            basicInterface.SetFocus( myKingdom.GetHeroes()[heroCountBefore] );
        }
        else if ( it != myCastles.end() ) {
            Heroes * heroInCastle = world.GetTiles( ( *it )->GetIndex() ).GetHeroes();
            if ( heroInCastle == nullptr ) {
                basicInterface.SetFocus( *it );
            }
            else {
                basicInterface.SetFocus( heroInCastle );
            }
        }
        else {
            basicInterface.ResetFocus( GameFocus::HEROES );
        }
    }
    else {
        // If we don't update focus, we still have to restore environment sounds and terrain music theme
        restoreSoundsForCurrentFocus();
    }

    basicInterface.RedrawFocus();
}

void Game::OpenHeroesDialog( Heroes & hero, bool updateFocus, bool windowIsGameWorld, bool disableDismiss /* = false */ )
{
    // setup cursor
    const CursorRestorer cursorRestorer( true, Cursor::POINTER );

    Interface::StatusWindow::ResetTimer();

    bool needFade = Settings::ExtGameUseFade() && fheroes2::Display::instance().isDefaultSize();

    Interface::Basic & I = Interface::Basic::Get();
    const Interface::GameArea & gameArea = I.GetGameArea();

    const KingdomHeroes & myHeroes = hero.GetKingdom().GetHeroes();
    KingdomHeroes::const_iterator it = std::find( myHeroes.begin(), myHeroes.end(), &hero );

    int result = Dialog::ZERO;

    while ( it != myHeroes.end() && result != Dialog::CANCEL ) {
        result = ( *it )->OpenDialog( false, needFade, disableDismiss );
        if ( needFade )
            needFade = false;

        switch ( result ) {
        case Dialog::PREV:
            if ( it == myHeroes.begin() )
                it = myHeroes.end();
            --it;
            break;

        case Dialog::NEXT:
            ++it;
            if ( it == myHeroes.end() )
                it = myHeroes.begin();
            break;

        case Dialog::DISMISS:
            AGG::PlaySound( M82::KILLFADE );

            ( *it )->GetPath().Hide();
            gameArea.SetRedraw();

            if ( windowIsGameWorld ) {
                ( *it )->FadeOut();
            }

            ( *it )->SetFreeman( 0 );
            it = myHeroes.end();

            updateFocus = true;

            result = Dialog::CANCEL;
            break;

        default:
            break;
        }
    }

    if ( updateFocus ) {
        if ( it != myHeroes.end() ) {
            I.SetFocus( *it );
        }
        else {
            I.ResetFocus( GameFocus::HEROES );
        }
    }

    I.RedrawFocus();
}

void ShowNewWeekDialog( void )
{
    // restore the original music on exit
    const Game::MusicRestorer musicRestorer;

    AGG::PlayMusic( world.BeginMonth() ? MUS::NEW_MONTH : MUS::NEW_WEEK, false );

    const Week & week = world.GetWeekType();

    // head
<<<<<<< HEAD
    std::string message = world.BeginMonth() ? _( "Astrologers proclaim Month of the %{name}." ) : _( "Astrologers proclaim Week of the %{name}." );
    StringReplace( message, "%{name}", Translation::StringLower( week.GetName() ) );
=======
    std::string message = world.BeginMonth() ? _( "Astrologers proclaim the Month of the %{name}." ) : _( "Astrologers proclaim the Week of the %{name}." );
    StringReplace( message, "%{name}", week.GetName() );
>>>>>>> 75a4c05c
    message += "\n \n";

    if ( week.GetType() == WeekName::MONSTERS ) {
        const Monster monster( week.GetMonster() );
        const u32 count = world.BeginMonth() ? Castle::GetGrownMonthOf() : Castle::GetGrownWeekOf();

        if ( monster.isValid() && count ) {
            if ( world.BeginMonth() )
                message += 100 == Castle::GetGrownMonthOf() ? _( "After regular growth, the population of %{monster} is doubled!" )
                                                            : _n( "After regular growth, the population of %{monster} increases by %{count} percent!",
                                                                  "After regular growth, the population of %{monster} increases by %{count} percent!", count );
            else
<<<<<<< HEAD
                message += _( "%{monster} population increases by +%{count}." );
            StringReplace( message, "%{monster}", Translation::StringLower( monster.GetMultiName() ) );
=======
                message += _( "%{monster} growth +%{count}." );
            StringReplace( message, "%{monster}", monster.GetMultiName() );
>>>>>>> 75a4c05c
            StringReplace( message, "%{count}", count );
            message += "\n \n";
        }
    }

    if ( week.GetType() == WeekName::PLAGUE )
        message += _( " All populations are halved." );
    else
        message += _( " All dwellings increase population." );

    Dialog::Message( "", message, Font::BIG, Dialog::OK );
}

void ShowEventDayDialog( void )
{
    const Kingdom & myKingdom = world.GetKingdom( Settings::Get().CurrentColor() );
    const EventsDate events = world.GetEventsDate( myKingdom.GetColor() );

    for ( const EventDate & event : events ) {
        if ( event.resource.GetValidItemsCount() ) {
            fheroes2::showResourceMessage( fheroes2::Text( event.title, fheroes2::FontType::normalYellow() ),
                                           fheroes2::Text( event.message, fheroes2::FontType::normalWhite() ), Dialog::OK, event.resource );
        }
        else if ( !event.message.empty() ) {
            Dialog::Message( event.title, event.message, Font::BIG, Dialog::OK );
        }
    }
}

void ShowWarningLostTownsDialog()
{
    const Kingdom & myKingdom = world.GetKingdom( Settings::Get().CurrentColor() );
    const uint32_t lostTownDays = myKingdom.GetLostTownDays();

    if ( lostTownDays == 1 ) {
        Game::DialogPlayers( myKingdom.GetColor(), _( "%{color} player, this is your last day to capture a town, or you will be banished from this land." ) );
    }
    else if ( lostTownDays > 0 && lostTownDays <= Game::GetLostTownDays() ) {
        std::string str = _( "%{color} player, you only have %{day} days left to capture a town, or you will be banished from this land." );
        StringReplace( str, "%{day}", lostTownDays );
        Game::DialogPlayers( myKingdom.GetColor(), str );
    }
}

int Interface::Basic::GetCursorFocusCastle( const Castle & from_castle, const Maps::Tiles & tile )
{
    switch ( tile.GetObject() ) {
    case MP2::OBJN_CASTLE:
    case MP2::OBJ_CASTLE: {
        const Castle * to_castle = world.getCastle( tile.GetCenter() );

        if ( nullptr != to_castle )
            return to_castle->GetColor() == from_castle.GetColor() ? Cursor::CASTLE : Cursor::POINTER;
        break;
    }

    case MP2::OBJ_HEROES: {
        const Heroes * heroes = tile.GetHeroes();

        if ( nullptr != heroes )
            return heroes->GetColor() == from_castle.GetColor() ? Cursor::HEROES : Cursor::POINTER;
        break;
    }

    default:
        break;
    }

    return Cursor::POINTER;
}

int Interface::Basic::GetCursorFocusShipmaster( const Heroes & from_hero, const Maps::Tiles & tile )
{
    const bool water = tile.isWater();

    switch ( tile.GetObject() ) {
    case MP2::OBJ_MONSTER:
        return water ? Cursor::DistanceThemes( Cursor::CURSOR_HERO_FIGHT, from_hero.getNumOfTravelDays( tile.GetIndex() ) ) : Cursor::POINTER;

    case MP2::OBJ_BOAT:
        return Cursor::POINTER;

    case MP2::OBJN_CASTLE:
    case MP2::OBJ_CASTLE: {
        const Castle * castle = world.getCastle( tile.GetCenter() );

        if ( castle ) {
            if ( tile.GetObject() == MP2::OBJN_CASTLE && water && tile.isPassableFrom( Direction::CENTER, true, false, from_hero.GetColor() ) ) {
                return Cursor::DistanceThemes( Cursor::CURSOR_HERO_BOAT, from_hero.getNumOfTravelDays( tile.GetIndex() ) );
            }

            return from_hero.GetColor() == castle->GetColor() ? Cursor::CASTLE : Cursor::POINTER;
        }
        break;
    }

    case MP2::OBJ_HEROES: {
        const Heroes * to_hero = tile.GetHeroes();

        if ( to_hero ) {
            if ( !to_hero->isShipMaster() )
                return from_hero.GetColor() == to_hero->GetColor() ? Cursor::HEROES : Cursor::POINTER;
            else if ( to_hero->GetCenter() == from_hero.GetCenter() )
                return Cursor::HEROES;
            else if ( from_hero.GetColor() == to_hero->GetColor() )
                return Cursor::DistanceThemes( Cursor::CURSOR_HERO_MEET, from_hero.getNumOfTravelDays( tile.GetIndex() ) );
            else if ( from_hero.isFriends( to_hero->GetColor() ) )
                return Cursor::POINTER;
            else
                return Cursor::DistanceThemes( Cursor::CURSOR_HERO_FIGHT, from_hero.getNumOfTravelDays( tile.GetIndex() ) );
        }
        break;
    }

    case MP2::OBJ_COAST:
        return Cursor::DistanceThemes( Cursor::CURSOR_HERO_ANCHOR, from_hero.getNumOfTravelDays( tile.GetIndex() ) );

    default:
        if ( water ) {
            if ( MP2::isWaterActionObject( tile.GetObject() ) ) {
                return Cursor::DistanceThemes( Cursor::CURSOR_HERO_BOAT_ACTION, from_hero.getNumOfTravelDays( tile.GetIndex() ) );
            }
            if ( tile.isPassableFrom( Direction::CENTER, true, false, from_hero.GetColor() ) ) {
                return Cursor::DistanceThemes( Cursor::CURSOR_HERO_BOAT, from_hero.getNumOfTravelDays( tile.GetIndex() ) );
            }
        }
        break;
    }

    return Cursor::POINTER;
}

int Interface::Basic::GetCursorFocusHeroes( const Heroes & from_hero, const Maps::Tiles & tile )
{
    if ( from_hero.Modes( Heroes::ENABLEMOVE ) )
        return Cursor::Get().Themes();
    else if ( from_hero.isShipMaster() )
        return GetCursorFocusShipmaster( from_hero, tile );

    switch ( tile.GetObject() ) {
    case MP2::OBJ_MONSTER:
        if ( from_hero.Modes( Heroes::GUARDIAN ) )
            return Cursor::POINTER;
        else
            return Cursor::DistanceThemes( Cursor::CURSOR_HERO_FIGHT, from_hero.getNumOfTravelDays( tile.GetIndex() ) );

    case MP2::OBJN_CASTLE:
    case MP2::OBJ_CASTLE: {
        const Castle * castle = world.getCastle( tile.GetCenter() );

        if ( nullptr != castle ) {
            if ( tile.GetObject() == MP2::OBJN_CASTLE ) {
                if ( tile.GetPassable() == 0 ) {
                    return ( from_hero.GetColor() == castle->GetColor() ) ? Cursor::CASTLE : Cursor::POINTER;
                }
                else {
                    const bool protection = Maps::isTileUnderProtection( tile.GetIndex() );

                    return Cursor::DistanceThemes( ( protection ? Cursor::CURSOR_HERO_FIGHT : Cursor::CURSOR_HERO_MOVE ),
                                                   from_hero.getNumOfTravelDays( tile.GetIndex() ) );
                }
            }
            else if ( from_hero.Modes( Heroes::GUARDIAN ) || from_hero.GetIndex() == castle->GetIndex() ) {
                return from_hero.GetColor() == castle->GetColor() ? Cursor::CASTLE : Cursor::POINTER;
            }
            else if ( from_hero.GetColor() == castle->GetColor() ) {
                return Cursor::DistanceThemes( Cursor::CURSOR_HERO_ACTION, from_hero.getNumOfTravelDays( castle->GetIndex() ) );
            }
            else if ( from_hero.isFriends( castle->GetColor() ) ) {
                return Cursor::POINTER;
            }
            else if ( castle->GetActualArmy().isValid() ) {
                return Cursor::DistanceThemes( Cursor::CURSOR_HERO_FIGHT, from_hero.getNumOfTravelDays( castle->GetIndex() ) );
            }
            else {
                return Cursor::DistanceThemes( Cursor::CURSOR_HERO_ACTION, from_hero.getNumOfTravelDays( castle->GetIndex() ) );
            }
        }
        break;
    }

    case MP2::OBJ_HEROES: {
        const Heroes * to_hero = tile.GetHeroes();

        if ( nullptr != to_hero ) {
            if ( from_hero.Modes( Heroes::GUARDIAN ) )
                return from_hero.GetColor() == to_hero->GetColor() ? Cursor::HEROES : Cursor::POINTER;
            else if ( to_hero->GetCenter() == from_hero.GetCenter() )
                return Cursor::HEROES;
            else if ( from_hero.GetColor() == to_hero->GetColor() ) {
                int newcur = Cursor::DistanceThemes( Cursor::CURSOR_HERO_MEET, from_hero.getNumOfTravelDays( tile.GetIndex() ) );
                return newcur != Cursor::POINTER ? newcur : Cursor::HEROES;
            }
            else if ( from_hero.isFriends( to_hero->GetColor() ) ) {
                return Cursor::POINTER;
            }
            else
                return Cursor::DistanceThemes( Cursor::CURSOR_HERO_FIGHT, from_hero.getNumOfTravelDays( tile.GetIndex() ) );
        }
        break;
    }

    case MP2::OBJ_BOAT:
        return from_hero.Modes( Heroes::GUARDIAN ) ? Cursor::POINTER
                                                   : Cursor::DistanceThemes( Cursor::CURSOR_HERO_BOAT, from_hero.getNumOfTravelDays( tile.GetIndex() ) );
    case MP2::OBJ_BARRIER:
        return Cursor::DistanceThemes( Cursor::CURSOR_HERO_ACTION, from_hero.getNumOfTravelDays( tile.GetIndex() ) );
    default:
        if ( from_hero.Modes( Heroes::GUARDIAN ) )
            return Cursor::POINTER;
        else if ( MP2::isActionObject( tile.GetObject() ) ) {
            bool protection = false;
            if ( !MP2::isPickupObject( tile.GetObject() ) && !MP2::isAbandonedMine( tile.GetObject() ) ) {
                protection = ( Maps::isTileUnderProtection( tile.GetIndex() ) || ( !from_hero.isFriends( tile.QuantityColor() ) && tile.isCaptureObjectProtected() ) );
            }
            else {
                protection = Maps::isTileUnderProtection( tile.GetIndex() );
            }

            return Cursor::DistanceThemes( ( protection ? Cursor::CURSOR_HERO_FIGHT : Cursor::CURSOR_HERO_ACTION ), from_hero.getNumOfTravelDays( tile.GetIndex() ) );
        }
        else if ( tile.isPassableFrom( Direction::CENTER, from_hero.isShipMaster(), false, from_hero.GetColor() ) ) {
            bool protection = Maps::isTileUnderProtection( tile.GetIndex() );

            return Cursor::DistanceThemes( ( protection ? Cursor::CURSOR_HERO_FIGHT : Cursor::CURSOR_HERO_MOVE ), from_hero.getNumOfTravelDays( tile.GetIndex() ) );
        }
        break;
    }

    return Cursor::POINTER;
}

int Interface::Basic::GetCursorTileIndex( s32 dst_index )
{
    if ( dst_index < 0 || dst_index >= world.w() * world.h() )
        return Cursor::POINTER;

    const Maps::Tiles & tile = world.GetTiles( dst_index );
    if ( tile.isFog( Settings::Get().CurrentColor() ) )
        return Cursor::POINTER;

    switch ( GetFocusType() ) {
    case GameFocus::HEROES:
        return GetCursorFocusHeroes( *GetFocusHeroes(), tile );

    case GameFocus::CASTLE:
        return GetCursorFocusCastle( *GetFocusCastle(), tile );

    default:
        break;
    }

    return Cursor::POINTER;
}

fheroes2::GameMode Interface::Basic::StartGame()
{
    Settings & conf = Settings::Get();
    fheroes2::Display & display = fheroes2::Display::instance();

    // draw interface
    gameArea.generate( { display.width(), display.height() }, conf.ExtGameHideInterface() );

    radar.Build();
    radar.SetHide( true );

    iconsPanel.ResetIcons( ICON_ANY );
    iconsPanel.HideIcons( ICON_ANY );

    statusWindow.Reset();

    if ( conf.ExtGameHideInterface() )
        SetHideInterface( true );

    Redraw( REDRAW_RADAR | REDRAW_ICONS | REDRAW_BUTTONS | REDRAW_STATUS | REDRAW_BORDER );

    bool loadedFromSave = conf.LoadedGameVersion();
    bool skipTurns = loadedFromSave;

    GameOver::Result & gameResult = GameOver::Result::Get();
    fheroes2::GameMode res = fheroes2::GameMode::END_TURN;

    std::vector<Player *> sortedPlayers = conf.GetPlayers().getVector();
    std::sort( sortedPlayers.begin(), sortedPlayers.end(), SortPlayers );

    while ( res == fheroes2::GameMode::END_TURN ) {
        if ( !loadedFromSave ) {
            world.NewDay();
        }

        // check if the game is over at the beginning of a new day
        res = gameResult.LocalCheckGameOver();

        if ( res != fheroes2::GameMode::CANCEL ) {
            break;
        }

        res = fheroes2::GameMode::END_TURN;

        for ( const Player * player : sortedPlayers ) {
            assert( player != nullptr );

            Kingdom & kingdom = world.GetKingdom( player->GetColor() );

            if ( skipTurns && !player->isColor( conf.CurrentColor() ) ) {
                continue;
            }

            // player with conf.CurrentColor() was found, there is no need for further skips
            skipTurns = false;

            if ( kingdom.isPlay() ) {
                DEBUG_LOG( DBG_GAME, DBG_INFO, world.DateString() << ", color: " << Color::String( player->GetColor() ) << ", resource: " << kingdom.GetFunds().String() )

                radar.SetHide( true );
                radar.SetRedraw();

                switch ( kingdom.GetControl() ) {
                case CONTROL_HUMAN:
                    // reset environment sounds and music theme at the beginning of the human turn
                    Game::SetCurrentMusic( MUS::UNKNOWN );
                    AGG::ResetAudio();

                    if ( conf.IsGameType( Game::TYPE_HOTSEAT ) ) {
                        // we need to hide the world map in hot seat mode
                        conf.SetCurrentColor( -1 );

                        iconsPanel.HideIcons( ICON_ANY );
                        statusWindow.Reset();

                        SetRedraw( REDRAW_GAMEAREA | REDRAW_STATUS | REDRAW_ICONS );
                        Redraw();
                        display.render();

                        // reset the music after closing the dialog
                        const Game::MusicRestorer musicRestorer;

                        AGG::PlayMusic( MUS::NEW_MONTH, false );

                        Game::DialogPlayers( player->GetColor(), _( "%{color} player's turn." ) );
                    }

                    conf.SetCurrentColor( player->GetColor() );

                    world.ClearFog( player->GetColor() );

                    kingdom.ActionBeforeTurn();

                    iconsPanel.ShowIcons( ICON_ANY );
                    iconsPanel.SetRedraw();

                    res = HumanTurn( loadedFromSave );

                    // Skip resetting Audio after winning scenario because MUS::VICTORY should continue playing.
                    if ( res == fheroes2::GameMode::HIGHSCORES ) {
                        break;
                    }

                    // Reset environment sounds and music theme at the end of the human turn.
                    Game::SetCurrentMusic( MUS::UNKNOWN );
                    AGG::ResetAudio();

                    break;

                // CONTROL_AI turn
                default:
                    // TODO: remove this temporary assertion
                    assert( res == fheroes2::GameMode::END_TURN );

                    Cursor::Get().SetThemes( Cursor::WAIT );

                    conf.SetCurrentColor( player->GetColor() );

                    statusWindow.Reset();
                    statusWindow.SetState( StatusType::STATUS_AITURN );

                    Redraw();
                    display.render();

                    world.ClearFog( player->GetColor() );

                    kingdom.ActionBeforeTurn();

                    AI::Get().KingdomTurn( kingdom );

                    break;
                }

                if ( res != fheroes2::GameMode::END_TURN ) {
                    break;
                }

                // check if the game is over after each player's turn
                res = gameResult.LocalCheckGameOver();

                if ( res != fheroes2::GameMode::CANCEL ) {
                    break;
                }

                res = fheroes2::GameMode::END_TURN;
            }

            // reset this after potential HumanTurn() call, but regardless of whether current kingdom
            // is vanquished - next alive kingdom should start a new day from scratch
            loadedFromSave = false;
        }

        // we went through all the players, but the current player from the save file is still not found,
        // something is clearly wrong here
        if ( skipTurns ) {
            DEBUG_LOG( DBG_GAME, DBG_WARN,
                       "the current player from the save file was not found"
                           << ", player color: " << Color::String( conf.CurrentColor() ) )

            res = fheroes2::GameMode::MAIN_MENU;
        }

        // don't carry the current color from the last player to the next turn
        conf.SetCurrentColor( -1 );
    }

    // if we are here, the res value should never be fheroes2::GameMode::END_TURN
    assert( res != fheroes2::GameMode::END_TURN );

    if ( Settings::ExtGameUseFade() )
        fheroes2::FadeDisplay();

    return res;
}

fheroes2::GameMode Interface::Basic::HumanTurn( bool isload )
{
    fheroes2::GameMode res = fheroes2::GameMode::CANCEL;

    const Settings & conf = Settings::Get();

    Kingdom & myKingdom = world.GetKingdom( conf.CurrentColor() );
    const KingdomCastles & myCastles = myKingdom.GetCastles();

    // set focus
    if ( conf.ExtGameRememberLastFocus() ) {
        if ( GetFocusHeroes() != nullptr )
            ResetFocus( GameFocus::HEROES );
        else if ( GetFocusCastle() != nullptr )
            ResetFocus( GameFocus::CASTLE );
        else
            ResetFocus( GameFocus::FIRSTHERO );
    }
    else {
        ResetFocus( GameFocus::FIRSTHERO );
    }

    radar.SetHide( false );
    statusWindow.Reset();
    gameArea.SetUpdateCursor();
    Redraw( REDRAW_GAMEAREA | REDRAW_RADAR | REDRAW_ICONS | REDRAW_BUTTONS | REDRAW_STATUS | REDRAW_BORDER );

    Game::EnvironmentSoundMixer();

    fheroes2::Display & display = fheroes2::Display::instance();

    display.render();

    if ( !isload ) {
        // new week dialog
        if ( 1 < world.CountWeek() && world.BeginWeek() ) {
            ShowNewWeekDialog();
        }

        // show event day
        ShowEventDayDialog();

        // autosave
        if ( conf.ExtGameAutosaveBeginOfDay() )
            Game::AutoSave();
    }

    GameOver::Result & gameResult = GameOver::Result::Get();

    // check if the game is over at the beginning of each human-controlled player's turn
    res = gameResult.LocalCheckGameOver();

    // warn that all the towns are lost
    if ( res == fheroes2::GameMode::CANCEL && myCastles.empty() ) {
        ShowWarningLostTownsDialog();
    }

    int fastScrollRepeatCount = 0;
    const int fastScrollStartThreshold = 2;

    bool isMovingHero = false;
    bool stopHero = false;

    int heroAnimationFrameCount = 0;
    fheroes2::Point heroAnimationOffset;
    int heroAnimationSpriteId = 0;

    bool isCursorOverButtons = false;

    const std::vector<Game::DelayType> delayTypes = { Game::CURRENT_HERO_DELAY, Game::MAPS_DELAY };

    LocalEvent & le = LocalEvent::Get();
    Cursor & cursor = Cursor::Get();

    // startgame loop
    while ( fheroes2::GameMode::CANCEL == res ) {
        if ( !le.HandleEvents( Game::isDelayNeeded( delayTypes ), true ) ) {
            if ( EventExit() == fheroes2::GameMode::QUIT_GAME ) {
                res = fheroes2::GameMode::QUIT_GAME;
                break;
            }
            continue;
        }

        // hot keys
        if ( le.KeyPress() ) {
            // stop moving hero first if needed
            if ( isMovingHero )
                stopHero = true;
            // exit dialog
            else if ( HotKeyPressEvent( Game::HotKeyEvent::DEFAULT_CANCEL ) )
                res = EventExit();
            else if ( HotKeyPressEvent( Game::HotKeyEvent::END_TURN ) )
                res = EventEndTurn();
            else if ( HotKeyPressEvent( Game::HotKeyEvent::NEXT_HERO ) )
                EventNextHero();
            else if ( HotKeyPressEvent( Game::HotKeyEvent::NEXT_TOWN ) )
                EventNextTown();
            else if ( HotKeyPressEvent( Game::HotKeyEvent::MAIN_MENU_NEW_GAME ) )
                res = EventNewGame();
            else if ( HotKeyPressEvent( Game::HotKeyEvent::SAVE_GAME ) )
                EventSaveGame();
            else if ( HotKeyPressEvent( Game::HotKeyEvent::MAIN_MENU_LOAD_GAME ) ) {
                res = EventLoadGame();
            }
            else if ( HotKeyPressEvent( Game::HotKeyEvent::FILE_OPTIONS ) )
                res = EventFileDialog();
            else if ( HotKeyPressEvent( Game::HotKeyEvent::ADVENTURE_OPTIONS ) )
                res = EventAdventureDialog();
            else if ( HotKeyPressEvent( Game::HotKeyEvent::SYSTEM_OPTIONS ) )
                EventSystemDialog();
            else if ( HotKeyPressEvent( Game::HotKeyEvent::PUZZLE_MAP ) )
                EventPuzzleMaps();
            else if ( HotKeyPressEvent( Game::HotKeyEvent::SCENARIO_INFORMATION ) )
                res = EventScenarioInformation();
            else if ( HotKeyPressEvent( Game::HotKeyEvent::CAST_SPELL ) )
                EventCastSpell();
            else if ( HotKeyPressEvent( Game::HotKeyEvent::KINGDOM_SUMMARY ) )
                EventKingdomInfo();
            else if ( HotKeyPressEvent( Game::HotKeyEvent::VIEW_WORLD ) )
                EventViewWorld();
            // show/hide control panel
            else if ( HotKeyPressEvent( Game::HotKeyEvent::CONTROL_PANEL ) )
                EventSwitchShowControlPanel();
            else if ( HotKeyPressEvent( Game::HotKeyEvent::SHOW_RADAR ) )
                EventSwitchShowRadar();
            else if ( HotKeyPressEvent( Game::HotKeyEvent::SHOW_BUTTONS ) )
                EventSwitchShowButtons();
            // hide/show status window
            else if ( HotKeyPressEvent( Game::HotKeyEvent::SHOW_STATUS ) )
                EventSwitchShowStatus();
            // hide/show hero/town icons
            else if ( HotKeyPressEvent( Game::HotKeyEvent::SHOW_ICONS ) )
                EventSwitchShowIcons();
            else if ( HotKeyPressEvent( Game::HotKeyEvent::CONTINUE_HERO_MOVEMENT ) )
                EventContinueMovement();
            else if ( HotKeyPressEvent( Game::HotKeyEvent::DIG_ARTIFACT ) )
                res = EventDigArtifact();
            else if ( HotKeyPressEvent( Game::HotKeyEvent::SLEEP_HERO ) )
                EventSwitchHeroSleeping();
            // move hero
            else if ( HotKeyPressEvent( Game::HotKeyEvent::MOVE_LEFT ) )
                EventKeyArrowPress( Direction::LEFT );
            else if ( HotKeyPressEvent( Game::HotKeyEvent::MOVE_RIGHT ) )
                EventKeyArrowPress( Direction::RIGHT );
            else if ( HotKeyPressEvent( Game::HotKeyEvent::MOVE_TOP ) )
                EventKeyArrowPress( Direction::TOP );
            else if ( HotKeyPressEvent( Game::HotKeyEvent::MOVE_BOTTOM ) )
                EventKeyArrowPress( Direction::BOTTOM );
            else if ( HotKeyPressEvent( Game::HotKeyEvent::MOVE_TOP_LEFT ) )
                EventKeyArrowPress( Direction::TOP_LEFT );
            else if ( HotKeyPressEvent( Game::HotKeyEvent::MOVE_TOP_RIGHT ) )
                EventKeyArrowPress( Direction::TOP_RIGHT );
            else if ( HotKeyPressEvent( Game::HotKeyEvent::MOVE_BOTTOM_LEFT ) )
                EventKeyArrowPress( Direction::BOTTOM_LEFT );
            else if ( HotKeyPressEvent( Game::HotKeyEvent::MOVE_BOTTOM_RIGHT ) )
                EventKeyArrowPress( Direction::BOTTOM_RIGHT );
            // scroll maps
            else if ( HotKeyPressEvent( Game::HotKeyEvent::SCROLL_LEFT ) )
                gameArea.SetScroll( SCROLL_LEFT );
            else if ( HotKeyPressEvent( Game::HotKeyEvent::SCROLL_RIGHT ) )
                gameArea.SetScroll( SCROLL_RIGHT );
            else if ( HotKeyPressEvent( Game::HotKeyEvent::SCROLL_UP ) )
                gameArea.SetScroll( SCROLL_TOP );
            else if ( HotKeyPressEvent( Game::HotKeyEvent::SCROLL_DOWN ) )
                gameArea.SetScroll( SCROLL_BOTTOM );
            // default action
            else if ( HotKeyPressEvent( Game::HotKeyEvent::DEFAULT_ACTION ) )
                res = EventDefaultAction( res );
            // open focus
            else if ( HotKeyPressEvent( Game::HotKeyEvent::OPEN_FOCUS ) )
                EventOpenFocus();
        }

        if ( res != fheroes2::GameMode::CANCEL ) {
            break;
        }

        if ( fheroes2::cursor().isFocusActive() ) {
            int scrollPosition = SCROLL_NONE;

            if ( isScrollLeft( le.GetMouseCursor() ) )
                scrollPosition |= SCROLL_LEFT;
            else if ( isScrollRight( le.GetMouseCursor() ) )
                scrollPosition |= SCROLL_RIGHT;
            if ( isScrollTop( le.GetMouseCursor() ) )
                scrollPosition |= SCROLL_TOP;
            else if ( isScrollBottom( le.GetMouseCursor() ) )
                scrollPosition |= SCROLL_BOTTOM;

            if ( scrollPosition != SCROLL_NONE ) {
                if ( Game::validateAnimationDelay( Game::SCROLL_START_DELAY ) ) {
                    if ( fastScrollRepeatCount < fastScrollStartThreshold ) {
                        ++fastScrollRepeatCount;
                    }
                }

                if ( fastScrollRepeatCount >= fastScrollStartThreshold ) {
                    gameArea.SetScroll( scrollPosition );
                }
            }
            else {
                fastScrollRepeatCount = 0;
            }
        }
        else {
            fastScrollRepeatCount = 0;
        }

        const fheroes2::Rect displayArea( 0, 0, display.width(), display.height() );
        const bool isHiddenInterface = conf.ExtGameHideInterface();
        const bool prevIsCursorOverButtons = isCursorOverButtons;
        isCursorOverButtons = false;

        if ( isMovingHero ) {
            // hero is moving, set the appropriate cursor
            if ( cursor.Themes() != Cursor::WAIT ) {
                cursor.SetThemes( Cursor::WAIT );
            }

            // stop moving hero if needed
            if ( le.MouseClickLeft( displayArea ) || le.MousePressRight( displayArea ) ) {
                stopHero = true;
            }
        }
        // cursor is over the status window
        else if ( ( !isHiddenInterface || conf.ShowStatus() ) && le.MouseCursor( statusWindow.GetRect() ) ) {
            if ( Cursor::POINTER != cursor.Themes() )
                cursor.SetThemes( Cursor::POINTER );
            statusWindow.QueueEventProcessing();
        }
        // cursor is over the buttons area
        else if ( ( !isHiddenInterface || conf.ShowButtons() ) && le.MouseCursor( buttonsArea.GetRect() ) ) {
            if ( Cursor::POINTER != cursor.Themes() )
                cursor.SetThemes( Cursor::POINTER );
            res = buttonsArea.QueueEventProcessing();
            isCursorOverButtons = true;
        }
        // cursor is over the icons panel
        else if ( ( !isHiddenInterface || conf.ShowIcons() ) && le.MouseCursor( iconsPanel.GetRect() ) ) {
            if ( Cursor::POINTER != cursor.Themes() )
                cursor.SetThemes( Cursor::POINTER );
            iconsPanel.QueueEventProcessing();
        }
        // cursor is over the radar
        else if ( ( !isHiddenInterface || conf.ShowRadar() ) && le.MouseCursor( radar.GetRect() ) ) {
            if ( Cursor::POINTER != cursor.Themes() )
                cursor.SetThemes( Cursor::POINTER );
            radar.QueueEventProcessing();
        }
        // cursor is over the control panel
        else if ( isHiddenInterface && conf.ShowControlPanel() && le.MouseCursor( controlPanel.GetArea() ) ) {
            if ( Cursor::POINTER != cursor.Themes() )
                cursor.SetThemes( Cursor::POINTER );
            res = controlPanel.QueueEventProcessing();
        }
        // cursor is over the game area
        else if ( le.MouseCursor( gameArea.GetROI() ) && !gameArea.NeedScroll() ) {
            gameArea.QueueEventProcessing();
        }
        // cursor is somewhere else
        else if ( !gameArea.NeedScroll() ) {
            if ( Cursor::POINTER != cursor.Themes() )
                cursor.SetThemes( Cursor::POINTER );
            gameArea.ResetCursorPosition();
        }

        if ( prevIsCursorOverButtons && !isCursorOverButtons ) {
            buttonsArea.ResetButtons();
        }

        if ( res != fheroes2::GameMode::CANCEL ) {
            break;
        }

        // heroes move animation
        if ( Game::validateAnimationDelay( Game::CURRENT_HERO_DELAY ) ) {
            Heroes * hero = GetFocusHeroes();

            if ( hero ) {
                bool resetHeroSprite = false;
                if ( heroAnimationFrameCount > 0 ) {
                    gameArea.ShiftCenter( { heroAnimationOffset.x * Game::HumanHeroAnimSkip(), heroAnimationOffset.y * Game::HumanHeroAnimSkip() } );
                    gameArea.SetRedraw();
                    heroAnimationFrameCount -= Game::HumanHeroAnimSkip();
                    if ( ( heroAnimationFrameCount & 0x3 ) == 0 ) { // % 4
                        hero->SetSpriteIndex( heroAnimationSpriteId );

                        if ( heroAnimationFrameCount == 0 )
                            resetHeroSprite = true;
                        else
                            ++heroAnimationSpriteId;
                    }
                    const int offsetStep = ( ( 4 - ( heroAnimationFrameCount & 0x3 ) ) & 0x3 ); // % 4
                    hero->SetOffset( fheroes2::Point( heroAnimationOffset.x * offsetStep, heroAnimationOffset.y * offsetStep ) );
                }

                if ( heroAnimationFrameCount == 0 ) {
                    if ( resetHeroSprite ) {
                        hero->SetSpriteIndex( heroAnimationSpriteId - 1 );
                    }
                    if ( hero->isMoveEnabled() ) {
                        if ( hero->Move( 10 == conf.HeroesMoveSpeed() ) ) {
                            gameArea.SetCenter( hero->GetCenter() );
                            ResetFocus( GameFocus::HEROES );
                            RedrawFocus();

                            if ( stopHero ) {
                                stopHero = false;

                                hero->SetMove( false );
                            }
                        }
                        else {
                            fheroes2::Point movement( hero->MovementDirection() );
                            if ( movement != fheroes2::Point() ) { // don't waste resources for no movement
                                heroAnimationOffset = movement;
                                gameArea.ShiftCenter( movement );
                                ResetFocus( GameFocus::HEROES );
                                heroAnimationFrameCount = 32 - Game::HumanHeroAnimSkip();
                                heroAnimationSpriteId = hero->GetSpriteIndex();
                                if ( Game::HumanHeroAnimSkip() < 4 ) {
                                    hero->SetSpriteIndex( heroAnimationSpriteId - 1 );
                                    hero->SetOffset(
                                        fheroes2::Point( heroAnimationOffset.x * Game::HumanHeroAnimSkip(), heroAnimationOffset.y * Game::HumanHeroAnimSkip() ) );
                                }
                                else {
                                    ++heroAnimationSpriteId;
                                }
                            }

                            gameArea.SetRedraw();
                        }

                        isMovingHero = true;

                        if ( hero->isAction() ) {
                            // check if the game is over after the hero's action
                            res = gameResult.LocalCheckGameOver();

                            hero->ResetAction();
                        }
                    }
                    else {
                        isMovingHero = false;
                        stopHero = false;

                        hero->SetMove( false );

                        gameArea.SetUpdateCursor();
                    }
                }
            }
            else {
                isMovingHero = false;
                stopHero = false;
            }
        }

        // fast scroll
        if ( gameArea.NeedScroll() && !isMovingHero ) {
            if ( Game::validateAnimationDelay( Game::SCROLL_DELAY ) ) {
                if ( isScrollLeft( le.GetMouseCursor() ) || isScrollRight( le.GetMouseCursor() ) || isScrollTop( le.GetMouseCursor() )
                     || isScrollBottom( le.GetMouseCursor() ) ) {
                    cursor.SetThemes( gameArea.GetScrollCursor() );
                }

                gameArea.Scroll();

                gameArea.SetRedraw();
                radar.SetRedraw();
            }
        }

        // slow maps objects animation
        if ( Game::validateAnimationDelay( Game::MAPS_DELAY ) ) {
            u32 & frame = Game::MapsAnimationFrame();
            ++frame;
            gameArea.SetRedraw();
        }

        // check that the kingdom is not vanquished yet (has at least one hero or castle)
        if ( res == fheroes2::GameMode::CANCEL && !myKingdom.isPlay() ) {
            res = fheroes2::GameMode::END_TURN;
        }

        if ( NeedRedraw() ) {
            Redraw();
            display.render();
        }
    }

    if ( fheroes2::GameMode::END_TURN == res ) {
        // these warnings should be shown at the end of the turn
        if ( myKingdom.isPlay() && myCastles.empty() ) {
            const uint32_t lostTownDays = myKingdom.GetLostTownDays();

            if ( lostTownDays > Game::GetLostTownDays() ) {
                Game::DialogPlayers( conf.CurrentColor(),
                                     _( "%{color} player, you have lost your last town. If you do not conquer another town in next week, you will be eliminated." ) );
            }
            else if ( lostTownDays == 1 ) {
                Game::DialogPlayers( conf.CurrentColor(), _( "%{color} player, your heroes abandon you, and you are banished from this land." ) );
            }
        }

        if ( GetFocusHeroes() ) {
            GetFocusHeroes()->ShowPath( false );
            RedrawFocus();
        }

        if ( !conf.ExtGameAutosaveBeginOfDay() )
            Game::AutoSave();
    }

    return res;
}

void Interface::Basic::MouseCursorAreaClickLeft( const int32_t index_maps )
{
    Heroes * from_hero = GetFocusHeroes();
    const Maps::Tiles & tile = world.GetTiles( index_maps );

    switch ( Cursor::WithoutDistanceThemes( Cursor::Get().Themes() ) ) {
    case Cursor::HEROES: {
        Heroes * to_hero = tile.GetHeroes();
        // focus change/open hero
        if ( nullptr != to_hero ) {
            if ( !from_hero || from_hero != to_hero ) {
                SetFocus( to_hero );
                RedrawFocus();
            }
            else {
                Game::OpenHeroesDialog( *to_hero, true, true );
                Cursor::Get().SetThemes( Cursor::HEROES );
            }
        }
        break;
    }

    case Cursor::CASTLE: {
        // correct index for castle
        const MP2::MapObjectType objectType = tile.GetObject();
        if ( MP2::OBJN_CASTLE != objectType && MP2::OBJ_CASTLE != objectType )
            break;

        Castle * to_castle = world.getCastle( tile.GetCenter() );
        if ( to_castle == nullptr )
            break;

        const Castle * from_castle = GetFocusCastle();
        if ( !from_castle || from_castle != to_castle ) {
            SetFocus( to_castle );
            RedrawFocus();
        }
        else {
            Game::OpenCastleDialog( *to_castle );
            Cursor::Get().SetThemes( Cursor::CASTLE );
        }
        break;
    }
    case Cursor::CURSOR_HERO_FIGHT:
    case Cursor::CURSOR_HERO_MOVE:
    case Cursor::CURSOR_HERO_BOAT:
    case Cursor::CURSOR_HERO_ANCHOR:
    case Cursor::CURSOR_HERO_MEET:
    case Cursor::CURSOR_HERO_ACTION:
    case Cursor::CURSOR_HERO_BOAT_ACTION:
        if ( from_hero == nullptr )
            break;

        if ( from_hero->isMoveEnabled() )
            from_hero->SetMove( false );
        else
            ShowPathOrStartMoveHero( from_hero, index_maps );
        break;

    default:
        if ( from_hero )
            from_hero->SetMove( false );
        break;
    }
}

void Interface::Basic::MouseCursorAreaPressRight( s32 index_maps ) const
{
    Heroes * hero = GetFocusHeroes();

    // stop hero
    if ( hero && hero->isMoveEnabled() ) {
        hero->SetMove( false );
        Cursor::Get().SetThemes( GetCursorTileIndex( index_maps ) );
    }
    else {
        const Settings & conf = Settings::Get();
        const Maps::Tiles & tile = world.GetTiles( index_maps );

        DEBUG_LOG( DBG_DEVEL, DBG_INFO, std::endl << tile.String() )

        if ( !IS_DEVEL() && tile.isFog( conf.CurrentColor() ) )
            Dialog::QuickInfo( tile );
        else
            switch ( tile.GetObject() ) {
            case MP2::OBJN_CASTLE:
            case MP2::OBJ_CASTLE: {
                const Castle * castle = world.getCastle( tile.GetCenter() );
                if ( castle )
                    Dialog::QuickInfo( *castle, fheroes2::Rect() );
                else
                    Dialog::QuickInfo( tile );
                break;
            }

            case MP2::OBJ_HEROES: {
                const Heroes * heroes = tile.GetHeroes();
                if ( heroes )
                    Dialog::QuickInfo( *heroes, fheroes2::Rect() );
                break;
            }

            default:
                Dialog::QuickInfo( tile );
                break;
            }
    }
}<|MERGE_RESOLUTION|>--- conflicted
+++ resolved
@@ -277,13 +277,8 @@
     const Week & week = world.GetWeekType();
 
     // head
-<<<<<<< HEAD
-    std::string message = world.BeginMonth() ? _( "Astrologers proclaim Month of the %{name}." ) : _( "Astrologers proclaim Week of the %{name}." );
+    std::string message = world.BeginMonth() ? _( "Astrologers proclaim the Month of the %{name}." ) : _( "Astrologers proclaim the Week of the %{name}." );
     StringReplace( message, "%{name}", Translation::StringLower( week.GetName() ) );
-=======
-    std::string message = world.BeginMonth() ? _( "Astrologers proclaim the Month of the %{name}." ) : _( "Astrologers proclaim the Week of the %{name}." );
-    StringReplace( message, "%{name}", week.GetName() );
->>>>>>> 75a4c05c
     message += "\n \n";
 
     if ( week.GetType() == WeekName::MONSTERS ) {
@@ -296,13 +291,8 @@
                                                             : _n( "After regular growth, the population of %{monster} increases by %{count} percent!",
                                                                   "After regular growth, the population of %{monster} increases by %{count} percent!", count );
             else
-<<<<<<< HEAD
-                message += _( "%{monster} population increases by +%{count}." );
+                message += _( "%{monster} growth +%{count}." );
             StringReplace( message, "%{monster}", Translation::StringLower( monster.GetMultiName() ) );
-=======
-                message += _( "%{monster} growth +%{count}." );
-            StringReplace( message, "%{monster}", monster.GetMultiName() );
->>>>>>> 75a4c05c
             StringReplace( message, "%{count}", count );
             message += "\n \n";
         }
