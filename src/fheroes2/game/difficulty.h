--- conflicted
+++ resolved
@@ -52,14 +52,12 @@
 
     uint32_t GetDimensionDoorLimit( int difficulty );
 
-<<<<<<< HEAD
     bool areAIHeroRolesAllowed( const int difficulty );
 
     int getMinStatDiffBetweenAIRoles( const int difficulty );
-=======
+
     // Returns true if AI should avoid having free slots in the army
     bool allowAIToSplitWeakStacks( const int difficulty );
->>>>>>> 6d1e1037
 }
 
 #endif