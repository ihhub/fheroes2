/***************************************************************************
 *   fheroes2: https://github.com/ihhub/fheroes2                           *
 *   Copyright (C) 2019 - 2023                                             *
 *                                                                         *
 *   Free Heroes2 Engine: http://sourceforge.net/projects/fheroes2         *
 *   Copyright (C) 2009 by Andrey Afletdinov <fheroes2@gmail.com>          *
 *                                                                         *
 *   This program is free software; you can redistribute it and/or modify  *
 *   it under the terms of the GNU General Public License as published by  *
 *   the Free Software Foundation; either version 2 of the License, or     *
 *   (at your option) any later version.                                   *
 *                                                                         *
 *   This program is distributed in the hope that it will be useful,       *
 *   but WITHOUT ANY WARRANTY; without even the implied warranty of        *
 *   MERCHANTABILITY or FITNESS FOR A PARTICULAR PURPOSE.  See the         *
 *   GNU General Public License for more details.                          *
 *                                                                         *
 *   You should have received a copy of the GNU General Public License     *
 *   along with this program; if not, write to the                         *
 *   Free Software Foundation, Inc.,                                       *
 *   59 Temple Place - Suite 330, Boston, MA  02111-1307, USA.             *
 ***************************************************************************/

<<<<<<< HEAD
#include <SDL_version.h>
=======
#include "game.h"

>>>>>>> d80c74fd
#include <algorithm>
#include <cassert>
#include <cmath>
#include <map>
#include <utility>
#include <vector>

#include "army.h"
#include "audio.h"
#include "audio_manager.h"
#include "campaign_savedata.h"
#include "castle.h"
#include "color.h"
#include "cursor.h"
#include "difficulty.h"
#include "game_credits.h"
#include "game_hotkeys.h"
#include "game_interface.h"
#include "game_static.h"
#include "heroes.h"
#include "localevent.h"
#include "m82.h"
#include "maps.h"
#include "maps_fileinfo.h"
#include "maps_tiles.h"
#include "math_base.h"
#include "mus.h"
#include "players.h"
#include "rand.h"
#include "settings.h"
#include "tools.h"
#include "world.h"

namespace
{
    std::string lastMapFileName;
    std::vector<Player> savedPlayers;

    bool updateSoundsOnFocusUpdate = true;

    uint32_t maps_animation_frame = 0;
}

namespace Game
{
    void AnimateDelaysInitialize();
}

// Returns the difficulty level based on the type of game.
int Game::getDifficulty()
{
    const Settings & configuration = Settings::Get();
    if ( configuration.isCampaignGameType() ) {
        int difficulty = configuration.CurrentFileInfo().difficulty;
        const int difficultyAdjustment = Campaign::CampaignSaveData::Get().getDifficulty();
        difficulty += difficultyAdjustment;
        return std::clamp( difficulty, static_cast<int>( Difficulty::EASY ), static_cast<int>( Difficulty::IMPOSSIBLE ) );
    }

    return configuration.GameDifficulty();
}

void Game::LoadPlayers( const std::string & mapFileName, Players & players )
{
    if ( lastMapFileName != mapFileName || savedPlayers.size() != players.size() ) {
        return;
    }

    const auto newHumanCount = std::count_if( players.begin(), players.end(), []( const Player * player ) { return player->GetControl() == CONTROL_HUMAN; } );
    const auto savedHumanCount = std::count_if( savedPlayers.begin(), savedPlayers.end(), []( const Player & player ) { return player.GetControl() == CONTROL_HUMAN; } );

    if ( newHumanCount != savedHumanCount ) {
        return;
    }

    players.clear();

    for ( const Player & p : savedPlayers ) {
        Player * player = new Player( p.GetColor() );

        player->SetRace( p.GetRace() );
        player->SetControl( p.GetControl() );
        player->SetFriends( p.GetFriends() );
        player->SetName( p.GetName() );
        player->setHandicapStatus( p.getHandicapStatus() );

        players.push_back( player );

        Players::Set( Color::GetIndex( p.GetColor() ), player );
    }
}

void Game::saveDifficulty( const int difficulty )
{
    Settings::Get().SetGameDifficulty( difficulty );
}

void Game::SavePlayers( const std::string & mapFileName, const Players & players )
{
    lastMapFileName = mapFileName;

    savedPlayers.clear();

    for ( const Player * p : players ) {
        assert( p != nullptr );

        Player player( p->GetColor() );

        player.SetRace( p->GetRace() );
        player.SetControl( p->GetControl() );
        player.SetFriends( p->GetFriends() );
        player.SetName( p->GetName() );
        player.setHandicapStatus( p->getHandicapStatus() );

        savedPlayers.push_back( player );
    }
}

fheroes2::GameMode Game::Credits()
{
    ShowCredits();

    return fheroes2::GameMode::MAIN_MENU;
}

bool Game::UpdateSoundsOnFocusUpdate()
{
    return updateSoundsOnFocusUpdate;
}

void Game::SetUpdateSoundsOnFocusUpdate( const bool update )
{
    updateSoundsOnFocusUpdate = update;
}

void Game::Init()
{
    // set global events
    LocalEvent & le = LocalEvent::Get();
    le.setGlobalMouseMotionEventHook( Cursor::updateCursorPosition );
    le.setGlobalKeyDownEventHook( Game::globalKeyDownEvent );

#if SDL_VERSION_ATLEAST( 2, 0, 0 )
    le.setWindowMovedHook( []( int x, int y ) {
        Settings & conf = Settings::Get();
        conf.SetWindowPosition( { x, y } );
        conf.Save( Settings::configFileName );
    } );
#endif

    Game::AnimateDelaysInitialize();

    Game::HotKeysLoad( Settings::GetLastFile( "", "fheroes2.key" ) );
}

uint32_t Game::getAdventureMapAnimationIndex()
{
    return maps_animation_frame;
}

void Game::updateAdventureMapAnimationIndex()
{
    ++maps_animation_frame;
}

// play environment sounds from the game area in focus
void Game::EnvironmentSoundMixer()
{
    int availableChannels = Mixer::getChannelCount();
    if ( availableChannels <= 2 ) {
        // 2 channels are left for hero's movement.
        return;
    }

    availableChannels -= 2;

    fheroes2::Point center;
    fheroes2::Point tilePixelOffset;

    Player * player = Settings::Get().GetPlayers().GetCurrent();
    if ( player != nullptr ) {
        Focus & focus = player->GetFocus();

        const Heroes * hero = focus.GetHeroes();
        if ( hero != nullptr ) {
            center = hero->GetCenter();
            tilePixelOffset = hero->getCurrentPixelOffset();
        }
        else if ( focus.GetCastle() ) {
            center = focus.GetCastle()->GetCenter();
        }
        else {
            center = { world.w() / 2, world.h() / 2 };
        }
    }
    else {
        center = { world.w() / 2, world.h() / 2 };
    }

    std::map<M82::SoundType, std::vector<AudioManager::AudioLoopEffectInfo>> soundEffects;

    const int32_t maxOffset = 3;

    // Usual area of getting object sounds around a center is 7 x 7 pixel. However, in case of a moving hero we need to expand the area to make sound transition smooth.
    int32_t scanningOffset = maxOffset;
    if ( tilePixelOffset != fheroes2::Point() ) {
        ++scanningOffset;
    }

    std::vector<fheroes2::Point> positions;
    positions.reserve( 2 * 2 * scanningOffset * scanningOffset );

    for ( int32_t y = -scanningOffset; y <= scanningOffset; ++y ) {
        const int32_t posY = y + center.y;
        for ( int32_t x = -scanningOffset; x <= scanningOffset; ++x ) {
            if ( Maps::isValidAbsPoint( x + center.x, posY ) ) {
                positions.emplace_back( x, y );
            }
        }
    }

    // Sort positions by distance to the center.
    std::stable_sort( positions.begin(), positions.end(),
                      []( const fheroes2::Point & p1, const fheroes2::Point & p2 ) { return p1.x * p1.x + p1.y * p1.y < p2.x * p2.x + p2.y * p2.y; } );

    const double maxDistance = std::sqrt( ( maxOffset * maxOffset + maxOffset * maxOffset ) * TILEWIDTH * TILEWIDTH );

    const bool is3DAudioEnabled = Settings::Get().is3DAudioEnabled();

    for ( const fheroes2::Point & pos : positions ) {
        const M82::SoundType soundType = M82::getAdventureMapTileSound( world.GetTiles( pos.x + center.x, pos.y + center.y ) );
        if ( soundType == M82::UNKNOWN ) {
            continue;
        }

        fheroes2::Point actualPosition = pos;
        actualPosition.x *= TILEWIDTH;
        actualPosition.y *= TILEWIDTH;

        actualPosition -= tilePixelOffset;

        const double distance = std::sqrt( actualPosition.x * actualPosition.x + actualPosition.y * actualPosition.y );
        if ( distance >= maxDistance ) {
            continue;
        }

        const uint8_t volumePercentage = static_cast<uint8_t>( ( maxDistance - distance ) * 100 / maxDistance );

        assert( volumePercentage <= 100 );
        if ( volumePercentage == 0 ) {
            continue;
        }

        int16_t angle = 0;

        if ( is3DAudioEnabled ) {
            // This is a schema how the direction of sound looks like:
            // |      0     |
            // | 270     90 |
            // |     180    |
            // so the direction to an object on the top is 0 degrees, on the right side - 90, bottom - 180 and left side - 270 degrees.

            // We need to swap X and Y axes and invert Y axis as on screen Y axis goes from top to bottom.
            angle = static_cast<int16_t>( std::atan2( actualPosition.x, -actualPosition.y ) * 180 / M_PI );
            // It is extremely important to normalize the angle.
            if ( angle < 0 ) {
                angle = 360 + angle;
            }
        }

        std::vector<AudioManager::AudioLoopEffectInfo> & effects = soundEffects[soundType];
        bool doesEffectExist = false;
        for ( AudioManager::AudioLoopEffectInfo & info : effects ) {
            if ( info.angle == angle ) {
                info.volumePercentage = std::max( volumePercentage, info.volumePercentage );
                doesEffectExist = true;
                break;
            }
        }

        if ( doesEffectExist ) {
            continue;
        }

        effects.emplace_back( angle, volumePercentage );

        --availableChannels;
        if ( availableChannels == 0 ) {
            break;
        }
    }

    AudioManager::playLoopSoundsAsync( std::move( soundEffects ) );
}

void Game::restoreSoundsForCurrentFocus()
{
    AudioManager::ResetAudio();

    switch ( Interface::GetFocusType() ) {
    case GameFocus::HEROES: {
        const Heroes * focusedHero = Interface::GetFocusHeroes();
        assert( focusedHero != nullptr );

        const int heroIndexPos = focusedHero->GetIndex();
        if ( heroIndexPos >= 0 ) {
            Game::EnvironmentSoundMixer();
            AudioManager::PlayMusicAsync( MUS::FromGround( world.GetTiles( heroIndexPos ).GetGround() ), Music::PlaybackMode::RESUME_AND_PLAY_INFINITE );
        }
        break;
    }

    case GameFocus::CASTLE: {
        const Castle * focusedCastle = Interface::GetFocusCastle();
        assert( focusedCastle != nullptr );

        Game::EnvironmentSoundMixer();
        AudioManager::PlayMusicAsync( MUS::FromGround( world.GetTiles( focusedCastle->GetIndex() ).GetGround() ), Music::PlaybackMode::RESUME_AND_PLAY_INFINITE );
        break;
    }

    default:
        break;
    }
}

uint32_t Game::GetRating()
{
    const Settings & conf = Settings::Get();
    uint32_t rating = 50;

    switch ( conf.MapsDifficulty() ) {
    case Difficulty::NORMAL:
        rating += 20;
        break;
    case Difficulty::HARD:
        rating += 40;
        break;
    case Difficulty::EXPERT:
    case Difficulty::IMPOSSIBLE:
        rating += 80;
        break;
    default:
        break;
    }

    switch ( Game::getDifficulty() ) {
    case Difficulty::NORMAL:
        rating += 30;
        break;
    case Difficulty::HARD:
        rating += 50;
        break;
    case Difficulty::EXPERT:
        rating += 70;
        break;
    case Difficulty::IMPOSSIBLE:
        rating += 90;
        break;
    default:
        break;
    }

    return rating;
}

uint32_t Game::GetGameOverScores()
{
    const Settings & conf = Settings::Get();

    uint32_t mapSizeFactor = 0;

    switch ( conf.MapsSize().width ) {
    case Maps::SMALL:
        mapSizeFactor = 140;
        break;
    case Maps::MEDIUM:
        mapSizeFactor = 100;
        break;
    case Maps::LARGE:
        mapSizeFactor = 80;
        break;
    case Maps::XLARGE:
        mapSizeFactor = 60;
        break;
    default:
        break;
    }

    const uint32_t daysFactor = world.CountDay() * mapSizeFactor / 100;

    uint32_t daysScore = 0;

    if ( daysFactor <= 60 ) {
        daysScore = daysFactor;
    }
    else if ( daysFactor <= 120 ) {
        daysScore = daysFactor / 2 + 30;
    }
    else if ( daysFactor <= 360 ) {
        daysScore = daysFactor / 4 + 60;
    }
    else if ( daysFactor <= 600 ) {
        daysScore = daysFactor / 8 + 105;
    }
    else {
        daysScore = 180;
    }

    return GetRating() * ( 200 - daysScore ) / 100;
}

uint32_t Game::GetLostTownDays()
{
    return GameStatic::GetGameOverLostDays();
}

uint32_t Game::GetWhirlpoolPercent()
{
    return GameStatic::GetLostOnWhirlpoolPercent();
}

int Game::GetKingdomColors()
{
    return Settings::Get().GetPlayers().GetColors();
}

int Game::GetActualKingdomColors()
{
    return Settings::Get().GetPlayers().GetActualColors();
}

std::string Game::formatMonsterCount( const uint32_t count, const bool isDetailedView, const bool abbreviateNumber /* = false */ )
{
    if ( isDetailedView ) {
        return ( abbreviateNumber ? fheroes2::abbreviateNumber( count ) : std::to_string( count ) );
    }

    return Army::SizeString( count );
}

void Game::PlayPickupSound()
{
    int wav = M82::UNKNOWN;

    switch ( Rand::Get( 1, 7 ) ) {
    case 1:
        wav = M82::PICKUP01;
        break;
    case 2:
        wav = M82::PICKUP02;
        break;
    case 3:
        wav = M82::PICKUP03;
        break;
    case 4:
        wav = M82::PICKUP04;
        break;
    case 5:
        wav = M82::PICKUP05;
        break;
    case 6:
        wav = M82::PICKUP06;
        break;
    case 7:
        wav = M82::PICKUP07;
        break;

    default:
        return;
    }

    AudioManager::PlaySound( wav );
}<|MERGE_RESOLUTION|>--- conflicted
+++ resolved
@@ -21,12 +21,9 @@
  *   59 Temple Place - Suite 330, Boston, MA  02111-1307, USA.             *
  ***************************************************************************/
 
-<<<<<<< HEAD
+#include "game.h"
+
 #include <SDL_version.h>
-=======
-#include "game.h"
-
->>>>>>> d80c74fd
 #include <algorithm>
 #include <cassert>
 #include <cmath>
