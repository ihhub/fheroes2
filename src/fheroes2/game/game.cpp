--- conflicted
+++ resolved
@@ -325,15 +325,9 @@
     if ( fadeTask.fadeOut ) {
         removeObject();
     }
-<<<<<<< HEAD
+
     if ( fadeTask.fadeIn ) {
         addObject();
-=======
-    else {
-        const int icn = MP2::GetICNObject( object );
-        const uint32_t animationIndex = ICN::AnimationFrame( icn, fromTile.GetObjectSpriteIndex(), Game::MapsAnimationFrame(), fromTile.GetQuantity2() != 0 );
-        fadeTask = FadeTask( object, fromTile.GetObjectSpriteIndex(), animationIndex, fromIndex, toIndex, alpha, fadeOut, fadeIn, fromTile.GetObjectTileset() );
->>>>>>> c5d6e067
     }
 
     fadeTask = FadeTask();
