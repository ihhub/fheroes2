/***************************************************************************
 *   fheroes2: https://github.com/ihhub/fheroes2                           *
 *   Copyright (C) 2019 - 2022                                             *
 *                                                                         *
 *   Free Heroes2 Engine: http://sourceforge.net/projects/fheroes2         *
 *   Copyright (C) 2009 by Andrey Afletdinov <fheroes2@gmail.com>          *
 *                                                                         *
 *   This program is free software; you can redistribute it and/or modify  *
 *   it under the terms of the GNU General Public License as published by  *
 *   the Free Software Foundation; either version 2 of the License, or     *
 *   (at your option) any later version.                                   *
 *                                                                         *
 *   This program is distributed in the hope that it will be useful,       *
 *   but WITHOUT ANY WARRANTY; without even the implied warranty of        *
 *   MERCHANTABILITY or FITNESS FOR A PARTICULAR PURPOSE.  See the         *
 *   GNU General Public License for more details.                          *
 *                                                                         *
 *   You should have received a copy of the GNU General Public License     *
 *   along with this program; if not, write to the                         *
 *   Free Software Foundation, Inc.,                                       *
 *   59 Temple Place - Suite 330, Boston, MA  02111-1307, USA.             *
 ***************************************************************************/

#include <algorithm>
#include <cctype>
#include <cstdint>
#include <ctime>
#include <ostream>

#include "campaign_savedata.h"
#include "campaign_scenariodata.h"
#include "dialog.h"
#include "game.h"
#include "game_io.h"
#include "game_over.h"
#include "logging.h"
#include "maps_fileinfo.h"
#include "save_format_version.h"
#include "serialize.h"
#include "settings.h"
#include "system.h"
#include "translations.h"
#include "ui_dialog.h"
#include "ui_language.h"
#include "ui_text.h"
#include "world.h"
#include "zzlib.h"

namespace
{
    const std::string autoSaveName{ "AUTOSAVE" };

    const uint16_t SAV2ID2 = 0xFF02;
    const uint16_t SAV2ID3 = 0xFF03;

    struct HeaderSAV
    {
        enum
        {
            IS_LOYALTY = 0x4000
        };

        HeaderSAV()
            : status( 0 )
            , gameType( 0 )
        {}

        HeaderSAV( const Maps::FileInfo & fi, const int gameType_ )
            : status( 0 )
            , info( fi )
            , gameType( gameType_ )
        {
            time_t rawtime;
            std::time( &rawtime );
            info.localtime = static_cast<uint32_t>( rawtime );

            if ( fi._version == GameVersion::PRICE_OF_LOYALTY )
                status |= IS_LOYALTY;
        }

        uint16_t status;
        Maps::FileInfo info;
        int gameType;
    };

    StreamBase & operator<<( StreamBase & msg, const HeaderSAV & hdr )
    {
        return msg << hdr.status << hdr.info << hdr.gameType;
    }

    StreamBase & operator>>( StreamBase & msg, HeaderSAV & hdr )
    {
        return msg >> hdr.status >> hdr.info >> hdr.gameType;
    }
}

bool Game::AutoSave()
{
<<<<<<< HEAD
    return Game::Save( System::ConcatePath( GetSaveDir(), autoSaveName + GetSaveFileExtension() ), true );
=======
    return Game::Save( System::concatPath( GetSaveDir(), "AUTOSAVE" + GetSaveFileExtension() ) );
>>>>>>> 87696967
}

bool Game::Save( const std::string & fn, const bool autoSave /* = false */ )
{
    DEBUG_LOG( DBG_GAME, DBG_INFO, fn )

    const Settings & conf = Settings::Get();

    StreamFile fs;
    fs.setbigendian( true );

    if ( !fs.open( fn, "wb" ) ) {
        DEBUG_LOG( DBG_GAME, DBG_WARN, fn << ", error open" )
        return false;
    }

    uint16_t loadver = GetLoadVersion();
    if ( !autoSave ) {
        Game::SetLastSavename( fn );
    }

    // raw info content
    fs << static_cast<uint8_t>( SAV2ID3 >> 8 ) << static_cast<uint8_t>( SAV2ID3 & 0xFF ) << std::to_string( loadver ) << loadver
       << HeaderSAV( conf.CurrentFileInfo(), conf.GameType() );
    fs.close();

    ZStreamFile fz;
    fz.setbigendian( true );

    // zip game data content
    fz << loadver << World::Get() << Settings::Get() << GameOver::Result::Get();

    if ( conf.isCampaignGameType() )
        fz << Campaign::CampaignSaveData::Get();

    fz << SAV2ID3; // eof marker

    return !fz.fail() && fz.write( fn, true );
}

fheroes2::GameMode Game::Load( const std::string & fn )
{
    DEBUG_LOG( DBG_GAME, DBG_INFO, fn )

    StreamFile fs;
    fs.setbigendian( true );

    if ( !fs.open( fn, "rb" ) ) {
        DEBUG_LOG( DBG_GAME, DBG_WARN, fn << ", error open" )
        return fheroes2::GameMode::CANCEL;
    }

    char major;
    char minor;
    fs >> major >> minor;
    const uint16_t savid = ( static_cast<uint16_t>( major ) << 8 ) | static_cast<uint16_t>( minor );

    // check version sav file
    if ( savid != SAV2ID2 && savid != SAV2ID3 ) {
        DEBUG_LOG( DBG_GAME, DBG_WARN, fn << ", incorrect SAV2ID" )
        return fheroes2::GameMode::CANCEL;
    }

    std::string strver;
    uint16_t binver = 0;

    // read raw info
    fs >> strver >> binver;

    // hide: unsupported version
    if ( binver > CURRENT_FORMAT_VERSION || binver < LAST_SUPPORTED_FORMAT_VERSION )
        return fheroes2::GameMode::CANCEL;

    int fileGameType = Game::TYPE_STANDARD;
    HeaderSAV header;
    fs >> header;
    fileGameType = header.gameType;

    size_t offset = fs.tell();
    fs.close();

    Settings & conf = Settings::Get();
    if ( ( conf.GameType() & fileGameType ) == 0 ) {
        fheroes2::showMessage( fheroes2::Text( _( "Warning" ), fheroes2::FontType::normalYellow() ),
                               fheroes2::Text( _( "This file contains a save with an invalid game type." ), fheroes2::FontType::normalWhite() ), Dialog::OK );
        return fheroes2::GameMode::CANCEL;
    }

    ZStreamFile fz;
    fz.setbigendian( true );

    if ( !fz.read( fn, offset ) ) {
        DEBUG_LOG( DBG_GAME, DBG_WARN, ", uncompress: error" )
        return fheroes2::GameMode::CANCEL;
    }

    if ( ( header.status & HeaderSAV::IS_LOYALTY ) && !conf.isPriceOfLoyaltySupported() ) {
        fheroes2::showMessage( fheroes2::Text( _( "Warning" ), fheroes2::FontType::normalYellow() ),
                               fheroes2::Text( _( "This file was saved by the \"The Price of Loyalty\" version of the game.\nSome items may not be available." ),
                                               fheroes2::FontType::normalWhite() ),
                               Dialog::OK );
    }

    fz >> binver;

    // check version: false
    if ( binver > CURRENT_FORMAT_VERSION || binver < LAST_SUPPORTED_FORMAT_VERSION ) {
        std::string errorMessage( _( "Usupported save format: " ) );
        errorMessage += std::to_string( binver );
        errorMessage += ".\n";
        errorMessage += _( "Current game version: " );
        errorMessage += std::to_string( CURRENT_FORMAT_VERSION );
        errorMessage += ".\n";
        errorMessage += _( "Last supported version: " );
        errorMessage += std::to_string( LAST_SUPPORTED_FORMAT_VERSION );
        errorMessage += ".\n";

        fheroes2::showMessage( fheroes2::Text( _( "Error" ), fheroes2::FontType::normalYellow() ), fheroes2::Text( errorMessage, fheroes2::FontType::normalWhite() ),
                               Dialog::OK );

        return fheroes2::GameMode::CANCEL;
    }

    DEBUG_LOG( DBG_GAME, DBG_TRACE, "load version: " << binver )
    SetLoadVersion( binver );

    fz >> World::Get() >> conf >> GameOver::Result::Get();

    // Settings should contain the full path to the current map file, if this map is available
    conf.SetMapsFile( Settings::GetLastFile( "maps", System::GetBasename( conf.MapsFile() ) ) );

    if ( !conf.loadedFileLanguage().empty() && conf.loadedFileLanguage() != "en" && conf.loadedFileLanguage() != conf.getGameLanguage() ) {
        std::string warningMessage( _( "This saved game is localized to '" ) );
        warningMessage.append( fheroes2::getLanguageName( fheroes2::getLanguageFromAbbreviation( conf.loadedFileLanguage() ) ) );
        warningMessage.append( _( "' language, but the current language of the game is '" ) );
        warningMessage.append( fheroes2::getLanguageName( fheroes2::getLanguageFromAbbreviation( conf.getGameLanguage() ) ) );
        warningMessage += "'.";

        fheroes2::showMessage( fheroes2::Text( _( "Warning" ), fheroes2::FontType::normalYellow() ), fheroes2::Text( warningMessage, fheroes2::FontType::normalWhite() ),
                               Dialog::OK );
    }

    fheroes2::GameMode returnValue = fheroes2::GameMode::START_GAME;

    if ( conf.isCampaignGameType() ) {
        Campaign::CampaignSaveData & saveData = Campaign::CampaignSaveData::Get();
        fz >> saveData;

        if ( !saveData.isStarting() && saveData.getCurrentScenarioInfoId() == saveData.getLastCompletedScenarioInfoID() ) {
            // This is the end of the current scenario. We should show next scenario selection.
            returnValue = fheroes2::GameMode::COMPLETE_CAMPAIGN_SCENARIO_FROM_LOAD_FILE;
        }
    }

    uint16_t end_check = 0;
    fz >> end_check;

    if ( fz.fail() || ( end_check != SAV2ID2 && end_check != SAV2ID3 ) ) {
        DEBUG_LOG( DBG_GAME, DBG_WARN, "invalid load file: " << fn )
        return fheroes2::GameMode::CANCEL;
    }

    SetLoadVersion( CURRENT_FORMAT_VERSION );

    Game::SetLastSavename( fn );
    conf.SetGameType( conf.GameType() | Game::TYPE_LOADFILE );

    if ( returnValue != fheroes2::GameMode::START_GAME ) {
        return returnValue;
    }

    return returnValue;
}

bool Game::LoadSAV2FileInfo( const std::string & fn, Maps::FileInfo & finfo )
{
    DEBUG_LOG( DBG_GAME, DBG_INFO, fn )

    StreamFile fs;
    fs.setbigendian( true );

    if ( !fs.open( fn, "rb" ) ) {
        DEBUG_LOG( DBG_GAME, DBG_WARN, fn << ", error open" )
        return false;
    }

    char major;
    char minor;
    fs >> major >> minor;
    const uint16_t savid = ( static_cast<uint16_t>( major ) << 8 ) | static_cast<uint16_t>( minor );

    // check version sav file
    if ( savid != SAV2ID2 && savid != SAV2ID3 ) {
        DEBUG_LOG( DBG_GAME, DBG_WARN, fn << ", incorrect SAV2ID" )
        return false;
    }

    std::string strver;
    uint16_t binver = 0;

    // read raw info
    fs >> strver >> binver;

    // hide: unsupported version
    if ( binver > CURRENT_FORMAT_VERSION || binver < LAST_SUPPORTED_FORMAT_VERSION )
        return false;

    int fileGameType = Game::TYPE_STANDARD;
    HeaderSAV header;
    fs >> header;
    fileGameType = header.gameType;

    if ( ( Settings::Get().GameType() & fileGameType ) == 0 )
        return false;

    finfo = header.info;
    finfo.file = fn;

    return true;
}

std::string Game::GetSaveDir()
{
    return System::concatPath( System::concatPath( System::GetDataDirectory( "fheroes2" ), "files" ), "save" );
}

std::string Game::GetSaveFileBaseName()
{
    std::string baseName = Settings::Get().CurrentFileInfo().name;

    // Replace all non-ASCII characters by exclamation marks
    std::replace_if(
        baseName.begin(), baseName.end(), []( const unsigned char c ) { return ( c > 127 ); }, '!' );
    // Remove all non-printable characters
    baseName.erase( std::remove_if( baseName.begin(), baseName.end(), []( const unsigned char c ) { return !std::isprint( c ); } ), baseName.end() );
    // Replace all remaining non-alphanumeric characters (excluding exclamation marks) by underscores
    std::replace_if(
        baseName.begin(), baseName.end(), []( const unsigned char c ) { return ( c != '!' && !std::isalnum( c ) ); }, '_' );
    // If in the end there are no characters left, set the base name to "newgame"
    if ( baseName.empty() ) {
        baseName = "newgame";
    }

    return baseName;
}

std::string Game::GetSaveFileExtension()
{
    return GetSaveFileExtension( Settings::Get().GameType() );
}

std::string Game::GetSaveFileExtension( const int gameType )
{
    if ( gameType & Game::TYPE_STANDARD )
        return ".sav";
    else if ( gameType & Game::TYPE_CAMPAIGN )
        return ".savc";
    else if ( gameType & Game::TYPE_HOTSEAT )
        return ".savh";

    return ".savm";
}

bool Game::SaveCompletedCampaignScenario()
{
    return Save( System::concatPath( GetSaveDir(), GetSaveFileBaseName() ) + "_Complete" + GetSaveFileExtension() );
}<|MERGE_RESOLUTION|>--- conflicted
+++ resolved
@@ -96,11 +96,7 @@
 
 bool Game::AutoSave()
 {
-<<<<<<< HEAD
-    return Game::Save( System::ConcatePath( GetSaveDir(), autoSaveName + GetSaveFileExtension() ), true );
-=======
-    return Game::Save( System::concatPath( GetSaveDir(), "AUTOSAVE" + GetSaveFileExtension() ) );
->>>>>>> 87696967
+    return Game::Save( System::concatPath( GetSaveDir(), autoSaveName + GetSaveFileExtension() ), true );
 }
 
 bool Game::Save( const std::string & fn, const bool autoSave /* = false */ )
