/***************************************************************************
 *   fheroes2: https://github.com/ihhub/fheroes2                           *
 *   Copyright (C) 2019 - 2022                                             *
 *                                                                         *
 *   Free Heroes2 Engine: http://sourceforge.net/projects/fheroes2         *
 *   Copyright (C) 2009 by Andrey Afletdinov <fheroes2@gmail.com>          *
 *                                                                         *
 *   This program is free software; you can redistribute it and/or modify  *
 *   it under the terms of the GNU General Public License as published by  *
 *   the Free Software Foundation; either version 2 of the License, or     *
 *   (at your option) any later version.                                   *
 *                                                                         *
 *   This program is distributed in the hope that it will be useful,       *
 *   but WITHOUT ANY WARRANTY; without even the implied warranty of        *
 *   MERCHANTABILITY or FITNESS FOR A PARTICULAR PURPOSE.  See the         *
 *   GNU General Public License for more details.                          *
 *                                                                         *
 *   You should have received a copy of the GNU General Public License     *
 *   along with this program; if not, write to the                         *
 *   Free Software Foundation, Inc.,                                       *
 *   59 Temple Place - Suite 330, Boston, MA  02111-1307, USA.             *
 ***************************************************************************/

#include <algorithm>
#include <cctype>
#include <cstdint>
#include <ctime>
#include <ostream>

#include "campaign_savedata.h"
#include "campaign_scenariodata.h"
#include "dialog.h"
#include "game.h"
#include "game_io.h"
#include "game_over.h"
#include "logging.h"
#include "maps_fileinfo.h"
#include "save_format_version.h"
#include "serialize.h"
#include "settings.h"
#include "system.h"
#include "translations.h"
#include "ui_dialog.h"
#include "ui_language.h"
#include "ui_text.h"
#include "world.h"
#include "zzlib.h"

namespace
{
    const std::string autoSaveNameAtTheBeginningOfTheDay{ "AUTOTURN" };
    const std::string autoSaveNameAtTheEndOfTheDay{ "AUTOSAVE" };

    const uint16_t SAV2ID2 = 0xFF02;
    const uint16_t SAV2ID3 = 0xFF03;

    struct HeaderSAV
    {
        enum
        {
            IS_LOYALTY = 0x4000
        };

        HeaderSAV()
            : status( 0 )
            , gameType( 0 )
        {}

        HeaderSAV( const Maps::FileInfo & fi, const int gameType_ )
            : status( 0 )
            , info( fi )
            , gameType( gameType_ )
        {
            time_t rawtime;
            std::time( &rawtime );
            info.localtime = static_cast<uint32_t>( rawtime );

            if ( fi._version == GameVersion::PRICE_OF_LOYALTY )
                status |= IS_LOYALTY;
        }

        uint16_t status;
        Maps::FileInfo info;
        int gameType;
    };

    StreamBase & operator<<( StreamBase & msg, const HeaderSAV & hdr )
    {
        return msg << hdr.status << hdr.info << hdr.gameType;
    }

    StreamBase & operator>>( StreamBase & msg, HeaderSAV & hdr )
    {
        return msg >> hdr.status >> hdr.info >> hdr.gameType;
    }
}

bool Game::AutoSaveAtTheBeginningOfTheDay()
{
    return Game::Save( System::ConcatePath( GetSaveDir(), autoSaveNameAtTheBeginningOfTheDay + GetSaveFileExtension() ), true );
}

bool Game::AutoSaveAtTheEndOfTheDay()
{
<<<<<<< HEAD
    return Game::Save( System::ConcatePath( GetSaveDir(), autoSaveNameAtTheEndOfTheDay + GetSaveFileExtension() ), true );
=======
    return Game::Save( System::concatPath( GetSaveDir(), "AUTOSAVE" + GetSaveFileExtension() ) );
>>>>>>> 87696967
}

bool Game::Save( const std::string & fn, const bool autoSave /* = false */ )
{
    DEBUG_LOG( DBG_GAME, DBG_INFO, fn )

    const Settings & conf = Settings::Get();

    StreamFile fs;
    fs.setbigendian( true );

    if ( !fs.open( fn, "wb" ) ) {
        DEBUG_LOG( DBG_GAME, DBG_WARN, fn << ", error open" )
        return false;
    }

    uint16_t loadver = GetLoadVersion();
    if ( !autoSave ) {
        Game::SetLastSavename( fn );
    }

    // raw info content
    fs << static_cast<uint8_t>( SAV2ID3 >> 8 ) << static_cast<uint8_t>( SAV2ID3 & 0xFF ) << std::to_string( loadver ) << loadver
       << HeaderSAV( conf.CurrentFileInfo(), conf.GameType() );
    fs.close();

    ZStreamFile fz;
    fz.setbigendian( true );

    // zip game data content
    fz << loadver << World::Get() << Settings::Get() << GameOver::Result::Get();

    if ( conf.isCampaignGameType() )
        fz << Campaign::CampaignSaveData::Get();

    fz << SAV2ID3; // eof marker

    return !fz.fail() && fz.write( fn, true );
}

fheroes2::GameMode Game::Load( const std::string & fn )
{
    DEBUG_LOG( DBG_GAME, DBG_INFO, fn )

    StreamFile fs;
    fs.setbigendian( true );

    if ( !fs.open( fn, "rb" ) ) {
        DEBUG_LOG( DBG_GAME, DBG_WARN, fn << ", error open" )
        return fheroes2::GameMode::CANCEL;
    }

    char major;
    char minor;
    fs >> major >> minor;
    const uint16_t savid = ( static_cast<uint16_t>( major ) << 8 ) | static_cast<uint16_t>( minor );

    // check version sav file
    if ( savid != SAV2ID2 && savid != SAV2ID3 ) {
        DEBUG_LOG( DBG_GAME, DBG_WARN, fn << ", incorrect SAV2ID" )
        return fheroes2::GameMode::CANCEL;
    }

    std::string strver;
    uint16_t binver = 0;

    // read raw info
    fs >> strver >> binver;

    // hide: unsupported version
    if ( binver > CURRENT_FORMAT_VERSION || binver < LAST_SUPPORTED_FORMAT_VERSION )
        return fheroes2::GameMode::CANCEL;

    int fileGameType = Game::TYPE_STANDARD;
    HeaderSAV header;
    fs >> header;
    fileGameType = header.gameType;

    size_t offset = fs.tell();
    fs.close();

    Settings & conf = Settings::Get();
    if ( ( conf.GameType() & fileGameType ) == 0 ) {
        fheroes2::showMessage( fheroes2::Text( _( "Warning" ), fheroes2::FontType::normalYellow() ),
                               fheroes2::Text( _( "This file contains a save with an invalid game type." ), fheroes2::FontType::normalWhite() ), Dialog::OK );
        return fheroes2::GameMode::CANCEL;
    }

    ZStreamFile fz;
    fz.setbigendian( true );

    if ( !fz.read( fn, offset ) ) {
        DEBUG_LOG( DBG_GAME, DBG_WARN, ", uncompress: error" )
        return fheroes2::GameMode::CANCEL;
    }

    if ( ( header.status & HeaderSAV::IS_LOYALTY ) && !conf.isPriceOfLoyaltySupported() ) {
        fheroes2::showMessage( fheroes2::Text( _( "Warning" ), fheroes2::FontType::normalYellow() ),
                               fheroes2::Text( _( "This file was saved by the \"The Price of Loyalty\" version of the game.\nSome items may not be available." ),
                                               fheroes2::FontType::normalWhite() ),
                               Dialog::OK );
    }

    fz >> binver;

    // check version: false
    if ( binver > CURRENT_FORMAT_VERSION || binver < LAST_SUPPORTED_FORMAT_VERSION ) {
        std::string errorMessage( _( "Usupported save format: " ) );
        errorMessage += std::to_string( binver );
        errorMessage += ".\n";
        errorMessage += _( "Current game version: " );
        errorMessage += std::to_string( CURRENT_FORMAT_VERSION );
        errorMessage += ".\n";
        errorMessage += _( "Last supported version: " );
        errorMessage += std::to_string( LAST_SUPPORTED_FORMAT_VERSION );
        errorMessage += ".\n";

        fheroes2::showMessage( fheroes2::Text( _( "Error" ), fheroes2::FontType::normalYellow() ), fheroes2::Text( errorMessage, fheroes2::FontType::normalWhite() ),
                               Dialog::OK );

        return fheroes2::GameMode::CANCEL;
    }

    DEBUG_LOG( DBG_GAME, DBG_TRACE, "load version: " << binver )
    SetLoadVersion( binver );

    fz >> World::Get() >> conf >> GameOver::Result::Get();

    // Settings should contain the full path to the current map file, if this map is available
    conf.SetMapsFile( Settings::GetLastFile( "maps", System::GetBasename( conf.MapsFile() ) ) );

    if ( !conf.loadedFileLanguage().empty() && conf.loadedFileLanguage() != "en" && conf.loadedFileLanguage() != conf.getGameLanguage() ) {
        std::string warningMessage( _( "This saved game is localized to '" ) );
        warningMessage.append( fheroes2::getLanguageName( fheroes2::getLanguageFromAbbreviation( conf.loadedFileLanguage() ) ) );
        warningMessage.append( _( "' language, but the current language of the game is '" ) );
        warningMessage.append( fheroes2::getLanguageName( fheroes2::getLanguageFromAbbreviation( conf.getGameLanguage() ) ) );
        warningMessage += "'.";

        fheroes2::showMessage( fheroes2::Text( _( "Warning" ), fheroes2::FontType::normalYellow() ), fheroes2::Text( warningMessage, fheroes2::FontType::normalWhite() ),
                               Dialog::OK );
    }

    fheroes2::GameMode returnValue = fheroes2::GameMode::START_GAME;

    if ( conf.isCampaignGameType() ) {
        Campaign::CampaignSaveData & saveData = Campaign::CampaignSaveData::Get();
        fz >> saveData;

        if ( !saveData.isStarting() && saveData.getCurrentScenarioInfoId() == saveData.getLastCompletedScenarioInfoID() ) {
            // This is the end of the current scenario. We should show next scenario selection.
            returnValue = fheroes2::GameMode::COMPLETE_CAMPAIGN_SCENARIO_FROM_LOAD_FILE;
        }
    }

    uint16_t end_check = 0;
    fz >> end_check;

    if ( fz.fail() || ( end_check != SAV2ID2 && end_check != SAV2ID3 ) ) {
        DEBUG_LOG( DBG_GAME, DBG_WARN, "invalid load file: " << fn )
        return fheroes2::GameMode::CANCEL;
    }

    SetLoadVersion( CURRENT_FORMAT_VERSION );

    Game::SetLastSavename( fn );
    conf.SetGameType( conf.GameType() | Game::TYPE_LOADFILE );

    if ( returnValue != fheroes2::GameMode::START_GAME ) {
        return returnValue;
    }

    return returnValue;
}

bool Game::LoadSAV2FileInfo( const std::string & fn, Maps::FileInfo & finfo )
{
    DEBUG_LOG( DBG_GAME, DBG_INFO, fn )

    StreamFile fs;
    fs.setbigendian( true );

    if ( !fs.open( fn, "rb" ) ) {
        DEBUG_LOG( DBG_GAME, DBG_WARN, fn << ", error open" )
        return false;
    }

    char major;
    char minor;
    fs >> major >> minor;
    const uint16_t savid = ( static_cast<uint16_t>( major ) << 8 ) | static_cast<uint16_t>( minor );

    // check version sav file
    if ( savid != SAV2ID2 && savid != SAV2ID3 ) {
        DEBUG_LOG( DBG_GAME, DBG_WARN, fn << ", incorrect SAV2ID" )
        return false;
    }

    std::string strver;
    uint16_t binver = 0;

    // read raw info
    fs >> strver >> binver;

    // hide: unsupported version
    if ( binver > CURRENT_FORMAT_VERSION || binver < LAST_SUPPORTED_FORMAT_VERSION )
        return false;

    int fileGameType = Game::TYPE_STANDARD;
    HeaderSAV header;
    fs >> header;
    fileGameType = header.gameType;

    if ( ( Settings::Get().GameType() & fileGameType ) == 0 )
        return false;

    finfo = header.info;
    finfo.file = fn;

    return true;
}

std::string Game::GetSaveDir()
{
    return System::concatPath( System::concatPath( System::GetDataDirectory( "fheroes2" ), "files" ), "save" );
}

std::string Game::GetSaveFileBaseName()
{
    std::string baseName = Settings::Get().CurrentFileInfo().name;

    // Replace all non-ASCII characters by exclamation marks
    std::replace_if(
        baseName.begin(), baseName.end(), []( const unsigned char c ) { return ( c > 127 ); }, '!' );
    // Remove all non-printable characters
    baseName.erase( std::remove_if( baseName.begin(), baseName.end(), []( const unsigned char c ) { return !std::isprint( c ); } ), baseName.end() );
    // Replace all remaining non-alphanumeric characters (excluding exclamation marks) by underscores
    std::replace_if(
        baseName.begin(), baseName.end(), []( const unsigned char c ) { return ( c != '!' && !std::isalnum( c ) ); }, '_' );
    // If in the end there are no characters left, set the base name to "newgame"
    if ( baseName.empty() ) {
        baseName = "newgame";
    }

    return baseName;
}

std::string Game::GetSaveFileExtension()
{
    return GetSaveFileExtension( Settings::Get().GameType() );
}

std::string Game::GetSaveFileExtension( const int gameType )
{
    if ( gameType & Game::TYPE_STANDARD )
        return ".sav";
    else if ( gameType & Game::TYPE_CAMPAIGN )
        return ".savc";
    else if ( gameType & Game::TYPE_HOTSEAT )
        return ".savh";

    return ".savm";
}

bool Game::SaveCompletedCampaignScenario()
{
    return Save( System::concatPath( GetSaveDir(), GetSaveFileBaseName() ) + "_Complete" + GetSaveFileExtension() );
}<|MERGE_RESOLUTION|>--- conflicted
+++ resolved
@@ -97,16 +97,12 @@
 
 bool Game::AutoSaveAtTheBeginningOfTheDay()
 {
-    return Game::Save( System::ConcatePath( GetSaveDir(), autoSaveNameAtTheBeginningOfTheDay + GetSaveFileExtension() ), true );
+    return Game::Save( System::ConcatPath( GetSaveDir(), autoSaveNameAtTheBeginningOfTheDay + GetSaveFileExtension() ), true );
 }
 
 bool Game::AutoSaveAtTheEndOfTheDay()
 {
-<<<<<<< HEAD
-    return Game::Save( System::ConcatePath( GetSaveDir(), autoSaveNameAtTheEndOfTheDay + GetSaveFileExtension() ), true );
-=======
-    return Game::Save( System::concatPath( GetSaveDir(), "AUTOSAVE" + GetSaveFileExtension() ) );
->>>>>>> 87696967
+    return Game::Save( System::ConcatPath( GetSaveDir(), autoSaveNameAtTheEndOfTheDay + GetSaveFileExtension() ), true );
 }
 
 bool Game::Save( const std::string & fn, const bool autoSave /* = false */ )
