--- conflicted
+++ resolved
@@ -122,59 +122,6 @@
 {
     const Settings & conf = Settings::Get();
 
-<<<<<<< HEAD
-    const TimeDelay & td_etalon = delays[HEROES_MOVE_DELAY];
-    TimeDelay & td_hero = delays[CURRENT_HERO_DELAY];
-    TimeDelay & td_ai = delays[CURRENT_AI_DELAY];
-
-    const int hr_value = conf.HeroesMoveSpeed() ? ( ( conf.HeroesMoveSpeed() - DEFAULT_SPEED_DELAY ) * td_etalon() ) / DEFAULT_SPEED_DELAY : td_etalon();
-
-    const int ai_value = conf.AIMoveSpeed() ? ( ( conf.AIMoveSpeed() - DEFAULT_SPEED_DELAY ) * td_etalon() ) / DEFAULT_SPEED_DELAY : td_etalon();
-
-    if ( conf.HeroesMoveSpeed() == DEFAULT_SPEED_DELAY )
-        td_hero = td_etalon();
-    else
-        td_hero = td_etalon() - hr_value;
-
-    if ( conf.AIMoveSpeed() == DEFAULT_SPEED_DELAY )
-        td_ai = td_etalon();
-    else
-        td_ai = td_etalon() - ai_value;
-}
-
-void Game::UpdateBattleSpeed( void )
-{
-    const Settings & conf = Settings::Get();
-    const int value = 5;
-
-    delays[BATTLE_FRAME_DELAY] = 120 - ( conf.BattleSpeed() - value ) * 20;
-    delays[BATTLE_MISSILE_DELAY] = 40 - ( conf.BattleSpeed() - value ) * 7;
-    delays[BATTLE_SPELL_DELAY] = 90 - ( conf.BattleSpeed() - value ) * 17;
-    delays[BATTLE_DISRUPTING_DELAY] = 20 - ( conf.BattleSpeed() - value ) * 3;
-    delays[BATTLE_CATAPULT_DELAY] = 90 - ( conf.BattleSpeed() - value ) * 17;
-    delays[BATTLE_CATAPULT2_DELAY] = 40 - ( conf.BattleSpeed() - value ) * 7;
-    delays[BATTLE_CATAPULT3_DELAY] = 40 - ( conf.BattleSpeed() - value ) * 7;
-    delays[BATTLE_BRIDGE_DELAY] = 90 - ( conf.BattleSpeed() - value ) * 17;
-
-    if ( 0 < conf.BlitSpeed() ) {
-        const float etalon = 15.0;
-        const float div = conf.BlitSpeed() / etalon;
-        const int ids[] = {BATTLE_FRAME_DELAY,    BATTLE_MISSILE_DELAY,   BATTLE_SPELL_DELAY,     BATTLE_DISRUPTING_DELAY,
-                           BATTLE_CATAPULT_DELAY, BATTLE_CATAPULT2_DELAY, BATTLE_CATAPULT3_DELAY, BATTLE_BRIDGE_DELAY};
-
-        DEBUG( DBG_GAME, DBG_INFO, "set battle speed: " << conf.BattleSpeed() );
-        std::ostringstream os;
-
-        for ( u32 it = 0; it < ARRAY_COUNT( ids ); ++it ) {
-            float tmp = delays[ids[it]]();
-            tmp /= div;
-            delays[ids[it]] = static_cast<int>( tmp );
-            os << static_cast<int>( tmp ) << ", ";
-        }
-
-        DEBUG( DBG_GAME, DBG_INFO, "set battle delays: " << os.str() );
-    }
-=======
     delays[CURRENT_HERO_DELAY] = 40 - ( conf.HeroesMoveSpeed() - DEFAULT_SPEED_DELAY ) * 8;
     delays[CURRENT_AI_DELAY] = 40 - ( conf.AIMoveSpeed() - DEFAULT_SPEED_DELAY ) * 8;
 
@@ -187,7 +134,6 @@
     delays[BATTLE_CATAPULT2_DELAY] = 40 - battleSpeed * 7;
     delays[BATTLE_CATAPULT3_DELAY] = 40 - battleSpeed * 7;
     delays[BATTLE_BRIDGE_DELAY] = 90 - battleSpeed * 17;
->>>>>>> 0b83a03e
 }
 
 uint32_t Game::ApplyBattleSpeed( uint32_t delay )
