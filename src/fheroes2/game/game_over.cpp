/***************************************************************************
 *   fheroes2: https://github.com/ihhub/fheroes2                           *
 *   Copyright (C) 2019 - 2023                                             *
 *                                                                         *
 *   Free Heroes2 Engine: http://sourceforge.net/projects/fheroes2         *
 *   Copyright (C) 2009 by Andrey Afletdinov <fheroes2@gmail.com>          *
 *                                                                         *
 *   This program is free software; you can redistribute it and/or modify  *
 *   it under the terms of the GNU General Public License as published by  *
 *   the Free Software Foundation; either version 2 of the License, or     *
 *   (at your option) any later version.                                   *
 *                                                                         *
 *   This program is distributed in the hope that it will be useful,       *
 *   but WITHOUT ANY WARRANTY; without even the implied warranty of        *
 *   MERCHANTABILITY or FITNESS FOR A PARTICULAR PURPOSE.  See the         *
 *   GNU General Public License for more details.                          *
 *                                                                         *
 *   You should have received a copy of the GNU General Public License     *
 *   along with this program; if not, write to the                         *
 *   Free Software Foundation, Inc.,                                       *
 *   59 Temple Place - Suite 330, Boston, MA  02111-1307, USA.             *
 ***************************************************************************/

#include "game_over.h"

#include <cassert>
#include <cstddef>
#include <utility>
#include <vector>

#include "artifact.h"
#include "audio.h"
#include "audio_manager.h"
#include "campaign_savedata.h"
#include "campaign_scenariodata.h"
#include "castle.h"
#include "color.h"
#include "dialog.h"
#include "game.h"
#include "game_video.h"
#include "game_video_type.h"
#include "gamedefs.h"
#include "heroes.h"
#include "highscores.h"
#include "kingdom.h"
#include "monster.h"
#include "mus.h"
#include "players.h"
#include "serialize.h"
#include "settings.h"
#include "tools.h"
#include "translations.h"
#include "ui_dialog.h"
#include "ui_text.h"
#include "world.h"

namespace
{
    void DialogWins( uint32_t cond )
    {
        std::string body;

        const Settings & conf = Settings::Get();
        if ( conf.isCampaignGameType() ) {
            const Campaign::ScenarioVictoryCondition victoryCondition = Campaign::getCurrentScenarioVictoryCondition();
            if ( victoryCondition == Campaign::ScenarioVictoryCondition::CAPTURE_DRAGON_CITY ) {
                body = _( "Dragon city has fallen!  You are now the Master of the Dragons." );
            }
        }

        if ( body.empty() ) {
            switch ( cond ) {
            case GameOver::WINS_ALL:
                break;

            case GameOver::WINS_TOWN: {
                body = _( "You captured %{name}!\nYou are victorious." );

                const Castle * town = world.getCastleEntrance( conf.WinsMapsPositionObject() );
                assert( town != nullptr );

                if ( town ) {
                    StringReplace( body, "%{name}", town->GetName() );
                }

                break;
            }

            case GameOver::WINS_HERO: {
                body = _( "You have captured the enemy hero %{name}!\nYour quest is complete." );

                const Heroes * hero = world.GetHeroesCondWins();
                assert( hero != nullptr );

                if ( hero ) {
                    StringReplace( body, "%{name}", hero->GetName() );
                }

                break;
            }

            case GameOver::WINS_ARTIFACT:
                body = _( "You have found the %{name}.\nYour quest is complete." );

                if ( conf.WinsFindUltimateArtifact() ) {
                    StringReplace( body, "%{name}", _( "Ultimate Artifact" ) );
                }
                else {
                    const Artifact art = conf.WinsFindArtifactID();
                    StringReplace( body, "%{name}", art.GetName() );
                }

                break;

            case GameOver::WINS_SIDE:
                body = _( "The enemy is beaten.\nYour side has triumphed!" );
                break;

            case GameOver::WINS_GOLD:
                body = _( "You have built up over %{count} gold in your treasury.\nAll enemies bow before your wealth and power." );
                StringReplace( body, "%{count}", conf.getWinningGoldAccumulationValue() );
                break;

            default:
                break;
            }
        }

        if ( !body.empty() ) {
            AudioManager::PlayMusic( MUS::VICTORY, Music::PlaybackMode::PLAY_ONCE );

<<<<<<< HEAD
            fheroes2::showStandardTextMessage( "", body, Dialog::OK );
        }
=======
        if ( !body.empty() )
            fheroes2::showStandardTextMessage( _( "Victory!" ), body, Dialog::OK );
>>>>>>> 11b28eb9
    }

    void DialogLoss( uint32_t cond )
    {
        const Settings & conf = Settings::Get();
        std::string body;

        switch ( cond ) {
        case GameOver::LOSS_ENEMY_WINS_TOWN: {
            body = _( "The enemy has captured %{name}!\nThey are triumphant." );

            const Castle * town = world.getCastleEntrance( conf.WinsMapsPositionObject() );
            assert( town != nullptr );

            if ( town ) {
                StringReplace( body, "%{name}", town->GetName() );
            }

            break;
        }

        case GameOver::LOSS_ENEMY_WINS_GOLD:
            body = _( "The enemy has built up over %{count} gold in his treasury.\nYou must bow done in defeat before his wealth and power." );
            StringReplace( body, "%{count}", conf.getWinningGoldAccumulationValue() );
            break;

        case GameOver::LOSS_ALL:
            body = _( "You have been eliminated from the game!!!" );
            break;

        case GameOver::LOSS_TOWN: {
            body = _( "The enemy has captured %{name}!\nThey are triumphant." );

            const Castle * town = world.getCastleEntrance( conf.LossMapsPositionObject() );
            assert( town != nullptr );

            if ( town ) {
                StringReplace( body, "%{name}", town->GetName() );
            }

            break;
        }

        case GameOver::LOSS_HERO: {
            body = _( "You have lost the hero %{name}.\nYour quest is over." );

            const Heroes * hero = world.GetHeroesCondLoss();
            assert( hero != nullptr );

            if ( hero ) {
                StringReplace( body, "%{name}", hero->GetName() );
            }

            break;
        }

        case GameOver::LOSS_TIME:
            body = _( "You have failed to complete your quest in time.\nAll is lost." );
            break;

        default:
            break;
        }

        if ( !body.empty() ) {
            AudioManager::PlayMusic( MUS::LOSTGAME, Music::PlaybackMode::PLAY_ONCE );

            fheroes2::showStandardTextMessage( _( "Defeat!" ), body, Dialog::OK );
        }
    }

    Video::Subtitle standardGameResults()
    {
        // Get data for ratings text.
        const int32_t difficulty = static_cast<int32_t>( Game::GetRating() );
        const int32_t baseScore = static_cast<int32_t>( Game::getGameOverScoreFactor() );
        const int32_t score = difficulty * baseScore / 100;

        // Make ratings text as a subtitle for WIN.SMK.
        fheroes2::MultiFontText ratingText;

        std::string textBody = _( "Congratulations!\n\nDays: %{days}\n" );
        StringReplace( textBody, "%{days}", static_cast<int32_t>( world.CountDay() ) );
        ratingText.add( { textBody, fheroes2::FontType::normalWhite() } );

        textBody = _( "Base score: %{score}\nDifficulty: %{difficulty}\n\n" );
        StringReplace( textBody, "%{score}", baseScore );
        StringReplace( textBody, "%{difficulty}", difficulty );
        ratingText.add( { textBody, fheroes2::FontType::smallWhite() } );

        textBody = _( "Score: %{score}\n\nRating:\n%{rating}" );
        StringReplace( textBody, "%{score}", score );
        StringReplace( textBody, "%{rating}", fheroes2::HighScoreDataContainer::getMonsterByRating( score ).GetName() );
        ratingText.add( { textBody, fheroes2::FontType::normalWhite() } );

        // Show results from the 5th second until end (forever) and set maximum width to 140 to fit the black area.
        // Set subtitles top-center position (475,110) to render results over the black rectangle of burned picture in WIN.SMK video.
        return { ratingText, 5000, UINT32_MAX, { 475, 110 }, 140 };
    }
}

const char * GameOver::GetString( uint32_t cond )
{
    switch ( cond ) {
    case WINS_ALL:
        return _( "Defeat all enemy heroes and capture all enemy towns and castles." );
    case WINS_TOWN:
        return _( "Capture a specific town." );
    case WINS_HERO:
        return _( "Defeat a specific hero." );
    case WINS_ARTIFACT:
        return _( "Find a specific artifact." );
    case WINS_SIDE:
        return _( "Your side defeats the opposing side." );
    case WINS_GOLD:
        return _( "Accumulate a large amount of gold." );
    case LOSS_ALL:
        return _( "Lose all your heroes and towns." );
    case LOSS_TOWN:
        return _( "Lose a specific town." );
    case LOSS_HERO:
        return _( "Lose a specific hero." );
    case LOSS_TIME:
        return _( "Run out of time. (Fail to win by a certain point.)" );
    default:
        break;
    }

    return "None";
}

std::string GameOver::GetActualDescription( uint32_t cond )
{
    const Settings & conf = Settings::Get();
    std::string msg;

    if ( WINS_ALL == cond ) {
        msg = GetString( WINS_ALL );
    }
    else if ( cond == WINS_SIDE ) {
        const Player * currentPlayer = Settings::Get().GetPlayers().GetCurrent();
        assert( currentPlayer != nullptr );

        const int currentColor = currentPlayer->GetColor();
        const int friendColors = currentPlayer->GetFriends();

        const auto makeListOfPlayers = []( const int colors ) {
            std::pair<std::string, size_t> result{ {}, 0 };

            for ( const int col : Colors( colors ) ) {
                const Player * player = Players::Get( col );
                assert( player != nullptr );

                ++result.second;

                if ( result.second > 1 ) {
                    result.first += ", ";
                }

                result.first += player->GetName();
            }

            return result;
        };

        const auto [alliesList, alliesCount] = makeListOfPlayers( friendColors & ~currentColor );
        const auto [enemiesList, enemiesCount] = makeListOfPlayers( Game::GetKingdomColors() & ~friendColors );

        assert( enemiesCount > 0 );

        if ( alliesCount == 0 ) {
            msg = _n( "You must defeat the enemy %{enemies}.", "You must defeat the enemy alliance of %{enemies}.", enemiesCount );
            StringReplace( msg, "%{enemies}", enemiesList );
        }
        else {
            msg = _n( "The alliance consisting of %{allies} and you must defeat the enemy %{enemies}.",
                      "The alliance consisting of %{allies} and you must defeat the enemy alliance of %{enemies}.", enemiesCount );
            StringReplace( msg, "%{allies}", alliesList );
            StringReplace( msg, "%{enemies}", enemiesList );
        }
    }
    else if ( WINS_TOWN & cond ) {
        const Castle * town = world.getCastleEntrance( conf.WinsMapsPositionObject() );
        assert( town != nullptr );

        if ( town ) {
            msg = town->isCastle() ? _( "Capture the castle '%{name}'." ) : _( "Capture the town '%{name}'." );
            StringReplace( msg, "%{name}", town->GetName() );
        }
    }
    else if ( WINS_HERO & cond ) {
        const Heroes * hero = world.GetHeroesCondWins();
        assert( hero != nullptr );

        if ( hero ) {
            msg = _( "Defeat the hero '%{name}'." );
            StringReplace( msg, "%{name}", hero->GetName() );
        }
    }
    else if ( WINS_ARTIFACT & cond ) {
        if ( conf.WinsFindUltimateArtifact() ) {
            msg = _( "Find the ultimate artifact." );
        }
        else {
            const Artifact art = conf.WinsFindArtifactID();

            msg = _( "Find the '%{name}' artifact." );
            StringReplace( msg, "%{name}", art.GetName() );
        }
    }
    else if ( WINS_GOLD & cond ) {
        msg = _( "Accumulate %{count} gold." );
        StringReplace( msg, "%{count}", conf.getWinningGoldAccumulationValue() );
    }

    if ( WINS_ALL != cond && ( WINS_ALL & cond ) ) {
        msg.append( _( ", or you may win by defeating all enemy heroes and capturing all enemy towns and castles." ) );
    }

    if ( LOSS_ALL == cond ) {
        msg = GetString( LOSS_ALL );
    }
    else if ( LOSS_TOWN & cond ) {
        const Castle * town = world.getCastleEntrance( conf.LossMapsPositionObject() );
        assert( town != nullptr );

        if ( town ) {
            msg = town->isCastle() ? _( "Lose the castle '%{name}'." ) : _( "Lose the town '%{name}'." );
            StringReplace( msg, "%{name}", town->GetName() );
        }
    }
    else if ( LOSS_HERO & cond ) {
        const Heroes * hero = world.GetHeroesCondLoss();
        assert( hero != nullptr );

        if ( hero ) {
            msg = _( "Lose the hero: %{name}." );
            StringReplace( msg, "%{name}", hero->GetName() );
        }
    }
    else if ( LOSS_TIME & cond ) {
        const uint32_t dayCount = conf.LossCountDays() - 1;
        const uint32_t month = dayCount / ( DAYOFWEEK * WEEKOFMONTH );
        const uint32_t week = ( dayCount - month * ( DAYOFWEEK * WEEKOFMONTH ) ) / DAYOFWEEK;
        const uint32_t day = dayCount % DAYOFWEEK;

        msg = _( "Fail to win by the end of month %{month}, week %{week}, day %{day}." );
        StringReplace( msg, "%{day}", day + 1 );
        StringReplace( msg, "%{week}", week + 1 );
        StringReplace( msg, "%{month}", month + 1 );
    }

    return msg;
}

GameOver::Result & GameOver::Result::Get()
{
    static Result gresult;
    return gresult;
}

GameOver::Result::Result()
    : colors( 0 )
    , result( 0 )
{}

void GameOver::Result::Reset()
{
    colors = Game::GetKingdomColors();
    result = GameOver::COND_NONE;
}

fheroes2::GameMode GameOver::Result::checkGameOver()
{
    fheroes2::GameMode res = fheroes2::GameMode::CANCEL;

    const Settings & conf = Settings::Get();
    const int humanColors = Players::HumanColors();
    const int currentColor = conf.CurrentColor();
    const bool isSinglePlayer = ( Color::Count( humanColors ) == 1 );

    int activeHumanColors = 0;

    for ( const int color : Colors( colors ) ) {
        if ( !world.GetKingdom( color ).isPlay() ) {
            if ( ( !isSinglePlayer && color != currentColor ) || ( color & humanColors ) == 0 ) {
                Game::DialogPlayers( color, _( "Major Event!" ), _( "%{color} player has been vanquished!" ) );
            }

            colors &= ( ~color );
        }
        else if ( color & humanColors ) {
            ++activeHumanColors;
        }
    }

    if ( isSinglePlayer ) {
        assert( activeHumanColors <= 1 );

        const Kingdom & myKingdom = world.GetKingdom( humanColors );

#if defined( WITH_DEBUG )
        const Player * humanPlayer = Players::Get( humanColors );
        assert( humanPlayer != nullptr );

        const bool isAIAutoControlMode = humanPlayer->isAIAutoControlMode();
#else
        const bool isAIAutoControlMode = false;
#endif

        if ( myKingdom.isControlHuman() || isAIAutoControlMode ) {
            result = world.CheckKingdomWins( myKingdom );

            if ( result != GameOver::COND_NONE ) {
                DialogWins( result );

                if ( conf.isCampaignGameType() ) {
                    res = fheroes2::GameMode::COMPLETE_CAMPAIGN_SCENARIO;
                }
                else {
                    AudioManager::ResetAudio();

                    Video::ShowVideo( "WIN.SMK", Video::VideoAction::WAIT_FOR_USER_INPUT, { standardGameResults() }, true );

                    // AudioManager::PlayMusic is run here in order to start playing before displaying the high score.
                    AudioManager::PlayMusicAsync( MUS::VICTORY, Music::PlaybackMode::REWIND_AND_PLAY_INFINITE );

                    res = fheroes2::GameMode::HIGHSCORES_STANDARD;
                }
            }
            else {
                // If the player's kingdom has been vanquished, he loses regardless of other conditions
                if ( !myKingdom.isPlay() ) {
                    result = GameOver::LOSS_ALL;
                }
                else {
                    result = world.CheckKingdomLoss( myKingdom );
                }

                if ( result != GameOver::COND_NONE ) {
                    // Don't show the loss dialog if player's kingdom has been vanquished due to the expired countdown of days since the loss of the last town
                    // This case was already handled at the end of the Interface::Basic::HumanTurn()
                    if ( !( result == GameOver::LOSS_ALL && myKingdom.GetCastles().empty() && myKingdom.GetLostTownDays() == 0 ) ) {
                        DialogLoss( result );
                    }

                    AudioManager::ResetAudio();
                    Video::ShowVideo( "LOSE.SMK", Video::VideoAction::LOOP_VIDEO );

                    res = fheroes2::GameMode::MAIN_MENU;
                }
            }
        }
    }
    else {
        // There are no active human-controlled players left, game over
        if ( activeHumanColors == 0 ) {
            AudioManager::ResetAudio();
            Video::ShowVideo( "LOSE.SMK", Video::VideoAction::LOOP_VIDEO );

            res = fheroes2::GameMode::MAIN_MENU;
        }
        // Check the regular win/loss conditions
        else {
<<<<<<< HEAD
            auto checkWinLossConditions = []( const int color ) -> uint32_t {
                // Don't check colors that don't belong to any kingdom (e.g. Color::NONE)
                if ( Color::Count( color ) != 1 ) {
                    return GameOver::COND_NONE;
                }

                const Kingdom & kingdom = world.GetKingdom( color );

                // Check the win/loss conditions for human-controlled players only
                if ( !kingdom.isControlHuman() && !Players::Get( color )->isAIAutoControlMode() ) {
=======
            const auto checkWinLossConditions = []( const int color ) -> uint32_t {
                const Kingdom & kingdom = world.GetKingdom( color );

                // Check the win/loss conditions for active players only
                if ( !kingdom.isPlay() ) {
                    return GameOver::COND_NONE;
                }

#if defined( WITH_DEBUG )
                const Player * player = Players::Get( color );
                assert( player != nullptr );

                const bool isAIAutoControlMode = player->isAIAutoControlMode();
#else
                const bool isAIAutoControlMode = false;
#endif

                // Check the win/loss conditions for human-controlled players only
                if ( !kingdom.isControlHuman() && !isAIAutoControlMode ) {
>>>>>>> 11b28eb9
                    return GameOver::COND_NONE;
                }

                // If the player's kingdom has been vanquished, this particular player loses regardless of other conditions
                if ( !kingdom.isPlay() ) {
                    return GameOver::LOSS_ALL;
                }

                uint32_t condition = world.CheckKingdomWins( kingdom );

                if ( condition != GameOver::COND_NONE ) {
                    return condition;
                }

                condition = world.CheckKingdomLoss( kingdom );

                // LOSS_TOWN is currently not supported in multiplayer
                if ( condition == GameOver::LOSS_HERO || condition == GameOver::LOSS_TIME || ( condition & GameOver::LOSS_ENEMY_WINS ) ) {
                    return condition;
                }

                return GameOver::COND_NONE;
            };

            // The result of the multiplayer game shouldn't be stored by this class
            const uint32_t multiplayerResult = checkWinLossConditions( currentColor );

            if ( multiplayerResult & GameOver::WINS ) {
                DialogWins( multiplayerResult );

                AudioManager::ResetAudio();
                Video::ShowVideo( "WIN.SMK", Video::VideoAction::WAIT_FOR_USER_INPUT, { standardGameResults() }, true );

                res = fheroes2::GameMode::MAIN_MENU;
            }
            else if ( multiplayerResult & GameOver::LOSS ) {
                DialogLoss( multiplayerResult );

                // LOSS_ALL fulfillment is not a reason to end the game, only this player is vanquished
                if ( multiplayerResult != GameOver::LOSS_ALL ) {
                    AudioManager::ResetAudio();
                    Video::ShowVideo( "LOSE.SMK", Video::VideoAction::LOOP_VIDEO );

                    res = fheroes2::GameMode::MAIN_MENU;
                }
            }
        }
    }

    return res;
}

StreamBase & GameOver::operator<<( StreamBase & msg, const Result & res )
{
    return msg << res.colors << res.result;
}

StreamBase & GameOver::operator>>( StreamBase & msg, Result & res )
{
    return msg >> res.colors >> res.result;
}<|MERGE_RESOLUTION|>--- conflicted
+++ resolved
@@ -129,13 +129,8 @@
         if ( !body.empty() ) {
             AudioManager::PlayMusic( MUS::VICTORY, Music::PlaybackMode::PLAY_ONCE );
 
-<<<<<<< HEAD
-            fheroes2::showStandardTextMessage( "", body, Dialog::OK );
-        }
-=======
-        if ( !body.empty() )
-            fheroes2::showStandardTextMessage( _( "Victory!" ), body, Dialog::OK );
->>>>>>> 11b28eb9
+            fheroes2::showStandardTextMessage( "Victory!", body, Dialog::OK );
+        }
     }
 
     void DialogLoss( uint32_t cond )
@@ -500,25 +495,13 @@
         }
         // Check the regular win/loss conditions
         else {
-<<<<<<< HEAD
-            auto checkWinLossConditions = []( const int color ) -> uint32_t {
+            const auto checkWinLossConditions = []( const int color ) -> uint32_t {
                 // Don't check colors that don't belong to any kingdom (e.g. Color::NONE)
                 if ( Color::Count( color ) != 1 ) {
                     return GameOver::COND_NONE;
                 }
 
                 const Kingdom & kingdom = world.GetKingdom( color );
-
-                // Check the win/loss conditions for human-controlled players only
-                if ( !kingdom.isControlHuman() && !Players::Get( color )->isAIAutoControlMode() ) {
-=======
-            const auto checkWinLossConditions = []( const int color ) -> uint32_t {
-                const Kingdom & kingdom = world.GetKingdom( color );
-
-                // Check the win/loss conditions for active players only
-                if ( !kingdom.isPlay() ) {
-                    return GameOver::COND_NONE;
-                }
 
 #if defined( WITH_DEBUG )
                 const Player * player = Players::Get( color );
@@ -531,7 +514,6 @@
 
                 // Check the win/loss conditions for human-controlled players only
                 if ( !kingdom.isControlHuman() && !isAIAutoControlMode ) {
->>>>>>> 11b28eb9
                     return GameOver::COND_NONE;
                 }
 
