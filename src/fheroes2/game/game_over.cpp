/***************************************************************************
 *   Copyright (C) 2009 by Andrey Afletdinov <fheroes2@gmail.com>          *
 *                                                                         *
 *   Part of the Free Heroes2 Engine:                                      *
 *   http://sourceforge.net/projects/fheroes2                              *
 *                                                                         *
 *   This program is free software; you can redistribute it and/or modify  *
 *   it under the terms of the GNU General Public License as published by  *
 *   the Free Software Foundation; either version 2 of the License, or     *
 *   (at your option) any later version.                                   *
 *                                                                         *
 *   This program is distributed in the hope that it will be useful,       *
 *   but WITHOUT ANY WARRANTY; without even the implied warranty of        *
 *   MERCHANTABILITY or FITNESS FOR A PARTICULAR PURPOSE.  See the         *
 *   GNU General Public License for more details.                          *
 *                                                                         *
 *   You should have received a copy of the GNU General Public License     *
 *   along with this program; if not, write to the                         *
 *   Free Software Foundation, Inc.,                                       *
 *   59 Temple Place - Suite 330, Boston, MA  02111-1307, USA.             *
 ***************************************************************************/

#include "game_over.h"
#include "agg.h"
#include "castle.h"
#include "dialog.h"
#include "game.h"
#include "game_interface.h"
#include "game_video.h"
#include "gamedefs.h"
#include "kingdom.h"
#include "mus.h"
#include "settings.h"
#include "text.h"
#include "tools.h"
#include "world.h"

#include <cassert>

namespace
{
    void DialogWins( int cond )
    {
        const Settings & conf = Settings::Get();
        std::string body;

        switch ( cond ) {
        case GameOver::WINS_ALL:
            break;

        case GameOver::WINS_TOWN: {
            body = _( "You captured %{name}!\nYou are victorious." );
            const Castle * town = world.GetCastle( conf.WinsMapsPositionObject() );
            if ( town )
                StringReplace( body, "%{name}", town->GetName() );
        } break;

        case GameOver::WINS_HERO: {
            body = _( "You have captured the enemy hero %{name}!\nYour quest is complete." );
            const Heroes * hero = world.GetHeroesCondWins();
            if ( hero )
                StringReplace( body, "%{name}", hero->GetName() );
            break;
        }

        case GameOver::WINS_ARTIFACT: {
            body = _( "You have found the %{name}.\nYour quest is complete." );
            if ( conf.WinsFindUltimateArtifact() )
                StringReplace( body, "%{name}", "Ultimate Artifact" );
            else {
                const Artifact art = conf.WinsFindArtifactID();
                StringReplace( body, "%{name}", art.GetName() );
            }
            break;
        }

        case GameOver::WINS_SIDE:
            body = _( "The enemy is beaten.\nYour side has triumphed!" );
            break;

        case GameOver::WINS_GOLD: {
            body = _( "You have built up over %{count} gold in your treasury.\nAll enemies bow before your wealth and power." );
            StringReplace( body, "%{count}", conf.WinsAccumulateGold() );
            break;
        }

        default:
            break;
        }

        AGG::PlayMusic( MUS::VICTORY, false );

        if ( !body.empty() )
            Dialog::Message( "", body, Font::BIG, Dialog::OK );
    }

    void DialogLoss( int cond, int color )
    {
        const Settings & conf = Settings::Get();
        std::string body;

        switch ( cond ) {
        case GameOver::LOSS_ENEMY_WINS_TOWN: {
            body = _( "The enemy has captured %{name}!\nThey are triumphant." );
            const Castle * town = world.GetCastle( conf.WinsMapsPositionObject() );
            if ( town )
                StringReplace( body, "%{name}", town->GetName() );
            break;
        }

        case GameOver::LOSS_ENEMY_WINS_ARTIFACT: {
            body = _( "The enemy has found the %{name}.\nYour quest is a failure." );
            const Artifact art = conf.WinsFindArtifactID();
            StringReplace( body, "%{name}", art.GetName() );
            break;
        }

            /*
            case GameOver::WINS_SIDE: {
                body = _( "%{color} has fallen!\nAll is lost." );
                StringReplace( body, "%{color}", Color::String( color ) );
                break;
            }
            */

        case GameOver::LOSS_ENEMY_WINS_GOLD: {
            body = _( "The enemy has built up over %{count} gold in his treasury.\nYou must bow done in defeat before his wealth and power." );
            StringReplace( body, "%{count}", conf.WinsAccumulateGold() );
            break;
        }

        case GameOver::LOSS_ALL:
            body = _( "You have been eliminated from the game!!!" );
            break;

        case GameOver::LOSS_TOWN: {
            body = _( "The enemy has captured %{name}!\nThey are triumphant." );
            const Castle * town = world.GetCastle( conf.LossMapsPositionObject() );
            if ( town )
                StringReplace( body, "%{name}", town->GetName() );
            break;
        }

        case GameOver::LOSS_STARTHERO: {
            const Heroes * hero = world.GetKingdom( color ).GetFirstHeroStartCondLoss();
            body = _( "You have lost the hero %{name}.\nYour quest is over." );
            if ( hero )
                StringReplace( body, "%{name}", hero->GetName() );
            break;
        }

        case GameOver::LOSS_HERO: {
            body = _( "You have lost the hero %{name}.\nYour quest is over." );
            const Heroes * hero = world.GetHeroesCondLoss();
            if ( hero )
                StringReplace( body, "%{name}", hero->GetName() );
            else
                StringReplace( body, "%{name}", "" );
            break;
        }

        case GameOver::LOSS_TIME:
            body = _( "You have failed to complete your quest in time.\nAll is lost." );
            break;

        default:
            break;
        }

        AGG::PlayMusic( MUS::LOSTGAME, false );

        if ( !body.empty() )
            Dialog::Message( "", body, Font::BIG, Dialog::OK );
    }
}

const char * GameOver::GetString( int cond )
{
    const char * cond_str[] = {"None",
                               _( "Defeat all enemy heroes and capture all enemy towns and castles." ),
                               _( "Capture a specific town." ),
                               _( "Defeat a specific hero." ),
                               _( "Find a specific artifact." ),
                               _( "Your side defeats the opposing side." ),
                               _( "Accumulate a large amount of gold." ),
                               _( "Lose all your heroes and towns." ),
                               _( "Lose a specific town." ),
                               _( "Lose a specific hero." ),
                               _( "Run out of time. (Fail to win by a certain point.)" )};

    switch ( cond ) {
    case WINS_ALL:
        return cond_str[1];
    case WINS_TOWN:
        return cond_str[2];
    case WINS_HERO:
        return cond_str[3];
    case WINS_ARTIFACT:
        return cond_str[4];
    case WINS_SIDE:
        return cond_str[5];
    case WINS_GOLD:
        return cond_str[6];

    case LOSS_ALL:
        return cond_str[7];
    case LOSS_TOWN:
        return cond_str[8];
    case LOSS_HERO:
        return cond_str[9];
    case LOSS_TIME:
        return cond_str[10];

    default:
        break;
    }

    return cond_str[0];
}

std::string GameOver::GetActualDescription( int cond )
{
    const Settings & conf = Settings::Get();
    std::string msg;

    if ( WINS_ALL == cond || WINS_SIDE == cond )
        msg = GetString( WINS_ALL );
    else if ( WINS_TOWN & cond ) {
        const Castle * town = world.GetCastle( conf.WinsMapsPositionObject(), true );
        if ( town ) {
            msg = town->isCastle() ? _( "Capture the castle '%{name}'" ) : _( "Capture the town '%{name}'" );
            ;
            StringReplace( msg, "%{name}", town->GetName() );
        }
    }
    else if ( WINS_HERO & cond ) {
        const Heroes * hero = world.GetHeroesCondWins();
        if ( hero ) {
            msg = _( "Defeat the hero '%{name}'" );
            StringReplace( msg, "%{name}", hero->GetName() );
        }
    }
    else if ( WINS_ARTIFACT & cond ) {
        if ( conf.WinsFindUltimateArtifact() )
            msg = _( "Find the ultimate artifact" );
        else {
            const Artifact art = conf.WinsFindArtifactID();
            msg = _( "Find the '%{name}' artifact" );
            StringReplace( msg, "%{name}", art.GetName() );
        }
    }
    else if ( WINS_GOLD & cond ) {
        msg = _( "Accumulate %{count} gold" );
        StringReplace( msg, "%{count}", conf.WinsAccumulateGold() );
    }

    if ( WINS_ALL != cond && ( WINS_ALL & cond ) )
        msg.append( _( ", or you may win by defeating all enemy heroes and capturing all enemy towns and castles." ) );

    if ( LOSS_ALL == cond )
        msg = GetString( LOSS_ALL );
    else if ( LOSS_TOWN & cond ) {
        const Castle * town = world.GetCastle( conf.LossMapsPositionObject(), true );
        if ( town ) {
            msg = town->isCastle() ? _( "Lose the castle '%{name}'." ) : _( "Lose the town '%{name}'." );
            StringReplace( msg, "%{name}", town->GetName() );
        }
    }
    else if ( LOSS_HERO & cond ) {
        const Heroes * hero = world.GetHeroesCondLoss();
        if ( hero ) {
            msg = _( "Lose the hero: %{name}." );
            StringReplace( msg, "%{name}", hero->GetName() );
        }
    }
    else if ( LOSS_TIME & cond ) {
        msg = _( "Fail to win by the end of month %{month}, week %{week}, day %{day}." );
        const uint32_t dayCount = conf.LossCountDays() - 1;
        const uint32_t month = dayCount / ( DAYOFWEEK * WEEKOFMONTH );
        const uint32_t week = ( dayCount - month * ( DAYOFWEEK * WEEKOFMONTH ) ) / DAYOFWEEK;
        const uint32_t day = dayCount % DAYOFWEEK;
        StringReplace( msg, "%{day}", day + 1 );
        StringReplace( msg, "%{week}", week + 1 );
        StringReplace( msg, "%{month}", month + 1 );
    }

    if ( conf.ExtWorldStartHeroLossCond4Humans() ) {
        const std::string names = world.GetKingdom( conf.CurrentColor() ).GetNamesHeroStartCondLoss();

        if ( !names.empty() ) {
            std::string str = std::string::npos == names.find( ',' ) ? _( "Lose the hero: %{name}." ) : _( "Lose the heroes: %{name}." );
            StringReplace( str, "%{name}", names );
            msg.append( "\n" );
            msg.append( str );
        }
    }

    return msg;
}

<<<<<<< HEAD
void GameOver::DialogWins( int cond )
{
    const Settings & conf = Settings::Get();
    std::string body;

    switch ( cond ) {
    case WINS_ALL:
        break;

    case WINS_TOWN: {
        body = _( "You captured %{name}!\nYou are victorious." );
        const Castle * town = world.GetCastle( conf.WinsMapsPositionObject(), true );
        if ( town )
            StringReplace( body, "%{name}", town->GetName() );
    } break;

    case WINS_HERO: {
        body = _( "You have captured the enemy hero %{name}!\nYour quest is complete." );
        const Heroes * hero = world.GetHeroesCondWins();
        if ( hero )
            StringReplace( body, "%{name}", hero->GetName() );
        break;
    }

    case WINS_ARTIFACT: {
        body = _( "You have found the %{name}.\nYour quest is complete." );
        if ( conf.WinsFindUltimateArtifact() )
            StringReplace( body, "%{name}", "Ultimate Artifact" );
        else {
            const Artifact art = conf.WinsFindArtifactID();
            StringReplace( body, "%{name}", art.GetName() );
        }
        break;
    }

    case WINS_SIDE:
        body = _( "The enemy is beaten.\nYour side has triumphed!" );
        break;

    case WINS_GOLD: {
        body = _( "You have built up over %{count} gold in your treasury.\nAll enemies bow before your wealth and power." );
        StringReplace( body, "%{count}", conf.WinsAccumulateGold() );
        break;
    }

    default:
        break;
    }

    AGG::PlayMusic( MUS::VICTORY, false );

    if ( !body.empty() )
        Dialog::Message( "", body, Font::BIG, Dialog::OK );
}

void GameOver::DialogLoss( int cond )
{
    const Settings & conf = Settings::Get();
    std::string body;

    switch ( cond ) {
    case WINS_ARTIFACT: {
        body = _( "The enemy has found the %{name}.\nYour quest is a failure." );
        const Artifact art = conf.WinsFindArtifactID();
        StringReplace( body, "%{name}", art.GetName() );
        break;
    }

    case WINS_SIDE: {
        body = _( "%{color} has fallen!\nAll is lost." );
        StringReplace( body, "%{color}", Color::String( conf.CurrentColor() ) );
        break;
    }

    case WINS_GOLD: {
        body = _( "The enemy has built up over %{count} gold in his treasury.\nYou must bow done in defeat before his wealth and power." );
        StringReplace( body, "%{count}", conf.WinsAccumulateGold() );
        break;
    }

    case LOSS_ALL:
        body = _( "You have been eliminated from the game!!!" );
        break;

    case LOSS_TOWN: {
        body = _( "The enemy has captured %{name}!\nThey are triumphant." );
        const Castle * town = world.GetCastle( conf.WinsMapsPositionObject(), true );
        if ( town )
            StringReplace( body, "%{name}", town->GetName() );
        break;
    }

    case LOSS_STARTHERO: {
        const Heroes * hero = world.GetKingdom( conf.CurrentColor() ).GetFirstHeroStartCondLoss();
        body = _( "You have lost the hero %{name}.\nYour quest is over." );
        if ( hero )
            StringReplace( body, "%{name}", hero->GetName() );
        break;
    }

    case LOSS_HERO: {
        body = _( "You have lost the hero %{name}.\nYour quest is over." );
        const Heroes * hero = world.GetHeroesCondLoss();
        if ( hero )
            StringReplace( body, "%{name}", hero->GetName() );
        else
            StringReplace( body, "%{name}", "" );
        break;
    }

    case LOSS_TIME:
        body = _( "You have failed to complete your quest in time.\nAll is lost." );
        break;

    default:
        break;
    }

    AGG::PlayMusic( MUS::LOSTGAME, false );

    if ( !body.empty() )
        Dialog::Message( "", body, Font::BIG, Dialog::OK );
}

=======
>>>>>>> 37991ccf
GameOver::Result & GameOver::Result::Get( void )
{
    static Result gresult;
    return gresult;
}

GameOver::Result::Result()
    : colors( 0 )
    , result( 0 )
    , continueAfterVictory( false )
{}

void GameOver::Result::Reset()
{
    colors = Game::GetKingdomColors();
    result = GameOver::COND_NONE;
    continueAfterVictory = false;
}

void GameOver::Result::ResetResult()
{
    result = GameOver::COND_NONE;
}

int GameOver::Result::GetResult( void ) const
{
    return result;
}

fheroes2::GameMode GameOver::Result::LocalCheckGameOver()
{
    fheroes2::GameMode res = fheroes2::GameMode::CANCEL;

    const bool isSinglePlayer = ( Colors( Players::HumanColors() ).size() == 1 );
    const int humanColors = Players::HumanColors();

    int activeHumanColors = 0;
    int activeColors = 0;

    for ( const int color : Colors( colors ) ) {
        if ( !world.GetKingdom( color ).isPlay() ) {
            if ( !isSinglePlayer || ( color & humanColors ) == 0 ) {
                Game::DialogPlayers( color, _( "%{color} player has been vanquished!" ) );
            }
            colors &= ( ~color );
        }
        else {
            ++activeColors;
            if ( color & humanColors ) {
                ++activeHumanColors;
            }
        }
    }

    if ( isSinglePlayer ) {
        assert( activeHumanColors <= 1 );

        const Kingdom & myKingdom = world.GetKingdom( humanColors );

        if ( myKingdom.isControlHuman() ) {
            if ( !continueAfterVictory && GameOver::COND_NONE != ( result = world.CheckKingdomWins( myKingdom ) ) ) {
                DialogWins( result );

                const Settings & conf = Settings::Get();

                if ( conf.isCampaignGameType() ) {
                    res = fheroes2::GameMode::COMPLETE_CAMPAIGN_SCENARIO;
                }
                else {
                    AGG::ResetMixer();
                    Video::ShowVideo( "WIN.SMK", Video::VideoAction::WAIT_FOR_USER_INPUT );
                    res = fheroes2::GameMode::HIGHSCORES;

                    if ( conf.ExtGameContinueAfterVictory() && myKingdom.isPlay() ) {
                        if ( Dialog::YES == Dialog::Message( "", "Do you wish to continue the game?", Font::BIG, Dialog::YES | Dialog::NO ) ) {
                            continueAfterVictory = true;

                            // Game::HighScores() calls ResetResult()
                            Game::HighScores();

                            Interface::Basic & I = Interface::Basic::Get();

                            I.ResetFocus( GameFocus::HEROES );
                            I.SetRedraw( Interface::REDRAW_ALL );

                            res = fheroes2::GameMode::CANCEL;
                        }
                    }
                }
            }
            else {
                if ( !continueAfterVictory ) {
                    // If the player's kingdom has been vanquished, he loses regardless of other conditions
                    if ( !myKingdom.isPlay() ) {
                        result = GameOver::LOSS_ALL;
                    }
                    else {
                        result = world.CheckKingdomLoss( myKingdom );
                    }
                }
                // If the player decided to continue the game after victory, just check that his kingdom is not vanquished
                else if ( !myKingdom.isPlay() ) {
                    result = GameOver::LOSS_ALL;
                }

                if ( result != GameOver::COND_NONE ) {
                    // Don't show the loss dialog if player's kingdom has been vanquished due to the expired countdown of days since the loss of the last town
                    // This case was already handled at the end of the Interface::Basic::HumanTurn()
                    if ( !( result == GameOver::LOSS_ALL && myKingdom.GetCastles().empty() && myKingdom.GetLostTownDays() == 0 ) ) {
                        DialogLoss( result, humanColors );
                    }

                    AGG::ResetMixer();
                    Video::ShowVideo( "LOSE.SMK", Video::VideoAction::LOOP_VIDEO );

                    res = fheroes2::GameMode::MAIN_MENU;
                }
            }
        }
    }
    else {
        if ( activeHumanColors == 0 || ( activeHumanColors == 1 && activeHumanColors == activeColors ) ) {
            res = fheroes2::GameMode::MAIN_MENU;
        }
    }

    return res;
}

StreamBase & GameOver::operator<<( StreamBase & msg, const Result & res )
{
    return msg << res.colors << res.result << res.continueAfterVictory;
}

StreamBase & GameOver::operator>>( StreamBase & msg, Result & res )
{
    return msg >> res.colors >> res.result >> res.continueAfterVictory;
}<|MERGE_RESOLUTION|>--- conflicted
+++ resolved
@@ -50,7 +50,7 @@
 
         case GameOver::WINS_TOWN: {
             body = _( "You captured %{name}!\nYou are victorious." );
-            const Castle * town = world.GetCastle( conf.WinsMapsPositionObject() );
+            const Castle * town = world.GetCastle( conf.WinsMapsPositionObject(), true );
             if ( town )
                 StringReplace( body, "%{name}", town->GetName() );
         } break;
@@ -102,7 +102,7 @@
         switch ( cond ) {
         case GameOver::LOSS_ENEMY_WINS_TOWN: {
             body = _( "The enemy has captured %{name}!\nThey are triumphant." );
-            const Castle * town = world.GetCastle( conf.WinsMapsPositionObject() );
+            const Castle * town = world.GetCastle( conf.WinsMapsPositionObject(), true );
             if ( town )
                 StringReplace( body, "%{name}", town->GetName() );
             break;
@@ -135,7 +135,7 @@
 
         case GameOver::LOSS_TOWN: {
             body = _( "The enemy has captured %{name}!\nThey are triumphant." );
-            const Castle * town = world.GetCastle( conf.LossMapsPositionObject() );
+            const Castle * town = world.GetCastle( conf.LossMapsPositionObject(), true );
             if ( town )
                 StringReplace( body, "%{name}", town->GetName() );
             break;
@@ -298,133 +298,6 @@
     return msg;
 }
 
-<<<<<<< HEAD
-void GameOver::DialogWins( int cond )
-{
-    const Settings & conf = Settings::Get();
-    std::string body;
-
-    switch ( cond ) {
-    case WINS_ALL:
-        break;
-
-    case WINS_TOWN: {
-        body = _( "You captured %{name}!\nYou are victorious." );
-        const Castle * town = world.GetCastle( conf.WinsMapsPositionObject(), true );
-        if ( town )
-            StringReplace( body, "%{name}", town->GetName() );
-    } break;
-
-    case WINS_HERO: {
-        body = _( "You have captured the enemy hero %{name}!\nYour quest is complete." );
-        const Heroes * hero = world.GetHeroesCondWins();
-        if ( hero )
-            StringReplace( body, "%{name}", hero->GetName() );
-        break;
-    }
-
-    case WINS_ARTIFACT: {
-        body = _( "You have found the %{name}.\nYour quest is complete." );
-        if ( conf.WinsFindUltimateArtifact() )
-            StringReplace( body, "%{name}", "Ultimate Artifact" );
-        else {
-            const Artifact art = conf.WinsFindArtifactID();
-            StringReplace( body, "%{name}", art.GetName() );
-        }
-        break;
-    }
-
-    case WINS_SIDE:
-        body = _( "The enemy is beaten.\nYour side has triumphed!" );
-        break;
-
-    case WINS_GOLD: {
-        body = _( "You have built up over %{count} gold in your treasury.\nAll enemies bow before your wealth and power." );
-        StringReplace( body, "%{count}", conf.WinsAccumulateGold() );
-        break;
-    }
-
-    default:
-        break;
-    }
-
-    AGG::PlayMusic( MUS::VICTORY, false );
-
-    if ( !body.empty() )
-        Dialog::Message( "", body, Font::BIG, Dialog::OK );
-}
-
-void GameOver::DialogLoss( int cond )
-{
-    const Settings & conf = Settings::Get();
-    std::string body;
-
-    switch ( cond ) {
-    case WINS_ARTIFACT: {
-        body = _( "The enemy has found the %{name}.\nYour quest is a failure." );
-        const Artifact art = conf.WinsFindArtifactID();
-        StringReplace( body, "%{name}", art.GetName() );
-        break;
-    }
-
-    case WINS_SIDE: {
-        body = _( "%{color} has fallen!\nAll is lost." );
-        StringReplace( body, "%{color}", Color::String( conf.CurrentColor() ) );
-        break;
-    }
-
-    case WINS_GOLD: {
-        body = _( "The enemy has built up over %{count} gold in his treasury.\nYou must bow done in defeat before his wealth and power." );
-        StringReplace( body, "%{count}", conf.WinsAccumulateGold() );
-        break;
-    }
-
-    case LOSS_ALL:
-        body = _( "You have been eliminated from the game!!!" );
-        break;
-
-    case LOSS_TOWN: {
-        body = _( "The enemy has captured %{name}!\nThey are triumphant." );
-        const Castle * town = world.GetCastle( conf.WinsMapsPositionObject(), true );
-        if ( town )
-            StringReplace( body, "%{name}", town->GetName() );
-        break;
-    }
-
-    case LOSS_STARTHERO: {
-        const Heroes * hero = world.GetKingdom( conf.CurrentColor() ).GetFirstHeroStartCondLoss();
-        body = _( "You have lost the hero %{name}.\nYour quest is over." );
-        if ( hero )
-            StringReplace( body, "%{name}", hero->GetName() );
-        break;
-    }
-
-    case LOSS_HERO: {
-        body = _( "You have lost the hero %{name}.\nYour quest is over." );
-        const Heroes * hero = world.GetHeroesCondLoss();
-        if ( hero )
-            StringReplace( body, "%{name}", hero->GetName() );
-        else
-            StringReplace( body, "%{name}", "" );
-        break;
-    }
-
-    case LOSS_TIME:
-        body = _( "You have failed to complete your quest in time.\nAll is lost." );
-        break;
-
-    default:
-        break;
-    }
-
-    AGG::PlayMusic( MUS::LOSTGAME, false );
-
-    if ( !body.empty() )
-        Dialog::Message( "", body, Font::BIG, Dialog::OK );
-}
-
-=======
->>>>>>> 37991ccf
 GameOver::Result & GameOver::Result::Get( void )
 {
     static Result gresult;
