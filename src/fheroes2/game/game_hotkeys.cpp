/***************************************************************************
 *   Copyright (C) 2010 by Andrey Afletdinov <fheroes2@gmail.com>          *
 *                                                                         *
 *   Part of the Free Heroes2 Engine:                                      *
 *   http://sourceforge.net/projects/fheroes2                              *
 *                                                                         *
 *   This program is free software; you can redistribute it and/or modify  *
 *   it under the terms of the GNU General Public License as published by  *
 *   the Free Software Foundation; either version 2 of the License, or     *
 *   (at your option) any later version.                                   *
 *                                                                         *
 *   This program is distributed in the hope that it will be useful,       *
 *   but WITHOUT ANY WARRANTY; without even the implied warranty of        *
 *   MERCHANTABILITY or FITNESS FOR A PARTICULAR PURPOSE.  See the         *
 *   GNU General Public License for more details.                          *
 *                                                                         *
 *   You should have received a copy of the GNU General Public License     *
 *   along with this program; if not, write to the                         *
 *   Free Software Foundation, Inc.,                                       *
 *   59 Temple Place - Suite 330, Boston, MA  02111-1307, USA.             *
 ***************************************************************************/

#include <algorithm>
#include <ctime>
#include <sstream>

#include "agg.h"
#include "game.h"
#include "game_interface.h"
#include "gamedefs.h"
#include "settings.h"
#include "system.h"
#include "tinyconfig.h"

namespace Game
{
    void HotKeysDefaults( void );
    void HotKeysLoad( const std::string & );
    const char * EventsName( int );
    void KeyboardGlobalFilter( int, int );

    KeySym key_events[EVENT_LAST];
    int key_groups = 0;
}

const char * Game::EventsName( int evnt )
{
    switch ( evnt ) {
    case EVENT_BUTTON_NEWGAME:
        return "button newgame";
    case EVENT_BUTTON_LOADGAME:
        return "button loadgame";
    case EVENT_BUTTON_HIGHSCORES:
        return "button highscores";
    case EVENT_BUTTON_CREDITS:
        return "button credits";
    case EVENT_BUTTON_STANDARD:
        return "button standard";
    case EVENT_BUTTON_CAMPAIN:
        return "button campain";
    case EVENT_BUTTON_MULTI:
        return "button multigame";
    case EVENT_BUTTON_SETTINGS:
        return "button settings";
    case EVENT_BUTTON_SELECT:
        return "button select";
    case EVENT_BUTTON_HOTSEAT:
        return "button hotseat";
    case EVENT_BUTTON_NETWORK:
        return "button network";
    case EVENT_BUTTON_HOST:
        return "button host";
    case EVENT_BUTTON_GUEST:
        return "button guest";
    case EVENT_BUTTON_BATTLEONLY:
        return "button battleonly";

    case EVENT_DEFAULT_READY:
        return "default ready";
    case EVENT_DEFAULT_EXIT:
        return "default exit";
    case EVENT_DEFAULT_LEFT:
        return "default left";
    case EVENT_DEFAULT_RIGHT:
        return "default right";

    case EVENT_SYSTEM_FULLSCREEN:
        return "system fullscreen";
    case EVENT_SYSTEM_SCREENSHOT:
        return "system screenshot";
    case EVENT_SYSTEM_DEBUG1:
        return "system debug1";
    case EVENT_SYSTEM_DEBUG2:
        return "system debug2";

    case EVENT_SLEEPHERO:
        return "sleep hero";
    case EVENT_ENDTURN:
        return "end turn";
    case EVENT_NEXTHERO:
        return "next hero";
    case EVENT_NEXTTOWN:
        return "next town";
    case EVENT_CONTINUE:
        return "continue move";
    case EVENT_SAVEGAME:
        return "save game";
    case EVENT_LOADGAME:
        return "load game";
    case EVENT_FILEOPTIONS:
        return "show file dialog";
    case EVENT_SYSTEMOPTIONS:
        return "show system options";
    case EVENT_PUZZLEMAPS:
        return "show puzzle maps";
    case EVENT_INFOGAME:
        return "show game info";
    case EVENT_DIGARTIFACT:
        return "dig artifact";
    case EVENT_CASTSPELL:
        return "cast spell";
    case EVENT_DEFAULTACTION:
        return "default action";

    case EVENT_BATTLE_CASTSPELL:
        return "battle cast spell";
    case EVENT_BATTLE_RETREAT:
        return "battle retreat";
    case EVENT_BATTLE_SURRENDER:
        return "battle surrender";
    case EVENT_BATTLE_AUTOSWITCH:
        return "battle auto switch";
    case EVENT_BATTLE_OPTIONS:
        return "battle options";
    case EVENT_BATTLE_HARDSKIP:
        return "battle.hard skip";
    case EVENT_BATTLE_SOFTSKIP:
        return "battle soft skip";

    case EVENT_MOVELEFT:
        return "move left";
    case EVENT_MOVERIGHT:
        return "move right";
    case EVENT_MOVETOP:
        return "move top";
    case EVENT_MOVEBOTTOM:
        return "move bottom";
    case EVENT_MOVETOPLEFT:
        return "move top left";
    case EVENT_MOVETOPRIGHT:
        return "move top right";
    case EVENT_MOVEBOTTOMLEFT:
        return "move bottom left";
    case EVENT_MOVEBOTTOMRIGHT:
        return "move bottom right";
    case EVENT_OPENFOCUS:
        return "open focus";
    case EVENT_SCROLLLEFT:
        return "scroll left";
    case EVENT_SCROLLRIGHT:
        return "scroll right";
    case EVENT_SCROLLUP:
        return "scroll up";
    case EVENT_SCROLLDOWN:
        return "scroll down";
    case EVENT_CTRLPANEL:
        return "control panel";
    case EVENT_SHOWRADAR:
        return "show radar";
    case EVENT_SHOWBUTTONS:
        return "show buttons";
    case EVENT_SHOWSTATUS:
        return "show status";
    case EVENT_SHOWICONS:
        return "show icons";
    case EVENT_EMULATETOGGLE:
        return "emulate mouse toggle";
    case EVENT_SWITCHGROUP:
        return "switch group";
    default:
        break;
    }
    return NULL;
}

void Game::HotKeysDefaults( void )
{
    std::fill( &key_events[0], &key_events[EVENT_LAST], KEY_NONE );

    // main menu
    key_events[EVENT_BUTTON_NEWGAME] = KEY_n;
    key_events[EVENT_BUTTON_LOADGAME] = KEY_l;
    key_events[EVENT_BUTTON_HIGHSCORES] = KEY_h;
    key_events[EVENT_BUTTON_CREDITS] = KEY_c;
    key_events[EVENT_BUTTON_STANDARD] = KEY_s;
    key_events[EVENT_BUTTON_CAMPAIN] = KEY_c;
    key_events[EVENT_BUTTON_MULTI] = KEY_m;
    key_events[EVENT_BUTTON_SETTINGS] = KEY_t;
    key_events[EVENT_BUTTON_SELECT] = KEY_s;
    key_events[EVENT_BUTTON_HOTSEAT] = KEY_h;
    key_events[EVENT_BUTTON_NETWORK] = KEY_n;
    key_events[EVENT_BUTTON_HOST] = KEY_h;
    key_events[EVENT_BUTTON_GUEST] = KEY_g;
    key_events[EVENT_BUTTON_BATTLEONLY] = KEY_b;

    // default
    key_events[EVENT_DEFAULT_READY] = KEY_RETURN;
    key_events[EVENT_DEFAULT_EXIT] = KEY_ESCAPE;
    key_events[EVENT_DEFAULT_LEFT] = KEY_NONE;
    key_events[EVENT_DEFAULT_RIGHT] = KEY_NONE;

    // system
    key_events[EVENT_SYSTEM_FULLSCREEN] = KEY_F4;
    key_events[EVENT_SYSTEM_SCREENSHOT] = KEY_PRINT;
    key_events[EVENT_SYSTEM_DEBUG1] = KEY_NONE;
    key_events[EVENT_SYSTEM_DEBUG2] = KEY_NONE;

    // battle
    key_events[EVENT_BATTLE_CASTSPELL] = KEY_c;
    key_events[EVENT_BATTLE_RETREAT] = KEY_ESCAPE;
    key_events[EVENT_BATTLE_SURRENDER] = KEY_s;
    key_events[EVENT_BATTLE_AUTOSWITCH] = KEY_a;
    key_events[EVENT_BATTLE_OPTIONS] = KEY_o;
    key_events[EVENT_BATTLE_HARDSKIP] = KEY_h;
    key_events[EVENT_BATTLE_SOFTSKIP] = KEY_SPACE;

    // sleep hero
    key_events[EVENT_SLEEPHERO] = KEY_z;
    // end turn
    key_events[EVENT_ENDTURN] = KEY_e;
    // next hero
    key_events[EVENT_NEXTHERO] = KEY_h;
    // next town
    key_events[EVENT_NEXTTOWN] = KEY_t;
    // continue (move hero)
    key_events[EVENT_CONTINUE] = KEY_m;
    // save game
    key_events[EVENT_SAVEGAME] = KEY_s;
    // load game
    key_events[EVENT_LOADGAME] = KEY_l;
    // show file dialog
    key_events[EVENT_FILEOPTIONS] = KEY_f;
    // show system options
    key_events[EVENT_SYSTEMOPTIONS] = KEY_o;
    // show puzzle maps
    key_events[EVENT_PUZZLEMAPS] = KEY_p;
    // show game info
    key_events[EVENT_INFOGAME] = KEY_i;
    // dig artifact
    key_events[EVENT_DIGARTIFACT] = KEY_d;
    // cast spell
    key_events[EVENT_CASTSPELL] = KEY_c;
    // default action
    key_events[EVENT_DEFAULTACTION] = KEY_SPACE;
    // move hero
    key_events[EVENT_MOVELEFT] = KEY_LEFT;
    key_events[EVENT_MOVERIGHT] = KEY_RIGHT;
    key_events[EVENT_MOVETOP] = KEY_UP;
    key_events[EVENT_MOVEBOTTOM] = KEY_DOWN;
    // key_events[EVENT_MOVEBOTTOM] = KEVENT_MOVETOPLEFT] = KEY_NONE;
    // key_events[EVENT_MOVEBOTTOM] = KEVENT_MOVETOPRIGHT] = KEY_NONE;
    // key_events[EVENT_MOVEBOTTOM] = KEVENT_MOVEBOTTOMLEFT] = KEY_NONE;
    // key_events[EVENT_MOVEBOTTOM] = KEVENT_MOVEBOTTOMRIGHT] = KEY_NONE;
    // open focus
    // key_events[EVENT_OPENFOCUS] = KEY_NONE;
    // scroll
    // key_events[EVENT_SCROLLLEFT] = KEY_NONE;
    // key_events[EVENT_SCROLLRIGHT] = KEY_NONE;
    // key_events[EVENT_SCROLLUP] = KEY_NONE;
    // key_events[EVENT_SCROLLDOWN] = KEY_NONE;
    // control panel
    key_events[EVENT_CTRLPANEL] = KEY_1;
    key_events[EVENT_SHOWRADAR] = KEY_2;
    key_events[EVENT_SHOWBUTTONS] = KEY_3;
    key_events[EVENT_SHOWSTATUS] = KEY_4;
    key_events[EVENT_SHOWICONS] = KEY_5;
    // system:
    // emulate mouse
    // key_events[EVENT_EMULATETOGGLE] = KEY_NONE;
    // switch group
    // key_events[EVENT_SWITCHGROUP] = KEY_NONE;
<<<<<<< HEAD
#ifdef WITH_GAMEPAD
    // scroll
    key_events[EVENT_SCROLLLEFT] = KEY_KP4;
    key_events[EVENT_SCROLLRIGHT] = KEY_KP6;
    key_events[EVENT_SCROLLUP] = KEY_KP8;
    key_events[EVENT_SCROLLDOWN] = KEY_KP2;
#endif
=======
    // split
    key_events[EVENT_STACKSPLIT_SHIFT] = KEY_SHIFT;
    key_events[EVENT_STACKSPLIT_CTRL] = KEY_CONTROL;
>>>>>>> 9d859b55
}

bool Game::HotKeyPressEvent( int evnt )
{
    LocalEvent & le = LocalEvent::Get();
    return le.KeyPress() && le.KeyValue() == key_events[evnt];
}

bool Game::HotKeyHoldEvent( const int eventID )
{
    LocalEvent & le = LocalEvent::Get();
    return le.KeyHold() && le.KeyValue() == key_events[eventID];
}

void Game::HotKeysLoad( const std::string & hotkeys )
{
    TinyConfig config( '=', '#' );
    // const Tiny::Entry* entry = NULL;

    if ( config.Load( hotkeys.c_str() ) ) {
        int ival = 0;

        for ( int evnt = EVENT_NONE; evnt < EVENT_LAST; ++evnt ) {
            const char * name = EventsName( evnt );
            if ( name ) {
                ival = config.IntParams( name );
                if ( ival ) {
                    const KeySym sym = GetKeySym( ival );
                    key_events[evnt] = sym;
                    DEBUG( DBG_GAME, DBG_INFO, "events: " << EventsName( evnt ) << ", key: " << KeySymGetName( sym ) );
                }
            }
        }

#ifdef WITHOUT_MOUSE
        LocalEvent & le = LocalEvent::Get();

        ival = config.IntParams( "emulate mouse up" );
        if ( ival )
            le.SetEmulateMouseUpKey( GetKeySym( ival ) );

        ival = config.IntParams( "emulate mouse down" );
        if ( ival )
            le.SetEmulateMouseDownKey( GetKeySym( ival ) );

        ival = config.IntParams( "emulate mouse left" );
        if ( ival )
            le.SetEmulateMouseLeftKey( GetKeySym( ival ) );

        ival = config.IntParams( "emulate mouse right" );
        if ( ival )
            le.SetEmulateMouseRightKey( GetKeySym( ival ) );

        ival = config.IntParams( "emulate press left" );
        if ( ival )
            le.SetEmulatePressLeftKey( GetKeySym( ival ) );

        ival = config.IntParams( "emulate press right" );
        if ( ival )
            le.SetEmulatePressRightKey( GetKeySym( ival ) );
#endif
    }
}

void Game::KeyboardGlobalFilter( int sym, int mod )
{
    fheroes2::Display & display = fheroes2::Display::instance();

    // system hotkeys
    if ( sym == key_events[EVENT_SYSTEM_FULLSCREEN] && !( ( mod & KMOD_ALT ) || ( mod & KMOD_CTRL ) ) ) {
        Cursor::Get().Hide();
        fheroes2::engine().toggleFullScreen();
        Cursor::Get().Show();
        display.render();
    }
//     else if ( sym == key_events[EVENT_SYSTEM_SCREENSHOT] ) {
//         std::ostringstream stream;
//         stream << System::ConcatePath( Settings::GetSaveDir(), "screenshot_" ) << std::time( 0 );
//
// #ifndef WITH_IMAGE
//         stream << ".bmp";
// #else
//         stream << ".png";
// #endif
//         if ( display.Save( stream.str().c_str() ) )
//             DEBUG( DBG_GAME, DBG_INFO, "save: " << stream.str() );
//     }
#ifdef WITHOUT_MOUSE
    else if ( sym == key_events[EVENT_EMULATETOGGLE] )
        LocalEvent::Get().ToggleEmulateMouse();
#endif
    else
        // reserved
        if ( sym == key_events[EVENT_SWITCHGROUP] )
        ++key_groups;
    else if ( sym == key_events[EVENT_SYSTEM_DEBUG1] ) {
        Interface::Basic::Get().EventDebug1();
    }
    else if ( sym == key_events[EVENT_SYSTEM_DEBUG2] ) {
        Interface::Basic::Get().EventDebug2();
    }
}<|MERGE_RESOLUTION|>--- conflicted
+++ resolved
@@ -279,7 +279,6 @@
     // key_events[EVENT_EMULATETOGGLE] = KEY_NONE;
     // switch group
     // key_events[EVENT_SWITCHGROUP] = KEY_NONE;
-<<<<<<< HEAD
 #ifdef WITH_GAMEPAD
     // scroll
     key_events[EVENT_SCROLLLEFT] = KEY_KP4;
@@ -287,11 +286,9 @@
     key_events[EVENT_SCROLLUP] = KEY_KP8;
     key_events[EVENT_SCROLLDOWN] = KEY_KP2;
 #endif
-=======
     // split
     key_events[EVENT_STACKSPLIT_SHIFT] = KEY_SHIFT;
     key_events[EVENT_STACKSPLIT_CTRL] = KEY_CONTROL;
->>>>>>> 9d859b55
 }
 
 bool Game::HotKeyPressEvent( int evnt )
