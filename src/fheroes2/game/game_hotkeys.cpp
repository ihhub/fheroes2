/***************************************************************************
 *   Copyright (C) 2010 by Andrey Afletdinov <fheroes2@gmail.com>          *
 *                                                                         *
 *   Part of the Free Heroes2 Engine:                                      *
 *   http://sourceforge.net/projects/fheroes2                              *
 *                                                                         *
 *   This program is free software; you can redistribute it and/or modify  *
 *   it under the terms of the GNU General Public License as published by  *
 *   the Free Software Foundation; either version 2 of the License, or     *
 *   (at your option) any later version.                                   *
 *                                                                         *
 *   This program is distributed in the hope that it will be useful,       *
 *   but WITHOUT ANY WARRANTY; without even the implied warranty of        *
 *   MERCHANTABILITY or FITNESS FOR A PARTICULAR PURPOSE.  See the         *
 *   GNU General Public License for more details.                          *
 *                                                                         *
 *   You should have received a copy of the GNU General Public License     *
 *   along with this program; if not, write to the                         *
 *   Free Software Foundation, Inc.,                                       *
 *   59 Temple Place - Suite 330, Boston, MA  02111-1307, USA.             *
 ***************************************************************************/

#include <algorithm>
#include <ctime>
#include <sstream>

#include "agg.h"
#include "game.h"
#include "game_interface.h"
#include "gamedefs.h"
#include "settings.h"
#include "system.h"
#include "tinyconfig.h"

namespace Game
{
    void HotKeysDefaults( void );
    void HotKeysLoad( const std::string & );
    const char * EventsName( int );
    void KeyboardGlobalFilter( int, int );

    KeySym key_events[EVENT_LAST];
    int key_groups = 0;
}

const char * Game::EventsName( int evnt )
{
    switch ( evnt ) {
    case EVENT_BUTTON_NEWGAME:
        return "button newgame";
    case EVENT_BUTTON_LOADGAME:
        return "button loadgame";
    case EVENT_BUTTON_HIGHSCORES:
        return "button highscores";
    case EVENT_BUTTON_CREDITS:
        return "button credits";
    case EVENT_BUTTON_STANDARD:
        return "button standard";
    case EVENT_BUTTON_CAMPAIN:
        return "button campain";
    case EVENT_BUTTON_MULTI:
        return "button multigame";
    case EVENT_BUTTON_SETTINGS:
        return "button settings";
    case EVENT_BUTTON_SELECT:
        return "button select";
    case EVENT_BUTTON_HOTSEAT:
        return "button hotseat";
    case EVENT_BUTTON_NETWORK:
        return "button network";
    case EVENT_BUTTON_HOST:
        return "button host";
    case EVENT_BUTTON_GUEST:
        return "button guest";
    case EVENT_BUTTON_BATTLEONLY:
        return "button battleonly";

    case EVENT_DEFAULT_READY:
        return "default ready";
    case EVENT_DEFAULT_EXIT:
        return "default exit";
    case EVENT_DEFAULT_LEFT:
        return "default left";
    case EVENT_DEFAULT_RIGHT:
        return "default right";

    case EVENT_SYSTEM_FULLSCREEN:
        return "system fullscreen";
    case EVENT_SYSTEM_SCREENSHOT:
        return "system screenshot";
    case EVENT_SYSTEM_DEBUG1:
        return "system debug1";
    case EVENT_SYSTEM_DEBUG2:
        return "system debug2";

    case EVENT_SLEEPHERO:
        return "sleep hero";
    case EVENT_ENDTURN:
        return "end turn";
    case EVENT_NEXTHERO:
        return "next hero";
    case EVENT_NEXTTOWN:
        return "next town";
    case EVENT_CONTINUE:
        return "continue move";
    case EVENT_SAVEGAME:
        return "save game";
    case EVENT_LOADGAME:
        return "load game";
    case EVENT_FILEOPTIONS:
        return "show file dialog";
    case EVENT_SYSTEMOPTIONS:
        return "show system options";
    case EVENT_PUZZLEMAPS:
        return "show puzzle maps";
    case EVENT_INFOGAME:
        return "show game info";
    case EVENT_DIGARTIFACT:
        return "dig artifact";
    case EVENT_CASTSPELL:
        return "cast spell";
    case EVENT_DEFAULTACTION:
        return "default action";

    case EVENT_BATTLE_CASTSPELL:
        return "battle cast spell";
    case EVENT_BATTLE_RETREAT:
        return "battle retreat";
    case EVENT_BATTLE_SURRENDER:
        return "battle surrender";
    case EVENT_BATTLE_AUTOSWITCH:
        return "battle auto switch";
    case EVENT_BATTLE_OPTIONS:
        return "battle options";
    case EVENT_BATTLE_HARDSKIP:
        return "battle.hard skip";
    case EVENT_BATTLE_SOFTSKIP:
        return "battle soft skip";

    case EVENT_MOVELEFT:
        return "move left";
    case EVENT_MOVERIGHT:
        return "move right";
    case EVENT_MOVETOP:
        return "move top";
    case EVENT_MOVEBOTTOM:
        return "move bottom";
    case EVENT_MOVETOPLEFT:
        return "move top left";
    case EVENT_MOVETOPRIGHT:
        return "move top right";
    case EVENT_MOVEBOTTOMLEFT:
        return "move bottom left";
    case EVENT_MOVEBOTTOMRIGHT:
        return "move bottom right";
    case EVENT_OPENFOCUS:
        return "open focus";
    case EVENT_SCROLLLEFT:
        return "scroll left";
    case EVENT_SCROLLRIGHT:
        return "scroll right";
    case EVENT_SCROLLUP:
        return "scroll up";
    case EVENT_SCROLLDOWN:
        return "scroll down";
    case EVENT_CTRLPANEL:
        return "control panel";
    case EVENT_SHOWRADAR:
        return "show radar";
    case EVENT_SHOWBUTTONS:
        return "show buttons";
    case EVENT_SHOWSTATUS:
        return "show status";
    case EVENT_SHOWICONS:
        return "show icons";
    case EVENT_SWITCHGROUP:
        return "switch group";
    default:
        break;
    }
    return NULL;
}

void Game::HotKeysDefaults( void )
{
    std::fill( &key_events[0], &key_events[EVENT_LAST], KEY_NONE );

    // main menu
    key_events[EVENT_BUTTON_NEWGAME] = KEY_n;
    key_events[EVENT_BUTTON_LOADGAME] = KEY_l;
    key_events[EVENT_BUTTON_HIGHSCORES] = KEY_h;
    key_events[EVENT_BUTTON_CREDITS] = KEY_c;
    key_events[EVENT_BUTTON_STANDARD] = KEY_s;
    key_events[EVENT_BUTTON_CAMPAIN] = KEY_c;
    key_events[EVENT_BUTTON_MULTI] = KEY_m;
    key_events[EVENT_BUTTON_SETTINGS] = KEY_t;
    key_events[EVENT_BUTTON_SELECT] = KEY_s;
    key_events[EVENT_BUTTON_HOTSEAT] = KEY_h;
    key_events[EVENT_BUTTON_NETWORK] = KEY_n;
    key_events[EVENT_BUTTON_HOST] = KEY_h;
    key_events[EVENT_BUTTON_GUEST] = KEY_g;
    key_events[EVENT_BUTTON_BATTLEONLY] = KEY_b;

    // default
    key_events[EVENT_DEFAULT_READY] = KEY_RETURN;
    key_events[EVENT_DEFAULT_EXIT] = KEY_ESCAPE;
    key_events[EVENT_DEFAULT_LEFT] = KEY_NONE;
    key_events[EVENT_DEFAULT_RIGHT] = KEY_NONE;

    // system
    key_events[EVENT_SYSTEM_FULLSCREEN] = KEY_F4;
    key_events[EVENT_SYSTEM_SCREENSHOT] = KEY_PRINT;
    key_events[EVENT_SYSTEM_DEBUG1] = KEY_NONE;
    key_events[EVENT_SYSTEM_DEBUG2] = KEY_NONE;

    // battle
    key_events[EVENT_BATTLE_CASTSPELL] = KEY_c;
    key_events[EVENT_BATTLE_RETREAT] = KEY_ESCAPE;
    key_events[EVENT_BATTLE_SURRENDER] = KEY_s;
    key_events[EVENT_BATTLE_AUTOSWITCH] = KEY_a;
    key_events[EVENT_BATTLE_OPTIONS] = KEY_o;
    key_events[EVENT_BATTLE_HARDSKIP] = KEY_h;
    key_events[EVENT_BATTLE_SOFTSKIP] = KEY_SPACE;

    // sleep hero
    key_events[EVENT_SLEEPHERO] = KEY_z;
    // end turn
    key_events[EVENT_ENDTURN] = KEY_e;
    // next hero
    key_events[EVENT_NEXTHERO] = KEY_h;
    // next town
    key_events[EVENT_NEXTTOWN] = KEY_t;
    // continue (move hero)
    key_events[EVENT_CONTINUE] = KEY_m;
    // save game
    key_events[EVENT_SAVEGAME] = KEY_s;
    // load game
    key_events[EVENT_LOADGAME] = KEY_l;
    // show file dialog
    key_events[EVENT_FILEOPTIONS] = KEY_f;
    // show system options
    key_events[EVENT_SYSTEMOPTIONS] = KEY_o;
    // show puzzle maps
    key_events[EVENT_PUZZLEMAPS] = KEY_p;
    // show game info
    key_events[EVENT_INFOGAME] = KEY_i;
    // dig artifact
    key_events[EVENT_DIGARTIFACT] = KEY_d;
    // cast spell
    key_events[EVENT_CASTSPELL] = KEY_c;
    // default action
    key_events[EVENT_DEFAULTACTION] = KEY_SPACE;
    // move hero
    key_events[EVENT_MOVELEFT] = KEY_LEFT;
    key_events[EVENT_MOVERIGHT] = KEY_RIGHT;
    key_events[EVENT_MOVETOP] = KEY_UP;
    key_events[EVENT_MOVEBOTTOM] = KEY_DOWN;
    // key_events[EVENT_MOVEBOTTOM] = KEVENT_MOVETOPLEFT] = KEY_NONE;
    // key_events[EVENT_MOVEBOTTOM] = KEVENT_MOVETOPRIGHT] = KEY_NONE;
    // key_events[EVENT_MOVEBOTTOM] = KEVENT_MOVEBOTTOMLEFT] = KEY_NONE;
    // key_events[EVENT_MOVEBOTTOM] = KEVENT_MOVEBOTTOMRIGHT] = KEY_NONE;
    // open focus
    // key_events[EVENT_OPENFOCUS] = KEY_NONE;
    // control panel
    key_events[EVENT_CTRLPANEL] = KEY_1;
    key_events[EVENT_SHOWRADAR] = KEY_2;
    key_events[EVENT_SHOWBUTTONS] = KEY_3;
    key_events[EVENT_SHOWSTATUS] = KEY_4;
    key_events[EVENT_SHOWICONS] = KEY_5;
    // system:
    // switch group
    // key_events[EVENT_SWITCHGROUP] = KEY_NONE;
<<<<<<< HEAD
#ifdef WITH_GAMEPAD
    // scroll
=======
    // gamepad scroll bindings
>>>>>>> 313f9090
    key_events[EVENT_SCROLLLEFT] = KEY_KP4;
    key_events[EVENT_SCROLLRIGHT] = KEY_KP6;
    key_events[EVENT_SCROLLUP] = KEY_KP8;
    key_events[EVENT_SCROLLDOWN] = KEY_KP2;
<<<<<<< HEAD
#endif
=======
>>>>>>> 313f9090
    // split
    key_events[EVENT_STACKSPLIT_SHIFT] = KEY_SHIFT;
    key_events[EVENT_STACKSPLIT_CTRL] = KEY_CONTROL;
}

bool Game::HotKeyPressEvent( int evnt )
{
    LocalEvent & le = LocalEvent::Get();
    return le.KeyPress() && le.KeyValue() == key_events[evnt];
}

bool Game::HotKeyHoldEvent( const int eventID )
{
    LocalEvent & le = LocalEvent::Get();
    return le.KeyHold() && le.KeyValue() == key_events[eventID];
}

void Game::HotKeysLoad( const std::string & hotkeys )
{
    TinyConfig config( '=', '#' );

    if ( config.Load( hotkeys.c_str() ) ) {
        int ival = 0;

        for ( int evnt = EVENT_NONE; evnt < EVENT_LAST; ++evnt ) {
            const char * name = EventsName( evnt );
            if ( name ) {
                ival = config.IntParams( name );
                if ( ival ) {
                    const KeySym sym = GetKeySym( ival );
                    key_events[evnt] = sym;
                    DEBUG( DBG_GAME, DBG_INFO, "events: " << EventsName( evnt ) << ", key: " << KeySymGetName( sym ) );
                }
            }
        }
    }
}

void Game::KeyboardGlobalFilter( int sym, int mod )
{
    fheroes2::Display & display = fheroes2::Display::instance();

    // system hotkeys
    if ( sym == key_events[EVENT_SYSTEM_FULLSCREEN] && !( ( mod & KMOD_ALT ) || ( mod & KMOD_CTRL ) ) ) {
        Cursor::Get().Hide();
        fheroes2::engine().toggleFullScreen();
        Cursor::Get().Show();
        display.render();
    }
//     else if ( sym == key_events[EVENT_SYSTEM_SCREENSHOT] ) {
//         std::ostringstream stream;
//         stream << System::ConcatePath( Settings::GetSaveDir(), "screenshot_" ) << std::time( 0 );
//
// #ifndef WITH_IMAGE
//         stream << ".bmp";
// #else
//         stream << ".png";
// #endif
//         if ( display.Save( stream.str().c_str() ) )
//             DEBUG( DBG_GAME, DBG_INFO, "save: " << stream.str() );
//     }
    else
        // reserved
        if ( sym == key_events[EVENT_SWITCHGROUP] )
        ++key_groups;
    else if ( sym == key_events[EVENT_SYSTEM_DEBUG1] ) {
        Interface::Basic::Get().EventDebug1();
    }
    else if ( sym == key_events[EVENT_SYSTEM_DEBUG2] ) {
        Interface::Basic::Get().EventDebug2();
    }
}<|MERGE_RESOLUTION|>--- conflicted
+++ resolved
@@ -270,20 +270,11 @@
     // system:
     // switch group
     // key_events[EVENT_SWITCHGROUP] = KEY_NONE;
-<<<<<<< HEAD
-#ifdef WITH_GAMEPAD
-    // scroll
-=======
     // gamepad scroll bindings
->>>>>>> 313f9090
     key_events[EVENT_SCROLLLEFT] = KEY_KP4;
     key_events[EVENT_SCROLLRIGHT] = KEY_KP6;
     key_events[EVENT_SCROLLUP] = KEY_KP8;
     key_events[EVENT_SCROLLDOWN] = KEY_KP2;
-<<<<<<< HEAD
-#endif
-=======
->>>>>>> 313f9090
     // split
     key_events[EVENT_STACKSPLIT_SHIFT] = KEY_SHIFT;
     key_events[EVENT_STACKSPLIT_CTRL] = KEY_CONTROL;
