/***************************************************************************
 *   Free Heroes of Might and Magic II: https://github.com/ihhub/fheroes2  *
 *   Copyright (C) 2019 - 2022                                             *
 *                                                                         *
 *   Free Heroes2 Engine: http://sourceforge.net/projects/fheroes2         *
 *   Copyright (C) 2010 by Andrey Afletdinov <fheroes2@gmail.com>          *
 *                                                                         *
 *   This program is free software; you can redistribute it and/or modify  *
 *   it under the terms of the GNU General Public License as published by  *
 *   the Free Software Foundation; either version 2 of the License, or     *
 *   (at your option) any later version.                                   *
 *                                                                         *
 *   This program is distributed in the hope that it will be useful,       *
 *   but WITHOUT ANY WARRANTY; without even the implied warranty of        *
 *   MERCHANTABILITY or FITNESS FOR A PARTICULAR PURPOSE.  See the         *
 *   GNU General Public License for more details.                          *
 *                                                                         *
 *   You should have received a copy of the GNU General Public License     *
 *   along with this program; if not, write to the                         *
 *   Free Software Foundation, Inc.,                                       *
 *   59 Temple Place - Suite 330, Boston, MA  02111-1307, USA.             *
 ***************************************************************************/

#include "game_hotkeys.h"
#include "localevent.h"
#include "logging.h"
#include "screen.h"
#include "settings.h"
#include "system.h"
#include "tinyconfig.h"
#include "tools.h"

#include <array>
#include <cassert>
#include <fstream>
#include <map>
#include <set>

namespace
{
    enum class HotKeyCategory : uint8_t
    {
        DEFAULT_EVENTS,
        MAIN_GAME,
        WORLD_MAP,
        BATTLE,
        CASTLE,
        MONSTER
    };

    const char * getHotKeyCategoryName( const HotKeyCategory category )
    {
        switch ( category ) {
        case HotKeyCategory::DEFAULT_EVENTS:
            return "Default actions";
        case HotKeyCategory::MAIN_GAME:
            return "Main Menu";
        case HotKeyCategory::WORLD_MAP:
            return "World Map";
        case HotKeyCategory::BATTLE:
            return "Battle";
        case HotKeyCategory::CASTLE:
            return "Castle";
        case HotKeyCategory::MONSTER:
            return "Monster";
        default:
            // Did you add a new category? Add the logic above!
            assert( 0 );
            break;
        }

        return "";
    }

    struct HotKeyEventInfo
    {
        HotKeyEventInfo() = default;

        HotKeyEventInfo( const HotKeyCategory category_, const char * name_, const fheroes2::Key key_ )
            : category( category_ )
            , name( name_ )
            , key( key_ )
        {
            // Do nothing.
        }

        HotKeyEventInfo( const HotKeyEventInfo & ) = default;
        HotKeyEventInfo( HotKeyEventInfo && ) = default;
        ~HotKeyEventInfo() = default;

        HotKeyEventInfo & operator=( const HotKeyEventInfo & ) = default;
        HotKeyEventInfo & operator=( HotKeyEventInfo && ) = default;

        HotKeyCategory category = HotKeyCategory::DEFAULT_EVENTS;

        const char * name = "";

        fheroes2::Key key = fheroes2::Key::NONE;
    };

    std::array<HotKeyEventInfo, fheroes2::enumToUnderlying( Game::HotKeyEvent::NO_EVENT )> hotKeyEventInfo;

    void initializeHotKeyEvents()
    {
        // Make sure that event name is unique!
<<<<<<< HEAD
        hotKeyEventInfo[fheroes2::enumToUnderlying( Game::HotKeyEvent::MAIN_MENU_NEW_GAME )] = { HotKeyCategory::MAIN_GAME, "new game", KEY_n };
        hotKeyEventInfo[fheroes2::enumToUnderlying( Game::HotKeyEvent::MAIN_MENU_LOAD_GAME )] = { HotKeyCategory::MAIN_GAME, "load game", KEY_l };
        hotKeyEventInfo[fheroes2::enumToUnderlying( Game::HotKeyEvent::MAIN_MENU_HIGHSCORES )] = { HotKeyCategory::MAIN_GAME, "highscores", KEY_h };
        hotKeyEventInfo[fheroes2::enumToUnderlying( Game::HotKeyEvent::MAIN_MENU_CREDITS )] = { HotKeyCategory::MAIN_GAME, "credits", KEY_c };
        hotKeyEventInfo[fheroes2::enumToUnderlying( Game::HotKeyEvent::MAIN_MENU_STANDARD )] = { HotKeyCategory::MAIN_GAME, "standard game", KEY_s };
        hotKeyEventInfo[fheroes2::enumToUnderlying( Game::HotKeyEvent::MAIN_MENU_CAMPAIGN )] = { HotKeyCategory::MAIN_GAME, "campaign game", KEY_c };
        hotKeyEventInfo[fheroes2::enumToUnderlying( Game::HotKeyEvent::MAIN_MENU_MULTI )] = { HotKeyCategory::MAIN_GAME, "multi-player game", KEY_m };
        hotKeyEventInfo[fheroes2::enumToUnderlying( Game::HotKeyEvent::MAIN_MENU_SETTINGS )] = { HotKeyCategory::MAIN_GAME, "settings", KEY_t };
        hotKeyEventInfo[fheroes2::enumToUnderlying( Game::HotKeyEvent::MAIN_MENU_SELECT_MAP )] = { HotKeyCategory::MAIN_GAME, "select map", KEY_s };
        hotKeyEventInfo[fheroes2::enumToUnderlying( Game::HotKeyEvent::MAIN_MENU_HOTSEAT )] = { HotKeyCategory::MAIN_GAME, "hotseat game", KEY_h };
        hotKeyEventInfo[fheroes2::enumToUnderlying( Game::HotKeyEvent::MAIN_MENU_BATTLEONLY )] = { HotKeyCategory::MAIN_GAME, "battle only game", KEY_b };
        hotKeyEventInfo[fheroes2::enumToUnderlying( Game::HotKeyEvent::MAIN_MENU_NEW_CAMPAIGN_SELECTION_SUCCESSION_WARS )] = { HotKeyCategory::MAIN_GAME, "the succession wars campaign selection", KEY_o };
        hotKeyEventInfo[fheroes2::enumToUnderlying( Game::HotKeyEvent::MAIN_MENU_NEW_CAMPAIGN_SELECTION_PRICE_OF_LOYALTY )] = { HotKeyCategory::MAIN_GAME, "the price of loyalty campaign selection", KEY_e };
        hotKeyEventInfo[fheroes2::enumToUnderlying( Game::HotKeyEvent::NEW_ROLAND_CAMPAIGN )] = { HotKeyCategory::MAIN_GAME, "roland campaign", KEY_1 };
        hotKeyEventInfo[fheroes2::enumToUnderlying( Game::HotKeyEvent::NEW_ARCHIBALD_CAMPAIGN )] = { HotKeyCategory::MAIN_GAME, "archibald campaign", KEY_2 };
        hotKeyEventInfo[fheroes2::enumToUnderlying( Game::HotKeyEvent::NEW_PRICE_OF_LOYALTY_CAMPAIGN )] = { HotKeyCategory::MAIN_GAME, "the price of loyalty campaign", KEY_1 };
        hotKeyEventInfo[fheroes2::enumToUnderlying( Game::HotKeyEvent::NEW_VOYAGE_HOME_CAMPAIGN )] = { HotKeyCategory::MAIN_GAME, "voyage home campaign", KEY_2 };
        hotKeyEventInfo[fheroes2::enumToUnderlying( Game::HotKeyEvent::NEW_WIZARDS_ISLE_CAMPAIGN )] = { HotKeyCategory::MAIN_GAME, "wizard's isle campaign", KEY_3 };
        hotKeyEventInfo[fheroes2::enumToUnderlying( Game::HotKeyEvent::NEW_DESCENDANTS_CAMPAIGN )] = { HotKeyCategory::MAIN_GAME, "descendants campaign", KEY_4 };

        hotKeyEventInfo[fheroes2::enumToUnderlying( Game::HotKeyEvent::DEFAULT_READY )] = { HotKeyCategory::DEFAULT_EVENTS, "default okay event", KEY_RETURN };
        hotKeyEventInfo[fheroes2::enumToUnderlying( Game::HotKeyEvent::DEFAULT_EXIT )] = { HotKeyCategory::DEFAULT_EVENTS, "default cancel event", KEY_ESCAPE };
        hotKeyEventInfo[fheroes2::enumToUnderlying( Game::HotKeyEvent::DEFAULT_LEFT )] = { HotKeyCategory::DEFAULT_EVENTS, "left selection", KEY_NONE };
        hotKeyEventInfo[fheroes2::enumToUnderlying( Game::HotKeyEvent::DEFAULT_RIGHT )] = { HotKeyCategory::DEFAULT_EVENTS, "right selection", KEY_NONE };
        hotKeyEventInfo[fheroes2::enumToUnderlying( Game::HotKeyEvent::MOVE_LEFT )] = { HotKeyCategory::DEFAULT_EVENTS, "move left", KEY_LEFT };
        hotKeyEventInfo[fheroes2::enumToUnderlying( Game::HotKeyEvent::MOVE_RIGHT )] = { HotKeyCategory::DEFAULT_EVENTS, "move right", KEY_RIGHT };
        hotKeyEventInfo[fheroes2::enumToUnderlying( Game::HotKeyEvent::MOVE_TOP )] = { HotKeyCategory::DEFAULT_EVENTS, "move up", KEY_UP };
        hotKeyEventInfo[fheroes2::enumToUnderlying( Game::HotKeyEvent::MOVE_BOTTOM )] = { HotKeyCategory::DEFAULT_EVENTS, "move bottom", KEY_DOWN };
        hotKeyEventInfo[fheroes2::enumToUnderlying( Game::HotKeyEvent::MOVE_TOP_LEFT )] = { HotKeyCategory::DEFAULT_EVENTS, "move top bottom", KEY_NONE };
        hotKeyEventInfo[fheroes2::enumToUnderlying( Game::HotKeyEvent::MOVE_TOP_RIGHT )] = { HotKeyCategory::DEFAULT_EVENTS, "move top right", KEY_NONE };
        hotKeyEventInfo[fheroes2::enumToUnderlying( Game::HotKeyEvent::MOVE_BOTTOM_LEFT )] = { HotKeyCategory::DEFAULT_EVENTS, "move bottom left", KEY_NONE };
        hotKeyEventInfo[fheroes2::enumToUnderlying( Game::HotKeyEvent::MOVE_BOTTOM_RIGHT )] = { HotKeyCategory::DEFAULT_EVENTS, "move bottom right", KEY_NONE };
        hotKeyEventInfo[fheroes2::enumToUnderlying( Game::HotKeyEvent::SYSTEM_FULLSCREEN )] = { HotKeyCategory::DEFAULT_EVENTS, "toggle fullscreen", KEY_F4 };

        hotKeyEventInfo[fheroes2::enumToUnderlying( Game::HotKeyEvent::BATTLE_RETREAT )] = { HotKeyCategory::BATTLE, "retreat from battle", KEY_r };
        hotKeyEventInfo[fheroes2::enumToUnderlying( Game::HotKeyEvent::BATTLE_SURRENDER )] = { HotKeyCategory::BATTLE, "surrender during battle", KEY_s };
        hotKeyEventInfo[fheroes2::enumToUnderlying( Game::HotKeyEvent::BATTLE_AUTOSWITCH )] = { HotKeyCategory::BATTLE, "toggle battle auto mode", KEY_a };
        hotKeyEventInfo[fheroes2::enumToUnderlying( Game::HotKeyEvent::BATTLE_OPTIONS )] = { HotKeyCategory::BATTLE, "battle options", KEY_o };
        hotKeyEventInfo[fheroes2::enumToUnderlying( Game::HotKeyEvent::BATTLE_SKIP )] = { HotKeyCategory::BATTLE, "skip turn in battle", KEY_SPACE };
        hotKeyEventInfo[fheroes2::enumToUnderlying( Game::HotKeyEvent::BATTLE_WAIT )] = { HotKeyCategory::BATTLE, "wait in battle", KEY_w };

        hotKeyEventInfo[fheroes2::enumToUnderlying( Game::HotKeyEvent::SAVE_GAME )] = { HotKeyCategory::WORLD_MAP, "save game", KEY_s };
        hotKeyEventInfo[fheroes2::enumToUnderlying( Game::HotKeyEvent::NEXT_HERO )] = { HotKeyCategory::WORLD_MAP, "next hero", KEY_h };
        hotKeyEventInfo[fheroes2::enumToUnderlying( Game::HotKeyEvent::CONTINUE_HERO_MOVEMENT )] = { HotKeyCategory::WORLD_MAP, "continue hero movement", KEY_m };
        hotKeyEventInfo[fheroes2::enumToUnderlying( Game::HotKeyEvent::CAST_SPELL )] = { HotKeyCategory::WORLD_MAP, "cast spell", KEY_c };
        hotKeyEventInfo[fheroes2::enumToUnderlying( Game::HotKeyEvent::SLEEP_HERO )] = { HotKeyCategory::WORLD_MAP, "put hero to sleep", KEY_z };
        hotKeyEventInfo[fheroes2::enumToUnderlying( Game::HotKeyEvent::NEXT_TOWN )] = { HotKeyCategory::WORLD_MAP, "next town", KEY_t };
        hotKeyEventInfo[fheroes2::enumToUnderlying( Game::HotKeyEvent::END_TURN )] = { HotKeyCategory::WORLD_MAP, "end turn", KEY_e };
        hotKeyEventInfo[fheroes2::enumToUnderlying( Game::HotKeyEvent::FILE_OPTIONS )] = { HotKeyCategory::WORLD_MAP, "file options", KEY_f };
        hotKeyEventInfo[fheroes2::enumToUnderlying( Game::HotKeyEvent::SYSTEM_OPTIONS )] = { HotKeyCategory::WORLD_MAP, "system options", KEY_o };
        hotKeyEventInfo[fheroes2::enumToUnderlying( Game::HotKeyEvent::PUZZLE_MAP )] = { HotKeyCategory::WORLD_MAP, "puzzle map", KEY_p };
        hotKeyEventInfo[fheroes2::enumToUnderlying( Game::HotKeyEvent::SCENARIO_INFORMATION )] = { HotKeyCategory::WORLD_MAP, "scenario information", KEY_i };
        hotKeyEventInfo[fheroes2::enumToUnderlying( Game::HotKeyEvent::DIG_ARTIFACT )] = { HotKeyCategory::WORLD_MAP, "dig for artifact", KEY_d };
        hotKeyEventInfo[fheroes2::enumToUnderlying( Game::HotKeyEvent::KINGDOM_SUMMARY )] = { HotKeyCategory::WORLD_MAP, "kingdom summary", KEY_k };
        hotKeyEventInfo[fheroes2::enumToUnderlying( Game::HotKeyEvent::VIEW_WORLD )] = { HotKeyCategory::WORLD_MAP, "view world", KEY_v };
        hotKeyEventInfo[fheroes2::enumToUnderlying( Game::HotKeyEvent::DEFAULT_ACTION )] = { HotKeyCategory::WORLD_MAP, "default action", KEY_SPACE };
        hotKeyEventInfo[fheroes2::enumToUnderlying( Game::HotKeyEvent::OPEN_FOCUS )] = { HotKeyCategory::WORLD_MAP, "open focus", KEY_RETURN };
        hotKeyEventInfo[fheroes2::enumToUnderlying( Game::HotKeyEvent::CONTROL_PANEL )] = { HotKeyCategory::WORLD_MAP, "control panel", KEY_1 };
        hotKeyEventInfo[fheroes2::enumToUnderlying( Game::HotKeyEvent::SHOW_RADAR )] = { HotKeyCategory::WORLD_MAP, "show radar", KEY_2 };
        hotKeyEventInfo[fheroes2::enumToUnderlying( Game::HotKeyEvent::SHOW_BUTTONS )] = { HotKeyCategory::WORLD_MAP, "show game buttons", KEY_3 };
        hotKeyEventInfo[fheroes2::enumToUnderlying( Game::HotKeyEvent::SHOW_STATUS )] = { HotKeyCategory::WORLD_MAP, "show status", KEY_4 };
        hotKeyEventInfo[fheroes2::enumToUnderlying( Game::HotKeyEvent::SHOW_ICONS )] = { HotKeyCategory::WORLD_MAP, "show icons", KEY_5 };
        hotKeyEventInfo[fheroes2::enumToUnderlying( Game::HotKeyEvent::SCROLL_LEFT )] = { HotKeyCategory::WORLD_MAP, "scroll left", KEY_KP4 };
        hotKeyEventInfo[fheroes2::enumToUnderlying( Game::HotKeyEvent::SCROLL_RIGHT )] = { HotKeyCategory::WORLD_MAP, "scroll right", KEY_KP6 };
        hotKeyEventInfo[fheroes2::enumToUnderlying( Game::HotKeyEvent::SCROLL_UP )] = { HotKeyCategory::WORLD_MAP, "scroll up", KEY_KP8 };
        hotKeyEventInfo[fheroes2::enumToUnderlying( Game::HotKeyEvent::SCROLL_DOWN )] = { HotKeyCategory::WORLD_MAP, "scroll down", KEY_KP2 };

        hotKeyEventInfo[fheroes2::enumToUnderlying( Game::HotKeyEvent::SPLIT_STACK_BY_HALF )] = { HotKeyCategory::MONSTER, "split stack by half", KEY_SHIFT };
        hotKeyEventInfo[fheroes2::enumToUnderlying( Game::HotKeyEvent::SPLIT_STACK_BY_ONE )] = { HotKeyCategory::MONSTER, "split stack by one", KEY_CONTROL };
        hotKeyEventInfo[fheroes2::enumToUnderlying( Game::HotKeyEvent::JOIN_STACKS )] = { HotKeyCategory::MONSTER, "join stacks", KEY_ALT };
        hotKeyEventInfo[fheroes2::enumToUnderlying( Game::HotKeyEvent::UPGRADE_TROOP )] = { HotKeyCategory::MONSTER, "upgrade troop", KEY_u };
        hotKeyEventInfo[fheroes2::enumToUnderlying( Game::HotKeyEvent::DISMISS_TROOP )] = { HotKeyCategory::MONSTER, "dismiss troop", KEY_d };

        hotKeyEventInfo[fheroes2::enumToUnderlying( Game::HotKeyEvent::TOWN_DWELLING_LEVEL_1 )] = { HotKeyCategory::CASTLE, "town dwelling level 1", KEY_1 };
        hotKeyEventInfo[fheroes2::enumToUnderlying( Game::HotKeyEvent::TOWN_DWELLING_LEVEL_2 )] = { HotKeyCategory::CASTLE, "town dwelling level 2", KEY_2 };
        hotKeyEventInfo[fheroes2::enumToUnderlying( Game::HotKeyEvent::TOWN_DWELLING_LEVEL_3 )] = { HotKeyCategory::CASTLE, "town dwelling level 3", KEY_3 };
        hotKeyEventInfo[fheroes2::enumToUnderlying( Game::HotKeyEvent::TOWN_DWELLING_LEVEL_4 )] = { HotKeyCategory::CASTLE, "town dwelling level 4", KEY_4 };
        hotKeyEventInfo[fheroes2::enumToUnderlying( Game::HotKeyEvent::TOWN_DWELLING_LEVEL_5 )] = { HotKeyCategory::CASTLE, "town dwelling level 5", KEY_5 };
        hotKeyEventInfo[fheroes2::enumToUnderlying( Game::HotKeyEvent::TOWN_DWELLING_LEVEL_6 )] = { HotKeyCategory::CASTLE, "town dwelling level 6", KEY_6 };
        hotKeyEventInfo[fheroes2::enumToUnderlying( Game::HotKeyEvent::TOWN_WELL )] = { HotKeyCategory::CASTLE, "well", KEY_w };
        hotKeyEventInfo[fheroes2::enumToUnderlying( Game::HotKeyEvent::TOWN_MAGE_GUILD )] = { HotKeyCategory::CASTLE, "mage guild", KEY_s };
        hotKeyEventInfo[fheroes2::enumToUnderlying( Game::HotKeyEvent::TOWN_MARKETPLACE )] = { HotKeyCategory::CASTLE, "marketplace", KEY_m };
        hotKeyEventInfo[fheroes2::enumToUnderlying( Game::HotKeyEvent::TOWN_THIEVES_GUILD )] = { HotKeyCategory::CASTLE, "thieves guild", KEY_t };
        hotKeyEventInfo[fheroes2::enumToUnderlying( Game::HotKeyEvent::TOWN_SHIPYARD )] = { HotKeyCategory::CASTLE, "shipyard", KEY_n };
        hotKeyEventInfo[fheroes2::enumToUnderlying( Game::HotKeyEvent::TOWN_TAVERN )] = { HotKeyCategory::CASTLE, "tavern", KEY_r };
        hotKeyEventInfo[fheroes2::enumToUnderlying( Game::HotKeyEvent::TOWN_JUMP_TO_BUILD_SELECTION )] = { HotKeyCategory::CASTLE, "castle construction", KEY_b }; // also used to build castle in a town
        hotKeyEventInfo[fheroes2::enumToUnderlying( Game::HotKeyEvent::WELL_BUY_ALL_CREATURES )] = { HotKeyCategory::CASTLE, "buy all monsters in well", KEY_m };
=======
        hotKeyEventInfo[Game::MAIN_MENU_NEW_GAME] = { HotKeyCategory::MAIN_GAME, "new game", fheroes2::Key::KEY_N };
        hotKeyEventInfo[Game::MAIN_MENU_LOAD_GAME] = { HotKeyCategory::MAIN_GAME, "load game", fheroes2::Key::KEY_L };
        hotKeyEventInfo[Game::MAIN_MENU_HIGHSCORES] = { HotKeyCategory::MAIN_GAME, "highscores", fheroes2::Key::KEY_H };
        hotKeyEventInfo[Game::MAIN_MENU_CREDITS] = { HotKeyCategory::MAIN_GAME, "credits", fheroes2::Key::KEY_C };
        hotKeyEventInfo[Game::MAIN_MENU_STANDARD] = { HotKeyCategory::MAIN_GAME, "standard game", fheroes2::Key::KEY_S };
        hotKeyEventInfo[Game::MAIN_MENU_CAMPAIGN] = { HotKeyCategory::MAIN_GAME, "campaign game", fheroes2::Key::KEY_C };
        hotKeyEventInfo[Game::MAIN_MENU_MULTI] = { HotKeyCategory::MAIN_GAME, "multi-player game", fheroes2::Key::KEY_M };
        hotKeyEventInfo[Game::MAIN_MENU_SETTINGS] = { HotKeyCategory::MAIN_GAME, "settings", fheroes2::Key::KEY_T };
        hotKeyEventInfo[Game::MAIN_MENU_SELECT_MAP] = { HotKeyCategory::MAIN_GAME, "select map", fheroes2::Key::KEY_S };
        hotKeyEventInfo[Game::MAIN_MENU_MAP_SIZE_SMALL] = { HotKeyCategory::MAIN_GAME, "select small map size", fheroes2::Key::KEY_S };
        hotKeyEventInfo[Game::MAIN_MENU_MAP_SIZE_MEDIUM] = { HotKeyCategory::MAIN_GAME, "select medium map size", fheroes2::Key::KEY_M };
        hotKeyEventInfo[Game::MAIN_MENU_MAP_SIZE_LARGE] = { HotKeyCategory::MAIN_GAME, "select large map size", fheroes2::Key::KEY_L };
        hotKeyEventInfo[Game::MAIN_MENU_MAP_SIZE_EXTRA_LARGE] = { HotKeyCategory::MAIN_GAME, "select extra large map size", fheroes2::Key::KEY_X };
        hotKeyEventInfo[Game::MAIN_MENU_MAP_SIZE_ALL] = { HotKeyCategory::MAIN_GAME, "select all map sizes", fheroes2::Key::KEY_A };
        hotKeyEventInfo[Game::MAIN_MENU_HOTSEAT] = { HotKeyCategory::MAIN_GAME, "hotseat game", fheroes2::Key::KEY_H };
        hotKeyEventInfo[Game::MAIN_MENU_BATTLEONLY] = { HotKeyCategory::MAIN_GAME, "battle only game", fheroes2::Key::KEY_B };
        hotKeyEventInfo[Game::MAIN_MENU_NEW_CAMPAIGN_SELECTION_SUCCESSION_WARS]
            = { HotKeyCategory::MAIN_GAME, "the succession wars campaign selection", fheroes2::Key::KEY_O };
        hotKeyEventInfo[Game::MAIN_MENU_NEW_CAMPAIGN_SELECTION_PRICE_OF_LOYALTY]
            = { HotKeyCategory::MAIN_GAME, "the price of loyalty campaign selection", fheroes2::Key::KEY_E };
        hotKeyEventInfo[Game::NEW_ROLAND_CAMPAIGN] = { HotKeyCategory::MAIN_GAME, "roland campaign", fheroes2::Key::KEY_1 };
        hotKeyEventInfo[Game::NEW_ARCHIBALD_CAMPAIGN] = { HotKeyCategory::MAIN_GAME, "archibald campaign", fheroes2::Key::KEY_2 };
        hotKeyEventInfo[Game::NEW_PRICE_OF_LOYALTY_CAMPAIGN] = { HotKeyCategory::MAIN_GAME, "the price of loyalty campaign", fheroes2::Key::KEY_1 };
        hotKeyEventInfo[Game::NEW_VOYAGE_HOME_CAMPAIGN] = { HotKeyCategory::MAIN_GAME, "voyage home campaign", fheroes2::Key::KEY_2 };
        hotKeyEventInfo[Game::NEW_WIZARDS_ISLE_CAMPAIGN] = { HotKeyCategory::MAIN_GAME, "wizard's isle campaign", fheroes2::Key::KEY_3 };
        hotKeyEventInfo[Game::NEW_DESCENDANTS_CAMPAIGN] = { HotKeyCategory::MAIN_GAME, "descendants campaign", fheroes2::Key::KEY_4 };

        hotKeyEventInfo[Game::DEFAULT_READY] = { HotKeyCategory::DEFAULT_EVENTS, "default okay event", fheroes2::Key::KEY_RETURN };
        hotKeyEventInfo[Game::DEFAULT_EXIT] = { HotKeyCategory::DEFAULT_EVENTS, "default cancel event", fheroes2::Key::KEY_ESCAPE };
        hotKeyEventInfo[Game::DEFAULT_LEFT] = { HotKeyCategory::DEFAULT_EVENTS, "left selection", fheroes2::Key::NONE };
        hotKeyEventInfo[Game::DEFAULT_RIGHT] = { HotKeyCategory::DEFAULT_EVENTS, "right selection", fheroes2::Key::NONE };
        hotKeyEventInfo[Game::MOVE_LEFT] = { HotKeyCategory::DEFAULT_EVENTS, "move left", fheroes2::Key::KEY_LEFT };
        hotKeyEventInfo[Game::MOVE_RIGHT] = { HotKeyCategory::DEFAULT_EVENTS, "move right", fheroes2::Key::KEY_RIGHT };
        hotKeyEventInfo[Game::MOVE_TOP] = { HotKeyCategory::DEFAULT_EVENTS, "move up", fheroes2::Key::KEY_UP };
        hotKeyEventInfo[Game::MOVE_BOTTOM] = { HotKeyCategory::DEFAULT_EVENTS, "move bottom", fheroes2::Key::KEY_DOWN };
        hotKeyEventInfo[Game::MOVE_TOP_LEFT] = { HotKeyCategory::DEFAULT_EVENTS, "move top bottom", fheroes2::Key::NONE };
        hotKeyEventInfo[Game::MOVE_TOP_RIGHT] = { HotKeyCategory::DEFAULT_EVENTS, "move top right", fheroes2::Key::NONE };
        hotKeyEventInfo[Game::MOVE_BOTTOM_LEFT] = { HotKeyCategory::DEFAULT_EVENTS, "move bottom left", fheroes2::Key::NONE };
        hotKeyEventInfo[Game::MOVE_BOTTOM_RIGHT] = { HotKeyCategory::DEFAULT_EVENTS, "move bottom right", fheroes2::Key::NONE };
        hotKeyEventInfo[Game::SYSTEM_FULLSCREEN] = { HotKeyCategory::DEFAULT_EVENTS, "toggle fullscreen", fheroes2::Key::KEY_F4 };

        hotKeyEventInfo[Game::BATTLE_RETREAT] = { HotKeyCategory::BATTLE, "retreat from battle", fheroes2::Key::KEY_R };
        hotKeyEventInfo[Game::BATTLE_SURRENDER] = { HotKeyCategory::BATTLE, "surrender during battle", fheroes2::Key::KEY_S };
        hotKeyEventInfo[Game::BATTLE_AUTOSWITCH] = { HotKeyCategory::BATTLE, "toggle battle auto mode", fheroes2::Key::KEY_A };
        hotKeyEventInfo[Game::BATTLE_OPTIONS] = { HotKeyCategory::BATTLE, "battle options", fheroes2::Key::KEY_O };
        hotKeyEventInfo[Game::BATTLE_SKIP] = { HotKeyCategory::BATTLE, "skip turn in battle", fheroes2::Key::KEY_SPACE };
        hotKeyEventInfo[Game::BATTLE_WAIT] = { HotKeyCategory::BATTLE, "wait in battle", fheroes2::Key::KEY_W };

        hotKeyEventInfo[Game::SAVE_GAME] = { HotKeyCategory::WORLD_MAP, "save game", fheroes2::Key::KEY_S };
        hotKeyEventInfo[Game::NEXT_HERO] = { HotKeyCategory::WORLD_MAP, "next hero", fheroes2::Key::KEY_H };
        hotKeyEventInfo[Game::CONTINUE_HERO_MOVEMENT] = { HotKeyCategory::WORLD_MAP, "continue hero movement", fheroes2::Key::KEY_M };
        hotKeyEventInfo[Game::CAST_SPELL] = { HotKeyCategory::WORLD_MAP, "cast spell", fheroes2::Key::KEY_C };
        hotKeyEventInfo[Game::SLEEP_HERO] = { HotKeyCategory::WORLD_MAP, "put hero to sleep", fheroes2::Key::KEY_Z };
        hotKeyEventInfo[Game::NEXT_TOWN] = { HotKeyCategory::WORLD_MAP, "next town", fheroes2::Key::KEY_T };
        hotKeyEventInfo[Game::END_TURN] = { HotKeyCategory::WORLD_MAP, "end turn", fheroes2::Key::KEY_E };
        hotKeyEventInfo[Game::FILE_OPTIONS] = { HotKeyCategory::WORLD_MAP, "file options", fheroes2::Key::KEY_F };
        hotKeyEventInfo[Game::SYSTEM_OPTIONS] = { HotKeyCategory::WORLD_MAP, "system options", fheroes2::Key::KEY_O };
        hotKeyEventInfo[Game::PUZZLE_MAP] = { HotKeyCategory::WORLD_MAP, "puzzle map", fheroes2::Key::KEY_P };
        hotKeyEventInfo[Game::SCENARIO_INFORMATION] = { HotKeyCategory::WORLD_MAP, "scenario information", fheroes2::Key::KEY_I };
        hotKeyEventInfo[Game::DIG_ARTIFACT] = { HotKeyCategory::WORLD_MAP, "dig for artifact", fheroes2::Key::KEY_D };
        hotKeyEventInfo[Game::KINGDOM_SUMMARY] = { HotKeyCategory::WORLD_MAP, "kingdom summary", fheroes2::Key::KEY_K };
        hotKeyEventInfo[Game::VIEW_WORLD] = { HotKeyCategory::WORLD_MAP, "view world", fheroes2::Key::KEY_V };
        hotKeyEventInfo[Game::DEFAULT_ACTION] = { HotKeyCategory::WORLD_MAP, "default action", fheroes2::Key::KEY_SPACE };
        hotKeyEventInfo[Game::OPEN_FOCUS] = { HotKeyCategory::WORLD_MAP, "open focus", fheroes2::Key::KEY_RETURN };
        hotKeyEventInfo[Game::CONTROL_PANEL] = { HotKeyCategory::WORLD_MAP, "control panel", fheroes2::Key::KEY_1 };
        hotKeyEventInfo[Game::SHOW_RADAR] = { HotKeyCategory::WORLD_MAP, "show radar", fheroes2::Key::KEY_2 };
        hotKeyEventInfo[Game::SHOW_BUTTONS] = { HotKeyCategory::WORLD_MAP, "show game buttons", fheroes2::Key::KEY_3 };
        hotKeyEventInfo[Game::SHOW_STATUS] = { HotKeyCategory::WORLD_MAP, "show status", fheroes2::Key::KEY_4 };
        hotKeyEventInfo[Game::SHOW_ICONS] = { HotKeyCategory::WORLD_MAP, "show icons", fheroes2::Key::KEY_5 };
        hotKeyEventInfo[Game::SCROLL_LEFT] = { HotKeyCategory::WORLD_MAP, "scroll left", fheroes2::Key::KEY_KP_4 };
        hotKeyEventInfo[Game::SCROLL_RIGHT] = { HotKeyCategory::WORLD_MAP, "scroll right", fheroes2::Key::KEY_KP_6 };
        hotKeyEventInfo[Game::SCROLL_UP] = { HotKeyCategory::WORLD_MAP, "scroll up", fheroes2::Key::KEY_KP_8 };
        hotKeyEventInfo[Game::SCROLL_DOWN] = { HotKeyCategory::WORLD_MAP, "scroll down", fheroes2::Key::KEY_KP_2 };

        hotKeyEventInfo[Game::SPLIT_STACK_BY_HALF] = { HotKeyCategory::MONSTER, "split stack by half", fheroes2::Key::KEY_SHIFT };
        hotKeyEventInfo[Game::SPLIT_STACK_BY_ONE] = { HotKeyCategory::MONSTER, "split stack by one", fheroes2::Key::KEY_CONTROL };
        hotKeyEventInfo[Game::JOIN_STACKS] = { HotKeyCategory::MONSTER, "join stacks", fheroes2::Key::KEY_ALT };
        hotKeyEventInfo[Game::UPGRADE_TROOP] = { HotKeyCategory::MONSTER, "upgrade troop", fheroes2::Key::KEY_U };
        hotKeyEventInfo[Game::DISMISS_TROOP] = { HotKeyCategory::MONSTER, "dismiss troop", fheroes2::Key::KEY_D };

        hotKeyEventInfo[Game::TOWN_DWELLING_LEVEL_1] = { HotKeyCategory::CASTLE, "town dwelling level 1", fheroes2::Key::KEY_1 };
        hotKeyEventInfo[Game::TOWN_DWELLING_LEVEL_2] = { HotKeyCategory::CASTLE, "town dwelling level 2", fheroes2::Key::KEY_2 };
        hotKeyEventInfo[Game::TOWN_DWELLING_LEVEL_3] = { HotKeyCategory::CASTLE, "town dwelling level 3", fheroes2::Key::KEY_3 };
        hotKeyEventInfo[Game::TOWN_DWELLING_LEVEL_4] = { HotKeyCategory::CASTLE, "town dwelling level 4", fheroes2::Key::KEY_4 };
        hotKeyEventInfo[Game::TOWN_DWELLING_LEVEL_5] = { HotKeyCategory::CASTLE, "town dwelling level 5", fheroes2::Key::KEY_5 };
        hotKeyEventInfo[Game::TOWN_DWELLING_LEVEL_6] = { HotKeyCategory::CASTLE, "town dwelling level 6", fheroes2::Key::KEY_6 };
        hotKeyEventInfo[Game::TOWN_WELL] = { HotKeyCategory::CASTLE, "well", fheroes2::Key::KEY_W };
        hotKeyEventInfo[Game::TOWN_MAGE_GUILD] = { HotKeyCategory::CASTLE, "mage guild", fheroes2::Key::KEY_S };
        hotKeyEventInfo[Game::TOWN_MARKETPLACE] = { HotKeyCategory::CASTLE, "marketplace", fheroes2::Key::KEY_M };
        hotKeyEventInfo[Game::TOWN_THIEVES_GUILD] = { HotKeyCategory::CASTLE, "thieves guild", fheroes2::Key::KEY_T };
        hotKeyEventInfo[Game::TOWN_SHIPYARD] = { HotKeyCategory::CASTLE, "shipyard", fheroes2::Key::KEY_N };
        hotKeyEventInfo[Game::TOWN_TAVERN] = { HotKeyCategory::CASTLE, "tavern", fheroes2::Key::KEY_R };
        // It is also used to build castle in a town.
        hotKeyEventInfo[Game::TOWN_JUMP_TO_BUILD_SELECTION] = { HotKeyCategory::CASTLE, "castle construction", fheroes2::Key::KEY_B };
        hotKeyEventInfo[Game::WELL_BUY_ALL_CREATURES] = { HotKeyCategory::CASTLE, "buy all monsters in well", fheroes2::Key::KEY_M };
>>>>>>> 807bff0a
    }

    std::string getHotKeyFileContent()
    {
        std::ostringstream os;
        os << "# fheroes2 hotkey file (saved by version " << Settings::GetVersion() << ")" << std::endl;
        os << std::endl;

        HotKeyCategory currentCategory = hotKeyEventInfo[fheroes2::enumToUnderlying( Game::HotKeyEvent::NONE ) + 1].category;
        os << "# " << getHotKeyCategoryName( currentCategory ) << ':' << std::endl;

#if defined( WITH_DEBUG )
        std::set<const char *> duplicationStringVerifier;
#endif

        for ( int32_t eventId = fheroes2::enumToUnderlying( Game::HotKeyEvent::NONE ) + 1; eventId < fheroes2::enumToUnderlying( Game::HotKeyEvent::NO_EVENT ); ++eventId ) {
            if ( currentCategory != hotKeyEventInfo[eventId].category ) {
                currentCategory = hotKeyEventInfo[eventId].category;
                os << std::endl;
                os << "# " << getHotKeyCategoryName( currentCategory ) << ':' << std::endl;
            }

            assert( strlen( hotKeyEventInfo[eventId].name ) > 0 );
#if defined( WITH_DEBUG )
            const bool isUnique = duplicationStringVerifier.emplace( hotKeyEventInfo[eventId].name ).second;
            assert( isUnique );
#endif

            os << hotKeyEventInfo[eventId].name << " = " << StringUpper( KeySymGetName( hotKeyEventInfo[eventId].key ) ) << std::endl;
        }

        return os.str();
    }
}

bool Game::HotKeyPressEvent( const HotKeyEvent eventID )
{
    const LocalEvent & le = LocalEvent::Get();
    return le.KeyPress() && le.KeyValue() == hotKeyEventInfo[fheroes2::enumToUnderlying( eventID )].key;
}

bool Game::HotKeyHoldEvent( const HotKeyEvent eventID )
{
    const LocalEvent & le = LocalEvent::Get();
    return le.KeyHold() && le.KeyValue() == hotKeyEventInfo[fheroes2::enumToUnderlying( eventID )].key;
}

std::string Game::getHotKeyNameByEventId( const HotKeyEvent eventID )
{
    return StringUpper( KeySymGetName( hotKeyEventInfo[fheroes2::enumToUnderlying( eventID )].key ) );
}

void Game::HotKeysLoad( std::string filename )
{
    initializeHotKeyEvents();

    bool isFilePresent = System::IsFile( filename );
    if ( isFilePresent ) {
        TinyConfig config( '=', '#' );
        isFilePresent = config.Load( filename );

<<<<<<< HEAD
    if ( config.Load( filename ) ) {
        std::map<std::string, KeySym> nameToKey;
        for ( int32_t i = KEY_NONE + 1; i < KEY_LAST; ++i ) {
            const KeySym key = static_cast<KeySym>( i );
            nameToKey.emplace( StringUpper( KeySymGetName( key ) ), key );
        }

        for ( int eventId = fheroes2::enumToUnderlying( HotKeyEvent::NONE ) + 1; eventId < fheroes2::enumToUnderlying( HotKeyEvent::NO_EVENT ); ++eventId ) {
            const char * eventName = hotKeyEventInfo[eventId].name;
            std::string value = config.StrParams( eventName );
            if ( value.empty() ) {
                continue;
=======
        if ( isFilePresent ) {
            std::map<std::string, fheroes2::Key> nameToKey;
            for ( int32_t i = static_cast<int32_t>( fheroes2::Key::NONE ); i < static_cast<int32_t>( fheroes2::Key::LAST_KEY ); ++i ) {
                const fheroes2::Key key = static_cast<fheroes2::Key>( i );
                nameToKey.emplace( StringUpper( KeySymGetName( key ) ), key );
>>>>>>> 807bff0a
            }

            for ( int eventId = NONE + 1; eventId < NO_EVENT; ++eventId ) {
                const char * eventName = hotKeyEventInfo[eventId].name;
                std::string value = config.StrParams( eventName );
                if ( value.empty() ) {
                    continue;
                }

                value = StringUpper( value );
                auto foundKey = nameToKey.find( value );
                if ( foundKey == nameToKey.end() ) {
                    continue;
                }

                hotKeyEventInfo[eventId].key = foundKey->second;
                DEBUG_LOG( DBG_GAME, DBG_INFO, "Event '" << hotKeyEventInfo[eventId].name << "' has key '" << value << "'" )
            }
        }
    }

    if ( !isFilePresent ) {
        filename = System::ConcatePath( System::GetConfigDirectory( "fheroes2" ), "fheroes2.key" );
        std::fstream file;
        file.open( filename.data(), std::fstream::out | std::fstream::trunc );
        if ( !file )
            return;

        const std::string & data = getHotKeyFileContent();
        file.write( data.data(), data.size() );
    }
}

void Game::KeyboardGlobalFilter( int sdlKey, int mod )
{
    // system hotkeys
<<<<<<< HEAD
    if ( sym == hotKeyEventInfo[fheroes2::enumToUnderlying( HotKeyEvent::SYSTEM_FULLSCREEN )].key && !( ( mod & KMOD_ALT ) || ( mod & KMOD_CTRL ) ) ) {
=======
    if ( fheroes2::getKeyFromSDL( sdlKey ) == hotKeyEventInfo[SYSTEM_FULLSCREEN].key && !( ( mod & KMOD_ALT ) || ( mod & KMOD_CTRL ) ) ) {
>>>>>>> 807bff0a
        fheroes2::engine().toggleFullScreen();
        fheroes2::Display::instance().render();

        Settings & conf = Settings::Get();
        conf.setFullScreen( fheroes2::engine().isFullScreen() );
        conf.Save( Settings::configFileName );
    }
}<|MERGE_RESOLUTION|>--- conflicted
+++ resolved
@@ -103,95 +103,6 @@
     void initializeHotKeyEvents()
     {
         // Make sure that event name is unique!
-<<<<<<< HEAD
-        hotKeyEventInfo[fheroes2::enumToUnderlying( Game::HotKeyEvent::MAIN_MENU_NEW_GAME )] = { HotKeyCategory::MAIN_GAME, "new game", KEY_n };
-        hotKeyEventInfo[fheroes2::enumToUnderlying( Game::HotKeyEvent::MAIN_MENU_LOAD_GAME )] = { HotKeyCategory::MAIN_GAME, "load game", KEY_l };
-        hotKeyEventInfo[fheroes2::enumToUnderlying( Game::HotKeyEvent::MAIN_MENU_HIGHSCORES )] = { HotKeyCategory::MAIN_GAME, "highscores", KEY_h };
-        hotKeyEventInfo[fheroes2::enumToUnderlying( Game::HotKeyEvent::MAIN_MENU_CREDITS )] = { HotKeyCategory::MAIN_GAME, "credits", KEY_c };
-        hotKeyEventInfo[fheroes2::enumToUnderlying( Game::HotKeyEvent::MAIN_MENU_STANDARD )] = { HotKeyCategory::MAIN_GAME, "standard game", KEY_s };
-        hotKeyEventInfo[fheroes2::enumToUnderlying( Game::HotKeyEvent::MAIN_MENU_CAMPAIGN )] = { HotKeyCategory::MAIN_GAME, "campaign game", KEY_c };
-        hotKeyEventInfo[fheroes2::enumToUnderlying( Game::HotKeyEvent::MAIN_MENU_MULTI )] = { HotKeyCategory::MAIN_GAME, "multi-player game", KEY_m };
-        hotKeyEventInfo[fheroes2::enumToUnderlying( Game::HotKeyEvent::MAIN_MENU_SETTINGS )] = { HotKeyCategory::MAIN_GAME, "settings", KEY_t };
-        hotKeyEventInfo[fheroes2::enumToUnderlying( Game::HotKeyEvent::MAIN_MENU_SELECT_MAP )] = { HotKeyCategory::MAIN_GAME, "select map", KEY_s };
-        hotKeyEventInfo[fheroes2::enumToUnderlying( Game::HotKeyEvent::MAIN_MENU_HOTSEAT )] = { HotKeyCategory::MAIN_GAME, "hotseat game", KEY_h };
-        hotKeyEventInfo[fheroes2::enumToUnderlying( Game::HotKeyEvent::MAIN_MENU_BATTLEONLY )] = { HotKeyCategory::MAIN_GAME, "battle only game", KEY_b };
-        hotKeyEventInfo[fheroes2::enumToUnderlying( Game::HotKeyEvent::MAIN_MENU_NEW_CAMPAIGN_SELECTION_SUCCESSION_WARS )] = { HotKeyCategory::MAIN_GAME, "the succession wars campaign selection", KEY_o };
-        hotKeyEventInfo[fheroes2::enumToUnderlying( Game::HotKeyEvent::MAIN_MENU_NEW_CAMPAIGN_SELECTION_PRICE_OF_LOYALTY )] = { HotKeyCategory::MAIN_GAME, "the price of loyalty campaign selection", KEY_e };
-        hotKeyEventInfo[fheroes2::enumToUnderlying( Game::HotKeyEvent::NEW_ROLAND_CAMPAIGN )] = { HotKeyCategory::MAIN_GAME, "roland campaign", KEY_1 };
-        hotKeyEventInfo[fheroes2::enumToUnderlying( Game::HotKeyEvent::NEW_ARCHIBALD_CAMPAIGN )] = { HotKeyCategory::MAIN_GAME, "archibald campaign", KEY_2 };
-        hotKeyEventInfo[fheroes2::enumToUnderlying( Game::HotKeyEvent::NEW_PRICE_OF_LOYALTY_CAMPAIGN )] = { HotKeyCategory::MAIN_GAME, "the price of loyalty campaign", KEY_1 };
-        hotKeyEventInfo[fheroes2::enumToUnderlying( Game::HotKeyEvent::NEW_VOYAGE_HOME_CAMPAIGN )] = { HotKeyCategory::MAIN_GAME, "voyage home campaign", KEY_2 };
-        hotKeyEventInfo[fheroes2::enumToUnderlying( Game::HotKeyEvent::NEW_WIZARDS_ISLE_CAMPAIGN )] = { HotKeyCategory::MAIN_GAME, "wizard's isle campaign", KEY_3 };
-        hotKeyEventInfo[fheroes2::enumToUnderlying( Game::HotKeyEvent::NEW_DESCENDANTS_CAMPAIGN )] = { HotKeyCategory::MAIN_GAME, "descendants campaign", KEY_4 };
-
-        hotKeyEventInfo[fheroes2::enumToUnderlying( Game::HotKeyEvent::DEFAULT_READY )] = { HotKeyCategory::DEFAULT_EVENTS, "default okay event", KEY_RETURN };
-        hotKeyEventInfo[fheroes2::enumToUnderlying( Game::HotKeyEvent::DEFAULT_EXIT )] = { HotKeyCategory::DEFAULT_EVENTS, "default cancel event", KEY_ESCAPE };
-        hotKeyEventInfo[fheroes2::enumToUnderlying( Game::HotKeyEvent::DEFAULT_LEFT )] = { HotKeyCategory::DEFAULT_EVENTS, "left selection", KEY_NONE };
-        hotKeyEventInfo[fheroes2::enumToUnderlying( Game::HotKeyEvent::DEFAULT_RIGHT )] = { HotKeyCategory::DEFAULT_EVENTS, "right selection", KEY_NONE };
-        hotKeyEventInfo[fheroes2::enumToUnderlying( Game::HotKeyEvent::MOVE_LEFT )] = { HotKeyCategory::DEFAULT_EVENTS, "move left", KEY_LEFT };
-        hotKeyEventInfo[fheroes2::enumToUnderlying( Game::HotKeyEvent::MOVE_RIGHT )] = { HotKeyCategory::DEFAULT_EVENTS, "move right", KEY_RIGHT };
-        hotKeyEventInfo[fheroes2::enumToUnderlying( Game::HotKeyEvent::MOVE_TOP )] = { HotKeyCategory::DEFAULT_EVENTS, "move up", KEY_UP };
-        hotKeyEventInfo[fheroes2::enumToUnderlying( Game::HotKeyEvent::MOVE_BOTTOM )] = { HotKeyCategory::DEFAULT_EVENTS, "move bottom", KEY_DOWN };
-        hotKeyEventInfo[fheroes2::enumToUnderlying( Game::HotKeyEvent::MOVE_TOP_LEFT )] = { HotKeyCategory::DEFAULT_EVENTS, "move top bottom", KEY_NONE };
-        hotKeyEventInfo[fheroes2::enumToUnderlying( Game::HotKeyEvent::MOVE_TOP_RIGHT )] = { HotKeyCategory::DEFAULT_EVENTS, "move top right", KEY_NONE };
-        hotKeyEventInfo[fheroes2::enumToUnderlying( Game::HotKeyEvent::MOVE_BOTTOM_LEFT )] = { HotKeyCategory::DEFAULT_EVENTS, "move bottom left", KEY_NONE };
-        hotKeyEventInfo[fheroes2::enumToUnderlying( Game::HotKeyEvent::MOVE_BOTTOM_RIGHT )] = { HotKeyCategory::DEFAULT_EVENTS, "move bottom right", KEY_NONE };
-        hotKeyEventInfo[fheroes2::enumToUnderlying( Game::HotKeyEvent::SYSTEM_FULLSCREEN )] = { HotKeyCategory::DEFAULT_EVENTS, "toggle fullscreen", KEY_F4 };
-
-        hotKeyEventInfo[fheroes2::enumToUnderlying( Game::HotKeyEvent::BATTLE_RETREAT )] = { HotKeyCategory::BATTLE, "retreat from battle", KEY_r };
-        hotKeyEventInfo[fheroes2::enumToUnderlying( Game::HotKeyEvent::BATTLE_SURRENDER )] = { HotKeyCategory::BATTLE, "surrender during battle", KEY_s };
-        hotKeyEventInfo[fheroes2::enumToUnderlying( Game::HotKeyEvent::BATTLE_AUTOSWITCH )] = { HotKeyCategory::BATTLE, "toggle battle auto mode", KEY_a };
-        hotKeyEventInfo[fheroes2::enumToUnderlying( Game::HotKeyEvent::BATTLE_OPTIONS )] = { HotKeyCategory::BATTLE, "battle options", KEY_o };
-        hotKeyEventInfo[fheroes2::enumToUnderlying( Game::HotKeyEvent::BATTLE_SKIP )] = { HotKeyCategory::BATTLE, "skip turn in battle", KEY_SPACE };
-        hotKeyEventInfo[fheroes2::enumToUnderlying( Game::HotKeyEvent::BATTLE_WAIT )] = { HotKeyCategory::BATTLE, "wait in battle", KEY_w };
-
-        hotKeyEventInfo[fheroes2::enumToUnderlying( Game::HotKeyEvent::SAVE_GAME )] = { HotKeyCategory::WORLD_MAP, "save game", KEY_s };
-        hotKeyEventInfo[fheroes2::enumToUnderlying( Game::HotKeyEvent::NEXT_HERO )] = { HotKeyCategory::WORLD_MAP, "next hero", KEY_h };
-        hotKeyEventInfo[fheroes2::enumToUnderlying( Game::HotKeyEvent::CONTINUE_HERO_MOVEMENT )] = { HotKeyCategory::WORLD_MAP, "continue hero movement", KEY_m };
-        hotKeyEventInfo[fheroes2::enumToUnderlying( Game::HotKeyEvent::CAST_SPELL )] = { HotKeyCategory::WORLD_MAP, "cast spell", KEY_c };
-        hotKeyEventInfo[fheroes2::enumToUnderlying( Game::HotKeyEvent::SLEEP_HERO )] = { HotKeyCategory::WORLD_MAP, "put hero to sleep", KEY_z };
-        hotKeyEventInfo[fheroes2::enumToUnderlying( Game::HotKeyEvent::NEXT_TOWN )] = { HotKeyCategory::WORLD_MAP, "next town", KEY_t };
-        hotKeyEventInfo[fheroes2::enumToUnderlying( Game::HotKeyEvent::END_TURN )] = { HotKeyCategory::WORLD_MAP, "end turn", KEY_e };
-        hotKeyEventInfo[fheroes2::enumToUnderlying( Game::HotKeyEvent::FILE_OPTIONS )] = { HotKeyCategory::WORLD_MAP, "file options", KEY_f };
-        hotKeyEventInfo[fheroes2::enumToUnderlying( Game::HotKeyEvent::SYSTEM_OPTIONS )] = { HotKeyCategory::WORLD_MAP, "system options", KEY_o };
-        hotKeyEventInfo[fheroes2::enumToUnderlying( Game::HotKeyEvent::PUZZLE_MAP )] = { HotKeyCategory::WORLD_MAP, "puzzle map", KEY_p };
-        hotKeyEventInfo[fheroes2::enumToUnderlying( Game::HotKeyEvent::SCENARIO_INFORMATION )] = { HotKeyCategory::WORLD_MAP, "scenario information", KEY_i };
-        hotKeyEventInfo[fheroes2::enumToUnderlying( Game::HotKeyEvent::DIG_ARTIFACT )] = { HotKeyCategory::WORLD_MAP, "dig for artifact", KEY_d };
-        hotKeyEventInfo[fheroes2::enumToUnderlying( Game::HotKeyEvent::KINGDOM_SUMMARY )] = { HotKeyCategory::WORLD_MAP, "kingdom summary", KEY_k };
-        hotKeyEventInfo[fheroes2::enumToUnderlying( Game::HotKeyEvent::VIEW_WORLD )] = { HotKeyCategory::WORLD_MAP, "view world", KEY_v };
-        hotKeyEventInfo[fheroes2::enumToUnderlying( Game::HotKeyEvent::DEFAULT_ACTION )] = { HotKeyCategory::WORLD_MAP, "default action", KEY_SPACE };
-        hotKeyEventInfo[fheroes2::enumToUnderlying( Game::HotKeyEvent::OPEN_FOCUS )] = { HotKeyCategory::WORLD_MAP, "open focus", KEY_RETURN };
-        hotKeyEventInfo[fheroes2::enumToUnderlying( Game::HotKeyEvent::CONTROL_PANEL )] = { HotKeyCategory::WORLD_MAP, "control panel", KEY_1 };
-        hotKeyEventInfo[fheroes2::enumToUnderlying( Game::HotKeyEvent::SHOW_RADAR )] = { HotKeyCategory::WORLD_MAP, "show radar", KEY_2 };
-        hotKeyEventInfo[fheroes2::enumToUnderlying( Game::HotKeyEvent::SHOW_BUTTONS )] = { HotKeyCategory::WORLD_MAP, "show game buttons", KEY_3 };
-        hotKeyEventInfo[fheroes2::enumToUnderlying( Game::HotKeyEvent::SHOW_STATUS )] = { HotKeyCategory::WORLD_MAP, "show status", KEY_4 };
-        hotKeyEventInfo[fheroes2::enumToUnderlying( Game::HotKeyEvent::SHOW_ICONS )] = { HotKeyCategory::WORLD_MAP, "show icons", KEY_5 };
-        hotKeyEventInfo[fheroes2::enumToUnderlying( Game::HotKeyEvent::SCROLL_LEFT )] = { HotKeyCategory::WORLD_MAP, "scroll left", KEY_KP4 };
-        hotKeyEventInfo[fheroes2::enumToUnderlying( Game::HotKeyEvent::SCROLL_RIGHT )] = { HotKeyCategory::WORLD_MAP, "scroll right", KEY_KP6 };
-        hotKeyEventInfo[fheroes2::enumToUnderlying( Game::HotKeyEvent::SCROLL_UP )] = { HotKeyCategory::WORLD_MAP, "scroll up", KEY_KP8 };
-        hotKeyEventInfo[fheroes2::enumToUnderlying( Game::HotKeyEvent::SCROLL_DOWN )] = { HotKeyCategory::WORLD_MAP, "scroll down", KEY_KP2 };
-
-        hotKeyEventInfo[fheroes2::enumToUnderlying( Game::HotKeyEvent::SPLIT_STACK_BY_HALF )] = { HotKeyCategory::MONSTER, "split stack by half", KEY_SHIFT };
-        hotKeyEventInfo[fheroes2::enumToUnderlying( Game::HotKeyEvent::SPLIT_STACK_BY_ONE )] = { HotKeyCategory::MONSTER, "split stack by one", KEY_CONTROL };
-        hotKeyEventInfo[fheroes2::enumToUnderlying( Game::HotKeyEvent::JOIN_STACKS )] = { HotKeyCategory::MONSTER, "join stacks", KEY_ALT };
-        hotKeyEventInfo[fheroes2::enumToUnderlying( Game::HotKeyEvent::UPGRADE_TROOP )] = { HotKeyCategory::MONSTER, "upgrade troop", KEY_u };
-        hotKeyEventInfo[fheroes2::enumToUnderlying( Game::HotKeyEvent::DISMISS_TROOP )] = { HotKeyCategory::MONSTER, "dismiss troop", KEY_d };
-
-        hotKeyEventInfo[fheroes2::enumToUnderlying( Game::HotKeyEvent::TOWN_DWELLING_LEVEL_1 )] = { HotKeyCategory::CASTLE, "town dwelling level 1", KEY_1 };
-        hotKeyEventInfo[fheroes2::enumToUnderlying( Game::HotKeyEvent::TOWN_DWELLING_LEVEL_2 )] = { HotKeyCategory::CASTLE, "town dwelling level 2", KEY_2 };
-        hotKeyEventInfo[fheroes2::enumToUnderlying( Game::HotKeyEvent::TOWN_DWELLING_LEVEL_3 )] = { HotKeyCategory::CASTLE, "town dwelling level 3", KEY_3 };
-        hotKeyEventInfo[fheroes2::enumToUnderlying( Game::HotKeyEvent::TOWN_DWELLING_LEVEL_4 )] = { HotKeyCategory::CASTLE, "town dwelling level 4", KEY_4 };
-        hotKeyEventInfo[fheroes2::enumToUnderlying( Game::HotKeyEvent::TOWN_DWELLING_LEVEL_5 )] = { HotKeyCategory::CASTLE, "town dwelling level 5", KEY_5 };
-        hotKeyEventInfo[fheroes2::enumToUnderlying( Game::HotKeyEvent::TOWN_DWELLING_LEVEL_6 )] = { HotKeyCategory::CASTLE, "town dwelling level 6", KEY_6 };
-        hotKeyEventInfo[fheroes2::enumToUnderlying( Game::HotKeyEvent::TOWN_WELL )] = { HotKeyCategory::CASTLE, "well", KEY_w };
-        hotKeyEventInfo[fheroes2::enumToUnderlying( Game::HotKeyEvent::TOWN_MAGE_GUILD )] = { HotKeyCategory::CASTLE, "mage guild", KEY_s };
-        hotKeyEventInfo[fheroes2::enumToUnderlying( Game::HotKeyEvent::TOWN_MARKETPLACE )] = { HotKeyCategory::CASTLE, "marketplace", KEY_m };
-        hotKeyEventInfo[fheroes2::enumToUnderlying( Game::HotKeyEvent::TOWN_THIEVES_GUILD )] = { HotKeyCategory::CASTLE, "thieves guild", KEY_t };
-        hotKeyEventInfo[fheroes2::enumToUnderlying( Game::HotKeyEvent::TOWN_SHIPYARD )] = { HotKeyCategory::CASTLE, "shipyard", KEY_n };
-        hotKeyEventInfo[fheroes2::enumToUnderlying( Game::HotKeyEvent::TOWN_TAVERN )] = { HotKeyCategory::CASTLE, "tavern", KEY_r };
-        hotKeyEventInfo[fheroes2::enumToUnderlying( Game::HotKeyEvent::TOWN_JUMP_TO_BUILD_SELECTION )] = { HotKeyCategory::CASTLE, "castle construction", KEY_b }; // also used to build castle in a town
-        hotKeyEventInfo[fheroes2::enumToUnderlying( Game::HotKeyEvent::WELL_BUY_ALL_CREATURES )] = { HotKeyCategory::CASTLE, "buy all monsters in well", KEY_m };
-=======
         hotKeyEventInfo[Game::MAIN_MENU_NEW_GAME] = { HotKeyCategory::MAIN_GAME, "new game", fheroes2::Key::KEY_N };
         hotKeyEventInfo[Game::MAIN_MENU_LOAD_GAME] = { HotKeyCategory::MAIN_GAME, "load game", fheroes2::Key::KEY_L };
         hotKeyEventInfo[Game::MAIN_MENU_HIGHSCORES] = { HotKeyCategory::MAIN_GAME, "highscores", fheroes2::Key::KEY_H };
@@ -287,7 +198,6 @@
         // It is also used to build castle in a town.
         hotKeyEventInfo[Game::TOWN_JUMP_TO_BUILD_SELECTION] = { HotKeyCategory::CASTLE, "castle construction", fheroes2::Key::KEY_B };
         hotKeyEventInfo[Game::WELL_BUY_ALL_CREATURES] = { HotKeyCategory::CASTLE, "buy all monsters in well", fheroes2::Key::KEY_M };
->>>>>>> 807bff0a
     }
 
     std::string getHotKeyFileContent()
@@ -349,26 +259,11 @@
         TinyConfig config( '=', '#' );
         isFilePresent = config.Load( filename );
 
-<<<<<<< HEAD
-    if ( config.Load( filename ) ) {
-        std::map<std::string, KeySym> nameToKey;
-        for ( int32_t i = KEY_NONE + 1; i < KEY_LAST; ++i ) {
-            const KeySym key = static_cast<KeySym>( i );
-            nameToKey.emplace( StringUpper( KeySymGetName( key ) ), key );
-        }
-
-        for ( int eventId = fheroes2::enumToUnderlying( HotKeyEvent::NONE ) + 1; eventId < fheroes2::enumToUnderlying( HotKeyEvent::NO_EVENT ); ++eventId ) {
-            const char * eventName = hotKeyEventInfo[eventId].name;
-            std::string value = config.StrParams( eventName );
-            if ( value.empty() ) {
-                continue;
-=======
         if ( isFilePresent ) {
             std::map<std::string, fheroes2::Key> nameToKey;
             for ( int32_t i = static_cast<int32_t>( fheroes2::Key::NONE ); i < static_cast<int32_t>( fheroes2::Key::LAST_KEY ); ++i ) {
                 const fheroes2::Key key = static_cast<fheroes2::Key>( i );
                 nameToKey.emplace( StringUpper( KeySymGetName( key ) ), key );
->>>>>>> 807bff0a
             }
 
             for ( int eventId = NONE + 1; eventId < NO_EVENT; ++eventId ) {
@@ -405,11 +300,7 @@
 void Game::KeyboardGlobalFilter( int sdlKey, int mod )
 {
     // system hotkeys
-<<<<<<< HEAD
-    if ( sym == hotKeyEventInfo[fheroes2::enumToUnderlying( HotKeyEvent::SYSTEM_FULLSCREEN )].key && !( ( mod & KMOD_ALT ) || ( mod & KMOD_CTRL ) ) ) {
-=======
     if ( fheroes2::getKeyFromSDL( sdlKey ) == hotKeyEventInfo[SYSTEM_FULLSCREEN].key && !( ( mod & KMOD_ALT ) || ( mod & KMOD_CTRL ) ) ) {
->>>>>>> 807bff0a
         fheroes2::engine().toggleFullScreen();
         fheroes2::Display::instance().render();
 
