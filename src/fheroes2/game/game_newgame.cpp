/***************************************************************************
 *   Copyright (C) 2009 by Andrey Afletdinov <fheroes2@gmail.com>          *
 *                                                                         *
 *   Part of the Free Heroes2 Engine:                                      *
 *   http://sourceforge.net/projects/fheroes2                              *
 *                                                                         *
 *   This program is free software; you can redistribute it and/or modify  *
 *   it under the terms of the GNU General Public License as published by  *
 *   the Free Software Foundation; either version 2 of the License, or     *
 *   (at your option) any later version.                                   *
 *                                                                         *
 *   This program is distributed in the hope that it will be useful,       *
 *   but WITHOUT ANY WARRANTY; without even the implied warranty of        *
 *   MERCHANTABILITY or FITNESS FOR A PARTICULAR PURPOSE.  See the         *
 *   GNU General Public License for more details.                          *
 *                                                                         *
 *   You should have received a copy of the GNU General Public License     *
 *   along with this program; if not, write to the                         *
 *   Free Software Foundation, Inc.,                                       *
 *   59 Temple Place - Suite 330, Boston, MA  02111-1307, USA.             *
 ***************************************************************************/

#include <cassert>

#include "agg.h"
#include "agg_image.h"
#include "audio_mixer.h"
#include "audio_music.h"
#include "campaign_savedata.h"
#include "cursor.h"
#include "dialog.h"
#include "game.h"
#include "game_mainmenu_ui.h"
#include "game_video.h"
#include "gamedefs.h"
#include "icn.h"
#include "mus.h"
#include "settings.h"
#include "text.h"
#include "ui_button.h"
#include "ui_tool.h"
#include "world.h"

namespace
{
    const int32_t buttonYStep = 66;

    // Draw button panel and return the position for a button.
    fheroes2::Point drawButtonPanel()
    {
        const fheroes2::Sprite & back = fheroes2::AGG::GetICN( ICN::HEROES, 0 );
        const fheroes2::Sprite & panel = fheroes2::AGG::GetICN( ICN::REDBACK, 0 );

        const uint32_t panelOffset = fheroes2::Display::DEFAULT_HEIGHT - panel.height();
        const uint32_t panelXPos = back.width() - ( panel.width() + panelOffset );
        fheroes2::Blit( panel, fheroes2::Display::instance(), panelXPos, panelOffset );

        const int32_t buttonMiddlePos = panelXPos + SHADOWWIDTH + ( panel.width() - SHADOWWIDTH ) / 2;

        const fheroes2::Sprite & buttonSample = fheroes2::AGG::GetICN( ICN::BTNNEWGM, 0 );
        const int32_t buttonWidth = buttonSample.width();
        const int32_t buttonXPos = buttonMiddlePos - buttonWidth / 2 - 3; // 3 is button shadow
        const int32_t buttonYPos = 46;

        return fheroes2::Point( buttonXPos, buttonYPos );
    }
}

fheroes2::GameMode Game::NewStandard()
{
    Settings & conf = Settings::Get();
    if ( conf.isCampaignGameType() )
        conf.SetCurrentFileInfo( Maps::FileInfo() );
    conf.SetGameType( Game::TYPE_STANDARD );
    conf.SetPreferablyCountPlayers( 0 );
    return fheroes2::GameMode::SELECT_SCENARIO;
}

fheroes2::GameMode Game::NewBattleOnly()
{
    Settings & conf = Settings::Get();
    conf.SetGameType( Game::TYPE_BATTLEONLY );

    return fheroes2::GameMode::NEW_MULTI;
}

fheroes2::GameMode Game::NewHotSeat()
{
    Settings & conf = Settings::Get();
    if ( conf.isCampaignGameType() )
        conf.SetCurrentFileInfo( Maps::FileInfo() );

    if ( conf.IsGameType( Game::TYPE_BATTLEONLY ) ) {
        conf.SetPreferablyCountPlayers( 2 );
        world.NewMaps( 10, 10 );
        return StartBattleOnly();
    }
    else {
        conf.SetGameType( Game::TYPE_HOTSEAT );
        const u32 select = SelectCountPlayers();
        if ( select ) {
            conf.SetPreferablyCountPlayers( select );
            return fheroes2::GameMode::SELECT_SCENARIO;
        }
    }
    return fheroes2::GameMode::MAIN_MENU;
}

fheroes2::GameMode Game::CampaignSelection()
{
    if ( !isPriceOfLoyaltyCampaignPresent() ) {
        return fheroes2::GameMode::NEW_SUCCESSION_WARS_CAMPAIGN;
    }

    fheroes2::drawMainMenuScreen();
    const fheroes2::Point buttonPos = drawButtonPanel();

    fheroes2::Button buttonSuccessionWars( buttonPos.x, buttonPos.y, ICN::X_LOADCM, 0, 1 );
    fheroes2::Button buttonPriceOfLoyalty( buttonPos.x, buttonPos.y + buttonYStep * 1, ICN::X_LOADCM, 2, 3 );
    fheroes2::Button buttonCancelGame( buttonPos.x, buttonPos.y + buttonYStep * 5, ICN::BTNMP, 8, 9 );

    buttonSuccessionWars.draw();
    buttonPriceOfLoyalty.draw();
    buttonCancelGame.draw();

    fheroes2::Display::instance().render();

    LocalEvent & le = LocalEvent::Get();
    while ( le.HandleEvents() ) {
        le.MousePressLeft( buttonSuccessionWars.area() ) ? buttonSuccessionWars.drawOnPress() : buttonSuccessionWars.drawOnRelease();
        le.MousePressLeft( buttonPriceOfLoyalty.area() ) ? buttonPriceOfLoyalty.drawOnPress() : buttonPriceOfLoyalty.drawOnRelease();
        le.MousePressLeft( buttonCancelGame.area() ) ? buttonCancelGame.drawOnPress() : buttonCancelGame.drawOnRelease();

        if ( le.MouseClickLeft( buttonSuccessionWars.area() ) )
            return fheroes2::GameMode::NEW_SUCCESSION_WARS_CAMPAIGN;
        if ( le.MouseClickLeft( buttonPriceOfLoyalty.area() ) )
            return fheroes2::GameMode::NEW_PRICE_OF_LOYALTY_CAMPAIGN;
        if ( HotKeyPressEvent( EVENT_DEFAULT_EXIT ) || le.MouseClickLeft( buttonCancelGame.area() ) )
            return fheroes2::GameMode::MAIN_MENU;

        if ( le.MousePressRight( buttonSuccessionWars.area() ) ) {
            Dialog::Message( _( "Original Campaign" ), _( "Either Roland's or Archibald's campaign from the original Heroes of Might and Magic II." ), Font::BIG );
        }
        if ( le.MousePressRight( buttonPriceOfLoyalty.area() ) ) {
            Dialog::Message( _( "Expansion Campaign" ), _( "One of the four new campaigns from the Price of Loyalty expansion set." ), Font::BIG );
        }
        if ( le.MousePressRight( buttonCancelGame.area() ) ) {
            Dialog::Message( _( "Cancel" ), _( "Cancel back to the main menu." ), Font::BIG );
        }
    }

    return fheroes2::GameMode::QUIT_GAME;
}

fheroes2::GameMode Game::NewSuccessionWarsCampaign()
{
    Settings::Get().SetGameType( Game::TYPE_CAMPAIGN );

    Mixer::Pause();
    Music::Pause();

    fheroes2::Display & display = fheroes2::Display::instance();
    const fheroes2::Point roiOffset( ( display.width() - display.DEFAULT_WIDTH ) / 2, ( display.height() - display.DEFAULT_HEIGHT ) / 2 );

    display.fill( 0 );

    const Text loadingScreen( "Loading video. Please wait...", Font::BIG );
    loadingScreen.Blit( display.width() / 2 - loadingScreen.w() / 2, display.height() / 2 - loadingScreen.h() / 2 );
    display.render();

    std::vector<fheroes2::Rect> campaignRoi;
    campaignRoi.emplace_back( 382 + roiOffset.x, 58 + roiOffset.y, 222, 298 );
    campaignRoi.emplace_back( 30 + roiOffset.x, 59 + roiOffset.y, 224, 297 );

    // Reset all sound and music before playing videos
    AGG::ResetMixer();
    Video::ShowVideo( "INTRO.SMK", Video::VideoAction::DO_NOTHING );

    AGG::ResetMixer();
    Video::ShowVideo( "CHOOSEW.SMK", Video::VideoAction::DO_NOTHING );
    const int chosenCampaign = Video::ShowVideo( "CHOOSE.SMK", Video::VideoAction::LOOP_VIDEO, campaignRoi );

    Campaign::CampaignSaveData & campaignSaveData = Campaign::CampaignSaveData::Get();
    campaignSaveData.reset();
    campaignSaveData.setCampaignID( chosenCampaign );
    campaignSaveData.setCurrentScenarioID( 0 );

    AGG::PlayMusic( MUS::VICTORY, true, true );

    return fheroes2::GameMode::SELECT_CAMPAIGN_SCENARIO;
}

fheroes2::GameMode Game::NewPriceOfLoyaltyCampaign()
{
    fheroes2::drawMainMenuScreen();
    Dialog::Message( _( "Expansion Campaign" ), _( "Expansion campaigns are still under development." ), Font::BIG, Dialog::OK );

    return fheroes2::GameMode::MAIN_MENU;
}

#ifdef NETWORK_ENABLE
fheroes2::GameMode Game::NewNetwork()
{
    Settings & conf = Settings::Get();
    conf.SetGameType( conf.GameType() | Game::TYPE_NETWORK );

    // setup cursor
    const CursorRestorer cursorRestorer( true, Cursor::POINTER );

    fheroes2::drawMainMenuScreen();
    const fheroes2::Point buttonPos = drawButtonPanel();

    fheroes2::Button buttonHost( buttonPos.x, buttonPos.y, ICN::BTNNET, 0, 1 );
    fheroes2::Button buttonGuest( buttonPos.x, buttonPos.y + buttonYStep, ICN::BTNNET, 2, 3 );
    fheroes2::Button buttonCancelGame( buttonPos.x, buttonPos.y + buttonYStep * 2, ICN::BTNMP, 8, 9 );

    buttonHost.draw();
    buttonGuest.draw();
    buttonCancelGame.draw();

<<<<<<< HEAD
    display.render();
=======
    cursor.Show();
    fheroes2::Display::instance().render();
>>>>>>> fb6043b8

    LocalEvent & le = LocalEvent::Get();
    while ( le.HandleEvents() ) {
        le.MousePressLeft( buttonHost.area() ) ? buttonHost.drawOnPress() : buttonHost.drawOnRelease();
        le.MousePressLeft( buttonGuest.area() ) ? buttonGuest.drawOnPress() : buttonGuest.drawOnRelease();
        le.MousePressLeft( buttonCancelGame.area() ) ? buttonCancelGame.drawOnPress() : buttonCancelGame.drawOnRelease();

        if ( HotKeyPressEvent( EVENT_DEFAULT_EXIT ) || le.MouseClickLeft( buttonCancelGame.area() ) )
            return fheroes2::GameMode::MAIN_MENU;

        // right info
        if ( le.MousePressRight( buttonHost.area() ) )
            Dialog::Message( _( "Host" ), _( "The host sets up the game options. There can only be one host per network game." ), Font::BIG );
        if ( le.MousePressRight( buttonGuest.area() ) )
            Dialog::Message( _( "Guest" ),
                             _( "The guest waits for the host to set up the game, then is automatically added in. There can be multiple guests for TCP/IP games." ),
                             Font::BIG );
        if ( le.MousePressRight( buttonCancelGame.area() ) )
            Dialog::Message( _( "Cancel" ), _( "Cancel back to the main menu." ), Font::BIG );
    }

    return fheroes2::GameMode::MAIN_MENU;
}
#endif

fheroes2::GameMode Game::NewGame()
{
    Mixer::Pause();
    AGG::PlayMusic( MUS::MAINMENU, true, true );
    Settings & conf = Settings::Get();

    // reset last save name
    Game::SetLastSavename( "" );

    // setup cursor
    const CursorRestorer cursorRestorer( true, Cursor::POINTER );

    fheroes2::Display & display = fheroes2::Display::instance();

    // load game settings
    conf.BinaryLoad();

    fheroes2::drawMainMenuScreen();
    const fheroes2::Point buttonPos = drawButtonPanel();

    fheroes2::Button buttonStandartGame( buttonPos.x, buttonPos.y, ICN::BTNNEWGM, 0, 1 );
    fheroes2::Button buttonCampainGame( buttonPos.x, buttonPos.y + buttonYStep * 1, ICN::BTNNEWGM, 2, 3 );
    fheroes2::Button buttonMultiGame( buttonPos.x, buttonPos.y + buttonYStep * 2, ICN::BTNNEWGM, 4, 5 );
    fheroes2::Button buttonBattleGame( buttonPos.x, buttonPos.y + buttonYStep * 3, ICN::BTNBATTLEONLY, 0, 1 );
    fheroes2::Button buttonSettings( buttonPos.x, buttonPos.y + buttonYStep * 4, ICN::BTNDCCFG, 4, 5 );
    fheroes2::Button buttonCancelGame( buttonPos.x, buttonPos.y + buttonYStep * 5, ICN::BTNNEWGM, 6, 7 );

    if ( !isSuccessionWarsCampaignPresent() ) {
        buttonCampainGame.disable();
    }

    buttonStandartGame.draw();
    buttonCampainGame.draw();
    buttonMultiGame.draw();
    buttonBattleGame.draw();
    buttonSettings.draw();
    buttonCancelGame.draw();

    display.render();

    LocalEvent & le = LocalEvent::Get();

    while ( le.HandleEvents() ) { // new game loop
        le.MousePressLeft( buttonStandartGame.area() ) ? buttonStandartGame.drawOnPress() : buttonStandartGame.drawOnRelease();

        if ( buttonCampainGame.isEnabled() ) {
            le.MousePressLeft( buttonCampainGame.area() ) ? buttonCampainGame.drawOnPress() : buttonCampainGame.drawOnRelease();
        }
        le.MousePressLeft( buttonMultiGame.area() ) ? buttonMultiGame.drawOnPress() : buttonMultiGame.drawOnRelease();
        le.MousePressLeft( buttonBattleGame.area() ) ? buttonBattleGame.drawOnPress() : buttonBattleGame.drawOnRelease();
        le.MousePressLeft( buttonSettings.area() ) ? buttonSettings.drawOnPress() : buttonSettings.drawOnRelease();
        le.MousePressLeft( buttonCancelGame.area() ) ? buttonCancelGame.drawOnPress() : buttonCancelGame.drawOnRelease();

        if ( HotKeyPressEvent( EVENT_BUTTON_STANDARD ) || le.MouseClickLeft( buttonStandartGame.area() ) )
            return fheroes2::GameMode::NEW_STANDARD;
        if ( buttonCampainGame.isEnabled() && ( HotKeyPressEvent( EVENT_BUTTON_CAMPAIGN ) || le.MouseClickLeft( buttonCampainGame.area() ) ) )
            return fheroes2::GameMode::NEW_CAMPAIGN_SELECTION;
        if ( HotKeyPressEvent( EVENT_BUTTON_MULTI ) || le.MouseClickLeft( buttonMultiGame.area() ) )
            return fheroes2::GameMode::NEW_MULTI;
        if ( HotKeyPressEvent( EVENT_BUTTON_SETTINGS ) || le.MouseClickLeft( buttonSettings.area() ) ) {
            Dialog::ExtSettings( false );
            display.render();
        }
        if ( HotKeyPressEvent( EVENT_DEFAULT_EXIT ) || le.MouseClickLeft( buttonCancelGame.area() ) )
            return fheroes2::GameMode::MAIN_MENU;

        if ( HotKeyPressEvent( EVENT_BUTTON_BATTLEONLY ) || le.MouseClickLeft( buttonBattleGame.area() ) )
            return fheroes2::GameMode::NEW_BATTLE_ONLY;

        if ( le.MousePressRight( buttonStandartGame.area() ) )
            Dialog::Message( _( "Standard Game" ), _( "A single player game playing out a single map." ), Font::BIG );
        if ( le.MousePressRight( buttonCampainGame.area() ) )
            Dialog::Message( _( "Campaign Game" ), _( "A single player game playing through a series of maps." ), Font::BIG );
        if ( le.MousePressRight( buttonMultiGame.area() ) )
            Dialog::Message( _( "Multi-Player Game" ), _( "A multi-player game, with several human players completing against each other on a single map." ), Font::BIG );
        if ( le.MousePressRight( buttonSettings.area() ) )
            Dialog::Message( _( "Settings" ), _( "Experimental game settings." ), Font::BIG );
        if ( le.MousePressRight( buttonCancelGame.area() ) )
            Dialog::Message( _( "Cancel" ), _( "Cancel back to the main menu." ), Font::BIG );
    }

    return fheroes2::GameMode::QUIT_GAME;
}

fheroes2::GameMode Game::NewMulti()
{
    Settings & conf = Settings::Get();

    if ( !( conf.IsGameType( Game::TYPE_BATTLEONLY ) ) )
        conf.SetGameType( Game::TYPE_STANDARD );

    // setup cursor
    const CursorRestorer cursorRestorer( true, Cursor::POINTER );

    fheroes2::drawMainMenuScreen();
    const fheroes2::Point buttonPos = drawButtonPanel();

    fheroes2::Button buttonHotSeat( buttonPos.x, buttonPos.y, ICN::BTNMP, 0, 1 );
    fheroes2::Button buttonNetwork( buttonPos.x, buttonPos.y + buttonYStep * 1, ICN::BTNMP, 2, 3 );
    fheroes2::Button buttonCancelGame( buttonPos.x, buttonPos.y + buttonYStep * 5, ICN::BTNMP, 8, 9 );

    buttonHotSeat.draw();
    buttonCancelGame.draw();
    buttonNetwork.disable();

<<<<<<< HEAD
    display.render();
=======
    cursor.Show();
    fheroes2::Display::instance().render();
>>>>>>> fb6043b8

    LocalEvent & le = LocalEvent::Get();
    // newgame loop
    while ( le.HandleEvents() ) {
        le.MousePressLeft( buttonHotSeat.area() ) ? buttonHotSeat.drawOnPress() : buttonHotSeat.drawOnRelease();
        le.MousePressLeft( buttonCancelGame.area() ) ? buttonCancelGame.drawOnPress() : buttonCancelGame.drawOnRelease();

        if ( le.MouseClickLeft( buttonHotSeat.area() ) || HotKeyPressEvent( EVENT_BUTTON_HOTSEAT ) )
            return fheroes2::GameMode::NEW_HOT_SEAT;
        if ( HotKeyPressEvent( EVENT_DEFAULT_EXIT ) || le.MouseClickLeft( buttonCancelGame.area() ) )
            return fheroes2::GameMode::MAIN_MENU;

        // right info
        if ( le.MousePressRight( buttonHotSeat.area() ) )
            Dialog::Message( _( "Hot Seat" ),
                             _( "Play a Hot Seat game, where 2 to 4 players play around the same computer, switching into the 'Hot Seat' when it is their turn." ),
                             Font::BIG );
        if ( le.MousePressRight( buttonCancelGame.area() ) )
            Dialog::Message( _( "Cancel" ), _( "Cancel back to the main menu." ), Font::BIG );

#ifdef NETWORK_ENABLE
        if ( buttonNetwork.isEnabled() ) {
            le.MousePressLeft( buttonNetwork.area() ) ? buttonNetwork.drawOnPress() : buttonNetwork.drawOnRelease();
            if ( le.MouseClickLeft( buttonNetwork.area() ) || HotKeyPressEvent( EVENT_BUTTON_NETWORK ) )
                return fheroes2::GameMode::NEWNETWORK;
            if ( le.MousePressRight( buttonNetwork.area() ) )
                Dialog::Message( _( "Network" ), _( "Play a network game, where 2 players use their own computers connected through a LAN (Local Area Network)." ),
                                 Font::BIG );
        }
#endif
    }

    return fheroes2::GameMode::QUIT_GAME;
}

u32 Game::SelectCountPlayers( void )
{
    // setup cursor
    const CursorRestorer cursorRestorer( true, Cursor::POINTER );

    fheroes2::drawMainMenuScreen();
    const fheroes2::Point buttonPos = drawButtonPanel();

    fheroes2::Button button2Players( buttonPos.x, buttonPos.y, ICN::BTNHOTST, 0, 1 );
    fheroes2::Button button3Players( buttonPos.x, buttonPos.y + buttonYStep * 1, ICN::BTNHOTST, 2, 3 );
    fheroes2::Button button4Players( buttonPos.x, buttonPos.y + buttonYStep * 2, ICN::BTNHOTST, 4, 5 );
    fheroes2::Button button5Players( buttonPos.x, buttonPos.y + buttonYStep * 3, ICN::BTNHOTST, 6, 7 );
    fheroes2::Button button6Players( buttonPos.x, buttonPos.y + buttonYStep * 4, ICN::BTNHOTST, 8, 9 );
    fheroes2::Button buttonCancel( buttonPos.x, buttonPos.y + buttonYStep * 5, ICN::BTNNEWGM, 6, 7 );

    button2Players.draw();
    button3Players.draw();
    button4Players.draw();
    button5Players.draw();
    button6Players.draw();
    buttonCancel.draw();

<<<<<<< HEAD
    display.render();
=======
    cursor.Show();
    fheroes2::Display::instance().render();
>>>>>>> fb6043b8

    LocalEvent & le = LocalEvent::Get();
    while ( le.HandleEvents() ) {
        le.MousePressLeft( button2Players.area() ) ? button2Players.drawOnPress() : button2Players.drawOnRelease();
        le.MousePressLeft( button3Players.area() ) ? button3Players.drawOnPress() : button3Players.drawOnRelease();
        le.MousePressLeft( button4Players.area() ) ? button4Players.drawOnPress() : button4Players.drawOnRelease();
        le.MousePressLeft( button5Players.area() ) ? button5Players.drawOnPress() : button5Players.drawOnRelease();
        le.MousePressLeft( button6Players.area() ) ? button6Players.drawOnPress() : button6Players.drawOnRelease();

        le.MousePressLeft( buttonCancel.area() ) ? buttonCancel.drawOnPress() : buttonCancel.drawOnRelease();

        if ( le.MouseClickLeft( button2Players.area() ) || le.KeyPress( KEY_2 ) )
            return 2;
        if ( le.MouseClickLeft( button3Players.area() ) || le.KeyPress( KEY_3 ) )
            return 3;
        if ( le.MouseClickLeft( button4Players.area() ) || le.KeyPress( KEY_4 ) )
            return 4;
        if ( le.MouseClickLeft( button5Players.area() ) || le.KeyPress( KEY_5 ) )
            return 5;
        if ( le.MouseClickLeft( button6Players.area() ) || le.KeyPress( KEY_6 ) )
            return 6;

        if ( HotKeyPressEvent( Game::EVENT_DEFAULT_EXIT ) || le.MouseClickLeft( buttonCancel.area() ) )
            return 0;

        // right info
        if ( le.MousePressRight( button2Players.area() ) )
            Dialog::Message( _( "2 Players" ), _( "Play with 2 human players, and optionally, up, to 4 additional computer players." ), Font::BIG );
        if ( le.MousePressRight( button3Players.area() ) )
            Dialog::Message( _( "3 Players" ), _( "Play with 3 human players, and optionally, up, to 3 additional computer players." ), Font::BIG );
        if ( le.MousePressRight( button4Players.area() ) )
            Dialog::Message( _( "4 Players" ), _( "Play with 4 human players, and optionally, up, to 2 additional computer players." ), Font::BIG );
        if ( le.MousePressRight( button5Players.area() ) )
            Dialog::Message( _( "5 Players" ), _( "Play with 5 human players, and optionally, up, to 1 additional computer players." ), Font::BIG );
        if ( le.MousePressRight( button6Players.area() ) )
            Dialog::Message( _( "6 Players" ), _( "Play with 6 human players." ), Font::BIG );
        if ( le.MousePressRight( buttonCancel.area() ) )
            Dialog::Message( _( "Cancel" ), _( "Cancel back to the main menu." ), Font::BIG );
    }

    return 0;
}<|MERGE_RESOLUTION|>--- conflicted
+++ resolved
@@ -218,12 +218,7 @@
     buttonGuest.draw();
     buttonCancelGame.draw();
 
-<<<<<<< HEAD
-    display.render();
-=======
-    cursor.Show();
     fheroes2::Display::instance().render();
->>>>>>> fb6043b8
 
     LocalEvent & le = LocalEvent::Get();
     while ( le.HandleEvents() ) {
@@ -354,12 +349,7 @@
     buttonCancelGame.draw();
     buttonNetwork.disable();
 
-<<<<<<< HEAD
-    display.render();
-=======
-    cursor.Show();
     fheroes2::Display::instance().render();
->>>>>>> fb6043b8
 
     LocalEvent & le = LocalEvent::Get();
     // newgame loop
@@ -417,12 +407,7 @@
     button6Players.draw();
     buttonCancel.draw();
 
-<<<<<<< HEAD
-    display.render();
-=======
-    cursor.Show();
     fheroes2::Display::instance().render();
->>>>>>> fb6043b8
 
     LocalEvent & le = LocalEvent::Get();
     while ( le.HandleEvents() ) {
