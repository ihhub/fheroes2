/***************************************************************************
 *   fheroes2: https://github.com/ihhub/fheroes2                           *
 *   Copyright (C) 2020 - 2022                                             *
 *                                                                         *
 *   This program is free software; you can redistribute it and/or modify  *
 *   it under the terms of the GNU General Public License as published by  *
 *   the Free Software Foundation; either version 2 of the License, or     *
 *   (at your option) any later version.                                   *
 *                                                                         *
 *   This program is distributed in the hope that it will be useful,       *
 *   but WITHOUT ANY WARRANTY; without even the implied warranty of        *
 *   MERCHANTABILITY or FITNESS FOR A PARTICULAR PURPOSE.  See the         *
 *   GNU General Public License for more details.                          *
 *                                                                         *
 *   You should have received a copy of the GNU General Public License     *
 *   along with this program; if not, write to the                         *
 *   Free Software Foundation, Inc.,                                       *
 *   59 Temple Place - Suite 330, Boston, MA  02111-1307, USA.             *
 ***************************************************************************/

#include <array>
#include <cassert>

#include "agg.h"
#include "agg_image.h"
#include "battle.h"
#include "campaign_data.h"
#include "campaign_savedata.h"
#include "campaign_scenariodata.h"
#include "cursor.h"
#include "dialog.h"
#include "game.h"
#include "game_credits.h"
#include "game_hotkeys.h"
#include "game_io.h"
#include "game_video.h"
#include "icn.h"
#include "logging.h"
#include "race.h"
#include "settings.h"
#include "text.h"
#include "translations.h"
#include "ui_campaign.h"
#include "ui_dialog.h"
#include "ui_text.h"
#include "world.h"

namespace
{
    enum ScenarioIcon : uint32_t
    {
        SCENARIO_ICON_CLEARED = 0,
        SCENARIO_ICON_AVAILABLE = 1,
        SCENARIO_ICON_UNAVAILABLE = 2,
    };

    const int betrayalScenarioId = 4;

    std::vector<fheroes2::Point> getCampaignIconOffsets( const int campaignId, const bool archibaldLowerBetrayalBranch = false )
    {
        switch ( campaignId ) {
        case Campaign::ROLAND_CAMPAIGN:
            return { { 0, 1 }, { 2, 1 }, { 3, 0 }, { 4, 1 }, { 6, 1 }, { 8, 1 }, { 10, 2 }, { 10, 0 }, { 12, 1 }, { 14, 1 }, { 6, 2 } };
        case Campaign::ARCHIBALD_CAMPAIGN:
            if ( archibaldLowerBetrayalBranch ) {
                return { { 0, 1 }, { 2, 1 }, { 4, 0 }, { 4, 2 }, { 6, 1 }, { 8, 1 }, { 9, 0 }, { 10, 1 }, { 12, 0 }, { 12, 2 }, { 14, 1 }, { 6, 2 } };
            }
            else {
                return { { 0, 1 }, { 2, 1 }, { 4, 0 }, { 4, 2 }, { 6, 1 }, { 8, 1 }, { 9, 0 }, { 10, 1 }, { 12, 0 }, { 12, 2 }, { 14, 1 }, { 6, 0 } };
            }
        case Campaign::PRICE_OF_LOYALTY_CAMPAIGN:
            return { { 0, 0 }, { 2, 0 }, { 4, 1 }, { 4, 0 }, { 6, 1 }, { 7, 0 }, { 9, 1 }, { 10, 0 } };
        case Campaign::DESCENDANTS_CAMPAIGN:
            return { { 0, 1 }, { 2, 1 }, { 4, 0 }, { 4, 2 }, { 6, 1 }, { 8, 2 }, { 8, 0 }, { 10, 1 } };
        case Campaign::WIZARDS_ISLE_CAMPAIGN:
            return { { 0, 0 }, { 2, 0 }, { 4, 1 }, { 6, 0 } };
        case Campaign::VOYAGE_HOME_CAMPAIGN:
            return { { 0, 0 }, { 2, 0 }, { 4, 0 }, { 4, 1 } };
        default:
            // Implementing a new campaign? Add a new case!
            assert( 0 );
            return {};
        }
    }

    bool isBetrayalScenario( const Campaign::ScenarioInfoId & scenarioInfoId )
    {
        // Betrayal scenario is a special scenario of switching between campaigns. Next scenarios after this must have different campaign ID.
        for ( const Campaign::ScenarioInfoId & nextScenario : Campaign::CampaignData::getScenariosAfter( scenarioInfoId ) ) {
            if ( nextScenario.campaignId != scenarioInfoId.campaignId ) {
                return true;
            }
        }

        return false;
    }

    void getScenarioIconId( const Campaign::ScenarioInfoId & scenarioInfoId, int & iconsId, uint32_t & iconStatusOffset, uint32_t & selectedIconIdx )
    {
        iconsId = ICN::UNKNOWN;
        iconStatusOffset = 0;
        selectedIconIdx = 0;

        switch ( scenarioInfoId.campaignId ) {
        case Campaign::ROLAND_CAMPAIGN:
            iconsId = ICN::CAMPXTRG;
            iconStatusOffset = 10;
            selectedIconIdx = isBetrayalScenario( scenarioInfoId ) ? 17 : 14;
            return;
        case Campaign::ARCHIBALD_CAMPAIGN:
            iconsId = ICN::CAMPXTRE;
            iconStatusOffset = 10;
            selectedIconIdx = isBetrayalScenario( scenarioInfoId ) ? 14 : 17;
            return;
        case Campaign::PRICE_OF_LOYALTY_CAMPAIGN:
            iconsId = ICN::X_CMPEXT;
            iconStatusOffset = 0;
            selectedIconIdx = 4;
            return;
        case Campaign::DESCENDANTS_CAMPAIGN:
            iconsId = ICN::X_CMPEXT;
            iconStatusOffset = 0;
            selectedIconIdx = 7;
            return;
        case Campaign::WIZARDS_ISLE_CAMPAIGN:
            iconsId = ICN::X_CMPEXT;
            iconStatusOffset = 0;
            selectedIconIdx = 10;
            return;
        case Campaign::VOYAGE_HOME_CAMPAIGN:
            iconsId = ICN::X_CMPEXT;
            iconStatusOffset = 0;
            selectedIconIdx = 13;
            return;
        default:
            // Implementing a new campaign? Add a new case!
            assert( 0 );
            return;
        }
    }

    void DrawCampaignScenarioIcon( const int icnId, const uint32_t iconIdx, const fheroes2::Point & offset, const int posX, const int posY )
    {
        const fheroes2::Sprite & icon = fheroes2::AGG::GetICN( icnId, iconIdx );
        fheroes2::Blit( icon, fheroes2::Display::instance(), offset.x + posX, offset.y + posY );
    }

    void addScenarioButton( fheroes2::ButtonGroup & buttonGroup, const int buttonId, const Campaign::ScenarioInfoId & scenarioInfo,
                            const std::vector<Campaign::ScenarioInfoId> & availableMaps, const std::vector<Campaign::ScenarioInfoId> & clearedMaps,
                            const fheroes2::Point & trackOffset, const bool archibaldLowerBetrayalBranch )
    {
        const int deltaY = 42;
        const int deltaX = 37;

        const std::vector<fheroes2::Point> & iconOffsets = getCampaignIconOffsets( scenarioInfo.campaignId, archibaldLowerBetrayalBranch );

        assert( scenarioInfo.scenarioId >= 0 && static_cast<size_t>( scenarioInfo.scenarioId ) < iconOffsets.size() );
        if ( scenarioInfo.scenarioId < 0 || static_cast<size_t>( scenarioInfo.scenarioId ) >= iconOffsets.size() ) {
            return;
        }

        fheroes2::Point offset = iconOffsets[scenarioInfo.scenarioId];
        offset.x *= deltaX;
        offset.y *= deltaY;

        offset.x -= 2;
        offset.y -= 2;

        int iconsId = -1;
        uint32_t iconStatusOffset = 0;
        uint32_t selectedIconIdx = 0;

        getScenarioIconId( scenarioInfo, iconsId, iconStatusOffset, selectedIconIdx );

        // available scenario (one of which should be selected)
        if ( std::find( availableMaps.begin(), availableMaps.end(), scenarioInfo ) != availableMaps.end() ) {
            const fheroes2::Sprite & availableIcon = fheroes2::AGG::GetICN( iconsId, iconStatusOffset + SCENARIO_ICON_AVAILABLE );
            const fheroes2::Sprite & selectedIcon = fheroes2::AGG::GetICN( iconsId, selectedIconIdx );
            buttonGroup.createButton( trackOffset.x + offset.x, trackOffset.y + offset.y, availableIcon, selectedIcon, buttonId );
        }
        // cleared scenario
        else if ( std::find( clearedMaps.begin(), clearedMaps.end(), scenarioInfo ) != clearedMaps.end() ) {
            if ( isBetrayalScenario( scenarioInfo ) ) {
                assert( static_cast<size_t>( betrayalScenarioId ) < iconOffsets.size() );
                offset = iconOffsets[betrayalScenarioId];
                offset.x *= deltaX;
                offset.y *= deltaY;

                offset.x -= 2;
                offset.y -= 2;
            }

            DrawCampaignScenarioIcon( iconsId, iconStatusOffset + SCENARIO_ICON_CLEARED, trackOffset, offset.x, offset.y );
        }
        else if ( !isBetrayalScenario( scenarioInfo ) ) {
            DrawCampaignScenarioIcon( iconsId, iconStatusOffset + SCENARIO_ICON_UNAVAILABLE, trackOffset, offset.x, offset.y );
        }
    }

    void DrawCampaignScenarioIcons( fheroes2::ButtonGroup & buttonGroup, const Campaign::CampaignData & campaignData, const fheroes2::Point & top,
                                    const int chosenScenarioId )
    {
        std::vector<int> prevScenarioNextMaps;
        const Campaign::CampaignSaveData & saveData = Campaign::CampaignSaveData::Get();
        const std::vector<Campaign::ScenarioInfoId> & clearedMaps = saveData.getFinishedMaps();

        std::vector<Campaign::ScenarioInfoId> availableMaps;
        if ( chosenScenarioId >= 0 ) {
            availableMaps.emplace_back( saveData.getCampaignID(), chosenScenarioId );
        }
        else {
            availableMaps
                = saveData.isStarting() ? campaignData.getStartingScenarios() : Campaign::CampaignData::getScenariosAfter( saveData.getLastCompletedScenarioInfoID() );
        }

        bool isBetrayalScenarioNext = false;
        for ( const Campaign::ScenarioInfoId & scenarioInfo : availableMaps ) {
            if ( isBetrayalScenario( scenarioInfo ) ) {
                isBetrayalScenarioNext = true;
                break;
            }
        }

        bool isBetrayalScenarioCompleted = false;
        if ( !isBetrayalScenarioNext ) {
            for ( const Campaign::ScenarioInfoId & scenarioInfo : clearedMaps ) {
                if ( isBetrayalScenario( scenarioInfo ) ) {
                    isBetrayalScenarioCompleted = true;
                    break;
                }
            }
        }

        int campaignTrack = ICN::UNKNOWN;

        bool archibaldLowerBetrayalBranch = false;

        switch ( campaignData.getCampaignID() ) {
        case Campaign::ROLAND_CAMPAIGN:
            if ( isBetrayalScenarioNext ) {
                campaignTrack = ICN::CTRACK04;
            }
            else if ( isBetrayalScenarioCompleted ) {
                campaignTrack = ICN::CTRACK02;
            }
            else {
                campaignTrack = ICN::CTRACK00;
            }
            break;
        case Campaign::ARCHIBALD_CAMPAIGN:
            if ( isBetrayalScenarioNext ) {
                // Archibald campaign is unique in terms of scenario branching so this is the only way to make it work.
                assert( !clearedMaps.empty() );
                if ( clearedMaps.back().scenarioId == 2 ) {
                    campaignTrack = ICN::CTRACK05;
                }
                else {
                    assert( clearedMaps.back().scenarioId == 3 );
                    campaignTrack = ICN::CTRACK06;
                    archibaldLowerBetrayalBranch = true;
                }
            }
            else if ( isBetrayalScenarioCompleted ) {
                campaignTrack = ICN::CTRACK01;
            }
            else {
                campaignTrack = ICN::CTRACK03;
            }
            break;
        case Campaign::PRICE_OF_LOYALTY_CAMPAIGN:
            campaignTrack = ICN::X_TRACK1;
            break;
        case Campaign::DESCENDANTS_CAMPAIGN:
            campaignTrack = ICN::X_TRACK2;
            break;
        case Campaign::WIZARDS_ISLE_CAMPAIGN:
            campaignTrack = ICN::X_TRACK3;
            break;
        case Campaign::VOYAGE_HOME_CAMPAIGN:
            campaignTrack = ICN::X_TRACK4;
            break;
        default:
            // Implementing a new campaign? Add a new case!
            assert( 0 );
            return;
        }

        const fheroes2::Sprite & track = fheroes2::AGG::GetICN( campaignTrack, 0 );
        const fheroes2::Point trackOffset( top.x + track.x(), top.y + track.y() );
        fheroes2::Blit( track, fheroes2::Display::instance(), trackOffset.x, trackOffset.y );

        if ( isBetrayalScenarioCompleted ) {
            assert( campaignData.getCampaignID() == Campaign::ROLAND_CAMPAIGN || campaignData.getCampaignID() == Campaign::ARCHIBALD_CAMPAIGN );

            const bool isRolandCurrentCampaign = ( campaignData.getCampaignID() == Campaign::ROLAND_CAMPAIGN );

            const Campaign::CampaignData & beforeCampaignData
                = Campaign::CampaignData::getCampaignData( isRolandCurrentCampaign ? Campaign::ARCHIBALD_CAMPAIGN : Campaign::ROLAND_CAMPAIGN );
            const Campaign::CampaignData & currentCampaignData
                = Campaign::CampaignData::getCampaignData( isRolandCurrentCampaign ? Campaign::ROLAND_CAMPAIGN : Campaign::ARCHIBALD_CAMPAIGN );

            int scenarioCounter = 0;

            for ( const Campaign::ScenarioData & scenarioData : beforeCampaignData.getAllScenarios() ) {
                if ( scenarioData.getScenarioID() <= betrayalScenarioId || isBetrayalScenario( scenarioData.getScenarioInfoId() ) ) {
                    const Campaign::ScenarioInfoId scenarioInfo{ scenarioData.getCampaignId(), scenarioData.getScenarioID() };
                    addScenarioButton( buttonGroup, scenarioCounter, scenarioInfo, availableMaps, clearedMaps, trackOffset, archibaldLowerBetrayalBranch );
                    ++scenarioCounter;
                }
            }

            for ( const Campaign::ScenarioData & scenarioData : currentCampaignData.getAllScenarios() ) {
                if ( scenarioData.getScenarioID() > betrayalScenarioId ) {
                    const Campaign::ScenarioInfoId scenarioInfo{ scenarioData.getCampaignId(), scenarioData.getScenarioID() };
                    addScenarioButton( buttonGroup, scenarioCounter, scenarioInfo, availableMaps, clearedMaps, trackOffset, archibaldLowerBetrayalBranch );
                    ++scenarioCounter;
                }
            }
        }
        else {
            const std::vector<Campaign::ScenarioData> & scenarios = campaignData.getAllScenarios();
            for ( size_t i = 0; i < scenarios.size(); ++i ) {
                const Campaign::ScenarioInfoId scenarioInfo{ scenarios[i].getCampaignId(), scenarios[i].getScenarioID() };
                addScenarioButton( buttonGroup, static_cast<int>( i ), scenarioInfo, availableMaps, clearedMaps, trackOffset, archibaldLowerBetrayalBranch );
            }
        }
    }

    void DrawCampaignScenarioDescription( const Campaign::ScenarioData & scenario, const fheroes2::Point & top )
    {
        const std::vector<Campaign::ScenarioBonusData> & bonuses = scenario.getBonuses();
        TextBox mapName( scenario.getScenarioName(), Font::BIG, 200 );
        mapName.Blit( top.x + 197, top.y + 97 - mapName.h() / 2 );

        int scenarioId = scenario.getScenarioID() + 1;
        if ( isBetrayalScenario( scenario.getScenarioInfoId() ) ) {
            assert( scenario.getCampaignId() == Campaign::ARCHIBALD_CAMPAIGN || scenario.getCampaignId() == Campaign::ROLAND_CAMPAIGN );
            scenarioId = betrayalScenarioId + 1;
        }

        Text campaignMapId( std::to_string( scenarioId ), Font::BIG );
        campaignMapId.Blit( top.x + 172 - campaignMapId.w() / 2, top.y + 97 - campaignMapId.h() / 2 );

        TextBox mapDescription( scenario.getDescription(), Font::BIG, 356 );
        mapDescription.Blit( top.x + 34, top.y + 132 );

        const int textChoiceWidth = 160;
        const fheroes2::Point initialOffset{ top.x + 425, top.y + 211 };
        fheroes2::Display & display = fheroes2::Display::instance();

        for ( size_t i = 0; i < bonuses.size(); ++i ) {
            fheroes2::Text choice( bonuses[i].getName(), fheroes2::FontType::normalWhite() );
            choice.fitToOneRow( textChoiceWidth );

            choice.draw( initialOffset.x, initialOffset.y + 22 * static_cast<int>( i ) - choice.height() / 2, display );
        }
    }

    bool displayScenarioBonusPopupWindow( const Campaign::ScenarioData & scenario, const fheroes2::Point & top )
    {
        const std::vector<Campaign::ScenarioBonusData> & bonuses = scenario.getBonuses();
        if ( bonuses.empty() ) {
            // Nothing to process.
            return false;
        }

        const LocalEvent & le = LocalEvent::Get();

        for ( size_t i = 0; i < bonuses.size(); ++i ) {
            if ( le.MousePressRight( { top.x + 414, top.y + 198 + 22 * static_cast<int>( i ), 200, 22 } ) ) {
                fheroes2::showScenarioBonusDataPopupWindow( bonuses[i] );
                return true;
            }
        }

        return false;
    }

    void drawObtainedCampaignAwards( const Campaign::CampaignSaveData & campaignSaveData, const fheroes2::Point & top )
    {
        if ( isBetrayalScenario( campaignSaveData.getCurrentScenarioInfoId() ) ) {
            return;
        }

        const int textAwardWidth = 180;

        // if there are more than 3 awards, we need to reduce the offset between text so that it doesn't overflow out of the text box
        const std::vector<Campaign::CampaignAwardData> obtainedAwards = campaignSaveData.getObtainedCampaignAwards();
        const size_t awardCount = obtainedAwards.size();
        const size_t indexEnd = awardCount <= 4 ? awardCount : 4;
        const int yOffset = awardCount > 3 ? 16 : 22;
        const int initialOffsetY = 102;

        fheroes2::Display & display = fheroes2::Display::instance();

        if ( awardCount == 0 ) {
            const fheroes2::Text text( _( "None" ), fheroes2::FontType::normalWhite() );
            text.draw( top.x + 425, top.y + initialOffsetY - text.height() / 2, textAwardWidth, display );
            return;
        }

        fheroes2::Text award;
        for ( size_t i = 0; i < indexEnd; ++i ) {
            if ( i < 3 ) {
                award.set( obtainedAwards[i].getName(), fheroes2::FontType::normalWhite() );
            }
            else {
                // if we have exactly 4 obtained awards, display the fourth award, otherwise show "and more..."
                award.set( awardCount == 4 ? obtainedAwards[i].getName() : std::string( _( "and more..." ) ), fheroes2::FontType::normalWhite() );
            }

            award.fitToOneRow( textAwardWidth );
            award.draw( top.x + 425 + ( textAwardWidth - award.width() ) / 2, top.y + initialOffsetY + yOffset * static_cast<int>( i ) - award.height() / 2, display );
        }
    }

    bool displayScenarioAwardsPopupWindow( const Campaign::CampaignSaveData & campaignSaveData, const fheroes2::Point & top )
    {
        if ( isBetrayalScenario( campaignSaveData.getCurrentScenarioInfoId() ) ) {
            return false;
        }

        const std::vector<Campaign::CampaignAwardData> obtainedAwards = campaignSaveData.getObtainedCampaignAwards();
        if ( obtainedAwards.empty() ) {
            // Nothing to process.
            return false;
        }

        const size_t awardCount = obtainedAwards.size();
        const size_t indexEnd = awardCount <= 4 ? awardCount : 4;
        const int yOffset = awardCount > 3 ? 16 : 22;

        const LocalEvent & le = LocalEvent::Get();

        for ( size_t i = 0; i < indexEnd; ++i ) {
            if ( le.MousePressRight( { top.x + 414, top.y + 100 - yOffset / 2 + yOffset * static_cast<int>( i ), 200, yOffset } ) ) {
                fheroes2::showAwardDataPopupWindow( obtainedAwards[i] );
                return true;
            }
        }

        return false;
    }

    void replaceArmy( Army & army, const std::vector<Troop> & troops )
    {
        army.Clean();
        for ( size_t i = 0; i < troops.size(); ++i )
            army.GetTroop( i )->Set( troops[i] );
    }

    void setHeroAndArmyBonus( Heroes * hero, const Campaign::ScenarioInfoId & scenarioInfoId )
    {
        switch ( scenarioInfoId.campaignId ) {
        case Campaign::ARCHIBALD_CAMPAIGN: {
            if ( scenarioInfoId.scenarioId != 6 ) {
                assert( 0 ); // no other scenario has this bonus
                return;
            }
            switch ( hero->GetRace() ) {
            case Race::NECR:
                replaceArmy( hero->GetArmy(), { { Monster::SKELETON, 50 }, { Monster::ROYAL_MUMMY, 18 }, { Monster::VAMPIRE_LORD, 8 } } );
                break;
            case Race::WRLK:
                replaceArmy( hero->GetArmy(), { { Monster::CENTAUR, 40 }, { Monster::GARGOYLE, 24 }, { Monster::GRIFFIN, 18 } } );
                break;
            case Race::BARB:
                replaceArmy( hero->GetArmy(), { { Monster::ORC_CHIEF, 12 }, { Monster::OGRE, 18 }, { Monster::GOBLIN, 40 } } );
                break;
            default:
                assert( 0 ); // bonus changed?
            }
            const uint32_t exp = hero->GetExperience();
            if ( exp < 5000 ) {
                hero->IncreaseExperience( 5000 - exp, true );
            }
            break;
        }
        default:
            assert( 0 ); // some new campaign that uses this bonus?
        }
    }

    void SetScenarioBonus( const Campaign::ScenarioInfoId & scenarioInfoId, const Campaign::ScenarioBonusData & scenarioBonus )
    {
        const Players & sortedPlayers = Settings::Get().GetPlayers();
        for ( const Player * player : sortedPlayers ) {
            if ( player == nullptr ) {
                continue;
            }

            if ( !player->isControlHuman() )
                continue;

            Kingdom & kingdom = world.GetKingdom( player->GetColor() );
            Heroes * bestHero = kingdom.GetBestHero();

            switch ( scenarioBonus._type ) {
            case Campaign::ScenarioBonusData::RESOURCES:
                kingdom.AddFundsResource( Funds( scenarioBonus._subType, scenarioBonus._amount ) );
                break;
            case Campaign::ScenarioBonusData::ARTIFACT: {
                assert( bestHero != nullptr );
                if ( bestHero != nullptr ) {
                    bestHero->PickupArtifact( Artifact( scenarioBonus._subType ) );
                }
                break;
            }
            case Campaign::ScenarioBonusData::TROOP:
                assert( bestHero != nullptr );
                if ( bestHero != nullptr ) {
                    bestHero->GetArmy().JoinTroop( Troop( Monster( scenarioBonus._subType ), scenarioBonus._amount ) );
                }
                break;
            case Campaign::ScenarioBonusData::SPELL: {
                KingdomHeroes & heroes = kingdom.GetHeroes();
                assert( !heroes.empty() );
                if ( !heroes.empty() ) {
                    // TODO: make sure that the correct hero receives the spell. Right now it's a semi-hacky way to do this.
                    heroes.back()->AppendSpellToBook( scenarioBonus._subType, true );
                }
                break;
            }
            case Campaign::ScenarioBonusData::STARTING_RACE:
                Players::SetPlayerRace( player->GetColor(), scenarioBonus._subType );
                break;
            case Campaign::ScenarioBonusData::STARTING_RACE_AND_ARMY:
                assert( bestHero != nullptr );
                if ( bestHero != nullptr ) {
                    setHeroAndArmyBonus( bestHero, scenarioInfoId );
                }
                break;
            case Campaign::ScenarioBonusData::SKILL_PRIMARY:
                assert( bestHero != nullptr );
                if ( bestHero != nullptr ) {
                    for ( int32_t i = 0; i < scenarioBonus._amount; ++i )
                        bestHero->IncreasePrimarySkill( scenarioBonus._subType );
                }
                break;
            case Campaign::ScenarioBonusData::SKILL_SECONDARY:
                assert( bestHero != nullptr );
                if ( bestHero != nullptr ) {
                    bestHero->LearnSkill( Skill::Secondary( scenarioBonus._subType, scenarioBonus._amount ) );
                }
                break;
            default:
                assert( 0 );
            }
        }
    }

    // apply only the ones that are applied at the start (artifact, spell, carry-over troops)
    // the rest will be applied based on the situation required
    void applyObtainedCampaignAwards( const Campaign::ScenarioInfoId & currentScenarioInfoId, const std::vector<Campaign::CampaignAwardData> & awards )
    {
        const Players & sortedPlayers = Settings::Get().GetPlayers();
        Kingdom & humanKingdom = world.GetKingdom( Players::HumanColors() );

        for ( size_t i = 0; i < awards.size(); ++i ) {
            if ( currentScenarioInfoId.scenarioId < awards[i]._startScenarioID )
                continue;

            switch ( awards[i]._type ) {
            case Campaign::CampaignAwardData::TYPE_GET_ARTIFACT:
                humanKingdom.GetBestHero()->PickupArtifact( Artifact( awards[i]._subType ) );
                break;
            case Campaign::CampaignAwardData::TYPE_GET_SPELL:
                humanKingdom.GetBestHero()->AppendSpellToBook( awards[i]._subType, true );
                break;
            case Campaign::CampaignAwardData::TYPE_DEFEAT_ENEMY_HERO:
                for ( const Player * player : sortedPlayers ) {
                    Kingdom & kingdom = world.GetKingdom( player->GetColor() );
                    const KingdomHeroes & heroes = kingdom.GetHeroes();

                    for ( size_t j = 0; j < heroes.size(); ++j ) {
                        if ( heroes[j]->GetID() == awards[i]._subType ) {
                            heroes[j]->SetKillerColor( humanKingdom.GetColor() );
                            heroes[j]->SetFreeman( Battle::RESULT_LOSS );
                            break;
                        }
                    }
                }
                break;
            case Campaign::CampaignAwardData::TYPE_CARRY_OVER_FORCES:
                replaceArmy( humanKingdom.GetBestHero()->GetArmy(), Campaign::CampaignSaveData::Get().getCarryOverTroops() );
                break;
            default:
                break;
            }
        }
    }

    void playPreviosScenarioVideo()
    {
        const Campaign::CampaignSaveData & saveData = Campaign::CampaignSaveData::Get();
        if ( saveData.isStarting() ) {
            return;
        }

        const Campaign::ScenarioInfoId & lastCompletedScenarioInfoId = saveData.getLastCompletedScenarioInfoID();

        const Campaign::CampaignData & campaignData = Campaign::CampaignData::getCampaignData( lastCompletedScenarioInfoId.campaignId );

        const std::vector<Campaign::ScenarioData> & scenarios = campaignData.getAllScenarios();
        assert( lastCompletedScenarioInfoId.scenarioId >= 0 && static_cast<size_t>( lastCompletedScenarioInfoId.scenarioId ) < scenarios.size() );
        const Campaign::ScenarioData & completedScenario = scenarios[lastCompletedScenarioInfoId.scenarioId];

        if ( !completedScenario.getEndScenarioVideoPlayback().empty() ) {
            AGG::ResetAudio();

            for ( const Campaign::ScenarioIntroVideoInfo & videoInfo : completedScenario.getEndScenarioVideoPlayback() ) {
                Video::ShowVideo( videoInfo.fileName, videoInfo.action );
            }

            AGG::ResetAudio();
        }
    }

    void playCurrentScenarioVideo()
    {
        const Campaign::CampaignSaveData & saveData = Campaign::CampaignSaveData::Get();

        const Campaign::ScenarioInfoId & currentScenarioInfoId = saveData.getCurrentScenarioInfoId();

        const Campaign::CampaignData & campaignData = Campaign::CampaignData::getCampaignData( currentScenarioInfoId.campaignId );

        const std::vector<Campaign::ScenarioData> & scenarios = campaignData.getAllScenarios();
        assert( currentScenarioInfoId.scenarioId >= 0 && static_cast<size_t>( currentScenarioInfoId.scenarioId ) < scenarios.size() );
        const Campaign::ScenarioData & scenario = scenarios[currentScenarioInfoId.scenarioId];

        if ( !scenario.getStartScenarioVideoPlayback().empty() ) {
            AGG::ResetAudio();

            for ( const Campaign::ScenarioIntroVideoInfo & videoInfo : scenario.getStartScenarioVideoPlayback() ) {
                Video::ShowVideo( videoInfo.fileName, videoInfo.action );
            }

            AGG::ResetAudio();
        }
    }

    int getCampaignButtonId( const int campaignId )
    {
        switch ( campaignId ) {
        case Campaign::ROLAND_CAMPAIGN:
            return ICN::CAMPXTRG;
        case Campaign::ARCHIBALD_CAMPAIGN:
            return ICN::CAMPXTRE;
        case Campaign::PRICE_OF_LOYALTY_CAMPAIGN:
        case Campaign::DESCENDANTS_CAMPAIGN:
        case Campaign::WIZARDS_ISLE_CAMPAIGN:
        case Campaign::VOYAGE_HOME_CAMPAIGN:
            return ICN::X_CMPBTN;
        default:
            // Implementing a new campaign? Add a new case!
            assert( 0 );
            return ICN::UNKNOWN;
        }
    }

    void drawCampaignNameHeader( const int campaignId, fheroes2::Image & output, const fheroes2::Point & offset )
    {
        // Add extra image header if supported
        uint32_t campaignNameHeader = ICN::UNKNOWN;

        switch ( campaignId ) {
        case Campaign::PRICE_OF_LOYALTY_CAMPAIGN:
            campaignNameHeader = 15;
            break;
        case Campaign::DESCENDANTS_CAMPAIGN:
            campaignNameHeader = 16;
            break;
        case Campaign::WIZARDS_ISLE_CAMPAIGN:
            campaignNameHeader = 17;
            break;
        case Campaign::VOYAGE_HOME_CAMPAIGN:
            campaignNameHeader = 18;
            break;
        default:
            return;
        }

        const fheroes2::Sprite & header = fheroes2::AGG::GetICN( ICN::X_CMPEXT, campaignNameHeader );
        fheroes2::Blit( header, output, offset.x + 24, offset.y + 25 );
    }

    void playCampaignMusic( const int campaignId )
    {
        switch ( campaignId ) {
        case Campaign::ROLAND_CAMPAIGN:
        case Campaign::PRICE_OF_LOYALTY_CAMPAIGN:
        case Campaign::DESCENDANTS_CAMPAIGN:
        case Campaign::WIZARDS_ISLE_CAMPAIGN:
        case Campaign::VOYAGE_HOME_CAMPAIGN:
            AGG::PlayMusic( MUS::ROLAND_CAMPAIGN_SCREEN, true );
            break;
        case Campaign::ARCHIBALD_CAMPAIGN:
            AGG::PlayMusic( MUS::ARCHIBALD_CAMPAIGN_SCREEN, true );
            break;
        default:
            // Implementing a new campaign? Add a new case!
            assert( 0 );
            break;
        }
    }

    void outputCampaignScenarioInfoInTextSupportMode( const bool allowToRestart )
    {
        START_TEXT_SUPPORT_MODE

        const Campaign::CampaignSaveData & campaignSaveData = Campaign::CampaignSaveData::Get();
        const int chosenCampaignID = campaignSaveData.getCampaignID();
        const Campaign::CampaignData & campaignData = Campaign::CampaignData::getCampaignData( chosenCampaignID );
        const int scenarioId = campaignSaveData.getCurrentScenarioID();
        const std::vector<Campaign::ScenarioData> & scenarios = campaignData.getAllScenarios();
        const Campaign::ScenarioData & scenario = scenarios[scenarioId];

        COUT( "Scenario Information\n" )
        COUT( "'" << Campaign::getCampaignName( chosenCampaignID ) << "' campaign, scenario " << scenarioId + 1 << ": " << scenario.getScenarioName() )
        COUT( "Description: " << scenario.getDescription() << '\n' )

        const std::vector<Campaign::CampaignAwardData> obtainedAwards = campaignSaveData.getObtainedCampaignAwards();
        if ( obtainedAwards.empty() ) {
            COUT( "Awards: None" )
        }
        else {
            COUT( "Awards:" )
            for ( const Campaign::CampaignAwardData & award : obtainedAwards ) {
                COUT( "- " << award.getName() << " : " << award.getDescription() )
            }
        }

        COUT( "Bonuses:" )
        const std::vector<Campaign::ScenarioBonusData> & bonusChoices = scenario.getBonuses();
        for ( const Campaign::ScenarioBonusData & bonus : bonusChoices ) {
            COUT( "- " << bonus.getName() << " : " << bonus.getDescription() )
        }

        if ( !bonusChoices.empty() ) {
            COUT( "-  Press " << Game::getHotKeyNameByEventId( Game::HotKeyEvent::CAMPAIGN_SELECT_FIRST_BONUS ) << " to select the first bonus." )
        }
        if ( bonusChoices.size() > 1 ) {
            COUT( "-  Press " << Game::getHotKeyNameByEventId( Game::HotKeyEvent::CAMPAIGN_SELECT_SECOND_BONUS ) << " to select the second bonus." )
        }
        if ( bonusChoices.size() > 2 ) {
            COUT( "-  Press " << Game::getHotKeyNameByEventId( Game::HotKeyEvent::CAMPAIGN_SELECT_THIRD_BONUS ) << " to select the third bonus." )
        }

        if ( allowToRestart ) {
            COUT( "Press " << Game::getHotKeyNameByEventId( Game::HotKeyEvent::DEFAULT_OKAY ) << " to Restart scenario." )
        }
        else {
            COUT( "Press " << Game::getHotKeyNameByEventId( Game::HotKeyEvent::DEFAULT_OKAY ) << " to Start scenario." )
        }

        COUT( "Press " << Game::getHotKeyNameByEventId( Game::HotKeyEvent::CAMPAIGN_VIEW_INTRO ) << " to View Intro Video." )

        COUT( "Press " << Game::getHotKeyNameByEventId( Game::HotKeyEvent::DEFAULT_CANCEL ) << " to Exit this dialog." )
    }
}

bool Game::isSuccessionWarsCampaignPresent()
{
    return Campaign::CampaignData::getCampaignData( Campaign::ROLAND_CAMPAIGN ).isAllCampaignMapsPresent()
           && Campaign::CampaignData::getCampaignData( Campaign::ARCHIBALD_CAMPAIGN ).isAllCampaignMapsPresent();
}

bool Game::isPriceOfLoyaltyCampaignPresent()
{
    // We need to check game resources as well.
    if ( fheroes2::AGG::GetICN( ICN::X_LOADCM, 0 ).empty() || fheroes2::AGG::GetICN( ICN::X_IVY, 0 ).empty() ) {
        return false;
    }

    return Campaign::CampaignData::getCampaignData( Campaign::PRICE_OF_LOYALTY_CAMPAIGN ).isAllCampaignMapsPresent()
           && Campaign::CampaignData::getCampaignData( Campaign::VOYAGE_HOME_CAMPAIGN ).isAllCampaignMapsPresent()
           && Campaign::CampaignData::getCampaignData( Campaign::WIZARDS_ISLE_CAMPAIGN ).isAllCampaignMapsPresent()
           && Campaign::CampaignData::getCampaignData( Campaign::DESCENDANTS_CAMPAIGN ).isAllCampaignMapsPresent();
}

fheroes2::GameMode Game::CompleteCampaignScenario( const bool isLoadingSaveFile )
{
    Campaign::CampaignSaveData & saveData = Campaign::CampaignSaveData::Get();
    const Campaign::CampaignData & campaignData = Campaign::CampaignData::getCampaignData( saveData.getCampaignID() );

    if ( !isLoadingSaveFile ) {
        saveData.addCurrentMapToFinished();
        saveData.addDaysPassed( world.CountDay() );

        if ( !campaignData.isLastScenario( saveData.getLastCompletedScenarioInfoID() ) ) {
            Game::SaveCompletedCampaignScenario();
        }
    }

    const Campaign::ScenarioInfoId & lastCompletedScenarioInfo = saveData.getLastCompletedScenarioInfoID();
    const std::vector<Campaign::CampaignAwardData> obtainableAwards = Campaign::CampaignAwardData::getCampaignAwardData( lastCompletedScenarioInfo );

    // TODO: Check for awards that have to be obtained with 'freak' conditions
    for ( size_t i = 0; i < obtainableAwards.size(); ++i ) {
        const uint32_t awardType = obtainableAwards[i]._type;

        if ( awardType == Campaign::CampaignAwardData::AwardType::TYPE_CARRY_OVER_FORCES ) {
            const Kingdom & humanKingdom = world.GetKingdom( Players::HumanColors() );

            const Heroes * lastBattleWinHero = humanKingdom.GetLastBattleWinHero();

            if ( lastBattleWinHero )
                saveData.setCarryOverTroops( lastBattleWinHero->GetArmy() );
        }

        saveData.addCampaignAward( obtainableAwards[i]._id );

        // after adding an artifact award, check whether the artifacts can be assembled into something else
        if ( awardType == Campaign::CampaignAwardData::AwardType::TYPE_GET_ARTIFACT ) {
            const std::vector<Campaign::CampaignAwardData> obtainedAwards = saveData.getObtainedCampaignAwards();
            std::map<uint32_t, int> artifactAwardIDs;
            BagArtifacts bagArtifacts;

            for ( const Campaign::CampaignAwardData & awardData : obtainedAwards ) {
                if ( awardData._type != Campaign::CampaignAwardData::AwardType::TYPE_GET_ARTIFACT )
                    continue;

                artifactAwardIDs.emplace( awardData._subType, awardData._id );
                bagArtifacts.PushArtifact( awardData._subType );
                saveData.removeCampaignAward( awardData._id );
            }

            // add the assembled artifact's campaign award to artifactAwards
            for ( const Campaign::CampaignAwardData & awardData : Campaign::CampaignAwardData::getExtraCampaignAwardData( saveData.getCampaignID() ) ) {
                if ( awardData._type != Campaign::CampaignAwardData::AwardType::TYPE_GET_ARTIFACT )
                    continue;

                artifactAwardIDs.emplace( awardData._subType, awardData._id );
            }

            bagArtifacts.assembleArtifactSetIfPossible();

            for ( const Artifact & artifact : bagArtifacts ) {
                if ( !artifact.isValid() )
                    continue;

                const auto foundArtifact = artifactAwardIDs.find( artifact.GetID() );
                if ( foundArtifact != artifactAwardIDs.end() )
                    saveData.addCampaignAward( foundArtifact->second );
            }
        }
    }

    playPreviosScenarioVideo();

    if ( campaignData.isLastScenario( lastCompletedScenarioInfo ) ) {
        Game::ShowCredits();

        AGG::ResetAudio();
        Video::ShowVideo( "WIN.SMK", Video::VideoAction::WAIT_FOR_USER_INPUT );
<<<<<<< HEAD
        return fheroes2::GameMode::HIGHSCORES_CAMPAIGN;
=======
        // TODO : Implement function that displays the last frame of win.smk with score
        // and a dialog for name entry. AGG:PlayMusic is run here in order to start
        // playing before displaying the high score.
        AGG::PlayMusic( MUS::VICTORY, true, true );
        return fheroes2::GameMode::HIGHSCORES;
>>>>>>> 7264fbcc
    }

    const Campaign::ScenarioInfoId firstNextMap = Campaign::CampaignData::getScenariosAfter( lastCompletedScenarioInfo ).front();
    saveData.setCurrentScenarioInfoId( firstNextMap );
    return fheroes2::GameMode::SELECT_CAMPAIGN_SCENARIO;
}

fheroes2::GameMode Game::SelectCampaignScenario( const fheroes2::GameMode prevMode, const bool allowToRestart )
{
    fheroes2::Display & display = fheroes2::Display::instance();
    display.fill( 0 );
    Settings & conf = Settings::Get();

    // setup cursor
    const CursorRestorer cursorRestorer( true, Cursor::POINTER );

    Campaign::CampaignSaveData & campaignSaveData = Campaign::CampaignSaveData::Get();
    const int chosenCampaignID = campaignSaveData.getCampaignID();

    const Campaign::CampaignData & campaignData = Campaign::CampaignData::getCampaignData( chosenCampaignID );

    const Campaign::ScenarioInfoId & currentScenarioInfoId = campaignSaveData.getCurrentScenarioInfoId();

    const std::vector<Campaign::ScenarioData> & scenarios = campaignData.getAllScenarios();
    const Campaign::ScenarioData & scenario = scenarios[currentScenarioInfoId.scenarioId];

    fheroes2::GameInterfaceTypeRestorer gameInterfaceRestorer( chosenCampaignID != Campaign::ROLAND_CAMPAIGN );

    if ( !allowToRestart ) {
        playCurrentScenarioVideo();
    }

    outputCampaignScenarioInfoInTextSupportMode( allowToRestart );

    playCampaignMusic( chosenCampaignID );

    int backgroundIconID = ICN::UNKNOWN;

    switch ( chosenCampaignID ) {
    case Campaign::ROLAND_CAMPAIGN:
        backgroundIconID = ICN::CAMPBKGG;
        break;
    case Campaign::ARCHIBALD_CAMPAIGN:
        backgroundIconID = ICN::CAMPBKGE;
        break;
        // PoL campaigns use the same background, but different headers. TODO: Implement the headers
    case Campaign::PRICE_OF_LOYALTY_CAMPAIGN:
    case Campaign::DESCENDANTS_CAMPAIGN:
    case Campaign::WIZARDS_ISLE_CAMPAIGN:
    case Campaign::VOYAGE_HOME_CAMPAIGN:
        backgroundIconID = ICN::X_CMPBKG;
        break;
    default:
        // Implementing a new campaign? Add a new case!
        assert( 0 );
        break;
    }

    const fheroes2::Sprite & backgroundImage = fheroes2::AGG::GetICN( backgroundIconID, 0 );
    const fheroes2::Point top( ( display.width() - backgroundImage.width() ) / 2, ( display.height() - backgroundImage.height() ) / 2 );

    fheroes2::Blit( backgroundImage, display, top.x, top.y );
    drawCampaignNameHeader( chosenCampaignID, display, top );

    const int buttonIconID = getCampaignButtonId( chosenCampaignID );
    fheroes2::Button buttonViewIntro( top.x + 22, top.y + 431, buttonIconID, 0, 1 );
    fheroes2::Button buttonRestart( top.x + 195, top.y + 431, buttonIconID, 2, 3 );
    fheroes2::Button buttonOk( top.x + 367, top.y + 431, buttonIconID, 4, 5 );
    fheroes2::Button buttonCancel( top.x + 511, top.y + 431, buttonIconID, 6, 7 );

    // create scenario bonus choice buttons
    fheroes2::ButtonGroup buttonChoices;
    fheroes2::OptionButtonGroup optionButtonGroup;

    Campaign::ScenarioBonusData scenarioBonus;
    const std::vector<Campaign::ScenarioBonusData> & bonusChoices = scenario.getBonuses();

    const fheroes2::Point optionButtonOffset( 590, 199 );
    const int32_t optionButtonStep = 22;

    const fheroes2::Sprite & pressedButton = fheroes2::AGG::GetICN( ICN::CAMPXTRG, 8 );
    fheroes2::Sprite releaseButton( pressedButton.width(), pressedButton.height(), pressedButton.x(), pressedButton.y() );
    fheroes2::Copy( backgroundImage, optionButtonOffset.x + pressedButton.x(), optionButtonOffset.y + pressedButton.y(), releaseButton, 0, 0, releaseButton.width(),
                    releaseButton.height() );

    const uint32_t bonusChoiceCount = static_cast<uint32_t>( scenario.getBonuses().size() );
    for ( uint32_t i = 0; i < bonusChoiceCount; ++i ) {
        buttonChoices.createButton( optionButtonOffset.x + top.x, optionButtonOffset.y + optionButtonStep * i + top.y, releaseButton, pressedButton, i );
        optionButtonGroup.addButton( &buttonChoices.button( i ) );
    }

    // in case there's no bonus for the map
    if ( bonusChoiceCount > 0 ) {
        scenarioBonus = bonusChoices[0];
        buttonChoices.button( 0 ).press();
    }

    buttonViewIntro.draw();

    if ( !scenario.isMapFilePresent() ) {
        buttonOk.disable();
    }

    if ( allowToRestart ) {
        buttonOk.disable();
        buttonOk.hide();
        buttonRestart.draw();
    }
    else {
        buttonRestart.disable();
        buttonRestart.hide();
        buttonOk.draw();
    }

    buttonCancel.draw();

    for ( uint32_t i = 0; i < bonusChoiceCount; ++i )
        buttonChoices.button( i ).draw();

    Text textDaysSpent( std::to_string( campaignSaveData.getDaysPassed() ), Font::BIG );
    textDaysSpent.Blit( top.x + 582 - textDaysSpent.w() / 2, top.y + 31 );

    DrawCampaignScenarioDescription( scenario, top );
    drawObtainedCampaignAwards( campaignSaveData, top );

    std::vector<Campaign::ScenarioInfoId> selectableScenarios;
    if ( allowToRestart ) {
        selectableScenarios.emplace_back( currentScenarioInfoId );
    }
    else {
        selectableScenarios = campaignSaveData.isStarting() ? campaignData.getStartingScenarios()
                                                            : Campaign::CampaignData::getScenariosAfter( campaignSaveData.getLastCompletedScenarioInfoID() );
    }

    const uint32_t selectableScenariosCount = static_cast<uint32_t>( selectableScenarios.size() );

    fheroes2::ButtonGroup selectableScenarioButtons;

    const int highlightedScenarioId = allowToRestart ? currentScenarioInfoId.scenarioId : -1;
    DrawCampaignScenarioIcons( selectableScenarioButtons, campaignData, top, highlightedScenarioId );

    for ( uint32_t i = 0; i < selectableScenariosCount; ++i ) {
        if ( currentScenarioInfoId == selectableScenarios[i] )
            selectableScenarioButtons.button( i ).press();

        selectableScenarioButtons.button( i ).draw();
    }

    LocalEvent & le = LocalEvent::Get();

    display.render();

    std::vector<fheroes2::Rect> choiceArea( bonusChoiceCount );
    for ( uint32_t i = 0; i < bonusChoiceCount; ++i ) {
        choiceArea[i] = buttonChoices.button( i ).area();
        choiceArea[i].x -= 170;
        choiceArea[i].width += 170;
    }

    const std::array<Game::HotKeyEvent, 3> hotKeyBonusChoice{ Game::HotKeyEvent::CAMPAIGN_SELECT_FIRST_BONUS, Game::HotKeyEvent::CAMPAIGN_SELECT_SECOND_BONUS,
                                                              Game::HotKeyEvent::CAMPAIGN_SELECT_THIRD_BONUS };

    while ( le.HandleEvents() ) {
        le.MousePressLeft( buttonCancel.area() ) ? buttonCancel.drawOnPress() : buttonCancel.drawOnRelease();
        le.MousePressLeft( buttonOk.area() ) ? buttonOk.drawOnPress() : buttonOk.drawOnRelease();
        le.MousePressLeft( buttonViewIntro.area() ) ? buttonViewIntro.drawOnPress() : buttonViewIntro.drawOnRelease();

        if ( allowToRestart ) {
            le.MousePressLeft( buttonRestart.area() ) ? buttonRestart.drawOnPress() : buttonRestart.drawOnRelease();
        }

        for ( uint32_t i = 0; i < bonusChoiceCount; ++i ) {
            if ( le.MousePressLeft( choiceArea[i] ) || ( i < hotKeyBonusChoice.size() && HotKeyPressEvent( hotKeyBonusChoice[i] ) ) ) {
                buttonChoices.button( i ).press();
                optionButtonGroup.draw();
                scenarioBonus = bonusChoices[i];
                display.render();

                break;
            }
        }

        for ( uint32_t i = 0; i < selectableScenariosCount; ++i ) {
            if ( currentScenarioInfoId != selectableScenarios[i] && le.MouseClickLeft( selectableScenarioButtons.button( i ).area() ) ) {
                campaignSaveData.setCurrentScenarioInfoId( selectableScenarios[i] );
                return fheroes2::GameMode::SELECT_CAMPAIGN_SCENARIO;
            }
        }

        if ( le.MouseClickLeft( buttonCancel.area() ) || HotKeyPressEvent( HotKeyEvent::DEFAULT_CANCEL ) ) {
            return prevMode;
        }

        displayScenarioAwardsPopupWindow( campaignSaveData, top ) || displayScenarioBonusPopupWindow( scenario, top );

        const bool restartButtonClicked = ( buttonRestart.isEnabled() && le.MouseClickLeft( buttonRestart.area() ) );

        if ( le.MousePressRight( buttonCancel.area() ) ) {
            fheroes2::showMessage( fheroes2::Text( _( "Cancel" ), fheroes2::FontType::normalYellow() ),
                                   fheroes2::Text( _( "Exit this menu without doing anything." ), fheroes2::FontType::normalWhite() ), Dialog::ZERO );
        }
        else if ( !allowToRestart && le.MousePressRight( buttonOk.area() ) ) {
            fheroes2::showMessage( fheroes2::Text( _( "Okay" ), fheroes2::FontType::normalYellow() ),
                                   fheroes2::Text( _( "Start the selected scenario." ), fheroes2::FontType::normalWhite() ), Dialog::ZERO );
        }
        else if ( le.MousePressRight( buttonViewIntro.area() ) ) {
            fheroes2::showMessage( fheroes2::Text( _( "View Intro" ), fheroes2::FontType::normalYellow() ),
                                   fheroes2::Text( _( "View Intro videos for the current state of the campaign." ), fheroes2::FontType::normalWhite() ), Dialog::ZERO );
        }
        else if ( allowToRestart && le.MousePressRight( buttonRestart.area() ) ) {
            fheroes2::showMessage( fheroes2::Text( _( "Restart" ), fheroes2::FontType::normalYellow() ),
                                   fheroes2::Text( _( "Restart the current scenario." ), fheroes2::FontType::normalWhite() ), Dialog::ZERO );
        }
        else if ( ( buttonOk.isEnabled() && ( le.MouseClickLeft( buttonOk.area() ) || HotKeyPressEvent( HotKeyEvent::DEFAULT_OKAY ) ) ) || restartButtonClicked ) {
            if ( restartButtonClicked
                 && Dialog::Message( _( "Restart" ), _( "Are you sure you want to restart this scenario?" ), Font::BIG, Dialog::YES | Dialog::NO ) == Dialog::NO ) {
                continue;
            }

            const Maps::FileInfo mapInfo = scenario.loadMap();
            conf.SetCurrentFileInfo( mapInfo );

            // starting faction scenario bonus has to be called before players.SetStartGame()
            if ( scenarioBonus._type == Campaign::ScenarioBonusData::STARTING_RACE || scenarioBonus._type == Campaign::ScenarioBonusData::STARTING_RACE_AND_ARMY ) {
                // but the army has to be set after starting the game, so first only set the race
                SetScenarioBonus( currentScenarioInfoId, { Campaign::ScenarioBonusData::STARTING_RACE, scenarioBonus._subType, scenarioBonus._amount } );
            }

            // Betrayal scenario eliminates all obtained awards.
            if ( isBetrayalScenario( currentScenarioInfoId ) ) {
                campaignSaveData.removeAllAwards();
            }

            Players & players = conf.GetPlayers();
            players.SetStartGame();
            if ( Settings::ExtGameUseFade() )
                fheroes2::FadeDisplay();

            conf.SetGameType( Game::TYPE_CAMPAIGN );

            if ( !world.LoadMapMP2( mapInfo.file ) ) {
                Dialog::Message( _( "Campaign Scenario loading failure" ), _( "Please make sure that campaign files are correct and present." ), Font::BIG, Dialog::OK );
                conf.SetCurrentFileInfo( Maps::FileInfo() );
                continue;
            }

            // meanwhile, the others should be called after players.SetStartGame()
            if ( scenarioBonus._type != Campaign::ScenarioBonusData::STARTING_RACE ) {
                SetScenarioBonus( currentScenarioInfoId, scenarioBonus );
            }

            applyObtainedCampaignAwards( currentScenarioInfoId, campaignSaveData.getObtainedCampaignAwards() );

            campaignSaveData.setCurrentScenarioBonus( scenarioBonus );
            campaignSaveData.setCurrentScenarioInfoId( currentScenarioInfoId );

            return fheroes2::GameMode::START_GAME;
        }
        else if ( le.MouseClickLeft( buttonViewIntro.area() ) || HotKeyPressEvent( HotKeyEvent::CAMPAIGN_VIEW_INTRO ) ) {
            AGG::ResetAudio();
            fheroes2::ImageRestorer restorer( display, top.x, top.y, backgroundImage.width(), backgroundImage.height() );
            playPreviosScenarioVideo();
            playCurrentScenarioVideo();

            playCampaignMusic( chosenCampaignID );
        }
    }

    return prevMode;
}<|MERGE_RESOLUTION|>--- conflicted
+++ resolved
@@ -853,15 +853,11 @@
 
         AGG::ResetAudio();
         Video::ShowVideo( "WIN.SMK", Video::VideoAction::WAIT_FOR_USER_INPUT );
-<<<<<<< HEAD
-        return fheroes2::GameMode::HIGHSCORES_CAMPAIGN;
-=======
         // TODO : Implement function that displays the last frame of win.smk with score
         // and a dialog for name entry. AGG:PlayMusic is run here in order to start
         // playing before displaying the high score.
         AGG::PlayMusic( MUS::VICTORY, true, true );
-        return fheroes2::GameMode::HIGHSCORES;
->>>>>>> 7264fbcc
+        return fheroes2::GameMode::HIGHSCORES_CAMPAIGN;
     }
 
     const Campaign::ScenarioInfoId firstNextMap = Campaign::CampaignData::getScenariosAfter( lastCompletedScenarioInfo ).front();
