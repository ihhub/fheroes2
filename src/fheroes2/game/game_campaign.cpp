/***************************************************************************
 *   fheroes2: https://github.com/ihhub/fheroes2                           *
 *   Copyright (C) 2020 - 2022                                             *
 *                                                                         *
 *   This program is free software; you can redistribute it and/or modify  *
 *   it under the terms of the GNU General Public License as published by  *
 *   the Free Software Foundation; either version 2 of the License, or     *
 *   (at your option) any later version.                                   *
 *                                                                         *
 *   This program is distributed in the hope that it will be useful,       *
 *   but WITHOUT ANY WARRANTY; without even the implied warranty of        *
 *   MERCHANTABILITY or FITNESS FOR A PARTICULAR PURPOSE.  See the         *
 *   GNU General Public License for more details.                          *
 *                                                                         *
 *   You should have received a copy of the GNU General Public License     *
 *   along with this program; if not, write to the                         *
 *   Free Software Foundation, Inc.,                                       *
 *   59 Temple Place - Suite 330, Boston, MA  02111-1307, USA.             *
 ***************************************************************************/

#include <array>
#include <cassert>

#include "agg_image.h"
#include "audio_manager.h"
#include "battle.h"
#include "campaign_data.h"
#include "campaign_savedata.h"
#include "campaign_scenariodata.h"
#include "cursor.h"
#include "dialog.h"
#include "game.h"
#include "game_credits.h"
#include "game_hotkeys.h"
#include "game_io.h"
#include "game_over.h"
#include "game_video.h"
#include "icn.h"
#include "logging.h"
#include "pal.h"
#include "race.h"
#include "settings.h"
#include "text.h"
#include "translations.h"
#include "ui_campaign.h"
#include "ui_dialog.h"
#include "ui_text.h"
#include "ui_window.h"
#include "world.h"

namespace
{
    enum ScenarioIcon : uint32_t
    {
        SCENARIO_ICON_CLEARED = 0,
        SCENARIO_ICON_AVAILABLE = 1,
        SCENARIO_ICON_UNAVAILABLE = 2,
    };

    const int betrayalScenarioId = 4;

    std::vector<fheroes2::Point> getCampaignIconOffsets( const int campaignId, const bool archibaldLowerBetrayalBranch = false )
    {
        switch ( campaignId ) {
        case Campaign::ROLAND_CAMPAIGN:
            return { { 0, 1 }, { 2, 1 }, { 3, 0 }, { 4, 1 }, { 6, 1 }, { 8, 1 }, { 10, 2 }, { 10, 0 }, { 12, 1 }, { 14, 1 }, { 6, 2 } };
        case Campaign::ARCHIBALD_CAMPAIGN:
            if ( archibaldLowerBetrayalBranch ) {
                return { { 0, 1 }, { 2, 1 }, { 4, 0 }, { 4, 2 }, { 6, 1 }, { 8, 1 }, { 9, 0 }, { 10, 1 }, { 12, 0 }, { 12, 2 }, { 14, 1 }, { 6, 2 } };
            }
            else {
                return { { 0, 1 }, { 2, 1 }, { 4, 0 }, { 4, 2 }, { 6, 1 }, { 8, 1 }, { 9, 0 }, { 10, 1 }, { 12, 0 }, { 12, 2 }, { 14, 1 }, { 6, 0 } };
            }
        case Campaign::PRICE_OF_LOYALTY_CAMPAIGN:
            return { { 0, 0 }, { 2, 0 }, { 4, 1 }, { 4, 0 }, { 6, 1 }, { 7, 0 }, { 9, 1 }, { 10, 0 } };
        case Campaign::DESCENDANTS_CAMPAIGN:
            return { { 0, 1 }, { 2, 1 }, { 4, 0 }, { 4, 2 }, { 6, 1 }, { 8, 2 }, { 8, 0 }, { 10, 1 } };
        case Campaign::WIZARDS_ISLE_CAMPAIGN:
            return { { 0, 0 }, { 2, 0 }, { 4, 1 }, { 6, 0 } };
        case Campaign::VOYAGE_HOME_CAMPAIGN:
            return { { 0, 0 }, { 2, 0 }, { 4, 0 }, { 4, 1 } };
        default:
            // Implementing a new campaign? Add a new case!
            assert( 0 );
            return {};
        }
    }

    bool isBetrayalScenario( const Campaign::ScenarioInfoId & scenarioInfoId )
    {
        // Betrayal scenario is a special scenario of switching between campaigns. Next scenarios after this must have different campaign ID.
        for ( const Campaign::ScenarioInfoId & nextScenario : Campaign::CampaignData::getScenariosAfter( scenarioInfoId ) ) {
            if ( nextScenario.campaignId != scenarioInfoId.campaignId ) {
                return true;
            }
        }

        return false;
    }

    void getScenarioIconId( const Campaign::ScenarioInfoId & scenarioInfoId, int & iconsId, uint32_t & iconStatusOffset, uint32_t & selectedIconIdx )
    {
        iconsId = ICN::UNKNOWN;
        iconStatusOffset = 0;
        selectedIconIdx = 0;

        switch ( scenarioInfoId.campaignId ) {
        case Campaign::ROLAND_CAMPAIGN:
            iconsId = ICN::CAMPXTRG;
            iconStatusOffset = 10;
            selectedIconIdx = isBetrayalScenario( scenarioInfoId ) ? 17 : 14;
            return;
        case Campaign::ARCHIBALD_CAMPAIGN:
            iconsId = ICN::CAMPXTRE;
            iconStatusOffset = 10;
            selectedIconIdx = isBetrayalScenario( scenarioInfoId ) ? 14 : 17;
            return;
        case Campaign::PRICE_OF_LOYALTY_CAMPAIGN:
            iconsId = ICN::X_CMPEXT;
            iconStatusOffset = 0;
            selectedIconIdx = 4;
            return;
        case Campaign::DESCENDANTS_CAMPAIGN:
            iconsId = ICN::X_CMPEXT;
            iconStatusOffset = 0;
            selectedIconIdx = 7;
            return;
        case Campaign::WIZARDS_ISLE_CAMPAIGN:
            iconsId = ICN::X_CMPEXT;
            iconStatusOffset = 0;
            selectedIconIdx = 10;
            return;
        case Campaign::VOYAGE_HOME_CAMPAIGN:
            iconsId = ICN::X_CMPEXT;
            iconStatusOffset = 0;
            selectedIconIdx = 13;
            return;
        default:
            // Implementing a new campaign? Add a new case!
            assert( 0 );
            return;
        }
    }

    void DrawCampaignScenarioIcon( const int icnId, const uint32_t iconIdx, const fheroes2::Point & offset, const int posX, const int posY )
    {
        const fheroes2::Sprite & icon = fheroes2::AGG::GetICN( icnId, iconIdx );
        fheroes2::Blit( icon, fheroes2::Display::instance(), offset.x + posX, offset.y + posY );
    }

    void addScenarioButton( fheroes2::ButtonGroup & buttonGroup, const int buttonId, const Campaign::ScenarioInfoId & scenarioInfo,
                            const std::vector<Campaign::ScenarioInfoId> & availableMaps, const std::vector<Campaign::ScenarioInfoId> & clearedMaps,
                            const fheroes2::Point & trackOffset, const bool archibaldLowerBetrayalBranch )
    {
        const int deltaY = 42;
        const int deltaX = 37;

        const std::vector<fheroes2::Point> & iconOffsets = getCampaignIconOffsets( scenarioInfo.campaignId, archibaldLowerBetrayalBranch );

        assert( scenarioInfo.scenarioId >= 0 && static_cast<size_t>( scenarioInfo.scenarioId ) < iconOffsets.size() );
        if ( scenarioInfo.scenarioId < 0 || static_cast<size_t>( scenarioInfo.scenarioId ) >= iconOffsets.size() ) {
            return;
        }

        fheroes2::Point offset = iconOffsets[scenarioInfo.scenarioId];
        offset.x *= deltaX;
        offset.y *= deltaY;

        // Price of loyalty's track doesn't respect the standard offset between icons.
        if ( scenarioInfo.campaignId == Campaign::CampaignID::PRICE_OF_LOYALTY_CAMPAIGN && scenarioInfo.scenarioId >= 5 ) {
            switch ( scenarioInfo.scenarioId ) {
            case 5:
                offset.x -= 2;
                break;
            case 6:
                offset.x -= 1;
                break;
            case 7:
                offset.x -= 4;
                break;
            default:
                break;
            }
        }

        offset.x -= 2;
        offset.y -= 2;

        int iconsId = -1;
        uint32_t iconStatusOffset = 0;
        uint32_t selectedIconIdx = 0;

        getScenarioIconId( scenarioInfo, iconsId, iconStatusOffset, selectedIconIdx );

        // available scenario (one of which should be selected)
        if ( std::find( availableMaps.begin(), availableMaps.end(), scenarioInfo ) != availableMaps.end() ) {
            const fheroes2::Sprite & availableIcon = fheroes2::AGG::GetICN( iconsId, iconStatusOffset + SCENARIO_ICON_AVAILABLE );
            const fheroes2::Sprite & selectedIcon = fheroes2::AGG::GetICN( iconsId, selectedIconIdx );
            buttonGroup.createButton( trackOffset.x + offset.x, trackOffset.y + offset.y, availableIcon, selectedIcon, buttonId );
        }
        // cleared scenario
        else if ( std::find( clearedMaps.begin(), clearedMaps.end(), scenarioInfo ) != clearedMaps.end() ) {
            if ( isBetrayalScenario( scenarioInfo ) ) {
                assert( static_cast<size_t>( betrayalScenarioId ) < iconOffsets.size() );
                offset = iconOffsets[betrayalScenarioId];
                offset.x *= deltaX;
                offset.y *= deltaY;

                offset.x -= 2;
                offset.y -= 2;
            }

            DrawCampaignScenarioIcon( iconsId, iconStatusOffset + SCENARIO_ICON_CLEARED, trackOffset, offset.x, offset.y );
        }
        else if ( !isBetrayalScenario( scenarioInfo ) ) {
            DrawCampaignScenarioIcon( iconsId, iconStatusOffset + SCENARIO_ICON_UNAVAILABLE, trackOffset, offset.x, offset.y );
        }
    }

    void DrawCampaignScenarioIcons( fheroes2::ButtonGroup & buttonGroup, const Campaign::CampaignData & campaignData, const fheroes2::Point & top,
                                    const int chosenScenarioId )
    {
        std::vector<int> prevScenarioNextMaps;
        const Campaign::CampaignSaveData & saveData = Campaign::CampaignSaveData::Get();
        const std::vector<Campaign::ScenarioInfoId> & clearedMaps = saveData.getFinishedMaps();

        std::vector<Campaign::ScenarioInfoId> availableMaps;
        if ( chosenScenarioId >= 0 ) {
            availableMaps.emplace_back( saveData.getCampaignID(), chosenScenarioId );
        }
        else {
            availableMaps
                = saveData.isStarting() ? campaignData.getStartingScenarios() : Campaign::CampaignData::getScenariosAfter( saveData.getLastCompletedScenarioInfoID() );
        }

        bool isBetrayalScenarioNext = false;
        for ( const Campaign::ScenarioInfoId & scenarioInfo : availableMaps ) {
            if ( isBetrayalScenario( scenarioInfo ) ) {
                isBetrayalScenarioNext = true;
                break;
            }
        }

        bool isBetrayalScenarioCompleted = false;
        if ( !isBetrayalScenarioNext ) {
            for ( const Campaign::ScenarioInfoId & scenarioInfo : clearedMaps ) {
                if ( isBetrayalScenario( scenarioInfo ) ) {
                    isBetrayalScenarioCompleted = true;
                    break;
                }
            }
        }

        int campaignTrack = ICN::UNKNOWN;

        bool archibaldLowerBetrayalBranch = false;

        switch ( campaignData.getCampaignID() ) {
        case Campaign::ROLAND_CAMPAIGN:
            if ( isBetrayalScenarioNext ) {
                campaignTrack = ICN::CTRACK04;
            }
            else if ( isBetrayalScenarioCompleted ) {
                campaignTrack = ICN::CTRACK02;
            }
            else {
                campaignTrack = ICN::CTRACK00;
            }
            break;
        case Campaign::ARCHIBALD_CAMPAIGN:
            if ( isBetrayalScenarioNext ) {
                // Archibald campaign is unique in terms of scenario branching so this is the only way to make it work.
                assert( !clearedMaps.empty() );
                if ( clearedMaps.back().scenarioId == 2 ) {
                    campaignTrack = ICN::CTRACK05;
                }
                else {
                    assert( clearedMaps.back().scenarioId == 3 );
                    campaignTrack = ICN::CTRACK06;
                    archibaldLowerBetrayalBranch = true;
                }
            }
            else if ( isBetrayalScenarioCompleted ) {
                campaignTrack = ICN::CTRACK01;
            }
            else {
                campaignTrack = ICN::CTRACK03;
            }
            break;
        case Campaign::PRICE_OF_LOYALTY_CAMPAIGN:
            campaignTrack = ICN::X_TRACK1;
            break;
        case Campaign::DESCENDANTS_CAMPAIGN:
            campaignTrack = ICN::X_TRACK2;
            break;
        case Campaign::WIZARDS_ISLE_CAMPAIGN:
            campaignTrack = ICN::X_TRACK3;
            break;
        case Campaign::VOYAGE_HOME_CAMPAIGN:
            campaignTrack = ICN::X_TRACK4;
            break;
        default:
            // Implementing a new campaign? Add a new case!
            assert( 0 );
            return;
        }

        const fheroes2::Sprite & track = fheroes2::AGG::GetICN( campaignTrack, 0 );
        const fheroes2::Point trackOffset( top.x + track.x(), top.y + track.y() );
        fheroes2::Blit( track, fheroes2::Display::instance(), trackOffset.x, trackOffset.y );

        if ( isBetrayalScenarioCompleted ) {
            assert( campaignData.getCampaignID() == Campaign::ROLAND_CAMPAIGN || campaignData.getCampaignID() == Campaign::ARCHIBALD_CAMPAIGN );

            const bool isRolandCurrentCampaign = ( campaignData.getCampaignID() == Campaign::ROLAND_CAMPAIGN );

            const Campaign::CampaignData & beforeCampaignData
                = Campaign::CampaignData::getCampaignData( isRolandCurrentCampaign ? Campaign::ARCHIBALD_CAMPAIGN : Campaign::ROLAND_CAMPAIGN );
            const Campaign::CampaignData & currentCampaignData
                = Campaign::CampaignData::getCampaignData( isRolandCurrentCampaign ? Campaign::ROLAND_CAMPAIGN : Campaign::ARCHIBALD_CAMPAIGN );

            int scenarioCounter = 0;

            for ( const Campaign::ScenarioData & scenarioData : beforeCampaignData.getAllScenarios() ) {
                if ( scenarioData.getScenarioID() <= betrayalScenarioId || isBetrayalScenario( scenarioData.getScenarioInfoId() ) ) {
                    const Campaign::ScenarioInfoId scenarioInfo{ scenarioData.getCampaignId(), scenarioData.getScenarioID() };
                    addScenarioButton( buttonGroup, scenarioCounter, scenarioInfo, availableMaps, clearedMaps, trackOffset, archibaldLowerBetrayalBranch );
                    ++scenarioCounter;
                }
            }

            for ( const Campaign::ScenarioData & scenarioData : currentCampaignData.getAllScenarios() ) {
                if ( scenarioData.getScenarioID() > betrayalScenarioId ) {
                    const Campaign::ScenarioInfoId scenarioInfo{ scenarioData.getCampaignId(), scenarioData.getScenarioID() };
                    addScenarioButton( buttonGroup, scenarioCounter, scenarioInfo, availableMaps, clearedMaps, trackOffset, archibaldLowerBetrayalBranch );
                    ++scenarioCounter;
                }
            }
        }
        else {
            const std::vector<Campaign::ScenarioData> & scenarios = campaignData.getAllScenarios();
            for ( size_t i = 0; i < scenarios.size(); ++i ) {
                const Campaign::ScenarioInfoId scenarioInfo{ scenarios[i].getCampaignId(), scenarios[i].getScenarioID() };
                addScenarioButton( buttonGroup, static_cast<int>( i ), scenarioInfo, availableMaps, clearedMaps, trackOffset, archibaldLowerBetrayalBranch );
            }
        }
    }

    void DrawCampaignScenarioDescription( const Campaign::ScenarioData & scenario, const fheroes2::Point & top )
    {
        const std::vector<Campaign::ScenarioBonusData> & bonuses = scenario.getBonuses();
        TextBox mapName( scenario.getScenarioName(), Font::BIG, 200 );
        mapName.Blit( top.x + 197, top.y + 97 - mapName.h() / 2 );

        int scenarioId = scenario.getScenarioID() + 1;
        if ( isBetrayalScenario( scenario.getScenarioInfoId() ) ) {
            assert( scenario.getCampaignId() == Campaign::ARCHIBALD_CAMPAIGN || scenario.getCampaignId() == Campaign::ROLAND_CAMPAIGN );
            scenarioId = betrayalScenarioId + 1;
        }

        Text campaignMapId( std::to_string( scenarioId ), Font::BIG );
        campaignMapId.Blit( top.x + 172 - campaignMapId.w() / 2, top.y + 97 - campaignMapId.h() / 2 );

        TextBox mapDescription( scenario.getDescription(), Font::BIG, 356 );
        mapDescription.Blit( top.x + 34, top.y + 132 );

        const int textChoiceWidth = 160;
        const fheroes2::Point initialOffset{ top.x + 425, top.y + 211 };
        fheroes2::Display & display = fheroes2::Display::instance();

        for ( size_t i = 0; i < bonuses.size(); ++i ) {
            fheroes2::Text choice( bonuses[i].getName(), fheroes2::FontType::normalWhite() );
            choice.fitToOneRow( textChoiceWidth );

            choice.draw( initialOffset.x, initialOffset.y + 22 * static_cast<int>( i ) - choice.height() / 2, display );
        }
    }

    bool displayScenarioBonusPopupWindow( const Campaign::ScenarioData & scenario, const fheroes2::Point & top )
    {
        const std::vector<Campaign::ScenarioBonusData> & bonuses = scenario.getBonuses();
        if ( bonuses.empty() ) {
            // Nothing to process.
            return false;
        }

        const LocalEvent & le = LocalEvent::Get();

        for ( size_t i = 0; i < bonuses.size(); ++i ) {
            if ( le.MousePressRight( { top.x + 414, top.y + 198 + 22 * static_cast<int>( i ), 200, 22 } ) ) {
                fheroes2::showScenarioBonusDataPopupWindow( bonuses[i] );
                return true;
            }
        }

        return false;
    }

    void drawObtainedCampaignAwards( const Campaign::CampaignSaveData & campaignSaveData, const fheroes2::Point & top )
    {
        if ( isBetrayalScenario( campaignSaveData.getCurrentScenarioInfoId() ) ) {
            return;
        }

        const int textAwardWidth = 180;

        // if there are more than 3 awards, we need to reduce the offset between text so that it doesn't overflow out of the text box
        const std::vector<Campaign::CampaignAwardData> obtainedAwards = campaignSaveData.getObtainedCampaignAwards();
        const size_t awardCount = obtainedAwards.size();
        const size_t indexEnd = awardCount <= 4 ? awardCount : 4;
        const int yOffset = awardCount > 3 ? 16 : 22;
        const int initialOffsetY = 102;

        fheroes2::Display & display = fheroes2::Display::instance();

        if ( awardCount == 0 ) {
            const fheroes2::Text text( _( "None" ), fheroes2::FontType::normalWhite() );
            text.draw( top.x + 425, top.y + initialOffsetY - text.height() / 2, textAwardWidth, display );
            return;
        }

        fheroes2::Text award;
        for ( size_t i = 0; i < indexEnd; ++i ) {
            if ( i < 3 ) {
                award.set( obtainedAwards[i].getName(), fheroes2::FontType::normalWhite() );
            }
            else {
                // if we have exactly 4 obtained awards, display the fourth award, otherwise show "and more..."
                award.set( awardCount == 4 ? obtainedAwards[i].getName() : std::string( _( "and more..." ) ), fheroes2::FontType::normalWhite() );
            }

            award.fitToOneRow( textAwardWidth );
            award.draw( top.x + 425 + ( textAwardWidth - award.width() ) / 2, top.y + initialOffsetY + yOffset * static_cast<int>( i ) - award.height() / 2, display );
        }
    }

    bool displayScenarioAwardsPopupWindow( const Campaign::CampaignSaveData & campaignSaveData, const fheroes2::Point & top )
    {
        if ( isBetrayalScenario( campaignSaveData.getCurrentScenarioInfoId() ) ) {
            return false;
        }

        const std::vector<Campaign::CampaignAwardData> obtainedAwards = campaignSaveData.getObtainedCampaignAwards();
        if ( obtainedAwards.empty() ) {
            // Nothing to process.
            return false;
        }

        const size_t awardCount = obtainedAwards.size();
        const size_t indexEnd = awardCount <= 4 ? awardCount : 4;
        const int yOffset = awardCount > 3 ? 16 : 22;

        const LocalEvent & le = LocalEvent::Get();

        for ( size_t i = 0; i < indexEnd; ++i ) {
            if ( le.MousePressRight( { top.x + 414, top.y + 100 - yOffset / 2 + yOffset * static_cast<int>( i ), 200, yOffset } ) ) {
                fheroes2::showAwardDataPopupWindow( obtainedAwards[i] );
                return true;
            }
        }

        return false;
    }

    void replaceArmy( Army & army, const std::vector<Troop> & troops )
    {
        army.Clean();
        for ( size_t i = 0; i < troops.size(); ++i )
            army.GetTroop( i )->Set( troops[i] );
    }

    void setHeroAndArmyBonus( Heroes * hero, const Campaign::ScenarioInfoId & scenarioInfoId )
    {
        switch ( scenarioInfoId.campaignId ) {
        case Campaign::ARCHIBALD_CAMPAIGN: {
            if ( scenarioInfoId.scenarioId != 6 ) {
                assert( 0 ); // no other scenario has this bonus
                return;
            }
            switch ( hero->GetRace() ) {
            case Race::NECR:
                replaceArmy( hero->GetArmy(), { { Monster::SKELETON, 50 }, { Monster::ROYAL_MUMMY, 18 }, { Monster::VAMPIRE_LORD, 8 } } );
                break;
            case Race::WRLK:
                replaceArmy( hero->GetArmy(), { { Monster::CENTAUR, 40 }, { Monster::GARGOYLE, 24 }, { Monster::GRIFFIN, 18 } } );
                break;
            case Race::BARB:
                replaceArmy( hero->GetArmy(), { { Monster::ORC_CHIEF, 12 }, { Monster::OGRE, 18 }, { Monster::GOBLIN, 40 } } );
                break;
            default:
                assert( 0 ); // bonus changed?
            }
            const uint32_t exp = hero->GetExperience();
            if ( exp < 5000 ) {
                hero->IncreaseExperience( 5000 - exp, true );
            }
            break;
        }
        default:
            assert( 0 ); // some new campaign that uses this bonus?
        }
    }

    void SetScenarioBonus( const Campaign::ScenarioInfoId & scenarioInfoId, const Campaign::ScenarioBonusData & scenarioBonus )
    {
        const Players & sortedPlayers = Settings::Get().GetPlayers();
        for ( const Player * player : sortedPlayers ) {
            if ( player == nullptr ) {
                continue;
            }

            if ( !player->isControlHuman() )
                continue;

            Kingdom & kingdom = world.GetKingdom( player->GetColor() );
            Heroes * bestHero = kingdom.GetBestHero();

            switch ( scenarioBonus._type ) {
            case Campaign::ScenarioBonusData::RESOURCES:
                kingdom.AddFundsResource( Funds( scenarioBonus._subType, scenarioBonus._amount ) );
                break;
            case Campaign::ScenarioBonusData::ARTIFACT: {
                assert( bestHero != nullptr );
                if ( bestHero != nullptr ) {
                    bestHero->PickupArtifact( Artifact( scenarioBonus._subType ) );
                }
                break;
            }
            case Campaign::ScenarioBonusData::TROOP:
                assert( bestHero != nullptr );
                if ( bestHero != nullptr ) {
                    bestHero->GetArmy().JoinTroop( Troop( Monster( scenarioBonus._subType ), scenarioBonus._amount ) );
                }
                break;
            case Campaign::ScenarioBonusData::SPELL: {
                KingdomHeroes & heroes = kingdom.GetHeroes();
                assert( !heroes.empty() );
                if ( !heroes.empty() ) {
                    // TODO: make sure that the correct hero receives the spell. Right now it's a semi-hacky way to do this.
                    heroes.back()->AppendSpellToBook( scenarioBonus._subType, true );
                }
                break;
            }
            case Campaign::ScenarioBonusData::STARTING_RACE:
                Players::SetPlayerRace( player->GetColor(), scenarioBonus._subType );
                break;
            case Campaign::ScenarioBonusData::STARTING_RACE_AND_ARMY:
                assert( bestHero != nullptr );
                if ( bestHero != nullptr ) {
                    setHeroAndArmyBonus( bestHero, scenarioInfoId );
                }
                break;
            case Campaign::ScenarioBonusData::SKILL_PRIMARY:
                assert( bestHero != nullptr );
                if ( bestHero != nullptr ) {
                    for ( int32_t i = 0; i < scenarioBonus._amount; ++i )
                        bestHero->IncreasePrimarySkill( scenarioBonus._subType );
                }
                break;
            case Campaign::ScenarioBonusData::SKILL_SECONDARY:
                assert( bestHero != nullptr );
                if ( bestHero != nullptr ) {
                    bestHero->LearnSkill( Skill::Secondary( scenarioBonus._subType, scenarioBonus._amount ) );
                }
                break;
            default:
                assert( 0 );
            }
        }
    }

    // apply only the ones that are applied at the start (artifact, spell, carry-over troops)
    // the rest will be applied based on the situation required
    void applyObtainedCampaignAwards( const Campaign::ScenarioInfoId & currentScenarioInfoId, const std::vector<Campaign::CampaignAwardData> & awards )
    {
        const Players & sortedPlayers = Settings::Get().GetPlayers();
        Kingdom & humanKingdom = world.GetKingdom( Players::HumanColors() );

        for ( size_t i = 0; i < awards.size(); ++i ) {
            if ( currentScenarioInfoId.scenarioId < awards[i]._startScenarioID )
                continue;

            switch ( awards[i]._type ) {
            case Campaign::CampaignAwardData::TYPE_GET_ARTIFACT:
                humanKingdom.GetBestHero()->PickupArtifact( Artifact( awards[i]._subType ) );
                break;
            case Campaign::CampaignAwardData::TYPE_GET_SPELL:
                humanKingdom.GetBestHero()->AppendSpellToBook( awards[i]._subType, true );
                break;
            case Campaign::CampaignAwardData::TYPE_DEFEAT_ENEMY_HERO:
                for ( const Player * player : sortedPlayers ) {
                    Kingdom & kingdom = world.GetKingdom( player->GetColor() );
                    const KingdomHeroes & heroes = kingdom.GetHeroes();

                    for ( size_t j = 0; j < heroes.size(); ++j ) {
                        if ( heroes[j]->GetID() == awards[i]._subType ) {
                            heroes[j]->SetFreeman( Battle::RESULT_LOSS );
                            break;
                        }
                    }
                }
                break;
            case Campaign::CampaignAwardData::TYPE_CARRY_OVER_FORCES:
                replaceArmy( humanKingdom.GetBestHero()->GetArmy(), Campaign::CampaignSaveData::Get().getCarryOverTroops() );
                break;
            default:
                break;
            }
        }
    }

    void playPreviosScenarioVideo()
    {
        const Campaign::CampaignSaveData & saveData = Campaign::CampaignSaveData::Get();
        if ( saveData.isStarting() ) {
            return;
        }

        const Campaign::ScenarioInfoId & lastCompletedScenarioInfoId = saveData.getLastCompletedScenarioInfoID();

        const Campaign::CampaignData & campaignData = Campaign::CampaignData::getCampaignData( lastCompletedScenarioInfoId.campaignId );

        const std::vector<Campaign::ScenarioData> & scenarios = campaignData.getAllScenarios();
        assert( lastCompletedScenarioInfoId.scenarioId >= 0 && static_cast<size_t>( lastCompletedScenarioInfoId.scenarioId ) < scenarios.size() );
        const Campaign::ScenarioData & completedScenario = scenarios[lastCompletedScenarioInfoId.scenarioId];

        if ( !completedScenario.getEndScenarioVideoPlayback().empty() ) {
            AudioManager::ResetAudio();

            for ( const Campaign::ScenarioIntroVideoInfo & videoInfo : completedScenario.getEndScenarioVideoPlayback() ) {
                Video::ShowVideo( videoInfo.fileName, videoInfo.action );
            }

            AudioManager::ResetAudio();
        }
    }

    void playCurrentScenarioVideo()
    {
        const Campaign::CampaignSaveData & saveData = Campaign::CampaignSaveData::Get();

        const Campaign::ScenarioInfoId & currentScenarioInfoId = saveData.getCurrentScenarioInfoId();

        const Campaign::CampaignData & campaignData = Campaign::CampaignData::getCampaignData( currentScenarioInfoId.campaignId );

        const std::vector<Campaign::ScenarioData> & scenarios = campaignData.getAllScenarios();
        assert( currentScenarioInfoId.scenarioId >= 0 && static_cast<size_t>( currentScenarioInfoId.scenarioId ) < scenarios.size() );
        const Campaign::ScenarioData & scenario = scenarios[currentScenarioInfoId.scenarioId];

        if ( !scenario.getStartScenarioVideoPlayback().empty() ) {
            AudioManager::ResetAudio();

            for ( const Campaign::ScenarioIntroVideoInfo & videoInfo : scenario.getStartScenarioVideoPlayback() ) {
                Video::ShowVideo( videoInfo.fileName, videoInfo.action );
            }

            AudioManager::ResetAudio();
        }
    }

    int getCampaignButtonId( const int campaignId )
    {
        switch ( campaignId ) {
        case Campaign::ROLAND_CAMPAIGN:
            return ICN::GOOD_CAMPAIGN_BUTTONS;
        case Campaign::ARCHIBALD_CAMPAIGN:
            return ICN::EVIL_CAMPAIGN_BUTTONS;
        case Campaign::PRICE_OF_LOYALTY_CAMPAIGN:
        case Campaign::DESCENDANTS_CAMPAIGN:
        case Campaign::WIZARDS_ISLE_CAMPAIGN:
        case Campaign::VOYAGE_HOME_CAMPAIGN:
            return ICN::X_CMPBTN;
        default:
            // Implementing a new campaign? Add a new case!
            assert( 0 );
            return ICN::UNKNOWN;
        }
    }

    void drawCampaignNameHeader( const int campaignId, fheroes2::Image & output, const fheroes2::Point & offset )
    {
        // Add extra image header if supported
        uint32_t campaignNameHeader = ICN::UNKNOWN;

        switch ( campaignId ) {
        case Campaign::PRICE_OF_LOYALTY_CAMPAIGN:
            campaignNameHeader = 15;
            break;
        case Campaign::DESCENDANTS_CAMPAIGN:
            campaignNameHeader = 16;
            break;
        case Campaign::WIZARDS_ISLE_CAMPAIGN:
            campaignNameHeader = 17;
            break;
        case Campaign::VOYAGE_HOME_CAMPAIGN:
            campaignNameHeader = 18;
            break;
        default:
            return;
        }

        const fheroes2::Sprite & header = fheroes2::AGG::GetICN( ICN::X_CMPEXT, campaignNameHeader );
        fheroes2::Blit( header, output, offset.x + 24, offset.y + 25 );
    }

    void playCampaignMusic( const int campaignId )
    {
        switch ( campaignId ) {
        case Campaign::ROLAND_CAMPAIGN:
        case Campaign::PRICE_OF_LOYALTY_CAMPAIGN:
        case Campaign::DESCENDANTS_CAMPAIGN:
        case Campaign::WIZARDS_ISLE_CAMPAIGN:
        case Campaign::VOYAGE_HOME_CAMPAIGN:
            AudioManager::PlayMusicAsync( MUS::ROLAND_CAMPAIGN_SCREEN, Music::PlaybackMode::REWIND_AND_PLAY_INFINITE );
            break;
        case Campaign::ARCHIBALD_CAMPAIGN:
            AudioManager::PlayMusicAsync( MUS::ARCHIBALD_CAMPAIGN_SCREEN, Music::PlaybackMode::REWIND_AND_PLAY_INFINITE );
            break;
        default:
            // Implementing a new campaign? Add a new case!
            assert( 0 );
            break;
        }
    }

    fheroes2::ButtonSprite getDifficultyButton( const int campaignId, const int buttonIconID, const fheroes2::Point & offset )
    {
        fheroes2::FontColor fontColor{ fheroes2::FontColor::WHITE };
        fheroes2::Rect fillingReleasedArea;
        fheroes2::Rect fillingPressedArea;
        fheroes2::Point releasedTextPosition;
        fheroes2::Point pressedTextPosition;

        switch ( campaignId ) {
        case Campaign::ROLAND_CAMPAIGN:
            fontColor = fheroes2::FontColor::WHITE;
            fillingReleasedArea = { 13, 4, 128, 16 };
            fillingPressedArea = { 13, 5, 128, 16 };
            releasedTextPosition = { 12, 5 };
            pressedTextPosition = { 11, 6 };
            break;
        case Campaign::ARCHIBALD_CAMPAIGN:
            fontColor = fheroes2::FontColor::GRAY;
            fillingReleasedArea = { 13, 4, 128, 14 };
            fillingPressedArea = { 13, 6, 128, 14 };
            releasedTextPosition = { 10, 5 };
            pressedTextPosition = { 11, 6 };
            break;
        case Campaign::PRICE_OF_LOYALTY_CAMPAIGN:
        case Campaign::DESCENDANTS_CAMPAIGN:
        case Campaign::WIZARDS_ISLE_CAMPAIGN:
        case Campaign::VOYAGE_HOME_CAMPAIGN:
            fontColor = fheroes2::FontColor::GRAY;
            fillingReleasedArea = { 7, 5, 125, 14 };
            fillingPressedArea = { 6, 6, 128, 14 };
            releasedTextPosition = { 4, 5 };
            pressedTextPosition = { 4, 5 };
            break;
        default:
            // Implementing a new campaign? Add a new case!
            assert( 0 );
            break;
        }

        fheroes2::Sprite releasedImage = fheroes2::AGG::GetICN( buttonIconID, 0 );
        fheroes2::Sprite pressedImage = fheroes2::AGG::GetICN( buttonIconID, 1 );

        fheroes2::Fill( releasedImage, fillingReleasedArea.x, fillingReleasedArea.y, fillingReleasedArea.width, fillingReleasedArea.height,
                        releasedImage.image()[fillingReleasedArea.x + fillingReleasedArea.y * releasedImage.width()] );
        fheroes2::Fill( pressedImage, fillingPressedArea.x, fillingPressedArea.y, fillingPressedArea.width, fillingPressedArea.height,
                        pressedImage.image()[fillingPressedArea.x + fillingPressedArea.y * pressedImage.width()] );

        const fheroes2::FontType releasedFont{ fheroes2::FontSize::BUTTON_RELEASED, fontColor };
        const fheroes2::FontType pressedFont{ fheroes2::FontSize::BUTTON_PRESSED, fontColor };

        const char * translatedText = _( "DIFFICULTY" );
        const char * text = fheroes2::isFontAvailable( translatedText, releasedFont ) ? translatedText : "DIFFICULTY";

        fheroes2::Text( text, releasedFont ).draw( releasedTextPosition.x, releasedTextPosition.y, releasedImage );
        fheroes2::Text( text, pressedFont ).draw( pressedTextPosition.x, pressedTextPosition.y, pressedImage );

        return fheroes2::ButtonSprite( offset.x, offset.y, releasedImage, pressedImage );
    }

    int32_t setCampaignDifficulty( int32_t currentDifficulty, const bool isSelectionAllowed )
    {
        const fheroes2::StandardWindow frameborder( 234, 270 );
        const fheroes2::Rect & windowRoi = frameborder.activeArea();

        const bool isEvilInterface = Settings::Get().ExtGameEvilInterface();
        const int buttonIcnId = isEvilInterface ? ICN::SPANBTNE : ICN::SPANBTN;
        const fheroes2::Sprite & buttonSprite = fheroes2::AGG::GetICN( buttonIcnId, 0 );

        fheroes2::Display & display = fheroes2::Display::instance();

        const fheroes2::Rect buttonMaxRoi( windowRoi.x + 5, windowRoi.y, windowRoi.width - 10, windowRoi.height - 5 );
        fheroes2::ButtonSprite buttonOk = fheroes2::makeButtonWithShadow( buttonMaxRoi.x + ( buttonMaxRoi.width - buttonSprite.width() ) / 2,
                                                                          buttonMaxRoi.y + buttonMaxRoi.height - buttonSprite.height(),
                                                                          fheroes2::AGG::GetICN( buttonIcnId, 0 ), fheroes2::AGG::GetICN( buttonIcnId, 1 ), display );

        buttonOk.draw();

        const fheroes2::Text caption( _( "Campaign Difficulty" ), fheroes2::FontType::normalYellow() );
        caption.draw( windowRoi.x + ( windowRoi.width - caption.width() ) / 2, windowRoi.y + 10, display );

        const fheroes2::Rect copyFromArea{ 20, 94, 223, 69 };
        const fheroes2::Point copyToOffset{ windowRoi.x + 4, windowRoi.y + 40 };
        fheroes2::Copy( fheroes2::AGG::GetICN( ICN::NGHSBKG, 0 ), copyFromArea.x, copyFromArea.y, display, copyToOffset.x, copyToOffset.y, copyFromArea.width,
                        copyFromArea.height );

        if ( isEvilInterface ) {
            fheroes2::ApplyPalette( display, copyToOffset.x, copyToOffset.y, display, copyToOffset.x, copyToOffset.y, copyFromArea.width, copyFromArea.height,
                                    PAL::GetPalette( PAL::PaletteType::GOOD_TO_EVIL_INTERFACE ) );
        }

        const fheroes2::Sprite & selectionImage = fheroes2::AGG::GetICN( ICN::NGEXTRA, 62 );

        fheroes2::MovableSprite selection( selectionImage );

        const char * easyDescription = _( "Choose this difficulty if you want to prefer game story over challenge. AI is weaker in comparison with normal difficulty." );
        const char * normalDescription = _( "Choose this difficulty to enjoy the campaign as per the original design." );
        const char * hardDescription = _( "Choose this difficulty if you want challenge. AI is stronger in comparison with normal difficulty." );

        const std::array<fheroes2::Rect, 3> difficultyArea{ fheroes2::Rect( windowRoi.x + 5, windowRoi.y + 37, selectionImage.width(), selectionImage.height() ),
                                                            fheroes2::Rect( windowRoi.x + 82, windowRoi.y + 37, selectionImage.width(), selectionImage.height() ),
                                                            fheroes2::Rect( windowRoi.x + 158, windowRoi.y + 37, selectionImage.width(), selectionImage.height() ) };

        const std::array<fheroes2::Rect, 3> iconArea{ fheroes2::Rect( difficultyArea[0].x + 4, difficultyArea[0].y + 4, 63, 63 ),
                                                      fheroes2::Rect( difficultyArea[1].x + 4, difficultyArea[1].y + 4, 63, 63 ),
                                                      fheroes2::Rect( difficultyArea[2].x + 4, difficultyArea[2].y + 4, 63, 63 ) };

        const char * currentDescription = nullptr;
        switch ( currentDifficulty ) {
        case Campaign::CampaignDifficulty::Easy:
            currentDescription = easyDescription;
            selection.setPosition( difficultyArea[0].x, difficultyArea[0].y );
            if ( !isSelectionAllowed ) {
                fheroes2::ApplyPalette( display, iconArea[1].x, iconArea[1].y, display, iconArea[1].x, iconArea[1].y, iconArea[1].width, iconArea[1].height,
                                        PAL::GetPalette( PAL::PaletteType::GRAY ) );
                fheroes2::ApplyPalette( display, iconArea[2].x, iconArea[2].y, display, iconArea[2].x, iconArea[2].y, iconArea[2].width, iconArea[2].height,
                                        PAL::GetPalette( PAL::PaletteType::GRAY ) );
            }
            break;
        case Campaign::CampaignDifficulty::Normal:
            currentDescription = normalDescription;
            selection.setPosition( difficultyArea[1].x, difficultyArea[1].y );
            if ( !isSelectionAllowed ) {
                fheroes2::ApplyPalette( display, iconArea[0].x, iconArea[0].y, display, iconArea[0].x, iconArea[0].y, iconArea[0].width, iconArea[0].height,
                                        PAL::GetPalette( PAL::PaletteType::GRAY ) );
                fheroes2::ApplyPalette( display, iconArea[2].x, iconArea[2].y, display, iconArea[2].x, iconArea[2].y, iconArea[2].width, iconArea[2].height,
                                        PAL::GetPalette( PAL::PaletteType::GRAY ) );
            }
            break;
        case Campaign::CampaignDifficulty::Hard:
            currentDescription = hardDescription;
            selection.setPosition( difficultyArea[2].x, difficultyArea[2].y );
            if ( !isSelectionAllowed ) {
                fheroes2::ApplyPalette( display, iconArea[0].x, iconArea[0].y, display, iconArea[0].x, iconArea[0].y, iconArea[0].width, iconArea[0].height,
                                        PAL::GetPalette( PAL::PaletteType::GRAY ) );
                fheroes2::ApplyPalette( display, iconArea[1].x, iconArea[1].y, display, iconArea[1].x, iconArea[1].y, iconArea[1].width, iconArea[1].height,
                                        PAL::GetPalette( PAL::PaletteType::GRAY ) );
            }
            break;
        default:
            // Did you add a new difficulty level for campaigns? Add the logic above!
            assert( 0 );
            break;
        }

        const int32_t textWidth = windowRoi.width - 16;
        const fheroes2::Point textOffset{ windowRoi.x + 8, windowRoi.y + 140 };

        fheroes2::Text description( currentDescription, fheroes2::FontType::normalWhite() );
        fheroes2::ImageRestorer restorer( display, textOffset.x, textOffset.y, textWidth, description.height( textWidth ) );
        description.draw( textOffset.x, textOffset.y, textWidth, display );

        fheroes2::Text easyName( _( "Easy" ), fheroes2::FontType::normalWhite() );
        fheroes2::Text normalName( _( "Normal" ), fheroes2::FontType::normalWhite() );
        fheroes2::Text hardName( _( "Hard" ), fheroes2::FontType::normalWhite() );

        easyName.draw( difficultyArea[0].x + ( difficultyArea[0].width - easyName.width() ) / 2, difficultyArea[0].y + difficultyArea[0].height + 5, display );
        normalName.draw( difficultyArea[1].x + ( difficultyArea[1].width - normalName.width() ) / 2, difficultyArea[1].y + difficultyArea[1].height + 5, display );
        hardName.draw( difficultyArea[2].x + ( difficultyArea[2].width - hardName.width() ) / 2, difficultyArea[2].y + difficultyArea[2].height + 5, display );

        display.render();

        LocalEvent & le = LocalEvent::Get();
        while ( le.HandleEvents() ) {
            le.MousePressLeft( buttonOk.area() ) ? buttonOk.drawOnPress() : buttonOk.drawOnRelease();

            if ( le.MouseClickLeft( buttonOk.area() ) || Game::HotKeyCloseWindow() ) {
                break;
            }

            if ( le.MousePressRight( buttonOk.area() ) ) {
                fheroes2::Text header( _( "Okay" ), fheroes2::FontType::normalYellow() );
                fheroes2::Text body( _( "Exit this menu." ), fheroes2::FontType::normalWhite() );

                fheroes2::showMessage( header, body, 0 );
            }
            else if ( le.MousePressRight( difficultyArea[0] ) ) {
                fheroes2::Text header( _( "Easy" ), fheroes2::FontType::normalYellow() );
                fheroes2::Text body( easyDescription, fheroes2::FontType::normalWhite() );

                fheroes2::showMessage( header, body, 0 );
            }
            else if ( le.MousePressRight( difficultyArea[1] ) ) {
                fheroes2::Text header( _( "Normal" ), fheroes2::FontType::normalYellow() );
                fheroes2::Text body( normalDescription, fheroes2::FontType::normalWhite() );

                fheroes2::showMessage( header, body, 0 );
            }
            else if ( le.MousePressRight( difficultyArea[2] ) ) {
                fheroes2::Text header( _( "Hard" ), fheroes2::FontType::normalYellow() );
                fheroes2::Text body( hardDescription, fheroes2::FontType::normalWhite() );

                fheroes2::showMessage( header, body, 0 );
            }

            bool updateInfo = false;

            if ( isSelectionAllowed ) {
                if ( le.MouseClickLeft( difficultyArea[0] ) ) {
                    currentDescription = easyDescription;
                    selection.setPosition( difficultyArea[0].x, difficultyArea[0].y );
                    currentDifficulty = Campaign::CampaignDifficulty::Easy;
                    updateInfo = true;
                }
                else if ( le.MouseClickLeft( difficultyArea[1] ) ) {
                    currentDescription = normalDescription;
                    selection.setPosition( difficultyArea[1].x, difficultyArea[1].y );
                    currentDifficulty = Campaign::CampaignDifficulty::Normal;
                    updateInfo = true;
                }
                else if ( le.MouseClickLeft( difficultyArea[2] ) ) {
                    currentDescription = hardDescription;
                    selection.setPosition( difficultyArea[2].x, difficultyArea[2].y );
                    currentDifficulty = Campaign::CampaignDifficulty::Hard;
                    updateInfo = true;
                }
            }

            if ( updateInfo ) {
                restorer.restore();

                description.set( currentDescription, fheroes2::FontType::normalWhite() );
                restorer.reset();
                restorer.update( textOffset.x, textOffset.y, textWidth, description.height( textWidth ) );
                description.draw( textOffset.x, textOffset.y, textWidth, display );

                display.render();
            }
        }

        return currentDifficulty;
    }

    void outputCampaignScenarioInfoInTextSupportMode( const bool allowToRestart )
    {
        START_TEXT_SUPPORT_MODE

        const Campaign::CampaignSaveData & campaignSaveData = Campaign::CampaignSaveData::Get();
        const int chosenCampaignID = campaignSaveData.getCampaignID();
        const Campaign::CampaignData & campaignData = Campaign::CampaignData::getCampaignData( chosenCampaignID );
        const int scenarioId = campaignSaveData.getCurrentScenarioID();
        const std::vector<Campaign::ScenarioData> & scenarios = campaignData.getAllScenarios();
        const Campaign::ScenarioData & scenario = scenarios[scenarioId];

        COUT( "Scenario Information\n" )
        COUT( "'" << Campaign::getCampaignName( chosenCampaignID ) << "' campaign, scenario " << scenarioId + 1 << ": " << scenario.getScenarioName() )
        COUT( "Description: " << scenario.getDescription() << '\n' )

        const std::vector<Campaign::CampaignAwardData> obtainedAwards = campaignSaveData.getObtainedCampaignAwards();
        if ( obtainedAwards.empty() ) {
            COUT( "Awards: None" )
        }
        else {
            COUT( "Awards:" )
            for ( const Campaign::CampaignAwardData & award : obtainedAwards ) {
                COUT( "- " << award.getName() << " : " << award.getDescription() )
            }
        }

        COUT( "Bonuses:" )
        const std::vector<Campaign::ScenarioBonusData> & bonusChoices = scenario.getBonuses();
        for ( const Campaign::ScenarioBonusData & bonus : bonusChoices ) {
            COUT( "- " << bonus.getName() << " : " << bonus.getDescription() )
        }

        if ( !bonusChoices.empty() ) {
            COUT( "-  Press " << Game::getHotKeyNameByEventId( Game::HotKeyEvent::CAMPAIGN_SELECT_FIRST_BONUS ) << " to select the first bonus." )
        }
        if ( bonusChoices.size() > 1 ) {
            COUT( "-  Press " << Game::getHotKeyNameByEventId( Game::HotKeyEvent::CAMPAIGN_SELECT_SECOND_BONUS ) << " to select the second bonus." )
        }
        if ( bonusChoices.size() > 2 ) {
            COUT( "-  Press " << Game::getHotKeyNameByEventId( Game::HotKeyEvent::CAMPAIGN_SELECT_THIRD_BONUS ) << " to select the third bonus." )
        }

        if ( allowToRestart ) {
            COUT( "Press " << Game::getHotKeyNameByEventId( Game::HotKeyEvent::DEFAULT_OKAY ) << " to Restart scenario." )
        }
        else {
            COUT( "Press " << Game::getHotKeyNameByEventId( Game::HotKeyEvent::DEFAULT_OKAY ) << " to Start scenario." )
        }

        COUT( "Press " << Game::getHotKeyNameByEventId( Game::HotKeyEvent::CAMPAIGN_VIEW_INTRO ) << " to View Intro Video." )

        COUT( "Press " << Game::getHotKeyNameByEventId( Game::HotKeyEvent::CAMPAIGN_SELECT_DIFFICULTY ) << " to Select / View Campaign Difficulty." )

        COUT( "Press " << Game::getHotKeyNameByEventId( Game::HotKeyEvent::DEFAULT_CANCEL ) << " to Exit this dialog." )
    }
}

bool Game::isSuccessionWarsCampaignPresent()
{
    return Campaign::CampaignData::getCampaignData( Campaign::ROLAND_CAMPAIGN ).isAllCampaignMapsPresent()
           && Campaign::CampaignData::getCampaignData( Campaign::ARCHIBALD_CAMPAIGN ).isAllCampaignMapsPresent();
}

bool Game::isPriceOfLoyaltyCampaignPresent()
{
    // We need to check game resources as well.
    if ( fheroes2::AGG::GetICN( ICN::X_LOADCM, 0 ).empty() || fheroes2::AGG::GetICN( ICN::X_IVY, 0 ).empty() ) {
        return false;
    }

    return Campaign::CampaignData::getCampaignData( Campaign::PRICE_OF_LOYALTY_CAMPAIGN ).isAllCampaignMapsPresent()
           && Campaign::CampaignData::getCampaignData( Campaign::VOYAGE_HOME_CAMPAIGN ).isAllCampaignMapsPresent()
           && Campaign::CampaignData::getCampaignData( Campaign::WIZARDS_ISLE_CAMPAIGN ).isAllCampaignMapsPresent()
           && Campaign::CampaignData::getCampaignData( Campaign::DESCENDANTS_CAMPAIGN ).isAllCampaignMapsPresent();
}

fheroes2::GameMode Game::CompleteCampaignScenario( const bool isLoadingSaveFile )
{
    Campaign::CampaignSaveData & saveData = Campaign::CampaignSaveData::Get();
    const Campaign::CampaignData & campaignData = Campaign::CampaignData::getCampaignData( saveData.getCampaignID() );

    if ( !isLoadingSaveFile ) {
        saveData.addCurrentMapToFinished();
        saveData.addDaysPassed( world.CountDay() );

        if ( !campaignData.isLastScenario( saveData.getLastCompletedScenarioInfoID() ) ) {
            Game::SaveCompletedCampaignScenario();
        }
    }

    const Campaign::ScenarioInfoId & lastCompletedScenarioInfo = saveData.getLastCompletedScenarioInfoID();
    const std::vector<Campaign::CampaignAwardData> obtainableAwards = Campaign::CampaignAwardData::getCampaignAwardData( lastCompletedScenarioInfo );

    // TODO: Check for awards that have to be obtained with 'freak' conditions
    for ( size_t i = 0; i < obtainableAwards.size(); ++i ) {
        const uint32_t awardType = obtainableAwards[i]._type;

        if ( awardType == Campaign::CampaignAwardData::AwardType::TYPE_CARRY_OVER_FORCES ) {
            const Kingdom & humanKingdom = world.GetKingdom( Players::HumanColors() );

            const Heroes * lastBattleWinHero = humanKingdom.GetLastBattleWinHero();

            if ( lastBattleWinHero )
                saveData.setCarryOverTroops( lastBattleWinHero->GetArmy() );
        }

        saveData.addCampaignAward( obtainableAwards[i]._id );

        // after adding an artifact award, check whether the artifacts can be assembled into something else
        if ( awardType == Campaign::CampaignAwardData::AwardType::TYPE_GET_ARTIFACT ) {
            const std::vector<Campaign::CampaignAwardData> obtainedAwards = saveData.getObtainedCampaignAwards();
            std::map<uint32_t, int> artifactAwardIDs;
            BagArtifacts bagArtifacts;

            for ( const Campaign::CampaignAwardData & awardData : obtainedAwards ) {
                if ( awardData._type != Campaign::CampaignAwardData::AwardType::TYPE_GET_ARTIFACT )
                    continue;

                artifactAwardIDs.emplace( awardData._subType, awardData._id );
                bagArtifacts.PushArtifact( awardData._subType );
                saveData.removeCampaignAward( awardData._id );
            }

            // add the assembled artifact's campaign award to artifactAwards
            for ( const Campaign::CampaignAwardData & awardData : Campaign::CampaignAwardData::getExtraCampaignAwardData( saveData.getCampaignID() ) ) {
                if ( awardData._type != Campaign::CampaignAwardData::AwardType::TYPE_GET_ARTIFACT )
                    continue;

                artifactAwardIDs.emplace( awardData._subType, awardData._id );
            }

            bagArtifacts.assembleArtifactSetIfPossible();

            for ( const Artifact & artifact : bagArtifacts ) {
                if ( !artifact.isValid() )
                    continue;

                const auto foundArtifact = artifactAwardIDs.find( artifact.GetID() );
                if ( foundArtifact != artifactAwardIDs.end() )
                    saveData.addCampaignAward( foundArtifact->second );
            }
        }
    }

    playPreviosScenarioVideo();

    if ( campaignData.isLastScenario( lastCompletedScenarioInfo ) ) {
        Game::ShowCredits();

        AudioManager::ResetAudio();
        Video::ShowVideo( "WIN.SMK", Video::VideoAction::WAIT_FOR_USER_INPUT );
        // TODO : Implement function that displays the last frame of win.smk with score
        // and a dialog for name entry. fheroes::PlayMusic is run here in order to start
        // playing before displaying the high score.
        AudioManager::PlayMusicAsync( MUS::VICTORY, Music::PlaybackMode::REWIND_AND_PLAY_INFINITE );
        return fheroes2::GameMode::HIGHSCORES_CAMPAIGN;
    }

    const Campaign::ScenarioInfoId firstNextMap = Campaign::CampaignData::getScenariosAfter( lastCompletedScenarioInfo ).front();
    saveData.setCurrentScenarioInfoId( firstNextMap );
    return fheroes2::GameMode::SELECT_CAMPAIGN_SCENARIO;
}

fheroes2::GameMode Game::SelectCampaignScenario( const fheroes2::GameMode prevMode, const bool allowToRestart )
{
    fheroes2::Display & display = fheroes2::Display::instance();
    display.fill( 0 );
    Settings & conf = Settings::Get();

    // setup cursor
    const CursorRestorer cursorRestorer( true, Cursor::POINTER );

    Campaign::CampaignSaveData & campaignSaveData = Campaign::CampaignSaveData::Get();
    const int chosenCampaignID = campaignSaveData.getCampaignID();

    const Campaign::CampaignData & campaignData = Campaign::CampaignData::getCampaignData( chosenCampaignID );

    const Campaign::ScenarioInfoId & currentScenarioInfoId = campaignSaveData.getCurrentScenarioInfoId();

    const std::vector<Campaign::ScenarioData> & scenarios = campaignData.getAllScenarios();
    const Campaign::ScenarioData & scenario = scenarios[currentScenarioInfoId.scenarioId];

    fheroes2::GameInterfaceTypeRestorer gameInterfaceRestorer( chosenCampaignID != Campaign::ROLAND_CAMPAIGN );

    if ( !allowToRestart ) {
        playCurrentScenarioVideo();
    }

    outputCampaignScenarioInfoInTextSupportMode( allowToRestart );

    playCampaignMusic( chosenCampaignID );

    int backgroundIconID = ICN::UNKNOWN;

    switch ( chosenCampaignID ) {
    case Campaign::ROLAND_CAMPAIGN:
        backgroundIconID = ICN::CAMPBKGG;
        break;
    case Campaign::ARCHIBALD_CAMPAIGN:
        backgroundIconID = ICN::CAMPBKGE;
        break;
        // PoL campaigns use the same background, but different headers. TODO: Implement the headers
    case Campaign::PRICE_OF_LOYALTY_CAMPAIGN:
    case Campaign::DESCENDANTS_CAMPAIGN:
    case Campaign::WIZARDS_ISLE_CAMPAIGN:
    case Campaign::VOYAGE_HOME_CAMPAIGN:
        backgroundIconID = ICN::X_CMPBKG;
        break;
    default:
        // Implementing a new campaign? Add a new case!
        assert( 0 );
        break;
    }

    const fheroes2::Sprite & backgroundImage = fheroes2::AGG::GetICN( backgroundIconID, 0 );
    const fheroes2::Point top( ( display.width() - backgroundImage.width() ) / 2, ( display.height() - backgroundImage.height() ) / 2 );

    fheroes2::Blit( backgroundImage, display, top.x, top.y );
    drawCampaignNameHeader( chosenCampaignID, display, top );

    const int buttonIconID = getCampaignButtonId( chosenCampaignID );
    fheroes2::Button buttonViewIntro( top.x + 22, top.y + 431, buttonIconID, 0, 1 );
    fheroes2::Button buttonRestart( top.x + 367 - 6, top.y + 431, buttonIconID, 2, 3 );
    fheroes2::Button buttonOk( top.x + 367, top.y + 431, buttonIconID, 4, 5 );
    fheroes2::Button buttonCancel( top.x + 511, top.y + 431, buttonIconID, 6, 7 );

    // Difficulty button does not present in the original assets so we need to generate it.
    fheroes2::ButtonSprite buttonDifficulty = getDifficultyButton( chosenCampaignID, buttonIconID, top + fheroes2::Point( 195, 431 ) );

    // create scenario bonus choice buttons
    fheroes2::ButtonGroup buttonChoices;
    fheroes2::OptionButtonGroup optionButtonGroup;

    Campaign::ScenarioBonusData scenarioBonus;
    const std::vector<Campaign::ScenarioBonusData> & bonusChoices = scenario.getBonuses();

    const fheroes2::Point optionButtonOffset( 590, 199 );
    const int32_t optionButtonStep = 22;

    const fheroes2::Sprite & pressedButton = fheroes2::AGG::GetICN( ICN::CAMPXTRG, 8 );
    fheroes2::Sprite releaseButton( pressedButton.width(), pressedButton.height(), pressedButton.x(), pressedButton.y() );
    fheroes2::Copy( backgroundImage, optionButtonOffset.x + pressedButton.x(), optionButtonOffset.y + pressedButton.y(), releaseButton, 0, 0, releaseButton.width(),
                    releaseButton.height() );

    const uint32_t bonusChoiceCount = static_cast<uint32_t>( scenario.getBonuses().size() );
    for ( uint32_t i = 0; i < bonusChoiceCount; ++i ) {
        buttonChoices.createButton( optionButtonOffset.x + top.x, optionButtonOffset.y + optionButtonStep * i + top.y, releaseButton, pressedButton, i );
        optionButtonGroup.addButton( &buttonChoices.button( i ) );
    }

    // in case there's no bonus for the map
    if ( bonusChoiceCount > 0 ) {
        scenarioBonus = bonusChoices[0];
        buttonChoices.button( 0 ).press();
    }

    buttonViewIntro.draw();
    buttonDifficulty.draw();

    const bool isDifficultySelectionAllowed = campaignSaveData.isStarting() && !allowToRestart;

    if ( !scenario.isMapFilePresent() ) {
        buttonOk.disable();
    }

    if ( allowToRestart ) {
        buttonOk.disable();
        buttonOk.hide();
        buttonRestart.draw();
    }
    else {
        buttonRestart.disable();
        buttonRestart.hide();
        buttonOk.draw();
    }

    // Only one button can be enabled at the time.
    assert( buttonRestart.isHidden() != buttonOk.isHidden() && buttonRestart.isDisabled() != buttonOk.isDisabled() );

    buttonCancel.draw();

    for ( uint32_t i = 0; i < bonusChoiceCount; ++i )
        buttonChoices.button( i ).draw();

    Text textDaysSpent( std::to_string( campaignSaveData.getDaysPassed() ), Font::BIG );
    textDaysSpent.Blit( top.x + 582 - textDaysSpent.w() / 2, top.y + 31 );

    DrawCampaignScenarioDescription( scenario, top );
    drawObtainedCampaignAwards( campaignSaveData, top );

    std::vector<Campaign::ScenarioInfoId> selectableScenarios;
    if ( allowToRestart ) {
        selectableScenarios.emplace_back( currentScenarioInfoId );
    }
    else {
        selectableScenarios = campaignSaveData.isStarting() ? campaignData.getStartingScenarios()
                                                            : Campaign::CampaignData::getScenariosAfter( campaignSaveData.getLastCompletedScenarioInfoID() );
    }

    const uint32_t selectableScenariosCount = static_cast<uint32_t>( selectableScenarios.size() );

    fheroes2::ButtonGroup selectableScenarioButtons;

    const int highlightedScenarioId = allowToRestart ? currentScenarioInfoId.scenarioId : -1;
    DrawCampaignScenarioIcons( selectableScenarioButtons, campaignData, top, highlightedScenarioId );

    for ( uint32_t i = 0; i < selectableScenariosCount; ++i ) {
        if ( currentScenarioInfoId == selectableScenarios[i] )
            selectableScenarioButtons.button( i ).press();

        selectableScenarioButtons.button( i ).draw();
    }

    LocalEvent & le = LocalEvent::Get();

    display.render();

    std::vector<fheroes2::Rect> choiceArea( bonusChoiceCount );
    for ( uint32_t i = 0; i < bonusChoiceCount; ++i ) {
        choiceArea[i] = buttonChoices.button( i ).area();
        choiceArea[i].x -= 170;
        choiceArea[i].width += 170;
    }

    const fheroes2::Rect areaDaysSpent{ top.x + 413, top.y + 27, 201, 25 };

    const std::array<Game::HotKeyEvent, 3> hotKeyBonusChoice{ Game::HotKeyEvent::CAMPAIGN_SELECT_FIRST_BONUS, Game::HotKeyEvent::CAMPAIGN_SELECT_SECOND_BONUS,
                                                              Game::HotKeyEvent::CAMPAIGN_SELECT_THIRD_BONUS };

    while ( le.HandleEvents() ) {
        le.MousePressLeft( buttonCancel.area() ) ? buttonCancel.drawOnPress() : buttonCancel.drawOnRelease();
        le.MousePressLeft( buttonOk.area() ) ? buttonOk.drawOnPress() : buttonOk.drawOnRelease();
        le.MousePressLeft( buttonViewIntro.area() ) ? buttonViewIntro.drawOnPress() : buttonViewIntro.drawOnRelease();
        le.MousePressLeft( buttonDifficulty.area() ) ? buttonDifficulty.drawOnPress() : buttonDifficulty.drawOnRelease();
        le.MousePressLeft( buttonRestart.area() ) ? buttonRestart.drawOnPress() : buttonRestart.drawOnRelease();

        for ( uint32_t i = 0; i < bonusChoiceCount; ++i ) {
            if ( le.MousePressLeft( choiceArea[i] ) || ( i < hotKeyBonusChoice.size() && HotKeyPressEvent( hotKeyBonusChoice[i] ) ) ) {
                buttonChoices.button( i ).press();
                optionButtonGroup.draw();
                scenarioBonus = bonusChoices[i];
                display.render();

                break;
            }
        }

        for ( uint32_t i = 0; i < selectableScenariosCount; ++i ) {
            if ( currentScenarioInfoId != selectableScenarios[i] && le.MouseClickLeft( selectableScenarioButtons.button( i ).area() ) ) {
                campaignSaveData.setCurrentScenarioInfoId( selectableScenarios[i] );
                return fheroes2::GameMode::SELECT_CAMPAIGN_SCENARIO;
            }
        }

        if ( le.MouseClickLeft( buttonCancel.area() ) || HotKeyPressEvent( HotKeyEvent::DEFAULT_CANCEL ) ) {
            if ( !allowToRestart ) {
                // Make sure to reset a state of the game if a user does not want to load it.
                GameOver::Result::Get().Reset();
            }
            return prevMode;
        }

        displayScenarioAwardsPopupWindow( campaignSaveData, top ) || displayScenarioBonusPopupWindow( scenario, top );

        const bool restartButtonClicked = ( buttonRestart.isEnabled() && le.MouseClickLeft( buttonRestart.area() ) );

        if ( le.MousePressRight( buttonCancel.area() ) ) {
            fheroes2::showMessage( fheroes2::Text( _( "Cancel" ), fheroes2::FontType::normalYellow() ),
                                   fheroes2::Text( _( "Exit this menu without doing anything." ), fheroes2::FontType::normalWhite() ), Dialog::ZERO );
        }
        else if ( buttonOk.isVisible() && le.MousePressRight( buttonOk.area() ) ) {
            fheroes2::showMessage( fheroes2::Text( _( "Okay" ), fheroes2::FontType::normalYellow() ),
                                   fheroes2::Text( _( "Start the selected scenario." ), fheroes2::FontType::normalWhite() ), Dialog::ZERO );
        }
        else if ( le.MousePressRight( buttonViewIntro.area() ) ) {
            fheroes2::showMessage( fheroes2::Text( _( "View Intro" ), fheroes2::FontType::normalYellow() ),
                                   fheroes2::Text( _( "View Intro videos for the current state of the campaign." ), fheroes2::FontType::normalWhite() ), Dialog::ZERO );
        }
        else if ( le.MousePressRight( buttonDifficulty.area() ) ) {
            fheroes2::showMessage( fheroes2::Text( _( "Campaign Difficulty" ), fheroes2::FontType::normalYellow() ),
                                   fheroes2::Text( _( "Select campaign difficulty. It cannot be changed after." ), fheroes2::FontType::normalWhite() ), Dialog::ZERO );
        }
        else if ( buttonRestart.isVisible() && le.MousePressRight( buttonRestart.area() ) ) {
            fheroes2::showMessage( fheroes2::Text( _( "Restart" ), fheroes2::FontType::normalYellow() ),
                                   fheroes2::Text( _( "Restart the current scenario." ), fheroes2::FontType::normalWhite() ), Dialog::ZERO );
        }
        else if ( ( buttonOk.isEnabled() && ( le.MouseClickLeft( buttonOk.area() ) || HotKeyPressEvent( HotKeyEvent::DEFAULT_OKAY ) ) ) || restartButtonClicked ) {
            if ( restartButtonClicked
                 && Dialog::Message( _( "Restart" ), _( "Are you sure you want to restart this scenario?" ), Font::BIG, Dialog::YES | Dialog::NO ) == Dialog::NO ) {
                continue;
            }

            const Maps::FileInfo mapInfo = scenario.loadMap();
            conf.SetCurrentFileInfo( mapInfo );

            // starting faction scenario bonus has to be called before players.SetStartGame()
            if ( scenarioBonus._type == Campaign::ScenarioBonusData::STARTING_RACE || scenarioBonus._type == Campaign::ScenarioBonusData::STARTING_RACE_AND_ARMY ) {
                // but the army has to be set after starting the game, so first only set the race
                SetScenarioBonus( currentScenarioInfoId, { Campaign::ScenarioBonusData::STARTING_RACE, scenarioBonus._subType, scenarioBonus._amount } );
            }

            // Betrayal scenario eliminates all obtained awards.
            if ( isBetrayalScenario( currentScenarioInfoId ) ) {
                campaignSaveData.removeAllAwards();
            }

            Players & players = conf.GetPlayers();
            players.SetStartGame();
            if ( Settings::ExtGameUseFade() )
                fheroes2::FadeDisplay();

            conf.SetGameType( Game::TYPE_CAMPAIGN );

            if ( !world.LoadMapMP2( mapInfo.file ) ) {
                Dialog::Message( _( "Campaign Scenario loading failure" ), _( "Please make sure that campaign files are correct and present." ), Font::BIG, Dialog::OK );
                conf.SetCurrentFileInfo( Maps::FileInfo() );
                continue;
            }

            // meanwhile, the others should be called after players.SetStartGame()
            if ( scenarioBonus._type != Campaign::ScenarioBonusData::STARTING_RACE ) {
                SetScenarioBonus( currentScenarioInfoId, scenarioBonus );
            }

            applyObtainedCampaignAwards( currentScenarioInfoId, campaignSaveData.getObtainedCampaignAwards() );

            campaignSaveData.setCurrentScenarioBonus( scenarioBonus );
            campaignSaveData.setCurrentScenarioInfoId( currentScenarioInfoId );

            return fheroes2::GameMode::START_GAME;
        }
        else if ( le.MouseClickLeft( buttonViewIntro.area() ) || HotKeyPressEvent( HotKeyEvent::CAMPAIGN_VIEW_INTRO ) ) {
            AudioManager::ResetAudio();
            fheroes2::ImageRestorer restorer( display, top.x, top.y, backgroundImage.width(), backgroundImage.height() );
            playPreviosScenarioVideo();
            playCurrentScenarioVideo();

            playCampaignMusic( chosenCampaignID );
        }
<<<<<<< HEAD
        else if ( le.MouseClickLeft( buttonDifficulty.area() ) || HotKeyPressEvent( HotKeyEvent::CAMPAIGN_SELECT_DIFFICULTY ) ) {
=======
        else if ( le.MousePressRight( areaDaysSpent ) ) {
            fheroes2::showMessage( fheroes2::Text( _( "Days spent" ), fheroes2::FontType::normalYellow() ),
                                   fheroes2::Text( _( "The number of days spent on this campaign." ), fheroes2::FontType::normalWhite() ), Dialog::ZERO );
        }
        else if ( le.MouseClickLeft( buttonDifficulty.area() ) ) {
>>>>>>> 62727758
            campaignSaveData.setDifficulty( setCampaignDifficulty( campaignSaveData.getDifficulty(), isDifficultySelectionAllowed ) );
        }
    }

    return prevMode;
}<|MERGE_RESOLUTION|>--- conflicted
+++ resolved
@@ -1394,15 +1394,11 @@
 
             playCampaignMusic( chosenCampaignID );
         }
-<<<<<<< HEAD
-        else if ( le.MouseClickLeft( buttonDifficulty.area() ) || HotKeyPressEvent( HotKeyEvent::CAMPAIGN_SELECT_DIFFICULTY ) ) {
-=======
         else if ( le.MousePressRight( areaDaysSpent ) ) {
             fheroes2::showMessage( fheroes2::Text( _( "Days spent" ), fheroes2::FontType::normalYellow() ),
                                    fheroes2::Text( _( "The number of days spent on this campaign." ), fheroes2::FontType::normalWhite() ), Dialog::ZERO );
         }
-        else if ( le.MouseClickLeft( buttonDifficulty.area() ) ) {
->>>>>>> 62727758
+        else if ( le.MouseClickLeft( buttonDifficulty.area() ) || HotKeyPressEvent( HotKeyEvent::CAMPAIGN_SELECT_DIFFICULTY ) ) {
             campaignSaveData.setDifficulty( setCampaignDifficulty( campaignSaveData.getDifficulty(), isDifficultySelectionAllowed ) );
         }
     }
