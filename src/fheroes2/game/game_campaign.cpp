--- conflicted
+++ resolved
@@ -199,12 +199,8 @@
             if ( !player->isControlHuman() )
                 continue;
 
-<<<<<<< HEAD
-            Kingdom & kingdom = world.GetKingdom( player.GetColor() );
+            Kingdom & kingdom = world.GetKingdom( player->GetColor() );
             Heroes * bestHero = kingdom.GetBestHero();
-=======
-            Kingdom & kingdom = world.GetKingdom( player->GetColor() );
->>>>>>> 46e3ccf8
 
             switch ( scenarioBonus._type ) {
             case Campaign::ScenarioBonusData::RESOURCES:
@@ -229,26 +225,17 @@
                 }
             } break;
             case Campaign::ScenarioBonusData::STARTING_RACE:
-<<<<<<< HEAD
-                Players::SetPlayerRace( player.GetColor(), scenarioBonus._subType );
+                Players::SetPlayerRace( player->GetColor(), scenarioBonus._subType );
                 break;
             case Campaign::ScenarioBonusData::SKILL_PRIMARY:
+                assert( bestHero != nullptr );
                 for ( uint32_t i = 0; i < scenarioBonus._amount; ++i )
                     bestHero->IncreasePrimarySkill( scenarioBonus._subType );
                 break;
             case Campaign::ScenarioBonusData::SKILL_SECONDARY:
+                assert( bestHero != nullptr );
                 bestHero->LearnSkill( Skill::Secondary( scenarioBonus._subType, scenarioBonus._amount ) );
-=======
-                Players::SetPlayerRace( player->GetColor(), scenarioBonus._subType );
->>>>>>> 46e3ccf8
-                break;
-            case Campaign::ScenarioBonusData::SKILL: {
-                Heroes * hero = kingdom.GetBestHero();
-                assert( hero != nullptr );
-                if ( hero != nullptr ) {
-                    hero->LearnSkill( Skill::Secondary( scenarioBonus._subType, scenarioBonus._amount ) );
-                }
-            } break;
+                break;
             default:
                 assert( 0 );
             }
