--- conflicted
+++ resolved
@@ -1392,15 +1392,13 @@
 
             playCampaignMusic( chosenCampaignID );
         }
-<<<<<<< HEAD
         else if ( le.MousePressRight( areaDaysSpent ) ) {
             fheroes2::showMessage( fheroes2::Text( _( "Days spent" ), fheroes2::FontType::normalYellow() ),
                                    fheroes2::Text( _( "The number of days spent on this campaign." ), fheroes2::FontType::normalWhite() ),
                                    Dialog::ZERO );
-=======
+        }
         else if ( le.MouseClickLeft( buttonDifficulty.area() ) ) {
             campaignSaveData.setDifficulty( setCampaignDifficulty( campaignSaveData.getDifficulty(), isDifficultySelectionAllowed ) );
->>>>>>> 342f97d7
         }
     }
 
