/***************************************************************************
 *   Free Heroes of Might and Magic II: https://github.com/ihhub/fheroes2  *
 *   Copyright (C) 2020                                                    *
 *                                                                         *
 *   This program is free software; you can redistribute it and/or modify  *
 *   it under the terms of the GNU General Public License as published by  *
 *   the Free Software Foundation; either version 2 of the License, or     *
 *   (at your option) any later version.                                   *
 *                                                                         *
 *   This program is distributed in the hope that it will be useful,       *
 *   but WITHOUT ANY WARRANTY; without even the implied warranty of        *
 *   MERCHANTABILITY or FITNESS FOR A PARTICULAR PURPOSE.  See the         *
 *   GNU General Public License for more details.                          *
 *                                                                         *
 *   You should have received a copy of the GNU General Public License     *
 *   along with this program; if not, write to the                         *
 *   Free Software Foundation, Inc.,                                       *
 *   59 Temple Place - Suite 330, Boston, MA  02111-1307, USA.             *
 ***************************************************************************/

#include "game_video.h"
#include "agg.h"
#include "audio_mixer.h"
#include "cursor.h"
#include "game_delays.h"
#include "localevent.h"
#include "logging.h"
#include "screen.h"
#include "settings.h"
#include "smk_decoder.h"
#include "system.h"
#include "ui_tool.h"

namespace
{
    const std::vector<std::string> videoDir = {"anim", System::ConcatePath( "heroes2", "anim" )};

    bool IsFile( const std::string & fileName, std::string & path )
    {
        std::string temp;

        for ( size_t i = 0; i < videoDir.size(); ++i ) {
            ListFiles files = Settings::FindFiles( videoDir[i], fileName );
            for ( std::string & name : files ) {
                if ( System::IsFile( name ) ) { // file doesn't exist, so no need to even try to load it
                    path.swap( name );
                    return true;
                }
            }
        }

        return false;
    }
}

namespace Video
{
    int ShowVideo( const std::string & fileName, const VideoAction action, const std::vector<fheroes2::Rect> & roi )
    {
        std::string videoPath;
        if ( !IsFile( fileName, videoPath ) ) { // file doesn't exist, so no need to even try to load it
            DEBUG_LOG( DBG_GAME, DBG_INFO, fileName << " file does not exist" );
            return 0;
        }

        SMKVideoSequence video( videoPath );
        if ( video.frameCount() < 1 ) // nothing to show
            return 0;

        const bool isLooped = ( action == VideoAction::LOOP_VIDEO || action == VideoAction::PLAY_TILL_AUDIO_END );

        // setup cursor
        const CursorRestorer cursorRestorer;

        if ( roi.empty() ) {
            Cursor::Get().Hide();
        }
        else {
            Cursor::Get().setVideoPlaybackCursor();
        }

        fheroes2::Display & display = fheroes2::Display::instance();
        display.fill( 0 );

        unsigned int currentFrame = 0;
        fheroes2::Rect frameRoi( ( display.width() - video.width() ) / 2, ( display.height() - video.height() ) / 2, 0, 0 );

        const uint32_t delay = static_cast<uint32_t>( 1000.0 / video.fps() + 0.5 ); // This might be not very accurate but it's the best we can have now

        const bool hasSound = Settings::Get().Sound();
        const std::vector<std::vector<uint8_t> > & sound = video.getAudioChannels();
        if ( hasSound ) {
            for ( std::vector<std::vector<uint8_t> >::const_iterator it = sound.begin(); it != sound.end(); ++it ) {
                if ( it->size() )
                    Mixer::Play( &( *it )[0], static_cast<uint32_t>( it->size() ), -1, false );
            }
        }

<<<<<<< HEAD
        // Detect some non-existing video such such using 1 FPS or the size of 20 x 20 pixels.
        if ( std::fabs( video.fps() - 1.0 ) < 0.001 || ( video.width() == 20 && video.height() == 20 ) ) {
=======
        if ( action == VideoAction::IGNORE_VIDEO ) {
            if ( hideCursor ) {
                Cursor::Get().Show();
            }
>>>>>>> fb49086a
            return 0;
        }

        const fheroes2::ScreenPaletteRestorer screenRestorer;

        std::vector<uint8_t> palette;
        std::vector<uint8_t> prevPalette;

        bool isFrameReady = false;

        int roiChosenId = 0;

        const uint8_t selectionColor = 51;

        Game::passAnimationDelay( Game::CUSTOM_DELAY );

        bool userMadeAction = false;

        LocalEvent & le = LocalEvent::Get();
        while ( le.HandleEvents( Game::isCustomDelayNeeded( delay ) ) ) {
            if ( action == VideoAction::PLAY_TILL_AUDIO_END ) {
                if ( !Mixer::isPlaying( -1 ) ) {
                    break;
                }
            }
            else if ( action != VideoAction::LOOP_VIDEO ) {
                if ( currentFrame >= video.frameCount() ) {
                    break;
                }
            }

            if ( roi.empty() ) {
                if ( le.KeyPress() || le.MouseClickLeft() || le.MouseClickMiddle() || le.MouseClickRight() ) {
                    userMadeAction = true;
                    Mixer::Reset();
                    break;
                }
            }
            else {
                bool roiChosen = false;
                for ( size_t i = 0; i < roi.size(); ++i ) {
                    if ( le.MouseClickLeft( roi[i] ) ) {
                        roiChosenId = static_cast<int>( i );
                        roiChosen = true;
                        break;
                    }
                }

                if ( roiChosen ) {
                    Mixer::Reset();
                    break;
                }
            }

            if ( Game::validateCustomAnimationDelay( delay ) ) {
                if ( !isFrameReady ) {
                    if ( currentFrame == 0 )
                        video.resetFrame();

                    video.getNextFrame( display, frameRoi.x, frameRoi.y, frameRoi.width, frameRoi.height, palette );

                    for ( size_t i = 0; i < roi.size(); ++i ) {
                        if ( le.MouseCursor( roi[i] ) ) {
                            fheroes2::DrawRect( display, roi[i], selectionColor );
                            break;
                        }
                    }
                }
                isFrameReady = false;

                if ( prevPalette != palette ) {
                    screenRestorer.changePalette( palette.data() );
                    std::swap( prevPalette, palette );
                }

                display.render( frameRoi );

                ++currentFrame;

                if ( isLooped && currentFrame >= video.frameCount() ) {
                    currentFrame = 0;

                    if ( hasSound ) {
                        for ( std::vector<std::vector<uint8_t> >::const_iterator it = sound.begin(); it != sound.end(); ++it ) {
                            if ( it->size() )
                                Mixer::Play( &( *it )[0], static_cast<uint32_t>( it->size() ), -1, false );
                        }
                    }
                }
            }
            else {
                // Don't waste CPU resources, do some calculations while we're waiting for the next frame time position
                if ( !isFrameReady ) {
                    if ( currentFrame == 0 )
                        video.resetFrame();

                    video.getNextFrame( display, frameRoi.x, frameRoi.y, frameRoi.width, frameRoi.height, palette );

                    for ( size_t i = 0; i < roi.size(); ++i ) {
                        if ( le.MouseCursor( roi[i] ) ) {
                            fheroes2::DrawRect( display, roi[i], selectionColor );
                            break;
                        }
                    }

                    isFrameReady = true;
                }
            }
        }

        if ( action == VideoAction::WAIT_FOR_USER_INPUT && !userMadeAction ) {
            while ( le.HandleEvents() ) {
                if ( le.KeyPress() || le.MouseClickLeft() || le.MouseClickMiddle() || le.MouseClickRight() ) {
                    break;
                }
            }
        }

        display.fill( 0 );

        return roiChosenId;
    }
}<|MERGE_RESOLUTION|>--- conflicted
+++ resolved
@@ -96,15 +96,7 @@
             }
         }
 
-<<<<<<< HEAD
-        // Detect some non-existing video such such using 1 FPS or the size of 20 x 20 pixels.
-        if ( std::fabs( video.fps() - 1.0 ) < 0.001 || ( video.width() == 20 && video.height() == 20 ) ) {
-=======
         if ( action == VideoAction::IGNORE_VIDEO ) {
-            if ( hideCursor ) {
-                Cursor::Get().Show();
-            }
->>>>>>> fb49086a
             return 0;
         }
 
