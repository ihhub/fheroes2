--- conflicted
+++ resolved
@@ -214,11 +214,8 @@
     bool isDragons( void ) const;
     bool isAffectedByMorale( void ) const;
     bool isAlive( void ) const;
-<<<<<<< HEAD
     bool hasMeleePenalty() const;
-=======
     bool hasColorCycling() const;
->>>>>>> ddcb05f6
 
     double GetMonsterStrength() const;
     int ICNMonh( void ) const;
