--- conflicted
+++ resolved
@@ -1,9 +1,5 @@
 /***************************************************************************
-<<<<<<< HEAD
  *   fheroes2: https://github.com/ihhub/fheroes2                           *
-=======
- *   Free Heroes of Might and Magic II: https://github.com/ihhub/fheroes2  *
->>>>>>> 5c98991b
  *   Copyright (C) 2021 - 2022                                             *
  *                                                                         *
  *   This program is free software; you can redistribute it and/or modify  *
