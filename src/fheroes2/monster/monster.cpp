/***************************************************************************
 *   Copyright (C) 2009 by Andrey Afletdinov <fheroes2@gmail.com>          *
 *                                                                         *
 *   Part of the Free Heroes2 Engine:                                      *
 *   http://sourceforge.net/projects/fheroes2                              *
 *                                                                         *
 *   This program is free software; you can redistribute it and/or modify  *
 *   it under the terms of the GNU General Public License as published by  *
 *   the Free Software Foundation; either version 2 of the License, or     *
 *   (at your option) any later version.                                   *
 *                                                                         *
 *   This program is distributed in the hope that it will be useful,       *
 *   but WITHOUT ANY WARRANTY; without even the implied warranty of        *
 *   MERCHANTABILITY or FITNESS FOR A PARTICULAR PURPOSE.  See the         *
 *   GNU General Public License for more details.                          *
 *                                                                         *
 *   You should have received a copy of the GNU General Public License     *
 *   along with this program; if not, write to the                         *
 *   Free Software Foundation, Inc.,                                       *
 *   59 Temple Place - Suite 330, Boston, MA  02111-1307, USA.             *
 ***************************************************************************/

#include "monster.h"
#include "agg.h"
#include "bin_info.h"
#include "castle.h"
#include "difficulty.h"
#include "error.h"
#include "game.h"
#include "game_static.h"
#include "icn.h"
#include "luck.h"
#include "m82.h"
#include "morale.h"
#include "mp2.h"
#include "race.h"
#include "settings.h"
#include "speed.h"
#include "spell.h"

struct monstats_t
{
    u8 attack;
    u8 defense;
    u8 damageMin;
    u8 damageMax;
    u16 hp;
    u8 speed;
    u8 grown;
    u8 shots;
    const char * name;
    const char * multiname;
    cost_t cost;
};

namespace
{
    monstats_t monsters[] = {
        {0, 0, 0, 0, 0, Speed::VERYSLOW, 0, 0, "Unknown Monster", "Unknown Monsters", {0, 0, 0, 0, 0, 0, 0}},

        // atck dfnc  min  max   hp             speed grwn  shots  name                  multiname             cost
        {1, 1, 1, 1, 1, Speed::VERYSLOW, 12, 0, _( "Peasant" ), _( "Peasants" ), {20, 0, 0, 0, 0, 0, 0}},
        {5, 3, 2, 3, 10, Speed::VERYSLOW, 8, 12, _( "Archer" ), _( "Archers" ), {150, 0, 0, 0, 0, 0, 0}},
        {5, 3, 2, 3, 10, Speed::AVERAGE, 8, 24, _( "Ranger" ), _( "Rangers" ), {200, 0, 0, 0, 0, 0, 0}},
        {5, 9, 3, 4, 15, Speed::AVERAGE, 5, 0, _( "Pikeman" ), _( "Pikemen" ), {200, 0, 0, 0, 0, 0, 0}},
        {5, 9, 3, 4, 20, Speed::FAST, 5, 0, _( "Veteran Pikeman" ), _( "Veteran Pikemen" ), {250, 0, 0, 0, 0, 0, 0}},
        {7, 9, 4, 6, 25, Speed::AVERAGE, 4, 0, _( "Swordsman" ), _( "Swordsmen" ), {250, 0, 0, 0, 0, 0, 0}},
        {7, 9, 4, 6, 30, Speed::FAST, 4, 0, _( "Master Swordsman" ), _( "Master Swordsmen" ), {300, 0, 0, 0, 0, 0, 0}},
        {10, 9, 5, 10, 30, Speed::VERYFAST, 3, 0, _( "Cavalry" ), _( "Cavalries" ), {300, 0, 0, 0, 0, 0, 0}},
        {10, 9, 5, 10, 40, Speed::ULTRAFAST, 3, 0, _( "Champion" ), _( "Champions" ), {375, 0, 0, 0, 0, 0, 0}},
        {11, 12, 10, 20, 50, Speed::FAST, 2, 0, _( "Paladin" ), _( "Paladins" ), {600, 0, 0, 0, 0, 0, 0}},
        {11, 12, 10, 20, 65, Speed::VERYFAST, 2, 0, _( "Crusader" ), _( "Crusaders" ), {1000, 0, 0, 0, 0, 0, 0}},

        // atck dfnc  min  max   hp             speed grwn  shots  name                  multiname            cost
        {3, 1, 1, 2, 3, Speed::AVERAGE, 10, 0, _( "Goblin" ), _( "Goblins" ), {40, 0, 0, 0, 0, 0, 0}},
        {3, 4, 2, 3, 10, Speed::VERYSLOW, 8, 8, _( "Orc" ), _( "Orcs" ), {140, 0, 0, 0, 0, 0, 0}},
        {3, 4, 3, 4, 15, Speed::SLOW, 8, 16, _( "Orc Chief" ), _( "Orc Chiefs" ), {175, 0, 0, 0, 0, 0, 0}},
        {6, 2, 3, 5, 20, Speed::VERYFAST, 5, 0, _( "Wolf" ), _( "Wolves" ), {200, 0, 0, 0, 0, 0, 0}},
        {9, 5, 4, 6, 40, Speed::VERYSLOW, 4, 0, _( "Ogre" ), _( "Ogres" ), {300, 0, 0, 0, 0, 0, 0}},
        {9, 5, 5, 7, 60, Speed::AVERAGE, 4, 0, _( "Ogre Lord" ), _( "Ogre Lords" ), {500, 0, 0, 0, 0, 0, 0}},
        {10, 5, 5, 7, 40, Speed::AVERAGE, 3, 8, _( "Troll" ), _( "Trolls" ), {600, 0, 0, 0, 0, 0, 0}},
        {10, 5, 7, 9, 40, Speed::FAST, 3, 16, _( "War Troll" ), _( "War Trolls" ), {700, 0, 0, 0, 0, 0, 0}},
        {12, 9, 12, 24, 80, Speed::FAST, 2, 0, _( "Cyclops" ), _( "Cyclopes" ), {750, 0, 0, 0, 0, 1, 0}},

        // atck dfnc  min  max   hp             speed grwn  shots  name                  multiname            cost
        {4, 2, 1, 2, 2, Speed::AVERAGE, 8, 0, _( "Sprite" ), _( "Sprites" ), {50, 0, 0, 0, 0, 0, 0}},
        {6, 5, 2, 4, 20, Speed::VERYSLOW, 6, 0, _( "Dwarf" ), _( "Dwarves" ), {200, 0, 0, 0, 0, 0, 0}},
        {6, 6, 2, 4, 20, Speed::AVERAGE, 6, 0, _( "Battle Dwarf" ), _( "Battle Dwarves" ), {250, 0, 0, 0, 0, 0, 0}},
        {4, 3, 2, 3, 15, Speed::AVERAGE, 4, 24, _( "Elf" ), _( "Elves" ), {250, 0, 0, 0, 0, 0, 0}},
        {5, 5, 2, 3, 15, Speed::VERYFAST, 4, 24, _( "Grand Elf" ), _( "Grand Elves" ), {300, 0, 0, 0, 0, 0, 0}},
        {7, 5, 5, 8, 25, Speed::FAST, 3, 8, _( "Druid" ), _( "Druids" ), {350, 0, 0, 0, 0, 0, 0}},
        {7, 7, 5, 8, 25, Speed::VERYFAST, 3, 16, _( "Greater Druid" ), _( "Greater Druids" ), {400, 0, 0, 0, 0, 0, 0}},
        {10, 9, 7, 14, 40, Speed::FAST, 2, 0, _( "Unicorn" ), _( "Unicorns" ), {500, 0, 0, 0, 0, 0, 0}},
        {12, 10, 20, 40, 100, Speed::ULTRAFAST, 1, 0, _( "Phoenix" ), _( "Phoenixes" ), {1500, 0, 1, 0, 0, 0, 0}},

        // atck dfnc  min  max   hp             speed grwn  shots  name                  multiname            cost
        {3, 1, 1, 2, 5, Speed::AVERAGE, 8, 8, _( "Centaur" ), _( "Centaurs" ), {60, 0, 0, 0, 0, 0, 0}},
        {4, 7, 2, 3, 15, Speed::VERYFAST, 6, 0, _( "Gargoyle" ), _( "Gargoyles" ), {200, 0, 0, 0, 0, 0, 0}},
        {6, 6, 3, 5, 25, Speed::AVERAGE, 4, 0, _( "Griffin" ), _( "Griffins" ), {300, 0, 0, 0, 0, 0, 0}},
        {9, 8, 5, 10, 35, Speed::AVERAGE, 3, 0, _( "Minotaur" ), _( "Minotaurs" ), {400, 0, 0, 0, 0, 0, 0}},
        {9, 8, 5, 10, 45, Speed::VERYFAST, 3, 0, _( "Minotaur King" ), _( "Minotaur Kings" ), {500, 0, 0, 0, 0, 0, 0}},
        {8, 9, 6, 12, 75, Speed::VERYSLOW, 2, 0, _( "Hydra" ), _( "Hydras" ), {800, 0, 0, 0, 0, 0, 0}},
        {12, 12, 25, 50, 200, Speed::AVERAGE, 1, 0, _( "Green Dragon" ), _( "Green Dragons" ), {3000, 0, 0, 0, 1, 0, 0}},
        {13, 13, 25, 50, 250, Speed::FAST, 1, 0, _( "Red Dragon" ), _( "Red Dragons" ), {3500, 0, 0, 0, 1, 0, 0}},
        {14, 14, 25, 50, 300, Speed::VERYFAST, 1, 0, _( "Black Dragon" ), _( "Black Dragons" ), {4000, 0, 0, 0, 2, 0, 0}},

        // atck dfnc  min  max   hp             speed grwn  shots  name                  multiname            cost
        {2, 1, 1, 3, 3, Speed::SLOW, 8, 12, _( "Halfling" ), _( "Halflings" ), {50, 0, 0, 0, 0, 0, 0}},
        {5, 4, 2, 3, 15, Speed::VERYFAST, 6, 0, _( "Boar" ), _( "Boars" ), {150, 0, 0, 0, 0, 0, 0}},
        {5, 10, 4, 5, 30, Speed::VERYSLOW, 4, 0, _( "Iron Golem" ), _( "Iron Golems" ), {300, 0, 0, 0, 0, 0, 0}},
        {7, 10, 4, 5, 35, Speed::SLOW, 4, 0, _( "Steel Golem" ), _( "Steel Golems" ), {350, 0, 0, 0, 0, 0, 0}},
        {7, 7, 4, 8, 40, Speed::AVERAGE, 3, 0, _( "Roc" ), _( "Rocs" ), {400, 0, 0, 0, 0, 0, 0}},
        {11, 7, 7, 9, 30, Speed::FAST, 2, 12, _( "Mage" ), _( "Magi" ), {600, 0, 0, 0, 0, 0, 0}},
        {12, 8, 7, 9, 35, Speed::VERYFAST, 2, 24, _( "Archmage" ), _( "Archmagi" ), {700, 0, 0, 0, 0, 0, 0}},
        {13, 10, 20, 30, 150, Speed::AVERAGE, 1, 0, _( "Giant" ), _( "Giants" ), {2000, 0, 0, 0, 0, 0, 1}},
        {15, 15, 20, 30, 300, Speed::VERYFAST, 1, 24, _( "Titan" ), _( "Titans" ), {5000, 0, 0, 0, 0, 0, 2}},

        // atck dfnc  min  max   hp             speed grwn  shots  name                  multiname            cost
        {4, 3, 2, 3, 4, Speed::AVERAGE, 8, 0, _( "Skeleton" ), _( "Skeletons" ), {75, 0, 0, 0, 0, 0, 0}},
        {5, 2, 2, 3, 15, Speed::VERYSLOW, 6, 0, _( "Zombie" ), _( "Zombies" ), {150, 0, 0, 0, 0, 0, 0}},
        {5, 2, 2, 3, 25, Speed::AVERAGE, 6, 0, _( "Mutant Zombie" ), _( "Mutant Zombies" ), {200, 0, 0, 0, 0, 0, 0}},
        {6, 6, 3, 4, 25, Speed::AVERAGE, 4, 0, _( "Mummy" ), _( "Mummies" ), {250, 0, 0, 0, 0, 0, 0}},
        {6, 6, 3, 4, 30, Speed::FAST, 4, 0, _( "Royal Mummy" ), _( "Royal Mummies" ), {300, 0, 0, 0, 0, 0, 0}},
        {8, 6, 5, 7, 30, Speed::AVERAGE, 3, 0, _( "Vampire" ), _( "Vampires" ), {500, 0, 0, 0, 0, 0, 0}},
        {8, 6, 5, 7, 40, Speed::FAST, 3, 0, _( "Vampire Lord" ), _( "Vampire Lords" ), {650, 0, 0, 0, 0, 0, 0}},
        {7, 12, 8, 10, 25, Speed::FAST, 2, 12, _( "Lich" ), _( "Liches" ), {750, 0, 0, 0, 0, 0, 0}},
        {7, 13, 8, 10, 35, Speed::VERYFAST, 2, 24, _( "Power Lich" ), _( "Power Liches" ), {900, 0, 0, 0, 0, 0, 0}},
        {11, 9, 25, 45, 150, Speed::AVERAGE, 1, 0, _( "Bone Dragon" ), _( "Bone Dragons" ), {1500, 0, 0, 0, 0, 0, 0}},

        // atck dfnc  min  max   hp             speed grwn  shots  name                  multiname                cost
        {6, 1, 1, 2, 4, Speed::FAST, 4, 0, _( "Rogue" ), _( "Rogues" ), {50, 0, 0, 0, 0, 0, 0}},
        {7, 6, 2, 5, 20, Speed::VERYFAST, 4, 0, _( "Nomad" ), _( "Nomads" ), {200, 0, 0, 0, 0, 0, 0}},
        {8, 7, 4, 6, 20, Speed::FAST, 4, 0, _( "Ghost" ), _( "Ghosts" ), {1000, 0, 0, 0, 0, 0, 0}},
        {10, 9, 20, 30, 50, Speed::VERYFAST, 4, 0, _( "Genie" ), _( "Genies" ), {650, 0, 0, 0, 0, 0, 1}},
        {8, 9, 6, 10, 35, Speed::AVERAGE, 4, 0, _( "Medusa" ), _( "Medusas" ), {500, 0, 0, 0, 0, 0, 0}},
        {8, 8, 4, 5, 50, Speed::SLOW, 4, 0, _( "Earth Elemental" ), _( "Earth Elementals" ), {500, 0, 0, 0, 0, 0, 0}},
        {7, 7, 2, 8, 35, Speed::VERYFAST, 4, 0, _( "Air Elemental" ), _( "Air Elementals" ), {500, 0, 0, 0, 0, 0, 0}},
        {8, 6, 4, 6, 40, Speed::FAST, 4, 0, _( "Fire Elemental" ), _( "Fire Elementals" ), {500, 0, 0, 0, 0, 0, 0}},
        {6, 8, 3, 7, 45, Speed::AVERAGE, 4, 0, _( "Water Elemental" ), _( "Water Elementals" ), {500, 0, 0, 0, 0, 0, 0}},

        {0, 0, 0, 0, 0, Speed::VERYSLOW, 0, 0, "Random Monster", "Random Monsters", {0, 0, 0, 0, 0, 0, 0}},
        {0, 0, 0, 0, 0, Speed::VERYSLOW, 0, 0, "Random Monster 1", "Random Monsters 3", {0, 0, 0, 0, 0, 0, 0}},
        {0, 0, 0, 0, 0, Speed::VERYSLOW, 0, 0, "Random Monster 2", "Random Monsters 2", {0, 0, 0, 0, 0, 0, 0}},
        {0, 0, 0, 0, 0, Speed::VERYSLOW, 0, 0, "Random Monster 3", "Random Monsters 3", {0, 0, 0, 0, 0, 0, 0}},
        {0, 0, 0, 0, 0, Speed::VERYSLOW, 0, 0, "Random Monster 4", "Random Monsters 4", {0, 0, 0, 0, 0, 0, 0}},
    };

    Monster::monstersprite_t monsters_info[] = {
        {ICN::UNKNOWN, {0, 0}, {0, 0}, {0, 0}, {0, 0}, {0, 0}, {0, 0},       {0, 0},       {0, 0},       {0, 0},
         {0, 0},       {0, 0}, {0, 0}, {0, 0}, {0, 0}, {0, 0}, M82::UNKNOWN, M82::UNKNOWN, M82::UNKNOWN, M82::UNKNOWN},

        // icn_file    static  idle     move     fly1     fly2     fly3     shot0          shot1          shot2          shot3
        // attk0       attk1    attk2    attk3    wcne     kill     m82_attk       m82_kill       m82_move       m82_wnce
        {ICN::PEASANT, {1, 1},  {2, 3},  {5, 8},  {0, 0},  {0, 0},  {0, 0},        {0, 0},        {0, 0},        {0, 0},       {0, 0},
         {0, 0},       {16, 6}, {22, 6}, {28, 6}, {13, 3}, {34, 4}, M82::PSNTATTK, M82::PSNTKILL, M82::PSNTMOVE, M82::PSNTWNCE},
        {ICN::ARCHER, {1, 1},  {2, 3},  {5, 8},  {0, 0},  {0, 0},  {0, 0},        {16, 4},       {20, 4},       {24, 4},      {28, 4},
         {32, 4},     {36, 3}, {39, 3}, {42, 3}, {13, 3}, {45, 6}, M82::ARCHATTK, M82::ARCHKILL, M82::ARCHMOVE, M82::ARCHWNCE},
        {ICN::ARCHER2, {1, 1},  {2, 3},  {5, 8},  {0, 0},  {0, 0},  {0, 0},        {16, 4},       {20, 4},       {24, 4},      {28, 4},
         {32, 4},      {36, 3}, {39, 3}, {42, 3}, {13, 3}, {45, 6}, M82::ARCHATTK, M82::ARCHKILL, M82::ARCHMOVE, M82::ARCHWNCE},
        {ICN::PIKEMAN, {1, 1},  {2, 3},  {5, 8},  {0, 0},  {0, 0},  {0, 0},        {0, 0},        {0, 0},        {0, 0},       {0, 0},
         {0, 0},       {17, 3}, {20, 4}, {24, 6}, {13, 4}, {30, 6}, M82::PIKEATTK, M82::PIKEKILL, M82::PIKEMOVE, M82::PIKEWNCE},
        {ICN::PIKEMAN2, {1, 1},  {2, 3},  {5, 8},  {0, 0},  {0, 0},  {0, 0},        {0, 0},        {0, 0},        {0, 0},       {0, 0},
         {0, 0},        {17, 3}, {20, 4}, {24, 6}, {13, 4}, {30, 6}, M82::PIKEATTK, M82::PIKEKILL, M82::PIKEMOVE, M82::PIKEWNCE},
        {ICN::SWORDSMN, {1, 1},  {39, 6}, {2, 8},  {0, 0},  {0, 0},  {0, 0},        {0, 0},        {0, 0},        {0, 0},       {0, 0},
         {12, 2},       {19, 5}, {14, 5}, {24, 5}, {36, 3}, {29, 7}, M82::SWDMATTK, M82::SWDMKILL, M82::SWDMMOVE, M82::SWDMWNCE},
        {ICN::SWORDSM2, {1, 1},  {39, 6}, {2, 8},  {0, 0},  {0, 0},  {0, 0},        {0, 0},        {0, 0},        {0, 0},       {0, 0},
         {12, 2},       {19, 5}, {14, 5}, {24, 5}, {36, 3}, {29, 7}, M82::SWDMATTK, M82::SWDMKILL, M82::SWDMMOVE, M82::SWDMWNCE},
        {ICN::CAVALRYR, {1, 1},  {19, 4}, {2, 6},  {0, 0},  {0, 0},  {0, 0},        {0, 0},        {0, 0},        {0, 0},       {0, 0},
         {8, 1},        {12, 3}, {9, 3},  {15, 2}, {28, 2}, {23, 5}, M82::CAVLATTK, M82::CAVLKILL, M82::CAVLMOVE, M82::CAVLWNCE},
        {ICN::CAVALRYB, {1, 1},  {19, 4}, {2, 6},  {0, 0},  {0, 0},  {0, 0},        {0, 0},        {0, 0},        {0, 0},       {0, 0},
         {8, 1},        {12, 3}, {9, 3},  {15, 2}, {28, 2}, {23, 5}, M82::CAVLATTK, M82::CAVLKILL, M82::CAVLMOVE, M82::CAVLWNCE},
        {ICN::PALADIN, {1, 1},  {2, 10}, {12, 8}, {0, 0},  {0, 0},  {0, 0},        {0, 0},        {0, 0},        {0, 0},       {0, 0},
         {20, 2},      {22, 3}, {25, 3}, {28, 3}, {31, 2}, {34, 5}, M82::PLDNATTK, M82::PLDNKILL, M82::PLDNMOVE, M82::PLDNWNCE},
        {ICN::PALADIN2, {1, 1},  {2, 10}, {12, 8}, {0, 0},  {0, 0},  {0, 0},        {0, 0},        {0, 0},        {0, 0},       {0, 0},
         {20, 2},       {22, 3}, {25, 3}, {28, 3}, {31, 2}, {34, 5}, M82::PLDNATTK, M82::PLDNKILL, M82::PLDNMOVE, M82::PLDNWNCE},

        // icn_file    static  idle     move     fly1     fly2     fly3     shot0          shot1          shot2          shot3
        // attk0       attk1    attk2    attk3    wcne     kill     m82_attk       m82_kill       m82_move       m82_wnce
        {ICN::GOBLIN, {1, 1},  {33, 7}, {2, 8},  {0, 0},  {0, 0},  {0, 0},        {0, 0},        {0, 0},        {0, 0},       {0, 0},
         {10, 3},     {17, 4}, {13, 4}, {21, 4}, {25, 4}, {29, 4}, M82::GBLNATTK, M82::GBLNKILL, M82::GBLNMOVE, M82::GBLNWNCE},
        {ICN::ORC, {1, 1},  {2, 3},  {5, 8},  {0, 0},  {0, 0},  {0, 0},        {16, 13},      {0, 0},        {0, 0},       {0, 0},
         {28, 2},  {30, 3}, {33, 4}, {37, 3}, {13, 3}, {40, 4}, M82::ORC_ATTK, M82::ORC_KILL, M82::ORC_MOVE, M82::ORC_WNCE},
        {ICN::ORC2, {1, 1},  {2, 3},  {5, 8},  {0, 0},  {0, 0},  {0, 0},        {16, 13},      {0, 0},        {0, 0},       {0, 0},
         {28, 2},   {30, 3}, {33, 4}, {37, 3}, {13, 3}, {40, 4}, M82::ORC_ATTK, M82::ORC_KILL, M82::ORC_MOVE, M82::ORC_WNCE},
        {ICN::WOLF, {1, 1},  {20, 6}, {7, 6},  {0, 0},  {0, 0},  {0, 0},        {0, 0},        {0, 0},        {0, 0},       {0, 0},
         {0, 0},    {13, 3}, {2, 5},  {16, 4}, {26, 3}, {28, 5}, M82::WOLFATTK, M82::WOLFKILL, M82::WOLFMOVE, M82::WOLFWNCE},
        {ICN::OGRE, {1, 1},  {2, 3},  {5, 8},  {0, 0},  {0, 0},  {0, 0},        {0, 0},        {0, 0},        {0, 0},       {0, 0},
         {0, 0},    {16, 6}, {22, 7}, {29, 8}, {13, 3}, {37, 4}, M82::OGREATTK, M82::OGREKILL, M82::OGREMOVE, M82::OGREWNCE},
        {ICN::OGRE2, {1, 1},  {2, 3},  {5, 8},  {0, 0},  {0, 0},  {0, 0},        {0, 0},        {0, 0},        {0, 0},       {0, 0},
         {0, 0},     {16, 6}, {22, 7}, {29, 8}, {13, 3}, {37, 4}, M82::OGREATTK, M82::OGREKILL, M82::OGREMOVE, M82::OGREWNCE},
        {ICN::TROLL, {1, 1},  {16, 7}, {2, 14}, {0, 0},  {0, 0},  {0, 0},        {23, 4},       {34, 14},      {34, 14},     {34, 14},
         {0, 0},     {48, 6}, {23, 6}, {29, 5}, {54, 3}, {57, 9}, M82::TRLLATTK, M82::TRLLKILL, M82::TRLLMOVE, M82::TRLLWNCE},
        {ICN::TROLL2, {1, 1},  {16, 7}, {2, 14}, {0, 0},  {0, 0},  {0, 0},        {23, 4},       {34, 14},      {34, 14},     {34, 14},
         {0, 0},      {48, 6}, {23, 6}, {29, 5}, {54, 3}, {57, 9}, M82::TRLLATTK, M82::TRLLKILL, M82::TRLLMOVE, M82::TRLLWNCE},
        {ICN::CYCLOPS, {1, 1},  {30, 9}, {2, 6},  {0, 0},  {0, 0},  {0, 0},        {0, 0},        {16, 2},       {11, 2},      {21, 2},
         {0, 0},       {14, 3}, {8, 3},  {18, 3}, {23, 2}, {25, 5}, M82::CYCLATTK, M82::CYCLKILL, M82::CYCLMOVE, M82::CYCLWNCE},

        // icn_file    static  idle     move     fly1     fly2     fly3     shot0          shot1          shot2          shot3
        // attk0       attk1    attk2    attk3    wcne     kill     m82_attk       m82_kill       m82_move       m82_wnce
        {ICN::SPRITE, {1, 1},  {16, 9}, {0, 0},  {2, 2}, {4, 4},  {7, 2},        {0, 0},        {0, 0},        {0, 0},       {0, 0},
         {0, 0},      {30, 6}, {25, 5}, {36, 5}, {9, 2}, {11, 5}, M82::SPRTATTK, M82::SPRTKILL, M82::SPRTMOVE, M82::SPRTWNCE},
        {ICN::DWARF, {1, 1},  {44, 5},  {2, 8},  {0, 0},  {0, 0},  {0, 0},        {0, 0},        {0, 0},        {0, 0},       {0, 0},
         {0, 0},     {20, 7}, {10, 10}, {27, 9}, {36, 8}, {49, 7}, M82::DWRFATTK, M82::DWRFKILL, M82::DWRFMOVE, M82::DWRFWNCE},
        {ICN::DWARF2, {1, 1},  {44, 5},  {2, 8},  {0, 0},  {0, 0},  {0, 0},        {0, 0},        {0, 0},        {0, 0},       {0, 0},
         {0, 0},      {20, 7}, {10, 10}, {27, 9}, {36, 8}, {49, 7}, M82::DWRFATTK, M82::DWRFKILL, M82::DWRFMOVE, M82::DWRFWNCE},
        {ICN::ELF, {1, 1},  {42, 6}, {2, 11}, {0, 0},  {0, 0},  {0, 0},        {13, 10},      {0, 0},        {0, 0},       {0, 0},
         {23, 3},  {26, 3}, {29, 3}, {32, 4}, {36, 2}, {38, 4}, M82::ELF_ATTK, M82::ELF_KILL, M82::ELF_MOVE, M82::ELF_WNCE},
        {ICN::ELF2, {1, 1},  {42, 6}, {2, 11}, {0, 0},  {0, 0},  {0, 0},        {13, 10},      {0, 0},        {0, 0},       {0, 0},
         {23, 3},   {26, 3}, {29, 3}, {32, 4}, {36, 2}, {38, 4}, M82::ELF_ATTK, M82::ELF_KILL, M82::ELF_MOVE, M82::ELF_WNCE},
        {ICN::DRUID, {1, 1},  {46, 4}, {3, 11}, {0, 0},  {0, 0},  {0, 0},        {14, 8},       {35, 4},       {22, 4},      {39, 5},
         {14, 8},    {35, 4}, {22, 4}, {39, 4}, {44, 2}, {26, 9}, M82::DRUIATTK, M82::DRUIKILL, M82::DRUIMOVE, M82::DRUIWNCE},
        {ICN::DRUID2, {1, 1},  {46, 4}, {3, 11}, {0, 0},  {0, 0},  {0, 0},        {14, 8},       {35, 4},       {22, 4},      {39, 5},
         {14, 8},     {35, 4}, {22, 4}, {39, 4}, {44, 2}, {26, 9}, M82::DRUIATTK, M82::DRUIKILL, M82::DRUIMOVE, M82::DRUIWNCE},
        {ICN::UNICORN, {1, 1},  {2, 8},  {10, 8}, {0, 0},  {0, 0},  {0, 0},        {0, 0},        {0, 0},        {0, 0},       {0, 0},
         {0, 0},       {18, 9}, {27, 7}, {34, 7}, {41, 4}, {45, 7}, M82::UNICATTK, M82::UNICKILL, M82::UNICMOVE, M82::UNICWNCE},
        {ICN::PHOENIX, {1, 1},  {30, 5}, {0, 0},  {2, 2},  {4, 6},   {0, 0},        {0, 0},        {25, 3},       {23, 2},      {28, 2},
         {0, 0},       {13, 4}, {10, 4}, {17, 4}, {35, 2}, {37, 11}, M82::PHOEATTK, M82::PHOEKILL, M82::PHOEMOVE, M82::PHOEWNCE},

        // icn_file    static  idle     move     fly1     fly2     fly3     shot0          shot1          shot2          shot3
        // attk0       attk1    attk2    attk3    wcne     kill     m82_attk       m82_kill       m82_move       m82_wnce
        {ICN::CENTAUR, {1, 1},  {65, 6}, {2, 6},  {0, 0},  {0, 0},  {0, 0},        {18, 4},       {27, 3},       {22, 5},      {30, 3},
         {33, 1},      {38, 4}, {34, 4}, {42, 4}, {46, 2}, {48, 7}, M82::CNTRATTK, M82::CNTRKILL, M82::CNTRMOVE, M82::CNTRWNCE},
        {ICN::GARGOYLE, {1, 1},  {2, 3},  {0, 0},  {5, 2},  {7, 4},  {11, 1},       {0, 0},        {0, 0},        {0, 0},       {0, 0},
         {14, 1},       {15, 4}, {19, 4}, {23, 4}, {12, 2}, {27, 5}, M82::GARGATTK, M82::GARGKILL, M82::GARGMOVE, M82::GARGWNCE},
        {ICN::GRIFFIN, {1, 1}, {16, 9}, {0, 0},  {2, 2}, {3, 3},  {5, 2},        {0, 0},        {0, 0},        {0, 0},       {0, 0},
         {7, 1},       {8, 2}, {14, 2}, {11, 3}, {9, 2}, {25, 9}, M82::GRIFATTK, M82::GRIFKILL, M82::GRIFMOVE, M82::GRIFWNCE},
        {ICN::MINOTAUR, {1, 1},  {2, 4},  {6, 7},  {0, 0},  {0, 0},  {0, 0},        {0, 0},        {0, 0},        {0, 0},       {0, 0},
         {13, 3},       {20, 3}, {16, 4}, {23, 4}, {27, 2}, {29, 6}, M82::MINOATTK, M82::MINOKILL, M82::MINOMOVE, M82::MINOWNCE},
        {ICN::MINOTAU2, {1, 1},  {2, 4},  {6, 7},  {0, 0},  {0, 0},  {0, 0},        {0, 0},        {0, 0},        {0, 0},       {0, 0},
         {13, 3},       {20, 3}, {16, 4}, {23, 4}, {27, 2}, {29, 6}, M82::MINOATTK, M82::MINOKILL, M82::MINOMOVE, M82::MINOWNCE},
        {ICN::HYDRA, {1, 1}, {28, 15}, {2, 7}, {0, 0},  {0, 0},  {0, 0},        {0, 0},        {0, 0},        {0, 0},       {0, 0},
         {0, 0},     {9, 8}, {9, 8},   {9, 8}, {17, 5}, {21, 7}, M82::HYDRATTK, M82::HYDRKILL, M82::HYDRMOVE, M82::HYDRWNCE},
        {ICN::DRAGGREE, {1, 1},  {41, 13}, {0, 0},  {2, 3},  {5, 3},  {8, 5},        {13, 1},       {17, 3},       {23, 3},      {30, 2},
         {13, 1},       {14, 3}, {20, 3},  {26, 4}, {32, 3}, {35, 6}, M82::DRGNATTK, M82::DRGNKILL, M82::DRGNMOVE, M82::DRGNWNCE},
        {ICN::DRAGRED, {1, 1},  {41, 13}, {0, 0},  {2, 3},  {5, 3},  {8, 5},        {13, 1},       {17, 3},       {23, 3},      {30, 2},
         {13, 1},      {14, 3}, {20, 3},  {26, 4}, {32, 3}, {35, 6}, M82::DRGNATTK, M82::DRGNKILL, M82::DRGNMOVE, M82::DRGNWNCE},
        {ICN::DRAGBLAK, {1, 1},  {41, 13}, {0, 0},  {2, 3},  {5, 3},  {8, 5},        {13, 1},       {17, 3},       {23, 3},      {30, 2},
         {13, 1},       {14, 3}, {20, 3},  {26, 4}, {32, 3}, {35, 6}, M82::DRGNATTK, M82::DRGNKILL, M82::DRGNMOVE, M82::DRGNWNCE},

        // icn_file    static  idle     move     fly1     fly2     fly3     shot0          shot1          shot2          shot3
        // attk0       attk1    attk2    attk3    wcne     kill     m82_attk       m82_kill       m82_move       m82_wnce
        {ICN::HALFLING, {1, 1},  {2, 3},  {5, 8},  {0, 0},  {0, 0},  {0, 0},        {17, 5},       {22, 2},       {26, 1},      {27, 2},
         {29, 1},       {30, 2}, {32, 3}, {35, 2}, {13, 4}, {37, 4}, M82::HALFATTK, M82::HALFKILL, M82::HALFMOVE, M82::HALFWNCE},
        {ICN::BOAR, {1, 1},  {2, 3},  {5, 8},  {0, 0},  {0, 0},  {0, 0},        {0, 0},        {0, 0},        {0, 0},       {0, 0},
         {15, 1},   {16, 3}, {19, 3}, {22, 2}, {13, 2}, {24, 5}, M82::BOARATTK, M82::BOARKILL, M82::BOARMOVE, M82::BOARWNCE},
        {ICN::GOLEM, {1, 1},  {34, 6}, {2, 11}, {0, 0},  {0, 0},  {0, 0},        {0, 0},        {0, 0},        {0, 0},       {0, 0},
         {0, 0},     {22, 4}, {13, 5}, {18, 4}, {32, 4}, {26, 6}, M82::GOLMATTK, M82::GOLMKILL, M82::GOLMMOVE, M82::GOLMWNCE},
        {ICN::GOLEM2, {1, 1},  {34, 6}, {2, 11}, {0, 0},  {0, 0},  {0, 0},        {0, 0},        {0, 0},        {0, 0},       {0, 0},
         {0, 0},      {22, 4}, {13, 5}, {18, 4}, {32, 4}, {26, 6}, M82::GOLMATTK, M82::GOLMKILL, M82::GOLMMOVE, M82::GOLMWNCE},
        {ICN::ROC, {1, 1},  {18, 7}, {0, 0},  {2, 2},  {4, 3},  {7, 1},        {0, 0},        {0, 0},        {0, 0},       {0, 0},
         {0, 0},   {14, 3}, {8, 3},  {11, 3}, {25, 3}, {25, 9}, M82::ROC_ATTK, M82::ROC_KILL, M82::ROC_MOVE, M82::ROC_WNCE},
        {ICN::MAGE1, {1, 1},  {2, 6},  {43, 8}, {0, 0}, {0, 0},  {0, 0},        {18, 1},       {21, 2},       {19, 2},      {23, 4},
         {27, 1},    {34, 3}, {28, 6}, {37, 6}, {8, 3}, {11, 7}, M82::MAGEATTK, M82::MAGEKILL, M82::MAGEMOVE, M82::MAGEWNCE},
        {ICN::MAGE2, {1, 1},  {2, 6},  {43, 8}, {0, 0}, {0, 0},  {0, 0},        {18, 1},       {21, 2},       {19, 2},      {23, 4},
         {27, 1},    {34, 3}, {28, 6}, {37, 6}, {8, 3}, {11, 7}, M82::MAGEATTK, M82::MAGEKILL, M82::MAGEMOVE, M82::MAGEWNCE},
        {ICN::TITANBLU, {1, 1},  {2, 5},  {7, 7},  {0, 0},  {0, 0},  {0, 0},        {0, 0},        {0, 0},        {0, 0},       {0, 0},
         {0, 0},        {19, 5}, {14, 5}, {24, 5}, {29, 2}, {31, 7}, M82::TITNATTK, M82::TITNKILL, M82::TITNMOVE, M82::TITNWNCE},
        {ICN::TITANBLA, {1, 1},  {2, 5},  {7, 7},  {0, 0},  {0, 0},  {0, 0},        {0, 0},        {45, 5},       {38, 5},      {50, 5},
         {0, 0},        {19, 5}, {14, 5}, {24, 5}, {29, 2}, {31, 7}, M82::TITNATTK, M82::TITNKILL, M82::TITNMOVE, M82::TITNWNCE},

        // icn_file    static  idle     move     fly1     fly2     fly3     shot0          shot1          shot2          shot3
        // attk0       attk1    attk2    attk3    wcne     kill     m82_attk       m82_kill       m82_move       m82_wnce
        {ICN::SKELETON, {1, 1},  {35, 4}, {3, 8},  {0, 0},  {0, 0},  {0, 0},        {0, 0},        {0, 0},        {0, 0},       {0, 0},
         {0, 0},        {20, 4}, {12, 4}, {16, 4}, {24, 3}, {27, 8}, M82::SKELATTK, M82::SKELKILL, M82::SKELMOVE, M82::SKELWNCE},
        {ICN::ZOMBIE, {1, 1},  {14, 12}, {2, 12}, {0, 0},  {0, 0},  {0, 0},        {0, 0},        {0, 0},        {0, 0},       {0, 0},
         {0, 0},      {26, 5}, {31, 5},  {36, 5}, {40, 3}, {47, 7}, M82::ZOMBATTK, M82::ZOMBKILL, M82::ZOMBMOVE, M82::ZOMBWNCE},
        {ICN::ZOMBIE2, {1, 1},  {14, 12}, {2, 12}, {0, 0},  {0, 0},  {0, 0},        {0, 0},        {0, 0},        {0, 0},       {0, 0},
         {0, 0},       {26, 5}, {31, 5},  {36, 5}, {40, 3}, {47, 7}, M82::ZOMBATTK, M82::ZOMBKILL, M82::ZOMBMOVE, M82::ZOMBWNCE},
        {ICN::MUMMYW, {1, 1},  {2, 3},  {5, 12}, {0, 0},  {0, 0},   {0, 0},        {0, 0},        {0, 0},        {0, 0},       {0, 0},
         {0, 0},      {21, 3}, {24, 3}, {27, 3}, {17, 4}, {30, 10}, M82::MUMYATTK, M82::MUMYKILL, M82::MUMYMOVE, M82::MUMYWNCE},
        {ICN::MUMMY2, {1, 1},  {2, 3},  {5, 12}, {0, 0},  {0, 0},   {0, 0},        {0, 0},        {0, 0},        {0, 0},       {0, 0},
         {0, 0},      {21, 3}, {24, 3}, {27, 3}, {17, 4}, {30, 10}, M82::MUMYATTK, M82::MUMYKILL, M82::MUMYMOVE, M82::MUMYWNCE},
        {ICN::VAMPIRE, {1, 1},  {2, 3},  {0, 0},  {5, 4},  {9, 4},  {0, 0},        {0, 0},        {0, 0},        {0, 0},       {0, 0},
         {0, 0},       {15, 4}, {19, 4}, {23, 5}, {13, 3}, {28, 8}, M82::VAMPATTK, M82::VAMPKILL, M82::VAMPMOVE, M82::VAMPWNCE},
        {ICN::VAMPIRE2, {1, 1},  {2, 3},  {0, 0},  {5, 4},  {9, 4},  {0, 0},        {0, 0},        {0, 0},        {0, 0},       {0, 0},
         {0, 0},        {15, 4}, {19, 4}, {23, 5}, {13, 3}, {28, 8}, M82::VAMPATTK, M82::VAMPKILL, M82::VAMPMOVE, M82::VAMPWNCE},
        {ICN::LICH, {1, 1},  {2, 3},  {5, 8},  {0, 0},  {0, 0},  {0, 0},        {0, 0},        {13, 5},       {18, 5},      {23, 5},
         {0, 0},    {13, 5}, {18, 5}, {23, 5}, {28, 3}, {31, 7}, M82::LICHATTK, M82::LICHKILL, M82::LICHMOVE, M82::LICHWNCE},
        {ICN::LICH2, {1, 1},  {2, 3},  {5, 8},  {0, 0},  {0, 0},  {0, 0},        {0, 0},        {13, 5},       {18, 8},      {23, 5},
         {0, 0},     {13, 5}, {18, 5}, {23, 5}, {28, 3}, {31, 7}, M82::LICHATTK, M82::LICHKILL, M82::LICHMOVE, M82::LICHWNCE},
        {ICN::DRAGBONE, {1, 1},  {22, 7}, {0, 0},  {2, 3},  {5, 3},  {8, 4},        {0, 0},        {0, 0},        {0, 0},       {0, 0},
         {0, 0},        {47, 5}, {12, 4}, {16, 4}, {20, 2}, {41, 6}, M82::BONEATTK, M82::BONEKILL, M82::BONEMOVE, M82::BONEWNCE},

        // icn_file    static  idle     move     fly1     fly2     fly3     shot0          shot1          shot2          shot3
        // attk0       attk1    attk2    attk3    wcne     kill     m82_attk       m82_kill       m82_move       m82_wnce
        {ICN::ROGUE, {1, 1},  {2, 3},   {5, 8},  {0, 0},  {0, 0},  {0, 0},        {0, 0},        {0, 0},        {0, 0},       {0, 0},
         {0, 0},     {16, 8}, {24, 10}, {34, 9}, {13, 3}, {43, 7}, M82::ROGUATTK, M82::ROGUKILL, M82::ROGUMOVE, M82::ROGUWNCE},
        {ICN::NOMAD, {1, 1},  {2, 8},  {10, 8}, {0, 0},  {0, 0},  {0, 0},        {0, 0},        {0, 0},        {0, 0},       {0, 0},
         {18, 2},    {26, 5}, {20, 6}, {31, 4}, {35, 2}, {37, 5}, M82::NMADATTK, M82::NMADKILL, M82::NMADMOVE, M82::NMADWNCE},
        {ICN::GHOST, {1, 1},  {2, 2},  {0, 0},  {0, 0},  {4, 5},  {0, 0},        {0, 0},        {0, 0},        {0, 0},       {0, 0},
         {0, 0},     {10, 3}, {13, 3}, {16, 4}, {20, 2}, {20, 8}, M82::GHSTATTK, M82::GHSTKILL, M82::GHSTMOVE, M82::GHSTWNCE},
        {ICN::GENIE, {1, 1},  {2, 8},  {0, 0},  {10, 1}, {11, 4}, {0, 0},        {0, 0},        {0, 0},        {0, 0},       {0, 0},
         {0, 0},     {26, 5}, {16, 5}, {21, 5}, {31, 2}, {33, 7}, M82::GENIATTK, M82::GENIKILL, M82::GENIMOVE, M82::GENIWNCE},
        {ICN::MEDUSA, {1, 1},   {17, 7},  {2, 15},  {0, 0},  {0, 0},   {0, 0},        {0, 0},        {0, 0},        {0, 0},       {0, 0},
         {0, 0},      {65, 10}, {41, 13}, {54, 11}, {36, 2}, {24, 12}, M82::MEDSATTK, M82::MEDSKILL, M82::MEDSMOVE, M82::MEDSWNCE},
        {ICN::EELEM, {1, 1},  {2, 3},  {5, 8},  {0, 0},  {0, 0},   {0, 0},        {0, 0},        {0, 0},        {0, 0},       {0, 0},
         {0, 0},     {16, 4}, {20, 5}, {25, 6}, {13, 3}, {31, 11}, M82::EELMATTK, M82::EELMKILL, M82::EELMMOVE, M82::EELMWNCE},
        {ICN::AELEM, {1, 1},  {2, 3},  {5, 8},  {0, 0},  {0, 0},   {0, 0},        {0, 0},        {0, 0},        {0, 0},       {0, 0},
         {0, 0},     {16, 4}, {20, 5}, {25, 6}, {13, 3}, {31, 11}, M82::AELMATTK, M82::AELMKILL, M82::AELMMOVE, M82::AELMWNCE},
        {ICN::FELEM, {1, 1},  {2, 3},  {5, 8},  {0, 0},  {0, 0},   {0, 0},        {0, 0},        {0, 0},        {0, 0},       {0, 0},
         {0, 0},     {16, 4}, {20, 5}, {25, 6}, {13, 3}, {31, 11}, M82::FELMATTK, M82::FELMKILL, M82::FELMMOVE, M82::FELMWNCE},
        {ICN::WELEM, {1, 1},  {2, 3},  {5, 8},  {0, 0},  {0, 0},   {0, 0},        {0, 0},        {0, 0},        {0, 0},       {0, 0},
         {0, 0},     {16, 4}, {20, 5}, {25, 6}, {13, 3}, {31, 11}, M82::WELMATTK, M82::WELMKILL, M82::WELMMOVE, M82::WELMWNCE},

        {ICN::UNKNOWN, {0, 0}, {0, 0}, {0, 0}, {0, 0}, {0, 0}, {0, 0},       {0, 0},       {0, 0},       {0, 0},      {0, 0},
         {0, 0},       {0, 0}, {0, 0}, {0, 0}, {0, 0}, {0, 0}, M82::UNKNOWN, M82::UNKNOWN, M82::UNKNOWN, M82::UNKNOWN},
        {ICN::UNKNOWN, {0, 0}, {0, 0}, {0, 0}, {0, 0}, {0, 0}, {0, 0},       {0, 0},       {0, 0},       {0, 0},      {0, 0},
         {0, 0},       {0, 0}, {0, 0}, {0, 0}, {0, 0}, {0, 0}, M82::UNKNOWN, M82::UNKNOWN, M82::UNKNOWN, M82::UNKNOWN},
        {ICN::UNKNOWN, {0, 0}, {0, 0}, {0, 0}, {0, 0}, {0, 0}, {0, 0},       {0, 0},       {0, 0},       {0, 0},      {0, 0},
         {0, 0},       {0, 0}, {0, 0}, {0, 0}, {0, 0}, {0, 0}, M82::UNKNOWN, M82::UNKNOWN, M82::UNKNOWN, M82::UNKNOWN},
        {ICN::UNKNOWN, {0, 0}, {0, 0}, {0, 0}, {0, 0}, {0, 0}, {0, 0},       {0, 0},       {0, 0},       {0, 0},      {0, 0},
         {0, 0},       {0, 0}, {0, 0}, {0, 0}, {0, 0}, {0, 0}, M82::UNKNOWN, M82::UNKNOWN, M82::UNKNOWN, M82::UNKNOWN},
        {ICN::UNKNOWN, {0, 0}, {0, 0}, {0, 0}, {0, 0}, {0, 0}, {0, 0},       {0, 0},       {0, 0},       {0, 0},      {0, 0},
         {0, 0},       {0, 0}, {0, 0}, {0, 0}, {0, 0}, {0, 0}, M82::UNKNOWN, M82::UNKNOWN, M82::UNKNOWN, M82::UNKNOWN},
    };

    bool isValidAnimationFrame( const Monster::animframe_t & frameInfo )
    {
        return ( frameInfo.count > 0 ) && ( frameInfo.start > 0 );
    }

    void verifyValidAnimationFrame( const Monster::animframe_t & frameInfo )
    {
        if ( !isValidAnimationFrame( frameInfo ) )
            Error::Except( __FUNCTION__, "animframe_t should not be empty" );
    }
}

StreamBase & operator<<( StreamBase & msg, const monstats_t & obj )
{
    return msg << obj.attack << obj.defense << obj.damageMin << obj.damageMax << obj.hp << obj.speed << obj.grown << obj.shots << obj.cost;
}

StreamBase & operator>>( StreamBase & msg, monstats_t & obj )
{
    return msg >> obj.attack >> obj.defense >> obj.damageMin >> obj.damageMax >> obj.hp >> obj.speed >> obj.grown >> obj.shots >> obj.cost;
}

StreamBase & operator<<( StreamBase & msg, const MonsterStaticData & obj )
{
    u32 monsters_size = ARRAY_COUNT( monsters );
    msg << monsters_size;
    for ( u32 ii = 0; ii < monsters_size; ++ii )
        msg << monsters[ii];
    return msg;
}

StreamBase & operator>>( StreamBase & msg, MonsterStaticData & obj )
{
    u32 monsters_size;
    msg >> monsters_size;

    for ( u32 ii = 0; ii < monsters_size; ++ii )
        msg >> monsters[ii];
    return msg;
}

float Monster::GetUpgradeRatio( void )
{
    return GameStatic::GetMonsterUpgradeRatio();
}

Monster::monstersprite_t * Monster::GetMonsterSpireByICN( int icn )
{
    Monster::monstersprite_t * ptr = &monsters_info[1];
    while ( ptr->icn_file != ICN::UNKNOWN && icn != ptr->icn_file )
        ++ptr;

    return ptr;
}

void Monster::UpdateStats( const std::string & spec )
{
#ifdef WITH_XML
    // parse monsters.xml
    TiXmlDocument doc;
    const TiXmlElement * xml_monsters = NULL;

    if ( doc.LoadFile( spec.c_str() ) && NULL != ( xml_monsters = doc.FirstChildElement( "monsters" ) ) ) {
        size_t index = 0;
        const TiXmlElement * xml_monster = xml_monsters->FirstChildElement( "monster" );
        for ( ; xml_monster && index < MONSTER_RND1; xml_monster = xml_monster->NextSiblingElement( "monster" ), ++index ) {
            monstats_t * ptr = &monsters[index];
            cost_t & cost = ptr->cost;
            int value;

            xml_monster->Attribute( "skip", &value );
            if ( 0 == value ) {
                xml_monster->Attribute( "attack", &value );
                if ( value )
                    ptr->attack = value;
                xml_monster->Attribute( "defense", &value );
                if ( value )
                    ptr->defense = value;
                xml_monster->Attribute( "damage_min", &value );
                if ( value )
                    ptr->damageMin = value;
                xml_monster->Attribute( "damage_max", &value );
                if ( value )
                    ptr->damageMax = value;
                xml_monster->Attribute( "hp", &value );
                if ( value )
                    ptr->hp = value;
                xml_monster->Attribute( "speed", &value );
                ptr->speed = Speed::FromInt( value );
                xml_monster->Attribute( "grown", &value );
                ptr->grown = value;
                xml_monster->Attribute( "shots", &value );
                ptr->shots = value;
                xml_monster->Attribute( "gold", &value );
                cost.gold = value;
                xml_monster->Attribute( "wood", &value );
                cost.wood = value;
                xml_monster->Attribute( "mercury", &value );
                cost.mercury = value;
                xml_monster->Attribute( "ore", &value );
                cost.ore = value;
                xml_monster->Attribute( "sulfur", &value );
                cost.sulfur = value;
                xml_monster->Attribute( "crystal", &value );
                cost.crystal = value;
                xml_monster->Attribute( "gems", &value );
                cost.gems = value;
            }

            ++ptr;
        }
    }
    else
        VERBOSE( spec << ": " << doc.ErrorDesc() );
#endif
}

Monster::Monster( int m )
    : id( UNKNOWN )
{
    if ( m <= WATER_ELEMENT ) {
        id = m;
    }
    else if ( MONSTER_RND1 == m )
        id = Rand( LEVEL1 ).GetID();
    else if ( MONSTER_RND2 == m )
        id = Rand( LEVEL2 ).GetID();
    else if ( MONSTER_RND3 == m )
        id = Rand( LEVEL3 ).GetID();
    else if ( MONSTER_RND4 == m )
        id = Rand( LEVEL4 ).GetID();
    else if ( MONSTER_RND == m )
        id = Rand( LEVEL0 ).GetID();
}

Monster::Monster( const Spell & sp )
    : id( UNKNOWN )
{
    switch ( sp() ) {
    case Spell::SETEGUARDIAN:
    case Spell::SUMMONEELEMENT:
        id = EARTH_ELEMENT;
        break;

    case Spell::SETAGUARDIAN:
    case Spell::SUMMONAELEMENT:
        id = AIR_ELEMENT;
        break;

    case Spell::SETFGUARDIAN:
    case Spell::SUMMONFELEMENT:
        id = FIRE_ELEMENT;
        break;

    case Spell::SETWGUARDIAN:
    case Spell::SUMMONWELEMENT:
        id = WATER_ELEMENT;
        break;

    case Spell::HAUNT:
        id = GHOST;
        break;
    default:
        break;
    }
}

Monster::Monster( int race, u32 dw )
    : id( UNKNOWN )
{
    id = FromDwelling( race, dw ).id;
}

bool Monster::isValid( void ) const
{
    return id != UNKNOWN;
}

bool Monster::operator<( const Monster & m ) const
{
    return id < m.id;
}

bool Monster::operator==( const Monster & m ) const
{
    return id == m.id;
}

bool Monster::operator!=( const Monster & m ) const
{
    return id != m.id;
}

int Monster::operator()( void ) const
{
    return id;
}

int Monster::GetID( void ) const
{
    return id;
}

void Monster::Upgrade( void )
{
    id = GetUpgrade().id;
}

u32 Monster::GetAttack( void ) const
{
    return monsters[id].attack;
}

u32 Monster::GetDefense( void ) const
{
    return monsters[id].defense;
}

int Monster::GetColor( void ) const
{
    return Color::NONE;
}

int Monster::GetMorale( void ) const
{
    return Morale::NORMAL;
}

int Monster::GetLuck( void ) const
{
    return Luck::NORMAL;
}

int Monster::GetRace( void ) const
{
    if ( UNKNOWN == id )
        return Race::NONE;
    else if ( GOBLIN > id )
        return Race::KNGT;
    else if ( SPRITE > id )
        return Race::BARB;
    else if ( CENTAUR > id )
        return Race::SORC;
    else if ( HALFLING > id )
        return Race::WRLK;
    else if ( SKELETON > id )
        return Race::WZRD;
    else if ( ROGUE > id )
        return Race::NECR;

    return Race::NONE;
}

u32 Monster::GetDamageMin( void ) const
{
    return monsters[id].damageMin;
}

u32 Monster::GetDamageMax( void ) const
{
    return monsters[id].damageMax;
}

u32 Monster::GetShots( void ) const
{
    return monsters[id].shots;
}

u32 Monster::GetHitPoints( void ) const
{
    return monsters[id].hp;
}

u32 Monster::GetSpeed( void ) const
{
    return monsters[id].speed;
}

u32 Monster::GetGrown( void ) const
{
    return monsters[id].grown;
}

u32 Monster::GetRNDSize( bool skip_factor ) const
{
    const u32 hps = ( GetGrown() ? GetGrown() : 1 ) * GetHitPoints();
    u32 res = Rand::Get( hps, hps + hps / 2 );

    if ( !skip_factor ) {
        u32 factor = 100;

        switch ( Settings::Get().GameDifficulty() ) {
        case Difficulty::EASY:
            factor = 80;
            break;
        case Difficulty::NORMAL:
            factor = 100;
            break;
        case Difficulty::HARD:
            factor = 130;
            break;
        case Difficulty::EXPERT:
            factor = 160;
            break;
        case Difficulty::IMPOSSIBLE:
            factor = 190;
            break;
        default:
            break;
        }

        res = ( res * factor / 100 );
        // force minimal
        if ( res == 0 )
            res = 1;
    }

    return isValid() ? GetCountFromHitPoints( id, res ) : 0;
}

bool Monster::isUndead( void ) const
{
    switch ( id ) {
    case SKELETON:
    case ZOMBIE:
    case MUTANT_ZOMBIE:
    case MUMMY:
    case ROYAL_MUMMY:
    case VAMPIRE:
    case VAMPIRE_LORD:
    case LICH:
    case POWER_LICH:
    case BONE_DRAGON:
    case GHOST:
        return true;

    default:
        break;
    }

    return false;
}

bool Monster::isElemental( void ) const
{
    switch ( id ) {
    case EARTH_ELEMENT:
    case AIR_ELEMENT:
    case FIRE_ELEMENT:
    case WATER_ELEMENT:
        return true;

    default:
        break;
    }

    return false;
}

bool Monster::isAlive( void ) const
{
    return !isUndead() && !isElemental();
}

bool Monster::isDragons( void ) const
{
    switch ( id ) {
    case GREEN_DRAGON:
    case RED_DRAGON:
    case BLACK_DRAGON:
    case BONE_DRAGON:
        return true;

    default:
        break;
    }

    return false;
}

bool Monster::isFly( void ) const
{
    switch ( id ) {
    case SPRITE:
    case PHOENIX:
    case GARGOYLE:
    case GRIFFIN:
    case GREEN_DRAGON:
    case RED_DRAGON:
    case BLACK_DRAGON:
    case ROC:
    case VAMPIRE:
    case VAMPIRE_LORD:
    case BONE_DRAGON:
    case GHOST:
    case GENIE:
        return true;

    default:
        break;
    }

    return false;
}

bool Monster::isWide( void ) const
{
    switch ( id ) {
    case CAVALRY:
    case CHAMPION:
    case WOLF:
    case UNICORN:
    case PHOENIX:
    case CENTAUR:
    case GRIFFIN:
    case HYDRA:
    case GREEN_DRAGON:
    case RED_DRAGON:
    case BLACK_DRAGON:
    case BOAR:
    case ROC:
    case BONE_DRAGON:
    case NOMAD:
    case MEDUSA:
        return true;

    default:
        break;
    }

    return false;
}

bool Monster::isArchers( void ) const
{
    return GetShots() > 0;
}

bool Monster::isAllowUpgrade( void ) const
{
    return id != GetUpgrade().id;
}

bool Monster::isHideAttack( void ) const
{
    switch ( id ) {
    case Monster::ROGUE:
    case Monster::SPRITE:
    case Monster::VAMPIRE:
    case Monster::VAMPIRE_LORD:
    case Monster::HYDRA:
        return true;

    default:
        break;
    }

    return false;
}

bool Monster::isTwiceAttack( void ) const
{
    switch ( id ) {
    case WOLF:
    case PALADIN:
    case CRUSADER:
    case ELF:
    case GRAND_ELF:
    case RANGER:
        return true;

    default:
        break;
    }

    return false;
}

bool Monster::isResurectLife( void ) const
{
    switch ( id ) {
    case TROLL:
    case WAR_TROLL:
        return true;

    default:
        break;
    }

    return false;
}

bool Monster::isDoubleCellAttack( void ) const
{
    switch ( id ) {
    case CYCLOPS:
    case PHOENIX:
    case GREEN_DRAGON:
    case RED_DRAGON:
    case BLACK_DRAGON:
        return true;

    default:
        break;
    }

    return false;
}

bool Monster::isMultiCellAttack( void ) const
{
    return id == HYDRA;
}

bool Monster::isAlwayResponse( void ) const
{
    return id == GRIFFIN;
}

bool Monster::isAffectedByMorale( void ) const
{
    return !( isUndead() || isElemental() );
}

Monster Monster::GetDowngrade( void ) const
{
    switch ( id ) {
    case RANGER:
        return Monster( ARCHER );
    case VETERAN_PIKEMAN:
        return Monster( PIKEMAN );
    case MASTER_SWORDSMAN:
        return Monster( SWORDSMAN );
    case CHAMPION:
        return Monster( CAVALRY );
    case CRUSADER:
        return Monster( PALADIN );
    case ORC_CHIEF:
        return Monster( ORC );
    case OGRE_LORD:
        return Monster( OGRE );
    case WAR_TROLL:
        return Monster( TROLL );
    case BATTLE_DWARF:
        return Monster( DWARF );
    case GRAND_ELF:
        return Monster( ELF );
    case GREATER_DRUID:
        return Monster( DRUID );
    case MUTANT_ZOMBIE:
        return Monster( ZOMBIE );
    case ROYAL_MUMMY:
        return Monster( MUMMY );
    case VAMPIRE_LORD:
        return Monster( VAMPIRE );
    case POWER_LICH:
        return Monster( LICH );
    case MINOTAUR_KING:
        return Monster( MINOTAUR );
    case RED_DRAGON:
        return Monster( GREEN_DRAGON );
    case BLACK_DRAGON:
        return Monster( RED_DRAGON );
    case STEEL_GOLEM:
        return Monster( IRON_GOLEM );
    case ARCHMAGE:
        return Monster( MAGE );
    case TITAN:
        return Monster( GIANT );

    default:
        break;
    }

    return Monster( id );
}

Monster Monster::GetUpgrade( void ) const
{
    switch ( id ) {
    case ARCHER:
        return Monster( RANGER );
    case PIKEMAN:
        return Monster( VETERAN_PIKEMAN );
    case SWORDSMAN:
        return Monster( MASTER_SWORDSMAN );
    case CAVALRY:
        return Monster( CHAMPION );
    case PALADIN:
        return Monster( CRUSADER );
    case ORC:
        return Monster( ORC_CHIEF );
    case OGRE:
        return Monster( OGRE_LORD );
    case TROLL:
        return Monster( WAR_TROLL );
    case DWARF:
        return Monster( BATTLE_DWARF );
    case ELF:
        return Monster( GRAND_ELF );
    case DRUID:
        return Monster( GREATER_DRUID );
    case ZOMBIE:
        return Monster( MUTANT_ZOMBIE );
    case MUMMY:
        return Monster( ROYAL_MUMMY );
    case VAMPIRE:
        return Monster( VAMPIRE_LORD );
    case LICH:
        return Monster( POWER_LICH );
    case MINOTAUR:
        return Monster( MINOTAUR_KING );
    case GREEN_DRAGON:
        return Monster( RED_DRAGON );
    case RED_DRAGON:
        return Monster( BLACK_DRAGON );
    case IRON_GOLEM:
        return Monster( STEEL_GOLEM );
    case MAGE:
        return Monster( ARCHMAGE );
    case GIANT:
        return Monster( TITAN );

    default:
        break;
    }

    return Monster( id );
}

Monster Monster::FromDwelling( int race, u32 dwelling )
{
    switch ( dwelling ) {
    case DWELLING_MONSTER1:
        switch ( race ) {
        case Race::KNGT:
            return Monster( PEASANT );
        case Race::BARB:
            return Monster( GOBLIN );
        case Race::SORC:
            return Monster( SPRITE );
        case Race::WRLK:
            return Monster( CENTAUR );
        case Race::WZRD:
            return Monster( HALFLING );
        case Race::NECR:
            return Monster( SKELETON );
        default:
            break;
        }
        break;

    case DWELLING_MONSTER2:
        switch ( race ) {
        case Race::KNGT:
            return Monster( ARCHER );
        case Race::BARB:
            return Monster( ORC );
        case Race::SORC:
            return Monster( DWARF );
        case Race::WRLK:
            return Monster( GARGOYLE );
        case Race::WZRD:
            return Monster( BOAR );
        case Race::NECR:
            return Monster( ZOMBIE );
        default:
            break;
        }
        break;

    case DWELLING_UPGRADE2:
        switch ( race ) {
        case Race::KNGT:
            return Monster( RANGER );
        case Race::BARB:
            return Monster( ORC_CHIEF );
        case Race::SORC:
            return Monster( BATTLE_DWARF );
        case Race::WRLK:
            return Monster( GARGOYLE );
        case Race::WZRD:
            return Monster( BOAR );
        case Race::NECR:
            return Monster( MUTANT_ZOMBIE );
        default:
            break;
        }
        break;

    case DWELLING_MONSTER3:
        switch ( race ) {
        case Race::KNGT:
            return Monster( PIKEMAN );
        case Race::BARB:
            return Monster( WOLF );
        case Race::SORC:
            return Monster( ELF );
        case Race::WRLK:
            return Monster( GRIFFIN );
        case Race::WZRD:
            return Monster( IRON_GOLEM );
        case Race::NECR:
            return Monster( MUMMY );
        default:
            break;
        }
        break;

    case DWELLING_UPGRADE3:
        switch ( race ) {
        case Race::KNGT:
            return Monster( VETERAN_PIKEMAN );
        case Race::BARB:
            return Monster( WOLF );
        case Race::SORC:
            return Monster( GRAND_ELF );
        case Race::WRLK:
            return Monster( GRIFFIN );
        case Race::WZRD:
            return Monster( STEEL_GOLEM );
        case Race::NECR:
            return Monster( ROYAL_MUMMY );
        default:
            break;
        }
        break;

    case DWELLING_MONSTER4:
        switch ( race ) {
        case Race::KNGT:
            return Monster( SWORDSMAN );
        case Race::BARB:
            return Monster( OGRE );
        case Race::SORC:
            return Monster( DRUID );
        case Race::WRLK:
            return Monster( MINOTAUR );
        case Race::WZRD:
            return Monster( ROC );
        case Race::NECR:
            return Monster( VAMPIRE );
        default:
            break;
        }
        break;

    case DWELLING_UPGRADE4:
        switch ( race ) {
        case Race::KNGT:
            return Monster( MASTER_SWORDSMAN );
        case Race::BARB:
            return Monster( OGRE_LORD );
        case Race::SORC:
            return Monster( GREATER_DRUID );
        case Race::WRLK:
            return Monster( MINOTAUR_KING );
        case Race::WZRD:
            return Monster( ROC );
        case Race::NECR:
            return Monster( VAMPIRE_LORD );
        default:
            break;
        }
        break;

    case DWELLING_MONSTER5:
        switch ( race ) {
        case Race::KNGT:
            return Monster( CAVALRY );
        case Race::BARB:
            return Monster( TROLL );
        case Race::SORC:
            return Monster( UNICORN );
        case Race::WRLK:
            return Monster( HYDRA );
        case Race::WZRD:
            return Monster( MAGE );
        case Race::NECR:
            return Monster( LICH );
        default:
            break;
        }
        break;

    case DWELLING_UPGRADE5:
        switch ( race ) {
        case Race::KNGT:
            return Monster( CHAMPION );
        case Race::BARB:
            return Monster( WAR_TROLL );
        case Race::SORC:
            return Monster( UNICORN );
        case Race::WRLK:
            return Monster( HYDRA );
        case Race::WZRD:
            return Monster( ARCHMAGE );
        case Race::NECR:
            return Monster( POWER_LICH );
        default:
            break;
        }
        break;

    case DWELLING_MONSTER6:
        switch ( race ) {
        case Race::KNGT:
            return Monster( PALADIN );
        case Race::BARB:
            return Monster( CYCLOPS );
        case Race::SORC:
            return Monster( PHOENIX );
        case Race::WRLK:
            return Monster( GREEN_DRAGON );
        case Race::WZRD:
            return Monster( GIANT );
        case Race::NECR:
            return Monster( BONE_DRAGON );
        default:
            break;
        }
        break;

    case DWELLING_UPGRADE6:
        switch ( race ) {
        case Race::KNGT:
            return Monster( CRUSADER );
        case Race::BARB:
            return Monster( CYCLOPS );
        case Race::SORC:
            return Monster( PHOENIX );
        case Race::WRLK:
            return Monster( RED_DRAGON );
        case Race::WZRD:
            return Monster( TITAN );
        case Race::NECR:
            return Monster( BONE_DRAGON );
        default:
            break;
        }
        break;

    case DWELLING_UPGRADE7:
        switch ( race ) {
        case Race::KNGT:
            return Monster( CRUSADER );
        case Race::BARB:
            return Monster( CYCLOPS );
        case Race::SORC:
            return Monster( PHOENIX );
        case Race::WRLK:
            return Monster( BLACK_DRAGON );
        case Race::WZRD:
            return Monster( TITAN );
        case Race::NECR:
            return Monster( BONE_DRAGON );
        default:
            break;
        }
        break;

    default:
        break;
    }

    return Monster( UNKNOWN );
}

Monster Monster::Rand( level_t level )
{
    if ( level < LEVEL0 || level > LEVEL4 )
        return Monster( UNKNOWN );
    if ( level == LEVEL0 )
        return Monster( Rand::Get( PEASANT, WATER_ELEMENT ) );
    static std::vector<Monster> monsters[LEVEL4 - LEVEL0];
    if ( monsters[0].empty() ) {
        for ( u32 i = PEASANT; i <= WATER_ELEMENT; ++i ) {
            const Monster monster( i );
            if ( monster.GetLevel() > LEVEL0 )
                monsters[monster.GetLevel() - LEVEL0 - 1].push_back( monster );
        }
    }
    return *Rand::Get( monsters[level - LEVEL0 - 1] );
}

u32 Monster::Rand4WeekOf( void )
{
    switch ( Rand::Get( 1, 47 ) ) {
    case 1:
        return PEASANT;
    case 2:
        return ARCHER;
    case 3:
        return RANGER;
    case 4:
        return PIKEMAN;
    case 5:
        return VETERAN_PIKEMAN;
    case 6:
        return SWORDSMAN;
    case 7:
        return MASTER_SWORDSMAN;
    case 8:
        return CAVALRY;
    case 9:
        return CHAMPION;
    case 10:
        return GOBLIN;
    case 11:
        return ORC;
    case 12:
        return ORC_CHIEF;
    case 13:
        return WOLF;
    case 14:
        return OGRE;
    case 15:
        return OGRE_LORD;
    case 16:
        return TROLL;
    case 17:
        return WAR_TROLL;
    case 18:
        return SPRITE;
    case 19:
        return DWARF;
    case 20:
        return BATTLE_DWARF;
    case 21:
        return ELF;
    case 22:
        return GRAND_ELF;
    case 23:
        return DRUID;
    case 24:
        return GREATER_DRUID;
    case 25:
        return UNICORN;
    case 26:
        return CENTAUR;
    case 27:
        return GARGOYLE;
    case 28:
        return GRIFFIN;
    case 29:
        return MINOTAUR;
    case 30:
        return MINOTAUR_KING;
    case 31:
        return HYDRA;
    case 32:
        return HALFLING;
    case 33:
        return BOAR;
    case 34:
        return IRON_GOLEM;
    case 35:
        return STEEL_GOLEM;
    case 36:
        return ROC;
    case 37:
        return MAGE;
    case 38:
        return ARCHMAGE;
    case 39:
        return SKELETON;
    case 40:
        return ZOMBIE;
    case 41:
        return MUTANT_ZOMBIE;
    case 42:
        return MUMMY;
    case 43:
        return ROYAL_MUMMY;
    case 44:
        return VAMPIRE;
    case 45:
        return VAMPIRE_LORD;
    case 46:
        return LICH;
    case 47:
        return POWER_LICH;
    default:
        break;
    }
    return UNKNOWN;
}

u32 Monster::Rand4MonthOf( void )
{
    switch ( Rand::Get( 1, 30 ) ) {
    case 1:
        return PEASANT;
    case 2:
        return ARCHER;
    case 3:
        return PIKEMAN;
    case 4:
        return SWORDSMAN;
    case 5:
        return CAVALRY;
    case 6:
        return GOBLIN;
    case 7:
        return ORC;
    case 8:
        return WOLF;
    case 9:
        return OGRE;
    case 10:
        return TROLL;
    case 11:
        return SPRITE;
    case 12:
        return DWARF;
    case 13:
        return ELF;
    case 14:
        return DRUID;
    case 15:
        return UNICORN;
    case 16:
        return CENTAUR;
    case 17:
        return GARGOYLE;
    case 18:
        return GRIFFIN;
    case 19:
        return MINOTAUR;
    case 20:
        return HYDRA;
    case 21:
        return HALFLING;
    case 22:
        return BOAR;
    case 23:
        return IRON_GOLEM;
    case 24:
        return ROC;
    case 25:
        return MAGE;
    case 26:
        return SKELETON;
    case 27:
        return ZOMBIE;
    case 28:
        return MUMMY;
    case 29:
        return VAMPIRE;
    case 30:
        return LICH;
    default:
        break;
    }
    return UNKNOWN;
}

int Monster::GetLevel( void ) const
{
    switch ( id ) {
    case PEASANT:
    case ARCHER:
    case GOBLIN:
    case ORC:
    case SPRITE:
    case CENTAUR:
    case HALFLING:
    case SKELETON:
    case ZOMBIE:
    case ROGUE:
    case MONSTER_RND1:
        return LEVEL1;

    case RANGER:
    case PIKEMAN:
    case VETERAN_PIKEMAN:
    case ORC_CHIEF:
    case WOLF:
    case DWARF:
    case BATTLE_DWARF:
    case ELF:
    case GRAND_ELF:
    case GARGOYLE:
    case BOAR:
    case IRON_GOLEM:
    case MUTANT_ZOMBIE:
    case MUMMY:
    case NOMAD:
    case MONSTER_RND2:
        return LEVEL2;

    case SWORDSMAN:
    case MASTER_SWORDSMAN:
    case CAVALRY:
    case CHAMPION:
    case OGRE:
    case OGRE_LORD:
    case TROLL:
    case WAR_TROLL:
    case DRUID:
    case GREATER_DRUID:
    case GRIFFIN:
    case MINOTAUR:
    case MINOTAUR_KING:
    case STEEL_GOLEM:
    case ROC:
    case MAGE:
    case ARCHMAGE:
    case ROYAL_MUMMY:
    case VAMPIRE:
    case VAMPIRE_LORD:
    case LICH:
    case GHOST:
    case MEDUSA:
    case EARTH_ELEMENT:
    case AIR_ELEMENT:
    case FIRE_ELEMENT:
    case WATER_ELEMENT:
    case MONSTER_RND3:
        return LEVEL3;

    case PALADIN:
    case CRUSADER:
    case CYCLOPS:
    case UNICORN:
    case PHOENIX:
    case HYDRA:
    case GREEN_DRAGON:
    case RED_DRAGON:
    case BLACK_DRAGON:
    case GIANT:
    case TITAN:
    case POWER_LICH:
    case BONE_DRAGON:
    case GENIE:
    case MONSTER_RND4:
        return LEVEL4;

    case MONSTER_RND:
        switch ( Rand::Get( 0, 3 ) ) {
        default:
            return LEVEL1;
        case 1:
            return LEVEL2;
        case 2:
            return LEVEL3;
        case 3:
            return LEVEL4;
        }
        break;

    default:
        break;
    }

    return LEVEL0;
}

u32 Monster::GetDwelling( void ) const
{
    switch ( id ) {
    case PEASANT:
    case GOBLIN:
    case SPRITE:
    case CENTAUR:
    case HALFLING:
    case SKELETON:
        return DWELLING_MONSTER1;

    case ARCHER:
    case ORC:
    case ZOMBIE:
    case DWARF:
    case GARGOYLE:
    case BOAR:
        return DWELLING_MONSTER2;

    case RANGER:
    case ORC_CHIEF:
    case BATTLE_DWARF:
    case MUTANT_ZOMBIE:
        return DWELLING_UPGRADE2;

    case PIKEMAN:
    case WOLF:
    case ELF:
    case IRON_GOLEM:
    case MUMMY:
    case GRIFFIN:
        return DWELLING_MONSTER3;

    case VETERAN_PIKEMAN:
    case GRAND_ELF:
    case STEEL_GOLEM:
    case ROYAL_MUMMY:
        return DWELLING_UPGRADE3;

    case SWORDSMAN:
    case OGRE:
    case DRUID:
    case MINOTAUR:
    case ROC:
    case VAMPIRE:
        return DWELLING_MONSTER4;

    case MASTER_SWORDSMAN:
    case OGRE_LORD:
    case GREATER_DRUID:
    case MINOTAUR_KING:
    case VAMPIRE_LORD:
        return DWELLING_UPGRADE4;

    case CAVALRY:
    case TROLL:
    case MAGE:
    case LICH:
    case UNICORN:
    case HYDRA:
        return DWELLING_MONSTER5;

    case CHAMPION:
    case WAR_TROLL:
    case ARCHMAGE:
    case POWER_LICH:
        return DWELLING_UPGRADE5;

    case PALADIN:
    case CYCLOPS:
    case PHOENIX:
    case GREEN_DRAGON:
    case GIANT:
    case BONE_DRAGON:
        return DWELLING_MONSTER6;

    case CRUSADER:
    case RED_DRAGON:
    case TITAN:
        return DWELLING_UPGRADE6;

    case BLACK_DRAGON:
        return DWELLING_UPGRADE7;

    default:
        break;
    }

    return 0;
}

const char * Monster::GetName( void ) const
{
    return _( monsters[id].name );
}

const char * Monster::GetMultiName( void ) const
{
    return _( monsters[id].multiname );
}

const char * Monster::GetPluralName( u32 count ) const
{
    switch ( id ) {
    case PEASANT:
        return _n( "Peasant", "Peasants", count );
    case ARCHER:
        return _n( "Archer", "Archers", count );
    case RANGER:
        return _n( "Ranger", "Rangers", count );
    case PIKEMAN:
        return _n( "Pikeman", "Pikemen", count );
    case VETERAN_PIKEMAN:
        return _n( "Veteran Pikeman", "Veteran Pikemen", count );
    case SWORDSMAN:
        return _n( "Swordsman", "Swordsmen", count );
    case MASTER_SWORDSMAN:
        return _n( "Master Swordsman", "Master Swordsmen", count );
    case CAVALRY:
        return _n( "Cavalry", "Cavalries", count );
    case CHAMPION:
        return _n( "Champion", "Champions", count );
    case PALADIN:
        return _n( "Paladin", "Paladins", count );
    case CRUSADER:
        return _n( "Crusader", "Crusaders", count );

    case GOBLIN:
        return _n( "Goblin", "Goblins", count );
    case ORC:
        return _n( "Orc", "Orcs", count );
    case ORC_CHIEF:
        return _n( "Orc Chief", "Orc Chiefs", count );
    case WOLF:
        return _n( "Wolf", "Wolves", count );
    case OGRE:
        return _n( "Ogre", "Ogres", count );
    case OGRE_LORD:
        return _n( "Ogre Lord", "Ogre Lords", count );
    case TROLL:
        return _n( "Troll", "Trolls", count );
    case WAR_TROLL:
        return _n( "War Troll", "War Trolls", count );
    case CYCLOPS:
        return _n( "Cyclops", "Cyclopes", count );

    case SPRITE:
        return _n( "Sprite", "Sprites", count );
    case DWARF:
        return _n( "Dwarf", "Dwarves", count );
    case BATTLE_DWARF:
        return _n( "Battle Dwarf", "Battle Dwarves", count );
    case ELF:
        return _n( "Elf", "Elves", count );
    case GRAND_ELF:
        return _n( "Grand Elf", "Grand Elves", count );
    case DRUID:
        return _n( "Druid", "Druids", count );
    case GREATER_DRUID:
        return _n( "Greater Druid", "Greater Druids", count );
    case UNICORN:
        return _n( "Unicorn", "Unicorns", count );
    case PHOENIX:
        return _n( "Phoenix", "Phoenix's", count );

    case CENTAUR:
        return _n( "Centaur", "Centaurs", count );
    case GARGOYLE:
        return _n( "Gargoyle", "Gargoyles", count );
    case GRIFFIN:
        return _n( "Griffin", "Griffins", count );
    case MINOTAUR:
        return _n( "Minotaur", "Minotaurs", count );
    case MINOTAUR_KING:
        return _n( "Minotaur King", "Minotaur Kings", count );
    case HYDRA:
        return _n( "Hydra", "Hydras", count );
    case GREEN_DRAGON:
        return _n( "Green Dragon", "Green Dragons", count );
    case RED_DRAGON:
        return _n( "Red Dragon", "Red Dragons", count );
    case BLACK_DRAGON:
        return _n( "Black Dragon", "Black Dragons", count );

    case HALFLING:
        return _n( "Halfling", "Halflings", count );
    case BOAR:
        return _n( "Boar", "Boars", count );
    case IRON_GOLEM:
        return _n( "Iron Golem", "Iron Golems", count );
    case STEEL_GOLEM:
        return _n( "Steel Golem", "Steel Golems", count );
    case ROC:
        return _n( "Roc", "Rocs", count );
    case MAGE:
        return _n( "Mage", "Magi", count );
    case ARCHMAGE:
        return _n( "Archmage", "Archmagi", count );
    case GIANT:
        return _n( "Giant", "Giants", count );
    case TITAN:
        return _n( "Titan", "Titans", count );

    case SKELETON:
        return _n( "Skeleton", "Skeletons", count );
    case ZOMBIE:
        return _n( "Zombie", "Zombies", count );
    case MUTANT_ZOMBIE:
        return _n( "Mutant Zombie", "Mutant Zombies", count );
    case MUMMY:
        return _n( "Mummy", "Mummies", count );
    case ROYAL_MUMMY:
        return _n( "Royal Mummy", "Royal Mummies", count );
    case VAMPIRE:
        return _n( "Vampire", "Vampires", count );
    case VAMPIRE_LORD:
        return _n( "Vampire Lord", "Vampire Lords", count );
    case LICH:
        return _n( "Lich", "Liches", count );
    case POWER_LICH:
        return _n( "Power Lich", "Power Liches", count );
    case BONE_DRAGON:
        return _n( "Bone Dragon", "Bone Dragons", count );

    case ROGUE:
        return _n( "Rogue", "Rogues", count );
    case NOMAD:
        return _n( "Nomad", "Nomads", count );
    case GHOST:
        return _n( "Ghost", "Ghosts", count );
    case GENIE:
        return _n( "Genie", "Genies", count );
    case MEDUSA:
        return _n( "Medusa", "Medusas", count );
    case EARTH_ELEMENT:
        return _n( "Earth Elemental", "Earth Elementals", count );
    case AIR_ELEMENT:
        return _n( "Air Elemental", "Air Elementals", count );
    case FIRE_ELEMENT:
        return _n( "Fire Elemental", "Fire Elementals", count );
    case WATER_ELEMENT:
        return _n( "Water Elemental", "Water Elementals", count );

    default:
        break;
    }

    return 1 == count ? GetName() : GetMultiName();
}

u32 Monster::GetSpriteIndex( void ) const
{
    return UNKNOWN < id ? id - 1 : 0;
}

int Monster::ICNMonh( void ) const
{
    return id >= PEASANT && id <= WATER_ELEMENT ? ICN::MONH0000 + id - PEASANT : ICN::UNKNOWN;
}

payment_t Monster::GetCost( void ) const
{
    return payment_t( monsters[id].cost );
}

payment_t Monster::GetUpgradeCost( void ) const
{
    Monster upgr = GetUpgrade();
    payment_t pay = id != upgr.id ? upgr.GetCost() - GetCost() : GetCost();

    pay.wood = static_cast<s32>( pay.wood * GetUpgradeRatio() );
    pay.mercury = static_cast<s32>( pay.mercury * GetUpgradeRatio() );
    pay.ore = static_cast<s32>( pay.ore * GetUpgradeRatio() );
    pay.sulfur = static_cast<s32>( pay.sulfur * GetUpgradeRatio() );
    pay.crystal = static_cast<s32>( pay.crystal * GetUpgradeRatio() );
    pay.gems = static_cast<s32>( pay.gems * GetUpgradeRatio() );
    pay.gold = static_cast<s32>( pay.gold * GetUpgradeRatio() );

    return pay;
}

u32 Monster::GetCountFromHitPoints( const Monster & mons, u32 hp )
{
    if ( hp ) {
        const u32 hp1 = mons.GetHitPoints();
        const u32 count = hp / hp1;
        return ( count * hp1 ) < hp ? count + 1 : count;
    }

    return 0;
}

const Monster::monstersprite_t & Monster::GetMonsterSprite() const
{
    return monsters_info[GetID()];
}

<<<<<<< HEAD
MonsterAnimation::MonsterAnimation( const Monster & monster )
    : _reference( monster.GetID() )
=======
RandomMonsterAnimation::RandomMonsterAnimation( const Monster & monster )
    : _reference( Bin_Info::GetAnimationSet( monster.GetID() ) )
>>>>>>> 306d6265
    , _icnID( monster.GetMonsterSprite().icn_file )
    , _frameId( 0 )
    , _frameOffset( 0 )
{
<<<<<<< HEAD
    _addValidMove( Monster_Info::STATIC );
    _addValidMove( Monster_Info::STATIC );
    _addValidMove( Monster_Info::IDLE );
    _addValidMove( Monster_Info::MELEE_TOP );
    _addValidMove( Monster_Info::MELEE_FRONT );
    _addValidMove( Monster_Info::MELEE_BOT );
    _addValidMove( Monster_Info::RANG_TOP );
    _addValidMove( Monster_Info::RANG_FRONT );
    _addValidMove( Monster_Info::RANG_BOT );
    _addValidMove( Monster_Info::MOVING );
    _addValidMove( Monster_Info::MOVING );
=======
    _addValidMove( Monster_State::STATIC );
    _addValidMove( Monster_State::STATIC );
    _addValidMove( Monster_State::IDLE );
    _addValidMove( Monster_State::MELEE_TOP );
    _addValidMove( Monster_State::MELEE_FRONT );
    _addValidMove( Monster_State::MELEE_BOT );
    _addValidMove( Monster_State::RANG_TOP );
    _addValidMove( Monster_State::RANG_FRONT );
    _addValidMove( Monster_State::RANG_BOT );
    _addValidMove( Monster_State::MOVING );
    _addValidMove( Monster_State::MOVING );
    _addValidMove( Monster_State::WNCE );
    _addValidMove( Monster_State::KILL );
>>>>>>> 306d6265

    increment();
}

void RandomMonsterAnimation::increment()
{
    if ( _frameSet.empty() ) {
        const int moveId = *Rand::Get( _validMoves );

        if ( moveId == Monster_Info::STATIC ) {
            const u32 counter = Rand::Get( 10, 20 );
            for ( u32 i = 0; i < counter; ++i )
                _pushFrames( Monster_Info::STATIC );
        }
        else if ( moveId == Monster_Info::IDLE ) {
            _pushFrames( Monster_Info::IDLE );
        }
        else if ( moveId == Monster_Info::MOVING ) {
            _pushFrames( Monster_Info::MOVE_START );

            const u32 counter = Rand::Get( 3, 5 );
            for ( u32 j = 0; j < counter; ++j )
                _pushFrames( Monster_Info::MOVING );

            _pushFrames( Monster_Info::MOVE_END );
        }
        else if ( moveId == Monster_Info::MELEE_TOP ) {
            _pushFrames( Monster_Info::MELEE_TOP );
            _pushFrames( Monster_Info::MELEE_TOP_END );
        }
        else if ( moveId == Monster_Info::MELEE_FRONT ) {
            _pushFrames( Monster_Info::MELEE_FRONT );
            _pushFrames( Monster_Info::MELEE_FRONT_END );
        }
        else if ( moveId == Monster_Info::MELEE_BOT ) {
            _pushFrames( Monster_Info::MELEE_BOT );
            _pushFrames( Monster_Info::MELEE_BOT_END );
        }
        else if ( moveId == Monster_Info::RANG_TOP ) {
            _pushFrames( Monster_Info::RANG_TOP );
            _pushFrames( Monster_Info::RANG_TOP_END );
        }
        else if ( moveId == Monster_Info::RANG_FRONT ) {
            _pushFrames( Monster_Info::RANG_FRONT );
            _pushFrames( Monster_Info::RANG_FRONT_END );
        }
        else if ( moveId == Monster_Info::RANG_BOT ) {
            _pushFrames( Monster_Info::RANG_BOT );
            _pushFrames( Monster_Info::RANG_BOT_END );
        }
        else if ( moveId == Monster_State::WNCE ) {
            _pushFrames( Monster_State::WNCE );
        }
        else if ( moveId == Monster_State::KILL ) {
            _pushFrames( Monster_State::KILL );
        }

        _pushFrames( Monster_Info::STATIC );
    }

    _frameId = _frameSet.front();
    _frameSet.pop_front();

    _frameOffset = _offsetSet.front();
    _offsetSet.pop_front();
}

int RandomMonsterAnimation::icnFile() const
{
    return _icnID;
}

int RandomMonsterAnimation::frameId() const
{
    return _frameId;
}

int RandomMonsterAnimation::offset() const
{
    return _frameOffset;
}

<<<<<<< HEAD
void MonsterAnimation::_pushFrames( Monster_Info::ANIMATION_TYPE type )
=======
void RandomMonsterAnimation::_pushFrames( Monster_State::ANIMATION_TYPE type )
>>>>>>> 306d6265
{
    const std::vector<int> & sequence = _reference.getAnimationVector( type );
    _frameSet.insert( _frameSet.end(), sequence.begin(), sequence.end() );

    const std::vector<int> & offset = _reference.getAnimationOffset( type );
    _offsetSet.insert( _offsetSet.end(), offset.begin(), offset.end() );
}

<<<<<<< HEAD
void MonsterAnimation::_addValidMove( Monster_Info::ANIMATION_TYPE type )
=======
void RandomMonsterAnimation::_addValidMove( Monster_State::ANIMATION_TYPE type )
>>>>>>> 306d6265
{
    if ( !_reference.getAnimationVector( type ).empty() )
        _validMoves.push_back( type );
}

MonsterStaticData & MonsterStaticData::Get( void )
{
    static MonsterStaticData mgds;
    return mgds;
}

StreamBase & operator<<( StreamBase & msg, const Monster & obj )
{
    return msg;
}

StreamBase & operator>>( StreamBase & msg, Monster & obj )
{
    return msg;
}<|MERGE_RESOLUTION|>--- conflicted
+++ resolved
@@ -1769,18 +1769,12 @@
     return monsters_info[GetID()];
 }
 
-<<<<<<< HEAD
-MonsterAnimation::MonsterAnimation( const Monster & monster )
+RandomMonsterAnimation::RandomMonsterAnimation( const Monster & monster )
     : _reference( monster.GetID() )
-=======
-RandomMonsterAnimation::RandomMonsterAnimation( const Monster & monster )
-    : _reference( Bin_Info::GetAnimationSet( monster.GetID() ) )
->>>>>>> 306d6265
     , _icnID( monster.GetMonsterSprite().icn_file )
     , _frameId( 0 )
     , _frameOffset( 0 )
 {
-<<<<<<< HEAD
     _addValidMove( Monster_Info::STATIC );
     _addValidMove( Monster_Info::STATIC );
     _addValidMove( Monster_Info::IDLE );
@@ -1792,21 +1786,8 @@
     _addValidMove( Monster_Info::RANG_BOT );
     _addValidMove( Monster_Info::MOVING );
     _addValidMove( Monster_Info::MOVING );
-=======
-    _addValidMove( Monster_State::STATIC );
-    _addValidMove( Monster_State::STATIC );
-    _addValidMove( Monster_State::IDLE );
-    _addValidMove( Monster_State::MELEE_TOP );
-    _addValidMove( Monster_State::MELEE_FRONT );
-    _addValidMove( Monster_State::MELEE_BOT );
-    _addValidMove( Monster_State::RANG_TOP );
-    _addValidMove( Monster_State::RANG_FRONT );
-    _addValidMove( Monster_State::RANG_BOT );
-    _addValidMove( Monster_State::MOVING );
-    _addValidMove( Monster_State::MOVING );
-    _addValidMove( Monster_State::WNCE );
-    _addValidMove( Monster_State::KILL );
->>>>>>> 306d6265
+    _addValidMove( Monster_Info::WNCE );
+    _addValidMove( Monster_Info::KILL );
 
     increment();
 }
@@ -1857,11 +1838,11 @@
             _pushFrames( Monster_Info::RANG_BOT );
             _pushFrames( Monster_Info::RANG_BOT_END );
         }
-        else if ( moveId == Monster_State::WNCE ) {
-            _pushFrames( Monster_State::WNCE );
-        }
-        else if ( moveId == Monster_State::KILL ) {
-            _pushFrames( Monster_State::KILL );
+        else if ( moveId == Monster_Info::WNCE ) {
+            _pushFrames( Monster_Info::WNCE );
+        }
+        else if ( moveId == Monster_Info::KILL ) {
+            _pushFrames( Monster_Info::KILL );
         }
 
         _pushFrames( Monster_Info::STATIC );
@@ -1889,11 +1870,7 @@
     return _frameOffset;
 }
 
-<<<<<<< HEAD
-void MonsterAnimation::_pushFrames( Monster_Info::ANIMATION_TYPE type )
-=======
-void RandomMonsterAnimation::_pushFrames( Monster_State::ANIMATION_TYPE type )
->>>>>>> 306d6265
+void RandomMonsterAnimation::_pushFrames( Monster_Info::ANIMATION_TYPE type )
 {
     const std::vector<int> & sequence = _reference.getAnimationVector( type );
     _frameSet.insert( _frameSet.end(), sequence.begin(), sequence.end() );
@@ -1902,11 +1879,7 @@
     _offsetSet.insert( _offsetSet.end(), offset.begin(), offset.end() );
 }
 
-<<<<<<< HEAD
-void MonsterAnimation::_addValidMove( Monster_Info::ANIMATION_TYPE type )
-=======
-void RandomMonsterAnimation::_addValidMove( Monster_State::ANIMATION_TYPE type )
->>>>>>> 306d6265
+void RandomMonsterAnimation::_addValidMove( Monster_Info::ANIMATION_TYPE type )
 {
     if ( !_reference.getAnimationVector( type ).empty() )
         _validMoves.push_back( type );
