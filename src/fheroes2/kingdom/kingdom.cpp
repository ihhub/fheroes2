/***************************************************************************
 *   fheroes2: https://github.com/ihhub/fheroes2                           *
 *   Copyright (C) 2019 - 2025                                             *
 *                                                                         *
 *   Free Heroes2 Engine: http://sourceforge.net/projects/fheroes2         *
 *   Copyright (C) 2009 by Andrey Afletdinov <fheroes2@gmail.com>          *
 *                                                                         *
 *   This program is free software; you can redistribute it and/or modify  *
 *   it under the terms of the GNU General Public License as published by  *
 *   the Free Software Foundation; either version 2 of the License, or     *
 *   (at your option) any later version.                                   *
 *                                                                         *
 *   This program is distributed in the hope that it will be useful,       *
 *   but WITHOUT ANY WARRANTY; without even the implied warranty of        *
 *   MERCHANTABILITY or FITNESS FOR A PARTICULAR PURPOSE.  See the         *
 *   GNU General Public License for more details.                          *
 *                                                                         *
 *   You should have received a copy of the GNU General Public License     *
 *   along with this program; if not, write to the                         *
 *   Free Software Foundation, Inc.,                                       *
 *   59 Temple Place - Suite 330, Boston, MA  02111-1307, USA.             *
 ***************************************************************************/

#include "kingdom.h"

#include <algorithm>
#include <cassert>
#include <ostream>
#include <string>
#include <vector>

#include "army.h"
#include "artifact.h"
#include "artifact_info.h"
#include "battle.h"
#include "campaign_data.h"
#include "campaign_savedata.h"
#include "difficulty.h"
#include "game.h"
#include "game_interface.h"
#include "game_io.h"
#include "game_static.h"
#include "interface_icons.h"
#include "logging.h"
#include "maps.h"
#include "maps_fileinfo.h"
#include "maps_tiles.h"
#include "maps_tiles_helper.h"
#include "math_base.h"
#include "mp2.h"
#include "payment.h"
#include "players.h"
#include "profit.h"
#include "race.h"
#include "route.h"
#include "save_format_version.h"
#include "serialize.h"
#include "settings.h"
#include "skill.h"
#include "visit.h"
#include "world.h"

namespace
{
    int32_t getHandicapIncomePercentage( const Player::HandicapStatus handicapStatus )
    {
        switch ( handicapStatus ) {
        case Player::HandicapStatus::NONE:
            return 100;
        case Player::HandicapStatus::MILD:
            return 85;
        case Player::HandicapStatus::SEVERE:
            return 70;
        default:
            // Did you add a new handicap status? Add the logic above!
            break;
        }

        return 100;
    }

    Funds getHandicapDependentIncome( const Funds & original, const Player::HandicapStatus handicapStatus )
    {
        const int32_t handicapPercentage = getHandicapIncomePercentage( handicapStatus );

        Funds corrected( original );

        corrected.wood = std::min( corrected.wood, ( corrected.wood * handicapPercentage + 99 ) / 100 );
        corrected.mercury = std::min( corrected.mercury, ( corrected.mercury * handicapPercentage + 99 ) / 100 );
        corrected.ore = std::min( corrected.ore, ( corrected.ore * handicapPercentage + 99 ) / 100 );
        corrected.sulfur = std::min( corrected.sulfur, ( corrected.sulfur * handicapPercentage + 99 ) / 100 );
        corrected.crystal = std::min( corrected.crystal, ( corrected.crystal * handicapPercentage + 99 ) / 100 );
        corrected.gems = std::min( corrected.gems, ( corrected.gems * handicapPercentage + 99 ) / 100 );
        corrected.gold = std::min( corrected.gold, ( corrected.gold * handicapPercentage + 99 ) / 100 );

        return corrected;
    }

    bool HeroesStrongestArmy( const Heroes * h1, const Heroes * h2 )
    {
        return h1 && h2 && h2->GetArmy().isStrongerThan( h1->GetArmy() );
    }
}

void Kingdom::Init( const PlayerColor color )
{
    clear();

    _color = color;

    if ( ( Color::allPlayerColors() & _color ) == 0 ) {
        DEBUG_LOG( DBG_GAME, DBG_WARN, "Unknown player: " << Color::String( _color ) << "(" << static_cast<int>( _color ) << ")" )

        return;
    }

    resource = _getKingdomStartingResources( Game::getDifficulty() );

    const Player * player = Players::Get( _color );
    assert( player != nullptr );

    // Some human players can have handicap for resources.
    resource = getHandicapDependentIncome( resource, player->getHandicapStatus() );
}

void Kingdom::clear()
{
    modes = 0;

    _color = PlayerColor::NONE;
    _visitedTentsColors = 0;
    lost_town_days = Game::GetLostTownDays() + 1;

    heroes.clear();
    castles.clear();
    visit_object.clear();

    recruits.Reset();

    puzzle_maps.reset();
}

int Kingdom::GetControl() const
{
    return Players::GetPlayerControl( _color );
}

int Kingdom::GetRace() const
{
    return Players::GetPlayerRace( GetColor() );
}

bool Kingdom::isPlay() const
{
    return Players::GetPlayerInGame( _color );
}

void Kingdom::LossPostActions()
{
    if ( !isPlay() ) {
        return;
    }

    Players::SetPlayerInGame( _color, false );

    // Heroes::Dismiss() calls Kingdom::RemoveHero(), which eventually calls heroes.erase()
    while ( !heroes.empty() ) {
        Heroes * hero = heroes.back();

        assert( hero->GetColor() == GetColor() );

        hero->Dismiss( static_cast<int>( Battle::RESULT_LOSS ) );
    }

    for ( Castle * castle : castles ) {
        assert( castle != nullptr && castle->GetColor() == GetColor() );

        castle->ChangeColor( PlayerColor::NONE );
    }

    castles.clear();

    world.ResetCapturedObjects( GetColor() );
}

void Kingdom::ActionBeforeTurn()
{
    if ( isControlHuman() ) {
        // Recalculate the existing paths of heroes if the kingdom is controlled by a human
        std::for_each( heroes.begin(), heroes.end(), []( Heroes * hero ) { hero->calculatePath( -1 ); } );
    }
    else {
        // Reset the paths of heroes if the kingdom is controlled by AI, because it uses a
        // special pathfinder implementation and revises its goals every turn
        std::for_each( heroes.begin(), heroes.end(), []( Heroes * hero ) { hero->GetPath().Reset(); } );
    }
}

void Kingdom::ActionNewDay()
{
    // Clear the visited objects with a lifetime of one day, even if this kingdom has already been vanquished
    visit_object.remove_if( Visit::isDayLife );

    if ( !isPlay() ) {
        return;
    }

    // Countdown of days since the loss of the last town, first day isn't counted
    if ( world.CountDay() > 1 && castles.empty() && lost_town_days > 0 ) {
        --lost_town_days;
    }

    // Check the basic conditions of losing the game
    if ( isLoss() || 0 == lost_town_days ) {
        LossPostActions();

        return;
    }

    // Reset the effect of the "Identify Hero" spell
    ResetModes( IDENTIFYHERO );
}

void Kingdom::ActionNewDayResourceUpdate( const std::function<void( const EventDate & event, const Funds & funds )> & displayEventDialog )
{
    // Skip the income for the first day
    if ( world.CountDay() > 1 ) {
        AddFundsResource( GetIncome() );
    }

    const bool isAIPlayer = ( GetControl() == CONTROL_AI );

    // Resources from events
    const EventsDate events = world.GetEventsDate( GetColor() );
    for ( const EventDate & event : events ) {
        if ( isAIPlayer && !event.isApplicableForAIPlayers ) {
            continue;
        }

        const Funds fundsUpdate = Resource::CalculateEventResourceUpdate( GetFunds(), event.resource );
        AddFundsResource( fundsUpdate );
        if ( displayEventDialog )
            displayEventDialog( event, fundsUpdate );
    }
}

void Kingdom::ActionNewWeek()
{
    // Clear the visited objects with a lifetime of one week, even if this kingdom has already been vanquished
    visit_object.remove_if( Visit::isWeekLife );

    if ( !isPlay() ) {
        return;
    }

    // Skip the first week
    if ( world.CountWeek() > 1 ) {
        // Additional gift in debug mode
        if ( IS_DEVEL() && isControlHuman() ) {
            Funds gift( 20, 20, 10, 10, 10, 10, 5000 );
            DEBUG_LOG( DBG_GAME, DBG_INFO, "debug gift: " << gift.String() )
            resource += gift;
        }
    }

    // Settle a new set of recruits
    GetRecruits();
}

void Kingdom::AddHero( Heroes * hero )
{
    if ( hero == nullptr ) {
        // Why are you adding an empty hero?
        assert( 0 );
        return;
    }

    if ( heroes.end() == std::find( heroes.begin(), heroes.end(), hero ) ) {
        heroes.push_back( hero );
    }
}

void Kingdom::RemoveHero( const Heroes * hero )
{
    if ( hero == nullptr ) {
        // Why are you trying to delete a non-existing hero?
        assert( 0 );
        return;
    }

    if ( !heroes.empty() ) {
        auto it = std::find( heroes.begin(), heroes.end(), hero );
        assert( it != heroes.end() );
        if ( it != heroes.end() ) {
            heroes.erase( it );
        }
    }

    Player * player = Players::Get( GetColor() );

    if ( player && player->GetFocus().GetHeroes() == hero ) {
        player->GetFocus().Reset();
    }

    if ( isLoss() ) {
        LossPostActions();
    }
}

void Kingdom::AddCastle( Castle * castle )
{
    if ( castle ) {
        if ( castles.end() == std::find( castles.begin(), castles.end(), castle ) ) {
            castles.push_back( castle );
        }

        const Player * player = Settings::Get().GetPlayers().GetCurrent();
        if ( player && player->isColor( GetColor() ) ) {
            Interface::AdventureMap::Get().GetIconsPanel().resetIcons( ICON_CASTLES );
        }
    }

    lost_town_days = Game::GetLostTownDays() + 1;
}

void Kingdom::RemoveCastle( const Castle * castle )
{
    if ( castle ) {
        if ( !castles.empty() ) {
            auto it = std::find( castles.begin(), castles.end(), castle );
            assert( it != castles.end() );
            if ( it != castles.end() ) {
                castles.erase( it );
            }
        }

        Player * player = Players::Get( GetColor() );

        if ( player && player->GetFocus().GetCastle() == castle ) {
            player->GetFocus().Reset();
        }
    }

    if ( isLoss() )
        LossPostActions();
}

uint32_t Kingdom::GetCountCastle() const
{
    return static_cast<uint32_t>( std::count_if( castles.begin(), castles.end(), Castle::PredicateIsCastle ) );
}

uint32_t Kingdom::GetCountTown() const
{
    return static_cast<uint32_t>( std::count_if( castles.begin(), castles.end(), Castle::PredicateIsTown ) );
}

uint32_t Kingdom::GetCountMarketplace() const
{
    return static_cast<uint32_t>(
        std::count_if( castles.begin(), castles.end(), []( const Castle * castle ) { return Castle::PredicateIsBuildBuilding( castle, BUILD_MARKETPLACE ); } ) );
}

uint32_t Kingdom::GetCountNecromancyShrineBuild() const
{
    return static_cast<uint32_t>( std::count_if( castles.begin(), castles.end(), []( const Castle * castle ) { return castle->isNecromancyShrineBuild(); } ) );
}

uint32_t Kingdom::GetCountBuilding( uint32_t build ) const
{
    return static_cast<uint32_t>( std::count_if( castles.begin(), castles.end(), [build]( const Castle * castle ) { return castle->isBuild( build ); } ) );
}

uint32_t Kingdom::GetCountThievesGuild() const
{
    return static_cast<uint32_t>(
        std::count_if( castles.begin(), castles.end(), []( const Castle * castle ) { return Castle::PredicateIsBuildBuilding( castle, BUILD_THIEVESGUILD ); } ) );
}

uint32_t Kingdom::GetCountArtifacts() const
{
    uint32_t result = 0;
    for ( const Heroes * hero : heroes )
        result += hero->GetCountArtifacts();
    return result;
}

bool Kingdom::AllowPayment( const Funds & funds ) const
{
    return ( resource.wood >= funds.wood || 0 == funds.wood ) && ( resource.mercury >= funds.mercury || 0 == funds.mercury )
           && ( resource.ore >= funds.ore || 0 == funds.ore ) && ( resource.sulfur >= funds.sulfur || 0 == funds.sulfur )
           && ( resource.crystal >= funds.crystal || 0 == funds.crystal ) && ( resource.gems >= funds.gems || 0 == funds.gems )
           && ( resource.gold >= funds.gold || 0 == funds.gold );
}

bool Kingdom::isVisited( const Maps::Tile & tile ) const
{
    return isVisited( tile.GetIndex(), tile.getMainObjectType( false ) );
}

bool Kingdom::isVisited( int32_t index, const MP2::MapObjectType objectType ) const
{
    std::list<IndexObject>::const_iterator it = std::find_if( visit_object.begin(), visit_object.end(), [index]( const IndexObject & v ) { return v.isIndex( index ); } );
    return visit_object.end() != it && ( *it ).isObject( objectType );
}

bool Kingdom::isVisited( const MP2::MapObjectType objectType ) const
{
    return std::any_of( visit_object.begin(), visit_object.end(), [objectType]( const IndexObject & v ) { return v.isObject( objectType ); } );
}

uint32_t Kingdom::CountVisitedObjects( const MP2::MapObjectType objectType ) const
{
    // Safe to downcast as we don't deal with gigantic amount of data.
    return static_cast<uint32_t>( std::count_if( visit_object.begin(), visit_object.end(), [objectType]( const IndexObject & v ) { return v.isObject( objectType ); } ) );
}

void Kingdom::SetVisited( int32_t index, const MP2::MapObjectType objectType )
{
    if ( !isVisited( index, objectType ) && objectType != MP2::OBJ_NONE )
        visit_object.emplace_front( index, objectType );
}

bool Kingdom::isValidKingdomObject( const Maps::Tile & tile, const MP2::MapObjectType objectType ) const
{
    if ( !MP2::isInGameActionObject( objectType ) ) {
        return false;
    }

    if ( isVisited( tile.GetIndex(), objectType ) ) {
        return false;
    }

    // Check castle first to ignore guest hero (tile with both Castle and Hero)
    if ( tile.getMainObjectType( false ) == MP2::OBJ_CASTLE ) {
        const PlayerColor tileColor = getColorFromTile( tile );

        // Castle can only be visited if it either belongs to this kingdom or is an enemy castle (in the latter case, an attack may occur)
        return _color == tileColor || !Players::isFriends( _color, static_cast<PlayerColors>( tileColor ) );
    }

    // Hero object can overlay other objects when standing on top of it: force check with getMainObjectType( true )
    if ( objectType == MP2::OBJ_HERO ) {
        const Heroes * hero = tile.getHero();

        // Hero can only be met if he either belongs to this kingdom or is an enemy hero (in the latter case, an attack will occur)
        return hero && ( _color == hero->GetColor() || !Players::isFriends( _color, static_cast<PlayerColors>( hero->GetColor() ) ) );
    }

    if ( MP2::isCaptureObject( objectType ) ) {
        return !Players::isFriends( _color, static_cast<PlayerColors>( getColorFromTile( tile ) ) );
    }

    if ( MP2::isValuableResourceObject( objectType ) ) {
        return doesTileContainValuableItems( tile );
    }

    return true;
}

bool Kingdom::opponentsCanRecruitMoreHeroes() const
{
    for ( const PlayerColor opponentColor : Players::getInPlayOpponents( GetColor() ) ) {
        if ( world.GetKingdom( opponentColor ).canRecruitHeroes() )
            return true;
    }
    return false;
}

bool Kingdom::opponentsHaveHeroes() const
{
    for ( const PlayerColor opponentColor : Players::getInPlayOpponents( GetColor() ) ) {
        if ( world.GetKingdom( opponentColor ).hasHeroes() )
            return true;
    }
    return false;
}

bool Kingdom::HeroesMayStillMove() const
{
    return std::any_of( heroes.begin(), heroes.end(), []( const Heroes * hero ) { return hero->MayStillMove( false, false ); } );
}

void Kingdom::AddFundsResource( const Funds & funds )
{
    resource = resource + funds;
    resource.Trim();
}

void Kingdom::OddFundsResource( const Funds & funds )
{
    resource = resource - funds;
    resource.Trim();
}

const Recruits & Kingdom::GetRecruits()
{
    // At the beginning of a new week, in case there are no heroes who retreated or surrendered on the last day of the previous week and should be available for hire
    // (this mechanic is an extension of fheroes2 and is missing from the original game), it is necessary to offer one native hero
    const bool offerNativeHero = ( recruits.GetID1() == Heroes::UNKNOWN && recruits.GetID2() == Heroes::UNKNOWN );
    // Special hero given as a campaign award
    Heroes * specialHireableHero = nullptr;

    // If there is a hero received as a campaign award, then this hero should be offered instead of a native hero at the beginning of the first week
    if ( isControlHuman() && Settings::Get().isCampaignGameType() && offerNativeHero && world.CountWeek() < 2 ) {
        const std::vector<Campaign::CampaignAwardData> obtainedAwards = Campaign::CampaignSaveData::Get().getObtainedCampaignAwards();

        for ( const auto & obtainedAward : obtainedAwards ) {
            if ( obtainedAward._type != Campaign::CampaignAwardData::TYPE_HIREABLE_HERO ) {
                continue;
            }

            Heroes * hero = world.GetHeroes( obtainedAward._subType );

            if ( hero && hero->isAvailableForHire() ) {
                specialHireableHero = hero;
            }
        }
    }

    if ( recruits.GetID1() == Heroes::UNKNOWN || ( recruits.GetHero1() && !recruits.GetHero1()->isAvailableForHire() ) ) {
        if ( specialHireableHero ) {
            recruits.SetHero1( specialHireableHero );
        }
        else {
            recruits.SetHero1( world.GetHeroForHire( offerNativeHero ? GetRace() : Race::NONE, recruits.GetID2() ) );
        }
    }

    if ( recruits.GetID2() == Heroes::UNKNOWN || ( recruits.GetHero2() && !recruits.GetHero2()->isAvailableForHire() ) ) {
        recruits.SetHero2( world.GetHeroForHire( Race::NONE, recruits.GetID1() ) );
    }

    assert( recruits.GetID1() != recruits.GetID2() && recruits.GetID1() != Heroes::UNKNOWN && recruits.GetID2() != Heroes::UNKNOWN );

    return recruits;
}

void Kingdom::SetVisitTravelersTent( const int barrierColor )
{
    // visited_tents_color is a bitfield
    _visitedTentsColors |= ( 1 << barrierColor );
}

bool Kingdom::IsVisitTravelersTent( const int barrierColor ) const
{
    // visited_tents_color is a bitfield
    return ( _visitedTentsColors & ( 1 << barrierColor ) ) != 0;
}

bool Kingdom::AllowRecruitHero( bool check_payment ) const
{
    return ( heroes.size() < GetMaxHeroes() ) && ( !check_payment || AllowPayment( PaymentConditions::RecruitHero() ) );
}

void Kingdom::ApplyPlayWithStartingHero()
{
    if ( !isPlay() || castles.empty() ) {
        return;
    }

    bool foundHeroes = false;

    for ( const Castle * castle : castles ) {
        if ( castle == nullptr ) {
            continue;
        }

        // Check if there is a hero placed by the map creator near the castle entrance (castle position + point(0, 1))
        const fheroes2::Point & cp = castle->GetCenter();
        Heroes * hero = world.getTile( cp.x, cp.y + 1 ).getHero();

        // If there is, move it to the castle
        if ( hero && hero->GetColor() == GetColor() ) {
            const bool patrol = hero->Modes( Heroes::PATROL );

            if ( hero->isValid() ) {
                hero->Move2Dest( Maps::GetIndexFromAbsPoint( cp ) );
                castle->trainHeroInMageGuild( *hero );
            }
            else {
                hero->Dismiss( 0 );
                hero->Recruit( *castle );
            }

            if ( patrol ) {
                hero->SetModes( Heroes::PATROL );
                hero->SetPatrolCenter( cp );
            }

            foundHeroes = true;
        }
    }

    if ( !foundHeroes && Settings::Get().getCurrentMapInfo().startWithHeroInFirstCastle ) {
        const Castle * first = castles.GetFirstCastle();
        if ( first == nullptr ) {
            first = castles.front();
        }

        // If there are no heroes, then there must be at least one castle or town
        assert( first != nullptr );

        Heroes * hero = world.GetHeroForHire( first->GetRace() );
        if ( hero && AllowRecruitHero( false ) ) {
            hero->Recruit( *first );
        }
    }
}

uint32_t Kingdom::GetMaxHeroes()
{
    return GameStatic::GetKingdomMaxHeroes();
}

Funds Kingdom::GetIncome( int type /* = INCOME_ALL */ ) const
{
    Funds totalIncome;

    if ( INCOME_CAPTURED & type ) {
        // captured object
        const int resources[8]
            = { Resource::WOOD, Resource::ORE, Resource::MERCURY, Resource::SULFUR, Resource::CRYSTAL, Resource::GEMS, Resource::GOLD, Resource::UNKNOWN };

        for ( uint32_t index = 0; resources[index] != Resource::UNKNOWN; ++index )
            totalIncome += ProfitConditions::FromMine( resources[index] ) * world.CountCapturedMines( resources[index], GetColor() );
    }

    if ( INCOME_CASTLES & type ) {
        // castles
        for ( const Castle * castle : castles ) {
            assert( castle != nullptr );

            // castle or town profit
            totalIncome += ProfitConditions::FromBuilding( ( castle->isCastle() ? BUILD_CASTLE : BUILD_TENT ), 0 );

            // statue
            if ( castle->isBuild( BUILD_STATUE ) )
                totalIncome += ProfitConditions::FromBuilding( BUILD_STATUE, 0 );

            // dungeon for warlock
            if ( castle->isBuild( BUILD_SPEC ) && Race::WRLK == castle->GetRace() )
                totalIncome += ProfitConditions::FromBuilding( BUILD_SPEC, Race::WRLK );
        }
    }

    if ( INCOME_ARTIFACTS & type ) {
        for ( const Heroes * hero : heroes ) {
            const BagArtifacts & bag = hero->GetBagArtifacts();
            for ( const Artifact & artifact : bag ) {
                totalIncome += ProfitConditions::FromArtifact( artifact.GetID() );
            }
        }
    }

    if ( INCOME_HERO_SKILLS & type ) {
        // estates skill bonus
        for ( const Heroes * hero : heroes ) {
            assert( hero != nullptr );
            totalIncome.gold += hero->GetSecondarySkillValue( Skill::Secondary::ESTATES );
        }
    }

    if ( isControlHuman() && ( type & INCOME_CAMPAIGN_BONUS ) && Settings::Get().isCampaignGameType() ) {
        const std::vector<Campaign::CampaignAwardData> awards = Campaign::CampaignSaveData::Get().getObtainedCampaignAwards();
        for ( const Campaign::CampaignAwardData & award : awards ) {
            if ( award._type != Campaign::CampaignAwardData::TYPE_RESOURCE_BONUS ) {
                continue;
            }

            totalIncome += Funds( award._subType, award._amount );
        }
    }

    if ( isControlAI() ) {
        const Funds incomeBonus = Difficulty::getResourceIncomeBonusForAI( Game::getDifficulty(), *this );
        if ( incomeBonus.GetValidItemsCount() != 0 ) {
            DEBUG_LOG( DBG_AI, DBG_TRACE, "AI bonus to the resource income has been applied to " << Color::String( _color ) << ": " << incomeBonus.String() )

            totalIncome += incomeBonus;
        }

        const int32_t goldBonus = static_cast<int32_t>( totalIncome.gold * Difficulty::getGoldIncomeBonusForAI( Game::getDifficulty() ) );
        if ( goldBonus != 0 ) {
            DEBUG_LOG( DBG_AI, DBG_TRACE,
                       "AI bonus to the gold income has been applied to " << Color::String( _color ) << ", original income: " << totalIncome.gold
                                                                          << ", bonus income: " << goldBonus )

            totalIncome.gold += goldBonus;
        }
    }

    const Player * player = Players::Get( _color );
    assert( player != nullptr );

    // Some human players can have handicap for resources.
    return getHandicapDependentIncome( totalIncome, player->getHandicapStatus() );
}

Heroes * Kingdom::GetBestHero() const
{
    return !heroes.empty() ? *std::max_element( heroes.begin(), heroes.end(), HeroesStrongestArmy ) : nullptr;
}

Monster Kingdom::GetStrongestMonster() const
{
    Monster monster( Monster::UNKNOWN );
    for ( const Heroes * hero : heroes ) {
        const Monster currentMonster = hero->GetArmy().GetStrongestMonster();
        if ( currentMonster.GetMonsterStrength() > monster.GetMonsterStrength() ) {
            monster = currentMonster;
        }
    }
    for ( const Castle * castle : castles ) {
        const Monster currentMonster = castle->GetArmy().GetStrongestMonster();
        if ( currentMonster.GetMonsterStrength() > monster.GetMonsterStrength() ) {
            monster = currentMonster;
        }
    }
    return monster;
}

double Kingdom::GetArmiesStrength() const
{
    double res = 0;

    for ( const Heroes * hero : heroes ) {
        assert( hero != nullptr );
        res += hero->GetArmy().GetStrength();
    }

    for ( const Castle * castle : castles ) {
        assert( castle != nullptr );
        res += castle->GetArmy().GetStrength();
    }

    return res;
}

void Kingdoms::Init()
{
    clear();

    const PlayerColorsVector colors( Settings::Get().GetPlayers().GetColors() );
    std::for_each( colors.begin(), colors.end(), [this]( const PlayerColor color ) { GetKingdom( color ).Init( color ); } );
}

void Kingdoms::clear()
{
    std::for_each( _kingdoms.begin(), _kingdoms.end(), []( Kingdom & kingdom ) { kingdom.clear(); } );
}

void Kingdoms::ApplyPlayWithStartingHero()
{
    std::for_each( _kingdoms.begin(), _kingdoms.end(), []( Kingdom & kingdom ) {
        if ( kingdom.isPlay() ) {
            kingdom.ApplyPlayWithStartingHero();
        }
    } );
}

const Kingdom & Kingdoms::GetKingdom( const PlayerColor color ) const
{
    switch ( color ) {
    case PlayerColor::BLUE:
        return _kingdoms[0];
    case PlayerColor::GREEN:
        return _kingdoms[1];
    case PlayerColor::RED:
        return _kingdoms[2];
    case PlayerColor::YELLOW:
        return _kingdoms[3];
    case PlayerColor::ORANGE:
        return _kingdoms[4];
    case PlayerColor::PURPLE:
        return _kingdoms[5];
    default:
        break;
    }

    return _kingdoms[6];
}

Kingdom & Kingdoms::GetKingdom( const PlayerColor color )
{
    switch ( color ) {
    case PlayerColor::BLUE:
        return _kingdoms[0];
    case PlayerColor::GREEN:
        return _kingdoms[1];
    case PlayerColor::RED:
        return _kingdoms[2];
    case PlayerColor::YELLOW:
        return _kingdoms[3];
    case PlayerColor::ORANGE:
        return _kingdoms[4];
    case PlayerColor::PURPLE:
        return _kingdoms[5];
    default:
        break;
    }

    return _kingdoms[6];
}

void Kingdom::appendSurrenderedHero( Heroes & hero )
{
    recruits.appendSurrenderedHero( hero, world.CountDay() );
}

void Kingdoms::NewDay()
{
    std::for_each( _kingdoms.begin(), _kingdoms.end(), []( Kingdom & kingdom ) { kingdom.ActionNewDay(); } );
}

void Kingdoms::NewWeek()
{
    std::for_each( _kingdoms.begin(), _kingdoms.end(), []( Kingdom & kingdom ) { kingdom.ActionNewWeek(); } );
}

PlayerColors Kingdoms::GetNotLossColors() const
{
    PlayerColors result = 0;
    for ( const Kingdom & kingdom : _kingdoms ) {
        if ( kingdom.GetColor() != PlayerColor::NONE && !kingdom.isLoss() ) {
            result |= kingdom.GetColor();
        }
    }
    return result;
}

<<<<<<< HEAD
PlayerColor Kingdoms::FindWins( const int cond ) const
=======
int Kingdoms::FindWins( const uint32_t cond ) const
>>>>>>> 73a30b33
{
    for ( const Kingdom & kingdom : _kingdoms ) {
        if ( kingdom.GetColor() != PlayerColor::NONE && world.KingdomIsWins( kingdom, cond ) ) {
            return kingdom.GetColor();
        }
    }
    return PlayerColor::NONE;
}

void Kingdoms::AddHeroes( const AllHeroes & heroes )
{
    for ( Heroes * hero : heroes ) {
        assert( hero != nullptr );

        // Skip neutral heroes.
        if ( hero->GetColor() != PlayerColor::NONE ) {
            GetKingdom( hero->GetColor() ).AddHero( hero );
        }
    }
}

void Kingdoms::AddCastles( const AllCastles & castles )
{
    for ( Castle * castle : castles ) {
        assert( castle != nullptr );

        // Skip neutral castles and towns.
        if ( castle->GetColor() != PlayerColor::NONE ) {
            GetKingdom( castle->GetColor() ).AddCastle( castle );
        }
    }
}

std::set<Heroes *> Kingdoms::resetRecruits()
{
    std::set<Heroes *> remainingRecruits;

    for ( Kingdom & kingdom : _kingdoms ) {
        Recruits & recruits = kingdom.GetCurrentRecruits();

        // Heroes who retreated or surrendered on the last day of the previous week should still be available for recruitment next week in the same kingdom, provided that
        // this kingdom is still playable. This mechanic is an extension of fheroes2 and is missing from the original game.
        if ( !kingdom.isPlay() || world.CountDay() - recruits.getSurrenderDayOfHero1() > 1 ) {
            recruits.SetHero1( nullptr );
        }
        else {
            Heroes * hero = recruits.GetHero1();

            if ( hero ) {
                remainingRecruits.insert( hero );
            }
        }
        if ( !kingdom.isPlay() || world.CountDay() - recruits.getSurrenderDayOfHero2() > 1 ) {
            recruits.SetHero2( nullptr );
        }
        else {
            Heroes * hero = recruits.GetHero2();

            if ( hero ) {
                remainingRecruits.insert( hero );
            }
        }
    }

    return remainingRecruits;
}

bool Kingdom::IsTileVisibleFromCrystalBall( const int32_t dest ) const
{
    for ( const Heroes * hero : heroes ) {
        assert( hero != nullptr );

        if ( hero->GetBagArtifacts().isArtifactBonusPresent( fheroes2::ArtifactBonusType::VIEW_MONSTER_INFORMATION ) ) {
            const uint32_t crystalBallDistance = hero->GetVisionsDistance();

            if ( Maps::GetStraightLineDistance( hero->GetIndex(), dest ) <= crystalBallDistance ) {
                return true;
            }
        }
    }

    return false;
}

Cost Kingdom::_getKingdomStartingResources( const int difficulty ) const
{
    if ( isControlAI() ) {
        switch ( difficulty ) {
        case Difficulty::EASY:
        case Difficulty::NORMAL:
            return { 7500, 20, 5, 20, 5, 5, 5 };
        case Difficulty::HARD:
        case Difficulty::EXPERT:
        case Difficulty::IMPOSSIBLE:
            return { 10000, 30, 10, 30, 10, 10, 10 };
        default:
            // Did you add a new difficulty level?
            assert( 0 );
            break;
        }

        return { 10000, 30, 10, 30, 10, 10, 10 };
    }

    switch ( difficulty ) {
    case Difficulty::EASY:
        return { 10000, 30, 10, 30, 10, 10, 10 };
    case Difficulty::NORMAL:
        return { 7500, 20, 5, 20, 5, 5, 5 };
    case Difficulty::HARD:
        return { 5000, 10, 2, 10, 2, 2, 2 };
    case Difficulty::EXPERT:
        return { 2500, 5, 0, 5, 0, 0, 0 };
    case Difficulty::IMPOSSIBLE:
        return { 0, 0, 0, 0, 0, 0, 0 };
    default:
        // Did you add a new difficulty level?
        assert( 0 );
        break;
    }

    return { 7500, 20, 5, 20, 5, 5, 5 };
}

OStreamBase & operator<<( OStreamBase & stream, const Kingdom & kingdom )
{
    return stream << kingdom.modes << kingdom._color << kingdom.resource << kingdom.lost_town_days << kingdom.castles << kingdom.heroes << kingdom.recruits
                  << kingdom.visit_object << kingdom.puzzle_maps << kingdom._visitedTentsColors << kingdom._topCastleInKingdomView << kingdom._topHeroInKingdomView;
}

IStreamBase & operator>>( IStreamBase & stream, Kingdom & kingdom )
{
    stream >> kingdom.modes;
    static_assert( LAST_SUPPORTED_FORMAT_VERSION < FORMAT_VERSION_1109_RELEASE, "Remove the logic below." );
    if ( Game::GetVersionOfCurrentSaveFile() < FORMAT_VERSION_1109_RELEASE ) {
        int temp;
        stream >> temp;
        kingdom._color = static_cast<PlayerColor>( temp );
    }
    else {
        stream >> kingdom._color;
    }

    stream >> kingdom.resource >> kingdom.lost_town_days >> kingdom.castles >> kingdom.heroes >> kingdom.recruits >> kingdom.visit_object >> kingdom.puzzle_maps
        >> kingdom._visitedTentsColors;

    static_assert( LAST_SUPPORTED_FORMAT_VERSION < FORMAT_VERSION_PRE2_1100_RELEASE, "Remove the logic below." );
    if ( Game::GetVersionOfCurrentSaveFile() < FORMAT_VERSION_PRE2_1100_RELEASE ) {
        int dummy;

        stream >> dummy;
    }

    return stream >> kingdom._topCastleInKingdomView >> kingdom._topHeroInKingdomView;
}

OStreamBase & operator<<( OStreamBase & stream, const Kingdoms & obj )
{
    return stream << obj._kingdoms;
}

IStreamBase & operator>>( IStreamBase & stream, Kingdoms & obj )
{
    return stream >> obj._kingdoms;
}<|MERGE_RESOLUTION|>--- conflicted
+++ resolved
@@ -829,11 +829,7 @@
     return result;
 }
 
-<<<<<<< HEAD
-PlayerColor Kingdoms::FindWins( const int cond ) const
-=======
-int Kingdoms::FindWins( const uint32_t cond ) const
->>>>>>> 73a30b33
+PlayerColor Kingdoms::FindWins( const uint32_t cond ) const
 {
     for ( const Kingdom & kingdom : _kingdoms ) {
         if ( kingdom.GetColor() != PlayerColor::NONE && world.KingdomIsWins( kingdom, cond ) ) {
