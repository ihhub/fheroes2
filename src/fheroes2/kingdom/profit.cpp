--- conflicted
+++ resolved
@@ -26,10 +26,6 @@
 #include "logging.h"
 #include "profit.h"
 #include "race.h"
-<<<<<<< HEAD
-#include "skill.h"
-=======
->>>>>>> 293b1a61
 
 struct profitstats_t
 {
