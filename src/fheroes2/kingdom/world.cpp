/***************************************************************************
 *   Copyright (C) 2009 by Andrey Afletdinov <fheroes2@gmail.com>          *
 *                                                                         *
 *   Part of the Free Heroes2 Engine:                                      *
 *   http://sourceforge.net/projects/fheroes2                              *
 *                                                                         *
 *   This program is free software; you can redistribute it and/or modify  *
 *   it under the terms of the GNU General Public License as published by  *
 *   the Free Software Foundation; either version 2 of the License, or     *
 *   (at your option) any later version.                                   *
 *                                                                         *
 *   This program is distributed in the hope that it will be useful,       *
 *   but WITHOUT ANY WARRANTY; without even the implied warranty of        *
 *   MERCHANTABILITY or FITNESS FOR A PARTICULAR PURPOSE.  See the         *
 *   GNU General Public License for more details.                          *
 *                                                                         *
 *   You should have received a copy of the GNU General Public License     *
 *   along with this program; if not, write to the                         *
 *   Free Software Foundation, Inc.,                                       *
 *   59 Temple Place - Suite 330, Boston, MA  02111-1307, USA.             *
 ***************************************************************************/

#include <algorithm>
#include <functional>

#include "agg.h"
#include "ai.h"
#include "artifact.h"
#include "castle.h"
#include "game.h"
#include "game_over.h"
#include "game_static.h"
#include "ground.h"
#include "heroes.h"
#include "maps_actions.h"
#include "mp2.h"
#include "pairs.h"
#include "race.h"
#include "resource.h"
#include "settings.h"
#include "text.h"
#include "world.h"

namespace GameStatic
{
    extern u32 uniq;
}

ListActions::~ListActions()
{
    clear();
}

void ListActions::clear( void )
{
    for ( iterator it = begin(); it != end(); ++it )
        delete *it;
    std::list<ActionSimple *>::clear();
}

MapObjects::~MapObjects()
{
    clear();
}

void MapObjects::clear( void )
{
    for ( iterator it = begin(); it != end(); ++it )
        delete ( *it ).second;
    std::map<u32, MapObjectSimple *>::clear();
}

void MapObjects::add( MapObjectSimple * obj )
{
    if ( obj ) {
        std::map<u32, MapObjectSimple *> & map = *this;
        if ( map[obj->GetUID()] )
            delete map[obj->GetUID()];
        map[obj->GetUID()] = obj;
    }
}

MapObjectSimple * MapObjects::get( u32 uid )
{
    iterator it = find( uid );
    return it != end() ? ( *it ).second : NULL;
}

std::list<MapObjectSimple *> MapObjects::get( const Point & pos )
{
    std::list<MapObjectSimple *> res;
    for ( iterator it = begin(); it != end(); ++it )
        if ( ( *it ).second && ( *it ).second->isPosition( pos ) )
            res.push_back( ( *it ).second );
    return res;
}

void MapObjects::remove( const Point & pos )
{
    std::vector<u32> uids;

    for ( iterator it = begin(); it != end(); ++it )
        if ( ( *it ).second && ( *it ).second->isPosition( pos ) )
            uids.push_back( ( *it ).second->GetUID() );

    for ( std::vector<u32>::const_iterator it = uids.begin(); it != uids.end(); ++it )
        remove( *it );
}

void MapObjects::remove( u32 uid )
{
    iterator it = find( uid );
    if ( it != end() )
        delete ( *it ).second;
    erase( it );
}

CapturedObject & CapturedObjects::Get( s32 index )
{
    std::map<s32, CapturedObject> & my = *this;
    return my[index];
}

void CapturedObjects::SetColor( s32 index, int col )
{
    Get( index ).SetColor( col );
}

void CapturedObjects::Set( s32 index, int obj, int col )
{
    CapturedObject & co = Get( index );

    if ( co.GetColor() != col && co.guardians.isValid() )
        co.guardians.Reset();

    co.Set( obj, col );
}

u32 CapturedObjects::GetCount( int obj, int col ) const
{
    u32 result = 0;

    const ObjectColor objcol( obj, col );

    for ( const_iterator it = begin(); it != end(); ++it )
        if ( objcol == ( *it ).second.objcol )
            ++result;

    return result;
}

u32 CapturedObjects::GetCountMines( int type, int col ) const
{
    u32 result = 0;

    const ObjectColor objcol1( MP2::OBJ_MINES, col );
    const ObjectColor objcol2( MP2::OBJ_HEROES, col );

    for ( const_iterator it = begin(); it != end(); ++it ) {
        const ObjectColor & objcol = ( *it ).second.objcol;

        if ( objcol == objcol1 || objcol == objcol2 ) {
            // scan for find mines
            const uint8_t index = world.GetTiles( ( *it ).first ).GetObjectSpriteIndex();

            // index sprite EXTRAOVR
            if ( 0 == index && Resource::ORE == type )
                ++result;
            else if ( 1 == index && Resource::SULFUR == type )
                ++result;
            else if ( 2 == index && Resource::CRYSTAL == type )
                ++result;
            else if ( 3 == index && Resource::GEMS == type )
                ++result;
            else if ( 4 == index && Resource::GOLD == type )
                ++result;
        }
    }

    return result;
}

int CapturedObjects::GetColor( s32 index ) const
{
    const_iterator it = find( index );
    return it != end() ? ( *it ).second.GetColor() : Color::NONE;
}

void CapturedObjects::ClearFog( int colors )
{
    // clear abroad objects
    for ( const_iterator it = begin(); it != end(); ++it ) {
        const ObjectColor & objcol = ( *it ).second.objcol;

        if ( objcol.isColor( colors ) ) {
            int scoute = 0;

            switch ( objcol.first ) {
            case MP2::OBJ_MINES:
            case MP2::OBJ_ALCHEMYLAB:
            case MP2::OBJ_SAWMILL:
                scoute = 2;
                break;

            case MP2::OBJ_LIGHTHOUSE:
                scoute = 4;
                break; // FIXME: scoute and lighthouse

            default:
                break;
            }

            if ( scoute )
                Maps::ClearFog( ( *it ).first, scoute, colors );
        }
    }
}

void CapturedObjects::ResetColor( int color )
{
    for ( iterator it = begin(); it != end(); ++it ) {
        ObjectColor & objcol = ( *it ).second.objcol;

        if ( objcol.isColor( color ) ) {
            objcol.second = Color::UNUSED;
            world.GetTiles( ( *it ).first ).CaptureFlags32( objcol.first, objcol.second );
        }
    }
}

Funds CapturedObjects::TributeCapturedObject( int color, int obj )
{
    Funds result;

    for ( iterator it = begin(); it != end(); ++it ) {
        const ObjectColor & objcol = ( *it ).second.objcol;

        if ( objcol.isObject( obj ) && objcol.isColor( color ) ) {
            Maps::Tiles & tile = world.GetTiles( ( *it ).first );

            result += Funds( tile.QuantityResourceCount() );
            tile.QuantityReset();
        }
    }

    return result;
}

World & world = World::Get();

World & World::Get( void )
{
    static World insideWorld;

    return insideWorld;
}

void World::Defaults( void )
{
    // playing kingdom
    vec_kingdoms.Init();

    // initialize all heroes
    vec_heroes.Init();

    vec_castles.Init();
}

void World::Reset( void )
{
    // maps tiles
    vec_tiles.clear();

    // kingdoms
    vec_kingdoms.clear();

    // event day
    vec_eventsday.clear();

    // rumors
    vec_rumors.clear();

    // castles
    vec_castles.clear();

    // heroes
    vec_heroes.clear();

    // extra
    map_captureobj.clear();
    map_actions.clear();
    map_objects.clear();

    ultimate_artifact.Reset();

    day = 0;
    week = 0;
    month = 0;

    week_current = Week::TORTOISE;
    week_next = Week::WeekRand();

    heroes_cond_wins = Heroes::UNKNOWN;
    heroes_cond_loss = Heroes::UNKNOWN;
}

/* new maps */
void World::NewMaps( u32 sw, u32 sh )
{
    Reset();
    Defaults();

    Size::w = sw;
    Size::h = sh;

    vec_tiles.resize( w() * h() );

    // init all tiles
    for ( MapsTiles::iterator it = vec_tiles.begin(); it != vec_tiles.end(); ++it ) {
        MP2::mp2tile_t mp2tile;

        mp2tile.tileIndex = Rand::Get( 16, 19 ); // index sprite ground, see ground32.til
        mp2tile.objectName1 = 0; // object sprite level 1
        mp2tile.indexName1 = 0xff; // index sprite level 1
        mp2tile.quantity1 = 0;
        mp2tile.quantity2 = 0;
        mp2tile.objectName2 = 0; // object sprite level 2
        mp2tile.indexName2 = 0xff; // index sprite level 2
        mp2tile.flags = Rand::Get( 0, 3 ); // shape reflect % 4, 0 none, 1 vertical, 2 horizontal, 3 any
        mp2tile.mapObject = MP2::OBJ_ZERO;
        mp2tile.indexAddon = 0;
        mp2tile.editorObjectLink = 0;
        mp2tile.editorObjectOverlay = 0;

        ( *it ).Init( std::distance( vec_tiles.begin(), it ), mp2tile );
    }

    // reset current maps info
    Maps::FileInfo fi;
    fi.size_w = w();
    fi.size_h = h();

    Settings::Get().SetCurrentFileInfo( fi );
}

void World::InitKingdoms( void )
{
    vec_kingdoms.Init();
}

s32 World::w( void ) const
{
    return Size::w;
}

s32 World::h( void ) const
{
    return Size::h;
}

const Maps::Tiles & World::GetTiles( u32 ax, u32 ay ) const
{
    return GetTiles( ay * w() + ax );
}

Maps::Tiles & World::GetTiles( u32 ax, u32 ay )
{
    return GetTiles( ay * w() + ax );
}

const Maps::Tiles & World::GetTiles( s32 index ) const
{
#ifdef WITH_DEBUG
    return vec_tiles.at( index );
#else
    return vec_tiles[index];
#endif
}

Maps::Tiles & World::GetTiles( s32 index )
{
#ifdef WITH_DEBUG
    return vec_tiles.at( index );
#else
    return vec_tiles[index];
#endif
}

/* get kingdom */
Kingdom & World::GetKingdom( int color )
{
    return vec_kingdoms.GetKingdom( color );
}

const Kingdom & World::GetKingdom( int color ) const
{
    return vec_kingdoms.GetKingdom( color );
}

/* get castle from index maps */
Castle * World::GetCastle( const Point & center )
{
    return vec_castles.Get( center );
}

const Castle * World::GetCastle( const Point & center ) const
{
    return vec_castles.Get( center );
}

Heroes * World::GetHeroes( int id )
{
    return vec_heroes.Get( id );
}

const Heroes * World::GetHeroes( int id ) const
{
    return vec_heroes.Get( id );
}

/* get heroes from index maps */
Heroes * World::GetHeroes( const Point & center )
{
    return vec_heroes.Get( center );
}

const Heroes * World::GetHeroes( const Point & center ) const
{
    return vec_heroes.Get( center );
}

Heroes * World::GetFreemanHeroes( int race ) const
{
    return vec_heroes.GetFreeman( race );
}

Heroes * World::FromJailHeroes( s32 index )
{
    return vec_heroes.FromJail( index );
}

CastleHeroes World::GetHeroes( const Castle & castle ) const
{
    return CastleHeroes( vec_heroes.GetGuest( castle ), vec_heroes.GetGuard( castle ) );
}

int World::GetDay( void ) const
{
    return LastDay() ? DAYOFWEEK : day % DAYOFWEEK;
}

int World::GetWeek( void ) const
{
    return LastWeek() ? WEEKOFMONTH : week % WEEKOFMONTH;
}

int World::GetMonth( void ) const
{
    return month;
}

u32 World::CountDay( void ) const
{
    return day;
}

u32 World::CountWeek( void ) const
{
    return week;
}

bool World::BeginWeek( void ) const
{
    return 1 == ( day % DAYOFWEEK );
}

bool World::BeginMonth( void ) const
{
    return 1 == ( week % WEEKOFMONTH ) && BeginWeek();
}

bool World::LastDay( void ) const
{
    return ( 0 == ( day % DAYOFWEEK ) );
}

bool World::LastWeek( void ) const
{
    return ( 0 == ( week % WEEKOFMONTH ) );
}

const Week & World::GetWeekType( void ) const
{
    return week_current;
}

/* new day */
void World::NewDay( void )
{
    ++day;

    if ( BeginWeek() ) {
        ++week;
        if ( BeginMonth() )
            ++month;
    }

    // action new day
    vec_kingdoms.NewDay();

    // action new week
    if ( BeginWeek() ) {
        NewWeek();
        vec_kingdoms.NewWeek();
    }

    // action new month
    if ( BeginMonth() ) {
        NewMonth();
        vec_kingdoms.NewMonth();
    }

    // remove deprecated events
    if ( day )
        vec_eventsday.remove_if( std::bind2nd( std::mem_fun_ref( &EventDate::isDeprecated ), day - 1 ) );
}

void World::NewWeek( void )
{
    // update week type
    week_current = week_next;
    const int type = LastWeek() ? Week::MonthRand() : Week::WeekRand();
    if ( Week::MONSTERS == type )
        week_next = Week( type, LastWeek() ? Monster::Rand4MonthOf() : Monster::Rand4WeekOf() );
    else
        week_next = Week( type );

    if ( 1 < week ) {
        // update week object
        for ( MapsTiles::iterator it = vec_tiles.begin(); it != vec_tiles.end(); ++it )
            if ( MP2::isWeekLife( ( *it ).GetObject( false ) ) || MP2::OBJ_MONSTER == ( *it ).GetObject() )
                ( *it ).QuantityUpdate();

        // update gray towns
        for ( AllCastles::iterator it = vec_castles.begin(); it != vec_castles.end(); ++it )
            if ( ( *it )->GetColor() == Color::NONE )
                ( *it )->ActionNewWeek();
    }

    // add events
    if ( Settings::Get().ExtWorldExtObjectsCaptured() ) {
        vec_kingdoms.AddTributeEvents( map_captureobj, day, MP2::OBJ_WATERWHEEL );
        vec_kingdoms.AddTributeEvents( map_captureobj, day, MP2::OBJ_WINDMILL );
        vec_kingdoms.AddTributeEvents( map_captureobj, day, MP2::OBJ_MAGICGARDEN );
    }

    // new day - reset option: "heroes: remember MP/SP for retreat/surrender result"
    std::for_each( vec_heroes.begin(), vec_heroes.end(), std::bind2nd( std::mem_fun( &Heroes::ResetModes ), Heroes::SAVEPOINTS ) );
}

void World::NewMonth( void )
{
    // skip first month
    if ( 1 < week && week_current.GetType() == Week::MONSTERS && !Settings::Get().ExtWorldBanMonthOfMonsters() )
        MonthOfMonstersAction( Monster( week_current.GetMonster() ) );

    // update gray towns
    for ( AllCastles::iterator it = vec_castles.begin(); it != vec_castles.end(); ++it )
        if ( ( *it )->GetColor() == Color::NONE )
            ( *it )->ActionNewMonth();
}

void World::MonthOfMonstersAction( const Monster & mons )
{
    if ( mons.isValid() ) {
        MapsIndexes tiles, excld;
        tiles.reserve( vec_tiles.size() / 2 );
        excld.reserve( vec_tiles.size() / 2 );

        const u32 dist = 2;
        const u8 objs[] = {MP2::OBJ_MONSTER, MP2::OBJ_HEROES, MP2::OBJ_CASTLE, MP2::OBJN_CASTLE, 0};

        // create exclude list
        {
            const MapsIndexes & objv = Maps::GetObjectsPositions( objs );

            for ( MapsIndexes::const_iterator it = objv.begin(); it != objv.end(); ++it ) {
                const MapsIndexes & obja = Maps::GetAroundIndexes( *it, dist );
                excld.insert( excld.end(), obja.begin(), obja.end() );
            }
        }

        // create valid points
        for ( MapsTiles::const_iterator it = vec_tiles.begin(); it != vec_tiles.end(); ++it ) {
            const Maps::Tiles & tile = *it;

            if ( !tile.isWater() && MP2::OBJ_ZERO == tile.GetObject() && tile.isPassable( NULL, Direction::CENTER, true )
                 && excld.end() == std::find( excld.begin(), excld.end(), tile.GetIndex() ) ) {
                tiles.push_back( tile.GetIndex() );
                const MapsIndexes & obja = Maps::GetAroundIndexes( tile.GetIndex(), dist );
                excld.insert( excld.end(), obja.begin(), obja.end() );
            }
        }

        const u32 area = 12;
        const u32 maxc = ( w() / area ) * ( h() / area );
        std::random_shuffle( tiles.begin(), tiles.end() );
        if ( tiles.size() > maxc )
            tiles.resize( maxc );

        for ( MapsIndexes::const_iterator it = tiles.begin(); it != tiles.end(); ++it )
            Maps::Tiles::PlaceMonsterOnTile( vec_tiles[*it], mons, 0 /* random */ );
    }
}

const std::string & World::GetRumors( void )
{
    // vec_rumors always contain values
    return *Rand::Get( vec_rumors );
}

MapsIndexes World::GetTeleportEndPoints( s32 center ) const
{
    MapsIndexes result;

<<<<<<< HEAD
    if ( MP2::OBJ_STONELITHS == GetTiles( center ).GetObject( false ) ) {
        result = Maps::GetObjectPositions( MP2::OBJ_STONELITHS, true );
=======
    if ( MP2::OBJ_STONELIGHTS == GetTiles( center ).GetObject( false ) ) {
        const MapsIndexes allTeleporters = Maps::GetObjectPositions( MP2::OBJ_STONELIGHTS, true );
>>>>>>> cea86b95

        if ( 2 > allTeleporters.size() ) {
            DEBUG( DBG_GAME, DBG_WARN, "is empty" );
        }
        else {
            const Maps::Tiles & entrance = GetTiles( center );
            const uint8_t teleportType = entrance.FindObjectConst( MP2::OBJ_STONELIGHTS )->index;

            for ( MapsIndexes::const_iterator it = allTeleporters.begin(); it != allTeleporters.end(); ++it ) {
                const Maps::Tiles & tile = GetTiles( *it );
                const Maps::TilesAddon * addon = tile.FindObjectConst( MP2::OBJ_STONELIGHTS );
                if ( addon && *it != center && addon->index == teleportType && tile.isWater() == entrance.isWater() ) {
                    result.push_back( *it );
                }
            }
        }
    }

    return result;
}

/* return random teleport destination */
s32 World::NextTeleport( s32 index ) const
{
    const MapsIndexes teleports = GetTeleportEndPoints( index );
    if ( teleports.empty() )
        DEBUG( DBG_GAME, DBG_WARN, "not found" );

    return teleports.size() ? *Rand::Get( teleports ) : index;
}

MapsIndexes World::GetWhirlpoolEndPoints( s32 center ) const
{
    if ( MP2::OBJ_WHIRLPOOL == GetTiles( center ).GetObject( false ) ) {
        MapsIndexes whilrpools = Maps::GetObjectPositions( MP2::OBJ_WHIRLPOOL, false );
        std::map<s32, MapsIndexes> uniq_whirlpools;

        for ( MapsIndexes::const_iterator it = whilrpools.begin(); it != whilrpools.end(); ++it ) {
            uniq_whirlpools[GetTiles( *it ).GetObjectUID()].push_back( *it );
        }
        whilrpools.clear();

        if ( 2 > uniq_whirlpools.size() ) {
            DEBUG( DBG_GAME, DBG_WARN, "is empty" );
            return MapsIndexes();
        }

        const uint32_t currentUID = GetTiles( center ).GetObjectUID();
        MapsIndexes uniqs;
        uniqs.reserve( uniq_whirlpools.size() );

        for ( std::map<s32, MapsIndexes>::const_iterator it = uniq_whirlpools.begin(); it != uniq_whirlpools.end(); ++it ) {
            const u32 & uniq = ( *it ).first;
            if ( uniq == currentUID )
                continue;
            uniqs.push_back( uniq );
        }

        return uniq_whirlpools[*Rand::Get( uniqs )];
    }

    return MapsIndexes();
}

/* return random whirlpools destination */
s32 World::NextWhirlpool( s32 index ) const
{
    const MapsIndexes whilrpools = GetWhirlpoolEndPoints( index );
    if ( whilrpools.empty() )
        DEBUG( DBG_GAME, DBG_WARN, "is full" );

    return whilrpools.size() ? *Rand::Get( whilrpools ) : index;
}

/* return message from sign */

/* return count captured object */
u32 World::CountCapturedObject( int obj, int col ) const
{
    return map_captureobj.GetCount( obj, col );
}

/* return count captured mines */
u32 World::CountCapturedMines( int type, int color ) const
{
    switch ( type ) {
    case Resource::WOOD:
        return CountCapturedObject( MP2::OBJ_SAWMILL, color );
    case Resource::MERCURY:
        return CountCapturedObject( MP2::OBJ_ALCHEMYLAB, color );
    default:
        break;
    }

    return map_captureobj.GetCountMines( type, color );
}

/* capture object */
void World::CaptureObject( s32 index, int color )
{
    int obj = GetTiles( index ).GetObject( false );
    map_captureobj.Set( index, obj, color );

    if ( MP2::OBJ_CASTLE == obj ) {
        Castle * castle = GetCastle( Maps::GetPoint( index ) );
        if ( castle && castle->GetColor() != color )
            castle->ChangeColor( color );
    }

    if ( color & ( Color::ALL | Color::UNUSED ) )
        GetTiles( index ).CaptureFlags32( obj, color );
}

/* return color captured object */
int World::ColorCapturedObject( s32 index ) const
{
    return map_captureobj.GetColor( index );
}

ListActions * World::GetListActions( s32 index )
{
    MapActions::iterator it = map_actions.find( index );
    return it != map_actions.end() ? &( *it ).second : NULL;
}

CapturedObject & World::GetCapturedObject( s32 index )
{
    return map_captureobj.Get( index );
}

void World::ResetCapturedObjects( int color )
{
    map_captureobj.ResetColor( color );
}

void World::ClearFog( int colors )
{
    if ( Settings::Get().ExtUnionsAllowViewMaps() )
        colors = Players::GetPlayerFriends( colors );

    // clear abroad castles
    vec_castles.Scoute( colors );

    // clear abroad heroes
    vec_heroes.Scoute( colors );

    map_captureobj.ClearFog( colors );
}

const UltimateArtifact & World::GetUltimateArtifact( void ) const
{
    return ultimate_artifact;
}

bool World::DiggingForUltimateArtifact( const Point & center )
{
    Maps::Tiles & tile = GetTiles( center.x, center.y );

    // puts hole sprite
    int obj = 0;
    u32 idx = 0;

    switch ( tile.GetGround() ) {
    case Maps::Ground::WASTELAND:
        obj = 0xE4;
        idx = 70;
        break; // ICN::OBJNCRCK
    case Maps::Ground::DIRT:
        obj = 0xE0;
        idx = 140;
        break; // ICN::OBJNDIRT
    case Maps::Ground::DESERT:
        obj = 0xDC;
        idx = 68;
        break; // ICN::OBJNDSRT
    case Maps::Ground::LAVA:
        obj = 0xD8;
        idx = 26;
        break; // ICN::OBJNLAVA
    case Maps::Ground::GRASS:
    default:
        obj = 0xC0;
        idx = 9;
        break; // ICN::OBJNGRA2
    }
    tile.AddonsPushLevel1( Maps::TilesAddon( 0, GetUniq(), obj, idx ) );

    // reset
    if ( ultimate_artifact.isPosition( tile.GetIndex() ) && !ultimate_artifact.isFound() ) {
        ultimate_artifact.SetFound( true );
        return true;
    }

    return false;
}

void World::AddEventDate( const EventDate & event )
{
    vec_eventsday.push_back( event );
}

EventsDate World::GetEventsDate( int color ) const
{
    EventsDate res;

    for ( EventsDate::const_iterator it = vec_eventsday.begin(); it != vec_eventsday.end(); ++it )
        if ( ( *it ).isAllow( color, day ) )
            res.push_back( *it );

    return res;
}

std::string World::DateString( void ) const
{
    std::ostringstream os;
    os << "month: " << static_cast<int>( GetMonth() ) << ", "
       << "week: " << static_cast<int>( GetWeek() ) << ", "
       << "day: " << static_cast<int>( GetDay() );
    return os.str();
}

bool IsObeliskOnMaps( const Maps::Tiles & tile )
{
    return MP2::OBJ_OBELISK == tile.GetObject( false );
}

u32 World::CountObeliskOnMaps( void )
{
    u32 res = std::count_if( vec_tiles.begin(), vec_tiles.end(), IsObeliskOnMaps );
    return res ? res : 6;
}

void World::ActionForMagellanMaps( int color )
{
    for ( MapsTiles::iterator it = vec_tiles.begin(); it != vec_tiles.end(); ++it )
        if ( ( *it ).isWater() )
            ( *it ).ClearFog( color );
}

void World::ActionToEyeMagi( int color ) const
{
    MapsIndexes vec_eyes = Maps::GetObjectPositions( MP2::OBJ_EYEMAGI, true );

    if ( vec_eyes.size() ) {
        for ( MapsIndexes::const_iterator it = vec_eyes.begin(); it != vec_eyes.end(); ++it )
            Maps::ClearFog( *it, Game::GetViewDistance( Game::VIEW_MAGI_EYES ), color );
    }
}

MapEvent * World::GetMapEvent( const Point & pos )
{
    std::list<MapObjectSimple *> res = map_objects.get( pos );
    return res.size() ? static_cast<MapEvent *>( res.front() ) : NULL;
}

MapObjectSimple * World::GetMapObject( u32 uid )
{
    return uid ? map_objects.get( uid ) : NULL;
}

void World::RemoveMapObject( const MapObjectSimple * obj )
{
    if ( obj )
        map_objects.remove( obj->GetUID() );
}

void World::UpdateRecruits( Recruits & recruits ) const
{
    if ( vec_heroes.HaveTwoFreemans() )
        while ( recruits.GetID1() == recruits.GetID2() )
            recruits.SetHero2( GetFreemanHeroes() );
    else
        recruits.SetHero2( NULL );
}

const Heroes * World::GetHeroesCondWins( void ) const
{
    return GetHeroes( heroes_cond_wins );
}

const Heroes * World::GetHeroesCondLoss( void ) const
{
    return GetHeroes( heroes_cond_loss );
}

bool World::KingdomIsWins( const Kingdom & kingdom, int wins ) const
{
    const Settings & conf = Settings::Get();

    switch ( wins ) {
    case GameOver::WINS_ALL:
        return kingdom.GetColor() == vec_kingdoms.GetNotLossColors();

    case GameOver::WINS_TOWN: {
        const Castle * town = GetCastle( conf.WinsMapsPositionObject() );
        // check comp also wins
        return ( kingdom.isControlHuman() || conf.WinsCompAlsoWins() ) && ( town && town->GetColor() == kingdom.GetColor() );
    }

    case GameOver::WINS_HERO: {
        const Heroes * hero = GetHeroesCondWins();
        return ( hero && Heroes::UNKNOWN != heroes_cond_wins && hero->isFreeman() && hero->GetKillerColor() == kingdom.GetColor() );
    }

    case GameOver::WINS_ARTIFACT: {
        const KingdomHeroes & heroes = kingdom.GetHeroes();
        if ( conf.WinsFindUltimateArtifact() ) {
            return ( heroes.end() != std::find_if( heroes.begin(), heroes.end(), std::mem_fun( &Heroes::HasUltimateArtifact ) ) );
        }
        else {
            const Artifact art = conf.WinsFindArtifactID();
            return ( heroes.end() != std::find_if( heroes.begin(), heroes.end(), std::bind2nd( HeroHasArtifact(), art ) ) );
        }
    }

    case GameOver::WINS_SIDE: {
        return !( Game::GetActualKingdomColors() & ~Players::GetPlayerFriends( kingdom.GetColor() ) );
    }

    case GameOver::WINS_GOLD:
        // check comp also wins
        return ( ( kingdom.isControlHuman() || conf.WinsCompAlsoWins() ) && 0 < kingdom.GetFunds().Get( Resource::GOLD )
                 && static_cast<u32>( kingdom.GetFunds().Get( Resource::GOLD ) ) >= conf.WinsAccumulateGold() );

    default:
        break;
    }

    return false;
}

bool World::KingdomIsLoss( const Kingdom & kingdom, int loss ) const
{
    const Settings & conf = Settings::Get();

    switch ( loss ) {
    case GameOver::LOSS_ALL:
        return kingdom.isLoss();

    case GameOver::LOSS_TOWN: {
        const Castle * town = GetCastle( conf.LossMapsPositionObject() );
        return ( town && town->GetColor() != kingdom.GetColor() );
    }

    case GameOver::LOSS_HERO: {
        const Heroes * hero = GetHeroesCondLoss();
        return ( hero && Heroes::UNKNOWN != heroes_cond_loss && hero->isFreeman() && hero->GetKillerColor() != kingdom.GetColor() );
    }

    case GameOver::LOSS_TIME:
        return ( CountDay() > conf.LossCountDays() && kingdom.isControlHuman() );

    default:
        break;
    }

    return false;
}

int World::CheckKingdomWins( const Kingdom & kingdom ) const
{
    const Settings & conf = Settings::Get();
    const int wins[] = {GameOver::WINS_ALL, GameOver::WINS_TOWN, GameOver::WINS_HERO, GameOver::WINS_ARTIFACT, GameOver::WINS_SIDE, GameOver::WINS_GOLD, 0};

    for ( u32 ii = 0; wins[ii]; ++ii )
        if ( ( conf.ConditionWins() & wins[ii] ) && KingdomIsWins( kingdom, wins[ii] ) )
            return wins[ii];

    return GameOver::COND_NONE;
}

int World::CheckKingdomLoss( const Kingdom & kingdom ) const
{
    const Settings & conf = Settings::Get();

    // firs check priority: other WINS_GOLD or WINS_ARTIFACT
    if ( conf.ConditionWins() & GameOver::WINS_GOLD ) {
        int priority = vec_kingdoms.FindWins( GameOver::WINS_GOLD );
        if ( priority && priority != kingdom.GetColor() )
            return GameOver::LOSS_ALL;
    }
    else if ( conf.ConditionWins() & GameOver::WINS_ARTIFACT ) {
        int priority = vec_kingdoms.FindWins( GameOver::WINS_ARTIFACT );
        if ( priority && priority != kingdom.GetColor() )
            return GameOver::LOSS_ALL;
    }

    const int loss[] = {GameOver::LOSS_ALL, GameOver::LOSS_TOWN, GameOver::LOSS_HERO, GameOver::LOSS_TIME, 0};

    for ( u32 ii = 0; loss[ii]; ++ii )
        if ( ( conf.ConditionLoss() & loss[ii] ) && KingdomIsLoss( kingdom, loss[ii] ) )
            return loss[ii];

    if ( conf.ExtWorldStartHeroLossCond4Humans() ) {
        if ( kingdom.GetFirstHeroStartCondLoss() )
            return GameOver::LOSS_STARTHERO;
    }

    return GameOver::COND_NONE;
}

u32 World::GetUniq( void )
{
    return ++GameStatic::uniq;
}

StreamBase & operator<<( StreamBase & msg, const CapturedObject & obj )
{
    return msg << obj.objcol << obj.guardians << obj.split;
}

StreamBase & operator>>( StreamBase & msg, CapturedObject & obj )
{
    return msg >> obj.objcol >> obj.guardians >> obj.split;
}

StreamBase & operator<<( StreamBase & msg, const MapObjects & objs )
{
    msg << static_cast<u32>( objs.size() );
    for ( MapObjects::const_iterator it = objs.begin(); it != objs.end(); ++it )
        if ( ( *it ).second ) {
            const MapObjectSimple & obj = *( *it ).second;
            msg << ( *it ).first << obj.GetType();

            switch ( obj.GetType() ) {
            case MP2::OBJ_EVENT:
                msg << static_cast<const MapEvent &>( obj );
                break;

            case MP2::OBJ_SPHINX:
                msg << static_cast<const MapSphinx &>( obj );
                break;

            case MP2::OBJ_SIGN:
                msg << static_cast<const MapSign &>( obj );
                break;

            case MP2::OBJ_RESOURCE:
                msg << static_cast<const MapResource &>( obj );
                break;

            case MP2::OBJ_ARTIFACT:
                msg << static_cast<const MapArtifact &>( obj );
                break;

            case MP2::OBJ_MONSTER:
                msg << static_cast<const MapMonster &>( obj );
                break;

            default:
                msg << obj;
                break;
            }
        }

    return msg;
}

StreamBase & operator>>( StreamBase & msg, MapObjects & objs )
{
    u32 size = 0;
    msg >> size;

    objs.clear();

    for ( u32 ii = 0; ii < size; ++ii ) {
        s32 index;
        int type;
        msg >> index >> type;

        switch ( type ) {
        case MP2::OBJ_EVENT: {
            MapEvent * ptr = new MapEvent();
            msg >> *ptr;
            objs[index] = ptr;
        } break;

        case MP2::OBJ_SPHINX: {
            MapSphinx * ptr = new MapSphinx();
            msg >> *ptr;
            objs[index] = ptr;
        } break;

        case MP2::OBJ_SIGN: {
            MapSign * ptr = new MapSign();
            msg >> *ptr;
            objs[index] = ptr;
        } break;

        case MP2::OBJ_RESOURCE: {
            MapResource * ptr = new MapResource();
            msg >> *ptr;
            objs[index] = ptr;
        } break;

        case MP2::OBJ_ARTIFACT: {
            MapArtifact * ptr = new MapArtifact();
            msg >> *ptr;
            objs[index] = ptr;
        } break;

        case MP2::OBJ_MONSTER: {
            MapMonster * ptr = new MapMonster();
            msg >> *ptr;
            objs[index] = ptr;
        } break;

        default: {
            MapObjectSimple * ptr = new MapObjectSimple();
            msg >> *ptr;
            objs[index] = ptr;
        } break;
        }
    }

    return msg;
}

StreamBase & operator<<( StreamBase & msg, const World & w )
{
    const Size & sz = w;

    return msg << sz << w.vec_tiles << w.vec_heroes << w.vec_castles << w.vec_kingdoms << w.vec_rumors << w.vec_eventsday << w.map_captureobj << w.ultimate_artifact
               << w.day << w.week << w.month << w.week_current << w.week_next << w.heroes_cond_wins << w.heroes_cond_loss << w.map_actions << w.map_objects;
}

StreamBase & operator>>( StreamBase & msg, World & w )
{
    Size & sz = w;

    msg >> sz >> w.vec_tiles >> w.vec_heroes >> w.vec_castles >> w.vec_kingdoms >> w.vec_rumors >> w.vec_eventsday >> w.map_captureobj >> w.ultimate_artifact >> w.day
        >> w.week >> w.month >> w.week_current >> w.week_next >> w.heroes_cond_wins >> w.heroes_cond_loss >> w.map_actions >> w.map_objects;

    // update tile passable
    std::for_each( w.vec_tiles.begin(), w.vec_tiles.end(), std::mem_fun_ref( &Maps::Tiles::UpdatePassable ) );

    // heroes postfix
    std::for_each( w.vec_heroes.begin(), w.vec_heroes.end(), std::mem_fun( &Heroes::RescanPathPassable ) );

    return msg;
}

void World::PostFixLoad( void ) {}

void EventDate::LoadFromMP2( StreamBuf st )
{
    // id
    if ( 0 == st.get() ) {
        // resource
        resource.wood = st.getLE32();
        resource.mercury = st.getLE32();
        resource.ore = st.getLE32();
        resource.sulfur = st.getLE32();
        resource.crystal = st.getLE32();
        resource.gems = st.getLE32();
        resource.gold = st.getLE32();

        st.skip( 2 );

        // allow computer
        computer = st.getLE16();

        // day of first occurent
        first = st.getLE16();

        // subsequent occurrences
        subsequent = st.getLE16();

        st.skip( 6 );

        colors = 0;
        // blue
        if ( st.get() )
            colors |= Color::BLUE;
        // green
        if ( st.get() )
            colors |= Color::GREEN;
        // red
        if ( st.get() )
            colors |= Color::RED;
        // yellow
        if ( st.get() )
            colors |= Color::YELLOW;
        // orange
        if ( st.get() )
            colors |= Color::ORANGE;
        // purple
        if ( st.get() )
            colors |= Color::PURPLE;

        // message
        message = Game::GetEncodeString( st.toString() );
        DEBUG( DBG_GAME, DBG_INFO,
               "event"
                   << ": " << message );
    }
    else
        DEBUG( DBG_GAME, DBG_WARN, "unknown id" );
}

bool EventDate::isDeprecated( u32 date ) const
{
    return 0 == subsequent && first < date;
}

bool EventDate::isAllow( int col, u32 date ) const
{
    return ( ( first == date || ( subsequent && ( first < date && 0 == ( ( date - first ) % subsequent ) ) ) ) && ( col & colors ) );
}

StreamBase & operator<<( StreamBase & msg, const EventDate & obj )
{
    return msg << obj.resource << obj.computer << obj.first << obj.subsequent << obj.colors << obj.message;
}

StreamBase & operator>>( StreamBase & msg, EventDate & obj )
{
    return msg >> obj.resource >> obj.computer >> obj.first >> obj.subsequent >> obj.colors >> obj.message;
}<|MERGE_RESOLUTION|>--- conflicted
+++ resolved
@@ -623,25 +623,18 @@
 {
     MapsIndexes result;
 
-<<<<<<< HEAD
     if ( MP2::OBJ_STONELITHS == GetTiles( center ).GetObject( false ) ) {
-        result = Maps::GetObjectPositions( MP2::OBJ_STONELITHS, true );
-=======
-    if ( MP2::OBJ_STONELIGHTS == GetTiles( center ).GetObject( false ) ) {
-        const MapsIndexes allTeleporters = Maps::GetObjectPositions( MP2::OBJ_STONELIGHTS, true );
->>>>>>> cea86b95
+        const MapsIndexes allTeleporters = Maps::GetObjectPositions( MP2::OBJ_STONELITHS, true );
 
         if ( 2 > allTeleporters.size() ) {
             DEBUG( DBG_GAME, DBG_WARN, "is empty" );
         }
         else {
             const Maps::Tiles & entrance = GetTiles( center );
-            const uint8_t teleportType = entrance.FindObjectConst( MP2::OBJ_STONELIGHTS )->index;
 
             for ( MapsIndexes::const_iterator it = allTeleporters.begin(); it != allTeleporters.end(); ++it ) {
                 const Maps::Tiles & tile = GetTiles( *it );
-                const Maps::TilesAddon * addon = tile.FindObjectConst( MP2::OBJ_STONELIGHTS );
-                if ( addon && *it != center && addon->index == teleportType && tile.isWater() == entrance.isWater() ) {
+                if ( *it != center && tile.GetObjectSpriteIndex() == entrance.GetObjectSpriteIndex() && tile.isWater() == entrance.isWater() ) {
                     result.push_back( *it );
                 }
             }
