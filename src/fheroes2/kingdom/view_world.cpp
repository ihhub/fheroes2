/***************************************************************************
 *   fheroes2: https://github.com/ihhub/fheroes2                           *
 *   Copyright (C) 2021 - 2023                                             *
 *                                                                         *
 *   This program is free software; you can redistribute it and/or modify  *
 *   it under the terms of the GNU General Public License as published by  *
 *   the Free Software Foundation; either version 2 of the License, or     *
 *   (at your option) any later version.                                   *
 *                                                                         *
 *   This program is distributed in the hope that it will be useful,       *
 *   but WITHOUT ANY WARRANTY; without even the implied warranty of        *
 *   MERCHANTABILITY or FITNESS FOR A PARTICULAR PURPOSE.  See the         *
 *   GNU General Public License for more details.                          *
 *                                                                         *
 *   You should have received a copy of the GNU General Public License     *
 *   along with this program; if not, write to the                         *
 *   Free Software Foundation, Inc.,                                       *
 *   59 Temple Place - Suite 330, Boston, MA  02111-1307, USA.             *
 ***************************************************************************/

#include "view_world.h"

#include <algorithm>
#include <array>
#include <cassert>
#include <cstddef>
#include <cstdint>

#include "agg_image.h"
#include "castle.h"
#include "color.h"
#include "cursor.h"
#include "game_hotkeys.h"
#include "game_interface.h"
#include "gamedefs.h"
#include "heroes.h"
#include "icn.h"
#include "image.h"
#include "interface_border.h"
#include "interface_gamearea.h"
#include "interface_radar.h"
#include "localevent.h"
#include "maps.h"
#include "maps_tiles.h"
#include "mp2.h"
#include "pairs.h"
#include "resource.h"
#include "screen.h"
#include "settings.h"
#include "ui_button.h"
#include "world.h"

// #define VIEWWORLD_DEBUG_ZOOM_LEVEL // Activate this when you want to debug this window. It will provide an extra zoom level at 1:1 scale

#if defined( VIEWWORLD_DEBUG_ZOOM_LEVEL )
#define SAVE_WORLD_MAP
#include "image_tool.h"

namespace
{
    const std::string saveFilePrefix = "_old";
}

#endif

namespace
{
    // This constant is used to mark the unknown color or resource index.
    const uint32_t unknownIndex = UINT32_MAX;

    const std::array<int32_t, 4> tileSizePerZoomLevel{ 4, 6, 12, 32 };
    const std::array<int32_t, 4> icnPerZoomLevel{ ICN::MISC4, ICN::MISC6, ICN::MISC12, ICN::MISC12 };
    const std::array<int32_t, 4> icnLetterPerZoomLevel{ ICN::LETTER4, ICN::LETTER6, ICN::LETTER12, ICN::LETTER12 };
    const std::array<int32_t, 4> icnPerZoomLevelFlags{ ICN::VWFLAG4, ICN::VWFLAG6, ICN::VWFLAG12, ICN::VWFLAG12 };

#ifdef VIEWWORLD_DEBUG_ZOOM_LEVEL
    const int32_t zoomLevels = 4;
#else
    const int32_t zoomLevels = 3;
#endif

    // Compute a rectangle that defines which world pixels we can see in the "view world" window,
    // based on given zoom level and initial center
    fheroes2::Rect computeROI( const fheroes2::Point & centerInPixel, const ZoomLevel zoomLevel )
    {
        const fheroes2::Rect sizeInPixels = Interface::Basic::Get().GetGameArea().GetROI();

        // how many pixels from "world map" we can see in "view world" window, given current zoom
        const int32_t pixelsW = sizeInPixels.width * TILEWIDTH / tileSizePerZoomLevel[static_cast<uint8_t>( zoomLevel )];
        const int32_t pixelsH = sizeInPixels.height * TILEWIDTH / tileSizePerZoomLevel[static_cast<uint8_t>( zoomLevel )];

        const int32_t x = centerInPixel.x - pixelsW / 2;
        const int32_t y = centerInPixel.y - pixelsH / 2;

        return { x, y, pixelsW, pixelsH };
    }

    ZoomLevel GetNextZoomLevel( const ZoomLevel level, const bool cycle )
    {
        switch ( level ) {
        case ZoomLevel::ZoomLevel0:
            return ZoomLevel::ZoomLevel1;
        case ZoomLevel::ZoomLevel1:
            return ZoomLevel::ZoomLevel2;
#ifdef VIEWWORLD_DEBUG_ZOOM_LEVEL
        case ZoomLevel::ZoomLevel2:
            return ZoomLevel::ZoomLevel3;
        default:
            return cycle ? ZoomLevel::ZoomLevel0 : ZoomLevel::ZoomLevel3;
#else
        default:
            return cycle ? ZoomLevel::ZoomLevel0 : ZoomLevel::ZoomLevel2;
#endif
        }
    }

    ZoomLevel GetPreviousZoomLevel( const ZoomLevel level, const bool cycle )
    {
        switch ( level ) {
#ifdef VIEWWORLD_DEBUG_ZOOM_LEVEL
        case ZoomLevel::ZoomLevel0:
            return cycle ? ZoomLevel::ZoomLevel3 : ZoomLevel::ZoomLevel0;
#else
        case ZoomLevel::ZoomLevel0:
            return cycle ? ZoomLevel::ZoomLevel2 : ZoomLevel::ZoomLevel0;
#endif
        case ZoomLevel::ZoomLevel1:
            return ZoomLevel::ZoomLevel0;
        case ZoomLevel::ZoomLevel2:
            return ZoomLevel::ZoomLevel1;
        default:
            return ZoomLevel::ZoomLevel2;
        }
    }

    // Convert the color to 'ICN::VWFLAG*' or 'ICN::MISC*' index, returns 'unknownIndex' for unknown color.
    uint32_t colorToOffsetICN( const int32_t color )
    {
        switch ( color ) {
        case Color::BLUE:
            return 0;
        case Color::GREEN:
            return 1;
        case Color::RED:
            return 2;
        case Color::YELLOW:
            return 3;
        case Color::ORANGE:
            return 4;
        case Color::PURPLE:
            return 5;
        case Color::NONE:
        case Color::UNUSED:
            return 6;
        default:
            return unknownIndex;
        }
    }

    // Convert the resource type to 'ICN::LETTER*' index, returns 'unknownIndex' for unknown resource.
    uint32_t resourceToOffsetICN( const uint32_t resource )
    {
        switch ( resource ) {
        case Resource::WOOD:
            return 0;
        case Resource::MERCURY:
            return 1;
        case Resource::ORE:
            return 2;
        case Resource::SULFUR:
            return 3;
        case Resource::CRYSTAL:
            return 4;
        case Resource::GEMS:
            return 5;
        case Resource::GOLD:
            return 6;
        default:
            return unknownIndex;
        }
    }

    struct CacheForMapWithResources
    {
        std::array<fheroes2::Image, zoomLevels> cachedImages; // One image per zoom Level

        CacheForMapWithResources() = delete;

        // Compute complete world map, and save it for all zoom levels
        explicit CacheForMapWithResources( const ViewWorldMode viewMode )
        {
            for ( int32_t i = 0; i < zoomLevels; ++i ) {
                cachedImages[i].resize( world.w() * tileSizePerZoomLevel[i], world.h() * tileSizePerZoomLevel[i] );
                cachedImages[i]._disableTransformLayer();
            }

            const int32_t blockSizeX = 18;
            const int32_t blockSizeY = 18;

            const int32_t worldWidth = world.w();
            const int32_t worldHeight = world.h();

            // Assert will fail in case we add non-standard map sizes, otherwise standard map sizes are multiples of 18 tiles
            assert( worldWidth % blockSizeX == 0 );
            assert( worldHeight % blockSizeY == 0 );

            const int32_t redrawAreaWidth = blockSizeX * TILEWIDTH;
            const int32_t redrawAreaHeight = blockSizeY * TILEWIDTH;
            const int32_t redrawAreaCenterX = blockSizeX * TILEWIDTH / 2;
            const int32_t redrawAreaCenterY = blockSizeY * TILEWIDTH / 2;

            // Create temporary image where we will draw blocks of the main map on
            fheroes2::Image temporaryImg( redrawAreaWidth, redrawAreaHeight );
            temporaryImg._disableTransformLayer();

            Interface::GameArea gamearea = Interface::Basic::Get().GetGameArea();
            gamearea.SetAreaPosition( 0, 0, redrawAreaWidth, redrawAreaHeight );

            int32_t drawingFlags = Interface::RedrawLevelType::LEVEL_ALL & ~Interface::RedrawLevelType::LEVEL_ROUTES;
            if ( viewMode == ViewWorldMode::ViewAll ) {
                drawingFlags &= ~Interface::RedrawLevelType::LEVEL_FOG;
            }
            else if ( viewMode == ViewWorldMode::ViewTowns ) {
                drawingFlags |= Interface::RedrawLevelType::LEVEL_TOWNS;
            }

#if !defined( SAVE_WORLD_MAP )
            drawingFlags ^= Interface::RedrawLevelType::LEVEL_HEROES;
#endif

            // Draw sub-blocks of the main map, and resize them to draw them on lower-res cached versions:
            for ( int32_t x = 0; x < worldWidth; x += blockSizeX ) {
                for ( int32_t y = 0; y < worldHeight; y += blockSizeY ) {
                    gamearea.SetCenterInPixels( { x * TILEWIDTH + redrawAreaCenterX, y * TILEWIDTH + redrawAreaCenterY } );
                    gamearea.Redraw( temporaryImg, drawingFlags );

                    for ( int32_t i = 0; i < zoomLevels; ++i ) {
                        fheroes2::Resize( temporaryImg, 0, 0, temporaryImg.width(), temporaryImg.height(), cachedImages[i], x * tileSizePerZoomLevel[i],
                                          y * tileSizePerZoomLevel[i], blockSizeX * tileSizePerZoomLevel[i], blockSizeY * tileSizePerZoomLevel[i] );
                    }
                }
            }

#if defined( SAVE_WORLD_MAP )
            fheroes2::Save( cachedImages[3], Settings::Get().MapsName() + saveFilePrefix + ".bmp" );
#endif
        }
    };

    void DrawWorld( const ViewWorld::ZoomROIs & ROI, CacheForMapWithResources & cache )
    {
        fheroes2::Display & display = fheroes2::Display::instance();
        const fheroes2::Image & image = cache.cachedImages[static_cast<uint8_t>( ROI._zoomLevel )];

        const fheroes2::Rect roiScreen = Interface::Basic::Get().GetGameArea().GetROI();

        const int32_t offsetPixelsX = tileSizePerZoomLevel[static_cast<uint8_t>( ROI._zoomLevel )] * ROI.GetROIinPixels().x / TILEWIDTH;
        const int32_t offsetPixelsY = tileSizePerZoomLevel[static_cast<uint8_t>( ROI._zoomLevel )] * ROI.GetROIinPixels().y / TILEWIDTH;

        const fheroes2::Point inPos( offsetPixelsX < 0 ? 0 : offsetPixelsX, offsetPixelsY < 0 ? 0 : offsetPixelsY );
        const fheroes2::Point outPos( BORDERWIDTH + ( offsetPixelsX < 0 ? -offsetPixelsX : 0 ), BORDERWIDTH + ( offsetPixelsY < 0 ? -offsetPixelsY : 0 ) );
        const fheroes2::Size outSize( roiScreen.width, roiScreen.height );

        fheroes2::Copy( image, inPos.x, inPos.y, display, outPos.x, outPos.y, outSize.width, outSize.height );

        // Fill black pixels outside of the main view.
        auto fillBlack = [&display]( const int32_t x, const int32_t y, const int32_t width, const int32_t height ) {
            const int32_t displayWidth = display.width();

            assert( ( width > 0 ) && ( height > 0 ) && ( x >= 0 ) && ( y >= 0 ) && ( ( x + width ) < displayWidth ) && ( ( y + height ) < display.height() ) );

            uint8_t * imageY = display.image() + static_cast<ptrdiff_t>( y ) * displayWidth + x;
            const uint8_t * imageYEnd = imageY + static_cast<ptrdiff_t>( height ) * displayWidth;

            for ( ; imageY != imageYEnd; imageY += displayWidth ) {
                std::fill( imageY, imageY + width, static_cast<uint8_t>( 0 ) );
            }
        };

        if ( image.width() < roiScreen.width ) {
            // Left black bar.
            fillBlack( BORDERWIDTH, BORDERWIDTH, outPos.x - BORDERWIDTH, outSize.height );
            // Right black bar.
            fillBlack( BORDERWIDTH - offsetPixelsX + image.width(), BORDERWIDTH, display.width() - 3 * BORDERWIDTH - RADARWIDTH + offsetPixelsX - image.width(),
                       outSize.height );
        }

        if ( image.height() < roiScreen.height ) {
            // Top black bar.
            fillBlack( BORDERWIDTH, BORDERWIDTH, display.width() - 3 * BORDERWIDTH - RADARWIDTH, outPos.y - BORDERWIDTH );
            // Bottom black bar.
            fillBlack( BORDERWIDTH, BORDERWIDTH - offsetPixelsY + image.height(), outSize.width, display.height() - 2 * BORDERWIDTH + offsetPixelsY - image.height() );
        }
    }

    void DrawObjectsIcons( const int32_t color, const ViewWorldMode mode, CacheForMapWithResources & cache )
    {
        const bool revealAll = mode == ViewWorldMode::ViewAll;
        const bool revealMines = revealAll || ( mode == ViewWorldMode::ViewMines );
        const bool revealHeroes = revealAll || ( mode == ViewWorldMode::ViewHeroes );
        const bool revealTowns = revealAll || ( mode == ViewWorldMode::ViewTowns );
        const bool revealArtifacts = revealAll || ( mode == ViewWorldMode::ViewArtifacts );
        const bool revealResources = revealAll || ( mode == ViewWorldMode::ViewResources );

        const int32_t worldWidth = world.w();
        const int32_t worldHeight = world.h();
        assert( worldWidth >= 0 && worldHeight >= 0 );

        // Render two flags to the left and to the right of Castle/Town entrance.
        auto renderCastleFlags = [&cache]( const uint32_t icnIndex, const int32_t posX, const int32_t posY ) {
            for ( int32_t zoomLevelId = 0; zoomLevelId < zoomLevels; ++zoomLevelId ) {
                const int32_t tileSize = tileSizePerZoomLevel[zoomLevelId];

                const int32_t icnFlagsBase = icnPerZoomLevelFlags[zoomLevelId];
                const uint32_t flagIndex = ( icnFlagsBase == ICN::FLAG32 ) ? ( 2 * icnIndex + 1 ) : icnIndex;
                const fheroes2::Sprite & sprite = fheroes2::AGG::GetICN( icnFlagsBase, flagIndex );

                const int32_t dstx = posX * tileSize + ( tileSize - sprite.width() ) / 2;
                const int32_t dsty = posY * tileSize + ( tileSize - sprite.height() ) / 2 + 1;

                fheroes2::Blit( sprite, cache.cachedImages[zoomLevelId], dstx + tileSize, dsty, false );
                // We place a second flag, flipped horizontally.
                fheroes2::Blit( sprite, cache.cachedImages[zoomLevelId], dstx - tileSize, dsty, true );
            }
        };

        // Render hero/artifact icon.
        auto renderIcon = [&cache]( const uint32_t icnIndex, const int32_t posX, const int32_t posY ) {
            for ( int32_t zoomLevelId = 0; zoomLevelId < zoomLevels; ++zoomLevelId ) {
                const int32_t tileSize = tileSizePerZoomLevel[zoomLevelId];
                const int32_t dstx = posX * tileSize + tileSize / 2;
                const int32_t dsty = posY * tileSize + tileSize / 2;

                const fheroes2::Sprite & sprite = fheroes2::AGG::GetICN( icnPerZoomLevel[zoomLevelId], icnIndex );
                fheroes2::Blit( sprite, cache.cachedImages[zoomLevelId], dstx - sprite.width() / 2, dsty - sprite.height() / 2 );
            }
        };

        // Render resource/mine icon with letter inside.
        auto renderResourceIcon = [&cache]( const uint32_t icnIndex, const uint32_t resource, const int32_t posX, const int32_t posY ) {
            const uint32_t letterIndex = resourceToOffsetICN( resource );

            if ( letterIndex == unknownIndex ) {
                // This is an unknown resource.
                return;
            }

            for ( int32_t zoomLevelId = 0; zoomLevelId < zoomLevels; ++zoomLevelId ) {
                const int32_t tileSize = tileSizePerZoomLevel[zoomLevelId];
                const int32_t dstx = posX * tileSize + tileSize / 2;
                const int32_t dsty = posY * tileSize + tileSize / 2;

                const fheroes2::Sprite & sprite = fheroes2::AGG::GetICN( icnPerZoomLevel[zoomLevelId], icnIndex );
                fheroes2::Blit( sprite, cache.cachedImages[zoomLevelId], dstx - sprite.width() / 2, dsty - sprite.height() / 2 );
                const fheroes2::Sprite & letter = fheroes2::AGG::GetICN( icnLetterPerZoomLevel[zoomLevelId], letterIndex );
                fheroes2::Blit( letter, cache.cachedImages[zoomLevelId], dstx - letter.width() / 2, dsty - letter.height() / 2 );
            }
        };

        // There could be maximum 2 objects on the tile to analyze (in example: a Hero and a Castle).
        std::array<MP2::MapObjectType, 2> objectTypes{};
        uint32_t objectCount{ 0 };

        for ( int32_t posY = 0; posY < worldWidth; ++posY ) {
            for ( int32_t posX = 0; posX < worldHeight; ++posX ) {
                const Maps::Tiles & tile = world.GetTiles( posX, posY );

                objectTypes[0] = tile.GetObject( false );
                objectTypes[1] = tile.GetObject( true );
                objectCount = ( objectTypes[0] == objectTypes[1] ) ? 1 : 2;

                for ( uint32_t i = 0; i < objectCount; ++i ) {
                    switch ( objectTypes[i] ) {
                    case MP2::OBJ_HEROES: {
                        if ( revealHeroes || !tile.isFog( color ) ) {
                            const Heroes * hero = world.GetHeroes( tile.GetCenter() );
                            if ( hero ) {
                                const uint32_t colorOffset = colorToOffsetICN( hero->GetColor() );
                                // Do not render an unknown color.
                                if ( colorOffset != unknownIndex ) {
                                    renderIcon( 7 + colorOffset, posX, posY );
                                }
                            }
                        }
                        break;
                    }

                    case MP2::OBJ_CASTLE: {
                        const bool isFog = tile.isFog( color );
                        if ( revealTowns || !isFog ) {
                            const Castle * castle = world.getCastleEntrance( tile.GetCenter() );
                            if ( castle ) {
                                const uint32_t colorOffset = colorToOffsetICN( castle->GetColor() );
                                // Do not render an unknown color.
                                if ( colorOffset != unknownIndex ) {
                                    renderCastleFlags( colorOffset, posX, posY );
                                }
                            }
                        }
                        break;
                    }

                    case MP2::OBJ_ALCHEMIST_LAB:
                    case MP2::OBJ_MINES:
                    case MP2::OBJ_SAWMILL:
                        if ( revealMines || !tile.isFog( color ) ) {
                            const uint32_t colorOffset = colorToOffsetICN( tile.QuantityColor() );
                            // Do not render an unknown color.
                            if ( colorOffset != unknownIndex ) {
                                renderResourceIcon( colorOffset, tile.QuantityResourceCount().first, posX, posY );
                            }
                        }
                        break;

                    case MP2::OBJ_ARTIFACT:
                        if ( revealArtifacts || !tile.isFog( color ) ) {
                            renderIcon( 14, posX, posY );
                        }
                        break;

                    case MP2::OBJ_RESOURCE:
                        if ( revealResources || !tile.isFog( color ) ) {
                            renderResourceIcon( 13, tile.GetQuantity1(), posX, posY );
                        }
                        break;

                    default:
                        break;
                    }
                }
            }
        }
    }

    int32_t GetSpriteResource( const ViewWorldMode mode, const bool evil )
    {
        switch ( mode ) {
        case ViewWorldMode::ViewAll:
            return evil ? ICN::EVIW_ALL : ICN::VIEW_ALL;
        case ViewWorldMode::ViewArtifacts:
            return evil ? ICN::EVIWRTFX : ICN::VIEWRTFX;
        case ViewWorldMode::ViewMines:
            return evil ? ICN::EVIWMINE : ICN::VIEWMINE;
        case ViewWorldMode::ViewResources:
            return evil ? ICN::EVIWRSRC : ICN::VIEWRSRC;
        case ViewWorldMode::ViewHeroes:
            return evil ? ICN::EVIWHROS : ICN::VIEWHROS;
        case ViewWorldMode::ViewTowns:
            return evil ? ICN::EVIWTWNS : ICN::VIEWTWNS;
        default: // "View World"
            return evil ? ICN::EVIWWRLD : ICN::VIEWWRLD;
        }
    }

    void drawViewWorldSprite( const fheroes2::Sprite & viewWorldSprite, fheroes2::Display & display, const bool isEvilInterface )
    {
        const int32_t dstX = display.width() - viewWorldSprite.width() - BORDERWIDTH;
        int32_t dstY = 2 * BORDERWIDTH + RADARWIDTH;
        const int32_t cutHeight = 275;
        fheroes2::Copy( viewWorldSprite, 0, 0, display, dstX, dstY, viewWorldSprite.width(), cutHeight );
        dstY += cutHeight;

        if ( display.height() > fheroes2::Display::DEFAULT_HEIGHT ) {
            const fheroes2::Sprite & icnston = fheroes2::AGG::GetICN( isEvilInterface ? ICN::STONBAKE : ICN::STONBACK, 0 );
            const int32_t startY = 11;
            const int32_t copyHeight = 46;
            const int32_t repeatHeight = display.height() - BORDERWIDTH - dstY - ( viewWorldSprite.height() - cutHeight );
            const int32_t repeatCount = repeatHeight / copyHeight;
            for ( int32_t i = 0; i < repeatCount; ++i ) {
                fheroes2::Copy( icnston, 0, startY, display, dstX, dstY, icnston.width(), copyHeight );
                dstY += copyHeight;
            }
            fheroes2::Copy( icnston, 0, startY, display, dstX, dstY, icnston.width(), repeatHeight % copyHeight );
            dstY += repeatHeight % copyHeight;
        }

        fheroes2::Copy( viewWorldSprite, 0, cutHeight, display, dstX, dstY, viewWorldSprite.width(), viewWorldSprite.height() - cutHeight );
    }
}

ViewWorld::ZoomROIs::ZoomROIs( const ZoomLevel zoomLevel, const fheroes2::Point & centerInPixels )
    : _zoomLevel( zoomLevel )
    , _center( centerInPixels )
{
    _updateZoomLevels();
    _updateCenter();
}

void ViewWorld::ZoomROIs::_updateZoomLevels()
{
    for ( int32_t i = 0; i < zoomLevels; ++i ) {
        _roiForZoomLevels[i] = computeROI( _center, static_cast<ZoomLevel>( i ) );
    }
}

bool ViewWorld::ZoomROIs::_updateCenter()
{
    return ChangeCenter( _center );
}

bool ViewWorld::ZoomROIs::ChangeCenter( const fheroes2::Point & centerInPixels )
{
    const fheroes2::Rect & currentRect = GetROIinPixels();
    const fheroes2::Size worldSize( world.w() * TILEWIDTH, world.h() * TILEWIDTH );
    fheroes2::Point newCenter;

    if ( worldSize.width <= currentRect.width ) {
        newCenter.x = ( worldSize.width - 1 ) / 2;
    }
    else {
        newCenter.x = std::clamp( centerInPixels.x, currentRect.width / 2, worldSize.width - currentRect.width / 2 );
    }

    if ( worldSize.height <= currentRect.height ) {
        newCenter.y = ( worldSize.height - 1 ) / 2;
    }
    else {
        newCenter.y = std::clamp( centerInPixels.y, currentRect.height / 2, worldSize.height - currentRect.height / 2 );
    }

    if ( newCenter == _center ) {
        return false;
    }
    _center = newCenter;
    _updateZoomLevels();
    return true;
}

bool ViewWorld::ZoomROIs::_changeZoom( const ZoomLevel newLevel )
{
    const bool changed = ( newLevel != _zoomLevel );
    _zoomLevel = newLevel;
    _updateCenter();
    return changed;
}

bool ViewWorld::ZoomROIs::zoomIn( const bool cycle )
{
    const ZoomLevel newLevel = GetNextZoomLevel( _zoomLevel, cycle );
    return _changeZoom( newLevel );
}

bool ViewWorld::ZoomROIs::zoomOut( const bool cycle )
{
    const ZoomLevel newLevel = GetPreviousZoomLevel( _zoomLevel, cycle );
    return _changeZoom( newLevel );
}

const fheroes2::Rect & ViewWorld::ZoomROIs::GetROIinPixels() const
{
    return _roiForZoomLevels[static_cast<uint8_t>( _zoomLevel )];
}

fheroes2::Rect ViewWorld::ZoomROIs::GetROIinTiles() const
{
<<<<<<< HEAD
    fheroes2::Rect result = _roiForZoomLevels[_zoomLevel];
    result.x = ( result.x + TILEWIDTH / 2 ) / TILEWIDTH;
    result.y = ( result.y + TILEWIDTH / 2 ) / TILEWIDTH;
    result.width = ( result.width + TILEWIDTH / 2 ) / TILEWIDTH;
    result.height = ( result.height + TILEWIDTH / 2 ) / TILEWIDTH;
=======
    fheroes2::Rect result = _roiForZoomLevels[static_cast<uint8_t>( _zoomLevel )];
    result.x = result.x / TILEWIDTH;
    result.y = result.y / TILEWIDTH;
    result.width = ( result.width + TILEWIDTH - 1 ) / TILEWIDTH;
    result.height = ( result.height + TILEWIDTH - 1 ) / TILEWIDTH;
>>>>>>> 7a3da812
    return result;
}

void ViewWorld::ViewWorldWindow( const int32_t color, const ViewWorldMode mode, Interface::Basic & interface )
{
    fheroes2::Display & display = fheroes2::Display::instance();

    const fheroes2::ImageRestorer restorer( display );

    // setup cursor
    const CursorRestorer cursorRestorer( true, Cursor::POINTER );

    LocalEvent::PauseCycling();

    Settings & conf = Settings::Get();
    const bool isEvilInterface = conf.isEvilInterfaceEnabled();
    const bool isHideInterface = conf.isHideInterfaceEnabled();
    const ZoomLevel zoomLevel = conf.ViewWorldZoomLevel();

    // If the interface is currently hidden, we have to temporarily bring it back, because
    // the map generation in the World View mode heavily depends on the existing game area
    if ( isHideInterface ) {
        conf.setHideInterface( false );
        interface.Reset();
    }

    // Creates fixed radar on top-right, suitable for the View World window
    Interface::Radar radar( interface.GetRadar(), fheroes2::Display::instance() );

    const Interface::GameArea gameArea = interface.GetGameArea();
    const fheroes2::Rect worldMapROI = gameArea.GetVisibleTileROI();
    const fheroes2::Rect visibleScreenInPixels = gameArea.GetROI();

    // Initial view is centered on where the player is centered
    fheroes2::Point viewCenterInPixels( worldMapROI.x * TILEWIDTH + ( visibleScreenInPixels.width + TILEWIDTH ) / 2,
                                        worldMapROI.y * TILEWIDTH + ( visibleScreenInPixels.height + TILEWIDTH ) / 2 );

    // Special case: full map picture can be contained within the window -> center view on center of the map
    if ( world.w() * tileSizePerZoomLevel[static_cast<uint8_t>( zoomLevel )] <= visibleScreenInPixels.width
         && world.h() * tileSizePerZoomLevel[static_cast<uint8_t>( zoomLevel )] <= visibleScreenInPixels.height ) {
        viewCenterInPixels.x = world.w() * TILEWIDTH / 2;
        viewCenterInPixels.y = world.h() * TILEWIDTH / 2;
    }

    ZoomROIs currentROI( zoomLevel, viewCenterInPixels );

    CacheForMapWithResources cache( mode );

    DrawObjectsIcons( color, mode, cache );
    DrawWorld( currentROI, cache );
    Interface::GameBorderRedraw( true );

    // Draw radar
    radar.RedrawForViewWorld( currentROI, mode, true );

    // "View world" sprite
    const fheroes2::Sprite & viewWorldSprite = fheroes2::AGG::GetICN( GetSpriteResource( mode, isEvilInterface ), 0 );
    drawViewWorldSprite( viewWorldSprite, display, isEvilInterface );

    // Zoom button
    const fheroes2::Point buttonZoomPosition( display.width() - RADARWIDTH + 16, 2 * BORDERWIDTH + RADARWIDTH + 128 );
    fheroes2::Button buttonZoom( buttonZoomPosition.x, buttonZoomPosition.y, ( isEvilInterface ? ICN::LGNDXTRE : ICN::LGNDXTRA ), 0, 1 );
    buttonZoom.draw();

    // Exit button
    const fheroes2::Point buttonExitPosition( display.width() - RADARWIDTH + 16, 2 * BORDERWIDTH + RADARWIDTH + 236 );
    fheroes2::Button buttonExit( buttonExitPosition.x, buttonExitPosition.y, ( isEvilInterface ? ICN::LGNDXTRE : ICN::LGNDXTRA ), 2, 3 );
    buttonExit.draw();

    display.render();

    // Use for dragging the map from main window
    bool isDrag = false;
    fheroes2::Point initMousePos;
    fheroes2::Point initRoiCenter;

    // message loop
    LocalEvent & le = LocalEvent::Get();
    while ( le.HandleEvents() ) {
        le.MousePressLeft( buttonExit.area() ) ? buttonExit.drawOnPress() : buttonExit.drawOnRelease();
        le.MousePressLeft( buttonZoom.area() ) ? buttonZoom.drawOnPress() : buttonZoom.drawOnRelease();

        bool changed = false;

        if ( le.MouseClickLeft( buttonExit.area() ) || Game::HotKeyCloseWindow() ) {
            break;
        }

        if ( le.MouseClickLeft( buttonZoom.area() ) ) {
            changed = currentROI.zoomOut( true );
        }
        else if ( le.MouseCursor( radar.GetRect() ) ) {
            changed = radar.QueueEventProcessingForWorldView( currentROI );
        }
        else if ( le.MousePressLeft( visibleScreenInPixels ) ) {
            if ( isDrag ) {
                const fheroes2::Point & newMousePos = le.GetMouseCursor();
                const fheroes2::Point newRoiCenter( initRoiCenter.x
                                                        - ( newMousePos.x - initMousePos.x ) * TILEWIDTH
                                                              / tileSizePerZoomLevel[static_cast<uint8_t>( currentROI._zoomLevel )],
                                                    initRoiCenter.y
                                                        - ( newMousePos.y - initMousePos.y ) * TILEWIDTH
                                                              / tileSizePerZoomLevel[static_cast<uint8_t>( currentROI._zoomLevel )] );
                changed = currentROI.ChangeCenter( newRoiCenter );
            }
            else {
                isDrag = true;
                initMousePos = le.GetMouseCursor();
                initRoiCenter = currentROI._center;
            }
        }
        else if ( le.MouseWheelUp() ) {
            changed = currentROI.zoomIn( false );
        }
        else if ( le.MouseWheelDn() ) {
            changed = currentROI.zoomOut( false );
        }

        if ( !le.MousePressLeft( visibleScreenInPixels ) || !le.MouseCursor( visibleScreenInPixels ) ) {
            isDrag = false;
        }

        if ( changed ) {
            DrawWorld( currentROI, cache );
            radar.RedrawForViewWorld( currentROI, mode, false );
            display.render();
        }
    }

    // Don't forget to reset the interface settings back if necessary
    if ( isHideInterface ) {
        conf.setHideInterface( true );
        interface.Reset();
    }

    // Memorize the last zoom level value.
    conf.SetViewWorldZoomLevel( currentROI._zoomLevel );

    LocalEvent::ResumeCycling();
}<|MERGE_RESOLUTION|>--- conflicted
+++ resolved
@@ -553,19 +553,11 @@
 
 fheroes2::Rect ViewWorld::ZoomROIs::GetROIinTiles() const
 {
-<<<<<<< HEAD
-    fheroes2::Rect result = _roiForZoomLevels[_zoomLevel];
+    fheroes2::Rect result = _roiForZoomLevels[static_cast<uint8_t>( _zoomLevel )];
     result.x = ( result.x + TILEWIDTH / 2 ) / TILEWIDTH;
     result.y = ( result.y + TILEWIDTH / 2 ) / TILEWIDTH;
     result.width = ( result.width + TILEWIDTH / 2 ) / TILEWIDTH;
     result.height = ( result.height + TILEWIDTH / 2 ) / TILEWIDTH;
-=======
-    fheroes2::Rect result = _roiForZoomLevels[static_cast<uint8_t>( _zoomLevel )];
-    result.x = result.x / TILEWIDTH;
-    result.y = result.y / TILEWIDTH;
-    result.width = ( result.width + TILEWIDTH - 1 ) / TILEWIDTH;
-    result.height = ( result.height + TILEWIDTH - 1 ) / TILEWIDTH;
->>>>>>> 7a3da812
     return result;
 }
 
