/***************************************************************************
 *   fheroes2: https://github.com/ihhub/fheroes2                           *
 *   Copyright (C) 2021 - 2022                                             *
 *                                                                         *
 *   This program is free software; you can redistribute it and/or modify  *
 *   it under the terms of the GNU General Public License as published by  *
 *   the Free Software Foundation; either version 2 of the License, or     *
 *   (at your option) any later version.                                   *
 *                                                                         *
 *   This program is distributed in the hope that it will be useful,       *
 *   but WITHOUT ANY WARRANTY; without even the implied warranty of        *
 *   MERCHANTABILITY or FITNESS FOR A PARTICULAR PURPOSE.  See the         *
 *   GNU General Public License for more details.                          *
 *                                                                         *
 *   You should have received a copy of the GNU General Public License     *
 *   along with this program; if not, write to the                         *
 *   Free Software Foundation, Inc.,                                       *
 *   59 Temple Place - Suite 330, Boston, MA  02111-1307, USA.             *
 ***************************************************************************/

#include <algorithm>
#include <array>
#include <cassert>
#include <cstddef>
#include <cstdint>
#include <memory>
#include <vector>

#include "agg_image.h"
#include "castle.h"
#include "color.h"
#include "cursor.h"
#include "game_hotkeys.h"
#include "game_interface.h"
#include "gamedefs.h"
#include "heroes.h"
#include "icn.h"
#include "image.h"
#include "interface_border.h"
#include "interface_gamearea.h"
#include "interface_radar.h"
#include "localevent.h"
#include "maps.h"
#include "maps_tiles.h"
#include "mp2.h"
#include "pairs.h"
#include "resource.h"
#include "screen.h"
#include "settings.h"
<<<<<<< HEAD
#include "tools.h"
=======
#include "ui_button.h"
>>>>>>> 423510fb
#include "view_world.h"
#include "world.h"

// #define VIEWWORLD_DEBUG_ZOOM_LEVEL // Activate this when you want to debug this window. It will provide an extra zoom level at 1:1 scale

#if defined( VIEWWORLD_DEBUG_ZOOM_LEVEL )
#define SAVE_WORLD_MAP
#include "image_tool.h"

namespace
{
    const std::string saveFilePrefix = "_old";
}

#endif

namespace
{
<<<<<<< HEAD
    const std::array<int, 4> tileSizePerZoomLevel{ { 4, 6, 12, 32 } };
    const std::array<int, 4> icnPerZoomLevel{ { ICN::MISC4, ICN::MISC6, ICN::MISC12, ICN::MISC12 } };
    const std::array<int, 4> icnLetterPerZoomLevel{ { ICN::LETTER4, ICN::LETTER6, ICN::LETTER12, ICN::LETTER12 } };
    const std::array<int, 4> icnPerZoomLevelFlags{ { ICN::VWFLAG4, ICN::VWFLAG6, ICN::VWFLAG12, ICN::VWFLAG12 } };

    const std::map<std::pair<MP2::MapObjectType, ViewWorld::ZoomLevel>, fheroes2::Point> iconsOffsetMap = {
        { std::make_pair( MP2::OBJ_HEROES, ViewWorld::ZoomLevel0 ), { 0, 0 } },       { std::make_pair( MP2::OBJ_HEROES, ViewWorld::ZoomLevel1 ), { -1, -1 } },
        { std::make_pair( MP2::OBJ_HEROES, ViewWorld::ZoomLevel2 ), { 0, 0 } },       { std::make_pair( MP2::OBJ_HEROES, ViewWorld::ZoomLevel3 ), { 10, 6 } },
        { std::make_pair( MP2::OBJ_MINES, ViewWorld::ZoomLevel0 ), { -3, -3 } },      { std::make_pair( MP2::OBJ_MINES, ViewWorld::ZoomLevel1 ), { -3, -3 } },
        { std::make_pair( MP2::OBJ_MINES, ViewWorld::ZoomLevel2 ), { -3, -6 } },      { std::make_pair( MP2::OBJ_MINES, ViewWorld::ZoomLevel3 ), { -3, -6 } },
        { std::make_pair( MP2::OBJ_SAWMILL, ViewWorld::ZoomLevel0 ), { -3, -3 } },    { std::make_pair( MP2::OBJ_SAWMILL, ViewWorld::ZoomLevel1 ), { -3, -3 } },
        { std::make_pair( MP2::OBJ_SAWMILL, ViewWorld::ZoomLevel2 ), { -3, -6 } },    { std::make_pair( MP2::OBJ_SAWMILL, ViewWorld::ZoomLevel3 ), { -3, -6 } },
        { std::make_pair( MP2::OBJ_ALCHEMYLAB, ViewWorld::ZoomLevel0 ), { -3, -3 } }, { std::make_pair( MP2::OBJ_ALCHEMYLAB, ViewWorld::ZoomLevel1 ), { -3, -3 } },
        { std::make_pair( MP2::OBJ_ALCHEMYLAB, ViewWorld::ZoomLevel2 ), { -3, -6 } }, { std::make_pair( MP2::OBJ_ALCHEMYLAB, ViewWorld::ZoomLevel3 ), { 0, -6 } },
        { std::make_pair( MP2::OBJ_ARTIFACT, ViewWorld::ZoomLevel0 ), { -3, -4 } },   { std::make_pair( MP2::OBJ_ARTIFACT, ViewWorld::ZoomLevel1 ), { -3, -6 } },
        { std::make_pair( MP2::OBJ_ARTIFACT, ViewWorld::ZoomLevel2 ), { -3, -6 } },   { std::make_pair( MP2::OBJ_ARTIFACT, ViewWorld::ZoomLevel3 ), { 6, 8 } },
        { std::make_pair( MP2::OBJ_RESOURCE, ViewWorld::ZoomLevel0 ), { -3, -4 } },   { std::make_pair( MP2::OBJ_RESOURCE, ViewWorld::ZoomLevel1 ), { -3, -3 } },
        { std::make_pair( MP2::OBJ_RESOURCE, ViewWorld::ZoomLevel2 ), { -3, -3 } },   { std::make_pair( MP2::OBJ_RESOURCE, ViewWorld::ZoomLevel3 ), { 6, 10 } },
    };
=======
    const int tileSizePerZoomLevel[4] = { 4, 6, 12, 32 };
    const int icnPerZoomLevel[4] = { ICN::MISC4, ICN::MISC6, ICN::MISC12, ICN::MISC12 };
    const int icnLetterPerZoomLevel[4] = { ICN::LETTER4, ICN::LETTER6, ICN::LETTER12, ICN::LETTER12 };
    const int icnPerZoomLevelFlags[4] = { ICN::VWFLAG4, ICN::VWFLAG6, ICN::VWFLAG12, ICN::VWFLAG12 };
>>>>>>> 423510fb

    // Compute a rectangle that defines which world pixels we can see in the "view world" window,
    // based on given zoom level and initial center
    fheroes2::Rect computeROI( const fheroes2::Point & centerInPixel, const ViewWorld::ZoomLevel zoomLevel )
    {
        const fheroes2::Rect & sizeInPixels = Interface::Basic::Get().GetGameArea().GetROI();

        // how many pixels from "world map" we can see in "view world" window, given current zoom
        const int pixelsW = sizeInPixels.width * TILEWIDTH / tileSizePerZoomLevel[static_cast<int>( zoomLevel )];
        const int pixelsH = sizeInPixels.height * TILEWIDTH / tileSizePerZoomLevel[static_cast<int>( zoomLevel )];

        const int x = centerInPixel.x - pixelsW / 2;
        const int y = centerInPixel.y - pixelsH / 2;

        return { x, y, pixelsW, pixelsH };
    }

    ViewWorld::ZoomLevel GetNextZoomLevel( const ViewWorld::ZoomLevel level, const bool cycle )
    {
        switch ( level ) {
        case ViewWorld::ZoomLevel::ZoomLevel0:
            return ViewWorld::ZoomLevel::ZoomLevel1;
        case ViewWorld::ZoomLevel::ZoomLevel1:
            return ViewWorld::ZoomLevel::ZoomLevel2;
#ifdef VIEWWORLD_DEBUG_ZOOM_LEVEL
        case ViewWorld::ZoomLevel::ZoomLevel2:
            return ViewWorld::ZoomLevel::ZoomLevel3;
        default:
            return cycle ? ViewWorld::ZoomLevel::ZoomLevel0 : ViewWorld::ZoomLevel::ZoomLevel3;
#else
        default:
            return cycle ? ViewWorld::ZoomLevel::ZoomLevel0 : ViewWorld::ZoomLevel::ZoomLevel2;
#endif
        }
    }

    ViewWorld::ZoomLevel GetPreviousZoomLevel( const ViewWorld::ZoomLevel level, const bool cycle )
    {
        switch ( level ) {
#ifdef VIEWWORLD_DEBUG_ZOOM_LEVEL
        case ViewWorld::ZoomLevel::ZoomLevel0:
            return cycle ? ViewWorld::ZoomLevel::ZoomLevel3 : ViewWorld::ZoomLevel::ZoomLevel0;
#else
        case ViewWorld::ZoomLevel::ZoomLevel0:
            return cycle ? ViewWorld::ZoomLevel::ZoomLevel2 : ViewWorld::ZoomLevel::ZoomLevel0;
#endif
        case ViewWorld::ZoomLevel::ZoomLevel1:
            return ViewWorld::ZoomLevel::ZoomLevel0;
        case ViewWorld::ZoomLevel::ZoomLevel2:
            return ViewWorld::ZoomLevel::ZoomLevel1;
        default:
            return ViewWorld::ZoomLevel::ZoomLevel2;
        }
    }

    int colorToOffsetICN( const int color )
    {
        switch ( color ) {
        case Color::BLUE:
            return 0;
        case Color::GREEN:
            return 1;
        case Color::RED:
            return 2;
        case Color::YELLOW:
            return 3;
        case Color::ORANGE:
            return 4;
        case Color::PURPLE:
            return 5;
        case Color::NONE:
        case Color::UNUSED:
            return 6;
        default:
            return -1;
        }
    }

    fheroes2::Point GetIconOffset( const MP2::MapObjectType objectType, const ViewWorld::ZoomLevel zoomLevel )
    {
        const std::pair<MP2::MapObjectType, ViewWorld::ZoomLevel> key = std::make_pair( objectType, zoomLevel );

        auto iter = iconsOffsetMap.find( key );
        if ( iter != iconsOffsetMap.end() ) {
            return iter->second;
        }

        return { 0, 0 };
    }

    struct CacheForMapWithResources
    {
        std::vector<fheroes2::Image> cachedImages; // One image per zoom Level

        CacheForMapWithResources() = delete;

        // Compute complete world map, and save it for all zoom levels
        explicit CacheForMapWithResources( const ViewWorldMode viewMode )
        {
#ifdef VIEWWORLD_DEBUG_ZOOM_LEVEL
            cachedImages.resize( 4 );
#else
            cachedImages.resize( 3 );
#endif

            for ( size_t i = 0; i < cachedImages.size(); ++i ) {
                cachedImages[i].resize( world.w() * tileSizePerZoomLevel[i], world.h() * tileSizePerZoomLevel[i] );
                cachedImages[i]._disableTransformLayer();
            }

            const int32_t blockSizeX = TILEWIDTH * 18;
            const int32_t blockSizeY = TILEWIDTH * 18;

            const int32_t worldWidthPixels = world.w() * TILEWIDTH;
            const int32_t worldHeightPixels = world.h() * TILEWIDTH;

            // Assert will fail in case we add non-standard map sizes, otherwise standard map sizes are multiples of 18 tiles
            assert( worldWidthPixels % blockSizeX == 0 );
            assert( worldHeightPixels % blockSizeY == 0 );

            // Create temporary image where we will draw blocks of the main map on
            fheroes2::Image temporaryImg( blockSizeX, blockSizeY );
            temporaryImg._disableTransformLayer();

            Interface::GameArea gamearea = Interface::Basic::Get().GetGameArea();
            gamearea.SetAreaPosition( 0, 0, blockSizeX, blockSizeY );

            int drawingFlags = Interface::RedrawLevelType::LEVEL_ALL & ~Interface::RedrawLevelType::LEVEL_ROUTES;
            if ( viewMode == ViewWorldMode::ViewAll ) {
                drawingFlags &= ~Interface::RedrawLevelType::LEVEL_FOG;
            }
            else if ( viewMode == ViewWorldMode::ViewTowns ) {
                drawingFlags |= Interface::RedrawLevelType::LEVEL_TOWNS;
            }

#if !defined( SAVE_WORLD_MAP )
            drawingFlags ^= Interface::RedrawLevelType::LEVEL_HEROES;
#endif

            // Draw sub-blocks of the main map, and resize them to draw them on lower-res cached versions:
            for ( int x = 0; x < worldWidthPixels; x += blockSizeX ) {
                for ( int y = 0; y < worldHeightPixels; y += blockSizeY ) {
                    gamearea.SetCenterInPixels( { x + blockSizeX / 2, y + blockSizeY / 2 } );
                    gamearea.Redraw( temporaryImg, drawingFlags );

                    for ( size_t i = 0; i < cachedImages.size(); ++i ) {
                        const int blockSizeResizedX = blockSizeX * tileSizePerZoomLevel[i] / TILEWIDTH;
                        const int blockSizeResizedY = blockSizeY * tileSizePerZoomLevel[i] / TILEWIDTH;
                        fheroes2::Resize( temporaryImg, 0, 0, temporaryImg.width(), temporaryImg.height(), cachedImages[i], x * tileSizePerZoomLevel[i] / TILEWIDTH,
                                          y * tileSizePerZoomLevel[i] / TILEWIDTH, blockSizeResizedX, blockSizeResizedY );
                    }
                }
            }

#if defined( SAVE_WORLD_MAP )
            fheroes2::Save( cachedImages[3], Settings::Get().MapsName() + saveFilePrefix + ".bmp" );
#endif
        }
    };

    void DrawWorld( const ViewWorld::ZoomROIs & ROI, CacheForMapWithResources & cache )
    {
        fheroes2::Display & display = fheroes2::Display::instance();
        const fheroes2::Image & image = cache.cachedImages[static_cast<int>( ROI._zoomLevel )];

        const fheroes2::Rect & roiScreen = Interface::Basic::Get().GetGameArea().GetROI();

        const int offsetPixelsX = tileSizePerZoomLevel[static_cast<int>( ROI._zoomLevel )] * ROI.GetROIinPixels().x / TILEWIDTH;
        const int offsetPixelsY = tileSizePerZoomLevel[static_cast<int>( ROI._zoomLevel )] * ROI.GetROIinPixels().y / TILEWIDTH;

        const fheroes2::Point inPos( offsetPixelsX < 0 ? 0 : offsetPixelsX, offsetPixelsY < 0 ? 0 : offsetPixelsY );
        const fheroes2::Point outPos( BORDERWIDTH + ( offsetPixelsX < 0 ? -offsetPixelsX : 0 ), BORDERWIDTH + ( offsetPixelsY < 0 ? -offsetPixelsY : 0 ) );
        const fheroes2::Size outSize( roiScreen.width + 2 * BORDERWIDTH + RADARWIDTH, roiScreen.height );

        fheroes2::Blit( image, inPos, display, outPos, outSize );

        // now, blit black pixels outside of the main view
        // left bar
        fheroes2::Fill( display, BORDERWIDTH, BORDERWIDTH, outPos.x - BORDERWIDTH, outSize.height, 0 );

        // right bar
        fheroes2::Fill( display, BORDERWIDTH - offsetPixelsX + image.width(), BORDERWIDTH, display.width() - BORDERWIDTH + offsetPixelsX - image.width(), outSize.height,
                        0 );

        // top bar
        fheroes2::Fill( display, BORDERWIDTH, BORDERWIDTH, display.width(), outPos.y - BORDERWIDTH, 0 );

        // bottom bar
        fheroes2::Fill( display, BORDERWIDTH, BORDERWIDTH - offsetPixelsY + image.height(), outSize.width,
                        display.height() - BORDERWIDTH + offsetPixelsY - image.height(), 0 );
    }

    void DrawObjectsIcons( const int color, const ViewWorldMode mode, const ViewWorld::ZoomROIs & ROI )
    {
        const bool revealAll = mode == ViewWorldMode::ViewAll;
        const bool revealMines = revealAll || ( mode == ViewWorldMode::ViewMines );
        const bool revealHeroes = revealAll || ( mode == ViewWorldMode::ViewHeroes );
        const bool revealTowns = revealAll || ( mode == ViewWorldMode::ViewTowns );
        const bool revealArtifacts = revealAll || ( mode == ViewWorldMode::ViewArtifacts );
        const bool revealResources = revealAll || ( mode == ViewWorldMode::ViewResources );

        const int zoomLevelId = static_cast<int>( ROI._zoomLevel );
        const int tileSize = tileSizePerZoomLevel[zoomLevelId];
        const int icnBase = icnPerZoomLevel[zoomLevelId];
        const int icnLetterId = icnLetterPerZoomLevel[zoomLevelId];
        const int icnFlagsBase = icnPerZoomLevelFlags[zoomLevelId];

        fheroes2::Display & display = fheroes2::Display::instance();

        const int32_t worldWidth = world.w();
        const int32_t worldHeight = world.h();

        const fheroes2::Rect & roiPixels = ROI.GetROIinPixels();

        const int offsetX = roiPixels.x * tileSize / TILEWIDTH;
        const int offsetY = roiPixels.y * tileSize / TILEWIDTH;

        const fheroes2::Rect roiTiles = ROI.GetROIinTiles();

        // add margin because we also draw under the radar zone
        const int32_t marginForRightSide = ( 2 * BORDERWIDTH + RADARWIDTH ) / tileSize + 1;

        // add a margin of 2 tiles because icons outside of view can still show on the view
        assert( worldWidth >= 0 && worldHeight >= 0 );
        const int32_t minTileX = std::clamp( roiTiles.x - 2, 0, worldWidth );
        const int32_t maxTileX = std::clamp( roiTiles.x + roiTiles.width + marginForRightSide + 2, 0, worldWidth );
        const int32_t minTileY = std::clamp( roiTiles.y - 2, 0, worldHeight );
        const int32_t maxTileY = std::clamp( roiTiles.y + roiTiles.height + 2, 0, worldHeight );

        for ( int32_t posY = minTileY; posY < maxTileY; ++posY ) {
            const int dsty = posY * tileSize - offsetY + BORDERWIDTH;

            for ( int32_t posX = minTileX; posX < maxTileX; ++posX ) {
                const int dstx = posX * tileSize - offsetX + BORDERWIDTH;

                const Maps::Tiles & tile = world.GetTiles( posX, posY );

                std::vector<MP2::MapObjectType> objectTypes;
                objectTypes.emplace_back( tile.GetObject( false ) );
                if ( tile.GetObject( false ) != tile.GetObject( true ) ) {
                    objectTypes.emplace_back( tile.GetObject( true ) );
                }

                for ( const MP2::MapObjectType objectType : objectTypes ) {
                    int icn = icnBase;
                    int index = -1;

                    int letterIndex = -1;

                    switch ( objectType ) {
                    case MP2::OBJ_HEROES: {
                        if ( revealHeroes || !tile.isFog( color ) ) {
                            const Heroes * hero = world.GetHeroes( tile.GetCenter() );
                            if ( hero ) {
                                const int colorOffset = colorToOffsetICN( hero->GetColor() );
                                index = colorOffset >= 0 ? 7 + colorOffset : -1;
                            }
                        }
                        break;
                    }

                    case MP2::OBJ_CASTLE: {
                        if ( revealTowns || !tile.isFog( color ) ) {
                            const Castle * castle = world.getCastleEntrance( tile.GetCenter() );
                            if ( castle ) {
                                icn = icnFlagsBase;
                                index = colorToOffsetICN( castle->GetColor() );
                            }
                        }
                        break;
                    }

                    case MP2::OBJ_ALCHEMYLAB:
                    case MP2::OBJ_MINES:
                    case MP2::OBJ_SAWMILL:
                        if ( revealMines || !tile.isFog( color ) ) {
                            index = colorToOffsetICN( tile.QuantityColor() );
                            letterIndex = tile.QuantityResourceCount().first;
                        }
                        break;

                    case MP2::OBJ_ARTIFACT:
                        if ( revealArtifacts || !tile.isFog( color ) ) {
                            index = 14;
                        }
                        break;

                    case MP2::OBJ_RESOURCE:
                        if ( revealResources || !tile.isFog( color ) ) {
                            index = 13;
                            letterIndex = tile.GetQuantity1();
                        }
                        break;

                    default:
                        continue;
                    }

                    if ( index >= 0 ) {
                        const fheroes2::Point spriteOffset = GetIconOffset( objectType, ROI._zoomLevel );
                        const fheroes2::Sprite & sprite = fheroes2::AGG::GetICN( icn, index );
                        fheroes2::Blit( sprite, display, dstx + spriteOffset.x, dsty + spriteOffset.y );

                        if ( letterIndex >= 0 ) {
                            switch ( letterIndex ) {
                            case Resource::WOOD:
                                letterIndex = 0;
                                break;
                            case Resource::MERCURY:
                                letterIndex = 1;
                                break;
                            case Resource::ORE:
                                letterIndex = 2;
                                break;
                            case Resource::SULFUR:
                                letterIndex = 3;
                                break;
                            case Resource::CRYSTAL:
                                letterIndex = 4;
                                break;
                            case Resource::GEMS:
                                letterIndex = 5;
                                break;
                            case Resource::GOLD:
                                letterIndex = 6;
                                break;
                            default:
                                break;
                            }

                            const fheroes2::Sprite & letter = fheroes2::AGG::GetICN( icnLetterId, letterIndex );
                            fheroes2::Blit( letter, display, dstx + spriteOffset.x + ( sprite.width() - letter.width() ) / 2,
                                            dsty + spriteOffset.y + ( sprite.height() - letter.height() ) / 2 );
                        }
                    }
                }
            }
        }
    }

    int GetSpriteResource( const ViewWorldMode mode, const bool evil )
    {
        switch ( mode ) {
        case ViewWorldMode::ViewAll:
            return evil ? ICN::EVIW_ALL : ICN::VIEW_ALL;
        case ViewWorldMode::ViewArtifacts:
            return evil ? ICN::EVIWRTFX : ICN::VIEWRTFX;
        case ViewWorldMode::ViewMines:
            return evil ? ICN::EVIWMINE : ICN::VIEWMINE;
        case ViewWorldMode::ViewResources:
            return evil ? ICN::EVIWRSRC : ICN::VIEWRSRC;
        case ViewWorldMode::ViewHeroes:
            return evil ? ICN::EVIWHROS : ICN::VIEWHROS;
        case ViewWorldMode::ViewTowns:
            return evil ? ICN::EVIWTWNS : ICN::VIEWTWNS;
        default: // "View World"
            return evil ? ICN::EVIWWRLD : ICN::VIEWWRLD;
        }
    }

    void drawViewWorldSprite( const fheroes2::Sprite & viewWorldSprite, fheroes2::Display & display, const bool isEvilInterface )
    {
        const int32_t dstX = display.width() - viewWorldSprite.width() - BORDERWIDTH;
        int32_t dstY = 2 * BORDERWIDTH + RADARWIDTH;
        const int32_t cutHeight = 275;
        fheroes2::Blit( viewWorldSprite, 0, 0, display, dstX, dstY, viewWorldSprite.width(), cutHeight );
        dstY += cutHeight;

        if ( display.height() > fheroes2::Display::DEFAULT_HEIGHT ) {
            const fheroes2::Sprite & icnston = fheroes2::AGG::GetICN( isEvilInterface ? ICN::STONBAKE : ICN::STONBACK, 0 );
            const int32_t startY = 11;
            const int32_t copyHeight = 46;
            const int32_t repeatHeight = display.height() - BORDERWIDTH - dstY - ( viewWorldSprite.height() - cutHeight );
            const int32_t repeatCount = repeatHeight / copyHeight;
            for ( int32_t i = 0; i < repeatCount; ++i ) {
                fheroes2::Blit( icnston, 0, startY, display, dstX, dstY, icnston.width(), copyHeight );
                dstY += copyHeight;
            }
            fheroes2::Blit( icnston, 0, startY, display, dstX, dstY, icnston.width(), repeatHeight % copyHeight );
            dstY += repeatHeight % copyHeight;
        }

        fheroes2::Blit( viewWorldSprite, 0, cutHeight, display, dstX, dstY, viewWorldSprite.width(), viewWorldSprite.height() - cutHeight );
    }
}

ViewWorld::ZoomROIs::ZoomROIs( const ViewWorld::ZoomLevel zoomLevel, const fheroes2::Point & centerInPixels )
    : _zoomLevel( zoomLevel )
    , _center( centerInPixels )
{
    updateZoomLevels();
    updateCenter();
}

void ViewWorld::ZoomROIs::updateZoomLevels()
{
    for ( int i = 0; i < 4; ++i ) {
        _roiForZoomLevels[i] = computeROI( _center, static_cast<ViewWorld::ZoomLevel>( i ) );
    }
}

bool ViewWorld::ZoomROIs::updateCenter()
{
    return ChangeCenter( _center );
}

bool ViewWorld::ZoomROIs::ChangeCenter( const fheroes2::Point & centerInPixels )
{
    const fheroes2::Rect & currentRect = GetROIinPixels();
    const fheroes2::Size worldSize( world.w() * TILEWIDTH, world.h() * TILEWIDTH );
    fheroes2::Point newCenter;

    if ( worldSize.width <= currentRect.width ) {
        newCenter.x = worldSize.width / 2;
    }
    else {
        newCenter.x = std::clamp( centerInPixels.x, currentRect.width / 2, worldSize.width - currentRect.width / 2 );
    }

    if ( worldSize.height <= currentRect.height ) {
        newCenter.y = worldSize.height / 2;
    }
    else {
        newCenter.y = std::clamp( centerInPixels.y, currentRect.height / 2, worldSize.height - currentRect.height / 2 );
    }

    if ( newCenter == _center ) {
        return false;
    }
    _center = newCenter;
    updateZoomLevels();
    return true;
}

bool ViewWorld::ZoomROIs::changeZoom( const ZoomLevel newLevel )
{
    const bool changed = ( newLevel != _zoomLevel );
    _zoomLevel = newLevel;
    updateCenter();
    return changed;
}

bool ViewWorld::ZoomROIs::zoomIn( const bool cycle )
{
    const ZoomLevel newLevel = GetNextZoomLevel( _zoomLevel, cycle );
    return changeZoom( newLevel );
}

bool ViewWorld::ZoomROIs::zoomOut( const bool cycle )
{
    const ZoomLevel newLevel = GetPreviousZoomLevel( _zoomLevel, cycle );
    return changeZoom( newLevel );
}

const fheroes2::Rect & ViewWorld::ZoomROIs::GetROIinPixels() const
{
    return _roiForZoomLevels[static_cast<int>( _zoomLevel )];
}

fheroes2::Rect ViewWorld::ZoomROIs::GetROIinTiles() const
{
    fheroes2::Rect result = _roiForZoomLevels[static_cast<int>( _zoomLevel )];
    result.x = result.x / TILEWIDTH;
    result.y = result.y / TILEWIDTH;
    result.width = ( result.width + TILEWIDTH - 1 ) / TILEWIDTH;
    result.height = ( result.height + TILEWIDTH - 1 ) / TILEWIDTH;
    return result;
}

void ViewWorld::ViewWorldWindow( const int color, const ViewWorldMode mode, Interface::Basic & interface )
{
    fheroes2::Display & display = fheroes2::Display::instance();

    fheroes2::ImageRestorer restorer( display );

    // setup cursor
    const CursorRestorer cursorRestorer( true, Cursor::POINTER );

    LocalEvent::PauseCycling();

    Settings & conf = Settings::Get();
    const bool isEvilInterface = conf.ExtGameEvilInterface();
    const bool isHideInterface = conf.ExtGameHideInterface();

    // If the interface is currently hidden, we have to temporarily bring it back, because
    // the map generation in the World View mode heavily depends on the existing game area
    if ( isHideInterface ) {
        conf.SetHideInterface( false );
        interface.Reset();
    }

    // Creates fixed radar on top-right, suitable for the View World window
    Interface::Radar radar( interface.GetRadar(), fheroes2::Display::instance() );

    const Interface::GameArea & gameArea = interface.GetGameArea();
    const fheroes2::Rect worldMapROI = gameArea.GetVisibleTileROI();
    const fheroes2::Rect & visibleScreenInPixels = gameArea.GetROI();

    // Initial view is centered on where the player is centered
    fheroes2::Point viewCenterInPixels( worldMapROI.x * TILEWIDTH + visibleScreenInPixels.width / 2, worldMapROI.y * TILEWIDTH + visibleScreenInPixels.height / 2 );

    // Special case: full map picture can be contained within the window -> center view on center of the map
    if ( world.w() * tileSizePerZoomLevel[static_cast<int>( ZoomLevel::ZoomLevel2 )] <= visibleScreenInPixels.width
         && world.h() * tileSizePerZoomLevel[static_cast<int>( ZoomLevel::ZoomLevel2 )] <= visibleScreenInPixels.height ) {
        viewCenterInPixels.x = world.w() * TILEWIDTH / 2;
        viewCenterInPixels.y = world.h() * TILEWIDTH / 2;
    }

    ZoomROIs currentROI( ZoomLevel::ZoomLevel2, viewCenterInPixels );

    CacheForMapWithResources cache( mode );

    DrawWorld( currentROI, cache );
    DrawObjectsIcons( color, mode, currentROI );
    Interface::GameBorderRedraw( true );

    // Draw radar
    radar.RedrawForViewWorld( currentROI, mode );

    // "View world" sprite
    const fheroes2::Sprite & viewWorldSprite = fheroes2::AGG::GetICN( GetSpriteResource( mode, isEvilInterface ), 0 );
    drawViewWorldSprite( viewWorldSprite, display, isEvilInterface );

    // Zoom button
    const fheroes2::Point buttonZoomPosition( display.width() - RADARWIDTH + 16, 2 * BORDERWIDTH + RADARWIDTH + 128 );
    fheroes2::Button buttonZoom( buttonZoomPosition.x, buttonZoomPosition.y, ( isEvilInterface ? ICN::LGNDXTRE : ICN::LGNDXTRA ), 0, 1 );
    buttonZoom.draw();

    // Exit button
    const fheroes2::Point buttonExitPosition( display.width() - RADARWIDTH + 16, 2 * BORDERWIDTH + RADARWIDTH + 236 );
    fheroes2::Button buttonExit( buttonExitPosition.x, buttonExitPosition.y, ( isEvilInterface ? ICN::LGNDXTRE : ICN::LGNDXTRA ), 2, 3 );
    buttonExit.draw();

    display.render();

    // Use for dragging the map from main window
    bool isDrag = false;
    fheroes2::Point initMousePos;
    fheroes2::Point initRoiCenter;

    // message loop
    LocalEvent & le = LocalEvent::Get();
    while ( le.HandleEvents() ) {
        le.MousePressLeft( buttonExit.area() ) ? buttonExit.drawOnPress() : buttonExit.drawOnRelease();
        le.MousePressLeft( buttonZoom.area() ) ? buttonZoom.drawOnPress() : buttonZoom.drawOnRelease();

        bool changed = false;

        if ( le.MouseClickLeft( buttonExit.area() ) || Game::HotKeyCloseWindow() ) {
            break;
        }
        else if ( le.MouseClickLeft( buttonZoom.area() ) ) {
            changed = currentROI.zoomOut( true );
        }
        else if ( le.MouseCursor( radar.GetRect() ) ) {
            changed = radar.QueueEventProcessingForWorldView( currentROI );
        }
        else if ( le.MousePressLeft( visibleScreenInPixels ) ) {
            if ( isDrag ) {
                const fheroes2::Point & newMousePos = le.GetMouseCursor();
                const fheroes2::Point
                    newRoiCenter( initRoiCenter.x - ( newMousePos.x - initMousePos.x ) * TILEWIDTH / tileSizePerZoomLevel[static_cast<int>( currentROI._zoomLevel )],
                                  initRoiCenter.y - ( newMousePos.y - initMousePos.y ) * TILEWIDTH / tileSizePerZoomLevel[static_cast<int>( currentROI._zoomLevel )] );
                changed = currentROI.ChangeCenter( newRoiCenter );
            }
            else {
                isDrag = true;
                initMousePos = le.GetMouseCursor();
                initRoiCenter = currentROI._center;
            }
        }
        else if ( le.MouseWheelUp() ) {
            changed = currentROI.zoomIn( false );
        }
        else if ( le.MouseWheelDn() ) {
            changed = currentROI.zoomOut( false );
        }

        if ( !le.MousePressLeft( visibleScreenInPixels ) || !le.MouseCursor( visibleScreenInPixels ) ) {
            isDrag = false;
        }

        if ( changed ) {
            DrawWorld( currentROI, cache );
            DrawObjectsIcons( color, mode, currentROI );
            Interface::GameBorderRedraw( true );
            radar.RedrawForViewWorld( currentROI, mode );
            drawViewWorldSprite( viewWorldSprite, display, isEvilInterface );
            display.render();
        }
    }

    // Don't forget to reset the interface settings back if necessary
    if ( isHideInterface ) {
        conf.SetHideInterface( true );
        interface.Reset();
    }

    LocalEvent::ResumeCycling();
}<|MERGE_RESOLUTION|>--- conflicted
+++ resolved
@@ -47,11 +47,8 @@
 #include "resource.h"
 #include "screen.h"
 #include "settings.h"
-<<<<<<< HEAD
 #include "tools.h"
-=======
 #include "ui_button.h"
->>>>>>> 423510fb
 #include "view_world.h"
 #include "world.h"
 
@@ -70,7 +67,6 @@
 
 namespace
 {
-<<<<<<< HEAD
     const std::array<int, 4> tileSizePerZoomLevel{ { 4, 6, 12, 32 } };
     const std::array<int, 4> icnPerZoomLevel{ { ICN::MISC4, ICN::MISC6, ICN::MISC12, ICN::MISC12 } };
     const std::array<int, 4> icnLetterPerZoomLevel{ { ICN::LETTER4, ICN::LETTER6, ICN::LETTER12, ICN::LETTER12 } };
@@ -90,12 +86,6 @@
         { std::make_pair( MP2::OBJ_RESOURCE, ViewWorld::ZoomLevel0 ), { -3, -4 } },   { std::make_pair( MP2::OBJ_RESOURCE, ViewWorld::ZoomLevel1 ), { -3, -3 } },
         { std::make_pair( MP2::OBJ_RESOURCE, ViewWorld::ZoomLevel2 ), { -3, -3 } },   { std::make_pair( MP2::OBJ_RESOURCE, ViewWorld::ZoomLevel3 ), { 6, 10 } },
     };
-=======
-    const int tileSizePerZoomLevel[4] = { 4, 6, 12, 32 };
-    const int icnPerZoomLevel[4] = { ICN::MISC4, ICN::MISC6, ICN::MISC12, ICN::MISC12 };
-    const int icnLetterPerZoomLevel[4] = { ICN::LETTER4, ICN::LETTER6, ICN::LETTER12, ICN::LETTER12 };
-    const int icnPerZoomLevelFlags[4] = { ICN::VWFLAG4, ICN::VWFLAG6, ICN::VWFLAG12, ICN::VWFLAG12 };
->>>>>>> 423510fb
 
     // Compute a rectangle that defines which world pixels we can see in the "view world" window,
     // based on given zoom level and initial center
