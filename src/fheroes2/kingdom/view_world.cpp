--- conflicted
+++ resolved
@@ -676,14 +676,7 @@
 
         if ( changed ) {
             DrawWorld( currentROI, cache );
-<<<<<<< HEAD
-            DrawObjectsIcons( color, mode, currentROI );
-            Interface::GameBorderRedraw( true );
             radar.RedrawForViewWorld( currentROI, mode, false );
-            drawViewWorldSprite( viewWorldSprite, display, isEvilInterface );
-=======
-            radar.RedrawForViewWorld( currentROI, mode );
->>>>>>> f7f1fc87
             display.render();
         }
     }
