/***************************************************************************
 *   Free Heroes of Might and Magic II: https://github.com/ihhub/fheroes2  *
 *   Copyright (C) 2021 - 2022                                             *
 *                                                                         *
 *   This program is free software; you can redistribute it and/or modify  *
 *   it under the terms of the GNU General Public License as published by  *
 *   the Free Software Foundation; either version 2 of the License, or     *
 *   (at your option) any later version.                                   *
 *                                                                         *
 *   This program is distributed in the hope that it will be useful,       *
 *   but WITHOUT ANY WARRANTY; without even the implied warranty of        *
 *   MERCHANTABILITY or FITNESS FOR A PARTICULAR PURPOSE.  See the         *
 *   GNU General Public License for more details.                          *
 *                                                                         *
 *   You should have received a copy of the GNU General Public License     *
 *   along with this program; if not, write to the                         *
 *   Free Software Foundation, Inc.,                                       *
 *   59 Temple Place - Suite 330, Boston, MA  02111-1307, USA.             *
 ***************************************************************************/

#include "h2d.h"
#include "h2d_file.h"
#include "settings.h"
#include "system.h"

<<<<<<< HEAD
#include "logging.h"
=======
#include <stdexcept>
>>>>>>> 954d674f

namespace
{
    fheroes2::H2RReader reader;

    bool getH2DFilePath( const std::string & fileName, std::string & path )
    {
        std::string fullPath;

<<<<<<< HEAD
#if defined( MACOS_APP_BUNDLE )
        ListFiles files = Settings::FindFiles( "h2d", ".h2d", false );
#else
        ListFiles files = Settings::FindFiles( System::ConcatePath( "files", "data" ), ".h2d", false );
#endif
        if ( files.empty() ) {
            return;
        }
=======
        const std::string internalDirectory( System::ConcatePath( "files", "data" ) );
>>>>>>> 954d674f

        for ( const std::string & rootDir : Settings::GetRootDirs() ) {
            fullPath = System::ConcatePath( rootDir, internalDirectory );
            fullPath = System::ConcatePath( fullPath, fileName );
            if ( System::IsFile( fullPath ) ) {
                path.swap( fullPath );
                return true;
            }
        }

        return false;
    }
}

namespace fheroes2
{
    namespace h2d
    {
        H2DInitializer::H2DInitializer()
        {
            std::string filePath;
            if ( !getH2DFilePath( "resurrection.h2d", filePath ) ) {
                throw std::logic_error( "No H2D data files found." );
            }

            if ( !reader.open( filePath ) ) {
                throw std::logic_error( "Cannot open H2D file." );
            }
        }

        bool readImage( const std::string & name, Sprite & image )
        {
            return readImageFromH2D( reader, name, image );
        }
    }
}<|MERGE_RESOLUTION|>--- conflicted
+++ resolved
@@ -23,11 +23,7 @@
 #include "settings.h"
 #include "system.h"
 
-<<<<<<< HEAD
-#include "logging.h"
-=======
 #include <stdexcept>
->>>>>>> 954d674f
 
 namespace
 {
@@ -37,19 +33,11 @@
     {
         std::string fullPath;
 
-<<<<<<< HEAD
 #if defined( MACOS_APP_BUNDLE )
-        ListFiles files = Settings::FindFiles( "h2d", ".h2d", false );
+        const std::string internalDirectory( "h2d" );
 #else
-        ListFiles files = Settings::FindFiles( System::ConcatePath( "files", "data" ), ".h2d", false );
+        const std::string internalDirectory( System::ConcatePath( "files", "data" ) );
 #endif
-        if ( files.empty() ) {
-            return;
-        }
-=======
-        const std::string internalDirectory( System::ConcatePath( "files", "data" ) );
->>>>>>> 954d674f
-
         for ( const std::string & rootDir : Settings::GetRootDirs() ) {
             fullPath = System::ConcatePath( rootDir, internalDirectory );
             fullPath = System::ConcatePath( fullPath, fileName );
