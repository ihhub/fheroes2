/***************************************************************************
 *   Copyright (C) 2009 by Andrey Afletdinov <fheroes2@gmail.com>          *
 *                                                                         *
 *   Part of the Free Heroes2 Engine:                                      *
 *   http://sourceforge.net/projects/fheroes2                              *
 *                                                                         *
 *   This program is free software; you can redistribute it and/or modify  *
 *   it under the terms of the GNU General Public License as published by  *
 *   the Free Software Foundation; either version 2 of the License, or     *
 *   (at your option) any later version.                                   *
 *                                                                         *
 *   This program is distributed in the hope that it will be useful,       *
 *   but WITHOUT ANY WARRANTY; without even the implied warranty of        *
 *   MERCHANTABILITY or FITNESS FOR A PARTICULAR PURPOSE.  See the         *
 *   GNU General Public License for more details.                          *
 *                                                                         *
 *   You should have received a copy of the GNU General Public License     *
 *   along with this program; if not, write to the                         *
 *   Free Software Foundation, Inc.,                                       *
 *   59 Temple Place - Suite 330, Boston, MA  02111-1307, USA.             *
 ***************************************************************************/

#include "buildinginfo.h"
#include "agg.h"
#include "cursor.h"
#include "dialog.h"
#include "game.h"
#include "kingdom.h"
#include "m82.h"
#include "monster.h"
#include "pal.h"
#include "profit.h"
#include "race.h"
#include "settings.h"
#include "statusbar.h"
#include "world.h"

namespace
{
    Point GetFlagOffset( int race )
    {
        switch ( race ) {
        case Race::KNGT:
            return Point( 36, 10 );
        case Race::BARB:
            return Point( 35, 9 );
        case Race::SORC:
            return Point( 36, 10 );
        case Race::WRLK:
            return Point( 34, 10 );
        case Race::WZRD:
            return Point( 35, 9 );
        case Race::NECR:
            return Point( 35, 10 );
        default:
            return Point();
        }
    }
}

struct buildstats_t
{
    u32 id2;
    u8 race;
    cost_t cost;
};

buildstats_t _builds[] = {
    // id                             gold wood mercury ore sulfur crystal gems
    {BUILD_THIEVESGUILD, Race::ALL, {750, 5, 0, 0, 0, 0, 0}},
    {BUILD_TAVERN, Race::ALL, {500, 5, 0, 0, 0, 0, 0}},
    {BUILD_SHIPYARD, Race::ALL, {2000, 20, 0, 0, 0, 0, 0}},
    {BUILD_WELL, Race::ALL, {500, 0, 0, 0, 0, 0, 0}},
    {BUILD_STATUE, Race::ALL, {1250, 0, 0, 5, 0, 0, 0}},
    {BUILD_LEFTTURRET, Race::ALL, {1500, 0, 0, 5, 0, 0, 0}},
    {BUILD_RIGHTTURRET, Race::ALL, {1500, 0, 0, 5, 0, 0, 0}},
    {BUILD_MARKETPLACE, Race::ALL, {500, 5, 0, 0, 0, 0, 0}},
    {BUILD_MOAT, Race::ALL, {750, 0, 0, 0, 0, 0, 0}},
    {BUILD_CASTLE, Race::ALL, {5000, 20, 0, 20, 0, 0, 0}},
    {BUILD_CAPTAIN, Race::ALL, {500, 0, 0, 0, 0, 0, 0}},
    {BUILD_MAGEGUILD1, Race::ALL, {2000, 5, 0, 5, 0, 0, 0}},
    {BUILD_MAGEGUILD2, Race::ALL, {1000, 5, 4, 5, 4, 4, 4}},
    {BUILD_MAGEGUILD3, Race::ALL, {1000, 5, 6, 5, 6, 6, 6}},
    {BUILD_MAGEGUILD4, Race::ALL, {1000, 5, 8, 5, 8, 8, 8}},
    {BUILD_MAGEGUILD5, Race::ALL, {1000, 5, 10, 5, 10, 10, 10}},

    {BUILD_WEL2, Race::KNGT, {1000, 0, 0, 0, 0, 0, 0}},
    {BUILD_WEL2, Race::BARB, {1000, 0, 0, 0, 0, 0, 0}},
    {BUILD_WEL2, Race::SORC, {1000, 0, 0, 0, 0, 0, 0}},
    {BUILD_WEL2, Race::WRLK, {1000, 0, 0, 0, 0, 0, 0}},
    {BUILD_WEL2, Race::WZRD, {1000, 0, 0, 0, 0, 0, 0}},
    {BUILD_WEL2, Race::NECR, {1000, 0, 0, 0, 0, 0, 0}},

    {BUILD_SPEC, Race::KNGT, {1500, 5, 0, 15, 0, 0, 0}},
    {BUILD_SPEC, Race::BARB, {2000, 10, 0, 10, 0, 0, 0}},
    {BUILD_SPEC, Race::SORC, {1500, 0, 0, 0, 0, 10, 0}},
    {BUILD_SPEC, Race::WRLK, {3000, 5, 0, 10, 0, 0, 0}},
    {BUILD_SPEC, Race::WZRD, {1500, 5, 5, 5, 5, 5, 5}},
    {BUILD_SPEC, Race::NECR, {1000, 0, 10, 0, 10, 0, 0}},

    {BUILD_SHRINE, Race::NECR, {4000, 10, 0, 0, 0, 10, 0}},

    {DWELLING_MONSTER1, Race::KNGT, {200, 0, 0, 0, 0, 0, 0}},
    {DWELLING_MONSTER2, Race::KNGT, {1000, 0, 0, 0, 0, 0, 0}},
    {DWELLING_UPGRADE2, Race::KNGT, {1500, 5, 0, 0, 0, 0, 0}},
    {DWELLING_MONSTER3, Race::KNGT, {1000, 0, 0, 5, 0, 0, 0}},
    {DWELLING_UPGRADE3, Race::KNGT, {1500, 0, 0, 5, 0, 0, 0}},
    {DWELLING_MONSTER4, Race::KNGT, {2000, 10, 0, 10, 0, 0, 0}},
    {DWELLING_UPGRADE4, Race::KNGT, {2000, 5, 0, 5, 0, 0, 0}},
    {DWELLING_MONSTER5, Race::KNGT, {3000, 20, 0, 0, 0, 0, 0}},
    {DWELLING_UPGRADE5, Race::KNGT, {3000, 10, 0, 0, 0, 0, 0}},
    {DWELLING_MONSTER6, Race::KNGT, {5000, 20, 0, 0, 0, 20, 0}},
    {DWELLING_UPGRADE6, Race::KNGT, {5000, 10, 0, 0, 0, 10, 0}},

    {DWELLING_MONSTER1, Race::BARB, {300, 0, 0, 0, 0, 0, 0}},
    {DWELLING_MONSTER2, Race::BARB, {800, 5, 0, 0, 0, 0, 0}},
    {DWELLING_UPGRADE2, Race::BARB, {1200, 5, 0, 0, 0, 0, 0}},
    {DWELLING_MONSTER3, Race::BARB, {1000, 0, 0, 0, 0, 0, 0}},
    {DWELLING_MONSTER4, Race::BARB, {2000, 10, 0, 10, 0, 0, 0}},
    {DWELLING_UPGRADE4, Race::BARB, {3000, 5, 0, 5, 0, 0, 0}},
    {DWELLING_MONSTER5, Race::BARB, {4000, 0, 0, 20, 0, 0, 0}},
    {DWELLING_UPGRADE5, Race::BARB, {2000, 0, 0, 10, 0, 0, 0}},
    {DWELLING_MONSTER6, Race::BARB, {6000, 0, 0, 20, 0, 20, 0}},

    {DWELLING_MONSTER1, Race::SORC, {500, 5, 0, 0, 0, 0, 0}},
    {DWELLING_MONSTER2, Race::SORC, {1000, 5, 0, 0, 0, 0, 0}},
    {DWELLING_UPGRADE2, Race::SORC, {1500, 5, 0, 0, 0, 0, 0}},
    {DWELLING_MONSTER3, Race::SORC, {1500, 0, 0, 0, 0, 0, 0}},
    {DWELLING_UPGRADE3, Race::SORC, {1500, 5, 0, 0, 0, 0, 0}},
    {DWELLING_MONSTER4, Race::SORC, {1500, 0, 0, 10, 0, 0, 0}},
    {DWELLING_UPGRADE4, Race::SORC, {1500, 0, 5, 0, 0, 0, 0}},
    {DWELLING_MONSTER5, Race::SORC, {3000, 10, 0, 0, 0, 0, 10}},
    {DWELLING_MONSTER6, Race::SORC, {10000, 0, 20, 30, 0, 0, 0}},

    {DWELLING_MONSTER1, Race::WRLK, {500, 0, 0, 0, 0, 0, 0}},
    {DWELLING_MONSTER2, Race::WRLK, {1000, 0, 0, 10, 0, 0, 0}},
    {DWELLING_MONSTER3, Race::WRLK, {2000, 0, 0, 0, 0, 0, 0}},
    {DWELLING_MONSTER4, Race::WRLK, {3000, 0, 0, 0, 0, 0, 10}},
    {DWELLING_UPGRADE4, Race::WRLK, {2000, 0, 0, 0, 0, 0, 5}},
    {DWELLING_MONSTER5, Race::WRLK, {4000, 0, 0, 0, 10, 0, 0}},
    {DWELLING_MONSTER6, Race::WRLK, {15000, 0, 0, 30, 20, 0, 0}},
    {DWELLING_UPGRADE6, Race::WRLK, {5000, 0, 0, 5, 10, 0, 0}},
    {DWELLING_UPGRADE7, Race::WRLK, {5000, 0, 0, 5, 10, 0, 0}},

    {DWELLING_MONSTER1, Race::WZRD, {400, 0, 0, 0, 0, 0, 0}},
    {DWELLING_MONSTER2, Race::WZRD, {800, 0, 0, 0, 0, 0, 0}},
    {DWELLING_MONSTER3, Race::WZRD, {1500, 5, 0, 5, 0, 0, 0}},
    {DWELLING_UPGRADE3, Race::WZRD, {1500, 0, 5, 0, 0, 0, 0}},
    {DWELLING_MONSTER4, Race::WZRD, {3000, 5, 0, 0, 0, 0, 0}},
    {DWELLING_MONSTER5, Race::WZRD, {3500, 5, 5, 5, 5, 5, 5}},
    {DWELLING_UPGRADE5, Race::WZRD, {4000, 5, 0, 5, 0, 0, 0}},
    {DWELLING_MONSTER6, Race::WZRD, {12500, 5, 0, 5, 0, 0, 20}},
    {DWELLING_UPGRADE6, Race::WZRD, {12500, 5, 0, 5, 0, 0, 20}},

    {DWELLING_MONSTER1, Race::NECR, {400, 0, 0, 0, 0, 0, 0}},
    {DWELLING_MONSTER2, Race::NECR, {1000, 0, 0, 0, 0, 0, 0}},
    {DWELLING_UPGRADE2, Race::NECR, {1000, 0, 0, 0, 0, 0, 0}},
    {DWELLING_MONSTER3, Race::NECR, {1500, 0, 0, 10, 0, 0, 0}},
    {DWELLING_UPGRADE3, Race::NECR, {1500, 0, 0, 5, 0, 0, 0}},
    {DWELLING_MONSTER4, Race::NECR, {3000, 10, 0, 0, 0, 0, 0}},
    {DWELLING_UPGRADE4, Race::NECR, {4000, 5, 0, 0, 0, 10, 10}},
    {DWELLING_MONSTER5, Race::NECR, {4000, 10, 0, 0, 10, 0, 0}},
    {DWELLING_UPGRADE5, Race::NECR, {3000, 0, 0, 5, 0, 5, 0}},
    {DWELLING_MONSTER6, Race::NECR, {10000, 10, 5, 10, 5, 5, 5}},

    // end
    {BUILD_NOTHING, Race::NONE, {0, 0, 0, 0, 0, 0, 0}},
};

void BuildingInfo::UpdateCosts( const std::string & spec )
{
#ifdef WITH_XML
    // parse buildings.xml
    TiXmlDocument doc;

    if ( doc.LoadFile( spec.c_str() ) ) {
        const TiXmlElement * xml_buildings = doc.FirstChildElement( "buildings" );
        if ( xml_buildings != NULL ) {
            size_t index = 0;

            for ( const TiXmlElement * xml_building = xml_buildings->FirstChildElement( "building" ); xml_building && BUILD_NOTHING != _builds[index].id2;
                  xml_building = xml_building->NextSiblingElement( "building" ), ++index ) {
                cost_t & cost = _builds[index].cost;
                int value;

                xml_building->Attribute( "gold", &value );
                cost.gold = value;
                xml_building->Attribute( "wood", &value );
                cost.wood = value;
                xml_building->Attribute( "mercury", &value );
                cost.mercury = value;
                xml_building->Attribute( "ore", &value );
                cost.ore = value;
                xml_building->Attribute( "sulfur", &value );
                cost.sulfur = value;
                xml_building->Attribute( "crystal", &value );
                cost.crystal = value;
                xml_building->Attribute( "gems", &value );
                cost.gems = value;
            }
        }
        else {
            VERBOSE( spec << ": " << doc.ErrorDesc() );
        }
    }
    else {
        VERBOSE( spec << ": " << doc.ErrorDesc() );
    }
#endif
}

payment_t BuildingInfo::GetCost( u32 build, int race )
{
    payment_t payment;
    const buildstats_t * ptr = &_builds[0];

    while ( BUILD_NOTHING != ptr->id2 && !( ptr->id2 == build && ( !race || ( race & ptr->race ) ) ) )
        ++ptr;

    if ( BUILD_NOTHING != ptr->id2 ) {
        payment.gold = ptr->cost.gold;
        payment.wood = ptr->cost.wood;
        payment.mercury = ptr->cost.mercury;
        payment.ore = ptr->cost.ore;
        payment.sulfur = ptr->cost.sulfur;
        payment.crystal = ptr->cost.crystal;
        payment.gems = ptr->cost.gems;
    }

    return payment;
}

int GetIndexBuildingSprite( u32 build )
{
    switch ( build ) {
    case DWELLING_MONSTER1:
        return 19;
    case DWELLING_MONSTER2:
        return 20;
    case DWELLING_MONSTER3:
        return 21;
    case DWELLING_MONSTER4:
        return 22;
    case DWELLING_MONSTER5:
        return 23;
    case DWELLING_MONSTER6:
        return 24;
    case DWELLING_UPGRADE2:
        return 25;
    case DWELLING_UPGRADE3:
        return 26;
    case DWELLING_UPGRADE4:
        return 27;
    case DWELLING_UPGRADE5:
        return 28;
    case DWELLING_UPGRADE6:
        return 29;
    case DWELLING_UPGRADE7:
        return 30;
    case BUILD_MAGEGUILD1:
    case BUILD_MAGEGUILD2:
    case BUILD_MAGEGUILD3:
    case BUILD_MAGEGUILD4:
    case BUILD_MAGEGUILD5:
        return 0;
    case BUILD_THIEVESGUILD:
        return 1;
    case BUILD_SHRINE:
    case BUILD_TAVERN:
        return 2;
    case BUILD_SHIPYARD:
        return 3;
    case BUILD_WELL:
        return 4;
    case BUILD_CASTLE:
        return 6;
    case BUILD_STATUE:
        return 7;
    case BUILD_LEFTTURRET:
        return 8;
    case BUILD_RIGHTTURRET:
        return 9;
    case BUILD_MARKETPLACE:
        return 10;
    case BUILD_WEL2:
        return 11;
    case BUILD_MOAT:
        return 12;
    case BUILD_SPEC:
        return 13;
    case BUILD_CAPTAIN:
        return 15;
    default:
        break;
    }

    return 0;
}

BuildingInfo::BuildingInfo( const Castle & c, building_t b )
    : castle( c )
    , building( b )
    , area( 0, 0, 135, 57 )
    , bcond( ALLOW_BUILD )
{
    if ( IsDwelling() )
        building = castle.GetActualDwelling( b );

    building = castle.isBuild( b ) ? castle.GetUpgradeBuilding( b ) : b;

    if ( BUILD_TAVERN == building && Race::NECR == castle.GetRace() )
        building = Settings::Get().PriceLoyaltyVersion() ? BUILD_SHRINE : BUILD_TAVERN;

    bcond = castle.CheckBuyBuilding( building );

    // generate description
    if ( BUILD_DISABLE == bcond )
        description = GetConditionDescription();
    else if ( IsDwelling() ) {
        description = _( "The %{building} produces %{monster}." );
        StringReplace( description, "%{building}", Castle::GetStringBuilding( building, castle.GetRace() ) );
        StringReplace( description, "%{monster}", StringLower( Monster( castle.GetRace(), building ).GetMultiName() ) );
    }
    else
        description = Castle::GetDescriptionBuilding( building, castle.GetRace() );

    switch ( building ) {
    case BUILD_WELL:
        StringReplace( description, "%{count}", Castle::GetGrownWell() );
        break;

    case BUILD_WEL2:
        StringReplace( description, "%{count}", Castle::GetGrownWel2() );
        break;

    case BUILD_CASTLE:
    case BUILD_STATUE:
    case BUILD_SPEC: {
        const payment_t profit = ProfitConditions::FromBuilding( building, castle.GetRace() );
        StringReplace( description, "%{count}", profit.gold );
        break;
    }

    default:
        break;
    }

    // fix area for capratin
    if ( b == BUILD_CAPTAIN ) {
        const fheroes2::Sprite & sprite = fheroes2::AGG::GetICN( ICN::Get4Captain( castle.GetRace() ), ( building & BUILD_CAPTAIN ? 1 : 0 ) );
        area.w = sprite.width();
        area.h = sprite.height();
    }
}

u32 BuildingInfo::operator()( void ) const
{
    return building;
}

void BuildingInfo::SetPos( s32 x, s32 y )
{
    area.x = x;
    area.y = y;
}

const Rect & BuildingInfo::GetArea( void ) const
{
    return area;
}

bool BuildingInfo::IsDwelling( void ) const
{
    switch ( building ) {
    case DWELLING_MONSTER1:
    case DWELLING_MONSTER2:
    case DWELLING_MONSTER3:
    case DWELLING_MONSTER4:
    case DWELLING_MONSTER5:
    case DWELLING_MONSTER6:
    case DWELLING_UPGRADE2:
    case DWELLING_UPGRADE3:
    case DWELLING_UPGRADE4:
    case DWELLING_UPGRADE5:
    case DWELLING_UPGRADE6:
    case DWELLING_UPGRADE7:
        return true;
    default:
        break;
    }
    return false;
}

void BuildingInfo::RedrawCaptain( void )
{
    fheroes2::Display & display = fheroes2::Display::instance();
    if ( bcond == ALREADY_BUILT ) {
        const fheroes2::Sprite & captainSprite = fheroes2::AGG::GetICN( ICN::Get4Captain( castle.GetRace() ), 1 );
        const fheroes2::Sprite & flag = fheroes2::AGG::GetICN( ICN::GetFlagIcnId( castle.GetColor() ), 0 );

        fheroes2::Blit( captainSprite, display, area.x, area.y );
        Point flagOffset = GetFlagOffset( castle.GetRace() );
        fheroes2::Blit( flag, display, area.x + flagOffset.x, area.y + flagOffset.y );
    }
    else {
        fheroes2::Blit( fheroes2::AGG::GetICN( ICN::Get4Captain( castle.GetRace() ), 0 ), display, area.x, area.y );
    }

    const fheroes2::Sprite & sprite_allow = fheroes2::AGG::GetICN( ICN::TOWNWIND, 11 );
    const fheroes2::Sprite & sprite_deny = fheroes2::AGG::GetICN( ICN::TOWNWIND, 12 );
    const fheroes2::Sprite & sprite_money = fheroes2::AGG::GetICN( ICN::TOWNWIND, 13 );
    Point dst_pt;
    bool allow_buy = bcond == ALLOW_BUILD;

    // indicator
    dst_pt.x = area.x + 65;
    dst_pt.y = area.y + 60;
    if ( bcond == ALREADY_BUILT )
        fheroes2::Blit( sprite_allow, display, dst_pt.x, dst_pt.y );
    else if ( !allow_buy ) {
        if ( LACK_RESOURCES == bcond )
            fheroes2::Blit( sprite_money, display, dst_pt.x, dst_pt.y );
        else
            fheroes2::Blit( sprite_deny, display, dst_pt.x, dst_pt.y );
    }
}

void BuildingInfo::Redraw( void )
{
    if ( BUILD_CAPTAIN == building ) {
        RedrawCaptain();
    }
    else {
        fheroes2::Display & display = fheroes2::Display::instance();
        int index = GetIndexBuildingSprite( building );

        if ( BUILD_DISABLE == bcond ) {
            const fheroes2::Sprite infoSprite = fheroes2::AGG::GetICN( ICN::BLDGXTRA, 0 );
            fheroes2::Blit( infoSprite, display, area.x, area.y );

            const Point offset( 6, 59 );
            fheroes2::Image grayedOut = fheroes2::Crop( infoSprite, offset.x, offset.y, 125, 12 );
            fheroes2::ApplyPalette( grayedOut, PAL::GetPalette( PAL::GRAY ) );
            fheroes2::ApplyPalette( grayedOut, PAL::GetPalette( PAL::DARKENING ) );
            fheroes2::Blit( grayedOut, display, area.x + offset.x, area.y + offset.y );
        }
        else {
            fheroes2::Blit( fheroes2::AGG::GetICN( ICN::BLDGXTRA, 0 ), display, area.x, area.y );
        }

        // build image
        if ( BUILD_DISABLE == bcond && BUILD_TAVERN == building ) { // skip necromancer's tavern
            fheroes2::Blit( fheroes2::AGG::GetICN( ICN::CASLXTRA, 0 ), display, area.x, area.y );
            return;
        }
        else {
            fheroes2::Blit( fheroes2::AGG::GetICN( ICN::Get4Building( castle.GetRace() ), index ), display, area.x + 1, area.y + 1 );
        }

        const fheroes2::Sprite & sprite_allow = fheroes2::AGG::GetICN( ICN::TOWNWIND, 11 );
        const fheroes2::Sprite & sprite_deny = fheroes2::AGG::GetICN( ICN::TOWNWIND, 12 );
        const fheroes2::Sprite & sprite_money = fheroes2::AGG::GetICN( ICN::TOWNWIND, 13 );

        Point dst_pt( area.x + 115, area.y + 40 );

        // indicator
        if ( bcond == ALREADY_BUILT )
            fheroes2::Blit( sprite_allow, display, dst_pt.x, dst_pt.y );
        else if ( bcond == BUILD_DISABLE ) {
            fheroes2::Image disabledSprite( sprite_deny );
            fheroes2::ApplyPalette( disabledSprite, PAL::GetPalette( PAL::GRAY ) );
            fheroes2::ApplyPalette( disabledSprite, PAL::GetPalette( PAL::DARKENING ) );
            fheroes2::Blit( disabledSprite, display, dst_pt.x, dst_pt.y );
        }
        else if ( bcond != ALLOW_BUILD ) {
            if ( LACK_RESOURCES == bcond )
                fheroes2::Blit( sprite_money, display, dst_pt.x, dst_pt.y );
            else
                fheroes2::Blit( sprite_deny, display, dst_pt.x, dst_pt.y );
        }

        // status bar
        if ( bcond != BUILD_DISABLE && bcond != ALREADY_BUILT ) {
            dst_pt.x = area.x;
            dst_pt.y = area.y + 58;
            fheroes2::Blit( fheroes2::AGG::GetICN( ICN::CASLXTRA, bcond == ALLOW_BUILD ? 1 : 2 ), display, dst_pt.x, dst_pt.y );
        }

        // name
        Text text( Castle::GetStringBuilding( building, castle.GetRace() ), Font::SMALL );
        dst_pt.x = area.x + 68 - text.w() / 2;
        dst_pt.y = area.y + 59;
        text.Blit( dst_pt );
    }
}

const char * BuildingInfo::GetName( void ) const
{
    return Castle::GetStringBuilding( building, castle.GetRace() );
}

const std::string & BuildingInfo::GetDescription( void ) const
{
    return description;
}

bool BuildingInfo::QueueEventProcessing( fheroes2::ButtonBase & exitButton )
{
    LocalEvent & le = LocalEvent::Get();

    if ( le.MouseClickLeft( area ) ) {
        if ( bcond == ALLOW_BUILD ) {
            fheroes2::ButtonRestorer exitRestorer( exitButton );
            return DialogBuyBuilding( true );
        }
    }
    else if ( le.MousePressRight( area ) ) {
        DialogBuyBuilding( false );
    }
    return false;
}

bool BuildingInfo::DialogBuyBuilding( bool buttons ) const
{
    fheroes2::Display & display = fheroes2::Display::instance();

    const int system = ( Settings::Get().ExtGameEvilInterface() ? ICN::SYSTEME : ICN::SYSTEM );

    Cursor & cursor = Cursor::Get();
    cursor.Hide();

    std::string box1str = description;

    if ( ALLOW_BUILD != bcond ) {
        const std::string & ext = GetConditionDescription();
        if ( !ext.empty() && ext != description ) {
            box1str.append( "\n \n" );
            box1str.append( ext );
        }
    }

    TextBox box1( box1str, Font::BIG, BOXAREA_WIDTH );

    // prepare requirement build string
    std::string str;
    const u32 requirement = castle.GetBuildingRequirement( building );
    const std::string sep = "\n";

    for ( u32 itr = 0x00000001; itr; itr <<= 1 )
        if ( ( requirement & itr ) && !castle.isBuild( itr ) ) {
            str.append( Castle::GetStringBuilding( itr, castle.GetRace() ) );
            str.append( sep );
        }

    // replace end sep
    if ( str.size() )
        str.replace( str.size() - sep.size(), sep.size(), "" );

    const bool isRequired = str.size();
    Text requires_text( _( "Requires:" ), Font::BIG );
    TextBox box2( str, Font::BIG, BOXAREA_WIDTH );

    Resource::BoxSprite rbs( PaymentConditions::BuyBuilding( castle.GetRace(), building ), BOXAREA_WIDTH );

    const fheroes2::Sprite & window_icons = fheroes2::AGG::GetICN( ICN::BLDGXTRA, 0 );
    const int space = 10;
    Dialog::FrameBox box( space + window_icons.height() + space + box1.h() + space + ( isRequired ? requires_text.h() + box2.h() + space : 0 ) + rbs.GetArea().h,
                          buttons );
    const Rect & box_rt = box.GetArea();
    LocalEvent & le = LocalEvent::Get();

    Point dst_pt;

    dst_pt.x = box_rt.x;
    dst_pt.y = box_rt.y + box_rt.h - fheroes2::AGG::GetICN( system, 1 ).height();
    fheroes2::Button button1( dst_pt.x, dst_pt.y, system, 1, 2 );

    dst_pt.x = box_rt.x + box_rt.w - fheroes2::AGG::GetICN( system, 3 ).width();
    dst_pt.y = box_rt.y + box_rt.h - fheroes2::AGG::GetICN( system, 3 ).height();
    fheroes2::Button button2( dst_pt.x, dst_pt.y, system, 3, 4 );

    dst_pt.x = box_rt.x + ( box_rt.w - window_icons.width() ) / 2;
    dst_pt.y = box_rt.y + space;
    fheroes2::Blit( window_icons, display, dst_pt.x, dst_pt.y );

    const fheroes2::Sprite & building_icons = fheroes2::AGG::GetICN( ICN::Get4Building( castle.GetRace() ), GetIndexBuildingSprite( building ) );
    dst_pt.x = box_rt.x + ( box_rt.w - building_icons.width() ) / 2;
    dst_pt.y += 1;
    fheroes2::Blit( building_icons, display, dst_pt.x, dst_pt.y );

    Text text( GetName(), Font::SMALL );
    dst_pt.x = box_rt.x + ( box_rt.w - text.w() ) / 2;
    dst_pt.y += 57;
    text.Blit( dst_pt );

    dst_pt.x = box_rt.x;
    dst_pt.y = box_rt.y + space + window_icons.height() + space;
    box1.Blit( dst_pt );

    dst_pt.y += box1.h() + space;
    if ( isRequired ) {
        dst_pt.x = box_rt.x + ( box_rt.w - requires_text.w() ) / 2;
        requires_text.Blit( dst_pt );

        dst_pt.x = box_rt.x;
        dst_pt.y += requires_text.h();
        box2.Blit( dst_pt );

        dst_pt.y += box2.h() + space;
    }

    rbs.SetPos( dst_pt.x, dst_pt.y );
    rbs.Redraw();

    if ( buttons ) {
        if ( ALLOW_BUILD != castle.CheckBuyBuilding( building ) )
            button1.disable();

        button1.draw();
        button2.draw();
    }

    cursor.Show();
    display.render();

    // message loop
    while ( le.HandleEvents() ) {
        if ( !buttons && !le.MousePressRight() )
            break;

        le.MousePressLeft( button1.area() ) ? button1.drawOnPress() : button1.drawOnRelease();
        le.MousePressLeft( button2.area() ) ? button2.drawOnPress() : button2.drawOnRelease();

        if ( button1.isEnabled() && ( Game::HotKeyPressEvent( Game::EVENT_DEFAULT_READY ) || le.MouseClickLeft( button1.area() ) ) )
            return true;

        if ( Game::HotKeyPressEvent( Game::EVENT_DEFAULT_EXIT ) || le.MouseClickLeft( button2.area() ) )
            break;
    }

    return false;
}

const char * GetBuildConditionDescription( int bcond )
{
    switch ( bcond ) {
    case NOT_TODAY:
        return _( "Cannot build. Already built here this turn." );

    case NEED_CASTLE:
        return _( "For this action it is necessary first to build a castle." );

    default:
        break;
    }

    return NULL;
}

std::string BuildingInfo::GetConditionDescription( void ) const
{
    std::string res;

    switch ( bcond ) {
    case NOT_TODAY:
    case NEED_CASTLE:
        res = GetBuildConditionDescription( bcond );
        break;

    case BUILD_DISABLE:
        if ( building == BUILD_SHIPYARD ) {
            res = _( "Cannot build %{name} because castle is too far from water." );
            StringReplace( res, "%{name}", Castle::GetStringBuilding( BUILD_SHIPYARD, castle.GetRace() ) );
        }
        else
            res = "disable build.";
        break;

    case LACK_RESOURCES:
        res = _( "Cannot afford %{name}" );
        StringReplace( res, "%{name}", GetName() );
        break;

    case ALREADY_BUILT:
        res = _( "%{name} is already built" );
        StringReplace( res, "%{name}", GetName() );
        break;

    case REQUIRES_BUILD:
        res = _( "Cannot build %{name}" );
        StringReplace( res, "%{name}", GetName() );
        break;

    case ALLOW_BUILD:
        res = _( "Build %{name}" );
        StringReplace( res, "%{name}", GetName() );
        break;

    default:
        break;
    }

    return res;
}

void BuildingInfo::SetStatusMessage( StatusBar & bar ) const
{
    std::string str;

    switch ( bcond ) {
    case NOT_TODAY:
    case ALREADY_BUILT:
    case NEED_CASTLE:
    case BUILD_DISABLE:
    case LACK_RESOURCES:
    case REQUIRES_BUILD:
    case ALLOW_BUILD:
        str = GetConditionDescription();
        break;

    default:
        break;
    }

    bar.ShowMessage( str );
}

DwellingItem::DwellingItem( Castle & castle, u32 dw )
{
    type = castle.GetActualDwelling( dw );
    mons = Monster( castle.GetRace(), type );
}

DwellingsBar::DwellingsBar( Castle & cstl, const Size & sz )
    : castle( cstl )
    , backsf( sz.w, sz.h )
{
    for ( u32 dw = DWELLING_MONSTER1; dw <= DWELLING_MONSTER6; dw <<= 1 )
        content.push_back( DwellingItem( castle, dw ) );

    SetContent( content );

    fheroes2::DrawBorder( backsf, fheroes2::GetColorId( 0xd0, 0xc0, 0x48 ) );
    SetItemSize( sz.w, sz.h );
}

void DwellingsBar::RedrawBackground( const Rect & pos, fheroes2::Image & dstsf )
{
    fheroes2::Blit( backsf, dstsf, pos.x, pos.y );
}

void DwellingsBar::RedrawItem( DwellingItem & dwl, const Rect & pos, fheroes2::Image & dstsf )
{
    const fheroes2::Sprite & mons32 = fheroes2::AGG::GetICN( ICN::MONS32, dwl.mons.GetSpriteIndex() );
    fheroes2::Blit( mons32, dstsf, pos.x + ( pos.w - mons32.width() ) / 2, pos.y + ( pos.h - 3 - mons32.height() ) );

    if ( castle.isBuild( dwl.type ) ) {
        // count
        Text text( GetString( castle.getMonstersInDwelling( dwl.type ) ), Font::SMALL );
        text.Blit( pos.x + pos.w - text.w() - 3, pos.y + pos.h - text.h() - 1 );

        u32 grown = dwl.mons.GetGrown();
        if ( castle.isBuild( BUILD_WELL ) )
            grown += Castle::GetGrownWell();
        if ( castle.isBuild( BUILD_WEL2 ) && DWELLING_MONSTER1 == dwl.type )
            grown += Castle::GetGrownWel2();

        // grown
        text.Set( "+" + GetString( grown ), Font::YELLOW_SMALL );
        text.Blit( pos.x + pos.w - text.w() - 3, pos.y + 2 );
    }
    else
        fheroes2::Blit( fheroes2::AGG::GetICN( ICN::CSLMARKER, 0 ), dstsf, pos.x + pos.w - 10, pos.y + 4 );
}

bool DwellingsBar::ActionBarSingleClick( const Point & cursor, DwellingItem & dwl, const Rect & pos )
{
    if ( castle.isBuild( dwl.type ) ) {
        castle.RecruitMonster( Dialog::RecruitMonster( dwl.mons, castle.getMonstersInDwelling( dwl.type ), true ) );
    }
    else if ( !castle.isBuild( BUILD_CASTLE ) )
        Dialog::Message( "", GetBuildConditionDescription( NEED_CASTLE ), Font::BIG, Dialog::OK );
    else {
        BuildingInfo dwelling( castle, static_cast<building_t>( dwl.type ) );

        if ( dwelling.DialogBuyBuilding( true ) ) {
            AGG::PlaySound( M82::BUILDTWN );
            castle.BuyBuilding( dwl.type );
        }
    }

    return true;
}

bool DwellingsBar::ActionBarPressRight( const Point & cursor, DwellingItem & dwl, const Rect & pos )
{
<<<<<<< HEAD
    Dialog::DwellingInfo( dwl.mons, castle.GetDwellingLivedCount( dwl.type ) );
=======
    Dialog::ArmyInfo( Troop( dwl.mons, castle.getMonstersInDwelling( dwl.type ) ), 0 );
>>>>>>> 1a70cd2e

    return true;
}<|MERGE_RESOLUTION|>--- conflicted
+++ resolved
@@ -794,11 +794,7 @@
 
 bool DwellingsBar::ActionBarPressRight( const Point & cursor, DwellingItem & dwl, const Rect & pos )
 {
-<<<<<<< HEAD
     Dialog::DwellingInfo( dwl.mons, castle.GetDwellingLivedCount( dwl.type ) );
-=======
-    Dialog::ArmyInfo( Troop( dwl.mons, castle.getMonstersInDwelling( dwl.type ) ), 0 );
->>>>>>> 1a70cd2e
 
     return true;
 }