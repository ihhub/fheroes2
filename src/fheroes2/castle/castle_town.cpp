--- conflicted
+++ resolved
@@ -286,11 +286,7 @@
     buildingMageGuild.Redraw();
 
     // tavern
-<<<<<<< HEAD
-    const bool isSkipTavernInteraction = ( Race::NECR == race ) && ( conf.getCurrentMapInfo().version == GameVersion::SUCCESSION_WARS );
-=======
-    const bool isSkipTavernInteraction = ( Race::NECR == _race ) && ( Settings::Get().getCurrentMapInfo().version == GameVersion::SUCCESSION_WARS );
->>>>>>> 5ece7301
+    const bool isSkipTavernInteraction = ( Race::NECR == _race ) && ( conf.getCurrentMapInfo().version == GameVersion::SUCCESSION_WARS );
     BuildingInfo buildingTavern( *this, BUILD_TAVERN );
     buildingTavern.SetPos( cur_pt.x + 149, dst_pt.y );
     buildingTavern.Redraw();
